//===- CIndex.cpp - Clang-C Source Indexing Library -----------------------===//
//
// Part of the LLVM Project, under the Apache License v2.0 with LLVM Exceptions.
// See https://llvm.org/LICENSE.txt for license information.
// SPDX-License-Identifier: Apache-2.0 WITH LLVM-exception
//
//===----------------------------------------------------------------------===//
//
// This file implements the main API hooks in the Clang-C Source Indexing
// library.
//
//===----------------------------------------------------------------------===//

#include "CIndexDiagnostic.h"
#include "CIndexer.h"
#include "CLog.h"
#include "CXCursor.h"
#include "CXSourceLocation.h"
#include "CXString.h"
#include "CXTranslationUnit.h"
#include "CXType.h"
#include "CursorVisitor.h"
#include "clang-c/FatalErrorHandler.h"
#include "clang/AST/Attr.h"
#include "clang/AST/Mangle.h"
#include "clang/AST/StmtVisitor.h"
#include "clang/Basic/Diagnostic.h"
#include "clang/Basic/DiagnosticCategories.h"
#include "clang/Basic/DiagnosticIDs.h"
#include "clang/Basic/Stack.h"
#include "clang/Basic/TargetInfo.h"
#include "clang/Basic/Version.h"
#include "clang/Frontend/ASTUnit.h"
#include "clang/Frontend/CompilerInstance.h"
#include "clang/Index/CommentToXML.h"
#include "clang/Lex/HeaderSearch.h"
#include "clang/Lex/Lexer.h"
#include "clang/Lex/PreprocessingRecord.h"
#include "clang/Lex/Preprocessor.h"
#include "llvm/ADT/Optional.h"
#include "llvm/ADT/STLExtras.h"
#include "llvm/ADT/StringSwitch.h"
#include "llvm/Config/llvm-config.h"
#include "llvm/Support/Compiler.h"
#include "llvm/Support/CrashRecoveryContext.h"
#include "llvm/Support/Format.h"
#include "llvm/Support/ManagedStatic.h"
#include "llvm/Support/MemoryBuffer.h"
#include "llvm/Support/Program.h"
#include "llvm/Support/SaveAndRestore.h"
#include "llvm/Support/Signals.h"
#include "llvm/Support/TargetSelect.h"
#include "llvm/Support/Threading.h"
#include "llvm/Support/Timer.h"
#include "llvm/Support/raw_ostream.h"
#include <mutex>

#if LLVM_ENABLE_THREADS != 0 && defined(__APPLE__)
#define USE_DARWIN_THREADS
#endif

#ifdef USE_DARWIN_THREADS
#include <pthread.h>
#endif

using namespace clang;
using namespace clang::cxcursor;
using namespace clang::cxtu;
using namespace clang::cxindex;

CXTranslationUnit cxtu::MakeCXTranslationUnit(CIndexer *CIdx,
                                              std::unique_ptr<ASTUnit> AU) {
  if (!AU)
    return nullptr;
  assert(CIdx);
  CXTranslationUnit D = new CXTranslationUnitImpl();
  D->CIdx = CIdx;
  D->TheASTUnit = AU.release();
  D->StringPool = new cxstring::CXStringPool();
  D->Diagnostics = nullptr;
  D->OverridenCursorsPool = createOverridenCXCursorsPool();
  D->CommentToXML = nullptr;
  D->ParsingOptions = 0;
  D->Arguments = {};
  return D;
}

bool cxtu::isASTReadError(ASTUnit *AU) {
  for (ASTUnit::stored_diag_iterator D = AU->stored_diag_begin(),
                                     DEnd = AU->stored_diag_end();
       D != DEnd; ++D) {
    if (D->getLevel() >= DiagnosticsEngine::Error &&
        DiagnosticIDs::getCategoryNumberForDiag(D->getID()) ==
            diag::DiagCat_AST_Deserialization_Issue)
      return true;
  }
  return false;
}

cxtu::CXTUOwner::~CXTUOwner() {
  if (TU)
    clang_disposeTranslationUnit(TU);
}

/// Compare two source ranges to determine their relative position in
/// the translation unit.
static RangeComparisonResult RangeCompare(SourceManager &SM,
                                          SourceRange R1,
                                          SourceRange R2) {
  assert(R1.isValid() && "First range is invalid?");
  assert(R2.isValid() && "Second range is invalid?");
  if (R1.getEnd() != R2.getBegin() &&
      SM.isBeforeInTranslationUnit(R1.getEnd(), R2.getBegin()))
    return RangeBefore;
  if (R2.getEnd() != R1.getBegin() &&
      SM.isBeforeInTranslationUnit(R2.getEnd(), R1.getBegin()))
    return RangeAfter;
  return RangeOverlap;
}

/// Determine if a source location falls within, before, or after a
///   a given source range.
static RangeComparisonResult LocationCompare(SourceManager &SM,
                                             SourceLocation L, SourceRange R) {
  assert(R.isValid() && "First range is invalid?");
  assert(L.isValid() && "Second range is invalid?");
  if (L == R.getBegin() || L == R.getEnd())
    return RangeOverlap;
  if (SM.isBeforeInTranslationUnit(L, R.getBegin()))
    return RangeBefore;
  if (SM.isBeforeInTranslationUnit(R.getEnd(), L))
    return RangeAfter;
  return RangeOverlap;
}

/// Translate a Clang source range into a CIndex source range.
///
/// Clang internally represents ranges where the end location points to the
/// start of the token at the end. However, for external clients it is more
/// useful to have a CXSourceRange be a proper half-open interval. This routine
/// does the appropriate translation.
CXSourceRange cxloc::translateSourceRange(const SourceManager &SM,
                                          const LangOptions &LangOpts,
                                          const CharSourceRange &R) {
  // We want the last character in this location, so we will adjust the
  // location accordingly.
  SourceLocation EndLoc = R.getEnd();
  bool IsTokenRange = R.isTokenRange();
  if (EndLoc.isValid() && EndLoc.isMacroID() && !SM.isMacroArgExpansion(EndLoc)) {
    CharSourceRange Expansion = SM.getExpansionRange(EndLoc);
    EndLoc = Expansion.getEnd();
    IsTokenRange = Expansion.isTokenRange();
  }
  if (IsTokenRange && EndLoc.isValid()) {
    unsigned Length = Lexer::MeasureTokenLength(SM.getSpellingLoc(EndLoc),
                                                SM, LangOpts);
    EndLoc = EndLoc.getLocWithOffset(Length);
  }

  CXSourceRange Result = {
    { &SM, &LangOpts },
    R.getBegin().getRawEncoding(),
    EndLoc.getRawEncoding()
  };
  return Result;
}

//===----------------------------------------------------------------------===//
// Cursor visitor.
//===----------------------------------------------------------------------===//

static SourceRange getRawCursorExtent(CXCursor C);
static SourceRange getFullCursorExtent(CXCursor C, SourceManager &SrcMgr);

RangeComparisonResult CursorVisitor::CompareRegionOfInterest(SourceRange R) {
  return RangeCompare(AU->getSourceManager(), R, RegionOfInterest);
}

/// Visit the given cursor and, if requested by the visitor,
/// its children.
///
/// \param Cursor the cursor to visit.
///
/// \param CheckedRegionOfInterest if true, then the caller already checked
/// that this cursor is within the region of interest.
///
/// \returns true if the visitation should be aborted, false if it
/// should continue.
bool CursorVisitor::Visit(CXCursor Cursor, bool CheckedRegionOfInterest) {
  if (clang_isInvalid(Cursor.kind))
    return false;

  if (clang_isDeclaration(Cursor.kind)) {
    const Decl *D = getCursorDecl(Cursor);
    if (!D) {
      assert(0 && "Invalid declaration cursor");
      return true; // abort.
    }
    
    // Ignore implicit declarations, unless it's an objc method because
    // currently we should report implicit methods for properties when indexing.
    if (D->isImplicit() && !isa<ObjCMethodDecl>(D))
      return false;
  }

  // If we have a range of interest, and this cursor doesn't intersect with it,
  // we're done.
  if (RegionOfInterest.isValid() && !CheckedRegionOfInterest) {
    SourceRange Range = getRawCursorExtent(Cursor);
    if (Range.isInvalid() || CompareRegionOfInterest(Range))
      return false;
  }

  switch (Visitor(Cursor, Parent, ClientData)) {
  case CXChildVisit_Break:
    return true;

  case CXChildVisit_Continue:
    return false;

  case CXChildVisit_Recurse: {
    bool ret = VisitChildren(Cursor);
    if (PostChildrenVisitor)
      if (PostChildrenVisitor(Cursor, ClientData))
        return true;
    return ret;
  }
  }

  llvm_unreachable("Invalid CXChildVisitResult!");
}

static bool visitPreprocessedEntitiesInRange(SourceRange R,
                                             PreprocessingRecord &PPRec,
                                             CursorVisitor &Visitor) {
  SourceManager &SM = Visitor.getASTUnit()->getSourceManager();
  FileID FID;
  
  if (!Visitor.shouldVisitIncludedEntities()) {
    // If the begin/end of the range lie in the same FileID, do the optimization
    // where we skip preprocessed entities that do not come from the same FileID.
    FID = SM.getFileID(SM.getFileLoc(R.getBegin()));
    if (FID != SM.getFileID(SM.getFileLoc(R.getEnd())))
      FID = FileID();
  }

  const auto &Entities = PPRec.getPreprocessedEntitiesInRange(R);
  return Visitor.visitPreprocessedEntities(Entities.begin(), Entities.end(),
                                           PPRec, FID);
}

bool CursorVisitor::visitFileRegion() {
  if (RegionOfInterest.isInvalid())
    return false;

  ASTUnit *Unit = cxtu::getASTUnit(TU);
  SourceManager &SM = Unit->getSourceManager();
  
  std::pair<FileID, unsigned>
    Begin = SM.getDecomposedLoc(SM.getFileLoc(RegionOfInterest.getBegin())), 
    End = SM.getDecomposedLoc(SM.getFileLoc(RegionOfInterest.getEnd())); 

  if (End.first != Begin.first) {
    // If the end does not reside in the same file, try to recover by
    // picking the end of the file of begin location.
    End.first = Begin.first;
    End.second = SM.getFileIDSize(Begin.first);
  }

  assert(Begin.first == End.first);
  if (Begin.second > End.second)
    return false;
  
  FileID File = Begin.first;
  unsigned Offset = Begin.second;
  unsigned Length = End.second - Begin.second;

  if (!VisitDeclsOnly && !VisitPreprocessorLast)
    if (visitPreprocessedEntitiesInRegion())
      return true; // visitation break.

  if (visitDeclsFromFileRegion(File, Offset, Length))
    return true; // visitation break.

  if (!VisitDeclsOnly && VisitPreprocessorLast)
    return visitPreprocessedEntitiesInRegion();

  return false;
}

static bool isInLexicalContext(Decl *D, DeclContext *DC) {
  if (!DC)
    return false;

  for (DeclContext *DeclDC = D->getLexicalDeclContext();
         DeclDC; DeclDC = DeclDC->getLexicalParent()) {
    if (DeclDC == DC)
      return true;
  }
  return false;
}

bool CursorVisitor::visitDeclsFromFileRegion(FileID File,
                                             unsigned Offset, unsigned Length) {
  ASTUnit *Unit = cxtu::getASTUnit(TU);
  SourceManager &SM = Unit->getSourceManager();
  SourceRange Range = RegionOfInterest;

  SmallVector<Decl *, 16> Decls;
  Unit->findFileRegionDecls(File, Offset, Length, Decls);

  // If we didn't find any file level decls for the file, try looking at the
  // file that it was included from.
  while (Decls.empty() || Decls.front()->isTopLevelDeclInObjCContainer()) {
    bool Invalid = false;
    const SrcMgr::SLocEntry &SLEntry = SM.getSLocEntry(File, &Invalid);
    if (Invalid)
      return false;

    SourceLocation Outer;
    if (SLEntry.isFile())
      Outer = SLEntry.getFile().getIncludeLoc();
    else
      Outer = SLEntry.getExpansion().getExpansionLocStart();
    if (Outer.isInvalid())
      return false;

    std::tie(File, Offset) = SM.getDecomposedExpansionLoc(Outer);
    Length = 0;
    Unit->findFileRegionDecls(File, Offset, Length, Decls);
  }

  assert(!Decls.empty());

  bool VisitedAtLeastOnce = false;
  DeclContext *CurDC = nullptr;
  SmallVectorImpl<Decl *>::iterator DIt = Decls.begin();
  for (SmallVectorImpl<Decl *>::iterator DE = Decls.end(); DIt != DE; ++DIt) {
    Decl *D = *DIt;
    if (D->getSourceRange().isInvalid())
      continue;

    if (isInLexicalContext(D, CurDC))
      continue;

    CurDC = dyn_cast<DeclContext>(D);

    if (TagDecl *TD = dyn_cast<TagDecl>(D))
      if (!TD->isFreeStanding())
        continue;

    RangeComparisonResult CompRes = RangeCompare(SM, D->getSourceRange(),Range);
    if (CompRes == RangeBefore)
      continue;
    if (CompRes == RangeAfter)
      break;

    assert(CompRes == RangeOverlap);
    VisitedAtLeastOnce = true;

    if (isa<ObjCContainerDecl>(D)) {
      FileDI_current = &DIt;
      FileDE_current = DE;
    } else {
      FileDI_current = nullptr;
    }

    if (Visit(MakeCXCursor(D, TU, Range), /*CheckedRegionOfInterest=*/true))
      return true; // visitation break.
  }

  if (VisitedAtLeastOnce)
    return false;

  // No Decls overlapped with the range. Move up the lexical context until there
  // is a context that contains the range or we reach the translation unit
  // level.
  DeclContext *DC = DIt == Decls.begin() ? (*DIt)->getLexicalDeclContext()
                                         : (*(DIt-1))->getLexicalDeclContext();

  while (DC && !DC->isTranslationUnit()) {
    Decl *D = cast<Decl>(DC);
    SourceRange CurDeclRange = D->getSourceRange();
    if (CurDeclRange.isInvalid())
      break;

    if (RangeCompare(SM, CurDeclRange, Range) == RangeOverlap) {
      if (Visit(MakeCXCursor(D, TU, Range), /*CheckedRegionOfInterest=*/true))
        return true; // visitation break.
    }

    DC = D->getLexicalDeclContext();
  }

  return false;
}

bool CursorVisitor::visitPreprocessedEntitiesInRegion() {
  if (!AU->getPreprocessor().getPreprocessingRecord())
    return false;

  PreprocessingRecord &PPRec
    = *AU->getPreprocessor().getPreprocessingRecord();
  SourceManager &SM = AU->getSourceManager();
  
  if (RegionOfInterest.isValid()) {
    SourceRange MappedRange = AU->mapRangeToPreamble(RegionOfInterest);
    SourceLocation B = MappedRange.getBegin();
    SourceLocation E = MappedRange.getEnd();

    if (AU->isInPreambleFileID(B)) {
      if (SM.isLoadedSourceLocation(E))
        return visitPreprocessedEntitiesInRange(SourceRange(B, E),
                                                 PPRec, *this);

      // Beginning of range lies in the preamble but it also extends beyond
      // it into the main file. Split the range into 2 parts, one covering
      // the preamble and another covering the main file. This allows subsequent
      // calls to visitPreprocessedEntitiesInRange to accept a source range that
      // lies in the same FileID, allowing it to skip preprocessed entities that
      // do not come from the same FileID.
      bool breaked =
        visitPreprocessedEntitiesInRange(
                                   SourceRange(B, AU->getEndOfPreambleFileID()),
                                          PPRec, *this);
      if (breaked) return true;
      return visitPreprocessedEntitiesInRange(
                                    SourceRange(AU->getStartOfMainFileID(), E),
                                        PPRec, *this);
    }

    return visitPreprocessedEntitiesInRange(SourceRange(B, E), PPRec, *this);
  }

  bool OnlyLocalDecls
    = !AU->isMainFileAST() && AU->getOnlyLocalDecls(); 
  
  if (OnlyLocalDecls)
    return visitPreprocessedEntities(PPRec.local_begin(), PPRec.local_end(),
                                     PPRec);

  return visitPreprocessedEntities(PPRec.begin(), PPRec.end(), PPRec);
}

template<typename InputIterator>
bool CursorVisitor::visitPreprocessedEntities(InputIterator First,
                                              InputIterator Last,
                                              PreprocessingRecord &PPRec,
                                              FileID FID) {
  for (; First != Last; ++First) {
    if (!FID.isInvalid() && !PPRec.isEntityInFileID(First, FID))
      continue;

    PreprocessedEntity *PPE = *First;
    if (!PPE)
      continue;

    if (MacroExpansion *ME = dyn_cast<MacroExpansion>(PPE)) {
      if (Visit(MakeMacroExpansionCursor(ME, TU)))
        return true;

      continue;
    }

    if (MacroDefinitionRecord *MD = dyn_cast<MacroDefinitionRecord>(PPE)) {
      if (Visit(MakeMacroDefinitionCursor(MD, TU)))
        return true;

      continue;
    }
    
    if (InclusionDirective *ID = dyn_cast<InclusionDirective>(PPE)) {
      if (Visit(MakeInclusionDirectiveCursor(ID, TU)))
        return true;
      
      continue;
    }
  }

  return false;
}

/// Visit the children of the given cursor.
/// 
/// \returns true if the visitation should be aborted, false if it
/// should continue.
bool CursorVisitor::VisitChildren(CXCursor Cursor) {
  if (clang_isReference(Cursor.kind) && 
      Cursor.kind != CXCursor_CXXBaseSpecifier) {
    // By definition, references have no children.
    return false;
  }

  // Set the Parent field to Cursor, then back to its old value once we're
  // done.
  SetParentRAII SetParent(Parent, StmtParent, Cursor);

  if (clang_isDeclaration(Cursor.kind)) {
    Decl *D = const_cast<Decl *>(getCursorDecl(Cursor));
    if (!D)
      return false;

    return VisitAttributes(D) || Visit(D);
  }

  if (clang_isStatement(Cursor.kind)) {
    if (const Stmt *S = getCursorStmt(Cursor))
      return Visit(S);

    return false;
  }

  if (clang_isExpression(Cursor.kind)) {
    if (const Expr *E = getCursorExpr(Cursor))
      return Visit(E);

    return false;
  }

  if (clang_isTranslationUnit(Cursor.kind)) {
    CXTranslationUnit TU = getCursorTU(Cursor);
    ASTUnit *CXXUnit = cxtu::getASTUnit(TU);
    
    int VisitOrder[2] = { VisitPreprocessorLast, !VisitPreprocessorLast };
    for (unsigned I = 0; I != 2; ++I) {
      if (VisitOrder[I]) {
        if (!CXXUnit->isMainFileAST() && CXXUnit->getOnlyLocalDecls() &&
            RegionOfInterest.isInvalid()) {
          for (ASTUnit::top_level_iterator TL = CXXUnit->top_level_begin(),
                                        TLEnd = CXXUnit->top_level_end();
               TL != TLEnd; ++TL) {
            const Optional<bool> V = handleDeclForVisitation(*TL);
            if (!V.hasValue())
              continue;
            return V.getValue();
          }
        } else if (VisitDeclContext(
                                CXXUnit->getASTContext().getTranslationUnitDecl()))
          return true;
        continue;
      }

      // Walk the preprocessing record.
      if (CXXUnit->getPreprocessor().getPreprocessingRecord())
        visitPreprocessedEntitiesInRegion();
    }
    
    return false;
  }

  if (Cursor.kind == CXCursor_CXXBaseSpecifier) {
    if (const CXXBaseSpecifier *Base = getCursorCXXBaseSpecifier(Cursor)) {
      if (TypeSourceInfo *BaseTSInfo = Base->getTypeSourceInfo()) {
        return Visit(BaseTSInfo->getTypeLoc());
      }
    }
  }

  if (Cursor.kind == CXCursor_IBOutletCollectionAttr) {
    const IBOutletCollectionAttr *A =
      cast<IBOutletCollectionAttr>(cxcursor::getCursorAttr(Cursor));
    if (const ObjCObjectType *ObjT = A->getInterface()->getAs<ObjCObjectType>())
      return Visit(cxcursor::MakeCursorObjCClassRef(
          ObjT->getInterface(),
          A->getInterfaceLoc()->getTypeLoc().getBeginLoc(), TU));
  }

  // If pointing inside a macro definition, check if the token is an identifier
  // that was ever defined as a macro. In such a case, create a "pseudo" macro
  // expansion cursor for that token.
  SourceLocation BeginLoc = RegionOfInterest.getBegin();
  if (Cursor.kind == CXCursor_MacroDefinition &&
      BeginLoc == RegionOfInterest.getEnd()) {
    SourceLocation Loc = AU->mapLocationToPreamble(BeginLoc);
    const MacroInfo *MI =
        getMacroInfo(cxcursor::getCursorMacroDefinition(Cursor), TU);
    if (MacroDefinitionRecord *MacroDef =
            checkForMacroInMacroDefinition(MI, Loc, TU))
      return Visit(cxcursor::MakeMacroExpansionCursor(MacroDef, BeginLoc, TU));
  }

  // Nothing to visit at the moment.
  return false;
}

bool CursorVisitor::VisitBlockDecl(BlockDecl *B) {
  if (TypeSourceInfo *TSInfo = B->getSignatureAsWritten())
    if (Visit(TSInfo->getTypeLoc()))
        return true;

  if (Stmt *Body = B->getBody())
    return Visit(MakeCXCursor(Body, StmtParent, TU, RegionOfInterest));

  return false;
}

Optional<bool> CursorVisitor::shouldVisitCursor(CXCursor Cursor) {
  if (RegionOfInterest.isValid()) {
    SourceRange Range = getFullCursorExtent(Cursor, AU->getSourceManager());
    if (Range.isInvalid())
      return None;
    
    switch (CompareRegionOfInterest(Range)) {
    case RangeBefore:
      // This declaration comes before the region of interest; skip it.
      return None;

    case RangeAfter:
      // This declaration comes after the region of interest; we're done.
      return false;

    case RangeOverlap:
      // This declaration overlaps the region of interest; visit it.
      break;
    }
  }
  return true;
}

bool CursorVisitor::VisitDeclContext(DeclContext *DC) {
  DeclContext::decl_iterator I = DC->decls_begin(), E = DC->decls_end();

  // FIXME: Eventually remove.  This part of a hack to support proper
  // iteration over all Decls contained lexically within an ObjC container.
  SaveAndRestore<DeclContext::decl_iterator*> DI_saved(DI_current, &I);
  SaveAndRestore<DeclContext::decl_iterator> DE_saved(DE_current, E);

  for ( ; I != E; ++I) {
    Decl *D = *I;
    if (D->getLexicalDeclContext() != DC)
      continue;
    const Optional<bool> V = handleDeclForVisitation(D);
    if (!V.hasValue())
      continue;
    return V.getValue();
  }
  return false;
}

Optional<bool> CursorVisitor::handleDeclForVisitation(const Decl *D) {
  CXCursor Cursor = MakeCXCursor(D, TU, RegionOfInterest);

  // Ignore synthesized ivars here, otherwise if we have something like:
  //   @synthesize prop = _prop;
  // and '_prop' is not declared, we will encounter a '_prop' ivar before
  // encountering the 'prop' synthesize declaration and we will think that
  // we passed the region-of-interest.
  if (auto *ivarD = dyn_cast<ObjCIvarDecl>(D)) {
    if (ivarD->getSynthesize())
      return None;
  }

  // FIXME: ObjCClassRef/ObjCProtocolRef for forward class/protocol
  // declarations is a mismatch with the compiler semantics.
  if (Cursor.kind == CXCursor_ObjCInterfaceDecl) {
    auto *ID = cast<ObjCInterfaceDecl>(D);
    if (!ID->isThisDeclarationADefinition())
      Cursor = MakeCursorObjCClassRef(ID, ID->getLocation(), TU);

  } else if (Cursor.kind == CXCursor_ObjCProtocolDecl) {
    auto *PD = cast<ObjCProtocolDecl>(D);
    if (!PD->isThisDeclarationADefinition())
      Cursor = MakeCursorObjCProtocolRef(PD, PD->getLocation(), TU);
  }

  const Optional<bool> V = shouldVisitCursor(Cursor);
  if (!V.hasValue())
    return None;
  if (!V.getValue())
    return false;
  if (Visit(Cursor, true))
    return true;
  return None;
}

bool CursorVisitor::VisitTranslationUnitDecl(TranslationUnitDecl *D) {
  llvm_unreachable("Translation units are visited directly by Visit()");
}

bool CursorVisitor::VisitTypeAliasTemplateDecl(TypeAliasTemplateDecl *D) {
    if (VisitTemplateParameters(D->getTemplateParameters()))
        return true;

    return Visit(MakeCXCursor(D->getTemplatedDecl(), TU, RegionOfInterest));
}

bool CursorVisitor::VisitTypeAliasDecl(TypeAliasDecl *D) {
  if (TypeSourceInfo *TSInfo = D->getTypeSourceInfo())
    return Visit(TSInfo->getTypeLoc());

  return false;
}

bool CursorVisitor::VisitTypedefDecl(TypedefDecl *D) {
  if (TypeSourceInfo *TSInfo = D->getTypeSourceInfo())
    return Visit(TSInfo->getTypeLoc());

  return false;
}

bool CursorVisitor::VisitTagDecl(TagDecl *D) {
  return VisitDeclContext(D);
}

bool CursorVisitor::VisitClassTemplateSpecializationDecl(
                                          ClassTemplateSpecializationDecl *D) {
  bool ShouldVisitBody = false;
  switch (D->getSpecializationKind()) {
  case TSK_Undeclared:
  case TSK_ImplicitInstantiation:
    // Nothing to visit
    return false;
      
  case TSK_ExplicitInstantiationDeclaration:
  case TSK_ExplicitInstantiationDefinition:
    break;
      
  case TSK_ExplicitSpecialization:
    ShouldVisitBody = true;
    break;
  }
  
  // Visit the template arguments used in the specialization.
  if (TypeSourceInfo *SpecType = D->getTypeAsWritten()) {
    TypeLoc TL = SpecType->getTypeLoc();
    if (TemplateSpecializationTypeLoc TSTLoc =
            TL.getAs<TemplateSpecializationTypeLoc>()) {
      for (unsigned I = 0, N = TSTLoc.getNumArgs(); I != N; ++I)
        if (VisitTemplateArgumentLoc(TSTLoc.getArgLoc(I)))
          return true;
    }
  }

  return ShouldVisitBody && VisitCXXRecordDecl(D);
}

bool CursorVisitor::VisitClassTemplatePartialSpecializationDecl(
                                   ClassTemplatePartialSpecializationDecl *D) {
  // FIXME: Visit the "outer" template parameter lists on the TagDecl
  // before visiting these template parameters.
  if (VisitTemplateParameters(D->getTemplateParameters()))
    return true;

  // Visit the partial specialization arguments.
  const ASTTemplateArgumentListInfo *Info = D->getTemplateArgsAsWritten();
  const TemplateArgumentLoc *TemplateArgs = Info->getTemplateArgs();
  for (unsigned I = 0, N = Info->NumTemplateArgs; I != N; ++I)
    if (VisitTemplateArgumentLoc(TemplateArgs[I]))
      return true;
  
  return VisitCXXRecordDecl(D);
}

bool CursorVisitor::VisitTemplateTypeParmDecl(TemplateTypeParmDecl *D) {
  // Visit the default argument.
  if (D->hasDefaultArgument() && !D->defaultArgumentWasInherited())
    if (TypeSourceInfo *DefArg = D->getDefaultArgumentInfo())
      if (Visit(DefArg->getTypeLoc()))
        return true;
  
  return false;
}

bool CursorVisitor::VisitEnumConstantDecl(EnumConstantDecl *D) {
  if (Expr *Init = D->getInitExpr())
    return Visit(MakeCXCursor(Init, StmtParent, TU, RegionOfInterest));
  return false;
}

bool CursorVisitor::VisitDeclaratorDecl(DeclaratorDecl *DD) {
  unsigned NumParamList = DD->getNumTemplateParameterLists();
  for (unsigned i = 0; i < NumParamList; i++) {
    TemplateParameterList* Params = DD->getTemplateParameterList(i);
    if (VisitTemplateParameters(Params))
      return true;
  }

  if (TypeSourceInfo *TSInfo = DD->getTypeSourceInfo())
    if (Visit(TSInfo->getTypeLoc()))
      return true;

  // Visit the nested-name-specifier, if present.
  if (NestedNameSpecifierLoc QualifierLoc = DD->getQualifierLoc())
    if (VisitNestedNameSpecifierLoc(QualifierLoc))
      return true;

  return false;
}

static bool HasTrailingReturnType(FunctionDecl *ND) {
  const QualType Ty = ND->getType();
  if (const FunctionType *AFT = Ty->getAs<FunctionType>()) {
    if (const FunctionProtoType *FT = dyn_cast<FunctionProtoType>(AFT))
      return FT->hasTrailingReturn();
  }

  return false;
}

/// Compare two base or member initializers based on their source order.
static int CompareCXXCtorInitializers(CXXCtorInitializer *const *X,
                                      CXXCtorInitializer *const *Y) {
  return (*X)->getSourceOrder() - (*Y)->getSourceOrder();
}

bool CursorVisitor::VisitFunctionDecl(FunctionDecl *ND) {
  unsigned NumParamList = ND->getNumTemplateParameterLists();
  for (unsigned i = 0; i < NumParamList; i++) {
    TemplateParameterList* Params = ND->getTemplateParameterList(i);
    if (VisitTemplateParameters(Params))
      return true;
  }

  if (TypeSourceInfo *TSInfo = ND->getTypeSourceInfo()) {
    // Visit the function declaration's syntactic components in the order
    // written. This requires a bit of work.
    TypeLoc TL = TSInfo->getTypeLoc().IgnoreParens();
    FunctionTypeLoc FTL = TL.getAs<FunctionTypeLoc>();
    const bool HasTrailingRT = HasTrailingReturnType(ND);
    
    // If we have a function declared directly (without the use of a typedef),
    // visit just the return type. Otherwise, just visit the function's type
    // now.
    if ((FTL && !isa<CXXConversionDecl>(ND) && !HasTrailingRT &&
         Visit(FTL.getReturnLoc())) ||
        (!FTL && Visit(TL)))
      return true;

    // Visit the nested-name-specifier, if present.
    if (NestedNameSpecifierLoc QualifierLoc = ND->getQualifierLoc())
      if (VisitNestedNameSpecifierLoc(QualifierLoc))
        return true;
    
    // Visit the declaration name.
    if (!isa<CXXDestructorDecl>(ND))
      if (VisitDeclarationNameInfo(ND->getNameInfo()))
        return true;
    
    // FIXME: Visit explicitly-specified template arguments!
    
    // Visit the function parameters, if we have a function type.
    if (FTL && VisitFunctionTypeLoc(FTL, true))
      return true;

    // Visit the function's trailing return type.
    if (FTL && HasTrailingRT && Visit(FTL.getReturnLoc()))
      return true;

    // FIXME: Attributes?
  }
  
  if (ND->doesThisDeclarationHaveABody() && !ND->isLateTemplateParsed()) {
    if (CXXConstructorDecl *Constructor = dyn_cast<CXXConstructorDecl>(ND)) {
      // Find the initializers that were written in the source.
      SmallVector<CXXCtorInitializer *, 4> WrittenInits;
      for (auto *I : Constructor->inits()) {
        if (!I->isWritten())
          continue;
      
        WrittenInits.push_back(I);
      }
      
      // Sort the initializers in source order
      llvm::array_pod_sort(WrittenInits.begin(), WrittenInits.end(),
                           &CompareCXXCtorInitializers);
      
      // Visit the initializers in source order
      for (unsigned I = 0, N = WrittenInits.size(); I != N; ++I) {
        CXXCtorInitializer *Init = WrittenInits[I];
        if (Init->isAnyMemberInitializer()) {
          if (Visit(MakeCursorMemberRef(Init->getAnyMember(),
                                        Init->getMemberLocation(), TU)))
            return true;
        } else if (TypeSourceInfo *TInfo = Init->getTypeSourceInfo()) {
          if (Visit(TInfo->getTypeLoc()))
            return true;
        }
        
        // Visit the initializer value.
        if (Expr *Initializer = Init->getInit())
          if (Visit(MakeCXCursor(Initializer, ND, TU, RegionOfInterest)))
            return true;
      } 
    }
    
    if (Visit(MakeCXCursor(ND->getBody(), StmtParent, TU, RegionOfInterest)))
      return true;
  }

  return false;
}

bool CursorVisitor::VisitFieldDecl(FieldDecl *D) {
  if (VisitDeclaratorDecl(D))
    return true;

  if (Expr *BitWidth = D->getBitWidth())
    return Visit(MakeCXCursor(BitWidth, StmtParent, TU, RegionOfInterest));

  if (Expr *Init = D->getInClassInitializer())
    return Visit(MakeCXCursor(Init, StmtParent, TU, RegionOfInterest));

  return false;
}

bool CursorVisitor::VisitVarDecl(VarDecl *D) {
  if (VisitDeclaratorDecl(D))
    return true;

  if (Expr *Init = D->getInit())
    return Visit(MakeCXCursor(Init, StmtParent, TU, RegionOfInterest));

  return false;
}

bool CursorVisitor::VisitNonTypeTemplateParmDecl(NonTypeTemplateParmDecl *D) {
  if (VisitDeclaratorDecl(D))
    return true;
  
  if (D->hasDefaultArgument() && !D->defaultArgumentWasInherited())
    if (Expr *DefArg = D->getDefaultArgument())
      return Visit(MakeCXCursor(DefArg, StmtParent, TU, RegionOfInterest));
  
  return false;  
}

bool CursorVisitor::VisitFunctionTemplateDecl(FunctionTemplateDecl *D) {
  // FIXME: Visit the "outer" template parameter lists on the FunctionDecl
  // before visiting these template parameters.
  if (VisitTemplateParameters(D->getTemplateParameters()))
    return true;
  
  auto* FD = D->getTemplatedDecl();
  return VisitAttributes(FD) || VisitFunctionDecl(FD);
}

bool CursorVisitor::VisitClassTemplateDecl(ClassTemplateDecl *D) {
  // FIXME: Visit the "outer" template parameter lists on the TagDecl
  // before visiting these template parameters.
  if (VisitTemplateParameters(D->getTemplateParameters()))
    return true;
  
  auto* CD = D->getTemplatedDecl();
  return VisitAttributes(CD) || VisitCXXRecordDecl(CD);
}

bool CursorVisitor::VisitTemplateTemplateParmDecl(TemplateTemplateParmDecl *D) {
  if (VisitTemplateParameters(D->getTemplateParameters()))
    return true;
  
  if (D->hasDefaultArgument() && !D->defaultArgumentWasInherited() &&
      VisitTemplateArgumentLoc(D->getDefaultArgument()))
    return true;
  
  return false;
}

bool CursorVisitor::VisitObjCTypeParamDecl(ObjCTypeParamDecl *D) {
  // Visit the bound, if it's explicit.
  if (D->hasExplicitBound()) {
    if (auto TInfo = D->getTypeSourceInfo()) {
      if (Visit(TInfo->getTypeLoc()))
        return true;
    }
  }

  return false;
}

bool CursorVisitor::VisitObjCMethodDecl(ObjCMethodDecl *ND) {
  if (TypeSourceInfo *TSInfo = ND->getReturnTypeSourceInfo())
    if (Visit(TSInfo->getTypeLoc()))
      return true;

  for (const auto *P : ND->parameters()) {
    if (Visit(MakeCXCursor(P, TU, RegionOfInterest)))
      return true;
  }

  return ND->isThisDeclarationADefinition() &&
         Visit(MakeCXCursor(ND->getBody(), StmtParent, TU, RegionOfInterest));
}

template <typename DeclIt>
static void addRangedDeclsInContainer(DeclIt *DI_current, DeclIt DE_current,
                                      SourceManager &SM, SourceLocation EndLoc,
                                      SmallVectorImpl<Decl *> &Decls) {
  DeclIt next = *DI_current;
  while (++next != DE_current) {
    Decl *D_next = *next;
    if (!D_next)
      break;
    SourceLocation L = D_next->getBeginLoc();
    if (!L.isValid())
      break;
    if (SM.isBeforeInTranslationUnit(L, EndLoc)) {
      *DI_current = next;
      Decls.push_back(D_next);
      continue;
    }
    break;
  }
}

bool CursorVisitor::VisitObjCContainerDecl(ObjCContainerDecl *D) {
  // FIXME: Eventually convert back to just 'VisitDeclContext()'.  Essentially
  // an @implementation can lexically contain Decls that are not properly
  // nested in the AST.  When we identify such cases, we need to retrofit
  // this nesting here.
  if (!DI_current && !FileDI_current)
    return VisitDeclContext(D);

  // Scan the Decls that immediately come after the container
  // in the current DeclContext.  If any fall within the
  // container's lexical region, stash them into a vector
  // for later processing.
  SmallVector<Decl *, 24> DeclsInContainer;
  SourceLocation EndLoc = D->getSourceRange().getEnd();
  SourceManager &SM = AU->getSourceManager();
  if (EndLoc.isValid()) {
    if (DI_current) {
      addRangedDeclsInContainer(DI_current, DE_current, SM, EndLoc,
                                DeclsInContainer);
    } else {
      addRangedDeclsInContainer(FileDI_current, FileDE_current, SM, EndLoc,
                                DeclsInContainer);
    }
  }

  // The common case.
  if (DeclsInContainer.empty())
    return VisitDeclContext(D);

  // Get all the Decls in the DeclContext, and sort them with the
  // additional ones we've collected.  Then visit them.
  for (auto *SubDecl : D->decls()) {
    if (!SubDecl || SubDecl->getLexicalDeclContext() != D ||
        SubDecl->getBeginLoc().isInvalid())
      continue;
    DeclsInContainer.push_back(SubDecl);
  }

  // Now sort the Decls so that they appear in lexical order.
  llvm::sort(DeclsInContainer,
             [&SM](Decl *A, Decl *B) {
               SourceLocation L_A = A->getBeginLoc();
               SourceLocation L_B = B->getBeginLoc();
               return L_A != L_B ? SM.isBeforeInTranslationUnit(L_A, L_B)
                                 : SM.isBeforeInTranslationUnit(A->getEndLoc(),
                                                                B->getEndLoc());
             });

  // Now visit the decls.
  for (SmallVectorImpl<Decl*>::iterator I = DeclsInContainer.begin(),
         E = DeclsInContainer.end(); I != E; ++I) {
    CXCursor Cursor = MakeCXCursor(*I, TU, RegionOfInterest);
    const Optional<bool> &V = shouldVisitCursor(Cursor);
    if (!V.hasValue())
      continue;
    if (!V.getValue())
      return false;
    if (Visit(Cursor, true))
      return true;
  }
  return false;
}

bool CursorVisitor::VisitObjCCategoryDecl(ObjCCategoryDecl *ND) {
  if (Visit(MakeCursorObjCClassRef(ND->getClassInterface(), ND->getLocation(),
                                   TU)))
    return true;

  if (VisitObjCTypeParamList(ND->getTypeParamList()))
    return true;

  ObjCCategoryDecl::protocol_loc_iterator PL = ND->protocol_loc_begin();
  for (ObjCCategoryDecl::protocol_iterator I = ND->protocol_begin(),
         E = ND->protocol_end(); I != E; ++I, ++PL)
    if (Visit(MakeCursorObjCProtocolRef(*I, *PL, TU)))
      return true;

  return VisitObjCContainerDecl(ND);
}

bool CursorVisitor::VisitObjCProtocolDecl(ObjCProtocolDecl *PID) {
  if (!PID->isThisDeclarationADefinition())
    return Visit(MakeCursorObjCProtocolRef(PID, PID->getLocation(), TU));
  
  ObjCProtocolDecl::protocol_loc_iterator PL = PID->protocol_loc_begin();
  for (ObjCProtocolDecl::protocol_iterator I = PID->protocol_begin(),
       E = PID->protocol_end(); I != E; ++I, ++PL)
    if (Visit(MakeCursorObjCProtocolRef(*I, *PL, TU)))
      return true;

  return VisitObjCContainerDecl(PID);
}

bool CursorVisitor::VisitObjCPropertyDecl(ObjCPropertyDecl *PD) {
  if (PD->getTypeSourceInfo() && Visit(PD->getTypeSourceInfo()->getTypeLoc()))
    return true;

  // FIXME: This implements a workaround with @property declarations also being
  // installed in the DeclContext for the @interface.  Eventually this code
  // should be removed.
  ObjCCategoryDecl *CDecl = dyn_cast<ObjCCategoryDecl>(PD->getDeclContext());
  if (!CDecl || !CDecl->IsClassExtension())
    return false;

  ObjCInterfaceDecl *ID = CDecl->getClassInterface();
  if (!ID)
    return false;

  IdentifierInfo *PropertyId = PD->getIdentifier();
  ObjCPropertyDecl *prevDecl =
    ObjCPropertyDecl::findPropertyDecl(cast<DeclContext>(ID), PropertyId,
                                       PD->getQueryKind());

  if (!prevDecl)
    return false;

  // Visit synthesized methods since they will be skipped when visiting
  // the @interface.
  if (ObjCMethodDecl *MD = prevDecl->getGetterMethodDecl())
    if (MD->isPropertyAccessor() && MD->getLexicalDeclContext() == CDecl)
      if (Visit(MakeCXCursor(MD, TU, RegionOfInterest)))
        return true;

  if (ObjCMethodDecl *MD = prevDecl->getSetterMethodDecl())
    if (MD->isPropertyAccessor() && MD->getLexicalDeclContext() == CDecl)
      if (Visit(MakeCXCursor(MD, TU, RegionOfInterest)))
        return true;

  return false;
}

bool CursorVisitor::VisitObjCTypeParamList(ObjCTypeParamList *typeParamList) {
  if (!typeParamList)
    return false;

  for (auto *typeParam : *typeParamList) {
    // Visit the type parameter.
    if (Visit(MakeCXCursor(typeParam, TU, RegionOfInterest)))
      return true;
  }

  return false;
}

bool CursorVisitor::VisitObjCInterfaceDecl(ObjCInterfaceDecl *D) {
  if (!D->isThisDeclarationADefinition()) {
    // Forward declaration is treated like a reference.
    return Visit(MakeCursorObjCClassRef(D, D->getLocation(), TU));
  }

  // Objective-C type parameters.
  if (VisitObjCTypeParamList(D->getTypeParamListAsWritten()))
    return true;

  // Issue callbacks for super class.
  if (D->getSuperClass() &&
      Visit(MakeCursorObjCSuperClassRef(D->getSuperClass(),
                                        D->getSuperClassLoc(),
                                        TU)))
    return true;

  if (TypeSourceInfo *SuperClassTInfo = D->getSuperClassTInfo())
    if (Visit(SuperClassTInfo->getTypeLoc()))
      return true;

  ObjCInterfaceDecl::protocol_loc_iterator PL = D->protocol_loc_begin();
  for (ObjCInterfaceDecl::protocol_iterator I = D->protocol_begin(),
         E = D->protocol_end(); I != E; ++I, ++PL)
    if (Visit(MakeCursorObjCProtocolRef(*I, *PL, TU)))
      return true;

  return VisitObjCContainerDecl(D);
}

bool CursorVisitor::VisitObjCImplDecl(ObjCImplDecl *D) {
  return VisitObjCContainerDecl(D);
}

bool CursorVisitor::VisitObjCCategoryImplDecl(ObjCCategoryImplDecl *D) {
  // 'ID' could be null when dealing with invalid code.
  if (ObjCInterfaceDecl *ID = D->getClassInterface())
    if (Visit(MakeCursorObjCClassRef(ID, D->getLocation(), TU)))
      return true;

  return VisitObjCImplDecl(D);
}

bool CursorVisitor::VisitObjCImplementationDecl(ObjCImplementationDecl *D) {
#if 0
  // Issue callbacks for super class.
  // FIXME: No source location information!
  if (D->getSuperClass() &&
      Visit(MakeCursorObjCSuperClassRef(D->getSuperClass(),
                                        D->getSuperClassLoc(),
                                        TU)))
    return true;
#endif

  return VisitObjCImplDecl(D);
}

bool CursorVisitor::VisitObjCPropertyImplDecl(ObjCPropertyImplDecl *PD) {
  if (ObjCIvarDecl *Ivar = PD->getPropertyIvarDecl())
    if (PD->isIvarNameSpecified())
      return Visit(MakeCursorMemberRef(Ivar, PD->getPropertyIvarDeclLoc(), TU));
  
  return false;
}

bool CursorVisitor::VisitNamespaceDecl(NamespaceDecl *D) {
  return VisitDeclContext(D);
}

bool CursorVisitor::VisitNamespaceAliasDecl(NamespaceAliasDecl *D) {
  // Visit nested-name-specifier.
  if (NestedNameSpecifierLoc QualifierLoc = D->getQualifierLoc())
    if (VisitNestedNameSpecifierLoc(QualifierLoc))
      return true;
  
  return Visit(MakeCursorNamespaceRef(D->getAliasedNamespace(), 
                                      D->getTargetNameLoc(), TU));
}

bool CursorVisitor::VisitUsingDecl(UsingDecl *D) {
  // Visit nested-name-specifier.
  if (NestedNameSpecifierLoc QualifierLoc = D->getQualifierLoc()) {
    if (VisitNestedNameSpecifierLoc(QualifierLoc))
      return true;
  }
  
  if (Visit(MakeCursorOverloadedDeclRef(D, D->getLocation(), TU)))
    return true;
    
  return VisitDeclarationNameInfo(D->getNameInfo());
}

bool CursorVisitor::VisitUsingDirectiveDecl(UsingDirectiveDecl *D) {
  // Visit nested-name-specifier.
  if (NestedNameSpecifierLoc QualifierLoc = D->getQualifierLoc())
    if (VisitNestedNameSpecifierLoc(QualifierLoc))
      return true;

  return Visit(MakeCursorNamespaceRef(D->getNominatedNamespaceAsWritten(),
                                      D->getIdentLocation(), TU));
}

bool CursorVisitor::VisitUnresolvedUsingValueDecl(UnresolvedUsingValueDecl *D) {
  // Visit nested-name-specifier.
  if (NestedNameSpecifierLoc QualifierLoc = D->getQualifierLoc()) {
    if (VisitNestedNameSpecifierLoc(QualifierLoc))
      return true;
  }

  return VisitDeclarationNameInfo(D->getNameInfo());
}

bool CursorVisitor::VisitUnresolvedUsingTypenameDecl(
                                               UnresolvedUsingTypenameDecl *D) {
  // Visit nested-name-specifier.
  if (NestedNameSpecifierLoc QualifierLoc = D->getQualifierLoc())
    if (VisitNestedNameSpecifierLoc(QualifierLoc))
      return true;
  
  return false;
}

bool CursorVisitor::VisitStaticAssertDecl(StaticAssertDecl *D) {
  if (Visit(MakeCXCursor(D->getAssertExpr(), StmtParent, TU, RegionOfInterest)))
    return true;
  if (StringLiteral *Message = D->getMessage())
    if (Visit(MakeCXCursor(Message, StmtParent, TU, RegionOfInterest)))
      return true;
  return false;
}

bool CursorVisitor::VisitFriendDecl(FriendDecl *D) {
  if (NamedDecl *FriendD = D->getFriendDecl()) {
    if (Visit(MakeCXCursor(FriendD, TU, RegionOfInterest)))
      return true;
  } else if (TypeSourceInfo *TI = D->getFriendType()) {
    if (Visit(TI->getTypeLoc()))
      return true;
  }
  return false;
}

bool CursorVisitor::VisitDeclarationNameInfo(DeclarationNameInfo Name) {
  switch (Name.getName().getNameKind()) {
  case clang::DeclarationName::Identifier:
  case clang::DeclarationName::CXXLiteralOperatorName:
  case clang::DeclarationName::CXXDeductionGuideName:
  case clang::DeclarationName::CXXOperatorName:
  case clang::DeclarationName::CXXUsingDirective:
  case clang::DeclarationName::CXXReflectedIdName:
    return false;

  case clang::DeclarationName::CXXConstructorName:
  case clang::DeclarationName::CXXDestructorName:
  case clang::DeclarationName::CXXConversionFunctionName:
    if (TypeSourceInfo *TSInfo = Name.getNamedTypeInfo())
      return Visit(TSInfo->getTypeLoc());
    return false;

  case clang::DeclarationName::ObjCZeroArgSelector:
  case clang::DeclarationName::ObjCOneArgSelector:
  case clang::DeclarationName::ObjCMultiArgSelector:
    // FIXME: Per-identifier location info?
    return false;
  }

  llvm_unreachable("Invalid DeclarationName::Kind!");
}

bool CursorVisitor::VisitNestedNameSpecifier(NestedNameSpecifier *NNS, 
                                             SourceRange Range) {
  // FIXME: This whole routine is a hack to work around the lack of proper
  // source information in nested-name-specifiers (PR5791). Since we do have
  // a beginning source location, we can visit the first component of the
  // nested-name-specifier, if it's a single-token component.
  if (!NNS)
    return false;
  
  // Get the first component in the nested-name-specifier.
  while (NestedNameSpecifier *Prefix = NNS->getPrefix())
    NNS = Prefix;
  
  switch (NNS->getKind()) {
  case NestedNameSpecifier::Namespace:
    return Visit(MakeCursorNamespaceRef(NNS->getAsNamespace(), Range.getBegin(),
                                        TU));

  case NestedNameSpecifier::NamespaceAlias:
    return Visit(MakeCursorNamespaceRef(NNS->getAsNamespaceAlias(), 
                                        Range.getBegin(), TU));

  case NestedNameSpecifier::TypeSpec: {
    // If the type has a form where we know that the beginning of the source
    // range matches up with a reference cursor. Visit the appropriate reference
    // cursor.
    const Type *T = NNS->getAsType();
    if (const TypedefType *Typedef = dyn_cast<TypedefType>(T))
      return Visit(MakeCursorTypeRef(Typedef->getDecl(), Range.getBegin(), TU));
    if (const TagType *Tag = dyn_cast<TagType>(T))
      return Visit(MakeCursorTypeRef(Tag->getDecl(), Range.getBegin(), TU));
    if (const TemplateSpecializationType *TST
                                      = dyn_cast<TemplateSpecializationType>(T))
      return VisitTemplateName(TST->getTemplateName(), Range.getBegin());
    break;
  }
      
  case NestedNameSpecifier::TypeSpecWithTemplate:
  case NestedNameSpecifier::Global:
  case NestedNameSpecifier::Identifier:
  case NestedNameSpecifier::Super:
    break;      
  }
  
  return false;
}

bool 
CursorVisitor::VisitNestedNameSpecifierLoc(NestedNameSpecifierLoc Qualifier) {
  SmallVector<NestedNameSpecifierLoc, 4> Qualifiers;
  for (; Qualifier; Qualifier = Qualifier.getPrefix())
    Qualifiers.push_back(Qualifier);
  
  while (!Qualifiers.empty()) {
    NestedNameSpecifierLoc Q = Qualifiers.pop_back_val();
    NestedNameSpecifier *NNS = Q.getNestedNameSpecifier();
    switch (NNS->getKind()) {
    case NestedNameSpecifier::Namespace:
      if (Visit(MakeCursorNamespaceRef(NNS->getAsNamespace(), 
                                       Q.getLocalBeginLoc(),
                                       TU)))
        return true;
        
      break;
      
    case NestedNameSpecifier::NamespaceAlias:
      if (Visit(MakeCursorNamespaceRef(NNS->getAsNamespaceAlias(), 
                                       Q.getLocalBeginLoc(),
                                       TU)))
        return true;
        
      break;
        
    case NestedNameSpecifier::TypeSpec:
    case NestedNameSpecifier::TypeSpecWithTemplate:
      if (Visit(Q.getTypeLoc()))
        return true;
        
      break;
        
    case NestedNameSpecifier::Global:
    case NestedNameSpecifier::Identifier:
    case NestedNameSpecifier::Super:
      break;              
    }
  }
  
  return false;
}

bool CursorVisitor::VisitTemplateParameters(
                                          const TemplateParameterList *Params) {
  if (!Params)
    return false;
  
  for (TemplateParameterList::const_iterator P = Params->begin(),
                                          PEnd = Params->end();
       P != PEnd; ++P) {
    if (Visit(MakeCXCursor(*P, TU, RegionOfInterest)))
      return true;
  }
  
  return false;
}

bool CursorVisitor::VisitTemplateName(TemplateName Name, SourceLocation Loc) {
  switch (Name.getKind()) {
  case TemplateName::Template:
    return Visit(MakeCursorTemplateRef(Name.getAsTemplateDecl(), Loc, TU));

  case TemplateName::OverloadedTemplate:
    // Visit the overloaded template set.
    if (Visit(MakeCursorOverloadedDeclRef(Name, Loc, TU)))
      return true;

    return false;

  case TemplateName::AssumedTemplate:
    // FIXME: Visit DeclarationName?
    return false;

  case TemplateName::DependentTemplate:
    // FIXME: Visit nested-name-specifier.
    return false;
      
  case TemplateName::QualifiedTemplate:
    // FIXME: Visit nested-name-specifier.
    return Visit(MakeCursorTemplateRef(
                                  Name.getAsQualifiedTemplateName()->getDecl(), 
                                       Loc, TU));

  case TemplateName::SubstTemplateTemplateParm:
    return Visit(MakeCursorTemplateRef(
                         Name.getAsSubstTemplateTemplateParm()->getParameter(),
                                       Loc, TU));
      
  case TemplateName::SubstTemplateTemplateParmPack:
    return Visit(MakeCursorTemplateRef(
                  Name.getAsSubstTemplateTemplateParmPack()->getParameterPack(),
                                       Loc, TU));
  }

  llvm_unreachable("Invalid TemplateName::Kind!");
}

bool CursorVisitor::VisitTemplateArgumentLoc(const TemplateArgumentLoc &TAL) {
  switch (TAL.getArgument().getKind()) {
  case TemplateArgument::Null:
  case TemplateArgument::Integral:
  case TemplateArgument::Pack:
    return false;

  case TemplateArgument::Type:
    if (TypeSourceInfo *TSInfo = TAL.getTypeSourceInfo())
      return Visit(TSInfo->getTypeLoc());
    return false;

  case TemplateArgument::Declaration:
    if (Expr *E = TAL.getSourceDeclExpression())
      return Visit(MakeCXCursor(E, StmtParent, TU, RegionOfInterest));
    return false;

  case TemplateArgument::NullPtr:
    if (Expr *E = TAL.getSourceNullPtrExpression())
      return Visit(MakeCXCursor(E, StmtParent, TU, RegionOfInterest));
    return false;

  case TemplateArgument::Reflected:
  case TemplateArgument::Expression:
    if (Expr *E = TAL.getSourceExpression())
      return Visit(MakeCXCursor(E, StmtParent, TU, RegionOfInterest));
    return false;

  case TemplateArgument::Template:
  case TemplateArgument::TemplateExpansion:
    if (VisitNestedNameSpecifierLoc(TAL.getTemplateQualifierLoc()))
      return true;

    return VisitTemplateName(TAL.getArgument().getAsTemplateOrTemplatePattern(), 
                             TAL.getTemplateNameLoc());
  }

  llvm_unreachable("Invalid TemplateArgument::Kind!");
}

bool CursorVisitor::VisitLinkageSpecDecl(LinkageSpecDecl *D) {
  return VisitDeclContext(D);
}

bool CursorVisitor::VisitQualifiedTypeLoc(QualifiedTypeLoc TL) {
  return Visit(TL.getUnqualifiedLoc());
}

bool CursorVisitor::VisitBuiltinTypeLoc(BuiltinTypeLoc TL) {
  ASTContext &Context = AU->getASTContext();

  // Some builtin types (such as Objective-C's "id", "sel", and
  // "Class") have associated declarations. Create cursors for those.
  QualType VisitType;
  switch (TL.getTypePtr()->getKind()) {

  case BuiltinType::Void:
  case BuiltinType::NullPtr:
  case BuiltinType::MetaInfo:
  case BuiltinType::Dependent:
#define IMAGE_TYPE(ImgType, Id, SingletonId, Access, Suffix) \
  case BuiltinType::Id:
#include "clang/Basic/OpenCLImageTypes.def"
#define EXT_OPAQUE_TYPE(ExtTYpe, Id, Ext) \
  case BuiltinType::Id:
#include "clang/Basic/OpenCLExtensionTypes.def"
  case BuiltinType::OCLSampler:
  case BuiltinType::OCLEvent:
  case BuiltinType::OCLClkEvent:
  case BuiltinType::OCLQueue:
  case BuiltinType::OCLReserveID:
#define SVE_TYPE(Name, Id, SingletonId) \
  case BuiltinType::Id:
#include "clang/Basic/AArch64SVEACLETypes.def"
#define BUILTIN_TYPE(Id, SingletonId)
#define SIGNED_TYPE(Id, SingletonId) case BuiltinType::Id:
#define UNSIGNED_TYPE(Id, SingletonId) case BuiltinType::Id:
#define FLOATING_TYPE(Id, SingletonId) case BuiltinType::Id:
#define PLACEHOLDER_TYPE(Id, SingletonId) case BuiltinType::Id:
#include "clang/AST/BuiltinTypes.def"
    break;

  case BuiltinType::ObjCId:
    VisitType = Context.getObjCIdType();
    break;

  case BuiltinType::ObjCClass:
    VisitType = Context.getObjCClassType();
    break;

  case BuiltinType::ObjCSel:
    VisitType = Context.getObjCSelType();
    break;
  }

  if (!VisitType.isNull()) {
    if (const TypedefType *Typedef = VisitType->getAs<TypedefType>())
      return Visit(MakeCursorTypeRef(Typedef->getDecl(), TL.getBuiltinLoc(),
                                     TU));
  }

  return false;
}

bool CursorVisitor::VisitTypedefTypeLoc(TypedefTypeLoc TL) {
  return Visit(MakeCursorTypeRef(TL.getTypedefNameDecl(), TL.getNameLoc(), TU));
}

bool CursorVisitor::VisitUnresolvedUsingTypeLoc(UnresolvedUsingTypeLoc TL) {
  return Visit(MakeCursorTypeRef(TL.getDecl(), TL.getNameLoc(), TU));
}

bool CursorVisitor::VisitTagTypeLoc(TagTypeLoc TL) {
  if (TL.isDefinition())
    return Visit(MakeCXCursor(TL.getDecl(), TU, RegionOfInterest));

  return Visit(MakeCursorTypeRef(TL.getDecl(), TL.getNameLoc(), TU));
}

bool CursorVisitor::VisitTemplateTypeParmTypeLoc(TemplateTypeParmTypeLoc TL) {
  return Visit(MakeCursorTypeRef(TL.getDecl(), TL.getNameLoc(), TU));
}

bool CursorVisitor::VisitObjCInterfaceTypeLoc(ObjCInterfaceTypeLoc TL) {
  return Visit(MakeCursorObjCClassRef(TL.getIFaceDecl(), TL.getNameLoc(), TU));
}

bool CursorVisitor::VisitObjCTypeParamTypeLoc(ObjCTypeParamTypeLoc TL) {
  if (Visit(MakeCursorTypeRef(TL.getDecl(), TL.getBeginLoc(), TU)))
    return true;
  for (unsigned I = 0, N = TL.getNumProtocols(); I != N; ++I) {
    if (Visit(MakeCursorObjCProtocolRef(TL.getProtocol(I), TL.getProtocolLoc(I),
                                        TU)))
      return true;
  }

  return false;
}

bool CursorVisitor::VisitObjCObjectTypeLoc(ObjCObjectTypeLoc TL) {
  if (TL.hasBaseTypeAsWritten() && Visit(TL.getBaseLoc()))
    return true;

  for (unsigned I = 0, N = TL.getNumTypeArgs(); I != N; ++I) {
    if (Visit(TL.getTypeArgTInfo(I)->getTypeLoc()))
      return true;
  }

  for (unsigned I = 0, N = TL.getNumProtocols(); I != N; ++I) {
    if (Visit(MakeCursorObjCProtocolRef(TL.getProtocol(I), TL.getProtocolLoc(I),
                                        TU)))
      return true;
  }

  return false;
}

bool CursorVisitor::VisitObjCObjectPointerTypeLoc(ObjCObjectPointerTypeLoc TL) {
  return Visit(TL.getPointeeLoc());
}

bool CursorVisitor::VisitParenTypeLoc(ParenTypeLoc TL) {
  return Visit(TL.getInnerLoc());
}

bool CursorVisitor::VisitMacroQualifiedTypeLoc(MacroQualifiedTypeLoc TL) {
  return Visit(TL.getInnerLoc());
}

bool CursorVisitor::VisitPointerTypeLoc(PointerTypeLoc TL) {
  return Visit(TL.getPointeeLoc());
}

bool CursorVisitor::VisitBlockPointerTypeLoc(BlockPointerTypeLoc TL) {
  return Visit(TL.getPointeeLoc());
}

bool CursorVisitor::VisitMemberPointerTypeLoc(MemberPointerTypeLoc TL) {
  return Visit(TL.getPointeeLoc());
}

bool CursorVisitor::VisitLValueReferenceTypeLoc(LValueReferenceTypeLoc TL) {
  return Visit(TL.getPointeeLoc());
}

bool CursorVisitor::VisitRValueReferenceTypeLoc(RValueReferenceTypeLoc TL) {
  return Visit(TL.getPointeeLoc());
}

bool CursorVisitor::VisitAttributedTypeLoc(AttributedTypeLoc TL) {
  return Visit(TL.getModifiedLoc());
}

bool CursorVisitor::VisitFunctionTypeLoc(FunctionTypeLoc TL, 
                                         bool SkipResultType) {
  if (!SkipResultType && Visit(TL.getReturnLoc()))
    return true;

  for (unsigned I = 0, N = TL.getNumParams(); I != N; ++I)
    if (Decl *D = TL.getParam(I))
      if (Visit(MakeCXCursor(D, TU, RegionOfInterest)))
        return true;

  return false;
}

bool CursorVisitor::VisitArrayTypeLoc(ArrayTypeLoc TL) {
  if (Visit(TL.getElementLoc()))
    return true;

  if (Expr *Size = TL.getSizeExpr())
    return Visit(MakeCXCursor(Size, StmtParent, TU, RegionOfInterest));

  return false;
}

bool CursorVisitor::VisitDecayedTypeLoc(DecayedTypeLoc TL) {
  return Visit(TL.getOriginalLoc());
}

bool CursorVisitor::VisitAdjustedTypeLoc(AdjustedTypeLoc TL) {
  return Visit(TL.getOriginalLoc());
}

bool CursorVisitor::VisitDeducedTemplateSpecializationTypeLoc(
    DeducedTemplateSpecializationTypeLoc TL) {
  if (VisitTemplateName(TL.getTypePtr()->getTemplateName(), 
                        TL.getTemplateNameLoc()))
    return true;
  
  return false;
}

bool CursorVisitor::VisitTemplateSpecializationTypeLoc(
                                             TemplateSpecializationTypeLoc TL) {
  // Visit the template name.
  if (VisitTemplateName(TL.getTypePtr()->getTemplateName(), 
                        TL.getTemplateNameLoc()))
    return true;
  
  // Visit the template arguments.
  for (unsigned I = 0, N = TL.getNumArgs(); I != N; ++I)
    if (VisitTemplateArgumentLoc(TL.getArgLoc(I)))
      return true;
  
  return false;
}

bool CursorVisitor::VisitTypeOfExprTypeLoc(TypeOfExprTypeLoc TL) {
  return Visit(MakeCXCursor(TL.getUnderlyingExpr(), StmtParent, TU));
}

bool CursorVisitor::VisitTypeOfTypeLoc(TypeOfTypeLoc TL) {
  if (TypeSourceInfo *TSInfo = TL.getUnderlyingTInfo())
    return Visit(TSInfo->getTypeLoc());

  return false;
}

bool CursorVisitor::VisitUnaryTransformTypeLoc(UnaryTransformTypeLoc TL) {
  if (TypeSourceInfo *TSInfo = TL.getUnderlyingTInfo())
    return Visit(TSInfo->getTypeLoc());

  return false;
}

bool CursorVisitor::VisitDependentNameTypeLoc(DependentNameTypeLoc TL) {
  return VisitNestedNameSpecifierLoc(TL.getQualifierLoc());
}

bool CursorVisitor::VisitDependentTemplateSpecializationTypeLoc(
                                    DependentTemplateSpecializationTypeLoc TL) {
  // Visit the nested-name-specifier, if there is one.
  if (TL.getQualifierLoc() &&
      VisitNestedNameSpecifierLoc(TL.getQualifierLoc()))
    return true;
  
  // Visit the template arguments.
  for (unsigned I = 0, N = TL.getNumArgs(); I != N; ++I)
    if (VisitTemplateArgumentLoc(TL.getArgLoc(I)))
      return true;

  return false;
}

bool CursorVisitor::VisitElaboratedTypeLoc(ElaboratedTypeLoc TL) {
  if (VisitNestedNameSpecifierLoc(TL.getQualifierLoc()))
    return true;
  
  return Visit(TL.getNamedTypeLoc());
}

bool CursorVisitor::VisitPackExpansionTypeLoc(PackExpansionTypeLoc TL) {
  return Visit(TL.getPatternLoc());
}

bool CursorVisitor::VisitCXXDependentVariadicReifierTypeLoc
(CXXDependentVariadicReifierTypeLoc TL) {
  return Visit(TL.getPatternLoc());
}

bool CursorVisitor::VisitDecltypeTypeLoc(DecltypeTypeLoc TL) {
  if (Expr *E = TL.getUnderlyingExpr())
    return Visit(MakeCXCursor(E, StmtParent, TU));

  return false;
}

bool CursorVisitor::VisitReflectedTypeLoc(ReflectedTypeLoc TL) {
  if (Expr *E = TL.getReflection())
    return Visit(MakeCXCursor(E, StmtParent, TU));

  return false;
}

bool CursorVisitor::VisitInjectedClassNameTypeLoc(InjectedClassNameTypeLoc TL) {
  return Visit(MakeCursorTypeRef(TL.getDecl(), TL.getNameLoc(), TU));
}

bool CursorVisitor::VisitAtomicTypeLoc(AtomicTypeLoc TL) {
  return Visit(TL.getValueLoc());
}

bool CursorVisitor::VisitPipeTypeLoc(PipeTypeLoc TL) {
  return Visit(TL.getValueLoc());
}

#define DEFAULT_TYPELOC_IMPL(CLASS, PARENT) \
bool CursorVisitor::Visit##CLASS##TypeLoc(CLASS##TypeLoc TL) { \
  return Visit##PARENT##Loc(TL); \
}

DEFAULT_TYPELOC_IMPL(Complex, Type)
DEFAULT_TYPELOC_IMPL(ConstantArray, ArrayType)
DEFAULT_TYPELOC_IMPL(IncompleteArray, ArrayType)
DEFAULT_TYPELOC_IMPL(VariableArray, ArrayType)
DEFAULT_TYPELOC_IMPL(DependentSizedArray, ArrayType)
DEFAULT_TYPELOC_IMPL(DependentAddressSpace, Type)
DEFAULT_TYPELOC_IMPL(DependentVector, Type)
DEFAULT_TYPELOC_IMPL(DependentSizedExtVector, Type)
DEFAULT_TYPELOC_IMPL(Vector, Type)
DEFAULT_TYPELOC_IMPL(ExtVector, VectorType)
DEFAULT_TYPELOC_IMPL(FunctionProto, FunctionType)
DEFAULT_TYPELOC_IMPL(FunctionNoProto, FunctionType)
DEFAULT_TYPELOC_IMPL(Record, TagType)
DEFAULT_TYPELOC_IMPL(Enum, TagType)
DEFAULT_TYPELOC_IMPL(SubstTemplateTypeParm, Type)
DEFAULT_TYPELOC_IMPL(SubstTemplateTypeParmPack, Type)
DEFAULT_TYPELOC_IMPL(Auto, Type)

bool CursorVisitor::VisitCXXRecordDecl(CXXRecordDecl *D) {
  // Visit the nested-name-specifier, if present.
  if (NestedNameSpecifierLoc QualifierLoc = D->getQualifierLoc())
    if (VisitNestedNameSpecifierLoc(QualifierLoc))
      return true;

  if (D->isCompleteDefinition()) {
    for (const auto &I : D->bases()) {
      if (Visit(cxcursor::MakeCursorCXXBaseSpecifier(&I, TU)))
        return true;
    }
  }

  return VisitTagDecl(D);
}

bool CursorVisitor::VisitAttributes(Decl *D) {
  for (const auto *I : D->attrs())
    if ((TU->ParsingOptions & CXTranslationUnit_VisitImplicitAttributes ||
         !I->isImplicit()) &&
        Visit(MakeCXCursor(I, D, TU)))
        return true;

  return false;
}

//===----------------------------------------------------------------------===//
// Data-recursive visitor methods.
//===----------------------------------------------------------------------===//

namespace {
#define DEF_JOB(NAME, DATA, KIND)\
class NAME : public VisitorJob {\
public:\
  NAME(const DATA *d, CXCursor parent) : \
      VisitorJob(parent, VisitorJob::KIND, d) {} \
  static bool classof(const VisitorJob *VJ) { return VJ->getKind() == KIND; }\
  const DATA *get() const { return static_cast<const DATA*>(data[0]); }\
};

DEF_JOB(StmtVisit, Stmt, StmtVisitKind)
DEF_JOB(MemberExprParts, MemberExpr, MemberExprPartsKind)
DEF_JOB(DeclRefExprParts, DeclRefExpr, DeclRefExprPartsKind)
DEF_JOB(OverloadExprParts, OverloadExpr, OverloadExprPartsKind)
DEF_JOB(SizeOfPackExprParts, SizeOfPackExpr, SizeOfPackExprPartsKind)
DEF_JOB(LambdaExprParts, LambdaExpr, LambdaExprPartsKind)
DEF_JOB(PostChildrenVisit, void, PostChildrenVisitKind)
#undef DEF_JOB

class ExplicitTemplateArgsVisit : public VisitorJob {
public:
  ExplicitTemplateArgsVisit(const TemplateArgumentLoc *Begin,
                            const TemplateArgumentLoc *End, CXCursor parent)
      : VisitorJob(parent, VisitorJob::ExplicitTemplateArgsVisitKind, Begin,
                   End) {}
  static bool classof(const VisitorJob *VJ) {
    return VJ->getKind() == ExplicitTemplateArgsVisitKind;
  }
  const TemplateArgumentLoc *begin() const {
    return static_cast<const TemplateArgumentLoc *>(data[0]);
  }
  const TemplateArgumentLoc *end() {
    return static_cast<const TemplateArgumentLoc *>(data[1]);
  }
};
class DeclVisit : public VisitorJob {
public:
  DeclVisit(const Decl *D, CXCursor parent, bool isFirst) :
    VisitorJob(parent, VisitorJob::DeclVisitKind,
               D, isFirst ? (void*) 1 : (void*) nullptr) {}
  static bool classof(const VisitorJob *VJ) {
    return VJ->getKind() == DeclVisitKind;
  }
  const Decl *get() const { return static_cast<const Decl *>(data[0]); }
  bool isFirst() const { return data[1] != nullptr; }
};
class TypeLocVisit : public VisitorJob {
public:
  TypeLocVisit(TypeLoc tl, CXCursor parent) :
    VisitorJob(parent, VisitorJob::TypeLocVisitKind,
               tl.getType().getAsOpaquePtr(), tl.getOpaqueData()) {}

  static bool classof(const VisitorJob *VJ) {
    return VJ->getKind() == TypeLocVisitKind;
  }

  TypeLoc get() const { 
    QualType T = QualType::getFromOpaquePtr(data[0]);
    return TypeLoc(T, const_cast<void *>(data[1]));
  }
};

class LabelRefVisit : public VisitorJob {
public:
  LabelRefVisit(LabelDecl *LD, SourceLocation labelLoc, CXCursor parent)
    : VisitorJob(parent, VisitorJob::LabelRefVisitKind, LD,
                 labelLoc.getPtrEncoding()) {}
  
  static bool classof(const VisitorJob *VJ) {
    return VJ->getKind() == VisitorJob::LabelRefVisitKind;
  }
  const LabelDecl *get() const {
    return static_cast<const LabelDecl *>(data[0]);
  }
  SourceLocation getLoc() const { 
    return SourceLocation::getFromPtrEncoding(data[1]); }
};
  
class NestedNameSpecifierLocVisit : public VisitorJob {
public:
  NestedNameSpecifierLocVisit(NestedNameSpecifierLoc Qualifier, CXCursor parent)
    : VisitorJob(parent, VisitorJob::NestedNameSpecifierLocVisitKind,
                 Qualifier.getNestedNameSpecifier(),
                 Qualifier.getOpaqueData()) { }
  
  static bool classof(const VisitorJob *VJ) {
    return VJ->getKind() == VisitorJob::NestedNameSpecifierLocVisitKind;
  }
  
  NestedNameSpecifierLoc get() const {
    return NestedNameSpecifierLoc(
            const_cast<NestedNameSpecifier *>(
              static_cast<const NestedNameSpecifier *>(data[0])),
            const_cast<void *>(data[1]));
  }
};
  
class DeclarationNameInfoVisit : public VisitorJob {
public:
  DeclarationNameInfoVisit(const Stmt *S, CXCursor parent)
    : VisitorJob(parent, VisitorJob::DeclarationNameInfoVisitKind, S) {}
  static bool classof(const VisitorJob *VJ) {
    return VJ->getKind() == VisitorJob::DeclarationNameInfoVisitKind;
  }
  DeclarationNameInfo get() const {
    const Stmt *S = static_cast<const Stmt *>(data[0]);
    switch (S->getStmtClass()) {
    default:
      llvm_unreachable("Unhandled Stmt");
    case clang::Stmt::MSDependentExistsStmtClass:
      return cast<MSDependentExistsStmt>(S)->getNameInfo();
    case Stmt::CXXDependentScopeMemberExprClass:
      return cast<CXXDependentScopeMemberExpr>(S)->getMemberNameInfo();
    case Stmt::DependentScopeDeclRefExprClass:
      return cast<DependentScopeDeclRefExpr>(S)->getNameInfo();
    case Stmt::OMPCriticalDirectiveClass:
      return cast<OMPCriticalDirective>(S)->getDirectiveName();
    }
  }
};
class MemberRefVisit : public VisitorJob {
public:
  MemberRefVisit(const FieldDecl *D, SourceLocation L, CXCursor parent)
    : VisitorJob(parent, VisitorJob::MemberRefVisitKind, D,
                 L.getPtrEncoding()) {}
  static bool classof(const VisitorJob *VJ) {
    return VJ->getKind() == VisitorJob::MemberRefVisitKind;
  }
  const FieldDecl *get() const {
    return static_cast<const FieldDecl *>(data[0]);
  }
  SourceLocation getLoc() const {
    return SourceLocation::getFromRawEncoding((unsigned)(uintptr_t) data[1]);
  }
};
class EnqueueVisitor : public ConstStmtVisitor<EnqueueVisitor, void> {
  friend class OMPClauseEnqueue;
  VisitorWorkList &WL;
  CXCursor Parent;
public:
  EnqueueVisitor(VisitorWorkList &wl, CXCursor parent)
    : WL(wl), Parent(parent) {}

  void VisitAddrLabelExpr(const AddrLabelExpr *E);
  void VisitBlockExpr(const BlockExpr *B);
  void VisitCompoundLiteralExpr(const CompoundLiteralExpr *E);
  void VisitCompoundStmt(const CompoundStmt *S);
  void VisitCXXDefaultArgExpr(const CXXDefaultArgExpr *E) { /* Do nothing. */ }
  void VisitMSDependentExistsStmt(const MSDependentExistsStmt *S);
  void VisitCXXDependentScopeMemberExpr(const CXXDependentScopeMemberExpr *E);
  void VisitCXXNewExpr(const CXXNewExpr *E);
  void VisitCXXScalarValueInitExpr(const CXXScalarValueInitExpr *E);
  void VisitCXXOperatorCallExpr(const CXXOperatorCallExpr *E);
  void VisitCXXPseudoDestructorExpr(const CXXPseudoDestructorExpr *E);
  void VisitCXXTemporaryObjectExpr(const CXXTemporaryObjectExpr *E);
  void VisitCXXTypeidExpr(const CXXTypeidExpr *E);
  void VisitCXXUnresolvedConstructExpr(const CXXUnresolvedConstructExpr *E);
  void VisitCXXUuidofExpr(const CXXUuidofExpr *E);
  void VisitCXXCatchStmt(const CXXCatchStmt *S);
  void VisitCXXForRangeStmt(const CXXForRangeStmt *S);
  void VisitDeclRefExpr(const DeclRefExpr *D);
  void VisitDeclStmt(const DeclStmt *S);
  void VisitDependentScopeDeclRefExpr(const DependentScopeDeclRefExpr *E);
  void VisitDesignatedInitExpr(const DesignatedInitExpr *E);
  void VisitExplicitCastExpr(const ExplicitCastExpr *E);
  void VisitForStmt(const ForStmt *FS);
  void VisitGotoStmt(const GotoStmt *GS);
  void VisitIfStmt(const IfStmt *If);
  void VisitInitListExpr(const InitListExpr *IE);
  void VisitMemberExpr(const MemberExpr *M);
  void VisitOffsetOfExpr(const OffsetOfExpr *E);
  void VisitObjCEncodeExpr(const ObjCEncodeExpr *E);
  void VisitObjCMessageExpr(const ObjCMessageExpr *M);
  void VisitOverloadExpr(const OverloadExpr *E);
  void VisitUnaryExprOrTypeTraitExpr(const UnaryExprOrTypeTraitExpr *E);
  void VisitStmt(const Stmt *S);
  void VisitSwitchStmt(const SwitchStmt *S);
  void VisitWhileStmt(const WhileStmt *W);
  void VisitTypeTraitExpr(const TypeTraitExpr *E);
  void VisitArrayTypeTraitExpr(const ArrayTypeTraitExpr *E);
  void VisitExpressionTraitExpr(const ExpressionTraitExpr *E);
  void VisitUnresolvedMemberExpr(const UnresolvedMemberExpr *U);
  void VisitVAArgExpr(const VAArgExpr *E);
  void VisitSizeOfPackExpr(const SizeOfPackExpr *E);
  void VisitPseudoObjectExpr(const PseudoObjectExpr *E);
  void VisitOpaqueValueExpr(const OpaqueValueExpr *E);
  void VisitLambdaExpr(const LambdaExpr *E);
  void VisitOMPExecutableDirective(const OMPExecutableDirective *D);
  void VisitOMPLoopDirective(const OMPLoopDirective *D);
  void VisitOMPParallelDirective(const OMPParallelDirective *D);
  void VisitOMPSimdDirective(const OMPSimdDirective *D);
  void VisitOMPForDirective(const OMPForDirective *D);
  void VisitOMPForSimdDirective(const OMPForSimdDirective *D);
  void VisitOMPSectionsDirective(const OMPSectionsDirective *D);
  void VisitOMPSectionDirective(const OMPSectionDirective *D);
  void VisitOMPSingleDirective(const OMPSingleDirective *D);
  void VisitOMPMasterDirective(const OMPMasterDirective *D);
  void VisitOMPCriticalDirective(const OMPCriticalDirective *D);
  void VisitOMPParallelForDirective(const OMPParallelForDirective *D);
  void VisitOMPParallelForSimdDirective(const OMPParallelForSimdDirective *D);
  void VisitOMPParallelSectionsDirective(const OMPParallelSectionsDirective *D);
  void VisitOMPTaskDirective(const OMPTaskDirective *D);
  void VisitOMPTaskyieldDirective(const OMPTaskyieldDirective *D);
  void VisitOMPBarrierDirective(const OMPBarrierDirective *D);
  void VisitOMPTaskwaitDirective(const OMPTaskwaitDirective *D);
  void VisitOMPTaskgroupDirective(const OMPTaskgroupDirective *D);
  void
  VisitOMPCancellationPointDirective(const OMPCancellationPointDirective *D);
  void VisitOMPCancelDirective(const OMPCancelDirective *D);
  void VisitOMPFlushDirective(const OMPFlushDirective *D);
  void VisitOMPOrderedDirective(const OMPOrderedDirective *D);
  void VisitOMPAtomicDirective(const OMPAtomicDirective *D);
  void VisitOMPTargetDirective(const OMPTargetDirective *D);
  void VisitOMPTargetDataDirective(const OMPTargetDataDirective *D);
  void VisitOMPTargetEnterDataDirective(const OMPTargetEnterDataDirective *D);
  void VisitOMPTargetExitDataDirective(const OMPTargetExitDataDirective *D);
  void VisitOMPTargetParallelDirective(const OMPTargetParallelDirective *D);
  void
  VisitOMPTargetParallelForDirective(const OMPTargetParallelForDirective *D);
  void VisitOMPTeamsDirective(const OMPTeamsDirective *D);
  void VisitOMPTaskLoopDirective(const OMPTaskLoopDirective *D);
  void VisitOMPTaskLoopSimdDirective(const OMPTaskLoopSimdDirective *D);
  void VisitOMPDistributeDirective(const OMPDistributeDirective *D);
  void VisitOMPDistributeParallelForDirective(
      const OMPDistributeParallelForDirective *D);
  void VisitOMPDistributeParallelForSimdDirective(
      const OMPDistributeParallelForSimdDirective *D);
  void VisitOMPDistributeSimdDirective(const OMPDistributeSimdDirective *D);
  void VisitOMPTargetParallelForSimdDirective(
      const OMPTargetParallelForSimdDirective *D);
  void VisitOMPTargetSimdDirective(const OMPTargetSimdDirective *D);
  void VisitOMPTeamsDistributeDirective(const OMPTeamsDistributeDirective *D);
  void VisitOMPTeamsDistributeSimdDirective(
      const OMPTeamsDistributeSimdDirective *D);
  void VisitOMPTeamsDistributeParallelForSimdDirective(
      const OMPTeamsDistributeParallelForSimdDirective *D);
  void VisitOMPTeamsDistributeParallelForDirective(
      const OMPTeamsDistributeParallelForDirective *D);
  void VisitOMPTargetTeamsDirective(const OMPTargetTeamsDirective *D);
  void VisitOMPTargetTeamsDistributeDirective(
      const OMPTargetTeamsDistributeDirective *D);
  void VisitOMPTargetTeamsDistributeParallelForDirective(
      const OMPTargetTeamsDistributeParallelForDirective *D);
  void VisitOMPTargetTeamsDistributeParallelForSimdDirective(
      const OMPTargetTeamsDistributeParallelForSimdDirective *D);
  void VisitOMPTargetTeamsDistributeSimdDirective(
      const OMPTargetTeamsDistributeSimdDirective *D);

private:
  void AddDeclarationNameInfo(const Stmt *S);
  void AddNestedNameSpecifierLoc(NestedNameSpecifierLoc Qualifier);
  void AddExplicitTemplateArgs(const TemplateArgumentLoc *A,
                               unsigned NumTemplateArgs);
  void AddMemberRef(const FieldDecl *D, SourceLocation L);
  void AddStmt(const Stmt *S);
  void AddDecl(const Decl *D, bool isFirst = true);
  void AddTypeLoc(TypeSourceInfo *TI);
  void EnqueueChildren(const Stmt *S);
  void EnqueueChildren(const OMPClause *S);
};
} // end anonyous namespace

void EnqueueVisitor::AddDeclarationNameInfo(const Stmt *S) {
  // 'S' should always be non-null, since it comes from the
  // statement we are visiting.
  WL.push_back(DeclarationNameInfoVisit(S, Parent));
}

void 
EnqueueVisitor::AddNestedNameSpecifierLoc(NestedNameSpecifierLoc Qualifier) {
  if (Qualifier)
    WL.push_back(NestedNameSpecifierLocVisit(Qualifier, Parent));
}

void EnqueueVisitor::AddStmt(const Stmt *S) {
  if (S)
    WL.push_back(StmtVisit(S, Parent));
}
void EnqueueVisitor::AddDecl(const Decl *D, bool isFirst) {
  if (D)
    WL.push_back(DeclVisit(D, Parent, isFirst));
}
void EnqueueVisitor::AddExplicitTemplateArgs(const TemplateArgumentLoc *A,
                                             unsigned NumTemplateArgs) {
  WL.push_back(ExplicitTemplateArgsVisit(A, A + NumTemplateArgs, Parent));
}
void EnqueueVisitor::AddMemberRef(const FieldDecl *D, SourceLocation L) {
  if (D)
    WL.push_back(MemberRefVisit(D, L, Parent));
}
void EnqueueVisitor::AddTypeLoc(TypeSourceInfo *TI) {
  if (TI)
    WL.push_back(TypeLocVisit(TI->getTypeLoc(), Parent));
 }
void EnqueueVisitor::EnqueueChildren(const Stmt *S) {
  unsigned size = WL.size();
  for (const Stmt *SubStmt : S->children()) {
    AddStmt(SubStmt);
  }
  if (size == WL.size())
    return;
  // Now reverse the entries we just added.  This will match the DFS
  // ordering performed by the worklist.
  VisitorWorkList::iterator I = WL.begin() + size, E = WL.end();
  std::reverse(I, E);
}
namespace {
class OMPClauseEnqueue : public ConstOMPClauseVisitor<OMPClauseEnqueue> {
  EnqueueVisitor *Visitor;
  /// Process clauses with list of variables.
  template <typename T>
  void VisitOMPClauseList(T *Node);
public:
  OMPClauseEnqueue(EnqueueVisitor *Visitor) : Visitor(Visitor) { }
#define OPENMP_CLAUSE(Name, Class)                                             \
  void Visit##Class(const Class *C);
#include "clang/Basic/OpenMPKinds.def"
  void VisitOMPClauseWithPreInit(const OMPClauseWithPreInit *C);
  void VisitOMPClauseWithPostUpdate(const OMPClauseWithPostUpdate *C);
};

void OMPClauseEnqueue::VisitOMPClauseWithPreInit(
    const OMPClauseWithPreInit *C) {
  Visitor->AddStmt(C->getPreInitStmt());
}

void OMPClauseEnqueue::VisitOMPClauseWithPostUpdate(
    const OMPClauseWithPostUpdate *C) {
  VisitOMPClauseWithPreInit(C);
  Visitor->AddStmt(C->getPostUpdateExpr());
}

void OMPClauseEnqueue::VisitOMPIfClause(const OMPIfClause *C) {
  VisitOMPClauseWithPreInit(C);
  Visitor->AddStmt(C->getCondition());
}

void OMPClauseEnqueue::VisitOMPFinalClause(const OMPFinalClause *C) {
  Visitor->AddStmt(C->getCondition());
}

void OMPClauseEnqueue::VisitOMPNumThreadsClause(const OMPNumThreadsClause *C) {
  VisitOMPClauseWithPreInit(C);
  Visitor->AddStmt(C->getNumThreads());
}

void OMPClauseEnqueue::VisitOMPSafelenClause(const OMPSafelenClause *C) {
  Visitor->AddStmt(C->getSafelen());
}

void OMPClauseEnqueue::VisitOMPSimdlenClause(const OMPSimdlenClause *C) {
  Visitor->AddStmt(C->getSimdlen());
}

void OMPClauseEnqueue::VisitOMPAllocatorClause(const OMPAllocatorClause *C) {
  Visitor->AddStmt(C->getAllocator());
}

void OMPClauseEnqueue::VisitOMPCollapseClause(const OMPCollapseClause *C) {
  Visitor->AddStmt(C->getNumForLoops());
}

void OMPClauseEnqueue::VisitOMPDefaultClause(const OMPDefaultClause *C) { }

void OMPClauseEnqueue::VisitOMPProcBindClause(const OMPProcBindClause *C) { }

void OMPClauseEnqueue::VisitOMPScheduleClause(const OMPScheduleClause *C) {
  VisitOMPClauseWithPreInit(C);
  Visitor->AddStmt(C->getChunkSize());
}

void OMPClauseEnqueue::VisitOMPOrderedClause(const OMPOrderedClause *C) {
  Visitor->AddStmt(C->getNumForLoops());
}

void OMPClauseEnqueue::VisitOMPNowaitClause(const OMPNowaitClause *) {}

void OMPClauseEnqueue::VisitOMPUntiedClause(const OMPUntiedClause *) {}

void OMPClauseEnqueue::VisitOMPMergeableClause(const OMPMergeableClause *) {}

void OMPClauseEnqueue::VisitOMPReadClause(const OMPReadClause *) {}

void OMPClauseEnqueue::VisitOMPWriteClause(const OMPWriteClause *) {}

void OMPClauseEnqueue::VisitOMPUpdateClause(const OMPUpdateClause *) {}

void OMPClauseEnqueue::VisitOMPCaptureClause(const OMPCaptureClause *) {}

void OMPClauseEnqueue::VisitOMPSeqCstClause(const OMPSeqCstClause *) {}

void OMPClauseEnqueue::VisitOMPThreadsClause(const OMPThreadsClause *) {}

void OMPClauseEnqueue::VisitOMPSIMDClause(const OMPSIMDClause *) {}

void OMPClauseEnqueue::VisitOMPNogroupClause(const OMPNogroupClause *) {}

void OMPClauseEnqueue::VisitOMPUnifiedAddressClause(
    const OMPUnifiedAddressClause *) {}

void OMPClauseEnqueue::VisitOMPUnifiedSharedMemoryClause(
    const OMPUnifiedSharedMemoryClause *) {}

void OMPClauseEnqueue::VisitOMPReverseOffloadClause(
    const OMPReverseOffloadClause *) {}

void OMPClauseEnqueue::VisitOMPDynamicAllocatorsClause(
    const OMPDynamicAllocatorsClause *) {}

void OMPClauseEnqueue::VisitOMPAtomicDefaultMemOrderClause(
    const OMPAtomicDefaultMemOrderClause *) {}

void OMPClauseEnqueue::VisitOMPDeviceClause(const OMPDeviceClause *C) {
  Visitor->AddStmt(C->getDevice());
}

void OMPClauseEnqueue::VisitOMPNumTeamsClause(const OMPNumTeamsClause *C) {
  VisitOMPClauseWithPreInit(C);
  Visitor->AddStmt(C->getNumTeams());
}

void OMPClauseEnqueue::VisitOMPThreadLimitClause(const OMPThreadLimitClause *C) {
  VisitOMPClauseWithPreInit(C);
  Visitor->AddStmt(C->getThreadLimit());
}

void OMPClauseEnqueue::VisitOMPPriorityClause(const OMPPriorityClause *C) {
  Visitor->AddStmt(C->getPriority());
}

void OMPClauseEnqueue::VisitOMPGrainsizeClause(const OMPGrainsizeClause *C) {
  Visitor->AddStmt(C->getGrainsize());
}

void OMPClauseEnqueue::VisitOMPNumTasksClause(const OMPNumTasksClause *C) {
  Visitor->AddStmt(C->getNumTasks());
}

void OMPClauseEnqueue::VisitOMPHintClause(const OMPHintClause *C) {
  Visitor->AddStmt(C->getHint());
}

template<typename T>
void OMPClauseEnqueue::VisitOMPClauseList(T *Node) {
  for (const auto *I : Node->varlists()) {
    Visitor->AddStmt(I);
  }
}

void OMPClauseEnqueue::VisitOMPAllocateClause(const OMPAllocateClause *C) {
  VisitOMPClauseList(C);
  Visitor->AddStmt(C->getAllocator());
}
void OMPClauseEnqueue::VisitOMPPrivateClause(const OMPPrivateClause *C) {
  VisitOMPClauseList(C);
  for (const auto *E : C->private_copies()) {
    Visitor->AddStmt(E);
  }
}
void OMPClauseEnqueue::VisitOMPFirstprivateClause(
                                        const OMPFirstprivateClause *C) {
  VisitOMPClauseList(C);
  VisitOMPClauseWithPreInit(C);
  for (const auto *E : C->private_copies()) {
    Visitor->AddStmt(E);
  }
  for (const auto *E : C->inits()) {
    Visitor->AddStmt(E);
  }
}
void OMPClauseEnqueue::VisitOMPLastprivateClause(
                                        const OMPLastprivateClause *C) {
  VisitOMPClauseList(C);
  VisitOMPClauseWithPostUpdate(C);
  for (auto *E : C->private_copies()) {
    Visitor->AddStmt(E);
  }
  for (auto *E : C->source_exprs()) {
    Visitor->AddStmt(E);
  }
  for (auto *E : C->destination_exprs()) {
    Visitor->AddStmt(E);
  }
  for (auto *E : C->assignment_ops()) {
    Visitor->AddStmt(E);
  }
}
void OMPClauseEnqueue::VisitOMPSharedClause(const OMPSharedClause *C) {
  VisitOMPClauseList(C);
}
void OMPClauseEnqueue::VisitOMPReductionClause(const OMPReductionClause *C) {
  VisitOMPClauseList(C);
  VisitOMPClauseWithPostUpdate(C);
  for (auto *E : C->privates()) {
    Visitor->AddStmt(E);
  }
  for (auto *E : C->lhs_exprs()) {
    Visitor->AddStmt(E);
  }
  for (auto *E : C->rhs_exprs()) {
    Visitor->AddStmt(E);
  }
  for (auto *E : C->reduction_ops()) {
    Visitor->AddStmt(E);
  }
}
void OMPClauseEnqueue::VisitOMPTaskReductionClause(
    const OMPTaskReductionClause *C) {
  VisitOMPClauseList(C);
  VisitOMPClauseWithPostUpdate(C);
  for (auto *E : C->privates()) {
    Visitor->AddStmt(E);
  }
  for (auto *E : C->lhs_exprs()) {
    Visitor->AddStmt(E);
  }
  for (auto *E : C->rhs_exprs()) {
    Visitor->AddStmt(E);
  }
  for (auto *E : C->reduction_ops()) {
    Visitor->AddStmt(E);
  }
}
void OMPClauseEnqueue::VisitOMPInReductionClause(
    const OMPInReductionClause *C) {
  VisitOMPClauseList(C);
  VisitOMPClauseWithPostUpdate(C);
  for (auto *E : C->privates()) {
    Visitor->AddStmt(E);
  }
  for (auto *E : C->lhs_exprs()) {
    Visitor->AddStmt(E);
  }
  for (auto *E : C->rhs_exprs()) {
    Visitor->AddStmt(E);
  }
  for (auto *E : C->reduction_ops()) {
    Visitor->AddStmt(E);
  }
  for (auto *E : C->taskgroup_descriptors())
    Visitor->AddStmt(E);
}
void OMPClauseEnqueue::VisitOMPLinearClause(const OMPLinearClause *C) {
  VisitOMPClauseList(C);
  VisitOMPClauseWithPostUpdate(C);
  for (const auto *E : C->privates()) {
    Visitor->AddStmt(E);
  }
  for (const auto *E : C->inits()) {
    Visitor->AddStmt(E);
  }
  for (const auto *E : C->updates()) {
    Visitor->AddStmt(E);
  }
  for (const auto *E : C->finals()) {
    Visitor->AddStmt(E);
  }
  Visitor->AddStmt(C->getStep());
  Visitor->AddStmt(C->getCalcStep());
}
void OMPClauseEnqueue::VisitOMPAlignedClause(const OMPAlignedClause *C) {
  VisitOMPClauseList(C);
  Visitor->AddStmt(C->getAlignment());
}
void OMPClauseEnqueue::VisitOMPCopyinClause(const OMPCopyinClause *C) {
  VisitOMPClauseList(C);
  for (auto *E : C->source_exprs()) {
    Visitor->AddStmt(E);
  }
  for (auto *E : C->destination_exprs()) {
    Visitor->AddStmt(E);
  }
  for (auto *E : C->assignment_ops()) {
    Visitor->AddStmt(E);
  }
}
void
OMPClauseEnqueue::VisitOMPCopyprivateClause(const OMPCopyprivateClause *C) {
  VisitOMPClauseList(C);
  for (auto *E : C->source_exprs()) {
    Visitor->AddStmt(E);
  }
  for (auto *E : C->destination_exprs()) {
    Visitor->AddStmt(E);
  }
  for (auto *E : C->assignment_ops()) {
    Visitor->AddStmt(E);
  }
}
void OMPClauseEnqueue::VisitOMPFlushClause(const OMPFlushClause *C) {
  VisitOMPClauseList(C);
}
void OMPClauseEnqueue::VisitOMPDependClause(const OMPDependClause *C) {
  VisitOMPClauseList(C);
}
void OMPClauseEnqueue::VisitOMPMapClause(const OMPMapClause *C) {
  VisitOMPClauseList(C);
}
void OMPClauseEnqueue::VisitOMPDistScheduleClause(
    const OMPDistScheduleClause *C) {
  VisitOMPClauseWithPreInit(C);
  Visitor->AddStmt(C->getChunkSize());
}
void OMPClauseEnqueue::VisitOMPDefaultmapClause(
    const OMPDefaultmapClause * /*C*/) {}
void OMPClauseEnqueue::VisitOMPToClause(const OMPToClause *C) {
  VisitOMPClauseList(C);
}
void OMPClauseEnqueue::VisitOMPFromClause(const OMPFromClause *C) {
  VisitOMPClauseList(C);
}
void OMPClauseEnqueue::VisitOMPUseDevicePtrClause(const OMPUseDevicePtrClause *C) {
  VisitOMPClauseList(C);
}
void OMPClauseEnqueue::VisitOMPIsDevicePtrClause(const OMPIsDevicePtrClause *C) {
  VisitOMPClauseList(C);
}
}

void EnqueueVisitor::EnqueueChildren(const OMPClause *S) {
  unsigned size = WL.size();
  OMPClauseEnqueue Visitor(this);
  Visitor.Visit(S);
  if (size == WL.size())
    return;
  // Now reverse the entries we just added.  This will match the DFS
  // ordering performed by the worklist.
  VisitorWorkList::iterator I = WL.begin() + size, E = WL.end();
  std::reverse(I, E);
}
void EnqueueVisitor::VisitAddrLabelExpr(const AddrLabelExpr *E) {
  WL.push_back(LabelRefVisit(E->getLabel(), E->getLabelLoc(), Parent));
}
void EnqueueVisitor::VisitBlockExpr(const BlockExpr *B) {
  AddDecl(B->getBlockDecl());
}
void EnqueueVisitor::VisitCompoundLiteralExpr(const CompoundLiteralExpr *E) {
  EnqueueChildren(E);
  AddTypeLoc(E->getTypeSourceInfo());
}
void EnqueueVisitor::VisitCompoundStmt(const CompoundStmt *S) {
  for (auto &I : llvm::reverse(S->body()))
    AddStmt(I);
}
void EnqueueVisitor::
VisitMSDependentExistsStmt(const MSDependentExistsStmt *S) {
  AddStmt(S->getSubStmt());
  AddDeclarationNameInfo(S);
  if (NestedNameSpecifierLoc QualifierLoc = S->getQualifierLoc())
    AddNestedNameSpecifierLoc(QualifierLoc);
}

void EnqueueVisitor::
VisitCXXDependentScopeMemberExpr(const CXXDependentScopeMemberExpr *E) {
  if (E->hasExplicitTemplateArgs())
    AddExplicitTemplateArgs(E->getTemplateArgs(), E->getNumTemplateArgs());
  AddDeclarationNameInfo(E);
  if (NestedNameSpecifierLoc QualifierLoc = E->getQualifierLoc())
    AddNestedNameSpecifierLoc(QualifierLoc);
  if (!E->isImplicitAccess())
    AddStmt(E->getBase());
}
void EnqueueVisitor::VisitCXXNewExpr(const CXXNewExpr *E) {
  // Enqueue the initializer , if any.
  AddStmt(E->getInitializer());
  // Enqueue the array size, if any.
  AddStmt(E->getArraySize().getValueOr(nullptr));
  // Enqueue the allocated type.
  AddTypeLoc(E->getAllocatedTypeSourceInfo());
  // Enqueue the placement arguments.
  for (unsigned I = E->getNumPlacementArgs(); I > 0; --I)
    AddStmt(E->getPlacementArg(I-1));
}
void EnqueueVisitor::VisitCXXOperatorCallExpr(const CXXOperatorCallExpr *CE) {
  for (unsigned I = CE->getNumArgs(); I > 1 /* Yes, this is 1 */; --I)
    AddStmt(CE->getArg(I-1));
  AddStmt(CE->getCallee());
  AddStmt(CE->getArg(0));
}
void EnqueueVisitor::VisitCXXPseudoDestructorExpr(
                                        const CXXPseudoDestructorExpr *E) {
  // Visit the name of the type being destroyed.
  AddTypeLoc(E->getDestroyedTypeInfo());
  // Visit the scope type that looks disturbingly like the nested-name-specifier
  // but isn't.
  AddTypeLoc(E->getScopeTypeInfo());
  // Visit the nested-name-specifier.
  if (NestedNameSpecifierLoc QualifierLoc = E->getQualifierLoc())
    AddNestedNameSpecifierLoc(QualifierLoc);
  // Visit base expression.
  AddStmt(E->getBase());
}
void EnqueueVisitor::VisitCXXScalarValueInitExpr(
                                        const CXXScalarValueInitExpr *E) {
  AddTypeLoc(E->getTypeSourceInfo());
}
void EnqueueVisitor::VisitCXXTemporaryObjectExpr(
                                        const CXXTemporaryObjectExpr *E) {
  EnqueueChildren(E);
  AddTypeLoc(E->getTypeSourceInfo());
}
void EnqueueVisitor::VisitCXXTypeidExpr(const CXXTypeidExpr *E) {
  EnqueueChildren(E);
  if (E->isTypeOperand())
    AddTypeLoc(E->getTypeOperandSourceInfo());
}

void EnqueueVisitor::VisitCXXUnresolvedConstructExpr(
                                        const CXXUnresolvedConstructExpr *E) {
  EnqueueChildren(E);
  AddTypeLoc(E->getTypeSourceInfo());
}
void EnqueueVisitor::VisitCXXUuidofExpr(const CXXUuidofExpr *E) {
  EnqueueChildren(E);
  if (E->isTypeOperand())
    AddTypeLoc(E->getTypeOperandSourceInfo());
}

void EnqueueVisitor::VisitCXXCatchStmt(const CXXCatchStmt *S) {
  EnqueueChildren(S);
  AddDecl(S->getExceptionDecl());
}

void EnqueueVisitor::VisitCXXForRangeStmt(const CXXForRangeStmt *S) {
  AddStmt(S->getBody());
  AddStmt(S->getRangeInit());
  AddDecl(S->getLoopVariable());
}

void EnqueueVisitor::VisitDeclRefExpr(const DeclRefExpr *DR) {
  if (DR->hasExplicitTemplateArgs())
    AddExplicitTemplateArgs(DR->getTemplateArgs(), DR->getNumTemplateArgs());
  WL.push_back(DeclRefExprParts(DR, Parent));
}
void EnqueueVisitor::VisitDependentScopeDeclRefExpr(
                                        const DependentScopeDeclRefExpr *E) {
  if (E->hasExplicitTemplateArgs())
    AddExplicitTemplateArgs(E->getTemplateArgs(), E->getNumTemplateArgs());
  AddDeclarationNameInfo(E);
  AddNestedNameSpecifierLoc(E->getQualifierLoc());
}
void EnqueueVisitor::VisitDeclStmt(const DeclStmt *S) {
  unsigned size = WL.size();
  bool isFirst = true;
  for (const auto *D : S->decls()) {
    AddDecl(D, isFirst);
    isFirst = false;
  }
  if (size == WL.size())
    return;
  // Now reverse the entries we just added.  This will match the DFS
  // ordering performed by the worklist.
  VisitorWorkList::iterator I = WL.begin() + size, E = WL.end();
  std::reverse(I, E);
}
void EnqueueVisitor::VisitDesignatedInitExpr(const DesignatedInitExpr *E) {
  AddStmt(E->getInit());
  for (const DesignatedInitExpr::Designator &D :
       llvm::reverse(E->designators())) {
    if (D.isFieldDesignator()) {
      if (FieldDecl *Field = D.getField())
        AddMemberRef(Field, D.getFieldLoc());
      continue;
    }
    if (D.isArrayDesignator()) {
      AddStmt(E->getArrayIndex(D));
      continue;
    }
    assert(D.isArrayRangeDesignator() && "Unknown designator kind");
    AddStmt(E->getArrayRangeEnd(D));
    AddStmt(E->getArrayRangeStart(D));
  }
}
void EnqueueVisitor::VisitExplicitCastExpr(const ExplicitCastExpr *E) {
  EnqueueChildren(E);
  AddTypeLoc(E->getTypeInfoAsWritten());
}
void EnqueueVisitor::VisitForStmt(const ForStmt *FS) {
  AddStmt(FS->getBody());
  AddStmt(FS->getInc());
  AddStmt(FS->getCond());
  AddDecl(FS->getConditionVariable());
  AddStmt(FS->getInit());
}
void EnqueueVisitor::VisitGotoStmt(const GotoStmt *GS) {
  WL.push_back(LabelRefVisit(GS->getLabel(), GS->getLabelLoc(), Parent));
}
void EnqueueVisitor::VisitIfStmt(const IfStmt *If) {
  AddStmt(If->getElse());
  AddStmt(If->getThen());
  AddStmt(If->getCond());
  AddDecl(If->getConditionVariable());
}
void EnqueueVisitor::VisitInitListExpr(const InitListExpr *IE) {
  // We care about the syntactic form of the initializer list, only.
  if (InitListExpr *Syntactic = IE->getSyntacticForm())
    IE = Syntactic;
  EnqueueChildren(IE);
}
void EnqueueVisitor::VisitMemberExpr(const MemberExpr *M) {
  WL.push_back(MemberExprParts(M, Parent));
  
  // If the base of the member access expression is an implicit 'this', don't
  // visit it.
  // FIXME: If we ever want to show these implicit accesses, this will be
  // unfortunate. However, clang_getCursor() relies on this behavior.
  if (M->isImplicitAccess())
    return;

  // Ignore base anonymous struct/union fields, otherwise they will shadow the
  // real field that we are interested in.
  if (auto *SubME = dyn_cast<MemberExpr>(M->getBase())) {
    if (auto *FD = dyn_cast_or_null<FieldDecl>(SubME->getMemberDecl())) {
      if (FD->isAnonymousStructOrUnion()) {
        AddStmt(SubME->getBase());
        return;
      }
    }
  }

  AddStmt(M->getBase());
}
void EnqueueVisitor::VisitObjCEncodeExpr(const ObjCEncodeExpr *E) {
  AddTypeLoc(E->getEncodedTypeSourceInfo());
}
void EnqueueVisitor::VisitObjCMessageExpr(const ObjCMessageExpr *M) {
  EnqueueChildren(M);
  AddTypeLoc(M->getClassReceiverTypeInfo());
}
void EnqueueVisitor::VisitOffsetOfExpr(const OffsetOfExpr *E) {
  // Visit the components of the offsetof expression.
  for (unsigned N = E->getNumComponents(), I = N; I > 0; --I) {
    const OffsetOfNode &Node = E->getComponent(I-1);
    switch (Node.getKind()) {
    case OffsetOfNode::Array:
      AddStmt(E->getIndexExpr(Node.getArrayExprIndex()));
      break;
    case OffsetOfNode::Field:
      AddMemberRef(Node.getField(), Node.getSourceRange().getEnd());
      break;
    case OffsetOfNode::Identifier:
    case OffsetOfNode::Base:
      continue;
    }
  }
  // Visit the type into which we're computing the offset.
  AddTypeLoc(E->getTypeSourceInfo());
}
void EnqueueVisitor::VisitOverloadExpr(const OverloadExpr *E) {
  if (E->hasExplicitTemplateArgs())
    AddExplicitTemplateArgs(E->getTemplateArgs(), E->getNumTemplateArgs());
  WL.push_back(OverloadExprParts(E, Parent));
}
void EnqueueVisitor::VisitUnaryExprOrTypeTraitExpr(
                                        const UnaryExprOrTypeTraitExpr *E) {
  EnqueueChildren(E);
  if (E->isArgumentType())
    AddTypeLoc(E->getArgumentTypeInfo());
}
void EnqueueVisitor::VisitStmt(const Stmt *S) {
  EnqueueChildren(S);
}
void EnqueueVisitor::VisitSwitchStmt(const SwitchStmt *S) {
  AddStmt(S->getBody());
  AddStmt(S->getCond());
  AddDecl(S->getConditionVariable());
}

void EnqueueVisitor::VisitWhileStmt(const WhileStmt *W) {
  AddStmt(W->getBody());
  AddStmt(W->getCond());
  AddDecl(W->getConditionVariable());
}

void EnqueueVisitor::VisitTypeTraitExpr(const TypeTraitExpr *E) {
  for (unsigned I = E->getNumArgs(); I > 0; --I)
    AddTypeLoc(E->getArg(I-1));
}

void EnqueueVisitor::VisitArrayTypeTraitExpr(const ArrayTypeTraitExpr *E) {
  AddTypeLoc(E->getQueriedTypeSourceInfo());
}

void EnqueueVisitor::VisitExpressionTraitExpr(const ExpressionTraitExpr *E) {
  EnqueueChildren(E);
}

void EnqueueVisitor::VisitUnresolvedMemberExpr(const UnresolvedMemberExpr *U) {
  VisitOverloadExpr(U);
  if (!U->isImplicitAccess())
    AddStmt(U->getBase());
}
void EnqueueVisitor::VisitVAArgExpr(const VAArgExpr *E) {
  AddStmt(E->getSubExpr());
  AddTypeLoc(E->getWrittenTypeInfo());
}
void EnqueueVisitor::VisitSizeOfPackExpr(const SizeOfPackExpr *E) {
  WL.push_back(SizeOfPackExprParts(E, Parent));
}
void EnqueueVisitor::VisitOpaqueValueExpr(const OpaqueValueExpr *E) {
  // If the opaque value has a source expression, just transparently
  // visit that.  This is useful for (e.g.) pseudo-object expressions.
  if (Expr *SourceExpr = E->getSourceExpr())
    return Visit(SourceExpr);
}
void EnqueueVisitor::VisitLambdaExpr(const LambdaExpr *E) {
  AddStmt(E->getBody());
  WL.push_back(LambdaExprParts(E, Parent));
}
void EnqueueVisitor::VisitPseudoObjectExpr(const PseudoObjectExpr *E) {
  // Treat the expression like its syntactic form.
  Visit(E->getSyntacticForm());
}

void EnqueueVisitor::VisitOMPExecutableDirective(
  const OMPExecutableDirective *D) {
  EnqueueChildren(D);
  for (ArrayRef<OMPClause *>::iterator I = D->clauses().begin(),
                                       E = D->clauses().end();
       I != E; ++I)
    EnqueueChildren(*I);
}

void EnqueueVisitor::VisitOMPLoopDirective(const OMPLoopDirective *D) {
  VisitOMPExecutableDirective(D);
}

void EnqueueVisitor::VisitOMPParallelDirective(const OMPParallelDirective *D) {
  VisitOMPExecutableDirective(D);
}

void EnqueueVisitor::VisitOMPSimdDirective(const OMPSimdDirective *D) {
  VisitOMPLoopDirective(D);
}

void EnqueueVisitor::VisitOMPForDirective(const OMPForDirective *D) {
  VisitOMPLoopDirective(D);
}

void EnqueueVisitor::VisitOMPForSimdDirective(const OMPForSimdDirective *D) {
  VisitOMPLoopDirective(D);
}

void EnqueueVisitor::VisitOMPSectionsDirective(const OMPSectionsDirective *D) {
  VisitOMPExecutableDirective(D);
}

void EnqueueVisitor::VisitOMPSectionDirective(const OMPSectionDirective *D) {
  VisitOMPExecutableDirective(D);
}

void EnqueueVisitor::VisitOMPSingleDirective(const OMPSingleDirective *D) {
  VisitOMPExecutableDirective(D);
}

void EnqueueVisitor::VisitOMPMasterDirective(const OMPMasterDirective *D) {
  VisitOMPExecutableDirective(D);
}

void EnqueueVisitor::VisitOMPCriticalDirective(const OMPCriticalDirective *D) {
  VisitOMPExecutableDirective(D);
  AddDeclarationNameInfo(D);
}

void
EnqueueVisitor::VisitOMPParallelForDirective(const OMPParallelForDirective *D) {
  VisitOMPLoopDirective(D);
}

void EnqueueVisitor::VisitOMPParallelForSimdDirective(
    const OMPParallelForSimdDirective *D) {
  VisitOMPLoopDirective(D);
}

void EnqueueVisitor::VisitOMPParallelSectionsDirective(
    const OMPParallelSectionsDirective *D) {
  VisitOMPExecutableDirective(D);
}

void EnqueueVisitor::VisitOMPTaskDirective(const OMPTaskDirective *D) {
  VisitOMPExecutableDirective(D);
}

void
EnqueueVisitor::VisitOMPTaskyieldDirective(const OMPTaskyieldDirective *D) {
  VisitOMPExecutableDirective(D);
}

void EnqueueVisitor::VisitOMPBarrierDirective(const OMPBarrierDirective *D) {
  VisitOMPExecutableDirective(D);
}

void EnqueueVisitor::VisitOMPTaskwaitDirective(const OMPTaskwaitDirective *D) {
  VisitOMPExecutableDirective(D);
}

void EnqueueVisitor::VisitOMPTaskgroupDirective(
    const OMPTaskgroupDirective *D) {
  VisitOMPExecutableDirective(D);
  if (const Expr *E = D->getReductionRef())
    VisitStmt(E);
}

void EnqueueVisitor::VisitOMPFlushDirective(const OMPFlushDirective *D) {
  VisitOMPExecutableDirective(D);
}

void EnqueueVisitor::VisitOMPOrderedDirective(const OMPOrderedDirective *D) {
  VisitOMPExecutableDirective(D);
}

void EnqueueVisitor::VisitOMPAtomicDirective(const OMPAtomicDirective *D) {
  VisitOMPExecutableDirective(D);
}

void EnqueueVisitor::VisitOMPTargetDirective(const OMPTargetDirective *D) {
  VisitOMPExecutableDirective(D);
}

void EnqueueVisitor::VisitOMPTargetDataDirective(const 
                                                 OMPTargetDataDirective *D) {
  VisitOMPExecutableDirective(D);
}

void EnqueueVisitor::VisitOMPTargetEnterDataDirective(
    const OMPTargetEnterDataDirective *D) {
  VisitOMPExecutableDirective(D);
}

void EnqueueVisitor::VisitOMPTargetExitDataDirective(
    const OMPTargetExitDataDirective *D) {
  VisitOMPExecutableDirective(D);
}

void EnqueueVisitor::VisitOMPTargetParallelDirective(
    const OMPTargetParallelDirective *D) {
  VisitOMPExecutableDirective(D);
}

void EnqueueVisitor::VisitOMPTargetParallelForDirective(
    const OMPTargetParallelForDirective *D) {
  VisitOMPLoopDirective(D);
}

void EnqueueVisitor::VisitOMPTeamsDirective(const OMPTeamsDirective *D) {
  VisitOMPExecutableDirective(D);
}

void EnqueueVisitor::VisitOMPCancellationPointDirective(
    const OMPCancellationPointDirective *D) {
  VisitOMPExecutableDirective(D);
}

void EnqueueVisitor::VisitOMPCancelDirective(const OMPCancelDirective *D) {
  VisitOMPExecutableDirective(D);
}

void EnqueueVisitor::VisitOMPTaskLoopDirective(const OMPTaskLoopDirective *D) {
  VisitOMPLoopDirective(D);
}

void EnqueueVisitor::VisitOMPTaskLoopSimdDirective(
    const OMPTaskLoopSimdDirective *D) {
  VisitOMPLoopDirective(D);
}

void EnqueueVisitor::VisitOMPDistributeDirective(
    const OMPDistributeDirective *D) {
  VisitOMPLoopDirective(D);
}

void EnqueueVisitor::VisitOMPDistributeParallelForDirective(
    const OMPDistributeParallelForDirective *D) {
  VisitOMPLoopDirective(D);
}

void EnqueueVisitor::VisitOMPDistributeParallelForSimdDirective(
    const OMPDistributeParallelForSimdDirective *D) {
  VisitOMPLoopDirective(D);
}

void EnqueueVisitor::VisitOMPDistributeSimdDirective(
    const OMPDistributeSimdDirective *D) {
  VisitOMPLoopDirective(D);
}

void EnqueueVisitor::VisitOMPTargetParallelForSimdDirective(
    const OMPTargetParallelForSimdDirective *D) {
  VisitOMPLoopDirective(D);
}

void EnqueueVisitor::VisitOMPTargetSimdDirective(
    const OMPTargetSimdDirective *D) {
  VisitOMPLoopDirective(D);
}

void EnqueueVisitor::VisitOMPTeamsDistributeDirective(
    const OMPTeamsDistributeDirective *D) {
  VisitOMPLoopDirective(D);
}

void EnqueueVisitor::VisitOMPTeamsDistributeSimdDirective(
    const OMPTeamsDistributeSimdDirective *D) {
  VisitOMPLoopDirective(D);
}

void EnqueueVisitor::VisitOMPTeamsDistributeParallelForSimdDirective(
    const OMPTeamsDistributeParallelForSimdDirective *D) {
  VisitOMPLoopDirective(D);
}

void EnqueueVisitor::VisitOMPTeamsDistributeParallelForDirective(
    const OMPTeamsDistributeParallelForDirective *D) {
  VisitOMPLoopDirective(D);
}

void EnqueueVisitor::VisitOMPTargetTeamsDirective(
    const OMPTargetTeamsDirective *D) {
  VisitOMPExecutableDirective(D);
}

void EnqueueVisitor::VisitOMPTargetTeamsDistributeDirective(
    const OMPTargetTeamsDistributeDirective *D) {
  VisitOMPLoopDirective(D);
}

void EnqueueVisitor::VisitOMPTargetTeamsDistributeParallelForDirective(
    const OMPTargetTeamsDistributeParallelForDirective *D) {
  VisitOMPLoopDirective(D);
}

void EnqueueVisitor::VisitOMPTargetTeamsDistributeParallelForSimdDirective(
    const OMPTargetTeamsDistributeParallelForSimdDirective *D) {
  VisitOMPLoopDirective(D);
}

void EnqueueVisitor::VisitOMPTargetTeamsDistributeSimdDirective(
    const OMPTargetTeamsDistributeSimdDirective *D) {
  VisitOMPLoopDirective(D);
}

void CursorVisitor::EnqueueWorkList(VisitorWorkList &WL, const Stmt *S) {
  EnqueueVisitor(WL, MakeCXCursor(S, StmtParent, TU,RegionOfInterest)).Visit(S);
}

bool CursorVisitor::IsInRegionOfInterest(CXCursor C) {
  if (RegionOfInterest.isValid()) {
    SourceRange Range = getRawCursorExtent(C);
    if (Range.isInvalid() || CompareRegionOfInterest(Range))
      return false;
  }
  return true;
}

bool CursorVisitor::RunVisitorWorkList(VisitorWorkList &WL) {
  while (!WL.empty()) {
    // Dequeue the worklist item.
    VisitorJob LI = WL.pop_back_val();

    // Set the Parent field, then back to its old value once we're done.
    SetParentRAII SetParent(Parent, StmtParent, LI.getParent());
  
    switch (LI.getKind()) {
      case VisitorJob::DeclVisitKind: {
        const Decl *D = cast<DeclVisit>(&LI)->get();
        if (!D)
          continue;

        // For now, perform default visitation for Decls.
        if (Visit(MakeCXCursor(D, TU, RegionOfInterest,
                               cast<DeclVisit>(&LI)->isFirst())))
            return true;

        continue;
      }
      case VisitorJob::ExplicitTemplateArgsVisitKind: {
        for (const TemplateArgumentLoc &Arg :
             *cast<ExplicitTemplateArgsVisit>(&LI)) {
          if (VisitTemplateArgumentLoc(Arg))
            return true;
        }
        continue;
      }
      case VisitorJob::TypeLocVisitKind: {
        // Perform default visitation for TypeLocs.
        if (Visit(cast<TypeLocVisit>(&LI)->get()))
          return true;
        continue;
      }
      case VisitorJob::LabelRefVisitKind: {
        const LabelDecl *LS = cast<LabelRefVisit>(&LI)->get();
        if (LabelStmt *stmt = LS->getStmt()) {
          if (Visit(MakeCursorLabelRef(stmt, cast<LabelRefVisit>(&LI)->getLoc(),
                                       TU))) {
            return true;
          }
        }
        continue;
      }

      case VisitorJob::NestedNameSpecifierLocVisitKind: {
        NestedNameSpecifierLocVisit *V = cast<NestedNameSpecifierLocVisit>(&LI);
        if (VisitNestedNameSpecifierLoc(V->get()))
          return true;
        continue;
      }
        
      case VisitorJob::DeclarationNameInfoVisitKind: {
        if (VisitDeclarationNameInfo(cast<DeclarationNameInfoVisit>(&LI)
                                     ->get()))
          return true;
        continue;
      }
      case VisitorJob::MemberRefVisitKind: {
        MemberRefVisit *V = cast<MemberRefVisit>(&LI);
        if (Visit(MakeCursorMemberRef(V->get(), V->getLoc(), TU)))
          return true;
        continue;
      }
      case VisitorJob::StmtVisitKind: {
        const Stmt *S = cast<StmtVisit>(&LI)->get();
        if (!S)
          continue;

        // Update the current cursor.
        CXCursor Cursor = MakeCXCursor(S, StmtParent, TU, RegionOfInterest);
        if (!IsInRegionOfInterest(Cursor))
          continue;
        switch (Visitor(Cursor, Parent, ClientData)) {
          case CXChildVisit_Break: return true;
          case CXChildVisit_Continue: break;
          case CXChildVisit_Recurse:
            if (PostChildrenVisitor)
              WL.push_back(PostChildrenVisit(nullptr, Cursor));
            EnqueueWorkList(WL, S);
            break;
        }
        continue;
      }
      case VisitorJob::MemberExprPartsKind: {
        // Handle the other pieces in the MemberExpr besides the base.
        const MemberExpr *M = cast<MemberExprParts>(&LI)->get();
        
        // Visit the nested-name-specifier
        if (NestedNameSpecifierLoc QualifierLoc = M->getQualifierLoc())
          if (VisitNestedNameSpecifierLoc(QualifierLoc))
            return true;
        
        // Visit the declaration name.
        if (VisitDeclarationNameInfo(M->getMemberNameInfo()))
          return true;
        
        // Visit the explicitly-specified template arguments, if any.
        if (M->hasExplicitTemplateArgs()) {
          for (const TemplateArgumentLoc *Arg = M->getTemplateArgs(),
               *ArgEnd = Arg + M->getNumTemplateArgs();
               Arg != ArgEnd; ++Arg) {
            if (VisitTemplateArgumentLoc(*Arg))
              return true;
          }
        }
        continue;
      }
      case VisitorJob::DeclRefExprPartsKind: {
        const DeclRefExpr *DR = cast<DeclRefExprParts>(&LI)->get();
        // Visit nested-name-specifier, if present.
        if (NestedNameSpecifierLoc QualifierLoc = DR->getQualifierLoc())
          if (VisitNestedNameSpecifierLoc(QualifierLoc))
            return true;
        // Visit declaration name.
        if (VisitDeclarationNameInfo(DR->getNameInfo()))
          return true;
        continue;
      }
      case VisitorJob::OverloadExprPartsKind: {
        const OverloadExpr *O = cast<OverloadExprParts>(&LI)->get();
        // Visit the nested-name-specifier.
        if (NestedNameSpecifierLoc QualifierLoc = O->getQualifierLoc())
          if (VisitNestedNameSpecifierLoc(QualifierLoc))
            return true;
        // Visit the declaration name.
        if (VisitDeclarationNameInfo(O->getNameInfo()))
          return true;
        // Visit the overloaded declaration reference.
        if (Visit(MakeCursorOverloadedDeclRef(O, TU)))
          return true;
        continue;
      }
      case VisitorJob::SizeOfPackExprPartsKind: {
        const SizeOfPackExpr *E = cast<SizeOfPackExprParts>(&LI)->get();
        NamedDecl *Pack = E->getPack();
        if (isa<TemplateTypeParmDecl>(Pack)) {
          if (Visit(MakeCursorTypeRef(cast<TemplateTypeParmDecl>(Pack),
                                      E->getPackLoc(), TU)))
            return true;
          
          continue;
        }
          
        if (isa<TemplateTemplateParmDecl>(Pack)) {
          if (Visit(MakeCursorTemplateRef(cast<TemplateTemplateParmDecl>(Pack),
                                          E->getPackLoc(), TU)))
            return true;
          
          continue;
        }
        
        // Non-type template parameter packs and function parameter packs are
        // treated like DeclRefExpr cursors.
        continue;
      }
        
      case VisitorJob::LambdaExprPartsKind: {
        // Visit non-init captures.
        const LambdaExpr *E = cast<LambdaExprParts>(&LI)->get();
        for (LambdaExpr::capture_iterator C = E->explicit_capture_begin(),
                                       CEnd = E->explicit_capture_end();
             C != CEnd; ++C) {
          if (!C->capturesVariable())
            continue;

          if (Visit(MakeCursorVariableRef(C->getCapturedVar(),
                                          C->getLocation(),
                                          TU)))
            return true;
        }
        // Visit init captures
        for (auto InitExpr : E->capture_inits()) {
          if (Visit(InitExpr))
            return true;
        }
        
        TypeLoc TL = E->getCallOperator()->getTypeSourceInfo()->getTypeLoc();
        // Visit parameters and return type, if present.
        if (FunctionTypeLoc Proto = TL.getAs<FunctionProtoTypeLoc>()) {
          if (E->hasExplicitParameters()) {
            // Visit parameters.
            for (unsigned I = 0, N = Proto.getNumParams(); I != N; ++I)
              if (Visit(MakeCXCursor(Proto.getParam(I), TU)))
                return true;
          }
          if (E->hasExplicitResultType()) {
            // Visit result type.
            if (Visit(Proto.getReturnLoc()))
              return true;
          }
        }
        break;
      }

      case VisitorJob::PostChildrenVisitKind:
        if (PostChildrenVisitor(Parent, ClientData))
          return true;
        break;
    }
  }
  return false;
}

bool CursorVisitor::Visit(const Stmt *S) {
  VisitorWorkList *WL = nullptr;
  if (!WorkListFreeList.empty()) {
    WL = WorkListFreeList.back();
    WL->clear();
    WorkListFreeList.pop_back();
  }
  else {
    WL = new VisitorWorkList();
    WorkListCache.push_back(WL);
  }
  EnqueueWorkList(*WL, S);
  bool result = RunVisitorWorkList(*WL);
  WorkListFreeList.push_back(WL);
  return result;
}

namespace {
typedef SmallVector<SourceRange, 4> RefNamePieces;
RefNamePieces buildPieces(unsigned NameFlags, bool IsMemberRefExpr,
                          const DeclarationNameInfo &NI, SourceRange QLoc,
                          const SourceRange *TemplateArgsLoc = nullptr) {
  const bool WantQualifier = NameFlags & CXNameRange_WantQualifier;
  const bool WantTemplateArgs = NameFlags & CXNameRange_WantTemplateArgs;
  const bool WantSinglePiece = NameFlags & CXNameRange_WantSinglePiece;
  
  const DeclarationName::NameKind Kind = NI.getName().getNameKind();
  
  RefNamePieces Pieces;

  if (WantQualifier && QLoc.isValid())
    Pieces.push_back(QLoc);
  
  if (Kind != DeclarationName::CXXOperatorName || IsMemberRefExpr)
    Pieces.push_back(NI.getLoc());

  if (WantTemplateArgs && TemplateArgsLoc && TemplateArgsLoc->isValid())
    Pieces.push_back(*TemplateArgsLoc);

  if (Kind == DeclarationName::CXXOperatorName) {
    Pieces.push_back(SourceLocation::getFromRawEncoding(
                       NI.getInfo().CXXOperatorName.BeginOpNameLoc));
    Pieces.push_back(SourceLocation::getFromRawEncoding(
                       NI.getInfo().CXXOperatorName.EndOpNameLoc));
  }
  
  if (WantSinglePiece) {
    SourceRange R(Pieces.front().getBegin(), Pieces.back().getEnd());
    Pieces.clear();
    Pieces.push_back(R);
  }  

  return Pieces;  
}
}

//===----------------------------------------------------------------------===//
// Misc. API hooks.
//===----------------------------------------------------------------------===//               

namespace {
struct RegisterFatalErrorHandler {
  RegisterFatalErrorHandler() {
    clang_install_aborting_llvm_fatal_error_handler();
  }
};
}

static llvm::ManagedStatic<RegisterFatalErrorHandler> RegisterFatalErrorHandlerOnce;

CXIndex clang_createIndex(int excludeDeclarationsFromPCH,
                          int displayDiagnostics) {
  // We use crash recovery to make some of our APIs more reliable, implicitly
  // enable it.
  if (!getenv("LIBCLANG_DISABLE_CRASH_RECOVERY"))
    llvm::CrashRecoveryContext::Enable();

  // Look through the managed static to trigger construction of the managed
  // static which registers our fatal error handler. This ensures it is only
  // registered once.
  (void)*RegisterFatalErrorHandlerOnce;

  // Initialize targets for clang module support.
  llvm::InitializeAllTargets();
  llvm::InitializeAllTargetMCs();
  llvm::InitializeAllAsmPrinters();
  llvm::InitializeAllAsmParsers();

  CIndexer *CIdxr = new CIndexer();

  if (excludeDeclarationsFromPCH)
    CIdxr->setOnlyLocalDecls();
  if (displayDiagnostics)
    CIdxr->setDisplayDiagnostics();

  if (getenv("LIBCLANG_BGPRIO_INDEX"))
    CIdxr->setCXGlobalOptFlags(CIdxr->getCXGlobalOptFlags() |
                               CXGlobalOpt_ThreadBackgroundPriorityForIndexing);
  if (getenv("LIBCLANG_BGPRIO_EDIT"))
    CIdxr->setCXGlobalOptFlags(CIdxr->getCXGlobalOptFlags() |
                               CXGlobalOpt_ThreadBackgroundPriorityForEditing);

  return CIdxr;
}

void clang_disposeIndex(CXIndex CIdx) {
  if (CIdx)
    delete static_cast<CIndexer *>(CIdx);
}

void clang_CXIndex_setGlobalOptions(CXIndex CIdx, unsigned options) {
  if (CIdx)
    static_cast<CIndexer *>(CIdx)->setCXGlobalOptFlags(options);
}

unsigned clang_CXIndex_getGlobalOptions(CXIndex CIdx) {
  if (CIdx)
    return static_cast<CIndexer *>(CIdx)->getCXGlobalOptFlags();
  return 0;
}

void clang_CXIndex_setInvocationEmissionPathOption(CXIndex CIdx,
                                                   const char *Path) {
  if (CIdx)
    static_cast<CIndexer *>(CIdx)->setInvocationEmissionPath(Path ? Path : "");
}

void clang_toggleCrashRecovery(unsigned isEnabled) {
  if (isEnabled)
    llvm::CrashRecoveryContext::Enable();
  else
    llvm::CrashRecoveryContext::Disable();
}

CXTranslationUnit clang_createTranslationUnit(CXIndex CIdx,
                                              const char *ast_filename) {
  CXTranslationUnit TU;
  enum CXErrorCode Result =
      clang_createTranslationUnit2(CIdx, ast_filename, &TU);
  (void)Result;
  assert((TU && Result == CXError_Success) ||
         (!TU && Result != CXError_Success));
  return TU;
}

enum CXErrorCode clang_createTranslationUnit2(CXIndex CIdx,
                                              const char *ast_filename,
                                              CXTranslationUnit *out_TU) {
  if (out_TU)
    *out_TU = nullptr;

  if (!CIdx || !ast_filename || !out_TU)
    return CXError_InvalidArguments;

  LOG_FUNC_SECTION {
    *Log << ast_filename;
  }

  CIndexer *CXXIdx = static_cast<CIndexer *>(CIdx);
  FileSystemOptions FileSystemOpts;

  IntrusiveRefCntPtr<DiagnosticsEngine> Diags =
      CompilerInstance::createDiagnostics(new DiagnosticOptions());
  std::unique_ptr<ASTUnit> AU = ASTUnit::LoadFromASTFile(
      ast_filename, CXXIdx->getPCHContainerOperations()->getRawReader(),
      ASTUnit::LoadEverything, Diags,
      FileSystemOpts, /*UseDebugInfo=*/false,
      CXXIdx->getOnlyLocalDecls(), None,
      CaptureDiagsKind::All,
      /*AllowPCHWithCompilerErrors=*/true,
      /*UserFilesAreVolatile=*/true);
  *out_TU = MakeCXTranslationUnit(CXXIdx, std::move(AU));
  return *out_TU ? CXError_Success : CXError_Failure;
}

unsigned clang_defaultEditingTranslationUnitOptions() {
  return CXTranslationUnit_PrecompiledPreamble | 
         CXTranslationUnit_CacheCompletionResults;
}

CXTranslationUnit
clang_createTranslationUnitFromSourceFile(CXIndex CIdx,
                                          const char *source_filename,
                                          int num_command_line_args,
                                          const char * const *command_line_args,
                                          unsigned num_unsaved_files,
                                          struct CXUnsavedFile *unsaved_files) {
  unsigned Options = CXTranslationUnit_DetailedPreprocessingRecord;
  return clang_parseTranslationUnit(CIdx, source_filename,
                                    command_line_args, num_command_line_args,
                                    unsaved_files, num_unsaved_files,
                                    Options);
}

static CXErrorCode
clang_parseTranslationUnit_Impl(CXIndex CIdx, const char *source_filename,
                                const char *const *command_line_args,
                                int num_command_line_args,
                                ArrayRef<CXUnsavedFile> unsaved_files,
                                unsigned options, CXTranslationUnit *out_TU) {
  // Set up the initial return values.
  if (out_TU)
    *out_TU = nullptr;

  // Check arguments.
  if (!CIdx || !out_TU)
    return CXError_InvalidArguments;

  CIndexer *CXXIdx = static_cast<CIndexer *>(CIdx);

  if (CXXIdx->isOptEnabled(CXGlobalOpt_ThreadBackgroundPriorityForIndexing))
    setThreadBackgroundPriority();

  bool PrecompilePreamble = options & CXTranslationUnit_PrecompiledPreamble;
  bool CreatePreambleOnFirstParse =
      options & CXTranslationUnit_CreatePreambleOnFirstParse;
  // FIXME: Add a flag for modules.
  TranslationUnitKind TUKind
    = (options & (CXTranslationUnit_Incomplete |
                  CXTranslationUnit_SingleFileParse))? TU_Prefix : TU_Complete;
  bool CacheCodeCompletionResults
    = options & CXTranslationUnit_CacheCompletionResults;
  bool IncludeBriefCommentsInCodeCompletion
    = options & CXTranslationUnit_IncludeBriefCommentsInCodeCompletion;
  bool SingleFileParse = options & CXTranslationUnit_SingleFileParse;
  bool ForSerialization = options & CXTranslationUnit_ForSerialization;
  bool RetainExcludedCB = options &
    CXTranslationUnit_RetainExcludedConditionalBlocks;
  SkipFunctionBodiesScope SkipFunctionBodies = SkipFunctionBodiesScope::None;
  if (options & CXTranslationUnit_SkipFunctionBodies) {
    SkipFunctionBodies =
        (options & CXTranslationUnit_LimitSkipFunctionBodiesToPreamble)
            ? SkipFunctionBodiesScope::Preamble
            : SkipFunctionBodiesScope::PreambleAndMainFile;
  }

  // Configure the diagnostics.
  IntrusiveRefCntPtr<DiagnosticsEngine>
    Diags(CompilerInstance::createDiagnostics(new DiagnosticOptions));

  if (options & CXTranslationUnit_KeepGoing)
    Diags->setFatalsAsError(true);

  CaptureDiagsKind CaptureDiagnostics = CaptureDiagsKind::All;
  if (options & CXTranslationUnit_IgnoreNonErrorsFromIncludedFiles)
    CaptureDiagnostics = CaptureDiagsKind::AllWithoutNonErrorsFromIncludes;

  // Recover resources if we crash before exiting this function.
  llvm::CrashRecoveryContextCleanupRegistrar<DiagnosticsEngine,
    llvm::CrashRecoveryContextReleaseRefCleanup<DiagnosticsEngine> >
    DiagCleanup(Diags.get());

  std::unique_ptr<std::vector<ASTUnit::RemappedFile>> RemappedFiles(
      new std::vector<ASTUnit::RemappedFile>());

  // Recover resources if we crash before exiting this function.
  llvm::CrashRecoveryContextCleanupRegistrar<
    std::vector<ASTUnit::RemappedFile> > RemappedCleanup(RemappedFiles.get());

  for (auto &UF : unsaved_files) {
    std::unique_ptr<llvm::MemoryBuffer> MB =
        llvm::MemoryBuffer::getMemBufferCopy(getContents(UF), UF.Filename);
    RemappedFiles->push_back(std::make_pair(UF.Filename, MB.release()));
  }

  std::unique_ptr<std::vector<const char *>> Args(
      new std::vector<const char *>());

  // Recover resources if we crash before exiting this method.
  llvm::CrashRecoveryContextCleanupRegistrar<std::vector<const char*> >
    ArgsCleanup(Args.get());

  // Since the Clang C library is primarily used by batch tools dealing with
  // (often very broken) source code, where spell-checking can have a
  // significant negative impact on performance (particularly when 
  // precompiled headers are involved), we disable it by default.
  // Only do this if we haven't found a spell-checking-related argument.
  bool FoundSpellCheckingArgument = false;
  for (int I = 0; I != num_command_line_args; ++I) {
    if (strcmp(command_line_args[I], "-fno-spell-checking") == 0 ||
        strcmp(command_line_args[I], "-fspell-checking") == 0) {
      FoundSpellCheckingArgument = true;
      break;
    }
  }
  Args->insert(Args->end(), command_line_args,
               command_line_args + num_command_line_args);

  if (!FoundSpellCheckingArgument)
    Args->insert(Args->begin() + 1, "-fno-spell-checking");

  // The 'source_filename' argument is optional.  If the caller does not
  // specify it then it is assumed that the source file is specified
  // in the actual argument list.
  // Put the source file after command_line_args otherwise if '-x' flag is
  // present it will be unused.
  if (source_filename)
    Args->push_back(source_filename);

  // Do we need the detailed preprocessing record?
  if (options & CXTranslationUnit_DetailedPreprocessingRecord) {
    Args->push_back("-Xclang");
    Args->push_back("-detailed-preprocessing-record");
  }

  // Suppress any editor placeholder diagnostics.
  Args->push_back("-fallow-editor-placeholders");

  unsigned NumErrors = Diags->getClient()->getNumErrors();
  std::unique_ptr<ASTUnit> ErrUnit;
  // Unless the user specified that they want the preamble on the first parse
  // set it up to be created on the first reparse. This makes the first parse
  // faster, trading for a slower (first) reparse.
  unsigned PrecompilePreambleAfterNParses =
      !PrecompilePreamble ? 0 : 2 - CreatePreambleOnFirstParse;

  LibclangInvocationReporter InvocationReporter(
      *CXXIdx, LibclangInvocationReporter::OperationKind::ParseOperation,
      options, llvm::makeArrayRef(*Args), /*InvocationArgs=*/None,
      unsaved_files);
  std::unique_ptr<ASTUnit> Unit(ASTUnit::LoadFromCommandLine(
      Args->data(), Args->data() + Args->size(),
      CXXIdx->getPCHContainerOperations(), Diags,
      CXXIdx->getClangResourcesPath(), CXXIdx->getOnlyLocalDecls(),
      CaptureDiagnostics, *RemappedFiles.get(),
      /*RemappedFilesKeepOriginalName=*/true, PrecompilePreambleAfterNParses,
      TUKind, CacheCodeCompletionResults, IncludeBriefCommentsInCodeCompletion,
      /*AllowPCHWithCompilerErrors=*/true, SkipFunctionBodies, SingleFileParse,
      /*UserFilesAreVolatile=*/true, ForSerialization, RetainExcludedCB,
      CXXIdx->getPCHContainerOperations()->getRawReader().getFormat(),
      &ErrUnit));

  // Early failures in LoadFromCommandLine may return with ErrUnit unset.
  if (!Unit && !ErrUnit)
    return CXError_ASTReadError;

  if (NumErrors != Diags->getClient()->getNumErrors()) {
    // Make sure to check that 'Unit' is non-NULL.
    if (CXXIdx->getDisplayDiagnostics())
      printDiagsToStderr(Unit ? Unit.get() : ErrUnit.get());
  }

  if (isASTReadError(Unit ? Unit.get() : ErrUnit.get()))
    return CXError_ASTReadError;

  *out_TU = MakeCXTranslationUnit(CXXIdx, std::move(Unit));
  if (CXTranslationUnitImpl *TU = *out_TU) {
    TU->ParsingOptions = options;
    TU->Arguments.reserve(Args->size());
    for (const char *Arg : *Args)
      TU->Arguments.push_back(Arg);
    return CXError_Success;
  }
  return CXError_Failure;
}

CXTranslationUnit
clang_parseTranslationUnit(CXIndex CIdx,
                           const char *source_filename,
                           const char *const *command_line_args,
                           int num_command_line_args,
                           struct CXUnsavedFile *unsaved_files,
                           unsigned num_unsaved_files,
                           unsigned options) {
  CXTranslationUnit TU;
  enum CXErrorCode Result = clang_parseTranslationUnit2(
      CIdx, source_filename, command_line_args, num_command_line_args,
      unsaved_files, num_unsaved_files, options, &TU);
  (void)Result;
  assert((TU && Result == CXError_Success) ||
         (!TU && Result != CXError_Success));
  return TU;
}

enum CXErrorCode clang_parseTranslationUnit2(
    CXIndex CIdx, const char *source_filename,
    const char *const *command_line_args, int num_command_line_args,
    struct CXUnsavedFile *unsaved_files, unsigned num_unsaved_files,
    unsigned options, CXTranslationUnit *out_TU) {
  SmallVector<const char *, 4> Args;
  Args.push_back("clang");
  Args.append(command_line_args, command_line_args + num_command_line_args);
  return clang_parseTranslationUnit2FullArgv(
      CIdx, source_filename, Args.data(), Args.size(), unsaved_files,
      num_unsaved_files, options, out_TU);
}

enum CXErrorCode clang_parseTranslationUnit2FullArgv(
    CXIndex CIdx, const char *source_filename,
    const char *const *command_line_args, int num_command_line_args,
    struct CXUnsavedFile *unsaved_files, unsigned num_unsaved_files,
    unsigned options, CXTranslationUnit *out_TU) {
  LOG_FUNC_SECTION {
    *Log << source_filename << ": ";
    for (int i = 0; i != num_command_line_args; ++i)
      *Log << command_line_args[i] << " ";
  }

  if (num_unsaved_files && !unsaved_files)
    return CXError_InvalidArguments;

  CXErrorCode result = CXError_Failure;
  auto ParseTranslationUnitImpl = [=, &result] {
    result = clang_parseTranslationUnit_Impl(
        CIdx, source_filename, command_line_args, num_command_line_args,
        llvm::makeArrayRef(unsaved_files, num_unsaved_files), options, out_TU);
  };

  llvm::CrashRecoveryContext CRC;

  if (!RunSafely(CRC, ParseTranslationUnitImpl)) {
    fprintf(stderr, "libclang: crash detected during parsing: {\n");
    fprintf(stderr, "  'source_filename' : '%s'\n", source_filename);
    fprintf(stderr, "  'command_line_args' : [");
    for (int i = 0; i != num_command_line_args; ++i) {
      if (i)
        fprintf(stderr, ", ");
      fprintf(stderr, "'%s'", command_line_args[i]);
    }
    fprintf(stderr, "],\n");
    fprintf(stderr, "  'unsaved_files' : [");
    for (unsigned i = 0; i != num_unsaved_files; ++i) {
      if (i)
        fprintf(stderr, ", ");
      fprintf(stderr, "('%s', '...', %ld)", unsaved_files[i].Filename,
              unsaved_files[i].Length);
    }
    fprintf(stderr, "],\n");
    fprintf(stderr, "  'options' : %d,\n", options);
    fprintf(stderr, "}\n");

    return CXError_Crashed;
  } else if (getenv("LIBCLANG_RESOURCE_USAGE")) {
    if (CXTranslationUnit *TU = out_TU)
      PrintLibclangResourceUsage(*TU);
  }

  return result;
}

CXString clang_Type_getObjCEncoding(CXType CT) {
  CXTranslationUnit tu = static_cast<CXTranslationUnit>(CT.data[1]);
  ASTContext &Ctx = getASTUnit(tu)->getASTContext();
  std::string encoding;
  Ctx.getObjCEncodingForType(QualType::getFromOpaquePtr(CT.data[0]),
                             encoding);

  return cxstring::createDup(encoding);
}

static const IdentifierInfo *getMacroIdentifier(CXCursor C) {
  if (C.kind == CXCursor_MacroDefinition) {
    if (const MacroDefinitionRecord *MDR = getCursorMacroDefinition(C))
      return MDR->getName();
  } else if (C.kind == CXCursor_MacroExpansion) {
    MacroExpansionCursor ME = getCursorMacroExpansion(C);
    return ME.getName();
  }
  return nullptr;
}

unsigned clang_Cursor_isMacroFunctionLike(CXCursor C) {
  const IdentifierInfo *II = getMacroIdentifier(C);
  if (!II) {
    return false;
  }
  ASTUnit *ASTU = getCursorASTUnit(C);
  Preprocessor &PP = ASTU->getPreprocessor();
  if (const MacroInfo *MI = PP.getMacroInfo(II))
    return MI->isFunctionLike();
  return false;
}

unsigned clang_Cursor_isMacroBuiltin(CXCursor C) {
  const IdentifierInfo *II = getMacroIdentifier(C);
  if (!II) {
    return false;
  }
  ASTUnit *ASTU = getCursorASTUnit(C);
  Preprocessor &PP = ASTU->getPreprocessor();
  if (const MacroInfo *MI = PP.getMacroInfo(II))
    return MI->isBuiltinMacro();
  return false;
}

unsigned clang_Cursor_isFunctionInlined(CXCursor C) {
  const Decl *D = getCursorDecl(C);
  const FunctionDecl *FD = dyn_cast_or_null<FunctionDecl>(D);
  if (!FD) {
    return false;
  }
  return FD->isInlined();
}

static StringLiteral* getCFSTR_value(CallExpr *callExpr) {
  if (callExpr->getNumArgs() != 1) {
    return nullptr;
  }

  StringLiteral *S = nullptr;
  auto *arg = callExpr->getArg(0);
  if (arg->getStmtClass() == Stmt::ImplicitCastExprClass) {
    ImplicitCastExpr *I = static_cast<ImplicitCastExpr *>(arg);
    auto *subExpr = I->getSubExprAsWritten();

    if(subExpr->getStmtClass() != Stmt::StringLiteralClass){
      return nullptr;
    }

    S = static_cast<StringLiteral *>(I->getSubExprAsWritten());
  } else if (arg->getStmtClass() == Stmt::StringLiteralClass) {
    S = static_cast<StringLiteral *>(callExpr->getArg(0));
  } else {
    return nullptr;
  }
  return S;
}

struct ExprEvalResult {
  CXEvalResultKind EvalType;
  union {
    unsigned long long unsignedVal;
    long long intVal;
    double floatVal;
    char *stringVal;
  } EvalData;
  bool IsUnsignedInt;
  ~ExprEvalResult() {
    if (EvalType != CXEval_UnExposed && EvalType != CXEval_Float &&
        EvalType != CXEval_Int) {
      delete[] EvalData.stringVal;
    }
  }
};

void clang_EvalResult_dispose(CXEvalResult E) {
  delete static_cast<ExprEvalResult *>(E);
}

CXEvalResultKind clang_EvalResult_getKind(CXEvalResult E) {
  if (!E) {
    return CXEval_UnExposed;
  }
  return ((ExprEvalResult *)E)->EvalType;
}

int clang_EvalResult_getAsInt(CXEvalResult E) {
  return clang_EvalResult_getAsLongLong(E);
}

long long clang_EvalResult_getAsLongLong(CXEvalResult E) {
  if (!E) {
    return 0;
  }
  ExprEvalResult *Result = (ExprEvalResult*)E;
  if (Result->IsUnsignedInt)
    return Result->EvalData.unsignedVal;
  return Result->EvalData.intVal;
}

unsigned clang_EvalResult_isUnsignedInt(CXEvalResult E) {
  return ((ExprEvalResult *)E)->IsUnsignedInt;
}

unsigned long long clang_EvalResult_getAsUnsigned(CXEvalResult E) {
  if (!E) {
    return 0;
  }

  ExprEvalResult *Result = (ExprEvalResult*)E;
  if (Result->IsUnsignedInt)
    return Result->EvalData.unsignedVal;
  return Result->EvalData.intVal;
}

double clang_EvalResult_getAsDouble(CXEvalResult E) {
  if (!E) {
    return 0;
  }
  return ((ExprEvalResult *)E)->EvalData.floatVal;
}

const char* clang_EvalResult_getAsStr(CXEvalResult E) {
  if (!E) {
    return nullptr;
  }
  return ((ExprEvalResult *)E)->EvalData.stringVal;
}

static const ExprEvalResult* evaluateExpr(Expr *expr, CXCursor C) {
  Expr::EvalResult ER;
  ASTContext &ctx = getCursorContext(C);
  if (!expr)
    return nullptr;

  expr = expr->IgnoreParens();
<<<<<<< HEAD
  Expr::EvalContext EvalCtx(ctx, nullptr);
  if (!expr->EvaluateAsRValue(ER, EvalCtx))
=======
  if (expr->isValueDependent())
    return nullptr;
  if (!expr->EvaluateAsRValue(ER, ctx))
>>>>>>> d4eeec7c
    return nullptr;

  QualType rettype;
  CallExpr *callExpr;
  auto result = std::make_unique<ExprEvalResult>();
  result->EvalType = CXEval_UnExposed;
  result->IsUnsignedInt = false;

  if (ER.Val.isInt()) {
    result->EvalType = CXEval_Int;

    auto& val = ER.Val.getInt();
    if (val.isUnsigned()) {
      result->IsUnsignedInt = true;
      result->EvalData.unsignedVal = val.getZExtValue();
    } else {
      result->EvalData.intVal = val.getExtValue();
    }

    return result.release();
  }

  if (ER.Val.isFloat()) {
    llvm::SmallVector<char, 100> Buffer;
    ER.Val.getFloat().toString(Buffer);
    std::string floatStr(Buffer.data(), Buffer.size());
    result->EvalType = CXEval_Float;
    bool ignored;
    llvm::APFloat apFloat = ER.Val.getFloat();
    apFloat.convert(llvm::APFloat::IEEEdouble(),
                    llvm::APFloat::rmNearestTiesToEven, &ignored);
    result->EvalData.floatVal = apFloat.convertToDouble();
    return result.release();
  }

  if (expr->getStmtClass() == Stmt::ImplicitCastExprClass) {
    const ImplicitCastExpr *I = dyn_cast<ImplicitCastExpr>(expr);
    auto *subExpr = I->getSubExprAsWritten();
    if (subExpr->getStmtClass() == Stmt::StringLiteralClass ||
        subExpr->getStmtClass() == Stmt::ObjCStringLiteralClass) {
      const StringLiteral *StrE = nullptr;
      const ObjCStringLiteral *ObjCExpr;
      ObjCExpr = dyn_cast<ObjCStringLiteral>(subExpr);

      if (ObjCExpr) {
        StrE = ObjCExpr->getString();
        result->EvalType = CXEval_ObjCStrLiteral;
      } else {
        StrE = cast<StringLiteral>(I->getSubExprAsWritten());
        result->EvalType = CXEval_StrLiteral;
      }

      std::string strRef(StrE->getString().str());
      result->EvalData.stringVal = new char[strRef.size() + 1];
      strncpy((char *)result->EvalData.stringVal, strRef.c_str(),
              strRef.size());
      result->EvalData.stringVal[strRef.size()] = '\0';
      return result.release();
    }
  } else if (expr->getStmtClass() == Stmt::ObjCStringLiteralClass ||
             expr->getStmtClass() == Stmt::StringLiteralClass) {
    const StringLiteral *StrE = nullptr;
    const ObjCStringLiteral *ObjCExpr;
    ObjCExpr = dyn_cast<ObjCStringLiteral>(expr);

    if (ObjCExpr) {
      StrE = ObjCExpr->getString();
      result->EvalType = CXEval_ObjCStrLiteral;
    } else {
      StrE = cast<StringLiteral>(expr);
      result->EvalType = CXEval_StrLiteral;
    }

    std::string strRef(StrE->getString().str());
    result->EvalData.stringVal = new char[strRef.size() + 1];
    strncpy((char *)result->EvalData.stringVal, strRef.c_str(), strRef.size());
    result->EvalData.stringVal[strRef.size()] = '\0';
    return result.release();
  }

  if (expr->getStmtClass() == Stmt::CStyleCastExprClass) {
    CStyleCastExpr *CC = static_cast<CStyleCastExpr *>(expr);

    rettype = CC->getType();
    if (rettype.getAsString() == "CFStringRef" &&
        CC->getSubExpr()->getStmtClass() == Stmt::CallExprClass) {

      callExpr = static_cast<CallExpr *>(CC->getSubExpr());
      StringLiteral *S = getCFSTR_value(callExpr);
      if (S) {
        std::string strLiteral(S->getString().str());
        result->EvalType = CXEval_CFStr;

        result->EvalData.stringVal = new char[strLiteral.size() + 1];
        strncpy((char *)result->EvalData.stringVal, strLiteral.c_str(),
                strLiteral.size());
        result->EvalData.stringVal[strLiteral.size()] = '\0';
        return result.release();
      }
    }

  } else if (expr->getStmtClass() == Stmt::CallExprClass) {
    callExpr = static_cast<CallExpr *>(expr);
    rettype = callExpr->getCallReturnType(ctx);

    if (rettype->isVectorType() || callExpr->getNumArgs() > 1)
      return nullptr;

    if (rettype->isIntegralType(ctx) || rettype->isRealFloatingType()) {
      if (callExpr->getNumArgs() == 1 &&
          !callExpr->getArg(0)->getType()->isIntegralType(ctx))
        return nullptr;
    } else if (rettype.getAsString() == "CFStringRef") {

      StringLiteral *S = getCFSTR_value(callExpr);
      if (S) {
        std::string strLiteral(S->getString().str());
        result->EvalType = CXEval_CFStr;
        result->EvalData.stringVal = new char[strLiteral.size() + 1];
        strncpy((char *)result->EvalData.stringVal, strLiteral.c_str(),
                strLiteral.size());
        result->EvalData.stringVal[strLiteral.size()] = '\0';
        return result.release();
      }
    }
  } else if (expr->getStmtClass() == Stmt::DeclRefExprClass) {
    DeclRefExpr *D = static_cast<DeclRefExpr *>(expr);
    ValueDecl *V = D->getDecl();
    if (V->getKind() == Decl::Function) {
      std::string strName = V->getNameAsString();
      result->EvalType = CXEval_Other;
      result->EvalData.stringVal = new char[strName.size() + 1];
      strncpy(result->EvalData.stringVal, strName.c_str(), strName.size());
      result->EvalData.stringVal[strName.size()] = '\0';
      return result.release();
    }
  }

  return nullptr;
}

static const Expr *evaluateDeclExpr(const Decl *D) {
  if (!D)
    return nullptr;
  if (auto *Var = dyn_cast<VarDecl>(D))
    return Var->getInit();
  else if (auto *Field = dyn_cast<FieldDecl>(D))
    return Field->getInClassInitializer();
  return nullptr;
}

static const Expr *evaluateCompoundStmtExpr(const CompoundStmt *CS) {
  assert(CS && "invalid compound statement");
  for (auto *bodyIterator : CS->body()) {
    if (const auto *E = dyn_cast<Expr>(bodyIterator))
      return E;
  }
  return nullptr;
}

CXEvalResult clang_Cursor_Evaluate(CXCursor C) {
  if (const Expr *E =
          clang_getCursorKind(C) == CXCursor_CompoundStmt
              ? evaluateCompoundStmtExpr(cast<CompoundStmt>(getCursorStmt(C)))
              : evaluateDeclExpr(getCursorDecl(C)))
    return const_cast<CXEvalResult>(
        reinterpret_cast<const void *>(evaluateExpr(const_cast<Expr *>(E), C)));
  return nullptr;
}

unsigned clang_Cursor_hasAttrs(CXCursor C) {
  const Decl *D = getCursorDecl(C);
  if (!D) {
    return 0;
  }

  if (D->hasAttrs()) {
    return 1;
  }

  return 0;
}
unsigned clang_defaultSaveOptions(CXTranslationUnit TU) {
  return CXSaveTranslationUnit_None;
}  

static CXSaveError clang_saveTranslationUnit_Impl(CXTranslationUnit TU,
                                                  const char *FileName,
                                                  unsigned options) {
  CIndexer *CXXIdx = TU->CIdx;
  if (CXXIdx->isOptEnabled(CXGlobalOpt_ThreadBackgroundPriorityForIndexing))
    setThreadBackgroundPriority();

  bool hadError = cxtu::getASTUnit(TU)->Save(FileName);
  return hadError ? CXSaveError_Unknown : CXSaveError_None;
}

int clang_saveTranslationUnit(CXTranslationUnit TU, const char *FileName,
                              unsigned options) {
  LOG_FUNC_SECTION {
    *Log << TU << ' ' << FileName;
  }

  if (isNotUsableTU(TU)) {
    LOG_BAD_TU(TU);
    return CXSaveError_InvalidTU;
  }

  ASTUnit *CXXUnit = cxtu::getASTUnit(TU);
  ASTUnit::ConcurrencyCheck Check(*CXXUnit);
  if (!CXXUnit->hasSema())
    return CXSaveError_InvalidTU;

  CXSaveError result;
  auto SaveTranslationUnitImpl = [=, &result]() {
    result = clang_saveTranslationUnit_Impl(TU, FileName, options);
  };

  if (!CXXUnit->getDiagnostics().hasUnrecoverableErrorOccurred()) {
    SaveTranslationUnitImpl();

    if (getenv("LIBCLANG_RESOURCE_USAGE"))
      PrintLibclangResourceUsage(TU);

    return result;
  }

  // We have an AST that has invalid nodes due to compiler errors.
  // Use a crash recovery thread for protection.

  llvm::CrashRecoveryContext CRC;

  if (!RunSafely(CRC, SaveTranslationUnitImpl)) {
    fprintf(stderr, "libclang: crash detected during AST saving: {\n");
    fprintf(stderr, "  'filename' : '%s'\n", FileName);
    fprintf(stderr, "  'options' : %d,\n", options);
    fprintf(stderr, "}\n");

    return CXSaveError_Unknown;

  } else if (getenv("LIBCLANG_RESOURCE_USAGE")) {
    PrintLibclangResourceUsage(TU);
  }

  return result;
}

void clang_disposeTranslationUnit(CXTranslationUnit CTUnit) {
  if (CTUnit) {
    // If the translation unit has been marked as unsafe to free, just discard
    // it.
    ASTUnit *Unit = cxtu::getASTUnit(CTUnit);
    if (Unit && Unit->isUnsafeToFree())
      return;

    delete cxtu::getASTUnit(CTUnit);
    delete CTUnit->StringPool;
    delete static_cast<CXDiagnosticSetImpl *>(CTUnit->Diagnostics);
    disposeOverridenCXCursorsPool(CTUnit->OverridenCursorsPool);
    delete CTUnit->CommentToXML;
    delete CTUnit;
  }
}

unsigned clang_suspendTranslationUnit(CXTranslationUnit CTUnit) {
  if (CTUnit) {
    ASTUnit *Unit = cxtu::getASTUnit(CTUnit);

    if (Unit && Unit->isUnsafeToFree())
      return false;

    Unit->ResetForParse();
    return true;
  }

  return false;
}

unsigned clang_defaultReparseOptions(CXTranslationUnit TU) {
  return CXReparse_None;
}

static CXErrorCode
clang_reparseTranslationUnit_Impl(CXTranslationUnit TU,
                                  ArrayRef<CXUnsavedFile> unsaved_files,
                                  unsigned options) {
  // Check arguments.
  if (isNotUsableTU(TU)) {
    LOG_BAD_TU(TU);
    return CXError_InvalidArguments;
  }

  // Reset the associated diagnostics.
  delete static_cast<CXDiagnosticSetImpl*>(TU->Diagnostics);
  TU->Diagnostics = nullptr;

  CIndexer *CXXIdx = TU->CIdx;
  if (CXXIdx->isOptEnabled(CXGlobalOpt_ThreadBackgroundPriorityForEditing))
    setThreadBackgroundPriority();

  ASTUnit *CXXUnit = cxtu::getASTUnit(TU);
  ASTUnit::ConcurrencyCheck Check(*CXXUnit);

  std::unique_ptr<std::vector<ASTUnit::RemappedFile>> RemappedFiles(
      new std::vector<ASTUnit::RemappedFile>());

  // Recover resources if we crash before exiting this function.
  llvm::CrashRecoveryContextCleanupRegistrar<
    std::vector<ASTUnit::RemappedFile> > RemappedCleanup(RemappedFiles.get());

  for (auto &UF : unsaved_files) {
    std::unique_ptr<llvm::MemoryBuffer> MB =
        llvm::MemoryBuffer::getMemBufferCopy(getContents(UF), UF.Filename);
    RemappedFiles->push_back(std::make_pair(UF.Filename, MB.release()));
  }

  if (!CXXUnit->Reparse(CXXIdx->getPCHContainerOperations(),
                        *RemappedFiles.get()))
    return CXError_Success;
  if (isASTReadError(CXXUnit))
    return CXError_ASTReadError;
  return CXError_Failure;
}

int clang_reparseTranslationUnit(CXTranslationUnit TU,
                                 unsigned num_unsaved_files,
                                 struct CXUnsavedFile *unsaved_files,
                                 unsigned options) {
  LOG_FUNC_SECTION {
    *Log << TU;
  }

  if (num_unsaved_files && !unsaved_files)
    return CXError_InvalidArguments;

  CXErrorCode result;
  auto ReparseTranslationUnitImpl = [=, &result]() {
    result = clang_reparseTranslationUnit_Impl(
        TU, llvm::makeArrayRef(unsaved_files, num_unsaved_files), options);
  };

  llvm::CrashRecoveryContext CRC;

  if (!RunSafely(CRC, ReparseTranslationUnitImpl)) {
    fprintf(stderr, "libclang: crash detected during reparsing\n");
    cxtu::getASTUnit(TU)->setUnsafeToFree(true);
    return CXError_Crashed;
  } else if (getenv("LIBCLANG_RESOURCE_USAGE"))
    PrintLibclangResourceUsage(TU);

  return result;
}


CXString clang_getTranslationUnitSpelling(CXTranslationUnit CTUnit) {
  if (isNotUsableTU(CTUnit)) {
    LOG_BAD_TU(CTUnit);
    return cxstring::createEmpty();
  }

  ASTUnit *CXXUnit = cxtu::getASTUnit(CTUnit);
  return cxstring::createDup(CXXUnit->getOriginalSourceFileName());
}

CXCursor clang_getTranslationUnitCursor(CXTranslationUnit TU) {
  if (isNotUsableTU(TU)) {
    LOG_BAD_TU(TU);
    return clang_getNullCursor();
  }

  ASTUnit *CXXUnit = cxtu::getASTUnit(TU);
  return MakeCXCursor(CXXUnit->getASTContext().getTranslationUnitDecl(), TU);
}

CXTargetInfo clang_getTranslationUnitTargetInfo(CXTranslationUnit CTUnit) {
  if (isNotUsableTU(CTUnit)) {
    LOG_BAD_TU(CTUnit);
    return nullptr;
  }

  CXTargetInfoImpl* impl = new CXTargetInfoImpl();
  impl->TranslationUnit = CTUnit;
  return impl;
}

CXString clang_TargetInfo_getTriple(CXTargetInfo TargetInfo) {
  if (!TargetInfo)
    return cxstring::createEmpty();

  CXTranslationUnit CTUnit = TargetInfo->TranslationUnit;
  assert(!isNotUsableTU(CTUnit) &&
         "Unexpected unusable translation unit in TargetInfo");

  ASTUnit *CXXUnit = cxtu::getASTUnit(CTUnit);
  std::string Triple =
    CXXUnit->getASTContext().getTargetInfo().getTriple().normalize();
  return cxstring::createDup(Triple);
}

int clang_TargetInfo_getPointerWidth(CXTargetInfo TargetInfo) {
  if (!TargetInfo)
    return -1;

  CXTranslationUnit CTUnit = TargetInfo->TranslationUnit;
  assert(!isNotUsableTU(CTUnit) &&
         "Unexpected unusable translation unit in TargetInfo");

  ASTUnit *CXXUnit = cxtu::getASTUnit(CTUnit);
  return CXXUnit->getASTContext().getTargetInfo().getMaxPointerWidth();
}

void clang_TargetInfo_dispose(CXTargetInfo TargetInfo) {
  if (!TargetInfo)
    return;

  delete TargetInfo;
}

//===----------------------------------------------------------------------===//
// CXFile Operations.
//===----------------------------------------------------------------------===//

CXString clang_getFileName(CXFile SFile) {
  if (!SFile)
    return cxstring::createNull();

  FileEntry *FEnt = static_cast<FileEntry *>(SFile);
  return cxstring::createRef(FEnt->getName());
}

time_t clang_getFileTime(CXFile SFile) {
  if (!SFile)
    return 0;

  FileEntry *FEnt = static_cast<FileEntry *>(SFile);
  return FEnt->getModificationTime();
}

CXFile clang_getFile(CXTranslationUnit TU, const char *file_name) {
  if (isNotUsableTU(TU)) {
    LOG_BAD_TU(TU);
    return nullptr;
  }

  ASTUnit *CXXUnit = cxtu::getASTUnit(TU);

  FileManager &FMgr = CXXUnit->getFileManager();
  auto File = FMgr.getFile(file_name);
  if (!File)
    return nullptr;
  return const_cast<FileEntry *>(*File);
}

const char *clang_getFileContents(CXTranslationUnit TU, CXFile file,
                                  size_t *size) {
  if (isNotUsableTU(TU)) {
    LOG_BAD_TU(TU);
    return nullptr;
  }

  const SourceManager &SM = cxtu::getASTUnit(TU)->getSourceManager();
  FileID fid = SM.translateFile(static_cast<FileEntry *>(file));
  bool Invalid = true;
  const llvm::MemoryBuffer *buf = SM.getBuffer(fid, &Invalid);
  if (Invalid) {
    if (size)
      *size = 0;
    return nullptr;
  }
  if (size)
    *size = buf->getBufferSize();
  return buf->getBufferStart();
}

unsigned clang_isFileMultipleIncludeGuarded(CXTranslationUnit TU,
                                            CXFile file) {
  if (isNotUsableTU(TU)) {
    LOG_BAD_TU(TU);
    return 0;
  }

  if (!file)
    return 0;

  ASTUnit *CXXUnit = cxtu::getASTUnit(TU);
  FileEntry *FEnt = static_cast<FileEntry *>(file);
  return CXXUnit->getPreprocessor().getHeaderSearchInfo()
                                          .isFileMultipleIncludeGuarded(FEnt);
}

int clang_getFileUniqueID(CXFile file, CXFileUniqueID *outID) {
  if (!file || !outID)
    return 1;

  FileEntry *FEnt = static_cast<FileEntry *>(file);
  const llvm::sys::fs::UniqueID &ID = FEnt->getUniqueID();
  outID->data[0] = ID.getDevice();
  outID->data[1] = ID.getFile();
  outID->data[2] = FEnt->getModificationTime();
  return 0;
}

int clang_File_isEqual(CXFile file1, CXFile file2) {
  if (file1 == file2)
    return true;

  if (!file1 || !file2)
    return false;

  FileEntry *FEnt1 = static_cast<FileEntry *>(file1);
  FileEntry *FEnt2 = static_cast<FileEntry *>(file2);
  return FEnt1->getUniqueID() == FEnt2->getUniqueID();
}

CXString clang_File_tryGetRealPathName(CXFile SFile) {
  if (!SFile)
    return cxstring::createNull();

  FileEntry *FEnt = static_cast<FileEntry *>(SFile);
  return cxstring::createRef(FEnt->tryGetRealPathName());
}

//===----------------------------------------------------------------------===//
// CXCursor Operations.
//===----------------------------------------------------------------------===//

static const Decl *getDeclFromExpr(const Stmt *E) {
  if (const ImplicitCastExpr *CE = dyn_cast<ImplicitCastExpr>(E))
    return getDeclFromExpr(CE->getSubExpr());

  if (const DeclRefExpr *RefExpr = dyn_cast<DeclRefExpr>(E))
    return RefExpr->getDecl();
  if (const MemberExpr *ME = dyn_cast<MemberExpr>(E))
    return ME->getMemberDecl();
  if (const ObjCIvarRefExpr *RE = dyn_cast<ObjCIvarRefExpr>(E))
    return RE->getDecl();
  if (const ObjCPropertyRefExpr *PRE = dyn_cast<ObjCPropertyRefExpr>(E)) {
    if (PRE->isExplicitProperty())
      return PRE->getExplicitProperty();
    // It could be messaging both getter and setter as in:
    // ++myobj.myprop;
    // in which case prefer to associate the setter since it is less obvious
    // from inspecting the source that the setter is going to get called.
    if (PRE->isMessagingSetter())
      return PRE->getImplicitPropertySetter();
    return PRE->getImplicitPropertyGetter();
  }
  if (const PseudoObjectExpr *POE = dyn_cast<PseudoObjectExpr>(E))
    return getDeclFromExpr(POE->getSyntacticForm());
  if (const OpaqueValueExpr *OVE = dyn_cast<OpaqueValueExpr>(E))
    if (Expr *Src = OVE->getSourceExpr())
      return getDeclFromExpr(Src);
      
  if (const CallExpr *CE = dyn_cast<CallExpr>(E))
    return getDeclFromExpr(CE->getCallee());
  if (const CXXConstructExpr *CE = dyn_cast<CXXConstructExpr>(E))
    if (!CE->isElidable())
    return CE->getConstructor();
  if (const CXXInheritedCtorInitExpr *CE =
          dyn_cast<CXXInheritedCtorInitExpr>(E))
    return CE->getConstructor();
  if (const ObjCMessageExpr *OME = dyn_cast<ObjCMessageExpr>(E))
    return OME->getMethodDecl();

  if (const ObjCProtocolExpr *PE = dyn_cast<ObjCProtocolExpr>(E))
    return PE->getProtocol();
  if (const SubstNonTypeTemplateParmPackExpr *NTTP
                              = dyn_cast<SubstNonTypeTemplateParmPackExpr>(E))
    return NTTP->getParameterPack();
  if (const SizeOfPackExpr *SizeOfPack = dyn_cast<SizeOfPackExpr>(E))
    if (isa<NonTypeTemplateParmDecl>(SizeOfPack->getPack()) || 
        isa<ParmVarDecl>(SizeOfPack->getPack()))
      return SizeOfPack->getPack();

  return nullptr;
}

static SourceLocation getLocationFromExpr(const Expr *E) {
  if (const ImplicitCastExpr *CE = dyn_cast<ImplicitCastExpr>(E))
    return getLocationFromExpr(CE->getSubExpr());

  if (const ObjCMessageExpr *Msg = dyn_cast<ObjCMessageExpr>(E))
    return /*FIXME:*/Msg->getLeftLoc();
  if (const DeclRefExpr *DRE = dyn_cast<DeclRefExpr>(E))
    return DRE->getLocation();
  if (const MemberExpr *Member = dyn_cast<MemberExpr>(E))
    return Member->getMemberLoc();
  if (const ObjCIvarRefExpr *Ivar = dyn_cast<ObjCIvarRefExpr>(E))
    return Ivar->getLocation();
  if (const SizeOfPackExpr *SizeOfPack = dyn_cast<SizeOfPackExpr>(E))
    return SizeOfPack->getPackLoc();
  if (const ObjCPropertyRefExpr *PropRef = dyn_cast<ObjCPropertyRefExpr>(E))
    return PropRef->getLocation();

  return E->getBeginLoc();
}

extern "C" {

unsigned clang_visitChildren(CXCursor parent,
                             CXCursorVisitor visitor,
                             CXClientData client_data) {
  CursorVisitor CursorVis(getCursorTU(parent), visitor, client_data,
                          /*VisitPreprocessorLast=*/false);
  return CursorVis.VisitChildren(parent);
}

#ifndef __has_feature
#define __has_feature(x) 0
#endif
#if __has_feature(blocks)
typedef enum CXChildVisitResult 
     (^CXCursorVisitorBlock)(CXCursor cursor, CXCursor parent);

static enum CXChildVisitResult visitWithBlock(CXCursor cursor, CXCursor parent,
    CXClientData client_data) {
  CXCursorVisitorBlock block = (CXCursorVisitorBlock)client_data;
  return block(cursor, parent);
}
#else
// If we are compiled with a compiler that doesn't have native blocks support,
// define and call the block manually, so the 
typedef struct _CXChildVisitResult
{
	void *isa;
	int flags;
	int reserved;
	enum CXChildVisitResult(*invoke)(struct _CXChildVisitResult*, CXCursor,
                                         CXCursor);
} *CXCursorVisitorBlock;

static enum CXChildVisitResult visitWithBlock(CXCursor cursor, CXCursor parent,
    CXClientData client_data) {
  CXCursorVisitorBlock block = (CXCursorVisitorBlock)client_data;
  return block->invoke(block, cursor, parent);
}
#endif


unsigned clang_visitChildrenWithBlock(CXCursor parent,
                                      CXCursorVisitorBlock block) {
  return clang_visitChildren(parent, visitWithBlock, block);
}

static CXString getDeclSpelling(const Decl *D) {
  if (!D)
    return cxstring::createEmpty();

  const NamedDecl *ND = dyn_cast<NamedDecl>(D);
  if (!ND) {
    if (const ObjCPropertyImplDecl *PropImpl =
            dyn_cast<ObjCPropertyImplDecl>(D))
      if (ObjCPropertyDecl *Property = PropImpl->getPropertyDecl())
        return cxstring::createDup(Property->getIdentifier()->getName());
    
    if (const ImportDecl *ImportD = dyn_cast<ImportDecl>(D))
      if (Module *Mod = ImportD->getImportedModule())
        return cxstring::createDup(Mod->getFullModuleName());

    return cxstring::createEmpty();
  }
  
  if (const ObjCMethodDecl *OMD = dyn_cast<ObjCMethodDecl>(ND))
    return cxstring::createDup(OMD->getSelector().getAsString());

  if (const ObjCCategoryImplDecl *CIMP = dyn_cast<ObjCCategoryImplDecl>(ND))
    // No, this isn't the same as the code below. getIdentifier() is non-virtual
    // and returns different names. NamedDecl returns the class name and
    // ObjCCategoryImplDecl returns the category name.
    return cxstring::createRef(CIMP->getIdentifier()->getNameStart());

  if (isa<UsingDirectiveDecl>(D))
    return cxstring::createEmpty();
  
  SmallString<1024> S;
  llvm::raw_svector_ostream os(S);
  ND->printName(os);
  
  return cxstring::createDup(os.str());
}

CXString clang_getCursorSpelling(CXCursor C) {
  if (clang_isTranslationUnit(C.kind))
    return clang_getTranslationUnitSpelling(getCursorTU(C));

  if (clang_isReference(C.kind)) {
    switch (C.kind) {
    case CXCursor_ObjCSuperClassRef: {
      const ObjCInterfaceDecl *Super = getCursorObjCSuperClassRef(C).first;
      return cxstring::createRef(Super->getIdentifier()->getNameStart());
    }
    case CXCursor_ObjCClassRef: {
      const ObjCInterfaceDecl *Class = getCursorObjCClassRef(C).first;
      return cxstring::createRef(Class->getIdentifier()->getNameStart());
    }
    case CXCursor_ObjCProtocolRef: {
      const ObjCProtocolDecl *OID = getCursorObjCProtocolRef(C).first;
      assert(OID && "getCursorSpelling(): Missing protocol decl");
      return cxstring::createRef(OID->getIdentifier()->getNameStart());
    }
    case CXCursor_CXXBaseSpecifier: {
      const CXXBaseSpecifier *B = getCursorCXXBaseSpecifier(C);
      return cxstring::createDup(B->getType().getAsString());
    }
    case CXCursor_TypeRef: {
      const TypeDecl *Type = getCursorTypeRef(C).first;
      assert(Type && "Missing type decl");

      return cxstring::createDup(getCursorContext(C).getTypeDeclType(Type).
                              getAsString());
    }
    case CXCursor_TemplateRef: {
      const TemplateDecl *Template = getCursorTemplateRef(C).first;
      assert(Template && "Missing template decl");
      
      return cxstring::createDup(Template->getNameAsString());
    }
        
    case CXCursor_NamespaceRef: {
      const NamedDecl *NS = getCursorNamespaceRef(C).first;
      assert(NS && "Missing namespace decl");
      
      return cxstring::createDup(NS->getNameAsString());
    }

    case CXCursor_MemberRef: {
      const FieldDecl *Field = getCursorMemberRef(C).first;
      assert(Field && "Missing member decl");
      
      return cxstring::createDup(Field->getNameAsString());
    }

    case CXCursor_LabelRef: {
      const LabelStmt *Label = getCursorLabelRef(C).first;
      assert(Label && "Missing label");
      
      return cxstring::createRef(Label->getName());
    }

    case CXCursor_OverloadedDeclRef: {
      OverloadedDeclRefStorage Storage = getCursorOverloadedDeclRef(C).first;
      if (const Decl *D = Storage.dyn_cast<const Decl *>()) {
        if (const NamedDecl *ND = dyn_cast<NamedDecl>(D))
          return cxstring::createDup(ND->getNameAsString());
        return cxstring::createEmpty();
      }
      if (const OverloadExpr *E = Storage.dyn_cast<const OverloadExpr *>())
        return cxstring::createDup(E->getName().getAsString());
      OverloadedTemplateStorage *Ovl
        = Storage.get<OverloadedTemplateStorage*>();
      if (Ovl->size() == 0)
        return cxstring::createEmpty();
      return cxstring::createDup((*Ovl->begin())->getNameAsString());
    }
        
    case CXCursor_VariableRef: {
      const VarDecl *Var = getCursorVariableRef(C).first;
      assert(Var && "Missing variable decl");
      
      return cxstring::createDup(Var->getNameAsString());
    }
        
    default:
      return cxstring::createRef("<not implemented>");
    }
  }

  if (clang_isExpression(C.kind)) {
    const Expr *E = getCursorExpr(C);

    if (C.kind == CXCursor_ObjCStringLiteral ||
        C.kind == CXCursor_StringLiteral) {
      const StringLiteral *SLit;
      if (const ObjCStringLiteral *OSL = dyn_cast<ObjCStringLiteral>(E)) {
        SLit = OSL->getString();
      } else {
        SLit = cast<StringLiteral>(E);
      }
      SmallString<256> Buf;
      llvm::raw_svector_ostream OS(Buf);
      SLit->outputString(OS);
      return cxstring::createDup(OS.str());
    }

    const Decl *D = getDeclFromExpr(getCursorExpr(C));
    if (D)
      return getDeclSpelling(D);
    return cxstring::createEmpty();
  }

  if (clang_isStatement(C.kind)) {
    const Stmt *S = getCursorStmt(C);
    if (const LabelStmt *Label = dyn_cast_or_null<LabelStmt>(S))
      return cxstring::createRef(Label->getName());

    return cxstring::createEmpty();
  }
  
  if (C.kind == CXCursor_MacroExpansion)
    return cxstring::createRef(getCursorMacroExpansion(C).getName()
                                                           ->getNameStart());

  if (C.kind == CXCursor_MacroDefinition)
    return cxstring::createRef(getCursorMacroDefinition(C)->getName()
                                                           ->getNameStart());

  if (C.kind == CXCursor_InclusionDirective)
    return cxstring::createDup(getCursorInclusionDirective(C)->getFileName());
      
  if (clang_isDeclaration(C.kind))
    return getDeclSpelling(getCursorDecl(C));

  if (C.kind == CXCursor_AnnotateAttr) {
    const AnnotateAttr *AA = cast<AnnotateAttr>(cxcursor::getCursorAttr(C));
    return cxstring::createDup(AA->getAnnotation());
  }

  if (C.kind == CXCursor_AsmLabelAttr) {
    const AsmLabelAttr *AA = cast<AsmLabelAttr>(cxcursor::getCursorAttr(C));
    return cxstring::createDup(AA->getLabel());
  }

  if (C.kind == CXCursor_PackedAttr) {
    return cxstring::createRef("packed");
  }

  if (C.kind == CXCursor_VisibilityAttr) {
    const VisibilityAttr *AA = cast<VisibilityAttr>(cxcursor::getCursorAttr(C));
    switch (AA->getVisibility()) {
    case VisibilityAttr::VisibilityType::Default:
      return cxstring::createRef("default");
    case VisibilityAttr::VisibilityType::Hidden:
      return cxstring::createRef("hidden");
    case VisibilityAttr::VisibilityType::Protected:
      return cxstring::createRef("protected");
    }
    llvm_unreachable("unknown visibility type");
  }

  return cxstring::createEmpty();
}

CXSourceRange clang_Cursor_getSpellingNameRange(CXCursor C,
                                                unsigned pieceIndex,
                                                unsigned options) {
  if (clang_Cursor_isNull(C))
    return clang_getNullRange();

  ASTContext &Ctx = getCursorContext(C);

  if (clang_isStatement(C.kind)) {
    const Stmt *S = getCursorStmt(C);
    if (const LabelStmt *Label = dyn_cast_or_null<LabelStmt>(S)) {
      if (pieceIndex > 0)
        return clang_getNullRange();
      return cxloc::translateSourceRange(Ctx, Label->getIdentLoc());
    }

    return clang_getNullRange();
  }

  if (C.kind == CXCursor_ObjCMessageExpr) {
    if (const ObjCMessageExpr *
          ME = dyn_cast_or_null<ObjCMessageExpr>(getCursorExpr(C))) {
      if (pieceIndex >= ME->getNumSelectorLocs())
        return clang_getNullRange();
      return cxloc::translateSourceRange(Ctx, ME->getSelectorLoc(pieceIndex));
    }
  }

  if (C.kind == CXCursor_ObjCInstanceMethodDecl ||
      C.kind == CXCursor_ObjCClassMethodDecl) {
    if (const ObjCMethodDecl *
          MD = dyn_cast_or_null<ObjCMethodDecl>(getCursorDecl(C))) {
      if (pieceIndex >= MD->getNumSelectorLocs())
        return clang_getNullRange();
      return cxloc::translateSourceRange(Ctx, MD->getSelectorLoc(pieceIndex));
    }
  }

  if (C.kind == CXCursor_ObjCCategoryDecl ||
      C.kind == CXCursor_ObjCCategoryImplDecl) {
    if (pieceIndex > 0)
      return clang_getNullRange();
    if (const ObjCCategoryDecl *
          CD = dyn_cast_or_null<ObjCCategoryDecl>(getCursorDecl(C)))
      return cxloc::translateSourceRange(Ctx, CD->getCategoryNameLoc());
    if (const ObjCCategoryImplDecl *
          CID = dyn_cast_or_null<ObjCCategoryImplDecl>(getCursorDecl(C)))
      return cxloc::translateSourceRange(Ctx, CID->getCategoryNameLoc());
  }

  if (C.kind == CXCursor_ModuleImportDecl) {
    if (pieceIndex > 0)
      return clang_getNullRange();
    if (const ImportDecl *ImportD =
            dyn_cast_or_null<ImportDecl>(getCursorDecl(C))) {
      ArrayRef<SourceLocation> Locs = ImportD->getIdentifierLocs();
      if (!Locs.empty())
        return cxloc::translateSourceRange(Ctx,
                                         SourceRange(Locs.front(), Locs.back()));
    }
    return clang_getNullRange();
  }

  if (C.kind == CXCursor_CXXMethod || C.kind == CXCursor_Destructor ||
      C.kind == CXCursor_ConversionFunction ||
      C.kind == CXCursor_FunctionDecl) {
    if (pieceIndex > 0)
      return clang_getNullRange();
    if (const FunctionDecl *FD =
            dyn_cast_or_null<FunctionDecl>(getCursorDecl(C))) {
      DeclarationNameInfo FunctionName = FD->getNameInfo();
      return cxloc::translateSourceRange(Ctx, FunctionName.getSourceRange());
    }
    return clang_getNullRange();
  }

  // FIXME: A CXCursor_InclusionDirective should give the location of the
  // filename, but we don't keep track of this.

  // FIXME: A CXCursor_AnnotateAttr should give the location of the annotation
  // but we don't keep track of this.

  // FIXME: A CXCursor_AsmLabelAttr should give the location of the label
  // but we don't keep track of this.

  // Default handling, give the location of the cursor.

  if (pieceIndex > 0)
    return clang_getNullRange();

  CXSourceLocation CXLoc = clang_getCursorLocation(C);
  SourceLocation Loc = cxloc::translateSourceLocation(CXLoc);
  return cxloc::translateSourceRange(Ctx, Loc);
}

CXString clang_Cursor_getMangling(CXCursor C) {
  if (clang_isInvalid(C.kind) || !clang_isDeclaration(C.kind))
    return cxstring::createEmpty();

  // Mangling only works for functions and variables.
  const Decl *D = getCursorDecl(C);
  if (!D || !(isa<FunctionDecl>(D) || isa<VarDecl>(D)))
    return cxstring::createEmpty();

  ASTContext &Ctx = D->getASTContext();
  ASTNameGenerator ASTNameGen(Ctx);
  return cxstring::createDup(ASTNameGen.getName(D));
}

CXStringSet *clang_Cursor_getCXXManglings(CXCursor C) {
  if (clang_isInvalid(C.kind) || !clang_isDeclaration(C.kind))
    return nullptr;

  const Decl *D = getCursorDecl(C);
  if (!(isa<CXXRecordDecl>(D) || isa<CXXMethodDecl>(D)))
    return nullptr;

  ASTContext &Ctx = D->getASTContext();
  ASTNameGenerator ASTNameGen(Ctx);
  std::vector<std::string> Manglings = ASTNameGen.getAllManglings(D);
  return cxstring::createSet(Manglings);
}

CXStringSet *clang_Cursor_getObjCManglings(CXCursor C) {
  if (clang_isInvalid(C.kind) || !clang_isDeclaration(C.kind))
    return nullptr;

  const Decl *D = getCursorDecl(C);
  if (!(isa<ObjCInterfaceDecl>(D) || isa<ObjCImplementationDecl>(D)))
    return nullptr;

  ASTContext &Ctx = D->getASTContext();
  ASTNameGenerator ASTNameGen(Ctx);
  std::vector<std::string> Manglings = ASTNameGen.getAllManglings(D);
  return cxstring::createSet(Manglings);
}

CXPrintingPolicy clang_getCursorPrintingPolicy(CXCursor C) {
  if (clang_Cursor_isNull(C))
    return 0;
  return new PrintingPolicy(getCursorContext(C).getPrintingPolicy());
}

void clang_PrintingPolicy_dispose(CXPrintingPolicy Policy) {
  if (Policy)
    delete static_cast<PrintingPolicy *>(Policy);
}

unsigned
clang_PrintingPolicy_getProperty(CXPrintingPolicy Policy,
                                 enum CXPrintingPolicyProperty Property) {
  if (!Policy)
    return 0;

  PrintingPolicy *P = static_cast<PrintingPolicy *>(Policy);
  switch (Property) {
  case CXPrintingPolicy_Indentation:
    return P->Indentation;
  case CXPrintingPolicy_SuppressSpecifiers:
    return P->SuppressSpecifiers;
  case CXPrintingPolicy_SuppressTagKeyword:
    return P->SuppressTagKeyword;
  case CXPrintingPolicy_IncludeTagDefinition:
    return P->IncludeTagDefinition;
  case CXPrintingPolicy_SuppressScope:
    return P->SuppressScope;
  case CXPrintingPolicy_SuppressUnwrittenScope:
    return P->SuppressUnwrittenScope;
  case CXPrintingPolicy_SuppressInitializers:
    return P->SuppressInitializers;
  case CXPrintingPolicy_ConstantArraySizeAsWritten:
    return P->ConstantArraySizeAsWritten;
  case CXPrintingPolicy_AnonymousTagLocations:
    return P->AnonymousTagLocations;
  case CXPrintingPolicy_SuppressStrongLifetime:
    return P->SuppressStrongLifetime;
  case CXPrintingPolicy_SuppressLifetimeQualifiers:
    return P->SuppressLifetimeQualifiers;
  case CXPrintingPolicy_SuppressTemplateArgsInCXXConstructors:
    return P->SuppressTemplateArgsInCXXConstructors;
  case CXPrintingPolicy_Bool:
    return P->Bool;
  case CXPrintingPolicy_Restrict:
    return P->Restrict;
  case CXPrintingPolicy_Alignof:
    return P->Alignof;
  case CXPrintingPolicy_UnderscoreAlignof:
    return P->UnderscoreAlignof;
  case CXPrintingPolicy_UseVoidForZeroParams:
    return P->UseVoidForZeroParams;
  case CXPrintingPolicy_TerseOutput:
    return P->TerseOutput;
  case CXPrintingPolicy_PolishForDeclaration:
    return P->PolishForDeclaration;
  case CXPrintingPolicy_Half:
    return P->Half;
  case CXPrintingPolicy_MSWChar:
    return P->MSWChar;
  case CXPrintingPolicy_IncludeNewlines:
    return P->IncludeNewlines;
  case CXPrintingPolicy_MSVCFormatting:
    return P->MSVCFormatting;
  case CXPrintingPolicy_ConstantsAsWritten:
    return P->ConstantsAsWritten;
  case CXPrintingPolicy_SuppressImplicitBase:
    return P->SuppressImplicitBase;
  case CXPrintingPolicy_FullyQualifiedName:
    return P->FullyQualifiedName;
  }

  assert(false && "Invalid CXPrintingPolicyProperty");
  return 0;
}

void clang_PrintingPolicy_setProperty(CXPrintingPolicy Policy,
                                      enum CXPrintingPolicyProperty Property,
                                      unsigned Value) {
  if (!Policy)
    return;

  PrintingPolicy *P = static_cast<PrintingPolicy *>(Policy);
  switch (Property) {
  case CXPrintingPolicy_Indentation:
    P->Indentation = Value;
    return;
  case CXPrintingPolicy_SuppressSpecifiers:
    P->SuppressSpecifiers = Value;
    return;
  case CXPrintingPolicy_SuppressTagKeyword:
    P->SuppressTagKeyword = Value;
    return;
  case CXPrintingPolicy_IncludeTagDefinition:
    P->IncludeTagDefinition = Value;
    return;
  case CXPrintingPolicy_SuppressScope:
    P->SuppressScope = Value;
    return;
  case CXPrintingPolicy_SuppressUnwrittenScope:
    P->SuppressUnwrittenScope = Value;
    return;
  case CXPrintingPolicy_SuppressInitializers:
    P->SuppressInitializers = Value;
    return;
  case CXPrintingPolicy_ConstantArraySizeAsWritten:
    P->ConstantArraySizeAsWritten = Value;
    return;
  case CXPrintingPolicy_AnonymousTagLocations:
    P->AnonymousTagLocations = Value;
    return;
  case CXPrintingPolicy_SuppressStrongLifetime:
    P->SuppressStrongLifetime = Value;
    return;
  case CXPrintingPolicy_SuppressLifetimeQualifiers:
    P->SuppressLifetimeQualifiers = Value;
    return;
  case CXPrintingPolicy_SuppressTemplateArgsInCXXConstructors:
    P->SuppressTemplateArgsInCXXConstructors = Value;
    return;
  case CXPrintingPolicy_Bool:
    P->Bool = Value;
    return;
  case CXPrintingPolicy_Restrict:
    P->Restrict = Value;
    return;
  case CXPrintingPolicy_Alignof:
    P->Alignof = Value;
    return;
  case CXPrintingPolicy_UnderscoreAlignof:
    P->UnderscoreAlignof = Value;
    return;
  case CXPrintingPolicy_UseVoidForZeroParams:
    P->UseVoidForZeroParams = Value;
    return;
  case CXPrintingPolicy_TerseOutput:
    P->TerseOutput = Value;
    return;
  case CXPrintingPolicy_PolishForDeclaration:
    P->PolishForDeclaration = Value;
    return;
  case CXPrintingPolicy_Half:
    P->Half = Value;
    return;
  case CXPrintingPolicy_MSWChar:
    P->MSWChar = Value;
    return;
  case CXPrintingPolicy_IncludeNewlines:
    P->IncludeNewlines = Value;
    return;
  case CXPrintingPolicy_MSVCFormatting:
    P->MSVCFormatting = Value;
    return;
  case CXPrintingPolicy_ConstantsAsWritten:
    P->ConstantsAsWritten = Value;
    return;
  case CXPrintingPolicy_SuppressImplicitBase:
    P->SuppressImplicitBase = Value;
    return;
  case CXPrintingPolicy_FullyQualifiedName:
    P->FullyQualifiedName = Value;
    return;
  }

  assert(false && "Invalid CXPrintingPolicyProperty");
}

CXString clang_getCursorPrettyPrinted(CXCursor C, CXPrintingPolicy cxPolicy) {
  if (clang_Cursor_isNull(C))
    return cxstring::createEmpty();

  if (clang_isDeclaration(C.kind)) {
    const Decl *D = getCursorDecl(C);
    if (!D)
      return cxstring::createEmpty();

    SmallString<128> Str;
    llvm::raw_svector_ostream OS(Str);
    PrintingPolicy *UserPolicy = static_cast<PrintingPolicy *>(cxPolicy);
    D->print(OS, UserPolicy ? *UserPolicy
                            : getCursorContext(C).getPrintingPolicy());

    return cxstring::createDup(OS.str());
  }

  return cxstring::createEmpty();
}

CXString clang_getCursorDisplayName(CXCursor C) {
  if (!clang_isDeclaration(C.kind))
    return clang_getCursorSpelling(C);
  
  const Decl *D = getCursorDecl(C);
  if (!D)
    return cxstring::createEmpty();

  PrintingPolicy Policy = getCursorContext(C).getPrintingPolicy();
  if (const FunctionTemplateDecl *FunTmpl = dyn_cast<FunctionTemplateDecl>(D))
    D = FunTmpl->getTemplatedDecl();
  
  if (const FunctionDecl *Function = dyn_cast<FunctionDecl>(D)) {
    SmallString<64> Str;
    llvm::raw_svector_ostream OS(Str);
    OS << *Function;
    if (Function->getPrimaryTemplate())
      OS << "<>";
    OS << "(";
    for (unsigned I = 0, N = Function->getNumParams(); I != N; ++I) {
      if (I)
        OS << ", ";
      OS << Function->getParamDecl(I)->getType().getAsString(Policy);
    }
    
    if (Function->isVariadic()) {
      if (Function->getNumParams())
        OS << ", ";
      OS << "...";
    }
    OS << ")";
    return cxstring::createDup(OS.str());
  }
  
  if (const ClassTemplateDecl *ClassTemplate = dyn_cast<ClassTemplateDecl>(D)) {
    SmallString<64> Str;
    llvm::raw_svector_ostream OS(Str);
    OS << *ClassTemplate;
    OS << "<";
    TemplateParameterList *Params = ClassTemplate->getTemplateParameters();
    for (unsigned I = 0, N = Params->size(); I != N; ++I) {
      if (I)
        OS << ", ";
      
      NamedDecl *Param = Params->getParam(I);
      if (Param->getIdentifier()) {
        OS << Param->getIdentifier()->getName();
        continue;
      }
      
      // There is no parameter name, which makes this tricky. Try to come up
      // with something useful that isn't too long.
      if (TemplateTypeParmDecl *TTP = dyn_cast<TemplateTypeParmDecl>(Param))
        OS << (TTP->wasDeclaredWithTypename()? "typename" : "class");
      else if (NonTypeTemplateParmDecl *NTTP
                                    = dyn_cast<NonTypeTemplateParmDecl>(Param))
        OS << NTTP->getType().getAsString(Policy);
      else
        OS << "template<...> class";
    }
    
    OS << ">";
    return cxstring::createDup(OS.str());
  }
  
  if (const ClassTemplateSpecializationDecl *ClassSpec
                              = dyn_cast<ClassTemplateSpecializationDecl>(D)) {
    // If the type was explicitly written, use that.
    if (TypeSourceInfo *TSInfo = ClassSpec->getTypeAsWritten())
      return cxstring::createDup(TSInfo->getType().getAsString(Policy));

    SmallString<128> Str;
    llvm::raw_svector_ostream OS(Str);
    OS << *ClassSpec;
    printTemplateArgumentList(OS, ClassSpec->getTemplateArgs().asArray(),
                              Policy);
    return cxstring::createDup(OS.str());
  }
  
  return clang_getCursorSpelling(C);
}
  
CXString clang_getCursorKindSpelling(enum CXCursorKind Kind) {
  switch (Kind) {
  case CXCursor_FunctionDecl:
      return cxstring::createRef("FunctionDecl");
  case CXCursor_TypedefDecl:
      return cxstring::createRef("TypedefDecl");
  case CXCursor_EnumDecl:
      return cxstring::createRef("EnumDecl");
  case CXCursor_EnumConstantDecl:
      return cxstring::createRef("EnumConstantDecl");
  case CXCursor_StructDecl:
      return cxstring::createRef("StructDecl");
  case CXCursor_UnionDecl:
      return cxstring::createRef("UnionDecl");
  case CXCursor_ClassDecl:
      return cxstring::createRef("ClassDecl");
  case CXCursor_FieldDecl:
      return cxstring::createRef("FieldDecl");
  case CXCursor_VarDecl:
      return cxstring::createRef("VarDecl");
  case CXCursor_ParmDecl:
      return cxstring::createRef("ParmDecl");
  case CXCursor_ObjCInterfaceDecl:
      return cxstring::createRef("ObjCInterfaceDecl");
  case CXCursor_ObjCCategoryDecl:
      return cxstring::createRef("ObjCCategoryDecl");
  case CXCursor_ObjCProtocolDecl:
      return cxstring::createRef("ObjCProtocolDecl");
  case CXCursor_ObjCPropertyDecl:
      return cxstring::createRef("ObjCPropertyDecl");
  case CXCursor_ObjCIvarDecl:
      return cxstring::createRef("ObjCIvarDecl");
  case CXCursor_ObjCInstanceMethodDecl:
      return cxstring::createRef("ObjCInstanceMethodDecl");
  case CXCursor_ObjCClassMethodDecl:
      return cxstring::createRef("ObjCClassMethodDecl");
  case CXCursor_ObjCImplementationDecl:
      return cxstring::createRef("ObjCImplementationDecl");
  case CXCursor_ObjCCategoryImplDecl:
      return cxstring::createRef("ObjCCategoryImplDecl");
  case CXCursor_CXXMethod:
      return cxstring::createRef("CXXMethod");
  case CXCursor_UnexposedDecl:
      return cxstring::createRef("UnexposedDecl");
  case CXCursor_ObjCSuperClassRef:
      return cxstring::createRef("ObjCSuperClassRef");
  case CXCursor_ObjCProtocolRef:
      return cxstring::createRef("ObjCProtocolRef");
  case CXCursor_ObjCClassRef:
      return cxstring::createRef("ObjCClassRef");
  case CXCursor_TypeRef:
      return cxstring::createRef("TypeRef");
  case CXCursor_TemplateRef:
      return cxstring::createRef("TemplateRef");
  case CXCursor_NamespaceRef:
    return cxstring::createRef("NamespaceRef");
  case CXCursor_MemberRef:
    return cxstring::createRef("MemberRef");
  case CXCursor_LabelRef:
    return cxstring::createRef("LabelRef");
  case CXCursor_OverloadedDeclRef:
    return cxstring::createRef("OverloadedDeclRef");
  case CXCursor_VariableRef:
    return cxstring::createRef("VariableRef");
  case CXCursor_IntegerLiteral:
      return cxstring::createRef("IntegerLiteral");
  case CXCursor_FixedPointLiteral:
      return cxstring::createRef("FixedPointLiteral");
  case CXCursor_FloatingLiteral:
      return cxstring::createRef("FloatingLiteral");
  case CXCursor_ImaginaryLiteral:
      return cxstring::createRef("ImaginaryLiteral");
  case CXCursor_StringLiteral:
      return cxstring::createRef("StringLiteral");
  case CXCursor_CharacterLiteral:
      return cxstring::createRef("CharacterLiteral");
  case CXCursor_ParenExpr:
      return cxstring::createRef("ParenExpr");
  case CXCursor_UnaryOperator:
      return cxstring::createRef("UnaryOperator");
  case CXCursor_ArraySubscriptExpr:
      return cxstring::createRef("ArraySubscriptExpr");
  case CXCursor_OMPArraySectionExpr:
      return cxstring::createRef("OMPArraySectionExpr");
  case CXCursor_BinaryOperator:
      return cxstring::createRef("BinaryOperator");
  case CXCursor_CompoundAssignOperator:
      return cxstring::createRef("CompoundAssignOperator");
  case CXCursor_ConditionalOperator:
      return cxstring::createRef("ConditionalOperator");
  case CXCursor_CStyleCastExpr:
      return cxstring::createRef("CStyleCastExpr");
  case CXCursor_CompoundLiteralExpr:
      return cxstring::createRef("CompoundLiteralExpr");
  case CXCursor_InitListExpr:
      return cxstring::createRef("InitListExpr");
  case CXCursor_AddrLabelExpr:
      return cxstring::createRef("AddrLabelExpr");
  case CXCursor_StmtExpr:
      return cxstring::createRef("StmtExpr");
  case CXCursor_GenericSelectionExpr:
      return cxstring::createRef("GenericSelectionExpr");
  case CXCursor_GNUNullExpr:
      return cxstring::createRef("GNUNullExpr");
  case CXCursor_CXXStaticCastExpr:
      return cxstring::createRef("CXXStaticCastExpr");
  case CXCursor_CXXDynamicCastExpr:
      return cxstring::createRef("CXXDynamicCastExpr");
  case CXCursor_CXXReinterpretCastExpr:
      return cxstring::createRef("CXXReinterpretCastExpr");
  case CXCursor_CXXConstCastExpr:
      return cxstring::createRef("CXXConstCastExpr");
  case CXCursor_CXXFunctionalCastExpr:
      return cxstring::createRef("CXXFunctionalCastExpr");
  case CXCursor_CXXTypeidExpr:
      return cxstring::createRef("CXXTypeidExpr");
  case CXCursor_CXXBoolLiteralExpr:
      return cxstring::createRef("CXXBoolLiteralExpr");
  case CXCursor_CXXNullPtrLiteralExpr:
      return cxstring::createRef("CXXNullPtrLiteralExpr");
  case CXCursor_CXXThisExpr:
      return cxstring::createRef("CXXThisExpr");
  case CXCursor_CXXThrowExpr:
      return cxstring::createRef("CXXThrowExpr");
  case CXCursor_CXXNewExpr:
      return cxstring::createRef("CXXNewExpr");
  case CXCursor_CXXDeleteExpr:
      return cxstring::createRef("CXXDeleteExpr");
  case CXCursor_UnaryExpr:
      return cxstring::createRef("UnaryExpr");
  case CXCursor_ObjCStringLiteral:
      return cxstring::createRef("ObjCStringLiteral");
  case CXCursor_ObjCBoolLiteralExpr:
      return cxstring::createRef("ObjCBoolLiteralExpr");
  case CXCursor_ObjCAvailabilityCheckExpr:
      return cxstring::createRef("ObjCAvailabilityCheckExpr");
  case CXCursor_ObjCSelfExpr:
      return cxstring::createRef("ObjCSelfExpr");
  case CXCursor_ObjCEncodeExpr:
      return cxstring::createRef("ObjCEncodeExpr");
  case CXCursor_ObjCSelectorExpr:
      return cxstring::createRef("ObjCSelectorExpr");
  case CXCursor_ObjCProtocolExpr:
      return cxstring::createRef("ObjCProtocolExpr");
  case CXCursor_ObjCBridgedCastExpr:
      return cxstring::createRef("ObjCBridgedCastExpr");
  case CXCursor_BlockExpr:
      return cxstring::createRef("BlockExpr");
  case CXCursor_PackExpansionExpr:
      return cxstring::createRef("PackExpansionExpr");
  case CXCursor_SizeOfPackExpr:
      return cxstring::createRef("SizeOfPackExpr");
  case CXCursor_LambdaExpr:
    return cxstring::createRef("LambdaExpr");
  case CXCursor_UnexposedExpr:
      return cxstring::createRef("UnexposedExpr");
  case CXCursor_DeclRefExpr:
      return cxstring::createRef("DeclRefExpr");
  case CXCursor_MemberRefExpr:
      return cxstring::createRef("MemberRefExpr");
  case CXCursor_CallExpr:
      return cxstring::createRef("CallExpr");
  case CXCursor_ObjCMessageExpr:
      return cxstring::createRef("ObjCMessageExpr");
  case CXCursor_BuiltinBitCastExpr:
    return cxstring::createRef("BuiltinBitCastExpr");
  case CXCursor_UnexposedStmt:
      return cxstring::createRef("UnexposedStmt");
  case CXCursor_DeclStmt:
      return cxstring::createRef("DeclStmt");
  case CXCursor_LabelStmt:
      return cxstring::createRef("LabelStmt");
  case CXCursor_CompoundStmt:
      return cxstring::createRef("CompoundStmt");
  case CXCursor_CaseStmt:
      return cxstring::createRef("CaseStmt");
  case CXCursor_DefaultStmt:
      return cxstring::createRef("DefaultStmt");
  case CXCursor_IfStmt:
      return cxstring::createRef("IfStmt");
  case CXCursor_SwitchStmt:
      return cxstring::createRef("SwitchStmt");
  case CXCursor_WhileStmt:
      return cxstring::createRef("WhileStmt");
  case CXCursor_DoStmt:
      return cxstring::createRef("DoStmt");
  case CXCursor_ForStmt:
      return cxstring::createRef("ForStmt");
  case CXCursor_GotoStmt:
      return cxstring::createRef("GotoStmt");
  case CXCursor_IndirectGotoStmt:
      return cxstring::createRef("IndirectGotoStmt");
  case CXCursor_ContinueStmt:
      return cxstring::createRef("ContinueStmt");
  case CXCursor_BreakStmt:
      return cxstring::createRef("BreakStmt");
  case CXCursor_ReturnStmt:
      return cxstring::createRef("ReturnStmt");
  case CXCursor_GCCAsmStmt:
      return cxstring::createRef("GCCAsmStmt");
  case CXCursor_MSAsmStmt:
      return cxstring::createRef("MSAsmStmt");
  case CXCursor_ObjCAtTryStmt:
      return cxstring::createRef("ObjCAtTryStmt");
  case CXCursor_ObjCAtCatchStmt:
      return cxstring::createRef("ObjCAtCatchStmt");
  case CXCursor_ObjCAtFinallyStmt:
      return cxstring::createRef("ObjCAtFinallyStmt");
  case CXCursor_ObjCAtThrowStmt:
      return cxstring::createRef("ObjCAtThrowStmt");
  case CXCursor_ObjCAtSynchronizedStmt:
      return cxstring::createRef("ObjCAtSynchronizedStmt");
  case CXCursor_ObjCAutoreleasePoolStmt:
      return cxstring::createRef("ObjCAutoreleasePoolStmt");
  case CXCursor_ObjCForCollectionStmt:
      return cxstring::createRef("ObjCForCollectionStmt");
  case CXCursor_CXXCatchStmt:
      return cxstring::createRef("CXXCatchStmt");
  case CXCursor_CXXTryStmt:
      return cxstring::createRef("CXXTryStmt");
  case CXCursor_CXXForRangeStmt:
      return cxstring::createRef("CXXForRangeStmt");
  case CXCursor_SEHTryStmt:
      return cxstring::createRef("SEHTryStmt");
  case CXCursor_SEHExceptStmt:
      return cxstring::createRef("SEHExceptStmt");
  case CXCursor_SEHFinallyStmt:
      return cxstring::createRef("SEHFinallyStmt");
  case CXCursor_SEHLeaveStmt:
      return cxstring::createRef("SEHLeaveStmt");
  case CXCursor_NullStmt:
      return cxstring::createRef("NullStmt");
  case CXCursor_InvalidFile:
      return cxstring::createRef("InvalidFile");
  case CXCursor_InvalidCode:
    return cxstring::createRef("InvalidCode");
  case CXCursor_NoDeclFound:
      return cxstring::createRef("NoDeclFound");
  case CXCursor_NotImplemented:
      return cxstring::createRef("NotImplemented");
  case CXCursor_TranslationUnit:
      return cxstring::createRef("TranslationUnit");
  case CXCursor_UnexposedAttr:
      return cxstring::createRef("UnexposedAttr");
  case CXCursor_IBActionAttr:
      return cxstring::createRef("attribute(ibaction)");
  case CXCursor_IBOutletAttr:
     return cxstring::createRef("attribute(iboutlet)");
  case CXCursor_IBOutletCollectionAttr:
      return cxstring::createRef("attribute(iboutletcollection)");
  case CXCursor_CXXFinalAttr:
      return cxstring::createRef("attribute(final)");
  case CXCursor_CXXOverrideAttr:
      return cxstring::createRef("attribute(override)");
  case CXCursor_AnnotateAttr:
    return cxstring::createRef("attribute(annotate)");
  case CXCursor_AsmLabelAttr:
    return cxstring::createRef("asm label");
  case CXCursor_PackedAttr:
    return cxstring::createRef("attribute(packed)");
  case CXCursor_PureAttr:
    return cxstring::createRef("attribute(pure)");
  case CXCursor_ConstAttr:
    return cxstring::createRef("attribute(const)");
  case CXCursor_NoDuplicateAttr:
    return cxstring::createRef("attribute(noduplicate)");
  case CXCursor_CUDAConstantAttr:
    return cxstring::createRef("attribute(constant)");
  case CXCursor_CUDADeviceAttr:
    return cxstring::createRef("attribute(device)");
  case CXCursor_CUDAGlobalAttr:
    return cxstring::createRef("attribute(global)");
  case CXCursor_CUDAHostAttr:
    return cxstring::createRef("attribute(host)");
  case CXCursor_CUDASharedAttr:
    return cxstring::createRef("attribute(shared)");
  case CXCursor_VisibilityAttr:
    return cxstring::createRef("attribute(visibility)");
  case CXCursor_DLLExport:
    return cxstring::createRef("attribute(dllexport)");
  case CXCursor_DLLImport:
    return cxstring::createRef("attribute(dllimport)");
  case CXCursor_NSReturnsRetained:
    return cxstring::createRef("attribute(ns_returns_retained)");
  case CXCursor_NSReturnsNotRetained:
    return cxstring::createRef("attribute(ns_returns_not_retained)");
  case CXCursor_NSReturnsAutoreleased:
    return cxstring::createRef("attribute(ns_returns_autoreleased)");
  case CXCursor_NSConsumesSelf:
    return cxstring::createRef("attribute(ns_consumes_self)");
  case CXCursor_NSConsumed:
    return cxstring::createRef("attribute(ns_consumed)");
  case CXCursor_ObjCException:
    return cxstring::createRef("attribute(objc_exception)");
  case CXCursor_ObjCNSObject:
    return cxstring::createRef("attribute(NSObject)");
  case CXCursor_ObjCIndependentClass:
    return cxstring::createRef("attribute(objc_independent_class)");
  case CXCursor_ObjCPreciseLifetime:
    return cxstring::createRef("attribute(objc_precise_lifetime)");
  case CXCursor_ObjCReturnsInnerPointer:
    return cxstring::createRef("attribute(objc_returns_inner_pointer)");
  case CXCursor_ObjCRequiresSuper:
    return cxstring::createRef("attribute(objc_requires_super)");
  case CXCursor_ObjCRootClass:
    return cxstring::createRef("attribute(objc_root_class)");
  case CXCursor_ObjCSubclassingRestricted:
    return cxstring::createRef("attribute(objc_subclassing_restricted)");
  case CXCursor_ObjCExplicitProtocolImpl:
    return cxstring::createRef("attribute(objc_protocol_requires_explicit_implementation)");
  case CXCursor_ObjCDesignatedInitializer:
    return cxstring::createRef("attribute(objc_designated_initializer)");
  case CXCursor_ObjCRuntimeVisible:
    return cxstring::createRef("attribute(objc_runtime_visible)");
  case CXCursor_ObjCBoxable:
    return cxstring::createRef("attribute(objc_boxable)");
  case CXCursor_FlagEnum:
    return cxstring::createRef("attribute(flag_enum)");
  case CXCursor_PreprocessingDirective:
    return cxstring::createRef("preprocessing directive");
  case CXCursor_MacroDefinition:
    return cxstring::createRef("macro definition");
  case CXCursor_MacroExpansion:
    return cxstring::createRef("macro expansion");
  case CXCursor_InclusionDirective:
    return cxstring::createRef("inclusion directive");
  case CXCursor_Namespace:
    return cxstring::createRef("Namespace");
  case CXCursor_LinkageSpec:
    return cxstring::createRef("LinkageSpec");
  case CXCursor_CXXBaseSpecifier:
    return cxstring::createRef("C++ base class specifier");
  case CXCursor_Constructor:
    return cxstring::createRef("CXXConstructor");
  case CXCursor_Destructor:
    return cxstring::createRef("CXXDestructor");
  case CXCursor_ConversionFunction:
    return cxstring::createRef("CXXConversion");
  case CXCursor_TemplateTypeParameter:
    return cxstring::createRef("TemplateTypeParameter");
  case CXCursor_NonTypeTemplateParameter:
    return cxstring::createRef("NonTypeTemplateParameter");
  case CXCursor_TemplateTemplateParameter:
    return cxstring::createRef("TemplateTemplateParameter");
  case CXCursor_FunctionTemplate:
    return cxstring::createRef("FunctionTemplate");
  case CXCursor_ClassTemplate:
    return cxstring::createRef("ClassTemplate");
  case CXCursor_ClassTemplatePartialSpecialization:
    return cxstring::createRef("ClassTemplatePartialSpecialization");
  case CXCursor_NamespaceAlias:
    return cxstring::createRef("NamespaceAlias");
  case CXCursor_UsingDirective:
    return cxstring::createRef("UsingDirective");
  case CXCursor_UsingDeclaration:
    return cxstring::createRef("UsingDeclaration");
  case CXCursor_TypeAliasDecl:
    return cxstring::createRef("TypeAliasDecl");
  case CXCursor_ObjCSynthesizeDecl:
    return cxstring::createRef("ObjCSynthesizeDecl");
  case CXCursor_ObjCDynamicDecl:
    return cxstring::createRef("ObjCDynamicDecl");
  case CXCursor_CXXAccessSpecifier:
    return cxstring::createRef("CXXAccessSpecifier");
  case CXCursor_ModuleImportDecl:
    return cxstring::createRef("ModuleImport");
  case CXCursor_OMPParallelDirective:
    return cxstring::createRef("OMPParallelDirective");
  case CXCursor_OMPSimdDirective:
    return cxstring::createRef("OMPSimdDirective");
  case CXCursor_OMPForDirective:
    return cxstring::createRef("OMPForDirective");
  case CXCursor_OMPForSimdDirective:
    return cxstring::createRef("OMPForSimdDirective");
  case CXCursor_OMPSectionsDirective:
    return cxstring::createRef("OMPSectionsDirective");
  case CXCursor_OMPSectionDirective:
    return cxstring::createRef("OMPSectionDirective");
  case CXCursor_OMPSingleDirective:
    return cxstring::createRef("OMPSingleDirective");
  case CXCursor_OMPMasterDirective:
    return cxstring::createRef("OMPMasterDirective");
  case CXCursor_OMPCriticalDirective:
    return cxstring::createRef("OMPCriticalDirective");
  case CXCursor_OMPParallelForDirective:
    return cxstring::createRef("OMPParallelForDirective");
  case CXCursor_OMPParallelForSimdDirective:
    return cxstring::createRef("OMPParallelForSimdDirective");
  case CXCursor_OMPParallelSectionsDirective:
    return cxstring::createRef("OMPParallelSectionsDirective");
  case CXCursor_OMPTaskDirective:
    return cxstring::createRef("OMPTaskDirective");
  case CXCursor_OMPTaskyieldDirective:
    return cxstring::createRef("OMPTaskyieldDirective");
  case CXCursor_OMPBarrierDirective:
    return cxstring::createRef("OMPBarrierDirective");
  case CXCursor_OMPTaskwaitDirective:
    return cxstring::createRef("OMPTaskwaitDirective");
  case CXCursor_OMPTaskgroupDirective:
    return cxstring::createRef("OMPTaskgroupDirective");
  case CXCursor_OMPFlushDirective:
    return cxstring::createRef("OMPFlushDirective");
  case CXCursor_OMPOrderedDirective:
    return cxstring::createRef("OMPOrderedDirective");
  case CXCursor_OMPAtomicDirective:
    return cxstring::createRef("OMPAtomicDirective");
  case CXCursor_OMPTargetDirective:
    return cxstring::createRef("OMPTargetDirective");
  case CXCursor_OMPTargetDataDirective:
    return cxstring::createRef("OMPTargetDataDirective");
  case CXCursor_OMPTargetEnterDataDirective:
    return cxstring::createRef("OMPTargetEnterDataDirective");
  case CXCursor_OMPTargetExitDataDirective:
    return cxstring::createRef("OMPTargetExitDataDirective");
  case CXCursor_OMPTargetParallelDirective:
    return cxstring::createRef("OMPTargetParallelDirective");
  case CXCursor_OMPTargetParallelForDirective:
    return cxstring::createRef("OMPTargetParallelForDirective");
  case CXCursor_OMPTargetUpdateDirective:
    return cxstring::createRef("OMPTargetUpdateDirective");
  case CXCursor_OMPTeamsDirective:
    return cxstring::createRef("OMPTeamsDirective");
  case CXCursor_OMPCancellationPointDirective:
    return cxstring::createRef("OMPCancellationPointDirective");
  case CXCursor_OMPCancelDirective:
    return cxstring::createRef("OMPCancelDirective");
  case CXCursor_OMPTaskLoopDirective:
    return cxstring::createRef("OMPTaskLoopDirective");
  case CXCursor_OMPTaskLoopSimdDirective:
    return cxstring::createRef("OMPTaskLoopSimdDirective");
  case CXCursor_OMPDistributeDirective:
    return cxstring::createRef("OMPDistributeDirective");
  case CXCursor_OMPDistributeParallelForDirective:
    return cxstring::createRef("OMPDistributeParallelForDirective");
  case CXCursor_OMPDistributeParallelForSimdDirective:
    return cxstring::createRef("OMPDistributeParallelForSimdDirective");
  case CXCursor_OMPDistributeSimdDirective:
    return cxstring::createRef("OMPDistributeSimdDirective");
  case CXCursor_OMPTargetParallelForSimdDirective:
    return cxstring::createRef("OMPTargetParallelForSimdDirective");
  case CXCursor_OMPTargetSimdDirective:
    return cxstring::createRef("OMPTargetSimdDirective");
  case CXCursor_OMPTeamsDistributeDirective:
    return cxstring::createRef("OMPTeamsDistributeDirective");
  case CXCursor_OMPTeamsDistributeSimdDirective:
    return cxstring::createRef("OMPTeamsDistributeSimdDirective");
  case CXCursor_OMPTeamsDistributeParallelForSimdDirective:
    return cxstring::createRef("OMPTeamsDistributeParallelForSimdDirective");
  case CXCursor_OMPTeamsDistributeParallelForDirective:
    return cxstring::createRef("OMPTeamsDistributeParallelForDirective");
  case CXCursor_OMPTargetTeamsDirective:
    return cxstring::createRef("OMPTargetTeamsDirective");
  case CXCursor_OMPTargetTeamsDistributeDirective:
    return cxstring::createRef("OMPTargetTeamsDistributeDirective");
  case CXCursor_OMPTargetTeamsDistributeParallelForDirective:
    return cxstring::createRef("OMPTargetTeamsDistributeParallelForDirective");
  case CXCursor_OMPTargetTeamsDistributeParallelForSimdDirective:
    return cxstring::createRef(
        "OMPTargetTeamsDistributeParallelForSimdDirective");
  case CXCursor_OMPTargetTeamsDistributeSimdDirective:
    return cxstring::createRef("OMPTargetTeamsDistributeSimdDirective");
  case CXCursor_OverloadCandidate:
      return cxstring::createRef("OverloadCandidate");
  case CXCursor_TypeAliasTemplateDecl:
      return cxstring::createRef("TypeAliasTemplateDecl");
  case CXCursor_StaticAssert:
      return cxstring::createRef("StaticAssert");
  case CXCursor_FriendDecl:
      return cxstring::createRef("FriendDecl");
  case CXCursor_ConvergentAttr:
      return cxstring::createRef("attribute(convergent)");
  case CXCursor_WarnUnusedAttr:
      return cxstring::createRef("attribute(warn_unused)");
  case CXCursor_WarnUnusedResultAttr:
      return cxstring::createRef("attribute(warn_unused_result)");
  case CXCursor_AlignedAttr:
      return cxstring::createRef("attribute(aligned)");
  }

  llvm_unreachable("Unhandled CXCursorKind");
}

struct GetCursorData {
  SourceLocation TokenBeginLoc;
  bool PointsAtMacroArgExpansion;
  bool VisitedObjCPropertyImplDecl;
  SourceLocation VisitedDeclaratorDeclStartLoc;
  CXCursor &BestCursor;

  GetCursorData(SourceManager &SM,
                SourceLocation tokenBegin, CXCursor &outputCursor)
    : TokenBeginLoc(tokenBegin), BestCursor(outputCursor) {
    PointsAtMacroArgExpansion = SM.isMacroArgExpansion(tokenBegin);
    VisitedObjCPropertyImplDecl = false;
  }
};

static enum CXChildVisitResult GetCursorVisitor(CXCursor cursor,
                                                CXCursor parent,
                                                CXClientData client_data) {
  GetCursorData *Data = static_cast<GetCursorData *>(client_data);
  CXCursor *BestCursor = &Data->BestCursor;

  // If we point inside a macro argument we should provide info of what the
  // token is so use the actual cursor, don't replace it with a macro expansion
  // cursor.
  if (cursor.kind == CXCursor_MacroExpansion && Data->PointsAtMacroArgExpansion)
    return CXChildVisit_Recurse;
  
  if (clang_isDeclaration(cursor.kind)) {
    // Avoid having the implicit methods override the property decls.
    if (const ObjCMethodDecl *MD
          = dyn_cast_or_null<ObjCMethodDecl>(getCursorDecl(cursor))) {
      if (MD->isImplicit())
        return CXChildVisit_Break;

    } else if (const ObjCInterfaceDecl *ID
                 = dyn_cast_or_null<ObjCInterfaceDecl>(getCursorDecl(cursor))) {
      // Check that when we have multiple @class references in the same line,
      // that later ones do not override the previous ones.
      // If we have:
      // @class Foo, Bar;
      // source ranges for both start at '@', so 'Bar' will end up overriding
      // 'Foo' even though the cursor location was at 'Foo'.
      if (BestCursor->kind == CXCursor_ObjCInterfaceDecl ||
          BestCursor->kind == CXCursor_ObjCClassRef)
        if (const ObjCInterfaceDecl *PrevID
             = dyn_cast_or_null<ObjCInterfaceDecl>(getCursorDecl(*BestCursor))){
         if (PrevID != ID &&
             !PrevID->isThisDeclarationADefinition() &&
             !ID->isThisDeclarationADefinition())
           return CXChildVisit_Break;
        }

    } else if (const DeclaratorDecl *DD
                    = dyn_cast_or_null<DeclaratorDecl>(getCursorDecl(cursor))) {
      SourceLocation StartLoc = DD->getSourceRange().getBegin();
      // Check that when we have multiple declarators in the same line,
      // that later ones do not override the previous ones.
      // If we have:
      // int Foo, Bar;
      // source ranges for both start at 'int', so 'Bar' will end up overriding
      // 'Foo' even though the cursor location was at 'Foo'.
      if (Data->VisitedDeclaratorDeclStartLoc == StartLoc)
        return CXChildVisit_Break;
      Data->VisitedDeclaratorDeclStartLoc = StartLoc;

    } else if (const ObjCPropertyImplDecl *PropImp
              = dyn_cast_or_null<ObjCPropertyImplDecl>(getCursorDecl(cursor))) {
      (void)PropImp;
      // Check that when we have multiple @synthesize in the same line,
      // that later ones do not override the previous ones.
      // If we have:
      // @synthesize Foo, Bar;
      // source ranges for both start at '@', so 'Bar' will end up overriding
      // 'Foo' even though the cursor location was at 'Foo'.
      if (Data->VisitedObjCPropertyImplDecl)
        return CXChildVisit_Break;
      Data->VisitedObjCPropertyImplDecl = true;
    }
  }

  if (clang_isExpression(cursor.kind) &&
      clang_isDeclaration(BestCursor->kind)) {
    if (const Decl *D = getCursorDecl(*BestCursor)) {
      // Avoid having the cursor of an expression replace the declaration cursor
      // when the expression source range overlaps the declaration range.
      // This can happen for C++ constructor expressions whose range generally
      // include the variable declaration, e.g.:
      //  MyCXXClass foo; // Make sure pointing at 'foo' returns a VarDecl cursor.
      if (D->getLocation().isValid() && Data->TokenBeginLoc.isValid() &&
          D->getLocation() == Data->TokenBeginLoc)
        return CXChildVisit_Break;
    }
  }

  // If our current best cursor is the construction of a temporary object, 
  // don't replace that cursor with a type reference, because we want 
  // clang_getCursor() to point at the constructor.
  if (clang_isExpression(BestCursor->kind) &&
      isa<CXXTemporaryObjectExpr>(getCursorExpr(*BestCursor)) &&
      cursor.kind == CXCursor_TypeRef) {
    // Keep the cursor pointing at CXXTemporaryObjectExpr but also mark it
    // as having the actual point on the type reference.
    *BestCursor = getTypeRefedCallExprCursor(*BestCursor);
    return CXChildVisit_Recurse;
  }

  // If we already have an Objective-C superclass reference, don't
  // update it further.
  if (BestCursor->kind == CXCursor_ObjCSuperClassRef)
    return CXChildVisit_Break;

  *BestCursor = cursor;
  return CXChildVisit_Recurse;
}

CXCursor clang_getCursor(CXTranslationUnit TU, CXSourceLocation Loc) {
  if (isNotUsableTU(TU)) {
    LOG_BAD_TU(TU);
    return clang_getNullCursor();
  }

  ASTUnit *CXXUnit = cxtu::getASTUnit(TU);
  ASTUnit::ConcurrencyCheck Check(*CXXUnit);

  SourceLocation SLoc = cxloc::translateSourceLocation(Loc);
  CXCursor Result = cxcursor::getCursor(TU, SLoc);

  LOG_FUNC_SECTION {
    CXFile SearchFile;
    unsigned SearchLine, SearchColumn;
    CXFile ResultFile;
    unsigned ResultLine, ResultColumn;
    CXString SearchFileName, ResultFileName, KindSpelling, USR;
    const char *IsDef = clang_isCursorDefinition(Result)? " (Definition)" : "";
    CXSourceLocation ResultLoc = clang_getCursorLocation(Result);

    clang_getFileLocation(Loc, &SearchFile, &SearchLine, &SearchColumn,
                          nullptr);
    clang_getFileLocation(ResultLoc, &ResultFile, &ResultLine,
                          &ResultColumn, nullptr);
    SearchFileName = clang_getFileName(SearchFile);
    ResultFileName = clang_getFileName(ResultFile);
    KindSpelling = clang_getCursorKindSpelling(Result.kind);
    USR = clang_getCursorUSR(Result);
    *Log << llvm::format("(%s:%d:%d) = %s",
                   clang_getCString(SearchFileName), SearchLine, SearchColumn,
                   clang_getCString(KindSpelling))
        << llvm::format("(%s:%d:%d):%s%s",
                     clang_getCString(ResultFileName), ResultLine, ResultColumn,
                     clang_getCString(USR), IsDef);
    clang_disposeString(SearchFileName);
    clang_disposeString(ResultFileName);
    clang_disposeString(KindSpelling);
    clang_disposeString(USR);
    
    CXCursor Definition = clang_getCursorDefinition(Result);
    if (!clang_equalCursors(Definition, clang_getNullCursor())) {
      CXSourceLocation DefinitionLoc = clang_getCursorLocation(Definition);
      CXString DefinitionKindSpelling
                                = clang_getCursorKindSpelling(Definition.kind);
      CXFile DefinitionFile;
      unsigned DefinitionLine, DefinitionColumn;
      clang_getFileLocation(DefinitionLoc, &DefinitionFile,
                            &DefinitionLine, &DefinitionColumn, nullptr);
      CXString DefinitionFileName = clang_getFileName(DefinitionFile);
      *Log << llvm::format("  -> %s(%s:%d:%d)",
                     clang_getCString(DefinitionKindSpelling),
                     clang_getCString(DefinitionFileName),
                     DefinitionLine, DefinitionColumn);
      clang_disposeString(DefinitionFileName);
      clang_disposeString(DefinitionKindSpelling);
    }
  }

  return Result;
}

CXCursor clang_getNullCursor(void) {
  return MakeCXCursorInvalid(CXCursor_InvalidFile);
}

unsigned clang_equalCursors(CXCursor X, CXCursor Y) {
  // Clear out the "FirstInDeclGroup" part in a declaration cursor, since we
  // can't set consistently. For example, when visiting a DeclStmt we will set
  // it but we don't set it on the result of clang_getCursorDefinition for
  // a reference of the same declaration.
  // FIXME: Setting "FirstInDeclGroup" in CXCursors is a hack that only works
  // when visiting a DeclStmt currently, the AST should be enhanced to be able
  // to provide that kind of info.
  if (clang_isDeclaration(X.kind))
    X.data[1] = nullptr;
  if (clang_isDeclaration(Y.kind))
    Y.data[1] = nullptr;

  return X == Y;
}

unsigned clang_hashCursor(CXCursor C) {
  unsigned Index = 0;
  if (clang_isExpression(C.kind) || clang_isStatement(C.kind))
    Index = 1;
  
  return llvm::DenseMapInfo<std::pair<unsigned, const void*> >::getHashValue(
                                        std::make_pair(C.kind, C.data[Index]));
}

unsigned clang_isInvalid(enum CXCursorKind K) {
  return K >= CXCursor_FirstInvalid && K <= CXCursor_LastInvalid;
}

unsigned clang_isDeclaration(enum CXCursorKind K) {
  return (K >= CXCursor_FirstDecl && K <= CXCursor_LastDecl) ||
         (K >= CXCursor_FirstExtraDecl && K <= CXCursor_LastExtraDecl);
}

unsigned clang_isInvalidDeclaration(CXCursor C) {
  if (clang_isDeclaration(C.kind)) {
    if (const Decl *D = getCursorDecl(C))
      return D->isInvalidDecl();
  }

  return 0;
}

unsigned clang_isReference(enum CXCursorKind K) {
  return K >= CXCursor_FirstRef && K <= CXCursor_LastRef;
}

unsigned clang_isExpression(enum CXCursorKind K) {
  return K >= CXCursor_FirstExpr && K <= CXCursor_LastExpr;
}

unsigned clang_isStatement(enum CXCursorKind K) {
  return K >= CXCursor_FirstStmt && K <= CXCursor_LastStmt;
}

unsigned clang_isAttribute(enum CXCursorKind K) {
    return K >= CXCursor_FirstAttr && K <= CXCursor_LastAttr;
}

unsigned clang_isTranslationUnit(enum CXCursorKind K) {
  return K == CXCursor_TranslationUnit;
}

unsigned clang_isPreprocessing(enum CXCursorKind K) {
  return K >= CXCursor_FirstPreprocessing && K <= CXCursor_LastPreprocessing;
}
  
unsigned clang_isUnexposed(enum CXCursorKind K) {
  switch (K) {
    case CXCursor_UnexposedDecl:
    case CXCursor_UnexposedExpr:
    case CXCursor_UnexposedStmt:
    case CXCursor_UnexposedAttr:
      return true;
    default:
      return false;
  }
}

CXCursorKind clang_getCursorKind(CXCursor C) {
  return C.kind;
}

CXSourceLocation clang_getCursorLocation(CXCursor C) {
  if (clang_isReference(C.kind)) {
    switch (C.kind) {
    case CXCursor_ObjCSuperClassRef: {
      std::pair<const ObjCInterfaceDecl *, SourceLocation> P
        = getCursorObjCSuperClassRef(C);
      return cxloc::translateSourceLocation(P.first->getASTContext(), P.second);
    }

    case CXCursor_ObjCProtocolRef: {
      std::pair<const ObjCProtocolDecl *, SourceLocation> P
        = getCursorObjCProtocolRef(C);
      return cxloc::translateSourceLocation(P.first->getASTContext(), P.second);
    }

    case CXCursor_ObjCClassRef: {
      std::pair<const ObjCInterfaceDecl *, SourceLocation> P
        = getCursorObjCClassRef(C);
      return cxloc::translateSourceLocation(P.first->getASTContext(), P.second);
    }

    case CXCursor_TypeRef: {
      std::pair<const TypeDecl *, SourceLocation> P = getCursorTypeRef(C);
      return cxloc::translateSourceLocation(P.first->getASTContext(), P.second);
    }

    case CXCursor_TemplateRef: {
      std::pair<const TemplateDecl *, SourceLocation> P =
          getCursorTemplateRef(C);
      return cxloc::translateSourceLocation(P.first->getASTContext(), P.second);
    }

    case CXCursor_NamespaceRef: {
      std::pair<const NamedDecl *, SourceLocation> P = getCursorNamespaceRef(C);
      return cxloc::translateSourceLocation(P.first->getASTContext(), P.second);
    }

    case CXCursor_MemberRef: {
      std::pair<const FieldDecl *, SourceLocation> P = getCursorMemberRef(C);
      return cxloc::translateSourceLocation(P.first->getASTContext(), P.second);
    }

    case CXCursor_VariableRef: {
      std::pair<const VarDecl *, SourceLocation> P = getCursorVariableRef(C);
      return cxloc::translateSourceLocation(P.first->getASTContext(), P.second);
    }

    case CXCursor_CXXBaseSpecifier: {
      const CXXBaseSpecifier *BaseSpec = getCursorCXXBaseSpecifier(C);
      if (!BaseSpec)
        return clang_getNullLocation();
      
      if (TypeSourceInfo *TSInfo = BaseSpec->getTypeSourceInfo())
        return cxloc::translateSourceLocation(getCursorContext(C),
                                            TSInfo->getTypeLoc().getBeginLoc());

      return cxloc::translateSourceLocation(getCursorContext(C),
                                            BaseSpec->getBeginLoc());
    }

    case CXCursor_LabelRef: {
      std::pair<const LabelStmt *, SourceLocation> P = getCursorLabelRef(C);
      return cxloc::translateSourceLocation(getCursorContext(C), P.second);
    }

    case CXCursor_OverloadedDeclRef:
      return cxloc::translateSourceLocation(getCursorContext(C),
                                          getCursorOverloadedDeclRef(C).second);

    default:
      // FIXME: Need a way to enumerate all non-reference cases.
      llvm_unreachable("Missed a reference kind");
    }
  }

  if (clang_isExpression(C.kind))
    return cxloc::translateSourceLocation(getCursorContext(C),
                                   getLocationFromExpr(getCursorExpr(C)));

  if (clang_isStatement(C.kind))
    return cxloc::translateSourceLocation(getCursorContext(C),
                                          getCursorStmt(C)->getBeginLoc());

  if (C.kind == CXCursor_PreprocessingDirective) {
    SourceLocation L = cxcursor::getCursorPreprocessingDirective(C).getBegin();
    return cxloc::translateSourceLocation(getCursorContext(C), L);
  }

  if (C.kind == CXCursor_MacroExpansion) {
    SourceLocation L
      = cxcursor::getCursorMacroExpansion(C).getSourceRange().getBegin();
    return cxloc::translateSourceLocation(getCursorContext(C), L);
  }

  if (C.kind == CXCursor_MacroDefinition) {
    SourceLocation L = cxcursor::getCursorMacroDefinition(C)->getLocation();
    return cxloc::translateSourceLocation(getCursorContext(C), L);
  }

  if (C.kind == CXCursor_InclusionDirective) {
    SourceLocation L
      = cxcursor::getCursorInclusionDirective(C)->getSourceRange().getBegin();
    return cxloc::translateSourceLocation(getCursorContext(C), L);
  }

  if (clang_isAttribute(C.kind)) {
    SourceLocation L
      = cxcursor::getCursorAttr(C)->getLocation();
    return cxloc::translateSourceLocation(getCursorContext(C), L);
  }

  if (!clang_isDeclaration(C.kind))
    return clang_getNullLocation();

  const Decl *D = getCursorDecl(C);
  if (!D)
    return clang_getNullLocation();

  SourceLocation Loc = D->getLocation();
  // FIXME: Multiple variables declared in a single declaration
  // currently lack the information needed to correctly determine their
  // ranges when accounting for the type-specifier.  We use context
  // stored in the CXCursor to determine if the VarDecl is in a DeclGroup,
  // and if so, whether it is the first decl.
  if (const VarDecl *VD = dyn_cast<VarDecl>(D)) {
    if (!cxcursor::isFirstInDeclGroup(C))
      Loc = VD->getLocation();
  }

  // For ObjC methods, give the start location of the method name.
  if (const ObjCMethodDecl *MD = dyn_cast<ObjCMethodDecl>(D))
    Loc = MD->getSelectorStartLoc();

  return cxloc::translateSourceLocation(getCursorContext(C), Loc);
}

} // end extern "C"

CXCursor cxcursor::getCursor(CXTranslationUnit TU, SourceLocation SLoc) {
  assert(TU);

  // Guard against an invalid SourceLocation, or we may assert in one
  // of the following calls.
  if (SLoc.isInvalid())
    return clang_getNullCursor();

  ASTUnit *CXXUnit = cxtu::getASTUnit(TU);

  // Translate the given source location to make it point at the beginning of
  // the token under the cursor.
  SLoc = Lexer::GetBeginningOfToken(SLoc, CXXUnit->getSourceManager(),
                                    CXXUnit->getASTContext().getLangOpts());
  
  CXCursor Result = MakeCXCursorInvalid(CXCursor_NoDeclFound);
  if (SLoc.isValid()) {
    GetCursorData ResultData(CXXUnit->getSourceManager(), SLoc, Result);
    CursorVisitor CursorVis(TU, GetCursorVisitor, &ResultData,
                            /*VisitPreprocessorLast=*/true, 
                            /*VisitIncludedEntities=*/false,
                            SourceLocation(SLoc));
    CursorVis.visitFileRegion();
  }

  return Result;
}

static SourceRange getRawCursorExtent(CXCursor C) {
  if (clang_isReference(C.kind)) {
    switch (C.kind) {
    case CXCursor_ObjCSuperClassRef:
      return  getCursorObjCSuperClassRef(C).second;

    case CXCursor_ObjCProtocolRef:
      return getCursorObjCProtocolRef(C).second;

    case CXCursor_ObjCClassRef:
      return getCursorObjCClassRef(C).second;

    case CXCursor_TypeRef:
      return getCursorTypeRef(C).second;

    case CXCursor_TemplateRef:
      return getCursorTemplateRef(C).second;

    case CXCursor_NamespaceRef:
      return getCursorNamespaceRef(C).second;

    case CXCursor_MemberRef:
      return getCursorMemberRef(C).second;

    case CXCursor_CXXBaseSpecifier:
      return getCursorCXXBaseSpecifier(C)->getSourceRange();

    case CXCursor_LabelRef:
      return getCursorLabelRef(C).second;

    case CXCursor_OverloadedDeclRef:
      return getCursorOverloadedDeclRef(C).second;

    case CXCursor_VariableRef:
      return getCursorVariableRef(C).second;
        
    default:
      // FIXME: Need a way to enumerate all non-reference cases.
      llvm_unreachable("Missed a reference kind");
    }
  }

  if (clang_isExpression(C.kind))
    return getCursorExpr(C)->getSourceRange();

  if (clang_isStatement(C.kind))
    return getCursorStmt(C)->getSourceRange();

  if (clang_isAttribute(C.kind))
    return getCursorAttr(C)->getRange();

  if (C.kind == CXCursor_PreprocessingDirective)
    return cxcursor::getCursorPreprocessingDirective(C);

  if (C.kind == CXCursor_MacroExpansion) {
    ASTUnit *TU = getCursorASTUnit(C);
    SourceRange Range = cxcursor::getCursorMacroExpansion(C).getSourceRange();
    return TU->mapRangeFromPreamble(Range);
  }

  if (C.kind == CXCursor_MacroDefinition) {
    ASTUnit *TU = getCursorASTUnit(C);
    SourceRange Range = cxcursor::getCursorMacroDefinition(C)->getSourceRange();
    return TU->mapRangeFromPreamble(Range);
  }

  if (C.kind == CXCursor_InclusionDirective) {
    ASTUnit *TU = getCursorASTUnit(C);
    SourceRange Range = cxcursor::getCursorInclusionDirective(C)->getSourceRange();
    return TU->mapRangeFromPreamble(Range);
  }

  if (C.kind == CXCursor_TranslationUnit) {
    ASTUnit *TU = getCursorASTUnit(C);
    FileID MainID = TU->getSourceManager().getMainFileID();
    SourceLocation Start = TU->getSourceManager().getLocForStartOfFile(MainID);
    SourceLocation End = TU->getSourceManager().getLocForEndOfFile(MainID);
    return SourceRange(Start, End);
  }

  if (clang_isDeclaration(C.kind)) {
    const Decl *D = cxcursor::getCursorDecl(C);
    if (!D)
      return SourceRange();

    SourceRange R = D->getSourceRange();
    // FIXME: Multiple variables declared in a single declaration
    // currently lack the information needed to correctly determine their
    // ranges when accounting for the type-specifier.  We use context
    // stored in the CXCursor to determine if the VarDecl is in a DeclGroup,
    // and if so, whether it is the first decl.
    if (const VarDecl *VD = dyn_cast<VarDecl>(D)) {
      if (!cxcursor::isFirstInDeclGroup(C))
        R.setBegin(VD->getLocation());
    }
    return R;
  }
  return SourceRange();
}

/// Retrieves the "raw" cursor extent, which is then extended to include
/// the decl-specifier-seq for declarations.
static SourceRange getFullCursorExtent(CXCursor C, SourceManager &SrcMgr) {
  if (clang_isDeclaration(C.kind)) {
    const Decl *D = cxcursor::getCursorDecl(C);
    if (!D)
      return SourceRange();

    SourceRange R = D->getSourceRange();

    // Adjust the start of the location for declarations preceded by
    // declaration specifiers.
    SourceLocation StartLoc;
    if (const DeclaratorDecl *DD = dyn_cast<DeclaratorDecl>(D)) {
      if (TypeSourceInfo *TI = DD->getTypeSourceInfo())
        StartLoc = TI->getTypeLoc().getBeginLoc();
    } else if (const TypedefDecl *Typedef = dyn_cast<TypedefDecl>(D)) {
      if (TypeSourceInfo *TI = Typedef->getTypeSourceInfo())
        StartLoc = TI->getTypeLoc().getBeginLoc();
    }

    if (StartLoc.isValid() && R.getBegin().isValid() &&
        SrcMgr.isBeforeInTranslationUnit(StartLoc, R.getBegin()))
      R.setBegin(StartLoc);

    // FIXME: Multiple variables declared in a single declaration
    // currently lack the information needed to correctly determine their
    // ranges when accounting for the type-specifier.  We use context
    // stored in the CXCursor to determine if the VarDecl is in a DeclGroup,
    // and if so, whether it is the first decl.
    if (const VarDecl *VD = dyn_cast<VarDecl>(D)) {
      if (!cxcursor::isFirstInDeclGroup(C))
        R.setBegin(VD->getLocation());
    }

    return R;    
  }
  
  return getRawCursorExtent(C);
}

CXSourceRange clang_getCursorExtent(CXCursor C) {
  SourceRange R = getRawCursorExtent(C);
  if (R.isInvalid())
    return clang_getNullRange();

  return cxloc::translateSourceRange(getCursorContext(C), R);
}

CXCursor clang_getCursorReferenced(CXCursor C) {
  if (clang_isInvalid(C.kind))
    return clang_getNullCursor();

  CXTranslationUnit tu = getCursorTU(C);
  if (clang_isDeclaration(C.kind)) {
    const Decl *D = getCursorDecl(C);
    if (!D)
      return clang_getNullCursor();
    if (const UsingDecl *Using = dyn_cast<UsingDecl>(D))
      return MakeCursorOverloadedDeclRef(Using, D->getLocation(), tu);
    if (const ObjCPropertyImplDecl *PropImpl =
            dyn_cast<ObjCPropertyImplDecl>(D))
      if (ObjCPropertyDecl *Property = PropImpl->getPropertyDecl())
        return MakeCXCursor(Property, tu);
    
    return C;
  }
  
  if (clang_isExpression(C.kind)) {
    const Expr *E = getCursorExpr(C);
    const Decl *D = getDeclFromExpr(E);
    if (D) {
      CXCursor declCursor = MakeCXCursor(D, tu);
      declCursor = getSelectorIdentifierCursor(getSelectorIdentifierIndex(C),
                                               declCursor);
      return declCursor;
    }
    
    if (const OverloadExpr *Ovl = dyn_cast_or_null<OverloadExpr>(E))
      return MakeCursorOverloadedDeclRef(Ovl, tu);
        
    return clang_getNullCursor();
  }

  if (clang_isStatement(C.kind)) {
    const Stmt *S = getCursorStmt(C);
    if (const GotoStmt *Goto = dyn_cast_or_null<GotoStmt>(S))
      if (LabelDecl *label = Goto->getLabel())
        if (LabelStmt *labelS = label->getStmt())
        return MakeCXCursor(labelS, getCursorDecl(C), tu);

    return clang_getNullCursor();
  }

  if (C.kind == CXCursor_MacroExpansion) {
    if (const MacroDefinitionRecord *Def =
            getCursorMacroExpansion(C).getDefinition())
      return MakeMacroDefinitionCursor(Def, tu);
  }

  if (!clang_isReference(C.kind))
    return clang_getNullCursor();

  switch (C.kind) {
    case CXCursor_ObjCSuperClassRef:
      return MakeCXCursor(getCursorObjCSuperClassRef(C).first, tu);

    case CXCursor_ObjCProtocolRef: {
      const ObjCProtocolDecl *Prot = getCursorObjCProtocolRef(C).first;
      if (const ObjCProtocolDecl *Def = Prot->getDefinition())
        return MakeCXCursor(Def, tu);

      return MakeCXCursor(Prot, tu);
    }

    case CXCursor_ObjCClassRef: {
      const ObjCInterfaceDecl *Class = getCursorObjCClassRef(C).first;
      if (const ObjCInterfaceDecl *Def = Class->getDefinition())
        return MakeCXCursor(Def, tu);

      return MakeCXCursor(Class, tu);
    }

    case CXCursor_TypeRef:
      return MakeCXCursor(getCursorTypeRef(C).first, tu );

    case CXCursor_TemplateRef:
      return MakeCXCursor(getCursorTemplateRef(C).first, tu );

    case CXCursor_NamespaceRef:
      return MakeCXCursor(getCursorNamespaceRef(C).first, tu );

    case CXCursor_MemberRef:
      return MakeCXCursor(getCursorMemberRef(C).first, tu );

    case CXCursor_CXXBaseSpecifier: {
      const CXXBaseSpecifier *B = cxcursor::getCursorCXXBaseSpecifier(C);
      return clang_getTypeDeclaration(cxtype::MakeCXType(B->getType(),
                                                         tu ));
    }

    case CXCursor_LabelRef:
      // FIXME: We end up faking the "parent" declaration here because we
      // don't want to make CXCursor larger.
      return MakeCXCursor(getCursorLabelRef(C).first,
                          cxtu::getASTUnit(tu)->getASTContext()
                              .getTranslationUnitDecl(),
                          tu);

    case CXCursor_OverloadedDeclRef:
      return C;
      
    case CXCursor_VariableRef:
      return MakeCXCursor(getCursorVariableRef(C).first, tu);

    default:
      // We would prefer to enumerate all non-reference cursor kinds here.
      llvm_unreachable("Unhandled reference cursor kind");
  }
}

CXCursor clang_getCursorDefinition(CXCursor C) {
  if (clang_isInvalid(C.kind))
    return clang_getNullCursor();

  CXTranslationUnit TU = getCursorTU(C);

  bool WasReference = false;
  if (clang_isReference(C.kind) || clang_isExpression(C.kind)) {
    C = clang_getCursorReferenced(C);
    WasReference = true;
  }

  if (C.kind == CXCursor_MacroExpansion)
    return clang_getCursorReferenced(C);

  if (!clang_isDeclaration(C.kind))
    return clang_getNullCursor();

  const Decl *D = getCursorDecl(C);
  if (!D)
    return clang_getNullCursor();

  switch (D->getKind()) {
  // Declaration kinds that don't really separate the notions of
  // declaration and definition.
  case Decl::Namespace:
  case Decl::Typedef:
  case Decl::TypeAlias:
  case Decl::TypeAliasTemplate:
  case Decl::TemplateTypeParm:
  case Decl::EnumConstant:
  case Decl::Field:
  case Decl::Binding:
  case Decl::MSProperty:
  case Decl::IndirectField:
  case Decl::ObjCIvar:
  case Decl::ObjCAtDefsField:
  case Decl::ImplicitParam:
  case Decl::ParmVar:
  case Decl::NonTypeTemplateParm:
  case Decl::TemplateTemplateParm:
  case Decl::ObjCCategoryImpl:
  case Decl::ObjCImplementation:
  case Decl::AccessSpec:
  case Decl::LinkageSpec:
  case Decl::Export:
  case Decl::ObjCPropertyImpl:
  case Decl::FileScopeAsm:
  case Decl::StaticAssert:
  case Decl::Block:
  case Decl::Captured:
  case Decl::OMPCapturedExpr:
  case Decl::Label:  // FIXME: Is this right??
  case Decl::ClassScopeFunctionSpecialization:
  case Decl::CXXDeductionGuide:
  case Decl::Import:
  case Decl::OMPThreadPrivate:
  case Decl::OMPAllocate:
  case Decl::OMPDeclareReduction:
  case Decl::OMPDeclareMapper:
  case Decl::OMPRequires:
  case Decl::ObjCTypeParam:
  case Decl::BuiltinTemplate:
  case Decl::PragmaComment:
  case Decl::PragmaDetectMismatch:
  case Decl::UsingPack:
  case Decl::Concept:
    return C;

  // Declaration kinds that don't make any sense here, but are
  // nonetheless harmless.
  case Decl::Empty:
  case Decl::TranslationUnit:
  case Decl::ExternCContext:
    break;

  // Declaration kinds for which the definition is not resolvable.
  case Decl::UnresolvedUsingTypename:
  case Decl::UnresolvedUsingValue:
    break;

  case Decl::UsingDirective:
    return MakeCXCursor(cast<UsingDirectiveDecl>(D)->getNominatedNamespace(),
                        TU);

  case Decl::NamespaceAlias:
    return MakeCXCursor(cast<NamespaceAliasDecl>(D)->getNamespace(), TU);

  case Decl::Enum:
  case Decl::Record:
  case Decl::CXXRecord:
  case Decl::ClassTemplateSpecialization:
  case Decl::ClassTemplatePartialSpecialization:
    if (TagDecl *Def = cast<TagDecl>(D)->getDefinition())
      return MakeCXCursor(Def, TU);
    return clang_getNullCursor();

  case Decl::Function:
  case Decl::CXXMethod:
  case Decl::CXXConstructor:
  case Decl::CXXDestructor:
  case Decl::CXXConversion: {
    const FunctionDecl *Def = nullptr;
    if (cast<FunctionDecl>(D)->getBody(Def))
      return MakeCXCursor(Def, TU);
    return clang_getNullCursor();
  }

  case Decl::Var:
  case Decl::VarTemplateSpecialization:
  case Decl::VarTemplatePartialSpecialization:
  case Decl::Decomposition: {
    // Ask the variable if it has a definition.
    if (const VarDecl *Def = cast<VarDecl>(D)->getDefinition())
      return MakeCXCursor(Def, TU);
    return clang_getNullCursor();
  }

  case Decl::FunctionTemplate: {
    const FunctionDecl *Def = nullptr;
    if (cast<FunctionTemplateDecl>(D)->getTemplatedDecl()->getBody(Def))
      return MakeCXCursor(Def->getDescribedFunctionTemplate(), TU);
    return clang_getNullCursor();
  }

  case Decl::ClassTemplate: {
    if (RecordDecl *Def = cast<ClassTemplateDecl>(D)->getTemplatedDecl()
                                                            ->getDefinition())
      return MakeCXCursor(cast<CXXRecordDecl>(Def)->getDescribedClassTemplate(),
                          TU);
    return clang_getNullCursor();
  }

  case Decl::VarTemplate: {
    if (VarDecl *Def =
            cast<VarTemplateDecl>(D)->getTemplatedDecl()->getDefinition())
      return MakeCXCursor(cast<VarDecl>(Def)->getDescribedVarTemplate(), TU);
    return clang_getNullCursor();
  }

  case Decl::Using:
    return MakeCursorOverloadedDeclRef(cast<UsingDecl>(D), 
                                       D->getLocation(), TU);

  case Decl::UsingShadow:
  case Decl::ConstructorUsingShadow:
    return clang_getCursorDefinition(
                       MakeCXCursor(cast<UsingShadowDecl>(D)->getTargetDecl(),
                                    TU));

  case Decl::ObjCMethod: {
    const ObjCMethodDecl *Method = cast<ObjCMethodDecl>(D);
    if (Method->isThisDeclarationADefinition())
      return C;

    // Dig out the method definition in the associated
    // @implementation, if we have it.
    // FIXME: The ASTs should make finding the definition easier.
    if (const ObjCInterfaceDecl *Class
                       = dyn_cast<ObjCInterfaceDecl>(Method->getDeclContext()))
      if (ObjCImplementationDecl *ClassImpl = Class->getImplementation())
        if (ObjCMethodDecl *Def = ClassImpl->getMethod(Method->getSelector(),
                                                  Method->isInstanceMethod()))
          if (Def->isThisDeclarationADefinition())
            return MakeCXCursor(Def, TU);

    return clang_getNullCursor();
  }

  case Decl::ObjCCategory:
    if (ObjCCategoryImplDecl *Impl
                               = cast<ObjCCategoryDecl>(D)->getImplementation())
      return MakeCXCursor(Impl, TU);
    return clang_getNullCursor();

  case Decl::ObjCProtocol:
    if (const ObjCProtocolDecl *Def = cast<ObjCProtocolDecl>(D)->getDefinition())
      return MakeCXCursor(Def, TU);
    return clang_getNullCursor();

  case Decl::ObjCInterface: {
    // There are two notions of a "definition" for an Objective-C
    // class: the interface and its implementation. When we resolved a
    // reference to an Objective-C class, produce the @interface as
    // the definition; when we were provided with the interface,
    // produce the @implementation as the definition.
    const ObjCInterfaceDecl *IFace = cast<ObjCInterfaceDecl>(D);
    if (WasReference) {
      if (const ObjCInterfaceDecl *Def = IFace->getDefinition())
        return MakeCXCursor(Def, TU);
    } else if (ObjCImplementationDecl *Impl = IFace->getImplementation())
      return MakeCXCursor(Impl, TU);
    return clang_getNullCursor();
  }

  case Decl::ObjCProperty:
    // FIXME: We don't really know where to find the
    // ObjCPropertyImplDecls that implement this property.
    return clang_getNullCursor();

  case Decl::ObjCCompatibleAlias:
    if (const ObjCInterfaceDecl *Class
          = cast<ObjCCompatibleAliasDecl>(D)->getClassInterface())
      if (const ObjCInterfaceDecl *Def = Class->getDefinition())
        return MakeCXCursor(Def, TU);

    return clang_getNullCursor();

  case Decl::Friend:
    if (NamedDecl *Friend = cast<FriendDecl>(D)->getFriendDecl())
      return clang_getCursorDefinition(MakeCXCursor(Friend, TU));
    return clang_getNullCursor();

  case Decl::FriendTemplate:
    if (NamedDecl *Friend = cast<FriendTemplateDecl>(D)->getFriendDecl())
      return clang_getCursorDefinition(MakeCXCursor(Friend, TU));
    return clang_getNullCursor();
  }

  return clang_getNullCursor();
}

unsigned clang_isCursorDefinition(CXCursor C) {
  if (!clang_isDeclaration(C.kind))
    return 0;

  return clang_getCursorDefinition(C) == C;
}

CXCursor clang_getCanonicalCursor(CXCursor C) {
  if (!clang_isDeclaration(C.kind))
    return C;
  
  if (const Decl *D = getCursorDecl(C)) {
    if (const ObjCCategoryImplDecl *CatImplD = dyn_cast<ObjCCategoryImplDecl>(D))
      if (ObjCCategoryDecl *CatD = CatImplD->getCategoryDecl())
        return MakeCXCursor(CatD, getCursorTU(C));

    if (const ObjCImplDecl *ImplD = dyn_cast<ObjCImplDecl>(D))
      if (const ObjCInterfaceDecl *IFD = ImplD->getClassInterface())
        return MakeCXCursor(IFD, getCursorTU(C));

    return MakeCXCursor(D->getCanonicalDecl(), getCursorTU(C));
  }
  
  return C;
}

int clang_Cursor_getObjCSelectorIndex(CXCursor cursor) {
  return cxcursor::getSelectorIdentifierIndexAndLoc(cursor).first;
}
  
unsigned clang_getNumOverloadedDecls(CXCursor C) {
  if (C.kind != CXCursor_OverloadedDeclRef)
    return 0;
  
  OverloadedDeclRefStorage Storage = getCursorOverloadedDeclRef(C).first;
  if (const OverloadExpr *E = Storage.dyn_cast<const OverloadExpr *>())
    return E->getNumDecls();
  
  if (OverloadedTemplateStorage *S
                              = Storage.dyn_cast<OverloadedTemplateStorage*>())
    return S->size();
  
  const Decl *D = Storage.get<const Decl *>();
  if (const UsingDecl *Using = dyn_cast<UsingDecl>(D))
    return Using->shadow_size();
  
  return 0;
}

CXCursor clang_getOverloadedDecl(CXCursor cursor, unsigned index) {
  if (cursor.kind != CXCursor_OverloadedDeclRef)
    return clang_getNullCursor();

  if (index >= clang_getNumOverloadedDecls(cursor))
    return clang_getNullCursor();
  
  CXTranslationUnit TU = getCursorTU(cursor);
  OverloadedDeclRefStorage Storage = getCursorOverloadedDeclRef(cursor).first;
  if (const OverloadExpr *E = Storage.dyn_cast<const OverloadExpr *>())
    return MakeCXCursor(E->decls_begin()[index], TU);
  
  if (OverloadedTemplateStorage *S
                              = Storage.dyn_cast<OverloadedTemplateStorage*>())
    return MakeCXCursor(S->begin()[index], TU);
  
  const Decl *D = Storage.get<const Decl *>();
  if (const UsingDecl *Using = dyn_cast<UsingDecl>(D)) {
    // FIXME: This is, unfortunately, linear time.
    UsingDecl::shadow_iterator Pos = Using->shadow_begin();
    std::advance(Pos, index);
    return MakeCXCursor(cast<UsingShadowDecl>(*Pos)->getTargetDecl(), TU);
  }
  
  return clang_getNullCursor();
}
  
void clang_getDefinitionSpellingAndExtent(CXCursor C,
                                          const char **startBuf,
                                          const char **endBuf,
                                          unsigned *startLine,
                                          unsigned *startColumn,
                                          unsigned *endLine,
                                          unsigned *endColumn) {
  assert(getCursorDecl(C) && "CXCursor has null decl");
  const FunctionDecl *FD = dyn_cast<FunctionDecl>(getCursorDecl(C));
  CompoundStmt *Body = dyn_cast<CompoundStmt>(FD->getBody());

  SourceManager &SM = FD->getASTContext().getSourceManager();
  *startBuf = SM.getCharacterData(Body->getLBracLoc());
  *endBuf = SM.getCharacterData(Body->getRBracLoc());
  *startLine = SM.getSpellingLineNumber(Body->getLBracLoc());
  *startColumn = SM.getSpellingColumnNumber(Body->getLBracLoc());
  *endLine = SM.getSpellingLineNumber(Body->getRBracLoc());
  *endColumn = SM.getSpellingColumnNumber(Body->getRBracLoc());
}


CXSourceRange clang_getCursorReferenceNameRange(CXCursor C, unsigned NameFlags,
                                                unsigned PieceIndex) {
  RefNamePieces Pieces;
  
  switch (C.kind) {
  case CXCursor_MemberRefExpr:
    if (const MemberExpr *E = dyn_cast<MemberExpr>(getCursorExpr(C)))
      Pieces = buildPieces(NameFlags, true, E->getMemberNameInfo(),
                           E->getQualifierLoc().getSourceRange());
    break;
  
  case CXCursor_DeclRefExpr:
    if (const DeclRefExpr *E = dyn_cast<DeclRefExpr>(getCursorExpr(C))) {
      SourceRange TemplateArgLoc(E->getLAngleLoc(), E->getRAngleLoc());
      Pieces =
          buildPieces(NameFlags, false, E->getNameInfo(),
                      E->getQualifierLoc().getSourceRange(), &TemplateArgLoc);
    }
    break;
    
  case CXCursor_CallExpr:
    if (const CXXOperatorCallExpr *OCE = 
        dyn_cast<CXXOperatorCallExpr>(getCursorExpr(C))) {
      const Expr *Callee = OCE->getCallee();
      if (const ImplicitCastExpr *ICE = dyn_cast<ImplicitCastExpr>(Callee))
        Callee = ICE->getSubExpr();

      if (const DeclRefExpr *DRE = dyn_cast<DeclRefExpr>(Callee))
        Pieces = buildPieces(NameFlags, false, DRE->getNameInfo(),
                             DRE->getQualifierLoc().getSourceRange());
    }
    break;
    
  default:
    break;
  }

  if (Pieces.empty()) {
    if (PieceIndex == 0)
      return clang_getCursorExtent(C);
  } else if (PieceIndex < Pieces.size()) {
      SourceRange R = Pieces[PieceIndex];
      if (R.isValid())
        return cxloc::translateSourceRange(getCursorContext(C), R);
  }
  
  return clang_getNullRange();
}

void clang_enableStackTraces(void) {
  // FIXME: Provide an argv0 here so we can find llvm-symbolizer.
  llvm::sys::PrintStackTraceOnErrorSignal(StringRef());
}

void clang_executeOnThread(void (*fn)(void*), void *user_data,
                           unsigned stack_size) {
  llvm::llvm_execute_on_thread(fn, user_data, stack_size);
}

//===----------------------------------------------------------------------===//
// Token-based Operations.
//===----------------------------------------------------------------------===//

/* CXToken layout:
 *   int_data[0]: a CXTokenKind
 *   int_data[1]: starting token location
 *   int_data[2]: token length
 *   int_data[3]: reserved
 *   ptr_data: for identifiers and keywords, an IdentifierInfo*.
 *   otherwise unused.
 */
CXTokenKind clang_getTokenKind(CXToken CXTok) {
  return static_cast<CXTokenKind>(CXTok.int_data[0]);
}

CXString clang_getTokenSpelling(CXTranslationUnit TU, CXToken CXTok) {
  switch (clang_getTokenKind(CXTok)) {
  case CXToken_Identifier:
  case CXToken_Keyword:
    // We know we have an IdentifierInfo*, so use that.
    return cxstring::createRef(static_cast<IdentifierInfo *>(CXTok.ptr_data)
                            ->getNameStart());

  case CXToken_Literal: {
    // We have stashed the starting pointer in the ptr_data field. Use it.
    const char *Text = static_cast<const char *>(CXTok.ptr_data);
    return cxstring::createDup(StringRef(Text, CXTok.int_data[2]));
  }

  case CXToken_Punctuation:
  case CXToken_Comment:
    break;
  }

  if (isNotUsableTU(TU)) {
    LOG_BAD_TU(TU);
    return cxstring::createEmpty();
  }

  // We have to find the starting buffer pointer the hard way, by
  // deconstructing the source location.
  ASTUnit *CXXUnit = cxtu::getASTUnit(TU);
  if (!CXXUnit)
    return cxstring::createEmpty();

  SourceLocation Loc = SourceLocation::getFromRawEncoding(CXTok.int_data[1]);
  std::pair<FileID, unsigned> LocInfo
    = CXXUnit->getSourceManager().getDecomposedSpellingLoc(Loc);
  bool Invalid = false;
  StringRef Buffer
    = CXXUnit->getSourceManager().getBufferData(LocInfo.first, &Invalid);
  if (Invalid)
    return cxstring::createEmpty();

  return cxstring::createDup(Buffer.substr(LocInfo.second, CXTok.int_data[2]));
}

CXSourceLocation clang_getTokenLocation(CXTranslationUnit TU, CXToken CXTok) {
  if (isNotUsableTU(TU)) {
    LOG_BAD_TU(TU);
    return clang_getNullLocation();
  }

  ASTUnit *CXXUnit = cxtu::getASTUnit(TU);
  if (!CXXUnit)
    return clang_getNullLocation();

  return cxloc::translateSourceLocation(CXXUnit->getASTContext(),
                        SourceLocation::getFromRawEncoding(CXTok.int_data[1]));
}

CXSourceRange clang_getTokenExtent(CXTranslationUnit TU, CXToken CXTok) {
  if (isNotUsableTU(TU)) {
    LOG_BAD_TU(TU);
    return clang_getNullRange();
  }

  ASTUnit *CXXUnit = cxtu::getASTUnit(TU);
  if (!CXXUnit)
    return clang_getNullRange();

  return cxloc::translateSourceRange(CXXUnit->getASTContext(),
                        SourceLocation::getFromRawEncoding(CXTok.int_data[1]));
}

static void getTokens(ASTUnit *CXXUnit, SourceRange Range,
                      SmallVectorImpl<CXToken> &CXTokens) {
  SourceManager &SourceMgr = CXXUnit->getSourceManager();
  std::pair<FileID, unsigned> BeginLocInfo
    = SourceMgr.getDecomposedSpellingLoc(Range.getBegin());
  std::pair<FileID, unsigned> EndLocInfo
    = SourceMgr.getDecomposedSpellingLoc(Range.getEnd());

  // Cannot tokenize across files.
  if (BeginLocInfo.first != EndLocInfo.first)
    return;

  // Create a lexer
  bool Invalid = false;
  StringRef Buffer
    = SourceMgr.getBufferData(BeginLocInfo.first, &Invalid);
  if (Invalid)
    return;
  
  Lexer Lex(SourceMgr.getLocForStartOfFile(BeginLocInfo.first),
            CXXUnit->getASTContext().getLangOpts(),
            Buffer.begin(), Buffer.data() + BeginLocInfo.second, Buffer.end());
  Lex.SetCommentRetentionState(true);

  // Lex tokens until we hit the end of the range.
  const char *EffectiveBufferEnd = Buffer.data() + EndLocInfo.second;
  Token Tok;
  bool previousWasAt = false;
  do {
    // Lex the next token
    Lex.LexFromRawLexer(Tok);
    if (Tok.is(tok::eof))
      break;

    // Initialize the CXToken.
    CXToken CXTok;

    //   - Common fields
    CXTok.int_data[1] = Tok.getLocation().getRawEncoding();
    CXTok.int_data[2] = Tok.getLength();
    CXTok.int_data[3] = 0;

    //   - Kind-specific fields
    if (Tok.isLiteral()) {
      CXTok.int_data[0] = CXToken_Literal;
      CXTok.ptr_data = const_cast<char *>(Tok.getLiteralData());
    } else if (Tok.is(tok::raw_identifier)) {
      // Lookup the identifier to determine whether we have a keyword.
      IdentifierInfo *II
        = CXXUnit->getPreprocessor().LookUpIdentifierInfo(Tok);

      if ((II->getObjCKeywordID() != tok::objc_not_keyword) && previousWasAt) {
        CXTok.int_data[0] = CXToken_Keyword;
      }
      else {
        CXTok.int_data[0] = Tok.is(tok::identifier)
          ? CXToken_Identifier
          : CXToken_Keyword;
      }
      CXTok.ptr_data = II;
    } else if (Tok.is(tok::comment)) {
      CXTok.int_data[0] = CXToken_Comment;
      CXTok.ptr_data = nullptr;
    } else {
      CXTok.int_data[0] = CXToken_Punctuation;
      CXTok.ptr_data = nullptr;
    }
    CXTokens.push_back(CXTok);
    previousWasAt = Tok.is(tok::at);
  } while (Lex.getBufferLocation() < EffectiveBufferEnd);
}

CXToken *clang_getToken(CXTranslationUnit TU, CXSourceLocation Location) {
  LOG_FUNC_SECTION {
    *Log << TU << ' ' << Location;
  }

  if (isNotUsableTU(TU)) {
    LOG_BAD_TU(TU);
    return NULL;
  }

  ASTUnit *CXXUnit = cxtu::getASTUnit(TU);
  if (!CXXUnit)
    return NULL;

  SourceLocation Begin = cxloc::translateSourceLocation(Location);
  if (Begin.isInvalid())
    return NULL;
  SourceManager &SM = CXXUnit->getSourceManager();
  std::pair<FileID, unsigned> DecomposedEnd = SM.getDecomposedLoc(Begin);
  DecomposedEnd.second += Lexer::MeasureTokenLength(Begin, SM, CXXUnit->getLangOpts());

  SourceLocation End = SM.getComposedLoc(DecomposedEnd.first, DecomposedEnd.second);

  SmallVector<CXToken, 32> CXTokens;
  getTokens(CXXUnit, SourceRange(Begin, End), CXTokens);

  if (CXTokens.empty())
    return NULL;

  CXTokens.resize(1);
  CXToken *Token = static_cast<CXToken *>(llvm::safe_malloc(sizeof(CXToken)));

  memmove(Token, CXTokens.data(), sizeof(CXToken));
  return Token;
}

void clang_tokenize(CXTranslationUnit TU, CXSourceRange Range,
                    CXToken **Tokens, unsigned *NumTokens) {
  LOG_FUNC_SECTION {
    *Log << TU << ' ' << Range;
  }

  if (Tokens)
    *Tokens = nullptr;
  if (NumTokens)
    *NumTokens = 0;

  if (isNotUsableTU(TU)) {
    LOG_BAD_TU(TU);
    return;
  }

  ASTUnit *CXXUnit = cxtu::getASTUnit(TU);
  if (!CXXUnit || !Tokens || !NumTokens)
    return;

  ASTUnit::ConcurrencyCheck Check(*CXXUnit);
  
  SourceRange R = cxloc::translateCXSourceRange(Range);
  if (R.isInvalid())
    return;

  SmallVector<CXToken, 32> CXTokens;
  getTokens(CXXUnit, R, CXTokens);

  if (CXTokens.empty())
    return;

  *Tokens = static_cast<CXToken *>(
      llvm::safe_malloc(sizeof(CXToken) * CXTokens.size()));
  memmove(*Tokens, CXTokens.data(), sizeof(CXToken) * CXTokens.size());
  *NumTokens = CXTokens.size();
}

void clang_disposeTokens(CXTranslationUnit TU,
                         CXToken *Tokens, unsigned NumTokens) {
  free(Tokens);
}

//===----------------------------------------------------------------------===//
// Token annotation APIs.
//===----------------------------------------------------------------------===//

static enum CXChildVisitResult AnnotateTokensVisitor(CXCursor cursor,
                                                     CXCursor parent,
                                                     CXClientData client_data);
static bool AnnotateTokensPostChildrenVisitor(CXCursor cursor,
                                              CXClientData client_data);

namespace {
class AnnotateTokensWorker {
  CXToken *Tokens;
  CXCursor *Cursors;
  unsigned NumTokens;
  unsigned TokIdx;
  unsigned PreprocessingTokIdx;
  CursorVisitor AnnotateVis;
  SourceManager &SrcMgr;
  bool HasContextSensitiveKeywords;

  struct PostChildrenAction {
    CXCursor cursor;
    enum Action { Invalid, Ignore, Postpone } action;
  };
  using PostChildrenActions = SmallVector<PostChildrenAction, 0>;

  struct PostChildrenInfo {
    CXCursor Cursor;
    SourceRange CursorRange;
    unsigned BeforeReachingCursorIdx;
    unsigned BeforeChildrenTokenIdx;
    PostChildrenActions ChildActions;
  };
  SmallVector<PostChildrenInfo, 8> PostChildrenInfos;

  CXToken &getTok(unsigned Idx) {
    assert(Idx < NumTokens);
    return Tokens[Idx];
  }
  const CXToken &getTok(unsigned Idx) const {
    assert(Idx < NumTokens);
    return Tokens[Idx];
  }
  bool MoreTokens() const { return TokIdx < NumTokens; }
  unsigned NextToken() const { return TokIdx; }
  void AdvanceToken() { ++TokIdx; }
  SourceLocation GetTokenLoc(unsigned tokI) {
    return SourceLocation::getFromRawEncoding(getTok(tokI).int_data[1]);
  }
  bool isFunctionMacroToken(unsigned tokI) const {
    return getTok(tokI).int_data[3] != 0;
  }
  SourceLocation getFunctionMacroTokenLoc(unsigned tokI) const {
    return SourceLocation::getFromRawEncoding(getTok(tokI).int_data[3]);
  }

  void annotateAndAdvanceTokens(CXCursor, RangeComparisonResult, SourceRange);
  bool annotateAndAdvanceFunctionMacroTokens(CXCursor, RangeComparisonResult,
                                             SourceRange);

public:
  AnnotateTokensWorker(CXToken *tokens, CXCursor *cursors, unsigned numTokens,
                       CXTranslationUnit TU, SourceRange RegionOfInterest)
    : Tokens(tokens), Cursors(cursors),
      NumTokens(numTokens), TokIdx(0), PreprocessingTokIdx(0),
      AnnotateVis(TU,
                  AnnotateTokensVisitor, this,
                  /*VisitPreprocessorLast=*/true,
                  /*VisitIncludedEntities=*/false,
                  RegionOfInterest,
                  /*VisitDeclsOnly=*/false,
                  AnnotateTokensPostChildrenVisitor),
      SrcMgr(cxtu::getASTUnit(TU)->getSourceManager()),
      HasContextSensitiveKeywords(false) { }

  void VisitChildren(CXCursor C) { AnnotateVis.VisitChildren(C); }
  enum CXChildVisitResult Visit(CXCursor cursor, CXCursor parent);
  bool IsIgnoredChildCursor(CXCursor cursor) const;
  PostChildrenActions DetermineChildActions(CXCursor Cursor) const;

  bool postVisitChildren(CXCursor cursor);
  void HandlePostPonedChildCursors(const PostChildrenInfo &Info);
  void HandlePostPonedChildCursor(CXCursor Cursor, unsigned StartTokenIndex);

  void AnnotateTokens();
  
  /// Determine whether the annotator saw any cursors that have 
  /// context-sensitive keywords.
  bool hasContextSensitiveKeywords() const {
    return HasContextSensitiveKeywords;
  }

  ~AnnotateTokensWorker() {
    assert(PostChildrenInfos.empty());
  }
};
}

void AnnotateTokensWorker::AnnotateTokens() {
  // Walk the AST within the region of interest, annotating tokens
  // along the way.
  AnnotateVis.visitFileRegion();
}

bool AnnotateTokensWorker::IsIgnoredChildCursor(CXCursor cursor) const {
  if (PostChildrenInfos.empty())
    return false;

  for (const auto &ChildAction : PostChildrenInfos.back().ChildActions) {
    if (ChildAction.cursor == cursor &&
        ChildAction.action == PostChildrenAction::Ignore) {
      return true;
    }
  }

  return false;
}

const CXXOperatorCallExpr *GetSubscriptOrCallOperator(CXCursor Cursor) {
  if (!clang_isExpression(Cursor.kind))
    return nullptr;

  const Expr *E = getCursorExpr(Cursor);
  if (const auto *OCE = dyn_cast<CXXOperatorCallExpr>(E)) {
    const OverloadedOperatorKind Kind = OCE->getOperator();
    if (Kind == OO_Call || Kind == OO_Subscript)
      return OCE;
  }

  return nullptr;
}

AnnotateTokensWorker::PostChildrenActions
AnnotateTokensWorker::DetermineChildActions(CXCursor Cursor) const {
  PostChildrenActions actions;

  // The DeclRefExpr of CXXOperatorCallExpr refering to the custom operator is
  // visited before the arguments to the operator call. For the Call and
  // Subscript operator the range of this DeclRefExpr includes the whole call
  // expression, so that all tokens in that range would be mapped to the
  // operator function, including the tokens of the arguments. To avoid that,
  // ensure to visit this DeclRefExpr as last node.
  if (const auto *OCE = GetSubscriptOrCallOperator(Cursor)) {
    const Expr *Callee = OCE->getCallee();
    if (const ImplicitCastExpr *ICE = dyn_cast<ImplicitCastExpr>(Callee)) {
      const Expr *SubExpr = ICE->getSubExpr();
      if (const DeclRefExpr *DRE = dyn_cast<DeclRefExpr>(SubExpr)) {
        const Decl *parentDecl = getCursorDecl(Cursor);
        CXTranslationUnit TU = clang_Cursor_getTranslationUnit(Cursor);

        // Visit the DeclRefExpr as last.
        CXCursor cxChild = MakeCXCursor(DRE, parentDecl, TU);
        actions.push_back({cxChild, PostChildrenAction::Postpone});

        // The parent of the DeclRefExpr, an ImplicitCastExpr, has an equally
        // wide range as the DeclRefExpr. We can skip visiting this entirely.
        cxChild = MakeCXCursor(ICE, parentDecl, TU);
        actions.push_back({cxChild, PostChildrenAction::Ignore});
      }
    }
  }

  return actions;
}

static inline void updateCursorAnnotation(CXCursor &Cursor,
                                          const CXCursor &updateC) {
  if (clang_isInvalid(updateC.kind) || !clang_isInvalid(Cursor.kind))
    return;
  Cursor = updateC;
}

/// It annotates and advances tokens with a cursor until the comparison
//// between the cursor location and the source range is the same as
/// \arg compResult.
///
/// Pass RangeBefore to annotate tokens with a cursor until a range is reached.
/// Pass RangeOverlap to annotate tokens inside a range.
void AnnotateTokensWorker::annotateAndAdvanceTokens(CXCursor updateC,
                                               RangeComparisonResult compResult,
                                               SourceRange range) {
  while (MoreTokens()) {
    const unsigned I = NextToken();
    if (isFunctionMacroToken(I))
      if (!annotateAndAdvanceFunctionMacroTokens(updateC, compResult, range))
        return;

    SourceLocation TokLoc = GetTokenLoc(I);
    if (LocationCompare(SrcMgr, TokLoc, range) == compResult) {
      updateCursorAnnotation(Cursors[I], updateC);
      AdvanceToken();
      continue;
    }
    break;
  }
}

/// Special annotation handling for macro argument tokens.
/// \returns true if it advanced beyond all macro tokens, false otherwise.
bool AnnotateTokensWorker::annotateAndAdvanceFunctionMacroTokens(
                                               CXCursor updateC,
                                               RangeComparisonResult compResult,
                                               SourceRange range) {
  assert(MoreTokens());
  assert(isFunctionMacroToken(NextToken()) &&
         "Should be called only for macro arg tokens");

  // This works differently than annotateAndAdvanceTokens; because expanded
  // macro arguments can have arbitrary translation-unit source order, we do not
  // advance the token index one by one until a token fails the range test.
  // We only advance once past all of the macro arg tokens if all of them
  // pass the range test. If one of them fails we keep the token index pointing
  // at the start of the macro arg tokens so that the failing token will be
  // annotated by a subsequent annotation try.

  bool atLeastOneCompFail = false;
  
  unsigned I = NextToken();
  for (; I < NumTokens && isFunctionMacroToken(I); ++I) {
    SourceLocation TokLoc = getFunctionMacroTokenLoc(I);
    if (TokLoc.isFileID())
      continue; // not macro arg token, it's parens or comma.
    if (LocationCompare(SrcMgr, TokLoc, range) == compResult) {
      if (clang_isInvalid(clang_getCursorKind(Cursors[I])))
        Cursors[I] = updateC;
    } else
      atLeastOneCompFail = true;
  }

  if (atLeastOneCompFail)
    return false;

  TokIdx = I; // All of the tokens were handled, advance beyond all of them.
  return true;
}

enum CXChildVisitResult
AnnotateTokensWorker::Visit(CXCursor cursor, CXCursor parent) {  
  SourceRange cursorRange = getRawCursorExtent(cursor);
  if (cursorRange.isInvalid())
    return CXChildVisit_Recurse;

  if (IsIgnoredChildCursor(cursor))
    return CXChildVisit_Continue;

  if (!HasContextSensitiveKeywords) {
    // Objective-C properties can have context-sensitive keywords.
    if (cursor.kind == CXCursor_ObjCPropertyDecl) {
      if (const ObjCPropertyDecl *Property
                  = dyn_cast_or_null<ObjCPropertyDecl>(getCursorDecl(cursor)))
        HasContextSensitiveKeywords = Property->getPropertyAttributesAsWritten() != 0;
    }
    // Objective-C methods can have context-sensitive keywords.
    else if (cursor.kind == CXCursor_ObjCInstanceMethodDecl ||
             cursor.kind == CXCursor_ObjCClassMethodDecl) {
      if (const ObjCMethodDecl *Method
            = dyn_cast_or_null<ObjCMethodDecl>(getCursorDecl(cursor))) {
        if (Method->getObjCDeclQualifier())
          HasContextSensitiveKeywords = true;
        else {
          for (const auto *P : Method->parameters()) {
            if (P->getObjCDeclQualifier()) {
              HasContextSensitiveKeywords = true;
              break;
            }
          }
        }
      }
    }    
    // C++ methods can have context-sensitive keywords.
    else if (cursor.kind == CXCursor_CXXMethod) {
      if (const CXXMethodDecl *Method
                  = dyn_cast_or_null<CXXMethodDecl>(getCursorDecl(cursor))) {
        if (Method->hasAttr<FinalAttr>() || Method->hasAttr<OverrideAttr>())
          HasContextSensitiveKeywords = true;
      }
    }
    // C++ classes can have context-sensitive keywords.
    else if (cursor.kind == CXCursor_StructDecl ||
             cursor.kind == CXCursor_ClassDecl ||
             cursor.kind == CXCursor_ClassTemplate ||
             cursor.kind == CXCursor_ClassTemplatePartialSpecialization) {
      if (const Decl *D = getCursorDecl(cursor))
        if (D->hasAttr<FinalAttr>())
          HasContextSensitiveKeywords = true;
    }
  }

  // Don't override a property annotation with its getter/setter method.
  if (cursor.kind == CXCursor_ObjCInstanceMethodDecl &&
      parent.kind == CXCursor_ObjCPropertyDecl)
    return CXChildVisit_Continue;
  
  if (clang_isPreprocessing(cursor.kind)) {    
    // Items in the preprocessing record are kept separate from items in
    // declarations, so we keep a separate token index.
    unsigned SavedTokIdx = TokIdx;
    TokIdx = PreprocessingTokIdx;

    // Skip tokens up until we catch up to the beginning of the preprocessing
    // entry.
    while (MoreTokens()) {
      const unsigned I = NextToken();
      SourceLocation TokLoc = GetTokenLoc(I);
      switch (LocationCompare(SrcMgr, TokLoc, cursorRange)) {
      case RangeBefore:
        AdvanceToken();
        continue;
      case RangeAfter:
      case RangeOverlap:
        break;
      }
      break;
    }
    
    // Look at all of the tokens within this range.
    while (MoreTokens()) {
      const unsigned I = NextToken();
      SourceLocation TokLoc = GetTokenLoc(I);
      switch (LocationCompare(SrcMgr, TokLoc, cursorRange)) {
      case RangeBefore:
        llvm_unreachable("Infeasible");
      case RangeAfter:
        break;
      case RangeOverlap:
        // For macro expansions, just note where the beginning of the macro
        // expansion occurs.
        if (cursor.kind == CXCursor_MacroExpansion) {
          if (TokLoc == cursorRange.getBegin())
            Cursors[I] = cursor;
          AdvanceToken();
          break;
        }
        // We may have already annotated macro names inside macro definitions.
        if (Cursors[I].kind != CXCursor_MacroExpansion)
          Cursors[I] = cursor;
        AdvanceToken();
        continue;
      }
      break;
    }

    // Save the preprocessing token index; restore the non-preprocessing
    // token index.
    PreprocessingTokIdx = TokIdx;
    TokIdx = SavedTokIdx;
    return CXChildVisit_Recurse;
  }

  if (cursorRange.isInvalid())
    return CXChildVisit_Continue;

  unsigned BeforeReachingCursorIdx = NextToken();
  const enum CXCursorKind cursorK = clang_getCursorKind(cursor);
  const enum CXCursorKind K = clang_getCursorKind(parent);
  const CXCursor updateC =
    (clang_isInvalid(K) || K == CXCursor_TranslationUnit ||
     // Attributes are annotated out-of-order, skip tokens until we reach it.
     clang_isAttribute(cursor.kind))
     ? clang_getNullCursor() : parent;

  annotateAndAdvanceTokens(updateC, RangeBefore, cursorRange);

  // Avoid having the cursor of an expression "overwrite" the annotation of the
  // variable declaration that it belongs to.
  // This can happen for C++ constructor expressions whose range generally
  // include the variable declaration, e.g.:
  //  MyCXXClass foo; // Make sure we don't annotate 'foo' as a CallExpr cursor.
  if (clang_isExpression(cursorK) && MoreTokens()) {
    const Expr *E = getCursorExpr(cursor);
    if (const Decl *D = getCursorDecl(cursor)) {
      const unsigned I = NextToken();
      if (E->getBeginLoc().isValid() && D->getLocation().isValid() &&
          E->getBeginLoc() == D->getLocation() &&
          E->getBeginLoc() == GetTokenLoc(I)) {
        updateCursorAnnotation(Cursors[I], updateC);
        AdvanceToken();
      }
    }
  }

  // Before recursing into the children keep some state that we are going
  // to use in the AnnotateTokensWorker::postVisitChildren callback to do some
  // extra work after the child nodes are visited.
  // Note that we don't call VisitChildren here to avoid traversing statements
  // code-recursively which can blow the stack.

  PostChildrenInfo Info;
  Info.Cursor = cursor;
  Info.CursorRange = cursorRange;
  Info.BeforeReachingCursorIdx = BeforeReachingCursorIdx;
  Info.BeforeChildrenTokenIdx = NextToken();
  Info.ChildActions = DetermineChildActions(cursor);
  PostChildrenInfos.push_back(Info);

  return CXChildVisit_Recurse;
}

bool AnnotateTokensWorker::postVisitChildren(CXCursor cursor) {
  if (PostChildrenInfos.empty())
    return false;
  const PostChildrenInfo &Info = PostChildrenInfos.back();
  if (!clang_equalCursors(Info.Cursor, cursor))
    return false;

  HandlePostPonedChildCursors(Info);

  const unsigned BeforeChildren = Info.BeforeChildrenTokenIdx;
  const unsigned AfterChildren = NextToken();
  SourceRange cursorRange = Info.CursorRange;

  // Scan the tokens that are at the end of the cursor, but are not captured
  // but the child cursors.
  annotateAndAdvanceTokens(cursor, RangeOverlap, cursorRange);

  // Scan the tokens that are at the beginning of the cursor, but are not
  // capture by the child cursors.
  for (unsigned I = BeforeChildren; I != AfterChildren; ++I) {
    if (!clang_isInvalid(clang_getCursorKind(Cursors[I])))
      break;

    Cursors[I] = cursor;
  }

  // Attributes are annotated out-of-order, rewind TokIdx to when we first
  // encountered the attribute cursor.
  if (clang_isAttribute(cursor.kind))
    TokIdx = Info.BeforeReachingCursorIdx;

  PostChildrenInfos.pop_back();
  return false;
}

void AnnotateTokensWorker::HandlePostPonedChildCursors(
    const PostChildrenInfo &Info) {
  for (const auto &ChildAction : Info.ChildActions) {
    if (ChildAction.action == PostChildrenAction::Postpone) {
      HandlePostPonedChildCursor(ChildAction.cursor,
                                 Info.BeforeChildrenTokenIdx);
    }
  }
}

void AnnotateTokensWorker::HandlePostPonedChildCursor(
    CXCursor Cursor, unsigned StartTokenIndex) {
  unsigned I = StartTokenIndex;

  // The bracket tokens of a Call or Subscript operator are mapped to
  // CallExpr/CXXOperatorCallExpr because we skipped visiting the corresponding
  // DeclRefExpr. Remap these tokens to the DeclRefExpr cursors.
  for (unsigned RefNameRangeNr = 0; I < NumTokens; RefNameRangeNr++) {
    const CXSourceRange CXRefNameRange = clang_getCursorReferenceNameRange(
        Cursor, CXNameRange_WantQualifier, RefNameRangeNr);
    if (clang_Range_isNull(CXRefNameRange))
      break; // All ranges handled.

    SourceRange RefNameRange = cxloc::translateCXSourceRange(CXRefNameRange);
    while (I < NumTokens) {
      const SourceLocation TokenLocation = GetTokenLoc(I);
      if (!TokenLocation.isValid())
        break;

      // Adapt the end range, because LocationCompare() reports
      // RangeOverlap even for the not-inclusive end location.
      const SourceLocation fixedEnd =
          RefNameRange.getEnd().getLocWithOffset(-1);
      RefNameRange = SourceRange(RefNameRange.getBegin(), fixedEnd);

      const RangeComparisonResult ComparisonResult =
          LocationCompare(SrcMgr, TokenLocation, RefNameRange);

      if (ComparisonResult == RangeOverlap) {
        Cursors[I++] = Cursor;
      } else if (ComparisonResult == RangeBefore) {
        ++I; // Not relevant token, check next one.
      } else if (ComparisonResult == RangeAfter) {
        break; // All tokens updated for current range, check next.
      }
    }
  }
}

static enum CXChildVisitResult AnnotateTokensVisitor(CXCursor cursor,
                                                     CXCursor parent,
                                                     CXClientData client_data) {
  return static_cast<AnnotateTokensWorker*>(client_data)->Visit(cursor, parent);
}

static bool AnnotateTokensPostChildrenVisitor(CXCursor cursor,
                                              CXClientData client_data) {
  return static_cast<AnnotateTokensWorker*>(client_data)->
                                                      postVisitChildren(cursor);
}

namespace {

/// Uses the macro expansions in the preprocessing record to find
/// and mark tokens that are macro arguments. This info is used by the
/// AnnotateTokensWorker.
class MarkMacroArgTokensVisitor {
  SourceManager &SM;
  CXToken *Tokens;
  unsigned NumTokens;
  unsigned CurIdx;
  
public:
  MarkMacroArgTokensVisitor(SourceManager &SM,
                            CXToken *tokens, unsigned numTokens)
    : SM(SM), Tokens(tokens), NumTokens(numTokens), CurIdx(0) { }

  CXChildVisitResult visit(CXCursor cursor, CXCursor parent) {
    if (cursor.kind != CXCursor_MacroExpansion)
      return CXChildVisit_Continue;

    SourceRange macroRange = getCursorMacroExpansion(cursor).getSourceRange();
    if (macroRange.getBegin() == macroRange.getEnd())
      return CXChildVisit_Continue; // it's not a function macro.

    for (; CurIdx < NumTokens; ++CurIdx) {
      if (!SM.isBeforeInTranslationUnit(getTokenLoc(CurIdx),
                                        macroRange.getBegin()))
        break;
    }
    
    if (CurIdx == NumTokens)
      return CXChildVisit_Break;

    for (; CurIdx < NumTokens; ++CurIdx) {
      SourceLocation tokLoc = getTokenLoc(CurIdx);
      if (!SM.isBeforeInTranslationUnit(tokLoc, macroRange.getEnd()))
        break;

      setFunctionMacroTokenLoc(CurIdx, SM.getMacroArgExpandedLocation(tokLoc));
    }

    if (CurIdx == NumTokens)
      return CXChildVisit_Break;

    return CXChildVisit_Continue;
  }

private:
  CXToken &getTok(unsigned Idx) {
    assert(Idx < NumTokens);
    return Tokens[Idx];
  }
  const CXToken &getTok(unsigned Idx) const {
    assert(Idx < NumTokens);
    return Tokens[Idx];
  }

  SourceLocation getTokenLoc(unsigned tokI) {
    return SourceLocation::getFromRawEncoding(getTok(tokI).int_data[1]);
  }

  void setFunctionMacroTokenLoc(unsigned tokI, SourceLocation loc) {
    // The third field is reserved and currently not used. Use it here
    // to mark macro arg expanded tokens with their expanded locations.
    getTok(tokI).int_data[3] = loc.getRawEncoding();
  }
};

} // end anonymous namespace

static CXChildVisitResult
MarkMacroArgTokensVisitorDelegate(CXCursor cursor, CXCursor parent,
                                  CXClientData client_data) {
  return static_cast<MarkMacroArgTokensVisitor*>(client_data)->visit(cursor,
                                                                     parent);
}

/// Used by \c annotatePreprocessorTokens.
/// \returns true if lexing was finished, false otherwise.
static bool lexNext(Lexer &Lex, Token &Tok,
                   unsigned &NextIdx, unsigned NumTokens) {
  if (NextIdx >= NumTokens)
    return true;

  ++NextIdx;
  Lex.LexFromRawLexer(Tok);
  return Tok.is(tok::eof);
}

static void annotatePreprocessorTokens(CXTranslationUnit TU,
                                       SourceRange RegionOfInterest,
                                       CXCursor *Cursors,
                                       CXToken *Tokens,
                                       unsigned NumTokens) {
  ASTUnit *CXXUnit = cxtu::getASTUnit(TU);

  Preprocessor &PP = CXXUnit->getPreprocessor();
  SourceManager &SourceMgr = CXXUnit->getSourceManager();
  std::pair<FileID, unsigned> BeginLocInfo
    = SourceMgr.getDecomposedSpellingLoc(RegionOfInterest.getBegin());
  std::pair<FileID, unsigned> EndLocInfo
    = SourceMgr.getDecomposedSpellingLoc(RegionOfInterest.getEnd());

  if (BeginLocInfo.first != EndLocInfo.first)
    return;

  StringRef Buffer;
  bool Invalid = false;
  Buffer = SourceMgr.getBufferData(BeginLocInfo.first, &Invalid);
  if (Buffer.empty() || Invalid)
    return;

  Lexer Lex(SourceMgr.getLocForStartOfFile(BeginLocInfo.first),
            CXXUnit->getASTContext().getLangOpts(),
            Buffer.begin(), Buffer.data() + BeginLocInfo.second,
            Buffer.end());
  Lex.SetCommentRetentionState(true);
  
  unsigned NextIdx = 0;
  // Lex tokens in raw mode until we hit the end of the range, to avoid
  // entering #includes or expanding macros.
  while (true) {
    Token Tok;
    if (lexNext(Lex, Tok, NextIdx, NumTokens))
      break;
    unsigned TokIdx = NextIdx-1;
    assert(Tok.getLocation() ==
             SourceLocation::getFromRawEncoding(Tokens[TokIdx].int_data[1]));
    
  reprocess:
    if (Tok.is(tok::hash) && Tok.isAtStartOfLine()) {
      // We have found a preprocessing directive. Annotate the tokens
      // appropriately.
      //
      // FIXME: Some simple tests here could identify macro definitions and
      // #undefs, to provide specific cursor kinds for those.

      SourceLocation BeginLoc = Tok.getLocation();
      if (lexNext(Lex, Tok, NextIdx, NumTokens))
        break;

      MacroInfo *MI = nullptr;
      if (Tok.is(tok::raw_identifier) && Tok.getRawIdentifier() == "define") {
        if (lexNext(Lex, Tok, NextIdx, NumTokens))
          break;

        if (Tok.is(tok::raw_identifier)) {
          IdentifierInfo &II =
              PP.getIdentifierTable().get(Tok.getRawIdentifier());
          SourceLocation MappedTokLoc =
              CXXUnit->mapLocationToPreamble(Tok.getLocation());
          MI = getMacroInfo(II, MappedTokLoc, TU);
        }
      }

      bool finished = false;
      do {
        if (lexNext(Lex, Tok, NextIdx, NumTokens)) {
          finished = true;
          break;
        }
        // If we are in a macro definition, check if the token was ever a
        // macro name and annotate it if that's the case.
        if (MI) {
          SourceLocation SaveLoc = Tok.getLocation();
          Tok.setLocation(CXXUnit->mapLocationToPreamble(SaveLoc));
          MacroDefinitionRecord *MacroDef =
              checkForMacroInMacroDefinition(MI, Tok, TU);
          Tok.setLocation(SaveLoc);
          if (MacroDef)
            Cursors[NextIdx - 1] =
                MakeMacroExpansionCursor(MacroDef, Tok.getLocation(), TU);
        }
      } while (!Tok.isAtStartOfLine());

      unsigned LastIdx = finished ? NextIdx-1 : NextIdx-2;
      assert(TokIdx <= LastIdx);
      SourceLocation EndLoc =
          SourceLocation::getFromRawEncoding(Tokens[LastIdx].int_data[1]);
      CXCursor Cursor =
          MakePreprocessingDirectiveCursor(SourceRange(BeginLoc, EndLoc), TU);

      for (; TokIdx <= LastIdx; ++TokIdx)
        updateCursorAnnotation(Cursors[TokIdx], Cursor);
      
      if (finished)
        break;
      goto reprocess;
    }
  }
}

// This gets run a separate thread to avoid stack blowout.
static void clang_annotateTokensImpl(CXTranslationUnit TU, ASTUnit *CXXUnit,
                                     CXToken *Tokens, unsigned NumTokens,
                                     CXCursor *Cursors) {
  CIndexer *CXXIdx = TU->CIdx;
  if (CXXIdx->isOptEnabled(CXGlobalOpt_ThreadBackgroundPriorityForEditing))
    setThreadBackgroundPriority();

  // Determine the region of interest, which contains all of the tokens.
  SourceRange RegionOfInterest;
  RegionOfInterest.setBegin(
    cxloc::translateSourceLocation(clang_getTokenLocation(TU, Tokens[0])));
  RegionOfInterest.setEnd(
    cxloc::translateSourceLocation(clang_getTokenLocation(TU,
                                                         Tokens[NumTokens-1])));

  // Relex the tokens within the source range to look for preprocessing
  // directives.
  annotatePreprocessorTokens(TU, RegionOfInterest, Cursors, Tokens, NumTokens);

  // If begin location points inside a macro argument, set it to the expansion
  // location so we can have the full context when annotating semantically.
  {
    SourceManager &SM = CXXUnit->getSourceManager();
    SourceLocation Loc =
        SM.getMacroArgExpandedLocation(RegionOfInterest.getBegin());
    if (Loc.isMacroID())
      RegionOfInterest.setBegin(SM.getExpansionLoc(Loc));
  }

  if (CXXUnit->getPreprocessor().getPreprocessingRecord()) {
    // Search and mark tokens that are macro argument expansions.
    MarkMacroArgTokensVisitor Visitor(CXXUnit->getSourceManager(),
                                      Tokens, NumTokens);
    CursorVisitor MacroArgMarker(TU,
                                 MarkMacroArgTokensVisitorDelegate, &Visitor,
                                 /*VisitPreprocessorLast=*/true,
                                 /*VisitIncludedEntities=*/false,
                                 RegionOfInterest);
    MacroArgMarker.visitPreprocessedEntitiesInRegion();
  }
  
  // Annotate all of the source locations in the region of interest that map to
  // a specific cursor.
  AnnotateTokensWorker W(Tokens, Cursors, NumTokens, TU, RegionOfInterest);
  
  // FIXME: We use a ridiculous stack size here because the data-recursion
  // algorithm uses a large stack frame than the non-data recursive version,
  // and AnnotationTokensWorker currently transforms the data-recursion
  // algorithm back into a traditional recursion by explicitly calling
  // VisitChildren().  We will need to remove this explicit recursive call.
  W.AnnotateTokens();

  // If we ran into any entities that involve context-sensitive keywords,
  // take another pass through the tokens to mark them as such.
  if (W.hasContextSensitiveKeywords()) {
    for (unsigned I = 0; I != NumTokens; ++I) {
      if (clang_getTokenKind(Tokens[I]) != CXToken_Identifier)
        continue;
      
      if (Cursors[I].kind == CXCursor_ObjCPropertyDecl) {
        IdentifierInfo *II = static_cast<IdentifierInfo *>(Tokens[I].ptr_data);
        if (const ObjCPropertyDecl *Property
            = dyn_cast_or_null<ObjCPropertyDecl>(getCursorDecl(Cursors[I]))) {
          if (Property->getPropertyAttributesAsWritten() != 0 &&
              llvm::StringSwitch<bool>(II->getName())
              .Case("readonly", true)
              .Case("assign", true)
              .Case("unsafe_unretained", true)
              .Case("readwrite", true)
              .Case("retain", true)
              .Case("copy", true)
              .Case("nonatomic", true)
              .Case("atomic", true)
              .Case("getter", true)
              .Case("setter", true)
              .Case("strong", true)
              .Case("weak", true)
              .Case("class", true)
              .Default(false))
            Tokens[I].int_data[0] = CXToken_Keyword;
        }
        continue;
      }
      
      if (Cursors[I].kind == CXCursor_ObjCInstanceMethodDecl ||
          Cursors[I].kind == CXCursor_ObjCClassMethodDecl) {
        IdentifierInfo *II = static_cast<IdentifierInfo *>(Tokens[I].ptr_data);
        if (llvm::StringSwitch<bool>(II->getName())
            .Case("in", true)
            .Case("out", true)
            .Case("inout", true)
            .Case("oneway", true)
            .Case("bycopy", true)
            .Case("byref", true)
            .Default(false))
          Tokens[I].int_data[0] = CXToken_Keyword;
        continue;
      }

      if (Cursors[I].kind == CXCursor_CXXFinalAttr ||
          Cursors[I].kind == CXCursor_CXXOverrideAttr) {
        Tokens[I].int_data[0] = CXToken_Keyword;
        continue;
      }
    }
  }
}

void clang_annotateTokens(CXTranslationUnit TU,
                          CXToken *Tokens, unsigned NumTokens,
                          CXCursor *Cursors) {
  if (isNotUsableTU(TU)) {
    LOG_BAD_TU(TU);
    return;
  }
  if (NumTokens == 0 || !Tokens || !Cursors) {
    LOG_FUNC_SECTION { *Log << "<null input>"; }
    return;
  }

  LOG_FUNC_SECTION {
    *Log << TU << ' ';
    CXSourceLocation bloc = clang_getTokenLocation(TU, Tokens[0]);
    CXSourceLocation eloc = clang_getTokenLocation(TU, Tokens[NumTokens-1]);
    *Log << clang_getRange(bloc, eloc);
  }

  // Any token we don't specifically annotate will have a NULL cursor.
  CXCursor C = clang_getNullCursor();
  for (unsigned I = 0; I != NumTokens; ++I)
    Cursors[I] = C;

  ASTUnit *CXXUnit = cxtu::getASTUnit(TU);
  if (!CXXUnit)
    return;

  ASTUnit::ConcurrencyCheck Check(*CXXUnit);

  auto AnnotateTokensImpl = [=]() {
    clang_annotateTokensImpl(TU, CXXUnit, Tokens, NumTokens, Cursors);
  };
  llvm::CrashRecoveryContext CRC;
  if (!RunSafely(CRC, AnnotateTokensImpl, GetSafetyThreadStackSize() * 2)) {
    fprintf(stderr, "libclang: crash detected while annotating tokens\n");
  }
}

//===----------------------------------------------------------------------===//
// Operations for querying linkage of a cursor.
//===----------------------------------------------------------------------===//

CXLinkageKind clang_getCursorLinkage(CXCursor cursor) {
  if (!clang_isDeclaration(cursor.kind))
    return CXLinkage_Invalid;

  const Decl *D = cxcursor::getCursorDecl(cursor);
  if (const NamedDecl *ND = dyn_cast_or_null<NamedDecl>(D))
    switch (ND->getLinkageInternal()) {
      case NoLinkage:
      case VisibleNoLinkage: return CXLinkage_NoLinkage;
      case ModuleInternalLinkage:
      case InternalLinkage: return CXLinkage_Internal;
      case UniqueExternalLinkage: return CXLinkage_UniqueExternal;
      case ModuleLinkage:
      case ExternalLinkage: return CXLinkage_External;
    };

  return CXLinkage_Invalid;
}

//===----------------------------------------------------------------------===//
// Operations for querying visibility of a cursor.
//===----------------------------------------------------------------------===//

CXVisibilityKind clang_getCursorVisibility(CXCursor cursor) {
  if (!clang_isDeclaration(cursor.kind))
    return CXVisibility_Invalid;

  const Decl *D = cxcursor::getCursorDecl(cursor);
  if (const NamedDecl *ND = dyn_cast_or_null<NamedDecl>(D))
    switch (ND->getVisibility()) {
      case HiddenVisibility: return CXVisibility_Hidden;
      case ProtectedVisibility: return CXVisibility_Protected;
      case DefaultVisibility: return CXVisibility_Default;
    };

  return CXVisibility_Invalid;
}

//===----------------------------------------------------------------------===//
// Operations for querying language of a cursor.
//===----------------------------------------------------------------------===//

static CXLanguageKind getDeclLanguage(const Decl *D) {
  if (!D)
    return CXLanguage_C;

  switch (D->getKind()) {
    default:
      break;
    case Decl::ImplicitParam:
    case Decl::ObjCAtDefsField:
    case Decl::ObjCCategory:
    case Decl::ObjCCategoryImpl:
    case Decl::ObjCCompatibleAlias:
    case Decl::ObjCImplementation:
    case Decl::ObjCInterface:
    case Decl::ObjCIvar:
    case Decl::ObjCMethod:
    case Decl::ObjCProperty:
    case Decl::ObjCPropertyImpl:
    case Decl::ObjCProtocol:
    case Decl::ObjCTypeParam:
      return CXLanguage_ObjC;
    case Decl::CXXConstructor:
    case Decl::CXXConversion:
    case Decl::CXXDestructor:
    case Decl::CXXMethod:
    case Decl::CXXRecord:
    case Decl::ClassTemplate:
    case Decl::ClassTemplatePartialSpecialization:
    case Decl::ClassTemplateSpecialization:
    case Decl::Friend:
    case Decl::FriendTemplate:
    case Decl::FunctionTemplate:
    case Decl::LinkageSpec:
    case Decl::Namespace:
    case Decl::NamespaceAlias:
    case Decl::NonTypeTemplateParm:
    case Decl::StaticAssert:
    case Decl::TemplateTemplateParm:
    case Decl::TemplateTypeParm:
    case Decl::UnresolvedUsingTypename:
    case Decl::UnresolvedUsingValue:
    case Decl::Using:
    case Decl::UsingDirective:
    case Decl::UsingShadow:
      return CXLanguage_CPlusPlus;
  }

  return CXLanguage_C;
}

static CXAvailabilityKind getCursorAvailabilityForDecl(const Decl *D) {
  if (isa<FunctionDecl>(D) && cast<FunctionDecl>(D)->isDeleted())
    return CXAvailability_NotAvailable;
  
  switch (D->getAvailability()) {
  case AR_Available:
  case AR_NotYetIntroduced:
    if (const EnumConstantDecl *EnumConst = dyn_cast<EnumConstantDecl>(D))
      return getCursorAvailabilityForDecl(
          cast<Decl>(EnumConst->getDeclContext()));
    return CXAvailability_Available;

  case AR_Deprecated:
    return CXAvailability_Deprecated;

  case AR_Unavailable:
    return CXAvailability_NotAvailable;
  }

  llvm_unreachable("Unknown availability kind!");
}

enum CXAvailabilityKind clang_getCursorAvailability(CXCursor cursor) {
  if (clang_isDeclaration(cursor.kind))
    if (const Decl *D = cxcursor::getCursorDecl(cursor))
      return getCursorAvailabilityForDecl(D);

  return CXAvailability_Available;
}

static CXVersion convertVersion(VersionTuple In) {
  CXVersion Out = { -1, -1, -1 };
  if (In.empty())
    return Out;

  Out.Major = In.getMajor();
  
  Optional<unsigned> Minor = In.getMinor();
  if (Minor.hasValue())
    Out.Minor = *Minor;
  else
    return Out;

  Optional<unsigned> Subminor = In.getSubminor();
  if (Subminor.hasValue())
    Out.Subminor = *Subminor;
  
  return Out;
}

static void getCursorPlatformAvailabilityForDecl(
    const Decl *D, int *always_deprecated, CXString *deprecated_message,
    int *always_unavailable, CXString *unavailable_message,
    SmallVectorImpl<AvailabilityAttr *> &AvailabilityAttrs) {
  bool HadAvailAttr = false;
  for (auto A : D->attrs()) {
    if (DeprecatedAttr *Deprecated = dyn_cast<DeprecatedAttr>(A)) {
      HadAvailAttr = true;
      if (always_deprecated)
        *always_deprecated = 1;
      if (deprecated_message) {
        clang_disposeString(*deprecated_message);
        *deprecated_message = cxstring::createDup(Deprecated->getMessage());
      }
      continue;
    }

    if (UnavailableAttr *Unavailable = dyn_cast<UnavailableAttr>(A)) {
      HadAvailAttr = true;
      if (always_unavailable)
        *always_unavailable = 1;
      if (unavailable_message) {
        clang_disposeString(*unavailable_message);
        *unavailable_message = cxstring::createDup(Unavailable->getMessage());
      }
      continue;
    }

    if (AvailabilityAttr *Avail = dyn_cast<AvailabilityAttr>(A)) {
      AvailabilityAttrs.push_back(Avail);
      HadAvailAttr = true;
    }
  }

  if (!HadAvailAttr)
    if (const EnumConstantDecl *EnumConst = dyn_cast<EnumConstantDecl>(D))
      return getCursorPlatformAvailabilityForDecl(
          cast<Decl>(EnumConst->getDeclContext()), always_deprecated,
          deprecated_message, always_unavailable, unavailable_message,
          AvailabilityAttrs);

  if (AvailabilityAttrs.empty())
    return;

  llvm::sort(AvailabilityAttrs,
             [](AvailabilityAttr *LHS, AvailabilityAttr *RHS) {
               return LHS->getPlatform()->getName() <
                      RHS->getPlatform()->getName();
             });
  ASTContext &Ctx = D->getASTContext();
  auto It = std::unique(
      AvailabilityAttrs.begin(), AvailabilityAttrs.end(),
      [&Ctx](AvailabilityAttr *LHS, AvailabilityAttr *RHS) {
        if (LHS->getPlatform() != RHS->getPlatform())
          return false;

        if (LHS->getIntroduced() == RHS->getIntroduced() &&
            LHS->getDeprecated() == RHS->getDeprecated() &&
            LHS->getObsoleted() == RHS->getObsoleted() &&
            LHS->getMessage() == RHS->getMessage() &&
            LHS->getReplacement() == RHS->getReplacement())
          return true;

        if ((!LHS->getIntroduced().empty() && !RHS->getIntroduced().empty()) ||
            (!LHS->getDeprecated().empty() && !RHS->getDeprecated().empty()) ||
            (!LHS->getObsoleted().empty() && !RHS->getObsoleted().empty()))
          return false;

        if (LHS->getIntroduced().empty() && !RHS->getIntroduced().empty())
          LHS->setIntroduced(Ctx, RHS->getIntroduced());

        if (LHS->getDeprecated().empty() && !RHS->getDeprecated().empty()) {
          LHS->setDeprecated(Ctx, RHS->getDeprecated());
          if (LHS->getMessage().empty())
            LHS->setMessage(Ctx, RHS->getMessage());
          if (LHS->getReplacement().empty())
            LHS->setReplacement(Ctx, RHS->getReplacement());
        }

        if (LHS->getObsoleted().empty() && !RHS->getObsoleted().empty()) {
          LHS->setObsoleted(Ctx, RHS->getObsoleted());
          if (LHS->getMessage().empty())
            LHS->setMessage(Ctx, RHS->getMessage());
          if (LHS->getReplacement().empty())
            LHS->setReplacement(Ctx, RHS->getReplacement());
        }

        return true;
      });
  AvailabilityAttrs.erase(It, AvailabilityAttrs.end());
}

int clang_getCursorPlatformAvailability(CXCursor cursor, int *always_deprecated,
                                        CXString *deprecated_message,
                                        int *always_unavailable,
                                        CXString *unavailable_message,
                                        CXPlatformAvailability *availability,
                                        int availability_size) {
  if (always_deprecated)
    *always_deprecated = 0;
  if (deprecated_message)
    *deprecated_message = cxstring::createEmpty();
  if (always_unavailable)
    *always_unavailable = 0;
  if (unavailable_message)
    *unavailable_message = cxstring::createEmpty();

  if (!clang_isDeclaration(cursor.kind))
    return 0;

  const Decl *D = cxcursor::getCursorDecl(cursor);
  if (!D)
    return 0;

  SmallVector<AvailabilityAttr *, 8> AvailabilityAttrs;
  getCursorPlatformAvailabilityForDecl(D, always_deprecated, deprecated_message,
                                       always_unavailable, unavailable_message,
                                       AvailabilityAttrs);
  for (const auto &Avail :
       llvm::enumerate(llvm::makeArrayRef(AvailabilityAttrs)
                           .take_front(availability_size))) {
    availability[Avail.index()].Platform =
        cxstring::createDup(Avail.value()->getPlatform()->getName());
    availability[Avail.index()].Introduced =
        convertVersion(Avail.value()->getIntroduced());
    availability[Avail.index()].Deprecated =
        convertVersion(Avail.value()->getDeprecated());
    availability[Avail.index()].Obsoleted =
        convertVersion(Avail.value()->getObsoleted());
    availability[Avail.index()].Unavailable = Avail.value()->getUnavailable();
    availability[Avail.index()].Message =
        cxstring::createDup(Avail.value()->getMessage());
  }

  return AvailabilityAttrs.size();
}

void clang_disposeCXPlatformAvailability(CXPlatformAvailability *availability) {
  clang_disposeString(availability->Platform);
  clang_disposeString(availability->Message);
}

CXLanguageKind clang_getCursorLanguage(CXCursor cursor) {
  if (clang_isDeclaration(cursor.kind))
    return getDeclLanguage(cxcursor::getCursorDecl(cursor));

  return CXLanguage_Invalid;
}

CXTLSKind clang_getCursorTLSKind(CXCursor cursor) {
  const Decl *D = cxcursor::getCursorDecl(cursor);
  if (const VarDecl *VD = dyn_cast<VarDecl>(D)) {
    switch (VD->getTLSKind()) {
    case VarDecl::TLS_None:
      return CXTLS_None;
    case VarDecl::TLS_Dynamic:
      return CXTLS_Dynamic;
    case VarDecl::TLS_Static:
      return CXTLS_Static;
    }
  }

  return CXTLS_None;
}

 /// If the given cursor is the "templated" declaration
 /// describing a class or function template, return the class or
 /// function template.
static const Decl *maybeGetTemplateCursor(const Decl *D) {
  if (!D)
    return nullptr;

  if (const FunctionDecl *FD = dyn_cast<FunctionDecl>(D))
    if (FunctionTemplateDecl *FunTmpl = FD->getDescribedFunctionTemplate())
      return FunTmpl;

  if (const CXXRecordDecl *RD = dyn_cast<CXXRecordDecl>(D))
    if (ClassTemplateDecl *ClassTmpl = RD->getDescribedClassTemplate())
      return ClassTmpl;

  return D;
}


enum CX_StorageClass clang_Cursor_getStorageClass(CXCursor C) {
  StorageClass sc = SC_None;
  const Decl *D = getCursorDecl(C);
  if (D) {
    if (const FunctionDecl *FD = dyn_cast<FunctionDecl>(D)) {
      sc = FD->getStorageClass();
    } else if (const VarDecl *VD = dyn_cast<VarDecl>(D)) {
      sc = VD->getStorageClass();
    } else {
      return CX_SC_Invalid;
    }
  } else {
    return CX_SC_Invalid;
  }
  switch (sc) {
  case SC_None:
    return CX_SC_None;
  case SC_Extern:
    return CX_SC_Extern;
  case SC_Static:
    return CX_SC_Static;
  case SC_PrivateExtern:
    return CX_SC_PrivateExtern;
  case SC_Auto:
    return CX_SC_Auto;
  case SC_Register:
    return CX_SC_Register;
  }
  llvm_unreachable("Unhandled storage class!");
}

CXCursor clang_getCursorSemanticParent(CXCursor cursor) {
  if (clang_isDeclaration(cursor.kind)) {
    if (const Decl *D = getCursorDecl(cursor)) {
      const DeclContext *DC = D->getDeclContext();
      if (!DC)
        return clang_getNullCursor();

      return MakeCXCursor(maybeGetTemplateCursor(cast<Decl>(DC)), 
                          getCursorTU(cursor));
    }
  }
  
  if (clang_isStatement(cursor.kind) || clang_isExpression(cursor.kind)) {
    if (const Decl *D = getCursorDecl(cursor))
      return MakeCXCursor(D, getCursorTU(cursor));
  }
  
  return clang_getNullCursor();
}

CXCursor clang_getCursorLexicalParent(CXCursor cursor) {
  if (clang_isDeclaration(cursor.kind)) {
    if (const Decl *D = getCursorDecl(cursor)) {
      const DeclContext *DC = D->getLexicalDeclContext();
      if (!DC)
        return clang_getNullCursor();

      return MakeCXCursor(maybeGetTemplateCursor(cast<Decl>(DC)), 
                          getCursorTU(cursor));
    }
  }

  // FIXME: Note that we can't easily compute the lexical context of a 
  // statement or expression, so we return nothing.
  return clang_getNullCursor();
}

CXFile clang_getIncludedFile(CXCursor cursor) {
  if (cursor.kind != CXCursor_InclusionDirective)
    return nullptr;

  const InclusionDirective *ID = getCursorInclusionDirective(cursor);
  return const_cast<FileEntry *>(ID->getFile());
}

unsigned clang_Cursor_getObjCPropertyAttributes(CXCursor C, unsigned reserved) {
  if (C.kind != CXCursor_ObjCPropertyDecl)
    return CXObjCPropertyAttr_noattr;

  unsigned Result = CXObjCPropertyAttr_noattr;
  const ObjCPropertyDecl *PD = dyn_cast<ObjCPropertyDecl>(getCursorDecl(C));
  ObjCPropertyDecl::PropertyAttributeKind Attr =
      PD->getPropertyAttributesAsWritten();

#define SET_CXOBJCPROP_ATTR(A) \
  if (Attr & ObjCPropertyDecl::OBJC_PR_##A) \
    Result |= CXObjCPropertyAttr_##A
  SET_CXOBJCPROP_ATTR(readonly);
  SET_CXOBJCPROP_ATTR(getter);
  SET_CXOBJCPROP_ATTR(assign);
  SET_CXOBJCPROP_ATTR(readwrite);
  SET_CXOBJCPROP_ATTR(retain);
  SET_CXOBJCPROP_ATTR(copy);
  SET_CXOBJCPROP_ATTR(nonatomic);
  SET_CXOBJCPROP_ATTR(setter);
  SET_CXOBJCPROP_ATTR(atomic);
  SET_CXOBJCPROP_ATTR(weak);
  SET_CXOBJCPROP_ATTR(strong);
  SET_CXOBJCPROP_ATTR(unsafe_unretained);
  SET_CXOBJCPROP_ATTR(class);
#undef SET_CXOBJCPROP_ATTR

  return Result;
}

CXString clang_Cursor_getObjCPropertyGetterName(CXCursor C) {
  if (C.kind != CXCursor_ObjCPropertyDecl)
    return cxstring::createNull();

  const ObjCPropertyDecl *PD = dyn_cast<ObjCPropertyDecl>(getCursorDecl(C));
  Selector sel = PD->getGetterName();
  if (sel.isNull())
    return cxstring::createNull();

  return cxstring::createDup(sel.getAsString());
}

CXString clang_Cursor_getObjCPropertySetterName(CXCursor C) {
  if (C.kind != CXCursor_ObjCPropertyDecl)
    return cxstring::createNull();

  const ObjCPropertyDecl *PD = dyn_cast<ObjCPropertyDecl>(getCursorDecl(C));
  Selector sel = PD->getSetterName();
  if (sel.isNull())
    return cxstring::createNull();

  return cxstring::createDup(sel.getAsString());
}

unsigned clang_Cursor_getObjCDeclQualifiers(CXCursor C) {
  if (!clang_isDeclaration(C.kind))
    return CXObjCDeclQualifier_None;

  Decl::ObjCDeclQualifier QT = Decl::OBJC_TQ_None;
  const Decl *D = getCursorDecl(C);
  if (const ObjCMethodDecl *MD = dyn_cast<ObjCMethodDecl>(D))
    QT = MD->getObjCDeclQualifier();
  else if (const ParmVarDecl *PD = dyn_cast<ParmVarDecl>(D))
    QT = PD->getObjCDeclQualifier();
  if (QT == Decl::OBJC_TQ_None)
    return CXObjCDeclQualifier_None;

  unsigned Result = CXObjCDeclQualifier_None;
  if (QT & Decl::OBJC_TQ_In) Result |= CXObjCDeclQualifier_In;
  if (QT & Decl::OBJC_TQ_Inout) Result |= CXObjCDeclQualifier_Inout;
  if (QT & Decl::OBJC_TQ_Out) Result |= CXObjCDeclQualifier_Out;
  if (QT & Decl::OBJC_TQ_Bycopy) Result |= CXObjCDeclQualifier_Bycopy;
  if (QT & Decl::OBJC_TQ_Byref) Result |= CXObjCDeclQualifier_Byref;
  if (QT & Decl::OBJC_TQ_Oneway) Result |= CXObjCDeclQualifier_Oneway;

  return Result;
}

unsigned clang_Cursor_isObjCOptional(CXCursor C) {
  if (!clang_isDeclaration(C.kind))
    return 0;

  const Decl *D = getCursorDecl(C);
  if (const ObjCPropertyDecl *PD = dyn_cast<ObjCPropertyDecl>(D))
    return PD->getPropertyImplementation() == ObjCPropertyDecl::Optional;
  if (const ObjCMethodDecl *MD = dyn_cast<ObjCMethodDecl>(D))
    return MD->getImplementationControl() == ObjCMethodDecl::Optional;

  return 0;
}

unsigned clang_Cursor_isVariadic(CXCursor C) {
  if (!clang_isDeclaration(C.kind))
    return 0;

  const Decl *D = getCursorDecl(C);
  if (const FunctionDecl *FD = dyn_cast<FunctionDecl>(D))
    return FD->isVariadic();
  if (const ObjCMethodDecl *MD = dyn_cast<ObjCMethodDecl>(D))
    return MD->isVariadic();

  return 0;
}

unsigned clang_Cursor_isExternalSymbol(CXCursor C,
                                     CXString *language, CXString *definedIn,
                                     unsigned *isGenerated) {
  if (!clang_isDeclaration(C.kind))
    return 0;

  const Decl *D = getCursorDecl(C);

  if (auto *attr = D->getExternalSourceSymbolAttr()) {
    if (language)
      *language = cxstring::createDup(attr->getLanguage());
    if (definedIn)
      *definedIn = cxstring::createDup(attr->getDefinedIn());
    if (isGenerated)
      *isGenerated = attr->getGeneratedDeclaration();
    return 1;
  }
  return 0;
}

CXSourceRange clang_Cursor_getCommentRange(CXCursor C) {
  if (!clang_isDeclaration(C.kind))
    return clang_getNullRange();

  const Decl *D = getCursorDecl(C);
  ASTContext &Context = getCursorContext(C);
  const RawComment *RC = Context.getRawCommentForAnyRedecl(D);
  if (!RC)
    return clang_getNullRange();

  return cxloc::translateSourceRange(Context, RC->getSourceRange());
}

CXString clang_Cursor_getRawCommentText(CXCursor C) {
  if (!clang_isDeclaration(C.kind))
    return cxstring::createNull();

  const Decl *D = getCursorDecl(C);
  ASTContext &Context = getCursorContext(C);
  const RawComment *RC = Context.getRawCommentForAnyRedecl(D);
  StringRef RawText = RC ? RC->getRawText(Context.getSourceManager()) :
                           StringRef();

  // Don't duplicate the string because RawText points directly into source
  // code.
  return cxstring::createRef(RawText);
}

CXString clang_Cursor_getBriefCommentText(CXCursor C) {
  if (!clang_isDeclaration(C.kind))
    return cxstring::createNull();

  const Decl *D = getCursorDecl(C);
  const ASTContext &Context = getCursorContext(C);
  const RawComment *RC = Context.getRawCommentForAnyRedecl(D);

  if (RC) {
    StringRef BriefText = RC->getBriefText(Context);

    // Don't duplicate the string because RawComment ensures that this memory
    // will not go away.
    return cxstring::createRef(BriefText);
  }

  return cxstring::createNull();
}

CXModule clang_Cursor_getModule(CXCursor C) {
  if (C.kind == CXCursor_ModuleImportDecl) {
    if (const ImportDecl *ImportD =
            dyn_cast_or_null<ImportDecl>(getCursorDecl(C)))
      return ImportD->getImportedModule();
  }

  return nullptr;
}

CXModule clang_getModuleForFile(CXTranslationUnit TU, CXFile File) {
  if (isNotUsableTU(TU)) {
    LOG_BAD_TU(TU);
    return nullptr;
  }
  if (!File)
    return nullptr;
  FileEntry *FE = static_cast<FileEntry *>(File);
  
  ASTUnit &Unit = *cxtu::getASTUnit(TU);
  HeaderSearch &HS = Unit.getPreprocessor().getHeaderSearchInfo();
  ModuleMap::KnownHeader Header = HS.findModuleForHeader(FE);
  
  return Header.getModule();
}

CXFile clang_Module_getASTFile(CXModule CXMod) {
  if (!CXMod)
    return nullptr;
  Module *Mod = static_cast<Module*>(CXMod);
  return const_cast<FileEntry *>(Mod->getASTFile());
}

CXModule clang_Module_getParent(CXModule CXMod) {
  if (!CXMod)
    return nullptr;
  Module *Mod = static_cast<Module*>(CXMod);
  return Mod->Parent;
}

CXString clang_Module_getName(CXModule CXMod) {
  if (!CXMod)
    return cxstring::createEmpty();
  Module *Mod = static_cast<Module*>(CXMod);
  return cxstring::createDup(Mod->Name);
}

CXString clang_Module_getFullName(CXModule CXMod) {
  if (!CXMod)
    return cxstring::createEmpty();
  Module *Mod = static_cast<Module*>(CXMod);
  return cxstring::createDup(Mod->getFullModuleName());
}

int clang_Module_isSystem(CXModule CXMod) {
  if (!CXMod)
    return 0;
  Module *Mod = static_cast<Module*>(CXMod);
  return Mod->IsSystem;
}

unsigned clang_Module_getNumTopLevelHeaders(CXTranslationUnit TU,
                                            CXModule CXMod) {
  if (isNotUsableTU(TU)) {
    LOG_BAD_TU(TU);
    return 0;
  }
  if (!CXMod)
    return 0;
  Module *Mod = static_cast<Module*>(CXMod);
  FileManager &FileMgr = cxtu::getASTUnit(TU)->getFileManager();
  ArrayRef<const FileEntry *> TopHeaders = Mod->getTopHeaders(FileMgr);
  return TopHeaders.size();
}

CXFile clang_Module_getTopLevelHeader(CXTranslationUnit TU,
                                      CXModule CXMod, unsigned Index) {
  if (isNotUsableTU(TU)) {
    LOG_BAD_TU(TU);
    return nullptr;
  }
  if (!CXMod)
    return nullptr;
  Module *Mod = static_cast<Module*>(CXMod);
  FileManager &FileMgr = cxtu::getASTUnit(TU)->getFileManager();

  ArrayRef<const FileEntry *> TopHeaders = Mod->getTopHeaders(FileMgr);
  if (Index < TopHeaders.size())
    return const_cast<FileEntry *>(TopHeaders[Index]);

  return nullptr;
}

//===----------------------------------------------------------------------===//
// C++ AST instrospection.
//===----------------------------------------------------------------------===//

unsigned clang_CXXConstructor_isDefaultConstructor(CXCursor C) {
  if (!clang_isDeclaration(C.kind))
    return 0;

  const Decl *D = cxcursor::getCursorDecl(C);
  const CXXConstructorDecl *Constructor =
      D ? dyn_cast_or_null<CXXConstructorDecl>(D->getAsFunction()) : nullptr;
  return (Constructor && Constructor->isDefaultConstructor()) ? 1 : 0;
}

unsigned clang_CXXConstructor_isCopyConstructor(CXCursor C) {
  if (!clang_isDeclaration(C.kind))
    return 0;

  const Decl *D = cxcursor::getCursorDecl(C);
  const CXXConstructorDecl *Constructor =
      D ? dyn_cast_or_null<CXXConstructorDecl>(D->getAsFunction()) : nullptr;
  return (Constructor && Constructor->isCopyConstructor()) ? 1 : 0;
}

unsigned clang_CXXConstructor_isMoveConstructor(CXCursor C) {
  if (!clang_isDeclaration(C.kind))
    return 0;

  const Decl *D = cxcursor::getCursorDecl(C);
  const CXXConstructorDecl *Constructor =
      D ? dyn_cast_or_null<CXXConstructorDecl>(D->getAsFunction()) : nullptr;
  return (Constructor && Constructor->isMoveConstructor()) ? 1 : 0;
}

unsigned clang_CXXConstructor_isConvertingConstructor(CXCursor C) {
  if (!clang_isDeclaration(C.kind))
    return 0;

  const Decl *D = cxcursor::getCursorDecl(C);
  const CXXConstructorDecl *Constructor =
      D ? dyn_cast_or_null<CXXConstructorDecl>(D->getAsFunction()) : nullptr;
  // Passing 'false' excludes constructors marked 'explicit'.
  return (Constructor && Constructor->isConvertingConstructor(false)) ? 1 : 0;
}

unsigned clang_CXXField_isMutable(CXCursor C) {
  if (!clang_isDeclaration(C.kind))
    return 0;

  if (const auto D = cxcursor::getCursorDecl(C))
    if (const auto FD = dyn_cast_or_null<FieldDecl>(D))
      return FD->isMutable() ? 1 : 0;
  return 0;
}

unsigned clang_CXXMethod_isPureVirtual(CXCursor C) {
  if (!clang_isDeclaration(C.kind))
    return 0;

  const Decl *D = cxcursor::getCursorDecl(C);
  const CXXMethodDecl *Method =
      D ? dyn_cast_or_null<CXXMethodDecl>(D->getAsFunction()) : nullptr;
  return (Method && Method->isVirtual() && Method->isPure()) ? 1 : 0;
}

unsigned clang_CXXMethod_isConst(CXCursor C) {
  if (!clang_isDeclaration(C.kind))
    return 0;

  const Decl *D = cxcursor::getCursorDecl(C);
  const CXXMethodDecl *Method =
      D ? dyn_cast_or_null<CXXMethodDecl>(D->getAsFunction()) : nullptr;
  return (Method && Method->getMethodQualifiers().hasConst()) ? 1 : 0;
}

unsigned clang_CXXMethod_isDefaulted(CXCursor C) {
  if (!clang_isDeclaration(C.kind))
    return 0;

  const Decl *D = cxcursor::getCursorDecl(C);
  const CXXMethodDecl *Method =
      D ? dyn_cast_or_null<CXXMethodDecl>(D->getAsFunction()) : nullptr;
  return (Method && Method->isDefaulted()) ? 1 : 0;
}

unsigned clang_CXXMethod_isStatic(CXCursor C) {
  if (!clang_isDeclaration(C.kind))
    return 0;
  
  const Decl *D = cxcursor::getCursorDecl(C);
  const CXXMethodDecl *Method =
      D ? dyn_cast_or_null<CXXMethodDecl>(D->getAsFunction()) : nullptr;
  return (Method && Method->isStatic()) ? 1 : 0;
}

unsigned clang_CXXMethod_isVirtual(CXCursor C) {
  if (!clang_isDeclaration(C.kind))
    return 0;
  
  const Decl *D = cxcursor::getCursorDecl(C);
  const CXXMethodDecl *Method =
      D ? dyn_cast_or_null<CXXMethodDecl>(D->getAsFunction()) : nullptr;
  return (Method && Method->isVirtual()) ? 1 : 0;
}

unsigned clang_CXXRecord_isAbstract(CXCursor C) {
  if (!clang_isDeclaration(C.kind))
    return 0;

  const auto *D = cxcursor::getCursorDecl(C);
  const auto *RD = dyn_cast_or_null<CXXRecordDecl>(D);
  if (RD)
    RD = RD->getDefinition();
  return (RD && RD->isAbstract()) ? 1 : 0;
}

unsigned clang_EnumDecl_isScoped(CXCursor C) {
  if (!clang_isDeclaration(C.kind))
    return 0;

  const Decl *D = cxcursor::getCursorDecl(C);
  auto *Enum = dyn_cast_or_null<EnumDecl>(D);
  return (Enum && Enum->isScoped()) ? 1 : 0;
}

//===----------------------------------------------------------------------===//
// Attribute introspection.
//===----------------------------------------------------------------------===//

CXType clang_getIBOutletCollectionType(CXCursor C) {
  if (C.kind != CXCursor_IBOutletCollectionAttr)
    return cxtype::MakeCXType(QualType(), cxcursor::getCursorTU(C));
  
  const IBOutletCollectionAttr *A =
    cast<IBOutletCollectionAttr>(cxcursor::getCursorAttr(C));
  
  return cxtype::MakeCXType(A->getInterface(), cxcursor::getCursorTU(C));  
}

//===----------------------------------------------------------------------===//
// Inspecting memory usage.
//===----------------------------------------------------------------------===//

typedef std::vector<CXTUResourceUsageEntry> MemUsageEntries;

static inline void createCXTUResourceUsageEntry(MemUsageEntries &entries,
                                              enum CXTUResourceUsageKind k,
                                              unsigned long amount) {
  CXTUResourceUsageEntry entry = { k, amount };
  entries.push_back(entry);
}

const char *clang_getTUResourceUsageName(CXTUResourceUsageKind kind) {
  const char *str = "";
  switch (kind) {
    case CXTUResourceUsage_AST:
      str = "ASTContext: expressions, declarations, and types"; 
      break;
    case CXTUResourceUsage_Identifiers:
      str = "ASTContext: identifiers";
      break;
    case CXTUResourceUsage_Selectors:
      str = "ASTContext: selectors";
      break;
    case CXTUResourceUsage_GlobalCompletionResults:
      str = "Code completion: cached global results";
      break;
    case CXTUResourceUsage_SourceManagerContentCache:
      str = "SourceManager: content cache allocator";
      break;
    case CXTUResourceUsage_AST_SideTables:
      str = "ASTContext: side tables";
      break;
    case CXTUResourceUsage_SourceManager_Membuffer_Malloc:
      str = "SourceManager: malloc'ed memory buffers";
      break;
    case CXTUResourceUsage_SourceManager_Membuffer_MMap:
      str = "SourceManager: mmap'ed memory buffers";
      break;
    case CXTUResourceUsage_ExternalASTSource_Membuffer_Malloc:
      str = "ExternalASTSource: malloc'ed memory buffers";
      break;
    case CXTUResourceUsage_ExternalASTSource_Membuffer_MMap:
      str = "ExternalASTSource: mmap'ed memory buffers";
      break;
    case CXTUResourceUsage_Preprocessor:
      str = "Preprocessor: malloc'ed memory";
      break;
    case CXTUResourceUsage_PreprocessingRecord:
      str = "Preprocessor: PreprocessingRecord";
      break;
    case CXTUResourceUsage_SourceManager_DataStructures:
      str = "SourceManager: data structures and tables";
      break;
    case CXTUResourceUsage_Preprocessor_HeaderSearch:
      str = "Preprocessor: header search tables";
      break;
  }
  return str;
}

CXTUResourceUsage clang_getCXTUResourceUsage(CXTranslationUnit TU) {
  if (isNotUsableTU(TU)) {
    LOG_BAD_TU(TU);
    CXTUResourceUsage usage = { (void*) nullptr, 0, nullptr };
    return usage;
  }
  
  ASTUnit *astUnit = cxtu::getASTUnit(TU);
  std::unique_ptr<MemUsageEntries> entries(new MemUsageEntries());
  ASTContext &astContext = astUnit->getASTContext();
  
  // How much memory is used by AST nodes and types?
  createCXTUResourceUsageEntry(*entries, CXTUResourceUsage_AST,
    (unsigned long) astContext.getASTAllocatedMemory());

  // How much memory is used by identifiers?
  createCXTUResourceUsageEntry(*entries, CXTUResourceUsage_Identifiers,
    (unsigned long) astContext.Idents.getAllocator().getTotalMemory());

  // How much memory is used for selectors?
  createCXTUResourceUsageEntry(*entries, CXTUResourceUsage_Selectors,
    (unsigned long) astContext.Selectors.getTotalMemory());
  
  // How much memory is used by ASTContext's side tables?
  createCXTUResourceUsageEntry(*entries, CXTUResourceUsage_AST_SideTables,
    (unsigned long) astContext.getSideTableAllocatedMemory());
  
  // How much memory is used for caching global code completion results?
  unsigned long completionBytes = 0;
  if (GlobalCodeCompletionAllocator *completionAllocator =
      astUnit->getCachedCompletionAllocator().get()) {
    completionBytes = completionAllocator->getTotalMemory();
  }
  createCXTUResourceUsageEntry(*entries,
                               CXTUResourceUsage_GlobalCompletionResults,
                               completionBytes);
  
  // How much memory is being used by SourceManager's content cache?
  createCXTUResourceUsageEntry(*entries,
          CXTUResourceUsage_SourceManagerContentCache,
          (unsigned long) astContext.getSourceManager().getContentCacheSize());
  
  // How much memory is being used by the MemoryBuffer's in SourceManager?
  const SourceManager::MemoryBufferSizes &srcBufs =
    astUnit->getSourceManager().getMemoryBufferSizes();
  
  createCXTUResourceUsageEntry(*entries,
                               CXTUResourceUsage_SourceManager_Membuffer_Malloc,
                               (unsigned long) srcBufs.malloc_bytes);
  createCXTUResourceUsageEntry(*entries,
                               CXTUResourceUsage_SourceManager_Membuffer_MMap,
                               (unsigned long) srcBufs.mmap_bytes);
  createCXTUResourceUsageEntry(*entries,
                               CXTUResourceUsage_SourceManager_DataStructures,
                               (unsigned long) astContext.getSourceManager()
                                .getDataStructureSizes());
  
  // How much memory is being used by the ExternalASTSource?
  if (ExternalASTSource *esrc = astContext.getExternalSource()) {
    const ExternalASTSource::MemoryBufferSizes &sizes =
      esrc->getMemoryBufferSizes();
    
    createCXTUResourceUsageEntry(*entries,
      CXTUResourceUsage_ExternalASTSource_Membuffer_Malloc,
                                 (unsigned long) sizes.malloc_bytes);
    createCXTUResourceUsageEntry(*entries,
      CXTUResourceUsage_ExternalASTSource_Membuffer_MMap,
                                 (unsigned long) sizes.mmap_bytes);
  }
  
  // How much memory is being used by the Preprocessor?
  Preprocessor &pp = astUnit->getPreprocessor();
  createCXTUResourceUsageEntry(*entries,
                               CXTUResourceUsage_Preprocessor,
                               pp.getTotalMemory());
  
  if (PreprocessingRecord *pRec = pp.getPreprocessingRecord()) {
    createCXTUResourceUsageEntry(*entries,
                                 CXTUResourceUsage_PreprocessingRecord,
                                 pRec->getTotalMemory());    
  }
  
  createCXTUResourceUsageEntry(*entries,
                               CXTUResourceUsage_Preprocessor_HeaderSearch,
                               pp.getHeaderSearchInfo().getTotalMemory());

  CXTUResourceUsage usage = { (void*) entries.get(),
                            (unsigned) entries->size(),
                            !entries->empty() ? &(*entries)[0] : nullptr };
  (void)entries.release();
  return usage;
}

void clang_disposeCXTUResourceUsage(CXTUResourceUsage usage) {
  if (usage.data)
    delete (MemUsageEntries*) usage.data;
}

CXSourceRangeList *clang_getSkippedRanges(CXTranslationUnit TU, CXFile file) {
  CXSourceRangeList *skipped = new CXSourceRangeList;
  skipped->count = 0;
  skipped->ranges = nullptr;

  if (isNotUsableTU(TU)) {
    LOG_BAD_TU(TU);
    return skipped;
  }

  if (!file)
    return skipped;

  ASTUnit *astUnit = cxtu::getASTUnit(TU);
  PreprocessingRecord *ppRec = astUnit->getPreprocessor().getPreprocessingRecord();
  if (!ppRec)
    return skipped;

  ASTContext &Ctx = astUnit->getASTContext();
  SourceManager &sm = Ctx.getSourceManager();
  FileEntry *fileEntry = static_cast<FileEntry *>(file);
  FileID wantedFileID = sm.translateFile(fileEntry);
  bool isMainFile = wantedFileID == sm.getMainFileID();

  const std::vector<SourceRange> &SkippedRanges = ppRec->getSkippedRanges();
  std::vector<SourceRange> wantedRanges;
  for (std::vector<SourceRange>::const_iterator i = SkippedRanges.begin(), ei = SkippedRanges.end();
       i != ei; ++i) {
    if (sm.getFileID(i->getBegin()) == wantedFileID || sm.getFileID(i->getEnd()) == wantedFileID)
      wantedRanges.push_back(*i);
    else if (isMainFile && (astUnit->isInPreambleFileID(i->getBegin()) || astUnit->isInPreambleFileID(i->getEnd())))
      wantedRanges.push_back(*i);
  }

  skipped->count = wantedRanges.size();
  skipped->ranges = new CXSourceRange[skipped->count];
  for (unsigned i = 0, ei = skipped->count; i != ei; ++i)
    skipped->ranges[i] = cxloc::translateSourceRange(Ctx, wantedRanges[i]);

  return skipped;
}

CXSourceRangeList *clang_getAllSkippedRanges(CXTranslationUnit TU) {
  CXSourceRangeList *skipped = new CXSourceRangeList;
  skipped->count = 0;
  skipped->ranges = nullptr;

  if (isNotUsableTU(TU)) {
    LOG_BAD_TU(TU);
    return skipped;
  }
    
  ASTUnit *astUnit = cxtu::getASTUnit(TU);
  PreprocessingRecord *ppRec = astUnit->getPreprocessor().getPreprocessingRecord();
  if (!ppRec)
    return skipped;

  ASTContext &Ctx = astUnit->getASTContext();

  const std::vector<SourceRange> &SkippedRanges = ppRec->getSkippedRanges();

  skipped->count = SkippedRanges.size();
  skipped->ranges = new CXSourceRange[skipped->count];
  for (unsigned i = 0, ei = skipped->count; i != ei; ++i)
    skipped->ranges[i] = cxloc::translateSourceRange(Ctx, SkippedRanges[i]);

  return skipped;
}

void clang_disposeSourceRangeList(CXSourceRangeList *ranges) {
  if (ranges) {
    delete[] ranges->ranges;
    delete ranges;
  }
}

void clang::PrintLibclangResourceUsage(CXTranslationUnit TU) {
  CXTUResourceUsage Usage = clang_getCXTUResourceUsage(TU);
  for (unsigned I = 0; I != Usage.numEntries; ++I)
    fprintf(stderr, "  %s: %lu\n", 
            clang_getTUResourceUsageName(Usage.entries[I].kind),
            Usage.entries[I].amount);
  
  clang_disposeCXTUResourceUsage(Usage);
}

//===----------------------------------------------------------------------===//
// Misc. utility functions.
//===----------------------------------------------------------------------===//

/// Default to using our desired 8 MB stack size on "safety" threads.
static unsigned SafetyStackThreadSize = DesiredStackSize;

namespace clang {

bool RunSafely(llvm::CrashRecoveryContext &CRC, llvm::function_ref<void()> Fn,
               unsigned Size) {
  if (!Size)
    Size = GetSafetyThreadStackSize();
  if (Size && !getenv("LIBCLANG_NOTHREADS"))
    return CRC.RunSafelyOnThread(Fn, Size);
  return CRC.RunSafely(Fn);
}

unsigned GetSafetyThreadStackSize() {
  return SafetyStackThreadSize;
}

void SetSafetyThreadStackSize(unsigned Value) {
  SafetyStackThreadSize = Value;
}

}

void clang::setThreadBackgroundPriority() {
  if (getenv("LIBCLANG_BGPRIO_DISABLE"))
    return;

#if LLVM_ENABLE_THREADS
  llvm::set_thread_priority(llvm::ThreadPriority::Background);
#endif
}

void cxindex::printDiagsToStderr(ASTUnit *Unit) {
  if (!Unit)
    return;

  for (ASTUnit::stored_diag_iterator D = Unit->stored_diag_begin(), 
                                  DEnd = Unit->stored_diag_end();
       D != DEnd; ++D) {
    CXStoredDiagnostic Diag(*D, Unit->getLangOpts());
    CXString Msg = clang_formatDiagnostic(&Diag,
                                clang_defaultDiagnosticDisplayOptions());
    fprintf(stderr, "%s\n", clang_getCString(Msg));
    clang_disposeString(Msg);
  }
#ifdef _WIN32
  // On Windows, force a flush, since there may be multiple copies of
  // stderr and stdout in the file system, all with different buffers
  // but writing to the same device.
  fflush(stderr);
#endif
}

MacroInfo *cxindex::getMacroInfo(const IdentifierInfo &II,
                                 SourceLocation MacroDefLoc,
                                 CXTranslationUnit TU){
  if (MacroDefLoc.isInvalid() || !TU)
    return nullptr;
  if (!II.hadMacroDefinition())
    return nullptr;

  ASTUnit *Unit = cxtu::getASTUnit(TU);
  Preprocessor &PP = Unit->getPreprocessor();
  MacroDirective *MD = PP.getLocalMacroDirectiveHistory(&II);
  if (MD) {
    for (MacroDirective::DefInfo
           Def = MD->getDefinition(); Def; Def = Def.getPreviousDefinition()) {
      if (MacroDefLoc == Def.getMacroInfo()->getDefinitionLoc())
        return Def.getMacroInfo();
    }
  }

  return nullptr;
}

const MacroInfo *cxindex::getMacroInfo(const MacroDefinitionRecord *MacroDef,
                                       CXTranslationUnit TU) {
  if (!MacroDef || !TU)
    return nullptr;
  const IdentifierInfo *II = MacroDef->getName();
  if (!II)
    return nullptr;

  return getMacroInfo(*II, MacroDef->getLocation(), TU);
}

MacroDefinitionRecord *
cxindex::checkForMacroInMacroDefinition(const MacroInfo *MI, const Token &Tok,
                                        CXTranslationUnit TU) {
  if (!MI || !TU)
    return nullptr;
  if (Tok.isNot(tok::raw_identifier))
    return nullptr;

  if (MI->getNumTokens() == 0)
    return nullptr;
  SourceRange DefRange(MI->getReplacementToken(0).getLocation(),
                       MI->getDefinitionEndLoc());
  ASTUnit *Unit = cxtu::getASTUnit(TU);

  // Check that the token is inside the definition and not its argument list.
  SourceManager &SM = Unit->getSourceManager();
  if (SM.isBeforeInTranslationUnit(Tok.getLocation(), DefRange.getBegin()))
    return nullptr;
  if (SM.isBeforeInTranslationUnit(DefRange.getEnd(), Tok.getLocation()))
    return nullptr;

  Preprocessor &PP = Unit->getPreprocessor();
  PreprocessingRecord *PPRec = PP.getPreprocessingRecord();
  if (!PPRec)
    return nullptr;

  IdentifierInfo &II = PP.getIdentifierTable().get(Tok.getRawIdentifier());
  if (!II.hadMacroDefinition())
    return nullptr;

  // Check that the identifier is not one of the macro arguments.
  if (std::find(MI->param_begin(), MI->param_end(), &II) != MI->param_end())
    return nullptr;

  MacroDirective *InnerMD = PP.getLocalMacroDirectiveHistory(&II);
  if (!InnerMD)
    return nullptr;

  return PPRec->findMacroDefinition(InnerMD->getMacroInfo());
}

MacroDefinitionRecord *
cxindex::checkForMacroInMacroDefinition(const MacroInfo *MI, SourceLocation Loc,
                                        CXTranslationUnit TU) {
  if (Loc.isInvalid() || !MI || !TU)
    return nullptr;

  if (MI->getNumTokens() == 0)
    return nullptr;
  ASTUnit *Unit = cxtu::getASTUnit(TU);
  Preprocessor &PP = Unit->getPreprocessor();
  if (!PP.getPreprocessingRecord())
    return nullptr;
  Loc = Unit->getSourceManager().getSpellingLoc(Loc);
  Token Tok;
  if (PP.getRawToken(Loc, Tok))
    return nullptr;

  return checkForMacroInMacroDefinition(MI, Tok, TU);
}

CXString clang_getClangVersion() {
  return cxstring::createDup(getClangFullVersion());
}

Logger &cxindex::Logger::operator<<(CXTranslationUnit TU) {
  if (TU) {
    if (ASTUnit *Unit = cxtu::getASTUnit(TU)) {
      LogOS << '<' << Unit->getMainFileName() << '>';
      if (Unit->isMainFileAST())
        LogOS << " (" << Unit->getASTFileName() << ')';
      return *this;
    }
  } else {
    LogOS << "<NULL TU>";
  }
  return *this;
}

Logger &cxindex::Logger::operator<<(const FileEntry *FE) {
  *this << FE->getName();
  return *this;
}

Logger &cxindex::Logger::operator<<(CXCursor cursor) {
  CXString cursorName = clang_getCursorDisplayName(cursor);
  *this << cursorName << "@" << clang_getCursorLocation(cursor);
  clang_disposeString(cursorName);
  return *this;
}

Logger &cxindex::Logger::operator<<(CXSourceLocation Loc) {
  CXFile File;
  unsigned Line, Column;
  clang_getFileLocation(Loc, &File, &Line, &Column, nullptr);
  CXString FileName = clang_getFileName(File);
  *this << llvm::format("(%s:%d:%d)", clang_getCString(FileName), Line, Column);
  clang_disposeString(FileName);
  return *this;
}

Logger &cxindex::Logger::operator<<(CXSourceRange range) {
  CXSourceLocation BLoc = clang_getRangeStart(range);
  CXSourceLocation ELoc = clang_getRangeEnd(range);

  CXFile BFile;
  unsigned BLine, BColumn;
  clang_getFileLocation(BLoc, &BFile, &BLine, &BColumn, nullptr);

  CXFile EFile;
  unsigned ELine, EColumn;
  clang_getFileLocation(ELoc, &EFile, &ELine, &EColumn, nullptr);

  CXString BFileName = clang_getFileName(BFile);
  if (BFile == EFile) {
    *this << llvm::format("[%s %d:%d-%d:%d]", clang_getCString(BFileName),
                         BLine, BColumn, ELine, EColumn);
  } else {
    CXString EFileName = clang_getFileName(EFile);
    *this << llvm::format("[%s:%d:%d - ", clang_getCString(BFileName),
                          BLine, BColumn)
          << llvm::format("%s:%d:%d]", clang_getCString(EFileName),
                          ELine, EColumn);
    clang_disposeString(EFileName);
  }
  clang_disposeString(BFileName);
  return *this;
}

Logger &cxindex::Logger::operator<<(CXString Str) {
  *this << clang_getCString(Str);
  return *this;
}

Logger &cxindex::Logger::operator<<(const llvm::format_object_base &Fmt) {
  LogOS << Fmt;
  return *this;
}

static llvm::ManagedStatic<std::mutex> LoggingMutex;

cxindex::Logger::~Logger() {
  std::lock_guard<std::mutex> L(*LoggingMutex);

  static llvm::TimeRecord sBeginTR = llvm::TimeRecord::getCurrentTime();

  raw_ostream &OS = llvm::errs();
  OS << "[libclang:" << Name << ':';

#ifdef USE_DARWIN_THREADS
  // TODO: Portability.
  mach_port_t tid = pthread_mach_thread_np(pthread_self());
  OS << tid << ':';
#endif

  llvm::TimeRecord TR = llvm::TimeRecord::getCurrentTime();
  OS << llvm::format("%7.4f] ", TR.getWallTime() - sBeginTR.getWallTime());
  OS << Msg << '\n';

  if (Trace) {
    llvm::sys::PrintStackTrace(OS);
    OS << "--------------------------------------------------\n";
  }
}

#ifdef CLANG_TOOL_EXTRA_BUILD
// This anchor is used to force the linker to link the clang-tidy plugin.
extern volatile int ClangTidyPluginAnchorSource;
static int LLVM_ATTRIBUTE_UNUSED ClangTidyPluginAnchorDestination =
    ClangTidyPluginAnchorSource;

// This anchor is used to force the linker to link the clang-include-fixer
// plugin.
extern volatile int ClangIncludeFixerPluginAnchorSource;
static int LLVM_ATTRIBUTE_UNUSED ClangIncludeFixerPluginAnchorDestination =
    ClangIncludeFixerPluginAnchorSource;
#endif<|MERGE_RESOLUTION|>--- conflicted
+++ resolved
@@ -3795,14 +3795,10 @@
     return nullptr;
 
   expr = expr->IgnoreParens();
-<<<<<<< HEAD
+  if (expr->isValueDependent())
+    return nullptr;
   Expr::EvalContext EvalCtx(ctx, nullptr);
   if (!expr->EvaluateAsRValue(ER, EvalCtx))
-=======
-  if (expr->isValueDependent())
-    return nullptr;
-  if (!expr->EvaluateAsRValue(ER, ctx))
->>>>>>> d4eeec7c
     return nullptr;
 
   QualType rettype;
