--- conflicted
+++ resolved
@@ -3177,16 +3177,13 @@
                                           TU)))
             return true;
         }
-<<<<<<< HEAD
-
-=======
+
         // Visit init captures
         for (auto InitExpr : E->capture_inits()) {
           if (Visit(InitExpr))
             return true;
         }
-        
->>>>>>> 4b48b58c
+
         TypeLoc TL = E->getCallOperator()->getTypeSourceInfo()->getTypeLoc();
         // Visit parameters and return type, if present.
         if (FunctionTypeLoc Proto = TL.getAs<FunctionProtoTypeLoc>()) {
@@ -6305,16 +6302,13 @@
   case Decl::PragmaComment:
   case Decl::PragmaDetectMismatch:
   case Decl::UsingPack:
-<<<<<<< HEAD
+  case Decl::Concept:
   case Decl::CXXFragment:
   case Decl::CXXMetaprogram:
   case Decl::CXXInjection:
   case Decl::CXXStmtFragment:
   case Decl::CXXRequiredType:
   case Decl::CXXRequiredDeclarator:
-=======
-  case Decl::Concept:
->>>>>>> 4b48b58c
     return C;
 
   // Declaration kinds that don't make any sense here, but are
