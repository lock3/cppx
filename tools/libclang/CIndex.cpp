--- conflicted
+++ resolved
@@ -3150,12 +3150,8 @@
                                           TU)))
             return true;
         }
-<<<<<<< HEAD
-
-=======
-        
+
         TypeLoc TL = E->getCallOperator()->getTypeSourceInfo()->getTypeLoc();
->>>>>>> a2fcad0e
         // Visit parameters and return type, if present.
         if (FunctionTypeLoc Proto = TL.getAs<FunctionProtoTypeLoc>()) {
           if (E->hasExplicitParameters()) {
