//===- CXCursor.cpp - Routines for manipulating CXCursors -----------------===//
//
// Part of the LLVM Project, under the Apache License v2.0 with LLVM Exceptions.
// See https://llvm.org/LICENSE.txt for license information.
// SPDX-License-Identifier: Apache-2.0 WITH LLVM-exception
//
//===----------------------------------------------------------------------===//
//
// This file defines routines for manipulating CXCursors. It should be the
// only file that has internal knowledge of the encoding of the data in
// CXCursor.
//
//===----------------------------------------------------------------------===//

#include "CXTranslationUnit.h"
#include "CXCursor.h"
#include "CXString.h"
#include "CXType.h"
#include "clang-c/Index.h"
#include "clang/AST/Attr.h"
#include "clang/AST/Decl.h"
#include "clang/AST/DeclCXX.h"
#include "clang/AST/DeclObjC.h"
#include "clang/AST/DeclTemplate.h"
#include "clang/AST/Expr.h"
#include "clang/AST/ExprCXX.h"
#include "clang/AST/ExprObjC.h"
#include "clang/Frontend/ASTUnit.h"
#include "llvm/Support/ErrorHandling.h"

using namespace clang;
using namespace cxcursor;

CXCursor cxcursor::MakeCXCursorInvalid(CXCursorKind K, CXTranslationUnit TU) {
  assert(K >= CXCursor_FirstInvalid && K <= CXCursor_LastInvalid);
  CXCursor C = { K, 0, { nullptr, nullptr, TU } };
  return C;
}

static CXCursorKind GetCursorKind(const Attr *A) {
  assert(A && "Invalid arguments!");
  switch (A->getKind()) {
    default: break;
    case attr::IBAction: return CXCursor_IBActionAttr;
    case attr::IBOutlet: return CXCursor_IBOutletAttr;
    case attr::IBOutletCollection: return CXCursor_IBOutletCollectionAttr;
    case attr::Final: return CXCursor_CXXFinalAttr;
    case attr::Override: return CXCursor_CXXOverrideAttr;
    case attr::Annotate: return CXCursor_AnnotateAttr;
    case attr::AsmLabel: return CXCursor_AsmLabelAttr;
    case attr::Packed: return CXCursor_PackedAttr;
    case attr::Pure: return CXCursor_PureAttr;
    case attr::Const: return CXCursor_ConstAttr;
    case attr::NoDuplicate: return CXCursor_NoDuplicateAttr;
    case attr::CUDAConstant: return CXCursor_CUDAConstantAttr;
    case attr::CUDADevice: return CXCursor_CUDADeviceAttr;
    case attr::CUDAGlobal: return CXCursor_CUDAGlobalAttr;
    case attr::CUDAHost: return CXCursor_CUDAHostAttr;
    case attr::CUDAShared: return CXCursor_CUDASharedAttr;
    case attr::Visibility: return CXCursor_VisibilityAttr;
    case attr::DLLExport: return CXCursor_DLLExport;
    case attr::DLLImport: return CXCursor_DLLImport;
    case attr::NSReturnsRetained: return CXCursor_NSReturnsRetained;
    case attr::NSReturnsNotRetained: return CXCursor_NSReturnsNotRetained;
    case attr::NSReturnsAutoreleased: return CXCursor_NSReturnsAutoreleased;
    case attr::NSConsumesSelf: return CXCursor_NSConsumesSelf;
    case attr::NSConsumed: return CXCursor_NSConsumed;
    case attr::ObjCException: return CXCursor_ObjCException;
    case attr::ObjCNSObject: return CXCursor_ObjCNSObject;
    case attr::ObjCIndependentClass: return CXCursor_ObjCIndependentClass;
    case attr::ObjCPreciseLifetime: return CXCursor_ObjCPreciseLifetime;
    case attr::ObjCReturnsInnerPointer: return CXCursor_ObjCReturnsInnerPointer;
    case attr::ObjCRequiresSuper: return CXCursor_ObjCRequiresSuper;
    case attr::ObjCRootClass: return CXCursor_ObjCRootClass;
    case attr::ObjCSubclassingRestricted: return CXCursor_ObjCSubclassingRestricted;
    case attr::ObjCExplicitProtocolImpl: return CXCursor_ObjCExplicitProtocolImpl;
    case attr::ObjCDesignatedInitializer: return CXCursor_ObjCDesignatedInitializer;
    case attr::ObjCRuntimeVisible: return CXCursor_ObjCRuntimeVisible;
    case attr::ObjCBoxable: return CXCursor_ObjCBoxable;
    case attr::FlagEnum: return CXCursor_FlagEnum;
  }

  return CXCursor_UnexposedAttr;
}

CXCursor cxcursor::MakeCXCursor(const Attr *A, const Decl *Parent,
                                CXTranslationUnit TU) {
  assert(A && Parent && TU && "Invalid arguments!");
  CXCursor C = { GetCursorKind(A), 0, { Parent, A, TU } };
  return C;
}

CXCursor cxcursor::MakeCXCursor(const Decl *D, CXTranslationUnit TU,
                                SourceRange RegionOfInterest,
                                bool FirstInDeclGroup) {
  assert(D && TU && "Invalid arguments!");

  CXCursorKind K = getCursorKindForDecl(D);

  if (K == CXCursor_ObjCClassMethodDecl ||
      K == CXCursor_ObjCInstanceMethodDecl) {
    int SelectorIdIndex = -1;
    // Check if cursor points to a selector id.
    if (RegionOfInterest.isValid() &&
        RegionOfInterest.getBegin() == RegionOfInterest.getEnd()) {
      SmallVector<SourceLocation, 16> SelLocs;
      cast<ObjCMethodDecl>(D)->getSelectorLocs(SelLocs);
      SmallVectorImpl<SourceLocation>::iterator
        I=std::find(SelLocs.begin(), SelLocs.end(),RegionOfInterest.getBegin());
      if (I != SelLocs.end())
        SelectorIdIndex = I - SelLocs.begin();
    }
    CXCursor C = { K, SelectorIdIndex,
                   { D, (void*)(intptr_t) (FirstInDeclGroup ? 1 : 0), TU }};
    return C;
  }
  
  CXCursor C = { K, 0, { D, (void*)(intptr_t) (FirstInDeclGroup ? 1 : 0), TU }};
  return C;
}

CXCursor cxcursor::MakeCXCursor(const Stmt *S, const Decl *Parent,
                                CXTranslationUnit TU,
                                SourceRange RegionOfInterest) {
  assert(S && TU && "Invalid arguments!");
  CXCursorKind K = CXCursor_NotImplemented;
  
  switch (S->getStmtClass()) {
  case Stmt::NoStmtClass:
    break;
  
  case Stmt::CaseStmtClass:
    K = CXCursor_CaseStmt;
    break;
  
  case Stmt::DefaultStmtClass:
    K = CXCursor_DefaultStmt;
    break;
  
  case Stmt::IfStmtClass:
    K = CXCursor_IfStmt;
    break;
  
  case Stmt::SwitchStmtClass:
    K = CXCursor_SwitchStmt;
    break;
  
  case Stmt::WhileStmtClass:
    K = CXCursor_WhileStmt;
    break;
  
  case Stmt::DoStmtClass:
    K = CXCursor_DoStmt;
    break;
  
  case Stmt::ForStmtClass:
    K = CXCursor_ForStmt;
    break;
  
  case Stmt::GotoStmtClass:
    K = CXCursor_GotoStmt;
    break;
  
  case Stmt::IndirectGotoStmtClass:
    K = CXCursor_IndirectGotoStmt;
    break;
  
  case Stmt::ContinueStmtClass:
    K = CXCursor_ContinueStmt;
    break;
  
  case Stmt::BreakStmtClass:
    K = CXCursor_BreakStmt;
    break;
  
  case Stmt::ReturnStmtClass:
    K = CXCursor_ReturnStmt;
    break;
  
  case Stmt::GCCAsmStmtClass:
    K = CXCursor_GCCAsmStmt;
    break;

  case Stmt::MSAsmStmtClass:
    K = CXCursor_MSAsmStmt;
    break;
  
  case Stmt::ObjCAtTryStmtClass:
    K = CXCursor_ObjCAtTryStmt;
    break;
  
  case Stmt::ObjCAtCatchStmtClass:
    K = CXCursor_ObjCAtCatchStmt;
    break;
  
  case Stmt::ObjCAtFinallyStmtClass:
    K = CXCursor_ObjCAtFinallyStmt;
    break;
  
  case Stmt::ObjCAtThrowStmtClass:
    K = CXCursor_ObjCAtThrowStmt;
    break;
  
  case Stmt::ObjCAtSynchronizedStmtClass:
    K = CXCursor_ObjCAtSynchronizedStmt;
    break;
  
  case Stmt::ObjCAutoreleasePoolStmtClass:
    K = CXCursor_ObjCAutoreleasePoolStmt;
    break;
  
  case Stmt::ObjCForCollectionStmtClass:
    K = CXCursor_ObjCForCollectionStmt;
    break;
  
  case Stmt::CXXCatchStmtClass:
    K = CXCursor_CXXCatchStmt;
    break;
  
  case Stmt::CXXTryStmtClass:
    K = CXCursor_CXXTryStmt;
    break;
  
  case Stmt::CXXForRangeStmtClass:
    K = CXCursor_CXXForRangeStmt;
    break;
  
  case Stmt::SEHTryStmtClass:
    K = CXCursor_SEHTryStmt;
    break;
  
  case Stmt::SEHExceptStmtClass:
    K = CXCursor_SEHExceptStmt;
    break;
  
  case Stmt::SEHFinallyStmtClass:
    K = CXCursor_SEHFinallyStmt;
    break;

  case Stmt::SEHLeaveStmtClass:
    K = CXCursor_SEHLeaveStmt;
    break;

<<<<<<< HEAD
  case Stmt::CXXExpansionStmtClass:
    // FIXME: These should be exposed.
    K = CXCursor_UnexposedStmt;
    break;
  
=======
  case Stmt::CoroutineBodyStmtClass:
  case Stmt::CoreturnStmtClass:
    K = CXCursor_UnexposedStmt;
    break;

>>>>>>> c8402336
  case Stmt::ArrayTypeTraitExprClass:
  case Stmt::AsTypeExprClass:
  case Stmt::AtomicExprClass:
  case Stmt::BinaryConditionalOperatorClass:
  case Stmt::TypeTraitExprClass:
  case Stmt::CoawaitExprClass:
  case Stmt::DependentCoawaitExprClass:
  case Stmt::CoyieldExprClass:
  case Stmt::CXXBindTemporaryExprClass:
  case Stmt::CXXDefaultArgExprClass:
  case Stmt::CXXDefaultInitExprClass:
  case Stmt::CXXFoldExprClass:
  case Stmt::CXXConstantExprClass:
  case Stmt::CXXReflectExprClass:
  case Stmt::CXXReflectionTraitExprClass:
  case Stmt::CXXReflectPrintLiteralExprClass:
  case Stmt::CXXReflectPrintReflectionExprClass:
  case Stmt::CXXReflectDumpReflectionExprClass:
  case Stmt::CXXUnreflexprExprClass:
  case Stmt::CXXIdExprExprClass:
  case Stmt::CXXValueOfExprClass:
  case Stmt::CXXReflectedIdExprClass:
  case Stmt::CXXConcatenateExprClass:
  case Stmt::CXXDependentVariadicReifierExprClass:
  case Stmt::CXXStdInitializerListExprClass:
  case Stmt::CXXScalarValueInitExprClass:
  case Stmt::CXXUuidofExprClass:
  case Stmt::ChooseExprClass:
  case Stmt::DesignatedInitExprClass:
  case Stmt::DesignatedInitUpdateExprClass:
  case Stmt::ArrayInitLoopExprClass:
  case Stmt::ArrayInitIndexExprClass:
  case Stmt::ExprWithCleanupsClass:
  case Stmt::ExpressionTraitExprClass:
  case Stmt::ExtVectorElementExprClass:
  case Stmt::ImplicitCastExprClass:
  case Stmt::ImplicitValueInitExprClass:
  case Stmt::NoInitExprClass:
  case Stmt::MaterializeTemporaryExprClass:
  case Stmt::ObjCIndirectCopyRestoreExprClass:
  case Stmt::OffsetOfExprClass:
  case Stmt::ParenListExprClass:
  case Stmt::PredefinedExprClass:
  case Stmt::ShuffleVectorExprClass:
  case Stmt::ConvertVectorExprClass:
  case Stmt::VAArgExprClass:
  case Stmt::ObjCArrayLiteralClass:
  case Stmt::ObjCDictionaryLiteralClass:
  case Stmt::ObjCBoxedExprClass:
  case Stmt::ObjCSubscriptRefExprClass:
  case Stmt::CXXCompilerErrorExprClass:
    K = CXCursor_UnexposedExpr;
    break;

  case Stmt::OpaqueValueExprClass:
    if (Expr *Src = cast<OpaqueValueExpr>(S)->getSourceExpr())
      return MakeCXCursor(Src, Parent, TU, RegionOfInterest);
    K = CXCursor_UnexposedExpr;
    break;

  case Stmt::PseudoObjectExprClass:
    return MakeCXCursor(cast<PseudoObjectExpr>(S)->getSyntacticForm(),
                        Parent, TU, RegionOfInterest);

  case Stmt::CompoundStmtClass:
    K = CXCursor_CompoundStmt;
    break;

  case Stmt::NullStmtClass:
    K = CXCursor_NullStmt;
    break;

  case Stmt::LabelStmtClass:
    K = CXCursor_LabelStmt;
    break;

  case Stmt::AttributedStmtClass:
    K = CXCursor_UnexposedStmt;
    break;

  case Stmt::DeclStmtClass:
    K = CXCursor_DeclStmt;
    break;

  case Stmt::CapturedStmtClass:
    K = CXCursor_UnexposedStmt;
    break;

  case Stmt::IntegerLiteralClass:
    K = CXCursor_IntegerLiteral;
    break;

  case Stmt::FixedPointLiteralClass:
    K = CXCursor_FixedPointLiteral;
    break;

  case Stmt::FloatingLiteralClass:
    K = CXCursor_FloatingLiteral;
    break;

  case Stmt::ImaginaryLiteralClass:
    K = CXCursor_ImaginaryLiteral;
    break;

  case Stmt::StringLiteralClass:
    K = CXCursor_StringLiteral;
    break;

  case Stmt::CharacterLiteralClass:
    K = CXCursor_CharacterLiteral;
    break;

  case Stmt::ConstantExprClass:
    return MakeCXCursor(cast<ConstantExpr>(S)->getSubExpr(),
                        Parent, TU, RegionOfInterest);

  case Stmt::ParenExprClass:
    K = CXCursor_ParenExpr;
    break;

  case Stmt::UnaryOperatorClass:
    K = CXCursor_UnaryOperator;
    break;

  case Stmt::UnaryExprOrTypeTraitExprClass:
  case Stmt::CXXNoexceptExprClass:
    K = CXCursor_UnaryExpr;
    break;

  case Stmt::MSPropertySubscriptExprClass:
  case Stmt::ArraySubscriptExprClass:
    K = CXCursor_ArraySubscriptExpr;
    break;

  case Stmt::OMPArraySectionExprClass:
    K = CXCursor_OMPArraySectionExpr;
    break;

  case Stmt::BinaryOperatorClass:
    K = CXCursor_BinaryOperator;
    break;

  case Stmt::CompoundAssignOperatorClass:
    K = CXCursor_CompoundAssignOperator;
    break;

  case Stmt::ConditionalOperatorClass:
    K = CXCursor_ConditionalOperator;
    break;

  case Stmt::CStyleCastExprClass:
    K = CXCursor_CStyleCastExpr;
    break;

  case Stmt::CompoundLiteralExprClass:
    K = CXCursor_CompoundLiteralExpr;
    break;

  case Stmt::InitListExprClass:
    K = CXCursor_InitListExpr;
    break;

  case Stmt::AddrLabelExprClass:
    K = CXCursor_AddrLabelExpr;
    break;

  case Stmt::StmtExprClass:
    K = CXCursor_StmtExpr;
    break;

  case Stmt::GenericSelectionExprClass:
    K = CXCursor_GenericSelectionExpr;
    break;

  case Stmt::GNUNullExprClass:
    K = CXCursor_GNUNullExpr;
    break;

  case Stmt::CXXStaticCastExprClass:
    K = CXCursor_CXXStaticCastExpr;
    break;

  case Stmt::CXXDynamicCastExprClass:
    K = CXCursor_CXXDynamicCastExpr;
    break;

  case Stmt::CXXReinterpretCastExprClass:
    K = CXCursor_CXXReinterpretCastExpr;
    break;

  case Stmt::CXXConstCastExprClass:
    K = CXCursor_CXXConstCastExpr;
    break;

  case Stmt::CXXFunctionalCastExprClass:
    K = CXCursor_CXXFunctionalCastExpr;
    break;

  case Stmt::CXXTypeidExprClass:
    K = CXCursor_CXXTypeidExpr;
    break;

  case Stmt::CXXBoolLiteralExprClass:
    K = CXCursor_CXXBoolLiteralExpr;
    break;

  case Stmt::CXXNullPtrLiteralExprClass:
    K = CXCursor_CXXNullPtrLiteralExpr;
    break;

  case Stmt::CXXThisExprClass:
    K = CXCursor_CXXThisExpr;
    break;

  case Stmt::CXXThrowExprClass:
    K = CXCursor_CXXThrowExpr;
    break;

  case Stmt::CXXNewExprClass:
    K = CXCursor_CXXNewExpr;
    break;

  case Stmt::CXXDeleteExprClass:
    K = CXCursor_CXXDeleteExpr;
    break;

  case Stmt::ObjCStringLiteralClass:
    K = CXCursor_ObjCStringLiteral;
    break;

  case Stmt::ObjCEncodeExprClass:
    K = CXCursor_ObjCEncodeExpr;
    break;

  case Stmt::ObjCSelectorExprClass:
    K = CXCursor_ObjCSelectorExpr;
    break;

  case Stmt::ObjCProtocolExprClass:
    K = CXCursor_ObjCProtocolExpr;
    break;
      
  case Stmt::ObjCBoolLiteralExprClass:
    K = CXCursor_ObjCBoolLiteralExpr;
    break;

  case Stmt::ObjCAvailabilityCheckExprClass:
    K = CXCursor_ObjCAvailabilityCheckExpr;
    break;

  case Stmt::ObjCBridgedCastExprClass:
    K = CXCursor_ObjCBridgedCastExpr;
    break;

  case Stmt::BlockExprClass:
    K = CXCursor_BlockExpr;
    break;

  case Stmt::PackExpansionExprClass:
    K = CXCursor_PackExpansionExpr;
    break;

  case Stmt::PackSelectionExprClass:
    /// FIXME
    K = CXCursor_UnexposedExpr;
    break;

  case Stmt::SizeOfPackExprClass:
    K = CXCursor_SizeOfPackExpr;
    break;

  case Stmt::DeclRefExprClass:
    if (const ImplicitParamDecl *IPD =
         dyn_cast_or_null<ImplicitParamDecl>(cast<DeclRefExpr>(S)->getDecl())) {
      if (const ObjCMethodDecl *MD =
            dyn_cast<ObjCMethodDecl>(IPD->getDeclContext())) {
        if (MD->getSelfDecl() == IPD) {
          K = CXCursor_ObjCSelfExpr;
          break;
        }
      }
    }

    K = CXCursor_DeclRefExpr;
    break;

  case Stmt::DependentScopeDeclRefExprClass:
  case Stmt::SubstNonTypeTemplateParmExprClass:
  case Stmt::SubstNonTypeTemplateParmPackExprClass:
  case Stmt::FunctionParmPackExprClass:
  case Stmt::UnresolvedLookupExprClass:
  case Stmt::TypoExprClass: // A typo could actually be a DeclRef or a MemberRef
    K = CXCursor_DeclRefExpr;
    break;
      
  case Stmt::CXXDependentScopeMemberExprClass:
  case Stmt::CXXPseudoDestructorExprClass:
  case Stmt::MemberExprClass:            
  case Stmt::MSPropertyRefExprClass:
  case Stmt::ObjCIsaExprClass:
  case Stmt::ObjCIvarRefExprClass:    
  case Stmt::ObjCPropertyRefExprClass: 
  case Stmt::UnresolvedMemberExprClass:
    K = CXCursor_MemberRefExpr;
    break;
      
  case Stmt::CallExprClass:              
  case Stmt::CXXOperatorCallExprClass:
  case Stmt::CXXMemberCallExprClass:
  case Stmt::CUDAKernelCallExprClass:
  case Stmt::CXXConstructExprClass:  
  case Stmt::CXXInheritedCtorInitExprClass:  
  case Stmt::CXXTemporaryObjectExprClass:
  case Stmt::CXXUnresolvedConstructExprClass:
  case Stmt::UserDefinedLiteralClass:
    K = CXCursor_CallExpr;
    break;
      
  case Stmt::LambdaExprClass:
    K = CXCursor_LambdaExpr;
    break;
      
  case Stmt::ObjCMessageExprClass: {
    K = CXCursor_ObjCMessageExpr;
    int SelectorIdIndex = -1;
    // Check if cursor points to a selector id.
    if (RegionOfInterest.isValid() &&
        RegionOfInterest.getBegin() == RegionOfInterest.getEnd()) {
      SmallVector<SourceLocation, 16> SelLocs;
      cast<ObjCMessageExpr>(S)->getSelectorLocs(SelLocs);
      SmallVectorImpl<SourceLocation>::iterator
        I=std::find(SelLocs.begin(), SelLocs.end(),RegionOfInterest.getBegin());
      if (I != SelLocs.end())
        SelectorIdIndex = I - SelLocs.begin();
    }
    CXCursor C = { K, 0, { Parent, S, TU } };
    return getSelectorIdentifierCursor(SelectorIdIndex, C);
  }
      
  case Stmt::MSDependentExistsStmtClass:
    K = CXCursor_UnexposedStmt;
    break;
  case Stmt::OMPParallelDirectiveClass:
    K = CXCursor_OMPParallelDirective;
    break;
  case Stmt::OMPSimdDirectiveClass:
    K = CXCursor_OMPSimdDirective;
    break;
  case Stmt::OMPForDirectiveClass:
    K = CXCursor_OMPForDirective;
    break;
  case Stmt::OMPForSimdDirectiveClass:
    K = CXCursor_OMPForSimdDirective;
    break;
  case Stmt::OMPSectionsDirectiveClass:
    K = CXCursor_OMPSectionsDirective;
    break;
  case Stmt::OMPSectionDirectiveClass:
    K = CXCursor_OMPSectionDirective;
    break;
  case Stmt::OMPSingleDirectiveClass:
    K = CXCursor_OMPSingleDirective;
    break;
  case Stmt::OMPMasterDirectiveClass:
    K = CXCursor_OMPMasterDirective;
    break;
  case Stmt::OMPCriticalDirectiveClass:
    K = CXCursor_OMPCriticalDirective;
    break;
  case Stmt::OMPParallelForDirectiveClass:
    K = CXCursor_OMPParallelForDirective;
    break;
  case Stmt::OMPParallelForSimdDirectiveClass:
    K = CXCursor_OMPParallelForSimdDirective;
    break;
  case Stmt::OMPParallelSectionsDirectiveClass:
    K = CXCursor_OMPParallelSectionsDirective;
    break;
  case Stmt::OMPTaskDirectiveClass:
    K = CXCursor_OMPTaskDirective;
    break;
  case Stmt::OMPTaskyieldDirectiveClass:
    K = CXCursor_OMPTaskyieldDirective;
    break;
  case Stmt::OMPBarrierDirectiveClass:
    K = CXCursor_OMPBarrierDirective;
    break;
  case Stmt::OMPTaskwaitDirectiveClass:
    K = CXCursor_OMPTaskwaitDirective;
    break;
  case Stmt::OMPTaskgroupDirectiveClass:
    K = CXCursor_OMPTaskgroupDirective;
    break;
  case Stmt::OMPFlushDirectiveClass:
    K = CXCursor_OMPFlushDirective;
    break;
  case Stmt::OMPOrderedDirectiveClass:
    K = CXCursor_OMPOrderedDirective;
    break;
  case Stmt::OMPAtomicDirectiveClass:
    K = CXCursor_OMPAtomicDirective;
    break;
  case Stmt::OMPTargetDirectiveClass:
    K = CXCursor_OMPTargetDirective;
    break;
  case Stmt::OMPTargetDataDirectiveClass:
    K = CXCursor_OMPTargetDataDirective;
    break;
  case Stmt::OMPTargetEnterDataDirectiveClass:
    K = CXCursor_OMPTargetEnterDataDirective;
    break;
  case Stmt::OMPTargetExitDataDirectiveClass:
    K = CXCursor_OMPTargetExitDataDirective;
    break;
  case Stmt::OMPTargetParallelDirectiveClass:
    K = CXCursor_OMPTargetParallelDirective;
    break;
  case Stmt::OMPTargetParallelForDirectiveClass:
    K = CXCursor_OMPTargetParallelForDirective;
    break;
  case Stmt::OMPTargetUpdateDirectiveClass:
    K = CXCursor_OMPTargetUpdateDirective;
    break;
  case Stmt::OMPTeamsDirectiveClass:
    K = CXCursor_OMPTeamsDirective;
    break;
  case Stmt::OMPCancellationPointDirectiveClass:
    K = CXCursor_OMPCancellationPointDirective;
    break;
  case Stmt::OMPCancelDirectiveClass:
    K = CXCursor_OMPCancelDirective;
    break;
  case Stmt::OMPTaskLoopDirectiveClass:
    K = CXCursor_OMPTaskLoopDirective;
    break;
  case Stmt::OMPTaskLoopSimdDirectiveClass:
    K = CXCursor_OMPTaskLoopSimdDirective;
    break;
  case Stmt::OMPDistributeDirectiveClass:
    K = CXCursor_OMPDistributeDirective;
    break;
  case Stmt::OMPDistributeParallelForDirectiveClass:
    K = CXCursor_OMPDistributeParallelForDirective;
    break;
  case Stmt::OMPDistributeParallelForSimdDirectiveClass:
    K = CXCursor_OMPDistributeParallelForSimdDirective;
    break;
  case Stmt::OMPDistributeSimdDirectiveClass:
    K = CXCursor_OMPDistributeSimdDirective;
    break;
  case Stmt::OMPTargetParallelForSimdDirectiveClass:
    K = CXCursor_OMPTargetParallelForSimdDirective;
    break;
  case Stmt::OMPTargetSimdDirectiveClass:
    K = CXCursor_OMPTargetSimdDirective;
    break;
  case Stmt::OMPTeamsDistributeDirectiveClass:
    K = CXCursor_OMPTeamsDistributeDirective;
    break;
  case Stmt::OMPTeamsDistributeSimdDirectiveClass:
    K = CXCursor_OMPTeamsDistributeSimdDirective;
    break;
  case Stmt::OMPTeamsDistributeParallelForSimdDirectiveClass:
    K = CXCursor_OMPTeamsDistributeParallelForSimdDirective;
    break;
  case Stmt::OMPTeamsDistributeParallelForDirectiveClass:
    K = CXCursor_OMPTeamsDistributeParallelForDirective;
    break;
  case Stmt::OMPTargetTeamsDirectiveClass:
    K = CXCursor_OMPTargetTeamsDirective;
    break;
  case Stmt::OMPTargetTeamsDistributeDirectiveClass:
    K = CXCursor_OMPTargetTeamsDistributeDirective;
    break;
  case Stmt::OMPTargetTeamsDistributeParallelForDirectiveClass:
    K = CXCursor_OMPTargetTeamsDistributeParallelForDirective;
    break;
  case Stmt::OMPTargetTeamsDistributeParallelForSimdDirectiveClass:
    K = CXCursor_OMPTargetTeamsDistributeParallelForSimdDirective;
    break;
  case Stmt::OMPTargetTeamsDistributeSimdDirectiveClass:
    K = CXCursor_OMPTargetTeamsDistributeSimdDirective;
    break;
  }

  CXCursor C = { K, 0, { Parent, S, TU } };
  return C;
}

CXCursor cxcursor::MakeCursorObjCSuperClassRef(ObjCInterfaceDecl *Super, 
                                               SourceLocation Loc, 
                                               CXTranslationUnit TU) {
  assert(Super && TU && "Invalid arguments!");
  void *RawLoc = Loc.getPtrEncoding();
  CXCursor C = { CXCursor_ObjCSuperClassRef, 0, { Super, RawLoc, TU } };
  return C;    
}

std::pair<const ObjCInterfaceDecl *, SourceLocation>
cxcursor::getCursorObjCSuperClassRef(CXCursor C) {
  assert(C.kind == CXCursor_ObjCSuperClassRef);
  return std::make_pair(static_cast<const ObjCInterfaceDecl *>(C.data[0]),
                        SourceLocation::getFromPtrEncoding(C.data[1]));
}

CXCursor cxcursor::MakeCursorObjCProtocolRef(const ObjCProtocolDecl *Proto, 
                                             SourceLocation Loc, 
                                             CXTranslationUnit TU) {
  assert(Proto && TU && "Invalid arguments!");
  void *RawLoc = Loc.getPtrEncoding();
  CXCursor C = { CXCursor_ObjCProtocolRef, 0, { Proto, RawLoc, TU } };
  return C;    
}

std::pair<const ObjCProtocolDecl *, SourceLocation>
cxcursor::getCursorObjCProtocolRef(CXCursor C) {
  assert(C.kind == CXCursor_ObjCProtocolRef);
  return std::make_pair(static_cast<const ObjCProtocolDecl *>(C.data[0]),
                        SourceLocation::getFromPtrEncoding(C.data[1]));
}

CXCursor cxcursor::MakeCursorObjCClassRef(const ObjCInterfaceDecl *Class, 
                                          SourceLocation Loc, 
                                          CXTranslationUnit TU) {
  // 'Class' can be null for invalid code.
  if (!Class)
    return MakeCXCursorInvalid(CXCursor_InvalidCode);
  assert(TU && "Invalid arguments!");
  void *RawLoc = Loc.getPtrEncoding();
  CXCursor C = { CXCursor_ObjCClassRef, 0, { Class, RawLoc, TU } };
  return C;    
}

std::pair<const ObjCInterfaceDecl *, SourceLocation>
cxcursor::getCursorObjCClassRef(CXCursor C) {
  assert(C.kind == CXCursor_ObjCClassRef);
  return std::make_pair(static_cast<const ObjCInterfaceDecl *>(C.data[0]),
                        SourceLocation::getFromPtrEncoding(C.data[1]));
}

CXCursor cxcursor::MakeCursorTypeRef(const TypeDecl *Type, SourceLocation Loc, 
                                     CXTranslationUnit TU) {
  assert(Type && TU && "Invalid arguments!");
  void *RawLoc = Loc.getPtrEncoding();
  CXCursor C = { CXCursor_TypeRef, 0, { Type, RawLoc, TU } };
  return C;    
}

std::pair<const TypeDecl *, SourceLocation>
cxcursor::getCursorTypeRef(CXCursor C) {
  assert(C.kind == CXCursor_TypeRef);
  return std::make_pair(static_cast<const TypeDecl *>(C.data[0]),
                        SourceLocation::getFromPtrEncoding(C.data[1]));
}

CXCursor cxcursor::MakeCursorTemplateRef(const TemplateDecl *Template, 
                                         SourceLocation Loc,
                                         CXTranslationUnit TU) {
  assert(Template && TU && "Invalid arguments!");
  void *RawLoc = Loc.getPtrEncoding();
  CXCursor C = { CXCursor_TemplateRef, 0, { Template, RawLoc, TU } };
  return C;    
}

std::pair<const TemplateDecl *, SourceLocation>
cxcursor::getCursorTemplateRef(CXCursor C) {
  assert(C.kind == CXCursor_TemplateRef);
  return std::make_pair(static_cast<const TemplateDecl *>(C.data[0]),
                        SourceLocation::getFromPtrEncoding(C.data[1]));
}

CXCursor cxcursor::MakeCursorNamespaceRef(const NamedDecl *NS,
                                          SourceLocation Loc, 
                                          CXTranslationUnit TU) {
  
  assert(NS && (isa<NamespaceDecl>(NS) || isa<NamespaceAliasDecl>(NS)) && TU &&
         "Invalid arguments!");
  void *RawLoc = Loc.getPtrEncoding();
  CXCursor C = { CXCursor_NamespaceRef, 0, { NS, RawLoc, TU } };
  return C;    
}

std::pair<const NamedDecl *, SourceLocation>
cxcursor::getCursorNamespaceRef(CXCursor C) {
  assert(C.kind == CXCursor_NamespaceRef);
  return std::make_pair(static_cast<const NamedDecl *>(C.data[0]),
                        SourceLocation::getFromPtrEncoding(C.data[1]));
}

CXCursor cxcursor::MakeCursorVariableRef(const VarDecl *Var, SourceLocation Loc, 
                                         CXTranslationUnit TU) {
  
  assert(Var && TU && "Invalid arguments!");
  void *RawLoc = Loc.getPtrEncoding();
  CXCursor C = { CXCursor_VariableRef, 0, { Var, RawLoc, TU } };
  return C;
}

std::pair<const VarDecl *, SourceLocation>
cxcursor::getCursorVariableRef(CXCursor C) {
  assert(C.kind == CXCursor_VariableRef);
  return std::make_pair(static_cast<const VarDecl *>(C.data[0]),
                        SourceLocation::getFromPtrEncoding(C.data[1]));
}

CXCursor cxcursor::MakeCursorMemberRef(const FieldDecl *Field, SourceLocation Loc, 
                                       CXTranslationUnit TU) {
  
  assert(Field && TU && "Invalid arguments!");
  void *RawLoc = Loc.getPtrEncoding();
  CXCursor C = { CXCursor_MemberRef, 0, { Field, RawLoc, TU } };
  return C;    
}

std::pair<const FieldDecl *, SourceLocation>
cxcursor::getCursorMemberRef(CXCursor C) {
  assert(C.kind == CXCursor_MemberRef);
  return std::make_pair(static_cast<const FieldDecl *>(C.data[0]),
                        SourceLocation::getFromPtrEncoding(C.data[1]));
}

CXCursor cxcursor::MakeCursorCXXBaseSpecifier(const CXXBaseSpecifier *B,
                                              CXTranslationUnit TU){
  CXCursor C = { CXCursor_CXXBaseSpecifier, 0, { B, nullptr, TU } };
  return C;  
}

const CXXBaseSpecifier *cxcursor::getCursorCXXBaseSpecifier(CXCursor C) {
  assert(C.kind == CXCursor_CXXBaseSpecifier);
  return static_cast<const CXXBaseSpecifier*>(C.data[0]);
}

CXCursor cxcursor::MakePreprocessingDirectiveCursor(SourceRange Range, 
                                                    CXTranslationUnit TU) {
  CXCursor C = { CXCursor_PreprocessingDirective, 0,
                 { Range.getBegin().getPtrEncoding(),
                   Range.getEnd().getPtrEncoding(),
                   TU }
               };
  return C;
}

SourceRange cxcursor::getCursorPreprocessingDirective(CXCursor C) {
  assert(C.kind == CXCursor_PreprocessingDirective);
  SourceRange Range(SourceLocation::getFromPtrEncoding(C.data[0]),
                    SourceLocation::getFromPtrEncoding(C.data[1]));
  ASTUnit *TU = getCursorASTUnit(C);
  return TU->mapRangeFromPreamble(Range);
}

CXCursor cxcursor::MakeMacroDefinitionCursor(const MacroDefinitionRecord *MI,
                                             CXTranslationUnit TU) {
  CXCursor C = {CXCursor_MacroDefinition, 0, {MI, nullptr, TU}};
  return C;
}

const MacroDefinitionRecord *cxcursor::getCursorMacroDefinition(CXCursor C) {
  assert(C.kind == CXCursor_MacroDefinition);
  return static_cast<const MacroDefinitionRecord *>(C.data[0]);
}

CXCursor cxcursor::MakeMacroExpansionCursor(MacroExpansion *MI,
                                            CXTranslationUnit TU) {
  CXCursor C = { CXCursor_MacroExpansion, 0, { MI, nullptr, TU } };
  return C;
}

CXCursor cxcursor::MakeMacroExpansionCursor(MacroDefinitionRecord *MI,
                                            SourceLocation Loc,
                                            CXTranslationUnit TU) {
  assert(Loc.isValid());
  CXCursor C = {CXCursor_MacroExpansion, 0, {MI, Loc.getPtrEncoding(), TU}};
  return C;
}

const IdentifierInfo *cxcursor::MacroExpansionCursor::getName() const {
  if (isPseudo())
    return getAsMacroDefinition()->getName();
  return getAsMacroExpansion()->getName();
}
const MacroDefinitionRecord *
cxcursor::MacroExpansionCursor::getDefinition() const {
  if (isPseudo())
    return getAsMacroDefinition();
  return getAsMacroExpansion()->getDefinition();
}
SourceRange cxcursor::MacroExpansionCursor::getSourceRange() const {
  if (isPseudo())
    return getPseudoLoc();
  return getAsMacroExpansion()->getSourceRange();
}

CXCursor cxcursor::MakeInclusionDirectiveCursor(InclusionDirective *ID, 
                                                CXTranslationUnit TU) {
  CXCursor C = { CXCursor_InclusionDirective, 0, { ID, nullptr, TU } };
  return C;
}

const InclusionDirective *cxcursor::getCursorInclusionDirective(CXCursor C) {
  assert(C.kind == CXCursor_InclusionDirective);
  return static_cast<const InclusionDirective *>(C.data[0]);
}

CXCursor cxcursor::MakeCursorLabelRef(LabelStmt *Label, SourceLocation Loc, 
                                      CXTranslationUnit TU) {
  
  assert(Label && TU && "Invalid arguments!");
  void *RawLoc = Loc.getPtrEncoding();
  CXCursor C = { CXCursor_LabelRef, 0, { Label, RawLoc, TU } };
  return C;    
}

std::pair<const LabelStmt *, SourceLocation>
cxcursor::getCursorLabelRef(CXCursor C) {
  assert(C.kind == CXCursor_LabelRef);
  return std::make_pair(static_cast<const LabelStmt *>(C.data[0]),
                        SourceLocation::getFromPtrEncoding(C.data[1]));
}

CXCursor cxcursor::MakeCursorOverloadedDeclRef(const OverloadExpr *E,
                                               CXTranslationUnit TU) {
  assert(E && TU && "Invalid arguments!");
  OverloadedDeclRefStorage Storage(E);
  void *RawLoc = E->getNameLoc().getPtrEncoding();
  CXCursor C = { 
                 CXCursor_OverloadedDeclRef, 0,
                 { Storage.getOpaqueValue(), RawLoc, TU } 
               };
  return C;    
}

CXCursor cxcursor::MakeCursorOverloadedDeclRef(const Decl *D,
                                               SourceLocation Loc,
                                               CXTranslationUnit TU) {
  assert(D && TU && "Invalid arguments!");
  void *RawLoc = Loc.getPtrEncoding();
  OverloadedDeclRefStorage Storage(D);
  CXCursor C = { 
    CXCursor_OverloadedDeclRef, 0,
    { Storage.getOpaqueValue(), RawLoc, TU }
  };
  return C;    
}

CXCursor cxcursor::MakeCursorOverloadedDeclRef(TemplateName Name, 
                                               SourceLocation Loc,
                                               CXTranslationUnit TU) {
  assert(Name.getAsOverloadedTemplate() && TU && "Invalid arguments!");
  void *RawLoc = Loc.getPtrEncoding();
  OverloadedDeclRefStorage Storage(Name.getAsOverloadedTemplate());
  CXCursor C = { 
    CXCursor_OverloadedDeclRef, 0,
    { Storage.getOpaqueValue(), RawLoc, TU } 
  };
  return C;    
}

std::pair<cxcursor::OverloadedDeclRefStorage, SourceLocation>
cxcursor::getCursorOverloadedDeclRef(CXCursor C) {
  assert(C.kind == CXCursor_OverloadedDeclRef);
  return std::make_pair(OverloadedDeclRefStorage::getFromOpaqueValue(
                                       const_cast<void *>(C.data[0])),
                        SourceLocation::getFromPtrEncoding(C.data[1]));
}

const Decl *cxcursor::getCursorDecl(CXCursor Cursor) {
  return static_cast<const Decl *>(Cursor.data[0]);
}

const Expr *cxcursor::getCursorExpr(CXCursor Cursor) {
  return dyn_cast_or_null<Expr>(getCursorStmt(Cursor));
}

const Stmt *cxcursor::getCursorStmt(CXCursor Cursor) {
  if (Cursor.kind == CXCursor_ObjCSuperClassRef ||
      Cursor.kind == CXCursor_ObjCProtocolRef ||
      Cursor.kind == CXCursor_ObjCClassRef)
    return nullptr;

  return static_cast<const Stmt *>(Cursor.data[1]);
}

const Attr *cxcursor::getCursorAttr(CXCursor Cursor) {
  return static_cast<const Attr *>(Cursor.data[1]);
}

ASTContext &cxcursor::getCursorContext(CXCursor Cursor) {
  return getCursorASTUnit(Cursor)->getASTContext();
}

ASTUnit *cxcursor::getCursorASTUnit(CXCursor Cursor) {
  CXTranslationUnit TU = getCursorTU(Cursor);
  if (!TU)
    return nullptr;
  return cxtu::getASTUnit(TU);
}

CXTranslationUnit cxcursor::getCursorTU(CXCursor Cursor) {
  return static_cast<CXTranslationUnit>(const_cast<void*>(Cursor.data[2]));
}

void cxcursor::getOverriddenCursors(CXCursor cursor,
                                    SmallVectorImpl<CXCursor> &overridden) { 
  assert(clang_isDeclaration(cursor.kind));
  const NamedDecl *D = dyn_cast_or_null<NamedDecl>(getCursorDecl(cursor));
  if (!D)
    return;

  CXTranslationUnit TU = getCursorTU(cursor);
  SmallVector<const NamedDecl *, 8> OverDecls;
  D->getASTContext().getOverriddenMethods(D, OverDecls);

  for (SmallVectorImpl<const NamedDecl *>::iterator
         I = OverDecls.begin(), E = OverDecls.end(); I != E; ++I) {
    overridden.push_back(MakeCXCursor(*I, TU));
  }
}

std::pair<int, SourceLocation>
cxcursor::getSelectorIdentifierIndexAndLoc(CXCursor cursor) {
  if (cursor.kind == CXCursor_ObjCMessageExpr) {
    if (cursor.xdata != -1)
      return std::make_pair(cursor.xdata,
                            cast<ObjCMessageExpr>(getCursorExpr(cursor))
                                                ->getSelectorLoc(cursor.xdata));
  } else if (cursor.kind == CXCursor_ObjCClassMethodDecl ||
             cursor.kind == CXCursor_ObjCInstanceMethodDecl) {
    if (cursor.xdata != -1)
      return std::make_pair(cursor.xdata,
                            cast<ObjCMethodDecl>(getCursorDecl(cursor))
                                                ->getSelectorLoc(cursor.xdata));
  }

  return std::make_pair(-1, SourceLocation());
}

CXCursor cxcursor::getSelectorIdentifierCursor(int SelIdx, CXCursor cursor) {
  CXCursor newCursor = cursor;

  if (cursor.kind == CXCursor_ObjCMessageExpr) {
    if (SelIdx == -1 ||
        unsigned(SelIdx) >= cast<ObjCMessageExpr>(getCursorExpr(cursor))
                                                         ->getNumSelectorLocs())
      newCursor.xdata = -1;
    else
      newCursor.xdata = SelIdx;
  } else if (cursor.kind == CXCursor_ObjCClassMethodDecl ||
             cursor.kind == CXCursor_ObjCInstanceMethodDecl) {
    if (SelIdx == -1 ||
        unsigned(SelIdx) >= cast<ObjCMethodDecl>(getCursorDecl(cursor))
                                                         ->getNumSelectorLocs())
      newCursor.xdata = -1;
    else
      newCursor.xdata = SelIdx;
  }

  return newCursor;
}

CXCursor cxcursor::getTypeRefCursor(CXCursor cursor) {
  if (cursor.kind != CXCursor_CallExpr)
    return cursor;

  if (cursor.xdata == 0)
    return cursor;

  const Expr *E = getCursorExpr(cursor);
  TypeSourceInfo *Type = nullptr;
  if (const CXXUnresolvedConstructExpr *
        UnCtor = dyn_cast<CXXUnresolvedConstructExpr>(E)) {
    Type = UnCtor->getTypeSourceInfo();
  } else if (const CXXTemporaryObjectExpr *Tmp =
                 dyn_cast<CXXTemporaryObjectExpr>(E)){
    Type = Tmp->getTypeSourceInfo();
  }

  if (!Type)
    return cursor;

  CXTranslationUnit TU = getCursorTU(cursor);
  QualType Ty = Type->getType();
  TypeLoc TL = Type->getTypeLoc();
  SourceLocation Loc = TL.getBeginLoc();

  if (const ElaboratedType *ElabT = Ty->getAs<ElaboratedType>()) {
    Ty = ElabT->getNamedType();
    ElaboratedTypeLoc ElabTL = TL.castAs<ElaboratedTypeLoc>();
    Loc = ElabTL.getNamedTypeLoc().getBeginLoc();
  }

  if (const TypedefType *Typedef = Ty->getAs<TypedefType>())
    return MakeCursorTypeRef(Typedef->getDecl(), Loc, TU);
  if (const TagType *Tag = Ty->getAs<TagType>())
    return MakeCursorTypeRef(Tag->getDecl(), Loc, TU);
  if (const TemplateTypeParmType *TemplP = Ty->getAs<TemplateTypeParmType>())
    return MakeCursorTypeRef(TemplP->getDecl(), Loc, TU);

  return cursor;
}

bool cxcursor::operator==(CXCursor X, CXCursor Y) {
  return X.kind == Y.kind && X.data[0] == Y.data[0] && X.data[1] == Y.data[1] &&
         X.data[2] == Y.data[2];
}

// FIXME: Remove once we can model DeclGroups and their appropriate ranges
// properly in the ASTs.
bool cxcursor::isFirstInDeclGroup(CXCursor C) {
  assert(clang_isDeclaration(C.kind));
  return ((uintptr_t) (C.data[1])) != 0;
}

//===----------------------------------------------------------------------===//
// libclang CXCursor APIs
//===----------------------------------------------------------------------===//

int clang_Cursor_isNull(CXCursor cursor) {
  return clang_equalCursors(cursor, clang_getNullCursor());
}

CXTranslationUnit clang_Cursor_getTranslationUnit(CXCursor cursor) {
  return getCursorTU(cursor);
}

int clang_Cursor_getNumArguments(CXCursor C) {
  if (clang_isDeclaration(C.kind)) {
    const Decl *D = cxcursor::getCursorDecl(C);
    if (const ObjCMethodDecl *MD = dyn_cast_or_null<ObjCMethodDecl>(D))
      return MD->param_size();
    if (const FunctionDecl *FD = dyn_cast_or_null<FunctionDecl>(D))
      return FD->param_size();
  }

  if (clang_isExpression(C.kind)) {
    const Expr *E = cxcursor::getCursorExpr(C);
    if (const CallExpr *CE = dyn_cast<CallExpr>(E)) {
      return CE->getNumArgs();
    }
    if (const CXXConstructExpr *CE = dyn_cast<CXXConstructExpr>(E)) {
      return CE->getNumArgs();
    }
  }

  return -1;
}

CXCursor clang_Cursor_getArgument(CXCursor C, unsigned i) {
  if (clang_isDeclaration(C.kind)) {
    const Decl *D = cxcursor::getCursorDecl(C);
    if (const ObjCMethodDecl *MD = dyn_cast_or_null<ObjCMethodDecl>(D)) {
      if (i < MD->param_size())
        return cxcursor::MakeCXCursor(MD->parameters()[i],
                                      cxcursor::getCursorTU(C));
    } else if (const FunctionDecl *FD = dyn_cast_or_null<FunctionDecl>(D)) {
      if (i < FD->param_size())
        return cxcursor::MakeCXCursor(FD->parameters()[i],
                                      cxcursor::getCursorTU(C));
    }
  }

  if (clang_isExpression(C.kind)) {
    const Expr *E = cxcursor::getCursorExpr(C);
    if (const CallExpr *CE = dyn_cast<CallExpr>(E)) {
      if (i < CE->getNumArgs()) {
        return cxcursor::MakeCXCursor(CE->getArg(i),
                                      getCursorDecl(C),
                                      cxcursor::getCursorTU(C));
      }
    }
    if (const CXXConstructExpr *CE = dyn_cast<CXXConstructExpr>(E)) {
      if (i < CE->getNumArgs()) {
        return cxcursor::MakeCXCursor(CE->getArg(i),
                                      getCursorDecl(C),
                                      cxcursor::getCursorTU(C));
      }
    }
  }

  return clang_getNullCursor();
}

int clang_Cursor_getNumTemplateArguments(CXCursor C) {
  if (clang_getCursorKind(C) != CXCursor_FunctionDecl) {
    return -1;
  }

  const FunctionDecl *FD = llvm::dyn_cast_or_null<clang::FunctionDecl>(
      getCursorDecl(C));
  if (!FD) {
    return -1;
  }

  const FunctionTemplateSpecializationInfo* SpecInfo =
      FD->getTemplateSpecializationInfo();
  if (!SpecInfo) {
    return -1;
  }

  return SpecInfo->TemplateArguments->size();
}

enum CXGetTemplateArgumentStatus {
  /** The operation completed successfully */
  CXGetTemplateArgumentStatus_Success = 0,

  /** The specified cursor did not represent a FunctionDecl. */
  CXGetTemplateArgumentStatus_CursorNotFunctionDecl = -1,

  /** The specified cursor was not castable to a FunctionDecl. */
  CXGetTemplateArgumentStatus_BadFunctionDeclCast = -2,

  /** A NULL FunctionTemplateSpecializationInfo was retrieved. */
  CXGetTemplateArgumentStatus_NullTemplSpecInfo = -3,

  /** An invalid (OOB) argument index was specified */
  CXGetTemplateArgumentStatus_InvalidIndex = -4
};

static int clang_Cursor_getTemplateArgument(
    CXCursor C, unsigned I, TemplateArgument *TA) {
  if (clang_getCursorKind(C) != CXCursor_FunctionDecl) {
    return CXGetTemplateArgumentStatus_CursorNotFunctionDecl;
  }

  const FunctionDecl *FD = llvm::dyn_cast_or_null<clang::FunctionDecl>(
      getCursorDecl(C));
  if (!FD) {
    return CXGetTemplateArgumentStatus_BadFunctionDeclCast;
  }

  const FunctionTemplateSpecializationInfo* SpecInfo =
      FD->getTemplateSpecializationInfo();
  if (!SpecInfo) {
    return CXGetTemplateArgumentStatus_NullTemplSpecInfo;
  }

  if (I >= SpecInfo->TemplateArguments->size()) {
    return CXGetTemplateArgumentStatus_InvalidIndex;
  }

  *TA = SpecInfo->TemplateArguments->get(I);
  return 0;
}

enum CXTemplateArgumentKind clang_Cursor_getTemplateArgumentKind(CXCursor C,
                                                                 unsigned I) {
  TemplateArgument TA;
  if (clang_Cursor_getTemplateArgument(C, I, &TA)) {
    return CXTemplateArgumentKind_Invalid;
  }

  switch (TA.getKind()) {
    case TemplateArgument::Null: return CXTemplateArgumentKind_Null;
    case TemplateArgument::Type: return CXTemplateArgumentKind_Type;
    case TemplateArgument::Declaration:
      return CXTemplateArgumentKind_Declaration;
    case TemplateArgument::NullPtr: return CXTemplateArgumentKind_NullPtr;
    case TemplateArgument::Integral: return CXTemplateArgumentKind_Integral;
    case TemplateArgument::Template: return CXTemplateArgumentKind_Template;
    case TemplateArgument::TemplateExpansion:
      return CXTemplateArgumentKind_TemplateExpansion;
    case TemplateArgument::Expression: return CXTemplateArgumentKind_Expression;
    case TemplateArgument::Pack: return CXTemplateArgumentKind_Pack;
    case TemplateArgument::Reflected: return CXTemplateArgumentKind_Reflected;
  }

  return CXTemplateArgumentKind_Invalid;
}

CXType clang_Cursor_getTemplateArgumentType(CXCursor C, unsigned I) {
  TemplateArgument TA;
  if (clang_Cursor_getTemplateArgument(C, I, &TA) !=
      CXGetTemplateArgumentStatus_Success) {
    return cxtype::MakeCXType(QualType(), getCursorTU(C));
  }

  if (TA.getKind() != TemplateArgument::Type) {
    return cxtype::MakeCXType(QualType(), getCursorTU(C));
  }

  return cxtype::MakeCXType(TA.getAsType(), getCursorTU(C));
}

long long clang_Cursor_getTemplateArgumentValue(CXCursor C, unsigned I) {
  TemplateArgument TA;
  if (clang_Cursor_getTemplateArgument(C, I, &TA) !=
      CXGetTemplateArgumentStatus_Success) {
    assert(0 && "Unable to retrieve TemplateArgument");
    return 0;
  }

  if (TA.getKind() != TemplateArgument::Integral) {
    assert(0 && "Passed template argument is not Integral");
    return 0;
  }

  return TA.getAsIntegral().getSExtValue();
}

unsigned long long clang_Cursor_getTemplateArgumentUnsignedValue(CXCursor C,
                                                                 unsigned I) {
  TemplateArgument TA;
  if (clang_Cursor_getTemplateArgument(C, I, &TA) !=
      CXGetTemplateArgumentStatus_Success) {
    assert(0 && "Unable to retrieve TemplateArgument");
    return 0;
  }

  if (TA.getKind() != TemplateArgument::Integral) {
    assert(0 && "Passed template argument is not Integral");
    return 0;
  }

  return TA.getAsIntegral().getZExtValue();
}

//===----------------------------------------------------------------------===//
// CXCursorSet.
//===----------------------------------------------------------------------===//

typedef llvm::DenseMap<CXCursor, unsigned> CXCursorSet_Impl;

static inline CXCursorSet packCXCursorSet(CXCursorSet_Impl *setImpl) {
  return (CXCursorSet) setImpl;
}
static inline CXCursorSet_Impl *unpackCXCursorSet(CXCursorSet set) {
  return (CXCursorSet_Impl*) set;
}
namespace llvm {
template<> struct DenseMapInfo<CXCursor> {
public:
  static inline CXCursor getEmptyKey() {
    return MakeCXCursorInvalid(CXCursor_InvalidFile);
  }
  static inline CXCursor getTombstoneKey() {
    return MakeCXCursorInvalid(CXCursor_NoDeclFound);
  }
  static inline unsigned getHashValue(const CXCursor &cursor) {
    return llvm::DenseMapInfo<std::pair<const void *, const void *> >
      ::getHashValue(std::make_pair(cursor.data[0], cursor.data[1]));
  }
  static inline bool isEqual(const CXCursor &x, const CXCursor &y) {
    return x.kind == y.kind &&
           x.data[0] == y.data[0] &&
           x.data[1] == y.data[1];
  }
};
}

CXCursorSet clang_createCXCursorSet() {
  return packCXCursorSet(new CXCursorSet_Impl());
}

void clang_disposeCXCursorSet(CXCursorSet set) {
  delete unpackCXCursorSet(set);
}

unsigned clang_CXCursorSet_contains(CXCursorSet set, CXCursor cursor) {
  CXCursorSet_Impl *setImpl = unpackCXCursorSet(set);
  if (!setImpl)
    return 0;
  return setImpl->find(cursor) != setImpl->end();
}

unsigned clang_CXCursorSet_insert(CXCursorSet set, CXCursor cursor) {
  // Do not insert invalid cursors into the set.
  if (cursor.kind >= CXCursor_FirstInvalid &&
      cursor.kind <= CXCursor_LastInvalid)
    return 1;

  CXCursorSet_Impl *setImpl = unpackCXCursorSet(set);
  if (!setImpl)
    return 1;
  unsigned &entry = (*setImpl)[cursor];
  unsigned flag = entry == 0 ? 1 : 0;
  entry = 1;
  return flag;
}
  
CXCompletionString clang_getCursorCompletionString(CXCursor cursor) {
  enum CXCursorKind kind = clang_getCursorKind(cursor);
  if (clang_isDeclaration(kind)) {
    const Decl *decl = getCursorDecl(cursor);
    if (const NamedDecl *namedDecl = dyn_cast_or_null<NamedDecl>(decl)) {
      ASTUnit *unit = getCursorASTUnit(cursor);
      CodeCompletionResult Result(namedDecl, CCP_Declaration);
      CodeCompletionString *String
        = Result.CreateCodeCompletionString(unit->getASTContext(),
                                            unit->getPreprocessor(),
                                            CodeCompletionContext::CCC_Other,
                                 unit->getCodeCompletionTUInfo().getAllocator(),
                                 unit->getCodeCompletionTUInfo(),
                                 true);
      return String;
    }
  } else if (kind == CXCursor_MacroDefinition) {
    const MacroDefinitionRecord *definition = getCursorMacroDefinition(cursor);
    const IdentifierInfo *Macro = definition->getName();
    ASTUnit *unit = getCursorASTUnit(cursor);
    CodeCompletionResult Result(
        Macro,
        unit->getPreprocessor().getMacroDefinition(Macro).getMacroInfo());
    CodeCompletionString *String = Result.CreateCodeCompletionString(
        unit->getASTContext(), unit->getPreprocessor(),
        CodeCompletionContext::CCC_Other,
        unit->getCodeCompletionTUInfo().getAllocator(),
        unit->getCodeCompletionTUInfo(), false);
    return String;
  }
  return nullptr;
}

namespace {
  struct OverridenCursorsPool {
    typedef SmallVector<CXCursor, 2> CursorVec;
    std::vector<CursorVec*> AllCursors;
    std::vector<CursorVec*> AvailableCursors;
    
    ~OverridenCursorsPool() {
      for (std::vector<CursorVec*>::iterator I = AllCursors.begin(),
           E = AllCursors.end(); I != E; ++I) {
        delete *I;
      }
    }
  };
}

void *cxcursor::createOverridenCXCursorsPool() {
  return new OverridenCursorsPool();
}
  
void cxcursor::disposeOverridenCXCursorsPool(void *pool) {
  delete static_cast<OverridenCursorsPool*>(pool);
}
 
void clang_getOverriddenCursors(CXCursor cursor,
                                CXCursor **overridden,
                                unsigned *num_overridden) {
  if (overridden)
    *overridden = nullptr;
  if (num_overridden)
    *num_overridden = 0;
  
  CXTranslationUnit TU = cxcursor::getCursorTU(cursor);
  
  if (!overridden || !num_overridden || !TU)
    return;

  if (!clang_isDeclaration(cursor.kind))
    return;
    
  OverridenCursorsPool &pool =
    *static_cast<OverridenCursorsPool*>(TU->OverridenCursorsPool);

  OverridenCursorsPool::CursorVec *Vec = nullptr;

  if (!pool.AvailableCursors.empty()) {
    Vec = pool.AvailableCursors.back();
    pool.AvailableCursors.pop_back();
  }
  else {
    Vec = new OverridenCursorsPool::CursorVec();
    pool.AllCursors.push_back(Vec);
  }
  
  // Clear out the vector, but don't free the memory contents.  This
  // reduces malloc() traffic.
  Vec->clear();

  // Use the first entry to contain a back reference to the vector.
  // This is a complete hack.
  CXCursor backRefCursor = MakeCXCursorInvalid(CXCursor_InvalidFile, TU);
  backRefCursor.data[0] = Vec;
  assert(cxcursor::getCursorTU(backRefCursor) == TU);
  Vec->push_back(backRefCursor);

  // Get the overridden cursors.
  cxcursor::getOverriddenCursors(cursor, *Vec);
  
  // Did we get any overridden cursors?  If not, return Vec to the pool
  // of available cursor vectors.
  if (Vec->size() == 1) {
    pool.AvailableCursors.push_back(Vec);
    return;
  }

  // Now tell the caller about the overridden cursors.
  assert(Vec->size() > 1);
  *overridden = &((*Vec)[1]);
  *num_overridden = Vec->size() - 1;
}

void clang_disposeOverriddenCursors(CXCursor *overridden) {
  if (!overridden)
    return;
  
  // Use pointer arithmetic to get back the first faux entry
  // which has a back-reference to the TU and the vector.
  --overridden;
  OverridenCursorsPool::CursorVec *Vec =
      static_cast<OverridenCursorsPool::CursorVec *>(
          const_cast<void *>(overridden->data[0]));
  CXTranslationUnit TU = getCursorTU(*overridden);
  
  assert(Vec && TU);

  OverridenCursorsPool &pool =
    *static_cast<OverridenCursorsPool*>(TU->OverridenCursorsPool);
  
  pool.AvailableCursors.push_back(Vec);
}

int clang_Cursor_isDynamicCall(CXCursor C) {
  const Expr *E = nullptr;
  if (clang_isExpression(C.kind))
    E = getCursorExpr(C);
  if (!E)
    return 0;

  if (const ObjCMessageExpr *MsgE = dyn_cast<ObjCMessageExpr>(E)) {
    if (MsgE->getReceiverKind() != ObjCMessageExpr::Instance)
      return false;
    if (auto *RecE = dyn_cast<ObjCMessageExpr>(
            MsgE->getInstanceReceiver()->IgnoreParenCasts())) {
      if (RecE->getMethodFamily() == OMF_alloc)
        return false;
    }
    return true;
  }

  if (auto *PropRefE = dyn_cast<ObjCPropertyRefExpr>(E)) {
    return !PropRefE->isSuperReceiver();
  }

  const MemberExpr *ME = nullptr;
  if (isa<MemberExpr>(E))
    ME = cast<MemberExpr>(E);
  else if (const CallExpr *CE = dyn_cast<CallExpr>(E))
    ME = dyn_cast_or_null<MemberExpr>(CE->getCallee());

  if (ME) {
    if (const CXXMethodDecl *
          MD = dyn_cast_or_null<CXXMethodDecl>(ME->getMemberDecl()))
      return MD->isVirtual() &&
             ME->performsVirtualDispatch(
                 cxcursor::getCursorContext(C).getLangOpts());
  }

  return 0;
}

CXType clang_Cursor_getReceiverType(CXCursor C) {
  CXTranslationUnit TU = cxcursor::getCursorTU(C);
  const Expr *E = nullptr;
  if (clang_isExpression(C.kind))
    E = getCursorExpr(C);

  if (const ObjCMessageExpr *MsgE = dyn_cast_or_null<ObjCMessageExpr>(E))
    return cxtype::MakeCXType(MsgE->getReceiverType(), TU);

  if (auto *PropRefE = dyn_cast<ObjCPropertyRefExpr>(E)) {
    return cxtype::MakeCXType(
        PropRefE->getReceiverType(cxcursor::getCursorContext(C)), TU);
  }

  const MemberExpr *ME = nullptr;
  if (isa<MemberExpr>(E))
    ME = cast<MemberExpr>(E);
  else if (const CallExpr *CE = dyn_cast<CallExpr>(E))
    ME = dyn_cast_or_null<MemberExpr>(CE->getCallee());

  if (ME) {
    if (dyn_cast_or_null<CXXMethodDecl>(ME->getMemberDecl())) {
      auto receiverTy = ME->getBase()->IgnoreImpCasts()->getType();
      return cxtype::MakeCXType(receiverTy, TU);
    }
  }

  return cxtype::MakeCXType(QualType(), TU);
}<|MERGE_RESOLUTION|>--- conflicted
+++ resolved
@@ -241,19 +241,16 @@
     K = CXCursor_SEHLeaveStmt;
     break;
 
-<<<<<<< HEAD
   case Stmt::CXXExpansionStmtClass:
     // FIXME: These should be exposed.
     K = CXCursor_UnexposedStmt;
     break;
-  
-=======
+
   case Stmt::CoroutineBodyStmtClass:
   case Stmt::CoreturnStmtClass:
     K = CXCursor_UnexposedStmt;
     break;
 
->>>>>>> c8402336
   case Stmt::ArrayTypeTraitExprClass:
   case Stmt::AsTypeExprClass:
   case Stmt::AtomicExprClass:
