// -*- C++ -*-

#ifndef CPPX_META
#define CPPX_META

#include <cassert>
#include <cstddef>
#include <cstdint>
#include <iterator>

namespace std::experimental
{
namespace meta {
inline namespace v1 {

// An opaque handle to a reflected entity.
using info = decltype(reflexpr(void));

// Placeholder for constexpr string.
using string_type = const char*;

consteval info add_const(info type);
consteval info add_lvalue_reference(info type);
consteval info add_rvalue_reference(info type);

consteval info type_of(info reflection);

namespace detail {

enum reflection_query : unsigned {
  query_unknown,

  query_is_invalid,
  query_is_entity,
  query_is_named,

  // Scopes
  query_is_local,

  // Variables
  query_is_variable,
  query_has_static_storage,
  query_has_thread_local_storage,
  query_has_automatic_storage,

  // Functions
  query_is_function,
  query_is_noexcept,
  // query_has_ellipsis,

  // Classes
  query_is_class,
  query_is_union,
  query_has_virtual_destructor,
  query_is_declared_struct,
  query_is_declared_class,

  // Class members
  query_is_class_member,

  // Data members
  query_is_static_data_member,
  query_is_nonstatic_data_member,
  query_is_bit_field,
  query_is_mutable,

  // Member functions
  query_is_static_member_function,
  query_is_nonstatic_member_function,
  query_is_normal,
  query_is_override,
  query_is_override_specified,
  query_is_deleted,
  query_is_virtual,
  query_is_pure_virtual,

  // Special members
  query_is_constructor,
  query_is_default_constructor,
  query_is_copy_constructor,
  query_is_move_constructor,
  query_is_copy_assignment_operator,
  query_is_move_assignment_operator,
  query_is_destructor,
  query_is_conversion,
  query_is_defaulted,
  query_is_explicit,

  // Access
  query_has_access,
  query_is_public,
  query_is_protected,
  query_is_private,
  query_has_default_access,

  // Linkage
  query_has_linkage,
  query_is_externally_linked,
  query_is_internally_linked,

  // General purpose
  query_is_extern_specified,
  query_is_inline,
  query_is_inline_specified,
  query_is_constexpr,
  query_is_consteval,
  query_is_final,
  query_is_defined,
  query_is_complete,

  // Namespaces
  query_is_namespace,

  // Aliases
  query_is_namespace_alias,
  query_is_type_alias,
  query_is_alias_template,

  // Enums
  query_is_unscoped_enum,
  query_is_scoped_enum,

  // Enumerators
  query_is_enumerator,

  // Templates
  query_is_template,
  query_is_class_template,
  query_is_function_template,
  query_is_variable_template,
  query_is_static_member_function_template,
  query_is_nonstatic_member_function_template,
  query_is_constructor_template,
  query_is_destructor_template,
  query_is_concept,

  // Specializations
  query_is_specialization,
  query_is_partial_specialization,
  query_is_explicit_specialization,
  query_is_implicit_instantiation,
  query_is_explicit_instantiation,

  // Base class specifiers
  query_is_direct_base,
  query_is_virtual_base,

  // Parameters
  query_is_function_parameter,
  query_is_type_template_parameter,
  query_is_nontype_template_parameter,
  query_is_template_template_parameter,
  query_has_default_argument,

  // Types
  query_is_type,
  query_is_fundamental_type,
  query_is_arithmetic_type,
  query_is_scalar_type,
  query_is_object_type,
  query_is_compound_type,
  query_is_function_type,
  query_is_class_type,
  query_is_union_type,
  query_is_unscoped_enum_type,
  query_is_scoped_enum_type,
  query_is_void_type,
  query_is_null_pointer_type,
  query_is_integral_type,
  query_is_floating_point_type,
  query_is_array_type,
  query_is_pointer_type,
  query_is_lvalue_reference_type,
  query_is_rvalue_reference_type,
  query_is_member_object_pointer_type,
  query_is_member_function_pointer_type,
  query_is_closure_type,

  // Type properties
  query_is_incomplete_type,
  query_is_const_type,
  query_is_volatile_type,
  query_is_trivial_type,
  query_is_trivially_copyable_type,
  query_is_standard_layout_type,
  query_is_pod_type,
  query_is_literal_type,
  query_is_empty_type,
  query_is_polymorphic_type,
  query_is_abstract_type,
  query_is_final_type,
  query_is_aggregate_type,
  query_is_signed_type,
  query_is_unsigned_type,
  query_has_unique_object_representations_type,

  // Type operations
  query_is_constructible,
  query_is_trivially_constructible,
  query_is_nothrow_constructible,
  query_is_assignable,
  query_is_trivially_assignable,
  query_is_nothrow_assignable,
  query_is_destructible,
  query_is_trivially_destructible,
  query_is_nothrow_destructible,

  // Captures
  query_has_default_ref_capture,
  query_has_default_copy_capture,
  query_is_capture,
  query_is_simple_capture,
  query_is_ref_capture,
  query_is_copy_capture,
  query_is_explicit_capture,
  query_is_init_capture,
  query_has_captures,

  // Expressions
  query_is_expression,
  query_is_lvalue,
  query_is_xvalue,
  query_is_prvalue,
  query_is_value,

  // Associated types
  query_get_type,
  query_get_return_type,
  query_get_this_ref_type,
  query_get_underlying_type,

  // Entities
  query_get_entity,
  query_get_parent,
  query_get_definition,

  // Traversal
  query_get_begin,
  query_get_next,
  query_get_begin_template_param,
  query_get_next_template_param,
  query_get_begin_param,
  query_get_next_param,
  query_get_begin_member,
  query_get_next_member,

  // Type transformations
  query_remove_const,
  query_remove_volatile,
  query_add_const,
  query_add_volatile,
  query_remove_reference,
  query_add_lvalue_reference,
  query_add_rvalue_reference,
  query_remove_pointer,
  query_add_pointer,
  query_decay,
  query_make_signed,
  query_make_unsigned,

  // Names
  query_get_name,
  query_get_display_name,

  // Modifier updates
  query_set_access,
  query_set_storage,
  query_set_add_constexpr,
  query_set_add_virtual,
  query_set_add_pure_virtual,
  query_set_new_name
};

/// Explicit requirements.
consteval static void require_variable(info reflection,
                                       const char *custom_err = nullptr);
consteval static void require_class(info reflection,
                                    const char *custom_err = nullptr);
consteval static void require_class_member(info reflection,
                                           const char *custom_err = nullptr);
consteval static void require_data_member(info reflection,
                                          const char *custom_err = nullptr);
consteval static void require_mem_function(info reflection,
                                           const char *custom_err = nullptr);
consteval static void require_spec_mem_function(info reflection,
                                                const char *custom_err = nullptr);
consteval static void require_function(info reflection,
                                       const char *custom_err = nullptr);
consteval static void require_base_or_mem(info reflection,
                                          const char *custom_err = nullptr);
consteval static void require_type(info reflection,
                                   const char *custom_err = nullptr);
consteval static void require_parameter(info reflection,
                                        const char *custom_err = nullptr);
consteval static void require_named(info reflection,
                                    const char *custom_err = nullptr);

constexpr struct always_true_fn
{
  consteval bool operator()(info) {
    return true;
  }
} always_true;

} // namespace detail

// -------------------------------------------------------------------------- //
// Invalid reflections

// Returns true if the reflection is invalid.
constexpr struct is_invalid_fn
{
  consteval bool operator()(info reflection) const
  {
    return __reflect(detail::query_is_invalid, reflection);
  }
} is_invalid;

// Returns true if the reflection is invalid.
constexpr struct is_valid_fn
{
  consteval bool operator()(info reflection) const
  {
    return !is_invalid(reflection);
  }
} is_valid;


// Returns an invalid reflection with the given error message.
consteval info invalid_reflection(string_type error_message) {
  return __invalid_reflection(error_message);
}

namespace detail
{
template<info (*F)(info), info (*N)(info), typename P = always_true_fn>
class iterator
{
  info m_info;
  P m_pred;

  constexpr void advance() {
    while (!is_invalid(m_info) && !m_pred(m_info))
      m_info = N(m_info);
  }

public:
  using value_type = info;
  using reference = info;
  using pointer = info;
  using difference_type = std::ptrdiff_t;
  using iterator_category = std::forward_iterator_tag;
  using filter_type = P;

  constexpr iterator(P pred = {})
    : m_info(), m_pred(pred)
  { }

  constexpr iterator(meta::info reflection, P pred = {})
    : m_info(F(reflection)), m_pred(pred)
  {
    advance();
  }

  constexpr info operator*() const {
    return m_info;
  }

  constexpr iterator operator++() {
    m_info = N(m_info);
    advance();
    return *this;
  }

  constexpr iterator operator++(int) {
    iterator tmp = *this;
    operator++();
    return tmp;
  }

  constexpr P filter() const {
    return m_pred;
  }

  constexpr friend bool operator==(iterator a, iterator b) {
    return a.m_info == b.m_info;
  }

  constexpr friend bool operator!=(iterator a, iterator b) {
    return a.m_info != b.m_info;
  }
};

template<typename I>
class range
{
  I m_first;
  I m_last;

public:
  using iterator = I;
  using filter_type = typename I::filter_type;

  constexpr range(filter_type pred = {})
    : m_first(pred), m_last(pred)
  { }

  constexpr range(info reflection, filter_type pred = {})
    : m_first(reflection, pred), m_last(pred)
  { }

  constexpr iterator begin() const
  {
    return m_first;
  }

  constexpr iterator end() const
  {
    return m_last;
  }
};

template<info (*F)(info), info (*N)(info), typename P>
constexpr std::ptrdiff_t distance(iterator<F, N, P> first, iterator<F, N, P> last)
{
  std::ptrdiff_t n = 0;
  for (; first != last; ++first)
    ++n;
  return n;
}

// Kinds of access modifiers.
enum access_modifier : unsigned {
  am_not_modified,
  am_default,
  am_public,
  am_protected,
  am_private
};

// Kinds of storage modifiers.
enum storage_modifier : unsigned {
  sm_not_modified,
  sm_static,
  sm_automatic,
  sm_thread_local
};

} // end internal namespace detail

// -------------------------------------------------------------------------- //
// Scopes

// Returns true if the reflected entity is declared in block scope.
constexpr struct is_local_fn
{
  consteval bool operator()(info reflection) const
  {
    return __reflect(detail::query_is_local, reflection);
  }
} is_local;

// -------------------------------------------------------------------------- //
// Variables

// Returns true if the reflected entity is a variable.
constexpr struct is_variable_fn
{
  consteval bool operator()(info reflection) const
  {
    return __reflect(detail::query_is_variable, reflection);
  }
} is_variable;

// Requires: is_variable(variable)
//
// Returns true if the reflected variable has static storage duration.
constexpr struct has_static_storage_duration_fn
{
  consteval bool operator()(info variable) const
  {
    detail::require_variable(variable);
    return __reflect(detail::query_has_static_storage, variable);
  }
} has_static_storage_duration;

// Requires: is_variable(variable)
//
// Returns true if the reflected variable has static storage duration.
//
// Deprecated in favor of has_static_storage_duration.
[[deprecated]] consteval bool has_static_storage(info variable) {
  return has_static_storage_duration(variable);
}

// Requires: is_variable(variable)
//
// Returns true if the reflected variable thread local storage duration.
constexpr struct has_thread_local_storage_duration_fn
{
  consteval bool operator()(info variable) const
  {
    detail::require_variable(variable);
    return __reflect(detail::query_has_thread_local_storage, variable);
  }
} has_thread_local_storage_duration;

// Requires: is_variable(variable)
//
// Returns true if the reflected variable thread local storage duration.
//
// Deprecated in favor of has_thread_local_storage_duration.
[[deprecated]] consteval bool has_thread_storage(info variable) {
  return has_thread_local_storage_duration(variable);
}

// Requires: is_variable(variable)
//
// Returns true if the reflected variable has automatic storage duration.
constexpr struct has_automatic_storage_duration_fn
{
  consteval bool operator()(info variable) const
  {
    detail::require_variable(variable);
    return __reflect(detail::query_has_automatic_storage, variable);
  }
} has_automatic_storage_duration;

// Requires: is_variable(variable)
//
// Returns true if the reflected variable has automatic storage duration.
//
// Deprecated in favor of has_automatic_storage_duration.
[[deprecated]] consteval bool has_automatic_storage(info variable) {
  return has_automatic_storage_duration(variable);
}

// -------------------------------------------------------------------------- //
// Functions

// Equivalent to std::is_function<T>::value where reflection is reflexpr(T).
//
// Returns true if the reflected entity is a function.
constexpr struct is_function_fn
{
  consteval bool operator()(info function) const
  {
    return __reflect(detail::query_is_function, function);
  }
} is_function;

// Requires: is_function(function)
//
// Returns true if the reflected entity is a noexcept function.
constexpr struct is_noexcept_fn
{
  consteval bool operator()(info function)
  {
    detail::require_function(function);
    return __reflect(detail::query_is_noexcept, function);
  }
} is_noexcept;

// Requires: is_member_function(mem_function)
//
// Returns true if the reflected entity is a member function with a
// deleted definition.
constexpr struct is_deleted_fn
{
  consteval bool operator()(info mem_function) const
  {
    detail::require_mem_function(mem_function);
    return __reflect(detail::query_is_deleted, mem_function);
  }
} is_deleted;

// -------------------------------------------------------------------------- //
// Classes

// Equivalent to std::is_class<T>::value.
//
// Returns true if the reflected entity is a class or struct
// where reflection is reflexpr(T).
constexpr struct is_class_fn
{
  consteval bool operator()(info reflection) const
  {
    return __reflect(detail::query_is_class, reflection);
  }
} is_class;

// Equivalent to std::is_union<T>::value where reflection is reflexpr(T).
//
// Returns true if the reflected entity is a union.
constexpr struct is_union_fn
{
  consteval bool operator()(info reflection) const
  {
    return __reflect(detail::query_is_union, reflection);
  }
} is_union;

// Requires: is_class(class_type)
//
// Equivalent to std::has_virtual_destructor<T>::value where class_type
// is reflexpr(T).
//
// Returns true if the reflected entity is a class or struct tag
// declaration (“class type”) and has a virtual destructor,
// either directly or via a parent class.
constexpr struct has_virtual_destructor_fn
{
  consteval bool operator()(info class_type) const
  {
    detail::require_class(class_type);
    return __reflect(detail::query_has_virtual_destructor, class_type);
  }
} has_virtual_destructor;

// Requires: is_class(class_type)
//
// Returns true if the reflected entity is a class,
// declared via the class keyword.
constexpr struct is_declared_struct_fn
{
  consteval bool operator()(info class_type) const
  {
    detail::require_class(class_type);
    return __reflect(detail::query_is_declared_struct, class_type);
  }
} is_declared_struct;


// Requires: is_class(class_type)
//
// Returns true if the reflected entity is a class,
// declared via the struct keyword.
constexpr struct is_declared_class_fn
{
  consteval bool operator()(info class_type) const
  {
    detail::require_class(class_type);
    return __reflect(detail::query_is_declared_class, class_type);
  }
} is_declared_class;

// -------------------------------------------------------------------------- //
// Class members

// Returns true if the reflected entity is declared in class scope.
constexpr struct is_class_member_fn
{
  consteval bool operator()(info reflection) const
  {
    return __reflect(detail::query_is_class_member, reflection);
  }
} is_class_member;

// -------------------------------------------------------------------------- //
// Data members

// Returns true if the reflected entity is a data member.
constexpr struct is_static_data_member_fn
{
  consteval bool operator()(info reflection) const
  {
    return __reflect(detail::query_is_static_data_member, reflection);
  }
} is_static_data_member;

// Returns true if the reflected entity is a data member
// declared with the static declaration specifier.
constexpr struct is_nonstatic_data_member_fn
{
  consteval bool operator()(info reflection) const
  {
    return __reflect(detail::query_is_nonstatic_data_member, reflection);
  }
} is_nonstatic_data_member;

// Returns true if the reflected entity is a data member
// declared without the static declaration specifier.
constexpr struct is_data_member_fn
{
  consteval bool operator()(info reflection) const
  {
    return is_nonstatic_data_member(reflection) || is_static_data_member(reflection);
  }
} is_data_member;

// Requires: is_data_member(data_mem)
//
// Returns true if the reflected entity is a bit-field.
constexpr struct is_bit_field_fn
{
  consteval bool operator()(info reflection) const
  {
    return __reflect(detail::query_is_bit_field, reflection);
  }
} is_bit_field;

// Requires: is_data_member(data_mem)
//
// Returns true if the reflected entity is a bit-field.
//
// Deprecated in favor of is_bit_field.
[[deprecated]] consteval bool is_bitfield(info data_mem) {
  return is_bit_field(data_mem);
}

// Requires: is_data_member(data_mem)
//
// Returns true if the reflected entity is a mutable data member.
constexpr struct is_mutable_fn
{
  consteval bool operator()(info data_mem) const
  {
    return __reflect(detail::query_is_mutable, data_mem);
  }
} is_mutable;

// -------------------------------------------------------------------------- //
// Member functions

// Returns true if the reflected entity is a member function.
constexpr struct is_static_member_function_fn
{
  consteval bool operator()(info reflection) const
  {
    return __reflect(detail::query_is_static_member_function, reflection);
  }
} is_static_member_function;

// Returns true if the reflected entity is a member function declared with
// the static declaration specifier.
constexpr struct is_nonstatic_member_function_fn
{
  consteval bool operator()(info reflection) const
  {
    return __reflect(detail::query_is_nonstatic_member_function, reflection);
  }
} is_nonstatic_member_function;

// Returns true if the reflected entity is a member function declared without
// the static declaration specifier.
constexpr struct is_member_function_fn
{
  consteval bool operator()(info reflection) const {
    return is_nonstatic_member_function(reflection) || is_static_member_function(reflection);
  }
} is_member_function;

// Requires: is_member_function(mem_function)
//
// Returns true if the reflected entity is a normal member function,
// i.e. a function with no special language rules associated with it.
constexpr struct is_normal_fn
{
  consteval bool operator()(info mem_function) const
  {
    detail::require_mem_function(mem_function);
    return __reflect(detail::query_is_normal, mem_function);
  }
} is_normal;

// Requires: is_member_function(mem_function)
//
// Returns true if the reflected entity is either implicitly or
// explicitly a member function override.
constexpr struct is_override_fn
{
  consteval bool operator()(info mem_function) const
  {
    detail::require_mem_function(mem_function);
    return __reflect(detail::query_is_override, mem_function);
  }
} is_override;

// Requires: is_member_function(mem_function)
//
// Returns true if the reflected entity is a member function override
// that was explicitly specified via override specifier.
constexpr struct is_override_specified_fn
{
  consteval bool operator()(info mem_function) const
  {
    detail::require_mem_function(mem_function);
    return __reflect(detail::query_is_override_specified, mem_function);
  }
} is_override_specified;

// Requires: is_member_function(mem_function)
//
// Returns true if the reflected entity is a member function that was
// declared with the virtual specifier.
constexpr struct is_virtual_fn
{
  consteval bool operator()(info mem_function) const
  {
    detail::require_mem_function(mem_function);
    return __reflect(detail::query_is_virtual, mem_function);
  }
} is_virtual;

// Requires: is_member_function(mem_function)
//
// Returns true if the reflected entity is a member function that was
// declared with the virtual specifier and defined as pure virtual.
constexpr struct is_pure_virtual_fn
{
  consteval bool operator()(info mem_function) const
  {
    detail::require_mem_function(mem_function);
    return __reflect(detail::query_is_pure_virtual, mem_function);
  }
} is_pure_virtual;
<<<<<<< HEAD
=======

// -------------------------------------------------------------------------- //
// Members, in general

constexpr struct is_static_member
{
  consteval bool operator()(info member) const
  {
    // requires is_class_member(member)
    return is_static_data_member(member) || is_static_member_function(member);
  }
} is_static_member;
>>>>>>> 5d951f6b

// -------------------------------------------------------------------------- //
// Special members

// Returns true if the reflected entity is any kind of constructor.
constexpr struct is_constructor_fn
{
  consteval bool operator()(info reflection) const
  {
    return __reflect(detail::query_is_constructor, reflection);
  }
} is_constructor;

// Returns true if the reflected entity is a default constructor.
constexpr struct is_default_constructor_fn
{
  consteval bool operator()(info reflection) const
  {
    return __reflect(detail::query_is_default_constructor, reflection);
  }
} is_default_constructor;

// Returns true if the reflected entity is a copy constructor.
constexpr struct is_copy_constructor_fn
{
  consteval bool operator()(info reflection) const
  {
    return __reflect(detail::query_is_copy_constructor, reflection);
  }
} is_copy_constructor;

// Returns true if the reflected entity is a move constructor.
constexpr struct is_move_constructor_fn
{
  consteval bool operator()(info reflection) const
  {
    return __reflect(detail::query_is_move_constructor, reflection);
  }
} is_move_constructor;

// Returns true if the reflected entity is a copy assignment operator.
constexpr struct is_copy_assignment_operator_fn
{
  consteval bool operator()(info reflection) const
  {
    return __reflect(detail::query_is_copy_assignment_operator, reflection);
  }
} is_copy_assignment_operator;

// Returns true if the reflected entity is a move assignment operator.
constexpr struct is_move_assignment_operator_fn
{
  consteval bool operator()(info reflection) const
  {
    return __reflect(detail::query_is_move_assignment_operator, reflection);
  }
} is_move_assignment_operator;

// Returns true if the reflected entity is a copy constructor, or
// copy assignment operator.
constexpr struct is_copy_fn
{
  consteval bool operator()(info reflection) const
  {
    return is_copy_constructor(reflection) || is_copy_assignment_operator(reflection);
  }
} is_copy;

// Returns true if the reflected entity is a move constructor, or
// move assignment operator.
constexpr struct is_move_fn
{
  consteval bool operator()(info reflection) const
  {
    return is_move_constructor(reflection) || is_move_assignment_operator(reflection);
  }
} is_move;

// Returns true if the reflected entity is a destructor.
constexpr struct is_destructor_fn
{
  consteval bool operator()(info reflection) const
  {
    return __reflect(detail::query_is_destructor, reflection);
  }
} is_destructor;

// Returns true if the reflected entity is type conversion function.
constexpr struct is_conversion_fn
{
  consteval bool operator()(info reflection) const
  {
    return __reflect(detail::query_is_conversion, reflection);
  }
} is_conversion;

constexpr struct is_special_member_function_fn
{
  consteval bool operator()(info reflection) const
  {
    return
      is_constructor(reflection) ||
      is_copy_assignment_operator(reflection) ||
      is_move_assignment_operator(reflection) ||
      is_destructor(reflection) ||
      is_conversion(reflection);
  }
} is_special_member_function;

// Requires: is_special_member_function(mem_function)
//
// Returns true if the reflected entity is a special member function
// with a defaulted definition.
constexpr struct is_defaulted_fn
{
  consteval bool operator()(info spec_mem_fun) const
  {
    detail::require_spec_mem_function(spec_mem_fun);
    return __reflect(detail::query_is_defaulted, spec_mem_fun);
  }
} is_defaulted;

// Requires: is_special_member_function(mem_function)
//
// Returns true if the reflected entity is a special member function
// explicitly declared as explicit.
constexpr struct is_explicit_fn
{
  consteval bool operator()(info spec_mem_fun) const
  {
    detail::require_spec_mem_function(spec_mem_fun);
    return __reflect(detail::query_is_explicit, spec_mem_fun);
  }
} is_explicit;

// -------------------------------------------------------------------------- //
// Access

// Returns true if the reflected entity has an access specification
// (e.g. public, private, protected).
//
// Deprecated as this should not be necessary.
[[deprecated]] consteval bool has_access(info reflection) {
  return __reflect(detail::query_has_access, reflection);
}

// Requires: is_base_class(base_or_mem) or is_class_member(base_or_mem)
//
// Returns true if the reflected entity is a base class or member and has
// public access specification.
constexpr struct is_public_fn
{
  consteval bool operator()(info base_or_mem) const
  {
    detail::require_base_or_mem(base_or_mem);
    return __reflect(detail::query_is_public, base_or_mem);
  }
} is_public;

// Requires: is_base_class(base_or_mem) or is_class_member(base_or_mem)
//
// Returns true if the reflected entity is a base class or member and has
// protected access specification.
constexpr struct is_protected_fn
{
  consteval bool operator()(info base_or_mem) const
  {
    detail::require_base_or_mem(base_or_mem);
    return __reflect(detail::query_is_protected, base_or_mem);
  }
} is_protected;

// Requires: is_base_class(base_or_mem) or is_class_member(base_or_mem)
//
// Returns true if the reflected entity is a base class or member and has
// private access specification.
constexpr struct is_private_fn
{
  consteval bool operator()(info base_or_mem) const
  {
    detail::require_base_or_mem(base_or_mem);
    return __reflect(detail::query_is_private, base_or_mem);
  }
} is_private;

// Requires: is_base_class(base_or_mem) or is_class_member(base_or_mem)
//
// Returns true if no access specifier precedes the declaration of the
// reflected entity.
//
// Note that any preceding access specifier, even one corresponding with the
// default access of the record type (e.g. public for struct), will cause
// this function to return false.
//
// Example:
//   struct T {
//     int x;
//   };
//
//   struct U {
//   public:
//     int y;
//   };
//
//   has_default_access(reflexpr(T::x));  // true
//   has_default_access(reflexpr(U::y));  // false
constexpr struct has_default_access_fn
{
  consteval bool operator()(info base_or_mem) const
  {
    detail::require_base_or_mem(base_or_mem);
    return __reflect(detail::query_has_default_access, base_or_mem);
  }
} has_default_access;

// -------------------------------------------------------------------------- //
// Linkage

// Returns true if the reflected entity has linkage.
constexpr struct has_linkage_fn
{
  consteval bool operator()(info reflection) const
  {
    return __reflect(detail::query_has_linkage, reflection);
  }
} has_linkage;

// Returns true if the reflected entity is externally linked.
consteval bool is_externally_linked(info reflection) {
  return __reflect(detail::query_is_externally_linked, reflection);
}

// Returns true if the reflected entity is externally linked.
//
// Deprecated in favor of is_externally_linked.
[[deprecated]] consteval bool has_external_linkage(info reflection) {
  return is_externally_linked(reflection);
}

// Returns true if the reflected entity is internally linked.
consteval bool is_internally_linked(info reflection) {
  return __reflect(detail::query_is_internally_linked, reflection);
}

// Returns true if the reflected entity is internally linked.
//
// Deprecated in favor of is_internally_linked.
[[deprecated]] consteval bool has_internal_linkage(info reflection) {
  return is_internally_linked(reflection);
}

// -------------------------------------------------------------------------- //
// General purpose

// Returns true if the reflected entity has an extern specifier.
constexpr struct is_extern_specified_fn
{
  consteval bool operator()(info reflection) const
  {
    return __reflect(detail::query_is_extern_specified, reflection);
  }
} is_extern_specified;

// Returns true if the reflected entity has an extern specifier.
//
// Deprecated in favor of is_extern.
[[deprecated]] consteval bool is_extern(info reflection) {
  return is_extern_specified(reflection);
}

// Returns true if the reflected entity is either
// implicitly or explicitly inline.
constexpr struct is_inline_fn
{
  consteval bool operator()(info reflection) const
  {
    return __reflect(detail::query_is_inline, reflection);
  }
} is_inline;

// Returns true if the reflected entity is explicitly inline.
constexpr struct is_inline_specified_fn
{
  consteval bool operator()(info reflection) const
  {
    return __reflect(detail::query_is_inline_specified, reflection);
  }
} is_inline_specified;

// Returns true if the reflected entity is constexpr.
constexpr struct is_constexpr_fn
{
  consteval bool operator()(info reflection) const
  {
    return __reflect(detail::query_is_constexpr, reflection);
  }
} is_constexpr;

// Returns true if the reflected entity is consteval.
constexpr struct is_consteval_fn
{
  consteval bool operator()(info reflection) const
  {
    return __reflect(detail::query_is_consteval, reflection);
  }
} is_consteval;

// Returns true if the reflected entity is final.
constexpr struct is_final_fn
{
  consteval bool operator()(info reflection) const
  {
    return __reflect(detail::query_is_final, reflection);
  }
} is_final;

// Returns true if the reflected entity is defined.
constexpr struct is_defined_fn
{
  consteval bool operator()(info reflection) const
  {
    return __reflect(detail::query_is_defined, reflection);
  }
} is_defined;

// Returns true if the reflected entity is complete.
constexpr struct is_complete_fn
{
  consteval bool operator()(info reflection) const
  {
    return __reflect(detail::query_is_complete, reflection);
  }
} is_complete;

// -------------------------------------------------------------------------- //
// Namespaces

// Returns true if the reflected entity is a namespace.
constexpr struct is_namespace_fn
{
  consteval bool operator()(info reflection) const
  {
    return __reflect(detail::query_is_namespace, reflection);
  }
} is_namespace;
<<<<<<< HEAD


  // True if reflection is the global namespace.
constexpr struct is_global_namespace_fn
{
  consteval bool operator()(info reflection) const
  {
    return reflection == reflexpr(::);
  }
} is_global_namespace;

=======
>>>>>>> 5d951f6b

// -------------------------------------------------------------------------- //
// Aliases

// Returns true if the reflected entity is a namespace alias.
constexpr struct is_namespace_alias_fn
{
  consteval bool operator()(info reflection) const
  {
    return __reflect(detail::query_is_namespace_alias, reflection);
  }
} is_namespace_alias;

// Returns true if the reflected entity is a type alias.
constexpr struct is_type_alias_fn
{
  consteval bool operator()(info reflection) const
  {
    return __reflect(detail::query_is_type_alias, reflection);
  }
} is_type_alias;

// Returns true if the reflected entity is an alias template.
constexpr struct is_alias_template_fn
{
  consteval bool operator()(info reflection) const
  {
    return __reflect(detail::query_is_alias_template, reflection);
  }
} is_alias_template;

// Returns true if the reflected entity is an alias.
constexpr struct is_alias_fn
{
  consteval bool operator()(info reflection) const
  {
    return is_namespace_alias(reflection) || is_type_alias(reflection) || is_alias_template(reflection);

  }
} is_alias;

// -------------------------------------------------------------------------- //
// Enums

// Returns true if the reflected entity is an unscoped enumeration.
constexpr struct is_unscoped_enum_fn
{
  consteval bool operator()(info reflection) const
  {
    return __reflect(detail::query_is_unscoped_enum, reflection);
  }
} is_unscoped_enum;

// Returns true if the reflected entity is a scoped enumeration.
constexpr struct is_scoped_enum_fn
{
  consteval bool operator()(info reflection) const
  {
    return __reflect(detail::query_is_scoped_enum, reflection);
  }
} is_scoped_enum;

// Returns true if the reflected entity is a scoped enumeration.
//
// Deprecated in favor of is_scoped_enum.
[[deprecated]] consteval bool is_scoped(info reflection) {
  return is_scoped_enum(reflection);
}

// Equivalent to std::is_enum<T> where reflection is reflexpr(T).
//
// Returns true if the reflected entity is an enumeration, scoped or unscoped.
constexpr struct is_enum_fn
{
  consteval bool operator()(info reflection) const
  {
    return is_unscoped_enum(reflection) || is_scoped_enum(reflection);
  }
} is_enum;

// -------------------------------------------------------------------------- //
// Enumerators

// Returns true if the reflected entity is an enumerator.
constexpr struct is_enumerator_fn
{
  consteval bool operator()(info reflection) const
  {
    return __reflect(detail::query_is_enumerator, reflection);
  }
} is_enumerator;

// -------------------------------------------------------------------------- //
// Templates

// Returns true if the reflected entity is any kind of template.
constexpr struct is_template_fn
{
  consteval bool operator()(info reflection) const
  {
    return __reflect(detail::query_is_template, reflection);
  }
} is_template;

// Returns true if the reflected entity is a class template.
constexpr struct is_class_template_fn
{
  consteval bool operator()(info reflection) const
  {
    return __reflect(detail::query_is_class_template, reflection);
  }
} is_class_template;

// Returns true if the reflected entity is a function template.
constexpr struct is_function_template_fn
{
  consteval bool operator()(info reflection) const
  {
    return __reflect(detail::query_is_function_template, reflection);
  }
} is_function_template;

// Returns true if the reflected entity is a variable template.
constexpr struct is_variable_template_fn
{
  consteval bool operator()(info reflection) const
  {
    return __reflect(detail::query_is_variable_template, reflection);
  }
} is_variable_template;

// Returns true if the reflected entity is a member function template
// declared with the static declaration specifier.
constexpr struct is_static_member_function_template_fn
{
  consteval bool operator()(info reflection) const
  {
    return __reflect(detail::query_is_static_member_function_template, reflection);
  }
} is_static_member_function_template;

// Returns true if the reflected entity is a member function template
// declared without the static declaration specifier.
constexpr struct is_nonstatic_member_function_template_fn
{
  consteval bool operator()(info reflection) const
  {
    return __reflect(detail::query_is_nonstatic_member_function_template, reflection);
  }
} is_nonstatic_member_function_template;

// Returns true if the reflected entity is a member function template.
constexpr struct is_member_function_template_fn
{
  consteval bool operator()(info reflection) const
  {
    return is_static_member_function_template(reflection) ||
           is_nonstatic_member_function_template(reflection);
  }
} is_member_function_template;

// Returns true if the reflected entity is a template of a constructor.
constexpr struct is_constructor_template_fn
{
  consteval bool operator()(info reflection) const
  {
    return __reflect(detail::query_is_constructor_template, reflection);
  }
} is_constructor_template;

// Returns true if the reflected entity is a template of a destructor.
consteval bool is_destructor_template(info reflection) {
  return __reflect(detail::query_is_destructor_template, reflection);
}

// Returns true if the reflected entity is a concept.
constexpr struct is_concept_fn
{
  consteval bool operator()(info reflection) const
  {
    return __reflect(detail::query_is_concept, reflection);
  }
} is_concept;

// -------------------------------------------------------------------------- //
// Specializations

// Returns true if the reflected entity is any kind of template specialization.
constexpr struct is_specialization_fn
{
  consteval bool operator()(info reflection) const
  {
    return __reflect(detail::query_is_specialization, reflection);
  }
} is_specialization;

// Returns true if the reflected entity is a partial template specialization.
constexpr struct is_partial_specialization_fn
{
  consteval bool operator()(info reflection) const
  {
    return __reflect(detail::query_is_partial_specialization, reflection);
  }
} is_partial_specialization;

// Returns true if the reflected entity is an explicit template specialization.
constexpr struct is_explicit_specialization_fn
{
  consteval bool operator()(info reflection) const
  {
    return __reflect(detail::query_is_explicit_specialization, reflection);
  }
} is_explicit_specialization;

// Returns true if the reflected entity is an implicit template instantiation.
constexpr struct is_implicit_instantiation_fn
{
  consteval bool operator()(info reflection) const
  {
    return __reflect(detail::query_is_implicit_instantiation, reflection);
  }
} is_implicit_instantiation;

// Returns true if the reflected entity is an explicit template instantiation.
constexpr struct is_explicit_instantiation_fn
{
  consteval bool operator()(info reflection) const
  {
    return __reflect(detail::query_is_explicit_instantiation, reflection);
  }
} is_explicit_instantiation;

// -------------------------------------------------------------------------- //
// Base class specifiers

// Returns true if the reflected entity is a direct base class specifier.
constexpr struct is_direct_base_class_fn
{
  consteval bool operator()(info reflection) const
  {
    return __reflect(detail::query_is_direct_base, reflection);
  }
} is_direct_base_class;

// Returns true if the reflected entity is a virtual base class specifier.
constexpr struct is_virtual_base_class_fn
{
  consteval bool operator()(info reflection) const
  {
    return __reflect(detail::query_is_virtual_base, reflection);
  }
} is_virtual_base_class;

// Returns true if the reflected entity is a base class specifier.
constexpr struct is_base_class_fn
{
  consteval bool operator()(info reflection) const
  {
    return is_direct_base_class(reflection) || is_virtual_base_class(reflection);
  }
} is_base_class;

// -------------------------------------------------------------------------- //
// Parameters

// Returns true if the reflected entity is a function parameter declaration.
constexpr struct is_function_parameter_fn
{
  consteval bool operator()(info reflection) const
  {
    return __reflect(detail::query_is_function_parameter, reflection);
  }
} is_function_parameter;

// Returns true if the reflected entity is a type template parameter.
constexpr struct is_type_template_parameter_fn
{
  consteval bool operator()(info reflection) const
  {
    return __reflect(detail::query_is_type_template_parameter, reflection);
  }
} is_type_template_parameter;

// Returns true if the reflected entity is a nontype template parameter.
constexpr struct is_nontype_template_parameter_fn
{
  consteval bool operator()(info reflection) const
  {
    return __reflect(detail::query_is_nontype_template_parameter, reflection);
  }
} is_nontype_template_parameter;

// Returns true if the reflected entity is a template template parameter.
constexpr struct is_template_template_parameter_fn
{
  consteval bool operator()(info reflection) const
  {
    return __reflect(detail::query_is_template_template_parameter, reflection);
  }
} is_template_template_parameter;

// Returns true if the reflected entity is a template parameter.
constexpr struct is_template_parameter_fn
{
  consteval bool operator()(info reflection) const
  {
    return is_type_template_parameter(reflection) ||
           is_nontype_template_parameter(reflection) ||
           is_template_template_parameter(reflection);
  }
} is_template_parameter;

// Requires: is_function_parameter(parameter) or
//           is_template_parameter(parameter)
//
// Returns true if the reflected entity is a function parameter and
// has a default argument.
constexpr struct has_default_argument_fn
{
  consteval bool operator()(info reflection) const
  {
    // detail::require_parameter(reflection);
    return __reflect(detail::query_has_default_argument, reflection);
  }
} has_default_argument;


// -------------------------------------------------------------------------- //
// Types

// Returns true if the reflected entity is a type, either builtin
// or user-defined.
constexpr struct is_type_fn
{
  consteval bool operator()(info reflection) const
  {
    return __reflect(detail::query_is_type, reflection);
  }
} is_type;

// Requires: is_type(type)
//
// Equivalent to std::is_fundamental<T>::value when type is reflexpr(T).
//
// Returns true if the reflected entity is a fundamental type.
constexpr struct is_fundamental_type_fn
{
  consteval bool operator()(info type) const
  {
    detail::require_type(type);
    return __reflect(detail::query_is_fundamental_type, type);
  }
} is_fundamental_type;

// Returns true if the reflected entity has fundamental type.
constexpr struct has_fundamental_type_fn
{
  consteval bool operator()(info reflection) const
  {
    return is_fundamental_type(type_of(reflection));
  }
} has_fundamental_type;

// Requires: is_type(type)
//
// Equivalent to std::is_arithmetic<T>::value when type is reflexpr(T).
//
// Returns true if the reflected entity is an arithmetic type.
constexpr struct is_arithmetic_type_fn
{
  consteval bool operator()(info type) const
  {
    detail::require_type(type);
    return __reflect(detail::query_is_arithmetic_type, type);
  }
} is_arithmetic_type;

// Returns true if the reflected entity has arithmetic type.
consteval bool has_arithmetic_type(info reflection) {
  return is_arithmetic_type(type_of(reflection));
}

// Requires: is_type(type)
//
// Equivalent to std::is_scalar<T>::value when type is reflexpr(T).
//
// Returns true if the reflected entity is a scalar type.
constexpr struct is_scalar_type_fn
{
  consteval bool operator()(info type) const
  {
    detail::require_type(type);
    return __reflect(detail::query_is_scalar_type, type);
  }
} is_scalar_type;

// Returns true if the reflected entity has scalar type.
consteval bool has_scalar_type(info reflection) {
  return is_scalar_type(type_of(reflection));
}

// Requires: is_type(type)
//
// Equivalent to std::is_object<T>::value when type is reflexpr(T).
//
// Returns true if the reflected entity is an object type.
constexpr struct is_object_type_fn
{
  consteval bool operator()(info type) const
  {
    detail::require_type(type);
    return __reflect(detail::query_is_object_type, type);
  }
} is_object_type;

// Returns true if the reflected entity has object type.
consteval bool has_object_type(info reflection) {
  return is_object_type(type_of(reflection));
}

// Requires: is_type(type)
//
// Equivalent to std::is_compound<T>::value when type is reflexpr(T).
//
// Returns true if the reflected entity is a compound type.
constexpr struct is_compound_type_fn
{
  consteval bool operator()(info type) const
  {
    detail::require_type(type);
    return __reflect(detail::query_is_compound_type, type);
  }
} is_compound_type;

// Returns true if the reflected entity has compound type.
consteval bool has_compound_type(info reflection) {
  return is_compound_type(type_of(reflection));
}

// Requires: is_type(type)
//
// Equivalent to std::is_function<T>::value when type is reflexpr(T).
//
// Returns true if the reflected entity is a function type.
constexpr struct is_function_type_fn
{
  consteval bool operator()(info type) const
  {
    detail::require_type(type);
    return __reflect(detail::query_is_function_type, type);
  }
} is_function_type;

// Returns true if the reflected entity has function type.
consteval bool has_function_type(info reflection) {
  return is_function_type(type_of(reflection));
}

// Requires: is_type(type)
//
// Equivalent to std::is_class<T>::value when type is reflexpr(T).
//
// Returns true if the reflected entity is a class type.
constexpr struct is_class_type_fn
{
  consteval bool operator()(info type) const
  {
    detail::require_type(type);
    return __reflect(detail::query_is_class_type, type);
  }
} is_class_type;

// Returns true if the reflected entity has class type.
consteval bool has_class_type(info reflection) {
  return is_class_type(type_of(reflection));
}

// Requires: is_type(type)
//
// Equivalent to std::is_union<T>::value when type is reflexpr(T).
//
// Returns true if the reflected entity is a union type.
constexpr struct is_union_type_fn
{
  consteval bool operator()(info type) const
  {
    detail::require_type(type);
    return __reflect(detail::query_is_union_type, type);
  }
} is_union_type;

// Returns true if the reflected entity has union type.
consteval bool has_union_type(info reflection) {
  return is_union_type(type_of(reflection));
}

// Requires: is_type(type)
//
// Equivalent to std::is_unscoped_enum<T>::value where type is reflexpr(T).
//
// Returns true if the reflected entity is an unscoped enum type.
consteval bool is_unscoped_enum_type(info type) {
  detail::require_type(type);
  return __reflect(detail::query_is_unscoped_enum_type, type);
}

// Returns true if the reflected entity has unscoped enum type.
consteval bool has_unscoped_enum_type(info reflection) {
  return is_unscoped_enum_type(type_of(reflection));
}

// Requires: is_type(type)
//
// Equivalent to std::is_scoped_enum<T>::value where type is reflexpr(T).
//
// Returns true if the reflected entity is a type that is a scoped enum.
consteval bool is_scoped_enum_type(info type) {
  detail::require_type(type);
  return __reflect(detail::query_is_scoped_enum_type, type);
}

// Returns true if the reflected entity has scoped enum type.
consteval bool has_scoped_enum_type(info reflection) {
  return is_scoped_enum_type(type_of(reflection));
}

// Requires: is_type(type)
//
// Equivalent to std::is_enum<T>::value where type is reflexpr(T).
//
// Returns true if the reflected entity is an enum type.
consteval bool is_enum_type(info type) {
  return is_unscoped_enum_type(type) || is_scoped_enum_type(type);
}

// Returns true if the reflected entity has enum type.
consteval bool has_enum_type(info reflection) {
  return is_enum_type(type_of(reflection));
}

// Requires: is_type(type)
//
// Equivalent to std::is_void<T>::value when type is reflexpr(T).
//
// Returns true if the reflected entity is a void type.
constexpr struct is_void_type_fn
{
  consteval bool operator()(info type) const
  {
    detail::require_type(type);
    return __reflect(detail::query_is_void_type, type);
  }
} is_void_type;

// Returns true if the reflected entity has void type.
consteval bool has_void_type(info reflection) {
  return is_void_type(type_of(reflection));
}

// Requires: is_type(type)
//
// Equivalent to std::is_nullptr<T>::value when type is reflexpr(T).
//
// Returns true if the reflected entity is a null pointer type.
constexpr struct is_null_pointer_type_fn
{
  consteval bool operator()(info type) const
  {
    detail::require_type(type);
    return __reflect(detail::query_is_null_pointer_type, type);
  }
} is_null_pointer_type;

// Returns true if the reflected entity has null pointer type.
consteval bool has_null_pointer_type(info reflection) {
  return is_null_pointer_type(type_of(reflection));
}

// Requires: is_type(type)
//
// Equivalent to std::is_integral<T>::value when type is reflexpr(T).
//
// Returns true if the reflected entity is an integral type.
constexpr struct is_integral_type_fn
{
  consteval bool operator()(info type) const
  {
    detail::require_type(type);
    return __reflect(detail::query_is_integral_type, type);
  }
} is_integral_type;

// Returns true if the reflected entity has integral type.
consteval bool has_integeral_type(info reflection) {
  return is_integral_type(type_of(reflection));
}

// Requires: is_type(type)
//
// Equivalent to std::is_floating_point<T>::value when type is reflexpr(T).
//
// Returns true if the reflected entity is a floating point type.
constexpr struct is_floating_point_type_fn
{
  consteval bool operator()(info type) const
  {
    detail::require_type(type);
    return __reflect(detail::query_is_floating_point_type, type);
  }
} is_floating_point_type;

// Returns true if the reflected entity has floating point type.
consteval bool has_floating_point_type(info reflection) {
  return is_floating_point_type(type_of(reflection));
}

// Requires: is_type(type)
//
// Equivalent to std::is_array<T>::value when type is reflexpr(T).
//
// Returns true if the reflected entity is an array type.
constexpr struct is_array_type_fn
{
  consteval bool operator()(info type) const
  {
    detail::require_type(type);
    return __reflect(detail::query_is_array_type, type);
  }
} is_array_type;

// Returns true if the reflected entity has array type.
consteval bool has_array_type(info reflection) {
  return is_array_type(type_of(reflection));
}

// Requires: is_type(type)
//
// Equivalent to std::is_pointer<T>::value when type is reflexpr(T).
//
// Returns true if the reflected entity is a pointer type.
constexpr struct is_pointer_type_fn
{
  consteval bool operator()(info type) const
  {
    detail::require_type(type);
    return __reflect(detail::query_is_pointer_type, type);
  }
} is_pointer_type;

// Returns true if the reflected entity has pointer type.
consteval bool has_pointer_type(info reflection) {
  return is_pointer_type(type_of(reflection));
}

// Requires: is_type(type)
//
// Equivalent to std::is_lvalue_reference<T>::value when type is reflexpr(T).
//
// Returns true if the reflected entity is an lvalue reference type.
constexpr struct is_lvalue_reference_type_fn
{
  consteval bool operator()(info type) const
  {
    detail::require_type(type);
    return __reflect(detail::query_is_lvalue_reference_type, type);
  }
} is_lvalue_reference_type;

// Returns true if the reflected entity has lvalue reference type.
consteval bool has_lvalue_reference_type(info reflection) {
  return is_lvalue_reference_type(type_of(reflection));
}

// Requires: is_type(type)
//
// Equivalent to std::is_rvalue_reference<T>::value when type is reflexpr(T).
//
// Returns true if the reflected entity is an rvalue reference type.
constexpr struct is_rvalue_reference_type_fn
{
  consteval bool operator()(info type) const
  {
    detail::require_type(type);
    return __reflect(detail::query_is_rvalue_reference_type, type);
  }
} is_rvalue_reference_type;

// Returns true if the reflected entity has rvalue reference type.
consteval bool has_rvalue_reference_type(info reflection) {
  return is_rvalue_reference_type(type_of(reflection));
}

// Requires: is_type(type)
//
// Equivalent to std::is_reference<T>::value when type is reflexpr(T).
//
// Returns true if the reflected entity is a reference type.
constexpr struct is_reference_type_fn
{
  consteval bool operator()(info type) const
  {
    detail::require_type(type);
    return is_lvalue_reference_type(type) || is_rvalue_reference_type(type);
  }
} is_reference_type;

// Returns true if the reflected entity has reference type.
consteval bool has_reference_type(info reflection) {
  return is_reference_type(type_of(reflection));
}

// Requires: is_type(type)
//
// Equivalent to std::is_member_object_pointer<T>::value when
// type is reflexpr(T).
//
// Returns true if the reflected entity is a member object pointer type.
constexpr struct is_member_object_pointer_type_fn
{
  consteval bool operator()(info type) const
  {
    detail::require_type(type);
    return __reflect(detail::query_is_member_object_pointer_type, type);
  }
} is_member_object_pointer_type;

// Returns true if the reflected entity has member object pointer type.
consteval bool has_member_object_pointer_type(info reflection) {
  return is_member_object_pointer_type(type_of(reflection));
}

// Requires: is_type(type)
//
// Equivalent to std::is_member_function_pointer<T>::value when
// type is reflexpr(T).
//
// Returns true if the reflected entity is a member function pointer type.
constexpr struct is_member_function_pointer_type_fn
{
  consteval bool operator()(info type) const
  {
    detail::require_type(type);
    return __reflect(detail::query_is_member_function_pointer_type, type);
  }
} is_member_function_pointer_type;

// Returns true if the reflected entity has member function pointer type.
consteval bool has_member_function_pointer_type(info reflection) {
  return is_member_function_pointer_type(type_of(reflection));
}

// Requires: is_type(type)
//
// Equivalent to std::is_member_pointer<T>::value when type is reflexpr(T).
//
// Returns true if the reflected entity is a member pointer type.
constexpr struct is_member_pointer_type_fn
{
  consteval bool operator()(info type) const
  {
    detail::require_type(type);
    return is_member_object_pointer_type(type) ||
           is_member_function_pointer_type(type);
  }
} is_member_pointer_type;

// Returns true if the reflected entity has member pointer type.
consteval bool has_member_pointer_type(info reflection) {
  return is_member_pointer_type(type_of(reflection));
}

// Requires: is_type(type)
//
// Returns true if the reflected entity is a closure type.
constexpr struct is_closure_type_fn
{
  consteval bool operator()(info type) const
  {
    detail::require_type(type);
    return __reflect(detail::query_is_closure_type, type);
  }
} is_closure_type;

// Returns true if the reflected entity has closure type.
consteval bool has_closure_type(info reflection) {
  return is_closure_type(type_of(reflection));
}

// -------------------------------------------------------------------------- //
// Type properties

// Requires: is_type(type)
//
// Returns true if the reflected entity is an incomplete type.
constexpr struct is_incomplete_type_fn
{
  consteval bool operator()(info type) const
  {
    detail::require_type(type);
    return __reflect(detail::query_is_incomplete_type, type);
  }
} is_incomplete_type;

// Returns true if the reflected entity has incomplete type.
consteval bool has_incomplete_type(info reflection) {
  return is_incomplete_type(type_of(reflection));
}

// Requires: is_type(type)
//
// Equivalent to std::is_const<T>::value where type is reflexpr(T).
//
// Returns true if the reflected entity is a const qualified type.
constexpr struct is_const_type_fn
{
  consteval bool operator()(info type) const
  {
    detail::require_type(type);
    return __reflect(detail::query_is_const_type, type);
  }
} is_const_type;

// Returns true if the reflected entity has a const qualified type.
consteval bool has_const_type(info reflection) {
  return is_const_type(type_of(reflection));
}

// Requires: is_type(type)
//
// Equivalent to std::is_volatile<T>::value where type is reflexpr(T).
//
// Returns true if the reflected entity is a volatile qualified type.
constexpr struct is_volatile_type_fn
{
  consteval bool operator()(info type) const
  {
    detail::require_type(type);
    return __reflect(detail::query_is_volatile_type, type);
  }
} is_volatile_type;

// Returns true if the reflected entity has volatile qualified type.
consteval bool has_volatile_type(info reflection) {
  return is_volatile_type(type_of(reflection));
}

// Requires: is_type(type)
//
// Equivalent to std::is_trivial<T>::value where type is reflexpr(T).
//
// Returns true if the reflected entity is a trivial type.
constexpr struct is_trivial_type_fn
{
  consteval bool operator()(info type) const
  {
    detail::require_type(type);
    return __reflect(detail::query_is_trivial_type, type);
  }
} is_trivial_type;

// Returns true if the reflected entity has trivial type.
consteval bool has_trivial_type(info reflection) {
  return is_trivial_type(type_of(reflection));
}

// Requires: is_type(type)
//
// Equivalent to std::is_trivially_copyable<T>::value where type is reflexpr(T).
//
// Returns true if the reflected entity is a trivially copyable type.
constexpr struct is_trivially_copyable_type_fn
{
  consteval bool operator()(info type) const
  {
    detail::require_type(type);
    return __reflect(detail::query_is_trivially_copyable_type, type);
  }
} is_trivially_copyable_type;

// Returns true if the reflected entity has trivially copyable type.
consteval bool has_trivially_copyable_type(info reflection) {
  return is_trivially_copyable_type(type_of(reflection));
}

// Requires: is_type(type)
//
// Equivalent to std::is_standard_layout<T>::value where type is reflexpr(T).
//
// Returns true if the reflected entity is a standard layout type.
constexpr struct is_standard_layout_type_fn
{
  consteval bool operator()(info type) const
  {
    detail::require_type(type);
    return __reflect(detail::query_is_standard_layout_type, type);
  }
} is_standard_layout_type;

// Returns true if the reflected entity has standard layout type.
consteval bool has_standard_layout_type(info reflection) {
  return is_standard_layout_type(type_of(reflection));
}

// Requires: is_type(type)
//
// Equivalent to std::is_pod<T>::value where type is reflexpr(T).
//
// Returns true if the reflected entity is a pod type.
constexpr struct is_pod_type_fn
{
  consteval bool operator()(info type) const
  {
    detail::require_type(type);
    return __reflect(detail::query_is_pod_type, type);
  }
} is_pod_type;

// Returns true if the reflected entity has pod type.
consteval bool has_pod_type(info reflection) {
  return is_pod_type(type_of(reflection));
}

// Requires: is_type(type)
//
// Equivalent to std::is_literal<T>::value where type is reflexpr(T).
//
// Returns true if the reflected entity is a literal type.
constexpr struct is_literal_type_fn
{
  consteval bool operator()(info type) const
  {
    detail::require_type(type);
    return __reflect(detail::query_is_literal_type, type);
  }
} is_literal_type;

// Returns true if the reflected entity has literal type.
consteval bool has_literal_type(info reflection) {
  return is_literal_type(type_of(reflection));
}

// Requires: is_type(type)
//
// Equivalent to std::is_empty<T>::value where type is reflexpr(T).
//
// Returns true if the reflected entity is an empty type.
constexpr struct is_empty_type_fn
{
  consteval bool operator()(info type) const
  {
    detail::require_type(type);
    return __reflect(detail::query_is_empty_type, type);
  }
} is_empty_type;

// Returns true if the reflected entity has empty type.
consteval bool has_empty_type(info reflection) {
  return is_empty_type(type_of(reflection));
}

// Requires: is_type(type)
//
// Equivalent to std::is_polymorphic<T>::value where type is reflexpr(T).
//
// Returns true if the reflected entity is a polymorphic type.
constexpr struct is_polymorphic_type_fn
{
  consteval bool operator()(info type) const
  {
    detail::require_type(type);
    return __reflect(detail::query_is_polymorphic_type, type);
  }
} is_polymorphic_type;

// Returns true if the reflected entity has polymorphic type.
consteval bool has_polymorphic_type(info reflection) {
  return is_polymorphic_type(type_of(reflection));
}

// Requires: is_type(type)
//
// Equivalent to std::is_abstract<T>::value where type is reflexpr(T).
//
// Returns true if the reflected entity is an abstract type.
constexpr struct is_abstract_type_fn
{
  consteval bool operator()(info type) const
  {
    detail::require_type(type);
    return __reflect(detail::query_is_abstract_type, type);
  }
} is_abstract_type;

// Returns true if the reflected entity has abstract type.
consteval bool has_abstract_type(info reflection) {
  return is_abstract_type(type_of(reflection));
}

// Requires: is_type(type)
//
// Equivalent to std::is_final<T>::value where type is reflexpr(T).
//
// Returns true if the reflected entity is a final type.
constexpr struct is_final_type_fn
{
  consteval bool operator()(info type) const
  {
    detail::require_type(type);
    return __reflect(detail::query_is_final_type, type);
  }
} is_final_type;

// Returns true if the reflected entity has final type.
consteval bool has_final_type(info reflection) {
  return is_final_type(type_of(reflection));
}

// Requires: is_type(type)
//
// Equivalent to std::is_aggregate<T>::value where type is reflexpr(T).
//
// Returns true if the reflected entity is an aggregate type.
constexpr struct is_aggregate_type_fn
{
  consteval bool operator()(info type) const
  {
    detail::require_type(type);
    return __reflect(detail::query_is_aggregate_type, type);
  }
} is_aggregate_type;

// Returns true if the reflected entity has aggregate type.
consteval bool has_aggregate_type(info reflection) {
  return is_aggregate_type(type_of(reflection));
}

// Requires: is_type(type)
//
// Equivalent to std::is_signed<T>::value where type is reflexpr(T).
//
// Returns true if the reflected entity is a signed type.
constexpr struct is_signed_type_fn
{
  consteval bool operator()(info type) const
  {
    detail::require_type(type);
    return __reflect(detail::query_is_signed_type, type);
  }
} is_signed_type;

// Returns true if the reflected entity has signed type.
consteval bool has_signed_type(info reflection) {
  return is_signed_type(type_of(reflection));
}

// Requires: is_type(type)
//
// Equivalent to std::is_unsigned<T>::value where type is reflexpr(T).
//
// Returns true if the reflected entity is an unsigned type.
constexpr struct is_unsigned_type_fn
{
  consteval bool operator()(info type) const
  {
    detail::require_type(type);
    return __reflect(detail::query_is_unsigned_type, type);
  }
} is_unsigned_type;

// Returns true if the reflected entity has unsigned type.
consteval bool has_unsigned_type(info reflection) {
  return is_unsigned_type(type_of(reflection));
}

// Requires: is_type(type)
//
// Equivalent to std::has_unique_object_representations<T>::value
// where type is reflexpr(T).
//
// Returns true if the reflected entity is a type with unique object
// representations.
constexpr struct has_unique_object_representation_type_fn
{
  consteval bool operator()(info type) const
  {
    detail::require_type(type);
    return __reflect(detail::query_has_unique_object_representations_type, type);
  }
} has_unique_object_representations_type;

// Returns true if the reflected entity has a type with
// unique object representations.
consteval bool has_type_with_unique_object_representations(info reflection) {
  return has_unique_object_representations_type(type_of(reflection));
}

// -------------------------------------------------------------------------- //
// Type operations

// Requires: is_type(type)
//
// Equivalent to std::is_default_constructible<T>::value where type
// is reflexpr(T).
//
// Returns true if the reflected entity is default constructible.
constexpr struct is_default_constructible_type_fn
{
  consteval bool operator()(info type) const
  {
    detail::require_type(type);
    return __reflect(detail::query_is_constructible, type);
  }
} is_default_constructible_type;

// Returns true if the reflected entity has
// default constructible type.
consteval bool has_default_constructible_type(info reflection) {
  return is_default_constructible_type(type_of(reflection));
}

// Requires: is_type(type)
//
// Equivalent to std::is_trivially_default_constructible<T>::value where type
// is reflexpr(T).
//
// Returns true if the reflected entity is trivially default constructible.
constexpr struct is_trivially_default_constructible_type_fn
{
  consteval bool operator()(info type) const
  {
    detail::require_type(type);
    return __reflect(detail::query_is_trivially_constructible, type);
  }
} is_trivially_default_constructible_type;

// Returns true if the reflected entity has
// trivially default constructible type.
consteval bool has_trivially_default_constructible_type(info reflection) {
  return is_trivially_default_constructible_type(type_of(reflection));
}

// Requires: is_type(type)
//
// Equivalent to std::is_nothrow_default_constructible<T>::value where type
// is reflexpr(T).
//
// Returns true if the reflected entity is nothrow default constructible.
constexpr struct is_nothrow_default_constructible_type_fn
{
  consteval bool operator()(info type) const
  {
    detail::require_type(type);
    return __reflect(detail::query_is_nothrow_constructible, type);
  }
} is_nothrow_default_constructible_type;

// Returns true if the reflected entity has
// trivially nothrow constructible type.
consteval bool has_nothrow_default_constructible_type(info reflection) {
  return is_nothrow_default_constructible_type(type_of(reflection));
}

// Requires: is_type(type)
//
// Equivalent to std::is_copy_constructible<T>::value where type
// is reflexpr(T).
//
// Returns true if the reflected entity is copy constructible.
constexpr struct is_copy_constructible_type_fn
{
  consteval bool operator()(info type) const
  {
    detail::require_type(type);
    info arg = add_lvalue_reference(add_const(type));
    return __reflect(detail::query_is_constructible, type, arg);
  }
} is_copy_constructible_type;

// Returns true if the reflected entity has
// copy constructible type.
consteval bool has_copy_constructible_type(info reflection) {
  return is_copy_constructible_type(type_of(reflection));
}

// Requires: is_type(type)
//
// Equivalent to std::is_trivially_copy_constructible<T>::value where type
// is reflexpr(T).
//
// Returns true if the reflected entity is trivially copy constructible.
constexpr struct is_trivially_copy_constructible_type_fn
{
  consteval bool operator()(info type) const
  {
    detail::require_type(type);
    info arg = add_lvalue_reference(add_const(type));
    return __reflect(detail::query_is_trivially_constructible, type, arg);
  }
} is_trivially_copy_constructible_type;

// Returns true if the reflected entity has
// trivially copy constructible type.
consteval bool has_trivially_copy_constructible_type(info reflection) {
  return is_trivially_copy_constructible_type(type_of(reflection));
}

// Requires: is_type(type)
//
// Equivalent to std::is_nothrow_copy_constructible<T>::value where type
// is reflexpr(T).
//
// Returns true if the reflected entity is nothrow copy constructible.
constexpr struct is_nothrow_copy_constructible_type_fn
{
  consteval bool operator()(info type) const
  {
    detail::require_type(type);
    info arg = add_lvalue_reference(add_const(type));
    return __reflect(detail::query_is_nothrow_constructible, type, arg);
  }
} is_nothrow_copy_constructible_type;

// Returns true if the reflected entity has
// copy constructible type.
consteval bool has_nothrow_copy_constructible_type(info reflection) {
  return is_nothrow_copy_constructible_type(type_of(reflection));
}

// Requires: is_type(type)
//
// Equivalent to std::is_move_constructible<T>::value where type
// is reflexpr(T).
//
// Returns true if the reflected entity is move constructible.
constexpr struct is_move_constructible_type_fn
{
  consteval bool operator()(info type) const
  {
    detail::require_type(type);
    info arg = add_rvalue_reference(add_const(type));
    return __reflect(detail::query_is_constructible, type, arg);
  }
} is_move_constructible_type;

// Returns true if the reflected entity has
// move constructible type.
consteval bool has_move_constructible_type(info reflection) {
  return is_move_constructible_type(type_of(reflection));
}

// Requires: is_type(type)
//
// Equivalent to std::is_trivially_move_constructible<T>::value where type
// is reflexpr(T).
//
// Returns true if the reflected entity is trivially move constructible.
constexpr struct is_trivially_move_constructible_type_fn
{
  consteval bool operator()(info type) const
  {
    detail::require_type(type);
    info arg = add_rvalue_reference(add_const(type));
    return __reflect(detail::query_is_trivially_constructible, type, arg);
  }
} is_trivially_move_constructible_type;

// Returns true if the reflected entity has
// trivially move constructible type.
consteval bool has_trivially_move_constructible_type(info reflection) {
  return is_trivially_move_constructible_type(type_of(reflection));
}

// Requires: is_type(type)
//
// Equivalent to std::is_nothrow_move_constructible<T>::value where type
// is reflexpr(T).
//
// Returns true if the reflected entity is nothrow move constructible.
constexpr struct is_nothrow_move_constructible_type_fn
{
  consteval bool operator()(info type) const
  {
    detail::require_type(type);
    info arg = add_rvalue_reference(add_const(type));
    return __reflect(detail::query_is_nothrow_constructible, type, arg);
  }
} is_nothrow_move_constructible_type;

// Returns true if the reflected entity has
// nothrow move constructible type.
consteval bool has_nothrow_move_constructible_type(info reflection) {
  return is_nothrow_move_constructible_type(type_of(reflection));
}

// Requires: is_type(type) and is_type(assigned_type)
//
// Equivalent to std::is_assignable<T, U>::value where type
// is reflexpr(T), and assigned_type is reflexpr(U).
//
// Returns true if the reflected entity of assigned_type is
// assignable to the reflected entity of type.
consteval bool is_assignable_type(info type, info assigned_type) {
  detail::require_type(type);
  detail::require_type(assigned_type);
  return __reflect(detail::query_is_assignable, type,
                   assigned_type);
}

// Requires: is_type(type) and is_type(assigned_type)
//
// Equivalent to std::is_trivially_assignable<T, U>::value where type
// is reflexpr(T), and assigned_type is reflexpr(U).
//
// Returns true if the reflected entity of assigned_type is
// trivially assignable to the reflected entity of type.
consteval bool is_trivially_assignable_type(info type,
                                            info assigned_type) {
  detail::require_type(type);
  detail::require_type(assigned_type);
  return __reflect(detail::query_is_trivially_assignable,
                   type, assigned_type);
}

// Requires: is_type(type) and is_type(assigned_type)
//
// Equivalent to std::is_nothrow_assignable<T, U>::value where type
// is reflexpr(T), and assigned_type is reflexpr(U).
//
// Returns true if the reflected entity of assigned_type is
// nothrow assignable to the reflected entity of type.
consteval bool is_nothrow_assignable_type(info type,
                                          info assigned_type) {
  detail::require_type(type);
  detail::require_type(assigned_type);
  return __reflect(detail::query_is_nothrow_assignable,
                   type, assigned_type);
}

// Requires: is_type(type)
//
// Equivalent to std::is_copy_assignable<T>::value where type
// is reflexpr(T).
//
// Returns true if the reflected entity is copy assignable.
consteval bool is_copy_assignable_type(info type) {
  detail::require_type(type);
  info assign_arg = add_lvalue_reference(add_const(type));
  return is_assignable_type(type, assign_arg);
}

// Returns true if the reflected entity has copy assignable type.
consteval bool has_copy_assignable_type(info reflection) {
  return is_copy_assignable_type(type_of(reflection));
}

// Requires: is_type(type)
//
// Equivalent to std::is_trivially_copy_assignable<T>::value
// where type is reflexpr(T).
//
// Returns true if the reflected entity is trivially copy assignable.
consteval bool is_trivially_copy_assignable_type(info type) {
  detail::require_type(type);
  info assign_arg = add_lvalue_reference(add_const(type));
  return is_trivially_assignable_type(type, assign_arg);
}

// Returns true if the reflected entity has
// trivially copy assignable type.
consteval bool has_trivially_copy_assignable_type(info reflection) {
  return is_trivially_copy_assignable_type(type_of(reflection));
}

// Requires: is_type(type)
//
// Equivalent to std::is_nothrow_copy_assignable<T>::value where type
// is reflexpr(T).
//
// Returns true if the reflected entity is nothrow copy assignable.
consteval bool is_nothrow_copy_assignable_type(info type) {
  detail::require_type(type);
  info assign_arg = add_lvalue_reference(add_const(type));
  return is_nothrow_assignable_type(type, assign_arg);
}

// Returns true if the reflected entity has
// nothrow copy assignable type.
consteval bool has_nothrow_copy_assignable_type(info reflection) {
  return is_nothrow_copy_assignable_type(type_of(reflection));
}

// Requires: is_type(type)
//
// Equivalent to std::is_move_assignable<T>::value where type
// is reflexpr(T).
//
// Returns true if the reflected entity is move assignable.
consteval bool is_move_assignable_type(info type) {
  detail::require_type(type);
  info assign_arg = add_rvalue_reference(add_const(type));
  return is_assignable_type(type, assign_arg);
}

// Returns true if the reflected entity has
// move assignable type.
consteval bool has_move_assignable_type(info reflection) {
  return is_move_assignable_type(type_of(reflection));
}

// Requires: is_type(type)
//
// Equivalent to std::is_trivially_move_assignable<T>::value where type
// is reflexpr(T).
//
// Returns true if the reflected entity is trivially move assignable.
consteval bool is_trivially_move_assignable_type(info type) {
  detail::require_type(type);
  info assign_arg = add_rvalue_reference(add_const(type));
  return is_trivially_assignable_type(type, assign_arg);
}

// Returns true if the reflected entity has
// move assignable type.
consteval bool has_trivially_move_assignable_type(info reflection) {
  return is_trivially_move_assignable_type(type_of(reflection));
}

// Requires: is_type(type)
//
// Equivalent to std::is_nothrow_move_assignable<T>::value where type
// is reflexpr(T).
//
// Returns true if the reflected entity is nothrow move assignable.
consteval bool is_nothrow_move_assignable_type(info type) {
  detail::require_type(type);
  info assign_arg = add_rvalue_reference(add_const(type));
  return is_nothrow_assignable_type(type, assign_arg);
}

// Returns true if the reflected entity has
// nothrow move assignable type.
consteval bool has_nothrow_move_assignable_type(info reflection) {
  return is_nothrow_move_assignable_type(type_of(reflection));
}

// Requires: is_type(type)
//
// Equivalent to std::is_destructible<T>::value where type
// is reflexpr(T).
//
// Returns true if the reflected entity is destructible.
constexpr struct is_destructible_type_fn
{
  consteval bool operator()(info type) const
  {
    detail::require_type(type);
    return __reflect(detail::query_is_destructible, type);
  }
} is_destructible_type;

// Returns true if the reflected entity has
// destructible type.
consteval bool has_destructible_type(info reflection) {
  return is_destructible_type(type_of(reflection));
}

// Requires: is_type(type)
//
// Equivalent to std::is_trivially_destructible<T>::value where type is reflexpr(T).
//
// Returns true if the reflected entity is trivially destructible.
constexpr struct is_trivially_destructible_type_fn
{
  consteval bool operator()(info type) const
  {
    detail::require_type(type);
    return __reflect(detail::query_is_trivially_destructible, type);
  }
} is_trivially_destructible_type;

// Returns true if the reflected entity has
// trivially destructible type.
consteval bool has_trivially_destructible_type(info reflection) {
  return is_trivially_destructible_type(type_of(reflection));
}

// Requires: is_type(type)
//
// Equivalent to std::is_nothrow_destructible<T>::value where type is reflexpr(T).
//
// Returns true if the reflected entity is nothrow destructible.
constexpr struct is_nothrow_destructible_type_fn
{
  consteval bool operator()(info type) const
  {
    detail::require_type(type);
    return __reflect(detail::query_is_nothrow_destructible, type);
  }
} is_nothrow_destructible_type;

// Returns true if the reflected entity has
// nothrow destructible type.
consteval bool has_nothrow_destructible_type(info reflection) {
  return is_nothrow_destructible_type(type_of(reflection));
}

// -------------------------------------------------------------------------- //
// Type transformations

// Requires: is_type(type)
//
// Equivalent to reflexpr(std::remove_const<T>::type) where type
// is reflexpr(T).
//
// Returns a new type reflection with the const qualifier removed, if present.
consteval info remove_const(info type) {
  detail::require_type(type);
  return __reflect(detail::query_remove_const, type);
}

// Requires: is_type(type)
//
// Equivalent to reflexpr(std::remove_volatile<T>::type) where type
// is reflexpr(T).
//
// Returns a new type reflection with volatile qualifier removed, if present.
consteval info remove_volatile(info type) {
  detail::require_type(type);
  return __reflect(detail::query_remove_volatile, type);
}

// Requires: is_type(type)
//
// Equivalent to reflexpr(std::remove_cv<T>::type) where type
// is reflexpr(T).
//
// Shorthand returning the result of remove_volatile(remove_const(type)).
consteval info remove_cv(info type) {
  detail::require_type(type);
  return remove_volatile(remove_const(type));
}

// Requires: is_type(type)
//
// Equivalent to reflexpr(std::add_const<T>::type) where type
// is reflexpr(T).
//
// Returns a new type reflection with const qualifier added,
// if not already present.
consteval info add_const(info type) {
  detail::require_type(type);
  return __reflect(detail::query_add_const, type);
}

// Requires: is_type(type)
//
// Equivalent to reflexpr(std::add_volatile<T>::type) where type
// is reflexpr(T).
//
// Returns a new type reflection with volatile qualifier added,
// if not already present.
consteval info add_volatile(info type) {
  detail::require_type(type);
  return __reflect(detail::query_add_volatile, type);
}

// Requires: is_type(type)
//
// Equivalent to reflexpr(std::add_cv<T>::type) where type
// is reflexpr(T).
//
// Shorthand returning the result of add_const(add_volatile(type)).
consteval info add_cv(info type) {
  detail::require_type(type);
  return add_const(add_volatile(type));
}

// Requires: is_type(type)
//
// Equivalent to reflexpr(std::remove_reference<T>::type) where type
// is reflexpr(T).
//
// Returns a new type reflection which reflects the type referred to
// by the reference type. If the provided type reflection does not
// reflect a reference type, returns a new type reflection
// of equivalent type.
consteval info remove_reference(info type) {
  detail::require_type(type);
  return __reflect(detail::query_remove_reference, type);
}

// Requires: is_type(type)
//
// Equivalent to reflexpr(std::remove_lvalue_reference<T>::type) where type
// is reflexpr(T).
//
// Returns a new type reflection of an lvalue reference type to the type
// reflected by the provided type reflection. If the provided type
// reflection does not reflected a referenceable type, returns a new type
// reflection of equivalent type.
consteval info add_lvalue_reference(info type) {
  detail::require_type(type);
  return __reflect(detail::query_add_lvalue_reference, type);
}

// Requires: is_type(type)
//
// Equivalent to reflexpr(std::remove_rvalue_reference<T>::type) where type
// is reflexpr(T).
//
// Returns a new type reflection of an rvalue reference type to the type
// reflected by the provided type reflection. If the provided type
// reflection does not reflected a referenceable type, returns a new type
// reflection of equivalent type.
consteval info add_rvalue_reference(info type) {
  detail::require_type(type);
  return __reflect(detail::query_add_rvalue_reference, type);
}

// Requires: is_type(type)
//
// Equivalent to reflexpr(std::remove_pointer<T>::type) where type
// is reflexpr(T).
//
// Returns a new type reflection of the type pointed to by the type
// reflected by the provided type reflection. If the provided type
// reflection does not reflected a pointer type, returns a new type
// reflection of equivalent type.
consteval info remove_pointer(info type) {
  detail::require_type(type);
  return __reflect(detail::query_remove_pointer, type);
}

// Requires: is_type(type)
//
// Equivalent to reflexpr(std::add_pointer<T>::type) where type
// is reflexpr(T).
//
// Returns a new type reflection of a pointer type pointing to the type
// reflected by the provided type reflection. If the provided type
// reflection does not reflect a type which can be pointed to,
// returns a new type reflection of equivalent type.
consteval info add_pointer(info type) {
  detail::require_type(type);
  return __reflect(detail::query_add_pointer, type);
}

// Requires: is_type(type)
//
// Equivalent to reflexpr(std::remove_cvref<T>::type) where type
// is reflexpr(T).
//
// Shorthand returning the result of remove_cv(remove_reference(type)).
consteval info remove_cvref(info type) {
  detail::require_type(type);
  return remove_cv(remove_reference(type));
}

// Requires: is_type(type)
//
// Equivalent to reflexpr(std::decay<T>::type) where type is reflexpr(T).
//
// If reflected type names the type "array of U" or "reference to array of U",
// returns a new type reflection of U*.
//
// If T is a function type F or a reference thereto, equivalent to add_pointer(type).
//
// Otherwise, equivalent to remove_cvref(type).
consteval info decay(info type) {
  detail::require_type(type);
  return __reflect(detail::query_decay, type);
}

// Requires: is_type(type)
//
// Equivalent to reflexpr(std::make_signed<T>::type) where type is reflexpr(T)
// without undefined behavior.
//
// If type is a type reflection of an integral (except bool) or enumeration
// type, returns a new type reflection of the signed integer type
// corresponding said reflected type, with the same cv-qualifiers.
//
// If type is a type reflection of a signed integral type, returns a new
// type reflection of equivalent type.
//
// Otherwise, returns an invalid reflection.
consteval info make_signed(info type) {
  detail::require_type(type);
  return __reflect(detail::query_make_signed, type);
}

// Requires: is_type(type)
//
// Equivalent to reflexpr(std::make_unsigned<T>::type) where type is reflexpr(T)
// without undefined behavior.
//
// If type is a type reflection of an integral (except bool) or enumeration
// type, returns a new type reflection of the unsigned integer type
// corresponding said reflected type, with the same cv-qualifiers.
// The unsigned integer type corresponding to an enumeration type is
// the unsigned integer type with the smallest rank having the same
// sizeof as the enumeration.
//
// If type is a type reflection of an unsigned integral type, returns a new
// type reflection of equivalent type.
//
// Otherwise, returns an invalid reflection.
consteval info make_unsigned(info type) {
  detail::require_type(type);
  return __reflect(detail::query_make_unsigned, type);
}

// -------------------------------------------------------------------------- //
// Associated types

// Requires: is_member_function(mem_function)
//
// Given a reflection, mem_function, of a member function, f,
// return a reflection of the type of the this reference of f.
consteval info this_ref_type_of(info mem_function) {
  detail::require_mem_function(mem_function);
  return __reflect(detail::query_get_this_ref_type, mem_function);
}

// Returns a reflection of the underlying type of an enumeration.
//
// Example:
//
//   enum byte : unsigned char {};
//   constexpr info r = underlying_type(reflexpr(byte));
//   typename(r); // unsigned char
//
consteval info underlying_type_of(info reflection) {
  return __reflect(detail::query_get_underlying_type, reflection);
}

// Returns a reflection to the type of the reflected entity.
consteval info type_of(info reflection) {
  return __reflect(detail::query_get_type, reflection);
}

// Requires: is_function(function)
//
// Returns a reflection to the return type of the reflected entity.
consteval info return_type_of(info function) {
  detail::require_function(function);
  return __reflect(detail::query_get_return_type, function);
}

// -------------------------------------------------------------------------- //
// Associated reflections

// Returns a reflection of the entity of reflection.
//
// In the case of a reflected type, returns
// a reflection of the canonical type.
//
// In the case of a reflected declaration, returns
// a reflection of the canonical declaration.
//
// In the case of a reflected expression,
// if a canonical declaration is associated, returns
// a reflection of the associated canonical declaration.
//
// In the case of a base specifier, returns
// a reflection of the canonical type named by the base specifier.
//
// Otherwise, returns an invalid reflection.
consteval info entity_of(info reflection) {
  return __reflect(detail::query_get_entity, reflection);
}

// Returns a reflection to the lexical context of the declaration
// reflected by reflection.
//
// Example:
//
//   struct S {
//     struct T {};
//   };
//
//   parent_of(reflexpr(S::T)); // reflexpr(S)
//
consteval info parent_of(info reflection) {
  return __reflect(detail::query_get_parent, reflection);
}

// Returns a reflection of the declaration defining the reflected entity.
// If this reflected entity has no associated defining declaration,
// returns an invalid reflection.
consteval info definition_of(info reflection) {
  return __reflect(detail::query_get_definition, reflection);
}

// -------------------------------------------------------------------------- //
// Names

// Returns true if the reflected entity has a name.
consteval bool is_named(info reflection) {
  return __reflect(detail::query_is_named, reflection);
}

// Requires: is_named(named)
//
// Returns the name of the reflected entity.
consteval string_type name_of(info named) {
  detail::require_named(named);
  return __reflect(detail::query_get_name, named);
}

// -------------------------------------------------------------------------- //
// Expresions

// True if reflection reflects an expression.
consteval bool is_expression(info reflection) {
  return __reflect(detail::query_is_expression, reflection);
}

// True if reflection reflects an lvalue expression.
consteval bool is_lvalue(info reflection) {
  return __reflect(detail::query_is_lvalue, reflection);
}

// True if reflection reflects an xvalue expression.
consteval bool is_xvalue(info reflection) {
  return __reflect(detail::query_is_xvalue, reflection);
}

// True if reflection reflects an prvalue expression.
consteval bool is_prvalue(info reflection) {
  return __reflect(detail::query_is_prvalue, reflection);
}

// True if reflection reflects an rvalue expression.
consteval bool is_rvalue(info reflection) {
  return is_prvalue(reflection) || is_xvalue(reflection);
}

// True if reflection reflects a glvalue expression.
consteval bool is_glvalue(info reflection) {
  return is_lvalue(reflection) || is_xvalue(reflection);
}

// True if reflection reflects a value.
consteval bool is_value(info reflection) {
  return __reflect(detail::query_is_value, reflection);
}

// -------------------------------------------------------------------------- //
// Traversal

// Returns the first child of declaration context. This can be used with
// next() to traverse contexts as template arguments (iterators don't work
// as template arguments).
constexpr info front(info reflection) {
  return __reflect(detail::query_get_begin, reflection);
}

// Returns the next info in the sequence.
constexpr info next(info reflection) {
  return __reflect(detail::query_get_next, reflection);
}

// Returns the first member of the reflected entity.
constexpr info front_member(info reflection) {
  return __reflect(detail::query_get_begin_member, reflection);
}

// Returns the next member in the sequence of declarations
// of which the reflected entity is a member of.
constexpr info next_member(info reflection) {
  return __reflect(detail::query_get_next_member, reflection);
}

// Returns the first function parameter of the reflected entity.
constexpr info front_param(info reflection) {
  return __reflect(detail::query_get_begin_param, reflection);
}

// Returns the next function parameter in the sequence of function
// parameters of which the reflected entity is a member of.
constexpr info next_param(info reflection) {
  return __reflect(detail::query_get_next_param, reflection);
}

// Returns the first template parameter of the reflected entity.
constexpr info front_template_param(info reflection) {
  return __reflect(detail::query_get_begin_template_param, reflection);
}

// Returns the next template parameter in the sequence of template
// parameters of which the reflected entity is a member of.
constexpr info next_template_param(info reflection) {
  return __reflect(detail::query_get_next_template_param, reflection);
}

// Deprecated in favor of more specific iterator classes.
class [[deprecated]] iterator {
  meta::info m_info;

public:
  using value_type = info;
  using reference = info;
  using pointer = info;
  using difference_type = std::ptrdiff_t;
  using iterator_category = std::forward_iterator_tag;

  constexpr iterator()
    : m_info()
  { }

  constexpr iterator(meta::info reflection)
    : m_info(front(reflection))
  { }

  constexpr meta::info operator*() const {
    return m_info;
  }

  constexpr iterator operator++() {
    m_info = next(m_info);
    return *this;
  }

  constexpr iterator operator++(int) {
    iterator tmp = *this;
    operator++();
    return tmp;
  }

  constexpr friend bool operator==(iterator a, iterator b) {
    return a.m_info == b.m_info;
  }

  constexpr friend bool operator!=(iterator a, iterator b) {
    return a.m_info != b.m_info;
  }
};

class [[deprecated]] range {
  iterator m_first;
  iterator m_last;

public:
  constexpr range() { }

  constexpr range(info cxt)
    : m_first(cxt), m_last()
  { }

  constexpr iterator begin() const { return m_first; }

  constexpr iterator end() const { return m_last; }
};

using member_iterator = detail::iterator<front_member, next_member>;
using member_range = detail::range<member_iterator>;

using member_fn_iterator = detail::iterator<front_member, next_member, is_member_function_fn>;
using member_fn_range = detail::range<member_fn_iterator>;

using data_member_iterator = detail::iterator<front_member, next_member, is_data_member_fn>;
using data_member_range = detail::range<data_member_iterator>;

using param_iterator = detail::iterator<front_param, next_param>;
using param_range = detail::range<param_iterator>;

using template_param_iterator = detail::iterator<front_template_param, next_template_param>;
using template_param_range = detail::range<template_param_iterator>;

// Ranges
<<<<<<< HEAD

template<typename P>
constexpr auto members_of(info reflection, P pred)
{
  using iterator = detail::iterator<front_member, next_member, P>;
  using range = detail::range<iterator>;
  return range(reflection, pred);
}

template<typename... Ps>
constexpr auto members_of(info reflection, Ps... preds)
{
  return members_of(reflection, [&](info reflection) {
    return (preds(reflection) && ...);
  });
}

template<typename P>
constexpr auto members_of(info reflection) {
  return members_of(reflection, detail::always_true);
}

constexpr auto parameters_of(info reflection)
{
  return param_range(reflection);
=======

template<typename P>
constexpr auto members_of(info reflection, P pred)
{
  using iterator = detail::iterator<front_member, next_member, P>;
  using range = detail::range<iterator>;
  return range(reflection, pred);
}

template<typename... Ps>
constexpr auto members_of(info reflection, Ps... preds)
{
  return members_of(reflection, [&](info reflection) {
    return (preds(reflection) && ...);
  });
}

template<typename P>
constexpr auto members_of(info reflection) {
  return members_of(reflection, detail::always_true);
>>>>>>> 5d951f6b
}

// Returns the first sub-object of reflection. Objects behave
// as forward iterators.
//
// Deprecated without replacement.
[[deprecated]] constexpr iterator begin(info reflection) {
  return __reflect(detail::query_get_begin, reflection);
}

// Returns a null sub-object of reflection, indicating
// the end of a sequence.
//
// Deprecated without replacement.
[[deprecated]] constexpr iterator end(info reflection) {
  return iterator();
}

// Storage

// Updates the value of variable adding an automatic storage modifier.
// When injected via declaration cloning, this storage modifier will result
// in the injected declaration having automatic storage.
//
// Error if the reflected entity is not a variable.
// consteval void make_automatic(info& variable) {
//   detail::require_variable(variable);
//   __reflect_mod(detail::query_set_storage, variable, detail::sm_automatic);
// }

// Requires: is_data_member(data_mem)
//
// Updates the value of variable adding a static storage modifier.
// When injected via declaration cloning, this storage modifier will result
// in the injected declaration having static storage.
consteval void make_static(info& data_mem) {
  detail::require_data_member(data_mem);
  __reflect_mod(detail::query_set_storage, data_mem, detail::sm_static);
}

// Updates the value of variable adding a thread local storage modifier.
// When injected via declaration cloning, this storage modifier will result
// in the injected declaration having thread local storage.
//
// Error if the reflected entity is not a variable.
// consteval void make_thread_local(info& variable) {
//   detail::require_variable(variable);
//   __reflect_mod(detail::query_set_storage, variable, detail::sm_thread_local);
// }

// Requires: is_data_member(data_mem)
//
// Updates the value of variable removing any storage modifier.
// When injected via declaration cloning, the original storage shall be used.
consteval void clear_storage_modifier(info& data_mem) {
  detail::require_data_member(data_mem);
  __reflect_mod(detail::query_set_storage, data_mem, detail::sm_not_modified);
}

// Access

// Requires: is_base_class(base_or_mem) or is_class_member(base_or_mem)
//
// Updates the value of base_or_mem adding a default access modifier.
// When injected via declaration cloning, this access modifier will result
// in the injected declaration having access equivalent to the default access
// for members in the given class kind, ie. for injection into a struct this
// shall be public, for injection into a class this shall be private.
consteval void make_default(info& base_or_mem) {
  detail::require_base_or_mem(base_or_mem);
  __reflect_mod(detail::query_set_access, base_or_mem, detail::am_default);
}

// Requires: is_base_class(base_or_mem) or is_class_member(base_or_mem)
//
// Updates the value of base_or_mem adding a public access modifier.
// When injected via declaration cloning, this access modifier will result
// in the injected declaration having public access.
consteval void make_public(info& base_or_mem) {
  detail::require_base_or_mem(base_or_mem);
  __reflect_mod(detail::query_set_access, base_or_mem, detail::am_public);
}

// Requires: is_base_class(base_or_mem) or is_class_member(base_or_mem)
//
// Updates the value of base_or_mem adding a protected access modifier.
// When injected via declaration cloning, this access modifier will result
// in the injected declaration having protected access.
consteval void make_protected(info& base_or_mem) {
  detail::require_base_or_mem(base_or_mem);
  __reflect_mod(detail::query_set_access, base_or_mem, detail::am_protected);
}

// Requires: is_base_class(base_or_mem) or is_class_member(base_or_mem)
//
// Updates the value of base_or_mem adding a private access modifier.
// When injected via declaration cloning, this access modifier will result
// in the injected declaration having private access.
consteval void make_private(info& base_or_mem) {
  detail::require_base_or_mem(base_or_mem);
  __reflect_mod(detail::query_set_access, base_or_mem, detail::am_private);
}

// Requires: is_base_class(base_or_mem) or is_class_member(base_or_mem)
//
// Updates the value of base_or_mem removing any access modifier.
// When injected via declaration cloning, the original access shall be used.
consteval void clear_access_modifier(info& base_or_mem) {
  detail::require_base_or_mem(base_or_mem);
  __reflect_mod(detail::query_set_access, base_or_mem, detail::am_not_modified);
}

// Constexpr

// Updates the value of reflection adding a constexpr modifier if true,
// removing any constexpr modifier if false.
// When injected via declaration cloning, a constexpr modifier will result
// in the injected declaration being constexpr.
consteval void make_constexpr(info& reflection, bool mark_constexpr = true) {
  __reflect_mod(detail::query_set_add_constexpr, reflection, mark_constexpr);
}

// Virtual

// Requires: is_member_function(mem_function)
//
// Updates the value of mem_function adding a virtual modifier if true,
// removing any virtual modifier if false.
// When injected via declaration cloning, a virtual modifier will result
// in the injected declaration being virtual.
consteval void make_virtual(info& mem_function, bool mark_virtual = true) {
  detail::require_mem_function(mem_function);
  __reflect_mod(detail::query_set_add_virtual, mem_function, mark_virtual);
}

// Requires: is_member_function(mem_function)
//
// Updates the value of mem_function adding a pure virtual modifier if true,
// removing any pure virtual modifier if false.
// A pure virtual modifier effectively acts implicitly as a virtual modifier
// if present. When injected via declaration cloning, a pure virtual modifier
// will result in the injected declaration being pure virtual.
consteval void make_pure_virtual(info& mem_function, bool mark_pure_virtual = true) {
  detail::require_mem_function(mem_function);
  __reflect_mod(detail::query_set_add_pure_virtual, mem_function, mark_pure_virtual);
}

// Names

// Requires: is_named(named)
//
// Updates the value of named adding a name modifier if non-null with the
// specifier new_name, removing any name modifier if null.
// When injected via declaration cloning, a name modifier will result
// in the injected declaration having the specifier name.
consteval void set_new_name(info& named, const char* new_name) {
  detail::require_named(named);
  __reflect_mod(detail::query_set_new_name, named, new_name);
}

} // inline namespace v1

consteval void
detail::require_variable(info reflection, const char* custom_err) {
  if (is_variable(reflection))
    return;
  if(custom_err)
    __compiler_error(custom_err);
  __compiler_error("Reflected entity must be a variable.");
}

consteval void
detail::require_class(info reflection, const char* custom_err) {
  if (is_class_type(reflection))
    return;
  if(custom_err)
    __compiler_error(custom_err);
  __compiler_error("Reflected entity must be a class or structure.");
}

consteval void
detail::require_class_member(info reflection,
                             const char* custom_err) {
  if (is_class_member(reflection))
    return;
  if(custom_err)
    __compiler_error(custom_err);
  __compiler_error("Reflected entity must be a class member.");
}

consteval void
detail::require_data_member(info reflection,
                            const char* custom_err) {
  if (is_data_member(reflection))
    return;
  if(custom_err)
    __compiler_error(custom_err);
  __compiler_error("Reflected entity must be a data member.");
}

consteval void
detail::require_mem_function(info reflection,
                             const char* custom_err) {
  if (is_member_function(reflection))
    return;
  if(custom_err)
    __compiler_error(custom_err);
  __compiler_error("Reflected entity must be a member function.");
}

consteval void
detail::require_spec_mem_function(info reflection,
                                  const char* custom_err) {
  if (is_special_member_function(reflection))
    return;
  if(custom_err)
    __compiler_error(custom_err);
  __compiler_error("Reflected entity must be a special member function.");
}

consteval void
detail::require_base_or_mem(info reflection,
                            const char* custom_err) {
  if (is_class_member(reflection))
    return;
  if (is_base_class(reflection))
    return;

  if(custom_err)
    __compiler_error(custom_err);

  __compiler_error("Reflected entity must be a base class specifier or class member.");
}

consteval void
detail::require_function(info reflection, const char *custom_err) {
  if (is_function(reflection))
    return;
  if(custom_err)
    __compiler_error(custom_err);
  __compiler_error("Reflected entity must be a function.");
}

consteval void
detail::require_type(info reflection, const char *custom_err) {
  if (is_type(reflection))
    return;
  if(custom_err)
    __compiler_error(custom_err);
  __compiler_error("Reflected entity must be a type.");
}

consteval void
detail::require_parameter(info reflection, const char *custom_err) {
  if (is_function_parameter(reflection) || is_template_parameter(reflection))
    return;
  if(custom_err)
    __compiler_error(custom_err);
  __compiler_error("Reflected entity must be a parameter.");
}

consteval void
detail::require_named(info reflection, const char *custom_err) {
  if (is_named(reflection))
    return;
  if(custom_err)
    __compiler_error(custom_err);
  __compiler_error("Reflected entity must be named.");
}

} // namespace meta
} // namespace std::experimental


#endif // CPPX_META<|MERGE_RESOLUTION|>--- conflicted
+++ resolved
@@ -814,21 +814,6 @@
     return __reflect(detail::query_is_pure_virtual, mem_function);
   }
 } is_pure_virtual;
-<<<<<<< HEAD
-=======
-
-// -------------------------------------------------------------------------- //
-// Members, in general
-
-constexpr struct is_static_member
-{
-  consteval bool operator()(info member) const
-  {
-    // requires is_class_member(member)
-    return is_static_data_member(member) || is_static_member_function(member);
-  }
-} is_static_member;
->>>>>>> 5d951f6b
 
 // -------------------------------------------------------------------------- //
 // Special members
@@ -1174,20 +1159,6 @@
     return __reflect(detail::query_is_namespace, reflection);
   }
 } is_namespace;
-<<<<<<< HEAD
-
-
-  // True if reflection is the global namespace.
-constexpr struct is_global_namespace_fn
-{
-  consteval bool operator()(info reflection) const
-  {
-    return reflection == reflexpr(::);
-  }
-} is_global_namespace;
-
-=======
->>>>>>> 5d951f6b
 
 // -------------------------------------------------------------------------- //
 // Aliases
@@ -3159,7 +3130,6 @@
 using template_param_range = detail::range<template_param_iterator>;
 
 // Ranges
-<<<<<<< HEAD
 
 template<typename P>
 constexpr auto members_of(info reflection, P pred)
@@ -3185,28 +3155,6 @@
 constexpr auto parameters_of(info reflection)
 {
   return param_range(reflection);
-=======
-
-template<typename P>
-constexpr auto members_of(info reflection, P pred)
-{
-  using iterator = detail::iterator<front_member, next_member, P>;
-  using range = detail::range<iterator>;
-  return range(reflection, pred);
-}
-
-template<typename... Ps>
-constexpr auto members_of(info reflection, Ps... preds)
-{
-  return members_of(reflection, [&](info reflection) {
-    return (preds(reflection) && ...);
-  });
-}
-
-template<typename P>
-constexpr auto members_of(info reflection) {
-  return members_of(reflection, detail::always_true);
->>>>>>> 5d951f6b
 }
 
 // Returns the first sub-object of reflection. Objects behave
