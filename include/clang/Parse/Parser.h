--- conflicted
+++ resolved
@@ -2878,7 +2878,9 @@
   /// Parse a variadic reifier as a member/base initializer.
   void ParseReifierMemInitalizer(llvm::SmallVectorImpl<QualType>& Types);
 
-<<<<<<< HEAD
+  /// Parse a __select expression
+  ExprResult ParseCXXSelectMemberExpr();
+
   // C++ Code Fragments
   Decl *ParseCXXNamespaceFragment(Decl *Fragment);
   Decl *ParseCXXClassFragment(Decl *Fragment);
@@ -2899,10 +2901,6 @@
                         SmallVectorImpl<DeclaratorChunk::ParamInfo> &ParamInfo);
 
   DeclGroupPtrTy ParseCXXTypeTransformerDeclaration(SourceLocation UsingLoc);
-=======
-  /// Parse a __select expression
-  ExprResult ParseCXXSelectMemberExpr();
->>>>>>> 1f0c4897
 
   //===--------------------------------------------------------------------===//
   // OpenMP: Directives and clauses.
