//===- Decl.h - Classes for representing declarations -----------*- C++ -*-===//
//
// Part of the LLVM Project, under the Apache License v2.0 with LLVM Exceptions.
// See https://llvm.org/LICENSE.txt for license information.
// SPDX-License-Identifier: Apache-2.0 WITH LLVM-exception
//
//===----------------------------------------------------------------------===//
//
//  This file defines the Decl subclasses.
//
//===----------------------------------------------------------------------===//

#ifndef LLVM_CLANG_AST_DECL_H
#define LLVM_CLANG_AST_DECL_H

#include "clang/AST/APValue.h"
#include "clang/AST/ASTContextAllocate.h"
#include "clang/AST/DeclBase.h"
#include "clang/AST/DeclarationName.h"
#include "clang/AST/ExternalASTSource.h"
#include "clang/AST/NestedNameSpecifier.h"
#include "clang/AST/Redeclarable.h"
#include "clang/AST/Type.h"
#include "clang/Basic/AddressSpaces.h"
#include "clang/Basic/Diagnostic.h"
#include "clang/Basic/IdentifierTable.h"
#include "clang/Basic/LLVM.h"
#include "clang/Basic/Linkage.h"
#include "clang/Basic/OperatorKinds.h"
#include "clang/Basic/PartialDiagnostic.h"
#include "clang/Basic/PragmaKinds.h"
#include "clang/Basic/SourceLocation.h"
#include "clang/Basic/Specifiers.h"
#include "clang/Basic/Visibility.h"
#include "llvm/ADT/APSInt.h"
#include "llvm/ADT/ArrayRef.h"
#include "llvm/ADT/Optional.h"
#include "llvm/ADT/PointerIntPair.h"
#include "llvm/ADT/PointerUnion.h"
#include "llvm/ADT/StringRef.h"
#include "llvm/ADT/iterator_range.h"
#include "llvm/Support/Casting.h"
#include "llvm/Support/Compiler.h"
#include "llvm/Support/TrailingObjects.h"
#include <cassert>
#include <cstddef>
#include <cstdint>
#include <string>
#include <utility>

namespace clang {

class ASTContext;
struct ASTTemplateArgumentListInfo;
class Attr;
class CompoundStmt;
class DependentFunctionTemplateSpecializationInfo;
class EnumDecl;
class Expr;
class FunctionTemplateDecl;
class FunctionTemplateSpecializationInfo;
class LabelStmt;
class MemberSpecializationInfo;
class Module;
class NamespaceDecl;
class ParmVarDecl;
class RecordDecl;
class Stmt;
class StringLiteral;
class TagDecl;
class TemplateArgumentList;
class TemplateArgumentListInfo;
class TemplateParameterList;
class TypeAliasTemplateDecl;
class TypeLoc;
class UnresolvedSetImpl;
class VarTemplateDecl;

/// A container of type source information.
///
/// A client can read the relevant info using TypeLoc wrappers, e.g:
/// @code
/// TypeLoc TL = TypeSourceInfo->getTypeLoc();
/// TL.getBeginLoc().print(OS, SrcMgr);
/// @endcode
class alignas(8) TypeSourceInfo {
  // Contains a memory block after the class, used for type source information,
  // allocated by ASTContext.
  friend class ASTContext;

  QualType Ty;

  TypeSourceInfo(QualType ty) : Ty(ty) {}

public:
  /// Return the type wrapped by this type source info.
  QualType getType() const { return Ty; }

  /// Return the TypeLoc wrapper for the type source info.
  TypeLoc getTypeLoc() const; // implemented in TypeLoc.h

  /// Override the type stored in this TypeSourceInfo. Use with caution!
  void overrideType(QualType T) { Ty = T; }
};

/// The top declaration context.
class TranslationUnitDecl : public Decl, public DeclContext {
  ASTContext &Ctx;

  /// The (most recently entered) anonymous namespace for this
  /// translation unit, if one has been created.
  NamespaceDecl *AnonymousNamespace = nullptr;

  explicit TranslationUnitDecl(ASTContext &ctx);

  virtual void anchor();

public:
  ASTContext &getASTContext() const { return Ctx; }

  NamespaceDecl *getAnonymousNamespace() const { return AnonymousNamespace; }
  void setAnonymousNamespace(NamespaceDecl *D) { AnonymousNamespace = D; }

  static TranslationUnitDecl *Create(ASTContext &C);

  // Implement isa/cast/dyncast/etc.
  static bool classof(const Decl *D) { return classofKind(D->getKind()); }
  static bool classofKind(Kind K) { return K == TranslationUnit; }
  static DeclContext *castToDeclContext(const TranslationUnitDecl *D) {
    return static_cast<DeclContext *>(const_cast<TranslationUnitDecl*>(D));
  }
  static TranslationUnitDecl *castFromDeclContext(const DeclContext *DC) {
    return static_cast<TranslationUnitDecl *>(const_cast<DeclContext*>(DC));
  }
};

/// Represents a `#pragma comment` line. Always a child of
/// TranslationUnitDecl.
class PragmaCommentDecl final
    : public Decl,
      private llvm::TrailingObjects<PragmaCommentDecl, char> {
  friend class ASTDeclReader;
  friend class ASTDeclWriter;
  friend TrailingObjects;

  PragmaMSCommentKind CommentKind;

  PragmaCommentDecl(TranslationUnitDecl *TU, SourceLocation CommentLoc,
                    PragmaMSCommentKind CommentKind)
      : Decl(PragmaComment, TU, CommentLoc), CommentKind(CommentKind) {}

  virtual void anchor();

public:
  static PragmaCommentDecl *Create(const ASTContext &C, TranslationUnitDecl *DC,
                                   SourceLocation CommentLoc,
                                   PragmaMSCommentKind CommentKind,
                                   StringRef Arg);
  static PragmaCommentDecl *CreateDeserialized(ASTContext &C, unsigned ID,
                                               unsigned ArgSize);

  PragmaMSCommentKind getCommentKind() const { return CommentKind; }

  StringRef getArg() const { return getTrailingObjects<char>(); }

  // Implement isa/cast/dyncast/etc.
  static bool classof(const Decl *D) { return classofKind(D->getKind()); }
  static bool classofKind(Kind K) { return K == PragmaComment; }
};

/// Represents a `#pragma detect_mismatch` line. Always a child of
/// TranslationUnitDecl.
class PragmaDetectMismatchDecl final
    : public Decl,
      private llvm::TrailingObjects<PragmaDetectMismatchDecl, char> {
  friend class ASTDeclReader;
  friend class ASTDeclWriter;
  friend TrailingObjects;

  size_t ValueStart;

  PragmaDetectMismatchDecl(TranslationUnitDecl *TU, SourceLocation Loc,
                           size_t ValueStart)
      : Decl(PragmaDetectMismatch, TU, Loc), ValueStart(ValueStart) {}

  virtual void anchor();

public:
  static PragmaDetectMismatchDecl *Create(const ASTContext &C,
                                          TranslationUnitDecl *DC,
                                          SourceLocation Loc, StringRef Name,
                                          StringRef Value);
  static PragmaDetectMismatchDecl *
  CreateDeserialized(ASTContext &C, unsigned ID, unsigned NameValueSize);

  StringRef getName() const { return getTrailingObjects<char>(); }
  StringRef getValue() const { return getTrailingObjects<char>() + ValueStart; }

  // Implement isa/cast/dyncast/etc.
  static bool classof(const Decl *D) { return classofKind(D->getKind()); }
  static bool classofKind(Kind K) { return K == PragmaDetectMismatch; }
};

/// Declaration context for names declared as extern "C" in C++. This
/// is neither the semantic nor lexical context for such declarations, but is
/// used to check for conflicts with other extern "C" declarations. Example:
///
/// \code
///   namespace N { extern "C" void f(); } // #1
///   void N::f() {}                       // #2
///   namespace M { extern "C" void f(); } // #3
/// \endcode
///
/// The semantic context of #1 is namespace N and its lexical context is the
/// LinkageSpecDecl; the semantic context of #2 is namespace N and its lexical
/// context is the TU. However, both declarations are also visible in the
/// extern "C" context.
///
/// The declaration at #3 finds it is a redeclaration of \c N::f through
/// lookup in the extern "C" context.
class ExternCContextDecl : public Decl, public DeclContext {
  explicit ExternCContextDecl(TranslationUnitDecl *TU)
    : Decl(ExternCContext, TU, SourceLocation()),
      DeclContext(ExternCContext) {}

  virtual void anchor();

public:
  static ExternCContextDecl *Create(const ASTContext &C,
                                    TranslationUnitDecl *TU);

  // Implement isa/cast/dyncast/etc.
  static bool classof(const Decl *D) { return classofKind(D->getKind()); }
  static bool classofKind(Kind K) { return K == ExternCContext; }
  static DeclContext *castToDeclContext(const ExternCContextDecl *D) {
    return static_cast<DeclContext *>(const_cast<ExternCContextDecl*>(D));
  }
  static ExternCContextDecl *castFromDeclContext(const DeclContext *DC) {
    return static_cast<ExternCContextDecl *>(const_cast<DeclContext*>(DC));
  }
};

/// This represents a decl that may have a name.  Many decls have names such
/// as ObjCMethodDecl, but not \@class, etc.
///
/// Note that not every NamedDecl is actually named (e.g., a struct might
/// be anonymous), and not every name is an identifier.
class NamedDecl : public Decl {
  /// The name of this declaration, which is typically a normal
  /// identifier but may also be a special kind of name (C++
  /// constructor, Objective-C selector, etc.)
  DeclarationName Name;

  virtual void anchor();

private:
  NamedDecl *getUnderlyingDeclImpl() LLVM_READONLY;

protected:
  NamedDecl(Kind DK, DeclContext *DC, SourceLocation L, DeclarationName N)
      : Decl(DK, DC, L), Name(N) {}

public:
  /// Get the identifier that names this declaration, if there is one.
  ///
  /// This will return NULL if this declaration has no name (e.g., for
  /// an unnamed class) or if the name is a special name (C++ constructor,
  /// Objective-C selector, etc.).
  IdentifierInfo *getIdentifier() const { return Name.getAsIdentifierInfo(); }

  /// Get the name of identifier for this declaration as a StringRef.
  ///
  /// This requires that the declaration have a name and that it be a simple
  /// identifier.
  StringRef getName() const {
    assert(Name.isIdentifier() && "Name is not a simple identifier");
    return getIdentifier() ? getIdentifier()->getName() : "";
  }

  /// Get a human-readable name for the declaration, even if it is one of the
  /// special kinds of names (C++ constructor, Objective-C selector, etc).
  ///
  /// Creating this name requires expensive string manipulation, so it should
  /// be called only when performance doesn't matter. For simple declarations,
  /// getNameAsCString() should suffice.
  //
  // FIXME: This function should be renamed to indicate that it is not just an
  // alternate form of getName(), and clients should move as appropriate.
  //
  // FIXME: Deprecated, move clients to getName().
  std::string getNameAsString() const { return Name.getAsString(); }

  virtual void printName(raw_ostream &os) const;

  /// Get the actual, stored name of the declaration, which may be a special
  /// name.
  DeclarationName getDeclName() const { return Name; }

  /// Set the name of this declaration.
  void setDeclName(DeclarationName N) { Name = N; }

  DeclarationNameInfo getNameInfo() const {
    return DeclarationNameInfo(getDeclName(), getLocation());
  }

  /// Returns a human-readable qualified name for this declaration, like
  /// A::B::i, for i being member of namespace A::B.
  ///
  /// If the declaration is not a member of context which can be named (record,
  /// namespace), it will return the same result as printName().
  ///
  /// Creating this name is expensive, so it should be called only when
  /// performance doesn't matter.
  void printQualifiedName(raw_ostream &OS) const;
  void printQualifiedName(raw_ostream &OS, const PrintingPolicy &Policy) const;

  /// Print only the nested name specifier part of a fully-qualified name,
  /// including the '::' at the end. E.g.
  ///    when `printQualifiedName(D)` prints "A::B::i",
  ///    this function prints "A::B::".
  void printNestedNameSpecifier(raw_ostream &OS) const;
  void printNestedNameSpecifier(raw_ostream &OS,
                                const PrintingPolicy &Policy) const;

  // FIXME: Remove string version.
  std::string getQualifiedNameAsString() const;

  /// Appends a human-readable name for this declaration into the given stream.
  ///
  /// This is the method invoked by Sema when displaying a NamedDecl
  /// in a diagnostic.  It does not necessarily produce the same
  /// result as printName(); for example, class template
  /// specializations are printed with their template arguments.
  virtual void getNameForDiagnostic(raw_ostream &OS,
                                    const PrintingPolicy &Policy,
                                    bool Qualified) const;

  /// Determine whether this declaration, if known to be well-formed within
  /// its context, will replace the declaration OldD if introduced into scope.
  ///
  /// A declaration will replace another declaration if, for example, it is
  /// a redeclaration of the same variable or function, but not if it is a
  /// declaration of a different kind (function vs. class) or an overloaded
  /// function.
  ///
  /// \param IsKnownNewer \c true if this declaration is known to be newer
  /// than \p OldD (for instance, if this declaration is newly-created).
  bool declarationReplaces(NamedDecl *OldD, bool IsKnownNewer = true) const;

  /// Determine whether this declaration has linkage.
  bool hasLinkage() const;

  using Decl::isModulePrivate;
  using Decl::setModulePrivate;

  /// Determine whether this declaration is a C++ class member.
  bool isCXXClassMember() const {
    const DeclContext *DC = getDeclContext();

    // C++0x [class.mem]p1:
    //   The enumerators of an unscoped enumeration defined in
    //   the class are members of the class.
    if (isa<EnumDecl>(DC))
      DC = DC->getRedeclContext();

    return DC->isRecord();
  }

  /// Determine whether the given declaration is an instance member of
  /// a C++ class.
  bool isCXXInstanceMember() const;

  /// Determine what kind of linkage this entity has.
  ///
  /// This is not the linkage as defined by the standard or the codegen notion
  /// of linkage. It is just an implementation detail that is used to compute
  /// those.
  Linkage getLinkageInternal() const;

  /// Get the linkage from a semantic point of view. Entities in
  /// anonymous namespaces are external (in c++98).
  Linkage getFormalLinkage() const {
    return clang::getFormalLinkage(getLinkageInternal());
  }

  /// True if this decl has external linkage.
  bool hasExternalFormalLinkage() const {
    return isExternalFormalLinkage(getLinkageInternal());
  }

  /// True if this decl has internal linkage.
  bool hasInternalFormalLinkage() const {
    return isInternalFormalLinkage(getLinkageInternal());
  }

  bool isExternallyVisible() const {
    return clang::isExternallyVisible(getLinkageInternal());
  }

  /// Determine whether this declaration can be redeclared in a
  /// different translation unit.
  bool isExternallyDeclarable() const {
    return isExternallyVisible() && !getOwningModuleForLinkage();
  }

  /// Determines the visibility of this entity.
  Visibility getVisibility() const {
    return getLinkageAndVisibility().getVisibility();
  }

  /// Determines the linkage and visibility of this entity.
  LinkageInfo getLinkageAndVisibility() const;

  /// Kinds of explicit visibility.
  enum ExplicitVisibilityKind {
    /// Do an LV computation for, ultimately, a type.
    /// Visibility may be restricted by type visibility settings and
    /// the visibility of template arguments.
    VisibilityForType,

    /// Do an LV computation for, ultimately, a non-type declaration.
    /// Visibility may be restricted by value visibility settings and
    /// the visibility of template arguments.
    VisibilityForValue
  };

  /// If visibility was explicitly specified for this
  /// declaration, return that visibility.
  Optional<Visibility>
  getExplicitVisibility(ExplicitVisibilityKind kind) const;

  /// True if the computed linkage is valid. Used for consistency
  /// checking. Should always return true.
  bool isLinkageValid() const;

  /// True if something has required us to compute the linkage
  /// of this declaration.
  ///
  /// Language features which can retroactively change linkage (like a
  /// typedef name for linkage purposes) may need to consider this,
  /// but hopefully only in transitory ways during parsing.
  bool hasLinkageBeenComputed() const {
    return hasCachedLinkage();
  }

  /// Looks through UsingDecls and ObjCCompatibleAliasDecls for
  /// the underlying named decl.
  NamedDecl *getUnderlyingDecl() {
    // Fast-path the common case.
    if (this->getKind() != UsingShadow &&
        this->getKind() != ConstructorUsingShadow &&
        this->getKind() != ObjCCompatibleAlias &&
        this->getKind() != NamespaceAlias)
      return this;

    return getUnderlyingDeclImpl();
  }
  const NamedDecl *getUnderlyingDecl() const {
    return const_cast<NamedDecl*>(this)->getUnderlyingDecl();
  }

  NamedDecl *getMostRecentDecl() {
    return cast<NamedDecl>(static_cast<Decl *>(this)->getMostRecentDecl());
  }
  const NamedDecl *getMostRecentDecl() const {
    return const_cast<NamedDecl*>(this)->getMostRecentDecl();
  }

  ObjCStringFormatFamily getObjCFStringFormattingFamily() const;

  static bool classof(const Decl *D) { return classofKind(D->getKind()); }
  static bool classofKind(Kind K) { return K >= firstNamed && K <= lastNamed; }
};

inline raw_ostream &operator<<(raw_ostream &OS, const NamedDecl &ND) {
  ND.printName(OS);
  return OS;
}

/// Represents the declaration of a label.  Labels also have a
/// corresponding LabelStmt, which indicates the position that the label was
/// defined at.  For normal labels, the location of the decl is the same as the
/// location of the statement.  For GNU local labels (__label__), the decl
/// location is where the __label__ is.
class LabelDecl : public NamedDecl {
  LabelStmt *TheStmt;
  StringRef MSAsmName;
  bool MSAsmNameResolved = false;

  /// For normal labels, this is the same as the main declaration
  /// label, i.e., the location of the identifier; for GNU local labels,
  /// this is the location of the __label__ keyword.
  SourceLocation LocStart;

  LabelDecl(DeclContext *DC, SourceLocation IdentL, IdentifierInfo *II,
            LabelStmt *S, SourceLocation StartL)
      : NamedDecl(Label, DC, IdentL, II), TheStmt(S), LocStart(StartL) {}

  void anchor() override;

public:
  static LabelDecl *Create(ASTContext &C, DeclContext *DC,
                           SourceLocation IdentL, IdentifierInfo *II);
  static LabelDecl *Create(ASTContext &C, DeclContext *DC,
                           SourceLocation IdentL, IdentifierInfo *II,
                           SourceLocation GnuLabelL);
  static LabelDecl *CreateDeserialized(ASTContext &C, unsigned ID);

  LabelStmt *getStmt() const { return TheStmt; }
  void setStmt(LabelStmt *T) { TheStmt = T; }

  bool isGnuLocal() const { return LocStart != getLocation(); }
  void setLocStart(SourceLocation L) { LocStart = L; }

  SourceRange getSourceRange() const override LLVM_READONLY {
    return SourceRange(LocStart, getLocation());
  }

  bool isMSAsmLabel() const { return !MSAsmName.empty(); }
  bool isResolvedMSAsmLabel() const { return isMSAsmLabel() && MSAsmNameResolved; }
  void setMSAsmLabel(StringRef Name);
  StringRef getMSAsmLabel() const { return MSAsmName; }
  void setMSAsmLabelResolved() { MSAsmNameResolved = true; }

  // Implement isa/cast/dyncast/etc.
  static bool classof(const Decl *D) { return classofKind(D->getKind()); }
  static bool classofKind(Kind K) { return K == Label; }
};

/// Represent a C++ namespace.
class NamespaceDecl : public NamedDecl, public DeclContext,
                      public Redeclarable<NamespaceDecl>
{
  /// The starting location of the source range, pointing
  /// to either the namespace or the inline keyword.
  SourceLocation LocStart;

  /// The ending location of the source range.
  SourceLocation RBraceLoc;

  /// A pointer to either the anonymous namespace that lives just inside
  /// this namespace or to the first namespace in the chain (the latter case
  /// only when this is not the first in the chain), along with a
  /// boolean value indicating whether this is an inline namespace.
  llvm::PointerIntPair<NamespaceDecl *, 1, bool> AnonOrFirstNamespaceAndInline;

  NamespaceDecl(ASTContext &C, DeclContext *DC, bool Inline,
                SourceLocation StartLoc, SourceLocation IdLoc,
                IdentifierInfo *Id, NamespaceDecl *PrevDecl);

  using redeclarable_base = Redeclarable<NamespaceDecl>;

  NamespaceDecl *getNextRedeclarationImpl() override;
  NamespaceDecl *getPreviousDeclImpl() override;
  NamespaceDecl *getMostRecentDeclImpl() override;

public:
  friend class ASTDeclReader;
  friend class ASTDeclWriter;

  static NamespaceDecl *Create(ASTContext &C, DeclContext *DC,
                               bool Inline, SourceLocation StartLoc,
                               SourceLocation IdLoc, IdentifierInfo *Id,
                               NamespaceDecl *PrevDecl);

  static NamespaceDecl *CreateDeserialized(ASTContext &C, unsigned ID);

  using redecl_range = redeclarable_base::redecl_range;
  using redecl_iterator = redeclarable_base::redecl_iterator;

  using redeclarable_base::redecls_begin;
  using redeclarable_base::redecls_end;
  using redeclarable_base::redecls;
  using redeclarable_base::getPreviousDecl;
  using redeclarable_base::getMostRecentDecl;
  using redeclarable_base::isFirstDecl;

  /// Returns true if this is an anonymous namespace declaration.
  ///
  /// For example:
  /// \code
  ///   namespace {
  ///     ...
  ///   };
  /// \endcode
  /// q.v. C++ [namespace.unnamed]
  bool isAnonymousNamespace() const {
    return !getIdentifier();
  }

  /// Returns true if this is an inline namespace declaration.
  bool isInline() const {
    return AnonOrFirstNamespaceAndInline.getInt();
  }

  /// Set whether this is an inline namespace declaration.
  void setInline(bool Inline) {
    AnonOrFirstNamespaceAndInline.setInt(Inline);
  }

  /// Get the original (first) namespace declaration.
  NamespaceDecl *getOriginalNamespace();

  /// Get the original (first) namespace declaration.
  const NamespaceDecl *getOriginalNamespace() const;

  /// Return true if this declaration is an original (first) declaration
  /// of the namespace. This is false for non-original (subsequent) namespace
  /// declarations and anonymous namespaces.
  bool isOriginalNamespace() const;

  /// Retrieve the anonymous namespace nested inside this namespace,
  /// if any.
  NamespaceDecl *getAnonymousNamespace() const {
    return getOriginalNamespace()->AnonOrFirstNamespaceAndInline.getPointer();
  }

  void setAnonymousNamespace(NamespaceDecl *D) {
    getOriginalNamespace()->AnonOrFirstNamespaceAndInline.setPointer(D);
  }

  /// Retrieves the canonical declaration of this namespace.
  NamespaceDecl *getCanonicalDecl() override {
    return getOriginalNamespace();
  }
  const NamespaceDecl *getCanonicalDecl() const {
    return getOriginalNamespace();
  }

  SourceRange getSourceRange() const override LLVM_READONLY {
    return SourceRange(LocStart, RBraceLoc);
  }

  SourceLocation getBeginLoc() const LLVM_READONLY { return LocStart; }
  SourceLocation getRBraceLoc() const { return RBraceLoc; }
  void setLocStart(SourceLocation L) { LocStart = L; }
  void setRBraceLoc(SourceLocation L) { RBraceLoc = L; }

  // Implement isa/cast/dyncast/etc.
  static bool classof(const Decl *D) { return classofKind(D->getKind()); }
  static bool classofKind(Kind K) { return K == Namespace; }
  static DeclContext *castToDeclContext(const NamespaceDecl *D) {
    return static_cast<DeclContext *>(const_cast<NamespaceDecl*>(D));
  }
  static NamespaceDecl *castFromDeclContext(const DeclContext *DC) {
    return static_cast<NamespaceDecl *>(const_cast<DeclContext*>(DC));
  }
};

/// Represent the declaration of a variable (in which case it is
/// an lvalue) a function (in which case it is a function designator) or
/// an enum constant.
class ValueDecl : public NamedDecl {
  QualType DeclType;

  void anchor() override;

protected:
  ValueDecl(Kind DK, DeclContext *DC, SourceLocation L,
            DeclarationName N, QualType T)
    : NamedDecl(DK, DC, L, N), DeclType(T) {}

public:
  QualType getType() const { return DeclType; }
  void setType(QualType newType) { DeclType = newType; }

  /// Determine whether this symbol is weakly-imported,
  ///        or declared with the weak or weak-ref attr.
  bool isWeak() const;

  // Implement isa/cast/dyncast/etc.
  static bool classof(const Decl *D) { return classofKind(D->getKind()); }
  static bool classofKind(Kind K) { return K >= firstValue && K <= lastValue; }
};

/// A struct with extended info about a syntactic
/// name qualifier, to be used for the case of out-of-line declarations.
struct QualifierInfo {
  NestedNameSpecifierLoc QualifierLoc;

  /// The number of "outer" template parameter lists.
  /// The count includes all of the template parameter lists that were matched
  /// against the template-ids occurring into the NNS and possibly (in the
  /// case of an explicit specialization) a final "template <>".
  unsigned NumTemplParamLists = 0;

  /// A new-allocated array of size NumTemplParamLists,
  /// containing pointers to the "outer" template parameter lists.
  /// It includes all of the template parameter lists that were matched
  /// against the template-ids occurring into the NNS and possibly (in the
  /// case of an explicit specialization) a final "template <>".
  TemplateParameterList** TemplParamLists = nullptr;

  QualifierInfo() = default;
  QualifierInfo(const QualifierInfo &) = delete;
  QualifierInfo& operator=(const QualifierInfo &) = delete;

  /// Sets info about "outer" template parameter lists.
  void setTemplateParameterListsInfo(ASTContext &Context,
                                     ArrayRef<TemplateParameterList *> TPLists);
};

/// Represents a ValueDecl that came out of a declarator.
/// Contains type source information through TypeSourceInfo.
class DeclaratorDecl : public ValueDecl {
  // A struct representing both a TInfo and a syntactic qualifier,
  // to be used for the (uncommon) case of out-of-line declarations.
  struct ExtInfo : public QualifierInfo {
    TypeSourceInfo *TInfo;
  };

  llvm::PointerUnion<TypeSourceInfo *, ExtInfo *> DeclInfo;

  /// The start of the source range for this declaration,
  /// ignoring outer template declarations.
  SourceLocation InnerLocStart;

  bool hasExtInfo() const { return DeclInfo.is<ExtInfo*>(); }
  ExtInfo *getExtInfo() { return DeclInfo.get<ExtInfo*>(); }
  const ExtInfo *getExtInfo() const { return DeclInfo.get<ExtInfo*>(); }

protected:
  DeclaratorDecl(Kind DK, DeclContext *DC, SourceLocation L,
                 DeclarationName N, QualType T, TypeSourceInfo *TInfo,
                 SourceLocation StartL)
      : ValueDecl(DK, DC, L, N, T), DeclInfo(TInfo), InnerLocStart(StartL) {}

public:
  friend class ASTDeclReader;
  friend class ASTDeclWriter;

  TypeSourceInfo *getTypeSourceInfo() const {
    return hasExtInfo()
      ? getExtInfo()->TInfo
      : DeclInfo.get<TypeSourceInfo*>();
  }

  void setTypeSourceInfo(TypeSourceInfo *TI) {
    if (hasExtInfo())
      getExtInfo()->TInfo = TI;
    else
      DeclInfo = TI;
  }

  /// Return start of source range ignoring outer template declarations.
  SourceLocation getInnerLocStart() const { return InnerLocStart; }
  void setInnerLocStart(SourceLocation L) { InnerLocStart = L; }

  /// Return start of source range taking into account any outer template
  /// declarations.
  SourceLocation getOuterLocStart() const;

  SourceRange getSourceRange() const override LLVM_READONLY;

  SourceLocation getBeginLoc() const LLVM_READONLY {
    return getOuterLocStart();
  }

  /// Retrieve the nested-name-specifier that qualifies the name of this
  /// declaration, if it was present in the source.
  NestedNameSpecifier *getQualifier() const {
    return hasExtInfo() ? getExtInfo()->QualifierLoc.getNestedNameSpecifier()
                        : nullptr;
  }

  /// Retrieve the nested-name-specifier (with source-location
  /// information) that qualifies the name of this declaration, if it was
  /// present in the source.
  NestedNameSpecifierLoc getQualifierLoc() const {
    return hasExtInfo() ? getExtInfo()->QualifierLoc
                        : NestedNameSpecifierLoc();
  }

  void setQualifierInfo(NestedNameSpecifierLoc QualifierLoc);

  unsigned getNumTemplateParameterLists() const {
    return hasExtInfo() ? getExtInfo()->NumTemplParamLists : 0;
  }

  TemplateParameterList *getTemplateParameterList(unsigned index) const {
    assert(index < getNumTemplateParameterLists());
    return getExtInfo()->TemplParamLists[index];
  }

  void setTemplateParameterListsInfo(ASTContext &Context,
                                     ArrayRef<TemplateParameterList *> TPLists);

  SourceLocation getTypeSpecStartLoc() const;

  // Implement isa/cast/dyncast/etc.
  static bool classof(const Decl *D) { return classofKind(D->getKind()); }
  static bool classofKind(Kind K) {
    return K >= firstDeclarator && K <= lastDeclarator;
  }
};

/// Structure used to store a statement, the constant value to
/// which it was evaluated (if any), and whether or not the statement
/// is an integral constant expression (if known).
struct EvaluatedStmt {
  /// Whether this statement was already evaluated.
  bool WasEvaluated : 1;

  /// Whether this statement is being evaluated.
  bool IsEvaluating : 1;

  /// Whether we already checked whether this statement was an
  /// integral constant expression.
  bool CheckedICE : 1;

  /// Whether we are checking whether this statement is an
  /// integral constant expression.
  bool CheckingICE : 1;

  /// Whether this statement is an integral constant expression,
  /// or in C++11, whether the statement is a constant expression. Only
  /// valid if CheckedICE is true.
  bool IsICE : 1;

  /// Whether this variable is known to have constant destruction. That is,
  /// whether running the destructor on the initial value is a side-effect
  /// (and doesn't inspect any state that might have changed during program
  /// execution). This is currently only computed if the destructor is
  /// non-trivial.
  bool HasConstantDestruction : 1;

  Stmt *Value;
  APValue Evaluated;

  EvaluatedStmt()
      : WasEvaluated(false), IsEvaluating(false), CheckedICE(false),
        CheckingICE(false), IsICE(false), HasConstantDestruction(false) {}
};

/// Represents a variable declaration or definition.
class VarDecl : public DeclaratorDecl, public Redeclarable<VarDecl> {
public:
  /// Initialization styles.
  enum InitializationStyle {
    /// C-style initialization with assignment
    CInit,

    /// Call-style initialization (C++98)
    CallInit,

    /// Direct list-initialization (C++11)
    ListInit
  };

  /// Kinds of thread-local storage.
  enum TLSKind {
    /// Not a TLS variable.
    TLS_None,

    /// TLS with a known-constant initializer.
    TLS_Static,

    /// TLS with a dynamic initializer.
    TLS_Dynamic
  };

  /// Return the string used to specify the storage class \p SC.
  ///
  /// It is illegal to call this function with SC == None.
  static const char *getStorageClassSpecifierString(StorageClass SC);

protected:
  // A pointer union of Stmt * and EvaluatedStmt *. When an EvaluatedStmt, we
  // have allocated the auxiliary struct of information there.
  //
  // TODO: It is a bit unfortunate to use a PointerUnion inside the VarDecl for
  // this as *many* VarDecls are ParmVarDecls that don't have default
  // arguments. We could save some space by moving this pointer union to be
  // allocated in trailing space when necessary.
  using InitType = llvm::PointerUnion<Stmt *, EvaluatedStmt *>;

  /// The initializer for this variable or, for a ParmVarDecl, the
  /// C++ default argument.
  mutable InitType Init;

private:
  friend class ASTDeclReader;
  friend class ASTNodeImporter;
  friend class StmtIteratorBase;

  class VarDeclBitfields {
    friend class ASTDeclReader;
    friend class VarDecl;

    unsigned SClass : 3;
    unsigned TSCSpec : 2;
    unsigned InitStyle : 2;

    /// Whether this variable is an ARC pseudo-__strong variable; see
    /// isARCPseudoStrong() for details.
    unsigned ARCPseudoStrong : 1;
  };
  enum { NumVarDeclBits = 8 };

protected:
  enum { NumParameterIndexBits = 8 };

  enum DefaultArgKind {
    DAK_None,
    DAK_Unparsed,
    DAK_Uninstantiated,
    DAK_Normal
  };

  class ParmVarDeclBitfields {
    friend class ASTDeclReader;
    friend class ParmVarDecl;

    unsigned : NumVarDeclBits;

    /// Whether this parameter inherits a default argument from a
    /// prior declaration.
    unsigned HasInheritedDefaultArg : 1;

    /// Describes the kind of default argument for this parameter. By default
    /// this is none. If this is normal, then the default argument is stored in
    /// the \c VarDecl initializer expression unless we were unable to parse
    /// (even an invalid) expression for the default argument.
    unsigned DefaultArgKind : 2;

    /// Whether this parameter undergoes K&R argument promotion.
    unsigned IsKNRPromoted : 1;

    /// Whether this parameter is an ObjC method parameter or not.
    unsigned IsObjCMethodParam : 1;

    /// If IsObjCMethodParam, a Decl::ObjCDeclQualifier.
    /// Otherwise, the number of function parameter scopes enclosing
    /// the function parameter scope in which this parameter was
    /// declared.
    unsigned ScopeDepthOrObjCQuals : 7;

    /// The number of parameters preceding this parameter in the
    /// function parameter scope in which it was declared.
    unsigned ParameterIndex : NumParameterIndexBits;
  };

  class NonParmVarDeclBitfields {
    friend class ASTDeclReader;
    friend class ImplicitParamDecl;
    friend class VarDecl;

    unsigned : NumVarDeclBits;

    // FIXME: We need something similar to CXXRecordDecl::DefinitionData.
    /// Whether this variable is a definition which was demoted due to
    /// module merge.
    unsigned IsThisDeclarationADemotedDefinition : 1;

    /// Whether this variable is the exception variable in a C++ catch
    /// or an Objective-C @catch statement.
    unsigned ExceptionVar : 1;

    /// Whether this local variable could be allocated in the return
    /// slot of its function, enabling the named return value optimization
    /// (NRVO).
    unsigned NRVOVariable : 1;

    /// Whether this variable is the for-range-declaration in a C++0x
    /// for-range statement.
    unsigned CXXForRangeDecl : 1;

    /// Whether this variable is the for-in loop declaration in Objective-C.
    unsigned ObjCForDecl : 1;

    /// Whether this variable is (C++1z) inline.
    unsigned IsInline : 1;

    /// Whether this variable has (C++1z) inline explicitly specified.
    unsigned IsInlineSpecified : 1;

    /// Whether this variable is (C++0x) constexpr.
    unsigned IsConstexpr : 1;

    /// Whether this variable is the implicit variable for a lambda
    /// init-capture.
    unsigned IsInitCapture : 1;

    /// Whether this local extern variable's previous declaration was
    /// declared in the same block scope. This controls whether we should merge
    /// the type of this declaration with its previous declaration.
    unsigned PreviousDeclInSameBlockScope : 1;

    /// Defines kind of the ImplicitParamDecl: 'this', 'self', 'vtt', '_cmd' or
    /// something else.
    unsigned ImplicitParamKind : 3;

    unsigned EscapingByref : 1;
  };

  union {
    unsigned AllBits;
    VarDeclBitfields VarDeclBits;
    ParmVarDeclBitfields ParmVarDeclBits;
    NonParmVarDeclBitfields NonParmVarDeclBits;
  };

  VarDecl(Kind DK, ASTContext &C, DeclContext *DC, SourceLocation StartLoc,
          SourceLocation NameLoc, const DeclarationName &Name, QualType T,
          TypeSourceInfo *TInfo, StorageClass SC);

  using redeclarable_base = Redeclarable<VarDecl>;

  VarDecl *getNextRedeclarationImpl() override {
    return getNextRedeclaration();
  }

  VarDecl *getPreviousDeclImpl() override {
    return getPreviousDecl();
  }

  VarDecl *getMostRecentDeclImpl() override {
    return getMostRecentDecl();
  }

public:
  using redecl_range = redeclarable_base::redecl_range;
  using redecl_iterator = redeclarable_base::redecl_iterator;

  using redeclarable_base::redecls_begin;
  using redeclarable_base::redecls_end;
  using redeclarable_base::redecls;
  using redeclarable_base::getPreviousDecl;
  using redeclarable_base::getMostRecentDecl;
  using redeclarable_base::isFirstDecl;

  static VarDecl *Create(ASTContext &C, DeclContext *DC,
                         SourceLocation StartLoc,
                         SourceLocation NameLoc, const DeclarationName &Name,
                         QualType T, TypeSourceInfo *TInfo, StorageClass S);

  static VarDecl *CreateDeserialized(ASTContext &C, unsigned ID);

  SourceRange getSourceRange() const override LLVM_READONLY;

  /// Returns the storage class as written in the source. For the
  /// computed linkage of symbol, see getLinkage.
  StorageClass getStorageClass() const {
    return (StorageClass) VarDeclBits.SClass;
  }
  void setStorageClass(StorageClass SC);

  void setTSCSpec(ThreadStorageClassSpecifier TSC) {
    VarDeclBits.TSCSpec = TSC;
    assert(VarDeclBits.TSCSpec == TSC && "truncation");
  }
  ThreadStorageClassSpecifier getTSCSpec() const {
    return static_cast<ThreadStorageClassSpecifier>(VarDeclBits.TSCSpec);
  }
  TLSKind getTLSKind() const;

  /// Returns true if a variable with function scope is a non-static local
  /// variable.
  bool hasLocalStorage() const {
    if (getStorageClass() == SC_None) {
      // OpenCL v1.2 s6.5.3: The __constant or constant address space name is
      // used to describe variables allocated in global memory and which are
      // accessed inside a kernel(s) as read-only variables. As such, variables
      // in constant address space cannot have local storage.
      if (getType().getAddressSpace() == LangAS::opencl_constant)
        return false;
      // Second check is for C++11 [dcl.stc]p4.
      return !isFileVarDecl() && getTSCSpec() == TSCS_unspecified;
    }

    // Global Named Register (GNU extension)
    if (getStorageClass() == SC_Register && !isLocalVarDeclOrParm())
      return false;

    // Return true for:  Auto, Register.
    // Return false for: Extern, Static, PrivateExtern, OpenCLWorkGroupLocal.

    return getStorageClass() >= SC_Auto;
  }

  /// Returns true if a variable with function scope is a static local
  /// variable.
  bool isStaticLocal() const {
    return (getStorageClass() == SC_Static ||
            // C++11 [dcl.stc]p4
            (getStorageClass() == SC_None && getTSCSpec() == TSCS_thread_local))
      && !isFileVarDecl();
  }

  /// Returns true if a variable has extern or __private_extern__
  /// storage.
  bool hasExternalStorage() const {
    return getStorageClass() == SC_Extern ||
           getStorageClass() == SC_PrivateExtern;
  }

  /// Returns true for all variables that do not have local storage.
  ///
  /// This includes all global variables as well as static variables declared
  /// within a function.
  bool hasGlobalStorage() const { return !hasLocalStorage(); }

  /// Get the storage duration of this variable, per C++ [basic.stc].
  StorageDuration getStorageDuration() const {
    return hasLocalStorage() ? SD_Automatic :
           getTSCSpec() ? SD_Thread : SD_Static;
  }

  /// Compute the language linkage.
  LanguageLinkage getLanguageLinkage() const;

  /// Determines whether this variable is a variable with external, C linkage.
  bool isExternC() const;

  /// Determines whether this variable's context is, or is nested within,
  /// a C++ extern "C" linkage spec.
  bool isInExternCContext() const;

  /// Determines whether this variable's context is, or is nested within,
  /// a C++ extern "C++" linkage spec.
  bool isInExternCXXContext() const;

  /// Returns true for local variable declarations other than parameters.
  /// Note that this includes static variables inside of functions. It also
  /// includes variables inside blocks.
  ///
  ///   void foo() { int x; static int y; extern int z; }
  bool isLocalVarDecl() const {
    if (getKind() != Decl::Var && getKind() != Decl::Decomposition)
      return false;
    if (const DeclContext *DC = getLexicalDeclContext())
      return DC->getRedeclContext()->isFunctionOrMethod();
    return false;
  }

  /// Similar to isLocalVarDecl but also includes parameters.
  bool isLocalVarDeclOrParm() const {
    return isLocalVarDecl() || getKind() == Decl::ParmVar;
  }

  /// Similar to isLocalVarDecl, but excludes variables declared in blocks.
  bool isFunctionOrMethodVarDecl() const {
    if (getKind() != Decl::Var && getKind() != Decl::Decomposition)
      return false;
    const DeclContext *DC = getLexicalDeclContext()->getRedeclContext();
    return DC->isFunctionOrMethod() && DC->getDeclKind() != Decl::Block;
  }

  /// Determines whether this is a static data member.
  ///
  /// This will only be true in C++, and applies to, e.g., the
  /// variable 'x' in:
  /// \code
  /// struct S {
  ///   static int x;
  /// };
  /// \endcode
  bool isStaticDataMember() const {
    // If it wasn't static, it would be a FieldDecl.
    return getKind() != Decl::ParmVar && getDeclContext()->isRecord();
  }

  VarDecl *getCanonicalDecl() override;
  const VarDecl *getCanonicalDecl() const {
    return const_cast<VarDecl*>(this)->getCanonicalDecl();
  }

  enum DefinitionKind {
    /// This declaration is only a declaration.
    DeclarationOnly,

    /// This declaration is a tentative definition.
    TentativeDefinition,

    /// This declaration is definitely a definition.
    Definition
  };

  /// Check whether this declaration is a definition. If this could be
  /// a tentative definition (in C), don't check whether there's an overriding
  /// definition.
  DefinitionKind isThisDeclarationADefinition(ASTContext &) const;
  DefinitionKind isThisDeclarationADefinition() const {
    return isThisDeclarationADefinition(getASTContext());
  }

  /// Check whether this variable is defined in this translation unit.
  DefinitionKind hasDefinition(ASTContext &) const;
  DefinitionKind hasDefinition() const {
    return hasDefinition(getASTContext());
  }

  /// Get the tentative definition that acts as the real definition in a TU.
  /// Returns null if there is a proper definition available.
  VarDecl *getActingDefinition();
  const VarDecl *getActingDefinition() const {
    return const_cast<VarDecl*>(this)->getActingDefinition();
  }

  /// Get the real (not just tentative) definition for this declaration.
  VarDecl *getDefinition(ASTContext &);
  const VarDecl *getDefinition(ASTContext &C) const {
    return const_cast<VarDecl*>(this)->getDefinition(C);
  }
  VarDecl *getDefinition() {
    return getDefinition(getASTContext());
  }
  const VarDecl *getDefinition() const {
    return const_cast<VarDecl*>(this)->getDefinition();
  }

  /// Determine whether this is or was instantiated from an out-of-line
  /// definition of a static data member.
  bool isOutOfLine() const override;

  /// Returns true for file scoped variable declaration.
  bool isFileVarDecl() const {
    Kind K = getKind();
    if (K == ParmVar || K == ImplicitParam)
      return false;

    if (getLexicalDeclContext()->getRedeclContext()->isFileContext())
      return true;

    if (isStaticDataMember())
      return true;

    return false;
  }

  /// Get the initializer for this variable, no matter which
  /// declaration it is attached to.
  const Expr *getAnyInitializer() const {
    const VarDecl *D;
    return getAnyInitializer(D);
  }

  /// Get the initializer for this variable, no matter which
  /// declaration it is attached to. Also get that declaration.
  const Expr *getAnyInitializer(const VarDecl *&D) const;

  bool hasInit() const;
  const Expr *getInit() const {
    return const_cast<VarDecl *>(this)->getInit();
  }
  Expr *getInit();

  /// Retrieve the address of the initializer expression.
  Stmt **getInitAddress();

  void setInit(Expr *I);

  /// Get the initializing declaration of this variable, if any. This is
  /// usually the definition, except that for a static data member it can be
  /// the in-class declaration.
  VarDecl *getInitializingDeclaration();
  const VarDecl *getInitializingDeclaration() const {
    return const_cast<VarDecl *>(this)->getInitializingDeclaration();
  }

  /// Determine whether this variable's value might be usable in a
  /// constant expression, according to the relevant language standard.
  /// This only checks properties of the declaration, and does not check
  /// whether the initializer is in fact a constant expression.
  bool mightBeUsableInConstantExpressions(ASTContext &C) const;

  /// Determine whether this variable's value can be used in a
  /// constant expression, according to the relevant language standard,
  /// including checking whether it was initialized by a constant expression.
  bool isUsableInConstantExpressions(ASTContext &C) const;

  EvaluatedStmt *ensureEvaluatedStmt() const;

  /// Attempt to evaluate the value of the initializer attached to this
  /// declaration, and produce notes explaining why it cannot be evaluated or is
  /// not a constant expression. Returns a pointer to the value if evaluation
  /// succeeded, 0 otherwise.
  APValue *evaluateValue() const;
  APValue *evaluateValue(SmallVectorImpl<PartialDiagnosticAt> &Notes) const;

  /// Return the already-evaluated value of this variable's
  /// initializer, or NULL if the value is not yet known. Returns pointer
  /// to untyped APValue if the value could not be evaluated.
  APValue *getEvaluatedValue() const;

  /// Evaluate the destruction of this variable to determine if it constitutes
  /// constant destruction.
  ///
  /// \pre isInitICE()
  /// \return \c true if this variable has constant destruction, \c false if
  ///         not.
  bool evaluateDestruction(SmallVectorImpl<PartialDiagnosticAt> &Notes) const;

  /// Determines whether it is already known whether the
  /// initializer is an integral constant expression or not.
  bool isInitKnownICE() const;

  /// Determines whether the initializer is an integral constant
  /// expression, or in C++11, whether the initializer is a constant
  /// expression.
  ///
  /// \pre isInitKnownICE()
  bool isInitICE() const;

  /// Determine whether the value of the initializer attached to this
  /// declaration is an integral constant expression.
  bool checkInitIsICE() const;

  void setInitStyle(InitializationStyle Style) {
    VarDeclBits.InitStyle = Style;
  }

  /// The style of initialization for this declaration.
  ///
  /// C-style initialization is "int x = 1;". Call-style initialization is
  /// a C++98 direct-initializer, e.g. "int x(1);". The Init expression will be
  /// the expression inside the parens or a "ClassType(a,b,c)" class constructor
  /// expression for class types. List-style initialization is C++11 syntax,
  /// e.g. "int x{1};". Clients can distinguish between different forms of
  /// initialization by checking this value. In particular, "int x = {1};" is
  /// C-style, "int x({1})" is call-style, and "int x{1};" is list-style; the
  /// Init expression in all three cases is an InitListExpr.
  InitializationStyle getInitStyle() const {
    return static_cast<InitializationStyle>(VarDeclBits.InitStyle);
  }

  /// Whether the initializer is a direct-initializer (list or call).
  bool isDirectInit() const {
    return getInitStyle() != CInit;
  }

  /// If this definition should pretend to be a declaration.
  bool isThisDeclarationADemotedDefinition() const {
    return isa<ParmVarDecl>(this) ? false :
      NonParmVarDeclBits.IsThisDeclarationADemotedDefinition;
  }

  /// This is a definition which should be demoted to a declaration.
  ///
  /// In some cases (mostly module merging) we can end up with two visible
  /// definitions one of which needs to be demoted to a declaration to keep
  /// the AST invariants.
  void demoteThisDefinitionToDeclaration() {
    assert(isThisDeclarationADefinition() && "Not a definition!");
    assert(!isa<ParmVarDecl>(this) && "Cannot demote ParmVarDecls!");
    NonParmVarDeclBits.IsThisDeclarationADemotedDefinition = 1;
  }

  /// Determine whether this variable is the exception variable in a
  /// C++ catch statememt or an Objective-C \@catch statement.
  bool isExceptionVariable() const {
    return isa<ParmVarDecl>(this) ? false : NonParmVarDeclBits.ExceptionVar;
  }
  void setExceptionVariable(bool EV) {
    assert(!isa<ParmVarDecl>(this));
    NonParmVarDeclBits.ExceptionVar = EV;
  }

  /// Determine whether this local variable can be used with the named
  /// return value optimization (NRVO).
  ///
  /// The named return value optimization (NRVO) works by marking certain
  /// non-volatile local variables of class type as NRVO objects. These
  /// locals can be allocated within the return slot of their containing
  /// function, in which case there is no need to copy the object to the
  /// return slot when returning from the function. Within the function body,
  /// each return that returns the NRVO object will have this variable as its
  /// NRVO candidate.
  bool isNRVOVariable() const {
    return isa<ParmVarDecl>(this) ? false : NonParmVarDeclBits.NRVOVariable;
  }
  void setNRVOVariable(bool NRVO) {
    assert(!isa<ParmVarDecl>(this));
    NonParmVarDeclBits.NRVOVariable = NRVO;
  }

  /// Determine whether this variable is the for-range-declaration in
  /// a C++0x for-range statement.
  bool isCXXForRangeDecl() const {
    return isa<ParmVarDecl>(this) ? false : NonParmVarDeclBits.CXXForRangeDecl;
  }
  void setCXXForRangeDecl(bool FRD) {
    assert(!isa<ParmVarDecl>(this));
    NonParmVarDeclBits.CXXForRangeDecl = FRD;
  }

  /// Determine whether this variable is a for-loop declaration for a
  /// for-in statement in Objective-C.
  bool isObjCForDecl() const {
    return NonParmVarDeclBits.ObjCForDecl;
  }

  void setObjCForDecl(bool FRD) {
    NonParmVarDeclBits.ObjCForDecl = FRD;
  }

  /// Determine whether this variable is an ARC pseudo-__strong variable. A
  /// pseudo-__strong variable has a __strong-qualified type but does not
  /// actually retain the object written into it. Generally such variables are
  /// also 'const' for safety. There are 3 cases where this will be set, 1) if
  /// the variable is annotated with the objc_externally_retained attribute, 2)
  /// if its 'self' in a non-init method, or 3) if its the variable in an for-in
  /// loop.
  bool isARCPseudoStrong() const { return VarDeclBits.ARCPseudoStrong; }
  void setARCPseudoStrong(bool PS) { VarDeclBits.ARCPseudoStrong = PS; }

  /// Whether this variable is (C++1z) inline.
  bool isInline() const {
    return isa<ParmVarDecl>(this) ? false : NonParmVarDeclBits.IsInline;
  }
  bool isInlineSpecified() const {
    return isa<ParmVarDecl>(this) ? false
                                  : NonParmVarDeclBits.IsInlineSpecified;
  }
  void setInlineSpecified() {
    assert(!isa<ParmVarDecl>(this));
    NonParmVarDeclBits.IsInline = true;
    NonParmVarDeclBits.IsInlineSpecified = true;
  }
  void setImplicitlyInline() {
    assert(!isa<ParmVarDecl>(this));
    NonParmVarDeclBits.IsInline = true;
  }

  /// Whether this variable is (C++11) constexpr.
  bool isConstexpr() const {
    return isa<ParmVarDecl>(this) ? false : NonParmVarDeclBits.IsConstexpr;
  }
  void setConstexpr(bool IC) {
    assert(!isa<ParmVarDecl>(this));
    NonParmVarDeclBits.IsConstexpr = IC;
  }

  /// Whether this variable is the implicit variable for a lambda init-capture.
  bool isInitCapture() const {
    return isa<ParmVarDecl>(this) ? false : NonParmVarDeclBits.IsInitCapture;
  }
  void setInitCapture(bool IC) {
    assert(!isa<ParmVarDecl>(this));
    NonParmVarDeclBits.IsInitCapture = IC;
  }

  /// Determine whether this variable is actually a function parameter pack or
  /// init-capture pack.
  bool isParameterPack() const;

  /// Whether this local extern variable declaration's previous declaration
  /// was declared in the same block scope. Only correct in C++.
  bool isPreviousDeclInSameBlockScope() const {
    return isa<ParmVarDecl>(this)
               ? false
               : NonParmVarDeclBits.PreviousDeclInSameBlockScope;
  }
  void setPreviousDeclInSameBlockScope(bool Same) {
    assert(!isa<ParmVarDecl>(this));
    NonParmVarDeclBits.PreviousDeclInSameBlockScope = Same;
  }

  /// Indicates the capture is a __block variable that is captured by a block
  /// that can potentially escape (a block for which BlockDecl::doesNotEscape
  /// returns false).
  bool isEscapingByref() const;

  /// Indicates the capture is a __block variable that is never captured by an
  /// escaping block.
  bool isNonEscapingByref() const;

  void setEscapingByref() {
    NonParmVarDeclBits.EscapingByref = true;
  }

  /// Retrieve the variable declaration from which this variable could
  /// be instantiated, if it is an instantiation (rather than a non-template).
  VarDecl *getTemplateInstantiationPattern() const;

  /// If this variable is an instantiated static data member of a
  /// class template specialization, returns the templated static data member
  /// from which it was instantiated.
  VarDecl *getInstantiatedFromStaticDataMember() const;

  /// If this variable is an instantiation of a variable template or a
  /// static data member of a class template, determine what kind of
  /// template specialization or instantiation this is.
  TemplateSpecializationKind getTemplateSpecializationKind() const;

  /// Get the template specialization kind of this variable for the purposes of
  /// template instantiation. This differs from getTemplateSpecializationKind()
  /// for an instantiation of a class-scope explicit specialization.
  TemplateSpecializationKind
  getTemplateSpecializationKindForInstantiation() const;

  /// If this variable is an instantiation of a variable template or a
  /// static data member of a class template, determine its point of
  /// instantiation.
  SourceLocation getPointOfInstantiation() const;

  /// If this variable is an instantiation of a static data member of a
  /// class template specialization, retrieves the member specialization
  /// information.
  MemberSpecializationInfo *getMemberSpecializationInfo() const;

  /// For a static data member that was instantiated from a static
  /// data member of a class template, set the template specialiation kind.
  void setTemplateSpecializationKind(TemplateSpecializationKind TSK,
                        SourceLocation PointOfInstantiation = SourceLocation());

  /// Specify that this variable is an instantiation of the
  /// static data member VD.
  void setInstantiationOfStaticDataMember(VarDecl *VD,
                                          TemplateSpecializationKind TSK);

  /// Retrieves the variable template that is described by this
  /// variable declaration.
  ///
  /// Every variable template is represented as a VarTemplateDecl and a
  /// VarDecl. The former contains template properties (such as
  /// the template parameter lists) while the latter contains the
  /// actual description of the template's
  /// contents. VarTemplateDecl::getTemplatedDecl() retrieves the
  /// VarDecl that from a VarTemplateDecl, while
  /// getDescribedVarTemplate() retrieves the VarTemplateDecl from
  /// a VarDecl.
  VarTemplateDecl *getDescribedVarTemplate() const;

  void setDescribedVarTemplate(VarTemplateDecl *Template);

  // Is this variable known to have a definition somewhere in the complete
  // program? This may be true even if the declaration has internal linkage and
  // has no definition within this source file.
  bool isKnownToBeDefined() const;

  /// Is destruction of this variable entirely suppressed? If so, the variable
  /// need not have a usable destructor at all.
  bool isNoDestroy(const ASTContext &) const;

  /// Do we need to emit an exit-time destructor for this variable, and if so,
  /// what kind?
  QualType::DestructionKind needsDestruction(const ASTContext &Ctx) const;

  // Implement isa/cast/dyncast/etc.
  static bool classof(const Decl *D) { return classofKind(D->getKind()); }
  static bool classofKind(Kind K) { return K >= firstVar && K <= lastVar; }
};

class ImplicitParamDecl : public VarDecl {
  void anchor() override;

public:
  /// Defines the kind of the implicit parameter: is this an implicit parameter
  /// with pointer to 'this', 'self', '_cmd', virtual table pointers, captured
  /// context or something else.
  enum ImplicitParamKind : unsigned {
    /// Parameter for Objective-C 'self' argument
    ObjCSelf,

    /// Parameter for Objective-C '_cmd' argument
    ObjCCmd,

    /// Parameter for C++ 'this' argument
    CXXThis,

    /// Parameter for C++ virtual table pointers
    CXXVTT,

    /// Parameter for captured context
    CapturedContext,

    /// Other implicit parameter
    Other,
  };

  /// Create implicit parameter.
  static ImplicitParamDecl *Create(ASTContext &C, DeclContext *DC,
                                   SourceLocation IdLoc, IdentifierInfo *Id,
                                   QualType T, ImplicitParamKind ParamKind);
  static ImplicitParamDecl *Create(ASTContext &C, QualType T,
                                   ImplicitParamKind ParamKind);

  static ImplicitParamDecl *CreateDeserialized(ASTContext &C, unsigned ID);

  ImplicitParamDecl(ASTContext &C, DeclContext *DC, SourceLocation IdLoc,
                    IdentifierInfo *Id, QualType Type,
                    ImplicitParamKind ParamKind)
      : VarDecl(ImplicitParam, C, DC, IdLoc, IdLoc, Id, Type,
                /*TInfo=*/nullptr, SC_None) {
    NonParmVarDeclBits.ImplicitParamKind = ParamKind;
    setImplicit();
  }

  ImplicitParamDecl(ASTContext &C, QualType Type, ImplicitParamKind ParamKind)
      : VarDecl(ImplicitParam, C, /*DC=*/nullptr, SourceLocation(),
                SourceLocation(), DeclarationName(), Type,
                /*TInfo=*/nullptr, SC_None) {
    NonParmVarDeclBits.ImplicitParamKind = ParamKind;
    setImplicit();
  }

  /// Returns the implicit parameter kind.
  ImplicitParamKind getParameterKind() const {
    return static_cast<ImplicitParamKind>(NonParmVarDeclBits.ImplicitParamKind);
  }

  // Implement isa/cast/dyncast/etc.
  static bool classof(const Decl *D) { return classofKind(D->getKind()); }
  static bool classofKind(Kind K) { return K == ImplicitParam; }
};

/// This is a hack to allow parameters to be injected.
struct CXXInjectedParmsInfo {
  SourceLocation ArrowLoc;
  Expr *Operand;

  CXXInjectedParmsInfo(const SourceLocation &ArrowLoc, Expr *Operand)
      : ArrowLoc(ArrowLoc), Operand(Operand) { }
};

/// Represents a parameter to a function.
class ParmVarDecl : public VarDecl {
public:
  enum { MaxFunctionScopeDepth = 255 };
  enum { MaxFunctionScopeIndex = 255 };

  const CXXInjectedParmsInfo *InjectedParmsInfo;
protected:
  ParmVarDecl(ASTContext &C, DeclContext *DC, SourceLocation StartLoc,
              SourceLocation NameLoc, const DeclarationName &Name, QualType T,
              TypeSourceInfo *TInfo, StorageClass S, Expr *DefArg);

  ParmVarDecl(ASTContext &C, DeclContext *DC, const CXXInjectedParmsInfo &IPI);

public:
  static ParmVarDecl *Create(ASTContext &C, DeclContext *DC,
                             SourceLocation StartLoc, SourceLocation NameLoc,
                             const DeclarationName &Name,
                             QualType T, TypeSourceInfo *TInfo,
                             StorageClass S, Expr *DefArg);

  static ParmVarDecl *Create(ASTContext &C,
                             const CXXInjectedParmsInfo& InjectedParmsInfo);

  static ParmVarDecl *CreateDeserialized(ASTContext &C, unsigned ID);

  SourceRange getSourceRange() const override LLVM_READONLY;

  void setObjCMethodScopeInfo(unsigned parameterIndex) {
    ParmVarDeclBits.IsObjCMethodParam = true;
    setParameterIndex(parameterIndex);
  }

  void setScopeInfo(unsigned scopeDepth, unsigned parameterIndex) {
    assert(!ParmVarDeclBits.IsObjCMethodParam);

    ParmVarDeclBits.ScopeDepthOrObjCQuals = scopeDepth;
    assert(ParmVarDeclBits.ScopeDepthOrObjCQuals == scopeDepth
           && "truncation!");

    setParameterIndex(parameterIndex);
  }

  bool isObjCMethodParameter() const {
    return ParmVarDeclBits.IsObjCMethodParam;
  }

  unsigned getFunctionScopeDepth() const {
    if (ParmVarDeclBits.IsObjCMethodParam) return 0;
    return ParmVarDeclBits.ScopeDepthOrObjCQuals;
  }

  /// Returns the index of this parameter in its prototype or method scope.
  unsigned getFunctionScopeIndex() const {
    return getParameterIndex();
  }

  ObjCDeclQualifier getObjCDeclQualifier() const {
    if (!ParmVarDeclBits.IsObjCMethodParam) return OBJC_TQ_None;
    return ObjCDeclQualifier(ParmVarDeclBits.ScopeDepthOrObjCQuals);
  }
  void setObjCDeclQualifier(ObjCDeclQualifier QTVal) {
    assert(ParmVarDeclBits.IsObjCMethodParam);
    ParmVarDeclBits.ScopeDepthOrObjCQuals = QTVal;
  }

  /// True if the value passed to this parameter must undergo
  /// K&R-style default argument promotion:
  ///
  /// C99 6.5.2.2.
  ///   If the expression that denotes the called function has a type
  ///   that does not include a prototype, the integer promotions are
  ///   performed on each argument, and arguments that have type float
  ///   are promoted to double.
  bool isKNRPromoted() const {
    return ParmVarDeclBits.IsKNRPromoted;
  }
  void setKNRPromoted(bool promoted) {
    ParmVarDeclBits.IsKNRPromoted = promoted;
  }

  Expr *getDefaultArg();
  const Expr *getDefaultArg() const {
    return const_cast<ParmVarDecl *>(this)->getDefaultArg();
  }

  void setDefaultArg(Expr *defarg);

  /// Retrieve the source range that covers the entire default
  /// argument.
  SourceRange getDefaultArgRange() const;
  void setUninstantiatedDefaultArg(Expr *arg);
  Expr *getUninstantiatedDefaultArg();
  const Expr *getUninstantiatedDefaultArg() const {
    return const_cast<ParmVarDecl *>(this)->getUninstantiatedDefaultArg();
  }

  /// Determines whether this parameter has a default argument,
  /// either parsed or not.
  bool hasDefaultArg() const;

  /// Determines whether this parameter has a default argument that has not
  /// yet been parsed. This will occur during the processing of a C++ class
  /// whose member functions have default arguments, e.g.,
  /// @code
  ///   class X {
  ///   public:
  ///     void f(int x = 17); // x has an unparsed default argument now
  ///   }; // x has a regular default argument now
  /// @endcode
  bool hasUnparsedDefaultArg() const {
    return ParmVarDeclBits.DefaultArgKind == DAK_Unparsed;
  }

  bool hasUninstantiatedDefaultArg() const {
    return ParmVarDeclBits.DefaultArgKind == DAK_Uninstantiated;
  }

  /// Specify that this parameter has an unparsed default argument.
  /// The argument will be replaced with a real default argument via
  /// setDefaultArg when the class definition enclosing the function
  /// declaration that owns this default argument is completed.
  void setUnparsedDefaultArg() {
    ParmVarDeclBits.DefaultArgKind = DAK_Unparsed;
  }

  bool hasInheritedDefaultArg() const {
    return ParmVarDeclBits.HasInheritedDefaultArg;
  }

  void setHasInheritedDefaultArg(bool I = true) {
    ParmVarDeclBits.HasInheritedDefaultArg = I;
  }

  QualType getOriginalType() const;

  /// Sets the function declaration that owns this
  /// ParmVarDecl. Since ParmVarDecls are often created before the
  /// FunctionDecls that own them, this routine is required to update
  /// the DeclContext appropriately.
  void setOwningFunction(DeclContext *FD) { setDeclContext(FD); }

  // Implement isa/cast/dyncast/etc.
  static bool classof(const Decl *D) { return classofKind(D->getKind()); }
  static bool classofKind(Kind K) { return K == ParmVar; }

private:
  enum { ParameterIndexSentinel = (1 << NumParameterIndexBits) - 1 };

  void setParameterIndex(unsigned parameterIndex) {
    if (parameterIndex >= ParameterIndexSentinel) {
      setParameterIndexLarge(parameterIndex);
      return;
    }

    ParmVarDeclBits.ParameterIndex = parameterIndex;
    assert(ParmVarDeclBits.ParameterIndex == parameterIndex && "truncation!");
  }
  unsigned getParameterIndex() const {
    unsigned d = ParmVarDeclBits.ParameterIndex;
    return d == ParameterIndexSentinel ? getParameterIndexLarge() : d;
  }

  void setParameterIndexLarge(unsigned parameterIndex);
  unsigned getParameterIndexLarge() const;
};

enum class MultiVersionKind {
  None,
  Target,
  CPUSpecific,
  CPUDispatch
};

/// Represents a function declaration or definition.
///
/// Since a given function can be declared several times in a program,
/// there may be several FunctionDecls that correspond to that
/// function. Only one of those FunctionDecls will be found when
/// traversing the list of declarations in the context of the
/// FunctionDecl (e.g., the translation unit); this FunctionDecl
/// contains all of the information known about the function. Other,
/// previous declarations of the function are available via the
/// getPreviousDecl() chain.
class FunctionDecl : public DeclaratorDecl,
                     public DeclContext,
                     public Redeclarable<FunctionDecl> {
  // This class stores some data in DeclContext::FunctionDeclBits
  // to save some space. Use the provided accessors to access it.
public:
  /// The kind of templated function a FunctionDecl can be.
  enum TemplatedKind {
    // Not templated.
    TK_NonTemplate,
    // The pattern in a function template declaration.
    TK_FunctionTemplate,
    // A non-template function that is an instantiation or explicit
    // specialization of a member of a templated class.
    TK_MemberSpecialization,
    // An instantiation or explicit specialization of a function template.
    // Note: this might have been instantiated from a templated class if it
    // is a class-scope explicit specialization.
    TK_FunctionTemplateSpecialization,
    // A function template specialization that hasn't yet been resolved to a
    // particular specialized function template.
    TK_DependentFunctionTemplateSpecialization
  };

private:
  /// A new[]'d array of pointers to VarDecls for the formal
  /// parameters of this function.  This is null if a prototype or if there are
  /// no formals.
  ParmVarDecl **ParamInfo = nullptr;

  LazyDeclStmtPtr Body;

  unsigned ODRHash;

<<<<<<< HEAD
  /// Wether this function has 'constexpr' implicitly specified.
  bool IsConstexprSpecified;

  /// Whether this function is 'consteval'.
  bool IsConsteval;

  /// Indicates that the function is a metaprogram (constexpr block). In
  /// certain contexts, we can have namespace-scoped declarations find local
  /// variables in a metaprogram. For example:
  ///
  ///   constexpr {
  ///     auto x = ...;
  ///     -> <<namespace N: typename(x) n; >>;
  ///   }
  ///
  /// The lookup of x should succeed only when x is a local of a constexpr
  /// declaration and technically, the origin context should be a fragment.
  unsigned IsMetaprogram : 1;

=======
>>>>>>> 4b48b58c
  /// End part of this FunctionDecl's source range.
  ///
  /// We could compute the full range in getSourceRange(). However, when we're
  /// dealing with a function definition deserialized from a PCH/AST file,
  /// we can only compute the full range once the function body has been
  /// de-serialized, so it's far better to have the (sometimes-redundant)
  /// EndRangeLoc.
  SourceLocation EndRangeLoc;

  /// The template or declaration that this declaration
  /// describes or was instantiated from, respectively.
  ///
  /// For non-templates, this value will be NULL. For function
  /// declarations that describe a function template, this will be a
  /// pointer to a FunctionTemplateDecl. For member functions
  /// of class template specializations, this will be a MemberSpecializationInfo
  /// pointer containing information about the specialization.
  /// For function template specializations, this will be a
  /// FunctionTemplateSpecializationInfo, which contains information about
  /// the template being specialized and the template arguments involved in
  /// that specialization.
  llvm::PointerUnion4<FunctionTemplateDecl *,
                      MemberSpecializationInfo *,
                      FunctionTemplateSpecializationInfo *,
                      DependentFunctionTemplateSpecializationInfo *>
    TemplateOrSpecialization;

  /// Provides source/type location info for the declaration name embedded in
  /// the DeclaratorDecl base class.
  DeclarationNameLoc DNLoc;

  /// Specify that this function declaration is actually a function
  /// template specialization.
  ///
  /// \param C the ASTContext.
  ///
  /// \param Template the function template that this function template
  /// specialization specializes.
  ///
  /// \param TemplateArgs the template arguments that produced this
  /// function template specialization from the template.
  ///
  /// \param InsertPos If non-NULL, the position in the function template
  /// specialization set where the function template specialization data will
  /// be inserted.
  ///
  /// \param TSK the kind of template specialization this is.
  ///
  /// \param TemplateArgsAsWritten location info of template arguments.
  ///
  /// \param PointOfInstantiation point at which the function template
  /// specialization was first instantiated.
  void setFunctionTemplateSpecialization(ASTContext &C,
                                         FunctionTemplateDecl *Template,
                                       const TemplateArgumentList *TemplateArgs,
                                         void *InsertPos,
                                         TemplateSpecializationKind TSK,
                          const TemplateArgumentListInfo *TemplateArgsAsWritten,
                                         SourceLocation PointOfInstantiation);

  /// Specify that this record is an instantiation of the
  /// member function FD.
  void setInstantiationOfMemberFunction(ASTContext &C, FunctionDecl *FD,
                                        TemplateSpecializationKind TSK);

  void setParams(ASTContext &C, ArrayRef<ParmVarDecl *> NewParamInfo);
  
  // This is unfortunately needed because ASTDeclWriter::VisitFunctionDecl
  // need to access this bit but we want to avoid making ASTDeclWriter
  // a friend of FunctionDeclBitfields just for this.
  bool isDeletedBit() const { return FunctionDeclBits.IsDeleted; }

  /// Whether an ODRHash has been stored.
  bool hasODRHash() const { return FunctionDeclBits.HasODRHash; }

  /// State that an ODRHash has been stored.
  void setHasODRHash(bool B = true) { FunctionDeclBits.HasODRHash = B; }

protected:
  FunctionDecl(Kind DK, ASTContext &C, DeclContext *DC, SourceLocation StartLoc,
               const DeclarationNameInfo &NameInfo, QualType T,
               TypeSourceInfo *TInfo, StorageClass S, bool isInlineSpecified,
               ConstexprSpecKind ConstexprKind);

  using redeclarable_base = Redeclarable<FunctionDecl>;

  FunctionDecl *getNextRedeclarationImpl() override {
    return getNextRedeclaration();
  }

  FunctionDecl *getPreviousDeclImpl() override {
    return getPreviousDecl();
  }

  FunctionDecl *getMostRecentDeclImpl() override {
    return getMostRecentDecl();
  }

public:
  friend class ASTDeclReader;
  friend class ASTDeclWriter;

  using redecl_range = redeclarable_base::redecl_range;
  using redecl_iterator = redeclarable_base::redecl_iterator;

  using redeclarable_base::redecls_begin;
  using redeclarable_base::redecls_end;
  using redeclarable_base::redecls;
  using redeclarable_base::getPreviousDecl;
  using redeclarable_base::getMostRecentDecl;
  using redeclarable_base::isFirstDecl;

  static FunctionDecl *
  Create(ASTContext &C, DeclContext *DC, SourceLocation StartLoc,
         SourceLocation NLoc, DeclarationName N, QualType T,
         TypeSourceInfo *TInfo, StorageClass SC, bool isInlineSpecified = false,
         bool hasWrittenPrototype = true,
         ConstexprSpecKind ConstexprKind = CSK_unspecified) {
    DeclarationNameInfo NameInfo(N, NLoc);
    return FunctionDecl::Create(C, DC, StartLoc, NameInfo, T, TInfo, SC,
                                isInlineSpecified, hasWrittenPrototype,
                                ConstexprKind);
  }

  static FunctionDecl *Create(ASTContext &C, DeclContext *DC,
                              SourceLocation StartLoc,
                              const DeclarationNameInfo &NameInfo, QualType T,
                              TypeSourceInfo *TInfo, StorageClass SC,
                              bool isInlineSpecified, bool hasWrittenPrototype,
                              ConstexprSpecKind ConstexprKind);

  static FunctionDecl *CreateDeserialized(ASTContext &C, unsigned ID);

  DeclarationNameInfo getNameInfo() const {
    return DeclarationNameInfo(getDeclName(), getLocation(), DNLoc);
  }

  void getNameForDiagnostic(raw_ostream &OS, const PrintingPolicy &Policy,
                            bool Qualified) const override;

  void setRangeEnd(SourceLocation E) { EndRangeLoc = E; }

  SourceRange getSourceRange() const override LLVM_READONLY;

  // Function definitions.
  //
  // A function declaration may be:
  // - a non defining declaration,
  // - a definition. A function may be defined because:
  //   - it has a body, or will have it in the case of late parsing.
  //   - it has an uninstantiated body. The body does not exist because the
  //     function is not used yet, but the declaration is considered a
  //     definition and does not allow other definition of this function.
  //   - it does not have a user specified body, but it does not allow
  //     redefinition, because it is deleted/defaulted or is defined through
  //     some other mechanism (alias, ifunc).

  /// Returns true if the function has a body.
  ///
  /// The function body might be in any of the (re-)declarations of this
  /// function. The variant that accepts a FunctionDecl pointer will set that
  /// function declaration to the actual declaration containing the body (if
  /// there is one).
  bool hasBody(const FunctionDecl *&Definition) const;

  bool hasBody() const override {
    const FunctionDecl* Definition;
    return hasBody(Definition);
  }

  /// Returns whether the function has a trivial body that does not require any
  /// specific codegen.
  bool hasTrivialBody() const;

  /// Returns true if the function has a definition that does not need to be
  /// instantiated.
  ///
  /// The variant that accepts a FunctionDecl pointer will set that function
  /// declaration to the declaration that is a definition (if there is one).
  bool isDefined(const FunctionDecl *&Definition) const;

  virtual bool isDefined() const {
    const FunctionDecl* Definition;
    return isDefined(Definition);
  }

  /// Get the definition for this declaration.
  FunctionDecl *getDefinition() {
    const FunctionDecl *Definition;
    if (isDefined(Definition))
      return const_cast<FunctionDecl *>(Definition);
    return nullptr;
  }
  const FunctionDecl *getDefinition() const {
    return const_cast<FunctionDecl *>(this)->getDefinition();
  }

  /// Retrieve the body (definition) of the function. The function body might be
  /// in any of the (re-)declarations of this function. The variant that accepts
  /// a FunctionDecl pointer will set that function declaration to the actual
  /// declaration containing the body (if there is one).
  /// NOTE: For checking if there is a body, use hasBody() instead, to avoid
  /// unnecessary AST de-serialization of the body.
  Stmt *getBody(const FunctionDecl *&Definition) const;

  Stmt *getBody() const override {
    const FunctionDecl* Definition;
    return getBody(Definition);
  }

  /// Returns whether this specific declaration of the function is also a
  /// definition that does not contain uninstantiated body.
  ///
  /// This does not determine whether the function has been defined (e.g., in a
  /// previous definition); for that information, use isDefined.
  bool isThisDeclarationADefinition() const {
    return isDeletedAsWritten() || isDefaulted() || Body || hasSkippedBody() ||
           isLateTemplateParsed() || willHaveBody() || hasDefiningAttr();
  }

  /// Returns whether this specific declaration of the function has a body.
  bool doesThisDeclarationHaveABody() const {
    return Body || isLateTemplateParsed();
  }

  bool doesThisDeclarationHaveAPrintableBody() const;

  void setBody(Stmt *B);
  void setLazyBody(uint64_t Offset) { Body = Offset; }

  /// Whether this function is variadic.
  bool isVariadic() const;

  /// Whether this function is marked as virtual explicitly.
  bool isVirtualAsWritten() const {
    return FunctionDeclBits.IsVirtualAsWritten;
  }

  /// State that this function is marked as virtual explicitly.
  void setVirtualAsWritten(bool V) { FunctionDeclBits.IsVirtualAsWritten = V; }

  /// Whether this virtual function is pure, i.e. makes the containing class
  /// abstract.
  bool isPure() const { return FunctionDeclBits.IsPure; }
  void setPure(bool P = true);

  /// Whether this templated function will be late parsed.
  bool isLateTemplateParsed() const {
    return FunctionDeclBits.IsLateTemplateParsed;
  }

  /// State that this templated function will be late parsed.
  void setLateTemplateParsed(bool ILT = true) {
    FunctionDeclBits.IsLateTemplateParsed = ILT;
  }

  /// Whether this function is "trivial" in some specialized C++ senses.
  /// Can only be true for default constructors, copy constructors,
  /// copy assignment operators, and destructors.  Not meaningful until
  /// the class has been fully built by Sema.
  bool isTrivial() const { return FunctionDeclBits.IsTrivial; }
  void setTrivial(bool IT) { FunctionDeclBits.IsTrivial = IT; }

  bool isTrivialForCall() const { return FunctionDeclBits.IsTrivialForCall; }
  void setTrivialForCall(bool IT) { FunctionDeclBits.IsTrivialForCall = IT; }

  /// Whether this function is defaulted per C++0x. Only valid for
  /// special member functions.
  bool isDefaulted() const { return FunctionDeclBits.IsDefaulted; }
  void setDefaulted(bool D = true) { FunctionDeclBits.IsDefaulted = D; }

  /// Whether this function is explicitly defaulted per C++0x. Only valid
  /// for special member functions.
  bool isExplicitlyDefaulted() const {
    return FunctionDeclBits.IsExplicitlyDefaulted;
  }

  /// State that this function is explicitly defaulted per C++0x. Only valid
  /// for special member functions.
  void setExplicitlyDefaulted(bool ED = true) {
    FunctionDeclBits.IsExplicitlyDefaulted = ED;
  }

  /// Whether falling off this function implicitly returns null/zero.
  /// If a more specific implicit return value is required, front-ends
  /// should synthesize the appropriate return statements.
  bool hasImplicitReturnZero() const {
    return FunctionDeclBits.HasImplicitReturnZero;
  }

  /// State that falling off this function implicitly returns null/zero.
  /// If a more specific implicit return value is required, front-ends
  /// should synthesize the appropriate return statements.
  void setHasImplicitReturnZero(bool IRZ) {
    FunctionDeclBits.HasImplicitReturnZero = IRZ;
  }

  /// Whether this function has a prototype, either because one
  /// was explicitly written or because it was "inherited" by merging
  /// a declaration without a prototype with a declaration that has a
  /// prototype.
  bool hasPrototype() const {
    return hasWrittenPrototype() || hasInheritedPrototype();
  }

  /// Whether this function has a written prototype.
  bool hasWrittenPrototype() const {
    return FunctionDeclBits.HasWrittenPrototype;
  }

  /// State that this function has a written prototype.
  void setHasWrittenPrototype(bool P = true) {
    FunctionDeclBits.HasWrittenPrototype = P;
  }

  /// Whether this function inherited its prototype from a
  /// previous declaration.
  bool hasInheritedPrototype() const {
    return FunctionDeclBits.HasInheritedPrototype;
  }

  /// State that this function inherited its prototype from a
  /// previous declaration.
  void setHasInheritedPrototype(bool P = true) {
    FunctionDeclBits.HasInheritedPrototype = P;
  }

  /// Whether this is a (C++11) constexpr function or constexpr constructor.
  bool isConstexpr() const {
    return FunctionDeclBits.ConstexprKind != CSK_unspecified;
  }
  void setConstexprKind(ConstexprSpecKind CSK) {
    FunctionDeclBits.ConstexprKind = CSK;
  }
  ConstexprSpecKind getConstexprKind() const {
    return static_cast<ConstexprSpecKind>(FunctionDeclBits.ConstexprKind);
  }
  bool isConstexprSpecified() const {
    return FunctionDeclBits.ConstexprKind == CSK_constexpr;
  }
  bool isConsteval() const {
    return FunctionDeclBits.ConstexprKind == CSK_consteval;
  }

  /// Whether the instantiation of this function is pending.
  /// This bit is set when the decision to instantiate this function is made
  /// and unset if and when the function body is created. That leaves out
  /// cases where instantiation did not happen because the template definition
  /// was not seen in this TU. This bit remains set in those cases, under the
  /// assumption that the instantiation will happen in some other TU.
  bool instantiationIsPending() const {
    return FunctionDeclBits.InstantiationIsPending;
  }

  /// State that the instantiation of this function is pending.
  /// (see instantiationIsPending)
  void setInstantiationIsPending(bool IC) {
    FunctionDeclBits.InstantiationIsPending = IC;
  }

  /// Indicates the function uses __try.
  bool usesSEHTry() const { return FunctionDeclBits.UsesSEHTry; }
  void setUsesSEHTry(bool UST) { FunctionDeclBits.UsesSEHTry = UST; }

  /// Whether this function has been deleted.
  ///
  /// A function that is "deleted" (via the C++0x "= delete" syntax)
  /// acts like a normal function, except that it cannot actually be
  /// called or have its address taken. Deleted functions are
  /// typically used in C++ overload resolution to attract arguments
  /// whose type or lvalue/rvalue-ness would permit the use of a
  /// different overload that would behave incorrectly. For example,
  /// one might use deleted functions to ban implicit conversion from
  /// a floating-point number to an Integer type:
  ///
  /// @code
  /// struct Integer {
  ///   Integer(long); // construct from a long
  ///   Integer(double) = delete; // no construction from float or double
  ///   Integer(long double) = delete; // no construction from long double
  /// };
  /// @endcode
  // If a function is deleted, its first declaration must be.
  bool isDeleted() const {
    return getCanonicalDecl()->FunctionDeclBits.IsDeleted;
  }

  bool isDeletedAsWritten() const {
    return FunctionDeclBits.IsDeleted && !isDefaulted();
  }

  void setDeletedAsWritten(bool D = true) { FunctionDeclBits.IsDeleted = D; }

  /// Determines whether this function is "main", which is the
  /// entry point into an executable program.
  bool isMain() const;

  /// Determines whether this function is a MSVCRT user defined entry
  /// point.
  bool isMSVCRTEntryPoint() const;

  /// Determines whether this operator new or delete is one
  /// of the reserved global placement operators:
  ///    void *operator new(size_t, void *);
  ///    void *operator new[](size_t, void *);
  ///    void operator delete(void *, void *);
  ///    void operator delete[](void *, void *);
  /// These functions have special behavior under [new.delete.placement]:
  ///    These functions are reserved, a C++ program may not define
  ///    functions that displace the versions in the Standard C++ library.
  ///    The provisions of [basic.stc.dynamic] do not apply to these
  ///    reserved placement forms of operator new and operator delete.
  ///
  /// This function must be an allocation or deallocation function.
  bool isReservedGlobalPlacementOperator() const;

  /// Determines whether this function is one of the replaceable
  /// global allocation functions:
  ///    void *operator new(size_t);
  ///    void *operator new(size_t, const std::nothrow_t &) noexcept;
  ///    void *operator new[](size_t);
  ///    void *operator new[](size_t, const std::nothrow_t &) noexcept;
  ///    void operator delete(void *) noexcept;
  ///    void operator delete(void *, std::size_t) noexcept;      [C++1y]
  ///    void operator delete(void *, const std::nothrow_t &) noexcept;
  ///    void operator delete[](void *) noexcept;
  ///    void operator delete[](void *, std::size_t) noexcept;    [C++1y]
  ///    void operator delete[](void *, const std::nothrow_t &) noexcept;
  /// These functions have special behavior under C++1y [expr.new]:
  ///    An implementation is allowed to omit a call to a replaceable global
  ///    allocation function. [...]
  ///
  /// If this function is an aligned allocation/deallocation function, return
  /// true through IsAligned.
  bool isReplaceableGlobalAllocationFunction(bool *IsAligned = nullptr) const;

  /// Determine whether this is a destroying operator delete.
  bool isDestroyingOperatorDelete() const;

  /// Compute the language linkage.
  LanguageLinkage getLanguageLinkage() const;

  /// Determines whether this function is a function with
  /// external, C linkage.
  bool isExternC() const;

  /// Determines whether this function's context is, or is nested within,
  /// a C++ extern "C" linkage spec.
  bool isInExternCContext() const;

  /// Determines whether this function's context is, or is nested within,
  /// a C++ extern "C++" linkage spec.
  bool isInExternCXXContext() const;

  /// Determines whether this is a global function.
  bool isGlobal() const;

  /// Determines whether this function is known to be 'noreturn', through
  /// an attribute on its declaration or its type.
  bool isNoReturn() const;

  /// True if the function was a definition but its body was skipped.
  bool hasSkippedBody() const { return FunctionDeclBits.HasSkippedBody; }
  void setHasSkippedBody(bool Skipped = true) {
    FunctionDeclBits.HasSkippedBody = Skipped;
  }

  /// True if this function will eventually have a body, once it's fully parsed.
  bool willHaveBody() const { return FunctionDeclBits.WillHaveBody; }
  void setWillHaveBody(bool V = true) { FunctionDeclBits.WillHaveBody = V; }

  /// True if this function is a metaprogram.
  bool isMetaprogram() const { return IsMetaprogram; }
  void setMetaprogram(bool V = true) { IsMetaprogram = V; }

  /// True if this function is considered a multiversioned function.
  bool isMultiVersion() const {
    return getCanonicalDecl()->FunctionDeclBits.IsMultiVersion;
  }

  /// Sets the multiversion state for this declaration and all of its
  /// redeclarations.
  void setIsMultiVersion(bool V = true) {
    getCanonicalDecl()->FunctionDeclBits.IsMultiVersion = V;
  }

  /// Gets the kind of multiversioning attribute this declaration has. Note that
  /// this can return a value even if the function is not multiversion, such as
  /// the case of 'target'.
  MultiVersionKind getMultiVersionKind() const;


  /// True if this function is a multiversioned dispatch function as a part of
  /// the cpu_specific/cpu_dispatch functionality.
  bool isCPUDispatchMultiVersion() const;
  /// True if this function is a multiversioned processor specific function as a
  /// part of the cpu_specific/cpu_dispatch functionality.
  bool isCPUSpecificMultiVersion() const;

  /// True if this function is a multiversioned dispatch function as a part of
  /// the target functionality.
  bool isTargetMultiVersion() const;

  void setPreviousDeclaration(FunctionDecl * PrevDecl);

  FunctionDecl *getCanonicalDecl() override;
  const FunctionDecl *getCanonicalDecl() const {
    return const_cast<FunctionDecl*>(this)->getCanonicalDecl();
  }

  unsigned getBuiltinID(bool ConsiderWrapperFunctions = false) const;

  // ArrayRef interface to parameters.
  ArrayRef<ParmVarDecl *> parameters() const {
    return {ParamInfo, getNumParams()};
  }
  MutableArrayRef<ParmVarDecl *> parameters() {
    return {ParamInfo, getNumParams()};
  }

  // Iterator access to formal parameters.
  using param_iterator = MutableArrayRef<ParmVarDecl *>::iterator;
  using param_const_iterator = ArrayRef<ParmVarDecl *>::const_iterator;

  bool param_empty() const { return parameters().empty(); }
  param_iterator param_begin() { return parameters().begin(); }
  param_iterator param_end() { return parameters().end(); }
  param_const_iterator param_begin() const { return parameters().begin(); }
  param_const_iterator param_end() const { return parameters().end(); }
  size_t param_size() const { return parameters().size(); }

  /// Return the number of parameters this function must have based on its
  /// FunctionType.  This is the length of the ParamInfo array after it has been
  /// created.
  unsigned getNumParams() const;

  const ParmVarDecl *getParamDecl(unsigned i) const {
    assert(i < getNumParams() && "Illegal param #");
    return ParamInfo[i];
  }
  ParmVarDecl *getParamDecl(unsigned i) {
    assert(i < getNumParams() && "Illegal param #");
    return ParamInfo[i];
  }
  void setParams(ArrayRef<ParmVarDecl *> NewParamInfo) {
    setParams(getASTContext(), NewParamInfo);
  }

  /// Returns the minimum number of arguments needed to call this function. This
  /// may be fewer than the number of function parameters, if some of the
  /// parameters have default arguments (in C++).
  unsigned getMinRequiredArguments() const;

  QualType getReturnType() const {
    return getType()->castAs<FunctionType>()->getReturnType();
  }

  /// Attempt to compute an informative source range covering the
  /// function return type. This may omit qualifiers and other information with
  /// limited representation in the AST.
  SourceRange getReturnTypeSourceRange() const;

  /// Get the declared return type, which may differ from the actual return
  /// type if the return type is deduced.
  QualType getDeclaredReturnType() const {
    auto *TSI = getTypeSourceInfo();
    QualType T = TSI ? TSI->getType() : getType();
    return T->castAs<FunctionType>()->getReturnType();
  }

  /// Gets the ExceptionSpecificationType as declared.
  ExceptionSpecificationType getExceptionSpecType() const {
    auto *TSI = getTypeSourceInfo();
    QualType T = TSI ? TSI->getType() : getType();
    const auto *FPT = T->getAs<FunctionProtoType>();
    return FPT ? FPT->getExceptionSpecType() : EST_None;
  }

  /// Attempt to compute an informative source range covering the
  /// function exception specification, if any.
  SourceRange getExceptionSpecSourceRange() const;

  /// Determine the type of an expression that calls this function.
  QualType getCallResultType() const {
    return getType()->castAs<FunctionType>()->getCallResultType(
        getASTContext());
  }

  /// Returns the storage class as written in the source. For the
  /// computed linkage of symbol, see getLinkage.
  StorageClass getStorageClass() const {
    return static_cast<StorageClass>(FunctionDeclBits.SClass);
  }

  /// Sets the storage class as written in the source.
  void setStorageClass(StorageClass SClass) {
    FunctionDeclBits.SClass = SClass;
  }

  /// Determine whether the "inline" keyword was specified for this
  /// function.
  bool isInlineSpecified() const { return FunctionDeclBits.IsInlineSpecified; }

  /// Set whether the "inline" keyword was specified for this function.
  void setInlineSpecified(bool I) {
    FunctionDeclBits.IsInlineSpecified = I;
    FunctionDeclBits.IsInline = I;
  }

  /// Flag that this function is implicitly inline.
  void setImplicitlyInline(bool I = true) { FunctionDeclBits.IsInline = I; }

  /// Determine whether this function should be inlined, because it is
  /// either marked "inline" or "constexpr" or is a member function of a class
  /// that was defined in the class body.
  bool isInlined() const { return FunctionDeclBits.IsInline; }

  bool isInlineDefinitionExternallyVisible() const;

  bool isMSExternInline() const;

  bool doesDeclarationForceExternallyVisibleDefinition() const;

  bool isStatic() const { return getStorageClass() == SC_Static; }

  /// Whether this function declaration represents an C++ overloaded
  /// operator, e.g., "operator+".
  bool isOverloadedOperator() const {
    return getOverloadedOperator() != OO_None;
  }

  OverloadedOperatorKind getOverloadedOperator() const;

  const IdentifierInfo *getLiteralIdentifier() const;

  /// If this function is an instantiation of a member function
  /// of a class template specialization, retrieves the function from
  /// which it was instantiated.
  ///
  /// This routine will return non-NULL for (non-templated) member
  /// functions of class templates and for instantiations of function
  /// templates. For example, given:
  ///
  /// \code
  /// template<typename T>
  /// struct X {
  ///   void f(T);
  /// };
  /// \endcode
  ///
  /// The declaration for X<int>::f is a (non-templated) FunctionDecl
  /// whose parent is the class template specialization X<int>. For
  /// this declaration, getInstantiatedFromFunction() will return
  /// the FunctionDecl X<T>::A. When a complete definition of
  /// X<int>::A is required, it will be instantiated from the
  /// declaration returned by getInstantiatedFromMemberFunction().
  FunctionDecl *getInstantiatedFromMemberFunction() const;

  /// What kind of templated function this is.
  TemplatedKind getTemplatedKind() const;

  /// If this function is an instantiation of a member function of a
  /// class template specialization, retrieves the member specialization
  /// information.
  MemberSpecializationInfo *getMemberSpecializationInfo() const;

  /// Specify that this record is an instantiation of the
  /// member function FD.
  void setInstantiationOfMemberFunction(FunctionDecl *FD,
                                        TemplateSpecializationKind TSK) {
    setInstantiationOfMemberFunction(getASTContext(), FD, TSK);
  }

  /// Retrieves the function template that is described by this
  /// function declaration.
  ///
  /// Every function template is represented as a FunctionTemplateDecl
  /// and a FunctionDecl (or something derived from FunctionDecl). The
  /// former contains template properties (such as the template
  /// parameter lists) while the latter contains the actual
  /// description of the template's
  /// contents. FunctionTemplateDecl::getTemplatedDecl() retrieves the
  /// FunctionDecl that describes the function template,
  /// getDescribedFunctionTemplate() retrieves the
  /// FunctionTemplateDecl from a FunctionDecl.
  FunctionTemplateDecl *getDescribedFunctionTemplate() const;

  void setDescribedFunctionTemplate(FunctionTemplateDecl *Template);

  /// Determine whether this function is a function template
  /// specialization.
  bool isFunctionTemplateSpecialization() const {
    return getPrimaryTemplate() != nullptr;
  }

  /// If this function is actually a function template specialization,
  /// retrieve information about this function template specialization.
  /// Otherwise, returns NULL.
  FunctionTemplateSpecializationInfo *getTemplateSpecializationInfo() const;

  /// Determines whether this function is a function template
  /// specialization or a member of a class template specialization that can
  /// be implicitly instantiated.
  bool isImplicitlyInstantiable() const;

  /// Determines if the given function was instantiated from a
  /// function template.
  bool isTemplateInstantiation() const;

  /// Retrieve the function declaration from which this function could
  /// be instantiated, if it is an instantiation (rather than a non-template
  /// or a specialization, for example).
  FunctionDecl *getTemplateInstantiationPattern() const;

  /// Retrieve the primary template that this function template
  /// specialization either specializes or was instantiated from.
  ///
  /// If this function declaration is not a function template specialization,
  /// returns NULL.
  FunctionTemplateDecl *getPrimaryTemplate() const;

  /// Retrieve the template arguments used to produce this function
  /// template specialization from the primary template.
  ///
  /// If this function declaration is not a function template specialization,
  /// returns NULL.
  const TemplateArgumentList *getTemplateSpecializationArgs() const;

  /// Retrieve the template argument list as written in the sources,
  /// if any.
  ///
  /// If this function declaration is not a function template specialization
  /// or if it had no explicit template argument list, returns NULL.
  /// Note that it an explicit template argument list may be written empty,
  /// e.g., template<> void foo<>(char* s);
  const ASTTemplateArgumentListInfo*
  getTemplateSpecializationArgsAsWritten() const;

  /// Specify that this function declaration is actually a function
  /// template specialization.
  ///
  /// \param Template the function template that this function template
  /// specialization specializes.
  ///
  /// \param TemplateArgs the template arguments that produced this
  /// function template specialization from the template.
  ///
  /// \param InsertPos If non-NULL, the position in the function template
  /// specialization set where the function template specialization data will
  /// be inserted.
  ///
  /// \param TSK the kind of template specialization this is.
  ///
  /// \param TemplateArgsAsWritten location info of template arguments.
  ///
  /// \param PointOfInstantiation point at which the function template
  /// specialization was first instantiated.
  void setFunctionTemplateSpecialization(FunctionTemplateDecl *Template,
                const TemplateArgumentList *TemplateArgs,
                void *InsertPos,
                TemplateSpecializationKind TSK = TSK_ImplicitInstantiation,
                const TemplateArgumentListInfo *TemplateArgsAsWritten = nullptr,
                SourceLocation PointOfInstantiation = SourceLocation()) {
    setFunctionTemplateSpecialization(getASTContext(), Template, TemplateArgs,
                                      InsertPos, TSK, TemplateArgsAsWritten,
                                      PointOfInstantiation);
  }

  /// Specifies that this function declaration is actually a
  /// dependent function template specialization.
  void setDependentTemplateSpecialization(ASTContext &Context,
                             const UnresolvedSetImpl &Templates,
                      const TemplateArgumentListInfo &TemplateArgs);

  DependentFunctionTemplateSpecializationInfo *
  getDependentSpecializationInfo() const;

  /// Determine what kind of template instantiation this function
  /// represents.
  TemplateSpecializationKind getTemplateSpecializationKind() const;

  /// Determine the kind of template specialization this function represents
  /// for the purpose of template instantiation.
  TemplateSpecializationKind
  getTemplateSpecializationKindForInstantiation() const;

  /// Determine what kind of template instantiation this function
  /// represents.
  void setTemplateSpecializationKind(TemplateSpecializationKind TSK,
                        SourceLocation PointOfInstantiation = SourceLocation());

  /// Retrieve the (first) point of instantiation of a function template
  /// specialization or a member of a class template specialization.
  ///
  /// \returns the first point of instantiation, if this function was
  /// instantiated from a template; otherwise, returns an invalid source
  /// location.
  SourceLocation getPointOfInstantiation() const;

  /// Determine whether this is or was instantiated from an out-of-line
  /// definition of a member function.
  bool isOutOfLine() const override;

  /// Identify a memory copying or setting function.
  /// If the given function is a memory copy or setting function, returns
  /// the corresponding Builtin ID. If the function is not a memory function,
  /// returns 0.
  unsigned getMemoryFunctionKind() const;

  /// Returns ODRHash of the function.  This value is calculated and
  /// stored on first call, then the stored value returned on the other calls.
  unsigned getODRHash();

  /// Returns cached ODRHash of the function.  This must have been previously
  /// computed and stored.
  unsigned getODRHash() const;

  // Implement isa/cast/dyncast/etc.
  static bool classof(const Decl *D) { return classofKind(D->getKind()); }
  static bool classofKind(Kind K) {
    return K >= firstFunction && K <= lastFunction;
  }
  static DeclContext *castToDeclContext(const FunctionDecl *D) {
    return static_cast<DeclContext *>(const_cast<FunctionDecl*>(D));
  }
  static FunctionDecl *castFromDeclContext(const DeclContext *DC) {
    return static_cast<FunctionDecl *>(const_cast<DeclContext*>(DC));
  }
};

/// Represents a member of a struct/union/class.
class FieldDecl : public DeclaratorDecl, public Mergeable<FieldDecl> {
  unsigned BitField : 1;
  unsigned Mutable : 1;
  mutable unsigned CachedFieldIndex : 30;

  /// The kinds of value we can store in InitializerOrBitWidth.
  ///
  /// Note that this is compatible with InClassInitStyle except for
  /// ISK_CapturedVLAType.
  enum InitStorageKind {
    /// If the pointer is null, there's nothing special.  Otherwise,
    /// this is a bitfield and the pointer is the Expr* storing the
    /// bit-width.
    ISK_NoInit = (unsigned) ICIS_NoInit,

    /// The pointer is an (optional due to delayed parsing) Expr*
    /// holding the copy-initializer.
    ISK_InClassCopyInit = (unsigned) ICIS_CopyInit,

    /// The pointer is an (optional due to delayed parsing) Expr*
    /// holding the list-initializer.
    ISK_InClassListInit = (unsigned) ICIS_ListInit,

    /// The pointer is a VariableArrayType* that's been captured;
    /// the enclosing context is a lambda or captured statement.
    ISK_CapturedVLAType,
  };

  /// If this is a bitfield with a default member initializer, this
  /// structure is used to represent the two expressions.
  struct InitAndBitWidth {
    Expr *Init;
    Expr *BitWidth;
  };

  /// Storage for either the bit-width, the in-class initializer, or
  /// both (via InitAndBitWidth), or the captured variable length array bound.
  ///
  /// If the storage kind is ISK_InClassCopyInit or
  /// ISK_InClassListInit, but the initializer is null, then this
  /// field has an in-class initializer that has not yet been parsed
  /// and attached.
  // FIXME: Tail-allocate this to reduce the size of FieldDecl in the
  // overwhelmingly common case that we have none of these things.
  llvm::PointerIntPair<void *, 2, InitStorageKind> InitStorage;

protected:
  FieldDecl(Kind DK, DeclContext *DC, SourceLocation StartLoc,
            SourceLocation IdLoc, IdentifierInfo *Id,
            QualType T, TypeSourceInfo *TInfo, Expr *BW, bool Mutable,
            InClassInitStyle InitStyle)
    : DeclaratorDecl(DK, DC, IdLoc, Id, T, TInfo, StartLoc),
      BitField(false), Mutable(Mutable), CachedFieldIndex(0),
      InitStorage(nullptr, (InitStorageKind) InitStyle) {
    if (BW)
      setBitWidth(BW);
  }

public:
  friend class ASTDeclReader;
  friend class ASTDeclWriter;

  static FieldDecl *Create(const ASTContext &C, DeclContext *DC,
                           SourceLocation StartLoc, SourceLocation IdLoc,
                           IdentifierInfo *Id, QualType T,
                           TypeSourceInfo *TInfo, Expr *BW, bool Mutable,
                           InClassInitStyle InitStyle);

  static FieldDecl *CreateDeserialized(ASTContext &C, unsigned ID);

  /// Returns the index of this field within its record,
  /// as appropriate for passing to ASTRecordLayout::getFieldOffset.
  unsigned getFieldIndex() const;

  /// Determines whether this field is mutable (C++ only).
  bool isMutable() const { return Mutable; }

  /// Determines whether this field is a bitfield.
  bool isBitField() const { return BitField; }

  /// Determines whether this is an unnamed bitfield.
  bool isUnnamedBitfield() const { return isBitField() && !getDeclName(); }

  /// Determines whether this field is a
  /// representative for an anonymous struct or union. Such fields are
  /// unnamed and are implicitly generated by the implementation to
  /// store the data for the anonymous union or struct.
  bool isAnonymousStructOrUnion() const;

  Expr *getBitWidth() const {
    if (!BitField)
      return nullptr;
    void *Ptr = InitStorage.getPointer();
    if (getInClassInitStyle())
      return static_cast<InitAndBitWidth*>(Ptr)->BitWidth;
    return static_cast<Expr*>(Ptr);
  }

  unsigned getBitWidthValue(const ASTContext &Ctx) const;

  /// Set the bit-field width for this member.
  // Note: used by some clients (i.e., do not remove it).
  void setBitWidth(Expr *Width) {
    assert(!hasCapturedVLAType() && !BitField &&
           "bit width or captured type already set");
    assert(Width && "no bit width specified");
    InitStorage.setPointer(
        InitStorage.getInt()
            ? new (getASTContext())
                  InitAndBitWidth{getInClassInitializer(), Width}
            : static_cast<void*>(Width));
    BitField = true;
  }

  /// Remove the bit-field width from this member.
  // Note: used by some clients (i.e., do not remove it).
  void removeBitWidth() {
    assert(isBitField() && "no bitfield width to remove");
    InitStorage.setPointer(getInClassInitializer());
    BitField = false;
  }

  /// Is this a zero-length bit-field? Such bit-fields aren't really bit-fields
  /// at all and instead act as a separator between contiguous runs of other
  /// bit-fields.
  bool isZeroLengthBitField(const ASTContext &Ctx) const;

  /// Determine if this field is a subobject of zero size, that is, either a
  /// zero-length bit-field or a field of empty class type with the
  /// [[no_unique_address]] attribute.
  bool isZeroSize(const ASTContext &Ctx) const;

  /// Get the kind of (C++11) default member initializer that this field has.
  InClassInitStyle getInClassInitStyle() const {
    InitStorageKind storageKind = InitStorage.getInt();
    return (storageKind == ISK_CapturedVLAType
              ? ICIS_NoInit : (InClassInitStyle) storageKind);
  }

  /// Determine whether this member has a C++11 default member initializer.
  bool hasInClassInitializer() const {
    return getInClassInitStyle() != ICIS_NoInit;
  }

  /// Get the C++11 default member initializer for this member, or null if one
  /// has not been set. If a valid declaration has a default member initializer,
  /// but this returns null, then we have not parsed and attached it yet.
  Expr *getInClassInitializer() const {
    if (!hasInClassInitializer())
      return nullptr;
    void *Ptr = InitStorage.getPointer();
    if (BitField)
      return static_cast<InitAndBitWidth*>(Ptr)->Init;
    return static_cast<Expr*>(Ptr);
  }

  /// Set the C++11 in-class initializer for this member.
  void setInClassInitializer(Expr *Init) {
    assert(hasInClassInitializer() && !getInClassInitializer());
    if (BitField)
      static_cast<InitAndBitWidth*>(InitStorage.getPointer())->Init = Init;
    else
      InitStorage.setPointer(Init);
  }

  /// Remove the C++11 in-class initializer from this member.
  void removeInClassInitializer() {
    assert(hasInClassInitializer() && "no initializer to remove");
    InitStorage.setPointerAndInt(getBitWidth(), ISK_NoInit);
  }

  /// Determine whether this member captures the variable length array
  /// type.
  bool hasCapturedVLAType() const {
    return InitStorage.getInt() == ISK_CapturedVLAType;
  }

  /// Get the captured variable length array type.
  const VariableArrayType *getCapturedVLAType() const {
    return hasCapturedVLAType() ? static_cast<const VariableArrayType *>(
                                      InitStorage.getPointer())
                                : nullptr;
  }

  /// Set the captured variable length array type for this field.
  void setCapturedVLAType(const VariableArrayType *VLAType);

  /// Returns the parent of this field declaration, which
  /// is the struct in which this field is defined.
  const RecordDecl *getParent() const {
    return cast<RecordDecl>(getDeclContext());
  }

  RecordDecl *getParent() {
    return cast<RecordDecl>(getDeclContext());
  }

  SourceRange getSourceRange() const override LLVM_READONLY;

  /// Retrieves the canonical declaration of this field.
  FieldDecl *getCanonicalDecl() override { return getFirstDecl(); }
  const FieldDecl *getCanonicalDecl() const { return getFirstDecl(); }

  // Implement isa/cast/dyncast/etc.
  static bool classof(const Decl *D) { return classofKind(D->getKind()); }
  static bool classofKind(Kind K) { return K >= firstField && K <= lastField; }
};

/// An instance of this object exists for each enum constant
/// that is defined.  For example, in "enum X {a,b}", each of a/b are
/// EnumConstantDecl's, X is an instance of EnumDecl, and the type of a/b is a
/// TagType for the X EnumDecl.
class EnumConstantDecl : public ValueDecl, public Mergeable<EnumConstantDecl> {
  Stmt *Init; // an integer constant expression
  llvm::APSInt Val; // The value.

protected:
  EnumConstantDecl(DeclContext *DC, SourceLocation NameLoc,
                   const DeclarationName &Name, QualType T, Expr *E,
                   const llvm::APSInt &V)
    : ValueDecl(EnumConstant, DC, NameLoc, Name, T), Init((Stmt*)E), Val(V) {}

public:
  friend class StmtIteratorBase;

  static EnumConstantDecl *Create(ASTContext &C, EnumDecl *DC,
                                  SourceLocation NameLoc,
                                  const DeclarationName &Name,
                                  QualType T, Expr *E,
                                  const llvm::APSInt &V);
  static EnumConstantDecl *CreateDeserialized(ASTContext &C, unsigned ID);

  const Expr *getInitExpr() const { return (const Expr*) Init; }
  Expr *getInitExpr() { return (Expr*) Init; }
  const llvm::APSInt &getInitVal() const { return Val; }

  void setInitExpr(Expr *E) { Init = (Stmt*) E; }
  void setInitVal(const llvm::APSInt &V) { Val = V; }

  SourceRange getSourceRange() const override LLVM_READONLY;

  /// Retrieves the canonical declaration of this enumerator.
  EnumConstantDecl *getCanonicalDecl() override { return getFirstDecl(); }
  const EnumConstantDecl *getCanonicalDecl() const { return getFirstDecl(); }

  // Implement isa/cast/dyncast/etc.
  static bool classof(const Decl *D) { return classofKind(D->getKind()); }
  static bool classofKind(Kind K) { return K == EnumConstant; }
};

/// Represents a field injected from an anonymous union/struct into the parent
/// scope. These are always implicit.
class IndirectFieldDecl : public ValueDecl,
                          public Mergeable<IndirectFieldDecl> {
  NamedDecl **Chaining;
  unsigned ChainingSize;

  IndirectFieldDecl(ASTContext &C, DeclContext *DC, SourceLocation L,
                    DeclarationName N, QualType T,
                    MutableArrayRef<NamedDecl *> CH);

  void anchor() override;

public:
  friend class ASTDeclReader;

  static IndirectFieldDecl *Create(ASTContext &C, DeclContext *DC,
                                   SourceLocation L, IdentifierInfo *Id,
                                   QualType T, llvm::MutableArrayRef<NamedDecl *> CH);

  static IndirectFieldDecl *CreateDeserialized(ASTContext &C, unsigned ID);

  using chain_iterator = ArrayRef<NamedDecl *>::const_iterator;

  ArrayRef<NamedDecl *> chain() const {
    return llvm::makeArrayRef(Chaining, ChainingSize);
  }
  chain_iterator chain_begin() const { return chain().begin(); }
  chain_iterator chain_end() const { return chain().end(); }

  unsigned getChainingSize() const { return ChainingSize; }

  FieldDecl *getAnonField() const {
    assert(chain().size() >= 2);
    return cast<FieldDecl>(chain().back());
  }

  VarDecl *getVarDecl() const {
    assert(chain().size() >= 2);
    return dyn_cast<VarDecl>(chain().front());
  }

  IndirectFieldDecl *getCanonicalDecl() override { return getFirstDecl(); }
  const IndirectFieldDecl *getCanonicalDecl() const { return getFirstDecl(); }

  // Implement isa/cast/dyncast/etc.
  static bool classof(const Decl *D) { return classofKind(D->getKind()); }
  static bool classofKind(Kind K) { return K == IndirectField; }
};

/// Represents a declaration of a type.
class TypeDecl : public NamedDecl {
  friend class ASTContext;

  /// This indicates the Type object that represents
  /// this TypeDecl.  It is a cache maintained by
  /// ASTContext::getTypedefType, ASTContext::getTagDeclType, and
  /// ASTContext::getTemplateTypeParmType, and TemplateTypeParmDecl.
  mutable const Type *TypeForDecl = nullptr;

  /// The start of the source range for this declaration.
  SourceLocation LocStart;

  void anchor() override;

protected:
  TypeDecl(Kind DK, DeclContext *DC, SourceLocation L, IdentifierInfo *Id,
           SourceLocation StartL = SourceLocation())
    : NamedDecl(DK, DC, L, Id), LocStart(StartL) {}

public:
  // Low-level accessor. If you just want the type defined by this node,
  // check out ASTContext::getTypeDeclType or one of
  // ASTContext::getTypedefType, ASTContext::getRecordType, etc. if you
  // already know the specific kind of node this is.
  const Type *getTypeForDecl() const { return TypeForDecl; }
  void setTypeForDecl(const Type *TD) { TypeForDecl = TD; }

  SourceLocation getBeginLoc() const LLVM_READONLY { return LocStart; }
  void setLocStart(SourceLocation L) { LocStart = L; }
  SourceRange getSourceRange() const override LLVM_READONLY {
    if (LocStart.isValid())
      return SourceRange(LocStart, getLocation());
    else
      return SourceRange(getLocation());
  }

  // Implement isa/cast/dyncast/etc.
  static bool classof(const Decl *D) { return classofKind(D->getKind()); }
  static bool classofKind(Kind K) { return K >= firstType && K <= lastType; }
};

/// Base class for declarations which introduce a typedef-name.
class TypedefNameDecl : public TypeDecl, public Redeclarable<TypedefNameDecl> {
  struct alignas(8) ModedTInfo {
    TypeSourceInfo *first;
    QualType second;
  };

  /// If int part is 0, we have not computed IsTransparentTag.
  /// Otherwise, IsTransparentTag is (getInt() >> 1).
  mutable llvm::PointerIntPair<
      llvm::PointerUnion<TypeSourceInfo *, ModedTInfo *>, 2>
      MaybeModedTInfo;

  void anchor() override;

protected:
  TypedefNameDecl(Kind DK, ASTContext &C, DeclContext *DC,
                  SourceLocation StartLoc, SourceLocation IdLoc,
                  IdentifierInfo *Id, TypeSourceInfo *TInfo)
      : TypeDecl(DK, DC, IdLoc, Id, StartLoc), redeclarable_base(C),
        MaybeModedTInfo(TInfo, 0) {}

  using redeclarable_base = Redeclarable<TypedefNameDecl>;

  TypedefNameDecl *getNextRedeclarationImpl() override {
    return getNextRedeclaration();
  }

  TypedefNameDecl *getPreviousDeclImpl() override {
    return getPreviousDecl();
  }

  TypedefNameDecl *getMostRecentDeclImpl() override {
    return getMostRecentDecl();
  }

public:
  using redecl_range = redeclarable_base::redecl_range;
  using redecl_iterator = redeclarable_base::redecl_iterator;

  using redeclarable_base::redecls_begin;
  using redeclarable_base::redecls_end;
  using redeclarable_base::redecls;
  using redeclarable_base::getPreviousDecl;
  using redeclarable_base::getMostRecentDecl;
  using redeclarable_base::isFirstDecl;

  bool isModed() const {
    return MaybeModedTInfo.getPointer().is<ModedTInfo *>();
  }

  TypeSourceInfo *getTypeSourceInfo() const {
    return isModed() ? MaybeModedTInfo.getPointer().get<ModedTInfo *>()->first
                     : MaybeModedTInfo.getPointer().get<TypeSourceInfo *>();
  }

  QualType getUnderlyingType() const {
    return isModed() ? MaybeModedTInfo.getPointer().get<ModedTInfo *>()->second
                     : MaybeModedTInfo.getPointer()
                           .get<TypeSourceInfo *>()
                           ->getType();
  }

  void setTypeSourceInfo(TypeSourceInfo *newType) {
    MaybeModedTInfo.setPointer(newType);
  }

  void setModedTypeSourceInfo(TypeSourceInfo *unmodedTSI, QualType modedTy) {
    MaybeModedTInfo.setPointer(new (getASTContext(), 8)
                                   ModedTInfo({unmodedTSI, modedTy}));
  }

  /// Retrieves the canonical declaration of this typedef-name.
  TypedefNameDecl *getCanonicalDecl() override { return getFirstDecl(); }
  const TypedefNameDecl *getCanonicalDecl() const { return getFirstDecl(); }

  /// Retrieves the tag declaration for which this is the typedef name for
  /// linkage purposes, if any.
  ///
  /// \param AnyRedecl Look for the tag declaration in any redeclaration of
  /// this typedef declaration.
  TagDecl *getAnonDeclWithTypedefName(bool AnyRedecl = false) const;

  /// Determines if this typedef shares a name and spelling location with its
  /// underlying tag type, as is the case with the NS_ENUM macro.
  bool isTransparentTag() const {
    if (MaybeModedTInfo.getInt())
      return MaybeModedTInfo.getInt() & 0x2;
    return isTransparentTagSlow();
  }

  // Implement isa/cast/dyncast/etc.
  static bool classof(const Decl *D) { return classofKind(D->getKind()); }
  static bool classofKind(Kind K) {
    return K >= firstTypedefName && K <= lastTypedefName;
  }

private:
  bool isTransparentTagSlow() const;
};

/// Represents the declaration of a typedef-name via the 'typedef'
/// type specifier.
class TypedefDecl : public TypedefNameDecl {
  TypedefDecl(ASTContext &C, DeclContext *DC, SourceLocation StartLoc,
              SourceLocation IdLoc, IdentifierInfo *Id, TypeSourceInfo *TInfo)
      : TypedefNameDecl(Typedef, C, DC, StartLoc, IdLoc, Id, TInfo) {}

public:
  static TypedefDecl *Create(ASTContext &C, DeclContext *DC,
                             SourceLocation StartLoc, SourceLocation IdLoc,
                             IdentifierInfo *Id, TypeSourceInfo *TInfo);
  static TypedefDecl *CreateDeserialized(ASTContext &C, unsigned ID);

  SourceRange getSourceRange() const override LLVM_READONLY;

  // Implement isa/cast/dyncast/etc.
  static bool classof(const Decl *D) { return classofKind(D->getKind()); }
  static bool classofKind(Kind K) { return K == Typedef; }
};

/// Represents the declaration of a typedef-name via a C++11
/// alias-declaration.
class TypeAliasDecl : public TypedefNameDecl {
  /// The template for which this is the pattern, if any.
  TypeAliasTemplateDecl *Template;

  TypeAliasDecl(ASTContext &C, DeclContext *DC, SourceLocation StartLoc,
                SourceLocation IdLoc, IdentifierInfo *Id, TypeSourceInfo *TInfo)
      : TypedefNameDecl(TypeAlias, C, DC, StartLoc, IdLoc, Id, TInfo),
        Template(nullptr) {}

public:
  static TypeAliasDecl *Create(ASTContext &C, DeclContext *DC,
                               SourceLocation StartLoc, SourceLocation IdLoc,
                               IdentifierInfo *Id, TypeSourceInfo *TInfo);
  static TypeAliasDecl *CreateDeserialized(ASTContext &C, unsigned ID);

  SourceRange getSourceRange() const override LLVM_READONLY;

  TypeAliasTemplateDecl *getDescribedAliasTemplate() const { return Template; }
  void setDescribedAliasTemplate(TypeAliasTemplateDecl *TAT) { Template = TAT; }

  // Implement isa/cast/dyncast/etc.
  static bool classof(const Decl *D) { return classofKind(D->getKind()); }
  static bool classofKind(Kind K) { return K == TypeAlias; }
};

/// Represents the declaration of a struct/union/class/enum.
class TagDecl : public TypeDecl,
                public DeclContext,
                public Redeclarable<TagDecl> {
  // This class stores some data in DeclContext::TagDeclBits
  // to save some space. Use the provided accessors to access it.
public:
  // This is really ugly.
  using TagKind = TagTypeKind;

private:
  SourceRange BraceRange;

  // A struct representing syntactic qualifier info,
  // to be used for the (uncommon) case of out-of-line declarations.
  using ExtInfo = QualifierInfo;

  /// If the (out-of-line) tag declaration name
  /// is qualified, it points to the qualifier info (nns and range);
  /// otherwise, if the tag declaration is anonymous and it is part of
  /// a typedef or alias, it points to the TypedefNameDecl (used for mangling);
  /// otherwise, if the tag declaration is anonymous and it is used as a
  /// declaration specifier for variables, it points to the first VarDecl (used
  /// for mangling);
  /// otherwise, it is a null (TypedefNameDecl) pointer.
  llvm::PointerUnion<TypedefNameDecl *, ExtInfo *> TypedefNameDeclOrQualifier;

  bool hasExtInfo() const { return TypedefNameDeclOrQualifier.is<ExtInfo *>(); }
  ExtInfo *getExtInfo() { return TypedefNameDeclOrQualifier.get<ExtInfo *>(); }
  const ExtInfo *getExtInfo() const {
    return TypedefNameDeclOrQualifier.get<ExtInfo *>();
  }

protected:
  TagDecl(Kind DK, TagKind TK, const ASTContext &C, DeclContext *DC,
          SourceLocation L, IdentifierInfo *Id, TagDecl *PrevDecl,
          SourceLocation StartL);

  using redeclarable_base = Redeclarable<TagDecl>;

  TagDecl *getNextRedeclarationImpl() override {
    return getNextRedeclaration();
  }

  TagDecl *getPreviousDeclImpl() override {
    return getPreviousDecl();
  }

  TagDecl *getMostRecentDeclImpl() override {
    return getMostRecentDecl();
  }

  /// Completes the definition of this tag declaration.
  ///
  /// This is a helper function for derived classes.
  void completeDefinition();

  /// True if this decl is currently being defined.
  void setBeingDefined(bool V = true) { TagDeclBits.IsBeingDefined = V; }

  /// Indicates whether it is possible for declarations of this kind
  /// to have an out-of-date definition.
  ///
  /// This option is only enabled when modules are enabled.
  void setMayHaveOutOfDateDef(bool V = true) {
    TagDeclBits.MayHaveOutOfDateDef = V;
  }

public:
  friend class ASTDeclReader;
  friend class ASTDeclWriter;

  using redecl_range = redeclarable_base::redecl_range;
  using redecl_iterator = redeclarable_base::redecl_iterator;

  using redeclarable_base::redecls_begin;
  using redeclarable_base::redecls_end;
  using redeclarable_base::redecls;
  using redeclarable_base::getPreviousDecl;
  using redeclarable_base::getMostRecentDecl;
  using redeclarable_base::isFirstDecl;

  SourceRange getBraceRange() const { return BraceRange; }
  void setBraceRange(SourceRange R) { BraceRange = R; }

  /// Return SourceLocation representing start of source
  /// range ignoring outer template declarations.
  SourceLocation getInnerLocStart() const { return getBeginLoc(); }

  /// Return SourceLocation representing start of source
  /// range taking into account any outer template declarations.
  SourceLocation getOuterLocStart() const;
  SourceRange getSourceRange() const override LLVM_READONLY;

  TagDecl *getCanonicalDecl() override;
  const TagDecl *getCanonicalDecl() const {
    return const_cast<TagDecl*>(this)->getCanonicalDecl();
  }

  /// Return true if this declaration is a completion definition of the type.
  /// Provided for consistency.
  bool isThisDeclarationADefinition() const {
    return isCompleteDefinition();
  }

  /// Return true if this decl has its body fully specified.
  bool isCompleteDefinition() const { return TagDeclBits.IsCompleteDefinition; }

  /// True if this decl has its body fully specified.
  void setCompleteDefinition(bool V = true) {
    TagDeclBits.IsCompleteDefinition = V;
  }

  /// Return true if this complete decl is
  /// required to be complete for some existing use.
  bool isCompleteDefinitionRequired() const {
    return TagDeclBits.IsCompleteDefinitionRequired;
  }

  /// True if this complete decl is
  /// required to be complete for some existing use.
  void setCompleteDefinitionRequired(bool V = true) {
    TagDeclBits.IsCompleteDefinitionRequired = V;
  }

  /// Return true if this decl is currently being defined.
  bool isBeingDefined() const { return TagDeclBits.IsBeingDefined; }

  /// True if this tag declaration is "embedded" (i.e., defined or declared
  /// for the very first time) in the syntax of a declarator.
  bool isEmbeddedInDeclarator() const {
    return TagDeclBits.IsEmbeddedInDeclarator;
  }

  /// True if this tag declaration is "embedded" (i.e., defined or declared
  /// for the very first time) in the syntax of a declarator.
  void setEmbeddedInDeclarator(bool isInDeclarator) {
    TagDeclBits.IsEmbeddedInDeclarator = isInDeclarator;
  }

  /// True if this tag is free standing, e.g. "struct foo;".
  bool isFreeStanding() const { return TagDeclBits.IsFreeStanding; }

  /// True if this tag is free standing, e.g. "struct foo;".
  void setFreeStanding(bool isFreeStanding = true) {
    TagDeclBits.IsFreeStanding = isFreeStanding;
  }

  /// Indicates whether it is possible for declarations of this kind
  /// to have an out-of-date definition.
  ///
  /// This option is only enabled when modules are enabled.
  bool mayHaveOutOfDateDef() const { return TagDeclBits.MayHaveOutOfDateDef; }

  /// Whether this declaration declares a type that is
  /// dependent, i.e., a type that somehow depends on template
  /// parameters.
  bool isDependentType() const { return isDependentContext(); }

  /// Starts the definition of this tag declaration.
  ///
  /// This method should be invoked at the beginning of the definition
  /// of this tag declaration. It will set the tag type into a state
  /// where it is in the process of being defined.
  void startDefinition();

  /// Returns the TagDecl that actually defines this
  ///  struct/union/class/enum.  When determining whether or not a
  ///  struct/union/class/enum has a definition, one should use this
  ///  method as opposed to 'isDefinition'.  'isDefinition' indicates
  ///  whether or not a specific TagDecl is defining declaration, not
  ///  whether or not the struct/union/class/enum type is defined.
  ///  This method returns NULL if there is no TagDecl that defines
  ///  the struct/union/class/enum.
  TagDecl *getDefinition() const;

  StringRef getKindName() const {
    return TypeWithKeyword::getTagTypeKindName(getTagKind());
  }

  TagKind getTagKind() const {
    return static_cast<TagKind>(TagDeclBits.TagDeclKind);
  }

  void setTagKind(TagKind TK) { TagDeclBits.TagDeclKind = TK; }

  bool isStruct() const { return getTagKind() == TTK_Struct; }
  bool isInterface() const { return getTagKind() == TTK_Interface; }
  bool isClass()  const { return getTagKind() == TTK_Class; }
  bool isUnion()  const { return getTagKind() == TTK_Union; }
  bool isEnum()   const { return getTagKind() == TTK_Enum; }

  // Returns the default access specifier for the given decl context.
  // This should be used with the destination decl context, not the
  // original decl context, as we want to make sure we don't pick up
  // the default access specifier of the source.
  AccessSpecifier getDefaultAccessSpecifier() const;

  /// Is this tag type named, either directly or via being defined in
  /// a typedef of this type?
  ///
  /// C++11 [basic.link]p8:
  ///   A type is said to have linkage if and only if:
  ///     - it is a class or enumeration type that is named (or has a
  ///       name for linkage purposes) and the name has linkage; ...
  /// C++11 [dcl.typedef]p9:
  ///   If the typedef declaration defines an unnamed class (or enum),
  ///   the first typedef-name declared by the declaration to be that
  ///   class type (or enum type) is used to denote the class type (or
  ///   enum type) for linkage purposes only.
  ///
  /// C does not have an analogous rule, but the same concept is
  /// nonetheless useful in some places.
  bool hasNameForLinkage() const {
    return (getDeclName() || getTypedefNameForAnonDecl());
  }

  TypedefNameDecl *getTypedefNameForAnonDecl() const {
    return hasExtInfo() ? nullptr
                        : TypedefNameDeclOrQualifier.get<TypedefNameDecl *>();
  }

  void setTypedefNameForAnonDecl(TypedefNameDecl *TDD);

  /// Retrieve the nested-name-specifier that qualifies the name of this
  /// declaration, if it was present in the source.
  NestedNameSpecifier *getQualifier() const {
    return hasExtInfo() ? getExtInfo()->QualifierLoc.getNestedNameSpecifier()
                        : nullptr;
  }

  /// Retrieve the nested-name-specifier (with source-location
  /// information) that qualifies the name of this declaration, if it was
  /// present in the source.
  NestedNameSpecifierLoc getQualifierLoc() const {
    return hasExtInfo() ? getExtInfo()->QualifierLoc
                        : NestedNameSpecifierLoc();
  }

  void setQualifierInfo(NestedNameSpecifierLoc QualifierLoc);

  unsigned getNumTemplateParameterLists() const {
    return hasExtInfo() ? getExtInfo()->NumTemplParamLists : 0;
  }

  TemplateParameterList *getTemplateParameterList(unsigned i) const {
    assert(i < getNumTemplateParameterLists());
    return getExtInfo()->TemplParamLists[i];
  }

  void setTemplateParameterListsInfo(ASTContext &Context,
                                     ArrayRef<TemplateParameterList *> TPLists);

  // Implement isa/cast/dyncast/etc.
  static bool classof(const Decl *D) { return classofKind(D->getKind()); }
  static bool classofKind(Kind K) { return K >= firstTag && K <= lastTag; }

  static DeclContext *castToDeclContext(const TagDecl *D) {
    return static_cast<DeclContext *>(const_cast<TagDecl*>(D));
  }

  static TagDecl *castFromDeclContext(const DeclContext *DC) {
    return static_cast<TagDecl *>(const_cast<DeclContext*>(DC));
  }
};

/// Represents an enum.  In C++11, enums can be forward-declared
/// with a fixed underlying type, and in C we allow them to be forward-declared
/// with no underlying type as an extension.
class EnumDecl : public TagDecl {
  // This class stores some data in DeclContext::EnumDeclBits
  // to save some space. Use the provided accessors to access it.

  /// This represent the integer type that the enum corresponds
  /// to for code generation purposes.  Note that the enumerator constants may
  /// have a different type than this does.
  ///
  /// If the underlying integer type was explicitly stated in the source
  /// code, this is a TypeSourceInfo* for that type. Otherwise this type
  /// was automatically deduced somehow, and this is a Type*.
  ///
  /// Normally if IsFixed(), this would contain a TypeSourceInfo*, but in
  /// some cases it won't.
  ///
  /// The underlying type of an enumeration never has any qualifiers, so
  /// we can get away with just storing a raw Type*, and thus save an
  /// extra pointer when TypeSourceInfo is needed.
  llvm::PointerUnion<const Type *, TypeSourceInfo *> IntegerType;

  /// The integer type that values of this type should
  /// promote to.  In C, enumerators are generally of an integer type
  /// directly, but gcc-style large enumerators (and all enumerators
  /// in C++) are of the enum type instead.
  QualType PromotionType;

  /// If this enumeration is an instantiation of a member enumeration
  /// of a class template specialization, this is the member specialization
  /// information.
  MemberSpecializationInfo *SpecializationInfo = nullptr;

  /// Store the ODRHash after first calculation.
  /// The corresponding flag HasODRHash is in EnumDeclBits
  /// and can be accessed with the provided accessors.
  unsigned ODRHash;

  EnumDecl(ASTContext &C, DeclContext *DC, SourceLocation StartLoc,
           SourceLocation IdLoc, IdentifierInfo *Id, EnumDecl *PrevDecl,
           bool Scoped, bool ScopedUsingClassTag, bool Fixed);

  void anchor() override;

  void setInstantiationOfMemberEnum(ASTContext &C, EnumDecl *ED,
                                    TemplateSpecializationKind TSK);

  /// Sets the width in bits required to store all the
  /// non-negative enumerators of this enum.
  void setNumPositiveBits(unsigned Num) {
    EnumDeclBits.NumPositiveBits = Num;
    assert(EnumDeclBits.NumPositiveBits == Num && "can't store this bitcount");
  }

  /// Returns the width in bits required to store all the
  /// negative enumerators of this enum. (see getNumNegativeBits)
  void setNumNegativeBits(unsigned Num) { EnumDeclBits.NumNegativeBits = Num; }

  /// True if this tag declaration is a scoped enumeration. Only
  /// possible in C++11 mode.
  void setScoped(bool Scoped = true) { EnumDeclBits.IsScoped = Scoped; }

  /// If this tag declaration is a scoped enum,
  /// then this is true if the scoped enum was declared using the class
  /// tag, false if it was declared with the struct tag. No meaning is
  /// associated if this tag declaration is not a scoped enum.
  void setScopedUsingClassTag(bool ScopedUCT = true) {
    EnumDeclBits.IsScopedUsingClassTag = ScopedUCT;
  }

  /// True if this is an Objective-C, C++11, or
  /// Microsoft-style enumeration with a fixed underlying type.
  void setFixed(bool Fixed = true) { EnumDeclBits.IsFixed = Fixed; }

  /// True if a valid hash is stored in ODRHash.
  bool hasODRHash() const { return EnumDeclBits.HasODRHash; }
  void setHasODRHash(bool Hash = true) { EnumDeclBits.HasODRHash = Hash; }

public:
  friend class ASTDeclReader;

  EnumDecl *getCanonicalDecl() override {
    return cast<EnumDecl>(TagDecl::getCanonicalDecl());
  }
  const EnumDecl *getCanonicalDecl() const {
    return const_cast<EnumDecl*>(this)->getCanonicalDecl();
  }

  EnumDecl *getPreviousDecl() {
    return cast_or_null<EnumDecl>(
            static_cast<TagDecl *>(this)->getPreviousDecl());
  }
  const EnumDecl *getPreviousDecl() const {
    return const_cast<EnumDecl*>(this)->getPreviousDecl();
  }

  EnumDecl *getMostRecentDecl() {
    return cast<EnumDecl>(static_cast<TagDecl *>(this)->getMostRecentDecl());
  }
  const EnumDecl *getMostRecentDecl() const {
    return const_cast<EnumDecl*>(this)->getMostRecentDecl();
  }

  EnumDecl *getDefinition() const {
    return cast_or_null<EnumDecl>(TagDecl::getDefinition());
  }

  bool hasDefinition() const {
    return getDefinition();
  }

  static EnumDecl *Create(ASTContext &C, DeclContext *DC,
                          SourceLocation StartLoc, SourceLocation IdLoc,
                          IdentifierInfo *Id, EnumDecl *PrevDecl,
                          bool IsScoped, bool IsScopedUsingClassTag,
                          bool IsFixed);
  static EnumDecl *CreateDeserialized(ASTContext &C, unsigned ID);

  /// When created, the EnumDecl corresponds to a
  /// forward-declared enum. This method is used to mark the
  /// declaration as being defined; its enumerators have already been
  /// added (via DeclContext::addDecl). NewType is the new underlying
  /// type of the enumeration type.
  void completeDefinition(QualType NewType,
                          QualType PromotionType,
                          unsigned NumPositiveBits,
                          unsigned NumNegativeBits);

  // Iterates through the enumerators of this enumeration.
  using enumerator_iterator = specific_decl_iterator<EnumConstantDecl>;
  using enumerator_range =
      llvm::iterator_range<specific_decl_iterator<EnumConstantDecl>>;

  enumerator_range enumerators() const {
    return enumerator_range(enumerator_begin(), enumerator_end());
  }

  enumerator_iterator enumerator_begin() const {
    const EnumDecl *E = getDefinition();
    if (!E)
      E = this;
    return enumerator_iterator(E->decls_begin());
  }

  enumerator_iterator enumerator_end() const {
    const EnumDecl *E = getDefinition();
    if (!E)
      E = this;
    return enumerator_iterator(E->decls_end());
  }

  /// Return the integer type that enumerators should promote to.
  QualType getPromotionType() const { return PromotionType; }

  /// Set the promotion type.
  void setPromotionType(QualType T) { PromotionType = T; }

  /// Return the integer type this enum decl corresponds to.
  /// This returns a null QualType for an enum forward definition with no fixed
  /// underlying type.
  QualType getIntegerType() const {
    if (!IntegerType)
      return QualType();
    if (const Type *T = IntegerType.dyn_cast<const Type*>())
      return QualType(T, 0);
    return IntegerType.get<TypeSourceInfo*>()->getType().getUnqualifiedType();
  }

  /// Set the underlying integer type.
  void setIntegerType(QualType T) { IntegerType = T.getTypePtrOrNull(); }

  /// Set the underlying integer type source info.
  void setIntegerTypeSourceInfo(TypeSourceInfo *TInfo) { IntegerType = TInfo; }

  /// Return the type source info for the underlying integer type,
  /// if no type source info exists, return 0.
  TypeSourceInfo *getIntegerTypeSourceInfo() const {
    return IntegerType.dyn_cast<TypeSourceInfo*>();
  }

  /// Retrieve the source range that covers the underlying type if
  /// specified.
  SourceRange getIntegerTypeRange() const LLVM_READONLY;

  /// Returns the width in bits required to store all the
  /// non-negative enumerators of this enum.
  unsigned getNumPositiveBits() const { return EnumDeclBits.NumPositiveBits; }

  /// Returns the width in bits required to store all the
  /// negative enumerators of this enum.  These widths include
  /// the rightmost leading 1;  that is:
  ///
  /// MOST NEGATIVE ENUMERATOR     PATTERN     NUM NEGATIVE BITS
  /// ------------------------     -------     -----------------
  ///                       -1     1111111                     1
  ///                      -10     1110110                     5
  ///                     -101     1001011                     8
  unsigned getNumNegativeBits() const { return EnumDeclBits.NumNegativeBits; }

  /// Returns true if this is a C++11 scoped enumeration.
  bool isScoped() const { return EnumDeclBits.IsScoped; }

  /// Returns true if this is a C++11 scoped enumeration.
  bool isScopedUsingClassTag() const {
    return EnumDeclBits.IsScopedUsingClassTag;
  }

  /// Returns true if this is an Objective-C, C++11, or
  /// Microsoft-style enumeration with a fixed underlying type.
  bool isFixed() const { return EnumDeclBits.IsFixed; }

  unsigned getODRHash();

  /// Returns true if this can be considered a complete type.
  bool isComplete() const {
    // IntegerType is set for fixed type enums and non-fixed but implicitly
    // int-sized Microsoft enums.
    return isCompleteDefinition() || IntegerType;
  }

  /// Returns true if this enum is either annotated with
  /// enum_extensibility(closed) or isn't annotated with enum_extensibility.
  bool isClosed() const;

  /// Returns true if this enum is annotated with flag_enum and isn't annotated
  /// with enum_extensibility(open).
  bool isClosedFlag() const;

  /// Returns true if this enum is annotated with neither flag_enum nor
  /// enum_extensibility(open).
  bool isClosedNonFlag() const;

  /// Retrieve the enum definition from which this enumeration could
  /// be instantiated, if it is an instantiation (rather than a non-template).
  EnumDecl *getTemplateInstantiationPattern() const;

  /// Returns the enumeration (declared within the template)
  /// from which this enumeration type was instantiated, or NULL if
  /// this enumeration was not instantiated from any template.
  EnumDecl *getInstantiatedFromMemberEnum() const;

  /// If this enumeration is a member of a specialization of a
  /// templated class, determine what kind of template specialization
  /// or instantiation this is.
  TemplateSpecializationKind getTemplateSpecializationKind() const;

  /// For an enumeration member that was instantiated from a member
  /// enumeration of a templated class, set the template specialiation kind.
  void setTemplateSpecializationKind(TemplateSpecializationKind TSK,
                        SourceLocation PointOfInstantiation = SourceLocation());

  /// If this enumeration is an instantiation of a member enumeration of
  /// a class template specialization, retrieves the member specialization
  /// information.
  MemberSpecializationInfo *getMemberSpecializationInfo() const {
    return SpecializationInfo;
  }

  /// Specify that this enumeration is an instantiation of the
  /// member enumeration ED.
  void setInstantiationOfMemberEnum(EnumDecl *ED,
                                    TemplateSpecializationKind TSK) {
    setInstantiationOfMemberEnum(getASTContext(), ED, TSK);
  }

  static bool classof(const Decl *D) { return classofKind(D->getKind()); }
  static bool classofKind(Kind K) { return K == Enum; }
};

/// Represents a struct/union/class.  For example:
///   struct X;                  // Forward declaration, no "body".
///   union Y { int A, B; };     // Has body with members A and B (FieldDecls).
/// This decl will be marked invalid if *any* members are invalid.
class RecordDecl : public TagDecl {
  // This class stores some data in DeclContext::RecordDeclBits
  // to save some space. Use the provided accessors to access it.
public:
  friend class DeclContext;
  /// Enum that represents the different ways arguments are passed to and
  /// returned from function calls. This takes into account the target-specific
  /// and version-specific rules along with the rules determined by the
  /// language.
  enum ArgPassingKind : unsigned {
    /// The argument of this type can be passed directly in registers.
    APK_CanPassInRegs,

    /// The argument of this type cannot be passed directly in registers.
    /// Records containing this type as a subobject are not forced to be passed
    /// indirectly. This value is used only in C++. This value is required by
    /// C++ because, in uncommon situations, it is possible for a class to have
    /// only trivial copy/move constructors even when one of its subobjects has
    /// a non-trivial copy/move constructor (if e.g. the corresponding copy/move
    /// constructor in the derived class is deleted).
    APK_CannotPassInRegs,

    /// The argument of this type cannot be passed directly in registers.
    /// Records containing this type as a subobject are forced to be passed
    /// indirectly.
    APK_CanNeverPassInRegs
  };

protected:
  RecordDecl(Kind DK, TagKind TK, const ASTContext &C, DeclContext *DC,
             SourceLocation StartLoc, SourceLocation IdLoc,
             IdentifierInfo *Id, RecordDecl *PrevDecl);

public:
  static RecordDecl *Create(const ASTContext &C, TagKind TK, DeclContext *DC,
                            SourceLocation StartLoc, SourceLocation IdLoc,
                            IdentifierInfo *Id, RecordDecl* PrevDecl = nullptr);
  static RecordDecl *CreateDeserialized(const ASTContext &C, unsigned ID);

  RecordDecl *getPreviousDecl() {
    return cast_or_null<RecordDecl>(
            static_cast<TagDecl *>(this)->getPreviousDecl());
  }
  const RecordDecl *getPreviousDecl() const {
    return const_cast<RecordDecl*>(this)->getPreviousDecl();
  }

  RecordDecl *getMostRecentDecl() {
    return cast<RecordDecl>(static_cast<TagDecl *>(this)->getMostRecentDecl());
  }
  const RecordDecl *getMostRecentDecl() const {
    return const_cast<RecordDecl*>(this)->getMostRecentDecl();
  }

  bool hasFlexibleArrayMember() const {
    return RecordDeclBits.HasFlexibleArrayMember;
  }

  void setHasFlexibleArrayMember(bool V) {
    RecordDeclBits.HasFlexibleArrayMember = V;
  }

  /// Whether this is an anonymous struct or union. To be an anonymous
  /// struct or union, it must have been declared without a name and
  /// there must be no objects of this type declared, e.g.,
  /// @code
  ///   union { int i; float f; };
  /// @endcode
  /// is an anonymous union but neither of the following are:
  /// @code
  ///  union X { int i; float f; };
  ///  union { int i; float f; } obj;
  /// @endcode
  bool isAnonymousStructOrUnion() const {
    return RecordDeclBits.AnonymousStructOrUnion;
  }

  void setAnonymousStructOrUnion(bool Anon) {
    RecordDeclBits.AnonymousStructOrUnion = Anon;
  }

  bool hasObjectMember() const { return RecordDeclBits.HasObjectMember; }
  void setHasObjectMember(bool val) { RecordDeclBits.HasObjectMember = val; }

  bool hasVolatileMember() const { return RecordDeclBits.HasVolatileMember; }

  void setHasVolatileMember(bool val) {
    RecordDeclBits.HasVolatileMember = val;
  }

  bool hasLoadedFieldsFromExternalStorage() const {
    return RecordDeclBits.LoadedFieldsFromExternalStorage;
  }

  void setHasLoadedFieldsFromExternalStorage(bool val) const {
    RecordDeclBits.LoadedFieldsFromExternalStorage = val;
  }

  /// Functions to query basic properties of non-trivial C structs.
  bool isNonTrivialToPrimitiveDefaultInitialize() const {
    return RecordDeclBits.NonTrivialToPrimitiveDefaultInitialize;
  }

  void setNonTrivialToPrimitiveDefaultInitialize(bool V) {
    RecordDeclBits.NonTrivialToPrimitiveDefaultInitialize = V;
  }

  bool isNonTrivialToPrimitiveCopy() const {
    return RecordDeclBits.NonTrivialToPrimitiveCopy;
  }

  void setNonTrivialToPrimitiveCopy(bool V) {
    RecordDeclBits.NonTrivialToPrimitiveCopy = V;
  }

  bool isNonTrivialToPrimitiveDestroy() const {
    return RecordDeclBits.NonTrivialToPrimitiveDestroy;
  }

  void setNonTrivialToPrimitiveDestroy(bool V) {
    RecordDeclBits.NonTrivialToPrimitiveDestroy = V;
  }

  bool hasNonTrivialToPrimitiveDefaultInitializeCUnion() const {
    return RecordDeclBits.HasNonTrivialToPrimitiveDefaultInitializeCUnion;
  }

  void setHasNonTrivialToPrimitiveDefaultInitializeCUnion(bool V) {
    RecordDeclBits.HasNonTrivialToPrimitiveDefaultInitializeCUnion = V;
  }

  bool hasNonTrivialToPrimitiveDestructCUnion() const {
    return RecordDeclBits.HasNonTrivialToPrimitiveDestructCUnion;
  }

  void setHasNonTrivialToPrimitiveDestructCUnion(bool V) {
    RecordDeclBits.HasNonTrivialToPrimitiveDestructCUnion = V;
  }

  bool hasNonTrivialToPrimitiveCopyCUnion() const {
    return RecordDeclBits.HasNonTrivialToPrimitiveCopyCUnion;
  }

  void setHasNonTrivialToPrimitiveCopyCUnion(bool V) {
    RecordDeclBits.HasNonTrivialToPrimitiveCopyCUnion = V;
  }

  /// Determine whether this class can be passed in registers. In C++ mode,
  /// it must have at least one trivial, non-deleted copy or move constructor.
  /// FIXME: This should be set as part of completeDefinition.
  bool canPassInRegisters() const {
    return getArgPassingRestrictions() == APK_CanPassInRegs;
  }

  ArgPassingKind getArgPassingRestrictions() const {
    return static_cast<ArgPassingKind>(RecordDeclBits.ArgPassingRestrictions);
  }

  void setArgPassingRestrictions(ArgPassingKind Kind) {
    RecordDeclBits.ArgPassingRestrictions = Kind;
  }

  bool isParamDestroyedInCallee() const {
    return RecordDeclBits.ParamDestroyedInCallee;
  }

  void setParamDestroyedInCallee(bool V) {
    RecordDeclBits.ParamDestroyedInCallee = V;
  }

  /// Determines whether this declaration represents the
  /// injected class name.
  ///
  /// The injected class name in C++ is the name of the class that
  /// appears inside the class itself. For example:
  ///
  /// \code
  /// struct C {
  ///   // C is implicitly declared here as a synonym for the class name.
  /// };
  ///
  /// C::C c; // same as "C c;"
  /// \endcode
  bool isInjectedClassName() const;

  /// Determine whether this record is a class describing a lambda
  /// function object.
  bool isLambda() const;

  /// Determine whether this record is a record for captured variables in
  /// CapturedStmt construct.
  bool isCapturedRecord() const;

  /// Mark the record as a record for captured variables in CapturedStmt
  /// construct.
  void setCapturedRecord();

  /// Returns the RecordDecl that actually defines
  ///  this struct/union/class.  When determining whether or not a
  ///  struct/union/class is completely defined, one should use this
  ///  method as opposed to 'isCompleteDefinition'.
  ///  'isCompleteDefinition' indicates whether or not a specific
  ///  RecordDecl is a completed definition, not whether or not the
  ///  record type is defined.  This method returns NULL if there is
  ///  no RecordDecl that defines the struct/union/tag.
  RecordDecl *getDefinition() const {
    return cast_or_null<RecordDecl>(TagDecl::getDefinition());
  }

  // Iterator access to field members. The field iterator only visits
  // the non-static data members of this class, ignoring any static
  // data members, functions, constructors, destructors, etc.
  using field_iterator = specific_decl_iterator<FieldDecl>;
  using field_range = llvm::iterator_range<specific_decl_iterator<FieldDecl>>;

  field_range fields() const { return field_range(field_begin(), field_end()); }
  field_iterator field_begin() const;

  field_iterator field_end() const {
    return field_iterator(decl_iterator());
  }

  // Whether there are any fields (non-static data members) in this record.
  bool field_empty() const {
    return field_begin() == field_end();
  }

  /// Note that the definition of this type is now complete.
  virtual void completeDefinition();

  static bool classof(const Decl *D) { return classofKind(D->getKind()); }
  static bool classofKind(Kind K) {
    return K >= firstRecord && K <= lastRecord;
  }

  /// Get whether or not this is an ms_struct which can
  /// be turned on with an attribute, pragma, or -mms-bitfields
  /// commandline option.
  bool isMsStruct(const ASTContext &C) const;

  /// Whether we are allowed to insert extra padding between fields.
  /// These padding are added to help AddressSanitizer detect
  /// intra-object-overflow bugs.
  bool mayInsertExtraPadding(bool EmitRemark = false) const;

  /// Finds the first data member which has a name.
  /// nullptr is returned if no named data member exists.
  const FieldDecl *findFirstNamedDataMember() const;

private:
  /// Deserialize just the fields.
  void LoadFieldsFromExternalStorage() const;
};

class FileScopeAsmDecl : public Decl {
  StringLiteral *AsmString;
  SourceLocation RParenLoc;

  FileScopeAsmDecl(DeclContext *DC, StringLiteral *asmstring,
                   SourceLocation StartL, SourceLocation EndL)
    : Decl(FileScopeAsm, DC, StartL), AsmString(asmstring), RParenLoc(EndL) {}

  virtual void anchor();

public:
  static FileScopeAsmDecl *Create(ASTContext &C, DeclContext *DC,
                                  StringLiteral *Str, SourceLocation AsmLoc,
                                  SourceLocation RParenLoc);

  static FileScopeAsmDecl *CreateDeserialized(ASTContext &C, unsigned ID);

  SourceLocation getAsmLoc() const { return getLocation(); }
  SourceLocation getRParenLoc() const { return RParenLoc; }
  void setRParenLoc(SourceLocation L) { RParenLoc = L; }
  SourceRange getSourceRange() const override LLVM_READONLY {
    return SourceRange(getAsmLoc(), getRParenLoc());
  }

  const StringLiteral *getAsmString() const { return AsmString; }
  StringLiteral *getAsmString() { return AsmString; }
  void setAsmString(StringLiteral *Asm) { AsmString = Asm; }

  static bool classof(const Decl *D) { return classofKind(D->getKind()); }
  static bool classofKind(Kind K) { return K == FileScopeAsm; }
};

/// Represents a block literal declaration, which is like an
/// unnamed FunctionDecl.  For example:
/// ^{ statement-body }   or   ^(int arg1, float arg2){ statement-body }
class BlockDecl : public Decl, public DeclContext {
  // This class stores some data in DeclContext::BlockDeclBits
  // to save some space. Use the provided accessors to access it.
public:
  /// A class which contains all the information about a particular
  /// captured value.
  class Capture {
    enum {
      flag_isByRef = 0x1,
      flag_isNested = 0x2
    };

    /// The variable being captured.
    llvm::PointerIntPair<VarDecl*, 2> VariableAndFlags;

    /// The copy expression, expressed in terms of a DeclRef (or
    /// BlockDeclRef) to the captured variable.  Only required if the
    /// variable has a C++ class type.
    Expr *CopyExpr;

  public:
    Capture(VarDecl *variable, bool byRef, bool nested, Expr *copy)
      : VariableAndFlags(variable,
                  (byRef ? flag_isByRef : 0) | (nested ? flag_isNested : 0)),
        CopyExpr(copy) {}

    /// The variable being captured.
    VarDecl *getVariable() const { return VariableAndFlags.getPointer(); }

    /// Whether this is a "by ref" capture, i.e. a capture of a __block
    /// variable.
    bool isByRef() const { return VariableAndFlags.getInt() & flag_isByRef; }

    bool isEscapingByref() const {
      return getVariable()->isEscapingByref();
    }

    bool isNonEscapingByref() const {
      return getVariable()->isNonEscapingByref();
    }

    /// Whether this is a nested capture, i.e. the variable captured
    /// is not from outside the immediately enclosing function/block.
    bool isNested() const { return VariableAndFlags.getInt() & flag_isNested; }

    bool hasCopyExpr() const { return CopyExpr != nullptr; }
    Expr *getCopyExpr() const { return CopyExpr; }
    void setCopyExpr(Expr *e) { CopyExpr = e; }
  };

private:
  /// A new[]'d array of pointers to ParmVarDecls for the formal
  /// parameters of this function.  This is null if a prototype or if there are
  /// no formals.
  ParmVarDecl **ParamInfo = nullptr;
  unsigned NumParams = 0;

  Stmt *Body = nullptr;
  TypeSourceInfo *SignatureAsWritten = nullptr;

  const Capture *Captures = nullptr;
  unsigned NumCaptures = 0;

  unsigned ManglingNumber = 0;
  Decl *ManglingContextDecl = nullptr;

protected:
  BlockDecl(DeclContext *DC, SourceLocation CaretLoc);

public:
  static BlockDecl *Create(ASTContext &C, DeclContext *DC, SourceLocation L);
  static BlockDecl *CreateDeserialized(ASTContext &C, unsigned ID);

  SourceLocation getCaretLocation() const { return getLocation(); }

  bool isVariadic() const { return BlockDeclBits.IsVariadic; }
  void setIsVariadic(bool value) { BlockDeclBits.IsVariadic = value; }

  CompoundStmt *getCompoundBody() const { return (CompoundStmt*) Body; }
  Stmt *getBody() const override { return (Stmt*) Body; }
  void setBody(CompoundStmt *B) { Body = (Stmt*) B; }

  void setSignatureAsWritten(TypeSourceInfo *Sig) { SignatureAsWritten = Sig; }
  TypeSourceInfo *getSignatureAsWritten() const { return SignatureAsWritten; }

  // ArrayRef access to formal parameters.
  ArrayRef<ParmVarDecl *> parameters() const {
    return {ParamInfo, getNumParams()};
  }
  MutableArrayRef<ParmVarDecl *> parameters() {
    return {ParamInfo, getNumParams()};
  }

  // Iterator access to formal parameters.
  using param_iterator = MutableArrayRef<ParmVarDecl *>::iterator;
  using param_const_iterator = ArrayRef<ParmVarDecl *>::const_iterator;

  bool param_empty() const { return parameters().empty(); }
  param_iterator param_begin() { return parameters().begin(); }
  param_iterator param_end() { return parameters().end(); }
  param_const_iterator param_begin() const { return parameters().begin(); }
  param_const_iterator param_end() const { return parameters().end(); }
  size_t param_size() const { return parameters().size(); }

  unsigned getNumParams() const { return NumParams; }

  const ParmVarDecl *getParamDecl(unsigned i) const {
    assert(i < getNumParams() && "Illegal param #");
    return ParamInfo[i];
  }
  ParmVarDecl *getParamDecl(unsigned i) {
    assert(i < getNumParams() && "Illegal param #");
    return ParamInfo[i];
  }

  void setParams(ArrayRef<ParmVarDecl *> NewParamInfo);

  /// True if this block (or its nested blocks) captures
  /// anything of local storage from its enclosing scopes.
  bool hasCaptures() const { return NumCaptures || capturesCXXThis(); }

  /// Returns the number of captured variables.
  /// Does not include an entry for 'this'.
  unsigned getNumCaptures() const { return NumCaptures; }

  using capture_const_iterator = ArrayRef<Capture>::const_iterator;

  ArrayRef<Capture> captures() const { return {Captures, NumCaptures}; }

  capture_const_iterator capture_begin() const { return captures().begin(); }
  capture_const_iterator capture_end() const { return captures().end(); }

  bool capturesCXXThis() const { return BlockDeclBits.CapturesCXXThis; }
  void setCapturesCXXThis(bool B = true) { BlockDeclBits.CapturesCXXThis = B; }

  bool blockMissingReturnType() const {
    return BlockDeclBits.BlockMissingReturnType;
  }

  void setBlockMissingReturnType(bool val = true) {
    BlockDeclBits.BlockMissingReturnType = val;
  }

  bool isConversionFromLambda() const {
    return BlockDeclBits.IsConversionFromLambda;
  }

  void setIsConversionFromLambda(bool val = true) {
    BlockDeclBits.IsConversionFromLambda = val;
  }

  bool doesNotEscape() const { return BlockDeclBits.DoesNotEscape; }
  void setDoesNotEscape(bool B = true) { BlockDeclBits.DoesNotEscape = B; }

  bool canAvoidCopyToHeap() const {
    return BlockDeclBits.CanAvoidCopyToHeap;
  }
  void setCanAvoidCopyToHeap(bool B = true) {
    BlockDeclBits.CanAvoidCopyToHeap = B;
  }

  bool capturesVariable(const VarDecl *var) const;

  void setCaptures(ASTContext &Context, ArrayRef<Capture> Captures,
                   bool CapturesCXXThis);

  unsigned getBlockManglingNumber() const { return ManglingNumber; }

  Decl *getBlockManglingContextDecl() const { return ManglingContextDecl; }

  void setBlockMangling(unsigned Number, Decl *Ctx) {
    ManglingNumber = Number;
    ManglingContextDecl = Ctx;
  }

  SourceRange getSourceRange() const override LLVM_READONLY;

  // Implement isa/cast/dyncast/etc.
  static bool classof(const Decl *D) { return classofKind(D->getKind()); }
  static bool classofKind(Kind K) { return K == Block; }
  static DeclContext *castToDeclContext(const BlockDecl *D) {
    return static_cast<DeclContext *>(const_cast<BlockDecl*>(D));
  }
  static BlockDecl *castFromDeclContext(const DeclContext *DC) {
    return static_cast<BlockDecl *>(const_cast<DeclContext*>(DC));
  }
};

/// Represents the body of a CapturedStmt, and serves as its DeclContext.
class CapturedDecl final
    : public Decl,
      public DeclContext,
      private llvm::TrailingObjects<CapturedDecl, ImplicitParamDecl *> {
protected:
  size_t numTrailingObjects(OverloadToken<ImplicitParamDecl>) {
    return NumParams;
  }

private:
  /// The number of parameters to the outlined function.
  unsigned NumParams;

  /// The position of context parameter in list of parameters.
  unsigned ContextParam;

  /// The body of the outlined function.
  llvm::PointerIntPair<Stmt *, 1, bool> BodyAndNothrow;

  explicit CapturedDecl(DeclContext *DC, unsigned NumParams);

  ImplicitParamDecl *const *getParams() const {
    return getTrailingObjects<ImplicitParamDecl *>();
  }

  ImplicitParamDecl **getParams() {
    return getTrailingObjects<ImplicitParamDecl *>();
  }

public:
  friend class ASTDeclReader;
  friend class ASTDeclWriter;
  friend TrailingObjects;

  static CapturedDecl *Create(ASTContext &C, DeclContext *DC,
                              unsigned NumParams);
  static CapturedDecl *CreateDeserialized(ASTContext &C, unsigned ID,
                                          unsigned NumParams);

  Stmt *getBody() const override;
  void setBody(Stmt *B);

  bool isNothrow() const;
  void setNothrow(bool Nothrow = true);

  unsigned getNumParams() const { return NumParams; }

  ImplicitParamDecl *getParam(unsigned i) const {
    assert(i < NumParams);
    return getParams()[i];
  }
  void setParam(unsigned i, ImplicitParamDecl *P) {
    assert(i < NumParams);
    getParams()[i] = P;
  }

  // ArrayRef interface to parameters.
  ArrayRef<ImplicitParamDecl *> parameters() const {
    return {getParams(), getNumParams()};
  }
  MutableArrayRef<ImplicitParamDecl *> parameters() {
    return {getParams(), getNumParams()};
  }

  /// Retrieve the parameter containing captured variables.
  ImplicitParamDecl *getContextParam() const {
    assert(ContextParam < NumParams);
    return getParam(ContextParam);
  }
  void setContextParam(unsigned i, ImplicitParamDecl *P) {
    assert(i < NumParams);
    ContextParam = i;
    setParam(i, P);
  }
  unsigned getContextParamPosition() const { return ContextParam; }

  using param_iterator = ImplicitParamDecl *const *;
  using param_range = llvm::iterator_range<param_iterator>;

  /// Retrieve an iterator pointing to the first parameter decl.
  param_iterator param_begin() const { return getParams(); }
  /// Retrieve an iterator one past the last parameter decl.
  param_iterator param_end() const { return getParams() + NumParams; }

  // Implement isa/cast/dyncast/etc.
  static bool classof(const Decl *D) { return classofKind(D->getKind()); }
  static bool classofKind(Kind K) { return K == Captured; }
  static DeclContext *castToDeclContext(const CapturedDecl *D) {
    return static_cast<DeclContext *>(const_cast<CapturedDecl *>(D));
  }
  static CapturedDecl *castFromDeclContext(const DeclContext *DC) {
    return static_cast<CapturedDecl *>(const_cast<DeclContext *>(DC));
  }
};

/// Describes a module import declaration, which makes the contents
/// of the named module visible in the current translation unit.
///
/// An import declaration imports the named module (or submodule). For example:
/// \code
///   @import std.vector;
/// \endcode
///
/// Import declarations can also be implicitly generated from
/// \#include/\#import directives.
class ImportDecl final : public Decl,
                         llvm::TrailingObjects<ImportDecl, SourceLocation> {
  friend class ASTContext;
  friend class ASTDeclReader;
  friend class ASTReader;
  friend TrailingObjects;

  /// The imported module, along with a bit that indicates whether
  /// we have source-location information for each identifier in the module
  /// name.
  ///
  /// When the bit is false, we only have a single source location for the
  /// end of the import declaration.
  llvm::PointerIntPair<Module *, 1, bool> ImportedAndComplete;

  /// The next import in the list of imports local to the translation
  /// unit being parsed (not loaded from an AST file).
  ImportDecl *NextLocalImport = nullptr;

  ImportDecl(DeclContext *DC, SourceLocation StartLoc, Module *Imported,
             ArrayRef<SourceLocation> IdentifierLocs);

  ImportDecl(DeclContext *DC, SourceLocation StartLoc, Module *Imported,
             SourceLocation EndLoc);

  ImportDecl(EmptyShell Empty) : Decl(Import, Empty) {}

public:
  /// Create a new module import declaration.
  static ImportDecl *Create(ASTContext &C, DeclContext *DC,
                            SourceLocation StartLoc, Module *Imported,
                            ArrayRef<SourceLocation> IdentifierLocs);

  /// Create a new module import declaration for an implicitly-generated
  /// import.
  static ImportDecl *CreateImplicit(ASTContext &C, DeclContext *DC,
                                    SourceLocation StartLoc, Module *Imported,
                                    SourceLocation EndLoc);

  /// Create a new, deserialized module import declaration.
  static ImportDecl *CreateDeserialized(ASTContext &C, unsigned ID,
                                        unsigned NumLocations);

  /// Retrieve the module that was imported by the import declaration.
  Module *getImportedModule() const { return ImportedAndComplete.getPointer(); }

  /// Retrieves the locations of each of the identifiers that make up
  /// the complete module name in the import declaration.
  ///
  /// This will return an empty array if the locations of the individual
  /// identifiers aren't available.
  ArrayRef<SourceLocation> getIdentifierLocs() const;

  SourceRange getSourceRange() const override LLVM_READONLY;

  static bool classof(const Decl *D) { return classofKind(D->getKind()); }
  static bool classofKind(Kind K) { return K == Import; }
};

/// Represents a C++ Modules TS module export declaration.
///
/// For example:
/// \code
///   export void foo();
/// \endcode
class ExportDecl final : public Decl, public DeclContext {
  virtual void anchor();

private:
  friend class ASTDeclReader;

  /// The source location for the right brace (if valid).
  SourceLocation RBraceLoc;

  ExportDecl(DeclContext *DC, SourceLocation ExportLoc)
      : Decl(Export, DC, ExportLoc), DeclContext(Export),
        RBraceLoc(SourceLocation()) {}

public:
  static ExportDecl *Create(ASTContext &C, DeclContext *DC,
                            SourceLocation ExportLoc);
  static ExportDecl *CreateDeserialized(ASTContext &C, unsigned ID);

  SourceLocation getExportLoc() const { return getLocation(); }
  SourceLocation getRBraceLoc() const { return RBraceLoc; }
  void setRBraceLoc(SourceLocation L) { RBraceLoc = L; }

  bool hasBraces() const { return RBraceLoc.isValid(); }

  SourceLocation getEndLoc() const LLVM_READONLY {
    if (hasBraces())
      return RBraceLoc;
    // No braces: get the end location of the (only) declaration in context
    // (if present).
    return decls_empty() ? getLocation() : decls_begin()->getEndLoc();
  }

  SourceRange getSourceRange() const override LLVM_READONLY {
    return SourceRange(getLocation(), getEndLoc());
  }

  static bool classof(const Decl *D) { return classofKind(D->getKind()); }
  static bool classofKind(Kind K) { return K == Export; }
  static DeclContext *castToDeclContext(const ExportDecl *D) {
    return static_cast<DeclContext *>(const_cast<ExportDecl*>(D));
  }
  static ExportDecl *castFromDeclContext(const DeclContext *DC) {
    return static_cast<ExportDecl *>(const_cast<DeclContext*>(DC));
  }
};

/// Represents an empty-declaration.
class EmptyDecl : public Decl {
  EmptyDecl(DeclContext *DC, SourceLocation L) : Decl(Empty, DC, L) {}

  virtual void anchor();

public:
  static EmptyDecl *Create(ASTContext &C, DeclContext *DC,
                           SourceLocation L);
  static EmptyDecl *CreateDeserialized(ASTContext &C, unsigned ID);

  static bool classof(const Decl *D) { return classofKind(D->getKind()); }
  static bool classofKind(Kind K) { return K == Empty; }
};

/// Insertion operator for diagnostics.  This allows sending NamedDecl's
/// into a diagnostic with <<.
inline const DiagnosticBuilder &operator<<(const DiagnosticBuilder &DB,
                                           const NamedDecl* ND) {
  DB.AddTaggedVal(reinterpret_cast<intptr_t>(ND),
                  DiagnosticsEngine::ak_nameddecl);
  return DB;
}
inline const PartialDiagnostic &operator<<(const PartialDiagnostic &PD,
                                           const NamedDecl* ND) {
  PD.AddTaggedVal(reinterpret_cast<intptr_t>(ND),
                  DiagnosticsEngine::ak_nameddecl);
  return PD;
}

template<typename decl_type>
void Redeclarable<decl_type>::setPreviousDecl(decl_type *PrevDecl) {
  // Note: This routine is implemented here because we need both NamedDecl
  // and Redeclarable to be defined.
  assert(RedeclLink.isFirst() &&
         "setPreviousDecl on a decl already in a redeclaration chain");

  if (PrevDecl) {
    // Point to previous. Make sure that this is actually the most recent
    // redeclaration, or we can build invalid chains. If the most recent
    // redeclaration is invalid, it won't be PrevDecl, but we want it anyway.
    First = PrevDecl->getFirstDecl();
    assert(First->RedeclLink.isFirst() && "Expected first");
    decl_type *MostRecent = First->getNextRedeclaration();
    RedeclLink = PreviousDeclLink(cast<decl_type>(MostRecent));

    // If the declaration was previously visible, a redeclaration of it remains
    // visible even if it wouldn't be visible by itself.
    static_cast<decl_type*>(this)->IdentifierNamespace |=
      MostRecent->getIdentifierNamespace() &
      (Decl::IDNS_Ordinary | Decl::IDNS_Tag | Decl::IDNS_Type);
  } else {
    // Make this first.
    First = static_cast<decl_type*>(this);
  }

  // First one will point to this one as latest.
  First->RedeclLink.setLatest(static_cast<decl_type*>(this));

  assert(!isa<NamedDecl>(static_cast<decl_type*>(this)) ||
         cast<NamedDecl>(static_cast<decl_type*>(this))->isLinkageValid());
}

// Inline function definitions.

/// Check if the given decl is complete.
///
/// We use this function to break a cycle between the inline definitions in
/// Type.h and Decl.h.
inline bool IsEnumDeclComplete(EnumDecl *ED) {
  return ED->isComplete();
}

/// Check if the given decl is scoped.
///
/// We use this function to break a cycle between the inline definitions in
/// Type.h and Decl.h.
inline bool IsEnumDeclScoped(EnumDecl *ED) {
  return ED->isScoped();
}

} // namespace clang

#endif // LLVM_CLANG_AST_DECL_H<|MERGE_RESOLUTION|>--- conflicted
+++ resolved
@@ -1832,13 +1832,6 @@
 
   unsigned ODRHash;
 
-<<<<<<< HEAD
-  /// Wether this function has 'constexpr' implicitly specified.
-  bool IsConstexprSpecified;
-
-  /// Whether this function is 'consteval'.
-  bool IsConsteval;
-
   /// Indicates that the function is a metaprogram (constexpr block). In
   /// certain contexts, we can have namespace-scoped declarations find local
   /// variables in a metaprogram. For example:
@@ -1852,8 +1845,6 @@
   /// declaration and technically, the origin context should be a fragment.
   unsigned IsMetaprogram : 1;
 
-=======
->>>>>>> 4b48b58c
   /// End part of this FunctionDecl's source range.
   ///
   /// We could compute the full range in getSourceRange(). However, when we're
