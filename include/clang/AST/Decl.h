//===- Decl.h - Classes for representing declarations -----------*- C++ -*-===//
//
// Part of the LLVM Project, under the Apache License v2.0 with LLVM Exceptions.
// See https://llvm.org/LICENSE.txt for license information.
// SPDX-License-Identifier: Apache-2.0 WITH LLVM-exception
//
//===----------------------------------------------------------------------===//
//
//  This file defines the Decl subclasses.
//
//===----------------------------------------------------------------------===//

#ifndef LLVM_CLANG_AST_DECL_H
#define LLVM_CLANG_AST_DECL_H

#include "clang/AST/APValue.h"
#include "clang/AST/ASTContextAllocate.h"
#include "clang/AST/DeclBase.h"
#include "clang/AST/DeclarationName.h"
#include "clang/AST/ExternalASTSource.h"
#include "clang/AST/NestedNameSpecifier.h"
#include "clang/AST/Redeclarable.h"
#include "clang/AST/Type.h"
#include "clang/Basic/AddressSpaces.h"
#include "clang/Basic/Diagnostic.h"
#include "clang/Basic/IdentifierTable.h"
#include "clang/Basic/LLVM.h"
#include "clang/Basic/Linkage.h"
#include "clang/Basic/OperatorKinds.h"
#include "clang/Basic/PartialDiagnostic.h"
#include "clang/Basic/PragmaKinds.h"
#include "clang/Basic/SourceLocation.h"
#include "clang/Basic/Specifiers.h"
#include "clang/Basic/Visibility.h"
#include "llvm/ADT/APSInt.h"
#include "llvm/ADT/ArrayRef.h"
#include "llvm/ADT/Optional.h"
#include "llvm/ADT/PointerIntPair.h"
#include "llvm/ADT/PointerUnion.h"
#include "llvm/ADT/StringRef.h"
#include "llvm/ADT/iterator_range.h"
#include "llvm/Support/Casting.h"
#include "llvm/Support/Compiler.h"
#include "llvm/Support/TrailingObjects.h"
#include <cassert>
#include <cstddef>
#include <cstdint>
#include <string>
#include <utility>

namespace clang {

class ASTContext;
struct ASTTemplateArgumentListInfo;
class Attr;
class CompoundStmt;
class DependentFunctionTemplateSpecializationInfo;
class EnumDecl;
class Expr;
class FunctionTemplateDecl;
class FunctionTemplateSpecializationInfo;
class LabelStmt;
class MemberSpecializationInfo;
class Module;
class NamespaceDecl;
class ParmVarDecl;
class RecordDecl;
class Stmt;
class StringLiteral;
class TagDecl;
class TemplateArgumentList;
class TemplateArgumentListInfo;
class TemplateParameterList;
class TypeAliasTemplateDecl;
class TypeLoc;
class UnresolvedSetImpl;
class VarTemplateDecl;

/// A container of type source information.
///
/// A client can read the relevant info using TypeLoc wrappers, e.g:
/// @code
/// TypeLoc TL = TypeSourceInfo->getTypeLoc();
/// TL.getBeginLoc().print(OS, SrcMgr);
/// @endcode
class alignas(8) TypeSourceInfo {
  // Contains a memory block after the class, used for type source information,
  // allocated by ASTContext.
  friend class ASTContext;

  QualType Ty;

  TypeSourceInfo(QualType ty) : Ty(ty) {}

public:
  /// Return the type wrapped by this type source info.
  QualType getType() const { return Ty; }

  /// Return the TypeLoc wrapper for the type source info.
  TypeLoc getTypeLoc() const; // implemented in TypeLoc.h

  /// Override the type stored in this TypeSourceInfo. Use with caution!
  void overrideType(QualType T) { Ty = T; }
};

/// The top declaration context.
class TranslationUnitDecl : public Decl, public DeclContext {
  ASTContext &Ctx;

  /// The (most recently entered) anonymous namespace for this
  /// translation unit, if one has been created.
  NamespaceDecl *AnonymousNamespace = nullptr;

  explicit TranslationUnitDecl(ASTContext &ctx);

  virtual void anchor();

public:
  ASTContext &getASTContext() const { return Ctx; }

  NamespaceDecl *getAnonymousNamespace() const { return AnonymousNamespace; }
  void setAnonymousNamespace(NamespaceDecl *D) { AnonymousNamespace = D; }

  static TranslationUnitDecl *Create(ASTContext &C);

  // Implement isa/cast/dyncast/etc.
  static bool classof(const Decl *D) { return classofKind(D->getKind()); }
  static bool classofKind(Kind K) { return K == TranslationUnit; }
  static DeclContext *castToDeclContext(const TranslationUnitDecl *D) {
    return static_cast<DeclContext *>(const_cast<TranslationUnitDecl*>(D));
  }
  static TranslationUnitDecl *castFromDeclContext(const DeclContext *DC) {
    return static_cast<TranslationUnitDecl *>(const_cast<DeclContext*>(DC));
  }
};

/// Represents a `#pragma comment` line. Always a child of
/// TranslationUnitDecl.
class PragmaCommentDecl final
    : public Decl,
      private llvm::TrailingObjects<PragmaCommentDecl, char> {
  friend class ASTDeclReader;
  friend class ASTDeclWriter;
  friend TrailingObjects;

  PragmaMSCommentKind CommentKind;

  PragmaCommentDecl(TranslationUnitDecl *TU, SourceLocation CommentLoc,
                    PragmaMSCommentKind CommentKind)
      : Decl(PragmaComment, TU, CommentLoc), CommentKind(CommentKind) {}

  virtual void anchor();

public:
  static PragmaCommentDecl *Create(const ASTContext &C, TranslationUnitDecl *DC,
                                   SourceLocation CommentLoc,
                                   PragmaMSCommentKind CommentKind,
                                   StringRef Arg);
  static PragmaCommentDecl *CreateDeserialized(ASTContext &C, unsigned ID,
                                               unsigned ArgSize);

  PragmaMSCommentKind getCommentKind() const { return CommentKind; }

  StringRef getArg() const { return getTrailingObjects<char>(); }

  // Implement isa/cast/dyncast/etc.
  static bool classof(const Decl *D) { return classofKind(D->getKind()); }
  static bool classofKind(Kind K) { return K == PragmaComment; }
};

/// Represents a `#pragma detect_mismatch` line. Always a child of
/// TranslationUnitDecl.
class PragmaDetectMismatchDecl final
    : public Decl,
      private llvm::TrailingObjects<PragmaDetectMismatchDecl, char> {
  friend class ASTDeclReader;
  friend class ASTDeclWriter;
  friend TrailingObjects;

  size_t ValueStart;

  PragmaDetectMismatchDecl(TranslationUnitDecl *TU, SourceLocation Loc,
                           size_t ValueStart)
      : Decl(PragmaDetectMismatch, TU, Loc), ValueStart(ValueStart) {}

  virtual void anchor();

public:
  static PragmaDetectMismatchDecl *Create(const ASTContext &C,
                                          TranslationUnitDecl *DC,
                                          SourceLocation Loc, StringRef Name,
                                          StringRef Value);
  static PragmaDetectMismatchDecl *
  CreateDeserialized(ASTContext &C, unsigned ID, unsigned NameValueSize);

  StringRef getName() const { return getTrailingObjects<char>(); }
  StringRef getValue() const { return getTrailingObjects<char>() + ValueStart; }

  // Implement isa/cast/dyncast/etc.
  static bool classof(const Decl *D) { return classofKind(D->getKind()); }
  static bool classofKind(Kind K) { return K == PragmaDetectMismatch; }
};

/// Declaration context for names declared as extern "C" in C++. This
/// is neither the semantic nor lexical context for such declarations, but is
/// used to check for conflicts with other extern "C" declarations. Example:
///
/// \code
///   namespace N { extern "C" void f(); } // #1
///   void N::f() {}                       // #2
///   namespace M { extern "C" void f(); } // #3
/// \endcode
///
/// The semantic context of #1 is namespace N and its lexical context is the
/// LinkageSpecDecl; the semantic context of #2 is namespace N and its lexical
/// context is the TU. However, both declarations are also visible in the
/// extern "C" context.
///
/// The declaration at #3 finds it is a redeclaration of \c N::f through
/// lookup in the extern "C" context.
class ExternCContextDecl : public Decl, public DeclContext {
  explicit ExternCContextDecl(TranslationUnitDecl *TU)
    : Decl(ExternCContext, TU, SourceLocation()),
      DeclContext(ExternCContext) {}

  virtual void anchor();

public:
  static ExternCContextDecl *Create(const ASTContext &C,
                                    TranslationUnitDecl *TU);

  // Implement isa/cast/dyncast/etc.
  static bool classof(const Decl *D) { return classofKind(D->getKind()); }
  static bool classofKind(Kind K) { return K == ExternCContext; }
  static DeclContext *castToDeclContext(const ExternCContextDecl *D) {
    return static_cast<DeclContext *>(const_cast<ExternCContextDecl*>(D));
  }
  static ExternCContextDecl *castFromDeclContext(const DeclContext *DC) {
    return static_cast<ExternCContextDecl *>(const_cast<DeclContext*>(DC));
  }
};

/// This represents a decl that may have a name.  Many decls have names such
/// as ObjCMethodDecl, but not \@class, etc.
///
/// Note that not every NamedDecl is actually named (e.g., a struct might
/// be anonymous), and not every name is an identifier.
class NamedDecl : public Decl {
  /// The name of this declaration, which is typically a normal
  /// identifier but may also be a special kind of name (C++
  /// constructor, Objective-C selector, etc.)
  DeclarationName Name;

  virtual void anchor();

private:
  NamedDecl *getUnderlyingDeclImpl() LLVM_READONLY;

protected:
  NamedDecl(Kind DK, DeclContext *DC, SourceLocation L, DeclarationName N)
      : Decl(DK, DC, L), Name(N) {}

public:
  /// Get the identifier that names this declaration, if there is one.
  ///
  /// This will return NULL if this declaration has no name (e.g., for
  /// an unnamed class) or if the name is a special name (C++ constructor,
  /// Objective-C selector, etc.).
  IdentifierInfo *getIdentifier() const { return Name.getAsIdentifierInfo(); }

  /// Get the name of identifier for this declaration as a StringRef.
  ///
  /// This requires that the declaration have a name and that it be a simple
  /// identifier.
  StringRef getName() const {
    assert(Name.isIdentifier() && "Name is not a simple identifier");
    return getIdentifier() ? getIdentifier()->getName() : "";
  }

  /// Get a human-readable name for the declaration, even if it is one of the
  /// special kinds of names (C++ constructor, Objective-C selector, etc).
  ///
  /// Creating this name requires expensive string manipulation, so it should
  /// be called only when performance doesn't matter. For simple declarations,
  /// getNameAsCString() should suffice.
  //
  // FIXME: This function should be renamed to indicate that it is not just an
  // alternate form of getName(), and clients should move as appropriate.
  //
  // FIXME: Deprecated, move clients to getName().
  std::string getNameAsString() const { return Name.getAsString(); }

  virtual void printName(raw_ostream &os) const;

  /// Get the actual, stored name of the declaration, which may be a special
  /// name.
  DeclarationName getDeclName() const { return Name; }

  /// Set the name of this declaration.
  void setDeclName(DeclarationName N) { Name = N; }

  DeclarationNameInfo getNameInfo() const {
    return DeclarationNameInfo(getDeclName(), getLocation());
  }

  /// Returns a human-readable qualified name for this declaration, like
  /// A::B::i, for i being member of namespace A::B.
  ///
  /// If the declaration is not a member of context which can be named (record,
  /// namespace), it will return the same result as printName().
  ///
  /// Creating this name is expensive, so it should be called only when
  /// performance doesn't matter.
  void printQualifiedName(raw_ostream &OS) const;
  void printQualifiedName(raw_ostream &OS, const PrintingPolicy &Policy) const;

  // FIXME: Remove string version.
  std::string getQualifiedNameAsString() const;

  /// Appends a human-readable name for this declaration into the given stream.
  ///
  /// This is the method invoked by Sema when displaying a NamedDecl
  /// in a diagnostic.  It does not necessarily produce the same
  /// result as printName(); for example, class template
  /// specializations are printed with their template arguments.
  virtual void getNameForDiagnostic(raw_ostream &OS,
                                    const PrintingPolicy &Policy,
                                    bool Qualified) const;

  /// Determine whether this declaration, if known to be well-formed within
  /// its context, will replace the declaration OldD if introduced into scope.
  ///
  /// A declaration will replace another declaration if, for example, it is
  /// a redeclaration of the same variable or function, but not if it is a
  /// declaration of a different kind (function vs. class) or an overloaded
  /// function.
  ///
  /// \param IsKnownNewer \c true if this declaration is known to be newer
  /// than \p OldD (for instance, if this declaration is newly-created).
  bool declarationReplaces(NamedDecl *OldD, bool IsKnownNewer = true) const;

  /// Determine whether this declaration has linkage.
  bool hasLinkage() const;

  using Decl::isModulePrivate;
  using Decl::setModulePrivate;

  /// Determine whether this declaration is a C++ class member.
  bool isCXXClassMember() const {
    const DeclContext *DC = getDeclContext();

    // C++0x [class.mem]p1:
    //   The enumerators of an unscoped enumeration defined in
    //   the class are members of the class.
    if (isa<EnumDecl>(DC))
      DC = DC->getRedeclContext();

    return DC->isRecord();
  }

  /// Determine whether the given declaration is an instance member of
  /// a C++ class.
  bool isCXXInstanceMember() const;

  /// Determine what kind of linkage this entity has.
  ///
  /// This is not the linkage as defined by the standard or the codegen notion
  /// of linkage. It is just an implementation detail that is used to compute
  /// those.
  Linkage getLinkageInternal() const;

  /// Get the linkage from a semantic point of view. Entities in
  /// anonymous namespaces are external (in c++98).
  Linkage getFormalLinkage() const {
    return clang::getFormalLinkage(getLinkageInternal());
  }

  /// True if this decl has external linkage.
  bool hasExternalFormalLinkage() const {
    return isExternalFormalLinkage(getLinkageInternal());
  }

  bool isExternallyVisible() const {
    return clang::isExternallyVisible(getLinkageInternal());
  }

  /// Determine whether this declaration can be redeclared in a
  /// different translation unit.
  bool isExternallyDeclarable() const {
    return isExternallyVisible() && !getOwningModuleForLinkage();
  }

  /// Determines the visibility of this entity.
  Visibility getVisibility() const {
    return getLinkageAndVisibility().getVisibility();
  }

  /// Determines the linkage and visibility of this entity.
  LinkageInfo getLinkageAndVisibility() const;

  /// Kinds of explicit visibility.
  enum ExplicitVisibilityKind {
    /// Do an LV computation for, ultimately, a type.
    /// Visibility may be restricted by type visibility settings and
    /// the visibility of template arguments.
    VisibilityForType,

    /// Do an LV computation for, ultimately, a non-type declaration.
    /// Visibility may be restricted by value visibility settings and
    /// the visibility of template arguments.
    VisibilityForValue
  };

  /// If visibility was explicitly specified for this
  /// declaration, return that visibility.
  Optional<Visibility>
  getExplicitVisibility(ExplicitVisibilityKind kind) const;

  /// True if the computed linkage is valid. Used for consistency
  /// checking. Should always return true.
  bool isLinkageValid() const;

  /// True if something has required us to compute the linkage
  /// of this declaration.
  ///
  /// Language features which can retroactively change linkage (like a
  /// typedef name for linkage purposes) may need to consider this,
  /// but hopefully only in transitory ways during parsing.
  bool hasLinkageBeenComputed() const {
    return hasCachedLinkage();
  }

  /// Looks through UsingDecls and ObjCCompatibleAliasDecls for
  /// the underlying named decl.
  NamedDecl *getUnderlyingDecl() {
    // Fast-path the common case.
    if (this->getKind() != UsingShadow &&
        this->getKind() != ConstructorUsingShadow &&
        this->getKind() != ObjCCompatibleAlias &&
        this->getKind() != NamespaceAlias)
      return this;

    return getUnderlyingDeclImpl();
  }
  const NamedDecl *getUnderlyingDecl() const {
    return const_cast<NamedDecl*>(this)->getUnderlyingDecl();
  }

  NamedDecl *getMostRecentDecl() {
    return cast<NamedDecl>(static_cast<Decl *>(this)->getMostRecentDecl());
  }
  const NamedDecl *getMostRecentDecl() const {
    return const_cast<NamedDecl*>(this)->getMostRecentDecl();
  }

  ObjCStringFormatFamily getObjCFStringFormattingFamily() const;

  static bool classof(const Decl *D) { return classofKind(D->getKind()); }
  static bool classofKind(Kind K) { return K >= firstNamed && K <= lastNamed; }
};

inline raw_ostream &operator<<(raw_ostream &OS, const NamedDecl &ND) {
  ND.printName(OS);
  return OS;
}

/// Represents the declaration of a label.  Labels also have a
/// corresponding LabelStmt, which indicates the position that the label was
/// defined at.  For normal labels, the location of the decl is the same as the
/// location of the statement.  For GNU local labels (__label__), the decl
/// location is where the __label__ is.
class LabelDecl : public NamedDecl {
  LabelStmt *TheStmt;
  StringRef MSAsmName;
  bool MSAsmNameResolved = false;

  /// For normal labels, this is the same as the main declaration
  /// label, i.e., the location of the identifier; for GNU local labels,
  /// this is the location of the __label__ keyword.
  SourceLocation LocStart;

  LabelDecl(DeclContext *DC, SourceLocation IdentL, IdentifierInfo *II,
            LabelStmt *S, SourceLocation StartL)
      : NamedDecl(Label, DC, IdentL, II), TheStmt(S), LocStart(StartL) {}

  void anchor() override;

public:
  static LabelDecl *Create(ASTContext &C, DeclContext *DC,
                           SourceLocation IdentL, IdentifierInfo *II);
  static LabelDecl *Create(ASTContext &C, DeclContext *DC,
                           SourceLocation IdentL, IdentifierInfo *II,
                           SourceLocation GnuLabelL);
  static LabelDecl *CreateDeserialized(ASTContext &C, unsigned ID);

  LabelStmt *getStmt() const { return TheStmt; }
  void setStmt(LabelStmt *T) { TheStmt = T; }

  bool isGnuLocal() const { return LocStart != getLocation(); }
  void setLocStart(SourceLocation L) { LocStart = L; }

  SourceRange getSourceRange() const override LLVM_READONLY {
    return SourceRange(LocStart, getLocation());
  }

  bool isMSAsmLabel() const { return !MSAsmName.empty(); }
  bool isResolvedMSAsmLabel() const { return isMSAsmLabel() && MSAsmNameResolved; }
  void setMSAsmLabel(StringRef Name);
  StringRef getMSAsmLabel() const { return MSAsmName; }
  void setMSAsmLabelResolved() { MSAsmNameResolved = true; }

  // Implement isa/cast/dyncast/etc.
  static bool classof(const Decl *D) { return classofKind(D->getKind()); }
  static bool classofKind(Kind K) { return K == Label; }
};

/// Represent a C++ namespace.
class NamespaceDecl : public NamedDecl, public DeclContext,
                      public Redeclarable<NamespaceDecl>
{
  /// The starting location of the source range, pointing
  /// to either the namespace or the inline keyword.
  SourceLocation LocStart;

  /// The ending location of the source range.
  SourceLocation RBraceLoc;

  /// A pointer to either the anonymous namespace that lives just inside
  /// this namespace or to the first namespace in the chain (the latter case
  /// only when this is not the first in the chain), along with a
  /// boolean value indicating whether this is an inline namespace.
  llvm::PointerIntPair<NamespaceDecl *, 1, bool> AnonOrFirstNamespaceAndInline;

  NamespaceDecl(ASTContext &C, DeclContext *DC, bool Inline,
                SourceLocation StartLoc, SourceLocation IdLoc,
                IdentifierInfo *Id, NamespaceDecl *PrevDecl);

  using redeclarable_base = Redeclarable<NamespaceDecl>;

  NamespaceDecl *getNextRedeclarationImpl() override;
  NamespaceDecl *getPreviousDeclImpl() override;
  NamespaceDecl *getMostRecentDeclImpl() override;

public:
  friend class ASTDeclReader;
  friend class ASTDeclWriter;

  static NamespaceDecl *Create(ASTContext &C, DeclContext *DC,
                               bool Inline, SourceLocation StartLoc,
                               SourceLocation IdLoc, IdentifierInfo *Id,
                               NamespaceDecl *PrevDecl);

  static NamespaceDecl *CreateDeserialized(ASTContext &C, unsigned ID);

  using redecl_range = redeclarable_base::redecl_range;
  using redecl_iterator = redeclarable_base::redecl_iterator;

  using redeclarable_base::redecls_begin;
  using redeclarable_base::redecls_end;
  using redeclarable_base::redecls;
  using redeclarable_base::getPreviousDecl;
  using redeclarable_base::getMostRecentDecl;
  using redeclarable_base::isFirstDecl;

  /// Returns true if this is an anonymous namespace declaration.
  ///
  /// For example:
  /// \code
  ///   namespace {
  ///     ...
  ///   };
  /// \endcode
  /// q.v. C++ [namespace.unnamed]
  bool isAnonymousNamespace() const {
    return !getIdentifier();
  }

  /// Returns true if this is an inline namespace declaration.
  bool isInline() const {
    return AnonOrFirstNamespaceAndInline.getInt();
  }

  /// Set whether this is an inline namespace declaration.
  void setInline(bool Inline) {
    AnonOrFirstNamespaceAndInline.setInt(Inline);
  }

  /// Get the original (first) namespace declaration.
  NamespaceDecl *getOriginalNamespace();

  /// Get the original (first) namespace declaration.
  const NamespaceDecl *getOriginalNamespace() const;

  /// Return true if this declaration is an original (first) declaration
  /// of the namespace. This is false for non-original (subsequent) namespace
  /// declarations and anonymous namespaces.
  bool isOriginalNamespace() const;

  /// Retrieve the anonymous namespace nested inside this namespace,
  /// if any.
  NamespaceDecl *getAnonymousNamespace() const {
    return getOriginalNamespace()->AnonOrFirstNamespaceAndInline.getPointer();
  }

  void setAnonymousNamespace(NamespaceDecl *D) {
    getOriginalNamespace()->AnonOrFirstNamespaceAndInline.setPointer(D);
  }

  /// Retrieves the canonical declaration of this namespace.
  NamespaceDecl *getCanonicalDecl() override {
    return getOriginalNamespace();
  }
  const NamespaceDecl *getCanonicalDecl() const {
    return getOriginalNamespace();
  }

  SourceRange getSourceRange() const override LLVM_READONLY {
    return SourceRange(LocStart, RBraceLoc);
  }

  SourceLocation getBeginLoc() const LLVM_READONLY { return LocStart; }
  SourceLocation getRBraceLoc() const { return RBraceLoc; }
  void setLocStart(SourceLocation L) { LocStart = L; }
  void setRBraceLoc(SourceLocation L) { RBraceLoc = L; }

  // Implement isa/cast/dyncast/etc.
  static bool classof(const Decl *D) { return classofKind(D->getKind()); }
  static bool classofKind(Kind K) { return K == Namespace; }
  static DeclContext *castToDeclContext(const NamespaceDecl *D) {
    return static_cast<DeclContext *>(const_cast<NamespaceDecl*>(D));
  }
  static NamespaceDecl *castFromDeclContext(const DeclContext *DC) {
    return static_cast<NamespaceDecl *>(const_cast<DeclContext*>(DC));
  }
};

/// Represent the declaration of a variable (in which case it is
/// an lvalue) a function (in which case it is a function designator) or
/// an enum constant.
class ValueDecl : public NamedDecl {
  QualType DeclType;

  void anchor() override;

protected:
  ValueDecl(Kind DK, DeclContext *DC, SourceLocation L,
            DeclarationName N, QualType T)
    : NamedDecl(DK, DC, L, N), DeclType(T) {}

public:
  QualType getType() const { return DeclType; }
  void setType(QualType newType) { DeclType = newType; }

  /// Determine whether this symbol is weakly-imported,
  ///        or declared with the weak or weak-ref attr.
  bool isWeak() const;

  // Implement isa/cast/dyncast/etc.
  static bool classof(const Decl *D) { return classofKind(D->getKind()); }
  static bool classofKind(Kind K) { return K >= firstValue && K <= lastValue; }
};

/// A struct with extended info about a syntactic
/// name qualifier, to be used for the case of out-of-line declarations.
struct QualifierInfo {
  NestedNameSpecifierLoc QualifierLoc;

  /// The number of "outer" template parameter lists.
  /// The count includes all of the template parameter lists that were matched
  /// against the template-ids occurring into the NNS and possibly (in the
  /// case of an explicit specialization) a final "template <>".
  unsigned NumTemplParamLists = 0;

  /// A new-allocated array of size NumTemplParamLists,
  /// containing pointers to the "outer" template parameter lists.
  /// It includes all of the template parameter lists that were matched
  /// against the template-ids occurring into the NNS and possibly (in the
  /// case of an explicit specialization) a final "template <>".
  TemplateParameterList** TemplParamLists = nullptr;

  QualifierInfo() = default;
  QualifierInfo(const QualifierInfo &) = delete;
  QualifierInfo& operator=(const QualifierInfo &) = delete;

  /// Sets info about "outer" template parameter lists.
  void setTemplateParameterListsInfo(ASTContext &Context,
                                     ArrayRef<TemplateParameterList *> TPLists);
};

/// Represents a ValueDecl that came out of a declarator.
/// Contains type source information through TypeSourceInfo.
class DeclaratorDecl : public ValueDecl {
  // A struct representing both a TInfo and a syntactic qualifier,
  // to be used for the (uncommon) case of out-of-line declarations.
  struct ExtInfo : public QualifierInfo {
    TypeSourceInfo *TInfo;
  };

  llvm::PointerUnion<TypeSourceInfo *, ExtInfo *> DeclInfo;

  /// The start of the source range for this declaration,
  /// ignoring outer template declarations.
  SourceLocation InnerLocStart;

  bool hasExtInfo() const { return DeclInfo.is<ExtInfo*>(); }
  ExtInfo *getExtInfo() { return DeclInfo.get<ExtInfo*>(); }
  const ExtInfo *getExtInfo() const { return DeclInfo.get<ExtInfo*>(); }

protected:
  DeclaratorDecl(Kind DK, DeclContext *DC, SourceLocation L,
                 DeclarationName N, QualType T, TypeSourceInfo *TInfo,
                 SourceLocation StartL)
      : ValueDecl(DK, DC, L, N, T), DeclInfo(TInfo), InnerLocStart(StartL) {}

public:
  friend class ASTDeclReader;
  friend class ASTDeclWriter;

  TypeSourceInfo *getTypeSourceInfo() const {
    return hasExtInfo()
      ? getExtInfo()->TInfo
      : DeclInfo.get<TypeSourceInfo*>();
  }

  void setTypeSourceInfo(TypeSourceInfo *TI) {
    if (hasExtInfo())
      getExtInfo()->TInfo = TI;
    else
      DeclInfo = TI;
  }

  /// Return start of source range ignoring outer template declarations.
  SourceLocation getInnerLocStart() const { return InnerLocStart; }
  void setInnerLocStart(SourceLocation L) { InnerLocStart = L; }

  /// Return start of source range taking into account any outer template
  /// declarations.
  SourceLocation getOuterLocStart() const;

  SourceRange getSourceRange() const override LLVM_READONLY;

  SourceLocation getBeginLoc() const LLVM_READONLY {
    return getOuterLocStart();
  }

  /// Retrieve the nested-name-specifier that qualifies the name of this
  /// declaration, if it was present in the source.
  NestedNameSpecifier *getQualifier() const {
    return hasExtInfo() ? getExtInfo()->QualifierLoc.getNestedNameSpecifier()
                        : nullptr;
  }

  /// Retrieve the nested-name-specifier (with source-location
  /// information) that qualifies the name of this declaration, if it was
  /// present in the source.
  NestedNameSpecifierLoc getQualifierLoc() const {
    return hasExtInfo() ? getExtInfo()->QualifierLoc
                        : NestedNameSpecifierLoc();
  }

  void setQualifierInfo(NestedNameSpecifierLoc QualifierLoc);

  unsigned getNumTemplateParameterLists() const {
    return hasExtInfo() ? getExtInfo()->NumTemplParamLists : 0;
  }

  TemplateParameterList *getTemplateParameterList(unsigned index) const {
    assert(index < getNumTemplateParameterLists());
    return getExtInfo()->TemplParamLists[index];
  }

  void setTemplateParameterListsInfo(ASTContext &Context,
                                     ArrayRef<TemplateParameterList *> TPLists);

  SourceLocation getTypeSpecStartLoc() const;

  // Implement isa/cast/dyncast/etc.
  static bool classof(const Decl *D) { return classofKind(D->getKind()); }
  static bool classofKind(Kind K) {
    return K >= firstDeclarator && K <= lastDeclarator;
  }
};

/// Structure used to store a statement, the constant value to
/// which it was evaluated (if any), and whether or not the statement
/// is an integral constant expression (if known).
struct EvaluatedStmt {
  /// Whether this statement was already evaluated.
  bool WasEvaluated : 1;

  /// Whether this statement is being evaluated.
  bool IsEvaluating : 1;

  /// Whether we already checked whether this statement was an
  /// integral constant expression.
  bool CheckedICE : 1;

  /// Whether we are checking whether this statement is an
  /// integral constant expression.
  bool CheckingICE : 1;

  /// Whether this statement is an integral constant expression,
  /// or in C++11, whether the statement is a constant expression. Only
  /// valid if CheckedICE is true.
  bool IsICE : 1;

  Stmt *Value;
  APValue Evaluated;

  EvaluatedStmt() : WasEvaluated(false), IsEvaluating(false), CheckedICE(false),
                    CheckingICE(false), IsICE(false) {}

};

/// Represents a variable declaration or definition.
class VarDecl : public DeclaratorDecl, public Redeclarable<VarDecl> {
public:
  /// Initialization styles.
  enum InitializationStyle {
    /// C-style initialization with assignment
    CInit,

    /// Call-style initialization (C++98)
    CallInit,

    /// Direct list-initialization (C++11)
    ListInit
  };

  /// Kinds of thread-local storage.
  enum TLSKind {
    /// Not a TLS variable.
    TLS_None,

    /// TLS with a known-constant initializer.
    TLS_Static,

    /// TLS with a dynamic initializer.
    TLS_Dynamic
  };

  /// Return the string used to specify the storage class \p SC.
  ///
  /// It is illegal to call this function with SC == None.
  static const char *getStorageClassSpecifierString(StorageClass SC);

protected:
  // A pointer union of Stmt * and EvaluatedStmt *. When an EvaluatedStmt, we
  // have allocated the auxiliary struct of information there.
  //
  // TODO: It is a bit unfortunate to use a PointerUnion inside the VarDecl for
  // this as *many* VarDecls are ParmVarDecls that don't have default
  // arguments. We could save some space by moving this pointer union to be
  // allocated in trailing space when necessary.
  using InitType = llvm::PointerUnion<Stmt *, EvaluatedStmt *>;

  /// The initializer for this variable or, for a ParmVarDecl, the
  /// C++ default argument.
  mutable InitType Init;

private:
  friend class ASTDeclReader;
  friend class ASTNodeImporter;
  friend class StmtIteratorBase;

  class VarDeclBitfields {
    friend class ASTDeclReader;
    friend class VarDecl;

    unsigned SClass : 3;
    unsigned TSCSpec : 2;
    unsigned InitStyle : 2;

    /// Whether this variable is an ARC pseudo-__strong variable; see
    /// isARCPseudoStrong() for details.
    unsigned ARCPseudoStrong : 1;
  };
  enum { NumVarDeclBits = 8 };

protected:
  enum { NumParameterIndexBits = 8 };

  enum DefaultArgKind {
    DAK_None,
    DAK_Unparsed,
    DAK_Uninstantiated,
    DAK_Normal
  };

  class ParmVarDeclBitfields {
    friend class ASTDeclReader;
    friend class ParmVarDecl;

    unsigned : NumVarDeclBits;

    /// Whether this parameter inherits a default argument from a
    /// prior declaration.
    unsigned HasInheritedDefaultArg : 1;

    /// Describes the kind of default argument for this parameter. By default
    /// this is none. If this is normal, then the default argument is stored in
    /// the \c VarDecl initializer expression unless we were unable to parse
    /// (even an invalid) expression for the default argument.
    unsigned DefaultArgKind : 2;

    /// Whether this parameter undergoes K&R argument promotion.
    unsigned IsKNRPromoted : 1;

    /// Whether this parameter is an ObjC method parameter or not.
    unsigned IsObjCMethodParam : 1;

    /// If IsObjCMethodParam, a Decl::ObjCDeclQualifier.
    /// Otherwise, the number of function parameter scopes enclosing
    /// the function parameter scope in which this parameter was
    /// declared.
    unsigned ScopeDepthOrObjCQuals : 7;

    /// The number of parameters preceding this parameter in the
    /// function parameter scope in which it was declared.
    unsigned ParameterIndex : NumParameterIndexBits;
  };

  class NonParmVarDeclBitfields {
    friend class ASTDeclReader;
    friend class ImplicitParamDecl;
    friend class VarDecl;

    unsigned : NumVarDeclBits;

    // FIXME: We need something similar to CXXRecordDecl::DefinitionData.
    /// Whether this variable is a definition which was demoted due to
    /// module merge.
    unsigned IsThisDeclarationADemotedDefinition : 1;

    /// Whether this variable is the exception variable in a C++ catch
    /// or an Objective-C @catch statement.
    unsigned ExceptionVar : 1;

    /// Whether this local variable could be allocated in the return
    /// slot of its function, enabling the named return value optimization
    /// (NRVO).
    unsigned NRVOVariable : 1;

    /// Whether this variable is the for-range-declaration in a C++0x
    /// for-range statement.
    unsigned CXXForRangeDecl : 1;

    /// Whether this variable is the for-in loop declaration in Objective-C.
    unsigned ObjCForDecl : 1;

    /// Whether this variable is (C++1z) inline.
    unsigned IsInline : 1;

    /// Whether this variable has (C++1z) inline explicitly specified.
    unsigned IsInlineSpecified : 1;

    /// Whether this variable is (C++0x) constexpr.
    unsigned IsConstexpr : 1;

    /// Whether this variable is the implicit variable for a lambda
    /// init-capture.
    unsigned IsInitCapture : 1;

    /// Whether this local extern variable's previous declaration was
    /// declared in the same block scope. This controls whether we should merge
    /// the type of this declaration with its previous declaration.
    unsigned PreviousDeclInSameBlockScope : 1;

    /// Defines kind of the ImplicitParamDecl: 'this', 'self', 'vtt', '_cmd' or
    /// something else.
    unsigned ImplicitParamKind : 3;

    unsigned EscapingByref : 1;
  };

  union {
    unsigned AllBits;
    VarDeclBitfields VarDeclBits;
    ParmVarDeclBitfields ParmVarDeclBits;
    NonParmVarDeclBitfields NonParmVarDeclBits;
  };

  VarDecl(Kind DK, ASTContext &C, DeclContext *DC, SourceLocation StartLoc,
          SourceLocation NameLoc, const DeclarationName &Name, QualType T,
          TypeSourceInfo *TInfo, StorageClass SC);

  using redeclarable_base = Redeclarable<VarDecl>;

  VarDecl *getNextRedeclarationImpl() override {
    return getNextRedeclaration();
  }

  VarDecl *getPreviousDeclImpl() override {
    return getPreviousDecl();
  }

  VarDecl *getMostRecentDeclImpl() override {
    return getMostRecentDecl();
  }

public:
  using redecl_range = redeclarable_base::redecl_range;
  using redecl_iterator = redeclarable_base::redecl_iterator;

  using redeclarable_base::redecls_begin;
  using redeclarable_base::redecls_end;
  using redeclarable_base::redecls;
  using redeclarable_base::getPreviousDecl;
  using redeclarable_base::getMostRecentDecl;
  using redeclarable_base::isFirstDecl;

  static VarDecl *Create(ASTContext &C, DeclContext *DC,
                         SourceLocation StartLoc,
                         SourceLocation NameLoc, const DeclarationName &Name,
                         QualType T, TypeSourceInfo *TInfo, StorageClass S);

  static VarDecl *CreateDeserialized(ASTContext &C, unsigned ID);

  SourceRange getSourceRange() const override LLVM_READONLY;

  /// Returns the storage class as written in the source. For the
  /// computed linkage of symbol, see getLinkage.
  StorageClass getStorageClass() const {
    return (StorageClass) VarDeclBits.SClass;
  }
  void setStorageClass(StorageClass SC);

  void setTSCSpec(ThreadStorageClassSpecifier TSC) {
    VarDeclBits.TSCSpec = TSC;
    assert(VarDeclBits.TSCSpec == TSC && "truncation");
  }
  ThreadStorageClassSpecifier getTSCSpec() const {
    return static_cast<ThreadStorageClassSpecifier>(VarDeclBits.TSCSpec);
  }
  TLSKind getTLSKind() const;

  /// Returns true if a variable with function scope is a non-static local
  /// variable.
  bool hasLocalStorage() const {
    if (getStorageClass() == SC_None) {
      // OpenCL v1.2 s6.5.3: The __constant or constant address space name is
      // used to describe variables allocated in global memory and which are
      // accessed inside a kernel(s) as read-only variables. As such, variables
      // in constant address space cannot have local storage.
      if (getType().getAddressSpace() == LangAS::opencl_constant)
        return false;
      // Second check is for C++11 [dcl.stc]p4.
      return !isFileVarDecl() && getTSCSpec() == TSCS_unspecified;
    }

    // Global Named Register (GNU extension)
    if (getStorageClass() == SC_Register && !isLocalVarDeclOrParm())
      return false;

    // Return true for:  Auto, Register.
    // Return false for: Extern, Static, PrivateExtern, OpenCLWorkGroupLocal.

    return getStorageClass() >= SC_Auto;
  }

  /// Returns true if a variable with function scope is a static local
  /// variable.
  bool isStaticLocal() const {
    return (getStorageClass() == SC_Static ||
            // C++11 [dcl.stc]p4
            (getStorageClass() == SC_None && getTSCSpec() == TSCS_thread_local))
      && !isFileVarDecl();
  }

  /// Returns true if a variable has extern or __private_extern__
  /// storage.
  bool hasExternalStorage() const {
    return getStorageClass() == SC_Extern ||
           getStorageClass() == SC_PrivateExtern;
  }

  /// Returns true for all variables that do not have local storage.
  ///
  /// This includes all global variables as well as static variables declared
  /// within a function.
  bool hasGlobalStorage() const { return !hasLocalStorage(); }

  /// Get the storage duration of this variable, per C++ [basic.stc].
  StorageDuration getStorageDuration() const {
    return hasLocalStorage() ? SD_Automatic :
           getTSCSpec() ? SD_Thread : SD_Static;
  }

  /// Compute the language linkage.
  LanguageLinkage getLanguageLinkage() const;

  /// Determines whether this variable is a variable with external, C linkage.
  bool isExternC() const;

  /// Determines whether this variable's context is, or is nested within,
  /// a C++ extern "C" linkage spec.
  bool isInExternCContext() const;

  /// Determines whether this variable's context is, or is nested within,
  /// a C++ extern "C++" linkage spec.
  bool isInExternCXXContext() const;

  /// Returns true for local variable declarations other than parameters.
  /// Note that this includes static variables inside of functions. It also
  /// includes variables inside blocks.
  ///
  ///   void foo() { int x; static int y; extern int z; }
  bool isLocalVarDecl() const {
    if (getKind() != Decl::Var && getKind() != Decl::Decomposition)
      return false;
    if (const DeclContext *DC = getLexicalDeclContext())
      return DC->getRedeclContext()->isFunctionOrMethod();
    return false;
  }

  /// Similar to isLocalVarDecl but also includes parameters.
  bool isLocalVarDeclOrParm() const {
    return isLocalVarDecl() || getKind() == Decl::ParmVar;
  }

  /// Similar to isLocalVarDecl, but excludes variables declared in blocks.
  bool isFunctionOrMethodVarDecl() const {
    if (getKind() != Decl::Var && getKind() != Decl::Decomposition)
      return false;
    const DeclContext *DC = getLexicalDeclContext()->getRedeclContext();
    return DC->isFunctionOrMethod() && DC->getDeclKind() != Decl::Block;
  }

  /// Determines whether this is a static data member.
  ///
  /// This will only be true in C++, and applies to, e.g., the
  /// variable 'x' in:
  /// \code
  /// struct S {
  ///   static int x;
  /// };
  /// \endcode
  bool isStaticDataMember() const {
    // If it wasn't static, it would be a FieldDecl.
    return getKind() != Decl::ParmVar && getDeclContext()->isRecord();
  }

  VarDecl *getCanonicalDecl() override;
  const VarDecl *getCanonicalDecl() const {
    return const_cast<VarDecl*>(this)->getCanonicalDecl();
  }

  enum DefinitionKind {
    /// This declaration is only a declaration.
    DeclarationOnly,

    /// This declaration is a tentative definition.
    TentativeDefinition,

    /// This declaration is definitely a definition.
    Definition
  };

  /// Check whether this declaration is a definition. If this could be
  /// a tentative definition (in C), don't check whether there's an overriding
  /// definition.
  DefinitionKind isThisDeclarationADefinition(ASTContext &) const;
  DefinitionKind isThisDeclarationADefinition() const {
    return isThisDeclarationADefinition(getASTContext());
  }

  /// Check whether this variable is defined in this translation unit.
  DefinitionKind hasDefinition(ASTContext &) const;
  DefinitionKind hasDefinition() const {
    return hasDefinition(getASTContext());
  }

  /// Get the tentative definition that acts as the real definition in a TU.
  /// Returns null if there is a proper definition available.
  VarDecl *getActingDefinition();
  const VarDecl *getActingDefinition() const {
    return const_cast<VarDecl*>(this)->getActingDefinition();
  }

  /// Get the real (not just tentative) definition for this declaration.
  VarDecl *getDefinition(ASTContext &);
  const VarDecl *getDefinition(ASTContext &C) const {
    return const_cast<VarDecl*>(this)->getDefinition(C);
  }
  VarDecl *getDefinition() {
    return getDefinition(getASTContext());
  }
  const VarDecl *getDefinition() const {
    return const_cast<VarDecl*>(this)->getDefinition();
  }

  /// Determine whether this is or was instantiated from an out-of-line
  /// definition of a static data member.
  bool isOutOfLine() const override;

  /// Returns true for file scoped variable declaration.
  bool isFileVarDecl() const {
    Kind K = getKind();
    if (K == ParmVar || K == ImplicitParam)
      return false;

    if (getLexicalDeclContext()->getRedeclContext()->isFileContext())
      return true;

    if (isStaticDataMember())
      return true;

    return false;
  }

  /// Get the initializer for this variable, no matter which
  /// declaration it is attached to.
  const Expr *getAnyInitializer() const {
    const VarDecl *D;
    return getAnyInitializer(D);
  }

  /// Get the initializer for this variable, no matter which
  /// declaration it is attached to. Also get that declaration.
  const Expr *getAnyInitializer(const VarDecl *&D) const;

  bool hasInit() const;
  const Expr *getInit() const {
    return const_cast<VarDecl *>(this)->getInit();
  }
  Expr *getInit();

  /// Retrieve the address of the initializer expression.
  Stmt **getInitAddress();

  void setInit(Expr *I);

  /// Determine whether this variable's value can be used in a
  /// constant expression, according to the relevant language standard.
  /// This only checks properties of the declaration, and does not check
  /// whether the initializer is in fact a constant expression.
  bool isUsableInConstantExpressions(ASTContext &C) const;

  EvaluatedStmt *ensureEvaluatedStmt() const;

  /// Attempt to evaluate the value of the initializer attached to this
  /// declaration, and produce notes explaining why it cannot be evaluated or is
  /// not a constant expression. Returns a pointer to the value if evaluation
  /// succeeded, 0 otherwise.
  APValue *evaluateValue() const;
  APValue *evaluateValue(SmallVectorImpl<PartialDiagnosticAt> &Notes) const;

  /// Return the already-evaluated value of this variable's
  /// initializer, or NULL if the value is not yet known. Returns pointer
  /// to untyped APValue if the value could not be evaluated.
  APValue *getEvaluatedValue() const;

  /// Determines whether it is already known whether the
  /// initializer is an integral constant expression or not.
  bool isInitKnownICE() const;

  /// Determines whether the initializer is an integral constant
  /// expression, or in C++11, whether the initializer is a constant
  /// expression.
  ///
  /// \pre isInitKnownICE()
  bool isInitICE() const;

  /// Determine whether the value of the initializer attached to this
  /// declaration is an integral constant expression.
  bool checkInitIsICE() const;

  void setInitStyle(InitializationStyle Style) {
    VarDeclBits.InitStyle = Style;
  }

  /// The style of initialization for this declaration.
  ///
  /// C-style initialization is "int x = 1;". Call-style initialization is
  /// a C++98 direct-initializer, e.g. "int x(1);". The Init expression will be
  /// the expression inside the parens or a "ClassType(a,b,c)" class constructor
  /// expression for class types. List-style initialization is C++11 syntax,
  /// e.g. "int x{1};". Clients can distinguish between different forms of
  /// initialization by checking this value. In particular, "int x = {1};" is
  /// C-style, "int x({1})" is call-style, and "int x{1};" is list-style; the
  /// Init expression in all three cases is an InitListExpr.
  InitializationStyle getInitStyle() const {
    return static_cast<InitializationStyle>(VarDeclBits.InitStyle);
  }

  /// Whether the initializer is a direct-initializer (list or call).
  bool isDirectInit() const {
    return getInitStyle() != CInit;
  }

  /// If this definition should pretend to be a declaration.
  bool isThisDeclarationADemotedDefinition() const {
    return isa<ParmVarDecl>(this) ? false :
      NonParmVarDeclBits.IsThisDeclarationADemotedDefinition;
  }

  /// This is a definition which should be demoted to a declaration.
  ///
  /// In some cases (mostly module merging) we can end up with two visible
  /// definitions one of which needs to be demoted to a declaration to keep
  /// the AST invariants.
  void demoteThisDefinitionToDeclaration() {
    assert(isThisDeclarationADefinition() && "Not a definition!");
    assert(!isa<ParmVarDecl>(this) && "Cannot demote ParmVarDecls!");
    NonParmVarDeclBits.IsThisDeclarationADemotedDefinition = 1;
  }

  /// Determine whether this variable is the exception variable in a
  /// C++ catch statememt or an Objective-C \@catch statement.
  bool isExceptionVariable() const {
    return isa<ParmVarDecl>(this) ? false : NonParmVarDeclBits.ExceptionVar;
  }
  void setExceptionVariable(bool EV) {
    assert(!isa<ParmVarDecl>(this));
    NonParmVarDeclBits.ExceptionVar = EV;
  }

  /// Determine whether this local variable can be used with the named
  /// return value optimization (NRVO).
  ///
  /// The named return value optimization (NRVO) works by marking certain
  /// non-volatile local variables of class type as NRVO objects. These
  /// locals can be allocated within the return slot of their containing
  /// function, in which case there is no need to copy the object to the
  /// return slot when returning from the function. Within the function body,
  /// each return that returns the NRVO object will have this variable as its
  /// NRVO candidate.
  bool isNRVOVariable() const {
    return isa<ParmVarDecl>(this) ? false : NonParmVarDeclBits.NRVOVariable;
  }
  void setNRVOVariable(bool NRVO) {
    assert(!isa<ParmVarDecl>(this));
    NonParmVarDeclBits.NRVOVariable = NRVO;
  }

  /// Determine whether this variable is the for-range-declaration in
  /// a C++0x for-range statement.
  bool isCXXForRangeDecl() const {
    return isa<ParmVarDecl>(this) ? false : NonParmVarDeclBits.CXXForRangeDecl;
  }
  void setCXXForRangeDecl(bool FRD) {
    assert(!isa<ParmVarDecl>(this));
    NonParmVarDeclBits.CXXForRangeDecl = FRD;
  }

  /// Determine whether this variable is a for-loop declaration for a
  /// for-in statement in Objective-C.
  bool isObjCForDecl() const {
    return NonParmVarDeclBits.ObjCForDecl;
  }

  void setObjCForDecl(bool FRD) {
    NonParmVarDeclBits.ObjCForDecl = FRD;
  }

  /// Determine whether this variable is an ARC pseudo-__strong variable. A
  /// pseudo-__strong variable has a __strong-qualified type but does not
  /// actually retain the object written into it. Generally such variables are
  /// also 'const' for safety. There are 3 cases where this will be set, 1) if
  /// the variable is annotated with the objc_externally_retained attribute, 2)
  /// if its 'self' in a non-init method, or 3) if its the variable in an for-in
  /// loop.
  bool isARCPseudoStrong() const { return VarDeclBits.ARCPseudoStrong; }
  void setARCPseudoStrong(bool PS) { VarDeclBits.ARCPseudoStrong = PS; }

  /// Whether this variable is (C++1z) inline.
  bool isInline() const {
    return isa<ParmVarDecl>(this) ? false : NonParmVarDeclBits.IsInline;
  }
  bool isInlineSpecified() const {
    return isa<ParmVarDecl>(this) ? false
                                  : NonParmVarDeclBits.IsInlineSpecified;
  }
  void setInlineSpecified() {
    assert(!isa<ParmVarDecl>(this));
    NonParmVarDeclBits.IsInline = true;
    NonParmVarDeclBits.IsInlineSpecified = true;
  }
  void setImplicitlyInline() {
    assert(!isa<ParmVarDecl>(this));
    NonParmVarDeclBits.IsInline = true;
  }

  /// Whether this variable is (C++11) constexpr.
  bool isConstexpr() const {
    return isa<ParmVarDecl>(this) ? false : NonParmVarDeclBits.IsConstexpr;
  }
  void setConstexpr(bool IC) {
    assert(!isa<ParmVarDecl>(this));
    NonParmVarDeclBits.IsConstexpr = IC;
  }

  /// Whether this variable is the implicit variable for a lambda init-capture.
  bool isInitCapture() const {
    return isa<ParmVarDecl>(this) ? false : NonParmVarDeclBits.IsInitCapture;
  }
  void setInitCapture(bool IC) {
    assert(!isa<ParmVarDecl>(this));
    NonParmVarDeclBits.IsInitCapture = IC;
  }

  /// Whether this local extern variable declaration's previous declaration
  /// was declared in the same block scope. Only correct in C++.
  bool isPreviousDeclInSameBlockScope() const {
    return isa<ParmVarDecl>(this)
               ? false
               : NonParmVarDeclBits.PreviousDeclInSameBlockScope;
  }
  void setPreviousDeclInSameBlockScope(bool Same) {
    assert(!isa<ParmVarDecl>(this));
    NonParmVarDeclBits.PreviousDeclInSameBlockScope = Same;
  }

  /// Indicates the capture is a __block variable that is captured by a block
  /// that can potentially escape (a block for which BlockDecl::doesNotEscape
  /// returns false).
  bool isEscapingByref() const;

  /// Indicates the capture is a __block variable that is never captured by an
  /// escaping block.
  bool isNonEscapingByref() const;

  void setEscapingByref() {
    NonParmVarDeclBits.EscapingByref = true;
  }

  /// Retrieve the variable declaration from which this variable could
  /// be instantiated, if it is an instantiation (rather than a non-template).
  VarDecl *getTemplateInstantiationPattern() const;

  /// If this variable is an instantiated static data member of a
  /// class template specialization, returns the templated static data member
  /// from which it was instantiated.
  VarDecl *getInstantiatedFromStaticDataMember() const;

  /// If this variable is an instantiation of a variable template or a
  /// static data member of a class template, determine what kind of
  /// template specialization or instantiation this is.
  TemplateSpecializationKind getTemplateSpecializationKind() const;

  /// If this variable is an instantiation of a variable template or a
  /// static data member of a class template, determine its point of
  /// instantiation.
  SourceLocation getPointOfInstantiation() const;

  /// If this variable is an instantiation of a static data member of a
  /// class template specialization, retrieves the member specialization
  /// information.
  MemberSpecializationInfo *getMemberSpecializationInfo() const;

  /// For a static data member that was instantiated from a static
  /// data member of a class template, set the template specialiation kind.
  void setTemplateSpecializationKind(TemplateSpecializationKind TSK,
                        SourceLocation PointOfInstantiation = SourceLocation());

  /// Specify that this variable is an instantiation of the
  /// static data member VD.
  void setInstantiationOfStaticDataMember(VarDecl *VD,
                                          TemplateSpecializationKind TSK);

  /// Retrieves the variable template that is described by this
  /// variable declaration.
  ///
  /// Every variable template is represented as a VarTemplateDecl and a
  /// VarDecl. The former contains template properties (such as
  /// the template parameter lists) while the latter contains the
  /// actual description of the template's
  /// contents. VarTemplateDecl::getTemplatedDecl() retrieves the
  /// VarDecl that from a VarTemplateDecl, while
  /// getDescribedVarTemplate() retrieves the VarTemplateDecl from
  /// a VarDecl.
  VarTemplateDecl *getDescribedVarTemplate() const;

  void setDescribedVarTemplate(VarTemplateDecl *Template);

  // Is this variable known to have a definition somewhere in the complete
  // program? This may be true even if the declaration has internal linkage and
  // has no definition within this source file.
  bool isKnownToBeDefined() const;

  /// Do we need to emit an exit-time destructor for this variable?
  bool isNoDestroy(const ASTContext &) const;

  // Implement isa/cast/dyncast/etc.
  static bool classof(const Decl *D) { return classofKind(D->getKind()); }
  static bool classofKind(Kind K) { return K >= firstVar && K <= lastVar; }
};

class ImplicitParamDecl : public VarDecl {
  void anchor() override;

public:
  /// Defines the kind of the implicit parameter: is this an implicit parameter
  /// with pointer to 'this', 'self', '_cmd', virtual table pointers, captured
  /// context or something else.
  enum ImplicitParamKind : unsigned {
    /// Parameter for Objective-C 'self' argument
    ObjCSelf,

    /// Parameter for Objective-C '_cmd' argument
    ObjCCmd,

    /// Parameter for C++ 'this' argument
    CXXThis,

    /// Parameter for C++ virtual table pointers
    CXXVTT,

    /// Parameter for captured context
    CapturedContext,

    /// Other implicit parameter
    Other,
  };

  /// Create implicit parameter.
  static ImplicitParamDecl *Create(ASTContext &C, DeclContext *DC,
                                   SourceLocation IdLoc, IdentifierInfo *Id,
                                   QualType T, ImplicitParamKind ParamKind);
  static ImplicitParamDecl *Create(ASTContext &C, QualType T,
                                   ImplicitParamKind ParamKind);

  static ImplicitParamDecl *CreateDeserialized(ASTContext &C, unsigned ID);

  ImplicitParamDecl(ASTContext &C, DeclContext *DC, SourceLocation IdLoc,
                    IdentifierInfo *Id, QualType Type,
                    ImplicitParamKind ParamKind)
      : VarDecl(ImplicitParam, C, DC, IdLoc, IdLoc, Id, Type,
                /*TInfo=*/nullptr, SC_None) {
    NonParmVarDeclBits.ImplicitParamKind = ParamKind;
    setImplicit();
  }

  ImplicitParamDecl(ASTContext &C, QualType Type, ImplicitParamKind ParamKind)
      : VarDecl(ImplicitParam, C, /*DC=*/nullptr, SourceLocation(),
                SourceLocation(), DeclarationName(), Type,
                /*TInfo=*/nullptr, SC_None) {
    NonParmVarDeclBits.ImplicitParamKind = ParamKind;
    setImplicit();
  }

  /// Returns the implicit parameter kind.
  ImplicitParamKind getParameterKind() const {
    return static_cast<ImplicitParamKind>(NonParmVarDeclBits.ImplicitParamKind);
  }

  // Implement isa/cast/dyncast/etc.
  static bool classof(const Decl *D) { return classofKind(D->getKind()); }
  static bool classofKind(Kind K) { return K == ImplicitParam; }
};

/// This is a hack to allow parameters to be injected.
struct CXXInjectedParmsInfo {
  SourceLocation ArrowLoc;
  Expr *Operand;

  CXXInjectedParmsInfo(const SourceLocation &ArrowLoc, Expr *Operand)
      : ArrowLoc(ArrowLoc), Operand(Operand) { }
};

/// Represents a parameter to a function.
class ParmVarDecl : public VarDecl {
public:
  enum { MaxFunctionScopeDepth = 255 };
  enum { MaxFunctionScopeIndex = 255 };

  const CXXInjectedParmsInfo *InjectedParmsInfo;
protected:
  ParmVarDecl(ASTContext &C, DeclContext *DC, SourceLocation StartLoc,
<<<<<<< HEAD
              SourceLocation IdLoc, IdentifierInfo *Id, QualType T,
              TypeSourceInfo *TInfo, StorageClass S, Expr *DefArg)
      : VarDecl(ParmVar, C, DC, StartLoc, IdLoc, Id, T, TInfo, S),
        InjectedParmsInfo(nullptr) {
    assert(ParmVarDeclBits.HasInheritedDefaultArg == false);
    assert(ParmVarDeclBits.DefaultArgKind == DAK_None);
    assert(ParmVarDeclBits.IsKNRPromoted == false);
    assert(ParmVarDeclBits.IsObjCMethodParam == false);
    setDefaultArg(DefArg);
  }
=======
              SourceLocation NameLoc, const DeclarationName &Name, QualType T,
              TypeSourceInfo *TInfo, StorageClass S, Expr *DefArg);
>>>>>>> a473613f

  ParmVarDecl(ASTContext &C, DeclContext *DC, const CXXInjectedParmsInfo &IPI);

public:
  static ParmVarDecl *Create(ASTContext &C, DeclContext *DC,
                             SourceLocation StartLoc, SourceLocation NameLoc,
                             const DeclarationName &Name,
                             QualType T, TypeSourceInfo *TInfo,
                             StorageClass S, Expr *DefArg);

  static ParmVarDecl *Create(ASTContext &C,
                             const CXXInjectedParmsInfo& InjectedParmsInfo);

  static ParmVarDecl *CreateDeserialized(ASTContext &C, unsigned ID);

  SourceRange getSourceRange() const override LLVM_READONLY;

  void setObjCMethodScopeInfo(unsigned parameterIndex) {
    ParmVarDeclBits.IsObjCMethodParam = true;
    setParameterIndex(parameterIndex);
  }

  void setScopeInfo(unsigned scopeDepth, unsigned parameterIndex) {
    assert(!ParmVarDeclBits.IsObjCMethodParam);

    ParmVarDeclBits.ScopeDepthOrObjCQuals = scopeDepth;
    assert(ParmVarDeclBits.ScopeDepthOrObjCQuals == scopeDepth
           && "truncation!");

    setParameterIndex(parameterIndex);
  }

  bool isObjCMethodParameter() const {
    return ParmVarDeclBits.IsObjCMethodParam;
  }

  unsigned getFunctionScopeDepth() const {
    if (ParmVarDeclBits.IsObjCMethodParam) return 0;
    return ParmVarDeclBits.ScopeDepthOrObjCQuals;
  }

  /// Returns the index of this parameter in its prototype or method scope.
  unsigned getFunctionScopeIndex() const {
    return getParameterIndex();
  }

  ObjCDeclQualifier getObjCDeclQualifier() const {
    if (!ParmVarDeclBits.IsObjCMethodParam) return OBJC_TQ_None;
    return ObjCDeclQualifier(ParmVarDeclBits.ScopeDepthOrObjCQuals);
  }
  void setObjCDeclQualifier(ObjCDeclQualifier QTVal) {
    assert(ParmVarDeclBits.IsObjCMethodParam);
    ParmVarDeclBits.ScopeDepthOrObjCQuals = QTVal;
  }

  /// True if the value passed to this parameter must undergo
  /// K&R-style default argument promotion:
  ///
  /// C99 6.5.2.2.
  ///   If the expression that denotes the called function has a type
  ///   that does not include a prototype, the integer promotions are
  ///   performed on each argument, and arguments that have type float
  ///   are promoted to double.
  bool isKNRPromoted() const {
    return ParmVarDeclBits.IsKNRPromoted;
  }
  void setKNRPromoted(bool promoted) {
    ParmVarDeclBits.IsKNRPromoted = promoted;
  }

  Expr *getDefaultArg();
  const Expr *getDefaultArg() const {
    return const_cast<ParmVarDecl *>(this)->getDefaultArg();
  }

  void setDefaultArg(Expr *defarg);

  /// Retrieve the source range that covers the entire default
  /// argument.
  SourceRange getDefaultArgRange() const;
  void setUninstantiatedDefaultArg(Expr *arg);
  Expr *getUninstantiatedDefaultArg();
  const Expr *getUninstantiatedDefaultArg() const {
    return const_cast<ParmVarDecl *>(this)->getUninstantiatedDefaultArg();
  }

  /// Determines whether this parameter has a default argument,
  /// either parsed or not.
  bool hasDefaultArg() const;

  /// Determines whether this parameter has a default argument that has not
  /// yet been parsed. This will occur during the processing of a C++ class
  /// whose member functions have default arguments, e.g.,
  /// @code
  ///   class X {
  ///   public:
  ///     void f(int x = 17); // x has an unparsed default argument now
  ///   }; // x has a regular default argument now
  /// @endcode
  bool hasUnparsedDefaultArg() const {
    return ParmVarDeclBits.DefaultArgKind == DAK_Unparsed;
  }

  bool hasUninstantiatedDefaultArg() const {
    return ParmVarDeclBits.DefaultArgKind == DAK_Uninstantiated;
  }

  /// Specify that this parameter has an unparsed default argument.
  /// The argument will be replaced with a real default argument via
  /// setDefaultArg when the class definition enclosing the function
  /// declaration that owns this default argument is completed.
  void setUnparsedDefaultArg() {
    ParmVarDeclBits.DefaultArgKind = DAK_Unparsed;
  }

  bool hasInheritedDefaultArg() const {
    return ParmVarDeclBits.HasInheritedDefaultArg;
  }

  void setHasInheritedDefaultArg(bool I = true) {
    ParmVarDeclBits.HasInheritedDefaultArg = I;
  }

  QualType getOriginalType() const;

  /// Determine whether this parameter is actually a function
  /// parameter pack.
  bool isParameterPack() const;

  /// Sets the function declaration that owns this
  /// ParmVarDecl. Since ParmVarDecls are often created before the
  /// FunctionDecls that own them, this routine is required to update
  /// the DeclContext appropriately.
  void setOwningFunction(DeclContext *FD) { setDeclContext(FD); }

  // Implement isa/cast/dyncast/etc.
  static bool classof(const Decl *D) { return classofKind(D->getKind()); }
  static bool classofKind(Kind K) { return K == ParmVar; }

private:
  enum { ParameterIndexSentinel = (1 << NumParameterIndexBits) - 1 };

  void setParameterIndex(unsigned parameterIndex) {
    if (parameterIndex >= ParameterIndexSentinel) {
      setParameterIndexLarge(parameterIndex);
      return;
    }

    ParmVarDeclBits.ParameterIndex = parameterIndex;
    assert(ParmVarDeclBits.ParameterIndex == parameterIndex && "truncation!");
  }
  unsigned getParameterIndex() const {
    unsigned d = ParmVarDeclBits.ParameterIndex;
    return d == ParameterIndexSentinel ? getParameterIndexLarge() : d;
  }

  void setParameterIndexLarge(unsigned parameterIndex);
  unsigned getParameterIndexLarge() const;
};

enum class MultiVersionKind {
  None,
  Target,
  CPUSpecific,
  CPUDispatch
};

/// Represents a function declaration or definition.
///
/// Since a given function can be declared several times in a program,
/// there may be several FunctionDecls that correspond to that
/// function. Only one of those FunctionDecls will be found when
/// traversing the list of declarations in the context of the
/// FunctionDecl (e.g., the translation unit); this FunctionDecl
/// contains all of the information known about the function. Other,
/// previous declarations of the function are available via the
/// getPreviousDecl() chain.
class FunctionDecl : public DeclaratorDecl,
                     public DeclContext,
                     public Redeclarable<FunctionDecl> {
  // This class stores some data in DeclContext::FunctionDeclBits
  // to save some space. Use the provided accessors to access it.
public:
  /// The kind of templated function a FunctionDecl can be.
  enum TemplatedKind {
    TK_NonTemplate,
    TK_FunctionTemplate,
    TK_MemberSpecialization,
    TK_FunctionTemplateSpecialization,
    TK_DependentFunctionTemplateSpecialization
  };

private:
  /// A new[]'d array of pointers to VarDecls for the formal
  /// parameters of this function.  This is null if a prototype or if there are
  /// no formals.
  ParmVarDecl **ParamInfo = nullptr;

  LazyDeclStmtPtr Body;

  unsigned ODRHash;

  /// Wether this variable has 'constexpr' implicitly specified.
  bool IsConstexprSpecified;

  /// Whether this variable is 'immediate'.
  bool IsImmediate;

  /// Indicates that the function is a metaprogram (constexpr block). In
  /// certain contexts, we can have namespace-scoped declarations find local
  /// variables in a metaprogram. For example:
  ///
  ///   constexpr {
  ///     auto x = ...;
  ///     -> <<namespace N: typename(x) n; >>;
  ///   }
  ///
  /// The lookup of x should succeed only when x is a local of a constexpr
  /// declaration and technically, the origin context should be a fragment.
  unsigned IsMetaprogram : 1;

  /// End part of this FunctionDecl's source range.
  ///
  /// We could compute the full range in getSourceRange(). However, when we're
  /// dealing with a function definition deserialized from a PCH/AST file,
  /// we can only compute the full range once the function body has been
  /// de-serialized, so it's far better to have the (sometimes-redundant)
  /// EndRangeLoc.
  SourceLocation EndRangeLoc;

  /// The template or declaration that this declaration
  /// describes or was instantiated from, respectively.
  ///
  /// For non-templates, this value will be NULL. For function
  /// declarations that describe a function template, this will be a
  /// pointer to a FunctionTemplateDecl. For member functions
  /// of class template specializations, this will be a MemberSpecializationInfo
  /// pointer containing information about the specialization.
  /// For function template specializations, this will be a
  /// FunctionTemplateSpecializationInfo, which contains information about
  /// the template being specialized and the template arguments involved in
  /// that specialization.
  llvm::PointerUnion4<FunctionTemplateDecl *,
                      MemberSpecializationInfo *,
                      FunctionTemplateSpecializationInfo *,
                      DependentFunctionTemplateSpecializationInfo *>
    TemplateOrSpecialization;

  /// Provides source/type location info for the declaration name embedded in
  /// the DeclaratorDecl base class.
  DeclarationNameLoc DNLoc;

  /// Specify that this function declaration is actually a function
  /// template specialization.
  ///
  /// \param C the ASTContext.
  ///
  /// \param Template the function template that this function template
  /// specialization specializes.
  ///
  /// \param TemplateArgs the template arguments that produced this
  /// function template specialization from the template.
  ///
  /// \param InsertPos If non-NULL, the position in the function template
  /// specialization set where the function template specialization data will
  /// be inserted.
  ///
  /// \param TSK the kind of template specialization this is.
  ///
  /// \param TemplateArgsAsWritten location info of template arguments.
  ///
  /// \param PointOfInstantiation point at which the function template
  /// specialization was first instantiated.
  void setFunctionTemplateSpecialization(ASTContext &C,
                                         FunctionTemplateDecl *Template,
                                       const TemplateArgumentList *TemplateArgs,
                                         void *InsertPos,
                                         TemplateSpecializationKind TSK,
                          const TemplateArgumentListInfo *TemplateArgsAsWritten,
                                         SourceLocation PointOfInstantiation);

  /// Specify that this record is an instantiation of the
  /// member function FD.
  void setInstantiationOfMemberFunction(ASTContext &C, FunctionDecl *FD,
                                        TemplateSpecializationKind TSK);

  void setParams(ASTContext &C, ArrayRef<ParmVarDecl *> NewParamInfo);
  
  // This is unfortunately needed because ASTDeclWriter::VisitFunctionDecl
  // need to access this bit but we want to avoid making ASTDeclWriter
  // a friend of FunctionDeclBitfields just for this.
  bool isDeletedBit() const { return FunctionDeclBits.IsDeleted; }

  /// Whether an ODRHash has been stored.
  bool hasODRHash() const { return FunctionDeclBits.HasODRHash; }

  /// State that an ODRHash has been stored.
  void setHasODRHash(bool B = true) { FunctionDeclBits.HasODRHash = B; }

protected:
  FunctionDecl(Kind DK, ASTContext &C, DeclContext *DC, SourceLocation StartLoc,
               const DeclarationNameInfo &NameInfo, QualType T,
               TypeSourceInfo *TInfo, StorageClass S, bool isInlineSpecified,
               bool isConstexprSpecified);

  using redeclarable_base = Redeclarable<FunctionDecl>;

  FunctionDecl *getNextRedeclarationImpl() override {
    return getNextRedeclaration();
  }

  FunctionDecl *getPreviousDeclImpl() override {
    return getPreviousDecl();
  }

  FunctionDecl *getMostRecentDeclImpl() override {
    return getMostRecentDecl();
  }

public:
  friend class ASTDeclReader;
  friend class ASTDeclWriter;

  using redecl_range = redeclarable_base::redecl_range;
  using redecl_iterator = redeclarable_base::redecl_iterator;

  using redeclarable_base::redecls_begin;
  using redeclarable_base::redecls_end;
  using redeclarable_base::redecls;
  using redeclarable_base::getPreviousDecl;
  using redeclarable_base::getMostRecentDecl;
  using redeclarable_base::isFirstDecl;

  static FunctionDecl *Create(ASTContext &C, DeclContext *DC,
                              SourceLocation StartLoc, SourceLocation NLoc,
                              DeclarationName N, QualType T,
                              TypeSourceInfo *TInfo,
                              StorageClass SC,
                              bool isInlineSpecified = false,
                              bool hasWrittenPrototype = true,
                              bool isConstexprSpecified = false) {
    DeclarationNameInfo NameInfo(N, NLoc);
    return FunctionDecl::Create(C, DC, StartLoc, NameInfo, T, TInfo,
                                SC,
                                isInlineSpecified, hasWrittenPrototype,
                                isConstexprSpecified);
  }

  static FunctionDecl *Create(ASTContext &C, DeclContext *DC,
                              SourceLocation StartLoc,
                              const DeclarationNameInfo &NameInfo,
                              QualType T, TypeSourceInfo *TInfo,
                              StorageClass SC,
                              bool isInlineSpecified,
                              bool hasWrittenPrototype,
                              bool isConstexprSpecified = false);

  static FunctionDecl *CreateDeserialized(ASTContext &C, unsigned ID);

  DeclarationNameInfo getNameInfo() const {
    return DeclarationNameInfo(getDeclName(), getLocation(), DNLoc);
  }

  void getNameForDiagnostic(raw_ostream &OS, const PrintingPolicy &Policy,
                            bool Qualified) const override;

  void setRangeEnd(SourceLocation E) { EndRangeLoc = E; }

  SourceRange getSourceRange() const override LLVM_READONLY;

  // Function definitions.
  //
  // A function declaration may be:
  // - a non defining declaration,
  // - a definition. A function may be defined because:
  //   - it has a body, or will have it in the case of late parsing.
  //   - it has an uninstantiated body. The body does not exist because the
  //     function is not used yet, but the declaration is considered a
  //     definition and does not allow other definition of this function.
  //   - it does not have a user specified body, but it does not allow
  //     redefinition, because it is deleted/defaulted or is defined through
  //     some other mechanism (alias, ifunc).

  /// Returns true if the function has a body.
  ///
  /// The function body might be in any of the (re-)declarations of this
  /// function. The variant that accepts a FunctionDecl pointer will set that
  /// function declaration to the actual declaration containing the body (if
  /// there is one).
  bool hasBody(const FunctionDecl *&Definition) const;

  bool hasBody() const override {
    const FunctionDecl* Definition;
    return hasBody(Definition);
  }

  /// Returns whether the function has a trivial body that does not require any
  /// specific codegen.
  bool hasTrivialBody() const;

  /// Returns true if the function has a definition that does not need to be
  /// instantiated.
  ///
  /// The variant that accepts a FunctionDecl pointer will set that function
  /// declaration to the declaration that is a definition (if there is one).
  bool isDefined(const FunctionDecl *&Definition) const;

  virtual bool isDefined() const {
    const FunctionDecl* Definition;
    return isDefined(Definition);
  }

  /// Get the definition for this declaration.
  FunctionDecl *getDefinition() {
    const FunctionDecl *Definition;
    if (isDefined(Definition))
      return const_cast<FunctionDecl *>(Definition);
    return nullptr;
  }
  const FunctionDecl *getDefinition() const {
    return const_cast<FunctionDecl *>(this)->getDefinition();
  }

  /// Retrieve the body (definition) of the function. The function body might be
  /// in any of the (re-)declarations of this function. The variant that accepts
  /// a FunctionDecl pointer will set that function declaration to the actual
  /// declaration containing the body (if there is one).
  /// NOTE: For checking if there is a body, use hasBody() instead, to avoid
  /// unnecessary AST de-serialization of the body.
  Stmt *getBody(const FunctionDecl *&Definition) const;

  Stmt *getBody() const override {
    const FunctionDecl* Definition;
    return getBody(Definition);
  }

  /// Returns whether this specific declaration of the function is also a
  /// definition that does not contain uninstantiated body.
  ///
  /// This does not determine whether the function has been defined (e.g., in a
  /// previous definition); for that information, use isDefined.
  bool isThisDeclarationADefinition() const {
    return isDeletedAsWritten() || isDefaulted() || Body || hasSkippedBody() ||
           isLateTemplateParsed() || willHaveBody() || hasDefiningAttr();
  }

  /// Returns whether this specific declaration of the function has a body.
  bool doesThisDeclarationHaveABody() const {
    return Body || isLateTemplateParsed();
  }

  void setBody(Stmt *B);
  void setLazyBody(uint64_t Offset) { Body = Offset; }

  /// Whether this function is variadic.
  bool isVariadic() const;

  /// Whether this function is marked as virtual explicitly.
  bool isVirtualAsWritten() const {
    return FunctionDeclBits.IsVirtualAsWritten;
  }

  /// State that this function is marked as virtual explicitly.
  void setVirtualAsWritten(bool V) { FunctionDeclBits.IsVirtualAsWritten = V; }

  /// Whether this virtual function is pure, i.e. makes the containing class
  /// abstract.
  bool isPure() const { return FunctionDeclBits.IsPure; }
  void setPure(bool P = true);

  /// Whether this templated function will be late parsed.
  bool isLateTemplateParsed() const {
    return FunctionDeclBits.IsLateTemplateParsed;
  }

  /// State that this templated function will be late parsed.
  void setLateTemplateParsed(bool ILT = true) {
    FunctionDeclBits.IsLateTemplateParsed = ILT;
  }

  /// Whether this function is "trivial" in some specialized C++ senses.
  /// Can only be true for default constructors, copy constructors,
  /// copy assignment operators, and destructors.  Not meaningful until
  /// the class has been fully built by Sema.
  bool isTrivial() const { return FunctionDeclBits.IsTrivial; }
  void setTrivial(bool IT) { FunctionDeclBits.IsTrivial = IT; }

  bool isTrivialForCall() const { return FunctionDeclBits.IsTrivialForCall; }
  void setTrivialForCall(bool IT) { FunctionDeclBits.IsTrivialForCall = IT; }

  /// Whether this function is defaulted per C++0x. Only valid for
  /// special member functions.
  bool isDefaulted() const { return FunctionDeclBits.IsDefaulted; }
  void setDefaulted(bool D = true) { FunctionDeclBits.IsDefaulted = D; }

  /// Whether this function is explicitly defaulted per C++0x. Only valid
  /// for special member functions.
  bool isExplicitlyDefaulted() const {
    return FunctionDeclBits.IsExplicitlyDefaulted;
  }

  /// State that this function is explicitly defaulted per C++0x. Only valid
  /// for special member functions.
  void setExplicitlyDefaulted(bool ED = true) {
    FunctionDeclBits.IsExplicitlyDefaulted = ED;
  }

  /// Whether falling off this function implicitly returns null/zero.
  /// If a more specific implicit return value is required, front-ends
  /// should synthesize the appropriate return statements.
  bool hasImplicitReturnZero() const {
    return FunctionDeclBits.HasImplicitReturnZero;
  }

  /// State that falling off this function implicitly returns null/zero.
  /// If a more specific implicit return value is required, front-ends
  /// should synthesize the appropriate return statements.
  void setHasImplicitReturnZero(bool IRZ) {
    FunctionDeclBits.HasImplicitReturnZero = IRZ;
  }

  /// Whether this function has a prototype, either because one
  /// was explicitly written or because it was "inherited" by merging
  /// a declaration without a prototype with a declaration that has a
  /// prototype.
  bool hasPrototype() const {
    return hasWrittenPrototype() || hasInheritedPrototype();
  }

  /// Whether this function has a written prototype.
  bool hasWrittenPrototype() const {
    return FunctionDeclBits.HasWrittenPrototype;
  }

  /// State that this function has a written prototype.
  void setHasWrittenPrototype(bool P = true) {
    FunctionDeclBits.HasWrittenPrototype = P;
  }

  /// Whether this function inherited its prototype from a
  /// previous declaration.
  bool hasInheritedPrototype() const {
    return FunctionDeclBits.HasInheritedPrototype;
  }

  /// State that this function inherited its prototype from a
  /// previous declaration.
  void setHasInheritedPrototype(bool P = true) {
    FunctionDeclBits.HasInheritedPrototype = P;
  }

  /// Whether this is a (C++11) constexpr function or constexpr constructor.
  bool isConstexpr() const { return FunctionDeclBits.IsConstexpr; }
  void setConstexpr(bool IC) { FunctionDeclBits.IsConstexpr = IC; }

  /// Whether the instantiation of this function is pending.
  /// This bit is set when the decision to instantiate this function is made
  /// and unset if and when the function body is created. That leaves out
  /// cases where instantiation did not happen because the template definition
  /// was not seen in this TU. This bit remains set in those cases, under the
  /// assumption that the instantiation will happen in some other TU.
  bool instantiationIsPending() const {
    return FunctionDeclBits.InstantiationIsPending;
  }

  /// State that the instantiation of this function is pending.
  /// (see instantiationIsPending)
  void setInstantiationIsPending(bool IC) {
    FunctionDeclBits.InstantiationIsPending = IC;
  }

  /// Whether this is an immediate constexpr function.
  bool isImmediate() const { return IsImmediate; }
  void setImmediate(bool II) { IsImmediate = II; }

  /// \brief Whether the constexpr specifier was written explicitly or derived
  /// from an immediate specifier.
  bool isConstexprSpecified() const {
    return IsConstexprSpecified;
  }  
  void setConstexprSpecified(bool II) {
    IsConstexprSpecified = II;
  }

  /// Indicates the function uses __try.
  bool usesSEHTry() const { return FunctionDeclBits.UsesSEHTry; }
  void setUsesSEHTry(bool UST) { FunctionDeclBits.UsesSEHTry = UST; }

  /// Whether this function has been deleted.
  ///
  /// A function that is "deleted" (via the C++0x "= delete" syntax)
  /// acts like a normal function, except that it cannot actually be
  /// called or have its address taken. Deleted functions are
  /// typically used in C++ overload resolution to attract arguments
  /// whose type or lvalue/rvalue-ness would permit the use of a
  /// different overload that would behave incorrectly. For example,
  /// one might use deleted functions to ban implicit conversion from
  /// a floating-point number to an Integer type:
  ///
  /// @code
  /// struct Integer {
  ///   Integer(long); // construct from a long
  ///   Integer(double) = delete; // no construction from float or double
  ///   Integer(long double) = delete; // no construction from long double
  /// };
  /// @endcode
  // If a function is deleted, its first declaration must be.
  bool isDeleted() const {
    return getCanonicalDecl()->FunctionDeclBits.IsDeleted;
  }

  bool isDeletedAsWritten() const {
    return FunctionDeclBits.IsDeleted && !isDefaulted();
  }

  void setDeletedAsWritten(bool D = true) { FunctionDeclBits.IsDeleted = D; }

  /// Determines whether this function is "main", which is the
  /// entry point into an executable program.
  bool isMain() const;

  /// Determines whether this function is a MSVCRT user defined entry
  /// point.
  bool isMSVCRTEntryPoint() const;

  /// Determines whether this operator new or delete is one
  /// of the reserved global placement operators:
  ///    void *operator new(size_t, void *);
  ///    void *operator new[](size_t, void *);
  ///    void operator delete(void *, void *);
  ///    void operator delete[](void *, void *);
  /// These functions have special behavior under [new.delete.placement]:
  ///    These functions are reserved, a C++ program may not define
  ///    functions that displace the versions in the Standard C++ library.
  ///    The provisions of [basic.stc.dynamic] do not apply to these
  ///    reserved placement forms of operator new and operator delete.
  ///
  /// This function must be an allocation or deallocation function.
  bool isReservedGlobalPlacementOperator() const;

  /// Determines whether this function is one of the replaceable
  /// global allocation functions:
  ///    void *operator new(size_t);
  ///    void *operator new(size_t, const std::nothrow_t &) noexcept;
  ///    void *operator new[](size_t);
  ///    void *operator new[](size_t, const std::nothrow_t &) noexcept;
  ///    void operator delete(void *) noexcept;
  ///    void operator delete(void *, std::size_t) noexcept;      [C++1y]
  ///    void operator delete(void *, const std::nothrow_t &) noexcept;
  ///    void operator delete[](void *) noexcept;
  ///    void operator delete[](void *, std::size_t) noexcept;    [C++1y]
  ///    void operator delete[](void *, const std::nothrow_t &) noexcept;
  /// These functions have special behavior under C++1y [expr.new]:
  ///    An implementation is allowed to omit a call to a replaceable global
  ///    allocation function. [...]
  ///
  /// If this function is an aligned allocation/deallocation function, return
  /// true through IsAligned.
  bool isReplaceableGlobalAllocationFunction(bool *IsAligned = nullptr) const;

  /// Determine whether this is a destroying operator delete.
  bool isDestroyingOperatorDelete() const;

  /// Compute the language linkage.
  LanguageLinkage getLanguageLinkage() const;

  /// Determines whether this function is a function with
  /// external, C linkage.
  bool isExternC() const;

  /// Determines whether this function's context is, or is nested within,
  /// a C++ extern "C" linkage spec.
  bool isInExternCContext() const;

  /// Determines whether this function's context is, or is nested within,
  /// a C++ extern "C++" linkage spec.
  bool isInExternCXXContext() const;

  /// Determines whether this is a global function.
  bool isGlobal() const;

  /// Determines whether this function is known to be 'noreturn', through
  /// an attribute on its declaration or its type.
  bool isNoReturn() const;

  /// True if the function was a definition but its body was skipped.
  bool hasSkippedBody() const { return FunctionDeclBits.HasSkippedBody; }
  void setHasSkippedBody(bool Skipped = true) {
    FunctionDeclBits.HasSkippedBody = Skipped;
  }

  /// True if this function will eventually have a body, once it's fully parsed.
  bool willHaveBody() const { return FunctionDeclBits.WillHaveBody; }
  void setWillHaveBody(bool V = true) { FunctionDeclBits.WillHaveBody = V; }

  /// True if this function is a metaprogram.
  bool isMetaprogram() const { return IsMetaprogram; }
  void setMetaprogram(bool V = true) { IsMetaprogram = V; }

  /// True if this function is considered a multiversioned function.
  bool isMultiVersion() const {
    return getCanonicalDecl()->FunctionDeclBits.IsMultiVersion;
  }

  /// Sets the multiversion state for this declaration and all of its
  /// redeclarations.
  void setIsMultiVersion(bool V = true) {
    getCanonicalDecl()->FunctionDeclBits.IsMultiVersion = V;
  }

  /// Gets the kind of multiversioning attribute this declaration has. Note that
  /// this can return a value even if the function is not multiversion, such as
  /// the case of 'target'.
  MultiVersionKind getMultiVersionKind() const;


  /// True if this function is a multiversioned dispatch function as a part of
  /// the cpu_specific/cpu_dispatch functionality.
  bool isCPUDispatchMultiVersion() const;
  /// True if this function is a multiversioned processor specific function as a
  /// part of the cpu_specific/cpu_dispatch functionality.
  bool isCPUSpecificMultiVersion() const;

  /// True if this function is a multiversioned dispatch function as a part of
  /// the target functionality.
  bool isTargetMultiVersion() const;

  void setPreviousDeclaration(FunctionDecl * PrevDecl);

  FunctionDecl *getCanonicalDecl() override;
  const FunctionDecl *getCanonicalDecl() const {
    return const_cast<FunctionDecl*>(this)->getCanonicalDecl();
  }

  unsigned getBuiltinID() const;

  // ArrayRef interface to parameters.
  ArrayRef<ParmVarDecl *> parameters() const {
    return {ParamInfo, getNumParams()};
  }
  MutableArrayRef<ParmVarDecl *> parameters() {
    return {ParamInfo, getNumParams()};
  }

  // Iterator access to formal parameters.
  using param_iterator = MutableArrayRef<ParmVarDecl *>::iterator;
  using param_const_iterator = ArrayRef<ParmVarDecl *>::const_iterator;

  bool param_empty() const { return parameters().empty(); }
  param_iterator param_begin() { return parameters().begin(); }
  param_iterator param_end() { return parameters().end(); }
  param_const_iterator param_begin() const { return parameters().begin(); }
  param_const_iterator param_end() const { return parameters().end(); }
  size_t param_size() const { return parameters().size(); }

  /// Return the number of parameters this function must have based on its
  /// FunctionType.  This is the length of the ParamInfo array after it has been
  /// created.
  unsigned getNumParams() const;

  const ParmVarDecl *getParamDecl(unsigned i) const {
    assert(i < getNumParams() && "Illegal param #");
    return ParamInfo[i];
  }
  ParmVarDecl *getParamDecl(unsigned i) {
    assert(i < getNumParams() && "Illegal param #");
    return ParamInfo[i];
  }
  void setParams(ArrayRef<ParmVarDecl *> NewParamInfo) {
    setParams(getASTContext(), NewParamInfo);
  }

  /// Returns the minimum number of arguments needed to call this function. This
  /// may be fewer than the number of function parameters, if some of the
  /// parameters have default arguments (in C++).
  unsigned getMinRequiredArguments() const;

  QualType getReturnType() const {
    return getType()->castAs<FunctionType>()->getReturnType();
  }

  /// Attempt to compute an informative source range covering the
  /// function return type. This may omit qualifiers and other information with
  /// limited representation in the AST.
  SourceRange getReturnTypeSourceRange() const;

  /// Get the declared return type, which may differ from the actual return
  /// type if the return type is deduced.
  QualType getDeclaredReturnType() const {
    auto *TSI = getTypeSourceInfo();
    QualType T = TSI ? TSI->getType() : getType();
    return T->castAs<FunctionType>()->getReturnType();
  }

  /// Attempt to compute an informative source range covering the
  /// function exception specification, if any.
  SourceRange getExceptionSpecSourceRange() const;

  /// Determine the type of an expression that calls this function.
  QualType getCallResultType() const {
    return getType()->castAs<FunctionType>()->getCallResultType(
        getASTContext());
  }

  /// Returns the storage class as written in the source. For the
  /// computed linkage of symbol, see getLinkage.
  StorageClass getStorageClass() const {
    return static_cast<StorageClass>(FunctionDeclBits.SClass);
  }

  /// Sets the storage class as written in the source.
  void setStorageClass(StorageClass SClass) {
    FunctionDeclBits.SClass = SClass;
  }

  /// Determine whether the "inline" keyword was specified for this
  /// function.
  bool isInlineSpecified() const { return FunctionDeclBits.IsInlineSpecified; }

  /// Set whether the "inline" keyword was specified for this function.
  void setInlineSpecified(bool I) {
    FunctionDeclBits.IsInlineSpecified = I;
    FunctionDeclBits.IsInline = I;
  }

  /// Flag that this function is implicitly inline.
  void setImplicitlyInline(bool I = true) { FunctionDeclBits.IsInline = I; }

  /// Determine whether this function should be inlined, because it is
  /// either marked "inline" or "constexpr" or is a member function of a class
  /// that was defined in the class body.
  bool isInlined() const { return FunctionDeclBits.IsInline; }

  /// Whether this function is marked as explicit explicitly.
  bool isExplicitSpecified() const {
    return FunctionDeclBits.IsExplicitSpecified;
  }

  /// State that this function is marked as explicit explicitly.
  void setExplicitSpecified(bool ExpSpec = true) {
    FunctionDeclBits.IsExplicitSpecified = ExpSpec;
  }

  bool isInlineDefinitionExternallyVisible() const;

  bool isMSExternInline() const;

  bool doesDeclarationForceExternallyVisibleDefinition() const;

  /// Whether this function declaration represents an C++ overloaded
  /// operator, e.g., "operator+".
  bool isOverloadedOperator() const {
    return getOverloadedOperator() != OO_None;
  }

  OverloadedOperatorKind getOverloadedOperator() const;

  const IdentifierInfo *getLiteralIdentifier() const;

  /// If this function is an instantiation of a member function
  /// of a class template specialization, retrieves the function from
  /// which it was instantiated.
  ///
  /// This routine will return non-NULL for (non-templated) member
  /// functions of class templates and for instantiations of function
  /// templates. For example, given:
  ///
  /// \code
  /// template<typename T>
  /// struct X {
  ///   void f(T);
  /// };
  /// \endcode
  ///
  /// The declaration for X<int>::f is a (non-templated) FunctionDecl
  /// whose parent is the class template specialization X<int>. For
  /// this declaration, getInstantiatedFromFunction() will return
  /// the FunctionDecl X<T>::A. When a complete definition of
  /// X<int>::A is required, it will be instantiated from the
  /// declaration returned by getInstantiatedFromMemberFunction().
  FunctionDecl *getInstantiatedFromMemberFunction() const;

  /// What kind of templated function this is.
  TemplatedKind getTemplatedKind() const;

  /// If this function is an instantiation of a member function of a
  /// class template specialization, retrieves the member specialization
  /// information.
  MemberSpecializationInfo *getMemberSpecializationInfo() const;

  /// Specify that this record is an instantiation of the
  /// member function FD.
  void setInstantiationOfMemberFunction(FunctionDecl *FD,
                                        TemplateSpecializationKind TSK) {
    setInstantiationOfMemberFunction(getASTContext(), FD, TSK);
  }

  /// Retrieves the function template that is described by this
  /// function declaration.
  ///
  /// Every function template is represented as a FunctionTemplateDecl
  /// and a FunctionDecl (or something derived from FunctionDecl). The
  /// former contains template properties (such as the template
  /// parameter lists) while the latter contains the actual
  /// description of the template's
  /// contents. FunctionTemplateDecl::getTemplatedDecl() retrieves the
  /// FunctionDecl that describes the function template,
  /// getDescribedFunctionTemplate() retrieves the
  /// FunctionTemplateDecl from a FunctionDecl.
  FunctionTemplateDecl *getDescribedFunctionTemplate() const;

  void setDescribedFunctionTemplate(FunctionTemplateDecl *Template);

  /// Determine whether this function is a function template
  /// specialization.
  bool isFunctionTemplateSpecialization() const {
    return getPrimaryTemplate() != nullptr;
  }

  /// Retrieve the class scope template pattern that this function
  ///  template specialization is instantiated from.
  FunctionDecl *getClassScopeSpecializationPattern() const;

  /// If this function is actually a function template specialization,
  /// retrieve information about this function template specialization.
  /// Otherwise, returns NULL.
  FunctionTemplateSpecializationInfo *getTemplateSpecializationInfo() const;

  /// Determines whether this function is a function template
  /// specialization or a member of a class template specialization that can
  /// be implicitly instantiated.
  bool isImplicitlyInstantiable() const;

  /// Determines if the given function was instantiated from a
  /// function template.
  bool isTemplateInstantiation() const;

  /// Retrieve the function declaration from which this function could
  /// be instantiated, if it is an instantiation (rather than a non-template
  /// or a specialization, for example).
  FunctionDecl *getTemplateInstantiationPattern() const;

  /// Retrieve the primary template that this function template
  /// specialization either specializes or was instantiated from.
  ///
  /// If this function declaration is not a function template specialization,
  /// returns NULL.
  FunctionTemplateDecl *getPrimaryTemplate() const;

  /// Retrieve the template arguments used to produce this function
  /// template specialization from the primary template.
  ///
  /// If this function declaration is not a function template specialization,
  /// returns NULL.
  const TemplateArgumentList *getTemplateSpecializationArgs() const;

  /// Retrieve the template argument list as written in the sources,
  /// if any.
  ///
  /// If this function declaration is not a function template specialization
  /// or if it had no explicit template argument list, returns NULL.
  /// Note that it an explicit template argument list may be written empty,
  /// e.g., template<> void foo<>(char* s);
  const ASTTemplateArgumentListInfo*
  getTemplateSpecializationArgsAsWritten() const;

  /// Specify that this function declaration is actually a function
  /// template specialization.
  ///
  /// \param Template the function template that this function template
  /// specialization specializes.
  ///
  /// \param TemplateArgs the template arguments that produced this
  /// function template specialization from the template.
  ///
  /// \param InsertPos If non-NULL, the position in the function template
  /// specialization set where the function template specialization data will
  /// be inserted.
  ///
  /// \param TSK the kind of template specialization this is.
  ///
  /// \param TemplateArgsAsWritten location info of template arguments.
  ///
  /// \param PointOfInstantiation point at which the function template
  /// specialization was first instantiated.
  void setFunctionTemplateSpecialization(FunctionTemplateDecl *Template,
                const TemplateArgumentList *TemplateArgs,
                void *InsertPos,
                TemplateSpecializationKind TSK = TSK_ImplicitInstantiation,
                const TemplateArgumentListInfo *TemplateArgsAsWritten = nullptr,
                SourceLocation PointOfInstantiation = SourceLocation()) {
    setFunctionTemplateSpecialization(getASTContext(), Template, TemplateArgs,
                                      InsertPos, TSK, TemplateArgsAsWritten,
                                      PointOfInstantiation);
  }

  /// Specifies that this function declaration is actually a
  /// dependent function template specialization.
  void setDependentTemplateSpecialization(ASTContext &Context,
                             const UnresolvedSetImpl &Templates,
                      const TemplateArgumentListInfo &TemplateArgs);

  DependentFunctionTemplateSpecializationInfo *
  getDependentSpecializationInfo() const;

  /// Determine what kind of template instantiation this function
  /// represents.
  TemplateSpecializationKind getTemplateSpecializationKind() const;

  /// Determine what kind of template instantiation this function
  /// represents.
  void setTemplateSpecializationKind(TemplateSpecializationKind TSK,
                        SourceLocation PointOfInstantiation = SourceLocation());

  /// Retrieve the (first) point of instantiation of a function template
  /// specialization or a member of a class template specialization.
  ///
  /// \returns the first point of instantiation, if this function was
  /// instantiated from a template; otherwise, returns an invalid source
  /// location.
  SourceLocation getPointOfInstantiation() const;

  /// Determine whether this is or was instantiated from an out-of-line
  /// definition of a member function.
  bool isOutOfLine() const override;

  /// Identify a memory copying or setting function.
  /// If the given function is a memory copy or setting function, returns
  /// the corresponding Builtin ID. If the function is not a memory function,
  /// returns 0.
  unsigned getMemoryFunctionKind() const;

  /// Returns ODRHash of the function.  This value is calculated and
  /// stored on first call, then the stored value returned on the other calls.
  unsigned getODRHash();

  /// Returns cached ODRHash of the function.  This must have been previously
  /// computed and stored.
  unsigned getODRHash() const;

  // Implement isa/cast/dyncast/etc.
  static bool classof(const Decl *D) { return classofKind(D->getKind()); }
  static bool classofKind(Kind K) {
    return K >= firstFunction && K <= lastFunction;
  }
  static DeclContext *castToDeclContext(const FunctionDecl *D) {
    return static_cast<DeclContext *>(const_cast<FunctionDecl*>(D));
  }
  static FunctionDecl *castFromDeclContext(const DeclContext *DC) {
    return static_cast<FunctionDecl *>(const_cast<DeclContext*>(DC));
  }
};

/// Represents a member of a struct/union/class.
class FieldDecl : public DeclaratorDecl, public Mergeable<FieldDecl> {
  unsigned BitField : 1;
  unsigned Mutable : 1;
  mutable unsigned CachedFieldIndex : 30;

  /// The kinds of value we can store in InitializerOrBitWidth.
  ///
  /// Note that this is compatible with InClassInitStyle except for
  /// ISK_CapturedVLAType.
  enum InitStorageKind {
    /// If the pointer is null, there's nothing special.  Otherwise,
    /// this is a bitfield and the pointer is the Expr* storing the
    /// bit-width.
    ISK_NoInit = (unsigned) ICIS_NoInit,

    /// The pointer is an (optional due to delayed parsing) Expr*
    /// holding the copy-initializer.
    ISK_InClassCopyInit = (unsigned) ICIS_CopyInit,

    /// The pointer is an (optional due to delayed parsing) Expr*
    /// holding the list-initializer.
    ISK_InClassListInit = (unsigned) ICIS_ListInit,

    /// The pointer is a VariableArrayType* that's been captured;
    /// the enclosing context is a lambda or captured statement.
    ISK_CapturedVLAType,
  };

  /// If this is a bitfield with a default member initializer, this
  /// structure is used to represent the two expressions.
  struct InitAndBitWidth {
    Expr *Init;
    Expr *BitWidth;
  };

  /// Storage for either the bit-width, the in-class initializer, or
  /// both (via InitAndBitWidth), or the captured variable length array bound.
  ///
  /// If the storage kind is ISK_InClassCopyInit or
  /// ISK_InClassListInit, but the initializer is null, then this
  /// field has an in-class initializer that has not yet been parsed
  /// and attached.
  // FIXME: Tail-allocate this to reduce the size of FieldDecl in the
  // overwhelmingly common case that we have none of these things.
  llvm::PointerIntPair<void *, 2, InitStorageKind> InitStorage;

protected:
  FieldDecl(Kind DK, DeclContext *DC, SourceLocation StartLoc,
            SourceLocation IdLoc, IdentifierInfo *Id,
            QualType T, TypeSourceInfo *TInfo, Expr *BW, bool Mutable,
            InClassInitStyle InitStyle)
    : DeclaratorDecl(DK, DC, IdLoc, Id, T, TInfo, StartLoc),
      BitField(false), Mutable(Mutable), CachedFieldIndex(0),
      InitStorage(nullptr, (InitStorageKind) InitStyle) {
    if (BW)
      setBitWidth(BW);
  }

public:
  friend class ASTDeclReader;
  friend class ASTDeclWriter;

  static FieldDecl *Create(const ASTContext &C, DeclContext *DC,
                           SourceLocation StartLoc, SourceLocation IdLoc,
                           IdentifierInfo *Id, QualType T,
                           TypeSourceInfo *TInfo, Expr *BW, bool Mutable,
                           InClassInitStyle InitStyle);

  static FieldDecl *CreateDeserialized(ASTContext &C, unsigned ID);

  /// Returns the index of this field within its record,
  /// as appropriate for passing to ASTRecordLayout::getFieldOffset.
  unsigned getFieldIndex() const;

  /// Determines whether this field is mutable (C++ only).
  bool isMutable() const { return Mutable; }

  /// Determines whether this field is a bitfield.
  bool isBitField() const { return BitField; }

  /// Determines whether this is an unnamed bitfield.
  bool isUnnamedBitfield() const { return isBitField() && !getDeclName(); }

  /// Determines whether this field is a
  /// representative for an anonymous struct or union. Such fields are
  /// unnamed and are implicitly generated by the implementation to
  /// store the data for the anonymous union or struct.
  bool isAnonymousStructOrUnion() const;

  Expr *getBitWidth() const {
    if (!BitField)
      return nullptr;
    void *Ptr = InitStorage.getPointer();
    if (getInClassInitStyle())
      return static_cast<InitAndBitWidth*>(Ptr)->BitWidth;
    return static_cast<Expr*>(Ptr);
  }

  unsigned getBitWidthValue(const ASTContext &Ctx) const;

  /// Set the bit-field width for this member.
  // Note: used by some clients (i.e., do not remove it).
  void setBitWidth(Expr *Width) {
    assert(!hasCapturedVLAType() && !BitField &&
           "bit width or captured type already set");
    assert(Width && "no bit width specified");
    InitStorage.setPointer(
        InitStorage.getInt()
            ? new (getASTContext())
                  InitAndBitWidth{getInClassInitializer(), Width}
            : static_cast<void*>(Width));
    BitField = true;
  }

  /// Remove the bit-field width from this member.
  // Note: used by some clients (i.e., do not remove it).
  void removeBitWidth() {
    assert(isBitField() && "no bitfield width to remove");
    InitStorage.setPointer(getInClassInitializer());
    BitField = false;
  }

  /// Is this a zero-length bit-field? Such bit-fields aren't really bit-fields
  /// at all and instead act as a separator between contiguous runs of other
  /// bit-fields.
  bool isZeroLengthBitField(const ASTContext &Ctx) const;

  /// Get the kind of (C++11) default member initializer that this field has.
  InClassInitStyle getInClassInitStyle() const {
    InitStorageKind storageKind = InitStorage.getInt();
    return (storageKind == ISK_CapturedVLAType
              ? ICIS_NoInit : (InClassInitStyle) storageKind);
  }

  /// Determine whether this member has a C++11 default member initializer.
  bool hasInClassInitializer() const {
    return getInClassInitStyle() != ICIS_NoInit;
  }

  /// Get the C++11 default member initializer for this member, or null if one
  /// has not been set. If a valid declaration has a default member initializer,
  /// but this returns null, then we have not parsed and attached it yet.
  Expr *getInClassInitializer() const {
    if (!hasInClassInitializer())
      return nullptr;
    void *Ptr = InitStorage.getPointer();
    if (BitField)
      return static_cast<InitAndBitWidth*>(Ptr)->Init;
    return static_cast<Expr*>(Ptr);
  }

  /// Set the C++11 in-class initializer for this member.
  void setInClassInitializer(Expr *Init) {
    assert(hasInClassInitializer() && !getInClassInitializer());
    if (BitField)
      static_cast<InitAndBitWidth*>(InitStorage.getPointer())->Init = Init;
    else
      InitStorage.setPointer(Init);
  }

  /// Remove the C++11 in-class initializer from this member.
  void removeInClassInitializer() {
    assert(hasInClassInitializer() && "no initializer to remove");
    InitStorage.setPointerAndInt(getBitWidth(), ISK_NoInit);
  }

  /// Determine whether this member captures the variable length array
  /// type.
  bool hasCapturedVLAType() const {
    return InitStorage.getInt() == ISK_CapturedVLAType;
  }

  /// Get the captured variable length array type.
  const VariableArrayType *getCapturedVLAType() const {
    return hasCapturedVLAType() ? static_cast<const VariableArrayType *>(
                                      InitStorage.getPointer())
                                : nullptr;
  }

  /// Set the captured variable length array type for this field.
  void setCapturedVLAType(const VariableArrayType *VLAType);

  /// Returns the parent of this field declaration, which
  /// is the struct in which this field is defined.
  const RecordDecl *getParent() const {
    return cast<RecordDecl>(getDeclContext());
  }

  RecordDecl *getParent() {
    return cast<RecordDecl>(getDeclContext());
  }

  SourceRange getSourceRange() const override LLVM_READONLY;

  /// Retrieves the canonical declaration of this field.
  FieldDecl *getCanonicalDecl() override { return getFirstDecl(); }
  const FieldDecl *getCanonicalDecl() const { return getFirstDecl(); }

  // Implement isa/cast/dyncast/etc.
  static bool classof(const Decl *D) { return classofKind(D->getKind()); }
  static bool classofKind(Kind K) { return K >= firstField && K <= lastField; }
};

/// An instance of this object exists for each enum constant
/// that is defined.  For example, in "enum X {a,b}", each of a/b are
/// EnumConstantDecl's, X is an instance of EnumDecl, and the type of a/b is a
/// TagType for the X EnumDecl.
class EnumConstantDecl : public ValueDecl, public Mergeable<EnumConstantDecl> {
  Stmt *Init; // an integer constant expression
  llvm::APSInt Val; // The value.

protected:
  EnumConstantDecl(DeclContext *DC, SourceLocation L,
                   IdentifierInfo *Id, QualType T, Expr *E,
                   const llvm::APSInt &V)
    : ValueDecl(EnumConstant, DC, L, Id, T), Init((Stmt*)E), Val(V) {}

public:
  friend class StmtIteratorBase;

  static EnumConstantDecl *Create(ASTContext &C, EnumDecl *DC,
                                  SourceLocation L, IdentifierInfo *Id,
                                  QualType T, Expr *E,
                                  const llvm::APSInt &V);
  static EnumConstantDecl *CreateDeserialized(ASTContext &C, unsigned ID);

  const Expr *getInitExpr() const { return (const Expr*) Init; }
  Expr *getInitExpr() { return (Expr*) Init; }
  const llvm::APSInt &getInitVal() const { return Val; }

  void setInitExpr(Expr *E) { Init = (Stmt*) E; }
  void setInitVal(const llvm::APSInt &V) { Val = V; }

  SourceRange getSourceRange() const override LLVM_READONLY;

  /// Retrieves the canonical declaration of this enumerator.
  EnumConstantDecl *getCanonicalDecl() override { return getFirstDecl(); }
  const EnumConstantDecl *getCanonicalDecl() const { return getFirstDecl(); }

  // Implement isa/cast/dyncast/etc.
  static bool classof(const Decl *D) { return classofKind(D->getKind()); }
  static bool classofKind(Kind K) { return K == EnumConstant; }
};

/// Represents a field injected from an anonymous union/struct into the parent
/// scope. These are always implicit.
class IndirectFieldDecl : public ValueDecl,
                          public Mergeable<IndirectFieldDecl> {
  NamedDecl **Chaining;
  unsigned ChainingSize;

  IndirectFieldDecl(ASTContext &C, DeclContext *DC, SourceLocation L,
                    DeclarationName N, QualType T,
                    MutableArrayRef<NamedDecl *> CH);

  void anchor() override;

public:
  friend class ASTDeclReader;

  static IndirectFieldDecl *Create(ASTContext &C, DeclContext *DC,
                                   SourceLocation L, IdentifierInfo *Id,
                                   QualType T, llvm::MutableArrayRef<NamedDecl *> CH);

  static IndirectFieldDecl *CreateDeserialized(ASTContext &C, unsigned ID);

  using chain_iterator = ArrayRef<NamedDecl *>::const_iterator;

  ArrayRef<NamedDecl *> chain() const {
    return llvm::makeArrayRef(Chaining, ChainingSize);
  }
  chain_iterator chain_begin() const { return chain().begin(); }
  chain_iterator chain_end() const { return chain().end(); }

  unsigned getChainingSize() const { return ChainingSize; }

  FieldDecl *getAnonField() const {
    assert(chain().size() >= 2);
    return cast<FieldDecl>(chain().back());
  }

  VarDecl *getVarDecl() const {
    assert(chain().size() >= 2);
    return dyn_cast<VarDecl>(chain().front());
  }

  IndirectFieldDecl *getCanonicalDecl() override { return getFirstDecl(); }
  const IndirectFieldDecl *getCanonicalDecl() const { return getFirstDecl(); }

  // Implement isa/cast/dyncast/etc.
  static bool classof(const Decl *D) { return classofKind(D->getKind()); }
  static bool classofKind(Kind K) { return K == IndirectField; }
};

/// Represents a declaration of a type.
class TypeDecl : public NamedDecl {
  friend class ASTContext;

  /// This indicates the Type object that represents
  /// this TypeDecl.  It is a cache maintained by
  /// ASTContext::getTypedefType, ASTContext::getTagDeclType, and
  /// ASTContext::getTemplateTypeParmType, and TemplateTypeParmDecl.
  mutable const Type *TypeForDecl = nullptr;

  /// The start of the source range for this declaration.
  SourceLocation LocStart;

  void anchor() override;

protected:
  TypeDecl(Kind DK, DeclContext *DC, SourceLocation L, IdentifierInfo *Id,
           SourceLocation StartL = SourceLocation())
    : NamedDecl(DK, DC, L, Id), LocStart(StartL) {}

public:
  // Low-level accessor. If you just want the type defined by this node,
  // check out ASTContext::getTypeDeclType or one of
  // ASTContext::getTypedefType, ASTContext::getRecordType, etc. if you
  // already know the specific kind of node this is.
  const Type *getTypeForDecl() const { return TypeForDecl; }
  void setTypeForDecl(const Type *TD) { TypeForDecl = TD; }

  SourceLocation getBeginLoc() const LLVM_READONLY { return LocStart; }
  void setLocStart(SourceLocation L) { LocStart = L; }
  SourceRange getSourceRange() const override LLVM_READONLY {
    if (LocStart.isValid())
      return SourceRange(LocStart, getLocation());
    else
      return SourceRange(getLocation());
  }

  // Implement isa/cast/dyncast/etc.
  static bool classof(const Decl *D) { return classofKind(D->getKind()); }
  static bool classofKind(Kind K) { return K >= firstType && K <= lastType; }
};

/// Base class for declarations which introduce a typedef-name.
class TypedefNameDecl : public TypeDecl, public Redeclarable<TypedefNameDecl> {
  struct alignas(8) ModedTInfo {
    TypeSourceInfo *first;
    QualType second;
  };

  /// If int part is 0, we have not computed IsTransparentTag.
  /// Otherwise, IsTransparentTag is (getInt() >> 1).
  mutable llvm::PointerIntPair<
      llvm::PointerUnion<TypeSourceInfo *, ModedTInfo *>, 2>
      MaybeModedTInfo;

  void anchor() override;

protected:
  TypedefNameDecl(Kind DK, ASTContext &C, DeclContext *DC,
                  SourceLocation StartLoc, SourceLocation IdLoc,
                  IdentifierInfo *Id, TypeSourceInfo *TInfo)
      : TypeDecl(DK, DC, IdLoc, Id, StartLoc), redeclarable_base(C),
        MaybeModedTInfo(TInfo, 0) {}

  using redeclarable_base = Redeclarable<TypedefNameDecl>;

  TypedefNameDecl *getNextRedeclarationImpl() override {
    return getNextRedeclaration();
  }

  TypedefNameDecl *getPreviousDeclImpl() override {
    return getPreviousDecl();
  }

  TypedefNameDecl *getMostRecentDeclImpl() override {
    return getMostRecentDecl();
  }

public:
  using redecl_range = redeclarable_base::redecl_range;
  using redecl_iterator = redeclarable_base::redecl_iterator;

  using redeclarable_base::redecls_begin;
  using redeclarable_base::redecls_end;
  using redeclarable_base::redecls;
  using redeclarable_base::getPreviousDecl;
  using redeclarable_base::getMostRecentDecl;
  using redeclarable_base::isFirstDecl;

  bool isModed() const {
    return MaybeModedTInfo.getPointer().is<ModedTInfo *>();
  }

  TypeSourceInfo *getTypeSourceInfo() const {
    return isModed() ? MaybeModedTInfo.getPointer().get<ModedTInfo *>()->first
                     : MaybeModedTInfo.getPointer().get<TypeSourceInfo *>();
  }

  QualType getUnderlyingType() const {
    return isModed() ? MaybeModedTInfo.getPointer().get<ModedTInfo *>()->second
                     : MaybeModedTInfo.getPointer()
                           .get<TypeSourceInfo *>()
                           ->getType();
  }

  void setTypeSourceInfo(TypeSourceInfo *newType) {
    MaybeModedTInfo.setPointer(newType);
  }

  void setModedTypeSourceInfo(TypeSourceInfo *unmodedTSI, QualType modedTy) {
    MaybeModedTInfo.setPointer(new (getASTContext(), 8)
                                   ModedTInfo({unmodedTSI, modedTy}));
  }

  /// Retrieves the canonical declaration of this typedef-name.
  TypedefNameDecl *getCanonicalDecl() override { return getFirstDecl(); }
  const TypedefNameDecl *getCanonicalDecl() const { return getFirstDecl(); }

  /// Retrieves the tag declaration for which this is the typedef name for
  /// linkage purposes, if any.
  ///
  /// \param AnyRedecl Look for the tag declaration in any redeclaration of
  /// this typedef declaration.
  TagDecl *getAnonDeclWithTypedefName(bool AnyRedecl = false) const;

  /// Determines if this typedef shares a name and spelling location with its
  /// underlying tag type, as is the case with the NS_ENUM macro.
  bool isTransparentTag() const {
    if (MaybeModedTInfo.getInt())
      return MaybeModedTInfo.getInt() & 0x2;
    return isTransparentTagSlow();
  }

  // Implement isa/cast/dyncast/etc.
  static bool classof(const Decl *D) { return classofKind(D->getKind()); }
  static bool classofKind(Kind K) {
    return K >= firstTypedefName && K <= lastTypedefName;
  }

private:
  bool isTransparentTagSlow() const;
};

/// Represents the declaration of a typedef-name via the 'typedef'
/// type specifier.
class TypedefDecl : public TypedefNameDecl {
  TypedefDecl(ASTContext &C, DeclContext *DC, SourceLocation StartLoc,
              SourceLocation IdLoc, IdentifierInfo *Id, TypeSourceInfo *TInfo)
      : TypedefNameDecl(Typedef, C, DC, StartLoc, IdLoc, Id, TInfo) {}

public:
  static TypedefDecl *Create(ASTContext &C, DeclContext *DC,
                             SourceLocation StartLoc, SourceLocation IdLoc,
                             IdentifierInfo *Id, TypeSourceInfo *TInfo);
  static TypedefDecl *CreateDeserialized(ASTContext &C, unsigned ID);

  SourceRange getSourceRange() const override LLVM_READONLY;

  // Implement isa/cast/dyncast/etc.
  static bool classof(const Decl *D) { return classofKind(D->getKind()); }
  static bool classofKind(Kind K) { return K == Typedef; }
};

/// Represents the declaration of a typedef-name via a C++11
/// alias-declaration.
class TypeAliasDecl : public TypedefNameDecl {
  /// The template for which this is the pattern, if any.
  TypeAliasTemplateDecl *Template;

  TypeAliasDecl(ASTContext &C, DeclContext *DC, SourceLocation StartLoc,
                SourceLocation IdLoc, IdentifierInfo *Id, TypeSourceInfo *TInfo)
      : TypedefNameDecl(TypeAlias, C, DC, StartLoc, IdLoc, Id, TInfo),
        Template(nullptr) {}

public:
  static TypeAliasDecl *Create(ASTContext &C, DeclContext *DC,
                               SourceLocation StartLoc, SourceLocation IdLoc,
                               IdentifierInfo *Id, TypeSourceInfo *TInfo);
  static TypeAliasDecl *CreateDeserialized(ASTContext &C, unsigned ID);

  SourceRange getSourceRange() const override LLVM_READONLY;

  TypeAliasTemplateDecl *getDescribedAliasTemplate() const { return Template; }
  void setDescribedAliasTemplate(TypeAliasTemplateDecl *TAT) { Template = TAT; }

  // Implement isa/cast/dyncast/etc.
  static bool classof(const Decl *D) { return classofKind(D->getKind()); }
  static bool classofKind(Kind K) { return K == TypeAlias; }
};

/// Represents the declaration of a struct/union/class/enum.
class TagDecl : public TypeDecl,
                public DeclContext,
                public Redeclarable<TagDecl> {
  // This class stores some data in DeclContext::TagDeclBits
  // to save some space. Use the provided accessors to access it.
public:
  // This is really ugly.
  using TagKind = TagTypeKind;

private:
  SourceRange BraceRange;

  // A struct representing syntactic qualifier info,
  // to be used for the (uncommon) case of out-of-line declarations.
  using ExtInfo = QualifierInfo;

  /// If the (out-of-line) tag declaration name
  /// is qualified, it points to the qualifier info (nns and range);
  /// otherwise, if the tag declaration is anonymous and it is part of
  /// a typedef or alias, it points to the TypedefNameDecl (used for mangling);
  /// otherwise, if the tag declaration is anonymous and it is used as a
  /// declaration specifier for variables, it points to the first VarDecl (used
  /// for mangling);
  /// otherwise, it is a null (TypedefNameDecl) pointer.
  llvm::PointerUnion<TypedefNameDecl *, ExtInfo *> TypedefNameDeclOrQualifier;

  bool hasExtInfo() const { return TypedefNameDeclOrQualifier.is<ExtInfo *>(); }
  ExtInfo *getExtInfo() { return TypedefNameDeclOrQualifier.get<ExtInfo *>(); }
  const ExtInfo *getExtInfo() const {
    return TypedefNameDeclOrQualifier.get<ExtInfo *>();
  }

protected:
  TagDecl(Kind DK, TagKind TK, const ASTContext &C, DeclContext *DC,
          SourceLocation L, IdentifierInfo *Id, TagDecl *PrevDecl,
          SourceLocation StartL);

  using redeclarable_base = Redeclarable<TagDecl>;

  TagDecl *getNextRedeclarationImpl() override {
    return getNextRedeclaration();
  }

  TagDecl *getPreviousDeclImpl() override {
    return getPreviousDecl();
  }

  TagDecl *getMostRecentDeclImpl() override {
    return getMostRecentDecl();
  }

  /// Completes the definition of this tag declaration.
  ///
  /// This is a helper function for derived classes.
  void completeDefinition();

  /// True if this decl is currently being defined.
  void setBeingDefined(bool V = true) { TagDeclBits.IsBeingDefined = V; }

  /// Indicates whether it is possible for declarations of this kind
  /// to have an out-of-date definition.
  ///
  /// This option is only enabled when modules are enabled.
  void setMayHaveOutOfDateDef(bool V = true) {
    TagDeclBits.MayHaveOutOfDateDef = V;
  }

public:
  friend class ASTDeclReader;
  friend class ASTDeclWriter;

  using redecl_range = redeclarable_base::redecl_range;
  using redecl_iterator = redeclarable_base::redecl_iterator;

  using redeclarable_base::redecls_begin;
  using redeclarable_base::redecls_end;
  using redeclarable_base::redecls;
  using redeclarable_base::getPreviousDecl;
  using redeclarable_base::getMostRecentDecl;
  using redeclarable_base::isFirstDecl;

  SourceRange getBraceRange() const { return BraceRange; }
  void setBraceRange(SourceRange R) { BraceRange = R; }

  /// Return SourceLocation representing start of source
  /// range ignoring outer template declarations.
  SourceLocation getInnerLocStart() const { return getBeginLoc(); }

  /// Return SourceLocation representing start of source
  /// range taking into account any outer template declarations.
  SourceLocation getOuterLocStart() const;
  SourceRange getSourceRange() const override LLVM_READONLY;

  TagDecl *getCanonicalDecl() override;
  const TagDecl *getCanonicalDecl() const {
    return const_cast<TagDecl*>(this)->getCanonicalDecl();
  }

  /// Return true if this declaration is a completion definition of the type.
  /// Provided for consistency.
  bool isThisDeclarationADefinition() const {
    return isCompleteDefinition();
  }

  /// Return true if this decl has its body fully specified.
  bool isCompleteDefinition() const { return TagDeclBits.IsCompleteDefinition; }

  /// True if this decl has its body fully specified.
  void setCompleteDefinition(bool V = true) {
    TagDeclBits.IsCompleteDefinition = V;
  }

  /// Return true if this complete decl is
  /// required to be complete for some existing use.
  bool isCompleteDefinitionRequired() const {
    return TagDeclBits.IsCompleteDefinitionRequired;
  }

  /// True if this complete decl is
  /// required to be complete for some existing use.
  void setCompleteDefinitionRequired(bool V = true) {
    TagDeclBits.IsCompleteDefinitionRequired = V;
  }

  /// Return true if this decl is currently being defined.
  bool isBeingDefined() const { return TagDeclBits.IsBeingDefined; }

  /// True if this tag declaration is "embedded" (i.e., defined or declared
  /// for the very first time) in the syntax of a declarator.
  bool isEmbeddedInDeclarator() const {
    return TagDeclBits.IsEmbeddedInDeclarator;
  }

  /// True if this tag declaration is "embedded" (i.e., defined or declared
  /// for the very first time) in the syntax of a declarator.
  void setEmbeddedInDeclarator(bool isInDeclarator) {
    TagDeclBits.IsEmbeddedInDeclarator = isInDeclarator;
  }

  /// True if this tag is free standing, e.g. "struct foo;".
  bool isFreeStanding() const { return TagDeclBits.IsFreeStanding; }

  /// True if this tag is free standing, e.g. "struct foo;".
  void setFreeStanding(bool isFreeStanding = true) {
    TagDeclBits.IsFreeStanding = isFreeStanding;
  }

  /// Indicates whether it is possible for declarations of this kind
  /// to have an out-of-date definition.
  ///
  /// This option is only enabled when modules are enabled.
  bool mayHaveOutOfDateDef() const { return TagDeclBits.MayHaveOutOfDateDef; }

  /// Whether this declaration declares a type that is
  /// dependent, i.e., a type that somehow depends on template
  /// parameters.
  bool isDependentType() const { return isDependentContext(); }

  /// Starts the definition of this tag declaration.
  ///
  /// This method should be invoked at the beginning of the definition
  /// of this tag declaration. It will set the tag type into a state
  /// where it is in the process of being defined.
  void startDefinition();

  /// Returns the TagDecl that actually defines this
  ///  struct/union/class/enum.  When determining whether or not a
  ///  struct/union/class/enum has a definition, one should use this
  ///  method as opposed to 'isDefinition'.  'isDefinition' indicates
  ///  whether or not a specific TagDecl is defining declaration, not
  ///  whether or not the struct/union/class/enum type is defined.
  ///  This method returns NULL if there is no TagDecl that defines
  ///  the struct/union/class/enum.
  TagDecl *getDefinition() const;

  StringRef getKindName() const {
    return TypeWithKeyword::getTagTypeKindName(getTagKind());
  }

  TagKind getTagKind() const {
    return static_cast<TagKind>(TagDeclBits.TagDeclKind);
  }

  void setTagKind(TagKind TK) { TagDeclBits.TagDeclKind = TK; }

  bool isStruct() const { return getTagKind() == TTK_Struct; }
  bool isInterface() const { return getTagKind() == TTK_Interface; }
  bool isClass()  const { return getTagKind() == TTK_Class; }
  bool isUnion()  const { return getTagKind() == TTK_Union; }
  bool isEnum()   const { return getTagKind() == TTK_Enum; }

  // Returns the default access specifier for the given decl context.
  // This should be used with the destination decl context, not the
  // original decl context, as we want to make sure we don't pick up
  // the default access specifier of the source.
  AccessSpecifier getDefaultAccessSpecifier() const;

  /// Is this tag type named, either directly or via being defined in
  /// a typedef of this type?
  ///
  /// C++11 [basic.link]p8:
  ///   A type is said to have linkage if and only if:
  ///     - it is a class or enumeration type that is named (or has a
  ///       name for linkage purposes) and the name has linkage; ...
  /// C++11 [dcl.typedef]p9:
  ///   If the typedef declaration defines an unnamed class (or enum),
  ///   the first typedef-name declared by the declaration to be that
  ///   class type (or enum type) is used to denote the class type (or
  ///   enum type) for linkage purposes only.
  ///
  /// C does not have an analogous rule, but the same concept is
  /// nonetheless useful in some places.
  bool hasNameForLinkage() const {
    return (getDeclName() || getTypedefNameForAnonDecl());
  }

  TypedefNameDecl *getTypedefNameForAnonDecl() const {
    return hasExtInfo() ? nullptr
                        : TypedefNameDeclOrQualifier.get<TypedefNameDecl *>();
  }

  void setTypedefNameForAnonDecl(TypedefNameDecl *TDD);

  /// Retrieve the nested-name-specifier that qualifies the name of this
  /// declaration, if it was present in the source.
  NestedNameSpecifier *getQualifier() const {
    return hasExtInfo() ? getExtInfo()->QualifierLoc.getNestedNameSpecifier()
                        : nullptr;
  }

  /// Retrieve the nested-name-specifier (with source-location
  /// information) that qualifies the name of this declaration, if it was
  /// present in the source.
  NestedNameSpecifierLoc getQualifierLoc() const {
    return hasExtInfo() ? getExtInfo()->QualifierLoc
                        : NestedNameSpecifierLoc();
  }

  void setQualifierInfo(NestedNameSpecifierLoc QualifierLoc);

  unsigned getNumTemplateParameterLists() const {
    return hasExtInfo() ? getExtInfo()->NumTemplParamLists : 0;
  }

  TemplateParameterList *getTemplateParameterList(unsigned i) const {
    assert(i < getNumTemplateParameterLists());
    return getExtInfo()->TemplParamLists[i];
  }

  void setTemplateParameterListsInfo(ASTContext &Context,
                                     ArrayRef<TemplateParameterList *> TPLists);

  // Implement isa/cast/dyncast/etc.
  static bool classof(const Decl *D) { return classofKind(D->getKind()); }
  static bool classofKind(Kind K) { return K >= firstTag && K <= lastTag; }

  static DeclContext *castToDeclContext(const TagDecl *D) {
    return static_cast<DeclContext *>(const_cast<TagDecl*>(D));
  }

  static TagDecl *castFromDeclContext(const DeclContext *DC) {
    return static_cast<TagDecl *>(const_cast<DeclContext*>(DC));
  }
};

/// Represents an enum.  In C++11, enums can be forward-declared
/// with a fixed underlying type, and in C we allow them to be forward-declared
/// with no underlying type as an extension.
class EnumDecl : public TagDecl {
  // This class stores some data in DeclContext::EnumDeclBits
  // to save some space. Use the provided accessors to access it.

  /// This represent the integer type that the enum corresponds
  /// to for code generation purposes.  Note that the enumerator constants may
  /// have a different type than this does.
  ///
  /// If the underlying integer type was explicitly stated in the source
  /// code, this is a TypeSourceInfo* for that type. Otherwise this type
  /// was automatically deduced somehow, and this is a Type*.
  ///
  /// Normally if IsFixed(), this would contain a TypeSourceInfo*, but in
  /// some cases it won't.
  ///
  /// The underlying type of an enumeration never has any qualifiers, so
  /// we can get away with just storing a raw Type*, and thus save an
  /// extra pointer when TypeSourceInfo is needed.
  llvm::PointerUnion<const Type *, TypeSourceInfo *> IntegerType;

  /// The integer type that values of this type should
  /// promote to.  In C, enumerators are generally of an integer type
  /// directly, but gcc-style large enumerators (and all enumerators
  /// in C++) are of the enum type instead.
  QualType PromotionType;

  /// If this enumeration is an instantiation of a member enumeration
  /// of a class template specialization, this is the member specialization
  /// information.
  MemberSpecializationInfo *SpecializationInfo = nullptr;

  /// Store the ODRHash after first calculation.
  /// The corresponding flag HasODRHash is in EnumDeclBits
  /// and can be accessed with the provided accessors.
  unsigned ODRHash;

  EnumDecl(ASTContext &C, DeclContext *DC, SourceLocation StartLoc,
           SourceLocation IdLoc, IdentifierInfo *Id, EnumDecl *PrevDecl,
           bool Scoped, bool ScopedUsingClassTag, bool Fixed);

  void anchor() override;

  void setInstantiationOfMemberEnum(ASTContext &C, EnumDecl *ED,
                                    TemplateSpecializationKind TSK);

  /// Sets the width in bits required to store all the
  /// non-negative enumerators of this enum.
  void setNumPositiveBits(unsigned Num) {
    EnumDeclBits.NumPositiveBits = Num;
    assert(EnumDeclBits.NumPositiveBits == Num && "can't store this bitcount");
  }

  /// Returns the width in bits required to store all the
  /// negative enumerators of this enum. (see getNumNegativeBits)
  void setNumNegativeBits(unsigned Num) { EnumDeclBits.NumNegativeBits = Num; }

  /// True if this tag declaration is a scoped enumeration. Only
  /// possible in C++11 mode.
  void setScoped(bool Scoped = true) { EnumDeclBits.IsScoped = Scoped; }

  /// If this tag declaration is a scoped enum,
  /// then this is true if the scoped enum was declared using the class
  /// tag, false if it was declared with the struct tag. No meaning is
  /// associated if this tag declaration is not a scoped enum.
  void setScopedUsingClassTag(bool ScopedUCT = true) {
    EnumDeclBits.IsScopedUsingClassTag = ScopedUCT;
  }

  /// True if this is an Objective-C, C++11, or
  /// Microsoft-style enumeration with a fixed underlying type.
  void setFixed(bool Fixed = true) { EnumDeclBits.IsFixed = Fixed; }

  /// True if a valid hash is stored in ODRHash.
  bool hasODRHash() const { return EnumDeclBits.HasODRHash; }
  void setHasODRHash(bool Hash = true) { EnumDeclBits.HasODRHash = Hash; }

public:
  friend class ASTDeclReader;

  EnumDecl *getCanonicalDecl() override {
    return cast<EnumDecl>(TagDecl::getCanonicalDecl());
  }
  const EnumDecl *getCanonicalDecl() const {
    return const_cast<EnumDecl*>(this)->getCanonicalDecl();
  }

  EnumDecl *getPreviousDecl() {
    return cast_or_null<EnumDecl>(
            static_cast<TagDecl *>(this)->getPreviousDecl());
  }
  const EnumDecl *getPreviousDecl() const {
    return const_cast<EnumDecl*>(this)->getPreviousDecl();
  }

  EnumDecl *getMostRecentDecl() {
    return cast<EnumDecl>(static_cast<TagDecl *>(this)->getMostRecentDecl());
  }
  const EnumDecl *getMostRecentDecl() const {
    return const_cast<EnumDecl*>(this)->getMostRecentDecl();
  }

  EnumDecl *getDefinition() const {
    return cast_or_null<EnumDecl>(TagDecl::getDefinition());
  }

  static EnumDecl *Create(ASTContext &C, DeclContext *DC,
                          SourceLocation StartLoc, SourceLocation IdLoc,
                          IdentifierInfo *Id, EnumDecl *PrevDecl,
                          bool IsScoped, bool IsScopedUsingClassTag,
                          bool IsFixed);
  static EnumDecl *CreateDeserialized(ASTContext &C, unsigned ID);

  /// When created, the EnumDecl corresponds to a
  /// forward-declared enum. This method is used to mark the
  /// declaration as being defined; its enumerators have already been
  /// added (via DeclContext::addDecl). NewType is the new underlying
  /// type of the enumeration type.
  void completeDefinition(QualType NewType,
                          QualType PromotionType,
                          unsigned NumPositiveBits,
                          unsigned NumNegativeBits);

  // Iterates through the enumerators of this enumeration.
  using enumerator_iterator = specific_decl_iterator<EnumConstantDecl>;
  using enumerator_range =
      llvm::iterator_range<specific_decl_iterator<EnumConstantDecl>>;

  enumerator_range enumerators() const {
    return enumerator_range(enumerator_begin(), enumerator_end());
  }

  enumerator_iterator enumerator_begin() const {
    const EnumDecl *E = getDefinition();
    if (!E)
      E = this;
    return enumerator_iterator(E->decls_begin());
  }

  enumerator_iterator enumerator_end() const {
    const EnumDecl *E = getDefinition();
    if (!E)
      E = this;
    return enumerator_iterator(E->decls_end());
  }

  /// Return the integer type that enumerators should promote to.
  QualType getPromotionType() const { return PromotionType; }

  /// Set the promotion type.
  void setPromotionType(QualType T) { PromotionType = T; }

  /// Return the integer type this enum decl corresponds to.
  /// This returns a null QualType for an enum forward definition with no fixed
  /// underlying type.
  QualType getIntegerType() const {
    if (!IntegerType)
      return QualType();
    if (const Type *T = IntegerType.dyn_cast<const Type*>())
      return QualType(T, 0);
    return IntegerType.get<TypeSourceInfo*>()->getType().getUnqualifiedType();
  }

  /// Set the underlying integer type.
  void setIntegerType(QualType T) { IntegerType = T.getTypePtrOrNull(); }

  /// Set the underlying integer type source info.
  void setIntegerTypeSourceInfo(TypeSourceInfo *TInfo) { IntegerType = TInfo; }

  /// Return the type source info for the underlying integer type,
  /// if no type source info exists, return 0.
  TypeSourceInfo *getIntegerTypeSourceInfo() const {
    return IntegerType.dyn_cast<TypeSourceInfo*>();
  }

  /// Retrieve the source range that covers the underlying type if
  /// specified.
  SourceRange getIntegerTypeRange() const LLVM_READONLY;

  /// Returns the width in bits required to store all the
  /// non-negative enumerators of this enum.
  unsigned getNumPositiveBits() const { return EnumDeclBits.NumPositiveBits; }

  /// Returns the width in bits required to store all the
  /// negative enumerators of this enum.  These widths include
  /// the rightmost leading 1;  that is:
  ///
  /// MOST NEGATIVE ENUMERATOR     PATTERN     NUM NEGATIVE BITS
  /// ------------------------     -------     -----------------
  ///                       -1     1111111                     1
  ///                      -10     1110110                     5
  ///                     -101     1001011                     8
  unsigned getNumNegativeBits() const { return EnumDeclBits.NumNegativeBits; }

  /// Returns true if this is a C++11 scoped enumeration.
  bool isScoped() const { return EnumDeclBits.IsScoped; }

  /// Returns true if this is a C++11 scoped enumeration.
  bool isScopedUsingClassTag() const {
    return EnumDeclBits.IsScopedUsingClassTag;
  }

  /// Returns true if this is an Objective-C, C++11, or
  /// Microsoft-style enumeration with a fixed underlying type.
  bool isFixed() const { return EnumDeclBits.IsFixed; }

  unsigned getODRHash();

  /// Returns true if this can be considered a complete type.
  bool isComplete() const {
    // IntegerType is set for fixed type enums and non-fixed but implicitly
    // int-sized Microsoft enums.
    return isCompleteDefinition() || IntegerType;
  }

  /// Returns true if this enum is either annotated with
  /// enum_extensibility(closed) or isn't annotated with enum_extensibility.
  bool isClosed() const;

  /// Returns true if this enum is annotated with flag_enum and isn't annotated
  /// with enum_extensibility(open).
  bool isClosedFlag() const;

  /// Returns true if this enum is annotated with neither flag_enum nor
  /// enum_extensibility(open).
  bool isClosedNonFlag() const;

  /// Retrieve the enum definition from which this enumeration could
  /// be instantiated, if it is an instantiation (rather than a non-template).
  EnumDecl *getTemplateInstantiationPattern() const;

  /// Returns the enumeration (declared within the template)
  /// from which this enumeration type was instantiated, or NULL if
  /// this enumeration was not instantiated from any template.
  EnumDecl *getInstantiatedFromMemberEnum() const;

  /// If this enumeration is a member of a specialization of a
  /// templated class, determine what kind of template specialization
  /// or instantiation this is.
  TemplateSpecializationKind getTemplateSpecializationKind() const;

  /// For an enumeration member that was instantiated from a member
  /// enumeration of a templated class, set the template specialiation kind.
  void setTemplateSpecializationKind(TemplateSpecializationKind TSK,
                        SourceLocation PointOfInstantiation = SourceLocation());

  /// If this enumeration is an instantiation of a member enumeration of
  /// a class template specialization, retrieves the member specialization
  /// information.
  MemberSpecializationInfo *getMemberSpecializationInfo() const {
    return SpecializationInfo;
  }

  /// Specify that this enumeration is an instantiation of the
  /// member enumeration ED.
  void setInstantiationOfMemberEnum(EnumDecl *ED,
                                    TemplateSpecializationKind TSK) {
    setInstantiationOfMemberEnum(getASTContext(), ED, TSK);
  }

  static bool classof(const Decl *D) { return classofKind(D->getKind()); }
  static bool classofKind(Kind K) { return K == Enum; }
};

/// Represents a struct/union/class.  For example:
///   struct X;                  // Forward declaration, no "body".
///   union Y { int A, B; };     // Has body with members A and B (FieldDecls).
/// This decl will be marked invalid if *any* members are invalid.
class RecordDecl : public TagDecl {
  // This class stores some data in DeclContext::RecordDeclBits
  // to save some space. Use the provided accessors to access it.
public:
  friend class DeclContext;
  /// Enum that represents the different ways arguments are passed to and
  /// returned from function calls. This takes into account the target-specific
  /// and version-specific rules along with the rules determined by the
  /// language.
  enum ArgPassingKind : unsigned {
    /// The argument of this type can be passed directly in registers.
    APK_CanPassInRegs,

    /// The argument of this type cannot be passed directly in registers.
    /// Records containing this type as a subobject are not forced to be passed
    /// indirectly. This value is used only in C++. This value is required by
    /// C++ because, in uncommon situations, it is possible for a class to have
    /// only trivial copy/move constructors even when one of its subobjects has
    /// a non-trivial copy/move constructor (if e.g. the corresponding copy/move
    /// constructor in the derived class is deleted).
    APK_CannotPassInRegs,

    /// The argument of this type cannot be passed directly in registers.
    /// Records containing this type as a subobject are forced to be passed
    /// indirectly.
    APK_CanNeverPassInRegs
  };

protected:
  RecordDecl(Kind DK, TagKind TK, const ASTContext &C, DeclContext *DC,
             SourceLocation StartLoc, SourceLocation IdLoc,
             IdentifierInfo *Id, RecordDecl *PrevDecl);

public:
  static RecordDecl *Create(const ASTContext &C, TagKind TK, DeclContext *DC,
                            SourceLocation StartLoc, SourceLocation IdLoc,
                            IdentifierInfo *Id, RecordDecl* PrevDecl = nullptr);
  static RecordDecl *CreateDeserialized(const ASTContext &C, unsigned ID);

  RecordDecl *getPreviousDecl() {
    return cast_or_null<RecordDecl>(
            static_cast<TagDecl *>(this)->getPreviousDecl());
  }
  const RecordDecl *getPreviousDecl() const {
    return const_cast<RecordDecl*>(this)->getPreviousDecl();
  }

  RecordDecl *getMostRecentDecl() {
    return cast<RecordDecl>(static_cast<TagDecl *>(this)->getMostRecentDecl());
  }
  const RecordDecl *getMostRecentDecl() const {
    return const_cast<RecordDecl*>(this)->getMostRecentDecl();
  }

  bool hasFlexibleArrayMember() const {
    return RecordDeclBits.HasFlexibleArrayMember;
  }

  void setHasFlexibleArrayMember(bool V) {
    RecordDeclBits.HasFlexibleArrayMember = V;
  }

  /// Whether this is an anonymous struct or union. To be an anonymous
  /// struct or union, it must have been declared without a name and
  /// there must be no objects of this type declared, e.g.,
  /// @code
  ///   union { int i; float f; };
  /// @endcode
  /// is an anonymous union but neither of the following are:
  /// @code
  ///  union X { int i; float f; };
  ///  union { int i; float f; } obj;
  /// @endcode
  bool isAnonymousStructOrUnion() const {
    return RecordDeclBits.AnonymousStructOrUnion;
  }

  void setAnonymousStructOrUnion(bool Anon) {
    RecordDeclBits.AnonymousStructOrUnion = Anon;
  }

  bool hasObjectMember() const { return RecordDeclBits.HasObjectMember; }
  void setHasObjectMember(bool val) { RecordDeclBits.HasObjectMember = val; }

  bool hasVolatileMember() const { return RecordDeclBits.HasVolatileMember; }

  void setHasVolatileMember(bool val) {
    RecordDeclBits.HasVolatileMember = val;
  }

  bool hasLoadedFieldsFromExternalStorage() const {
    return RecordDeclBits.LoadedFieldsFromExternalStorage;
  }

  void setHasLoadedFieldsFromExternalStorage(bool val) const {
    RecordDeclBits.LoadedFieldsFromExternalStorage = val;
  }

  /// Functions to query basic properties of non-trivial C structs.
  bool isNonTrivialToPrimitiveDefaultInitialize() const {
    return RecordDeclBits.NonTrivialToPrimitiveDefaultInitialize;
  }

  void setNonTrivialToPrimitiveDefaultInitialize(bool V) {
    RecordDeclBits.NonTrivialToPrimitiveDefaultInitialize = V;
  }

  bool isNonTrivialToPrimitiveCopy() const {
    return RecordDeclBits.NonTrivialToPrimitiveCopy;
  }

  void setNonTrivialToPrimitiveCopy(bool V) {
    RecordDeclBits.NonTrivialToPrimitiveCopy = V;
  }

  bool isNonTrivialToPrimitiveDestroy() const {
    return RecordDeclBits.NonTrivialToPrimitiveDestroy;
  }

  void setNonTrivialToPrimitiveDestroy(bool V) {
    RecordDeclBits.NonTrivialToPrimitiveDestroy = V;
  }

  /// Determine whether this class can be passed in registers. In C++ mode,
  /// it must have at least one trivial, non-deleted copy or move constructor.
  /// FIXME: This should be set as part of completeDefinition.
  bool canPassInRegisters() const {
    return getArgPassingRestrictions() == APK_CanPassInRegs;
  }

  ArgPassingKind getArgPassingRestrictions() const {
    return static_cast<ArgPassingKind>(RecordDeclBits.ArgPassingRestrictions);
  }

  void setArgPassingRestrictions(ArgPassingKind Kind) {
    RecordDeclBits.ArgPassingRestrictions = Kind;
  }

  bool isParamDestroyedInCallee() const {
    return RecordDeclBits.ParamDestroyedInCallee;
  }

  void setParamDestroyedInCallee(bool V) {
    RecordDeclBits.ParamDestroyedInCallee = V;
  }

  /// Determines whether this declaration represents the
  /// injected class name.
  ///
  /// The injected class name in C++ is the name of the class that
  /// appears inside the class itself. For example:
  ///
  /// \code
  /// struct C {
  ///   // C is implicitly declared here as a synonym for the class name.
  /// };
  ///
  /// C::C c; // same as "C c;"
  /// \endcode
  bool isInjectedClassName() const;

  /// Determine whether this record is a class describing a lambda
  /// function object.
  bool isLambda() const;

  /// Determine whether this record is a record for captured variables in
  /// CapturedStmt construct.
  bool isCapturedRecord() const;

  /// Mark the record as a record for captured variables in CapturedStmt
  /// construct.
  void setCapturedRecord();

  /// Returns the RecordDecl that actually defines
  ///  this struct/union/class.  When determining whether or not a
  ///  struct/union/class is completely defined, one should use this
  ///  method as opposed to 'isCompleteDefinition'.
  ///  'isCompleteDefinition' indicates whether or not a specific
  ///  RecordDecl is a completed definition, not whether or not the
  ///  record type is defined.  This method returns NULL if there is
  ///  no RecordDecl that defines the struct/union/tag.
  RecordDecl *getDefinition() const {
    return cast_or_null<RecordDecl>(TagDecl::getDefinition());
  }

  // Iterator access to field members. The field iterator only visits
  // the non-static data members of this class, ignoring any static
  // data members, functions, constructors, destructors, etc.
  using field_iterator = specific_decl_iterator<FieldDecl>;
  using field_range = llvm::iterator_range<specific_decl_iterator<FieldDecl>>;

  field_range fields() const { return field_range(field_begin(), field_end()); }
  field_iterator field_begin() const;

  field_iterator field_end() const {
    return field_iterator(decl_iterator());
  }

  // Whether there are any fields (non-static data members) in this record.
  bool field_empty() const {
    return field_begin() == field_end();
  }

  /// Note that the definition of this type is now complete.
  virtual void completeDefinition();

  static bool classof(const Decl *D) { return classofKind(D->getKind()); }
  static bool classofKind(Kind K) {
    return K >= firstRecord && K <= lastRecord;
  }

  /// Get whether or not this is an ms_struct which can
  /// be turned on with an attribute, pragma, or -mms-bitfields
  /// commandline option.
  bool isMsStruct(const ASTContext &C) const;

  /// Whether we are allowed to insert extra padding between fields.
  /// These padding are added to help AddressSanitizer detect
  /// intra-object-overflow bugs.
  bool mayInsertExtraPadding(bool EmitRemark = false) const;

  /// Finds the first data member which has a name.
  /// nullptr is returned if no named data member exists.
  const FieldDecl *findFirstNamedDataMember() const;

private:
  /// Deserialize just the fields.
  void LoadFieldsFromExternalStorage() const;
};

class FileScopeAsmDecl : public Decl {
  StringLiteral *AsmString;
  SourceLocation RParenLoc;

  FileScopeAsmDecl(DeclContext *DC, StringLiteral *asmstring,
                   SourceLocation StartL, SourceLocation EndL)
    : Decl(FileScopeAsm, DC, StartL), AsmString(asmstring), RParenLoc(EndL) {}

  virtual void anchor();

public:
  static FileScopeAsmDecl *Create(ASTContext &C, DeclContext *DC,
                                  StringLiteral *Str, SourceLocation AsmLoc,
                                  SourceLocation RParenLoc);

  static FileScopeAsmDecl *CreateDeserialized(ASTContext &C, unsigned ID);

  SourceLocation getAsmLoc() const { return getLocation(); }
  SourceLocation getRParenLoc() const { return RParenLoc; }
  void setRParenLoc(SourceLocation L) { RParenLoc = L; }
  SourceRange getSourceRange() const override LLVM_READONLY {
    return SourceRange(getAsmLoc(), getRParenLoc());
  }

  const StringLiteral *getAsmString() const { return AsmString; }
  StringLiteral *getAsmString() { return AsmString; }
  void setAsmString(StringLiteral *Asm) { AsmString = Asm; }

  static bool classof(const Decl *D) { return classofKind(D->getKind()); }
  static bool classofKind(Kind K) { return K == FileScopeAsm; }
};

/// Pepresents a block literal declaration, which is like an
/// unnamed FunctionDecl.  For example:
/// ^{ statement-body }   or   ^(int arg1, float arg2){ statement-body }
class BlockDecl : public Decl, public DeclContext {
  // This class stores some data in DeclContext::BlockDeclBits
  // to save some space. Use the provided accessors to access it.
public:
  /// A class which contains all the information about a particular
  /// captured value.
  class Capture {
    enum {
      flag_isByRef = 0x1,
      flag_isNested = 0x2
    };

    /// The variable being captured.
    llvm::PointerIntPair<VarDecl*, 2> VariableAndFlags;

    /// The copy expression, expressed in terms of a DeclRef (or
    /// BlockDeclRef) to the captured variable.  Only required if the
    /// variable has a C++ class type.
    Expr *CopyExpr;

  public:
    Capture(VarDecl *variable, bool byRef, bool nested, Expr *copy)
      : VariableAndFlags(variable,
                  (byRef ? flag_isByRef : 0) | (nested ? flag_isNested : 0)),
        CopyExpr(copy) {}

    /// The variable being captured.
    VarDecl *getVariable() const { return VariableAndFlags.getPointer(); }

    /// Whether this is a "by ref" capture, i.e. a capture of a __block
    /// variable.
    bool isByRef() const { return VariableAndFlags.getInt() & flag_isByRef; }

    bool isEscapingByref() const {
      return getVariable()->isEscapingByref();
    }

    bool isNonEscapingByref() const {
      return getVariable()->isNonEscapingByref();
    }

    /// Whether this is a nested capture, i.e. the variable captured
    /// is not from outside the immediately enclosing function/block.
    bool isNested() const { return VariableAndFlags.getInt() & flag_isNested; }

    bool hasCopyExpr() const { return CopyExpr != nullptr; }
    Expr *getCopyExpr() const { return CopyExpr; }
    void setCopyExpr(Expr *e) { CopyExpr = e; }
  };

private:
  /// A new[]'d array of pointers to ParmVarDecls for the formal
  /// parameters of this function.  This is null if a prototype or if there are
  /// no formals.
  ParmVarDecl **ParamInfo = nullptr;
  unsigned NumParams = 0;

  Stmt *Body = nullptr;
  TypeSourceInfo *SignatureAsWritten = nullptr;

  const Capture *Captures = nullptr;
  unsigned NumCaptures = 0;

  unsigned ManglingNumber = 0;
  Decl *ManglingContextDecl = nullptr;

protected:
  BlockDecl(DeclContext *DC, SourceLocation CaretLoc);

public:
  static BlockDecl *Create(ASTContext &C, DeclContext *DC, SourceLocation L);
  static BlockDecl *CreateDeserialized(ASTContext &C, unsigned ID);

  SourceLocation getCaretLocation() const { return getLocation(); }

  bool isVariadic() const { return BlockDeclBits.IsVariadic; }
  void setIsVariadic(bool value) { BlockDeclBits.IsVariadic = value; }

  CompoundStmt *getCompoundBody() const { return (CompoundStmt*) Body; }
  Stmt *getBody() const override { return (Stmt*) Body; }
  void setBody(CompoundStmt *B) { Body = (Stmt*) B; }

  void setSignatureAsWritten(TypeSourceInfo *Sig) { SignatureAsWritten = Sig; }
  TypeSourceInfo *getSignatureAsWritten() const { return SignatureAsWritten; }

  // ArrayRef access to formal parameters.
  ArrayRef<ParmVarDecl *> parameters() const {
    return {ParamInfo, getNumParams()};
  }
  MutableArrayRef<ParmVarDecl *> parameters() {
    return {ParamInfo, getNumParams()};
  }

  // Iterator access to formal parameters.
  using param_iterator = MutableArrayRef<ParmVarDecl *>::iterator;
  using param_const_iterator = ArrayRef<ParmVarDecl *>::const_iterator;

  bool param_empty() const { return parameters().empty(); }
  param_iterator param_begin() { return parameters().begin(); }
  param_iterator param_end() { return parameters().end(); }
  param_const_iterator param_begin() const { return parameters().begin(); }
  param_const_iterator param_end() const { return parameters().end(); }
  size_t param_size() const { return parameters().size(); }

  unsigned getNumParams() const { return NumParams; }

  const ParmVarDecl *getParamDecl(unsigned i) const {
    assert(i < getNumParams() && "Illegal param #");
    return ParamInfo[i];
  }
  ParmVarDecl *getParamDecl(unsigned i) {
    assert(i < getNumParams() && "Illegal param #");
    return ParamInfo[i];
  }

  void setParams(ArrayRef<ParmVarDecl *> NewParamInfo);

  /// True if this block (or its nested blocks) captures
  /// anything of local storage from its enclosing scopes.
  bool hasCaptures() const { return NumCaptures || capturesCXXThis(); }

  /// Returns the number of captured variables.
  /// Does not include an entry for 'this'.
  unsigned getNumCaptures() const { return NumCaptures; }

  using capture_const_iterator = ArrayRef<Capture>::const_iterator;

  ArrayRef<Capture> captures() const { return {Captures, NumCaptures}; }

  capture_const_iterator capture_begin() const { return captures().begin(); }
  capture_const_iterator capture_end() const { return captures().end(); }

  bool capturesCXXThis() const { return BlockDeclBits.CapturesCXXThis; }
  void setCapturesCXXThis(bool B = true) { BlockDeclBits.CapturesCXXThis = B; }

  bool blockMissingReturnType() const {
    return BlockDeclBits.BlockMissingReturnType;
  }

  void setBlockMissingReturnType(bool val = true) {
    BlockDeclBits.BlockMissingReturnType = val;
  }

  bool isConversionFromLambda() const {
    return BlockDeclBits.IsConversionFromLambda;
  }

  void setIsConversionFromLambda(bool val = true) {
    BlockDeclBits.IsConversionFromLambda = val;
  }

  bool doesNotEscape() const { return BlockDeclBits.DoesNotEscape; }
  void setDoesNotEscape(bool B = true) { BlockDeclBits.DoesNotEscape = B; }

  bool capturesVariable(const VarDecl *var) const;

  void setCaptures(ASTContext &Context, ArrayRef<Capture> Captures,
                   bool CapturesCXXThis);

   unsigned getBlockManglingNumber() const {
     return ManglingNumber;
   }

   Decl *getBlockManglingContextDecl() const {
     return ManglingContextDecl;
   }

  void setBlockMangling(unsigned Number, Decl *Ctx) {
    ManglingNumber = Number;
    ManglingContextDecl = Ctx;
  }

  SourceRange getSourceRange() const override LLVM_READONLY;

  // Implement isa/cast/dyncast/etc.
  static bool classof(const Decl *D) { return classofKind(D->getKind()); }
  static bool classofKind(Kind K) { return K == Block; }
  static DeclContext *castToDeclContext(const BlockDecl *D) {
    return static_cast<DeclContext *>(const_cast<BlockDecl*>(D));
  }
  static BlockDecl *castFromDeclContext(const DeclContext *DC) {
    return static_cast<BlockDecl *>(const_cast<DeclContext*>(DC));
  }
};

/// Represents the body of a CapturedStmt, and serves as its DeclContext.
class CapturedDecl final
    : public Decl,
      public DeclContext,
      private llvm::TrailingObjects<CapturedDecl, ImplicitParamDecl *> {
protected:
  size_t numTrailingObjects(OverloadToken<ImplicitParamDecl>) {
    return NumParams;
  }

private:
  /// The number of parameters to the outlined function.
  unsigned NumParams;

  /// The position of context parameter in list of parameters.
  unsigned ContextParam;

  /// The body of the outlined function.
  llvm::PointerIntPair<Stmt *, 1, bool> BodyAndNothrow;

  explicit CapturedDecl(DeclContext *DC, unsigned NumParams);

  ImplicitParamDecl *const *getParams() const {
    return getTrailingObjects<ImplicitParamDecl *>();
  }

  ImplicitParamDecl **getParams() {
    return getTrailingObjects<ImplicitParamDecl *>();
  }

public:
  friend class ASTDeclReader;
  friend class ASTDeclWriter;
  friend TrailingObjects;

  static CapturedDecl *Create(ASTContext &C, DeclContext *DC,
                              unsigned NumParams);
  static CapturedDecl *CreateDeserialized(ASTContext &C, unsigned ID,
                                          unsigned NumParams);

  Stmt *getBody() const override;
  void setBody(Stmt *B);

  bool isNothrow() const;
  void setNothrow(bool Nothrow = true);

  unsigned getNumParams() const { return NumParams; }

  ImplicitParamDecl *getParam(unsigned i) const {
    assert(i < NumParams);
    return getParams()[i];
  }
  void setParam(unsigned i, ImplicitParamDecl *P) {
    assert(i < NumParams);
    getParams()[i] = P;
  }

  // ArrayRef interface to parameters.
  ArrayRef<ImplicitParamDecl *> parameters() const {
    return {getParams(), getNumParams()};
  }
  MutableArrayRef<ImplicitParamDecl *> parameters() {
    return {getParams(), getNumParams()};
  }

  /// Retrieve the parameter containing captured variables.
  ImplicitParamDecl *getContextParam() const {
    assert(ContextParam < NumParams);
    return getParam(ContextParam);
  }
  void setContextParam(unsigned i, ImplicitParamDecl *P) {
    assert(i < NumParams);
    ContextParam = i;
    setParam(i, P);
  }
  unsigned getContextParamPosition() const { return ContextParam; }

  using param_iterator = ImplicitParamDecl *const *;
  using param_range = llvm::iterator_range<param_iterator>;

  /// Retrieve an iterator pointing to the first parameter decl.
  param_iterator param_begin() const { return getParams(); }
  /// Retrieve an iterator one past the last parameter decl.
  param_iterator param_end() const { return getParams() + NumParams; }

  // Implement isa/cast/dyncast/etc.
  static bool classof(const Decl *D) { return classofKind(D->getKind()); }
  static bool classofKind(Kind K) { return K == Captured; }
  static DeclContext *castToDeclContext(const CapturedDecl *D) {
    return static_cast<DeclContext *>(const_cast<CapturedDecl *>(D));
  }
  static CapturedDecl *castFromDeclContext(const DeclContext *DC) {
    return static_cast<CapturedDecl *>(const_cast<DeclContext *>(DC));
  }
};

/// Describes a module import declaration, which makes the contents
/// of the named module visible in the current translation unit.
///
/// An import declaration imports the named module (or submodule). For example:
/// \code
///   @import std.vector;
/// \endcode
///
/// Import declarations can also be implicitly generated from
/// \#include/\#import directives.
class ImportDecl final : public Decl,
                         llvm::TrailingObjects<ImportDecl, SourceLocation> {
  friend class ASTContext;
  friend class ASTDeclReader;
  friend class ASTReader;
  friend TrailingObjects;

  /// The imported module, along with a bit that indicates whether
  /// we have source-location information for each identifier in the module
  /// name.
  ///
  /// When the bit is false, we only have a single source location for the
  /// end of the import declaration.
  llvm::PointerIntPair<Module *, 1, bool> ImportedAndComplete;

  /// The next import in the list of imports local to the translation
  /// unit being parsed (not loaded from an AST file).
  ImportDecl *NextLocalImport = nullptr;

  ImportDecl(DeclContext *DC, SourceLocation StartLoc, Module *Imported,
             ArrayRef<SourceLocation> IdentifierLocs);

  ImportDecl(DeclContext *DC, SourceLocation StartLoc, Module *Imported,
             SourceLocation EndLoc);

  ImportDecl(EmptyShell Empty) : Decl(Import, Empty) {}

public:
  /// Create a new module import declaration.
  static ImportDecl *Create(ASTContext &C, DeclContext *DC,
                            SourceLocation StartLoc, Module *Imported,
                            ArrayRef<SourceLocation> IdentifierLocs);

  /// Create a new module import declaration for an implicitly-generated
  /// import.
  static ImportDecl *CreateImplicit(ASTContext &C, DeclContext *DC,
                                    SourceLocation StartLoc, Module *Imported,
                                    SourceLocation EndLoc);

  /// Create a new, deserialized module import declaration.
  static ImportDecl *CreateDeserialized(ASTContext &C, unsigned ID,
                                        unsigned NumLocations);

  /// Retrieve the module that was imported by the import declaration.
  Module *getImportedModule() const { return ImportedAndComplete.getPointer(); }

  /// Retrieves the locations of each of the identifiers that make up
  /// the complete module name in the import declaration.
  ///
  /// This will return an empty array if the locations of the individual
  /// identifiers aren't available.
  ArrayRef<SourceLocation> getIdentifierLocs() const;

  SourceRange getSourceRange() const override LLVM_READONLY;

  static bool classof(const Decl *D) { return classofKind(D->getKind()); }
  static bool classofKind(Kind K) { return K == Import; }
};

/// Represents a C++ Modules TS module export declaration.
///
/// For example:
/// \code
///   export void foo();
/// \endcode
class ExportDecl final : public Decl, public DeclContext {
  virtual void anchor();

private:
  friend class ASTDeclReader;

  /// The source location for the right brace (if valid).
  SourceLocation RBraceLoc;

  ExportDecl(DeclContext *DC, SourceLocation ExportLoc)
      : Decl(Export, DC, ExportLoc), DeclContext(Export),
        RBraceLoc(SourceLocation()) {}

public:
  static ExportDecl *Create(ASTContext &C, DeclContext *DC,
                            SourceLocation ExportLoc);
  static ExportDecl *CreateDeserialized(ASTContext &C, unsigned ID);

  SourceLocation getExportLoc() const { return getLocation(); }
  SourceLocation getRBraceLoc() const { return RBraceLoc; }
  void setRBraceLoc(SourceLocation L) { RBraceLoc = L; }

  SourceLocation getEndLoc() const LLVM_READONLY {
    if (RBraceLoc.isValid())
      return RBraceLoc;
    // No braces: get the end location of the (only) declaration in context
    // (if present).
    return decls_empty() ? getLocation() : decls_begin()->getEndLoc();
  }

  SourceRange getSourceRange() const override LLVM_READONLY {
    return SourceRange(getLocation(), getEndLoc());
  }

  static bool classof(const Decl *D) { return classofKind(D->getKind()); }
  static bool classofKind(Kind K) { return K == Export; }
  static DeclContext *castToDeclContext(const ExportDecl *D) {
    return static_cast<DeclContext *>(const_cast<ExportDecl*>(D));
  }
  static ExportDecl *castFromDeclContext(const DeclContext *DC) {
    return static_cast<ExportDecl *>(const_cast<DeclContext*>(DC));
  }
};

/// Represents an empty-declaration.
class EmptyDecl : public Decl {
  EmptyDecl(DeclContext *DC, SourceLocation L) : Decl(Empty, DC, L) {}

  virtual void anchor();

public:
  static EmptyDecl *Create(ASTContext &C, DeclContext *DC,
                           SourceLocation L);
  static EmptyDecl *CreateDeserialized(ASTContext &C, unsigned ID);

  static bool classof(const Decl *D) { return classofKind(D->getKind()); }
  static bool classofKind(Kind K) { return K == Empty; }
};

/// Insertion operator for diagnostics.  This allows sending NamedDecl's
/// into a diagnostic with <<.
inline const DiagnosticBuilder &operator<<(const DiagnosticBuilder &DB,
                                           const NamedDecl* ND) {
  DB.AddTaggedVal(reinterpret_cast<intptr_t>(ND),
                  DiagnosticsEngine::ak_nameddecl);
  return DB;
}
inline const PartialDiagnostic &operator<<(const PartialDiagnostic &PD,
                                           const NamedDecl* ND) {
  PD.AddTaggedVal(reinterpret_cast<intptr_t>(ND),
                  DiagnosticsEngine::ak_nameddecl);
  return PD;
}

template<typename decl_type>
void Redeclarable<decl_type>::setPreviousDecl(decl_type *PrevDecl) {
  // Note: This routine is implemented here because we need both NamedDecl
  // and Redeclarable to be defined.
  assert(RedeclLink.isFirst() &&
         "setPreviousDecl on a decl already in a redeclaration chain");

  if (PrevDecl) {
    // Point to previous. Make sure that this is actually the most recent
    // redeclaration, or we can build invalid chains. If the most recent
    // redeclaration is invalid, it won't be PrevDecl, but we want it anyway.
    First = PrevDecl->getFirstDecl();
    assert(First->RedeclLink.isFirst() && "Expected first");
    decl_type *MostRecent = First->getNextRedeclaration();
    RedeclLink = PreviousDeclLink(cast<decl_type>(MostRecent));

    // If the declaration was previously visible, a redeclaration of it remains
    // visible even if it wouldn't be visible by itself.
    static_cast<decl_type*>(this)->IdentifierNamespace |=
      MostRecent->getIdentifierNamespace() &
      (Decl::IDNS_Ordinary | Decl::IDNS_Tag | Decl::IDNS_Type);
  } else {
    // Make this first.
    First = static_cast<decl_type*>(this);
  }

  // First one will point to this one as latest.
  First->RedeclLink.setLatest(static_cast<decl_type*>(this));

  assert(!isa<NamedDecl>(static_cast<decl_type*>(this)) ||
         cast<NamedDecl>(static_cast<decl_type*>(this))->isLinkageValid());
}

// Inline function definitions.

/// Check if the given decl is complete.
///
/// We use this function to break a cycle between the inline definitions in
/// Type.h and Decl.h.
inline bool IsEnumDeclComplete(EnumDecl *ED) {
  return ED->isComplete();
}

/// Check if the given decl is scoped.
///
/// We use this function to break a cycle between the inline definitions in
/// Type.h and Decl.h.
inline bool IsEnumDeclScoped(EnumDecl *ED) {
  return ED->isScoped();
}

} // namespace clang

#endif // LLVM_CLANG_AST_DECL_H<|MERGE_RESOLUTION|>--- conflicted
+++ resolved
@@ -1567,21 +1567,8 @@
   const CXXInjectedParmsInfo *InjectedParmsInfo;
 protected:
   ParmVarDecl(ASTContext &C, DeclContext *DC, SourceLocation StartLoc,
-<<<<<<< HEAD
-              SourceLocation IdLoc, IdentifierInfo *Id, QualType T,
-              TypeSourceInfo *TInfo, StorageClass S, Expr *DefArg)
-      : VarDecl(ParmVar, C, DC, StartLoc, IdLoc, Id, T, TInfo, S),
-        InjectedParmsInfo(nullptr) {
-    assert(ParmVarDeclBits.HasInheritedDefaultArg == false);
-    assert(ParmVarDeclBits.DefaultArgKind == DAK_None);
-    assert(ParmVarDeclBits.IsKNRPromoted == false);
-    assert(ParmVarDeclBits.IsObjCMethodParam == false);
-    setDefaultArg(DefArg);
-  }
-=======
               SourceLocation NameLoc, const DeclarationName &Name, QualType T,
               TypeSourceInfo *TInfo, StorageClass S, Expr *DefArg);
->>>>>>> a473613f
 
   ParmVarDecl(ASTContext &C, DeclContext *DC, const CXXInjectedParmsInfo &IPI);
 
