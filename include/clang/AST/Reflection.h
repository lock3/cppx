--- conflicted
+++ resolved
@@ -31,17 +31,6 @@
 
 using ReflectedNamespace =
   llvm::PointerUnion<NamespaceDecl *, TranslationUnitDecl *>;
-<<<<<<< HEAD
-
-/// Represents a namespace-name within a reflection operand.
-class NamespaceName {
-  // The reflected namespace.
-  ReflectedNamespace ReflNs;
-
-  // The optional nested name specifier for the namespace.
-  NestedNameSpecifier *NNS;
-
-=======
 
 /// Represents a qualified namespace-name.
 class QualifiedNamespaceName {
@@ -79,7 +68,6 @@
     // Storage must always be set.
     assert(!Storage.isNull());
   }
->>>>>>> ed09dc17
 public:
   enum NameKind {
     /// An unqualified namespace-name.
@@ -89,14 +77,6 @@
     QualifiedNamespace
   };
 
-<<<<<<< HEAD
-  NamespaceName(ReflectedNamespace NS, NestedNameSpecifier *NNS = nullptr)
-    : ReflNs(NS), NNS(NNS) { }
-
-  /// Returns the kind of name stored.
-  NameKind getKind() const {
-    if (NNS)
-=======
   explicit NamespaceName(ReflectedNamespace NS)
     : Storage(StorageType::getFromOpaqueValue(NS.getOpaqueValue())) {
     // Ensure the translation from ReflectedNamespace to StorageType
@@ -119,7 +99,6 @@
   /// Returns the kind of name stored.
   NameKind getKind() const {
     if (Storage.is<QualifiedNamespaceName *>())
->>>>>>> ed09dc17
       return QualifiedNamespace;
 
     return Namespace;
@@ -130,21 +109,14 @@
 
   /// Returns the designated namespace, if any.
   NestedNameSpecifier *getQualifier() const {
-<<<<<<< HEAD
-    return NNS;
-=======
     if (isQualified())
       return Storage.get<QualifiedNamespaceName *>()->getQualifier();
 
     return nullptr;
->>>>>>> ed09dc17
   }
 
   /// Returns the designated namespace.
   ReflectedNamespace getNamespace() const {
-<<<<<<< HEAD
-    return ReflNs;
-=======
     if (NamespaceDecl *NS = Storage.dyn_cast<NamespaceDecl *>())
       return { NS };
 
@@ -162,17 +134,16 @@
       return NS;
 
     return ReflNs.get<TranslationUnitDecl *>();
->>>>>>> ed09dc17
-  }
-
-  /// Returns the designated namespace as a Decl.
-  Decl *getNamespaceAsDecl() const {
-    assert(!ReflNs.isNull());
-
-    if (ReflNs.is<NamespaceDecl *>())
-      return ReflNs.get<NamespaceDecl *>();
-
-    return ReflNs.get<TranslationUnitDecl *>();
+  }
+
+  /// Returns this as an opaque pointer.
+  void *getAsVoidPointer() const {
+    return Storage.getOpaqueValue();
+  }
+
+  /// Returns this as an opaque pointer.
+  static NamespaceName getFromVoidPointer(void *P) {
+    return NamespaceName(P);
   }
 };
 
@@ -211,8 +182,8 @@
   ReflectionOperand(TemplateName T)
     : Kind(Template), Data(T.getAsVoidPointer()) { }
 
-  ReflectionOperand(NamespaceName* T)
-    : Kind(Namespace), Data(T) { }
+  ReflectionOperand(NamespaceName T)
+    : Kind(Namespace), Data(T.getAsVoidPointer()) { }
 
   ReflectionOperand(Expr *E)
     : Kind(Expression), Data(E) { }
@@ -245,9 +216,9 @@
     return TemplateName::getFromVoidPointer(Data);
   }
 
-  NamespaceName *getAsNamespace() const {
+  NamespaceName getAsNamespace() const {
     assert(getKind() == Namespace && "not a namespace");
-    return reinterpret_cast<NamespaceName *>(Data);
+    return NamespaceName::getFromVoidPointer(Data);
   }
 
   Expr *getAsExpression() const {
