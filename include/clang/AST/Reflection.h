--- conflicted
+++ resolved
@@ -499,11 +499,11 @@
     return Ref.getReflectedBaseSpecifier();
   }
 
-<<<<<<< HEAD
   /// Returns the modifiers associated with this reflection.
   const ReflectionModifiers &getModifiers() const {
     return Ref.getReflectionModifiers();
-=======
+  }
+
   unsigned getOffsetInParent() const {
     return Ref.getReflectionOffset();
   }
@@ -514,7 +514,6 @@
 
   Reflection getParent() const {
     return { *Ctx, Ref.getParentReflection() };
->>>>>>> 87619a54
   }
 
   /// Returns the reflected construct designated by Q.
