//===- DeclCXX.h - Classes for representing C++ declarations --*- C++ -*-=====//
//
// Part of the LLVM Project, under the Apache License v2.0 with LLVM Exceptions.
// See https://llvm.org/LICENSE.txt for license information.
// SPDX-License-Identifier: Apache-2.0 WITH LLVM-exception
//
//===----------------------------------------------------------------------===//
//
/// \file
/// Defines the C++ Decl subclasses, other than those for templates
/// (found in DeclTemplate.h) and friends (in DeclFriend.h).
//
//===----------------------------------------------------------------------===//

#ifndef LLVM_CLANG_AST_DECLCXX_H
#define LLVM_CLANG_AST_DECLCXX_H

#include "clang/AST/ASTContext.h"
#include "clang/AST/ASTUnresolvedSet.h"
#include "clang/AST/Attr.h"
#include "clang/AST/Decl.h"
#include "clang/AST/DeclBase.h"
#include "clang/AST/DeclarationName.h"
#include "clang/AST/Expr.h"
#include "clang/AST/ExternalASTSource.h"
#include "clang/AST/LambdaCapture.h"
#include "clang/AST/NestedNameSpecifier.h"
#include "clang/AST/Redeclarable.h"
#include "clang/AST/Stmt.h"
#include "clang/AST/Type.h"
#include "clang/AST/TypeLoc.h"
#include "clang/AST/UnresolvedSet.h"
#include "clang/Basic/LLVM.h"
#include "clang/Basic/Lambda.h"
#include "clang/Basic/LangOptions.h"
#include "clang/Basic/OperatorKinds.h"
#include "clang/Basic/SourceLocation.h"
#include "clang/Basic/Specifiers.h"
#include "llvm/ADT/ArrayRef.h"
#include "llvm/ADT/DenseMap.h"
#include "llvm/ADT/PointerIntPair.h"
#include "llvm/ADT/PointerUnion.h"
#include "llvm/ADT/STLExtras.h"
#include "llvm/ADT/iterator_range.h"
#include "llvm/Support/Casting.h"
#include "llvm/Support/Compiler.h"
#include "llvm/Support/PointerLikeTypeTraits.h"
#include "llvm/Support/TrailingObjects.h"
#include <cassert>
#include <cstddef>
#include <iterator>
#include <memory>
#include <vector>

namespace clang {

class ClassTemplateDecl;
class ConstructorUsingShadowDecl;
class CXXBasePath;
class CXXBasePaths;
class CXXConstructorDecl;
class CXXDestructorDecl;
class CXXFinalOverriderMap;
class CXXIndirectPrimaryBaseSet;
class CXXMethodDecl;
class DiagnosticBuilder;
class FriendDecl;
class FunctionTemplateDecl;
class IdentifierInfo;
class MemberSpecializationInfo;
class TemplateDecl;
class TemplateParameterList;
class UsingDecl;

/// Represents any kind of function declaration, whether it is a
/// concrete function or a function template.
class AnyFunctionDecl {
  NamedDecl *Function;

  AnyFunctionDecl(NamedDecl *ND) : Function(ND) {}

public:
  AnyFunctionDecl(FunctionDecl *FD) : Function(FD) {}
  AnyFunctionDecl(FunctionTemplateDecl *FTD);

  /// Implicily converts any function or function template into a
  /// named declaration.
  operator NamedDecl *() const { return Function; }

  /// Retrieve the underlying function or function template.
  NamedDecl *get() const { return Function; }

  static AnyFunctionDecl getFromNamedDecl(NamedDecl *ND) {
    return AnyFunctionDecl(ND);
  }
};

} // namespace clang

namespace llvm {

  // Provide PointerLikeTypeTraits for non-cvr pointers.
  template<>
  struct PointerLikeTypeTraits< ::clang::AnyFunctionDecl> {
    static void *getAsVoidPointer(::clang::AnyFunctionDecl F) {
      return F.get();
    }

    static ::clang::AnyFunctionDecl getFromVoidPointer(void *P) {
      return ::clang::AnyFunctionDecl::getFromNamedDecl(
                                      static_cast< ::clang::NamedDecl*>(P));
    }

    enum { NumLowBitsAvailable = 2 };
  };

} // namespace llvm

namespace clang {

/// Represents an access specifier followed by colon ':'.
///
/// An objects of this class represents sugar for the syntactic occurrence
/// of an access specifier followed by a colon in the list of member
/// specifiers of a C++ class definition.
///
/// Note that they do not represent other uses of access specifiers,
/// such as those occurring in a list of base specifiers.
/// Also note that this class has nothing to do with so-called
/// "access declarations" (C++98 11.3 [class.access.dcl]).
class AccessSpecDecl : public Decl {
  /// The location of the ':'.
  SourceLocation ColonLoc;

  AccessSpecDecl(AccessSpecifier AS, DeclContext *DC,
                 SourceLocation ASLoc, SourceLocation ColonLoc)
    : Decl(AccessSpec, DC, ASLoc), ColonLoc(ColonLoc) {
    setAccess(AS);
  }

  AccessSpecDecl(EmptyShell Empty) : Decl(AccessSpec, Empty) {}

  virtual void anchor();

public:
  /// The location of the access specifier.
  SourceLocation getAccessSpecifierLoc() const { return getLocation(); }

  /// Sets the location of the access specifier.
  void setAccessSpecifierLoc(SourceLocation ASLoc) { setLocation(ASLoc); }

  /// The location of the colon following the access specifier.
  SourceLocation getColonLoc() const { return ColonLoc; }

  /// Sets the location of the colon.
  void setColonLoc(SourceLocation CLoc) { ColonLoc = CLoc; }

  SourceRange getSourceRange() const override LLVM_READONLY {
    return SourceRange(getAccessSpecifierLoc(), getColonLoc());
  }

  static AccessSpecDecl *Create(ASTContext &C, AccessSpecifier AS,
                                DeclContext *DC, SourceLocation ASLoc,
                                SourceLocation ColonLoc) {
    return new (C, DC) AccessSpecDecl(AS, DC, ASLoc, ColonLoc);
  }

  static AccessSpecDecl *CreateDeserialized(ASTContext &C, unsigned ID);

  // Implement isa/cast/dyncast/etc.
  static bool classof(const Decl *D) { return classofKind(D->getKind()); }
  static bool classofKind(Kind K) { return K == AccessSpec; }
};

/// Represents a base class of a C++ class.
///
/// Each CXXBaseSpecifier represents a single, direct base class (or
/// struct) of a C++ class (or struct). It specifies the type of that
/// base class, whether it is a virtual or non-virtual base, and what
/// level of access (public, protected, private) is used for the
/// derivation. For example:
///
/// \code
///   class A { };
///   class B { };
///   class C : public virtual A, protected B { };
/// \endcode
///
/// In this code, C will have two CXXBaseSpecifiers, one for "public
/// virtual A" and the other for "protected B".
class CXXBaseSpecifier {
  /// The source code range that covers the full base
  /// specifier, including the "virtual" (if present) and access
  /// specifier (if present).
  SourceRange Range;

  /// The source location of the ellipsis, if this is a pack
  /// expansion.
  SourceLocation EllipsisLoc;

  /// Whether this is a virtual base class or not.
  unsigned Virtual : 1;

  /// Whether this is the base of a class (true) or of a struct (false).
  ///
  /// This determines the mapping from the access specifier as written in the
  /// source code to the access specifier used for semantic analysis.
  unsigned BaseOfClass : 1;

  /// Access specifier as written in the source code (may be AS_none).
  ///
  /// The actual type of data stored here is an AccessSpecifier, but we use
  /// "unsigned" here to work around a VC++ bug.
  unsigned Access : 2;

  /// Whether the class contains a using declaration
  /// to inherit the named class's constructors.
  unsigned InheritConstructors : 1;

  /// The type of the base class.
  ///
  /// This will be a class or struct (or a typedef of such). The source code
  /// range does not include the \c virtual or the access specifier.
  TypeSourceInfo *BaseTypeInfo;

public:
  CXXBaseSpecifier() = default;
  CXXBaseSpecifier(SourceRange R, bool V, bool BC, AccessSpecifier A,
                   TypeSourceInfo *TInfo, SourceLocation EllipsisLoc)
    : Range(R), EllipsisLoc(EllipsisLoc), Virtual(V), BaseOfClass(BC),
      Access(A), InheritConstructors(false), BaseTypeInfo(TInfo) {}

  /// Retrieves the source range that contains the entire base specifier.
  SourceRange getSourceRange() const LLVM_READONLY { return Range; }
  SourceLocation getBeginLoc() const LLVM_READONLY { return Range.getBegin(); }
  SourceLocation getEndLoc() const LLVM_READONLY { return Range.getEnd(); }

  /// Get the location at which the base class type was written.
  SourceLocation getBaseTypeLoc() const LLVM_READONLY {
    return BaseTypeInfo->getTypeLoc().getBeginLoc();
  }

  /// Determines whether the base class is a virtual base class (or not).
  bool isVirtual() const { return Virtual; }

  /// Determine whether this base class is a base of a class declared
  /// with the 'class' keyword (vs. one declared with the 'struct' keyword).
  bool isBaseOfClass() const { return BaseOfClass; }

  /// Determine whether this base specifier is a pack expansion.
  bool isPackExpansion() const {
    return EllipsisLoc.isValid();
  }

  /// Determine whether this base class's constructors get inherited.
  bool getInheritConstructors() const { return InheritConstructors; }

  /// Set that this base class's constructors should be inherited.
  void setInheritConstructors(bool Inherit = true) {
    InheritConstructors = Inherit;
  }

  /// For a pack expansion, determine the location of the ellipsis.
  SourceLocation getEllipsisLoc() const {
    return EllipsisLoc;
  }

  /// Returns the access specifier for this base specifier.
  ///
  /// This is the actual base specifier as used for semantic analysis, so
  /// the result can never be AS_none. To retrieve the access specifier as
  /// written in the source code, use getAccessSpecifierAsWritten().
  AccessSpecifier getAccessSpecifier() const {
    if ((AccessSpecifier)Access == AS_none)
      return BaseOfClass? AS_private : AS_public;
    else
      return (AccessSpecifier)Access;
  }

  /// Retrieves the access specifier as written in the source code
  /// (which may mean that no access specifier was explicitly written).
  ///
  /// Use getAccessSpecifier() to retrieve the access specifier for use in
  /// semantic analysis.
  AccessSpecifier getAccessSpecifierAsWritten() const {
    return (AccessSpecifier)Access;
  }

  /// Retrieves the type of the base class.
  ///
  /// This type will always be an unqualified class type.
  QualType getType() const {
    return BaseTypeInfo->getType().getUnqualifiedType();
  }

  /// Retrieves the type and source location of the base class.
  TypeSourceInfo *getTypeSourceInfo() const { return BaseTypeInfo; }
};

/// Represents a C++ struct/union/class.
class CXXRecordDecl : public RecordDecl {
  friend class ASTDeclReader;
  friend class ASTDeclWriter;
  friend class ASTNodeImporter;
  friend class ASTReader;
  friend class ASTRecordWriter;
  friend class ASTWriter;
  friend class DeclContext;
  friend class LambdaExpr;

  friend void FunctionDecl::setPure(bool);
  friend void TagDecl::startDefinition();

  /// Values used in DefinitionData fields to represent special members.
  enum SpecialMemberFlags {
    SMF_DefaultConstructor = 0x1,
    SMF_CopyConstructor = 0x2,
    SMF_MoveConstructor = 0x4,
    SMF_CopyAssignment = 0x8,
    SMF_MoveAssignment = 0x10,
    SMF_Destructor = 0x20,
    SMF_All = 0x3f
  };

  struct DefinitionData {
    /// True if this class has any user-declared constructors.
    unsigned UserDeclaredConstructor : 1;

    /// The user-declared special members which this class has.
    unsigned UserDeclaredSpecialMembers : 6;

    /// True when this class is an aggregate.
    unsigned Aggregate : 1;

    /// True when this class is a POD-type.
    unsigned PlainOldData : 1;

    /// true when this class is empty for traits purposes,
    /// i.e. has no data members other than 0-width bit-fields, has no
    /// virtual function/base, and doesn't inherit from a non-empty
    /// class. Doesn't take union-ness into account.
    unsigned Empty : 1;

    /// True when this class is polymorphic, i.e., has at
    /// least one virtual member or derives from a polymorphic class.
    unsigned Polymorphic : 1;

    /// True when this class is abstract, i.e., has at least
    /// one pure virtual function, (that can come from a base class).
    unsigned Abstract : 1;

    /// True when this class is standard-layout, per the applicable
    /// language rules (including DRs).
    unsigned IsStandardLayout : 1;

    /// True when this class was standard-layout under the C++11
    /// definition.
    ///
    /// C++11 [class]p7.  A standard-layout class is a class that:
    /// * has no non-static data members of type non-standard-layout class (or
    ///   array of such types) or reference,
    /// * has no virtual functions (10.3) and no virtual base classes (10.1),
    /// * has the same access control (Clause 11) for all non-static data
    ///   members
    /// * has no non-standard-layout base classes,
    /// * either has no non-static data members in the most derived class and at
    ///   most one base class with non-static data members, or has no base
    ///   classes with non-static data members, and
    /// * has no base classes of the same type as the first non-static data
    ///   member.
    unsigned IsCXX11StandardLayout : 1;

    /// True when any base class has any declared non-static data
    /// members or bit-fields.
    /// This is a helper bit of state used to implement IsStandardLayout more
    /// efficiently.
    unsigned HasBasesWithFields : 1;

    /// True when any base class has any declared non-static data
    /// members.
    /// This is a helper bit of state used to implement IsCXX11StandardLayout
    /// more efficiently.
    unsigned HasBasesWithNonStaticDataMembers : 1;

    /// True when there are private non-static data members.
    unsigned HasPrivateFields : 1;

    /// True when there are protected non-static data members.
    unsigned HasProtectedFields : 1;

    /// True when there are private non-static data members.
    unsigned HasPublicFields : 1;

    /// True if this class (or any subobject) has mutable fields.
    unsigned HasMutableFields : 1;

    /// True if this class (or any nested anonymous struct or union)
    /// has variant members.
    unsigned HasVariantMembers : 1;

    /// True if there no non-field members declared by the user.
    unsigned HasOnlyCMembers : 1;

    /// True if any field has an in-class initializer, including those
    /// within anonymous unions or structs.
    unsigned HasInClassInitializer : 1;

    /// True if any field is of reference type, and does not have an
    /// in-class initializer.
    ///
    /// In this case, value-initialization of this class is illegal in C++98
    /// even if the class has a trivial default constructor.
    unsigned HasUninitializedReferenceMember : 1;

    /// True if any non-mutable field whose type doesn't have a user-
    /// provided default ctor also doesn't have an in-class initializer.
    unsigned HasUninitializedFields : 1;

    /// True if there are any member using-declarations that inherit
    /// constructors from a base class.
    unsigned HasInheritedConstructor : 1;

    /// True if there are any member using-declarations named
    /// 'operator='.
    unsigned HasInheritedAssignment : 1;

    /// These flags are \c true if a defaulted corresponding special
    /// member can't be fully analyzed without performing overload resolution.
    /// @{
    unsigned NeedOverloadResolutionForCopyConstructor : 1;
    unsigned NeedOverloadResolutionForMoveConstructor : 1;
    unsigned NeedOverloadResolutionForMoveAssignment : 1;
    unsigned NeedOverloadResolutionForDestructor : 1;
    /// @}

    /// These flags are \c true if an implicit defaulted corresponding
    /// special member would be defined as deleted.
    /// @{
    unsigned DefaultedCopyConstructorIsDeleted : 1;
    unsigned DefaultedMoveConstructorIsDeleted : 1;
    unsigned DefaultedMoveAssignmentIsDeleted : 1;
    unsigned DefaultedDestructorIsDeleted : 1;
    /// @}

    /// The trivial special members which this class has, per
    /// C++11 [class.ctor]p5, C++11 [class.copy]p12, C++11 [class.copy]p25,
    /// C++11 [class.dtor]p5, or would have if the member were not suppressed.
    ///
    /// This excludes any user-declared but not user-provided special members
    /// which have been declared but not yet defined.
    unsigned HasTrivialSpecialMembers : 6;

    /// These bits keep track of the triviality of special functions for the
    /// purpose of calls. Only the bits corresponding to SMF_CopyConstructor,
    /// SMF_MoveConstructor, and SMF_Destructor are meaningful here.
    unsigned HasTrivialSpecialMembersForCall : 6;

    /// The declared special members of this class which are known to be
    /// non-trivial.
    ///
    /// This excludes any user-declared but not user-provided special members
    /// which have been declared but not yet defined, and any implicit special
    /// members which have not yet been declared.
    unsigned DeclaredNonTrivialSpecialMembers : 6;

    /// These bits keep track of the declared special members that are
    /// non-trivial for the purpose of calls.
    /// Only the bits corresponding to SMF_CopyConstructor,
    /// SMF_MoveConstructor, and SMF_Destructor are meaningful here.
    unsigned DeclaredNonTrivialSpecialMembersForCall : 6;

    /// True when this class has a destructor with no semantic effect.
    unsigned HasIrrelevantDestructor : 1;

    /// True when this class has at least one user-declared constexpr
    /// constructor which is neither the copy nor move constructor.
    unsigned HasConstexprNonCopyMoveConstructor : 1;

    /// True if this class has a (possibly implicit) defaulted default
    /// constructor.
    unsigned HasDefaultedDefaultConstructor : 1;

    /// True if a defaulted default constructor for this class would
    /// be constexpr.
    unsigned DefaultedDefaultConstructorIsConstexpr : 1;

    /// True if this class has a constexpr default constructor.
    ///
    /// This is true for either a user-declared constexpr default constructor
    /// or an implicitly declared constexpr default constructor.
    unsigned HasConstexprDefaultConstructor : 1;

    /// True when this class contains at least one non-static data
    /// member or base class of non-literal or volatile type.
    unsigned HasNonLiteralTypeFieldsOrBases : 1;

    /// True when visible conversion functions are already computed
    /// and are available.
    unsigned ComputedVisibleConversions : 1;

    /// Whether we have a C++11 user-provided default constructor (not
    /// explicitly deleted or defaulted).
    unsigned UserProvidedDefaultConstructor : 1;

    /// The special members which have been declared for this class,
    /// either by the user or implicitly.
    unsigned DeclaredSpecialMembers : 6;

    /// Whether an implicit copy constructor could have a const-qualified
    /// parameter, for initializing virtual bases and for other subobjects.
    unsigned ImplicitCopyConstructorCanHaveConstParamForVBase : 1;
    unsigned ImplicitCopyConstructorCanHaveConstParamForNonVBase : 1;

    /// Whether an implicit copy assignment operator would have a
    /// const-qualified parameter.
    unsigned ImplicitCopyAssignmentHasConstParam : 1;

    /// Whether any declared copy constructor has a const-qualified
    /// parameter.
    unsigned HasDeclaredCopyConstructorWithConstParam : 1;

    /// Whether any declared copy assignment operator has either a
    /// const-qualified reference parameter or a non-reference parameter.
    unsigned HasDeclaredCopyAssignmentWithConstParam : 1;

    /// Whether this class describes a C++ fragment.
    unsigned IsFragment : 1;

    /// Whether this class describes a C++ lambda.
    unsigned IsLambda : 1;

    /// Whether we are currently parsing base specifiers.
    unsigned IsParsingBaseSpecifiers : 1;

    unsigned HasODRHash : 1;

    /// A hash of parts of the class to help in ODR checking.
    unsigned ODRHash = 0;

    /// The number of base class specifiers in Bases.
    unsigned NumBases = 0;

    /// The number of virtual base class specifiers in VBases.
    unsigned NumVBases = 0;

    /// Base classes of this class.
    ///
    /// FIXME: This is wasted space for a union.
    LazyCXXBaseSpecifiersPtr Bases;

    /// direct and indirect virtual base classes of this class.
    LazyCXXBaseSpecifiersPtr VBases;

    /// The conversion functions of this C++ class (but not its
    /// inherited conversion functions).
    ///
    /// Each of the entries in this overload set is a CXXConversionDecl.
    LazyASTUnresolvedSet Conversions;

    /// The conversion functions of this C++ class and all those
    /// inherited conversion functions that are visible in this class.
    ///
    /// Each of the entries in this overload set is a CXXConversionDecl or a
    /// FunctionTemplateDecl.
    LazyASTUnresolvedSet VisibleConversions;

    /// The declaration which defines this record.
    CXXRecordDecl *Definition;

    /// The first friend declaration in this class, or null if there
    /// aren't any.
    ///
    /// This is actually currently stored in reverse order.
    LazyDeclPtr FirstFriend;

    DefinitionData(CXXRecordDecl *D);

    /// Retrieve the set of direct base classes.
    CXXBaseSpecifier *getBases() const {
      if (!Bases.isOffset())
        return Bases.get(nullptr);
      return getBasesSlowCase();
    }

    /// Retrieve the set of virtual base classes.
    CXXBaseSpecifier *getVBases() const {
      if (!VBases.isOffset())
        return VBases.get(nullptr);
      return getVBasesSlowCase();
    }

    ArrayRef<CXXBaseSpecifier> bases() const {
      return llvm::makeArrayRef(getBases(), NumBases);
    }

    ArrayRef<CXXBaseSpecifier> vbases() const {
      return llvm::makeArrayRef(getVBases(), NumVBases);
    }

  private:
    CXXBaseSpecifier *getBasesSlowCase() const;
    CXXBaseSpecifier *getVBasesSlowCase() const;
  };

  struct DefinitionData *DefinitionData;

  /// Describes a C++ closure type (generated by a lambda expression).
  struct LambdaDefinitionData : public DefinitionData {
    using Capture = LambdaCapture;

    /// Whether this lambda is known to be dependent, even if its
    /// context isn't dependent.
    ///
    /// A lambda with a non-dependent context can be dependent if it occurs
    /// within the default argument of a function template, because the
    /// lambda will have been created with the enclosing context as its
    /// declaration context, rather than function. This is an unfortunate
    /// artifact of having to parse the default arguments before.
    unsigned Dependent : 1;

    /// Whether this lambda is a generic lambda.
    unsigned IsGenericLambda : 1;

    /// The Default Capture.
    unsigned CaptureDefault : 2;

    /// The number of captures in this lambda is limited 2^NumCaptures.
    unsigned NumCaptures : 15;

    /// The number of explicit captures in this lambda.
    unsigned NumExplicitCaptures : 13;

    /// The number used to indicate this lambda expression for name
    /// mangling in the Itanium C++ ABI.
    unsigned ManglingNumber = 0;

    /// The declaration that provides context for this lambda, if the
    /// actual DeclContext does not suffice. This is used for lambdas that
    /// occur within default arguments of function parameters within the class
    /// or within a data member initializer.
    LazyDeclPtr ContextDecl;

    /// The list of captures, both explicit and implicit, for this
    /// lambda.
    Capture *Captures = nullptr;

    /// The type of the call method.
    TypeSourceInfo *MethodTyInfo;

    LambdaDefinitionData(CXXRecordDecl *D, TypeSourceInfo *Info,
                         bool Dependent, bool IsGeneric,
                         LambdaCaptureDefault CaptureDefault)
      : DefinitionData(D), Dependent(Dependent), IsGenericLambda(IsGeneric),
        CaptureDefault(CaptureDefault), NumCaptures(0), NumExplicitCaptures(0),
        MethodTyInfo(Info) {
      IsLambda = true;

      // C++1z [expr.prim.lambda]p4:
      //   This class type is not an aggregate type.
      Aggregate = false;
      PlainOldData = false;
    }
  };

  struct DefinitionData *dataPtr() const {
    // Complete the redecl chain (if necessary).
    getMostRecentDecl();
    return DefinitionData;
  }

  struct DefinitionData &data() const {
    auto *DD = dataPtr();
    assert(DD && "queried property of class with no definition");
    return *DD;
  }

  struct LambdaDefinitionData &getLambdaData() const {
    // No update required: a merged definition cannot change any lambda
    // properties.
    auto *DD = DefinitionData;
    assert(DD && DD->IsLambda && "queried lambda property of non-lambda class");
    return static_cast<LambdaDefinitionData&>(*DD);
  }

  /// The template or declaration that this declaration
  /// describes or was instantiated from, respectively.
  ///
  /// For non-templates, this value will be null. For record
  /// declarations that describe a class template, this will be a
  /// pointer to a ClassTemplateDecl. For member
  /// classes of class template specializations, this will be the
  /// MemberSpecializationInfo referring to the member class that was
  /// instantiated or specialized.
  llvm::PointerUnion<ClassTemplateDecl *, MemberSpecializationInfo *>
      TemplateOrInstantiation;

  /// An unresolved id expression that nominates a function to
  /// generate the definition of this class.
  Expr *Metafunction;

  /// Called from setBases and addedMember to notify the class that a
  /// direct or virtual base class or a member of class type has been added.
  void addedClassSubobject(CXXRecordDecl *Base);

  /// Notify the class that member has been added.
  ///
  /// This routine helps maintain information about the class based on which
  /// members have been added. It will be invoked by DeclContext::addDecl()
  /// whenever a member is added to this record.
  void addedMember(Decl *D);

  void markedVirtualFunctionPure();

  /// Get the head of our list of friend declarations, possibly
  /// deserializing the friends from an external AST source.
  FriendDecl *getFirstFriend() const;

  /// Determine whether this class has an empty base class subobject of type X
  /// or of one of the types that might be at offset 0 within X (per the C++
  /// "standard layout" rules).
  bool hasSubobjectAtOffsetZeroOfEmptyBaseType(ASTContext &Ctx,
                                               const CXXRecordDecl *X);

protected:
  CXXRecordDecl(Kind K, TagKind TK, const ASTContext &C, DeclContext *DC,
                SourceLocation StartLoc, SourceLocation IdLoc,
                IdentifierInfo *Id, CXXRecordDecl *PrevDecl);

public:
  /// Iterator that traverses the base classes of a class.
  using base_class_iterator = CXXBaseSpecifier *;

  /// Iterator that traverses the base classes of a class.
  using base_class_const_iterator = const CXXBaseSpecifier *;

  CXXRecordDecl *getCanonicalDecl() override {
    return cast<CXXRecordDecl>(RecordDecl::getCanonicalDecl());
  }

  const CXXRecordDecl *getCanonicalDecl() const {
    return const_cast<CXXRecordDecl*>(this)->getCanonicalDecl();
  }

  CXXRecordDecl *getPreviousDecl() {
    return cast_or_null<CXXRecordDecl>(
            static_cast<RecordDecl *>(this)->getPreviousDecl());
  }

  const CXXRecordDecl *getPreviousDecl() const {
    return const_cast<CXXRecordDecl*>(this)->getPreviousDecl();
  }

  CXXRecordDecl *getMostRecentDecl() {
    return cast<CXXRecordDecl>(
            static_cast<RecordDecl *>(this)->getMostRecentDecl());
  }

  const CXXRecordDecl *getMostRecentDecl() const {
    return const_cast<CXXRecordDecl*>(this)->getMostRecentDecl();
  }

  CXXRecordDecl *getMostRecentNonInjectedDecl() {
    CXXRecordDecl *Recent =
        static_cast<CXXRecordDecl *>(this)->getMostRecentDecl();
    while (Recent->isInjectedClassName()) {
      // FIXME: Does injected class name need to be in the redeclarations chain?
      assert(Recent->getPreviousDecl());
      Recent = Recent->getPreviousDecl();
    }
    return Recent;
  }

  const CXXRecordDecl *getMostRecentNonInjectedDecl() const {
    return const_cast<CXXRecordDecl*>(this)->getMostRecentNonInjectedDecl();
  }

  CXXRecordDecl *getDefinition() const {
    // We only need an update if we don't already know which
    // declaration is the definition.
    auto *DD = DefinitionData ? DefinitionData : dataPtr();
    return DD ? DD->Definition : nullptr;
  }

  bool hasDefinition() const { return DefinitionData || dataPtr(); }

  static CXXRecordDecl *Create(const ASTContext &C, TagKind TK, DeclContext *DC,
                               SourceLocation StartLoc, SourceLocation IdLoc,
                               IdentifierInfo *Id,
                               CXXRecordDecl *PrevDecl = nullptr,
                               bool DelayTypeCreation = false);
  static CXXRecordDecl *CreateLambda(const ASTContext &C, DeclContext *DC,
                                     TypeSourceInfo *Info, SourceLocation Loc,
                                     bool DependentLambda, bool IsGeneric,
                                     LambdaCaptureDefault CaptureDefault);
  static CXXRecordDecl *CreateDeserialized(const ASTContext &C, unsigned ID);

  bool isDynamicClass() const {
    return data().Polymorphic || data().NumVBases != 0;
  }

  /// @returns true if class is dynamic or might be dynamic because the
  /// definition is incomplete of dependent.
  bool mayBeDynamicClass() const {
    return !hasDefinition() || isDynamicClass() || hasAnyDependentBases();
  }

  /// @returns true if class is non dynamic or might be non dynamic because the
  /// definition is incomplete of dependent.
  bool mayBeNonDynamicClass() const {
    return !hasDefinition() || !isDynamicClass() || hasAnyDependentBases();
  }

  void setIsParsingBaseSpecifiers() { data().IsParsingBaseSpecifiers = true; }

  bool isParsingBaseSpecifiers() const {
    return data().IsParsingBaseSpecifiers;
  }

  unsigned getODRHash() const;

  /// Sets the base classes of this struct or class.
  void setBases(CXXBaseSpecifier const * const *Bases, unsigned NumBases);

  /// Retrieves the number of base classes of this class.
  unsigned getNumBases() const { return data().NumBases; }

  using base_class_range = llvm::iterator_range<base_class_iterator>;
  using base_class_const_range =
      llvm::iterator_range<base_class_const_iterator>;

  base_class_range bases() {
    return base_class_range(bases_begin(), bases_end());
  }
  base_class_const_range bases() const {
    return base_class_const_range(bases_begin(), bases_end());
  }

  base_class_iterator bases_begin() { return data().getBases(); }
  base_class_const_iterator bases_begin() const { return data().getBases(); }
  base_class_iterator bases_end() { return bases_begin() + data().NumBases; }
  base_class_const_iterator bases_end() const {
    return bases_begin() + data().NumBases;
  }

  /// Retrieves the number of virtual base classes of this class.
  unsigned getNumVBases() const { return data().NumVBases; }

  base_class_range vbases() {
    return base_class_range(vbases_begin(), vbases_end());
  }
  base_class_const_range vbases() const {
    return base_class_const_range(vbases_begin(), vbases_end());
  }

  base_class_iterator vbases_begin() { return data().getVBases(); }
  base_class_const_iterator vbases_begin() const { return data().getVBases(); }
  base_class_iterator vbases_end() { return vbases_begin() + data().NumVBases; }
  base_class_const_iterator vbases_end() const {
    return vbases_begin() + data().NumVBases;
  }

  /// Determine whether this class has any dependent base classes which
  /// are not the current instantiation.
  bool hasAnyDependentBases() const;

  /// Iterator access to method members.  The method iterator visits
  /// all method members of the class, including non-instance methods,
  /// special methods, etc.
  using method_iterator = specific_decl_iterator<CXXMethodDecl>;
  using method_range =
      llvm::iterator_range<specific_decl_iterator<CXXMethodDecl>>;

  method_range methods() const {
    return method_range(method_begin(), method_end());
  }

  /// Method begin iterator.  Iterates in the order the methods
  /// were declared.
  method_iterator method_begin() const {
    return method_iterator(decls_begin());
  }

  /// Method past-the-end iterator.
  method_iterator method_end() const {
    return method_iterator(decls_end());
  }

  /// Iterator access to constructor members.
  using ctor_iterator = specific_decl_iterator<CXXConstructorDecl>;
  using ctor_range =
      llvm::iterator_range<specific_decl_iterator<CXXConstructorDecl>>;

  ctor_range ctors() const { return ctor_range(ctor_begin(), ctor_end()); }

  ctor_iterator ctor_begin() const {
    return ctor_iterator(decls_begin());
  }

  ctor_iterator ctor_end() const {
    return ctor_iterator(decls_end());
  }

  /// An iterator over friend declarations.  All of these are defined
  /// in DeclFriend.h.
  class friend_iterator;
  using friend_range = llvm::iterator_range<friend_iterator>;

  friend_range friends() const;
  friend_iterator friend_begin() const;
  friend_iterator friend_end() const;
  void pushFriendDecl(FriendDecl *FD);

  /// Determines whether this record has any friends.
  bool hasFriends() const {
    return data().FirstFriend.isValid();
  }

  /// \c true if a defaulted copy constructor for this class would be
  /// deleted.
  bool defaultedCopyConstructorIsDeleted() const {
    assert((!needsOverloadResolutionForCopyConstructor() ||
            (data().DeclaredSpecialMembers & SMF_CopyConstructor)) &&
           "this property has not yet been computed by Sema");
    return data().DefaultedCopyConstructorIsDeleted;
  }

  /// \c true if a defaulted move constructor for this class would be
  /// deleted.
  bool defaultedMoveConstructorIsDeleted() const {
    assert((!needsOverloadResolutionForMoveConstructor() ||
            (data().DeclaredSpecialMembers & SMF_MoveConstructor)) &&
           "this property has not yet been computed by Sema");
    return data().DefaultedMoveConstructorIsDeleted;
  }

  /// \c true if a defaulted destructor for this class would be deleted.
  bool defaultedDestructorIsDeleted() const {
    assert((!needsOverloadResolutionForDestructor() ||
            (data().DeclaredSpecialMembers & SMF_Destructor)) &&
           "this property has not yet been computed by Sema");
    return data().DefaultedDestructorIsDeleted;
  }

  /// \c true if we know for sure that this class has a single,
  /// accessible, unambiguous copy constructor that is not deleted.
  bool hasSimpleCopyConstructor() const {
    return !hasUserDeclaredCopyConstructor() &&
           !data().DefaultedCopyConstructorIsDeleted;
  }

  /// \c true if we know for sure that this class has a single,
  /// accessible, unambiguous move constructor that is not deleted.
  bool hasSimpleMoveConstructor() const {
    return !hasUserDeclaredMoveConstructor() && hasMoveConstructor() &&
           !data().DefaultedMoveConstructorIsDeleted;
  }

  /// \c true if we know for sure that this class has a single,
  /// accessible, unambiguous move assignment operator that is not deleted.
  bool hasSimpleMoveAssignment() const {
    return !hasUserDeclaredMoveAssignment() && hasMoveAssignment() &&
           !data().DefaultedMoveAssignmentIsDeleted;
  }

  /// \c true if we know for sure that this class has an accessible
  /// destructor that is not deleted.
  bool hasSimpleDestructor() const {
    return !hasUserDeclaredDestructor() &&
           !data().DefaultedDestructorIsDeleted;
  }

  /// Determine whether this class has any default constructors.
  bool hasDefaultConstructor() const {
    return (data().DeclaredSpecialMembers & SMF_DefaultConstructor) ||
           needsImplicitDefaultConstructor();
  }

  /// Determine if we need to declare a default constructor for
  /// this class.
  ///
  /// This value is used for lazy creation of default constructors.
  bool needsImplicitDefaultConstructor() const {
    return !data().UserDeclaredConstructor &&
           !(data().DeclaredSpecialMembers & SMF_DefaultConstructor) &&
           (!isLambda() || lambdaIsDefaultConstructibleAndAssignable());
  }

  /// Determine whether this class has any user-declared constructors.
  ///
  /// When true, a default constructor will not be implicitly declared.
  bool hasUserDeclaredConstructor() const {
    return data().UserDeclaredConstructor;
  }

  /// Whether this class has a user-provided default constructor
  /// per C++11.
  bool hasUserProvidedDefaultConstructor() const {
    return data().UserProvidedDefaultConstructor;
  }

  /// Determine whether this class has a user-declared copy constructor.
  ///
  /// When false, a copy constructor will be implicitly declared.
  bool hasUserDeclaredCopyConstructor() const {
    return data().UserDeclaredSpecialMembers & SMF_CopyConstructor;
  }

  /// Determine whether this class needs an implicit copy
  /// constructor to be lazily declared.
  bool needsImplicitCopyConstructor() const {
    return !(data().DeclaredSpecialMembers & SMF_CopyConstructor);
  }

  /// Determine whether we need to eagerly declare a defaulted copy
  /// constructor for this class.
  bool needsOverloadResolutionForCopyConstructor() const {
    // C++17 [class.copy.ctor]p6:
    //   If the class definition declares a move constructor or move assignment
    //   operator, the implicitly declared copy constructor is defined as
    //   deleted.
    // In MSVC mode, sometimes a declared move assignment does not delete an
    // implicit copy constructor, so defer this choice to Sema.
    if (data().UserDeclaredSpecialMembers &
        (SMF_MoveConstructor | SMF_MoveAssignment))
      return true;
    return data().NeedOverloadResolutionForCopyConstructor;
  }

  /// Determine whether an implicit copy constructor for this type
  /// would have a parameter with a const-qualified reference type.
  bool implicitCopyConstructorHasConstParam() const {
    return data().ImplicitCopyConstructorCanHaveConstParamForNonVBase &&
           (isAbstract() ||
            data().ImplicitCopyConstructorCanHaveConstParamForVBase);
  }

  /// Determine whether this class has a copy constructor with
  /// a parameter type which is a reference to a const-qualified type.
  bool hasCopyConstructorWithConstParam() const {
    return data().HasDeclaredCopyConstructorWithConstParam ||
           (needsImplicitCopyConstructor() &&
            implicitCopyConstructorHasConstParam());
  }

  /// Whether this class has a user-declared move constructor or
  /// assignment operator.
  ///
  /// When false, a move constructor and assignment operator may be
  /// implicitly declared.
  bool hasUserDeclaredMoveOperation() const {
    return data().UserDeclaredSpecialMembers &
             (SMF_MoveConstructor | SMF_MoveAssignment);
  }

  /// Determine whether this class has had a move constructor
  /// declared by the user.
  bool hasUserDeclaredMoveConstructor() const {
    return data().UserDeclaredSpecialMembers & SMF_MoveConstructor;
  }

  /// Determine whether this class has a move constructor.
  bool hasMoveConstructor() const {
    return (data().DeclaredSpecialMembers & SMF_MoveConstructor) ||
           needsImplicitMoveConstructor();
  }

  /// Set that we attempted to declare an implicit copy
  /// constructor, but overload resolution failed so we deleted it.
  void setImplicitCopyConstructorIsDeleted() {
    assert((data().DefaultedCopyConstructorIsDeleted ||
            needsOverloadResolutionForCopyConstructor()) &&
           "Copy constructor should not be deleted");
    data().DefaultedCopyConstructorIsDeleted = true;
  }

  /// Set that we attempted to declare an implicit move
  /// constructor, but overload resolution failed so we deleted it.
  void setImplicitMoveConstructorIsDeleted() {
    assert((data().DefaultedMoveConstructorIsDeleted ||
            needsOverloadResolutionForMoveConstructor()) &&
           "move constructor should not be deleted");
    data().DefaultedMoveConstructorIsDeleted = true;
  }

  /// Set that we attempted to declare an implicit destructor,
  /// but overload resolution failed so we deleted it.
  void setImplicitDestructorIsDeleted() {
    assert((data().DefaultedDestructorIsDeleted ||
            needsOverloadResolutionForDestructor()) &&
           "destructor should not be deleted");
    data().DefaultedDestructorIsDeleted = true;
  }

  /// Determine whether this class should get an implicit move
  /// constructor or if any existing special member function inhibits this.
  bool needsImplicitMoveConstructor() const {
    return !(data().DeclaredSpecialMembers & SMF_MoveConstructor) &&
           !hasUserDeclaredCopyConstructor() &&
           !hasUserDeclaredCopyAssignment() &&
           !hasUserDeclaredMoveAssignment() &&
           !hasUserDeclaredDestructor();
  }

  /// Determine whether we need to eagerly declare a defaulted move
  /// constructor for this class.
  bool needsOverloadResolutionForMoveConstructor() const {
    return data().NeedOverloadResolutionForMoveConstructor;
  }

  /// Determine whether this class has a user-declared copy assignment
  /// operator.
  ///
  /// When false, a copy assignment operator will be implicitly declared.
  bool hasUserDeclaredCopyAssignment() const {
    return data().UserDeclaredSpecialMembers & SMF_CopyAssignment;
  }

  /// Determine whether this class needs an implicit copy
  /// assignment operator to be lazily declared.
  bool needsImplicitCopyAssignment() const {
    return !(data().DeclaredSpecialMembers & SMF_CopyAssignment);
  }

  /// Determine whether we need to eagerly declare a defaulted copy
  /// assignment operator for this class.
  bool needsOverloadResolutionForCopyAssignment() const {
    return data().HasMutableFields;
  }

  /// Determine whether an implicit copy assignment operator for this
  /// type would have a parameter with a const-qualified reference type.
  bool implicitCopyAssignmentHasConstParam() const {
    return data().ImplicitCopyAssignmentHasConstParam;
  }

  /// Determine whether this class has a copy assignment operator with
  /// a parameter type which is a reference to a const-qualified type or is not
  /// a reference.
  bool hasCopyAssignmentWithConstParam() const {
    return data().HasDeclaredCopyAssignmentWithConstParam ||
           (needsImplicitCopyAssignment() &&
            implicitCopyAssignmentHasConstParam());
  }

  /// Determine whether this class has had a move assignment
  /// declared by the user.
  bool hasUserDeclaredMoveAssignment() const {
    return data().UserDeclaredSpecialMembers & SMF_MoveAssignment;
  }

  /// Determine whether this class has a move assignment operator.
  bool hasMoveAssignment() const {
    return (data().DeclaredSpecialMembers & SMF_MoveAssignment) ||
           needsImplicitMoveAssignment();
  }

  /// Set that we attempted to declare an implicit move assignment
  /// operator, but overload resolution failed so we deleted it.
  void setImplicitMoveAssignmentIsDeleted() {
    assert((data().DefaultedMoveAssignmentIsDeleted ||
            needsOverloadResolutionForMoveAssignment()) &&
           "move assignment should not be deleted");
    data().DefaultedMoveAssignmentIsDeleted = true;
  }

  /// Determine whether this class should get an implicit move
  /// assignment operator or if any existing special member function inhibits
  /// this.
  bool needsImplicitMoveAssignment() const {
    return !(data().DeclaredSpecialMembers & SMF_MoveAssignment) &&
           !hasUserDeclaredCopyConstructor() &&
           !hasUserDeclaredCopyAssignment() &&
           !hasUserDeclaredMoveConstructor() &&
           !hasUserDeclaredDestructor() &&
           (!isLambda() || lambdaIsDefaultConstructibleAndAssignable());
  }

  /// Determine whether we need to eagerly declare a move assignment
  /// operator for this class.
  bool needsOverloadResolutionForMoveAssignment() const {
    return data().NeedOverloadResolutionForMoveAssignment;
  }

  /// Determine whether this class has a user-declared destructor.
  ///
  /// When false, a destructor will be implicitly declared.
  bool hasUserDeclaredDestructor() const {
    return data().UserDeclaredSpecialMembers & SMF_Destructor;
  }

  /// Determine whether this class needs an implicit destructor to
  /// be lazily declared.
  bool needsImplicitDestructor() const {
    return !(data().DeclaredSpecialMembers & SMF_Destructor);
  }

  /// Determine whether we need to eagerly declare a destructor for this
  /// class.
  bool needsOverloadResolutionForDestructor() const {
    return data().NeedOverloadResolutionForDestructor;
  }

  /// Determine whether this class describes a fragment object.
  bool isFragment() const {
    const auto *DD = dataPtr();
    return DD && DD->IsFragment;
  }

  void setFragment(bool IsFrag) {
    data().IsFragment = IsFrag;
  }

  /// Determine whether this class describes a lambda function object.
  bool isLambda() const {
    // An update record can't turn a non-lambda into a lambda.
    auto *DD = DefinitionData;
    return DD && DD->IsLambda;
  }

  /// Determine whether this class describes a generic
  /// lambda function object (i.e. function call operator is
  /// a template).
  bool isGenericLambda() const;

  /// Determine whether this lambda should have an implicit default constructor
  /// and copy and move assignment operators.
  bool lambdaIsDefaultConstructibleAndAssignable() const;

  /// Retrieve the lambda call operator of the closure type
  /// if this is a closure type.
  CXXMethodDecl *getLambdaCallOperator() const;

  /// Retrieve the lambda static invoker, the address of which
  /// is returned by the conversion operator, and the body of which
  /// is forwarded to the lambda call operator.
  CXXMethodDecl *getLambdaStaticInvoker() const;

  /// Retrieve the generic lambda's template parameter list.
  /// Returns null if the class does not represent a lambda or a generic
  /// lambda.
  TemplateParameterList *getGenericLambdaTemplateParameterList() const;

  LambdaCaptureDefault getLambdaCaptureDefault() const {
    assert(isLambda());
    return static_cast<LambdaCaptureDefault>(getLambdaData().CaptureDefault);
  }

  /// For a closure type, retrieve the mapping from captured
  /// variables and \c this to the non-static data members that store the
  /// values or references of the captures.
  ///
  /// \param Captures Will be populated with the mapping from captured
  /// variables to the corresponding fields.
  ///
  /// \param ThisCapture Will be set to the field declaration for the
  /// \c this capture.
  ///
  /// \note No entries will be added for init-captures, as they do not capture
  /// variables.
  void getCaptureFields(llvm::DenseMap<const VarDecl *, FieldDecl *> &Captures,
                        FieldDecl *&ThisCapture) const;

  using capture_const_iterator = const LambdaCapture *;
  using capture_const_range = llvm::iterator_range<capture_const_iterator>;

  capture_const_range captures() const {
    return capture_const_range(captures_begin(), captures_end());
  }

  capture_const_iterator captures_begin() const {
    return isLambda() ? getLambdaData().Captures : nullptr;
  }

  capture_const_iterator captures_end() const {
    return isLambda() ? captures_begin() + getLambdaData().NumCaptures
                      : nullptr;
  }

  using conversion_iterator = UnresolvedSetIterator;

  conversion_iterator conversion_begin() const {
    return data().Conversions.get(getASTContext()).begin();
  }

  conversion_iterator conversion_end() const {
    return data().Conversions.get(getASTContext()).end();
  }

  /// Removes a conversion function from this class.  The conversion
  /// function must currently be a member of this class.  Furthermore,
  /// this class must currently be in the process of being defined.
  void removeConversion(const NamedDecl *Old);

  /// Get all conversion functions visible in current class,
  /// including conversion function templates.
  llvm::iterator_range<conversion_iterator> getVisibleConversionFunctions();

  /// Determine whether this class is an aggregate (C++ [dcl.init.aggr]),
  /// which is a class with no user-declared constructors, no private
  /// or protected non-static data members, no base classes, and no virtual
  /// functions (C++ [dcl.init.aggr]p1).
  bool isAggregate() const { return data().Aggregate; }

  /// Whether this class has any in-class initializers
  /// for non-static data members (including those in anonymous unions or
  /// structs).
  bool hasInClassInitializer() const { return data().HasInClassInitializer; }

  /// Whether this class or any of its subobjects has any members of
  /// reference type which would make value-initialization ill-formed.
  ///
  /// Per C++03 [dcl.init]p5:
  ///  - if T is a non-union class type without a user-declared constructor,
  ///    then every non-static data member and base-class component of T is
  ///    value-initialized [...] A program that calls for [...]
  ///    value-initialization of an entity of reference type is ill-formed.
  bool hasUninitializedReferenceMember() const {
    return !isUnion() && !hasUserDeclaredConstructor() &&
           data().HasUninitializedReferenceMember;
  }

  /// Whether this class is a POD-type (C++ [class]p4)
  ///
  /// For purposes of this function a class is POD if it is an aggregate
  /// that has no non-static non-POD data members, no reference data
  /// members, no user-defined copy assignment operator and no
  /// user-defined destructor.
  ///
  /// Note that this is the C++ TR1 definition of POD.
  bool isPOD() const { return data().PlainOldData; }

  /// True if this class is C-like, without C++-specific features, e.g.
  /// it contains only public fields, no bases, tag kind is not 'class', etc.
  bool isCLike() const;

  /// Determine whether this is an empty class in the sense of
  /// (C++11 [meta.unary.prop]).
  ///
  /// The CXXRecordDecl is a class type, but not a union type,
  /// with no non-static data members other than bit-fields of length 0,
  /// no virtual member functions, no virtual base classes,
  /// and no base class B for which is_empty<B>::value is false.
  ///
  /// \note This does NOT include a check for union-ness.
  bool isEmpty() const { return data().Empty; }

  /// Determine whether this class has direct non-static data members.
  bool hasDirectFields() const {
    auto &D = data();
    return D.HasPublicFields || D.HasProtectedFields || D.HasPrivateFields;
  }

  /// Whether this class is polymorphic (C++ [class.virtual]),
  /// which means that the class contains or inherits a virtual function.
  bool isPolymorphic() const { return data().Polymorphic; }

  /// Determine whether this class has a pure virtual function.
  ///
  /// The class is is abstract per (C++ [class.abstract]p2) if it declares
  /// a pure virtual function or inherits a pure virtual function that is
  /// not overridden.
  bool isAbstract() const { return data().Abstract; }

  /// Determine whether this class is standard-layout per
  /// C++ [class]p7.
  bool isStandardLayout() const { return data().IsStandardLayout; }

  /// Determine whether this class was standard-layout per
  /// C++11 [class]p7, specifically using the C++11 rules without any DRs.
  bool isCXX11StandardLayout() const { return data().IsCXX11StandardLayout; }

  /// Determine whether this class, or any of its class subobjects,
  /// contains a mutable field.
  bool hasMutableFields() const { return data().HasMutableFields; }

  /// Determine whether this class has any variant members.
  bool hasVariantMembers() const { return data().HasVariantMembers; }

  /// Determine whether this class has a trivial default constructor
  /// (C++11 [class.ctor]p5).
  bool hasTrivialDefaultConstructor() const {
    return hasDefaultConstructor() &&
           (data().HasTrivialSpecialMembers & SMF_DefaultConstructor);
  }

  /// Determine whether this class has a non-trivial default constructor
  /// (C++11 [class.ctor]p5).
  bool hasNonTrivialDefaultConstructor() const {
    return (data().DeclaredNonTrivialSpecialMembers & SMF_DefaultConstructor) ||
           (needsImplicitDefaultConstructor() &&
            !(data().HasTrivialSpecialMembers & SMF_DefaultConstructor));
  }

  /// Determine whether this class has at least one constexpr constructor
  /// other than the copy or move constructors.
  bool hasConstexprNonCopyMoveConstructor() const {
    return data().HasConstexprNonCopyMoveConstructor ||
           (needsImplicitDefaultConstructor() &&
            defaultedDefaultConstructorIsConstexpr());
  }

  /// Determine whether a defaulted default constructor for this class
  /// would be constexpr.
  bool defaultedDefaultConstructorIsConstexpr() const {
    return data().DefaultedDefaultConstructorIsConstexpr &&
           (!isUnion() || hasInClassInitializer() || !hasVariantMembers());
  }

  /// Determine whether this class has a constexpr default constructor.
  bool hasConstexprDefaultConstructor() const {
    return data().HasConstexprDefaultConstructor ||
           (needsImplicitDefaultConstructor() &&
            defaultedDefaultConstructorIsConstexpr());
  }

  /// Determine whether this class has a trivial copy constructor
  /// (C++ [class.copy]p6, C++11 [class.copy]p12)
  bool hasTrivialCopyConstructor() const {
    return data().HasTrivialSpecialMembers & SMF_CopyConstructor;
  }

  bool hasTrivialCopyConstructorForCall() const {
    return data().HasTrivialSpecialMembersForCall & SMF_CopyConstructor;
  }

  /// Determine whether this class has a non-trivial copy constructor
  /// (C++ [class.copy]p6, C++11 [class.copy]p12)
  bool hasNonTrivialCopyConstructor() const {
    return data().DeclaredNonTrivialSpecialMembers & SMF_CopyConstructor ||
           !hasTrivialCopyConstructor();
  }

  bool hasNonTrivialCopyConstructorForCall() const {
    return (data().DeclaredNonTrivialSpecialMembersForCall &
            SMF_CopyConstructor) ||
           !hasTrivialCopyConstructorForCall();
  }

  /// Determine whether this class has a trivial move constructor
  /// (C++11 [class.copy]p12)
  bool hasTrivialMoveConstructor() const {
    return hasMoveConstructor() &&
           (data().HasTrivialSpecialMembers & SMF_MoveConstructor);
  }

  bool hasTrivialMoveConstructorForCall() const {
    return hasMoveConstructor() &&
           (data().HasTrivialSpecialMembersForCall & SMF_MoveConstructor);
  }

  /// Determine whether this class has a non-trivial move constructor
  /// (C++11 [class.copy]p12)
  bool hasNonTrivialMoveConstructor() const {
    return (data().DeclaredNonTrivialSpecialMembers & SMF_MoveConstructor) ||
           (needsImplicitMoveConstructor() &&
            !(data().HasTrivialSpecialMembers & SMF_MoveConstructor));
  }

  bool hasNonTrivialMoveConstructorForCall() const {
    return (data().DeclaredNonTrivialSpecialMembersForCall &
            SMF_MoveConstructor) ||
           (needsImplicitMoveConstructor() &&
            !(data().HasTrivialSpecialMembersForCall & SMF_MoveConstructor));
  }

  /// Determine whether this class has a trivial copy assignment operator
  /// (C++ [class.copy]p11, C++11 [class.copy]p25)
  bool hasTrivialCopyAssignment() const {
    return data().HasTrivialSpecialMembers & SMF_CopyAssignment;
  }

  /// Determine whether this class has a non-trivial copy assignment
  /// operator (C++ [class.copy]p11, C++11 [class.copy]p25)
  bool hasNonTrivialCopyAssignment() const {
    return data().DeclaredNonTrivialSpecialMembers & SMF_CopyAssignment ||
           !hasTrivialCopyAssignment();
  }

  /// Determine whether this class has a trivial move assignment operator
  /// (C++11 [class.copy]p25)
  bool hasTrivialMoveAssignment() const {
    return hasMoveAssignment() &&
           (data().HasTrivialSpecialMembers & SMF_MoveAssignment);
  }

  /// Determine whether this class has a non-trivial move assignment
  /// operator (C++11 [class.copy]p25)
  bool hasNonTrivialMoveAssignment() const {
    return (data().DeclaredNonTrivialSpecialMembers & SMF_MoveAssignment) ||
           (needsImplicitMoveAssignment() &&
            !(data().HasTrivialSpecialMembers & SMF_MoveAssignment));
  }

  /// Determine whether this class has a trivial destructor
  /// (C++ [class.dtor]p3)
  bool hasTrivialDestructor() const {
    return data().HasTrivialSpecialMembers & SMF_Destructor;
  }

  bool hasTrivialDestructorForCall() const {
    return data().HasTrivialSpecialMembersForCall & SMF_Destructor;
  }

  /// Determine whether this class has a non-trivial destructor
  /// (C++ [class.dtor]p3)
  bool hasNonTrivialDestructor() const {
    return !(data().HasTrivialSpecialMembers & SMF_Destructor);
  }

  bool hasNonTrivialDestructorForCall() const {
    return !(data().HasTrivialSpecialMembersForCall & SMF_Destructor);
  }

  void setHasTrivialSpecialMemberForCall() {
    data().HasTrivialSpecialMembersForCall =
        (SMF_CopyConstructor | SMF_MoveConstructor | SMF_Destructor);
  }

  /// Determine whether declaring a const variable with this type is ok
  /// per core issue 253.
  bool allowConstDefaultInit() const {
    return !data().HasUninitializedFields ||
           !(data().HasDefaultedDefaultConstructor ||
             needsImplicitDefaultConstructor());
  }

  /// Determine whether this class has a destructor which has no
  /// semantic effect.
  ///
  /// Any such destructor will be trivial, public, defaulted and not deleted,
  /// and will call only irrelevant destructors.
  bool hasIrrelevantDestructor() const {
    return data().HasIrrelevantDestructor;
  }

  /// Determine whether this class has a non-literal or/ volatile type
  /// non-static data member or base class.
  bool hasNonLiteralTypeFieldsOrBases() const {
    return data().HasNonLiteralTypeFieldsOrBases;
  }

  /// Determine whether this class has a using-declaration that names
  /// a user-declared base class constructor.
  bool hasInheritedConstructor() const {
    return data().HasInheritedConstructor;
  }

  /// Determine whether this class has a using-declaration that names
  /// a base class assignment operator.
  bool hasInheritedAssignment() const {
    return data().HasInheritedAssignment;
  }

  /// Determine whether this class is considered trivially copyable per
  /// (C++11 [class]p6).
  bool isTriviallyCopyable() const;

  /// Determine whether this class is considered trivial.
  ///
  /// C++11 [class]p6:
  ///    "A trivial class is a class that has a trivial default constructor and
  ///    is trivially copyable."
  bool isTrivial() const {
    return isTriviallyCopyable() && hasTrivialDefaultConstructor();
  }

  /// Determine whether this class is a literal type.
  ///
  /// C++11 [basic.types]p10:
  ///   A class type that has all the following properties:
  ///     - it has a trivial destructor
  ///     - every constructor call and full-expression in the
  ///       brace-or-equal-intializers for non-static data members (if any) is
  ///       a constant expression.
  ///     - it is an aggregate type or has at least one constexpr constructor
  ///       or constructor template that is not a copy or move constructor, and
  ///     - all of its non-static data members and base classes are of literal
  ///       types
  ///
  /// We resolve DR1361 by ignoring the second bullet. We resolve DR1452 by
  /// treating types with trivial default constructors as literal types.
  ///
  /// Only in C++17 and beyond, are lambdas literal types.
  bool isLiteral() const {
    return hasTrivialDestructor() &&
           (!isLambda() || getASTContext().getLangOpts().CPlusPlus17) &&
           !hasNonLiteralTypeFieldsOrBases() &&
           (isAggregate() || isLambda() ||
            hasConstexprNonCopyMoveConstructor() ||
            hasTrivialDefaultConstructor());
  }

  /// If this record is an instantiation of a member class,
  /// retrieves the member class from which it was instantiated.
  ///
  /// This routine will return non-null for (non-templated) member
  /// classes of class templates. For example, given:
  ///
  /// \code
  /// template<typename T>
  /// struct X {
  ///   struct A { };
  /// };
  /// \endcode
  ///
  /// The declaration for X<int>::A is a (non-templated) CXXRecordDecl
  /// whose parent is the class template specialization X<int>. For
  /// this declaration, getInstantiatedFromMemberClass() will return
  /// the CXXRecordDecl X<T>::A. When a complete definition of
  /// X<int>::A is required, it will be instantiated from the
  /// declaration returned by getInstantiatedFromMemberClass().
  CXXRecordDecl *getInstantiatedFromMemberClass() const;

  /// If this class is an instantiation of a member class of a
  /// class template specialization, retrieves the member specialization
  /// information.
  MemberSpecializationInfo *getMemberSpecializationInfo() const;

  /// Specify that this record is an instantiation of the
  /// member class \p RD.
  void setInstantiationOfMemberClass(CXXRecordDecl *RD,
                                     TemplateSpecializationKind TSK);

  /// Retrieves the class template that is described by this
  /// class declaration.
  ///
  /// Every class template is represented as a ClassTemplateDecl and a
  /// CXXRecordDecl. The former contains template properties (such as
  /// the template parameter lists) while the latter contains the
  /// actual description of the template's
  /// contents. ClassTemplateDecl::getTemplatedDecl() retrieves the
  /// CXXRecordDecl that from a ClassTemplateDecl, while
  /// getDescribedClassTemplate() retrieves the ClassTemplateDecl from
  /// a CXXRecordDecl.
  ClassTemplateDecl *getDescribedClassTemplate() const;

  void setDescribedClassTemplate(ClassTemplateDecl *Template);

  /// Determine whether this particular class is a specialization or
  /// instantiation of a class template or member class of a class template,
  /// and how it was instantiated or specialized.
  TemplateSpecializationKind getTemplateSpecializationKind() const;

  /// Set the kind of specialization or template instantiation this is.
  void setTemplateSpecializationKind(TemplateSpecializationKind TSK);

  /// Retrieve the record declaration from which this record could be
  /// instantiated. Returns null if this class is not a template instantiation.
  const CXXRecordDecl *getTemplateInstantiationPattern() const;

  CXXRecordDecl *getTemplateInstantiationPattern() {
    return const_cast<CXXRecordDecl *>(const_cast<const CXXRecordDecl *>(this)
                                           ->getTemplateInstantiationPattern());
  }

  /// Returns the destructor decl for this class.
  CXXDestructorDecl *getDestructor() const;

  /// Returns true if the class destructor, or any implicitly invoked
  /// destructors are marked noreturn.
  bool isAnyDestructorNoReturn() const;

  /// If the class is a local class [class.local], returns
  /// the enclosing function declaration.
  const FunctionDecl *isLocalClass() const {
    if (const auto *RD = dyn_cast<CXXRecordDecl>(getDeclContext()))
      return RD->isLocalClass();

    return dyn_cast<FunctionDecl>(getDeclContext());
  }

  FunctionDecl *isLocalClass() {
    return const_cast<FunctionDecl*>(
        const_cast<const CXXRecordDecl*>(this)->isLocalClass());
  }

  /// Determine whether this dependent class is a current instantiation,
  /// when viewed from within the given context.
  bool isCurrentInstantiation(const DeclContext *CurContext) const;

  /// Determine whether this class is derived from the class \p Base.
  ///
  /// This routine only determines whether this class is derived from \p Base,
  /// but does not account for factors that may make a Derived -> Base class
  /// ill-formed, such as private/protected inheritance or multiple, ambiguous
  /// base class subobjects.
  ///
  /// \param Base the base class we are searching for.
  ///
  /// \returns true if this class is derived from Base, false otherwise.
  bool isDerivedFrom(const CXXRecordDecl *Base) const;

  /// Determine whether this class is derived from the type \p Base.
  ///
  /// This routine only determines whether this class is derived from \p Base,
  /// but does not account for factors that may make a Derived -> Base class
  /// ill-formed, such as private/protected inheritance or multiple, ambiguous
  /// base class subobjects.
  ///
  /// \param Base the base class we are searching for.
  ///
  /// \param Paths will contain the paths taken from the current class to the
  /// given \p Base class.
  ///
  /// \returns true if this class is derived from \p Base, false otherwise.
  ///
  /// \todo add a separate parameter to configure IsDerivedFrom, rather than
  /// tangling input and output in \p Paths
  bool isDerivedFrom(const CXXRecordDecl *Base, CXXBasePaths &Paths) const;

  /// Determine whether this class is virtually derived from
  /// the class \p Base.
  ///
  /// This routine only determines whether this class is virtually
  /// derived from \p Base, but does not account for factors that may
  /// make a Derived -> Base class ill-formed, such as
  /// private/protected inheritance or multiple, ambiguous base class
  /// subobjects.
  ///
  /// \param Base the base class we are searching for.
  ///
  /// \returns true if this class is virtually derived from Base,
  /// false otherwise.
  bool isVirtuallyDerivedFrom(const CXXRecordDecl *Base) const;

  /// Determine whether this class is provably not derived from
  /// the type \p Base.
  bool isProvablyNotDerivedFrom(const CXXRecordDecl *Base) const;

  /// Function type used by forallBases() as a callback.
  ///
  /// \param BaseDefinition the definition of the base class
  ///
  /// \returns true if this base matched the search criteria
  using ForallBasesCallback =
      llvm::function_ref<bool(const CXXRecordDecl *BaseDefinition)>;

  /// Determines if the given callback holds for all the direct
  /// or indirect base classes of this type.
  ///
  /// The class itself does not count as a base class.  This routine
  /// returns false if the class has non-computable base classes.
  ///
  /// \param BaseMatches Callback invoked for each (direct or indirect) base
  /// class of this type, or if \p AllowShortCircuit is true then until a call
  /// returns false.
  ///
  /// \param AllowShortCircuit if false, forces the callback to be called
  /// for every base class, even if a dependent or non-matching base was
  /// found.
  bool forallBases(ForallBasesCallback BaseMatches,
                   bool AllowShortCircuit = true) const;

  /// Function type used by lookupInBases() to determine whether a
  /// specific base class subobject matches the lookup criteria.
  ///
  /// \param Specifier the base-class specifier that describes the inheritance
  /// from the base class we are trying to match.
  ///
  /// \param Path the current path, from the most-derived class down to the
  /// base named by the \p Specifier.
  ///
  /// \returns true if this base matched the search criteria, false otherwise.
  using BaseMatchesCallback =
      llvm::function_ref<bool(const CXXBaseSpecifier *Specifier,
                              CXXBasePath &Path)>;

  /// Look for entities within the base classes of this C++ class,
  /// transitively searching all base class subobjects.
  ///
  /// This routine uses the callback function \p BaseMatches to find base
  /// classes meeting some search criteria, walking all base class subobjects
  /// and populating the given \p Paths structure with the paths through the
  /// inheritance hierarchy that resulted in a match. On a successful search,
  /// the \p Paths structure can be queried to retrieve the matching paths and
  /// to determine if there were any ambiguities.
  ///
  /// \param BaseMatches callback function used to determine whether a given
  /// base matches the user-defined search criteria.
  ///
  /// \param Paths used to record the paths from this class to its base class
  /// subobjects that match the search criteria.
  ///
  /// \param LookupInDependent can be set to true to extend the search to
  /// dependent base classes.
  ///
  /// \returns true if there exists any path from this class to a base class
  /// subobject that matches the search criteria.
  bool lookupInBases(BaseMatchesCallback BaseMatches, CXXBasePaths &Paths,
                     bool LookupInDependent = false) const;

  /// Base-class lookup callback that determines whether the given
  /// base class specifier refers to a specific class declaration.
  ///
  /// This callback can be used with \c lookupInBases() to determine whether
  /// a given derived class has is a base class subobject of a particular type.
  /// The base record pointer should refer to the canonical CXXRecordDecl of the
  /// base class that we are searching for.
  static bool FindBaseClass(const CXXBaseSpecifier *Specifier,
                            CXXBasePath &Path, const CXXRecordDecl *BaseRecord);

  /// Base-class lookup callback that determines whether the
  /// given base class specifier refers to a specific class
  /// declaration and describes virtual derivation.
  ///
  /// This callback can be used with \c lookupInBases() to determine
  /// whether a given derived class has is a virtual base class
  /// subobject of a particular type.  The base record pointer should
  /// refer to the canonical CXXRecordDecl of the base class that we
  /// are searching for.
  static bool FindVirtualBaseClass(const CXXBaseSpecifier *Specifier,
                                   CXXBasePath &Path,
                                   const CXXRecordDecl *BaseRecord);

  /// Base-class lookup callback that determines whether there exists
  /// a tag with the given name.
  ///
  /// This callback can be used with \c lookupInBases() to find tag members
  /// of the given name within a C++ class hierarchy.
  static bool FindTagMember(const CXXBaseSpecifier *Specifier,
                            CXXBasePath &Path, DeclarationName Name);

  /// Base-class lookup callback that determines whether there exists
  /// a member with the given name.
  ///
  /// This callback can be used with \c lookupInBases() to find members
  /// of the given name within a C++ class hierarchy.
  static bool FindOrdinaryMember(const CXXBaseSpecifier *Specifier,
                                 CXXBasePath &Path, DeclarationName Name);

  /// Base-class lookup callback that determines whether there exists
  /// a member with the given name.
  ///
  /// This callback can be used with \c lookupInBases() to find members
  /// of the given name within a C++ class hierarchy, including dependent
  /// classes.
  static bool
  FindOrdinaryMemberInDependentClasses(const CXXBaseSpecifier *Specifier,
                                       CXXBasePath &Path, DeclarationName Name);

  /// Base-class lookup callback that determines whether there exists
  /// an OpenMP declare reduction member with the given name.
  ///
  /// This callback can be used with \c lookupInBases() to find members
  /// of the given name within a C++ class hierarchy.
  static bool FindOMPReductionMember(const CXXBaseSpecifier *Specifier,
                                     CXXBasePath &Path, DeclarationName Name);

  /// Base-class lookup callback that determines whether there exists
  /// an OpenMP declare mapper member with the given name.
  ///
  /// This callback can be used with \c lookupInBases() to find members
  /// of the given name within a C++ class hierarchy.
  static bool FindOMPMapperMember(const CXXBaseSpecifier *Specifier,
                                  CXXBasePath &Path, DeclarationName Name);

  /// Base-class lookup callback that determines whether there exists
  /// a member with the given name that can be used in a nested-name-specifier.
  ///
  /// This callback can be used with \c lookupInBases() to find members of
  /// the given name within a C++ class hierarchy that can occur within
  /// nested-name-specifiers.
  static bool FindNestedNameSpecifierMember(const CXXBaseSpecifier *Specifier,
                                            CXXBasePath &Path,
                                            DeclarationName Name);

  /// Retrieve the final overriders for each virtual member
  /// function in the class hierarchy where this class is the
  /// most-derived class in the class hierarchy.
  void getFinalOverriders(CXXFinalOverriderMap &FinaOverriders) const;

  /// Get the indirect primary bases for this class.
  void getIndirectPrimaryBases(CXXIndirectPrimaryBaseSet& Bases) const;

  /// Performs an imprecise lookup of a dependent name in this class.
  ///
  /// This function does not follow strict semantic rules and should be used
  /// only when lookup rules can be relaxed, e.g. indexing.
  std::vector<const NamedDecl *>
  lookupDependentName(const DeclarationName &Name,
                      llvm::function_ref<bool(const NamedDecl *ND)> Filter);

  /// Renders and displays an inheritance diagram
  /// for this C++ class and all of its base classes (transitively) using
  /// GraphViz.
  void viewInheritance(ASTContext& Context) const;

  /// Calculates the access of a decl that is reached
  /// along a path.
  static AccessSpecifier MergeAccess(AccessSpecifier PathAccess,
                                     AccessSpecifier DeclAccess) {
    assert(DeclAccess != AS_none);
    if (DeclAccess == AS_private) return AS_none;
    return (PathAccess > DeclAccess ? PathAccess : DeclAccess);
  }

  /// Indicates that the declaration of a defaulted or deleted special
  /// member function is now complete.
  void finishedDefaultedOrDeletedMember(CXXMethodDecl *MD);

  void setTrivialForCallFlags(CXXMethodDecl *MD);

  /// Indicates that the definition of this class is now complete.
  void completeDefinition() override;

  /// Indicates that the definition of this class is now complete,
  /// and provides a final overrider map to help determine
  ///
  /// \param FinalOverriders The final overrider map for this class, which can
  /// be provided as an optimization for abstract-class checking. If NULL,
  /// final overriders will be computed if they are needed to complete the
  /// definition.
  void completeDefinition(CXXFinalOverriderMap *FinalOverriders);

  /// Determine whether this class may end up being abstract, even though
  /// it is not yet known to be abstract.
  ///
  /// \returns true if this class is not known to be abstract but has any
  /// base classes that are abstract. In this case, \c completeDefinition()
  /// will need to compute final overriders to determine whether the class is
  /// actually abstract.
  bool mayBeAbstract() const;

  /// If this is the closure type of a lambda expression, retrieve the
  /// number to be used for name mangling in the Itanium C++ ABI.
  ///
  /// Zero indicates that this closure type has internal linkage, so the
  /// mangling number does not matter, while a non-zero value indicates which
  /// lambda expression this is in this particular context.
  unsigned getLambdaManglingNumber() const {
    assert(isLambda() && "Not a lambda closure type!");
    return getLambdaData().ManglingNumber;
  }

  /// Retrieve the declaration that provides additional context for a
  /// lambda, when the normal declaration context is not specific enough.
  ///
  /// Certain contexts (default arguments of in-class function parameters and
  /// the initializers of data members) have separate name mangling rules for
  /// lambdas within the Itanium C++ ABI. For these cases, this routine provides
  /// the declaration in which the lambda occurs, e.g., the function parameter
  /// or the non-static data member. Otherwise, it returns NULL to imply that
  /// the declaration context suffices.
  Decl *getLambdaContextDecl() const;

  /// Set the mangling number and context declaration for a lambda
  /// class.
  void setLambdaMangling(unsigned ManglingNumber, Decl *ContextDecl) {
    getLambdaData().ManglingNumber = ManglingNumber;
    getLambdaData().ContextDecl = ContextDecl;
  }

  /// Returns the inheritance model used for this record.
  MSInheritanceAttr::Spelling getMSInheritanceModel() const;

  /// Calculate what the inheritance model would be for this class.
  MSInheritanceAttr::Spelling calculateInheritanceModel() const;

  /// In the Microsoft C++ ABI, use zero for the field offset of a null data
  /// member pointer if we can guarantee that zero is not a valid field offset,
  /// or if the member pointer has multiple fields.  Polymorphic classes have a
  /// vfptr at offset zero, so we can use zero for null.  If there are multiple
  /// fields, we can use zero even if it is a valid field offset because
  /// null-ness testing will check the other fields.
  bool nullFieldOffsetIsZero() const {
    return !MSInheritanceAttr::hasOnlyOneField(/*IsMemberFunction=*/false,
                                               getMSInheritanceModel()) ||
           (hasDefinition() && isPolymorphic());
  }

  /// Controls when vtordisps will be emitted if this record is used as a
  /// virtual base.
  MSVtorDispAttr::Mode getMSVtorDispMode() const;

  /// Determine whether this lambda expression was known to be dependent
  /// at the time it was created, even if its context does not appear to be
  /// dependent.
  ///
  /// This flag is a workaround for an issue with parsing, where default
  /// arguments are parsed before their enclosing function declarations have
  /// been created. This means that any lambda expressions within those
  /// default arguments will have as their DeclContext the context enclosing
  /// the function declaration, which may be non-dependent even when the
  /// function declaration itself is dependent. This flag indicates when we
  /// know that the lambda is dependent despite that.
  bool isDependentLambda() const {
    return isLambda() && getLambdaData().Dependent;
  }

  TypeSourceInfo *getLambdaTypeInfo() const {
    return getLambdaData().MethodTyInfo;
  }

  // Determine whether this type is an Interface Like type for
  // __interface inheritance purposes.
  bool isInterfaceLike() const;

  /// Determines whether this class is a prototype specification for a
  /// metaclass.
  ///
  /// In other words:
  ///
  /// \code
  /// class(meta) C { ... };
  /// \endcode
  ///
  /// If this class is the prototype definition of metaclass C,
  /// then this is true.
  bool isPrototypeClass() const;

  /// The expression used to generate a final class from a prototype.
  /// This is always an unresolved id expression.
  Expr *getMetafunction() const { return Metafunction; }

  /// Associates a metafunction with with a class.
  void setMetafunction(Expr *E) { Metafunction = E; }

  static bool classof(const Decl *D) { return classofKind(D->getKind()); }
  static bool classofKind(Kind K) {
    return K >= firstCXXRecord && K <= lastCXXRecord;
  }
};

/// Represents a C++ deduction guide declaration.
///
/// \code
/// template<typename T> struct A { A(); A(T); };
/// A() -> A<int>;
/// \endcode
///
/// In this example, there will be an explicit deduction guide from the
/// second line, and implicit deduction guide templates synthesized from
/// the constructors of \c A.
class CXXDeductionGuideDecl : public FunctionDecl {
  void anchor() override;

private:
  CXXDeductionGuideDecl(ASTContext &C, DeclContext *DC, SourceLocation StartLoc,
                        bool IsExplicit, const DeclarationNameInfo &NameInfo,
                        QualType T, TypeSourceInfo *TInfo,
                        SourceLocation EndLocation)
      : FunctionDecl(CXXDeductionGuide, C, DC, StartLoc, NameInfo, T, TInfo,
                     SC_None, false, false) {
    if (EndLocation.isValid())
      setRangeEnd(EndLocation);
    setExplicitSpecified(IsExplicit);
    setIsCopyDeductionCandidate(false);
  }

public:
  friend class ASTDeclReader;
  friend class ASTDeclWriter;

  static CXXDeductionGuideDecl *Create(ASTContext &C, DeclContext *DC,
                                       SourceLocation StartLoc, bool IsExplicit,
                                       const DeclarationNameInfo &NameInfo,
                                       QualType T, TypeSourceInfo *TInfo,
                                       SourceLocation EndLocation);

  static CXXDeductionGuideDecl *CreateDeserialized(ASTContext &C, unsigned ID);

  /// Whether this deduction guide is explicit.
  bool isExplicit() const { return isExplicitSpecified(); }

  /// Get the template for which this guide performs deduction.
  TemplateDecl *getDeducedTemplate() const {
    return getDeclName().getCXXDeductionGuideTemplate();
  }

  void setIsCopyDeductionCandidate(bool isCDC = true) {
    FunctionDeclBits.IsCopyDeductionCandidate = isCDC;
  }

  bool isCopyDeductionCandidate() const {
    return FunctionDeclBits.IsCopyDeductionCandidate;
  }

  // Implement isa/cast/dyncast/etc.
  static bool classof(const Decl *D) { return classofKind(D->getKind()); }
  static bool classofKind(Kind K) { return K == CXXDeductionGuide; }
};

/// Represents a static or instance method of a struct/union/class.
///
/// In the terminology of the C++ Standard, these are the (static and
/// non-static) member functions, whether virtual or not.
class CXXMethodDecl : public FunctionDecl {
  void anchor() override;

  // True if this is a parameter for a CXXReflectExpr
  bool ReflectionParameter = false;

protected:
  CXXMethodDecl(Kind DK, ASTContext &C, CXXRecordDecl *RD,
                SourceLocation StartLoc, const DeclarationNameInfo &NameInfo,
                QualType T, TypeSourceInfo *TInfo,
                StorageClass SC, bool isInline,
                bool isConstexpr, SourceLocation EndLocation)
    : FunctionDecl(DK, C, RD, StartLoc, NameInfo, T, TInfo,
                   SC, isInline, isConstexpr) {
    if (EndLocation.isValid())
      setRangeEnd(EndLocation);
  }

public:
  static CXXMethodDecl *Create(ASTContext &C, CXXRecordDecl *RD,
                               SourceLocation StartLoc,
                               const DeclarationNameInfo &NameInfo,
                               QualType T, TypeSourceInfo *TInfo,
                               StorageClass SC,
                               bool isInline,
                               bool isConstexpr,
                               SourceLocation EndLocation);

  static CXXMethodDecl *CreateDeserialized(ASTContext &C, unsigned ID);

  bool isStatic() const;
  bool isInstance() const { return !isStatic(); }

  /// Returns true if the given operator is implicitly static in a record
  /// context.
  static bool isStaticOverloadedOperator(OverloadedOperatorKind OOK) {
    // [class.free]p1:
    // Any allocation function for a class T is a static member
    // (even if not explicitly declared static).
    // [class.free]p6 Any deallocation function for a class X is a static member
    // (even if not explicitly declared static).
    return OOK == OO_New || OOK == OO_Array_New || OOK == OO_Delete ||
           OOK == OO_Array_Delete;
  }

  bool isConst() const { return getType()->castAs<FunctionType>()->isConst(); }
  bool isVolatile() const { return getType()->castAs<FunctionType>()->isVolatile(); }

  bool isVirtual() const {
    CXXMethodDecl *CD = const_cast<CXXMethodDecl*>(this)->getCanonicalDecl();

    // Member function is virtual if it is marked explicitly so, or if it is
    // declared in __interface -- then it is automatically pure virtual.
    if (CD->isVirtualAsWritten() || CD->isPure())
      return true;

    return CD->size_overridden_methods() != 0;
  }

  /// If it's possible to devirtualize a call to this method, return the called
  /// function. Otherwise, return null.

  /// \param Base The object on which this virtual function is called.
  /// \param IsAppleKext True if we are compiling for Apple kext.
  CXXMethodDecl *getDevirtualizedMethod(const Expr *Base, bool IsAppleKext);

  const CXXMethodDecl *getDevirtualizedMethod(const Expr *Base,
                                              bool IsAppleKext) const {
    return const_cast<CXXMethodDecl *>(this)->getDevirtualizedMethod(
        Base, IsAppleKext);
  }

  /// Determine whether this is a usual deallocation function (C++
  /// [basic.stc.dynamic.deallocation]p2), which is an overloaded delete or
  /// delete[] operator with a particular signature. Populates \p PreventedBy
  /// with the declarations of the functions of the same kind if they were the
  /// reason for this function returning false. This is used by
  /// Sema::isUsualDeallocationFunction to reconsider the answer based on the
  /// context.
  bool isUsualDeallocationFunction(
      SmallVectorImpl<const FunctionDecl *> &PreventedBy) const;

  /// Determine whether this is a copy-assignment operator, regardless
  /// of whether it was declared implicitly or explicitly.
  bool isCopyAssignmentOperator() const;

  /// Determine whether this is a move assignment operator.
  bool isMoveAssignmentOperator() const;

  /// Determine whether this is a reflection parameter.
  bool isReflectionParameter() const { return ReflectionParameter; }

  void setReflectionParameter() { ReflectionParameter = true; }

  CXXMethodDecl *getCanonicalDecl() override {
    return cast<CXXMethodDecl>(FunctionDecl::getCanonicalDecl());
  }
  const CXXMethodDecl *getCanonicalDecl() const {
    return const_cast<CXXMethodDecl*>(this)->getCanonicalDecl();
  }

  CXXMethodDecl *getMostRecentDecl() {
    return cast<CXXMethodDecl>(
            static_cast<FunctionDecl *>(this)->getMostRecentDecl());
  }
  const CXXMethodDecl *getMostRecentDecl() const {
    return const_cast<CXXMethodDecl*>(this)->getMostRecentDecl();
  }

  /// True if this method is user-declared and was not
  /// deleted or defaulted on its first declaration.
  bool isUserProvided() const {
    auto *DeclAsWritten = this;
    if (auto *Pattern = getTemplateInstantiationPattern())
      DeclAsWritten = cast<CXXMethodDecl>(Pattern);
    return !(DeclAsWritten->isDeleted() ||
             DeclAsWritten->getCanonicalDecl()->isDefaulted());
  }

  void addOverriddenMethod(const CXXMethodDecl *MD);

  using method_iterator = const CXXMethodDecl *const *;

  method_iterator begin_overridden_methods() const;
  method_iterator end_overridden_methods() const;
  unsigned size_overridden_methods() const;

  using overridden_method_range= ASTContext::overridden_method_range;

  overridden_method_range overridden_methods() const;

  /// Returns the parent of this method declaration, which
  /// is the class in which this method is defined.
  const CXXRecordDecl *getParent() const {
    return cast<CXXRecordDecl>(FunctionDecl::getParent());
  }

  /// Returns the parent of this method declaration, which
  /// is the class in which this method is defined.
  CXXRecordDecl *getParent() {
    return const_cast<CXXRecordDecl *>(
             cast<CXXRecordDecl>(FunctionDecl::getParent()));
  }

  /// Returns the type of the \c this pointer.
  ///
  /// Should only be called for instance (i.e., non-static) methods. Note
  /// that for the call operator of a lambda closure type, this returns the
  /// desugared 'this' type (a pointer to the closure type), not the captured
  /// 'this' type.
  QualType getThisType() const;

  static QualType getThisType(const FunctionProtoType *FPT,
                              const CXXRecordDecl *Decl);

  Qualifiers getMethodQualifiers() const {
    return getType()->getAs<FunctionProtoType>()->getMethodQuals();
  }

  /// Retrieve the ref-qualifier associated with this method.
  ///
  /// In the following example, \c f() has an lvalue ref-qualifier, \c g()
  /// has an rvalue ref-qualifier, and \c h() has no ref-qualifier.
  /// @code
  /// struct X {
  ///   void f() &;
  ///   void g() &&;
  ///   void h();
  /// };
  /// @endcode
  RefQualifierKind getRefQualifier() const {
    return getType()->getAs<FunctionProtoType>()->getRefQualifier();
  }

  bool hasInlineBody() const;

  /// Determine whether this is a lambda closure type's static member
  /// function that is used for the result of the lambda's conversion to
  /// function pointer (for a lambda with no captures).
  ///
  /// The function itself, if used, will have a placeholder body that will be
  /// supplied by IR generation to either forward to the function call operator
  /// or clone the function call operator.
  bool isLambdaStaticInvoker() const;

  /// Find the method in \p RD that corresponds to this one.
  ///
  /// Find if \p RD or one of the classes it inherits from override this method.
  /// If so, return it. \p RD is assumed to be a subclass of the class defining
  /// this method (or be the class itself), unless \p MayBeBase is set to true.
  CXXMethodDecl *
  getCorrespondingMethodInClass(const CXXRecordDecl *RD,
                                bool MayBeBase = false);

  const CXXMethodDecl *
  getCorrespondingMethodInClass(const CXXRecordDecl *RD,
                                bool MayBeBase = false) const {
    return const_cast<CXXMethodDecl *>(this)
              ->getCorrespondingMethodInClass(RD, MayBeBase);
  }

  // Implement isa/cast/dyncast/etc.
  static bool classof(const Decl *D) { return classofKind(D->getKind()); }
  static bool classofKind(Kind K) {
    return K >= firstCXXMethod && K <= lastCXXMethod;
  }
};

/// Represents a C++ base or member initializer.
///
/// This is part of a constructor initializer that
/// initializes one non-static member variable or one base class. For
/// example, in the following, both 'A(a)' and 'f(3.14159)' are member
/// initializers:
///
/// \code
/// class A { };
/// class B : public A {
///   float f;
/// public:
///   B(A& a) : A(a), f(3.14159) { }
/// };
/// \endcode
class CXXCtorInitializer final {
  /// Either the base class name/delegating constructor type (stored as
  /// a TypeSourceInfo*), an normal field (FieldDecl), or an anonymous field
  /// (IndirectFieldDecl*) being initialized.
  llvm::PointerUnion3<TypeSourceInfo *, FieldDecl *, IndirectFieldDecl *> Initializee;

  /// The source location for the field name or, for a base initializer
  /// pack expansion, the location of the ellipsis.
  ///
  /// In the case of a delegating
  /// constructor, it will still include the type's source location as the
  /// Initializee points to the CXXConstructorDecl (to allow loop detection).
  SourceLocation MemberOrEllipsisLocation;

  /// The argument used to initialize the base or member, which may
  /// end up constructing an object (when multiple arguments are involved).
  Stmt *Init;

  /// Location of the left paren of the ctor-initializer.
  SourceLocation LParenLoc;

  /// Location of the right paren of the ctor-initializer.
  SourceLocation RParenLoc;

  /// If the initializee is a type, whether that type makes this
  /// a delegating initialization.
  unsigned IsDelegating : 1;

  /// If the initializer is a base initializer, this keeps track
  /// of whether the base is virtual or not.
  unsigned IsVirtual : 1;

  /// Whether or not the initializer is explicitly written
  /// in the sources.
  unsigned IsWritten : 1;

  /// If IsWritten is true, then this number keeps track of the textual order
  /// of this initializer in the original sources, counting from 0.
  unsigned SourceOrder : 13;

public:
  /// Creates a new base-class initializer.
  explicit
  CXXCtorInitializer(ASTContext &Context, TypeSourceInfo *TInfo, bool IsVirtual,
                     SourceLocation L, Expr *Init, SourceLocation R,
                     SourceLocation EllipsisLoc);

  /// Creates a new member initializer.
  explicit
  CXXCtorInitializer(ASTContext &Context, FieldDecl *Member,
                     SourceLocation MemberLoc, SourceLocation L, Expr *Init,
                     SourceLocation R);

  /// Creates a new anonymous field initializer.
  explicit
  CXXCtorInitializer(ASTContext &Context, IndirectFieldDecl *Member,
                     SourceLocation MemberLoc, SourceLocation L, Expr *Init,
                     SourceLocation R);

  /// Creates a new delegating initializer.
  explicit
  CXXCtorInitializer(ASTContext &Context, TypeSourceInfo *TInfo,
                     SourceLocation L, Expr *Init, SourceLocation R);

  /// \return Unique reproducible object identifier.
  int64_t getID(const ASTContext &Context) const;

  /// Determine whether this initializer is initializing a base class.
  bool isBaseInitializer() const {
    return Initializee.is<TypeSourceInfo*>() && !IsDelegating;
  }

  /// Determine whether this initializer is initializing a non-static
  /// data member.
  bool isMemberInitializer() const { return Initializee.is<FieldDecl*>(); }

  bool isAnyMemberInitializer() const {
    return isMemberInitializer() || isIndirectMemberInitializer();
  }

  bool isIndirectMemberInitializer() const {
    return Initializee.is<IndirectFieldDecl*>();
  }

  /// Determine whether this initializer is an implicit initializer
  /// generated for a field with an initializer defined on the member
  /// declaration.
  ///
  /// In-class member initializers (also known as "non-static data member
  /// initializations", NSDMIs) were introduced in C++11.
  bool isInClassMemberInitializer() const {
    return Init->getStmtClass() == Stmt::CXXDefaultInitExprClass;
  }

  /// Determine whether this initializer is creating a delegating
  /// constructor.
  bool isDelegatingInitializer() const {
    return Initializee.is<TypeSourceInfo*>() && IsDelegating;
  }

  /// Determine whether this initializer is a pack expansion.
  bool isPackExpansion() const {
    return isBaseInitializer() && MemberOrEllipsisLocation.isValid();
  }

  // For a pack expansion, returns the location of the ellipsis.
  SourceLocation getEllipsisLoc() const {
    assert(isPackExpansion() && "Initializer is not a pack expansion");
    return MemberOrEllipsisLocation;
  }

  /// If this is a base class initializer, returns the type of the
  /// base class with location information. Otherwise, returns an NULL
  /// type location.
  TypeLoc getBaseClassLoc() const;

  /// If this is a base class initializer, returns the type of the base class.
  /// Otherwise, returns null.
  const Type *getBaseClass() const;

  /// Returns whether the base is virtual or not.
  bool isBaseVirtual() const {
    assert(isBaseInitializer() && "Must call this on base initializer!");

    return IsVirtual;
  }

  /// Returns the declarator information for a base class or delegating
  /// initializer.
  TypeSourceInfo *getTypeSourceInfo() const {
    return Initializee.dyn_cast<TypeSourceInfo *>();
  }

  /// If this is a member initializer, returns the declaration of the
  /// non-static data member being initialized. Otherwise, returns null.
  FieldDecl *getMember() const {
    if (isMemberInitializer())
      return Initializee.get<FieldDecl*>();
    return nullptr;
  }

  FieldDecl *getAnyMember() const {
    if (isMemberInitializer())
      return Initializee.get<FieldDecl*>();
    if (isIndirectMemberInitializer())
      return Initializee.get<IndirectFieldDecl*>()->getAnonField();
    return nullptr;
  }

  IndirectFieldDecl *getIndirectMember() const {
    if (isIndirectMemberInitializer())
      return Initializee.get<IndirectFieldDecl*>();
    return nullptr;
  }

  SourceLocation getMemberLocation() const {
    return MemberOrEllipsisLocation;
  }

  /// Determine the source location of the initializer.
  SourceLocation getSourceLocation() const;

  /// Determine the source range covering the entire initializer.
  SourceRange getSourceRange() const LLVM_READONLY;

  /// Determine whether this initializer is explicitly written
  /// in the source code.
  bool isWritten() const { return IsWritten; }

  /// Return the source position of the initializer, counting from 0.
  /// If the initializer was implicit, -1 is returned.
  int getSourceOrder() const {
    return IsWritten ? static_cast<int>(SourceOrder) : -1;
  }

  /// Set the source order of this initializer.
  ///
  /// This can only be called once for each initializer; it cannot be called
  /// on an initializer having a positive number of (implicit) array indices.
  ///
  /// This assumes that the initializer was written in the source code, and
  /// ensures that isWritten() returns true.
  void setSourceOrder(int Pos) {
    assert(!IsWritten &&
           "setSourceOrder() used on implicit initializer");
    assert(SourceOrder == 0 &&
           "calling twice setSourceOrder() on the same initializer");
    assert(Pos >= 0 &&
           "setSourceOrder() used to make an initializer implicit");
    IsWritten = true;
    SourceOrder = static_cast<unsigned>(Pos);
  }

  SourceLocation getLParenLoc() const { return LParenLoc; }
  SourceLocation getRParenLoc() const { return RParenLoc; }

  /// Get the initializer.
  Expr *getInit() const { return static_cast<Expr *>(Init); }
};

/// Description of a constructor that was inherited from a base class.
class InheritedConstructor {
  ConstructorUsingShadowDecl *Shadow = nullptr;
  CXXConstructorDecl *BaseCtor = nullptr;

public:
  InheritedConstructor() = default;
  InheritedConstructor(ConstructorUsingShadowDecl *Shadow,
                       CXXConstructorDecl *BaseCtor)
      : Shadow(Shadow), BaseCtor(BaseCtor) {}

  explicit operator bool() const { return Shadow; }

  ConstructorUsingShadowDecl *getShadowDecl() const { return Shadow; }
  CXXConstructorDecl *getConstructor() const { return BaseCtor; }
};

/// Represents a C++ constructor within a class.
///
/// For example:
///
/// \code
/// class X {
/// public:
///   explicit X(int); // represented by a CXXConstructorDecl.
/// };
/// \endcode
class CXXConstructorDecl final
    : public CXXMethodDecl,
      private llvm::TrailingObjects<CXXConstructorDecl, InheritedConstructor> {
  // This class stores some data in DeclContext::CXXConstructorDeclBits
  // to save some space. Use the provided accessors to access it.

  /// \name Support for base and member initializers.
  /// \{
  /// The arguments used to initialize the base or member.
  LazyCXXCtorInitializersPtr CtorInitializers;

  CXXConstructorDecl(ASTContext &C, CXXRecordDecl *RD, SourceLocation StartLoc,
                     const DeclarationNameInfo &NameInfo,
                     QualType T, TypeSourceInfo *TInfo,
                     bool isExplicitSpecified, bool isInline,
                     bool isImplicitlyDeclared, bool isConstexpr,
                     InheritedConstructor Inherited);

  void anchor() override;

public:
  friend class ASTDeclReader;
  friend class ASTDeclWriter;
  friend TrailingObjects;

  static CXXConstructorDecl *CreateDeserialized(ASTContext &C, unsigned ID,
                                                bool InheritsConstructor);
  static CXXConstructorDecl *
  Create(ASTContext &C, CXXRecordDecl *RD, SourceLocation StartLoc,
         const DeclarationNameInfo &NameInfo, QualType T, TypeSourceInfo *TInfo,
         bool isExplicit, bool isInline, bool isImplicitlyDeclared,
         bool isConstexpr,
         InheritedConstructor Inherited = InheritedConstructor());

  /// Iterates through the member/base initializer list.
  using init_iterator = CXXCtorInitializer **;

  /// Iterates through the member/base initializer list.
  using init_const_iterator = CXXCtorInitializer *const *;

  using init_range = llvm::iterator_range<init_iterator>;
  using init_const_range = llvm::iterator_range<init_const_iterator>;

  init_range inits() { return init_range(init_begin(), init_end()); }
  init_const_range inits() const {
    return init_const_range(init_begin(), init_end());
  }

  /// Retrieve an iterator to the first initializer.
  init_iterator init_begin() {
    const auto *ConstThis = this;
    return const_cast<init_iterator>(ConstThis->init_begin());
  }

  /// Retrieve an iterator to the first initializer.
  init_const_iterator init_begin() const;

  /// Retrieve an iterator past the last initializer.
  init_iterator       init_end()       {
    return init_begin() + getNumCtorInitializers();
  }

  /// Retrieve an iterator past the last initializer.
  init_const_iterator init_end() const {
    return init_begin() + getNumCtorInitializers();
  }

  using init_reverse_iterator = std::reverse_iterator<init_iterator>;
  using init_const_reverse_iterator =
      std::reverse_iterator<init_const_iterator>;

  init_reverse_iterator init_rbegin() {
    return init_reverse_iterator(init_end());
  }
  init_const_reverse_iterator init_rbegin() const {
    return init_const_reverse_iterator(init_end());
  }

  init_reverse_iterator init_rend() {
    return init_reverse_iterator(init_begin());
  }
  init_const_reverse_iterator init_rend() const {
    return init_const_reverse_iterator(init_begin());
  }

  /// Determine the number of arguments used to initialize the member
  /// or base.
  unsigned getNumCtorInitializers() const {
      return CXXConstructorDeclBits.NumCtorInitializers;
  }

  void setNumCtorInitializers(unsigned numCtorInitializers) {
    CXXConstructorDeclBits.NumCtorInitializers = numCtorInitializers;
    // This assert added because NumCtorInitializers is stored
    // in CXXConstructorDeclBits as a bitfield and its width has
    // been shrunk from 32 bits to fit into CXXConstructorDeclBitfields.
    assert(CXXConstructorDeclBits.NumCtorInitializers ==
           numCtorInitializers && "NumCtorInitializers overflow!");
  }

  void setCtorInitializers(CXXCtorInitializer **Initializers) {
    CtorInitializers = Initializers;
  }

  /// Whether this function is explicit.
  bool isExplicit() const {
    return getCanonicalDecl()->isExplicitSpecified();
  }

  /// Determine whether this constructor is a delegating constructor.
  bool isDelegatingConstructor() const {
    return (getNumCtorInitializers() == 1) &&
           init_begin()[0]->isDelegatingInitializer();
  }

  /// When this constructor delegates to another, retrieve the target.
  CXXConstructorDecl *getTargetConstructor() const;

  /// Whether this constructor is a default
  /// constructor (C++ [class.ctor]p5), which can be used to
  /// default-initialize a class of this type.
  bool isDefaultConstructor() const;

  /// Whether this constructor is a copy constructor (C++ [class.copy]p2,
  /// which can be used to copy the class.
  ///
  /// \p TypeQuals will be set to the qualifiers on the
  /// argument type. For example, \p TypeQuals would be set to \c
  /// Qualifiers::Const for the following copy constructor:
  ///
  /// \code
  /// class X {
  /// public:
  ///   X(const X&);
  /// };
  /// \endcode
  bool isCopyConstructor(unsigned &TypeQuals) const;

  /// Whether this constructor is a copy
  /// constructor (C++ [class.copy]p2, which can be used to copy the
  /// class.
  bool isCopyConstructor() const {
    unsigned TypeQuals = 0;
    return isCopyConstructor(TypeQuals);
  }

  /// Determine whether this constructor is a move constructor
  /// (C++11 [class.copy]p3), which can be used to move values of the class.
  ///
  /// \param TypeQuals If this constructor is a move constructor, will be set
  /// to the type qualifiers on the referent of the first parameter's type.
  bool isMoveConstructor(unsigned &TypeQuals) const;

  /// Determine whether this constructor is a move constructor
  /// (C++11 [class.copy]p3), which can be used to move values of the class.
  bool isMoveConstructor() const {
    unsigned TypeQuals = 0;
    return isMoveConstructor(TypeQuals);
  }

  /// Determine whether this is a copy or move constructor.
  ///
  /// \param TypeQuals Will be set to the type qualifiers on the reference
  /// parameter, if in fact this is a copy or move constructor.
  bool isCopyOrMoveConstructor(unsigned &TypeQuals) const;

  /// Determine whether this a copy or move constructor.
  bool isCopyOrMoveConstructor() const {
    unsigned Quals;
    return isCopyOrMoveConstructor(Quals);
  }

  /// Whether this constructor is a
  /// converting constructor (C++ [class.conv.ctor]), which can be
  /// used for user-defined conversions.
  bool isConvertingConstructor(bool AllowExplicit) const;

  /// Determine whether this is a member template specialization that
  /// would copy the object to itself. Such constructors are never used to copy
  /// an object.
  bool isSpecializationCopyingObject() const;

  /// Determine whether this is an implicit constructor synthesized to
  /// model a call to a constructor inherited from a base class.
  bool isInheritingConstructor() const {
    return CXXConstructorDeclBits.IsInheritingConstructor;
  }

  /// State that this is an implicit constructor synthesized to
  /// model a call to a constructor inherited from a base class.
  void setInheritingConstructor(bool isIC = true) {
    CXXConstructorDeclBits.IsInheritingConstructor = isIC;
  }

  /// Get the constructor that this inheriting constructor is based on.
  InheritedConstructor getInheritedConstructor() const {
    return isInheritingConstructor() ?
      *getTrailingObjects<InheritedConstructor>() : InheritedConstructor();
  }

  CXXConstructorDecl *getCanonicalDecl() override {
    return cast<CXXConstructorDecl>(FunctionDecl::getCanonicalDecl());
  }
  const CXXConstructorDecl *getCanonicalDecl() const {
    return const_cast<CXXConstructorDecl*>(this)->getCanonicalDecl();
  }

  // Implement isa/cast/dyncast/etc.
  static bool classof(const Decl *D) { return classofKind(D->getKind()); }
  static bool classofKind(Kind K) { return K == CXXConstructor; }
};

/// Represents a C++ destructor within a class.
///
/// For example:
///
/// \code
/// class X {
/// public:
///   ~X(); // represented by a CXXDestructorDecl.
/// };
/// \endcode
class CXXDestructorDecl : public CXXMethodDecl {
  friend class ASTDeclReader;
  friend class ASTDeclWriter;

  // FIXME: Don't allocate storage for these except in the first declaration
  // of a virtual destructor.
  FunctionDecl *OperatorDelete = nullptr;
  Expr *OperatorDeleteThisArg = nullptr;

  CXXDestructorDecl(ASTContext &C, CXXRecordDecl *RD, SourceLocation StartLoc,
                    const DeclarationNameInfo &NameInfo,
                    QualType T, TypeSourceInfo *TInfo,
                    bool isInline, bool isImplicitlyDeclared)
    : CXXMethodDecl(CXXDestructor, C, RD, StartLoc, NameInfo, T, TInfo,
                    SC_None, isInline, /*isConstexpr=*/false, SourceLocation())
  {
    setImplicit(isImplicitlyDeclared);
  }

  void anchor() override;

public:
  static CXXDestructorDecl *Create(ASTContext &C, CXXRecordDecl *RD,
                                   SourceLocation StartLoc,
                                   const DeclarationNameInfo &NameInfo,
                                   QualType T, TypeSourceInfo* TInfo,
                                   bool isInline,
                                   bool isImplicitlyDeclared);
  static CXXDestructorDecl *CreateDeserialized(ASTContext & C, unsigned ID);

  void setOperatorDelete(FunctionDecl *OD, Expr *ThisArg);

  const FunctionDecl *getOperatorDelete() const {
    return getCanonicalDecl()->OperatorDelete;
  }

  Expr *getOperatorDeleteThisArg() const {
    return getCanonicalDecl()->OperatorDeleteThisArg;
  }

  CXXDestructorDecl *getCanonicalDecl() override {
    return cast<CXXDestructorDecl>(FunctionDecl::getCanonicalDecl());
  }
  const CXXDestructorDecl *getCanonicalDecl() const {
    return const_cast<CXXDestructorDecl*>(this)->getCanonicalDecl();
  }

  // Implement isa/cast/dyncast/etc.
  static bool classof(const Decl *D) { return classofKind(D->getKind()); }
  static bool classofKind(Kind K) { return K == CXXDestructor; }
};

/// Represents a C++ conversion function within a class.
///
/// For example:
///
/// \code
/// class X {
/// public:
///   operator bool();
/// };
/// \endcode
class CXXConversionDecl : public CXXMethodDecl {
  CXXConversionDecl(ASTContext &C, CXXRecordDecl *RD, SourceLocation StartLoc,
                    const DeclarationNameInfo &NameInfo, QualType T,
                    TypeSourceInfo *TInfo, bool isInline,
                    bool isExplicitSpecified, bool isConstexpr,
                    SourceLocation EndLocation)
      : CXXMethodDecl(CXXConversion, C, RD, StartLoc, NameInfo, T, TInfo,
                      SC_None, isInline, isConstexpr, EndLocation) {
    setExplicitSpecified(isExplicitSpecified);
  }

  void anchor() override;

public:
  friend class ASTDeclReader;
  friend class ASTDeclWriter;

  static CXXConversionDecl *Create(ASTContext &C, CXXRecordDecl *RD,
                                   SourceLocation StartLoc,
                                   const DeclarationNameInfo &NameInfo,
                                   QualType T, TypeSourceInfo *TInfo,
                                   bool isInline, bool isExplicit,
                                   bool isConstexpr,
                                   SourceLocation EndLocation);
  static CXXConversionDecl *CreateDeserialized(ASTContext &C, unsigned ID);

  /// Whether this function is explicit.
  bool isExplicit() const {
    return getCanonicalDecl()->isExplicitSpecified();
  }

  /// Returns the type that this conversion function is converting to.
  QualType getConversionType() const {
    return getType()->getAs<FunctionType>()->getReturnType();
  }

  /// Determine whether this conversion function is a conversion from
  /// a lambda closure type to a block pointer.
  bool isLambdaToBlockPointerConversion() const;

  CXXConversionDecl *getCanonicalDecl() override {
    return cast<CXXConversionDecl>(FunctionDecl::getCanonicalDecl());
  }
  const CXXConversionDecl *getCanonicalDecl() const {
    return const_cast<CXXConversionDecl*>(this)->getCanonicalDecl();
  }

  // Implement isa/cast/dyncast/etc.
  static bool classof(const Decl *D) { return classofKind(D->getKind()); }
  static bool classofKind(Kind K) { return K == CXXConversion; }
};

/// Represents a linkage specification.
///
/// For example:
/// \code
///   extern "C" void foo();
/// \endcode
class LinkageSpecDecl : public Decl, public DeclContext {
  virtual void anchor();
  // This class stores some data in DeclContext::LinkageSpecDeclBits to save
  // some space. Use the provided accessors to access it.
public:
  /// Represents the language in a linkage specification.
  ///
  /// The values are part of the serialization ABI for
  /// ASTs and cannot be changed without altering that ABI.  To help
  /// ensure a stable ABI for this, we choose the DW_LANG_ encodings
  /// from the dwarf standard.
  enum LanguageIDs {
    lang_c = /* DW_LANG_C */ 0x0002,
    lang_cxx = /* DW_LANG_C_plus_plus */ 0x0004
  };

private:
  /// The source location for the extern keyword.
  SourceLocation ExternLoc;

  /// The source location for the right brace (if valid).
  SourceLocation RBraceLoc;

  LinkageSpecDecl(DeclContext *DC, SourceLocation ExternLoc,
                  SourceLocation LangLoc, LanguageIDs lang, bool HasBraces);

public:
  static LinkageSpecDecl *Create(ASTContext &C, DeclContext *DC,
                                 SourceLocation ExternLoc,
                                 SourceLocation LangLoc, LanguageIDs Lang,
                                 bool HasBraces);
  static LinkageSpecDecl *CreateDeserialized(ASTContext &C, unsigned ID);

  /// Return the language specified by this linkage specification.
  LanguageIDs getLanguage() const {
    return static_cast<LanguageIDs>(LinkageSpecDeclBits.Language);
  }

  /// Set the language specified by this linkage specification.
  void setLanguage(LanguageIDs L) { LinkageSpecDeclBits.Language = L; }

  /// Determines whether this linkage specification had braces in
  /// its syntactic form.
  bool hasBraces() const {
    assert(!RBraceLoc.isValid() || LinkageSpecDeclBits.HasBraces);
    return LinkageSpecDeclBits.HasBraces;
  }

  SourceLocation getExternLoc() const { return ExternLoc; }
  SourceLocation getRBraceLoc() const { return RBraceLoc; }
  void setExternLoc(SourceLocation L) { ExternLoc = L; }
  void setRBraceLoc(SourceLocation L) {
    RBraceLoc = L;
    LinkageSpecDeclBits.HasBraces = RBraceLoc.isValid();
  }

  SourceLocation getEndLoc() const LLVM_READONLY {
    if (hasBraces())
      return getRBraceLoc();
    // No braces: get the end location of the (only) declaration in context
    // (if present).
    return decls_empty() ? getLocation() : decls_begin()->getEndLoc();
  }

  SourceRange getSourceRange() const override LLVM_READONLY {
    return SourceRange(ExternLoc, getEndLoc());
  }

  static bool classof(const Decl *D) { return classofKind(D->getKind()); }
  static bool classofKind(Kind K) { return K == LinkageSpec; }

  static DeclContext *castToDeclContext(const LinkageSpecDecl *D) {
    return static_cast<DeclContext *>(const_cast<LinkageSpecDecl*>(D));
  }

  static LinkageSpecDecl *castFromDeclContext(const DeclContext *DC) {
    return static_cast<LinkageSpecDecl *>(const_cast<DeclContext*>(DC));
  }
};

/// Represents C++ using-directive.
///
/// For example:
/// \code
///    using namespace std;
/// \endcode
///
/// \note UsingDirectiveDecl should be Decl not NamedDecl, but we provide
/// artificial names for all using-directives in order to store
/// them in DeclContext effectively.
class UsingDirectiveDecl : public NamedDecl {
  /// The location of the \c using keyword.
  SourceLocation UsingLoc;

  /// The location of the \c namespace keyword.
  SourceLocation NamespaceLoc;

  /// The nested-name-specifier that precedes the namespace.
  NestedNameSpecifierLoc QualifierLoc;

  /// The namespace nominated by this using-directive.
  NamedDecl *NominatedNamespace;

  /// Enclosing context containing both using-directive and nominated
  /// namespace.
  DeclContext *CommonAncestor;

  UsingDirectiveDecl(DeclContext *DC, SourceLocation UsingLoc,
                     SourceLocation NamespcLoc,
                     NestedNameSpecifierLoc QualifierLoc,
                     SourceLocation IdentLoc,
                     NamedDecl *Nominated,
                     DeclContext *CommonAncestor)
      : NamedDecl(UsingDirective, DC, IdentLoc, getName()), UsingLoc(UsingLoc),
        NamespaceLoc(NamespcLoc), QualifierLoc(QualifierLoc),
        NominatedNamespace(Nominated), CommonAncestor(CommonAncestor) {}

  /// Returns special DeclarationName used by using-directives.
  ///
  /// This is only used by DeclContext for storing UsingDirectiveDecls in
  /// its lookup structure.
  static DeclarationName getName() {
    return DeclarationName::getUsingDirectiveName();
  }

  void anchor() override;

public:
  friend class ASTDeclReader;

  // Friend for getUsingDirectiveName.
  friend class DeclContext;

  /// Retrieve the nested-name-specifier that qualifies the
  /// name of the namespace, with source-location information.
  NestedNameSpecifierLoc getQualifierLoc() const { return QualifierLoc; }

  /// Retrieve the nested-name-specifier that qualifies the
  /// name of the namespace.
  NestedNameSpecifier *getQualifier() const {
    return QualifierLoc.getNestedNameSpecifier();
  }

  NamedDecl *getNominatedNamespaceAsWritten() { return NominatedNamespace; }
  const NamedDecl *getNominatedNamespaceAsWritten() const {
    return NominatedNamespace;
  }

  /// Returns the namespace nominated by this using-directive.
  NamespaceDecl *getNominatedNamespace();

  const NamespaceDecl *getNominatedNamespace() const {
    return const_cast<UsingDirectiveDecl*>(this)->getNominatedNamespace();
  }

  /// Returns the common ancestor context of this using-directive and
  /// its nominated namespace.
  DeclContext *getCommonAncestor() { return CommonAncestor; }
  const DeclContext *getCommonAncestor() const { return CommonAncestor; }

  /// Return the location of the \c using keyword.
  SourceLocation getUsingLoc() const { return UsingLoc; }

  // FIXME: Could omit 'Key' in name.
  /// Returns the location of the \c namespace keyword.
  SourceLocation getNamespaceKeyLocation() const { return NamespaceLoc; }

  /// Returns the location of this using declaration's identifier.
  SourceLocation getIdentLocation() const { return getLocation(); }

  static UsingDirectiveDecl *Create(ASTContext &C, DeclContext *DC,
                                    SourceLocation UsingLoc,
                                    SourceLocation NamespaceLoc,
                                    NestedNameSpecifierLoc QualifierLoc,
                                    SourceLocation IdentLoc,
                                    NamedDecl *Nominated,
                                    DeclContext *CommonAncestor);
  static UsingDirectiveDecl *CreateDeserialized(ASTContext &C, unsigned ID);

  SourceRange getSourceRange() const override LLVM_READONLY {
    return SourceRange(UsingLoc, getLocation());
  }

  static bool classof(const Decl *D) { return classofKind(D->getKind()); }
  static bool classofKind(Kind K) { return K == UsingDirective; }
};

/// Represents a C++ namespace alias.
///
/// For example:
///
/// \code
/// namespace Foo = Bar;
/// \endcode
class NamespaceAliasDecl : public NamedDecl,
                           public Redeclarable<NamespaceAliasDecl> {
  friend class ASTDeclReader;

  /// The location of the \c namespace keyword.
  SourceLocation NamespaceLoc;

  /// The location of the namespace's identifier.
  ///
  /// This is accessed by TargetNameLoc.
  SourceLocation IdentLoc;

  /// The nested-name-specifier that precedes the namespace.
  NestedNameSpecifierLoc QualifierLoc;

  /// The Decl that this alias points to, either a NamespaceDecl or
  /// a NamespaceAliasDecl.
  NamedDecl *Namespace;

  NamespaceAliasDecl(ASTContext &C, DeclContext *DC,
                     SourceLocation NamespaceLoc, SourceLocation AliasLoc,
                     IdentifierInfo *Alias, NestedNameSpecifierLoc QualifierLoc,
                     SourceLocation IdentLoc, NamedDecl *Namespace)
      : NamedDecl(NamespaceAlias, DC, AliasLoc, Alias), redeclarable_base(C),
        NamespaceLoc(NamespaceLoc), IdentLoc(IdentLoc),
        QualifierLoc(QualifierLoc), Namespace(Namespace) {}

  void anchor() override;

  using redeclarable_base = Redeclarable<NamespaceAliasDecl>;

  NamespaceAliasDecl *getNextRedeclarationImpl() override;
  NamespaceAliasDecl *getPreviousDeclImpl() override;
  NamespaceAliasDecl *getMostRecentDeclImpl() override;

public:
  static NamespaceAliasDecl *Create(ASTContext &C, DeclContext *DC,
                                    SourceLocation NamespaceLoc,
                                    SourceLocation AliasLoc,
                                    IdentifierInfo *Alias,
                                    NestedNameSpecifierLoc QualifierLoc,
                                    SourceLocation IdentLoc,
                                    NamedDecl *Namespace);

  static NamespaceAliasDecl *CreateDeserialized(ASTContext &C, unsigned ID);

  using redecl_range = redeclarable_base::redecl_range;
  using redecl_iterator = redeclarable_base::redecl_iterator;

  using redeclarable_base::redecls_begin;
  using redeclarable_base::redecls_end;
  using redeclarable_base::redecls;
  using redeclarable_base::getPreviousDecl;
  using redeclarable_base::getMostRecentDecl;

  NamespaceAliasDecl *getCanonicalDecl() override {
    return getFirstDecl();
  }
  const NamespaceAliasDecl *getCanonicalDecl() const {
    return getFirstDecl();
  }

  /// Retrieve the nested-name-specifier that qualifies the
  /// name of the namespace, with source-location information.
  NestedNameSpecifierLoc getQualifierLoc() const { return QualifierLoc; }

  /// Retrieve the nested-name-specifier that qualifies the
  /// name of the namespace.
  NestedNameSpecifier *getQualifier() const {
    return QualifierLoc.getNestedNameSpecifier();
  }

  /// Retrieve the namespace declaration aliased by this directive.
  NamespaceDecl *getNamespace() {
    if (auto *AD = dyn_cast<NamespaceAliasDecl>(Namespace))
      return AD->getNamespace();

    return cast<NamespaceDecl>(Namespace);
  }

  const NamespaceDecl *getNamespace() const {
    return const_cast<NamespaceAliasDecl *>(this)->getNamespace();
  }

  /// Returns the location of the alias name, i.e. 'foo' in
  /// "namespace foo = ns::bar;".
  SourceLocation getAliasLoc() const { return getLocation(); }

  /// Returns the location of the \c namespace keyword.
  SourceLocation getNamespaceLoc() const { return NamespaceLoc; }

  /// Returns the location of the identifier in the named namespace.
  SourceLocation getTargetNameLoc() const { return IdentLoc; }

  /// Retrieve the namespace that this alias refers to, which
  /// may either be a NamespaceDecl or a NamespaceAliasDecl.
  NamedDecl *getAliasedNamespace() const { return Namespace; }

  SourceRange getSourceRange() const override LLVM_READONLY {
    return SourceRange(NamespaceLoc, IdentLoc);
  }

  static bool classof(const Decl *D) { return classofKind(D->getKind()); }
  static bool classofKind(Kind K) { return K == NamespaceAlias; }
};

/// Represents a shadow declaration introduced into a scope by a
/// (resolved) using declaration.
///
/// For example,
/// \code
/// namespace A {
///   void foo();
/// }
/// namespace B {
///   using A::foo; // <- a UsingDecl
///                 // Also creates a UsingShadowDecl for A::foo() in B
/// }
/// \endcode
class UsingShadowDecl : public NamedDecl, public Redeclarable<UsingShadowDecl> {
  friend class UsingDecl;

  /// The referenced declaration.
  NamedDecl *Underlying = nullptr;

  /// The using declaration which introduced this decl or the next using
  /// shadow declaration contained in the aforementioned using declaration.
  NamedDecl *UsingOrNextShadow = nullptr;

  void anchor() override;

  using redeclarable_base = Redeclarable<UsingShadowDecl>;

  UsingShadowDecl *getNextRedeclarationImpl() override {
    return getNextRedeclaration();
  }

  UsingShadowDecl *getPreviousDeclImpl() override {
    return getPreviousDecl();
  }

  UsingShadowDecl *getMostRecentDeclImpl() override {
    return getMostRecentDecl();
  }

protected:
  UsingShadowDecl(Kind K, ASTContext &C, DeclContext *DC, SourceLocation Loc,
                  UsingDecl *Using, NamedDecl *Target);
  UsingShadowDecl(Kind K, ASTContext &C, EmptyShell);

public:
  friend class ASTDeclReader;
  friend class ASTDeclWriter;

  static UsingShadowDecl *Create(ASTContext &C, DeclContext *DC,
                                 SourceLocation Loc, UsingDecl *Using,
                                 NamedDecl *Target) {
    return new (C, DC) UsingShadowDecl(UsingShadow, C, DC, Loc, Using, Target);
  }

  static UsingShadowDecl *CreateDeserialized(ASTContext &C, unsigned ID);

  using redecl_range = redeclarable_base::redecl_range;
  using redecl_iterator = redeclarable_base::redecl_iterator;

  using redeclarable_base::redecls_begin;
  using redeclarable_base::redecls_end;
  using redeclarable_base::redecls;
  using redeclarable_base::getPreviousDecl;
  using redeclarable_base::getMostRecentDecl;
  using redeclarable_base::isFirstDecl;

  UsingShadowDecl *getCanonicalDecl() override {
    return getFirstDecl();
  }
  const UsingShadowDecl *getCanonicalDecl() const {
    return getFirstDecl();
  }

  /// Gets the underlying declaration which has been brought into the
  /// local scope.
  NamedDecl *getTargetDecl() const { return Underlying; }

  /// Sets the underlying declaration which has been brought into the
  /// local scope.
  void setTargetDecl(NamedDecl *ND) {
    assert(ND && "Target decl is null!");
    Underlying = ND;
    // A UsingShadowDecl is never a friend or local extern declaration, even
    // if it is a shadow declaration for one.
    IdentifierNamespace =
        ND->getIdentifierNamespace() &
        ~(IDNS_OrdinaryFriend | IDNS_TagFriend | IDNS_LocalExtern);
  }

  /// Gets the using declaration to which this declaration is tied.
  UsingDecl *getUsingDecl() const;

  /// The next using shadow declaration contained in the shadow decl
  /// chain of the using declaration which introduced this decl.
  UsingShadowDecl *getNextUsingShadowDecl() const {
    return dyn_cast_or_null<UsingShadowDecl>(UsingOrNextShadow);
  }

  static bool classof(const Decl *D) { return classofKind(D->getKind()); }
  static bool classofKind(Kind K) {
    return K == Decl::UsingShadow || K == Decl::ConstructorUsingShadow;
  }
};

/// Represents a shadow constructor declaration introduced into a
/// class by a C++11 using-declaration that names a constructor.
///
/// For example:
/// \code
/// struct Base { Base(int); };
/// struct Derived {
///    using Base::Base; // creates a UsingDecl and a ConstructorUsingShadowDecl
/// };
/// \endcode
class ConstructorUsingShadowDecl final : public UsingShadowDecl {
  /// If this constructor using declaration inherted the constructor
  /// from an indirect base class, this is the ConstructorUsingShadowDecl
  /// in the named direct base class from which the declaration was inherited.
  ConstructorUsingShadowDecl *NominatedBaseClassShadowDecl = nullptr;

  /// If this constructor using declaration inherted the constructor
  /// from an indirect base class, this is the ConstructorUsingShadowDecl
  /// that will be used to construct the unique direct or virtual base class
  /// that receives the constructor arguments.
  ConstructorUsingShadowDecl *ConstructedBaseClassShadowDecl = nullptr;

  /// \c true if the constructor ultimately named by this using shadow
  /// declaration is within a virtual base class subobject of the class that
  /// contains this declaration.
  unsigned IsVirtual : 1;

  ConstructorUsingShadowDecl(ASTContext &C, DeclContext *DC, SourceLocation Loc,
                             UsingDecl *Using, NamedDecl *Target,
                             bool TargetInVirtualBase)
      : UsingShadowDecl(ConstructorUsingShadow, C, DC, Loc, Using,
                        Target->getUnderlyingDecl()),
        NominatedBaseClassShadowDecl(
            dyn_cast<ConstructorUsingShadowDecl>(Target)),
        ConstructedBaseClassShadowDecl(NominatedBaseClassShadowDecl),
        IsVirtual(TargetInVirtualBase) {
    // If we found a constructor that chains to a constructor for a virtual
    // base, we should directly call that virtual base constructor instead.
    // FIXME: This logic belongs in Sema.
    if (NominatedBaseClassShadowDecl &&
        NominatedBaseClassShadowDecl->constructsVirtualBase()) {
      ConstructedBaseClassShadowDecl =
          NominatedBaseClassShadowDecl->ConstructedBaseClassShadowDecl;
      IsVirtual = true;
    }
  }

  ConstructorUsingShadowDecl(ASTContext &C, EmptyShell Empty)
      : UsingShadowDecl(ConstructorUsingShadow, C, Empty), IsVirtual(false) {}

  void anchor() override;

public:
  friend class ASTDeclReader;
  friend class ASTDeclWriter;

  static ConstructorUsingShadowDecl *Create(ASTContext &C, DeclContext *DC,
                                            SourceLocation Loc,
                                            UsingDecl *Using, NamedDecl *Target,
                                            bool IsVirtual);
  static ConstructorUsingShadowDecl *CreateDeserialized(ASTContext &C,
                                                        unsigned ID);

  /// Returns the parent of this using shadow declaration, which
  /// is the class in which this is declared.
  //@{
  const CXXRecordDecl *getParent() const {
    return cast<CXXRecordDecl>(getDeclContext());
  }
  CXXRecordDecl *getParent() {
    return cast<CXXRecordDecl>(getDeclContext());
  }
  //@}

  /// Get the inheriting constructor declaration for the direct base
  /// class from which this using shadow declaration was inherited, if there is
  /// one. This can be different for each redeclaration of the same shadow decl.
  ConstructorUsingShadowDecl *getNominatedBaseClassShadowDecl() const {
    return NominatedBaseClassShadowDecl;
  }

  /// Get the inheriting constructor declaration for the base class
  /// for which we don't have an explicit initializer, if there is one.
  ConstructorUsingShadowDecl *getConstructedBaseClassShadowDecl() const {
    return ConstructedBaseClassShadowDecl;
  }

  /// Get the base class that was named in the using declaration. This
  /// can be different for each redeclaration of this same shadow decl.
  CXXRecordDecl *getNominatedBaseClass() const;

  /// Get the base class whose constructor or constructor shadow
  /// declaration is passed the constructor arguments.
  CXXRecordDecl *getConstructedBaseClass() const {
    return cast<CXXRecordDecl>((ConstructedBaseClassShadowDecl
                                    ? ConstructedBaseClassShadowDecl
                                    : getTargetDecl())
                                   ->getDeclContext());
  }

  /// Returns \c true if the constructed base class is a virtual base
  /// class subobject of this declaration's class.
  bool constructsVirtualBase() const {
    return IsVirtual;
  }

  /// Get the constructor or constructor template in the derived class
  /// correspnding to this using shadow declaration, if it has been implicitly
  /// declared already.
  CXXConstructorDecl *getConstructor() const;
  void setConstructor(NamedDecl *Ctor);

  static bool classof(const Decl *D) { return classofKind(D->getKind()); }
  static bool classofKind(Kind K) { return K == ConstructorUsingShadow; }
};

/// Represents a C++ using-declaration.
///
/// For example:
/// \code
///    using someNameSpace::someIdentifier;
/// \endcode
class UsingDecl : public NamedDecl, public Mergeable<UsingDecl> {
  /// The source location of the 'using' keyword itself.
  SourceLocation UsingLocation;

  /// The nested-name-specifier that precedes the name.
  NestedNameSpecifierLoc QualifierLoc;

  /// Provides source/type location info for the declaration name
  /// embedded in the ValueDecl base class.
  DeclarationNameLoc DNLoc;

  /// The first shadow declaration of the shadow decl chain associated
  /// with this using declaration.
  ///
  /// The bool member of the pair store whether this decl has the \c typename
  /// keyword.
  llvm::PointerIntPair<UsingShadowDecl *, 1, bool> FirstUsingShadow;

  UsingDecl(DeclContext *DC, SourceLocation UL,
            NestedNameSpecifierLoc QualifierLoc,
            const DeclarationNameInfo &NameInfo, bool HasTypenameKeyword)
    : NamedDecl(Using, DC, NameInfo.getLoc(), NameInfo.getName()),
      UsingLocation(UL), QualifierLoc(QualifierLoc),
      DNLoc(NameInfo.getInfo()), FirstUsingShadow(nullptr, HasTypenameKeyword) {
  }

  void anchor() override;

public:
  friend class ASTDeclReader;
  friend class ASTDeclWriter;

  /// Return the source location of the 'using' keyword.
  SourceLocation getUsingLoc() const { return UsingLocation; }

  /// Set the source location of the 'using' keyword.
  void setUsingLoc(SourceLocation L) { UsingLocation = L; }

  /// Retrieve the nested-name-specifier that qualifies the name,
  /// with source-location information.
  NestedNameSpecifierLoc getQualifierLoc() const { return QualifierLoc; }

  /// Retrieve the nested-name-specifier that qualifies the name.
  NestedNameSpecifier *getQualifier() const {
    return QualifierLoc.getNestedNameSpecifier();
  }

  DeclarationNameInfo getNameInfo() const {
    return DeclarationNameInfo(getDeclName(), getLocation(), DNLoc);
  }

  /// Return true if it is a C++03 access declaration (no 'using').
  bool isAccessDeclaration() const { return UsingLocation.isInvalid(); }

  /// Return true if the using declaration has 'typename'.
  bool hasTypename() const { return FirstUsingShadow.getInt(); }

  /// Sets whether the using declaration has 'typename'.
  void setTypename(bool TN) { FirstUsingShadow.setInt(TN); }

  /// Iterates through the using shadow declarations associated with
  /// this using declaration.
  class shadow_iterator {
    /// The current using shadow declaration.
    UsingShadowDecl *Current = nullptr;

  public:
    using value_type = UsingShadowDecl *;
    using reference = UsingShadowDecl *;
    using pointer = UsingShadowDecl *;
    using iterator_category = std::forward_iterator_tag;
    using difference_type = std::ptrdiff_t;

    shadow_iterator() = default;
    explicit shadow_iterator(UsingShadowDecl *C) : Current(C) {}

    reference operator*() const { return Current; }
    pointer operator->() const { return Current; }

    shadow_iterator& operator++() {
      Current = Current->getNextUsingShadowDecl();
      return *this;
    }

    shadow_iterator operator++(int) {
      shadow_iterator tmp(*this);
      ++(*this);
      return tmp;
    }

    friend bool operator==(shadow_iterator x, shadow_iterator y) {
      return x.Current == y.Current;
    }
    friend bool operator!=(shadow_iterator x, shadow_iterator y) {
      return x.Current != y.Current;
    }
  };

  using shadow_range = llvm::iterator_range<shadow_iterator>;

  shadow_range shadows() const {
    return shadow_range(shadow_begin(), shadow_end());
  }

  shadow_iterator shadow_begin() const {
    return shadow_iterator(FirstUsingShadow.getPointer());
  }

  shadow_iterator shadow_end() const { return shadow_iterator(); }

  /// Return the number of shadowed declarations associated with this
  /// using declaration.
  unsigned shadow_size() const {
    return std::distance(shadow_begin(), shadow_end());
  }

  void addShadowDecl(UsingShadowDecl *S);
  void removeShadowDecl(UsingShadowDecl *S);

  static UsingDecl *Create(ASTContext &C, DeclContext *DC,
                           SourceLocation UsingL,
                           NestedNameSpecifierLoc QualifierLoc,
                           const DeclarationNameInfo &NameInfo,
                           bool HasTypenameKeyword);

  static UsingDecl *CreateDeserialized(ASTContext &C, unsigned ID);

  SourceRange getSourceRange() const override LLVM_READONLY;

  /// Retrieves the canonical declaration of this declaration.
  UsingDecl *getCanonicalDecl() override { return getFirstDecl(); }
  const UsingDecl *getCanonicalDecl() const { return getFirstDecl(); }

  static bool classof(const Decl *D) { return classofKind(D->getKind()); }
  static bool classofKind(Kind K) { return K == Using; }
};

/// Represents a pack of using declarations that a single
/// using-declarator pack-expanded into.
///
/// \code
/// template<typename ...T> struct X : T... {
///   using T::operator()...;
///   using T::operator T...;
/// };
/// \endcode
///
/// In the second case above, the UsingPackDecl will have the name
/// 'operator T' (which contains an unexpanded pack), but the individual
/// UsingDecls and UsingShadowDecls will have more reasonable names.
class UsingPackDecl final
    : public NamedDecl, public Mergeable<UsingPackDecl>,
      private llvm::TrailingObjects<UsingPackDecl, NamedDecl *> {
  /// The UnresolvedUsingValueDecl or UnresolvedUsingTypenameDecl from
  /// which this waas instantiated.
  NamedDecl *InstantiatedFrom;

  /// The number of using-declarations created by this pack expansion.
  unsigned NumExpansions;

  UsingPackDecl(DeclContext *DC, NamedDecl *InstantiatedFrom,
                ArrayRef<NamedDecl *> UsingDecls)
      : NamedDecl(UsingPack, DC,
                  InstantiatedFrom ? InstantiatedFrom->getLocation()
                                   : SourceLocation(),
                  InstantiatedFrom ? InstantiatedFrom->getDeclName()
                                   : DeclarationName()),
        InstantiatedFrom(InstantiatedFrom), NumExpansions(UsingDecls.size()) {
    std::uninitialized_copy(UsingDecls.begin(), UsingDecls.end(),
                            getTrailingObjects<NamedDecl *>());
  }

  void anchor() override;

public:
  friend class ASTDeclReader;
  friend class ASTDeclWriter;
  friend TrailingObjects;

  /// Get the using declaration from which this was instantiated. This will
  /// always be an UnresolvedUsingValueDecl or an UnresolvedUsingTypenameDecl
  /// that is a pack expansion.
  NamedDecl *getInstantiatedFromUsingDecl() const { return InstantiatedFrom; }

  /// Get the set of using declarations that this pack expanded into. Note that
  /// some of these may still be unresolved.
  ArrayRef<NamedDecl *> expansions() const {
    return llvm::makeArrayRef(getTrailingObjects<NamedDecl *>(), NumExpansions);
  }

  static UsingPackDecl *Create(ASTContext &C, DeclContext *DC,
                               NamedDecl *InstantiatedFrom,
                               ArrayRef<NamedDecl *> UsingDecls);

  static UsingPackDecl *CreateDeserialized(ASTContext &C, unsigned ID,
                                           unsigned NumExpansions);

  SourceRange getSourceRange() const override LLVM_READONLY {
    return InstantiatedFrom->getSourceRange();
  }

  UsingPackDecl *getCanonicalDecl() override { return getFirstDecl(); }
  const UsingPackDecl *getCanonicalDecl() const { return getFirstDecl(); }

  static bool classof(const Decl *D) { return classofKind(D->getKind()); }
  static bool classofKind(Kind K) { return K == UsingPack; }
};

/// Represents a dependent using declaration which was not marked with
/// \c typename.
///
/// Unlike non-dependent using declarations, these *only* bring through
/// non-types; otherwise they would break two-phase lookup.
///
/// \code
/// template \<class T> class A : public Base<T> {
///   using Base<T>::foo;
/// };
/// \endcode
class UnresolvedUsingValueDecl : public ValueDecl,
                                 public Mergeable<UnresolvedUsingValueDecl> {
  /// The source location of the 'using' keyword
  SourceLocation UsingLocation;

  /// If this is a pack expansion, the location of the '...'.
  SourceLocation EllipsisLoc;

  /// The nested-name-specifier that precedes the name.
  NestedNameSpecifierLoc QualifierLoc;

  /// Provides source/type location info for the declaration name
  /// embedded in the ValueDecl base class.
  DeclarationNameLoc DNLoc;

  UnresolvedUsingValueDecl(DeclContext *DC, QualType Ty,
                           SourceLocation UsingLoc,
                           NestedNameSpecifierLoc QualifierLoc,
                           const DeclarationNameInfo &NameInfo,
                           SourceLocation EllipsisLoc)
      : ValueDecl(UnresolvedUsingValue, DC,
                  NameInfo.getLoc(), NameInfo.getName(), Ty),
        UsingLocation(UsingLoc), EllipsisLoc(EllipsisLoc),
        QualifierLoc(QualifierLoc), DNLoc(NameInfo.getInfo()) {}

  void anchor() override;

public:
  friend class ASTDeclReader;
  friend class ASTDeclWriter;

  /// Returns the source location of the 'using' keyword.
  SourceLocation getUsingLoc() const { return UsingLocation; }

  /// Set the source location of the 'using' keyword.
  void setUsingLoc(SourceLocation L) { UsingLocation = L; }

  /// Return true if it is a C++03 access declaration (no 'using').
  bool isAccessDeclaration() const { return UsingLocation.isInvalid(); }

  /// Retrieve the nested-name-specifier that qualifies the name,
  /// with source-location information.
  NestedNameSpecifierLoc getQualifierLoc() const { return QualifierLoc; }

  /// Retrieve the nested-name-specifier that qualifies the name.
  NestedNameSpecifier *getQualifier() const {
    return QualifierLoc.getNestedNameSpecifier();
  }

  DeclarationNameInfo getNameInfo() const {
    return DeclarationNameInfo(getDeclName(), getLocation(), DNLoc);
  }

  /// Determine whether this is a pack expansion.
  bool isPackExpansion() const {
    return EllipsisLoc.isValid();
  }

  /// Get the location of the ellipsis if this is a pack expansion.
  SourceLocation getEllipsisLoc() const {
    return EllipsisLoc;
  }

  static UnresolvedUsingValueDecl *
    Create(ASTContext &C, DeclContext *DC, SourceLocation UsingLoc,
           NestedNameSpecifierLoc QualifierLoc,
           const DeclarationNameInfo &NameInfo, SourceLocation EllipsisLoc);

  static UnresolvedUsingValueDecl *
  CreateDeserialized(ASTContext &C, unsigned ID);

  SourceRange getSourceRange() const override LLVM_READONLY;

  /// Retrieves the canonical declaration of this declaration.
  UnresolvedUsingValueDecl *getCanonicalDecl() override {
    return getFirstDecl();
  }
  const UnresolvedUsingValueDecl *getCanonicalDecl() const {
    return getFirstDecl();
  }

  static bool classof(const Decl *D) { return classofKind(D->getKind()); }
  static bool classofKind(Kind K) { return K == UnresolvedUsingValue; }
};

/// Represents a dependent using declaration which was marked with
/// \c typename.
///
/// \code
/// template \<class T> class A : public Base<T> {
///   using typename Base<T>::foo;
/// };
/// \endcode
///
/// The type associated with an unresolved using typename decl is
/// currently always a typename type.
class UnresolvedUsingTypenameDecl
    : public TypeDecl,
      public Mergeable<UnresolvedUsingTypenameDecl> {
  friend class ASTDeclReader;

  /// The source location of the 'typename' keyword
  SourceLocation TypenameLocation;

  /// If this is a pack expansion, the location of the '...'.
  SourceLocation EllipsisLoc;

  /// The nested-name-specifier that precedes the name.
  NestedNameSpecifierLoc QualifierLoc;

  UnresolvedUsingTypenameDecl(DeclContext *DC, SourceLocation UsingLoc,
                              SourceLocation TypenameLoc,
                              NestedNameSpecifierLoc QualifierLoc,
                              SourceLocation TargetNameLoc,
                              IdentifierInfo *TargetName,
                              SourceLocation EllipsisLoc)
    : TypeDecl(UnresolvedUsingTypename, DC, TargetNameLoc, TargetName,
               UsingLoc),
      TypenameLocation(TypenameLoc), EllipsisLoc(EllipsisLoc),
      QualifierLoc(QualifierLoc) {}

  void anchor() override;

public:
  /// Returns the source location of the 'using' keyword.
  SourceLocation getUsingLoc() const { return getBeginLoc(); }

  /// Returns the source location of the 'typename' keyword.
  SourceLocation getTypenameLoc() const { return TypenameLocation; }

  /// Retrieve the nested-name-specifier that qualifies the name,
  /// with source-location information.
  NestedNameSpecifierLoc getQualifierLoc() const { return QualifierLoc; }

  /// Retrieve the nested-name-specifier that qualifies the name.
  NestedNameSpecifier *getQualifier() const {
    return QualifierLoc.getNestedNameSpecifier();
  }

  DeclarationNameInfo getNameInfo() const {
    return DeclarationNameInfo(getDeclName(), getLocation());
  }

  /// Determine whether this is a pack expansion.
  bool isPackExpansion() const {
    return EllipsisLoc.isValid();
  }

  /// Get the location of the ellipsis if this is a pack expansion.
  SourceLocation getEllipsisLoc() const {
    return EllipsisLoc;
  }

  static UnresolvedUsingTypenameDecl *
    Create(ASTContext &C, DeclContext *DC, SourceLocation UsingLoc,
           SourceLocation TypenameLoc, NestedNameSpecifierLoc QualifierLoc,
           SourceLocation TargetNameLoc, DeclarationName TargetName,
           SourceLocation EllipsisLoc);

  static UnresolvedUsingTypenameDecl *
  CreateDeserialized(ASTContext &C, unsigned ID);

  /// Retrieves the canonical declaration of this declaration.
  UnresolvedUsingTypenameDecl *getCanonicalDecl() override {
    return getFirstDecl();
  }
  const UnresolvedUsingTypenameDecl *getCanonicalDecl() const {
    return getFirstDecl();
  }

  static bool classof(const Decl *D) { return classofKind(D->getKind()); }
  static bool classofKind(Kind K) { return K == UnresolvedUsingTypename; }
};

/// Represents a C++11 static_assert declaration.
class StaticAssertDecl : public Decl {
  llvm::PointerIntPair<Expr *, 1, bool> AssertExprAndFailed;
  StringLiteral *Message;
  SourceLocation RParenLoc;

  StaticAssertDecl(DeclContext *DC, SourceLocation StaticAssertLoc,
                   Expr *AssertExpr, StringLiteral *Message,
                   SourceLocation RParenLoc, bool Failed)
      : Decl(StaticAssert, DC, StaticAssertLoc),
        AssertExprAndFailed(AssertExpr, Failed), Message(Message),
        RParenLoc(RParenLoc) {}

  virtual void anchor();

public:
  friend class ASTDeclReader;

  static StaticAssertDecl *Create(ASTContext &C, DeclContext *DC,
                                  SourceLocation StaticAssertLoc,
                                  Expr *AssertExpr, StringLiteral *Message,
                                  SourceLocation RParenLoc, bool Failed);
  static StaticAssertDecl *CreateDeserialized(ASTContext &C, unsigned ID);

  Expr *getAssertExpr() { return AssertExprAndFailed.getPointer(); }
  const Expr *getAssertExpr() const { return AssertExprAndFailed.getPointer(); }

  StringLiteral *getMessage() { return Message; }
  const StringLiteral *getMessage() const { return Message; }

  bool isFailed() const { return AssertExprAndFailed.getInt(); }

  SourceLocation getRParenLoc() const { return RParenLoc; }

  SourceRange getSourceRange() const override LLVM_READONLY {
    return SourceRange(getLocation(), getRParenLoc());
  }

  static bool classof(const Decl *D) { return classofKind(D->getKind()); }
  static bool classofKind(Kind K) { return K == StaticAssert; }
};

/// A binding in a decomposition declaration. For instance, given:
///
///   int n[3];
///   auto &[a, b, c] = n;
///
/// a, b, and c are BindingDecls, whose bindings are the expressions
/// x[0], x[1], and x[2] respectively, where x is the implicit
/// DecompositionDecl of type 'int (&)[3]'.
class BindingDecl : public ValueDecl {
  /// The binding represented by this declaration. References to this
  /// declaration are effectively equivalent to this expression (except
  /// that it is only evaluated once at the point of declaration of the
  /// binding).
  Expr *Binding = nullptr;

  BindingDecl(DeclContext *DC, SourceLocation IdLoc, IdentifierInfo *Id)
      : ValueDecl(Decl::Binding, DC, IdLoc, Id, QualType()) {}

  void anchor() override;

public:
  friend class ASTDeclReader;

  static BindingDecl *Create(ASTContext &C, DeclContext *DC,
                             SourceLocation IdLoc, IdentifierInfo *Id);
  static BindingDecl *CreateDeserialized(ASTContext &C, unsigned ID);

  /// Get the expression to which this declaration is bound. This may be null
  /// in two different cases: while parsing the initializer for the
  /// decomposition declaration, and when the initializer is type-dependent.
  Expr *getBinding() const { return Binding; }

  /// Get the variable (if any) that holds the value of evaluating the binding.
  /// Only present for user-defined bindings for tuple-like types.
  VarDecl *getHoldingVar() const;

  /// Set the binding for this BindingDecl, along with its declared type (which
  /// should be a possibly-cv-qualified form of the type of the binding, or a
  /// reference to such a type).
  void setBinding(QualType DeclaredType, Expr *Binding) {
    setType(DeclaredType);
    this->Binding = Binding;
  }

  static bool classof(const Decl *D) { return classofKind(D->getKind()); }
  static bool classofKind(Kind K) { return K == Decl::Binding; }
};

/// A decomposition declaration. For instance, given:
///
///   int n[3];
///   auto &[a, b, c] = n;
///
/// the second line declares a DecompositionDecl of type 'int (&)[3]', and
/// three BindingDecls (named a, b, and c). An instance of this class is always
/// unnamed, but behaves in almost all other respects like a VarDecl.
class DecompositionDecl final
    : public VarDecl,
      private llvm::TrailingObjects<DecompositionDecl, BindingDecl *> {
  /// The number of BindingDecl*s following this object.
  unsigned NumBindings;

  DecompositionDecl(ASTContext &C, DeclContext *DC, SourceLocation StartLoc,
                    SourceLocation LSquareLoc, QualType T,
                    TypeSourceInfo *TInfo, StorageClass SC,
                    ArrayRef<BindingDecl *> Bindings)
      : VarDecl(Decomposition, C, DC, StartLoc,
                LSquareLoc, DeclarationName(), T, TInfo, SC),
        NumBindings(Bindings.size()) {
    std::uninitialized_copy(Bindings.begin(), Bindings.end(),
                            getTrailingObjects<BindingDecl *>());
  }

  void anchor() override;

public:
  friend class ASTDeclReader;
  friend TrailingObjects;

  static DecompositionDecl *Create(ASTContext &C, DeclContext *DC,
                                   SourceLocation StartLoc,
                                   SourceLocation LSquareLoc,
                                   QualType T, TypeSourceInfo *TInfo,
                                   StorageClass S,
                                   ArrayRef<BindingDecl *> Bindings);
  static DecompositionDecl *CreateDeserialized(ASTContext &C, unsigned ID,
                                               unsigned NumBindings);

  ArrayRef<BindingDecl *> bindings() const {
    return llvm::makeArrayRef(getTrailingObjects<BindingDecl *>(), NumBindings);
  }

  void printName(raw_ostream &os) const override;

  static bool classof(const Decl *D) { return classofKind(D->getKind()); }
  static bool classofKind(Kind K) { return K == Decomposition; }
};

/// An instance of this class represents the declaration of a property
/// member.  This is a Microsoft extension to C++, first introduced in
/// Visual Studio .NET 2003 as a parallel to similar features in C#
/// and Managed C++.
///
/// A property must always be a non-static class member.
///
/// A property member superficially resembles a non-static data
/// member, except preceded by a property attribute:
///   __declspec(property(get=GetX, put=PutX)) int x;
/// Either (but not both) of the 'get' and 'put' names may be omitted.
///
/// A reference to a property is always an lvalue.  If the lvalue
/// undergoes lvalue-to-rvalue conversion, then a getter name is
/// required, and that member is called with no arguments.
/// If the lvalue is assigned into, then a setter name is required,
/// and that member is called with one argument, the value assigned.
/// Both operations are potentially overloaded.  Compound assignments
/// are permitted, as are the increment and decrement operators.
///
/// The getter and putter methods are permitted to be overloaded,
/// although their return and parameter types are subject to certain
/// restrictions according to the type of the property.
///
/// A property declared using an incomplete array type may
/// additionally be subscripted, adding extra parameters to the getter
/// and putter methods.
class MSPropertyDecl : public DeclaratorDecl {
  IdentifierInfo *GetterId, *SetterId;

  MSPropertyDecl(DeclContext *DC, SourceLocation L, DeclarationName N,
                 QualType T, TypeSourceInfo *TInfo, SourceLocation StartL,
                 IdentifierInfo *Getter, IdentifierInfo *Setter)
      : DeclaratorDecl(MSProperty, DC, L, N, T, TInfo, StartL),
        GetterId(Getter), SetterId(Setter) {}

  void anchor() override;
public:
  friend class ASTDeclReader;

  static MSPropertyDecl *Create(ASTContext &C, DeclContext *DC,
                                SourceLocation L, DeclarationName N, QualType T,
                                TypeSourceInfo *TInfo, SourceLocation StartL,
                                IdentifierInfo *Getter, IdentifierInfo *Setter);
  static MSPropertyDecl *CreateDeserialized(ASTContext &C, unsigned ID);

  static bool classof(const Decl *D) { return D->getKind() == MSProperty; }

  bool hasGetter() const { return GetterId != nullptr; }
  IdentifierInfo* getGetterId() const { return GetterId; }
  bool hasSetter() const { return SetterId != nullptr; }
  IdentifierInfo* getSetterId() const { return SetterId; }
};

/// Base class for C++ injector-declarations.
class CXXInjectorDecl : public Decl {
  /// The de-sugared form of the declaration.
  FunctionDecl *Representation;

  /// The de-sugared call expression.
  CallExpr *Call = nullptr;

  /// A placeholder for injected statements.
  Stmt **InjectedStmts;

  unsigned NumInjectedStmts = 0;

  /// A placeholder for injected declarations.
  Decl **InjectedDecls;

  unsigned NumInjectedDecls = 0;

protected:
  CXXInjectorDecl(Kind DK, DeclContext *DC, SourceLocation L)
      : Decl(DK, DC, L), Representation(nullptr) { }

  CXXInjectorDecl(Kind DK, DeclContext *DC, SourceLocation L,
                  FunctionDecl *Fn)
      : Decl(DK, DC, L), Representation(Fn) { }

public:
  /// Returns true if there is a de-sugared representation of
  /// the declaration.
  bool hasRepresentation() const {
    return Representation;
  }

  /// Returns the function representation of the declaration.
  FunctionDecl *getFunctionDecl() const {
    return Representation;
  }

  /// Returns \c true if the metaprogram-declaration has a body.
  bool hasBody() const override;

  /// Returns the body of the metaprogram-declaration.
  Stmt *getBody() const override;

  /// Returns the expression that evaluates the metaprogram-declaration.
  CallExpr *getCallExpr() const { return Call; }

  /// Sets the expression that evaluates the metaprogram-declaration.
  void setCallExpr(CallExpr *E) { Call = E; }

  Stmt **getInjectedStmts() const { return InjectedStmts; }

  unsigned getNumInjectedStmts() const { return NumInjectedStmts; }

  void setInjectedStmts(Stmt **InjectedStmts, unsigned NumInjectedStmts) {
    this->InjectedStmts = InjectedStmts;
    this->NumInjectedStmts = NumInjectedStmts;
  }

  Decl **getInjectedDecls() const { return InjectedDecls; }

  unsigned getNumInjectedDecls() const { return NumInjectedDecls; }

  void setInjectedDecls(Decl **InjectedDecls, unsigned NumInjectedDecls) {
    this->InjectedDecls = InjectedDecls;
    this->NumInjectedDecls = NumInjectedDecls;
  }

  // Implement isa/cast/dyncast/etc.
  static bool classof(const Decl *D) { return classofKind(D->getKind()); }
  static bool classofKind(Kind K) {
    return K >= firstCXXInjector && K <= lastCXXInjector;
  }
};

/// Represents a C++ metaprogram-declaration.
///
/// A metaprogram-declaration contains a sequence of statements that are
/// evaluated at compile-time. For example:
///
/// \code
/// constexpr {
///   // statements
/// }
/// \endcode
///
/// When the metaprogram-declaration appears in namespace or class scope, this
/// class contains a \c constexpr \c void function that contains the parsed body
/// of the declaration.
class CXXMetaprogramDecl : public CXXInjectorDecl {
  virtual void anchor();

  CXXMetaprogramDecl(DeclContext *DC, SourceLocation CXXMetaprogramLoc)
      : CXXInjectorDecl(CXXMetaprogram, DC, CXXMetaprogramLoc) { }

  CXXMetaprogramDecl(DeclContext *DC, SourceLocation CXXMetaprogramLoc,
                     FunctionDecl *Fn)
      : CXXInjectorDecl(CXXMetaprogram, DC, CXXMetaprogramLoc, Fn) { }

public:
  static CXXMetaprogramDecl *Create(ASTContext &CXT, DeclContext *DC,
                                    SourceLocation CXXMetaprogramLoc,
                                    FunctionDecl *Fn);
  static CXXMetaprogramDecl *CreateDeserialized(ASTContext &C, unsigned ID);

  SourceRange getSourceRange() const override;

  static bool classof(const Decl *D) { return classofKind(D->getKind()); }
  static bool classofKind(Kind K) { return K == CXXMetaprogram; }

  friend class ASTDeclReader;
};

/// \brief Represents a C++ injection-declaration.
///
/// A injection-declaration contains an injection-statement that is evaluated
/// at compile-time. For example:
///
/// \code
/// constexpr -> fragment-or-reflection;
/// \endcode
class CXXInjectionDecl : public CXXInjectorDecl {
  virtual void anchor();

  CXXInjectionDecl(DeclContext *DC, SourceLocation CXXInjectionLoc)
      : CXXInjectorDecl(CXXInjection, DC, CXXInjectionLoc) { }

  CXXInjectionDecl(DeclContext *DC, SourceLocation CXXInjectionLoc,
                   FunctionDecl *Fn)
      : CXXInjectorDecl(CXXInjection, DC, CXXInjectionLoc, Fn) { }

public:
  static CXXInjectionDecl *Create(ASTContext &CXT, DeclContext *DC,
                                    SourceLocation CXXInjectionLoc,
                                    FunctionDecl *Fn);
  static CXXInjectionDecl *CreateDeserialized(ASTContext &C, unsigned ID);

  /// Returns the injection statement for the injection-decl.
  Stmt *getInjectionStmt() const;

  static bool classof(const Decl *D) { return classofKind(D->getKind()); }
  static bool classofKind(Kind K) { return K == CXXInjection; }

  friend class ASTDeclReader;
};


/// \brief Contains a fragment of source code.
///
/// This is an implicit structure created when defining a source code fragment.
/// The nested declaration is called the fragment's content. This declaration
/// contains the set of constant parameters over which the the fragment is
/// defined. This has no corresponding concrete syntax.
///
/// Example:
///
///     contexpr int n = 4;
///     auto x = <<class: int x = n; >>;
///
/// The fragment expression introduces an implicit fragment declaration
/// containing the referenced fragment (the expression maintains captured
/// values). The fragment declaration contains the class definition, and
/// the variable is initialized with its reflection.
///
/// Note the fragment itself is not part of the declaration context, but held
/// separately.
///
/// FIXME: The fragment might also be statement.
class CXXFragmentDecl : public Decl, public DeclContext {
  virtual void anchor();

  /// The source code fragment.
  Decl *Content;

  /// A ParsingClass object from the parser. If this is a class fragment,
  /// then this will contain the late-parsed declarations associated with
  /// the class fragment's definition.
  void* ParsedClass;

  CXXFragmentDecl(DeclContext *DC, SourceLocation IntroLoc)
      : Decl(CXXFragment, DC, IntroLoc), DeclContext(CXXFragment), Content(),
        ParsedClass() {}
public:
  static CXXFragmentDecl *Create(ASTContext &CXT, DeclContext *DC,
                                 SourceLocation IntroLoc);
  static CXXFragmentDecl *CreateDeserialized(ASTContext &C, unsigned ID);

  /// \brief The contained fragment.
  Decl *getContent() const { return Content; }

  /// \brief Sets the contained fragment.
  void setContent(Decl *D) {
    assert(!Content && "Content already set.");
    Content = D;
  }

  /// \brief Information needed to parse definitions within the fragment.
  void* getParsedClass() const { return ParsedClass; }

  /// \brief Sets the parsing information.
  void setParsedClass(void* PC) {
    assert(!ParsedClass && "Parsing info already set");
    ParsedClass = PC;
  }

  /// brief True if the fragment has dynamic type T.
  template<typename T>
  bool isA() const { return isa<T>(Content); }

  /// \brief The fragment dynamically cast as the given type or nullptr.
  template<typename T>
  T* getAs() const { return dyn_cast<T>(Content); }

  static bool classof(const Decl *D) { return classofKind(D->getKind()); }
  static bool classofKind(Kind K) { return K == CXXFragment; }

  static DeclContext *castToDeclContext(const CXXFragmentDecl *D) {
    return static_cast<DeclContext *>(const_cast<CXXFragmentDecl*>(D));
  }
  static CXXFragmentDecl *castFromDeclContext(const DeclContext *DC) {
    return static_cast<CXXFragmentDecl *>(const_cast<DeclContext*>(DC));
  }
};

class CXXStmtFragmentDecl : public Decl, public DeclContext {
  Stmt *Body;

  CXXStmtFragmentDecl(DeclContext *DC, SourceLocation BeginLoc)
    : Decl(CXXStmtFragment, DC, BeginLoc), DeclContext(CXXStmtFragment)
    {}
public:
  static CXXStmtFragmentDecl *Create(ASTContext &Ctx, DeclContext *DC,
                                     SourceLocation BeginLoc);

  void setBody(Stmt *S) { Body = S; }
  bool hasBody() const { return Body; }
  Stmt *getBody() const { return Body; }

  static bool classof(const Decl *D) { return classofKind(D->getKind()); }
  static bool classofKind(Kind K) { return K == CXXStmtFragment; }
  static DeclContext *castToDeclContext(const CXXStmtFragmentDecl *D) {
    return static_cast<DeclContext *>(const_cast<CXXStmtFragmentDecl*>(D));
  }
  static CXXStmtFragmentDecl *castFromDeclContext(const DeclContext *DC) {
    return static_cast<CXXStmtFragmentDecl *>(const_cast<DeclContext*>(DC));
  }
};

/// Represents a dependent requires declaration which was marked with
/// \c typename
/// Similar to a CXXRequiredDeclaratorDecl, this declares a type exists
/// outside of the fragment, but lookup is not performed until injection.
///
/// \code
/// __fragment {
///   requires typename S;
///   S instance;
/// }
/// \endcode
///
/// The type associated with a CXXRequiredTypeDecl is currently always
/// always a typename type.
class CXXRequiredTypeDecl : public TypeDecl {
  /// The source location of the 'requires' keyword
  SourceLocation RequiresLoc;

  /// The source location of the 'typename' or 'class' keyword
  SourceLocation SpecLoc;

  /// True if this was declared with the 'typename' keyword
  bool WasDeclaredWithTypename : 1;

  CXXRequiredTypeDecl(DeclContext *DC, SourceLocation RL,
                      SourceLocation SL, IdentifierInfo *Id,
                      bool Typename);
public:
  static CXXRequiredTypeDecl *Create(ASTContext &Ctx, DeclContext *DC,
                                     SourceLocation RL, SourceLocation SL,
                                     IdentifierInfo *Id, bool Typename);
  static CXXRequiredTypeDecl *CreateDeserialized(ASTContext &Ctx, unsigned ID);

  /// Get the location of the 'requires' keyword.
  SourceLocation getRequiresLoc() const { return RequiresLoc; }
  /// Get the location of the 'typename' or 'class' keyword.
  SourceLocation getSpecLoc() const { return SpecLoc; }

  /// Was this declared with the 'typename' keyword?
  bool wasDeclaredWithTypename() const { return WasDeclaredWithTypename; }

  DeclarationNameInfo getNameInfo() const {
    return DeclarationNameInfo(getDeclName(), getLocation());
  }

  static bool classof(const Decl *D) { return classofKind(D->getKind()); }
  static bool classofKind(Kind K) { return K == CXXRequiredType; }
};

/// Represents a requires declaration which was not marked with
/// \c typename
/// This declares a typed name exists somewhere outside of the fragment,
/// but does not look it up until the fragment is injected.
///
/// \code
/// __fragment {
///  requires int x;
///  x = 42;
/// }
/// \endcode
///
/// Like an UnresolvedUsingValueDecl, these only declare non-types.
<<<<<<< HEAD
class CXXRequiredDeclaratorDecl : public Decl {
=======
class CXXRequiredDeclaratorDecl : public DeclaratorDecl {
>>>>>>> 76f80b95
  /// The location of the 'requires' keyword
  SourceLocation RequiresLoc;

  /// The actual declarator we are requiring, alternatively
  /// the declarator owned by this declaration.
  DeclaratorDecl *RequiredDeclarator;

  CXXRequiredDeclaratorDecl(ASTContext &Context, DeclContext *DC,
                            DeclaratorDecl *DD, SourceLocation RL);
public:
  static CXXRequiredDeclaratorDecl *Create(ASTContext &Ctx, DeclContext *DC,
                                           DeclaratorDecl *RequiredDecl,
                                           SourceLocation RequiresLoc);
  static CXXRequiredDeclaratorDecl *CreateDeserialized(ASTContext &Context,
                                                       unsigned ID);

  SourceLocation getRequiresLoc() const { return RequiresLoc; }

  QualType getDeclaratorType() const {
    return RequiredDeclarator->getType();
  }

  TypeSourceInfo *getDeclaratorTInfo() const {
    return RequiredDeclarator->getTypeSourceInfo();
  }

  DeclaratorDecl *getRequiredDeclarator() const { return RequiredDeclarator; }

  static bool classof(const Decl *D) { return classofKind(D->getKind()); }
  static bool classofKind(Kind K) { return K == CXXRequiredDeclarator; }
};

// class CXXRequiredFunctionDecl : public FunctionDecl {
//   SourceLocation RequiresLoc;

//   CXXRequiredFunctionDecl(FunctionDecl *D);
// public:
//   static CXXRequiredFunctionDecl *Create(ASTContext &Ctx, FunctionDecl *D,
//                                          SourceLocation RequiresLoc);
// };

/// Insertion operator for diagnostics.  This allows sending an AccessSpecifier
/// into a diagnostic with <<.
const DiagnosticBuilder &operator<<(const DiagnosticBuilder &DB,
                                    AccessSpecifier AS);

const PartialDiagnostic &operator<<(const PartialDiagnostic &DB,
                                    AccessSpecifier AS);

} // namespace clang

#endif // LLVM_CLANG_AST_DECLCXX_H<|MERGE_RESOLUTION|>--- conflicted
+++ resolved
@@ -4299,11 +4299,7 @@
 /// \endcode
 ///
 /// Like an UnresolvedUsingValueDecl, these only declare non-types.
-<<<<<<< HEAD
 class CXXRequiredDeclaratorDecl : public Decl {
-=======
-class CXXRequiredDeclaratorDecl : public DeclaratorDecl {
->>>>>>> 76f80b95
   /// The location of the 'requires' keyword
   SourceLocation RequiresLoc;
 
