--- conflicted
+++ resolved
@@ -33,11 +33,8 @@
   class CXXRecordDecl;
   class CXXBaseSpecifier;
   class QualType;
-<<<<<<< HEAD
   class ReflectionModifiers;
-=======
   struct InvalidReflection;
->>>>>>> 59d612b8
 
 /// \brief The kind of construct reflected.
 enum ReflectionKind {
