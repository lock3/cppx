--- conflicted
+++ resolved
@@ -34,12 +34,9 @@
   class CXXBaseSpecifier;
   class Type;
   class QualType;
-<<<<<<< HEAD
+  struct PrintingPolicy;
+  struct InvalidReflection;
   class ReflectionModifiers;
-=======
-  struct PrintingPolicy;
->>>>>>> 4b48b58c
-  struct InvalidReflection;
 
 /// \brief The kind of construct reflected.
 enum ReflectionKind {
@@ -375,29 +372,18 @@
       : Kind(None) {
     MakeAddrLabelDiff(); setAddrLabelDiff(LHSExpr, RHSExpr);
   }
-<<<<<<< HEAD
 
   APValue(ReflectionKind ReflKind, const void *ReflEntity);
   APValue(ReflectionKind ReflKind, const void *ReflEntity,
           const ReflectionModifiers &ReflModifiers);
   APValue(ReflectionKind ReflKind, const void *ReflEntity,
           unsigned Offset, const APValue &Parent);
-=======
-  APValue(ReflectionKind ReflKind, const void *ReflEntity)
-    : Kind(None) {
-    MakeReflection(ReflKind, ReflEntity, 0, nullptr);
-  }
-  APValue(ReflectionKind ReflKind, const void *ReflEntity,
-          unsigned Offset, const APValue &Parent)
-    : Kind(None) {
-    MakeReflection(ReflKind, ReflEntity, Offset, &Parent);
-  }
+
   static APValue IndeterminateValue() {
     APValue Result;
     Result.Kind = Indeterminate;
     return Result;
   }
->>>>>>> 4b48b58c
 
   ~APValue() {
     if (Kind != None && Kind != Indeterminate)
