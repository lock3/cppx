//===--- APValue.h - Union class for APFloat/APSInt/Complex -----*- C++ -*-===//
//
// Part of the LLVM Project, under the Apache License v2.0 with LLVM Exceptions.
// See https://llvm.org/LICENSE.txt for license information.
// SPDX-License-Identifier: Apache-2.0 WITH LLVM-exception
//
//===----------------------------------------------------------------------===//
//
//  This file defines the APValue class.
//
//===----------------------------------------------------------------------===//

#ifndef LLVM_CLANG_AST_APVALUE_H
#define LLVM_CLANG_AST_APVALUE_H

#include "clang/Basic/FixedPoint.h"
#include "clang/Basic/LLVM.h"
#include "llvm/ADT/APFloat.h"
#include "llvm/ADT/APSInt.h"
#include "llvm/ADT/PointerIntPair.h"
#include "llvm/ADT/PointerUnion.h"

namespace clang {
  class AddrLabelExpr;
  class ASTContext;
  class CharUnits;
  class CXXRecordDecl;
  class Decl;
  class DiagnosticBuilder;
  class Stmt;
  class Expr;
<<<<<<< HEAD
  class Decl;
  class ValueDecl;
  class FieldDecl;
  class CXXRecordDecl;
  class CXXBaseSpecifier;
  class QualType;
  struct InvalidReflection;

/// \brief The kind of construct reflected.
enum ReflectionKind {
  /// \brief Represents the invalid reflection.
  RK_invalid = 0,

  /// \brief A reflection of a named entity, possibly a namespace. Note
  /// that user-defined types are reflected as declarations, not types.
  /// Corresponds to an object of type Decl*.
  RK_declaration = 1,

  /// \brief A reflection of a non-user-defined type. Corresponds to
  /// an object of type QualType.
  RK_type = 2,

  /// \brief A reflection of an expression. Corresponds to an object of 
  /// type Expr*.
  RK_expression = 3,

  /// \brief A base class specifier. Corresponds to an object of type
  /// CXXBaseSpecifier*.
  RK_base_specifier = 4,
};
=======
  class FieldDecl;
  struct PrintingPolicy;
  class Type;
  class ValueDecl;
>>>>>>> d4eeec7c

/// Symbolic representation of typeid(T) for some type T.
class TypeInfoLValue {
  const Type *T;

public:
  TypeInfoLValue() : T() {}
  explicit TypeInfoLValue(const Type *T);

  const Type *getType() const { return T; }
  explicit operator bool() const { return T; }

  void *getOpaqueValue() { return const_cast<Type*>(T); }
  static TypeInfoLValue getFromOpaqueValue(void *Value) {
    TypeInfoLValue V;
    V.T = reinterpret_cast<const Type*>(Value);
    return V;
  }

  void print(llvm::raw_ostream &Out, const PrintingPolicy &Policy) const;
};

/// Symbolic representation of a dynamic allocation.
class DynamicAllocLValue {
  unsigned Index;

public:
  DynamicAllocLValue() : Index(0) {}
  explicit DynamicAllocLValue(unsigned Index) : Index(Index + 1) {}
  unsigned getIndex() { return Index - 1; }

  explicit operator bool() const { return Index != 0; }

  void *getOpaqueValue() {
    return reinterpret_cast<void *>(static_cast<uintptr_t>(Index)
                                    << NumLowBitsAvailable);
  }
  static DynamicAllocLValue getFromOpaqueValue(void *Value) {
    DynamicAllocLValue V;
    V.Index = reinterpret_cast<uintptr_t>(Value) >> NumLowBitsAvailable;
    return V;
  }

  static unsigned getMaxIndex() {
    return (std::numeric_limits<unsigned>::max() >> NumLowBitsAvailable) - 1;
  }

  static constexpr int NumLowBitsAvailable = 3;
};
}

namespace llvm {
template<> struct PointerLikeTypeTraits<clang::TypeInfoLValue> {
  static void *getAsVoidPointer(clang::TypeInfoLValue V) {
    return V.getOpaqueValue();
  }
  static clang::TypeInfoLValue getFromVoidPointer(void *P) {
    return clang::TypeInfoLValue::getFromOpaqueValue(P);
  }
  // Validated by static_assert in APValue.cpp; hardcoded to avoid needing
  // to include Type.h.
  static constexpr int NumLowBitsAvailable = 3;
};

template<> struct PointerLikeTypeTraits<clang::DynamicAllocLValue> {
  static void *getAsVoidPointer(clang::DynamicAllocLValue V) {
    return V.getOpaqueValue();
  }
  static clang::DynamicAllocLValue getFromVoidPointer(void *P) {
    return clang::DynamicAllocLValue::getFromOpaqueValue(P);
  }
  static constexpr int NumLowBitsAvailable =
      clang::DynamicAllocLValue::NumLowBitsAvailable;
};
}

namespace clang {
/// APValue - This class implements a discriminated union of [uninitialized]
/// [APSInt] [APFloat], [Complex APSInt] [Complex APFloat], [Expr + Offset],
/// [Vector: N * APValue], [Array: N * APValue]
class APValue {
  typedef llvm::APSInt APSInt;
  typedef llvm::APFloat APFloat;
public:
  enum ValueKind {
    /// There is no such object (it's outside its lifetime).
    None,
    /// This object has an indeterminate value (C++ [basic.indet]).
    Indeterminate,
    Int,
    Float,
    FixedPoint,
    ComplexInt,
    ComplexFloat,
    LValue,
    Vector,
    Array,
    Struct,
    Union,
    MemberPointer,
    AddrLabelDiff,
    Reflection
  };

  class LValueBase {
    typedef llvm::PointerUnion<const ValueDecl *, const Expr *, TypeInfoLValue,
                               DynamicAllocLValue>
        PtrTy;

  public:
    LValueBase() : Local{} {}
    LValueBase(const ValueDecl *P, unsigned I = 0, unsigned V = 0);
    LValueBase(const Expr *P, unsigned I = 0, unsigned V = 0);
    static LValueBase getDynamicAlloc(DynamicAllocLValue LV, QualType Type);
    static LValueBase getTypeInfo(TypeInfoLValue LV, QualType TypeInfo);

    template <class T>
    bool is() const { return Ptr.is<T>(); }

    template <class T>
    T get() const { return Ptr.get<T>(); }

    template <class T>
    T dyn_cast() const { return Ptr.dyn_cast<T>(); }

    void *getOpaqueValue() const;

    bool isNull() const;

    explicit operator bool() const;

    unsigned getCallIndex() const;
    unsigned getVersion() const;
    QualType getTypeInfoType() const;
    QualType getDynamicAllocType() const;

    friend bool operator==(const LValueBase &LHS, const LValueBase &RHS);
    friend bool operator!=(const LValueBase &LHS, const LValueBase &RHS) {
      return !(LHS == RHS);
    }
    friend llvm::hash_code hash_value(const LValueBase &Base);

  private:
    PtrTy Ptr;
    struct LocalState {
      unsigned CallIndex, Version;
    };
    union {
      LocalState Local;
      /// The type std::type_info, if this is a TypeInfoLValue.
      void *TypeInfoType;
      /// The QualType, if this is a DynamicAllocLValue.
      void *DynamicAllocType;
    };
  };

  /// A FieldDecl or CXXRecordDecl, along with a flag indicating whether we
  /// mean a virtual or non-virtual base class subobject.
  typedef llvm::PointerIntPair<const Decl *, 1, bool> BaseOrMemberType;

  /// A non-discriminated union of a base, field, or array index.
  class LValuePathEntry {
    static_assert(sizeof(uintptr_t) <= sizeof(uint64_t),
                  "pointer doesn't fit in 64 bits?");
    uint64_t Value;

  public:
    LValuePathEntry() : Value() {}
    LValuePathEntry(BaseOrMemberType BaseOrMember)
        : Value{reinterpret_cast<uintptr_t>(BaseOrMember.getOpaqueValue())} {}
    static LValuePathEntry ArrayIndex(uint64_t Index) {
      LValuePathEntry Result;
      Result.Value = Index;
      return Result;
    }

    BaseOrMemberType getAsBaseOrMember() const {
      return BaseOrMemberType::getFromOpaqueValue(
          reinterpret_cast<void *>(Value));
    }
    uint64_t getAsArrayIndex() const { return Value; }

    friend bool operator==(LValuePathEntry A, LValuePathEntry B) {
      return A.Value == B.Value;
    }
    friend bool operator!=(LValuePathEntry A, LValuePathEntry B) {
      return A.Value != B.Value;
    }
    friend llvm::hash_code hash_value(LValuePathEntry A) {
      return llvm::hash_value(A.Value);
    }
  };
  struct NoLValuePath {};
  struct UninitArray {};
  struct UninitStruct {};

  friend class ASTReader;
  friend class ASTWriter;

private:
  ValueKind Kind;

  struct ComplexAPSInt {
    APSInt Real, Imag;
    ComplexAPSInt() : Real(1), Imag(1) {}
  };
  struct ComplexAPFloat {
    APFloat Real, Imag;
    ComplexAPFloat() : Real(0.0), Imag(0.0) {}
  };
  struct LV;
  struct Vec {
    APValue *Elts;
    unsigned NumElts;
    Vec() : Elts(nullptr), NumElts(0) {}
    ~Vec() { delete[] Elts; }
  };
  struct Arr {
    APValue *Elts;
    unsigned NumElts, ArrSize;
    Arr(unsigned NumElts, unsigned ArrSize);
    ~Arr();
  };
  struct StructData {
    APValue *Elts;
    unsigned NumBases;
    unsigned NumFields;
    StructData(unsigned NumBases, unsigned NumFields);
    ~StructData();
  };
  struct UnionData {
    const FieldDecl *Field;
    APValue *Value;
    UnionData();
    ~UnionData();
  };
  struct AddrLabelDiffData {
    const AddrLabelExpr* LHSExpr;
    const AddrLabelExpr* RHSExpr;
  };
  struct MemberPointerData;
  struct ReflectionData {
    ReflectionKind ReflKind;
    const void *ReflEntity;
    unsigned Offset;
    const APValue *Parent;

    ReflectionData(ReflectionKind ReflKind, const void *ReflEntity,
                   unsigned Offset, const APValue *Parent);
    ~ReflectionData();
  };

  // We ensure elsewhere that Data is big enough for LV and MemberPointerData.
  typedef llvm::AlignedCharArrayUnion<void *, APSInt, APFloat, ComplexAPSInt,
                                      ComplexAPFloat, Vec, Arr, StructData,
                                      UnionData, AddrLabelDiffData> DataType;
  static const size_t DataSize = sizeof(DataType);

  DataType Data;

public:
  APValue() : Kind(None) {}
  explicit APValue(APSInt I) : Kind(None) {
    MakeInt(); setInt(std::move(I));
  }
  explicit APValue(APFloat F) : Kind(None) {
    MakeFloat(); setFloat(std::move(F));
  }
  explicit APValue(APFixedPoint FX) : Kind(None) {
    MakeFixedPoint(std::move(FX));
  }
  explicit APValue(const APValue *E, unsigned N) : Kind(None) {
    MakeVector(); setVector(E, N);
  }
  APValue(APSInt R, APSInt I) : Kind(None) {
    MakeComplexInt(); setComplexInt(std::move(R), std::move(I));
  }
  APValue(APFloat R, APFloat I) : Kind(None) {
    MakeComplexFloat(); setComplexFloat(std::move(R), std::move(I));
  }
  APValue(const APValue &RHS);
  APValue(APValue &&RHS) : Kind(None) { swap(RHS); }
  APValue(LValueBase B, const CharUnits &O, NoLValuePath N,
          bool IsNullPtr = false)
      : Kind(None) {
    MakeLValue(); setLValue(B, O, N, IsNullPtr);
  }
  APValue(LValueBase B, const CharUnits &O, ArrayRef<LValuePathEntry> Path,
          bool OnePastTheEnd, bool IsNullPtr = false)
      : Kind(None) {
    MakeLValue(); setLValue(B, O, Path, OnePastTheEnd, IsNullPtr);
  }
  APValue(UninitArray, unsigned InitElts, unsigned Size) : Kind(None) {
    MakeArray(InitElts, Size);
  }
  APValue(UninitStruct, unsigned B, unsigned M) : Kind(None) {
    MakeStruct(B, M);
  }
  explicit APValue(const FieldDecl *D, const APValue &V = APValue())
      : Kind(None) {
    MakeUnion(); setUnion(D, V);
  }
  APValue(const ValueDecl *Member, bool IsDerivedMember,
          ArrayRef<const CXXRecordDecl*> Path) : Kind(None) {
    MakeMemberPointer(Member, IsDerivedMember, Path);
  }
  APValue(const AddrLabelExpr* LHSExpr, const AddrLabelExpr* RHSExpr)
      : Kind(None) {
    MakeAddrLabelDiff(); setAddrLabelDiff(LHSExpr, RHSExpr);
  }
<<<<<<< HEAD
  APValue(ReflectionKind ReflKind, const void *ReflEntity)
    : Kind(Uninitialized) {
    MakeReflection(ReflKind, ReflEntity, 0, nullptr);
  }
  APValue(ReflectionKind ReflKind, const void *ReflEntity,
          unsigned Offset, const APValue &Parent)
    : Kind(Uninitialized) {
    MakeReflection(ReflKind, ReflEntity, Offset, &Parent);
=======
  static APValue IndeterminateValue() {
    APValue Result;
    Result.Kind = Indeterminate;
    return Result;
>>>>>>> d4eeec7c
  }

  ~APValue() {
    if (Kind != None && Kind != Indeterminate)
      DestroyDataAndMakeUninit();
  }

  /// Returns whether the object performed allocations.
  ///
  /// If APValues are constructed via placement new, \c needsCleanup()
  /// indicates whether the destructor must be called in order to correctly
  /// free all allocated memory.
  bool needsCleanup() const;

  /// Swaps the contents of this and the given APValue.
  void swap(APValue &RHS);

  ValueKind getKind() const { return Kind; }

  bool isAbsent() const { return Kind == None; }
  bool isIndeterminate() const { return Kind == Indeterminate; }
  bool hasValue() const { return Kind != None && Kind != Indeterminate; }

  bool isInt() const { return Kind == Int; }
  bool isFloat() const { return Kind == Float; }
  bool isFixedPoint() const { return Kind == FixedPoint; }
  bool isComplexInt() const { return Kind == ComplexInt; }
  bool isComplexFloat() const { return Kind == ComplexFloat; }
  bool isLValue() const { return Kind == LValue; }
  bool isVector() const { return Kind == Vector; }
  bool isArray() const { return Kind == Array; }
  bool isStruct() const { return Kind == Struct; }
  bool isUnion() const { return Kind == Union; }
  bool isMemberPointer() const { return Kind == MemberPointer; }
  bool isAddrLabelDiff() const { return Kind == AddrLabelDiff; }
  bool isReflection() const { return Kind == Reflection; }

  void dump() const;
  void dump(raw_ostream &OS) const;

  void printPretty(raw_ostream &OS, const ASTContext &Ctx, QualType Ty) const;
  std::string getAsString(const ASTContext &Ctx, QualType Ty) const;

  APSInt &getInt() {
    assert(isInt() && "Invalid accessor");
    return *(APSInt*)(char*)Data.buffer;
  }
  const APSInt &getInt() const {
    return const_cast<APValue*>(this)->getInt();
  }

  /// Try to convert this value to an integral constant. This works if it's an
  /// integer, null pointer, or offset from a null pointer. Returns true on
  /// success.
  bool toIntegralConstant(APSInt &Result, QualType SrcTy,
                          const ASTContext &Ctx) const;

  APFloat &getFloat() {
    assert(isFloat() && "Invalid accessor");
    return *(APFloat*)(char*)Data.buffer;
  }
  const APFloat &getFloat() const {
    return const_cast<APValue*>(this)->getFloat();
  }

  APFixedPoint &getFixedPoint() {
    assert(isFixedPoint() && "Invalid accessor");
    return *(APFixedPoint *)(char *)Data.buffer;
  }
  const APFixedPoint &getFixedPoint() const {
    return const_cast<APValue *>(this)->getFixedPoint();
  }

  APSInt &getComplexIntReal() {
    assert(isComplexInt() && "Invalid accessor");
    return ((ComplexAPSInt*)(char*)Data.buffer)->Real;
  }
  const APSInt &getComplexIntReal() const {
    return const_cast<APValue*>(this)->getComplexIntReal();
  }

  APSInt &getComplexIntImag() {
    assert(isComplexInt() && "Invalid accessor");
    return ((ComplexAPSInt*)(char*)Data.buffer)->Imag;
  }
  const APSInt &getComplexIntImag() const {
    return const_cast<APValue*>(this)->getComplexIntImag();
  }

  APFloat &getComplexFloatReal() {
    assert(isComplexFloat() && "Invalid accessor");
    return ((ComplexAPFloat*)(char*)Data.buffer)->Real;
  }
  const APFloat &getComplexFloatReal() const {
    return const_cast<APValue*>(this)->getComplexFloatReal();
  }

  APFloat &getComplexFloatImag() {
    assert(isComplexFloat() && "Invalid accessor");
    return ((ComplexAPFloat*)(char*)Data.buffer)->Imag;
  }
  const APFloat &getComplexFloatImag() const {
    return const_cast<APValue*>(this)->getComplexFloatImag();
  }

  const LValueBase getLValueBase() const;
  CharUnits &getLValueOffset();
  const CharUnits &getLValueOffset() const {
    return const_cast<APValue*>(this)->getLValueOffset();
  }
  bool isLValueOnePastTheEnd() const;
  bool hasLValuePath() const;
  ArrayRef<LValuePathEntry> getLValuePath() const;
  unsigned getLValueCallIndex() const;
  unsigned getLValueVersion() const;
  bool isNullPointer() const;

  APValue &getVectorElt(unsigned I) {
    assert(isVector() && "Invalid accessor");
    assert(I < getVectorLength() && "Index out of range");
    return ((Vec*)(char*)Data.buffer)->Elts[I];
  }
  const APValue &getVectorElt(unsigned I) const {
    return const_cast<APValue*>(this)->getVectorElt(I);
  }
  unsigned getVectorLength() const {
    assert(isVector() && "Invalid accessor");
    return ((const Vec*)(const void *)Data.buffer)->NumElts;
  }

  APValue &getArrayInitializedElt(unsigned I) {
    assert(isArray() && "Invalid accessor");
    assert(I < getArrayInitializedElts() && "Index out of range");
    return ((Arr*)(char*)Data.buffer)->Elts[I];
  }
  const APValue &getArrayInitializedElt(unsigned I) const {
    return const_cast<APValue*>(this)->getArrayInitializedElt(I);
  }
  bool hasArrayFiller() const {
    return getArrayInitializedElts() != getArraySize();
  }
  APValue &getArrayFiller() {
    assert(isArray() && "Invalid accessor");
    assert(hasArrayFiller() && "No array filler");
    return ((Arr*)(char*)Data.buffer)->Elts[getArrayInitializedElts()];
  }
  const APValue &getArrayFiller() const {
    return const_cast<APValue*>(this)->getArrayFiller();
  }
  unsigned getArrayInitializedElts() const {
    assert(isArray() && "Invalid accessor");
    return ((const Arr*)(const void *)Data.buffer)->NumElts;
  }
  unsigned getArraySize() const {
    assert(isArray() && "Invalid accessor");
    return ((const Arr*)(const void *)Data.buffer)->ArrSize;
  }

  unsigned getStructNumBases() const {
    assert(isStruct() && "Invalid accessor");
    return ((const StructData*)(const char*)Data.buffer)->NumBases;
  }
  unsigned getStructNumFields() const {
    assert(isStruct() && "Invalid accessor");
    return ((const StructData*)(const char*)Data.buffer)->NumFields;
  }
  APValue &getStructBase(unsigned i) {
    assert(isStruct() && "Invalid accessor");
    return ((StructData*)(char*)Data.buffer)->Elts[i];
  }
  APValue &getStructField(unsigned i) {
    assert(isStruct() && "Invalid accessor");
    return ((StructData*)(char*)Data.buffer)->Elts[getStructNumBases() + i];
  }
  const APValue &getStructBase(unsigned i) const {
    return const_cast<APValue*>(this)->getStructBase(i);
  }
  const APValue &getStructField(unsigned i) const {
    return const_cast<APValue*>(this)->getStructField(i);
  }

  const FieldDecl *getUnionField() const {
    assert(isUnion() && "Invalid accessor");
    return ((const UnionData*)(const char*)Data.buffer)->Field;
  }
  APValue &getUnionValue() {
    assert(isUnion() && "Invalid accessor");
    return *((UnionData*)(char*)Data.buffer)->Value;
  }
  const APValue &getUnionValue() const {
    return const_cast<APValue*>(this)->getUnionValue();
  }

  const ValueDecl *getMemberPointerDecl() const;
  bool isMemberPointerToDerivedMember() const;
  ArrayRef<const CXXRecordDecl*> getMemberPointerPath() const;

  const AddrLabelExpr* getAddrLabelDiffLHS() const {
    assert(isAddrLabelDiff() && "Invalid accessor");
    return ((const AddrLabelDiffData*)(const char*)Data.buffer)->LHSExpr;
  }
  const AddrLabelExpr* getAddrLabelDiffRHS() const {
    assert(isAddrLabelDiff() && "Invalid accessor");
    return ((const AddrLabelDiffData*)(const char*)Data.buffer)->RHSExpr;
  }

  // Returns the kind of reflected value.
  ReflectionKind getReflectionKind() const {
    assert(isReflection() && "Invalid accessor");
    return ((const ReflectionData*)(const char*)Data.buffer)->ReflKind;
  }

  // Returns the opaque reflection pointer.
  const void *getOpaqueReflectionValue() const {
    assert(isReflection() && "Invalid accessor");
    return ((const ReflectionData*)(const char*)Data.buffer)->ReflEntity;
  }

  /// True if this is the invalid reflection.
  bool isInvalidReflection() const;

  /// Returns the invalid reflection information.
  const InvalidReflection *getInvalidReflectionInfo() const;

  /// Returns the reflected type.
  QualType getReflectedType() const;

  /// Returns the reflected template declaration.
  const Decl *getReflectedDeclaration() const;

  /// Returns the reflected expression.
  const Expr *getReflectedExpression() const;

  /// Returns the reflected base class specifier.
  const CXXBaseSpecifier *getReflectedBaseSpecifier() const;

  /// Returns the offset into the parent which if
  /// reflected, results in this reflection.
  ///
  /// If 0, there is no parent information available.
  unsigned getReflectionOffset() const {
    assert(isReflection() && "Invalid accessor");
    return ((const ReflectionData*)(const char*)Data.buffer)->Offset;
  }

  bool hasParentReflection() const {
    return getReflectionOffset();
  }

  /// Returns the parent reflection, if present.
  const APValue &getParentReflection() const {
    assert(isReflection() && "Invalid accessor");
    assert(hasParentReflection() && "No parent reflection");
    return *((const ReflectionData*)(const char*)Data.buffer)->Parent;
  }

  void setInt(APSInt I) {
    assert(isInt() && "Invalid accessor");
    *(APSInt *)(char *)Data.buffer = std::move(I);
  }
  void setFloat(APFloat F) {
    assert(isFloat() && "Invalid accessor");
    *(APFloat *)(char *)Data.buffer = std::move(F);
  }
  void setFixedPoint(APFixedPoint FX) {
    assert(isFixedPoint() && "Invalid accessor");
    *(APFixedPoint *)(char *)Data.buffer = std::move(FX);
  }
  void setVector(const APValue *E, unsigned N) {
    assert(isVector() && "Invalid accessor");
    ((Vec*)(char*)Data.buffer)->Elts = new APValue[N];
    ((Vec*)(char*)Data.buffer)->NumElts = N;
    for (unsigned i = 0; i != N; ++i)
      ((Vec*)(char*)Data.buffer)->Elts[i] = E[i];
  }
  void setComplexInt(APSInt R, APSInt I) {
    assert(R.getBitWidth() == I.getBitWidth() &&
           "Invalid complex int (type mismatch).");
    assert(isComplexInt() && "Invalid accessor");
    ((ComplexAPSInt *)(char *)Data.buffer)->Real = std::move(R);
    ((ComplexAPSInt *)(char *)Data.buffer)->Imag = std::move(I);
  }
  void setComplexFloat(APFloat R, APFloat I) {
    assert(&R.getSemantics() == &I.getSemantics() &&
           "Invalid complex float (type mismatch).");
    assert(isComplexFloat() && "Invalid accessor");
    ((ComplexAPFloat *)(char *)Data.buffer)->Real = std::move(R);
    ((ComplexAPFloat *)(char *)Data.buffer)->Imag = std::move(I);
  }
  void setLValue(LValueBase B, const CharUnits &O, NoLValuePath,
                 bool IsNullPtr);
  void setLValue(LValueBase B, const CharUnits &O,
                 ArrayRef<LValuePathEntry> Path, bool OnePastTheEnd,
                 bool IsNullPtr);
  void setUnion(const FieldDecl *Field, const APValue &Value) {
    assert(isUnion() && "Invalid accessor");
    ((UnionData*)(char*)Data.buffer)->Field = Field;
    *((UnionData*)(char*)Data.buffer)->Value = Value;
  }
  void setAddrLabelDiff(const AddrLabelExpr* LHSExpr,
                        const AddrLabelExpr* RHSExpr) {
    ((AddrLabelDiffData*)(char*)Data.buffer)->LHSExpr = LHSExpr;
    ((AddrLabelDiffData*)(char*)Data.buffer)->RHSExpr = RHSExpr;
  }

  /// Assign by swapping from a copy of the RHS.
  APValue &operator=(APValue RHS) {
    swap(RHS);
    return *this;
  }

private:
  void DestroyDataAndMakeUninit();
  void MakeInt() {
    assert(isAbsent() && "Bad state change");
    new ((void*)Data.buffer) APSInt(1);
    Kind = Int;
  }
  void MakeFloat() {
    assert(isAbsent() && "Bad state change");
    new ((void*)(char*)Data.buffer) APFloat(0.0);
    Kind = Float;
  }
  void MakeFixedPoint(APFixedPoint &&FX) {
    assert(isAbsent() && "Bad state change");
    new ((void *)(char *)Data.buffer) APFixedPoint(std::move(FX));
    Kind = FixedPoint;
  }
  void MakeVector() {
    assert(isAbsent() && "Bad state change");
    new ((void*)(char*)Data.buffer) Vec();
    Kind = Vector;
  }
  void MakeComplexInt() {
    assert(isAbsent() && "Bad state change");
    new ((void*)(char*)Data.buffer) ComplexAPSInt();
    Kind = ComplexInt;
  }
  void MakeComplexFloat() {
    assert(isAbsent() && "Bad state change");
    new ((void*)(char*)Data.buffer) ComplexAPFloat();
    Kind = ComplexFloat;
  }
  void MakeLValue();
  void MakeArray(unsigned InitElts, unsigned Size);
  void MakeStruct(unsigned B, unsigned M) {
    assert(isAbsent() && "Bad state change");
    new ((void*)(char*)Data.buffer) StructData(B, M);
    Kind = Struct;
  }
  void MakeUnion() {
    assert(isAbsent() && "Bad state change");
    new ((void*)(char*)Data.buffer) UnionData();
    Kind = Union;
  }
  void MakeMemberPointer(const ValueDecl *Member, bool IsDerivedMember,
                         ArrayRef<const CXXRecordDecl*> Path);
  void MakeAddrLabelDiff() {
    assert(isAbsent() && "Bad state change");
    new ((void*)(char*)Data.buffer) AddrLabelDiffData();
    Kind = AddrLabelDiff;
  }
  void MakeReflection(ReflectionKind ReflKind, const void *ReflEntity,
                      unsigned Offset, const APValue *Parent) {
    assert(isUninit() && "Bad state change");

#ifndef NDEBUG
    if (Offset)
      assert(Parent && "Parent missing");
    else
      assert(!Parent && "Parent provided with no offset");
#endif

    new ((void*)(char*)Data.buffer) ReflectionData(ReflKind, ReflEntity,
                                                   Offset, Parent);
    Kind = Reflection;
  }
};

} // end namespace clang.

namespace llvm {
template<> struct DenseMapInfo<clang::APValue::LValueBase> {
  static clang::APValue::LValueBase getEmptyKey();
  static clang::APValue::LValueBase getTombstoneKey();
  static unsigned getHashValue(const clang::APValue::LValueBase &Base);
  static bool isEqual(const clang::APValue::LValueBase &LHS,
                      const clang::APValue::LValueBase &RHS);
};
}

#endif<|MERGE_RESOLUTION|>--- conflicted
+++ resolved
@@ -29,13 +29,12 @@
   class DiagnosticBuilder;
   class Stmt;
   class Expr;
-<<<<<<< HEAD
-  class Decl;
   class ValueDecl;
   class FieldDecl;
-  class CXXRecordDecl;
   class CXXBaseSpecifier;
+  class Type;
   class QualType;
+  struct PrintingPolicy;
   struct InvalidReflection;
 
 /// \brief The kind of construct reflected.
@@ -60,12 +59,6 @@
   /// CXXBaseSpecifier*.
   RK_base_specifier = 4,
 };
-=======
-  class FieldDecl;
-  struct PrintingPolicy;
-  class Type;
-  class ValueDecl;
->>>>>>> d4eeec7c
 
 /// Symbolic representation of typeid(T) for some type T.
 class TypeInfoLValue {
@@ -376,21 +369,19 @@
       : Kind(None) {
     MakeAddrLabelDiff(); setAddrLabelDiff(LHSExpr, RHSExpr);
   }
-<<<<<<< HEAD
   APValue(ReflectionKind ReflKind, const void *ReflEntity)
-    : Kind(Uninitialized) {
+    : Kind(None) {
     MakeReflection(ReflKind, ReflEntity, 0, nullptr);
   }
   APValue(ReflectionKind ReflKind, const void *ReflEntity,
           unsigned Offset, const APValue &Parent)
-    : Kind(Uninitialized) {
+    : Kind(None) {
     MakeReflection(ReflKind, ReflEntity, Offset, &Parent);
-=======
+  }
   static APValue IndeterminateValue() {
     APValue Result;
     Result.Kind = Indeterminate;
     return Result;
->>>>>>> d4eeec7c
   }
 
   ~APValue() {
@@ -755,7 +746,7 @@
   }
   void MakeReflection(ReflectionKind ReflKind, const void *ReflEntity,
                       unsigned Offset, const APValue *Parent) {
-    assert(isUninit() && "Bad state change");
+    assert(isAbsent() && "Bad state change");
 
 #ifndef NDEBUG
     if (Offset)
