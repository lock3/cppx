--- conflicted
+++ resolved
@@ -4767,7 +4767,65 @@
   }
 };
 
-<<<<<<< HEAD
+class CXXInvalidReflectionExpr : public Expr {
+  Stmt *Message;
+  SourceLocation BuiltinLoc, RParenLoc;
+
+  CXXInvalidReflectionExpr(QualType Type, Expr *Message,
+                           SourceLocation BuiltinLoc, SourceLocation RParenLoc)
+      : Expr(CXXInvalidReflectionExprClass, Type, VK_RValue, OK_Ordinary, false,
+         Message->isTypeDependent() || Message->isValueDependent(),
+         Message->isInstantiationDependent(),
+         Message->containsUnexpandedParameterPack()),
+    Message(Message), BuiltinLoc(BuiltinLoc), RParenLoc(RParenLoc) { }
+
+  explicit CXXInvalidReflectionExpr(EmptyShell Empty)
+    : Expr(CXXInvalidReflectionExprClass, Empty) { }
+
+public:
+  static CXXInvalidReflectionExpr *Create(const ASTContext &C, QualType Type,
+                                          Expr *Message,
+                                          SourceLocation BuiltinLoc,
+                                          SourceLocation RParenLoc);
+
+  static CXXInvalidReflectionExpr *CreateEmpty(const ASTContext &C,
+                                               EmptyShell Empty);
+
+  /// Return the string to be used by the invalid reflection during
+  /// diagnostics.
+  Expr *getMessage() { return cast<Expr>(Message); }
+
+  /// Return the string to be used by the invalid reflection during
+  /// diagnostics.
+  const Expr *getMessage() const { return cast<Expr>(Message); }
+
+  /// Sets the string to be used by the invalid reflection during
+  /// diagnostics.
+  void setMessage(Expr *M) { Message = M; }
+
+  /// Return the location of the \c __invalid_reflection token.
+  SourceLocation getBuiltinLoc() const { return BuiltinLoc; }
+
+  /// Set the location of the \c __invalid_reflection token.
+  void setBuiltinLoc(SourceLocation L) { BuiltinLoc = L; }
+
+  /// Return the location of final right parenthesis.
+  SourceLocation getRParenLoc() const { return RParenLoc; }
+
+  /// Set the location of final right parenthesis.
+  void setRParenLoc(SourceLocation L) { RParenLoc = L; }
+
+  SourceLocation getBeginLoc() const LLVM_READONLY { return BuiltinLoc; }
+  SourceLocation getEndLoc() const LLVM_READONLY { return RParenLoc; }
+
+  static bool classof(const Stmt *T) {
+    return T->getStmtClass() == CXXInvalidReflectionExprClass;
+  }
+
+  // Iterators
+  child_range children() { return child_range(&Message, &Message + 1); }
+};
+
 /// A reflection read query intrinsic.
 ///
 /// A reflection read query is a query to retreive information
@@ -4837,73 +4895,6 @@
 /// All write querys accept a sequence of arguments (expressions,
 /// the first of which is the reflection needing updated.
 class CXXReflectionWriteQueryExpr : public Expr {
-=======
-class CXXInvalidReflectionExpr : public Expr {
-  Stmt *Message;
-  SourceLocation BuiltinLoc, RParenLoc;
-
-  CXXInvalidReflectionExpr(QualType Type, Expr *Message,
-                           SourceLocation BuiltinLoc, SourceLocation RParenLoc)
-      : Expr(CXXInvalidReflectionExprClass, Type, VK_RValue, OK_Ordinary, false,
-         Message->isTypeDependent() || Message->isValueDependent(),
-         Message->isInstantiationDependent(),
-         Message->containsUnexpandedParameterPack()),
-    Message(Message), BuiltinLoc(BuiltinLoc), RParenLoc(RParenLoc) { }
-
-  explicit CXXInvalidReflectionExpr(EmptyShell Empty)
-    : Expr(CXXInvalidReflectionExprClass, Empty) { }
-
-public:
-  static CXXInvalidReflectionExpr *Create(const ASTContext &C, QualType Type,
-                                          Expr *Message,
-                                          SourceLocation BuiltinLoc,
-                                          SourceLocation RParenLoc);
-
-  static CXXInvalidReflectionExpr *CreateEmpty(const ASTContext &C,
-                                               EmptyShell Empty);
-
-  /// Return the string to be used by the invalid reflection during
-  /// diagnostics.
-  Expr *getMessage() { return cast<Expr>(Message); }
-
-  /// Return the string to be used by the invalid reflection during
-  /// diagnostics.
-  const Expr *getMessage() const { return cast<Expr>(Message); }
-
-  /// Sets the string to be used by the invalid reflection during
-  /// diagnostics.
-  void setMessage(Expr *M) { Message = M; }
-
-  /// Return the location of the \c __invalid_reflection token.
-  SourceLocation getBuiltinLoc() const { return BuiltinLoc; }
-
-  /// Set the location of the \c __invalid_reflection token.
-  void setBuiltinLoc(SourceLocation L) { BuiltinLoc = L; }
-
-  /// Return the location of final right parenthesis.
-  SourceLocation getRParenLoc() const { return RParenLoc; }
-
-  /// Set the location of final right parenthesis.
-  void setRParenLoc(SourceLocation L) { RParenLoc = L; }
-
-  SourceLocation getBeginLoc() const LLVM_READONLY { return BuiltinLoc; }
-  SourceLocation getEndLoc() const LLVM_READONLY { return RParenLoc; }
-
-  static bool classof(const Stmt *T) {
-    return T->getStmtClass() == CXXInvalidReflectionExprClass;
-  }
-
-  // Iterators
-  child_range children() { return child_range(&Message, &Message + 1); }
-};
-
-/// \brief A reflection trait intrinsic.
-/// 
-/// A reflection trait is a query of an AST node. All traits accept a sequence
-/// of arguments (expressions), the first of which is the encoded value of
-/// the AST node.
-class CXXReflectionTraitExpr : public Expr {
->>>>>>> 59d612b8
 protected:
   ReflectionQuery Query;
   unsigned NumArgs;
