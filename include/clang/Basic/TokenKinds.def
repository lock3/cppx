//===--- TokenKinds.def - C Family Token Kind Database ----------*- C++ -*-===//
//
// Part of the LLVM Project, under the Apache License v2.0 with LLVM Exceptions.
// See https://llvm.org/LICENSE.txt for license information.
// SPDX-License-Identifier: Apache-2.0 WITH LLVM-exception
//
//===----------------------------------------------------------------------===//
//
// This file defines the TokenKind database.  This includes normal tokens like
// tok::ampamp (corresponding to the && token) as well as keywords for various
// languages.  Users of this file must optionally #define the TOK, KEYWORD,
// CXX11_KEYWORD, CONCEPTS_KEYWORD, ALIAS, or PPKEYWORD macros to make use of
// this file.
//
//===----------------------------------------------------------------------===//

#ifndef TOK
#define TOK(X)
#endif
#ifndef PUNCTUATOR
#define PUNCTUATOR(X,Y) TOK(X)
#endif
#ifndef KEYWORD
#define KEYWORD(X,Y) TOK(kw_ ## X)
#endif
#ifndef CXX11_KEYWORD
#define CXX11_KEYWORD(X,Y) KEYWORD(X,KEYCXX11|(Y))
#endif
#ifndef CXX2A_KEYWORD
#define CXX2A_KEYWORD(X,Y) KEYWORD(X,KEYCXX2A|(Y))
#endif
#ifndef CONCEPTS_KEYWORD
#define CONCEPTS_KEYWORD(X) CXX2A_KEYWORD(X,KEYCONCEPTS)
#endif
#ifndef COROUTINES_KEYWORD
#define COROUTINES_KEYWORD(X) CXX2A_KEYWORD(X,KEYCOROUTINES)
#endif
#ifndef MODULES_KEYWORD
#define MODULES_KEYWORD(X) KEYWORD(X,KEYMODULES)
#endif
#ifndef TYPE_TRAIT
#define TYPE_TRAIT(N,I,K) KEYWORD(I,K)
#endif
#ifndef TYPE_TRAIT_1
#define TYPE_TRAIT_1(I,E,K) TYPE_TRAIT(1,I,K)
#endif
#ifndef TYPE_TRAIT_2
#define TYPE_TRAIT_2(I,E,K) TYPE_TRAIT(2,I,K)
#endif
#ifndef TYPE_TRAIT_N
#define TYPE_TRAIT_N(I,E,K) TYPE_TRAIT(0,I,K)
#endif
#ifndef ALIAS
#define ALIAS(X,Y,Z)
#endif
#ifndef PPKEYWORD
#define PPKEYWORD(X)
#endif
#ifndef CXX_KEYWORD_OPERATOR
#define CXX_KEYWORD_OPERATOR(X,Y)
#endif
#ifndef OBJC_AT_KEYWORD
#define OBJC_AT_KEYWORD(X)
#endif
#ifndef TESTING_KEYWORD
#define TESTING_KEYWORD(X, L) KEYWORD(X, L)
#endif
#ifndef ANNOTATION
#define ANNOTATION(X) TOK(annot_ ## X)
#endif

//===----------------------------------------------------------------------===//
// Preprocessor keywords.
//===----------------------------------------------------------------------===//

// These have meaning after a '#' at the start of a line. These define enums in
// the tok::pp_* namespace.  Note that IdentifierInfo::getPPKeywordID must be
// manually updated if something is added here.
PPKEYWORD(not_keyword)

// C99 6.10.1 - Conditional Inclusion.
PPKEYWORD(if)
PPKEYWORD(ifdef)
PPKEYWORD(ifndef)
PPKEYWORD(elif)
PPKEYWORD(else)
PPKEYWORD(endif)
PPKEYWORD(defined)

// C99 6.10.2 - Source File Inclusion.
PPKEYWORD(include)
PPKEYWORD(__include_macros)

// C99 6.10.3 - Macro Replacement.
PPKEYWORD(define)
PPKEYWORD(undef)

// C99 6.10.4 - Line Control.
PPKEYWORD(line)

// C99 6.10.5 - Error Directive.
PPKEYWORD(error)

// C99 6.10.6 - Pragma Directive.
PPKEYWORD(pragma)

// GNU Extensions.
PPKEYWORD(import)
PPKEYWORD(include_next)
PPKEYWORD(warning)
PPKEYWORD(ident)
PPKEYWORD(sccs)
PPKEYWORD(assert)
PPKEYWORD(unassert)

// Clang extensions
PPKEYWORD(__public_macro)
PPKEYWORD(__private_macro)

//===----------------------------------------------------------------------===//
// Language keywords.
//===----------------------------------------------------------------------===//

// These define members of the tok::* namespace.

TOK(unknown)             // Not a token.
TOK(eof)                 // End of file.
TOK(eod)                 // End of preprocessing directive (end of line inside a
                         // directive).
TOK(code_completion)     // Code completion marker

// C99 6.4.9: Comments.
TOK(comment)             // Comment (only in -E -C[C] mode)

// C99 6.4.2: Identifiers.
TOK(identifier)          // abcde123
TOK(raw_identifier)      // Used only in raw lexing mode.

// C99 6.4.4.1: Integer Constants
// C99 6.4.4.2: Floating Constants
TOK(numeric_constant)    // 0x123

// C99 6.4.4: Character Constants
TOK(char_constant)       // 'a'
TOK(wide_char_constant)  // L'b'

// C++17 Character Constants
TOK(utf8_char_constant)  // u8'a'

// C++11 Character Constants
TOK(utf16_char_constant) // u'a'
TOK(utf32_char_constant) // U'a'

// C99 6.4.5: String Literals.
TOK(string_literal)      // "foo"
TOK(wide_string_literal) // L"foo"

// C11 6.4.7: Header Names
TOK(header_name)         // <foo>, or "foo" lexed as a header-name

// C++11 String Literals.
TOK(utf8_string_literal) // u8"foo"
TOK(utf16_string_literal)// u"foo"
TOK(utf32_string_literal)// U"foo"

// C99 6.4.6: Punctuators.
PUNCTUATOR(l_square,            "[")
PUNCTUATOR(r_square,            "]")
PUNCTUATOR(l_paren,             "(")
PUNCTUATOR(r_paren,             ")")
PUNCTUATOR(l_brace,             "{")
PUNCTUATOR(r_brace,             "}")
PUNCTUATOR(period,              ".")
PUNCTUATOR(ellipsis,            "...")
PUNCTUATOR(amp,                 "&")
PUNCTUATOR(ampamp,              "&&")
PUNCTUATOR(ampequal,            "&=")
PUNCTUATOR(star,                "*")
PUNCTUATOR(starequal,           "*=")
PUNCTUATOR(plus,                "+")
PUNCTUATOR(plusplus,            "++")
PUNCTUATOR(plusequal,           "+=")
PUNCTUATOR(minus,               "-")
PUNCTUATOR(arrow,               "->")
PUNCTUATOR(minusminus,          "--")
PUNCTUATOR(minusequal,          "-=")
PUNCTUATOR(tilde,               "~")
PUNCTUATOR(exclaim,             "!")
PUNCTUATOR(exclaimequal,        "!=")
PUNCTUATOR(slash,               "/")
PUNCTUATOR(slashequal,          "/=")
PUNCTUATOR(percent,             "%")
PUNCTUATOR(percentequal,        "%=")
PUNCTUATOR(less,                "<")
PUNCTUATOR(lessless,            "<<")
PUNCTUATOR(lessequal,           "<=")
PUNCTUATOR(lesslessequal,       "<<=")
PUNCTUATOR(spaceship,           "<=>")
PUNCTUATOR(greater,             ">")
PUNCTUATOR(greatergreater,      ">>")
PUNCTUATOR(greaterequal,        ">=")
PUNCTUATOR(greatergreaterequal, ">>=")
PUNCTUATOR(caret,               "^")
PUNCTUATOR(caretequal,          "^=")
PUNCTUATOR(pipe,                "|")
PUNCTUATOR(pipepipe,            "||")
PUNCTUATOR(pipeequal,           "|=")
PUNCTUATOR(question,            "?")
PUNCTUATOR(colon,               ":")
PUNCTUATOR(semi,                ";")
PUNCTUATOR(equal,               "=")
PUNCTUATOR(equalequal,          "==")
PUNCTUATOR(comma,               ",")
PUNCTUATOR(hash,                "#")
PUNCTUATOR(hashhash,            "##")
PUNCTUATOR(hashat,              "#@")

// C++ Support
PUNCTUATOR(periodstar,          ".*")
PUNCTUATOR(arrowstar,           "->*")
PUNCTUATOR(coloncolon,          "::")

// Objective C support.
PUNCTUATOR(at,                  "@")

// CUDA support.
PUNCTUATOR(lesslessless,          "<<<")
PUNCTUATOR(greatergreatergreater, ">>>")

// CL support
PUNCTUATOR(caretcaret,            "^^")

// C99 6.4.1: Keywords.  These turn into kw_* tokens.
// Flags allowed:
//   KEYALL   - This is a keyword in all variants of C and C++, or it
//              is a keyword in the implementation namespace that should
//              always be treated as a keyword
//   KEYC99   - This is a keyword introduced to C in C99
//   KEYC11   - This is a keyword introduced to C in C11
//   KEYCXX   - This is a C++ keyword, or a C++-specific keyword in the
//              implementation namespace
//   KEYNOCXX - This is a keyword in every non-C++ dialect.
//   KEYCXX11 - This is a C++ keyword introduced to C++ in C++11
//   KEYCXX2A - This is a C++ keyword introduced to C++ in C++2a
//   KEYCONCEPTS - This is a keyword if the C++ extensions for concepts
//                 are enabled.
//   KEYMODULES - This is a keyword if the C++ extensions for modules
//                are enabled.
//   KEYGNU   - This is a keyword if GNU extensions are enabled
//   KEYMS    - This is a keyword if Microsoft extensions are enabled
//   KEYMSCOMPAT - This is a keyword if Microsoft compatibility mode is enabled
//   KEYNOMS18 - This is a keyword that must never be enabled under
//               MSVC <= v18.
//   KEYOPENCLC   - This is a keyword in OpenCL C
//   KEYOPENCLCXX - This is a keyword in OpenCL C++
//   KEYNOOPENCL  - This is a keyword that is not supported in OpenCL C
//                  nor in OpenCL C++.
//   KEYALTIVEC - This is a keyword in AltiVec
//   KEYZVECTOR - This is a keyword for the System z vector extensions,
//                which are heavily based on AltiVec
//   KEYBORLAND - This is a keyword if Borland extensions are enabled
//   KEYCOROUTINES - This is a keyword if support for C++ coroutines is enabled
//   BOOLSUPPORT - This is a keyword if 'bool' is a built-in type
//   HALFSUPPORT - This is a keyword if 'half' is a built-in type
//   WCHARSUPPORT - This is a keyword if 'wchar_t' is a built-in type
//   CHAR8SUPPORT - This is a keyword if 'char8_t' is a built-in type
//
KEYWORD(auto                        , KEYALL)
KEYWORD(break                       , KEYALL)
KEYWORD(case                        , KEYALL)
KEYWORD(char                        , KEYALL)
KEYWORD(const                       , KEYALL)
KEYWORD(continue                    , KEYALL)
KEYWORD(default                     , KEYALL)
KEYWORD(do                          , KEYALL)
KEYWORD(double                      , KEYALL)
KEYWORD(else                        , KEYALL)
KEYWORD(enum                        , KEYALL)
KEYWORD(extern                      , KEYALL)
KEYWORD(float                       , KEYALL)
KEYWORD(for                         , KEYALL)
KEYWORD(goto                        , KEYALL)
KEYWORD(if                          , KEYALL)
KEYWORD(inline                      , KEYC99|KEYCXX|KEYGNU)
KEYWORD(int                         , KEYALL)
KEYWORD(long                        , KEYALL)
KEYWORD(register                    , KEYALL)
KEYWORD(restrict                    , KEYC99)
KEYWORD(return                      , KEYALL)
KEYWORD(short                       , KEYALL)
KEYWORD(signed                      , KEYALL)
KEYWORD(sizeof                      , KEYALL)
KEYWORD(static                      , KEYALL)
KEYWORD(struct                      , KEYALL)
KEYWORD(switch                      , KEYALL)
KEYWORD(typedef                     , KEYALL)
KEYWORD(union                       , KEYALL)
KEYWORD(unsigned                    , KEYALL)
KEYWORD(void                        , KEYALL)
KEYWORD(volatile                    , KEYALL)
KEYWORD(while                       , KEYALL)
KEYWORD(_Alignas                    , KEYALL)
KEYWORD(_Alignof                    , KEYALL)
KEYWORD(_Atomic                     , KEYALL|KEYNOOPENCL)
KEYWORD(_Bool                       , KEYNOCXX)
KEYWORD(_Complex                    , KEYALL)
KEYWORD(_Generic                    , KEYALL)
KEYWORD(_Imaginary                  , KEYALL)
KEYWORD(_Noreturn                   , KEYALL)
KEYWORD(_Static_assert              , KEYALL)
KEYWORD(_Thread_local               , KEYALL)
KEYWORD(__func__                    , KEYALL)
KEYWORD(__objc_yes                  , KEYALL)
KEYWORD(__objc_no                   , KEYALL)


// C++ 2.11p1: Keywords.
KEYWORD(asm                         , KEYCXX|KEYGNU)
KEYWORD(bool                        , BOOLSUPPORT)
KEYWORD(catch                       , KEYCXX)
KEYWORD(class                       , KEYCXX)
KEYWORD(const_cast                  , KEYCXX)
KEYWORD(delete                      , KEYCXX)
KEYWORD(dynamic_cast                , KEYCXX)
KEYWORD(explicit                    , KEYCXX)
KEYWORD(export                      , KEYCXX)
KEYWORD(false                       , BOOLSUPPORT)
KEYWORD(friend                      , KEYCXX)
KEYWORD(mutable                     , KEYCXX)
KEYWORD(namespace                   , KEYCXX|KEYREFLECT)
KEYWORD(new                         , KEYCXX)
KEYWORD(operator                    , KEYCXX)
KEYWORD(private                     , KEYCXX)
KEYWORD(protected                   , KEYCXX)
KEYWORD(public                      , KEYCXX)
KEYWORD(reinterpret_cast            , KEYCXX)
KEYWORD(static_cast                 , KEYCXX)
KEYWORD(template                    , KEYCXX)
KEYWORD(this                        , KEYCXX)
KEYWORD(throw                       , KEYCXX)
KEYWORD(true                        , BOOLSUPPORT)
KEYWORD(try                         , KEYCXX)
KEYWORD(typename                    , KEYCXX|KEYREFLECT)
KEYWORD(typeid                      , KEYCXX)
KEYWORD(using                       , KEYCXX)
KEYWORD(virtual                     , KEYCXX)
KEYWORD(wchar_t                     , WCHARSUPPORT)

// C++ 2.5p2: Alternative Representations.
CXX_KEYWORD_OPERATOR(and     , ampamp)
CXX_KEYWORD_OPERATOR(and_eq  , ampequal)
CXX_KEYWORD_OPERATOR(bitand  , amp)
CXX_KEYWORD_OPERATOR(bitor   , pipe)
CXX_KEYWORD_OPERATOR(compl   , tilde)
CXX_KEYWORD_OPERATOR(not     , exclaim)
CXX_KEYWORD_OPERATOR(not_eq  , exclaimequal)
CXX_KEYWORD_OPERATOR(or      , pipepipe)
CXX_KEYWORD_OPERATOR(or_eq   , pipeequal)
CXX_KEYWORD_OPERATOR(xor     , caret)
CXX_KEYWORD_OPERATOR(xor_eq  , caretequal)

// C++11 keywords
CXX11_KEYWORD(alignas               , 0)
CXX11_KEYWORD(alignof               , 0)
CXX11_KEYWORD(char16_t              , KEYNOMS18)
CXX11_KEYWORD(char32_t              , KEYNOMS18)
CXX11_KEYWORD(constexpr             , 0)
CXX11_KEYWORD(decltype              , 0)
CXX11_KEYWORD(noexcept              , 0)
CXX11_KEYWORD(nullptr               , 0)
CXX11_KEYWORD(static_assert         , KEYMSCOMPAT)
CXX11_KEYWORD(thread_local          , 0)

// C++2a / concepts TS keywords
CONCEPTS_KEYWORD(concept)
CONCEPTS_KEYWORD(requires)

// C++2a / coroutines TS keywords
COROUTINES_KEYWORD(co_await)
COROUTINES_KEYWORD(co_return)
COROUTINES_KEYWORD(co_yield)

// C++ modules TS keywords
MODULES_KEYWORD(module)
MODULES_KEYWORD(import)

// C++ metaprogramming keywords
KEYWORD(consteval                   , KEYREFLECT)
KEYWORD(reflexpr                    , KEYREFLECT)
KEYWORD(templarg                    , KEYREFLECT)
KEYWORD(unqualid                    , KEYREFLECT)
KEYWORD(idexpr                      , KEYREFLECT)
KEYWORD(valueof                     , KEYREFLECT)
KEYWORD(__invalid_reflection        , KEYREFLECT)
KEYWORD(__reflect                   , KEYREFLECT)
KEYWORD(__reflect_mod               , KEYREFLECT)
KEYWORD(__reflect_print             , KEYREFLECT)
KEYWORD(__reflect_pretty_print      , KEYREFLECT)
KEYWORD(__reflect_dump              , KEYREFLECT)
KEYWORD(__compiler_error            , KEYREFLECT)
KEYWORD(__concatenate               , KEYREFLECT)
<<<<<<< HEAD
KEYWORD(__inject_base               , KEYREFLECT)
=======
KEYWORD(__select_member             , KEYREFLECT)
>>>>>>> 1f0c4897

// C++ char8_t proposal
CXX2A_KEYWORD(char8_t               , CHAR8SUPPORT)

// C11 Extension
KEYWORD(_Float16                    , KEYALL)

// ISO/IEC JTC1 SC22 WG14 N1169 Extension
KEYWORD(_Accum                      , KEYNOCXX)
KEYWORD(_Fract                      , KEYNOCXX)
KEYWORD(_Sat                        , KEYNOCXX)

// GNU Extensions (in impl-reserved namespace)
KEYWORD(_Decimal32                  , KEYALL)
KEYWORD(_Decimal64                  , KEYALL)
KEYWORD(_Decimal128                 , KEYALL)
KEYWORD(__null                      , KEYCXX)
KEYWORD(__alignof                   , KEYALL)
KEYWORD(__attribute                 , KEYALL)
KEYWORD(__builtin_choose_expr       , KEYALL)
KEYWORD(__builtin_offsetof          , KEYALL)
// __builtin_types_compatible_p is a GNU C extension that we handle like a C++
// type trait.
TYPE_TRAIT_2(__builtin_types_compatible_p, TypeCompatible, KEYNOCXX)
KEYWORD(__builtin_va_arg            , KEYALL)
KEYWORD(__extension__               , KEYALL)
KEYWORD(__float128                  , KEYALL)
KEYWORD(__imag                      , KEYALL)
KEYWORD(__int128                    , KEYALL)
KEYWORD(__label__                   , KEYALL)
KEYWORD(__real                      , KEYALL)
KEYWORD(__thread                    , KEYALL)
KEYWORD(__FUNCTION__                , KEYALL)
KEYWORD(__PRETTY_FUNCTION__         , KEYALL)
KEYWORD(__auto_type                 , KEYALL)

// GNU Extensions (outside impl-reserved namespace)
KEYWORD(typeof                      , KEYGNU)

// MS Extensions
KEYWORD(__FUNCDNAME__               , KEYMS)
KEYWORD(__FUNCSIG__                 , KEYMS)
KEYWORD(L__FUNCTION__               , KEYMS)
KEYWORD(L__FUNCSIG__                , KEYMS)
TYPE_TRAIT_1(__is_interface_class, IsInterfaceClass, KEYMS)
TYPE_TRAIT_1(__is_sealed, IsSealed, KEYMS)

// MSVC12.0 / VS2013 Type Traits
TYPE_TRAIT_1(__is_destructible, IsDestructible, KEYMS)
TYPE_TRAIT_1(__is_trivially_destructible, IsTriviallyDestructible, KEYCXX)
TYPE_TRAIT_1(__is_nothrow_destructible, IsNothrowDestructible, KEYMS)
TYPE_TRAIT_2(__is_nothrow_assignable, IsNothrowAssignable, KEYCXX)
TYPE_TRAIT_N(__is_constructible, IsConstructible, KEYCXX)
TYPE_TRAIT_N(__is_nothrow_constructible, IsNothrowConstructible, KEYCXX)

// MSVC14.0 / VS2015 Type Traits
TYPE_TRAIT_2(__is_assignable, IsAssignable, KEYCXX)

// GNU and MS Type Traits
TYPE_TRAIT_1(__has_nothrow_assign, HasNothrowAssign, KEYCXX)
TYPE_TRAIT_1(__has_nothrow_move_assign, HasNothrowMoveAssign, KEYCXX)
TYPE_TRAIT_1(__has_nothrow_copy, HasNothrowCopy, KEYCXX)
TYPE_TRAIT_1(__has_nothrow_constructor, HasNothrowConstructor, KEYCXX)
TYPE_TRAIT_1(__has_trivial_assign, HasTrivialAssign, KEYCXX)
TYPE_TRAIT_1(__has_trivial_move_assign, HasTrivialMoveAssign, KEYCXX)
TYPE_TRAIT_1(__has_trivial_copy, HasTrivialCopy, KEYCXX)
TYPE_TRAIT_1(__has_trivial_constructor, HasTrivialDefaultConstructor, KEYCXX)
TYPE_TRAIT_1(__has_trivial_move_constructor, HasTrivialMoveConstructor, KEYCXX)
TYPE_TRAIT_1(__has_trivial_destructor, HasTrivialDestructor, KEYCXX)
TYPE_TRAIT_1(__has_virtual_destructor, HasVirtualDestructor, KEYCXX)
TYPE_TRAIT_1(__is_abstract, IsAbstract, KEYCXX)
TYPE_TRAIT_1(__is_aggregate, IsAggregate, KEYCXX)
TYPE_TRAIT_2(__is_base_of, IsBaseOf, KEYCXX)
TYPE_TRAIT_1(__is_class, IsClass, KEYCXX)
TYPE_TRAIT_2(__is_convertible_to, IsConvertibleTo, KEYCXX)
TYPE_TRAIT_1(__is_empty, IsEmpty, KEYCXX)
TYPE_TRAIT_1(__is_enum, IsEnum, KEYCXX)
TYPE_TRAIT_1(__is_final, IsFinal, KEYCXX)
TYPE_TRAIT_1(__is_literal, IsLiteral, KEYCXX)
// Name for GCC 4.6 compatibility - people have already written libraries using
// this name unfortunately.
ALIAS("__is_literal_type", __is_literal, KEYCXX)
TYPE_TRAIT_1(__is_pod, IsPOD, KEYCXX)
TYPE_TRAIT_1(__is_polymorphic, IsPolymorphic, KEYCXX)
TYPE_TRAIT_1(__is_trivial, IsTrivial, KEYCXX)
TYPE_TRAIT_1(__is_union, IsUnion, KEYCXX)
TYPE_TRAIT_1(__has_unique_object_representations,
             HasUniqueObjectRepresentations, KEYCXX)

// Clang-only C++ Type Traits
TYPE_TRAIT_N(__is_trivially_constructible, IsTriviallyConstructible, KEYCXX)
TYPE_TRAIT_1(__is_trivially_copyable, IsTriviallyCopyable, KEYCXX)
TYPE_TRAIT_2(__is_trivially_assignable, IsTriviallyAssignable, KEYCXX)
TYPE_TRAIT_2(__reference_binds_to_temporary, ReferenceBindsToTemporary, KEYCXX)
KEYWORD(__underlying_type           , KEYCXX)

// Embarcadero Expression Traits
KEYWORD(__is_lvalue_expr            , KEYCXX)
KEYWORD(__is_rvalue_expr            , KEYCXX)

// Embarcadero Unary Type Traits
TYPE_TRAIT_1(__is_arithmetic, IsArithmetic, KEYCXX)
TYPE_TRAIT_1(__is_floating_point, IsFloatingPoint, KEYCXX)
TYPE_TRAIT_1(__is_integral, IsIntegral, KEYCXX)
TYPE_TRAIT_1(__is_complete_type, IsCompleteType, KEYCXX)
TYPE_TRAIT_1(__is_void, IsVoid, KEYCXX)
TYPE_TRAIT_1(__is_array, IsArray, KEYCXX)
TYPE_TRAIT_1(__is_function, IsFunction, KEYCXX)
TYPE_TRAIT_1(__is_reference, IsReference, KEYCXX)
TYPE_TRAIT_1(__is_lvalue_reference, IsLvalueReference, KEYCXX)
TYPE_TRAIT_1(__is_rvalue_reference, IsRvalueReference, KEYCXX)
TYPE_TRAIT_1(__is_fundamental, IsFundamental, KEYCXX)
TYPE_TRAIT_1(__is_object, IsObject, KEYCXX)
TYPE_TRAIT_1(__is_scalar, IsScalar, KEYCXX)
TYPE_TRAIT_1(__is_compound, IsCompound, KEYCXX)
TYPE_TRAIT_1(__is_pointer, IsPointer, KEYCXX)
TYPE_TRAIT_1(__is_member_object_pointer, IsMemberObjectPointer, KEYCXX)
TYPE_TRAIT_1(__is_member_function_pointer, IsMemberFunctionPointer, KEYCXX)
TYPE_TRAIT_1(__is_member_pointer, IsMemberPointer, KEYCXX)
TYPE_TRAIT_1(__is_const, IsConst, KEYCXX)
TYPE_TRAIT_1(__is_volatile, IsVolatile, KEYCXX)
TYPE_TRAIT_1(__is_standard_layout, IsStandardLayout, KEYCXX)
TYPE_TRAIT_1(__is_signed, IsSigned, KEYCXX)
TYPE_TRAIT_1(__is_unsigned, IsUnsigned, KEYCXX)

// Placeholders for future syntax
KEYWORD(__fragment , KEYALL)

// Embarcadero Binary Type Traits
TYPE_TRAIT_2(__is_same, IsSame, KEYCXX)
TYPE_TRAIT_2(__is_convertible, IsConvertible, KEYCXX)
KEYWORD(__array_rank                , KEYCXX)
KEYWORD(__array_extent              , KEYCXX)

// Apple Extension.
KEYWORD(__private_extern__          , KEYALL)
KEYWORD(__module_private__          , KEYALL)

// Extension that will be enabled for Microsoft, Borland and PS4, but can be
// disabled via '-fno-declspec'.
KEYWORD(__declspec                  , 0)

// Microsoft Extension.
KEYWORD(__cdecl                     , KEYALL)
KEYWORD(__stdcall                   , KEYALL)
KEYWORD(__fastcall                  , KEYALL)
KEYWORD(__thiscall                  , KEYALL)
KEYWORD(__regcall                   , KEYALL)
KEYWORD(__vectorcall                , KEYALL)
KEYWORD(__forceinline               , KEYMS)
KEYWORD(__unaligned                 , KEYMS)
KEYWORD(__super                     , KEYMS)

// OpenCL address space qualifiers
KEYWORD(__global                    , KEYOPENCLC | KEYOPENCLCXX)
KEYWORD(__local                     , KEYOPENCLC | KEYOPENCLCXX)
KEYWORD(__constant                  , KEYOPENCLC | KEYOPENCLCXX)
KEYWORD(__private                   , KEYOPENCLC | KEYOPENCLCXX)
KEYWORD(__generic                   , KEYOPENCLC | KEYOPENCLCXX)
ALIAS("global", __global            , KEYOPENCLC | KEYOPENCLCXX)
ALIAS("local", __local              , KEYOPENCLC | KEYOPENCLCXX)
ALIAS("constant", __constant        , KEYOPENCLC | KEYOPENCLCXX)
ALIAS("private", __private          , KEYOPENCLC)
ALIAS("generic", __generic          , KEYOPENCLC | KEYOPENCLCXX)
// OpenCL function qualifiers
KEYWORD(__kernel                    , KEYOPENCLC | KEYOPENCLCXX)
ALIAS("kernel", __kernel            , KEYOPENCLC | KEYOPENCLCXX)
// OpenCL access qualifiers
KEYWORD(__read_only                 , KEYOPENCLC | KEYOPENCLCXX)
KEYWORD(__write_only                , KEYOPENCLC | KEYOPENCLCXX)
KEYWORD(__read_write                , KEYOPENCLC | KEYOPENCLCXX)
ALIAS("read_only", __read_only      , KEYOPENCLC | KEYOPENCLCXX)
ALIAS("write_only", __write_only    , KEYOPENCLC | KEYOPENCLCXX)
ALIAS("read_write", __read_write    , KEYOPENCLC | KEYOPENCLCXX)
// OpenCL builtins
KEYWORD(__builtin_astype            , KEYOPENCLC | KEYOPENCLCXX)
KEYWORD(vec_step                    , KEYOPENCLC | KEYALTIVEC | KEYZVECTOR)
#define GENERIC_IMAGE_TYPE(ImgType, Id) KEYWORD(ImgType##_t, KEYOPENCLC | KEYOPENCLCXX)
#include "clang/Basic/OpenCLImageTypes.def"

// OpenMP Type Traits
KEYWORD(__builtin_omp_required_simd_align, KEYALL)

KEYWORD(pipe                        , KEYOPENCLC)

// Borland Extensions.
KEYWORD(__pascal                    , KEYALL)

// Altivec Extension.
KEYWORD(__vector                    , KEYALTIVEC|KEYZVECTOR)
KEYWORD(__pixel                     , KEYALTIVEC)
KEYWORD(__bool                      , KEYALTIVEC|KEYZVECTOR)

// ARM NEON extensions.
ALIAS("__fp16", half                , KEYALL)

// OpenCL Extension.
KEYWORD(half                        , HALFSUPPORT)

// Objective-C ARC keywords.
KEYWORD(__bridge                     , KEYOBJC)
KEYWORD(__bridge_transfer            , KEYOBJC)
KEYWORD(__bridge_retained            , KEYOBJC)
KEYWORD(__bridge_retain              , KEYOBJC)

// Objective-C keywords.
KEYWORD(__covariant                  , KEYOBJC)
KEYWORD(__contravariant              , KEYOBJC)
KEYWORD(__kindof                     , KEYOBJC)

// Alternate spelling for various tokens.  There are GCC extensions in all
// languages, but should not be disabled in strict conformance mode.
ALIAS("__alignof__"  , __alignof  , KEYALL)
ALIAS("__asm"        , asm        , KEYALL)
ALIAS("__asm__"      , asm        , KEYALL)
ALIAS("__attribute__", __attribute, KEYALL)
ALIAS("__complex"    , _Complex   , KEYALL)
ALIAS("__complex__"  , _Complex   , KEYALL)
ALIAS("__const"      , const      , KEYALL)
ALIAS("__const__"    , const      , KEYALL)
ALIAS("__decltype"   , decltype   , KEYCXX)
ALIAS("__imag__"     , __imag     , KEYALL)
ALIAS("__inline"     , inline     , KEYALL)
ALIAS("__inline__"   , inline     , KEYALL)
ALIAS("__nullptr"    , nullptr    , KEYCXX)
ALIAS("__real__"     , __real     , KEYALL)
ALIAS("__restrict"   , restrict   , KEYALL)
ALIAS("__restrict__" , restrict   , KEYALL)
ALIAS("__signed"     , signed     , KEYALL)
ALIAS("__signed__"   , signed     , KEYALL)
ALIAS("__typeof"     , typeof     , KEYALL)
ALIAS("__typeof__"   , typeof     , KEYALL)
ALIAS("__volatile"   , volatile   , KEYALL)
ALIAS("__volatile__" , volatile   , KEYALL)

// Type nullability.
KEYWORD(_Nonnull                 , KEYALL)
KEYWORD(_Nullable                , KEYALL)
KEYWORD(_Null_unspecified        , KEYALL)

// Microsoft extensions which should be disabled in strict conformance mode
KEYWORD(__ptr64                       , KEYMS)
KEYWORD(__ptr32                       , KEYMS)
KEYWORD(__sptr                        , KEYMS)
KEYWORD(__uptr                        , KEYMS)
KEYWORD(__w64                         , KEYMS)
KEYWORD(__uuidof                      , KEYMS | KEYBORLAND)
KEYWORD(__try                         , KEYMS | KEYBORLAND)
KEYWORD(__finally                     , KEYMS | KEYBORLAND)
KEYWORD(__leave                       , KEYMS | KEYBORLAND)
KEYWORD(__int64                       , KEYMS)
KEYWORD(__if_exists                   , KEYMS)
KEYWORD(__if_not_exists               , KEYMS)
KEYWORD(__single_inheritance          , KEYMS)
KEYWORD(__multiple_inheritance        , KEYMS)
KEYWORD(__virtual_inheritance         , KEYMS)
KEYWORD(__interface                   , KEYMS)
ALIAS("__int8"           , char       , KEYMS)
ALIAS("_int8"            , char       , KEYMS)
ALIAS("__int16"          , short      , KEYMS)
ALIAS("_int16"           , short      , KEYMS)
ALIAS("__int32"          , int        , KEYMS)
ALIAS("_int32"           , int        , KEYMS)
ALIAS("_int64"           , __int64    , KEYMS)
ALIAS("__wchar_t"        , wchar_t    , KEYMS)
ALIAS("_asm"             , asm        , KEYMS)
ALIAS("_alignof"         , __alignof  , KEYMS)
ALIAS("__builtin_alignof", __alignof  , KEYMS)
ALIAS("_cdecl"           , __cdecl    , KEYMS | KEYBORLAND)
ALIAS("_fastcall"        , __fastcall , KEYMS | KEYBORLAND)
ALIAS("_stdcall"         , __stdcall  , KEYMS | KEYBORLAND)
ALIAS("_thiscall"        , __thiscall , KEYMS)
ALIAS("_vectorcall"      , __vectorcall, KEYMS)
ALIAS("_uuidof"          , __uuidof   , KEYMS | KEYBORLAND)
ALIAS("_inline"          , inline     , KEYMS)
ALIAS("_declspec"        , __declspec , KEYMS)

// Borland Extensions which should be disabled in strict conformance mode.
ALIAS("_pascal"      , __pascal   , KEYBORLAND)

// Clang Extensions.
KEYWORD(__builtin_convertvector   , KEYALL)
ALIAS("__char16_t"   , char16_t   , KEYCXX)
ALIAS("__char32_t"   , char32_t   , KEYCXX)

KEYWORD(__builtin_available       , KEYALL)

// Clang-specific keywords enabled only in testing.
TESTING_KEYWORD(__unknown_anytype , KEYALL)


//===----------------------------------------------------------------------===//
// Objective-C @-preceded keywords.
//===----------------------------------------------------------------------===//

// These have meaning after an '@' in Objective-C mode. These define enums in
// the tok::objc_* namespace.

OBJC_AT_KEYWORD(not_keyword)
OBJC_AT_KEYWORD(class)
OBJC_AT_KEYWORD(compatibility_alias)
OBJC_AT_KEYWORD(defs)
OBJC_AT_KEYWORD(encode)
OBJC_AT_KEYWORD(end)
OBJC_AT_KEYWORD(implementation)
OBJC_AT_KEYWORD(interface)
OBJC_AT_KEYWORD(private)
OBJC_AT_KEYWORD(protected)
OBJC_AT_KEYWORD(protocol)
OBJC_AT_KEYWORD(public)
OBJC_AT_KEYWORD(selector)
OBJC_AT_KEYWORD(throw)
OBJC_AT_KEYWORD(try)
OBJC_AT_KEYWORD(catch)
OBJC_AT_KEYWORD(finally)
OBJC_AT_KEYWORD(synchronized)
OBJC_AT_KEYWORD(autoreleasepool)

OBJC_AT_KEYWORD(property)
OBJC_AT_KEYWORD(package)
OBJC_AT_KEYWORD(required)
OBJC_AT_KEYWORD(optional)
OBJC_AT_KEYWORD(synthesize)
OBJC_AT_KEYWORD(dynamic)
OBJC_AT_KEYWORD(import)
OBJC_AT_KEYWORD(available)

// TODO: What to do about context-sensitive keywords like:
//       bycopy/byref/in/inout/oneway/out?

ANNOTATION(cxxscope)     // annotation for a C++ scope spec, e.g. "::foo::bar::"
ANNOTATION(typename)     // annotation for a C typedef name, a C++ (possibly
                         // qualified) typename, e.g. "foo::MyClass", or
                         // template-id that names a type ("std::vector<int>")
ANNOTATION(template_id)  // annotation for a C++ template-id that names a
                         // function template specialization (not a type),
                         // e.g., "std::swap<int>"
ANNOTATION(primary_expr) // annotation for a primary expression
ANNOTATION(decltype)     // annotation for a decltype expression,
                         // e.g., "decltype(foo.bar())"
ANNOTATION(refltype)     // annotation for a reflected type specifier of the
                         // form "typename(reflection)".

// Annotation for #pragma unused(...)
// For each argument inside the parentheses the pragma handler will produce
// one 'pragma_unused' annotation token followed by the argument token.
ANNOTATION(pragma_unused)

// Annotation for #pragma GCC visibility...
// The lexer produces these so that they only take effect when the parser
// handles them.
ANNOTATION(pragma_vis)

// Annotation for #pragma pack...
// The lexer produces these so that they only take effect when the parser
// handles them.
ANNOTATION(pragma_pack)

// Annotation for #pragma clang __debug parser_crash...
// The lexer produces these so that they only take effect when the parser
// handles them.
ANNOTATION(pragma_parser_crash)

// Annotation for #pragma clang __debug captured...
// The lexer produces these so that they only take effect when the parser
// handles them.
ANNOTATION(pragma_captured)

// Annotation for #pragma clang __debug dump...
// The lexer produces these so that the parser and semantic analysis can
// look up and dump the operand.
ANNOTATION(pragma_dump)

// Annotation for #pragma ms_struct...
// The lexer produces these so that they only take effect when the parser
// handles them.
ANNOTATION(pragma_msstruct)

// Annotation for #pragma align...
// The lexer produces these so that they only take effect when the parser
// handles them.
ANNOTATION(pragma_align)

// Annotation for #pragma weak id
// The lexer produces these so that they only take effect when the parser
// handles them.
ANNOTATION(pragma_weak)

// Annotation for #pragma weak id = id
// The lexer produces these so that they only take effect when the parser
// handles them.
ANNOTATION(pragma_weakalias)

// Annotation for #pragma redefine_extname...
// The lexer produces these so that they only take effect when the parser
// handles them.
ANNOTATION(pragma_redefine_extname)

// Annotation for #pragma STDC FP_CONTRACT...
// The lexer produces these so that they only take effect when the parser
// handles them.
ANNOTATION(pragma_fp_contract)

// Annotation for #pragma STDC FENV_ACCESS
// The lexer produces these so that they only take effect when the parser
// handles them.
ANNOTATION(pragma_fenv_access)

// Annotation for #pragma pointers_to_members...
// The lexer produces these so that they only take effect when the parser
// handles them.
ANNOTATION(pragma_ms_pointers_to_members)

// Annotation for #pragma vtordisp...
// The lexer produces these so that they only take effect when the parser
// handles them.
ANNOTATION(pragma_ms_vtordisp)

// Annotation for all microsoft #pragmas...
// The lexer produces these so that they only take effect when the parser
// handles them.
ANNOTATION(pragma_ms_pragma)

// Annotation for #pragma OPENCL EXTENSION...
// The lexer produces these so that they only take effect when the parser
// handles them.
ANNOTATION(pragma_opencl_extension)

// Annotations for OpenMP pragma directives - #pragma omp ...
// The lexer produces these so that they only take effect when the parser
// handles #pragma omp ... directives.
ANNOTATION(pragma_openmp)
ANNOTATION(pragma_openmp_end)

// Annotations for loop pragma directives #pragma clang loop ...
// The lexer produces these so that they only take effect when the parser
// handles #pragma loop ... directives.
ANNOTATION(pragma_loop_hint)

ANNOTATION(pragma_fp)

// Annotation for the attribute pragma directives - #pragma clang attribute ...
ANNOTATION(pragma_attribute)

// Annotations for module import translated from #include etc.
ANNOTATION(module_include)
ANNOTATION(module_begin)
ANNOTATION(module_end)

// Annotation for a header_name token that has been looked up and transformed
// into the name of a header unit.
ANNOTATION(header_unit)

#undef ANNOTATION
#undef TESTING_KEYWORD
#undef OBJC_AT_KEYWORD
#undef CXX_KEYWORD_OPERATOR
#undef PPKEYWORD
#undef ALIAS
#undef TYPE_TRAIT_N
#undef TYPE_TRAIT_2
#undef TYPE_TRAIT_1
#undef TYPE_TRAIT
#undef CONCEPTS_KEYWORD
#undef CXX2A_KEYWORD
#undef CXX11_KEYWORD
#undef KEYWORD
#undef PUNCTUATOR
#undef TOK<|MERGE_RESOLUTION|>--- conflicted
+++ resolved
@@ -399,11 +399,8 @@
 KEYWORD(__reflect_dump              , KEYREFLECT)
 KEYWORD(__compiler_error            , KEYREFLECT)
 KEYWORD(__concatenate               , KEYREFLECT)
-<<<<<<< HEAD
+KEYWORD(__select_member             , KEYREFLECT)
 KEYWORD(__inject_base               , KEYREFLECT)
-=======
-KEYWORD(__select_member             , KEYREFLECT)
->>>>>>> 1f0c4897
 
 // C++ char8_t proposal
 CXX2A_KEYWORD(char8_t               , CHAR8SUPPORT)
