--- conflicted
+++ resolved
@@ -895,10 +895,6 @@
 def ext_constexpr_on_lambda_cxx17 : ExtWarn<
   "'constexpr' on lambda expressions is a C++17 extension">, InGroup<CXX17>;
 
-<<<<<<< HEAD
-// C++ code fragments
-def err_expected_fragment : Error<"expected fragment">;
-=======
 // C++2a template lambdas
 def ext_lambda_template_parameter_list: ExtWarn<
   "explicit template parameter list for lambdas is a C++2a extension">,
@@ -908,7 +904,9 @@
   "C++ standards before C++2a">, InGroup<CXXPre2aCompat>, DefaultIgnore;
 def err_lambda_template_parameter_list_empty : Error<
   "lambda template parameter list cannot be empty">;
->>>>>>> 4b48b58c
+
+// C++ code fragments
+def err_expected_fragment : Error<"expected fragment">;
 
 // Availability attribute
 def err_expected_version : Error<
