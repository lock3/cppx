--- conflicted
+++ resolved
@@ -901,21 +901,10 @@
   /// of the enumerators in this enum. See DeclarationName::StoredNameKind
   /// for more info.
   enum ExtraKind {
-<<<<<<< HEAD
-    CXXConstructor = 0,
-    CXXDestructor,
-    CXXConversionFunction,
-#define OVERLOADED_OPERATOR(Name,Spelling,Token,Unary,Binary,MemberOnly) \
-    CXXOperator##Name,
-#include "clang/Basic/OperatorKinds.def"
-    CXXDeductionGuide,
-    CXXLiteralOperator,
-    CXXReflectedId,
-=======
     CXXDeductionGuideName,
     CXXLiteralOperatorName,
->>>>>>> 58546904
     CXXUsingDirective,
+    CXXReflectedIdName,
     ObjCMultiArgSelector
   };
 
