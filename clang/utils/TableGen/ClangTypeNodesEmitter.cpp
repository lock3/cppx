--- conflicted
+++ resolved
@@ -72,26 +72,6 @@
 #define MetaTypeMacroName "META_TYPE"
 
 #define TypeClassName "Type"
-<<<<<<< HEAD
-#define DerivedTypeClassName "DerivedType"
-#define AlwaysDependentClassName "AlwaysDependent"
-#define NeverCanonicalClassName "NeverCanonical"
-#define NeverCanonicalUnlessDependentClassName "NeverCanonicalUnlessDependent"
-#define LeafTypeClassName "LeafType"
-#define MetaTypeClassName "MetaType"
-#define AbstractFieldName "Abstract"
-#define BaseFieldName "Base"
-
-static StringRef getIdForType(Record *type) {
-	// The record name is expected to be the full C++ class name,
-	// including "Type".  Check for that and strip it off.
-	auto fullName = type->getName();
-	if (!fullName.endswith("Type"))
-		PrintFatalError(type->getLoc(), "name of Type node doesn't end in Type");
-	return fullName.drop_back(4);
-}
-=======
->>>>>>> 55de6fc0
 
 namespace {
 class TypeNodeEmitter {
@@ -122,30 +102,6 @@
 }
 
 void TypeNodeEmitter::emit() {
-<<<<<<< HEAD
-	if (Types.empty())
-		PrintFatalError("no Type records in input!");
-
-	emitSourceFileHeader("An x-macro database of Clang type nodes", Out);
-
-	// Preamble
-	addMacroToUndef(TypeMacroName);
-	addMacroToUndef(AbstractTypeMacroName);
-	emitFallbackDefine(AbstractTypeMacroName, TypeMacroName, TypeMacroArgs);
-	emitFallbackDefine(NonCanonicalTypeMacroName, TypeMacroName, TypeMacroArgs);
-	emitFallbackDefine(DependentTypeMacroName, TypeMacroName, TypeMacroArgs);
-	emitFallbackDefine(NonCanonicalUnlessDependentTypeMacroName, TypeMacroName, 
-										 TypeMacroArgs);
-	emitFallbackDefine(MetaTypeMacroName, DependentTypeMacroName, TypeMacroArgs);
-
-	// Invocations.
-	emitNodeInvocations();
-	emitLastNodeInvocation();
-	emitLeafNodeInvocations();
-
-	// Postmatter
-	emitUndefs();
-=======
   if (Types.empty())
     PrintFatalError("no Type records in input!");
 
@@ -157,8 +113,9 @@
   emitFallbackDefine(AbstractTypeMacroName, TypeMacroName, TypeMacroArgs);
   emitFallbackDefine(NonCanonicalTypeMacroName, TypeMacroName, TypeMacroArgs);
   emitFallbackDefine(DependentTypeMacroName, TypeMacroName, TypeMacroArgs);
-  emitFallbackDefine(NonCanonicalUnlessDependentTypeMacroName, TypeMacroName, 
+  emitFallbackDefine(NonCanonicalUnlessDependentTypeMacroName, TypeMacroName,
                      TypeMacroArgs);
+  emitFallbackDefine(MetaTypeMacroName, DependentTypeMacroName, TypeMacroArgs);
 
   // Invocations.
   emitNodeInvocations();
@@ -166,7 +123,6 @@
 
   // Postmatter
   emitUndefs();
->>>>>>> 55de6fc0
 }
 
 void TypeNodeEmitter::emitFallbackDefine(StringRef macroName,
@@ -181,43 +137,6 @@
 }
 
 void TypeNodeEmitter::emitNodeInvocations() {
-<<<<<<< HEAD
-	for (auto type : Types) {
-		// The name with the Type suffix.
-		StringRef id = getIdForType(type);
-
-		// Figure out which macro to use.
-		StringRef macroName;
-		auto setMacroName = [&](StringRef newName) {
-			if (!macroName.empty())
-				PrintFatalError(type->getLoc(),
-												Twine("conflict when computing macro name for "
-															"Type node: trying to use both \"")
-													+ macroName + "\" and \"" + newName + "\"");
-			macroName = newName;
-		};
-		if (type->isSubClassOf(AlwaysDependentClassName))
-			setMacroName(DependentTypeMacroName);
-		if (type->isSubClassOf(NeverCanonicalClassName))
-			setMacroName(NonCanonicalTypeMacroName);
-		if (type->isSubClassOf(NeverCanonicalUnlessDependentClassName))
-			setMacroName(NonCanonicalUnlessDependentTypeMacroName);
-    if (type->isSubClassOf(MetaTypeClassName))
-      setMacroName(MetaTypeMacroName);
-		if (type->getValueAsBit(AbstractFieldName))
-			setMacroName(AbstractTypeMacroName);
-		if (macroName.empty())
-			macroName = TypeMacroName;
-
-		// Compute the base class.
-		StringRef baseName = TypeClassName;
-		if (type->isSubClassOf(DerivedTypeClassName))
-			baseName = type->getValueAsDef(BaseFieldName)->getName();
-
-		// Generate the invocation line.
-		Out << macroName << "(" << id << ", " << baseName << ")\n";
-	}
-=======
   TypeNode lastType;
 
   visitASTNodeHierarchy<TypeNode>(Records, [&](TypeNode type, TypeNode base) {
@@ -241,6 +160,8 @@
       setMacroName(NonCanonicalTypeMacroName);
     if (type.isSubClassOf(NeverCanonicalUnlessDependentClassName))
       setMacroName(NonCanonicalUnlessDependentTypeMacroName);
+    if (type.isSubClassOf(MetaTypeClassName))
+      setMacroName(MetaTypeMacroName);
     if (type.isAbstract())
       setMacroName(AbstractTypeMacroName);
     if (macroName.empty())
@@ -254,7 +175,6 @@
   });
 
   emitLastNodeInvocation(lastType);
->>>>>>> 55de6fc0
 }
 
 void TypeNodeEmitter::emitLastNodeInvocation(TypeNode type) {
