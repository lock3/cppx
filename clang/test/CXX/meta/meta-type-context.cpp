--- conflicted
+++ resolved
@@ -23,29 +23,17 @@
     meta::info reflection; // expected-error {{meta type variables may only appear in manifestly constant evaluated contexts}}
   }
   {
-<<<<<<< HEAD
-    auto reflection = reflexpr(void); // expected-error {{meta type variables may only appear in manifestly constant evaluated contexts}}
+    auto reflection = ^void; // expected-error {{meta type variables may only appear in manifestly constant evaluated contexts}}
   }
   {
-    meta::info reflection = reflexpr(void); // expected-error {{meta type variables may only appear in manifestly constant evaluated contexts}}
-=======
-    auto reflection = ^void; // expected-error {{meta type variables must be constexpr}}
-  }
-  {
-    meta::info reflection = ^void; // expected-error {{meta type variables must be constexpr}}
->>>>>>> cf0c906f
+    meta::info reflection = ^void; // expected-error {{meta type variables may only appear in manifestly constant evaluated contexts}}
   }
   {
     meta::info* reflection_ptr; // expected-error {{meta type variables may only appear in manifestly constant evaluated contexts}}
   }
   {
-<<<<<<< HEAD
-    constexpr meta::info reflection = reflexpr(void);
+    constexpr meta::info reflection = ^void;
     const meta::info& reflection_ptr = reflection; // expected-error {{meta type variables may only appear in manifestly constant evaluated contexts}}
-=======
-    constexpr meta::info reflection = ^void;
-    const meta::info& reflection_ptr = reflection; // expected-error {{meta type variables must be constexpr}}
->>>>>>> cf0c906f
   }
   {
     meta::info reflection_ptr [1]; // expected-error {{meta type variables may only appear in manifestly constant evaluated contexts}}
