// RUN: %clang_cc1 -std=c++2a -freflection %s

#include "reflection_query.h"

struct assertion { };

struct S {
  enum E { X, Y };
  enum class EC { X, Y };

  void function() { }
  constexpr void constexpr_function() { }

  int variable;
  static const int static_variable = 0;
  static constexpr int constexpr_variable = 0;
};

enum E { A, B, C };
enum class EC { A, B, C };

void f() { }

int global;

void ovl();
void ovl(int);

template<typename T>
void fn_tmpl() { }

template<typename T>
struct ClassTemplate {
  T function() { return T(); }
  constexpr T constexpr_function() { return T(); }

  T variable;
  static const T static_variable = T();
  static constexpr T constexpr_variable = T();
};

namespace N {
  namespace M {
    enum E { A, B, C };
    enum class EC { A, B, C };
  }
}

constexpr int test() {
  constexpr auto r0 = ^::;
  static_assert(__reflect(query_is_namespace, r0));

  constexpr auto r1 = ^S;
  static_assert(__reflect(query_is_type, __reflect(query_get_type, r1)));
  static_assert(__reflect(query_is_class, r1));
  static_assert(!__reflect(query_is_namespace, r1));

  constexpr auto r2 = ^E;
  static_assert(__reflect(query_is_type, r2));
  static_assert(__reflect(query_is_unscoped_enum, r2));

  constexpr auto r3 = ^A;
  static_assert(__reflect(query_is_expression, r3));
  static_assert(__reflect(query_is_enumerator, r3));

  constexpr auto r4 = ^EC;
  static_assert(__reflect(query_is_type, r4));
  static_assert(__reflect(query_is_unscoped_enum_type, r4));
  static_assert(__reflect(query_is_scoped_enum_type, r4));

  constexpr auto r5 = ^EC::A;
  static_assert(__reflect(query_is_expression, r5));
  static_assert(__reflect(query_is_enumerator, r5));

  constexpr auto r6 = ^f;
  static_assert(__reflect(query_is_expression, r6));
  static_assert(__reflect(query_is_function, r6));

  constexpr auto r7 = ^global;

  constexpr auto r8 = ^ovl;

  constexpr auto r9 = ^fn_tmpl;

  constexpr auto r10 = ^ClassTemplate;

  constexpr auto r11 = ^ClassTemplate<int>;

  constexpr auto r12 = ^ClassTemplate<int>::function;

  constexpr auto r13 = ^ClassTemplate<int>::constexpr_function;

  constexpr auto r14 = ^ClassTemplate<int>::variable;

  constexpr auto r15 = ^ClassTemplate<int>::constexpr_variable;

  constexpr auto r16 = ^ClassTemplate<int>::static_variable;

  constexpr auto r17 = ^N;

  constexpr auto r18 = ^N::M;

  constexpr auto r19 = ^S::E;
  // FIXME: This is awkward.
  static_assert(__reflect(query_get_type, __reflect(query_get_parent, r19)) == ^S);

  constexpr auto r20 = ^S::X;
  (void)__reflect(query_get_type, r14);

  constexpr auto r21 = ^S::EC;

  constexpr auto r22 = ^S::EC::X;

  constexpr auto r23 = ^S::function;

  constexpr auto r24 = ^S::constexpr_function;

  constexpr auto r25 = ^S::variable;

  constexpr auto r26 = ^S::constexpr_variable;

  constexpr auto r27 = ^ClassTemplate<int>::static_variable;

  constexpr auto r28 = ^S::E;

  constexpr auto r29 = ^S::X;

  constexpr auto r30 = ^S::EC;

  constexpr auto r31 = ^S::EC::X;

  constexpr auto r32 = ^N::M::E;

  constexpr auto r33 = ^N::M::A;

  constexpr auto r34 = ^N::M::EC;

  constexpr auto r35 = ^N::M::EC::A;

  return 0;
}

template<typename T>
<<<<<<< HEAD
consteval int type_template() {
  auto r = reflexpr(T);
=======
constexpr int type_template() {
  auto r = ^T;
>>>>>>> cf0c906f
  return 0;
}

template<int N>
<<<<<<< HEAD
consteval int nontype_template() {
  auto r = reflexpr(N);
=======
constexpr int nontype_template() {
  auto r = ^N;
>>>>>>> cf0c906f
  return 0;
}

template<template<typename> class X>
<<<<<<< HEAD
consteval int template_template() {
  auto r = reflexpr(X);
=======
constexpr int template_template() {
  auto r = ^X;
>>>>>>> cf0c906f
  return 0;
}

template<typename T>
struct temp { };

int main() {
  constexpr int n = test();

  constexpr int t = type_template<int>();
  constexpr int v = nontype_template<0>();
  constexpr int x = template_template<temp>();
}<|MERGE_RESOLUTION|>--- conflicted
+++ resolved
@@ -141,35 +141,20 @@
 }
 
 template<typename T>
-<<<<<<< HEAD
 consteval int type_template() {
-  auto r = reflexpr(T);
-=======
-constexpr int type_template() {
   auto r = ^T;
->>>>>>> cf0c906f
   return 0;
 }
 
 template<int N>
-<<<<<<< HEAD
 consteval int nontype_template() {
-  auto r = reflexpr(N);
-=======
-constexpr int nontype_template() {
   auto r = ^N;
->>>>>>> cf0c906f
   return 0;
 }
 
 template<template<typename> class X>
-<<<<<<< HEAD
 consteval int template_template() {
-  auto r = reflexpr(X);
-=======
-constexpr int template_template() {
   auto r = ^X;
->>>>>>> cf0c906f
   return 0;
 }
 
