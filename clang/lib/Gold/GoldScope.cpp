//===- GoldScope.cpp - Simple scope used in Gold parsing ----------------===//
//
// Part of the LLVM Project, under the Apache License v2.0 with LLVM Exceptions.
// See https://llvm.org/LICENSE.txt for license information.
// SPDX-License-Identifier: Apache-2.0 WITH LLVM-exception
// Copyright (c) Lock3 Software 2019, all rights reserved.
//
//===----------------------------------------------------------------------===//
//
//  Implements the Scope interface.
//
//===----------------------------------------------------------------------===//

#include "llvm/Support/raw_ostream.h"

#include "clang/Gold/GoldScope.h"
#include "clang/Gold/GoldSyntax.h"

namespace gold {

// The identifier, if present, is the first node in the declarator.
const Syntax *Declarator::getId() const {
  if (Kind == DK_Identifier)
    return Data.Id;
  return nullptr;
}

// The type specifier, if present, is the last node in the declarator.
const Syntax *Declarator::getType() const {
  const Declarator *D = this;
  while (D->Next) {
    D = D->Next;
  }
  if (D->Kind == DK_Type)
    return D->Data.Type;
  return nullptr;
}

clang::SourceLocation Declarator::getLoc() const {
  switch (getKind()) {
  case DK_Identifier:
  case DK_Function:
    return getId()->getLoc();
  case DK_Type:
    return getType()->getLoc();
  default:
    return clang::SourceLocation();
  }
}

static llvm::StringRef getCallName(const CallSyntax *S) {
  // Get the bottom-left most element, which should be an
  // atom syntax naming the function.
  while (S->getNumArguments()) {
    const Syntax *L = S->getArgument(0);
    if (const auto *Atom = dyn_cast<AtomSyntax>(L))
      return Atom->getSpelling();

    S = cast<CallSyntax>(L);
  }

  // We got here because the parameter list was empty.
  return "(void)";
}

llvm::StringRef Declarator::getString() const {
  if (getKind() == DK_Type) {
    return cast<AtomSyntax>(Data.Type)->getSpelling();
  } else if (isFunction()) {
    return getCallName(cast<CallSyntax>(Call));
  } else if (isIdentifier()) {
    return cast<AtomSyntax>(Data.Id)->getSpelling();
  } else if (getKind() == DK_Pointer) {
    return "^";
  } else {
    return "[unimplemented]";
  }
}

void Declarator::printSequence(llvm::raw_ostream &os) const {
  const Declarator *D = this;
  do {
    os << D->getString();

    if (D->Next)
      os << " -> ";

    D = D->Next;
  }  while (D);

  os << '\n';
}

// A pointer is essentially a type, but we keep them separate for convenience
// in expression elaboration.
// const Syntax *Declarator::getPtrType() const {
//   const Declarator *D = this;
//   while (D->Next) {
//     D = D->Next;
//   }
//   if (D->Kind == DK_Pointer)
//     return D->Data.Type;
//   return nullptr;
// }

// A declarator declares a variable, if it does not declare a function.
bool Declaration::declaresVariable() const {
  return !declaresFunction() /*&& !declaresType()*/;
}

bool Declaration::declaresType() const {  
  const Declarator* D = Decl;
  if (D->Kind == DK_Identifier){
    D = D->Next;
  }
  if(D) {
    if(D->Kind == DK_Type) {
      if(const auto *Atom = dyn_cast<AtomSyntax>(D->Data.Type)) {
        return Atom->getSpelling() == "type";
      }
    }
  }
  return false;
}

// A declarator declares a function if it's first non-id declarator is
// declares parameters.
bool Declaration::declaresFunction() const {
  assert(Decl);
  const Declarator *D = Decl;
  if (D->Kind == DK_Identifier)
    D = D->Next;
  if (D)
    return D->Kind == DK_Function;
  return false;
}

// A declarator declares a template if it's first non-id declarator is
// declares template parameters.
// FIXME: this might not work for specializations.
bool Declaration::declaresTemplate() const {
  assert(Decl);
  const Declarator *D = Decl;
  if (D->Kind == DK_Identifier)
    D = D->Next;
  if (D)
    return D->Data.ParamInfo.TemplateParams;
  return false;
}

const Syntax *Declaration::getTemplateParams() const {
  assert(Decl);
  const Declarator *D = Decl;
  if (D->Kind == DK_Identifier)
    D = D->Next;
  if (D)
    return D->Data.ParamInfo.TemplateParams;
  return nullptr;
}

clang::DeclContext *Declaration::getCxxContext() const {
  return clang::Decl::castToDeclContext(Cxx);
}

void Declaration::setPreviousDecl(Declaration *Prev) {
  Prev->Next = this;
  First = Prev->First;
  Next = First;
}

<<<<<<< HEAD
void Scope::addUserDefinedType(clang::IdentifierInfo* Id, clang::QualType QualTy) {
  auto ItPair = TypeIdMap.try_emplace(Id, QualTy);
  if(!ItPair.second) {
    // TODO: Figure out how to print correct diagonstics here.
    llvm::outs() << "Duplicate Identifer located. Name: " << Id->getName() << " QualType Given: ";
    QualTy.dump();
    llvm::outs() << "\n";
    assert(false && "Invalid typename.");
  }
}

clang::QualType Scope::getUserDefinedType(clang::IdentifierInfo* Id) const {
  auto It = TypeIdMap.find(Id);
  if(It == TypeIdMap.end()) {
    return clang::QualType();
  }
  return It->second;
=======
static llvm::StringRef getScopeKindName(ScopeKind K) {
  switch (K) {
  case SK_Namespace:
    return "Namespace";

  case SK_Parameter:
    return "Parameter";

  case SK_Template:
    return "Template";

  case SK_Function:
    return "Function";

  case SK_Block:
    return "Block";
  }
}

void Scope::dump(llvm::raw_ostream &os) const {
  os << getScopeKindName(getKind()) << '\n';
}

void Scope::dump() const {
  dump(llvm::errs());
>>>>>>> c33634fc
}

} // namespace gold<|MERGE_RESOLUTION|>--- conflicted
+++ resolved
@@ -168,7 +168,6 @@
   Next = First;
 }
 
-<<<<<<< HEAD
 void Scope::addUserDefinedType(clang::IdentifierInfo* Id, clang::QualType QualTy) {
   auto ItPair = TypeIdMap.try_emplace(Id, QualTy);
   if(!ItPair.second) {
@@ -186,7 +185,8 @@
     return clang::QualType();
   }
   return It->second;
-=======
+}
+
 static llvm::StringRef getScopeKindName(ScopeKind K) {
   switch (K) {
   case SK_Namespace:
@@ -203,6 +203,9 @@
 
   case SK_Block:
     return "Block";
+
+  case SK_Class:
+    return "Class";
   }
 }
 
@@ -212,7 +215,6 @@
 
 void Scope::dump() const {
   dump(llvm::errs());
->>>>>>> c33634fc
 }
 
 } // namespace gold