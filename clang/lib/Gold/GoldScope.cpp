--- conflicted
+++ resolved
@@ -140,10 +140,10 @@
   return false;
 }
 
-<<<<<<< HEAD
 bool Declaration::declaresMemberVariable() const {
   return declaresVariable() && Cxx &&clang::isa<clang::FieldDecl>(Cxx);
-=======
+}
+
 // A declarator declares a template if it's first non-id declarator is
 // declares template parameters.
 // FIXME: this might not work for specializations.
@@ -165,7 +165,6 @@
   if (D)
     return D->Data.ParamInfo.TemplateParams;
   return nullptr;
->>>>>>> ffedd770
 }
 
 clang::DeclContext *Declaration::getCxxContext() const {
