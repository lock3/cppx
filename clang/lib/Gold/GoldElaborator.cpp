//=== GoldElaborator.cpp - Elaboration for Gold Nodes ----------------------==//
//
// Part of the LLVM Project, under the Apache License v2.0 with LLVM Exceptions.
// See https://llvm.org/LICENSE.txt for license information.
// SPDX-License-Identifier: Apache-2.0 WITH LLVM-exception
// Copyright (c) Lock3 Software 2019, all rights reserved.
//
//===----------------------------------------------------------------------===//
//
//  This file implements the Elaborator interface, which creates clang::Decl*
//  nodes out of Gold Syntax nodes.
//
//===----------------------------------------------------------------------===//

#include "clang/Gold/GoldElaborator.h"

#include "clang/AST/CXXInheritance.h"
#include "clang/AST/DeclarationName.h"
#include "clang/AST/DeclCXX.h"
#include "clang/AST/ExprCppx.h"
#include "clang/AST/Stmt.h"

#include "clang/Basic/DiagnosticSema.h"
#include "clang/Basic/DiagnosticParse.h"
#include "clang/Basic/TargetInfo.h"

#include "clang/Sema/DeclSpec.h"
#include "clang/Sema/Lookup.h"
#include "clang/Sema/Sema.h"
#include "clang/Sema/TypeLocBuilder.h"
#include "clang/Sema/ParsedAttr.h"
#include "clang/Sema/ParsedTemplate.h"
#include "clang/Sema/TypeLocUtil.h"
#include "clang/Sema/CXXFieldCollector.h"

#include "clang/Gold/ClangToGoldDeclBuilder.h"
#include "clang/Gold/GoldSema.h"
#include "clang/Gold/GoldExprElaborator.h"
#include "clang/Gold/GoldStmtElaborator.h"
#include "clang/Gold/GoldSyntaxContext.h"
#include "clang/Gold/GoldDeclarationBuilder.h"


namespace gold {

static void applyESIToFunctionType(SyntaxContext &Context, Sema &SemaRef,
                                   clang::FunctionDecl *FD,
                       const clang::FunctionProtoType::ExceptionSpecInfo &ESI);

AttrFormat checkAttrFormatAndName(const Syntax *Attr, std::string &Name) {
  if (const AtomSyntax *Atom = dyn_cast<AtomSyntax>(Attr)) {
    Name = Atom->getSpelling();
    return AF_Name;
  } else if (const CallSyntax *Call = dyn_cast<CallSyntax>(Attr)) {
    if (const AtomSyntax *Atom = dyn_cast<AtomSyntax>(Call->getCallee())) {
      Name = Atom->getSpelling();
      return AF_Call;
    }
  }
  return AF_Invalid;
}

/// Overload for declaration processing.
template<typename OnAttr, typename IsSameAttr, typename OnDuplicate>
static bool locateValidAttribute(Declaration *D, OnAttr OnAttribute,
                                 IsSameAttr CheckAttr, OnDuplicate OnDup) {
  assert(D && "Invalid declaration.");

  if (!D->Decl->UnprocessedAttributes)
    return false;
  return locateValidAttribute(*D->Decl->UnprocessedAttributes, OnAttribute,
      CheckAttr, OnDup);
}


static bool computeAccessSpecifier(Sema &SemaRef, Attributes &attrs,
                                   clang::AccessSpecifier &AS) {
  AS = clang::AS_public;
  return locateValidAttribute(attrs,
    // OnAttr
    [&](const Syntax *Attr) -> bool {
      std::string ActualName;
      switch(checkAttrFormatAndName(Attr, ActualName)) {
      case AF_Name:
        if (ActualName == "private") {
          AS = clang::AS_private;
          return true;
        } else if (ActualName == "protected") {
          AS = clang::AS_protected;
          return true;
        } else if (ActualName == "public") {
          AS = clang::AS_public;
          return true;
        }
        return false;
      case AF_Invalid:
        return false;
      case AF_Call:
        if (ActualName == "private" || ActualName == "protected"
            || ActualName == "public") {
          SemaRef.Diags.Report(Attr->getLoc(),
                               clang::diag::err_attribute_not_valid_as_call)
                               << ActualName;
          return true;
        }
        return false;
      }
      return false;
    },
    // CheckAttr
    [](const Syntax *Attr) -> bool{
      std::string ActualName;
      checkAttrFormatAndName(Attr, ActualName);
      return (ActualName == "private"
              || ActualName == "protected"
              || ActualName == "public");
    },
    // OnDup
    [&](const Syntax *FirstAttr, const Syntax *DuplicateAttr){
      SemaRef.Diags.Report(DuplicateAttr->getLoc(),
                           clang::diag::err_duplicate_access_specifier)
                           << FirstAttr->getLoc() << DuplicateAttr->getLoc();
    });
}


static bool isVirtualBase(Sema& SemaRef, Attributes& attrs,
                          bool &IsVirtual) {
  IsVirtual = false;
  return locateValidAttribute(attrs,
    // OnAttr
    [&](const Syntax *Attr) -> bool {
      std::string ActualName;
      switch(checkAttrFormatAndName(Attr, ActualName)) {
      case AF_Name:
        if (ActualName == "virtual") {
          IsVirtual = true;
          return true;
        }
        return false;
      case AF_Invalid:
        return false;
      case AF_Call:
        if (ActualName == "virtual") {
          SemaRef.Diags.Report(Attr->getLoc(),
                               clang::diag::err_attribute_not_valid_as_call)
                               << ActualName;
          IsVirtual = true;
          return true;
        }
        return false;
      }
      return false;
    },
    // CheckAttr
    [](const Syntax *Attr) -> bool{
      std::string ActualName;
      checkAttrFormatAndName(Attr, ActualName);
      return ActualName == "virtual";
    },
    // OnDup
    [&](const Syntax *FirstAttr, const Syntax *DuplicateAttr) {
      SemaRef.Diags.Report(DuplicateAttr->getLoc(),
                           clang::diag::err_duplicate_access_specifier)
                           << FirstAttr->getLoc() << DuplicateAttr->getLoc();
    });
}


/// This should ONLY be used with member variables
bool isStaticMember(Sema& SemaRef, Declaration *D, bool &IsStatic) {
  return locateValidAttribute(D,
    // OnAttr
    [&](const Syntax *Attr) -> bool{
      std::string ActualName;
      switch(checkAttrFormatAndName(Attr, ActualName)) {
      case AF_Name:
        if (ActualName == "static") {
          IsStatic = true;
          return true;
        }
        return false;
      case AF_Invalid:
        return false;
      case AF_Call:
        if (ActualName == "static") {
          SemaRef.Diags.Report(Attr->getLoc(),
                               clang::diag::err_attribute_not_valid_as_call)
                               << ActualName;
          IsStatic = true;
          return true;
        }
        return false;
      }
      return false;
    },
    // CheckAttr
    [](const Syntax *Attr) -> bool{
      if (const AtomSyntax *Atom = dyn_cast<AtomSyntax>(Attr)) {
        if (Atom->getSpelling() == "static") {
          return true;
        }
      }
      return false;
    },
    // OnDup
    [&](const Syntax *FirstAttr, const Syntax *DuplicateAttr) {
      return SemaRef.Diags.Report(DuplicateAttr->getLoc(),
                                  clang::diag::err_conflicting_attributes)
                                  << FirstAttr->getLoc()
                                  << DuplicateAttr->getLoc();
    });
}

/// This should ONLY be used with member variables
bool isMutable(Sema& SemaRef, Declaration *D, bool &IsMutable) {
  IsMutable = false;
  return locateValidAttribute(D,
    // OnAttr
    [&](const Syntax *Attr) -> bool{
      std::string ActualName;
      switch(checkAttrFormatAndName(Attr, ActualName)) {
      case AF_Name:
        if (ActualName == "mutable") {
          IsMutable = true;
          return true;
        }
        return false;
      case AF_Invalid:
        return false;
      case AF_Call:
        if (ActualName == "mutable") {
          SemaRef.Diags.Report(Attr->getLoc(),
                               clang::diag::err_attribute_not_valid_as_call)
                               << ActualName;
          IsMutable = true;
          return true;
        }
        return false;
      }
      return false;
    },
    // CheckAttr
    [](const Syntax *Attr) -> bool{
      std::string ActualName;
      checkAttrFormatAndName(Attr, ActualName);
      return ActualName == "mutable";
    },
    // OnDup
    [&](const Syntax *FirstAttr, const Syntax *DuplicateAttr) {
      return SemaRef.Diags.Report(DuplicateAttr->getLoc(),
                                  clang::diag::err_conflicting_attributes)
                                  << FirstAttr->getLoc()
                                  << DuplicateAttr->getLoc();
    });
}

Elaborator::Elaborator(SyntaxContext &Context, Sema &SemaRef)
  : Context(Context), SemaRef(SemaRef) {}

clang::Decl *Elaborator::elaborateFile(const Syntax *S) {
  if (!S)
    return nullptr;
  assert(isa<FileSyntax>(S) && "S is not a file");

  startFile(S);
  SemaRef.createInPlaceNew();
  const FileSyntax *File = cast<FileSyntax>(S);

  // Pass 1. identify declarations in scope.
  for (const Syntax *SS : File->children()) {
    identifyDecl(SS);
  }

  // Pass 2: elaborate the types.
  for (const Syntax *SS : File->children()) {
    elaborateDeclType(SS);
  }

  // Pass 3: elaborate definitions.
  for (const Syntax *SS : File->children()) {
    elaborateDeclInit(SS);
  }

  finishFile(S);

  return Context.CxxAST.getTranslationUnitDecl();
}

void Elaborator::startFile(const Syntax *S) {
  // This is missed during initialziation because of the language setting.
  SemaRef.getCxxSema().FieldCollector.reset(new clang::CXXFieldCollector());
  // Setting up clang scopes.
  clang::Scope *Scope = SemaRef.enterClangScope(clang::Scope::DeclScope);
  Scope->setEntity(Context.CxxAST.getTranslationUnitDecl());
  SemaRef.getCxxSema().ActOnTranslationUnitScope(Scope);
  SemaRef.getCxxSema().Initialize();

  // Count the decls generated by clang::Sema::Initialize().
  clang::TranslationUnitDecl *TU = Context.CxxAST.getTranslationUnitDecl();
  for (auto D = TU->decls_begin(); D != TU->decls_end(); ++D)
    ++ImplicitSemaDecls;

  // Enter the global scope.
  SemaRef.enterScope(SK_Namespace, S);

  /// Build the declaration for the global namespace.
  Declaration *D = new Declaration(S);
  D->SavedScope = SemaRef.getCurrentScope();
  SemaRef.setDeclForDeclaration(D, Context.CxxAST.getTranslationUnitDecl());
  SemaRef.setGlobalClangScope(Scope);
  SemaRef.setTranslationUnit(D);
  SemaRef.setTranslationUnitScope(D->SavedScope);

  SemaRef.pushDecl(D);
}

void Elaborator::finishFile(const Syntax *S) {
  SemaRef.getCxxSema().ActOnEndOfTranslationUnit();
  SemaRef.popDecl();
  SemaRef.leaveScope(S);

  // TODO: Any pending semantic analysis to do here?
}

clang::Decl *Elaborator::elaborateDeclType(const Syntax *S) {
  // TODO: Can we elaborate top-level statements? What would they do?
  // Would these equivalent to directives?
  //
  // TODO: Look for module-related declarations.
  //
  // TODO: What should we find for a list of declarators?
  Declaration *D = SemaRef.getCurrentScope()->findDecl(S);
  if (!D) {
    return nullptr;
  }
  return elaborateDecl(D);
}

static void BuildTemplateParams(SyntaxContext &Ctx, Sema &SemaRef,
                                const Syntax *Params,
                                llvm::SmallVectorImpl<clang::NamedDecl *> &Res);

static void processBaseSpecifiers(Elaborator& Elab, Sema& SemaRef,
                                  SyntaxContext& Context, Declaration *D,
                                  clang::CXXRecordDecl *R,
                                  const CallSyntax *ClsKwCall) {
  const ListSyntax *Bases = dyn_cast<ListSyntax>(ClsKwCall->getArguments());
  if (!Bases)
    return;

  ExprElaborator TypeElab(Context, SemaRef);

  // Evaluating each individual child expression. Some could be template names.
  // It's also worth noting that these type of bases could have attributes
  // associated with each expression.
  Sema::ClangScopeRAII InheritanceScope(SemaRef, clang::Scope::DeclScope |
      clang::Scope::ClassScope | clang::Scope::ClassInheritanceScope,
      clang::SourceLocation());

  llvm::SmallVector<clang::CXXBaseSpecifier *, 4> GivenBaseClasses;
  // FIXME: This currently doesn't account for dependent names.
  Attributes Attrs;
  bool IsVirtualBase = false;
  for (const Syntax *Base : Bases->children()) {
    clang::Expr *BaseExpr = TypeElab.elaborateExpr(Base);

    if (!BaseExpr) {
      SemaRef.Diags.Report(Base->getLoc(),
                           clang::diag::err_failed_to_translate_expr);
      continue;
    }

    Attrs.clear();
    clang::AccessSpecifier AS = clang::AS_public;
    IsVirtualBase = false;
    if (!Base->getAttributes().empty()) {
      // Gathering all of the attributes from the root node of the expression
      // (Which is technically)
      for (const Attribute *Attr : Base->getAttributes())
        Attrs.emplace_back(Attr->getArg());

      if (computeAccessSpecifier(SemaRef, Attrs, AS))
        return;

      if (isVirtualBase(SemaRef, Attrs, IsVirtualBase))
        return;

      // TODO: Create an error message in the event that the attributes
      // associated with the current type are wrong.
      if (!Attrs.empty()) {
        // TODO: Create an error message for here.
        llvm::errs() << "Invalid base class attribute\n";
        return;
      }
    }

    clang::TypeSourceInfo *TInfo = SemaRef.getTypeSourceInfoFromExpr(
                                                      BaseExpr, Base->getLoc());
    if (!TInfo)
      return;

    clang::ParsedType PT = SemaRef.getCxxSema().CreateParsedType(
                                                       TInfo->getType(), TInfo);
    clang::ParsedAttributes Attributes(SemaRef.AttrFactory);
    auto BaseResult = SemaRef.getCxxSema()
      .ActOnBaseSpecifier(R, clang::SourceRange(Base->getLoc(), Base->getLoc()),
                          Attributes, IsVirtualBase, AS, PT, Base->getLoc(),
                          clang::SourceLocation());

    if (BaseResult.isInvalid())
      continue;
    GivenBaseClasses.emplace_back(BaseResult.get());
  }

  SemaRef.getCxxSema().ActOnBaseSpecifiers(R, GivenBaseClasses);
}

static clang::TypeResult
getUnderlyingEnumType(SyntaxContext& Context, Sema& SemaRef,
                      const Syntax *MS) {
  if (const CallSyntax *Call = dyn_cast<CallSyntax>(MS)) {

    if (Call->getNumArguments() > 1) {
      SemaRef.Diags.Report(Call->getLoc(),
                          clang::diag::err_too_many_underlying_enum_types);
      return clang::TypeResult();
    }

    // We have no underlying type so exit.
    if (Call->getNumArguments() == 0)
      return clang::TypeResult();

    // We must have 1 argument so elaborate it.
    ExprElaborator ExprElab(Context, SemaRef);
    clang::Expr *UnderlyingTy = ExprElab.elaborateExpr(Call->getArgument(0));
    if (!UnderlyingTy)
      return clang::TypeResult();
    clang::TypeSourceInfo *TInfo = SemaRef.getTypeSourceInfoFromExpr(
                                                  UnderlyingTy, Call->getLoc());
    if (!TInfo)
      return clang::TypeResult();
    clang::ParsedType PT;
    PT = SemaRef.getCxxSema().CreateParsedType(TInfo->getType(), TInfo);
    return clang::TypeResult(PT);
  }

  // Return an empty expression result.
  return clang::TypeResult();
}

static clang::Decl *
handleClassSpecialization(SyntaxContext &Context,
                          Sema &SemaRef, Declaration *D,
                          clang::TypeSpecifierType TST,
                          clang::MultiTemplateParamsArg &MTP) {
  SpecializationDeclarator *SD = D->SpecializationArgs;
  assert(SD->ElaboratedArgs && "failed to elaborate specialization");

  clang::Sema &CxxSema = SemaRef.getCxxSema();
  clang::SourceLocation IdLoc = D->Decl->getLoc();

  clang::DeclarationNameInfo DNI;
  DNI.setName(D->getId());
  DNI.setLoc(IdLoc);
  clang::LookupResult Previous(CxxSema, DNI,
                               clang::Sema::LookupOrdinaryName,
                               CxxSema.forRedeclarationInCurContext());
  clang::Scope *FoundScope = SemaRef.getCurClangScope();
  while ((FoundScope->getFlags() & clang::Scope::DeclScope) == 0 ||
         (FoundScope->getFlags() & clang::Scope::TemplateParamScope) != 0)
    FoundScope = FoundScope->getParent();

  SemaRef.getCxxSema().LookupName(Previous, FoundScope, false);
  if (!Previous.isSingleResult()) {
    unsigned DiagID =
      SemaRef.Diags.getCustomDiagID(clang::DiagnosticsEngine::Error,
                                    "specialization of ambiguous template");
    SemaRef.Diags.Report(IdLoc, DiagID);
    return nullptr;
  }

  clang::ClassTemplateDecl *Principal =
    Previous.getAsSingle<clang::ClassTemplateDecl>();
  if (!Principal) {
    unsigned DiagID =
      SemaRef.Diags.getCustomDiagID(clang::DiagnosticsEngine::Error,
                                    "specialization of undeclared template");
    SemaRef.Diags.Report(IdLoc, DiagID);
    return nullptr;
  }

  clang::TemplateName Template(Principal);
  clang::OpaquePtr<clang::TemplateName> TemplatePtr =
    clang::OpaquePtr<clang::TemplateName>::make(Template);
  clang::UnqualifiedId UnqualId;
  UnqualId.setIdentifier(D->getId(), IdLoc);
  llvm::SmallVector<clang::TemplateIdAnnotation *, 16> TemplateIds;
  llvm::SmallVector<clang::ParsedTemplateArgument, 4> Args;

  const clang::TemplateArgumentLoc *ArgInfo =
    SD->getArgList().getArgumentArray();
  for (unsigned I = 0; I < SD->getArgList().size(); ++I) {
    clang::TemplateArgument Arg = ArgInfo[I].getArgument();

    bool BadArgument = false;
    switch (Arg.getKind()) {
    case clang::TemplateArgument::Type: {
      clang::ParsedTemplateArgument NewArg(
        clang::ParsedTemplateArgument::Type,
        (void *)Arg.getAsType().getTypePtr(),
        ArgInfo[I].getLocation());
      Args.push_back(NewArg);
      break;
    }

    case clang::TemplateArgument::Expression: {
      // FIXME: this might be classified as an expression because it is
      // dependent, but is actually something else.
      clang::ParsedTemplateArgument NewArg(
        clang::ParsedTemplateArgument::NonType, (void *)Arg.getAsExpr(),
        ArgInfo[I].getLocation());
      Args.push_back(NewArg);
      break;
    }

    default: {
      unsigned DiagID =
        SemaRef.Diags.getCustomDiagID(clang::DiagnosticsEngine::Error,
                                      "invalid specialization argument");
      SemaRef.Diags.Report(ArgInfo[I].getLocation(), DiagID);
      BadArgument = true;
    }
    }

    if (BadArgument)
      continue;
  }

  auto *TempId =
    clang::TemplateIdAnnotation::Create(
      D->Op->getLoc(), IdLoc, D->getId(), false, clang::OO_None, TemplatePtr,
      clang::TNK_Type_template, IdLoc, IdLoc, Args, false, TemplateIds);
  auto Res = SemaRef.getCxxSema().ActOnClassTemplateSpecialization(
    SemaRef.getCurClangScope(), TST, clang::Sema::TUK_Definition,
    D->Init->getLoc(), /*ModulePrivLoc=*/SourceLocation(), D->ScopeSpec,
    *TempId, clang::ParsedAttributesView(), MTP);

  if (Res.isInvalid()) {
    unsigned DiagID =
      SemaRef.Diags.getCustomDiagID(clang::DiagnosticsEngine::Error,
                                    "failed to specialize template");
    SemaRef.Diags.Report(IdLoc, DiagID);
    return nullptr;
  }

  clang::Decl *Ret = Res.get();

  // We need to be sure this has a valid source location, otherwise clang
  // will assume it is a partial specialization.
  using Specialization = clang::ClassTemplateSpecializationDecl;
  cast<Specialization>(Ret)->setTemplateKeywordLoc(IdLoc);
  return Ret;
}

static clang::Decl *
processCXXRecordDecl(Elaborator &Elab, SyntaxContext &Context, Sema &SemaRef,
                     Declaration *D) {
  using namespace clang;
  D->CurrentPhase = Phase::Typing;

  // Checking if we are a nested template decl/class.
  bool WithinClass = D->ScopeForDecl->getKind() == SK_Class;
  MultiTemplateParamsArg MTP = D->TemplateParamStorage;

  bool IsOwned = false;
  bool IsDependent = false;
  CXXScopeSpec SS;
  TypeResult UnderlyingType;
  AccessSpecifier AS = AS_none;
  if (WithinClass)
    AS = AS_public;

  clang::SourceLocation IdLoc = D->Decl->getLoc();
  clang::TypeSpecifierType TST = clang::DeclSpec::TST_struct;
  bool ScopeEnumUsesClassTag = false;
  clang::SourceLocation ScopedEnumClassKW;
  ScopeKind SK = SK_Class;

  switch(D->getKind()) {
  case UDK_Class:
    TST = clang::DeclSpec::TST_struct;
    break;
  case UDK_Union:
    TST = clang::DeclSpec::TST_union;
    break;
  case UDK_Enum:
    TST = clang::DeclSpec::TST_enum;
    ScopeEnumUsesClassTag = true;
    if (const MacroSyntax *MS = dyn_cast<MacroSyntax>(D->Init)) {
      UnderlyingType = getUnderlyingEnumType(Context, SemaRef, MS->getCall());
    } else {
      llvm_unreachable("Invalid tree syntax.");
    }
    ScopedEnumClassKW = D->IdDcl->getLoc();
    SK = SK_Enum;
    break;
  default:
    llvm_unreachable("Incorrectly identified tag type");
  }

  Decl *Declaration = nullptr;
  if (D->SpecializationArgs) {
    Declaration = handleClassSpecialization(Context, SemaRef, D, TST, MTP);
  } else {
    Declaration = SemaRef.getCxxSema().ActOnTag(
      SemaRef.getCurClangScope(), TST, /*Metafunction=*/nullptr,
      clang::Sema::TUK_Definition, D->Init->getLoc(), D->ScopeSpec, D->getId(), IdLoc,
      clang::ParsedAttributesView(), AS, /*ModulePrivateLoc=*/SourceLocation(),
      MTP, IsOwned, IsDependent, ScopedEnumClassKW, ScopeEnumUsesClassTag,
      UnderlyingType, /*IsTypeSpecifier=*/false, /*IsTemplateParamOrArg=*/false);
  }

  TagDecl *Tag = nullptr;
  if (!Declaration) {
    return nullptr;
  }
  if(isa<CXXRecordDecl>(Declaration)) {
    Tag = cast<CXXRecordDecl>(Declaration);
  } else if (isa<ClassTemplateDecl>(Declaration)) {
    ClassTemplateDecl *TempTemplateDecl = cast<ClassTemplateDecl>(Declaration);
    // First we need to save the declaration for later because we need to be able
    // specifically locate the declaration at a later time
    SemaRef.setDeclForDeclaration(D, TempTemplateDecl);
    Tag = cast<CXXRecordDecl>(TempTemplateDecl->getTemplatedDecl());
  } else if (isa<EnumDecl>(Declaration)) {
    Tag = cast<TagDecl>(Declaration);
  }

  SemaRef.setDeclForDeclaration(D, Tag);
  Elab.elaborateAttributes(D);

  Sema::ScopeRAII ClassBodyScope(SemaRef, SK, D->Op, &D->SavedScope);
  SemaRef.getCurrentScope()->Entity = D;

  Sema::ClangScopeRAII ClangClassScopeBody(SemaRef,
         (Tag->isEnum() ? clang::Scope::EnumScope : clang::Scope::ClassScope)
                                  | clang::Scope::DeclScope, D->Init->getLoc());


  // Need to do this before the next step because this is actually pushed on to
  // the stack a by the next function called.
  SemaRef.getCxxSema().ActOnTagStartDefinition(SemaRef.getCurClangScope(), Tag);

  // This keeps the declContext working correctly.
  Sema::DeclContextRAII DCTracking(SemaRef, D, true);
  if (TST == clang::DeclSpec::TST_enum) {
    Elab.elaborateEnumBody(D, Tag);
    if (Tag->isInvalidDecl()) {
      // Need to make sure that this isn't elaborated as a variable later on.
      D->CurrentPhase = Phase::Initialization;
      return Tag;
    }
  } else {
    // THis handles processing for class, struct, and union bodies.
    // This keeps track of class nesting.
    Sema::ElaboratingClassDefRAII ClsElabState(SemaRef, D,
                                              !SemaRef.isElaboratingClass());
    CXXRecordDecl *ClsDecl = cast<CXXRecordDecl>(Tag);
    Elab.elaborateTypeBody(D, ClsDecl);
    // Attempt to figure out if any nested elaboration is actually required.
    // If not then we can proceed as normal.
    auto const* MacroRoot = dyn_cast<MacroSyntax>(D->Init);
    auto const* BodyArray = MacroRoot->getBlock();

    // Handling possible base classes.
    if (const CallSyntax *ClsKwCall
                          = dyn_cast<CallSyntax>(MacroRoot->getCall())) {
      processBaseSpecifiers(Elab, SemaRef, Context, D, ClsDecl, ClsKwCall);
    }

    SemaRef.getCxxSema().ActOnStartCXXMemberDeclarations(
                                                     SemaRef.getCurClangScope(),
                                                         ClsDecl,
                                                         SourceLocation(), true,
                                                         SourceLocation());
    // Since all declarations have already been added, we don't need to do another
    // Reordering scan.
    // Doing possible delaying of member declaration/initialziation.
    for (const Syntax *SS : BodyArray->children()) {
      Elab.delayElaborateDeclType(ClsDecl, SS);
    }

    SemaRef.getCxxSema().ActOnFinishCXXMemberSpecification(
      SemaRef.getCurClangScope(), SourceLocation(), ClsDecl, SourceLocation(),
      SourceLocation(), ParsedAttributesView());
    D->CurrentPhase = Phase::Initialization;
    if (!WithinClass) {
      ElaboratingClass &LateElabClass = SemaRef.getCurrentElaboratingClass();
      Elab.finishDelayedElaboration(LateElabClass);
      SemaRef.getCxxSema().ActOnFinishCXXNonNestedClass(ClsDecl);
    }
  }

  clang::Decl *TempDeclPtr = Tag;
  SemaRef.getCxxSema().ActOnTagFinishDefinition(SemaRef.getCurClangScope(),
                                                TempDeclPtr, SourceRange());
  return Tag;
}

static clang::Decl*
processCXXForwardRecordDecl(Elaborator& Elab, SyntaxContext& Context,
                            Sema& SemaRef, Declaration *D) {
  using namespace clang;
  D->CurrentPhase = Phase::Typing;

  // Checking if we are a nested template decl/class.
  bool WithinClass = D->ScopeForDecl->getKind() == SK_Class;
  MultiTemplateParamsArg MTP = D->TemplateParamStorage;

  bool IsOwned = false;
  bool IsDependent = false;
  CXXScopeSpec SS;
  TypeResult UnderlyingType;
  bool ScopeEnumUsesClassTag = false;
  SourceLocation ScopedEnumClassKW;
  AccessSpecifier AS = AS_none;
  if (WithinClass)
    AS = AS_public;
  clang::SourceLocation IdLoc = D->Decl->getLoc();
  clang::TypeSpecifierType TST = clang::DeclSpec::TST_struct;
  switch(D->getKind()) {
  case UDK_Class:
    TST = clang::DeclSpec::TST_struct;
    break;
  case UDK_Union:
    TST = clang::DeclSpec::TST_union;
    break;
  case UDK_Enum:
    // This is here because it's used specifically to generate an error from
    // Sema::ActOnTag
    TST = clang::DeclSpec::TST_enum;
    ScopeEnumUsesClassTag = true;
    if (const CallSyntax *EnumCall = dyn_cast<CallSyntax>(D->Init)) {
      UnderlyingType = getUnderlyingEnumType(Context, SemaRef, EnumCall);
    }
    ScopedEnumClassKW = D->IdDcl->getLoc();
    break;
  default:
    llvm_unreachable("Incorrectly identified tag type");
  }

  Decl *Declaration = SemaRef.getCxxSema().ActOnTag(SemaRef.getCurClangScope(),
      TST, /*Metafunction=*/nullptr,
      clang::Sema::TUK_Declaration, D->Init->getLoc(), D->ScopeSpec, D->getId(),
      IdLoc, clang::ParsedAttributesView(), /*AccessSpecifier=*/AS,
      /*ModulePrivateLoc=*/SourceLocation(),
      MTP, IsOwned, IsDependent,
      /*ScopedEnumKWLoc=*/ScopedEnumClassKW,
      /*ScopeEnumUsesClassTag=*/ScopeEnumUsesClassTag, UnderlyingType,
      /*IsTypeSpecifier=*/false, /*IsTemplateParamOrArg=*/false,
      /*SkipBody=*/nullptr);
  CXXRecordDecl *ClsDecl = nullptr;
  if(isa<CXXRecordDecl>(Declaration)) {
    ClsDecl = cast<CXXRecordDecl>(Declaration);
  } else if (isa<ClassTemplateDecl>(Declaration)) {
    ClassTemplateDecl *TempTemplateDecl = cast<ClassTemplateDecl>(Declaration);
    // First we need to save the declaration for later because we need to be able
    // to locate this later.
    SemaRef.setDeclForDeclaration(D, TempTemplateDecl);
    ClsDecl = cast<CXXRecordDecl>(TempTemplateDecl->getTemplatedDecl());
  }
  SemaRef.setDeclForDeclaration(D, ClsDecl);
  Elab.elaborateAttributes(D);
  D->CurrentPhase = Phase::Initialization;
  return ClsDecl;
}

static clang::Decl *processNamespaceDecl(Elaborator& Elab,
                                         SyntaxContext& Context,
                                         Sema& SemaRef, Declaration *D) {
  D->CurrentPhase = Phase::Initialization;
  using namespace clang;
  // Create and enter a namespace scope.
  clang::CppxNamespaceDecl *NSDecl = nullptr;
  clang::Scope *NSScope = SemaRef.enterClangScope(clang::Scope::DeclScope);

  // FIXME: keep track of nested namespaces?
  gold::Sema::OptionalScopeRAII NewScope(SemaRef);
  gold::Sema::OptionalResumeScopeRAII ResumedScope(SemaRef);
  clang::UsingDirectiveDecl *UD = nullptr;
  clang::AttributeFactory Attrs;
  clang::ParsedAttributes ParsedAttrs(Attrs);

  NSDecl = SemaRef.ActOnStartNamespaceDef(NSScope,
                                          SourceLocation(),
                                          D->IdDcl->getLoc(),
                                          D->IdDcl->getLoc(),
                                          D->getId(),
                                          D->IdDcl->getLoc(),
                                          ParsedAttrs, UD);
  if (NSDecl->isInvalidDecl()) {
    // Making sure that if something does go wrong that we properly recover
    // from it.
    SemaRef.leaveClangScope(clang::SourceLocation());
    return nullptr;
  }

  // Resume or create a new scope for the current namespace.
  // This is to allow the representations to all share the same scope.
  // This makes it easier to handle lookup for those elements of the scope.
  if (!NSDecl->Rep) {
    NewScope.Init(SK_Namespace, D->Init, &NSDecl->Rep);
    NSDecl->Rep = SemaRef.getCurrentScope();
  } else {
    ResumedScope.Init(NSDecl->Rep, NSDecl->Rep->Term, false);
  }
  SemaRef.setDeclForDeclaration(D, NSDecl);
  Elab.elaborateAttributes(D);

  SemaRef.pushDecl(D);

  const MacroSyntax *NSMacro = cast<MacroSyntax>(D->Init);
  const Syntax *NSBody = NSMacro->getBlock();

  // Keep track of the location of the last syntax, as a closing location.
  clang::SourceLocation LastLoc;
  for (const Syntax *S : NSBody->children()) {
    Elaborator(Context, SemaRef).elaborateDeclSyntax(S);
    LastLoc = S->getLoc();
  }

  NSDecl->Rep = SemaRef.getCurrentScope();
  SemaRef.getCxxSema().ActOnFinishNamespaceDef(NSDecl, LastLoc);
  SemaRef.leaveClangScope(LastLoc);
  SemaRef.popDecl();


  // FIXME: We should be returning a DeclGroupPtr to the NSDecl grouped
  // with the implicit UsingDecl, UD.
  return NSDecl;
}

static void handleTemplateParameters(Sema &SemaRef,
                                     Sema::OptionalScopeRAII &ScopeToInit,
                                     Sema::OptioanlClangScopeRAII &ClangScope,
                                     Declaration *D,
                                     TemplateParamsDeclarator *TPD) {
  clang::TemplateParameterList *ParamList = nullptr;

  // Initializing the scopes we have to deal with.
  ScopeToInit.Init(SK_Template, TPD->getSyntax(), TPD->getScopePtrPtr());
  ClangScope.Init(clang::Scope::TemplateParamScope, TPD->getLoc());

  // Constructing actual parameters.
  llvm::SmallVector<clang::NamedDecl *, 4> TemplateParamDecls;
  if (!TPD->isImplicitlyEmpty())
    BuildTemplateParams(SemaRef.getContext(), SemaRef, TPD->getSyntax(),
                        TemplateParamDecls);

  ParamList = SemaRef.getCxxSema().ActOnTemplateParameterList(
                               /*unsigned Depth*/SemaRef.computeTemplateDepth(),
                                           /*ExportLoc*/clang::SourceLocation(),
                                                   /*TemplateLoc*/TPD->getLoc(),
                                                     /*LAngleLoc*/TPD->getLoc(),
                                                             TemplateParamDecls,
                                                     /*RAngleLoc*/TPD->getLoc(),
                                                     /*RequiresClause*/nullptr);
  TPD->setTemplateParameterList(ParamList);
  // Recording template parameters for use during declaration construction.
  D->TemplateParamStorage.push_back(ParamList);
}

static bool handleSpecializationArgs(Sema &SemaRef, const Syntax *Args,
                                clang::TemplateArgumentListInfo &TemplateArgs) {
  for (auto *SS : Args->children()) {
    clang::Expr *E = ExprElaborator(SemaRef.getContext(), SemaRef).
                                              elaborateExpectedConstantExpr(SS);
    if (!E) {
      return true;
    }
    // TODO: create a list of valid expressions this can or cannot be;
    // for example, namespace or pseudo-destructor is invalid here.
    if (E->getType()->isTypeOfTypes()) {
      auto *TInfo = SemaRef.getTypeSourceInfoFromExpr(E, SS->getLoc());
      clang::TemplateArgument Arg(TInfo->getType());
      clang::TemplateArgumentLoc ArgLoc(Arg, TInfo);
      TemplateArgs.addArgument(ArgLoc);
    } else {
      clang::TemplateArgument Arg(E, clang::TemplateArgument::Expression);
      clang::TemplateArgumentLoc ArgLoc(Arg, E);
      TemplateArgs.addArgument(ArgLoc);
    }
  }

  TemplateArgs.setLAngleLoc(Args->getLoc());
  TemplateArgs.setRAngleLoc(Args->getLoc());
  return false;
}

static clang::TemplateParameterList *
buildNNSTemplateParam(Sema &SemaRef, Declaration *D,
                      TemplateParamsDeclarator *TemplateDcl) {
  assert(TemplateDcl && "Invalid template declarator.");
  // We may need to exit the clang scope? instead of saving it for later.
  SemaRef.enterClangScope(clang::Scope::TemplateParamScope);
  SemaRef.enterScope(SK_Template, TemplateDcl->getSyntax());
  TemplateDcl->setScope(SemaRef.getCurrentScope());
  // Constructing actual parameters.
  llvm::SmallVector<clang::NamedDecl *, 4> TemplateParamDecls;
  if (!TemplateDcl->isImplicitlyEmpty())
    BuildTemplateParams(SemaRef.getContext(), SemaRef, TemplateDcl->getSyntax(),
                        TemplateParamDecls);

  auto ParamList = SemaRef.getCxxSema().ActOnTemplateParameterList(
                               /*unsigned Depth*/SemaRef.computeTemplateDepth(),
                                           /*ExportLoc*/clang::SourceLocation(),
                                           /*TemplateLoc*/TemplateDcl->getLoc(),
                                             /*LAngleLoc*/TemplateDcl->getLoc(),
                                                             TemplateParamDecls,
                                             /*RAngleLoc*/TemplateDcl->getLoc(),
                                                     /*RequiresClause*/nullptr);
  TemplateDcl->setTemplateParameterList(ParamList);
  // Recording template parameters for use during declaration construction.
  D->TemplateParamStorage.push_back(ParamList);
  return ParamList;
}

static bool elaborateSpecializationArgs(Sema &SemaRef,
                                        Declaration *D) {
  SpecializationDeclarator *SD = D->SpecializationArgs->getAsSpecialization();
  assert(!SD->ElaboratedArgs && "specialization arguments already elaborated");

  SD->ElaboratedArgs = true;
  if (handleSpecializationArgs(SemaRef, SD->getArgs(), SD->getArgList())) {
    SD->setDidError();
  }
  return SD->getDidError();
}

// used to generate list syntax for our elemenb.
static Syntax **createArray(const SyntaxContext &Ctx,
                            const llvm::SmallVectorImpl<Syntax *> &Vec) {
  Syntax **Array = new (Ctx) Syntax *[Vec.size()];
  std::copy(Vec.begin(), Vec.end(), Array);
  return Array;
}

// Creating a fake token operator.
static AtomSyntax *RebuildAtom(const SyntaxContext &Ctx,
                               const AtomSyntax *Name) {
  return new (Ctx) AtomSyntax(Name->getToken());
}

static const ListSyntax *buildImplicitTemplateElemSyntax(Sema &SemaRef,
                                                     NNSDeclaratorInfo &DInfo) {
  assert(DInfo.Template && "Missing template arguments");
  SyntaxContext &Ctx = SemaRef.getContext();
  llvm::SmallVector<Syntax *, 16> Args;
  gold::Scope *TmpltScope = DInfo.Template->getScope();
  for (const Syntax *ParamToArg : DInfo.Template->getParams()->children()) {
    Declaration *D = TmpltScope->findDecl(ParamToArg);
    if (!D) {
      // FIXME: In the event we have a failed template parameter declaration
      // then we need to emit the proper error message and return a nullptr,
      llvm_unreachable("Fix invalid template parameter declaration.");
    }
    // Reusing the existing name in order to recreate implicit arguments.
    Args.emplace_back(RebuildAtom(Ctx, D->IdDcl->getIdentifier()));
  }
  return new (Ctx) ListSyntax(createArray(Ctx, Args), Args.size());
}



static bool handleNestedName(Sema &SemaRef, Declaration *D,
                             NNSDeclaratorInfo &DInfo) {

  SyntaxContext &Context = SemaRef.getContext();
  ExprElaborator ExprElab(Context, SemaRef);
  clang::Expr *NestedName = nullptr;
  // Attempting to elaborate a given expression context
  NestedName = ExprElab.elaborateExpectedConstantExpr(
                                                   DInfo.Name->getNestedName());
  if (!NestedName) {
    // FIXME: I need to see if this works without having an error message here.
    return true;
  }

  // Handling template parameters.
  clang::TemplateParameterList *TemplateParams = nullptr;
  if (DInfo.Template) {
    Sema::NewNameSpecifierRAII NestedNameStack(SemaRef);
    // Enter a new template scope.
    TemplateParams = buildNNSTemplateParam(SemaRef, D, DInfo.Template);
    // Something went wrong here and we should try and exit?
    if (!TemplateParams)
      return true;
  }

  // Suspend the current qualified lookup because some of the template parameters
  // may have a references to things that are within a different namespace.
  bool EnteringContext = SemaRef.isQualifiedLookupContext();
  clang::QualType ResultTy = NestedName->getType();
  if (ResultTy->isTypeOfTypes()) {
    if (DInfo.Template || DInfo.SpecializationArgs) {
      SemaRef.Diags.Report(DInfo.Name->getLoc(), clang::diag::err_no_template)
                          << DInfo.Name->getNestedName()->getSpelling();
      return true;
    }
    clang::TypeSourceInfo *TInfo = SemaRef.getTypeSourceInfoFromExpr(NestedName,
                                                          DInfo.Name->getLoc());
    if (!TInfo)
      return true;

    clang::QualType Ty(TInfo->getType());
    clang::IdentifierInfo *II = &Context.CxxAST.Idents.get({
                                   DInfo.Name->getNestedName()->getSpelling()});
    clang::SourceLocation BeginLoc = DInfo.Name->getLoc();
    clang::SourceLocation CCLoc = DInfo.Name->getLoc();
    if (const auto *TypeDef = dyn_cast<clang::TypedefType>(&*Ty)) {
      // Resolving typedef to actual type.
      clang::TypedefNameDecl* TND = TypeDef->getDecl();
      Ty = TND->getUnderlyingType();
    }

    clang::QualType Qt;
    clang::Sema::NestedNameSpecInfo IdInfo(II,BeginLoc, CCLoc, Qt);

    if(SemaRef.getCxxSema().
      ActOnCXXNestedNameSpecifier(SemaRef.getCurClangScope(), IdInfo,
                                  EnteringContext, SemaRef.CurNNSContext,
                                  /*RecoveryLookup=*/false,
                                  /*IsCorrected=*/nullptr,
                                  /*OnlyNamespace=*/false))
      return true;

    clang::CXXRecordDecl *RD = Ty->getAsCXXRecordDecl();
    if (!RD) {
      SemaRef.Diags.Report(DInfo.Name->getLoc(),
                           clang::diag::err_invalid_decl_spec_combination)
                          << DInfo.Name->getNestedName()->getSpelling();
      return true;
    }

    Sema::DeclaratorScopeObj DclScope(SemaRef, SemaRef.CurNNSContext,
                                      D->IdDcl->getLoc());
    if (SemaRef.CurNNSContext.isValid() && SemaRef.CurNNSContext.isSet()) {
      if (SemaRef.getCxxSema().ShouldEnterDeclaratorScope(
                             SemaRef.getCurClangScope(), SemaRef.CurNNSContext))
        DclScope.enterDeclaratorScope();
    }
    // Moving to a new declaration context to continue.
    if (SemaRef.setLookupScope(RD)) {
      // FIXME: this should never fail... I think.
      llvm_unreachable("We failed to duplicate the new scope.");
    }
    DInfo.Name->setScope(SemaRef.getLookupScope());
    return false;


  } else if (ResultTy->isCppxNamespaceType()) {
    if (DInfo.Template || DInfo.SpecializationArgs) {
      SemaRef.Diags.Report(DInfo.Name->getLoc(), clang::diag::err_no_template)
                          << DInfo.Name->getNestedName()->getSpelling();
      return true;
    }
    clang::Decl *TempNs = SemaRef.getDeclFromExpr(NestedName,
                                                  DInfo.Name->getLoc());
    clang::CppxNamespaceDecl *NS;
    // Setting the namespace alias for lookup.
    if (auto *CppxNs = dyn_cast<clang::CppxNamespaceDecl>(TempNs)) {
      SemaRef.setLookupScope(CppxNs);
      NS = CppxNs;
    } else if (auto *Alias = dyn_cast<clang::NamespaceAliasDecl>(TempNs)) {
      // Switching to the aliased namespace.
      SemaRef.setLookupScope(NS = cast<clang::CppxNamespaceDecl>(
                                                 Alias->getAliasedNamespace()));
    } else {
      TempNs->dump();
      llvm_unreachable("We hvae a new type of namespace specifier that we've "
                       "never seen before.");
    }

    clang::Sema::NestedNameSpecInfo IdInfo(NS->getIdentifier(),
                                           NS->getBeginLoc(),
                                           DInfo.Name->getLoc(),
                                           clang::QualType());
    if(SemaRef.getCxxSema().
      ActOnCXXNestedNameSpecifier(SemaRef.getCurClangScope(), IdInfo,
                                  EnteringContext, SemaRef.CurNNSContext,
                                  /*RecoveryLookup=*/false,
                                  /*IsCorrected=*/nullptr,
                                  /*OnlyNamespace=*/false))
      return true;
    Sema::DeclaratorScopeObj DclScope(SemaRef, SemaRef.CurNNSContext,
                                      D->IdDcl->getLoc());
    if (SemaRef.CurNNSContext.isValid() && SemaRef.CurNNSContext.isSet())
      if (SemaRef.getCxxSema().ShouldEnterDeclaratorScope(
                           SemaRef.getCurClangScope(), SemaRef.CurNNSContext))
        DclScope.enterDeclaratorScope();

    SemaRef.pushScope(SemaRef.getLookupScope());
    DInfo.Name->setScope(SemaRef.getLookupScope());
    return false;
  } else if (ResultTy->isTemplateType()) {
    clang::Decl *TmpltDecl = SemaRef.getDeclFromExpr(NestedName,
                                                     DInfo.Name->getLoc());
    clang::TemplateDecl *TemplateDeclaration
                                     = dyn_cast<clang::TemplateDecl>(TmpltDecl);
    clang::TemplateName TmpltName(TemplateDeclaration);
    clang::Sema::TemplateTy TmpltTy = clang::Sema::TemplateTy::make(TmpltName);

    const ListSyntax *ArgsList = nullptr;

    // This is for when we have a specialization for our template parameters
    // we don't handle this yet.
    if (DInfo.SpecializationArgs) {
      ArgsList = DInfo.SpecializationArgs->getArgs();
    } else {
      // This is the special case where the template parameter are directly
      // translated into template arguments implicitly.
      // DInfo.Template->getTemplateParameterList();
      ArgsList = buildImplicitTemplateElemSyntax(SemaRef, DInfo);
    }
    clang::TemplateArgumentListInfo ArgInfo;
    llvm::SmallVector<clang::ParsedTemplateArgument, 16> ParsedArgs;
    if (!ArgsList) {
      // FIXME: this needs an error message.
      llvm_unreachable("Unable to create specialization for NNS.");
    }

    clang::ASTTemplateArgsPtr TemplateArgs;
    {
      // We need to temporarily ditch lookup stack so we don't
      // include things that are not in scope.
      Sema::NewNameSpecifierRAII NestedNameStack(SemaRef);
      ExprElaborator ExprElab(SemaRef.getContext(), SemaRef);
      if (ExprElab.elaborateTemplateArugments(ArgsList, ArgInfo, ParsedArgs)) {
        llvm_unreachable("This needs an error message.");
        // return true;
      }
      TemplateArgs = ParsedArgs;
    }

    // Filling template argument.
    if (SemaRef.getCxxSema().ActOnCXXNestedNameSpecifier(
                                                     SemaRef.getCurClangScope(),
                                                         SemaRef.CurNNSContext,
                                          /*TemplateKWLoc*/DInfo.Name->getLoc(),
                                                         TmpltTy,
                                        /*TemplateNameLoc*/DInfo.Name->getLoc(),
                                          /*LAngleLoc*/DInfo.Template->getLoc(),
                                                         TemplateArgs,
                                          /*RAngleLoc*/DInfo.Template->getLoc(),
                                              /*CCLoc*/DInfo.Template->getLoc(),
                                                         EnteringContext))
      return true;



    Sema::DeclaratorScopeObj DclScope(SemaRef,
                                     SemaRef.CurNNSContext, D->IdDcl->getLoc());
    if (SemaRef.CurNNSContext.isValid() && SemaRef.CurNNSContext.isSet()) {
      if (SemaRef.getCxxSema().ShouldEnterDeclaratorScope(
                              SemaRef.getCurClangScope(), SemaRef.CurNNSContext))
        DclScope.enterDeclaratorScope();
    }
    if (SemaRef.CurNNSContext.isSet()) {

      // Computing the current context based on the current scope spec.
      clang::DeclContext *NewDC = SemaRef.getCxxSema().computeDeclContext(
                                                    SemaRef.CurNNSContext, true);

      // FIXME: It may be possible for this to be a type alias, or a template
      // aliase in which case we may need to change things slightly to check
      // for that
      if (auto *RD = dyn_cast<clang::CXXRecordDecl>(NewDC)) {
        if (SemaRef.setLookupScope(RD)) {
          // FIXME: this should never fail... I think.
          llvm_unreachable("We failed to duplicate the new scope.");
        }

      } else {
        // FIXME: This needs a valid error message.
        llvm_unreachable("Invalid kind of template.");
      }
      DInfo.Name->setScope(SemaRef.getLookupScope());
      return false;
    }
    return true;
  }

  SemaRef.Diags.Report(DInfo.Name->getLoc(),
                       clang::diag::err_expected_class_or_namespace)
                       << DInfo.Name->getNestedName()->getSpelling() << 0;
  return true;
}

bool Elaborator::elaborateNestedNameForDecl(Declaration *D) {
  Sema::OptionalInitScope<Sema::QualifiedLookupRAII> GlobalNNS(SemaRef);
  if (D->GlobalNsSpecifier) {
    if (SemaRef.getCxxSema().ActOnCXXGlobalScopeSpecifier(
                         D->GlobalNsSpecifier->getLoc(), SemaRef.CurNNSContext))
      return true;

    // Gathering global namespace into our current scope.
    gold::Scope *GlobalScope = SemaRef.getCurrentScope();
    while (GlobalScope->getParent())
      GlobalScope = GlobalScope->getParent();

    // Initialzing the global namespace tracking for lookup.
    GlobalNNS.Init(SemaRef.QualifiedLookupContext, GlobalScope,
                   Context.CxxAST.getTranslationUnitDecl());
  }

  // For each nested name specifier
  for(auto &NNS : D->NNSInfo)
    if (handleNestedName(SemaRef, D, NNS))
      return true;

  // Copying the constructed scope into it's correct location.
  D->ScopeSpec = SemaRef.CurNNSContext;
  return false;
}


/// Returns true in the event of an error. If located The Located node is set.
static bool hasLinkageSpecDecl(Sema& SemaRef, Declaration *D,
                               const Syntax **LocatedNode) {
  if (!D->IdDcl)
    return false;
  if (!D->IdDcl->UnprocessedAttributes)
    return false;
  return locateValidAttribute(*D->IdDcl->UnprocessedAttributes,

    // OnAttr
    [&](const Syntax *Attr) -> bool {
      std::string ActualName;
      switch(checkAttrFormatAndName(Attr, ActualName)) {
      case AF_Call:
        if (ActualName == "extern") {
          *LocatedNode = Attr;
          return true;
        }
        return false;
      default:
        return false;
      }
    },

    // CheckAttr
    [](const Syntax *Attr) -> bool {
      std::string ActualName;
      checkAttrFormatAndName(Attr, ActualName);
      return ActualName == "extern" || ActualName == "static";
    },

    // OnDup
    [&](const Syntax *FirstAttr, const Syntax *DuplicateAttr) {
      std::string FirstAttrName;
      checkAttrFormatAndName(FirstAttr, FirstAttrName);
      std::string DupAttrName;
      checkAttrFormatAndName(DuplicateAttr, DupAttrName);
      SemaRef.Diags.Report(DuplicateAttr->getLoc(),
                           clang::diag::err_duplicate_access_specifier)
                           << FirstAttrName << DupAttrName;
    });
}

static bool enterLinkageLanguageSpec(Sema &SemaRef,
                                     Declaration *D,
                                     const Syntax *S) {
  assert(S && "Invalid syntax node");
  SemaRef.enterClangScope(clang::Scope::DeclScope);
  SyntaxContext &Context = SemaRef.getContext();
  if (const auto *Call = dyn_cast<CallSyntax>(S)) {
    if (Call->getNumArguments() != 1) {
      SemaRef.Diags.Report(S->getLoc(),
                          clang::diag::err_incorrect_number_of_arguments)
                          << "extern";
      return true;
    }
    ExprElaborator Elab(Context, SemaRef);
    clang::Expr *Expr = Elab.elaborateConstexprAttrExpr(Call->getArgument(0));
    if (!Expr) {
      SemaRef.Diags.Report(S->getLoc(),
                          clang::diag::err_failed_to_translate_expr);
      SemaRef.leaveClangScope(S->getLoc());
      return true;
    }

    clang::Decl *LinkageDecl = SemaRef.getCxxSema().ActOnStartLinkageSpecification(
        SemaRef.getCurClangScope(), Call->getCallee()->getLoc(), Expr,
        clang::SourceLocation()
      );

    // Assuming that we already got an error message for this.
    if (!LinkageDecl){
      SemaRef.leaveClangScope(S->getLoc());
      return true;
    }

    // We do this because we are technically chaning decl contexts.
    D->DeclaringContext = cast<clang::DeclContext>(LinkageDecl);
    ClangToGoldDeclRebuilder rebuilder(Context, SemaRef);
    Declaration *GDecl = rebuilder.generateDeclForDeclContext(
                                                        D->DeclaringContext, S);
    if (!GDecl)
      // Any error reporting will be handled the the rebuilder.
      return true;
    // Changing owner ship to the new decl context.
    D->ParentDecl = GDecl;
    D->Cxt = GDecl;
    SemaRef.pushDecl(GDecl);
  } else {
    llvm_unreachable("Invalid tree format");
  }
  return false;
}

static bool exitLinkageLanguageSpec(Sema &SemaRef,
                                    Declaration *D) {
  clang::Decl *CompleteDecl
      = SemaRef.getCxxSema().ActOnFinishLinkageSpecification(
        SemaRef.getCurClangScope(), cast<clang::Decl>(D->DeclaringContext),
        clang::SourceLocation());

  // Assuming that if we encounter an error that this will return nullptr.
  if (!CompleteDecl)
    return true;

  // Leaving DeclScope
  SemaRef.leaveClangScope(D->Op->getLoc());
  SemaRef.popDecl();
  SemaRef.verifyMatchingDeclarationAndDeclContext();
  return false;
}


static void exitToCorrectScope(Sema &SemaRef, gold::Scope *ExpectedScope,
                               Declaration *D, const Syntax *LinkageAttr) {
  // We need to exit any previous template scopes we entered as part of the nested
  // name specifier. Make sure to leave in revese order otherwise we won't have
  // a valid terms during exit.
  for (auto RIter = D->NNSInfo.rbegin(); RIter != D->NNSInfo.rend(); ++RIter) {
    // Trying to restore the current clang scope spec.
    if (RIter->Name->didEnterScope()) {
      if (RIter->Name->getScopeSpec().isSet()) {
        SemaRef.getCxxSema().ActOnCXXExitDeclaratorScope(
                        SemaRef.getCurClangScope(), RIter->Name->getScopeSpec());
      }
    }
    if (RIter->Name->getScope())
      SemaRef.leaveScope(RIter->Name->getScope()->getConcreteTerm());

    if (RIter->Template && RIter->Template->getScope())
      SemaRef.leaveScope(RIter->Template->getScope()->getConcreteTerm());
  }
  assert(ExpectedScope == SemaRef.getCurrentScope() && "Scope imbalance.");
  if (LinkageAttr) {
    exitLinkageLanguageSpec(SemaRef, D);
  }
}

clang::Decl *handleUsing(SyntaxContext &Ctx, Sema &SemaRef,
                         const Syntax *Arg, clang::SourceLocation UsingLoc) {
  Sema::ExtendQualifiedLookupRAII ExQual(SemaRef);
  clang::SourceLocation ArgLoc = Arg->getLoc();
  clang::Expr *E = ExprElaborator(Ctx, SemaRef).elaborateExpr(Arg);
  if (!E)
    return nullptr;

  clang::Scope *CxxScope = SemaRef.getCurClangScope();
  clang::CXXScopeSpec SS;
  clang::ParsedAttributesView AttrView;
  clang::UnqualifiedId Name;
  clang::AccessSpecifier AS = SemaRef.scopeIsWithinClass() ?
    clang::AS_public : clang::AS_none;

  if (clang::CppxDeclRefExpr *CDRE = dyn_cast<clang::CppxDeclRefExpr>(E)) {
    // using namespace declaration
    if (CDRE->getType()->isNamespaceType()) {
      if (SemaRef.scopeIsWithinClass()) {
        SemaRef.Diags.Report(Arg->getLoc(),
                             clang::diag::err_using_namespace_in_class);
        return nullptr;
      }

      clang::CppxNamespaceDecl *NS =
        cast<clang::CppxNamespaceDecl>(CDRE->getValue());

      clang::Decl *UD = SemaRef.getCxxSema().ActOnUsingDirective(
        CxxScope, UsingLoc, Arg->getLoc(), SS, Arg->getLoc(),
        NS->getIdentifier(), AttrView);
      if (!UD)
        return nullptr;

      SemaRef.getCurrentScope()->UsingDirectives.insert(
        cast<clang::UsingDirectiveDecl>(UD));
      return UD;
    }
  } else if (clang::DeclRefExpr *DRE = dyn_cast<clang::DeclRefExpr>(E)) {
    // using directive of a declaration in a namespace or base class.
    gold::Declaration *D = SemaRef.getDeclaration(DRE->getDecl());
    Name.setIdentifier(D->getId(), D->getEndOfDecl());
    Name.StartLocation = Name.EndLocation = Arg->getLoc();
  } else if (auto *ULE = dyn_cast<clang::UnresolvedLookupExpr>(E)) {
    // using directive of a declaration in a namespace or base class.
    Name.setIdentifier(ULE->getName().getAsIdentifierInfo(),
                       ULE->getNameLoc());
    Name.StartLocation = Name.EndLocation = Arg->getLoc();
  } else if (auto *UME = dyn_cast<clang::UnresolvedMemberExpr>(E)) {
    // using directive of a declaration in a namespace or base class.
    Name.setIdentifier(UME->getName().getAsIdentifierInfo(),
                       UME->getNameLoc());
    Name.StartLocation = Name.EndLocation = Arg->getLoc();
  } else if (auto *TyLit = dyn_cast<clang::CppxTypeLiteral>(E)) {
    clang::TypeSourceInfo *TInfo = TyLit->getValue();
    if (!TInfo)
      return nullptr;
    Name.setIdentifier(TInfo->getType().getBaseTypeIdentifier(),
                       TyLit->getExprLoc());
    Name.StartLocation = Name.EndLocation = Arg->getLoc();
  } else {
    unsigned DiagID =
      SemaRef.Diags.getCustomDiagID(clang::DiagnosticsEngine::Error,
                                    "invalid using macro");
    SemaRef.Diags.Report(ArgLoc, DiagID);
    return nullptr;
  }

  clang::Decl *D = SemaRef.getCxxSema().ActOnUsingDeclaration(
    CxxScope, AS, UsingLoc, clang::SourceLocation(),
    SemaRef.CurNNSContext, Name, clang::SourceLocation(), AttrView);
  if (!D)
    return nullptr;
  // FIXME: if this comes from an operator'.', elaborate lhs to
  // differentiate classes and namespaces.
  if (clang::UsingDecl *UD = dyn_cast<clang::UsingDecl>(D)) {
    for (auto Shadow : cast<clang::UsingDecl>(UD)->shadows())
      SemaRef.getCurrentScope()->Shadows.insert(Shadow);
  } else if (auto *UUVD = dyn_cast<clang::UnresolvedUsingValueDecl>(D)) {
  }

  return D;
}

static void handleUsingBlockList(SyntaxContext &Ctx, Sema &SemaRef,
                                 const ListSyntax *List,
                                 clang::SourceLocation UsingLoc) {
  for (const Syntax *Item : List->children()) {
    clang::Decl *D = handleUsing(Ctx, SemaRef, Item, UsingLoc);
    if (!D)
      continue;
  }
}

static void handleUsingBlock(SyntaxContext &Ctx, Sema &SemaRef,
                             const ArraySyntax *Block,
                             clang::SourceLocation UsingLoc) {
  for (const Syntax *Item : Block->children()) {
    if (const ArraySyntax *II = dyn_cast<ArraySyntax>(Item))
      handleUsingBlock(Ctx, SemaRef, II, UsingLoc);
    else if (const ListSyntax *II = dyn_cast<ListSyntax>(Item))
      handleUsingBlockList(Ctx, SemaRef, II, UsingLoc);
    else {
      clang::Decl *D = handleUsing(Ctx, SemaRef, Item, UsingLoc);
      if (!D)
        continue;
    }
  }
}

static void handleUsingDirectiveDecl(SyntaxContext &Ctx, Sema &SemaRef,
                                     Declaration *D) {
  assert(D->declaresUsingDirective());
  Sema::DeclContextRAII CtxRAII(SemaRef, D);
  const MacroSyntax *S = cast<MacroSyntax>(D->Init);
  const ArraySyntax *Block = cast<ArraySyntax>(S->getBlock());
  handleUsingBlock(Ctx, SemaRef, Block, S->getCall()->getLoc());
  D->CurrentPhase = Phase::Initialization;
}

static clang::Decl *handleNNSNamespaceElab(Elaborator &Elab, Sema &SemaRef,
                                           std::size_t NNSIndex,
                                           Declaration *D);

static clang::Decl *handleBuildNNSNamespace(Elaborator &Elab, Sema &SemaRef,
                                            std::size_t NNSIndex,
                                            Declaration *D) {
  assert(NNSIndex < D->NNSInfo.size() && "Invalid index");
  SyntaxContext &Context = SemaRef.getContext();
  gold::Scope *CurScope = SemaRef.getCurrentScope();

  NNSDeclaratorInfo CurInfo = D->NNSInfo[NNSIndex];
  assert(!CurInfo.Template && "Namespace cannot have template parameters");
  const AtomSyntax *Name = CurInfo.Name->getNestedName();

  clang::IdentifierInfo *NSId = &Context.CxxAST.Idents.get({Name->getSpelling()});

  // Create and enter a namespace scope.
  clang::CppxNamespaceDecl *NSDecl = nullptr;
  Sema::ClangScopeRAII NewNSClangScope(SemaRef, clang::Scope::DeclScope,
                                       Name->getLoc());
  clang::Scope *NSScope = SemaRef.getCurClangScope();
  gold::Sema::OptionalScopeRAII NewScope(SemaRef);
  gold::Sema::OptionalResumeScopeRAII ResumedScope(SemaRef);
  clang::UsingDirectiveDecl *UD = nullptr;
  clang::AttributeFactory Attrs;
  clang::ParsedAttributes ParsedAttrs(Attrs);
  NSDecl = SemaRef.ActOnStartNamespaceDef(NSScope, clang::SourceLocation(),
                                          Name->getLoc(), Name->getLoc(),
                                          NSId, Name->getLoc(), ParsedAttrs,
                                          UD);
  if (!NSDecl)
    return nullptr;

  if (NSDecl->isInvalidDecl())
    return nullptr;

  // Resume or create a new scope for the current namespace.
  // This is to allow the representations to all share the same scope.
  // This makes it easier to handle lookup for those elements of the scope.
  if (!NSDecl->Rep) {
    NewScope.Init(SK_Namespace, D->Init, &NSDecl->Rep);
    NSDecl->Rep = SemaRef.getCurrentScope();
  } else {
    ResumedScope.Init(NSDecl->Rep, NSDecl->Rep->Term, false);
  }

  // Reconstructing a namespace declaration
  ClangToGoldDeclRebuilder Rebuilder(Context, SemaRef);
  Declaration *NewDcl = Rebuilder.generateDeclForNNS(NSDecl, Name);
  // Recording the declaration as part of the previous parent scope.
  CurScope->addDecl(NewDcl);
  SemaRef.pushDecl(NewDcl);


  // Recursing to previous namespace handling.
  clang::Decl *Ret = handleNNSNamespaceElab(Elab, SemaRef, NNSIndex + 1, D);

  // even if there is an error that occurs here we must do this anyway.
  SemaRef.getCxxSema().ActOnFinishNamespaceDef(NSDecl, Name->getLoc());
  SemaRef.popDecl();
  // We must return the inner most namespace.
  return Ret;

}

static clang::Decl *handleNNSNamespaceElab(Elaborator &Elab, Sema &SemaRef,
                                           std::size_t NNSIndex,
                                           Declaration *D) {
  bool ReachedFinalDeclaration = NNSIndex == D->NNSInfo.size();
  if (ReachedFinalDeclaration) {
    // Handling the inner most namespace's creation.
    // The one that's meant by declaration D.
    // Changing to corrected decl context, because technically we moved.
    Declaration *NewDecl = new Declaration(*D);
    NewDecl->Cxt = SemaRef.getCurrentDecl();
    NewDecl->ScopeSpec.clear();
    NewDecl->NNSInfo.clear();
    SemaRef.getCurrentScope()->addDecl(NewDecl);
    // Attempting to correctly apply linkage specification this.
    const Syntax *LinkageAttr = nullptr;
    if (hasLinkageSpecDecl(SemaRef, NewDecl, &LinkageAttr))
      return nullptr;

    if (LinkageAttr)
      if (enterLinkageLanguageSpec(SemaRef, NewDecl, LinkageAttr))
        return nullptr;

    clang::Decl *Ret = processNamespaceDecl(Elab, SemaRef.getContext(),
                                           SemaRef, NewDecl);
    if (LinkageAttr) {
      exitLinkageLanguageSpec(SemaRef, NewDecl);
    }
    return Ret;
  } else {
    return handleBuildNNSNamespace(Elab, SemaRef, NNSIndex, D);
  }
}

clang::Decl *Elaborator::elaborateNestedNameNamespace(Declaration *D) {
  if (D->GlobalNsSpecifier) {
    llvm_unreachable("namespace with a globally qualified nns not valid.");
  }

  // Handling implicit namespace creation recursively
  return handleNNSNamespaceElab(*this, SemaRef, 0, D);
}

clang::Decl *Elaborator::elaborateDecl(Declaration *D) {
  if (phaseOf(D) != Phase::Identification)
    return D->Cxx;
  clang::Scope *OriginalClangScope = SemaRef.getCurClangScope();
  Scope *Sc = SemaRef.getCurrentScope();

  if (D->declaresNamespaceWithNestedName()) {
    auto *Ret = elaborateNestedNameNamespace(D);
    return Ret;
  }

  const Syntax *LinkageAttr = nullptr;
  if (hasLinkageSpecDecl(SemaRef, D, &LinkageAttr))
    return nullptr;

  if (LinkageAttr)
    if (enterLinkageLanguageSpec(SemaRef, D, LinkageAttr))
      return nullptr;


  // This clears any previous lookups and restores them once we reach the end.
  // This might be useful for elaborating parameters with default values that
  // are being assigned as a default value.
  Sema::NewNameSpecifierRAII NestedNameStack(SemaRef);
  if (!D->NNSInfo.empty() || D->GlobalNsSpecifier) {
    if (elaborateNestedNameForDecl(D)) {
      exitToCorrectScope(SemaRef, Sc, D, LinkageAttr);
      return nullptr;
    }
  }

  // In order to maintain correct entry and exit order we have to exit any
  // other scopes before we attempt to leave the template scopes constructed
  // as part of the nested name specifier. So they are destructed before we
  // actually leave their parent scopes.
  clang::Decl *Ret = nullptr;
  {
    Sema::OptionalResumeScopeRAII OriginalDeclScope(SemaRef);
    if (D->ScopeSpec.isSet()) {
      // Re-enter thre scope used to create the initial declaration.
      Scope *DeclScope = SemaRef.getLookupScope();
      if (DeclScope)
        OriginalDeclScope.Init(DeclScope, DeclScope->getConcreteTerm());
      else
        // FIXME: this may need to be an internal compiler error.
        llvm_unreachable("We have an invalid scope to resume!");
    }

    if (D->declaresUsingDirective()) {
      handleUsingDirectiveDecl(Context, SemaRef, D);
      return nullptr;
    }

    Sema::OptionalScopeRAII TemplateParamScope(SemaRef);
    Sema::OptioanlClangScopeRAII ClangTemplateScope(SemaRef);

    // Checking to see if we are need to enter a name scope for a template
    if (D->Template) {
      handleTemplateParameters(SemaRef, TemplateParamScope, ClangTemplateScope,
                               D, D->Template);
    }
    if (D->SpecializationArgs) {
      if (D->SpecializationArgs->ElaboratedArgs)
        // This already failed somewhere else!
        return nullptr;
      elaborateSpecializationArgs(SemaRef, D);
    }


    Ret = elaborateDeclContent(OriginalClangScope, D);
    // Checking the error from the specializaton and marking the decl as invalid.
    if (D->SpecializationArgs) {
      if (D->SpecializationArgs->getAsSpecialization()->getDidError()) {
        Ret->setInvalidDecl();
      }
    }
  }

  exitToCorrectScope(SemaRef, Sc, D, LinkageAttr);
  return Ret;
}

clang::Decl *Elaborator::elaborateDeclContent(clang::Scope *InitialScope,
                                              Declaration *D) {
  assert(D && "missing declaration");
  // FIXME: This almost certainly needs its own elaboration context
  // because we can end up with recursive elaborations of declarations,
  // possibly having cyclic dependencies.
  if (D->declaresTagDef())
    return processCXXRecordDecl(*this, Context, SemaRef, D);
  if (D->declaresForwardRecordDecl())
    return processCXXForwardRecordDecl(*this, Context, SemaRef, D);
  if (D->declaresNamespace())
    return processNamespaceDecl(*this, Context, SemaRef, D);
  if (D->declaresFunction())
    return elaborateFunctionDecl(D);
  return elaborateVariableDecl(InitialScope, D);
}

static void BuildTemplateParams(SyntaxContext &Ctx, Sema &SemaRef,
                                const Syntax *Params,
                                llvm::SmallVectorImpl<clang::NamedDecl *> &Res)
{
  std::size_t I = 0;
  for (const Syntax *P : Params->children()) {
    Elaborator Elab(Ctx, SemaRef);
    clang::NamedDecl *ND =
      cast_or_null<clang::NamedDecl>(Elab.elaborateDeclSyntax(P));
    // Just skip this on error.
    if (!ND)
      continue;

    unsigned Depth = SemaRef.computeTemplateDepth();
    if (auto *TP = dyn_cast<clang::NonTypeTemplateParmDecl>(ND)) {
      TP->setPosition(I);
      TP->setDepth(I);
    } else if (auto *TP = dyn_cast<clang::TemplateTemplateParmDecl>(ND)) {
      TP->setDepth(Depth);
      TP->setPosition(I);
    } else if (auto *TP = dyn_cast<clang::TemplateTypeParmDecl>(ND)) {
      // Set the index.
      auto *Ty = TP->getTypeForDecl()->castAs<clang::TemplateTypeParmType>();
      clang::QualType NewTy =
        Ctx.CxxAST.getTemplateTypeParmType(Depth, I,
                                           Ty->isParameterPack(),
                                           Ty->getDecl());
      TP->setTypeForDecl(NewTy.getTypePtr());
    } else {
      llvm_unreachable("Invalid template parameter");
    }

    Declaration *D = SemaRef.getCurrentScope()->findDecl(P);
    assert(D && "Didn't find associated declaration");
    Res.push_back(ND);

    ++I;
  }
}

// anonymous namespace comprised of subroutines for elaborateFunctionDecl
namespace {

// Get the Clang parameter declarations for D
void getFunctionParameters(Sema &SemaRef, Declaration *D,
                          llvm::SmallVectorImpl<clang::ParmVarDecl *> &Params) {
  assert (D->declaresFunction() && "cannot get params for non-function");
  FunctionDeclarator *FnDecl = D->FunctionDcl->getAsFunction();
  const ListSyntax *ParamList = FnDecl->getParams();
  Scope *ParamScope = FnDecl->getScope();

  unsigned N = ParamList->getNumChildren();
  for (unsigned I = 0; I < N; ++I) {
    bool ArgsParam = false;
    const Syntax *P = ParamList->getChild(I);
    Declaration *PD = ParamScope->findDecl(P);
    if (!PD->Cxx)
      continue;

    if (cast<clang::ParmVarDecl>(PD->Cxx)->getType()->isVariadicType()) {
      if (I != N - 1) {
        SemaRef.Diags.Report(PD->getEndOfDecl(),
                             clang::diag::err_expected) << clang::tok::r_paren;
        continue;
      }

      ArgsParam = D->IsVariadic = true;
    }

    if (!ArgsParam)
      Params.push_back(cast<clang::ParmVarDecl>(PD->Cxx));
  }
}

bool getOperatorDeclarationName(SyntaxContext &Context, Sema &SemaRef,
                                const OpInfoBase *OpInfo,
                                bool InClass, unsigned ParamCount,
                                clang::SourceLocation NameLoc,
                                clang::DeclarationName &Name) {
  if (OpInfo->isMemberOnly() && !InClass) {
    SemaRef.Diags.Report(NameLoc,
                        clang::diag::err_operator_overload_must_be_member)
                        << OpInfo->getGoldDeclName()->getName();
    return true;
  }

  if (OpInfo->isUnaryAndBinary()) {
    if (InClass) {
      ParamCount += 1;
    }
    if (ParamCount == 0) {
      SemaRef.Diags.Report(NameLoc,
                           clang::diag::err_operator_too_few_parameters)
                           << OpInfo->getGoldDeclName();
        return true;
    }
    if (ParamCount == 1) {
      Name = Context.CxxAST.DeclarationNames.getCXXOperatorName(
                                                OpInfo->getUnaryOverloadKind());
    }
    if (ParamCount == 2) {
      Name = Context.CxxAST.DeclarationNames.getCXXOperatorName(
                                               OpInfo->getBinaryOverloadKind());
    }
    if (ParamCount > 2) {
      SemaRef.Diags.Report(NameLoc,
                           clang::diag::err_operator_overload_must_be)
                           << OpInfo->getGoldDeclName()
                           << ParamCount
                           << /*unary or binary*/2;
        return true;
    }
  } else if(OpInfo->isBinary()) {
    Name = Context.CxxAST.DeclarationNames.getCXXOperatorName(
                                               OpInfo->getBinaryOverloadKind());
  } else {
    Name = Context.CxxAST.DeclarationNames.getCXXOperatorName(
                                                OpInfo->getUnaryOverloadKind());
  }
  return false;
}

// Get either the canonical name of a function, or its C++ name if it's
// an operator.
clang::DeclarationName getFunctionName(SyntaxContext &Ctx, Sema &SemaRef,
                                       Declaration *D,
                                       clang::TypeSourceInfo *TInfo,
                                       bool InClass,
                                       const clang::RecordDecl *RD) {
  clang::DeclarationName Name;
  if (D->OpInfo) {
    const clang::FunctionProtoType *FPT = cast<clang::FunctionProtoType>(
                                                 TInfo->getType().getTypePtr());
    if (D->getId() == SemaRef.OpInfo.GoldDecl_OpNew
        || D->getId() == SemaRef.OpInfo.GoldDecl_OpDelete
        || D->getId() == SemaRef.OpInfo.GoldDecl_OpArray_New
        || D->getId() == SemaRef.OpInfo.GoldDecl_OpArray_Delete)
      SemaRef.createBuiltinOperatorNewDeleteDecls();
    assert(FPT && "function does not have prototype");
    if (getOperatorDeclarationName(Ctx, SemaRef, D->OpInfo, InClass,
                                   FPT->getNumParams(),
                                   D->IdDcl->getLoc(), Name)) {
      // FIXME: Should this be an error or not?
      return clang::DeclarationName();
    }
  } else if (D->declaresUserDefinedLiteral()) {
    // Attempting to correctly get the literal operator name
    Name = Ctx.CxxAST.DeclarationNames.getCXXLiteralOperatorName(D->UDLSuffixId);
  } else {
    Name = D->getId();
  }

  return Name;
}

void setSpecialFunctionName(SyntaxContext &Ctx, clang::CXXRecordDecl *RD,
                            Declaration *D, clang::DeclarationName &Name,
                            clang::QualType ConversionResultTy) {
  clang::QualType RecordTy = Ctx.CxxAST.getTypeDeclType(RD);
  clang::CanQualType Ty = Ctx.CxxAST.getCanonicalType(RecordTy);
  if (D->getId()->isStr("constructor")) {
    Name = Ctx.CxxAST.DeclarationNames.getCXXConstructorName(Ty);
  } else if (D->getId()->isStr("destructor")) {
    Name = Ctx.CxxAST.DeclarationNames.getCXXDestructorName(Ty);
  } else if (D->getKind() == UDK_ConversionOperator) {
    Name = Ctx.CxxAST.DeclarationNames.getCXXConversionFunctionName(
                               Ctx.CxxAST.getCanonicalType(ConversionResultTy));
  }
}
void lookupFunctionRedecls(Sema &SemaRef, clang::Scope *FoundScope,
                           clang::LookupResult &Previous) {
  while ((FoundScope->getFlags() & clang::Scope::DeclScope) == 0 ||
         (FoundScope->getFlags() & clang::Scope::TemplateParamScope) != 0)
    FoundScope = FoundScope->getParent();

  assert(FoundScope && "Scope not found");
  SemaRef.getCxxSema().LookupName(Previous, FoundScope, false);
}
bool buildMethod(SyntaxContext &Context, Sema &SemaRef, Declaration *Fn,
                 clang::DeclarationName const &Name, clang::FunctionDecl **FD,
                 clang::TypeSourceInfo *Ty, clang::CXXRecordDecl *RD) {
  clang::SourceLocation ExLoc = Fn->Op->getLoc();
  clang::SourceLocation FnLoc = Fn->Decl->getLoc();
  const clang::FunctionProtoType *FPT =
    Ty->getType()->getAs<clang::FunctionProtoType>();
  clang::DeclarationNameInfo DNI;
  DNI.setName(Name);
  DNI.setLoc(ExLoc);

  bool Constructor = Fn->getId()->isStr("constructor");
  bool Destructor = Fn->getId()->isStr("destructor");
  if (Constructor || Destructor) {
    if (FPT->getReturnType() == Context.CxxAST.getAutoDeductType()) {
      // double verifying function type.
      if (!Fn->TypeDcl) {
        // The we set the default type to void instead because we are a
        // constructor.
        auto ParamTys = FPT->getParamTypes();
        llvm::SmallVector<clang::QualType, 10> ParamTypes(ParamTys.begin(),
                                                          ParamTys.end());
        clang::QualType FnTy = SemaRef.getCxxSema().BuildFunctionType(
          Context.CxxAST.VoidTy,
          ParamTypes, FnLoc,
          clang::DeclarationName(),
          FPT->getExtProtoInfo());
        if (FnTy->isFunctionProtoType()) {
          FPT = FnTy->getAs<clang::FunctionProtoType>();
        } else {
          SemaRef.Diags.Report(FnLoc,
                    clang::diag::err_invalid_return_type_for_ctor_or_dtor) << 0;
          return false;
        }
      }
    }

    if (FPT->getReturnType() != Context.CxxAST.VoidTy) {
      SemaRef.Diags.Report(FnLoc,
                           clang::diag::err_invalid_return_type_for_ctor_or_dtor)
        << 0;
      return false;
    }

    clang::ExplicitSpecifier
      ES(nullptr, clang::ExplicitSpecKind::ResolvedFalse);
    clang::CXXMethodDecl *Method = nullptr;

    if (Constructor)
      *FD = Method =
        clang::CXXConstructorDecl::Create(Context.CxxAST, RD, ExLoc, DNI,
                                          Ty->getType(), Ty, ES, false,
                              false, clang::ConstexprSpecKind::CSK_unspecified);
    else if (Destructor)
      *FD = Method =
        clang::CXXDestructorDecl::Create(Context.CxxAST, RD, ExLoc, DNI,
                                        Ty->getType(), Ty, false, false,
                                     clang::ConstexprSpecKind::CSK_unspecified);

    Method->setImplicit(false);
    Method->setDefaulted(false);
    Method->setBody(nullptr);

    // Build an exception specification pointing back at this member.
    clang::FunctionProtoType::ExtProtoInfo EPI;
    EPI.ExceptionSpec.Type = clang::EST_None;
    EPI.ExceptionSpec.SourceDecl = Method;

    // Set the calling convention to the default for C++ instance methods.
    EPI.ExtInfo = EPI.ExtInfo.withCallingConv(
      Context.CxxAST.getDefaultCallingConvention(/*IsVariadic=*/false,
                                                 /*IsCXXMethod=*/true));
    clang::LangAS AS = SemaRef.getCxxSema().getDefaultCXXMethodAddrSpace();
    if (AS != clang::LangAS::Default)
      EPI.TypeQuals.addAddressSpace(AS);

    const clang::FunctionProtoType *FPT
      = cast<clang::FunctionProtoType>(Ty->getType().getTypePtr());
    if (Destructor && FPT->getNumParams() != 0) {
      SemaRef.Diags.Report(ExLoc,
                           clang::diag::err_destructor_with_params);
      return false;
    }

    auto VoidFnTy =
      Context.CxxAST.getFunctionType(Context.CxxAST.VoidTy,
                                     Constructor ?
                                     FPT->getParamTypes() : clang::None,
                                     EPI);
    Method->setType(VoidFnTy);
  } else if (Fn->declaresConversionOperator()) {
    // TODO: Figure out what this is checking for and what things  I'll have
    // to enfoce instead of sema ref.
    // SemaRef.CheckConversionDeclarator(D, R, SC);
    // if (D.isInvalidType())
    //   return nullptr;
    clang::ExplicitSpecifier
      ES(nullptr, clang::ExplicitSpecKind::ResolvedFalse);
    // IsVirtualOkay = true;
    const auto *Proto = Ty->getType()->castAs<clang::FunctionProtoType>();
    if (Proto->getNumParams() > 0) {
      SemaRef.Diags.Report(Fn->IdDcl->getLoc(),
                         clang::diag::err_conv_function_with_params);
      return false;
    }
    clang::QualType ConvType = Proto->getReturnType();
    // FIXME: I need to enforce this.
    // C++ [class.conv.fct]p4:
    //   The conversion-type-id shall not represent a function type nor
    //   an array type.
    if (ConvType->isArrayType()) {
      SemaRef.Diags.Report(Fn->IdDcl->getLoc(),
                           clang::diag::err_conv_function_to_array);
      return false;
    } else if (ConvType->isFunctionType()) {
      SemaRef.Diags.Report(Fn->IdDcl->getLoc(),
                           clang::diag::err_conv_function_to_function);
      return false;
    }

    *FD = clang::CXXConversionDecl::Create(Context.CxxAST, RD, ExLoc, DNI,
                                          Ty->getType(), Ty,
                                          /*isinline*/false, ES,
                                      clang::ConstexprSpecKind::CSK_unspecified,
                                          ExLoc);
  } else {
    clang::StorageClass SC = clang::SC_None;
    *FD = clang::CXXMethodDecl::Create(Context.CxxAST, RD, ExLoc, DNI,
                                       Ty->getType(), Ty,
                                       SC, /*isInline*/true,
                                       clang::ConstexprSpecKind::CSK_unspecified,
                                       ExLoc);
  }

  (*FD)->setAccess(clang::AS_public);
  return true;
}

// If we have an auto return type that is dependent, 'deduce' it as DependentTy.
void deduceDependentAutoReturn(SyntaxContext &Context,
                               Sema &SemaRef,
                               clang::FunctionDecl *FD) {
  if (FD->getReturnType()->isUndeducedAutoType()) {
    clang::QualType OldTy = FD->getType();
    const clang::FunctionProtoType *FPT =
      OldTy->getAs<clang::FunctionProtoType>();
    clang::ASTContext &CxxAST = Context.CxxAST;
    clang::QualType NewRet =
      SemaRef.getCxxSema().SubstAutoType(FD->getReturnType(),
                                         CxxAST.DependentTy);
    clang::QualType NewTy =
      CxxAST.getFunctionType(NewRet, FPT->getParamTypes(),
                             FPT->getExtProtoInfo());
    if (OldTy.hasQualifiers())
      NewTy = clang::QualType(NewTy.getTypePtr(),
                              OldTy.getQualifiers().getAsOpaqueValue());
    FD->setType(NewTy);
  }
}

} // end anonymous namespace

clang::Decl *Elaborator::elaborateFunctionDecl(Declaration *D) {
  clang::Sema &CxxSema = SemaRef.getCxxSema();
  clang::DeclContext *Owner = D->getOwningDeclContext();
  if (auto *Linkage = dyn_cast<clang::LinkageSpecDecl>(Owner)) {
    if (Linkage->getParent()->isRecord()) {
      SemaRef.Diags.Report(D->Op->getLoc(),
                          clang::diag::err_invalid_extern_c)
                          << 0;
      return nullptr;
    }
  }
  clang::DeclContext *ResolvedCtx = Owner;
  if (D->hasNestedNameSpecifier()) {
    ResolvedCtx = SemaRef.getCxxSema().computeDeclContext(D->ScopeSpec, true);
  }
  FunctionDeclarator *FnDclPtr = D->FunctionDcl;

  // Get a reference to the containing class if there is one.
  bool InClass = isa<clang::TagDecl>(ResolvedCtx);
  clang::CXXRecordDecl *RD = nullptr;
  if (InClass) {
    clang::Decl *ScopesDecl = SemaRef.getDeclForScope();
    assert(ScopesDecl && "Invalid declaration for scope.");
    RD = dyn_cast<clang::CXXRecordDecl>(ScopesDecl);
    assert(RD && "Class scope doesn't contain declaration.");
  }

  // Create the template parameters if they exist.
  bool Template = D->Template;
  TemplateParamsDeclarator *TPD = D->Template;
  bool Specialization = D->SpecializationArgs;

  // Elaborate the return type.
  ExprElaborator TypeElab(Context, SemaRef);
  clang::Expr *TypeExpr = TypeElab.elaborateTypeExpr(D->FunctionDcl);
  if (!TypeExpr) {
    SemaRef.Diags.Report(D->Op->getLoc(),
                        clang::diag::err_failed_to_translate_type);
    return nullptr;
  }
  clang::TypeSourceInfo *TInfo = SemaRef.getTypeSourceInfoFromExpr(TypeExpr,
                                                      D->FunctionDcl->getLoc());
  if (!TInfo)
    return nullptr;
    
  // Get name info for the AST.
  clang::DeclarationName Name =
    getFunctionName(Context, SemaRef, D, TInfo, InClass, RD);
  // FIXME: Create make sure I can make this work some how.
  if (D->declaresUserDefinedLiteral()) {
    clang::UnqualifiedId UnqualId;
    UnqualId.setLiteralOperatorId(D->UDLSuffixId,
                                  D->IdDcl->getLoc(),
                           D->IdDcl->getIdentifier()->getFusionArg()->getLoc());
    if (SemaRef.getCxxSema().checkLiteralOperatorId(D->ScopeSpec, UnqualId)) {
      return nullptr;
    }
  }
  if (Name.isEmpty())
    return nullptr;

  // Set the declaration info here to help determine if this should have
  // a C++ special name.
  clang::DeclarationNameInfo DNI;
  DNI.setName(Name);
  DNI.setLoc(D->IdDcl->getLoc());

  if (InClass)
    setSpecialFunctionName(Context, RD, D, Name, TInfo->getType());

  clang::LookupResult Previous(CxxSema, DNI,
                               clang::Sema::LookupOrdinaryName,
                               CxxSema.forRedeclarationInCurContext());
  clang::Scope *CxxScope = SemaRef.getCurClangScope();
  if (D->hasNestedNameSpecifier()) {
    // Attempting to use the previously located decl context in order to
    // correctly identify any previous declarations.
    CxxSema.LookupQualifiedName(Previous, ResolvedCtx);
  } else {
    lookupFunctionRedecls(SemaRef, CxxScope, Previous);
  }

  clang::SourceLocation Loc = D->Op->getLoc();
  clang::FunctionDecl *FD = nullptr;
  if(InClass) {
    if (!buildMethod(Context, SemaRef, D, Name, &FD, TInfo, RD))
      return nullptr;

    // Fixing the lexical context, because this can change in the face of
    // a nested name specifier.
    FD->setLexicalDeclContext(Owner);

  } else {
    FD = clang::FunctionDecl::Create(Context.CxxAST, Owner, Loc, Loc, Name,
                                     TInfo->getType(), TInfo, clang::SC_None);
    if (FD->isMain()) {
      clang::AttributeFactory Attrs;
      clang::DeclSpec DS(Attrs);
      CxxSema.CheckMain(FD, DS);
    }
  }


  // If this describes a primary template declaration, create it.
  if (Template && !Specialization) {
    clang::SourceLocation Loc = TPD->getLoc();
    auto *FTD = clang::FunctionTemplateDecl::Create(Context.CxxAST,
                                                    Owner, Loc,
                                                    FD->getDeclName(),
                                                TPD->getTemplateParameterList(),
                                                    FD);
    FTD->setLexicalDeclContext(Owner);
    FD->setDescribedFunctionTemplate(FTD);
    Owner->addDecl(FTD);
    if (InClass)
      FTD->setAccess(clang::AS_public);

    // An auto return type here is always dependent.
    if (FD->getReturnType()->isUndeducedAutoType())
      deduceDependentAutoReturn(Context, SemaRef, FD);
  }

  // An auto return type here is always dependent.
  if (InClass && SemaRef.getCurClangDeclContext()->isDependentContext())
    deduceDependentAutoReturn(Context, SemaRef, FD);


  CxxSema.getImplicitCodeSegOrSectionAttrForFunction(FD, D->Init);

  // Update the function parameters.
  llvm::SmallVector<clang::ParmVarDecl *, 4> Params;
  getFunctionParameters(SemaRef, D, Params);
  FD->setParams(Params);
  for (auto *D : Params)
    D->setDeclContext(FD);

  D->CurrentPhase = Phase::Typing;
  SemaRef.setDeclForDeclaration(D, FD);
  {
    // We have previously exited this scope that was created during type
    // elaboration.
    Sema::ResumeScopeRAII FuncScope(SemaRef,
                                    FnDclPtr->getScope(),
                                    FnDclPtr->getScope()->getConcreteTerm(),
                                    /*PopOnExit=*/false);
    elaborateAttributes(D);
  } // end anonymous scope

  // Add the declaration and update bindings.
  if ((!Template || Specialization) && !D->declaresConstructor())
    Owner->addDecl(FD);


  if (D->declaresConstructor()) {
    clang::CXXConstructorDecl* CtorDecl =
      cast<clang::CXXConstructorDecl>(D->Cxx);
    CxxSema.PushOnScopeChains(CtorDecl, CxxScope);
    CxxSema.CheckConstructor(CtorDecl);
  }
  CxxSema.FilterLookupForScope(Previous, ResolvedCtx,
                               CxxScope, !InClass, !InClass);

  CxxSema.CheckFunctionDeclaration(CxxScope, FD, Previous, false);
  bool IsMethod = false;
  if (clang::CXXMethodDecl *MD = dyn_cast<clang::CXXMethodDecl>(FD)) {
    checkCXXMethodDecl(MD);
    CxxSema.CheckOverrideControl(MD);
    IsMethod = true;
  }

  // Handle function template specialization.
  if (!FD->isInvalidDecl() && !Previous.empty() && Specialization && !IsMethod) {
    clang::TemplateArgumentListInfo *Args =
      D->SpecializationArgs->HasArguments() ?
           &D->SpecializationArgs->getArgList() : nullptr;
    if (CxxSema.CheckFunctionTemplateSpecialization(FD, Args, Previous))
      FD->setInvalidDecl();
  }

  // FIXME: this is not necessarily what should happen.
  if (FD->isInvalidDecl())
    return nullptr;
  // Attempting to create an set nested name specifier as part of the declaration
  if (D->ScopeSpec.isSet())
    FD->setQualifierInfo(D->ScopeSpec.getWithLocInContext(Context.CxxAST));
  return FD;
}

void Elaborator::checkCXXMethodDecl(clang::CXXMethodDecl *MD) {
  // We can't check dependent instance methods.
  if (MD && MD->isInstance() &&
      (MD->getParent()->hasAnyDependentBases() ||
       MD->getType()->isDependentType()))
    return;

  // We should delay checking of methods declared inside of a fragment.
  if (MD && MD->isInFragment())
    return;

  // Doing member checking to make sure that we can sew together virtual
  // function overrides.s
  if (MD && !MD->isVirtual()) {
    // If we have a non-virtual method, check if if hides a virtual method.
    // (In that case, it's most likely the method has the wrong type.)
    llvm::SmallVector<clang::CXXMethodDecl *, 8> OverloadedMethods;
    SemaRef.getCxxSema().FindHiddenVirtualMethods(MD, OverloadedMethods);

    if (!OverloadedMethods.empty()) {
      if (clang::OverrideAttr *OA = MD->getAttr<clang::OverrideAttr>()) {
        SemaRef.Diags.Report(OA->getLocation(),
                  clang::diag::override_keyword_hides_virtual_member_function)
                              << "override" << (OverloadedMethods.size() > 1);
      } else if (clang::FinalAttr *FA = MD->getAttr<clang::FinalAttr>()) {
        SemaRef.Diags.Report(FA->getLocation(),
                  clang::diag::override_keyword_hides_virtual_member_function)
                          << (FA->isSpelledAsSealed() ? "sealed" : "final")
                          << (OverloadedMethods.size() > 1);
      }
      SemaRef.getCxxSema().NoteHiddenVirtualMethods(MD, OverloadedMethods);
      MD->setInvalidDecl();
      return;
    }
    // Fall through into the general case diagnostic.
    // FIXME: We might want to attempt typo correction here.
  }

  if (!MD || !MD->isVirtual()) {
    if (clang::OverrideAttr *OA = MD->getAttr<clang::OverrideAttr>()) {
      SemaRef.Diags.Report(OA->getLocation(),
        clang::diag::override_keyword_only_allowed_on_virtual_member_functions)
                            << "override"
                          << clang::FixItHint::CreateRemoval(OA->getLocation());
      MD->dropAttr<clang::OverrideAttr>();
    }
    if (clang::FinalAttr *FA = MD->getAttr<clang::FinalAttr>()) {
      SemaRef.Diags.Report(FA->getLocation(),
        clang::diag::override_keyword_only_allowed_on_virtual_member_functions)
                            << (FA->isSpelledAsSealed() ? "sealed" : "final")
                        << clang::FixItHint::CreateRemoval(FA->getLocation());
      MD->dropAttr<clang::FinalAttr>();
    }
    return;
  }

  // C++11 [class.virtual]p5:
  //   If a function is marked with the virt-specifier override and
  //   does not override a member function of a base class, the program is
  //   ill-formed.
  bool HasOverriddenMethods = MD->size_overridden_methods() != 0;
  if (MD->hasAttr<clang::OverrideAttr>() && !HasOverriddenMethods)
    SemaRef.Diags.Report(MD->getLocation(),
                      clang::diag::err_function_marked_override_not_overriding)
                          << MD->getDeclName();
}

static clang::StorageClass getDefaultVariableStorageClass(Sema &SemaRef) {
  return SemaRef.getCurrentScope()->isBlockScope() ||
    SemaRef.getCurrentScope()->isControlScope()
    ? clang::SC_Auto
    : clang::SC_None;
}

/// This returns the suspected storage class by searching attributes and
/// returning the first match. This function doesn't detect errors, its only
/// used to help determine the DeclContext.
static clang::StorageClass getSuspectedStorageClass(Sema &SemaRef,
                                                    Declaration *D) {
  if (!D->IdDcl->UnprocessedAttributes)
    return getDefaultVariableStorageClass(SemaRef);

  std::string ActualName;
  auto Iter = std::find_if(
      D->IdDcl->UnprocessedAttributes->begin(),
      D->IdDcl->UnprocessedAttributes->end(),
      [&](const Syntax *Attr) -> bool {
        auto Ret = checkAttrFormatAndName(Attr, ActualName);
        if (Ret == AF_Invalid) {
          return false;
        }
        return ActualName == "extern" || ActualName == "static";
      });
  if (Iter != D->IdDcl->UnprocessedAttributes->end()) {
    if (ActualName == "extern")
      return clang::SC_Extern;
    if (ActualName == "static")
      return clang::SC_Static;
    llvm_unreachable("Invalid attribute located.");
  }
  return getDefaultVariableStorageClass(SemaRef);
}

static bool shouldConsiderLinkage(const clang::VarDecl *VD) {
  if (VD->isInFragment())
    return false;

  const clang::DeclContext *DC = VD->getDeclContext()->getRedeclContext();
  if (DC->isFunctionOrMethod())
    return VD->hasExternalStorage();
  if (DC->isFileContext())
    return true;
  if (DC->isRecord())
    return false;
  if (isa<clang::RequiresExprBodyDecl>(DC))
    return false;
  llvm_unreachable("Unexpected context");
}

// static bool isMemberSpecialization(Declaration *D) {
//   // We need to determine if the current variable declaration could be a member
//   // specialization.
//   for(const auto &Dcltr : D->NNSInfo)
//       if (Dcltr.Template || Dcltr.SpecializationArgs)
//         return true;
//   return false;
// }
static bool isFunctionDefinitionDiscarded(Sema &S, clang::FunctionDecl *FD) {
  // Try to avoid calling GetGVALinkageForFunction.

  // All cases of this require the 'inline' keyword.
  if (!FD->isInlined()) return false;

  // This is only possible in C++ with the gnu_inline attribute.
  if (!FD->hasAttr<clang::GNUInlineAttr>())
    return false;

  // Okay, go ahead and call the relatively-more-expensive function.
  return S.getContext().CxxAST.GetGVALinkageForFunction(FD)
        == clang::GVA_AvailableExternally;
}

/// Determine whether a variable is extern "C" prior to attaching
/// an initializer. We can't just call isExternC() here, because that
/// will also compute and cache whether the declaration is externally
/// visible, which might change when we attach the initializer.
///
/// This can only be used if the declaration is known to not be a
/// redeclaration of an internal linkage declaration.
///
/// For instance:
///
///   auto x = []{};
///
/// Attaching the initializer here makes this declaration not externally
/// visible, because its type has internal linkage.
///
/// FIXME: This is a hack.
template<typename T>
static bool isIncompleteDeclExternC(Sema &S, const T *D) {
  // In C++, the overloadable attribute negates the effects of extern "C".
  if (!D->isInExternCContext() || D->template hasAttr<clang::OverloadableAttr>())
    return false;

  // So do CUDA's host/device attributes.
  if (S.getCxxSema().getLangOpts().CUDA &&
      (D->template hasAttr<clang::CUDADeviceAttr>() ||
      D->template hasAttr<clang::CUDAHostAttr>()))
    return false;

  return D->isExternC();
}

static unsigned getMSManglingNumber(const clang::LangOptions &LO,
                                    clang::Scope *S) {
  return LO.isCompatibleWithMSVC(clang::LangOptions::MSVC2015)
             ? S->getMSCurManglingNumber()
             : S->getMSLastManglingNumber();
}
static void checkDLLAttributeRedeclaration(clang::Sema &S, clang::NamedDecl *OldDecl,
                                           clang::NamedDecl *NewDecl,
                                           bool IsSpecialization,
                                           bool IsDefinition) {
  using namespace clang;
  if (OldDecl->isInvalidDecl() || NewDecl->isInvalidDecl())
    return;

  bool IsTemplate = false;
  if (TemplateDecl *OldTD = dyn_cast<TemplateDecl>(OldDecl)) {
    OldDecl = OldTD->getTemplatedDecl();
    IsTemplate = true;
    if (!IsSpecialization)
      IsDefinition = false;
  }
  if (TemplateDecl *NewTD = dyn_cast<TemplateDecl>(NewDecl)) {
    NewDecl = NewTD->getTemplatedDecl();
    IsTemplate = true;
  }

  if (!OldDecl || !NewDecl)
    return;

  const DLLImportAttr *OldImportAttr = OldDecl->getAttr<DLLImportAttr>();
  const DLLExportAttr *OldExportAttr = OldDecl->getAttr<DLLExportAttr>();
  const DLLImportAttr *NewImportAttr = NewDecl->getAttr<DLLImportAttr>();
  const DLLExportAttr *NewExportAttr = NewDecl->getAttr<DLLExportAttr>();

  // dllimport and dllexport are inheritable attributes so we have to exclude
  // inherited attribute instances.
  bool HasNewAttr = (NewImportAttr && !NewImportAttr->isInherited()) ||
                    (NewExportAttr && !NewExportAttr->isInherited());

  // A redeclaration is not allowed to add a dllimport or dllexport attribute,
  // the only exception being explicit specializations.
  // Implicitly generated declarations are also excluded for now because there
  // is no other way to switch these to use dllimport or dllexport.
  bool AddsAttr = !(OldImportAttr || OldExportAttr) && HasNewAttr;

  if (AddsAttr && !IsSpecialization && !OldDecl->isImplicit()) {
    // Allow with a warning for free functions and global variables.
    bool JustWarn = false;
    if (!OldDecl->isCXXClassMember()) {
      auto *VD = dyn_cast<VarDecl>(OldDecl);
      if (VD && !VD->getDescribedVarTemplate())
        JustWarn = true;
      auto *FD = dyn_cast<FunctionDecl>(OldDecl);
      if (FD && FD->getTemplatedKind() == FunctionDecl::TK_NonTemplate)
        JustWarn = true;
    }

    // We cannot change a declaration that's been used because IR has already
    // been emitted. Dllimported functions will still work though (modulo
    // address equality) as they can use the thunk.
    if (OldDecl->isUsed())
      if (!isa<FunctionDecl>(OldDecl) || !NewImportAttr)
        JustWarn = false;

    unsigned DiagID = JustWarn ? diag::warn_attribute_dll_redeclaration
                               : diag::err_attribute_dll_redeclaration;
    S.Diag(NewDecl->getLocation(), DiagID)
        << NewDecl
        << (NewImportAttr ? (const Attr *)NewImportAttr : NewExportAttr);
    S.Diag(OldDecl->getLocation(), diag::note_previous_declaration);
    if (!JustWarn) {
      NewDecl->setInvalidDecl();
      return;
    }
  }

  // A redeclaration is not allowed to drop a dllimport attribute, the only
  // exceptions being inline function definitions (except for function
  // templates), local extern declarations, qualified friend declarations or
  // special MSVC extension: in the last case, the declaration is treated as if
  // it were marked dllexport.
  bool IsInline = false, IsStaticDataMember = false, IsQualifiedFriend = false;
  bool IsMicrosoft = S.Context.getTargetInfo().getCXXABI().isMicrosoft();
  if (const auto *VD = dyn_cast<VarDecl>(NewDecl)) {
    // Ignore static data because out-of-line definitions are diagnosed
    // separately.
    IsStaticDataMember = VD->isStaticDataMember();
    IsDefinition = VD->isThisDeclarationADefinition(S.Context) !=
                   VarDecl::DeclarationOnly;
  } else if (const auto *FD = dyn_cast<FunctionDecl>(NewDecl)) {
    IsInline = FD->isInlined();
    IsQualifiedFriend = FD->getQualifier() &&
                        FD->getFriendObjectKind() == Decl::FOK_Declared;
  }

  if (OldImportAttr && !HasNewAttr &&
      (!IsInline || (IsMicrosoft && IsTemplate)) && !IsStaticDataMember &&
      !NewDecl->isLocalExternDecl() && !IsQualifiedFriend) {
    if (IsMicrosoft && IsDefinition) {
      S.Diag(NewDecl->getLocation(),
             diag::warn_redeclaration_without_import_attribute)
          << NewDecl;
      S.Diag(OldDecl->getLocation(), diag::note_previous_declaration);
      NewDecl->dropAttr<DLLImportAttr>();
      NewDecl->addAttr(
          DLLExportAttr::CreateImplicit(S.Context, NewImportAttr->getRange()));
    } else {
      S.Diag(NewDecl->getLocation(),
             diag::warn_redeclaration_without_attribute_prev_attribute_ignored)
          << NewDecl << OldImportAttr;
      S.Diag(OldDecl->getLocation(), diag::note_previous_declaration);
      S.Diag(OldImportAttr->getLocation(), diag::note_previous_attribute);
      OldDecl->dropAttr<DLLImportAttr>();
      NewDecl->dropAttr<DLLImportAttr>();
    }
  } else if (IsInline && OldImportAttr && !IsMicrosoft) {
    // In MinGW, seeing a function declared inline drops the dllimport
    // attribute.
    OldDecl->dropAttr<DLLImportAttr>();
    NewDecl->dropAttr<DLLImportAttr>();
    S.Diag(NewDecl->getLocation(),
           diag::warn_dllimport_dropped_from_inline_function)
        << NewDecl << OldImportAttr;
  }

  // A specialization of a class template member function is processed here
  // since it's a redeclaration. If the parent class is dllexport, the
  // specialization inherits that attribute. This doesn't happen automatically
  // since the parent class isn't instantiated until later.
  if (const CXXMethodDecl *MD = dyn_cast<CXXMethodDecl>(NewDecl)) {
    if (MD->getTemplatedKind() == FunctionDecl::TK_MemberSpecialization &&
        !NewImportAttr && !NewExportAttr) {
      if (const DLLExportAttr *ParentExportAttr =
              MD->getParent()->getAttr<DLLExportAttr>()) {
        DLLExportAttr *NewAttr = ParentExportAttr->clone(S.Context);
        NewAttr->setInherited(true);
        NewDecl->addAttr(NewAttr);
      }
    }
  }
}

static clang::TemplateIdAnnotation *buildTemplateIdAnnotation(SyntaxContext &Context,
                                                       Sema &SemaRef,
                                                       clang::LookupResult& R,
                                                       clang::TemplateNameKind TNK,
                                                       Declaration *D) {
  if (!D->Template)
    return nullptr;
  SpecializationDeclarator *SD = D->SpecializationArgs;
  if (!SD) {
    return nullptr;
  }
  clang::SourceLocation IdLoc = D->Decl->getLoc();

  if (!R.isSingleResult()) {
    unsigned DiagID =
      SemaRef.Diags.getCustomDiagID(clang::DiagnosticsEngine::Error,
                                    "specialization of ambiguous template");
    SemaRef.Diags.Report(IdLoc, DiagID);
    return nullptr;
  }

  clang::TemplateDecl *Principal = R.getAsSingle<clang::TemplateDecl>();
  if (!Principal) {
    unsigned DiagID =
      SemaRef.Diags.getCustomDiagID(clang::DiagnosticsEngine::Error,
                                    "specialization of undeclared template");
    SemaRef.Diags.Report(IdLoc, DiagID);
    return nullptr;
  }

  clang::TemplateName Template(Principal);
  clang::OpaquePtr<clang::TemplateName> TemplatePtr =
    clang::OpaquePtr<clang::TemplateName>::make(Template);
  clang::UnqualifiedId UnqualId;
  UnqualId.setIdentifier(D->getId(), IdLoc);
  llvm::SmallVector<clang::TemplateIdAnnotation *, 16> TemplateIds;
  llvm::SmallVector<clang::ParsedTemplateArgument, 4> Args;
  bool ArgsAreInvalid = false;
  if (SD) {
    const clang::TemplateArgumentLoc *ArgInfo =
      SD->getArgList().getArgumentArray();
    for (unsigned I = 0; I < SD->getArgList().size(); ++I) {
      clang::TemplateArgument Arg = ArgInfo[I].getArgument();

      bool BadArgument = false;
      switch (Arg.getKind()) {
      case clang::TemplateArgument::Type: {
        clang::ParsedTemplateArgument NewArg(
          clang::ParsedTemplateArgument::Type,
          (void *)Arg.getAsType().getTypePtr(),
          ArgInfo[I].getLocation());
        Args.push_back(NewArg);
        break;
      }

      case clang::TemplateArgument::Expression: {
        // FIXME: this might be classified as an expression because it is
        // dependent, but is actually something else.
        clang::ParsedTemplateArgument NewArg(
          clang::ParsedTemplateArgument::NonType, (void *)Arg.getAsExpr(),
          ArgInfo[I].getLocation());
        Args.push_back(NewArg);
        break;
      }

      default: {
        unsigned DiagID =
          SemaRef.Diags.getCustomDiagID(clang::DiagnosticsEngine::Error,
                                        "invalid specialization argument");
        SemaRef.Diags.Report(ArgInfo[I].getLocation(), DiagID);
        BadArgument = true;
      }
      }

      if (BadArgument) {
        ArgsAreInvalid = true;
        continue;
      }
    }
  }
  return clang::TemplateIdAnnotation::Create(
      D->Op->getLoc(), IdLoc, D->getId(), /*NameSpliced=*/false,
      clang::OO_None, TemplatePtr,
      TNK, IdLoc, IdLoc, Args, /*ArgsInvalid*/ArgsAreInvalid,
      TemplateIds);
}


static bool isTemplateArgumentTemplateParameter(
    const clang::TemplateArgument &Arg, unsigned Depth, unsigned Index) {

  using namespace clang;

  switch (Arg.getKind()) {
  case TemplateArgument::Null:
  case TemplateArgument::NullPtr:
  case TemplateArgument::Integral:
  case TemplateArgument::Declaration:
  case TemplateArgument::Pack:
  case TemplateArgument::TemplateExpansion:
    return false;

  case TemplateArgument::Type: {
    QualType Type = Arg.getAsType();
    const TemplateTypeParmType *TPT =
        Arg.getAsType()->getAs<TemplateTypeParmType>();
    return TPT && !Type.hasQualifiers() &&
           TPT->getDepth() == Depth && TPT->getIndex() == Index;
  }

  case TemplateArgument::Reflected:
  case TemplateArgument::Expression: {
    DeclRefExpr *DRE = dyn_cast<DeclRefExpr>(Arg.getAsExpr());
    if (!DRE || !DRE->getDecl())
      return false;
    const NonTypeTemplateParmDecl *NTTP =
        dyn_cast<NonTypeTemplateParmDecl>(DRE->getDecl());
    return NTTP && NTTP->getDepth() == Depth && NTTP->getIndex() == Index;
  }

  case TemplateArgument::Template:
    const TemplateTemplateParmDecl *TTP =
        dyn_cast_or_null<TemplateTemplateParmDecl>(
            Arg.getAsTemplateOrTemplatePattern().getAsTemplateDecl());
    return TTP && TTP->getDepth() == Depth && TTP->getIndex() == Index;
  }
  llvm_unreachable("unexpected kind of template argument");
}

static bool isSameAsPrimaryTemplate(clang::TemplateParameterList *Params,
                                clang::ArrayRef<clang::TemplateArgument> Args) {
  using namespace clang;
  if (Params->size() != Args.size())
    return false;

  unsigned Depth = Params->getDepth();

  for (unsigned I = 0, N = Args.size(); I != N; ++I) {
    TemplateArgument Arg = Args[I];

    // If the parameter is a pack expansion, the argument must be a pack
    // whose only element is a pack expansion.
    if (Params->getParam(I)->isParameterPack()) {
      if (Arg.getKind() != TemplateArgument::Pack || Arg.pack_size() != 1 ||
          !Arg.pack_begin()->isPackExpansion())
        return false;
      Arg = Arg.pack_begin()->getPackExpansionPattern();
    }

    if (!isTemplateArgumentTemplateParameter(Arg, Depth, I))
      return false;
  }
  return true;
}

/// Convert the parser's template argument list representation into our form.
static clang::TemplateArgumentListInfo
makeTemplateArgumentListInfo(Sema &S, clang::TemplateIdAnnotation &TemplateId) {
  clang::TemplateArgumentListInfo TemplateArgs(TemplateId.LAngleLoc,
                                               TemplateId.RAngleLoc);
  clang::ASTTemplateArgsPtr TemplateArgsPtr(TemplateId.getTemplateArgs(),
                                            TemplateId.NumArgs);
  S.getCxxSema().translateTemplateArguments(TemplateArgsPtr, TemplateArgs);
  return TemplateArgs;
}


/// Check whether a specialization is well-formed in the current
/// context.
///
/// This routine determines whether a template specialization can be declared
/// in the current context (C++ [temp.expl.spec]p2).
///
/// \param S the semantic analysis object for which this check is being
/// performed.
///
/// \param Specialized the entity being specialized or instantiated, which
/// may be a kind of template (class template, function template, etc.) or
/// a member of a class template (member function, static data member,
/// member class).
///
/// \param PrevDecl the previous declaration of this entity, if any.
///
/// \param Loc the location of the explicit specialization or instantiation of
/// this entity.
///
/// \param IsPartialSpecialization whether this is a partial specialization of
/// a class template.
///
/// \returns true if there was an error that we cannot recover from, false
/// otherwise.
static bool checkTemplateSpecializationScope(clang::Sema &S,
                                             clang::NamedDecl *Specialized,
                                             clang::NamedDecl *PrevDecl,
                                             clang::SourceLocation Loc,
                                             bool IsPartialSpecialization) {
  using namespace clang;
  // Keep these "kind" numbers in sync with the %select statements in the
  // various diagnostics emitted by this routine.
  int EntityKind = 0;
  if (isa<ClassTemplateDecl>(Specialized))
    EntityKind = IsPartialSpecialization? 1 : 0;
  else if (isa<VarTemplateDecl>(Specialized))
    EntityKind = IsPartialSpecialization ? 3 : 2;
  else if (isa<FunctionTemplateDecl>(Specialized))
    EntityKind = 4;
  else if (isa<CXXMethodDecl>(Specialized))
    EntityKind = 5;
  else if (isa<VarDecl>(Specialized))
    EntityKind = 6;
  else if (isa<RecordDecl>(Specialized))
    EntityKind = 7;
  else if (isa<EnumDecl>(Specialized) && S.getLangOpts().CPlusPlus11)
    EntityKind = 8;
  else {
    S.Diag(Loc, diag::err_template_spec_unknown_kind)
      << S.getLangOpts().CPlusPlus11;
    S.Diag(Specialized->getLocation(), diag::note_specialized_entity);
    return true;
  }

  // C++ [temp.expl.spec]p2:
  //   An explicit specialization may be declared in any scope in which
  //   the corresponding primary template may be defined.
  if (S.CurContext->getRedeclContext()->isFunctionOrMethod()) {
    S.Diag(Loc, diag::err_template_spec_decl_function_scope)
      << Specialized;
    return true;
  }

  // C++ [temp.class.spec]p6:
  //   A class template partial specialization may be declared in any
  //   scope in which the primary template may be defined.
  DeclContext *SpecializedContext =
      Specialized->getDeclContext()->getRedeclContext();
  DeclContext *DC = S.CurContext->getRedeclContext();

  // Make sure that this redeclaration (or definition) occurs in the same
  // scope or an enclosing namespace.
  if (!(DC->isFileContext() ? DC->Encloses(SpecializedContext)
                            : DC->Equals(SpecializedContext))) {
    if (isa<TranslationUnitDecl>(SpecializedContext))
      S.Diag(Loc, diag::err_template_spec_redecl_global_scope)
        << EntityKind << Specialized;
    else {
      auto *ND = cast<NamedDecl>(SpecializedContext);
      int Diag = diag::err_template_spec_redecl_out_of_scope;
      if (S.getLangOpts().MicrosoftExt && !DC->isRecord())
        Diag = diag::ext_ms_template_spec_redecl_out_of_scope;
      S.Diag(Loc, Diag) << EntityKind << Specialized
                        << ND << isa<CXXRecordDecl>(ND);
    }

    S.Diag(Specialized->getLocation(), diag::note_specialized_entity);

    // Don't allow specializing in the wrong class during error recovery.
    // Otherwise, things can go horribly wrong.
    if (DC->isRecord())
      return true;
  }

  return false;
}

static clang::TemplateSpecializationKind
getTemplateSpecializationKind(clang::Decl *D) {
  using namespace clang;
  if (!D)
    return TSK_Undeclared;

  if (CXXRecordDecl *Record = dyn_cast<CXXRecordDecl>(D))
    return Record->getTemplateSpecializationKind();
  if (FunctionDecl *Function = dyn_cast<FunctionDecl>(D))
    return Function->getTemplateSpecializationKind();
  if (VarDecl *Var = dyn_cast<VarDecl>(D))
    return Var->getTemplateSpecializationKind();

  return TSK_Undeclared;
}

static bool actOnVarTemplateSpecialziation(Sema &SemaRef,
                                           clang::Scope *InitialScope,
                                           Declaration *D,
                                           clang::DeclContext *Owner,
                                           clang::DeclContext *PreviousDC,
                                        clang::TemplateIdAnnotation *TemplateId,
                                           clang::TypeSourceInfo *TInfo,
                                   clang::TemplateParameterList *TemplateParams,
                                      clang::StorageClass SuspectedStorageClass,
                                           bool IsPartialSpecialization,
                                           bool IsClassMember) {
  using namespace clang;
  auto &CxxSema = SemaRef.getCxxSema();
  SyntaxContext &Context = SemaRef.getContext();
  auto &CxxAST = Context.CxxAST;

  TemplateArgumentListInfo TemplateArgs =
      makeTemplateArgumentListInfo(SemaRef, *TemplateId);
  SourceLocation TemplateNameLoc = D->IdDcl->getLoc();
  SourceLocation LAngleLoc = TemplateId->LAngleLoc;
  SourceLocation RAngleLoc = TemplateId->RAngleLoc;
  SourceLocation TemplateKWLoc = TemplateNameLoc;

  TemplateName Name = TemplateId->Template.get();

  // The template-id must name a variable template.
  VarTemplateDecl *VarTemplate =
      dyn_cast_or_null<VarTemplateDecl>(Name.getAsTemplateDecl());
  if (!VarTemplate) {
    NamedDecl *FnTemplate;
    if (auto *OTS = Name.getAsOverloadedTemplate())
      FnTemplate = *OTS->begin();
    else
      FnTemplate
       = dyn_cast_or_null<FunctionTemplateDecl>(Name.getAsTemplateDecl());
    if (FnTemplate)
      return CxxSema.Diag(D->IdDcl->getLoc(),
                          diag::err_var_spec_no_template_but_method)
                          << FnTemplate->getDeclName();
    return CxxSema.Diag(D->IdDcl->getLoc(),
                        diag::err_var_spec_no_template)
                        << IsPartialSpecialization;
  }

  // Check for unexpanded parameter packs in any of the template arguments.
  for (unsigned I = 0, N = TemplateArgs.size(); I != N; ++I)
    if (CxxSema.DiagnoseUnexpandedParameterPack(TemplateArgs[I],
                                       clang::Sema::UPPC_PartialSpecialization))
      return true;

  // Check that the template argument list is well-formed for this
  // template.
  SmallVector<TemplateArgument, 4> Converted;
  if (CxxSema.CheckTemplateArgumentList(VarTemplate, TemplateNameLoc, TemplateArgs,
                                        false, Converted,
                                        /*UpdateArgsWithConversion=*/true))
    return true;

  // Find the variable template (partial) specialization declaration that
  // corresponds to these arguments.
  if (IsPartialSpecialization) {
    if (CxxSema.CheckTemplatePartialSpecializationArgs(TemplateNameLoc,
                                                       VarTemplate,
                                                       TemplateArgs.size(),
                                                       Converted))
      return true;

    // FIXME: Move these checks to CheckTemplatePartialSpecializationArgs so we
    // also do them during instantiation.
    bool InstantiationDependent;
    if (!Name.isDependent() &&
        !TemplateSpecializationType::anyDependentTemplateArguments(
            TemplateArgs.arguments(),
            InstantiationDependent)) {
      CxxSema.Diag(TemplateNameLoc,
                   diag::err_partial_spec_fully_specialized)
                   << VarTemplate->getDeclName();
      IsPartialSpecialization = false;
    }

    if (isSameAsPrimaryTemplate(VarTemplate->getTemplateParameters(),
                                Converted) &&
        (!CxxAST.getLangOpts().CPlusPlus20 ||
         !TemplateParams->hasAssociatedConstraints())) {
      // C++ [temp.class.spec]p9b3:
      //
      //   -- The argument list of the specialization shall not be identical
      //      to the implicit argument list of the primary template.
      CxxSema.Diag(TemplateNameLoc,
                   diag::err_partial_spec_args_match_primary_template)
                   << /* variable template */1
                   << /* is definition */
                 (SuspectedStorageClass != SC_Extern && !PreviousDC->isRecord())
                 << FixItHint::CreateRemoval(SourceRange(LAngleLoc, RAngleLoc));
      // FIXME: Recover from this by treating the declaration as a redeclaration
      // of the primary template.
      return true;
    }
  }

  void *InsertPos = nullptr;
  VarTemplateSpecializationDecl *PrevDecl = nullptr;

  if (IsPartialSpecialization)
    PrevDecl = VarTemplate->findPartialSpecialization(Converted, TemplateParams,
                                                      InsertPos);
  else
    PrevDecl = VarTemplate->findSpecialization(Converted, InsertPos);

  VarTemplateSpecializationDecl *Specialization = nullptr;

  // Check whether we can declare a variable template specialization in
  // the current scope.
  if (checkTemplateSpecializationScope(CxxSema, VarTemplate, PrevDecl,
                                       TemplateNameLoc,
                                       IsPartialSpecialization))
    return true;

  if (PrevDecl && PrevDecl->getSpecializationKind() == TSK_Undeclared) {
    // Since the only prior variable template specialization with these
    // arguments was referenced but not declared,  reuse that
    // declaration node as our own, updating its source location and
    // the list of outer template parameters to reflect our new declaration.
    Specialization = PrevDecl;
    Specialization->setLocation(TemplateNameLoc);
    PrevDecl = nullptr;
  } else if (IsPartialSpecialization) {
    // Create a new class template partial specialization declaration node.
    VarTemplatePartialSpecializationDecl *PrevPartial =
        cast_or_null<VarTemplatePartialSpecializationDecl>(PrevDecl);
    VarTemplatePartialSpecializationDecl *Partial =
        VarTemplatePartialSpecializationDecl::Create(
            CxxAST, VarTemplate->getDeclContext(), TemplateKWLoc,
            TemplateNameLoc, TemplateParams, VarTemplate, TInfo->getType(),
            TInfo, SuspectedStorageClass, Converted, TemplateArgs);
    if (!PrevPartial)
      VarTemplate->AddPartialSpecialization(Partial, InsertPos);
    Specialization = Partial;

    // If we are providing an explicit specialization of a member variable
    // template specialization, make a note of that.
    if (PrevPartial && PrevPartial->getInstantiatedFromMember())
      PrevPartial->setMemberSpecialization();

    CxxSema.CheckTemplatePartialSpecialization(Partial);
  } else {
    // Create a new class template specialization declaration node for
    // this explicit specialization or friend declaration.
    Specialization = VarTemplateSpecializationDecl::Create(
        CxxAST, VarTemplate->getDeclContext(), TemplateKWLoc, TemplateNameLoc,
        VarTemplate, TInfo->getType(), TInfo, SuspectedStorageClass,
        Converted);
    Specialization->setTemplateArgsInfo(TemplateArgs);
    if (!PrevDecl)
      VarTemplate->AddSpecialization(Specialization, InsertPos);
  }

  // C++ [temp.expl.spec]p6:
  //   If a template, a member template or the member of a class template is
  //   explicitly specialized then that specialization shall be declared
  //   before the first use of that specialization that would cause an implicit
  //   instantiation to take place, in every translation unit in which such a
  //   use occurs; no diagnostic is required.
  if (PrevDecl && PrevDecl->getPointOfInstantiation().isValid()) {
    bool Okay = false;
    for (Decl *Prev = PrevDecl; Prev; Prev = Prev->getPreviousDecl()) {
      // Is there any previous explicit specialization declaration?
      if (getTemplateSpecializationKind(Prev) == TSK_ExplicitSpecialization) {
        Okay = true;
        break;
      }
    }

    if (!Okay) {
      SourceRange Range(TemplateNameLoc, RAngleLoc);
      CxxSema.Diag(TemplateNameLoc, diag::err_specialization_after_instantiation)
                   << Name << Range;

      CxxSema.Diag(PrevDecl->getPointOfInstantiation(),
                   diag::note_instantiation_required_here)
                   << (PrevDecl->getTemplateSpecializationKind() !=
                  TSK_ImplicitInstantiation);
      return true;
    }
  }

  Specialization->setTemplateKeywordLoc(TemplateKWLoc);
  Specialization->setLexicalDeclContext(Owner);

  // Add the specialization into its lexical context, so that it can
  // be seen when iterating through the list of declarations in that
  // context. However, specializations are not found by name lookup.
  if (IsClassMember)
    Specialization->setAccess(clang::AS_public);


  // Note that this is an explicit specialization.
  Specialization->setSpecializationKind(TSK_ExplicitSpecialization);

  if (PrevDecl) {
    // Check that this isn't a redefinition of this specialization,
    // merging with previous declarations.
    clang::DeclarationName DName(D->getId());
    clang::DeclarationNameInfo DNI;
    DNI.setName(DName);
    DNI.setLoc(D->IdDcl->getLoc());
    LookupResult PrevSpec(CxxSema, DNI, clang::Sema::LookupOrdinaryName,
                          CxxSema.forRedeclarationInCurContext());
    PrevSpec.addDecl(PrevDecl);
    D->IsRedeclaration
                   = CxxSema.CheckVariableDeclaration(Specialization, PrevSpec);
  } else if (Specialization->isStaticDataMember() &&
             Specialization->isOutOfLine()) {
    Specialization->setAccess(VarTemplate->getAccess());
  }

  Owner->addDecl(Specialization);
  Specialization->setDeclContext(PreviousDC);
  Specialization->setLexicalDeclContext(Owner);
  SemaRef.setDeclForDeclaration(D, Specialization);
  return false;
}

clang::Decl *Elaborator::elaborateVariableDecl(clang::Scope *InitialScope,
                                               Declaration *D) {
  assert(InitialScope && "Invalid owning scope\n");
  D->SavedScope = SemaRef.getCurrentScope();
  if (D->ScopeForDecl->isParameterScope())
    return elaborateParameterDecl(D);

  if (D->ScopeForDecl->isTemplateScope())
    return elaborateTemplateParamDecl(D);

  // We need to make sure that the type we are elaborating isn't infact a
  // a CppxKindType expression. If it is we may have an issue emitting this
  // as a valid type alias.
  clang::Expr *TypeExpr = nullptr;
  clang::SourceLocation TypeLocation;
  if (D->TypeDcl) {
    ExprElaborator TypeElab(Context, SemaRef);
    TypeExpr = TypeElab.elaborateExplicitType(D->TypeDcl, nullptr);
  } else {
    TypeExpr = SemaRef.buildTypeExpr(Context.CxxAST.getAutoDeductType(),
                                     D->Op->getLoc());
  }

  if (!TypeExpr) {
    SemaRef.Diags.Report(TypeLocation,
                         clang::diag::err_failed_to_translate_type);
    return nullptr;
  }
  clang::TypeSourceInfo *TInfo = SemaRef.getTypeSourceInfoFromExpr(TypeExpr,
                                                                  TypeLocation);
  if (!TInfo) {
    SemaRef.Diags.Report(D->Op->getLoc(),
                         clang::diag::err_unsupported_unknown_any_decl)
                         << D->getId();
    return nullptr;
  }
  // This is where we differentiate between type alias template,
  // variable template, namespace aliases, members, etc.
  clang::QualType VarType = TInfo->getType();
  if (VarType->isTypeOfTypes()) {
    if (D->Template)
      return elaborateTemplateAliasOrVariable(D);
    return elaborateTypeAlias(D);
  }

  if (VarType->isNamespaceType()) {
    return elaborateNsAlias(D);
  }

  bool IsClassMember = D->isDeclaredWithinClass();

  // Cannot have a local extern variable with linkage?
  if (auto *Linkage
                = dyn_cast<clang::LinkageSpecDecl>(D->getOwningDeclContext())) {
    clang::DeclContext *Cur = Linkage;
    while(Cur) {
      if (Cur->isFunctionOrMethod()) {
        SemaRef.Diags.Report(D->Op->getLoc(),
                              clang::diag::err_invalid_extern_c)
                              << 3;
        return nullptr;
      }
      Cur = Cur->getParent();
    }
  }
  // Templated variables cannot be a field
  if (IsClassMember && !D->Template) {
    return elaborateField(D, TInfo);
  }
  clang::Sema &CxxSema = SemaRef.getCxxSema();

  clang::DeclarationName Name(D->getId());
  clang::DeclarationNameInfo DNI;
  DNI.setName(Name);
  DNI.setLoc(D->IdDcl->getLoc());

  clang::LookupResult Previous(CxxSema, DNI,
                               clang::Sema::LookupOrdinaryName,
                           CxxSema.forRedeclarationInCurContext());
  clang::DeclContext *PreviousDC = SemaRef.getCurClangDeclContext();
  clang::Scope *CxxScope = SemaRef.getCurClangScope();

  if (D->ScopeSpec.isSet()) {
    // bool EnteringContext = !D.getDeclSpec().isFriendSpecified();
    PreviousDC = CxxSema.computeDeclContext(D->ScopeSpec, true);
    if (!PreviousDC || isa<clang::EnumDecl>(PreviousDC)) {
      // If we could not compute the declaration context, it's because the
      // declaration context is dependent but does not refer to a class,
      // class template, or class template partial specialization. Complain
      // and return early, to avoid the coming semantic disaster.
      CxxSema.Diag(D->IdDcl->getLoc(),
            clang::diag::err_template_qualified_declarator_no_match)
        << D->ScopeSpec.getScopeRep()
        << D->ScopeSpec.getRange();
      return nullptr;
    }

    bool IsDependentContext = PreviousDC->isDependentContext();

    if (!IsDependentContext &&
        CxxSema.RequireCompleteDeclContext(D->ScopeSpec, PreviousDC))
      return nullptr;

    // If a class is incomplete, do not parse entities inside it.
    if (isa<clang::CXXRecordDecl>(PreviousDC)
        && !cast<clang::CXXRecordDecl>(PreviousDC)->hasDefinition()) {
      CxxSema.Diag(D->IdDcl->getLoc(),
            clang::diag::err_member_def_undefined_record)
        << Name << PreviousDC << D->ScopeSpec.getRange();
      return nullptr;
    }
    // if (!D.getDeclSpec().isFriendSpecified()) {
    //   if (diagnoseQualifiedDeclaration(
    //           D.getCXXScopeSpec(), DC, Name, D.getIdentifierLoc(),
    //           D.getName().getKind() == UnqualifiedIdKind::IK_TemplateId)) {
    //     if (DC->isRecord())
    //       return nullptr;

    //     D.setInvalidType();
    //   }
    // }
  }

  if (D->hasNestedNameSpecifier()) {
    // Attempting to use the previously located decl context in order to
    // correctly identify any previous declarations.
    CxxSema.LookupQualifiedName(Previous, PreviousDC);
  } else
    lookupFunctionRedecls(SemaRef, CxxScope, Previous);

  clang::DeclContext *Owner = D->getOwningDeclContext();
  if (CxxSema.DiagnoseClassNameShadow(Owner, DNI)) {
    // Forget that the previous declaration is the injected-class-name.
    Previous.clear();
  }

  // Get the type of the entity.
  clang::IdentifierInfo *Id = D->getId();
  clang::SourceLocation Loc = D->Op->getLoc();
  clang::StorageClass SC = getSuspectedStorageClass(SemaRef, D);

  // Adjusting context
  clang::DeclContext *OriginalDC = Owner;
  bool IsLocalExternDecl = SC == clang::SC_Extern &&
                            clang::Sema::adjustContextForLocalExternDecl(Owner);

  bool IsMemberSpecialization = false;
  bool IsVariableTemplateSpecialization = false;
  bool IsPartialSpecialization = false;
  bool IsVariableTemplate = false;
  clang::VarDecl *NewVD = nullptr;
  clang::VarTemplateDecl *NewTemplate = nullptr;
  clang::TemplateParameterList *TemplateParams = nullptr;
  clang::TemplateIdAnnotation *TemplateId = nullptr;
  // Attempting to detect an invalid specialization, or one that doesn't have
  // a default template yet.
  if (D->Template && D->SpecializationArgs && Previous.empty()) {
    return nullptr;
  }

  if (D->Template)
    TemplateId = buildTemplateIdAnnotation(Context, SemaRef, Previous,
                                           clang::TNK_Var_template, D);

  clang::MultiTemplateParamsArg TemplateParamLists = D->TemplateParamStorage;
  bool Invalid = false;
  // Match up the template parameter lists with the scope specifier, then
  // determine whether we have a template or a template specialization.
  bool InvalidScope = false;
  TemplateParams = CxxSema.MatchTemplateParametersToScopeSpecifier(
      D->IdDcl->getLoc(), D->IdDcl->getLoc(), D->ScopeSpec,
      /*TemplateIdAnnotation *TemplateId=*/TemplateId,
      TemplateParamLists,
      /*never a friend*/false, IsMemberSpecialization, InvalidScope);
  Invalid |= InvalidScope;

  if (TemplateParams) {
    if (!TemplateParams->size() && !TemplateId) {
      // There is an extraneous 'template<>' for this variable. Complain
      // about it, but allow the declaration of the variable.
      SemaRef.getCxxSema().Diag(TemplateParams->getTemplateLoc(),
            clang::diag::err_template_variable_noparams)
        << Name.getAsIdentifierInfo()
        << clang::SourceRange(TemplateParams->getTemplateLoc(),
                        TemplateParams->getRAngleLoc());
      TemplateParams = nullptr;
    } else {
      // Check that we can declare a template here.
      if (CxxSema.CheckTemplateDeclScope(CxxScope, TemplateParams))
        return nullptr;

      if (D->SpecializationArgs) {
        // This is an explicit specialization or a partial specialization.
        IsVariableTemplateSpecialization = true;
        IsPartialSpecialization = TemplateParams->size() > 0;
      } else {
        // This is a template declaration.
        IsVariableTemplate = true;

        // Only C++1y supports variable templates (N3651).
        CxxSema.Diag(D->IdDcl->getLoc(),
                     clang::diag::warn_cxx11_compat_variable_template);
      }
    }
  } else {
    // Check that we can declare a member specialization here.
    if (!TemplateParamLists.empty() && IsMemberSpecialization &&
        CxxSema.CheckTemplateDeclScope(CxxScope, TemplateParamLists.back()))
      return nullptr;
    assert((Invalid || !D->Template) && "should have a '[]' for this decl");
  }

  if (IsVariableTemplateSpecialization) {
    if (actOnVarTemplateSpecialziation(SemaRef, InitialScope, D, Owner,
                                       PreviousDC, TemplateId, TInfo,
                                       TemplateParams, SC,
                                       IsPartialSpecialization,
                                       IsClassMember)) {
      return nullptr;
    }

    NewVD = cast<clang::VarDecl>(D->Cxx);
  } else {
    NewVD = clang::VarDecl::Create(Context.CxxAST, Owner,
                                    Loc, Loc, Id, TInfo->getType(),
                                    TInfo,
                                    getDefaultVariableStorageClass(SemaRef));
    if (IsClassMember)
      NewVD->setAccess(clang::AS_public);
  }



  // If this is supposed to be a variable template, create it as such.
  if (IsVariableTemplate) {
    NewTemplate =
        clang::VarTemplateDecl::Create(Context.CxxAST, Owner, D->IdDcl->getLoc(),
                                        Name, TemplateParams, NewVD);
    if (IsClassMember) {
      NewTemplate->setAccess(clang::AS_public);
    }
    Owner->addDecl(NewTemplate);
    NewVD->setDescribedVarTemplate(NewTemplate);
    NewTemplate->setDeclContext(PreviousDC);
    NewTemplate->setLexicalDeclContext(Owner);
    NewVD->setLexicalDeclContext(Owner);
    SemaRef.setDeclForDeclaration(D, NewTemplate);
  }

  if (D->ScopeSpec.isSet())
    NewVD->setQualifierInfo(
        D->ScopeSpec.getWithLocInContext(Context.CxxAST));
  if (!NewTemplate && !IsVariableTemplateSpecialization)
    SemaRef.setDeclForDeclaration(D, NewVD);

  D->CurrentPhase = Phase::Typing;
  elaborateAttributes(D);

  if (!IsVariableTemplateSpecialization) {
    if (!isa<clang::LinkageSpecDecl>(D->Cxx)) {
      if (!NewTemplate) {
        Owner->addDecl(NewVD);
      }
      NewVD->setDeclContext(PreviousDC);
      NewVD->setLexicalDeclContext(Owner);
    }
  }

  SC = NewVD->getStorageClass();
  if (Invalid) {
    NewVD->setInvalidDecl();
    if (NewTemplate)
      NewTemplate->setInvalidDecl();
  }

  if (Owner->isRecord() && !SemaRef.getCurClangDeclContext()->isRecord()) {
    // This is an out-of-line definition of a static data member.
    switch (SC) {
    case clang::SC_None:
      break;
    case clang::SC_Static:
      SemaRef.getCxxSema().Diag(D->IdDcl->getLoc(),
        clang::diag::err_static_out_of_line)
        // FIXME: this may need a better error message here.
        << clang::FixItHint::CreateRemoval(
              clang::SourceRange(NewVD->getSourceRange()));
      break;
    case clang::SC_Auto:
    case clang::SC_Register:
    case clang::SC_Extern:
      // [dcl.stc] p2: The auto or register specifiers shall be applied only
      // to names of variables declared in a block or to function parameters.
      // [dcl.stc] p6: The extern specifier cannot be used in the declaration
      // of class members

      SemaRef.getCxxSema().Diag(D->IdDcl->getLoc(),
            clang::diag::err_storage_class_for_static_member)
        << clang::FixItHint::CreateRemoval(NewVD->getSourceRange());
      break;
    case clang::SC_PrivateExtern:
      llvm_unreachable("C storage class in gold!");
    }
  }

  if (SC == clang::SC_Static && SemaRef.getCurClangDeclContext()->isRecord()) {
    if (const clang::CXXRecordDecl *RD = dyn_cast<clang::CXXRecordDecl>(Owner)) {
      // Walk up the enclosing DeclContexts to check for any that are
      // incompatible with static data members.
      const clang::DeclContext *FunctionOrMethod = nullptr;
      const clang::CXXRecordDecl *AnonStruct = nullptr;

      // Ignore these checks for fragments
      // FIXME: Duplicated in SemaInject for CheckInjectedVarDecl
      const clang::DeclContext *ImmediateParent = RD->getParent();
      if (!ImmediateParent || !ImmediateParent->isFragment()) {
        for (clang::DeclContext *Ctxt = Owner; Ctxt; Ctxt = Ctxt->getParent()) {
          if (Ctxt->isFunctionOrMethod()) {
            FunctionOrMethod = Ctxt;
            break;
          }
          const clang::CXXRecordDecl *ParentDecl = dyn_cast<clang::CXXRecordDecl>(Ctxt);
          if (ParentDecl && !ParentDecl->getDeclName()) {
            AnonStruct = ParentDecl;
            break;
          }
        }
      }

      if (FunctionOrMethod) {
        // C++ [class.static.data]p5: A local class shall not have static data
        // members.
        SemaRef.getCxxSema().Diag(D->IdDcl->getLoc(),
                 clang::diag::err_static_data_member_not_allowed_in_local_class)
              << Name << RD->getDeclName() << RD->getTagKind();
      } else if (AnonStruct) {
        // C++ [class.static.data]p4: Unnamed classes and classes contained
        // directly or indirectly within unnamed classes shall not contain
        // static data members.
        SemaRef.getCxxSema().Diag(D->IdDcl->getLoc(),
                 clang::diag::err_static_data_member_not_allowed_in_anon_struct)
          << Name << AnonStruct->getTagKind();
        Invalid = true;
      } else if (RD->isUnion()) {
        // C++98 [class.union]p1: If a union contains a static data member,
        // the program is ill-formed. C++11 drops this restriction.
        SemaRef.getCxxSema().Diag(D->IdDcl->getLoc(),
                     clang::diag::warn_cxx98_compat_static_data_member_in_union)
                                  << Name;
      }
    }
  }

  if (IsLocalExternDecl)
    NewVD->setLocalExternDecl();

  // Checking Thread storage class specification.
  auto TSCSpec = NewVD->getTSCSpec();
  if (TSCSpec != clang::TSCS_unspecified) {
    // C++11 [dcl.stc]p4:
    //   When thread_local is applied to a variable of block scope the
    //   storage-class-specifier static is implied if it does not appear
    //   explicitly.
    // Core issue: 'static' is not implied if the variable is declared
    //   'extern'.
    if (NewVD->hasLocalStorage() &&
        !Owner->isFunctionOrMethod())
      SemaRef.getCxxSema().Diag(D->IdDcl->getLoc(),
           clang::diag::err_thread_non_global)
        << "thread_local";
    else if (!Context.CxxAST.getTargetInfo().isTLSSupported()) {
      llvm_unreachable("Invalid context.");
    }
  }


  // C99 6.7.4p3
  //   An inline definition of a function with external linkage shall
  //   not contain a definition of a modifiable object with static or
  //   thread storage duration...
  // We only apply this when the function is required to be defined
  // elsewhere, i.e. when the function is not 'extern inline'.  Note
  // that a local variable with thread storage duration still has to
  // be marked 'static'.  Also note that it's possible to get these
  // semantics in C++ using __attribute__((gnu_inline)).
  if (SC == clang::SC_Static
      && SemaRef.getCurClangScope()->getFnParent() != nullptr &&
      !NewVD->getType().isConstQualified()) {
    clang::FunctionDecl *CurFD = SemaRef.getCxxSema().getCurFunctionDecl();
    if (CurFD && isFunctionDefinitionDiscarded(SemaRef, CurFD)) {
      SemaRef.getCxxSema().Diag(D->IdDcl->getLoc(),
                               clang::diag::warn_static_local_in_extern_inline);
      SemaRef.getCxxSema().MaybeSuggestAddingStaticToDecl(CurFD);
    }
  }

  // Doing additional verification.
  if (!Owner->isRecord()
       && CxxScope->getFnParent() == nullptr) {
    // C99 6.9p2: The storage-class specifiers auto and register shall not
    // appear in the declaration specifiers in an external declaration.
    // Global Register+Asm is a GNU extension we support.
    if (SC == clang::SC_Auto || (SC == clang::SC_Register)) {
      SemaRef.getCxxSema().Diag(D->IdDcl->getLoc(),
                                clang::diag::err_typecheck_sclass_fscope);
      NewVD->setInvalidDecl();
      return nullptr;
    }
  }

  // Ensure that dllimport globals without explicit storage class are treated as
  // extern. The storage class is set above using parsed attributes. Now we can
  // check the VarDecl itself.
  assert(!NewVD->hasAttr<clang::DLLImportAttr>() ||
         NewVD->getAttr<clang::DLLImportAttr>()->isInherited() ||
         NewVD->isStaticDataMember() ||
         NewVD->getStorageClass() != clang::SC_None);

  // Find the shadowed declaration before filtering for scope.
  clang::NamedDecl *ShadowedDecl = D->ScopeSpec.isEmpty()
                  ? SemaRef.getCxxSema().getShadowedDeclaration(NewVD, Previous)
                  : nullptr;

  CxxSema.FilterLookupForScope(Previous, PreviousDC, CxxScope,
                               shouldConsiderLinkage(NewVD),
                               D->ScopeSpec.isNotEmpty() ||
                               IsMemberSpecialization ||
                               IsVariableTemplateSpecialization);

  // Check whether the previous declaration is in the same block scope. This
  // affects whether we merge types with it, per C++11 [dcl.array]p3.
  if (NewVD->isLocalVarDecl() && NewVD->hasExternalStorage())
    NewVD->setPreviousDeclInSameBlockScope(
        Previous.isSingleResult() && !Previous.isShadowed() &&
        CxxSema.isDeclInScope(Previous.getFoundDecl(), OriginalDC,
                              SemaRef.getCurClangScope(), false));

  // If this is an explicit specialization of a static data member, check it.
  if (IsMemberSpecialization && !NewVD->isInvalidDecl() &&
      SemaRef.getCxxSema().CheckMemberSpecialization(NewVD, Previous))
    NewVD->setInvalidDecl();

  // Merge the decl with the existing one if appropriate.
  if (!Previous.empty()) {
    if (Previous.isSingleResult() &&
        isa<clang::FieldDecl>(Previous.getFoundDecl()) &&
        D->ScopeSpec.isSet()) {
      // The user tried to define a non-static data member
      // out-of-line (C++ [dcl.meaning]p1).
      CxxSema.Diag(NewVD->getLocation(),
                   clang::diag::err_nonstatic_member_out_of_line)
                   << D->ScopeSpec.getRange();
      Previous.clear();
      NewVD->setInvalidDecl();
    }
  } else if (D->ScopeSpec.isSet()) {
    // No previous declaration in the qualifying scope.
    CxxSema.Diag(D->IdDcl->getLoc(), clang::diag::err_no_member)
                 << Name
                 << SemaRef.getCxxSema().computeDeclContext(D->ScopeSpec, true)
                 << D->ScopeSpec.getRange();
    NewVD->setInvalidDecl();
  }

  if (!IsVariableTemplateSpecialization)
    D->IsRedeclaration = CxxSema.CheckVariableDeclaration(NewVD, Previous);

  if (NewTemplate) {
    clang::VarTemplateDecl *PrevVarTemplate =
        NewVD->getPreviousDecl()
            ? NewVD->getPreviousDecl()->getDescribedVarTemplate()
            : nullptr;

    // Check the template parameter list of this declaration, possibly
    // merging in the template parameter list from the previous variable
    // template declaration.
    if (CxxSema.CheckTemplateParameterList(
            TemplateParams,
            PrevVarTemplate ? PrevVarTemplate->getTemplateParameters()
                            : nullptr,
            // TODO: Figure out if I'm usnig the right DC here.
            (D->ScopeSpec.isSet() && PreviousDC && PreviousDC->isRecord() &&
              PreviousDC->isDependentContext())
                ? clang::Sema::TPC_ClassTemplateMember
                : clang::Sema::TPC_VarTemplate))
      NewVD->setInvalidDecl();

    // If we are providing an explicit specialization of a static variable
    // template, make a note of that.
    if (PrevVarTemplate &&
        PrevVarTemplate->getInstantiatedFromMemberTemplate())
      PrevVarTemplate->setMemberSpecialization();
  }

  // Diagnose shadowed variables iff this isn't a redeclaration.
  if (ShadowedDecl && !D->IsRedeclaration)
    CxxSema.CheckShadow(NewVD, ShadowedDecl, Previous);

  // If this is the first declaration of an extern C variable, update
  // the map of such variables.
  if (NewVD->isFirstDecl() && !NewVD->isInvalidDecl() &&
      isIncompleteDeclExternC(SemaRef, NewVD))
   CxxSema.RegisterLocallyScopedExternCDecl(NewVD, SemaRef.getCurClangScope());

  if (NewVD->isStaticLocal()) {
    clang::MangleNumberingContext *MCtx;
    clang::Decl *ManglingContextDecl;
    std::tie(MCtx, ManglingContextDecl) =
                 CxxSema.getCurrentMangleNumberContext(NewVD->getDeclContext());
    if (MCtx) {
      Context.CxxAST.setManglingNumber(NewVD, MCtx->getManglingNumber(
                     NewVD,
                     getMSManglingNumber(CxxSema.getLangOpts(),
                                         SemaRef.getCurClangScope())));
      Context.CxxAST.setStaticLocalNumber(NewVD,
                                          MCtx->getStaticLocalNumber(NewVD));
    }
  }

  // Special handling of variable named 'main'.
  if (Name.getAsIdentifierInfo() && Name.getAsIdentifierInfo()->isStr("main") &&
      NewVD->getDeclContext()->getRedeclContext()->isTranslationUnit() &&
      !CxxSema.getLangOpts().Freestanding
      && !NewVD->getDescribedVarTemplate()) {

    // C++ [basic.start.main]p3
    // A program that declares a variable main at global scope is ill-formed.
    CxxSema.Diag(D->IdDcl->getLoc(),
                 clang::diag::err_main_global_variable);
  }

  if (Invalid) {
    NewVD->setInvalidDecl();
    if (NewTemplate)
      NewTemplate->setInvalidDecl();
  }


  // If we have any template parameter lists that don't directly belong to
  // the variable (matching the scope specifier), store them.
  unsigned VDTemplateParamLists = TemplateParams ? 1 : 0;
  if (TemplateParamLists.size() > VDTemplateParamLists)
    NewVD->setTemplateParameterListsInfo(
      Context.CxxAST, TemplateParamLists.drop_back(VDTemplateParamLists));

  if (NewVD->isInlineSpecified()) {
    if (SemaRef.getCurClangDeclContext()->isFunctionOrMethod()) {
      // 'inline' is not allowed on block scope variable declaration.
      SemaRef.getCxxSema().Diag(D->IdDcl->getLoc(),
          clang::diag::err_inline_declaration_block_scope) << Name
          << clang::FixItHint::CreateRemoval(NewVD->getSourceRange());
    } else {
      SemaRef.getCxxSema().Diag(D->IdDcl->getLoc(),
                                clang::diag::warn_cxx14_compat_inline_variable);
      NewVD->setInlineSpecified();
    }
  }


  if (D->IsRedeclaration && !Previous.empty()) {
    clang::NamedDecl *Prev = Previous.getRepresentativeDecl();
    checkDLLAttributeRedeclaration(CxxSema, Prev, NewVD, IsMemberSpecialization,
                                   D->declaresFunction() && !D->IsDeclOnly);
  }

  if (NewTemplate) {
    if (NewVD->isInvalidDecl())
      NewTemplate->setInvalidDecl();
    CxxSema.ActOnDocumentableDecl(NewTemplate);
  }

  if (IsMemberSpecialization && !NewVD->isInvalidDecl())
    CxxSema.CompleteMemberSpecialization(NewVD, Previous);
  // Labeling our catch variable.
  if (D->declaresCatchVariable())
    NewVD->setExceptionVariable(true);

  return NewVD;
}

static clang::Decl *buildTypeAlias(Elaborator &E, Sema &SemaRef,
                                   Declaration *D, clang::Expr *TyExpr) {
  clang::ParsedType PT;
  clang::TypeSourceInfo *TInfo =
    SemaRef.getTypeSourceInfoFromExpr(TyExpr, D->Init->getLoc());
  if (!TInfo)
    return nullptr;

  PT = SemaRef.getCxxSema().CreateParsedType(TInfo->getType(), TInfo);
  D->CurrentPhase = Phase::Initialization;

  clang::IdentifierInfo *IdInfo = D->getId();
  clang::UnqualifiedId Id;
  Id.setIdentifier(IdInfo, D->Decl->getLoc());
  clang::SourceLocation Loc = D->Op->getLoc();
  clang::MultiTemplateParamsArg MTP;

  // Constructing the type alias on the way out because we need to correctly
  // construct its internal type before continuing.
  clang::TypeResult TR(PT);
  clang::Decl *TypeAlias = SemaRef.getCxxSema().ActOnAliasDeclaration(
      SemaRef.getCurClangScope(), clang::AS_public, MTP, Loc, Id,
      clang::ParsedAttributesView(), TR, nullptr);

  SemaRef.setDeclForDeclaration(D, TypeAlias);
  E.elaborateAttributes(D);
  return TypeAlias;
}

clang::Decl *Elaborator::elaborateTypeAlias(Declaration *D) {
  if (!D->Init) {
    SemaRef.Diags.Report(D->Op->getLoc(), clang::diag::err_expected_type);
    return nullptr;
  }

  // Elaborating RHS
  ExprElaborator Elab(Context, SemaRef);
  clang::Expr *InitTyExpr = Elab.elaborateExpr(D->Init);
  if (!InitTyExpr->getType()->isTypeOfTypes()) {
    unsigned DiagID =
      SemaRef.Diags.getCustomDiagID(clang::DiagnosticsEngine::Error,
                                    "initializer of type alias is not a type");
    SemaRef.Diags.Report(D->Init->getLoc(), DiagID);
    return nullptr;
  }

  return buildTypeAlias(*this, SemaRef, D, InitTyExpr);
}

static clang::NamespaceAliasDecl *buildNsAlias(clang::ASTContext &CxxAST,
                                               Sema &SemaRef, Declaration *D,
                                               clang::Expr *NsExpr) {
  if (D->isDeclaredWithinClass()) {
    SemaRef.Diags.Report(D->IdDcl->getLoc(),
                         clang::diag::err_namespace_alias_within_class);
    return nullptr;
  }

  clang::Decl *PossibleNs = SemaRef.getDeclFromExpr(NsExpr, D->Init->getLoc());
  if (!PossibleNs)
    return nullptr;
  assert(isa<clang::NamedDecl>(PossibleNs) && "invalid namespace");

  clang::NamedDecl *Ns
    = cast<clang::NamedDecl>(PossibleNs)->getUnderlyingDecl();

  clang::DeclContext *Owner = D->getOwningDeclContext();
  clang::SourceLocation TypeDeclLoc = D->TypeDcl ?
    D->TypeDcl->getLoc() : clang::SourceLocation();
  clang::NamespaceAliasDecl *NsAD
    = clang::NamespaceAliasDecl::Create(CxxAST, Owner,
                                        TypeDeclLoc,
                                        D->Decl->getLoc(),
                                        D->getId(),
                                        clang::NestedNameSpecifierLoc(),
                                        D->Init->getLoc(),
                                        Ns);
  Owner->addDecl(NsAD);
  SemaRef.setDeclForDeclaration(D, NsAD);

  // Nested name specifiers are looked up by clang, so we need to convince
  // the clang lookup that this namespace actually exists.
  SemaRef.getCurClangScope()->AddDecl(NsAD);
  SemaRef.getCxxSema().IdResolver->AddDecl(NsAD);
  D->CurrentPhase = Phase::Initialization;

  return NsAD;
}

clang::Decl *Elaborator::elaborateNsAlias(Declaration *D) {
  if (!D->Init) {
    SemaRef.Diags.Report(D->Op->getLoc(),
                         clang::diag::err_namespace_alias_requires_a_name);
    return nullptr;
  }

  // Attempting to elaborate the RHS to get a namespace.
  ExprElaborator Elab(Context, SemaRef);
  clang::Expr *NsExpr = Elab.elaborateExpr(D->Init);
  if (!NsExpr)
    return nullptr;

  if (!NsExpr->getType()->isNamespaceType()) {
    SemaRef.Diags.Report(D->Op->getLoc(),
                         clang::diag::err_namespace_alias_non_namespace);
    return nullptr;
  }

  return buildNsAlias(Context.CxxAST, SemaRef, D, NsExpr);
}

clang::Decl *Elaborator::elaborateTemplateAliasOrVariable(Declaration *D) {
  bool InClass = D->isDeclaredWithinClass();

  // Checking if we are a nested template decl/class.
  clang::MultiTemplateParamsArg MTP = D->TemplateParamStorage;

  // This REQUIRES that we have specified type for now. But in order to do this
  // correctly we can't construct a templated type right off the bat we need
  // to figure out
  ExprElaborator Elab(Context, SemaRef);
  if (!D->TypeDcl) {
    llvm_unreachable("Improperly identified template type alias, "
                     "or template variable");
  }
  TypeDeclarator *TyDeclarator = D->TypeDcl->getAsType();
  clang::Expr *TypeExpr = Elab.elaborateTypeExpr(TyDeclarator);
  if (!TypeExpr) {
    SemaRef.Diags.Report(TyDeclarator->getLoc(),
                         clang::diag::err_failed_to_translate_type);
    return nullptr;
  }

  if (!TypeExpr->getType()->isTypeOfTypes()) {
    if (TypeExpr->getType()->isNamespaceType()) {
      SemaRef.Diags.Report(TyDeclarator->getLoc(),
                           clang::diag::err_templated_namespace_type);
      return nullptr;
    }
    if (TypeExpr->getType()->isTemplateType()) {
      llvm_unreachable("Template variables not implemented yet");
    }
    SemaRef.Diags.Report(D->Op->getLoc(),
                         clang::diag::err_declaration_type_not_a_type);
    return nullptr;
  }
  clang::TypeSourceInfo *TypeExprInfo
               = SemaRef.getTypeSourceInfoFromExpr(TypeExpr,
                                                   TyDeclarator->getLoc());
  if (!TypeExprInfo)
    return nullptr;

  // Constructing the elaboration name.
  clang::IdentifierInfo *IdInfo = D->getId();
  clang::UnqualifiedId Id;
  assert(D->IdDcl && "We are some how missing an identifier declarator?!\n");
  Id.setIdentifier(IdInfo, D->IdDcl->getLoc());
  clang::SourceLocation Loc = D->Op->getLoc();

  if (!TypeExprInfo->getType()->isTypeOfTypes()) {
    bool DeclIsStatic = false;
    if (isStaticMember(SemaRef, D, DeclIsStatic)) {
      return nullptr;
    }

    // Emit an error message here.
    if (InClass && !DeclIsStatic) {
      SemaRef.Diags.Report(D->IdDcl->getLoc(),
                           clang::diag::err_template_member)
                           << D->getId()->getName();
      return nullptr;
    }
    clang::StorageClass TS = clang::SC_None;
    if (DeclIsStatic) {
      TS = clang::SC_Static;
    }
    clang::VarDecl *VDecl = clang::VarDecl::Create(Context.CxxAST,
                                               SemaRef.getCurClangDeclContext(),
                                                   Loc, Loc, IdInfo,
                                                   TypeExprInfo->getType(),
                                                   TypeExprInfo, TS);
    VDecl->setImplicitlyInline();
    clang::DeclarationName DeclName = IdInfo;
    clang::VarTemplateDecl *VTD = clang::VarTemplateDecl::Create(
                                                      Context.CxxAST,
                                                      VDecl->getDeclContext(),
                                                      Loc, DeclName, MTP.back(),
                                                      VDecl);
    if (InClass) {
      VTD->setAccess(clang::AS_public);
      VDecl->setAccess(clang::AS_public);
    }
    SemaRef.getCxxSema().PushOnScopeChains(VTD, SemaRef.getCurClangScope(),
                                           true);
    D->CurrentPhase = Phase::Typing;
    SemaRef.setDeclForDeclaration(D, VTD);
  } else {
    if (!D->Init) {
      SemaRef.Diags.Report(D->Op->getLoc(),
                          clang::diag::err_templated_namespace_type);
      return nullptr;
    }
    // Attempting to elaborate the type expression.
    clang::Expr *InitTyExpr = Elab.elaborateExpr(D->Init);
    if (!InitTyExpr)
      return nullptr;
    clang::TypeSourceInfo *TInfo = SemaRef.getTypeSourceInfoFromExpr(InitTyExpr,
                                                              D->Init->getLoc());
    if (!TInfo)
      return nullptr;
    clang::ParsedType PT;
    PT = SemaRef.getCxxSema().CreateParsedType(TInfo->getType(), TInfo);
    clang::TypeResult TR(PT);
    clang::Decl *TypeAlias = SemaRef.getCxxSema().ActOnAliasDeclaration(
        SemaRef.getCurClangScope(), clang::AS_public, MTP, Loc, Id,
        clang::ParsedAttributesView(), TR, nullptr);

    SemaRef.setDeclForDeclaration(D, TypeAlias);
    // Only the type alias is fully elaborated at this point in time.
    if (InClass) {
      D->Cxx->setAccess(clang::AS_public);
    }
    D->CurrentPhase = Phase::Initialization;
  }
  // Making sure that if we are in side of a class/record we explicitly set the
  // current access to public.
  if (D->Cxx) {
    elaborateAttributes(D);
  }
  return D->Cxx;
}

clang::Decl *Elaborator::elaborateParameterDecl(Declaration *D) {
  // Get type information.
  clang::DeclContext *Owner = D->getOwningDeclContext();
  if (isa<clang::LinkageSpecDecl>(Owner)) {
    SemaRef.Diags.Report(D->Op->getLoc(),
                         clang::diag::err_invalid_extern_c)
                         << /*a parameter*/1;
    return nullptr;
  }
  ExprElaborator TypeElab(Context, SemaRef);
  clang::Expr *TypeExpr = TypeElab.elaborateTypeExpr(D->TypeDcl);
  if (!TypeExpr) {
    SemaRef.Diags.Report(D->Op->getLoc(),
                         clang::diag::err_failed_to_translate_type);
    return nullptr;
  }
  clang::TypeSourceInfo *TInfo = SemaRef.getTypeSourceInfoFromExpr(TypeExpr,
                                                             D->Decl->getLoc());
  if (!TInfo) {
    return nullptr;
  }

  clang::IdentifierInfo *Id = D->getId();
  clang::SourceLocation Loc = D->Op->getLoc();
  clang::DeclarationNameInfo DNI({Id, Loc});
  // This may help attribute elaboration.
  Sema::ClangScopeRAII FunctionDeclScope(SemaRef, clang::Scope::DeclScope |
      clang::Scope::FunctionPrototypeScope |
      clang::Scope::FunctionDeclarationScope,
      clang::SourceLocation());
  // Just return the parameter. We add it to it's function later.
  clang::ParmVarDecl *P = SemaRef.getCxxSema().CheckParameter(Owner, Loc, DNI,
                                                              TInfo->getType(),
                                                              TInfo,
                                                              clang::SC_None);
  SemaRef.setDeclForDeclaration(D, P);
  D->CurrentPhase = Phase::Typing;
  elaborateAttributes(D);
  return P;
}

clang::Decl *Elaborator::elaborateTemplateParamDecl(Declaration *D) {

  clang::DeclContext *Owner = D->getOwningDeclContext();
  if (isa<clang::LinkageSpecDecl>(Owner)) {
    SemaRef.Diags.Report(D->Op->getLoc(),
                         clang::diag::err_invalid_extern_c)
                         << /*a template parameter*/2;
    return nullptr;
  }

  ExprElaborator TypeElab(Context, SemaRef);
  const Syntax *TySyntax = D->TypeDcl->getTyExpr();
  bool IsPack = false;

  // Checking to see if we are a parameter pack
  // This technically doesn't have a spot in the AST only as a boolean
  // associated with template parameters.
  if (auto Call = dyn_cast<CallSyntax>(TySyntax)) {
    if (auto AtomName = dyn_cast<AtomSyntax>(Call->getCallee())) {
      if (AtomName->hasToken(tok::Ellipsis)) {
        assert(Call->getNumArguments() == 1
               && "Invalid number of arguments to ellipsis within AST");
        TySyntax = Call->getArgument(0);
        IsPack = true;
      }
    }
  }

  clang::Expr *TypeExpr = TypeElab.elaborateExpr(TySyntax);
  if (!TypeExpr) {
    SemaRef.Diags.Report(D->IdDcl->getLoc(),
                         clang::diag::err_failed_to_translate_type);
    return nullptr;
  }
  clang::TypeSourceInfo *TInfo = SemaRef.getTypeSourceInfoFromExpr(TypeExpr,
                                                          D->TypeDcl->getLoc());
  if (!TInfo)
    return nullptr;

  clang::IdentifierInfo *Id = D->getId();
  clang::SourceLocation Loc = D->IdDcl->getLoc();

  // This is a template type or template template parameter decl.
  if (TInfo->getType()->getAs<clang::CppxKindType>()) {
    using TemplateTemplate = clang::TemplateTemplateParmDecl;
    using TemplateType = clang::TemplateTypeParmDecl;
    clang::Decl *ReturnedDecl = nullptr;
    if (D->Template)
      ReturnedDecl = TemplateTemplate::Create(Context.CxxAST, Owner, Loc, 0,
                                        0, /*Pack=*/IsPack, Id,
                                        D->TemplateParamStorage.front());
    else
      ReturnedDecl = TemplateType::Create(Context.CxxAST, Owner, Loc, Loc, 0, 0,
                                    Id, /*TypenameKW=*/true, /*Pack=*/IsPack);

    D->CurrentPhase = Phase::Typing;
    SemaRef.setDeclForDeclaration(D, ReturnedDecl);
    return ReturnedDecl;
  }

  // The depth and position of the parameter will be set later.
  auto *NTTP =
    clang::NonTypeTemplateParmDecl::Create(Context.CxxAST, Owner, Loc, Loc,
                                           0, 0, Id, TInfo->getType(),
                                           /*Pack=*/IsPack, TInfo);
  SemaRef.setDeclForDeclaration(D, NTTP);
  D->CurrentPhase = Phase::Typing;
  return NTTP;
}

clang::Decl *Elaborator::elaborateDeclSyntax(const Syntax *S) {
  // Identify this as a declaration first.
  identifyDecl(S);

  // Elaborate the declaration.
  Declaration *D = SemaRef.getCurrentScope()->findDecl(S);
  if (D) {
    elaborateDecl(D);
    elaborateDef(D);
    return D->Cxx;
  }

  return nullptr;
}

clang::Decl *Elaborator::elaborateParmDeclSyntax(const Syntax *S) {
// Identify this as a declaration first.
  identifyDecl(S);

  // Elaborate the declaration.
  Declaration *D = SemaRef.getCurrentScope()->findDecl(S);
  if (D) {
    elaborateDecl(D);
    if (!D->Cxx)
      return nullptr;
    if (D->Init) {

      if (SemaRef.isElaboratingClass()) {
        delayElaborateDefaultParam(D);
      } else {
        // In the event we are not a member declaration then process the
        // default argument right off the bat.
        elaborateDef(D);
      }
    }
    return D->Cxx;
  }

  return nullptr;
}

clang::Decl *Elaborator::elaborateDeclEarly(Declaration *D) {
  assert(D && (D->getId() || D->declaresUsingDirective())
         && "Early elaboration of unidentified declaration");
  Sema::OptionalInitScope<Sema::EnterNonNestedClassEarlyElaboration>
    ENNCEE(SemaRef);
  if (SemaRef.isElaboratingClass() && !D->isDeclaredWithinClass()) {
    ENNCEE.Init(D);
  }

  elaborateDecl(D);
  elaborateDef(D);
  return D->Cxx;
}

void Elaborator::elaborateDeclInit(const Syntax *S) {
  // TODO: See elaborateDeclType. We have the same kinds of concerns.
  Declaration *D = SemaRef.getCurrentScope()->findDecl(S);
  if (!D)
    return;
  elaborateDef(D);
}

void Elaborator::elaborateDef(Declaration *D) {
  if (phaseOf(D) != Phase::Typing)
    return;
  // Sema::SaveAndRestoreClangDCAndScopeRAII DCAndScopeSaver(SemaRef);
  if (D->declaresFunction())
    return elaborateFunctionDef(D);
  if (D->ScopeForDecl->isTemplateScope())
    return elaborateTemplateParamInit(D);
  if (D->declaresMemberVariable())
    return;
  if (D->declaresTypeAlias())
    return;
  return elaborateVariableInit(D);
}

void Elaborator::elaborateFunctionDef(Declaration *D) {
  D->CurrentPhase = Phase::Initialization;
  if (!D->Cxx)
    return;
  if (!D->Init)
    return;
  if (SemaRef.checkForRedefinition<clang::FunctionDecl>(D))
    return;

  if (D->declaresConstructor()) {
    llvm::SmallVector<clang::CXXCtorInitializer*, 32> Initializers;
    SemaRef.getCxxSema().ActOnMemInitializers(D->Cxx, clang::SourceLocation(),
                                              Initializers, false);
  }

  if (D->declaresFunctionWithImplicitReturn()) {
    // Checking to see if the declaration is actually what we are expected
    // in order to be consider implicitly virtual or not.
    if (clang::CXXMethodDecl *MD = D->getAs<clang::CXXMethodDecl>()) {
      if (MD->isVirtual() && D->declaresPossiblePureVirtualFunction()
          && !D->defines<clang::CXXConstructorDecl>()) {
        // Declaring this as an abstract function declaration.
        SemaRef.getCxxSema().ActOnPureSpecifier(D->Cxx, D->Init->getLoc());
        return;
      }
    }
    // Checking other kinds of functions.
    if (D->declaresDefaultedFunction()) {
      SemaRef.getCxxSema().SetDeclDefaulted(D->Cxx, D->Init->getLoc());
      return;
    }
    if (D->declaresDeletedFunction()) {
      SemaRef.getCxxSema().SetDeclDeleted(D->Cxx, D->Init->getLoc());
      return;
    }
  }



  // We saved the parameter scope while elaborating this function's type,
  // so push it on before we enter the function scope.
  FunctionDeclarator *FnDecl = D->FunctionDcl;
  Sema::ResumeScopeRAII FnDclScope(SemaRef, FnDecl->getScope(),
                                   FnDecl->getScope()->getConcreteTerm());

  Declaration *CurrentDeclaration = SemaRef.getCurrentDecl();
  // Entering clang scope. for function definition.
  SemaRef.enterClangScope(clang::Scope::FnScope |clang::Scope::DeclScope |
                          clang::Scope::CompoundStmtScope);

  clang::Decl *FuncDecl = SemaRef.getCxxSema().ActOnStartOfFunctionDef(
                                            SemaRef.getCurClangScope(), D->Cxx);


  SemaRef.enterScope(SK_Function, D->Init, D);
  SemaRef.setCurrentDecl(D);
  // FIXME: is this necessary for Gold? It enables some more semantic
  // checking, but not all of it is necessarily meaningful to us.
  // clang::Scope *Scope = SemaRef.enterClangScope(clang::Scope::ClassScope
  //                                               | clang::Scope::DeclScope);
  // Elaborate the function body.
  StmtElaborator BodyElaborator(Context, SemaRef);
  clang::Stmt *Body = BodyElaborator.elaborateBlock(D->Init);
  SemaRef.getCxxSema().ActOnFinishFunctionBody(FuncDecl, Body);

  // Leave the function scope.
  SemaRef.leaveScope(D->Init);

  SemaRef.setCurrentDecl(CurrentDeclaration);
}

/// In the case of an automatically deduced array macro, <initalizer_list>
/// needs to be included to perform deduction. In that case, just construct
/// the necessary array type manually.
/// ex:
///
/// \code
///   xs = array{0, 1, 2};
/// \endcode
///
/// Here, we construct array type [sizeof(list)]typeof(list[0])
static clang::QualType buildImplicitArrayType(clang::ASTContext &Ctx,
                                              clang::Sema &SemaRef,
                                              clang::InitListExpr *List) {
  if (!List->getNumInits()) {
    unsigned DiagID =
      SemaRef.Diags.getCustomDiagID(clang::DiagnosticsEngine::Error,
                                    "Cannot create an empty array");
    SemaRef.Diags.Report(List->getBeginLoc(), DiagID);
    return clang::QualType();
  }

  llvm::APSInt Size = llvm::APSInt::get(List->getNumInits());
  clang::Expr *Init = List->getInit(0);
  if (clang::InitListExpr *Sublist = dyn_cast<clang::InitListExpr>(Init)) {
    return Ctx.getConstantArrayType(
      buildImplicitArrayType(Ctx, SemaRef, Sublist), Size, /*SizeExpr=*/nullptr,
      clang::ArrayType::Normal, 0);
  }

  clang::QualType EltTy = Init->getType();
  return Ctx.getConstantArrayType(EltTy, Size, /*SizeExpr=*/nullptr,
                                  clang::ArrayType::Normal, 0);
}

void Elaborator::elaborateVariableInit(Declaration *D) {
  D->CurrentPhase = Phase::Initialization;
  if (!D->Cxx)
    return;

  Sema::OptionalInitScope<Sema::ResumeScopeRAII> OptResumeScope(SemaRef);
  clang::Expr *InitExpr = nullptr;
  clang::VarDecl *VD = nullptr;
  Sema::DeclInitializationScope ClangInitScope(SemaRef, D);
  bool NeedsConstEvaluation = false;
  if (D->defines<clang::VarTemplateDecl>()) {
    if (SemaRef.checkForRedefinition<clang::VarTemplateDecl>(D))
      return;

    // We need to attempt to re-enter the template context for this variable.
    OptResumeScope.Init(D->SavedScope, D->Op);
    clang::VarTemplateDecl *VTD = cast<clang::VarTemplateDecl>(D->Cxx);
    VD = VTD->getTemplatedDecl();
  } else {
    if (SemaRef.checkForRedefinition<clang::VarDecl>(D))
      return;
    VD = cast<clang::VarDecl>(D->Cxx);
  }
  if (VD->isConstexpr()) {
    NeedsConstEvaluation = true;
  }
  if (!D->Init) {
    if (isa<clang::ParmVarDecl>(VD))
      return;
    // FIXME: We probably want to synthesize some kind of initializer here.
    // Not quite sure how we want to do this.
    //
    // FIXME: What if D has type auto? Surely this is an error. For example:
    //
    //    x : auto
    //
    // declares an undeduced-type variable with no initializer. Presumably
    // this should be an error.

    // This handles implcit initialization/constructor calls for variables
    // that don't have a = sign on first use, but have a type.
    // That includes complex types.
    SemaRef.getCxxSema().ActOnUninitializedDecl(VD);
    SemaRef.getCxxSema().FinalizeDeclaration(VD);
    return;
  }

  // If we are inside of a variable template we need to re-enter the scope
  // for the variable.
  ExprElaborator ExprElab(Context, SemaRef);
  if (D->declaresInlineInitializedStaticVarDecl() && !NeedsConstEvaluation) {
    Sema::ExprEvalRAII EvalScope(SemaRef,
      clang::Sema::ExpressionEvaluationContext::PotentiallyEvaluated);
    InitExpr = ExprElab.elaborateExpr(D->Init);
  } else {
    if (NeedsConstEvaluation)
      InitExpr = ExprElab.elaborateExpectedConstantExpr(D->Init);
    else
      InitExpr = ExprElab.elaborateExpr(D->Init);
  }
  if (!InitExpr) {
    SemaRef.Diags.Report(VD->getLocation(),
                        clang::diag::err_failed_to_translate_expr);
    return;
  }

  // Perform auto deduction.
  if (VD->getType()->isUndeducedType()) {
    clang::QualType Ty;

    // Certain macros must be deduced manually.
    if (const MacroSyntax *InitM = dyn_cast<MacroSyntax>(D->Init)) {
<<<<<<< HEAD
      if (const AtomSyntax *Call = dyn_cast<AtomSyntax>(InitM->getCall())) {
        if (Call->getSpelling() == "array") {
          assert (isa<clang::InitListExpr>(InitExpr) &&
                  "Invalid array macro init");
=======
      if (!isa<CallSyntax>(InitM->getCall())) {

        assert (isa<AtomSyntax>(InitM->getCall()) && "Unexpected macro call");
        assert (isa<clang::InitListExpr>(InitExpr) &&
                "Invalid array macro init");

        const AtomSyntax *Call = cast<AtomSyntax>(InitM->getCall());
        if (Call->getSpelling() == "array") {
>>>>>>> d502c7b7
          Ty = buildImplicitArrayType(Context.CxxAST, SemaRef.getCxxSema(),
                                      cast<clang::InitListExpr>(InitExpr));

          if (Ty.isNull()) {
            VD->setInvalidDecl();
            return;
          }
        }
      } else {
<<<<<<< HEAD
        clang::Sema &CxxSema = SemaRef.getCxxSema();
        auto Result =
          CxxSema.DeduceAutoType(VD->getTypeSourceInfo(), InitExpr, Ty);
        if (Result == clang::Sema::DAR_Failed) {
          SemaRef.Diags.Report(VD->getLocation(), clang::diag::err_auto_failed);
=======
        if (!InitExpr) {
          SemaRef.Diags.Report(VD->getLocation(), clang::diag::err_auto_no_init);
>>>>>>> d502c7b7
          return;
        }

        if (InitExpr->getType()->isNamespaceType()) {
          D->Cxx->getDeclContext()->removeDecl(D->Cxx);
          D->Cxx = buildNsAlias(Context.CxxAST, SemaRef, D, InitExpr);
          return;
        }

        if (InitExpr->getType()->isTypeOfTypes()) {
          D->Cxx->getDeclContext()->removeDecl(D->Cxx);
          D->Cxx = buildTypeAlias(*this, SemaRef, D, InitExpr);
          return;
        }

        clang::Sema &CxxSema = SemaRef.getCxxSema();
        auto Result = CxxSema.DeduceAutoType(VD->getTypeSourceInfo(), InitExpr, Ty);
        if (Result == clang::Sema::DAR_Failed) {
          SemaRef.Diags.Report(VD->getLocation(), clang::diag::err_auto_failed);
          return;
        }
      }

      VD->setType(Ty);
    }
  }

  if (D->Init && !InitExpr) {
    SemaRef.Diags.Report(VD->getLocation(),
                         clang::diag::err_failed_to_translate_expr);
    return;
  }
  if (D->defines<clang::VarTemplateDecl>()) {
    // I may need to revisit this in the furture becaus this might not be
    // the right thing to do in this case.
    VD->setInit(InitExpr);
  } else {
    // FIXME: This needs to verify that if we are a static member that we don't
    // have an initializer, unless we are a static constant, or inline.
    if (D->isDeclaredWithinClass() && !VD->isInlineSpecified()
        && (!VD->getType().isConstant(Context.CxxAST) && !VD->isConstexpr())) {
      SemaRef.Diags.Report(D->IdDcl->getLoc(),
                          clang::diag::err_in_class_initializer_non_const);
      return;
    }
    // Update the initializer.
    SemaRef.getCxxSema().AddInitializerToDecl(VD, InitExpr, /*DirectInit=*/true);
  }
}

void Elaborator::elaborateTemplateParamInit(Declaration *D) {
  if (!D->Init)
    return;

  assert((isa<clang::NonTypeTemplateParmDecl>(D->Cxx) ||
          isa<clang::TemplateTemplateParmDecl>(D->Cxx) ||
          isa<clang::TemplateTypeParmDecl>(D->Cxx)) &&
         "Initializing non-template parameter.");

  // FIXME: isADeclarationOrDefinition isn't implemented
  //        for template parameters, so we can't check for
  //        redefinition using the template.

  clang::Expr *Init =
    ExprElaborator(Context, SemaRef).elaborateExpr(D->Init);
  if (!Init) {
    D->CurrentPhase = Phase::Initialization;
    return;
  }

  clang::SourceLocation Loc = Init->getExprLoc();
  if (auto *TD = dyn_cast<clang::NonTypeTemplateParmDecl>(D->Cxx)) {
    TD->setDefaultArgument(Init);
  } else if (auto *TD = dyn_cast<clang::TemplateTypeParmDecl>(D->Cxx)) {
    clang::QualType InitTy = Init->getType();
    if (!InitTy->isTypeOfTypes())
      SemaRef.Diags.Report(Loc, clang::diag::err_expected_type);
    else
      TD->setDefaultArgument(SemaRef.getTypeSourceInfoFromExpr(Init, Loc));
  } else if (auto *TD = dyn_cast<clang::TemplateTemplateParmDecl>(D->Cxx)) {
    clang::TemplateArgument Arg(Init, clang::TemplateArgument::Expression);
    clang::TemplateArgumentLoc ArgLoc(Arg, Init);
    TD->setDefaultArgument(Context.CxxAST, ArgLoc);
  }

  D->CurrentPhase = Phase::Initialization;
}

clang::Decl *Elaborator::elaborateTypeBody(Declaration* D, clang::CXXRecordDecl* R) {
  if(!D->Init) {
    // FIXME: Handle forward declarations here? I think.
    llvm_unreachable("Type forward declarations are not implemented yet.");
    return nullptr;
  }
  auto const* MacroRoot = dyn_cast<MacroSyntax>(D->Init);
  assert(MacroRoot && "Invalid AST structure.");
  auto const* BodyArray = MacroRoot->getBlock();
  D->CurrentPhase = Phase::Typing;

  for (auto const* ChildDecl : BodyArray->children()) {
    identifyDecl(ChildDecl);
  }
  return D->Cxx;
}

clang::Decl *Elaborator::elaborateField(Declaration *D,
                                        clang::TypeSourceInfo *TInfo) {
  clang::Decl *Ctxt = SemaRef.getCurrentDecl()->Cxx;
  clang::CXXRecordDecl *Owner = dyn_cast<clang::CXXRecordDecl>(Ctxt);
  // Get the type of the entity.
  if(!Owner) {
    // This occurs when we are within an extern "C" decl
    SemaRef.Diags.Report(D->Op->getLoc(),
                         clang::diag::err_invalid_extern_c)
                         << /* a member */0;
    return nullptr;
  }

  clang::SourceLocation Loc = D->Decl->getLoc();
  clang::SourceLocation LocEnd = D->getEndOfDecl();
  clang::DeclarationName DN = D->getId();
  clang::InClassInitStyle InitStyle = clang::InClassInitStyle::ICIS_NoInit;
  if (D->Init)
    InitStyle = clang::InClassInitStyle::ICIS_ListInit;

  bool DeclIsStatic = false;
  if (isStaticMember(SemaRef, D, DeclIsStatic)) {
    return nullptr;
  }
  clang::Decl *Field = nullptr;
  if (DeclIsStatic) {
    // In this case we are creating a static member variable.
    clang::VarDecl *VDecl= clang::VarDecl::Create(Context.CxxAST, Owner, Loc,
                                                  LocEnd, D->getId(),
                                                  TInfo->getType(), TInfo,
                                                  clang::SC_Static);
    VDecl->setAccess(clang::AS_public);
    Field = VDecl;
  } else {
    bool Mutable = false;
    if (isMutable(SemaRef, D, Mutable))
      return nullptr;
    // We are create field within a class.
    Field = SemaRef.getCxxSema().CheckFieldDecl(DN, TInfo->getType(),
                                                TInfo, /*RecordDecl=*/Owner,
                                                Loc, Mutable,
                                                /*BitWidth=*/nullptr, InitStyle,
                                                Loc, clang::AS_public, nullptr);
  }
  Owner->addDecl(Field);
  SemaRef.setDeclForDeclaration(D, Field);
  D->CurrentPhase = Phase::Typing;
  elaborateAttributes(D);
  return Field;
}

void Elaborator::elaborateFieldInit(Declaration *D) {
  assert(D && "Missing Declaration.");
  if (!D->Init)
    return;
  D->CurrentPhase = Phase::Initialization;
  SemaRef.getCxxSema().ActOnStartCXXInClassMemberInitializer();

  using EEC = clang::Sema::ExpressionEvaluationContext;
  clang::EnterExpressionEvaluationContext EEContext(SemaRef.getCxxSema(),
                                             EEC::PotentiallyEvaluated, D->Cxx);

  ExprElaborator ExprElab(Context, SemaRef);
  clang::Expr *Init = ExprElab.elaborateExpr(D->Init);
  if (!Init) {
    return;
  }

  SemaRef.getCxxSema().ActOnFinishCXXInClassMemberInitializer(D->Cxx,
                                                         D->Op->getLoc(), Init);
}

clang::Decl *
Elaborator::elaborateEnumBody(Declaration* D,
                              clang::Decl *EnumD) {
  llvm::SmallVector<clang::Decl *, 32> EnumConstantDecls;
  clang::EnumConstantDecl *OriginalLastEnumConst
                                       = SemaRef.getCxxSema().LastEnumConstDecl;
  SemaRef.getCxxSema().LastEnumConstDecl = nullptr;

  auto const* MacroRoot = cast<MacroSyntax>(D->Init);
  auto const* BodyArray = MacroRoot->getBlock();
  // Phase 1
  for (const Syntax *EnumMember : BodyArray->children()) {
    auto *D = identifyDecl(EnumMember);
    if (!D) {
      EnumD->setInvalidDecl();
      SemaRef.Diags.Report(EnumMember->getLoc(),
                           clang::diag::err_invalid_enum_member_decl);
      return nullptr;
    }
  }
  D->CurrentPhase = Phase::Identification;
  // Elaborating only part of the declaration.
  // Phase 2
  for (const Syntax* EnumMember : BodyArray->children()) {
    clang::Decl *Temp = elaborateEnumMemberDecl(EnumMember, EnumD);
    if (Temp)
      EnumConstantDecls.push_back(Temp);
    else
      EnumD->setInvalidDecl();
  }
  D->CurrentPhase = Phase::Typing;

  for (const Syntax* EnumMember : BodyArray->children()) {
    if (elaborateEnumMemberInit(EnumMember)) {
      EnumD->setInvalidDecl();
    }
  }


  // Attempting to complete elaboration of the body of an enumeration.
  D->CurrentPhase = Phase::Initialization;

  // Restoring previous decl.
  SemaRef.getCxxSema().LastEnumConstDecl = OriginalLastEnumConst;
  clang::ParsedAttributes attrs(SemaRef.AttrFactory);

  SemaRef.getCxxSema().ActOnEnumBody(D->IdDcl->getLoc(),
                                     clang::SourceRange(),
                                     EnumD, EnumConstantDecls,
                                     SemaRef.getCurClangScope(), attrs);
  return D->Cxx;
}

clang::Decl *Elaborator::elaborateEnumMemberDecl(const Syntax *S,
                                                 clang::Decl *EnumD) {
  Declaration *D = SemaRef.getCurrentScope()->findDecl(S);
  if (!D)
    // This should indicate that some kind of error occurred prior to this and
    // we need to bail because we can't properly elaborate this.
    return nullptr;

  if (phaseOf(D) > Phase::Identification)
    return D->Cxx;

  if (phaseOf(D) != Phase::Identification)
    return D->Cxx;
  assert(D->IdDcl);
  // Attempting to construct enum name.
  clang::DeclarationNameInfo DNI({D->Id}, D->IdDcl->getLoc());
  clang::ParsedAttributes Attributes(SemaRef.AttrFactory);
  // We do this now and we add the value later on.
  clang::Decl *ECD = SemaRef.getCxxSema().ActOnEnumConstant(
      SemaRef.getCurClangScope(), EnumD, SemaRef.getCxxSema().LastEnumConstDecl,
      DNI, Attributes, clang::SourceLocation(), nullptr);
  SemaRef.setDeclForDeclaration(D, ECD);
  D->CurrentPhase = Phase::Typing;
  elaborateAttributes(D);
  SemaRef.getCxxSema().LastEnumConstDecl
                                   = cast_or_null<clang::EnumConstantDecl>(ECD);
  return ECD;
}

bool Elaborator::elaborateEnumMemberInit(const Syntax *S) {
  Declaration *D = SemaRef.getCurrentScope()->findDecl(S);
  if (!D)
    // This should indicate that some kind of error occurred prior to this and
    // we need to bail because we can't properly elaborate this.
    return true;
  if (phaseOf(D) > Phase::Initialization)
    return false;

  if (phaseOf(D) != Phase::Typing)
    return true;
  if (!D->Cxx)
    return true;

  ExprElaborator Elab(Context, SemaRef);
  if (D->Init) {
    clang::Expr *ConstExpr = Elab.elaborateExpectedConstantExpr(D->Init);
    if (ConstExpr) {
      clang::EnumConstantDecl *ECD = cast<clang::EnumConstantDecl>(D->Cxx);
      ECD->setInitExpr(ConstExpr);
    } else {
      return true;
    }
  }
  D->CurrentPhase = Phase::Initialization;
  return false;
}


Declaration *Elaborator::identifyDecl(const Syntax *S) {
  if (SemaRef.getCurrentScope()->hasDeclaration(S))
    return nullptr;

  return DeclarationBuilder(SemaRef).build(S);
}

bool Elaborator::delayElaborateDeclType(clang::CXXRecordDecl *RD,
                                        const Syntax *S) {
  Declaration *D = SemaRef.getCurrentScope()->findDecl(S);
  if (!D) {
    return false;
  }

  // Handling a check for possible late elaboration on each declaration.
  if (phaseOf(D) > Phase::Identification)
    return false;


  // FIXME: This almost certainly needs its own elaboration context
  // because we can end up with recursive elaborations of declarations,
  // possibly having cyclic dependencies.
  if (D->declaresTagDef() || D->declaresForwardRecordDecl()) {
    delayElaborationClassBody(D);
    return true;
  }
  bool WasDelayed = false;
  if (D->declaresFunction()) {
    if (D->declIsStatic()) {
      // TODO: If this reaches across class then we may need to change how look up
      // is handled in this set of circumstances. Because this could
      // reach into the scope of another class and get data from there
      // but the late elaboration from there might not exist yet.
      // So we might need to do partial elaboration of a few things in order to
      // correctly define them.
      elaborateDecl(D);
    } else {
      if (RD->isUnion()) {
        elaborateDecl(D);
      } else {
        // Attempting to delay method decl/def combos
        delayElaborateMethodDecl(D);
        WasDelayed = true;
      }
    }
    if (D->declaresFunctionDef()) {
      delayElaborateMethodDef(D);
      WasDelayed = true;
    }
    return WasDelayed;
  }

  // The final portion of this handles field declaration processing.
  // I will need to check for initializers and if the thing is static or not.
  elaborateDecl(D);
  if (!D->declaresMemberVariable()) {
    elaborateDeclEarly(D);
    return false;
  }

  if (D->declaresInitializedVariable()) {
    delayElaborateMemberInitializer(D);
    return true;
  }
  return false;
}


void Elaborator::delayElaborateMemberInitializer(Declaration *D) {
  SemaRef.getCurrentElaboratingClass().LateElaborations.push_back(
    new LateElaborateMemberInitializer(SemaRef, Context, D)
  );
}

void Elaborator::delayElaborateMethodDecl(Declaration *D) {
  SemaRef.getCurrentElaboratingClass().LateElaborations.push_back(
    new LateElaboratedMethodDeclaration(SemaRef, Context, D)
  );
}

void Elaborator::delayElaborateMethodDef(Declaration *D) {
  SemaRef.getCurrentElaboratingClass().LateElaborations.push_back(
    new LateElaboratedMethodDef(SemaRef, Context, D)
  );
}

void Elaborator::delayElaborationClassBody(Declaration *D) {
  elaborateDecl(D);
}

void Elaborator::delayElaborateDefaultParam(Declaration *ParamDecl) {
  assert(SemaRef.CurrentLateMethodDecl && "Late method decl not set");
  SemaRef.CurrentLateMethodDecl->DefaultArgs.emplace_back(ParamDecl);
}



void Elaborator::finishDelayedElaboration(ElaboratingClass &Class) {
  lateElaborateAttributes(Class);
  lateElaborateMethodDecls(Class);
  lateElaborateDefaultParams(Class);
  // We call this because no new declarations can be added after this point.
  // This is only called for the top level class.
  SemaRef.getCxxSema().ActOnFinishCXXMemberDecls();

  lateElaborateMemberInitializers(Class);
  lateElaborateMethodDefs(Class);
}

void Elaborator::lateElaborateAttributes(ElaboratingClass &Class) {
  bool CurrentlyNested = !Class.IsTopLevelClass;
  Sema::ClangScopeRAII AttributeDelayedScope(SemaRef, clang::Scope::DeclScope |
    clang::Scope::ClassScope, clang::SourceLocation(), CurrentlyNested);


  Sema::OptionalInitScope<Sema::ResumeScopeRAII> OptResumeScope(SemaRef);

  // This may need to be moved to somewhere else.
  if (CurrentlyNested) {
    OptResumeScope.Init(Class.TagOrTemplate->SavedScope, Class.TagOrTemplate->Op);
    SemaRef.getCxxSema().ActOnStartDelayedMemberDeclarations(
      SemaRef.getCurClangScope(), Class.TagOrTemplate->Cxx);
  }

  for (size_t i = 0; i < Class.LateElaborations.size(); ++i) {
    Class.LateElaborations[i]->ElaborateAttributes();
  }
  if (CurrentlyNested)
    SemaRef.getCxxSema().ActOnFinishDelayedMemberDeclarations(
      SemaRef.getCurClangScope(), Class.TagOrTemplate->Cxx);
}

void Elaborator::lateElaborateMethodDecls(ElaboratingClass &Class) {
  // If the current class is a template re-enter the template before we continue.
  bool HasTemplateScope = !Class.IsTopLevelClass && Class.TemplateScope;
  Sema::ClangScopeRAII ClassTemplateScope(SemaRef,
    clang::Scope::TemplateParamScope, clang::SourceLocation(), HasTemplateScope);

  if (HasTemplateScope)
    SemaRef.getCxxSema().ActOnReenterTemplateScope(Class.TagOrTemplate->Cxx,
                                                   [&] {
      return SemaRef.getCurClangScope();
    });

  bool CurrentlyNested = !Class.IsTopLevelClass;
  Sema::ClangScopeRAII FunctionDeclScope(SemaRef, clang::Scope::DeclScope |
    clang::Scope::ClassScope, clang::SourceLocation(), CurrentlyNested);

  Sema::OptionalInitScope<Sema::DeclContextRAII> DCTracking(SemaRef);
  Sema::OptionalInitScope<Sema::ResumeScopeRAII> OptResumeScope(SemaRef);

  // This may need to be moved to somewhere else.
  if (CurrentlyNested) {
    OptResumeScope.Init(Class.TagOrTemplate->SavedScope,
      Class.TagOrTemplate->Op, false);
    SemaRef.getCxxSema().ActOnStartDelayedMemberDeclarations(
      SemaRef.getCurClangScope(), Class.TagOrTemplate->Cxx);
    DCTracking.Init(Class.TagOrTemplate, true);
  }

  for (size_t i = 0; i < Class.LateElaborations.size(); ++i) {
    Class.LateElaborations[i]->ElaborateMethodDeclarations();
  }

  if (CurrentlyNested)
    SemaRef.getCxxSema().ActOnFinishDelayedMemberDeclarations(
      SemaRef.getCurClangScope(), Class.TagOrTemplate->Cxx);
}

void Elaborator::lateElaborateDefaultParams(ElaboratingClass &Class) {
  for (size_t i = 0; i < Class.LateElaborations.size(); ++i) {
    Class.LateElaborations[i]->ElaborateDefaultParams();
  }
}

void Elaborator::lateElaborateMemberInitializers(ElaboratingClass &Class) {
  bool CurrentlyNested = !Class.IsTopLevelClass;

  Sema::ClangScopeRAII MemberInitScope(SemaRef, clang::Scope::DeclScope |
    clang::Scope::ClassScope, clang::SourceLocation(), CurrentlyNested);

  Sema::OptionalInitScope<Sema::ResumeScopeRAII> OptResumeScope(SemaRef);
  Sema::OptionalInitScope<Sema::DeclContextRAII> DCTracking(SemaRef);

  // This may need to be moved to somewhere else.
  if (CurrentlyNested) {
    OptResumeScope.Init(Class.TagOrTemplate->SavedScope,
      Class.TagOrTemplate->Op, false);
    SemaRef.getCxxSema().ActOnStartDelayedMemberDeclarations(
      SemaRef.getCurClangScope(), Class.TagOrTemplate->Cxx);
    DCTracking.Init(Class.TagOrTemplate, true);
  }

  clang::Sema::CXXThisScopeRAII PushThisIntoScope(SemaRef.getCxxSema(),
      Class.TagOrTemplate->Cxx, clang::Qualifiers());

  for (size_t i = 0; i < Class.LateElaborations.size(); ++i) {
    Class.LateElaborations[i]->ElaborateMemberInitializers();
  }

  if (CurrentlyNested)
    SemaRef.getCxxSema().ActOnFinishDelayedMemberDeclarations(
      SemaRef.getCurClangScope(), Class.TagOrTemplate->Cxx);

  SemaRef.getCxxSema().ActOnFinishDelayedMemberInitializers(
    Class.TagOrTemplate->Cxx);
}


void Elaborator::lateElaborateMethodDefs(ElaboratingClass &Class) {
  bool CurrentlyNested = !Class.IsTopLevelClass;
  Sema::ClangScopeRAII MethodDefScope(SemaRef, clang::Scope::DeclScope |
    clang::Scope::ClassScope, clang::SourceLocation(), CurrentlyNested);

  Sema::OptionalInitScope<Sema::ResumeScopeRAII> OptResumeScope(SemaRef);

  // This may need to be moved to somewhere else.
  if (CurrentlyNested)
    OptResumeScope.Init(Class.TagOrTemplate->SavedScope,
      Class.TagOrTemplate->Op, false);

  for (size_t i = 0; i < Class.LateElaborations.size(); ++i) {
    Class.LateElaborations[i]->ElaborateMethodDefs();
  }
}

void Elaborator::lateElaborateAttribute(LateElaboratedAttributeDecl &Field) {
  // TODO: find a valid example of how this actually works/when this is used.
  llvm_unreachable("We currently don't have late binding attributes? I don't "
      "really know.");
}

void Elaborator::lateElaborateMemberInitializer(
    LateElaborateMemberInitializer &MemberInit) {
  assert(MemberInit.D && "Invalid declaration detected.");
  assert(MemberInit.D->declaresMemberVariable()
         && "Declaration doesn't declare a field.\n");

  // Start delayed member This occurs for each member initializer within a
  // given class.
  elaborateFieldInit(MemberInit.D);
}

void Elaborator::lateElaborateMethodDecl(
    LateElaboratedMethodDeclaration &Method) {
  Sema::ClangScopeRAII FunctionDeclScope(SemaRef, clang::Scope::DeclScope |
      clang::Scope::FunctionPrototypeScope |
      clang::Scope::FunctionDeclarationScope,
      clang::SourceLocation());
  Sema::LateMethodRAII MethodTracking(SemaRef, &Method);
  elaborateDecl(Method.D);
  // This is to check if the method delcaration was a success and in the event
  // that it is we need to finish the exception specifier after the end of the
  // class.
  if (Method.D->Cxx) {
    if (clang::FunctionDecl *FD = dyn_cast<clang::FunctionDecl>(Method.D->Cxx)) {
      if (FD->getExceptionSpecType() == clang::EST_Unparsed) {
        if (!Method.D->Init) {
          SemaRef.getCurrentElaboratingClass().LateElaborations.push_back(
            new LateElaboratedMethodDef(SemaRef, Context, Method.D)
          );
        }
      }
    }
  }
  SemaRef.getCxxSema().ActOnFinishDelayedCXXMethodDeclaration(
      SemaRef.getCurClangScope(), Method.D->Cxx);
}

void Elaborator::lateElaborateDefaultParams(
    LateElaboratedMethodDeclaration &MethodDecl) {
  for(LateElaboratedDefaultArgument &Arg : MethodDecl.DefaultArgs)
    lateElaborateDefaultParam(Arg);
}

void Elaborator::lateElaborateDefaultParam(
    LateElaboratedDefaultArgument &DefaultParam) {
  elaborateDef(DefaultParam.Param);
}

void applyESIToFunctionType(SyntaxContext &Context, Sema &SemaRef,
                            clang::FunctionDecl *FD,
                       const clang::FunctionProtoType::ExceptionSpecInfo &ESI) {
  const clang::FunctionProtoType *FPT
                             = FD->getType()->getAs<clang::FunctionProtoType>();
  SemaRef.rebuildFunctionType(FD, FD->getBeginLoc(), FPT, FPT->getExtInfo(),
                              FPT->getExtProtoInfo(), ESI);
}

static void applyCallExceptionSpecAttr(SyntaxContext &Context, Sema &SemaRef,
                                       clang::FunctionDecl *FD,
                                       const gold::CallSyntax *Call,
                                       const gold::AtomSyntax *Name) {
  clang::FunctionProtoType::ExceptionSpecInfo ESI;
  ESI.SourceDecl = FD;
  clang::ExprResult ESIResultExpr;
  clang::ExceptionSpecificationType EST;
  if (Name->getSpelling() == "noexcept") {
    if (Call->getNumArguments() != 1) {
      SemaRef.Diags.Report(Call->getLoc(),
                           clang::diag::err_incorrect_number_of_arguments)
                           << Name->getSpelling();
      return;
    }
    clang::Expr *ExceptionSpecExpr = nullptr;
    {
      clang::EnterExpressionEvaluationContext ConstantEvaluated(
          SemaRef.getCxxSema(),
          clang::Sema::ExpressionEvaluationContext::Unevaluated);
      ExprElaborator ExprElab(Context, SemaRef);
      ExceptionSpecExpr = ExprElab.elaborateAttrExpr(Call->getArgument(0));
    }
    if (!ExceptionSpecExpr)
      return;

    if (ExceptionSpecExpr->getType()->isTypeOfTypes()
        || ExceptionSpecExpr->getType()->isTemplateType()
        || ExceptionSpecExpr->getType()->isNamespaceType()) {
      SemaRef.Diags.Report(Call->getArgument(0)->getLoc(),
                           clang::diag::err_invalid_result_type);
      return;
    }
    ESIResultExpr = SemaRef.getCxxSema().ActOnNoexceptSpec(Name->getLoc(),
                                                           ExceptionSpecExpr,
                                                           EST);
    if (ESIResultExpr.isInvalid())
      return;

    ESI.NoexceptExpr = ESIResultExpr.get();
    ESI.Type = EST;

  } else if (Name->getSpelling() == "throw") {
    // EST_DynamicNone case

    clang::EnterExpressionEvaluationContext ConstantEvaluated(
                                                           SemaRef.getCxxSema(),
                         clang::Sema::ExpressionEvaluationContext::Unevaluated);
    ExprElaborator ExprElab(Context, SemaRef);
    llvm::SmallVector<clang::QualType, 8> ExceptionTypes;
    const ListSyntax *ExceptionList
                              = dyn_cast<ListSyntax>(Call->getArguments());
    for (const Syntax *TySyntax : ExceptionList->children()) {
      clang::Expr *ExceptionSpecExpr = ExprElab.elaborateAttrExpr(TySyntax);
      if (!ExceptionSpecExpr)
        continue;

      if (!ExceptionSpecExpr->getType()->isTypeOfTypes()) {
        SemaRef.Diags.Report(TySyntax->getLoc(),
                             clang::diag::err_invalid_dyn_exception_type);
        continue;
      }
      clang::QualType ExceptionTy = SemaRef.getQualTypeFromTypeExpr(
                                                             ExceptionSpecExpr);
      if (!ExceptionTy.isNull())
        continue;
      ExceptionTypes.emplace_back(ExceptionTy);
    }

    ESI.Exceptions = ExceptionTypes;
    ESI.Type = ESI.Exceptions.size() ?
               clang::EST_Dynamic : clang::EST_DynamicNone;
  } else {
    llvm_unreachable("There are no other valid attributes for exception "
                     "specficiaton.");
  }

  // Updating the function type with exception specification info correctly.
  applyESIToFunctionType(Context, SemaRef, FD, ESI);
}

// This does almost the same thing as the previous
static void finishExceptionSpecAttr(SyntaxContext &Context, Sema &SemaRef,
                                    Declaration *D) {
  assert(D && "Invalid declaration.");
  clang::FunctionDecl *FD = cast<clang::FunctionDecl>(D->Cxx);
  if (FD->getExceptionSpecType() != clang::EST_Unparsed)
    return;
  assert(D->ES_Name && "Didn't set exception spec name");
  assert(D->ES_Call && "Didn't set exception spec call");
  applyCallExceptionSpecAttr(Context, SemaRef, FD, D->ES_Call, D->ES_Name);
}

void Elaborator::lateElaborateMethodDef(LateElaboratedMethodDef &Method) {
  if (!Method.D->Cxx)
    return;
  // Finish exception spec before method body?
  {
    if (!Method.D->FunctionDcl)
      return;
    FunctionDeclarator *FnDecl = Method.D->FunctionDcl->getAsFunction();
    // Attempting to push the scope for the current function onto the stack
    // This helps with lookup during evaluation exception specification.
    Sema::ResumeScopeRAII TempScope(SemaRef,
                                    FnDecl->getScope(),
                                    FnDecl->getScope()->getConcreteTerm(),
                                    /*PopOnExit=*/false);
    Sema::OptionalInitClangRAII<clang::Sema::CXXThisScopeRAII> ThisScope(
                                                                       SemaRef);
    if (clang::CXXMethodDecl *MD
                              = dyn_cast<clang::CXXMethodDecl>(Method.D->Cxx)) {
      ThisScope.Init(MD->getParent(), MD->getMethodQualifiers(), true);
    }
    finishExceptionSpecAttr(Context, SemaRef, Method.D);
  }
  elaborateFunctionDef(Method.D);
  if (!Method.D->Cxx)
    return;
  SemaRef.getCxxSema().ActOnFinishInlineFunctionDef(
    cast<clang::FunctionDecl>(Method.D->Cxx));
}

void Elaborator::elaborateAttributes(Declaration *D) {
  assert(D && "Missing declaration.");
  llvm::SmallVector<Attributes::iterator, 16> ToRemoved;
  AttrStatus Status;
  if (!D->Cxx)
    return;
  Declarator *DeclaratorWithAttrs = D->getIdDeclarator();
  if (!DeclaratorWithAttrs || !DeclaratorWithAttrs->UnprocessedAttributes)
    return;
  clang::ParsedAttributes AttrList(SemaRef.AttrFactory);
  auto Iter = DeclaratorWithAttrs->UnprocessedAttributes->begin();
  auto End = DeclaratorWithAttrs->UnprocessedAttributes->end();
  for (; Iter != End; ++Iter) {
    const AtomSyntax *Name;
    if ((Name = dyn_cast<AtomSyntax>(*Iter))) {
      auto Handler = SemaRef.AttrHandlerMap.find(Name->getSpelling());
      if (Handler == SemaRef.AttrHandlerMap.end()) {
        elaborateSystemAttribute(D->Cxx, *Iter, Status, AttrList);
      } else {
        Handler->second(*this, D, *Iter, Status);
      }
      continue;
    }
    if (const CallSyntax* Call = dyn_cast<CallSyntax>(*Iter)) {
      if ((Name = dyn_cast<AtomSyntax>(Call->getCallee()))) {
        auto Handler = SemaRef.AttrHandlerMap.find(Name->getSpelling());
        if (Handler == SemaRef.AttrHandlerMap.end()) {
          elaborateSystemAttribute(D->Cxx, *Iter, Status, AttrList);
        } else {
          Handler->second(*this, D, *Iter, Status);
        }
        continue;
      }
    }
    elaborateSystemAttribute(D->Cxx, *Iter, Status, AttrList);
  }
  // Attempting to handle the remaining declarations.
  SemaRef.getCxxSema().ProcessDeclAttributeList(SemaRef.getCurClangScope(),
                                                D->Cxx, AttrList, true);
}

void Elaborator::elaborateConstExprAttr(Declaration *D, const Syntax *S,
                                        AttrStatus &Status) {
  if (Status.HasConstExpr) {
    SemaRef.Diags.Report(S->getLoc(),
                         clang::diag::err_duplicate_attribute);
    return;
  }
  if (isa<CallSyntax>(S)) {
    SemaRef.Diags.Report(S->getLoc(),
                         clang::diag::err_attribute_not_valid_as_call)
                         << "constexpr";
    return;
  }
  Status.HasConstExpr = true;
  // Applying constant expression kind to the FunctionDecl.
  if (clang::FunctionDecl *FD = dyn_cast<clang::FunctionDecl>(D->Cxx)) {
    FD->setImplicitlyInline();
    if (isa<clang::CXXDestructorDecl>(D->Cxx)) {
      SemaRef.Diags.Report(S->getLoc(), clang::diag::err_constexpr_dtor)
                           << clang::ConstexprSpecKind::CSK_constexpr;
      return;
    }
    FD->setConstexprKind(clang::ConstexprSpecKind::CSK_constexpr);
  } else if (clang::VarDecl *VD = dyn_cast<clang::VarDecl>(D->Cxx)) {
    VD->setConstexpr(true);
  } else {
    SemaRef.Diags.Report(S->getLoc(),
                         clang::diag::err_invalid_attribute_for_decl)
                         << "constexpr"
                         << "function, static member variable, or "
                            "non-member variable";
    return;
  }
}

void Elaborator::elaborateInlineAttr(Declaration *D, const Syntax *S,
                                     AttrStatus &Status) {
  if (Status.HasInLine) {
    SemaRef.Diags.Report(S->getLoc(),
                         clang::diag::err_duplicate_attribute);
    return;
  }
  if (isa<CallSyntax>(S)) {
    SemaRef.Diags.Report(S->getLoc(),
                         clang::diag::err_attribute_not_valid_as_call)
                         << "inline";
    return;
  }
  Status.HasInLine = true;
  if (clang::FunctionDecl *FD = dyn_cast<clang::FunctionDecl>(D->Cxx)) {
    FD->setInlineSpecified(true);
  } else if (clang::VarDecl *VD = dyn_cast<clang::VarDecl>(D->Cxx)) {
    VD->setInlineSpecified();
  } else if (clang::NamespaceDecl *NsD = dyn_cast<clang::NamespaceDecl>(D->Cxx)) {
    NsD->setInline(true);
  } else {
    SemaRef.Diags.Report(S->getLoc(),
                         clang::diag::err_invalid_attribute_for_decl)
                         << "inline" << "function, variable, or namespace";
  }
}

void Elaborator::elaborateExternAttr(Declaration *D, const Syntax *S,
                                     AttrStatus &Status) {
  if (isa<clang::CXXRecordDecl>(D->Cxx->getDeclContext())) {
    SemaRef.Diags.Report(S->getLoc(),
                          clang::diag::err_invalid_attribute_for_decl)
                        << "extern" << "free function or non-member variable.";
    return;
  }
  if (Status.HasExtern) {
    SemaRef.Diags.Report(S->getLoc(),
                         clang::diag::err_duplicate_attribute);
    return;
  }
  if (Status.HasStatic) {
    SemaRef.Diags.Report(S->getLoc(),
              clang::diag::err_cannot_applied_to_function_with_storage_class)
                          << "static";
    return;
  }
  // Checking a few things.
  assert(!isa<CallSyntax>(S) && "extern attribute in invalid syntax");
  if (isa<AtomSyntax>(S)) {
    if (clang::FunctionDecl *FD = dyn_cast<clang::FunctionDecl>(D->Cxx)) {
      FD->setStorageClass(clang::StorageClass::SC_Extern);
    } else if (clang::VarDecl *VD = dyn_cast<clang::VarDecl>(D->Cxx)) {
      VD->setStorageClass(clang::StorageClass::SC_Extern);
    } else if (clang::VarTemplateDecl *VTD = dyn_cast<clang::VarTemplateDecl>(D->Cxx)) {
      VTD->getTemplatedDecl()->setStorageClass(clang::StorageClass::SC_Extern);
    } else {
      SemaRef.Diags.Report(S->getLoc(),
                           clang::diag::err_invalid_attribute_for_decl)
        << "extern"
        << "free function or non-member variable.";
      return;
    }
  } else {
    llvm_unreachable("Invalid attribute format");
  }

  Status.HasExtern = true;
}

void Elaborator::elaborateAccessSpecifierAttr(Declaration *D, const Syntax *S,
                                              AttrStatus &Status) {
  if (!isa<clang::CXXRecordDecl>(D->Cxx->getDeclContext())) {
    SemaRef.Diags.Report(S->getLoc(),
                         clang::diag::err_cannot_have_acces_specifier);
    return;
  }

  if (const CallSyntax *Call = dyn_cast<CallSyntax>(S)) {
    SemaRef.Diags.Report(S->getLoc(),
                        clang::diag::err_attribute_not_valid_as_call)
                        << cast<AtomSyntax>(Call->getCallee())->getSpelling();
    return;
  }
  const AtomSyntax *ASName = cast<AtomSyntax>(S);
  clang::AccessSpecifier AS = clang::AccessSpecifier::AS_public;
  if (ASName->getSpelling() == "private") {
    AS = clang::AccessSpecifier::AS_private;
  } else if (ASName->getSpelling() == "public") {
    AS = clang::AccessSpecifier::AS_public;
  } else if (ASName->getSpelling() == "protected") {
    AS = clang::AccessSpecifier::AS_protected;
  } else {
    llvm_unreachable("Unknown access specifier.");
  }

  if (clang::CXXRecordDecl *RD = dyn_cast<clang::CXXRecordDecl>(D->Cxx)) {
    if(RD->isTemplated()) {
      clang::ClassTemplateDecl *CTD= RD->getDescribedClassTemplate();
      CTD->setAccess(AS);
    }
  } else if (clang::FunctionDecl *FD = D->Cxx->getAsFunction()) {
    if (clang::FunctionTemplateDecl *FTD = FD->getDescribedFunctionTemplate())
      FTD->setAccess(AS);
  } else if (auto *VTD = dyn_cast<clang::VarTemplateDecl>(D->Cxx)) {
    VTD->getTemplatedDecl()->setAccess(AS);
  } else if (auto *TATD = dyn_cast<clang::TypeAliasTemplateDecl>(D->Cxx))
    TATD->getTemplatedDecl()->setAccess(AS);
  D->Cxx->setAccess(AS);
}


void Elaborator::elaborateExceptionSpecAttr(Declaration *D, const Syntax *S,
                                            AttrStatus &Status) {
  bool isWithinClass = isa<clang::CXXRecordDecl>(D->Cxx->getDeclContext());

  if (Status.HasExceptionSpec) {
    SemaRef.Diags.Report(S->getLoc(),
                         clang::diag::err_duplicate_attribute);
    return;
  }
  clang::FunctionDecl *FD = dyn_cast<clang::FunctionDecl>(D->Cxx);
  if (!FD) {
    SemaRef.Diags.Report(S->getLoc(),
                         clang::diag::err_invalid_attribute_for_decl)
                         << "exception specifier" << "a function";
    return;
  }

  clang::FunctionProtoType::ExceptionSpecInfo ESI;
  if (const AtomSyntax* Name = dyn_cast<AtomSyntax>(S)) {
    if (Name->getSpelling() != "noexcept") {
      SemaRef.Diags.Report(S->getLoc(),
                          clang::diag::err_attribute_requires_call_syntax)
                          << Name->getSpelling();
      return;
    }
    ESI.Type = clang::EST_BasicNoexcept;
    Status.HasExceptionSpec = true;
  }

  if (const CallSyntax *Call = dyn_cast<CallSyntax>(S)) {
    if (const AtomSyntax* Name = dyn_cast<AtomSyntax>(Call->getCallee())) {
      Status.HasExceptionSpec = true;
      if (isWithinClass) {
        ESI.Type = clang::EST_Unparsed;
        D->ES_Call = Call;
        D->ES_Name = Name;
      } else {
        applyCallExceptionSpecAttr(Context, SemaRef, FD, Call, Name);
        return;
      }
    }
  }
  // Updating the function type with exception specification info.
  applyESIToFunctionType(Context, SemaRef, FD, ESI);
}

void Elaborator::elaborateStaticAttr(Declaration *D, const Syntax *S,
                                     AttrStatus &Status) {
  if (Status.HasStatic) {
    SemaRef.Diags.Report(S->getLoc(),
                          clang::diag::err_duplicate_attribute);
    return;
  }

  if (isa<CallSyntax>(S)) {
    SemaRef.Diags.Report(S->getLoc(),
                         clang::diag::err_attribute_not_valid_as_call)
                         << "static";
    return;
  }

  clang::DeclContext *DC = D->Cxx->getDeclContext();
  if (!DC) {
    llvm_unreachable("AST not constructed/elaborated correctly");
  }

  // If we are a record Decl then we know how to handle static.
  if (DC->isRecord()) {
    if (clang::CXXMethodDecl *MD = dyn_cast<clang::CXXMethodDecl>(D->Cxx)) {
      if (isa<clang::CXXConversionDecl>(D->Cxx)) {
        // TODO: Verify that this displays something meaningful
        SemaRef.Diags.Report(S->getLoc(),
                             clang::diag::err_conv_function_not_member)
                            << clang::SourceRange(S->getLoc(), S->getLoc())
                  << clang::SourceRange(D->IdDcl->getLoc(), D->IdDcl->getLoc());
        D->Cxx->setInvalidDecl();
        return;
      }
      if (isa<clang::CXXConstructorDecl>(D->Cxx)
          || isa<clang::CXXDestructorDecl>(D->Cxx)) {
        SemaRef.Diags.Report(S->getLoc(),
                             clang::diag::err_invalid_attribute_for_decl)
                             << "static"
                             << "function, variable, or class member";
        return;
      }
      MD->setStorageClass(clang::StorageClass::SC_Static);
    } else if(auto *VTSD = dyn_cast<clang::VarTemplateSpecializationDecl>(D->Cxx)) {
      VTSD->setStorageClass(clang::StorageClass::SC_Static);
    } else if(auto *VD = dyn_cast<clang::VarTemplateDecl>(D->Cxx)) {
      VD->getTemplatedDecl()->setStorageClass(clang::StorageClass::SC_Static);
    } else if (isa<clang::FieldDecl>(D->Cxx) || isa<clang::VarDecl>(D->Cxx)) {
      // This can only be reached in the even that static is provided 2x or more
      // times and an error should have already been given in that case.
      return;
    } else {
      SemaRef.Diags.Report(S->getLoc(),
                           clang::diag::err_invalid_attribute_for_decl)
                           << "static" << "function, variable, or class member";
      return;
    }
  } else {
    if (Status.HasExtern) {
      SemaRef.Diags.Report(S->getLoc(),
                clang::diag::err_cannot_applied_to_function_with_storage_class)
                            << "static";
      return;
    }
    if (clang::FunctionDecl *FD = dyn_cast<clang::FunctionDecl>(D->Cxx)) {
      FD->setStorageClass(clang::StorageClass::SC_Static);
    } else if(clang::VarDecl *VD = dyn_cast<clang::VarDecl>(D->Cxx)) {
      VD->setStorageClass(clang::StorageClass::SC_Static);
    } else if(auto *VD = dyn_cast<clang::VarTemplateDecl>(D->Cxx)) {
      VD->getTemplatedDecl()->setStorageClass(clang::StorageClass::SC_Static);
    }
  }
  Status.HasStatic = true;
}

void Elaborator::elaborateThreadLocalAttr(Declaration *D, const Syntax *S,
                                          AttrStatus &Status) {
  if (Status.HasThreadLocal) {
    SemaRef.Diags.Report(S->getLoc(),
                         clang::diag::err_duplicate_attribute);
    return;
  }
  if (isa<CallSyntax>(S)) {
    SemaRef.Diags.Report(S->getLoc(),
                        clang::diag::err_attribute_not_valid_as_call)
                        << "override";
    return;
  }
  if (clang::VarDecl *VD = dyn_cast<clang::VarDecl>(D->Cxx)) {
    Status.HasThreadLocal = true;
    VD->setTSCSpec(clang::TSCS_thread_local);
    return;
  }
  SemaRef.Diags.Report(S->getLoc(),
                       clang::diag::err_invalid_attribute_for_decl)
                       << "thread_local" << "variable declaration";
}

void Elaborator::elaborateExplicitAttr(Declaration *D, const Syntax *S,
                                       AttrStatus &Status) {
  if (Status.HasExplicit) {
    SemaRef.Diags.Report(S->getLoc(),
                         clang::diag::err_duplicate_attribute);
    return;
  }
  if (isa<CallSyntax>(S)) {
    SemaRef.Diags.Report(S->getLoc(),
                        clang::diag::err_attribute_not_valid_as_call)
                        << "override";
    return;
  }

  if (clang::CXXConstructorDecl *CTorDecl
                                = dyn_cast<clang::CXXConstructorDecl>(D->Cxx)) {
    clang::ExplicitSpecifier ES(nullptr,
                                clang::ExplicitSpecKind::ResolvedTrue);
    CTorDecl->setExplicitSpecifier(ES);

  } else if (isa<clang::CXXConversionDecl>(D->Cxx)) {
    llvm_unreachable("ConversionDecl not implemented yet.");
  } else {
    SemaRef.Diags.Report(S->getLoc(),
                         clang::diag::err_invalid_attribute_for_decl)
                         << "explicit" << "constructor or conversion operator";
    return;
  }
  Status.HasExplicit = true;
}

void Elaborator::elaborateVirtualAttr(Declaration *D, const Syntax *S,
                                      AttrStatus &Status) {
  if (Status.HasVirtual) {
    SemaRef.Diags.Report(S->getLoc(),
                         clang::diag::err_duplicate_attribute);
    return;
  }
  if (isa<AtomSyntax>(S)) {
    if (isa<clang::CXXConstructorDecl>(D->Cxx)) {
      SemaRef.Diags.Report(S->getLoc(),
                           clang::diag::err_invalid_attribute_for_decl)
                           << "virtual" << "member function";
      return;
    }
    if (clang::CXXMethodDecl *MD = dyn_cast<clang::CXXMethodDecl>(D->Cxx)) {
      if (MD->getStorageClass() != clang::SC_None) {
        SemaRef.Diags.Report(S->getLoc(),
                 clang::diag::err_cannot_applied_to_function_with_storage_class)
                             << "virtual";
        return;
      }
      if (MD->getReturnType() == Context.CxxAST.getAutoDeductType()) {
        SemaRef.Diags.Report(S->getLoc(), clang::diag::err_auto_fn_virtual);
        return;
      }
      MD->setVirtualAsWritten(true);
      Status.HasVirtual = true;
      return;
    } else {
      SemaRef.Diags.Report(S->getLoc(),
                           clang::diag::err_invalid_attribute_for_decl)
                           << "virtual" << "member function";
      return;
    }
  }
  SemaRef.Diags.Report(S->getLoc(),
                       clang::diag::err_attribute_not_valid_as_call)
                       << "virtual";
}

void Elaborator::elaborateOverrideAttr(Declaration *D, const Syntax *S,
                                       AttrStatus &Status) {
  if (Status.HasOverride) {
    SemaRef.Diags.Report(S->getLoc(),
                         clang::diag::err_duplicate_attribute);
    return;
  }

  if (!isa<AtomSyntax>(S)) {
    SemaRef.Diags.Report(S->getLoc(),
                        clang::diag::err_attribute_not_valid_as_call)
                        << "overide";
    return;
  }
  if (clang::CXXMethodDecl *MD = dyn_cast<clang::CXXMethodDecl>(D->Cxx)) {
    if (isa<clang::CXXConstructorDecl>(D->Cxx)
        || isa<clang::CXXDestructorDecl>(D->Cxx))
    {
      SemaRef.Diags.Report(S->getLoc(),
                           clang::diag::err_invalid_attribute_for_decl)
                           << "override" << "member function";
      return;
    }

    // Adding override attribute.
    MD->addAttr(clang::OverrideAttr::Create(Context.CxxAST, S->getLoc(),
                                      clang::AttributeCommonInfo::AS_Keyword));
    Status.HasOverride = true;
    return;
  }
  SemaRef.Diags.Report(S->getLoc(),
                        clang::diag::err_invalid_attribute_for_decl)
                        << "override" << "member function";
}

void Elaborator::elaborateFinalAttr(Declaration *D, const Syntax *S,
                                    AttrStatus &Status) {
  if (Status.HasFinal) {
    SemaRef.Diags.Report(S->getLoc(),
                         clang::diag::err_duplicate_attribute);
    return;
  }
  if (isa<CallSyntax>(S)) {
    SemaRef.Diags.Report(S->getLoc(),
                         clang::diag::err_attribute_not_valid_as_call)
                         << "final";
    return;
  }
  Status.HasFinal = true;
  if (clang::CXXRecordDecl *RD = dyn_cast<clang::CXXRecordDecl>(D->Cxx)) {
    RD->addAttr(clang::FinalAttr::Create(Context.CxxAST, S->getLoc(),
                                         clang::AttributeCommonInfo::AS_Keyword,
                               static_cast<clang::FinalAttr::Spelling>(false)));
    return;
  }

  if (clang::CXXMethodDecl *MD = dyn_cast<clang::CXXMethodDecl>(D->Cxx)) {
    MD->addAttr(clang::FinalAttr::Create(Context.CxxAST, S->getLoc(),
                                         clang::AttributeCommonInfo::AS_Keyword,
                               static_cast<clang::FinalAttr::Spelling>(false)));
    return;
  }
  SemaRef.Diags.Report(S->getLoc(),
                       clang::diag::err_invalid_attribute_for_decl)
                       << "final" << "virtual member function or class";
}

void Elaborator::elaborateConstAttr(Declaration *D, const Syntax *S,
                                    AttrStatus &Status) {
  if (Status.HasConst) {
    SemaRef.Diags.Report(S->getLoc(),
                         clang::diag::err_duplicate_attribute);
    return;
  }
  if (isa<CallSyntax>(S)) {
    SemaRef.Diags.Report(S->getLoc(),
                         clang::diag::err_attribute_not_valid_as_call)
                         << "const";
    return;
  }
  Status.HasConst = true;

  if (isa<clang::CXXMethodDecl>(D->Cxx) &&
      !(isa<clang::CXXConstructorDecl>(D->Cxx)
      || isa<clang::CXXDestructorDecl>(D->Cxx))) {
    clang::CXXMethodDecl *MD = cast<clang::CXXMethodDecl>(D->Cxx);
    if (MD->getStorageClass() == clang::SC_Static) {
      SemaRef.Diags.Report(S->getLoc(),
                          clang::diag::err_invalid_attribute_for_decl)
                          << "const" << "member function";
      return;
    }
    clang::QualType MemberFuncTy = MD->getType();
    const clang::FunctionProtoType *FPT = MemberFuncTy
                                            ->getAs<clang::FunctionProtoType>();
    auto EPI = FPT->getExtProtoInfo();
    EPI.TypeQuals.addConst();
    SemaRef.rebuildFunctionType(MD, MD->getBeginLoc(), FPT, FPT->getExtInfo(),
                                EPI, FPT->getExceptionSpecInfo());
    return;
  }
  SemaRef.Diags.Report(S->getLoc(),
                      clang::diag::err_invalid_attribute_for_decl)
                      << "const" << "member function";
}

void Elaborator::elaborateBitsAttr(Declaration *D, const Syntax *S,
                                   AttrStatus &Status) {
  if (Status.HasBits) {
    SemaRef.Diags.Report(S->getLoc(),
                         clang::diag::err_duplicate_attribute);
    return;
  }
  if (!isa<CallSyntax>(S)) {
    SemaRef.Diags.Report(S->getLoc(),
                         clang::diag::err_attribute_only_valid_as_call)
                         << "bits";
    return;
  }
  if (!isa<clang::FieldDecl>(D->Cxx)) {
    SemaRef.Diags.Report(S->getLoc(),
                          clang::diag::err_invalid_attribute_for_decl)
                          << "bits(expr)" << "class member variable";
    return;
  }
  const CallSyntax *BitsCall = cast<CallSyntax>(S);
  const ListSyntax *BitsArguments = cast<ListSyntax>(BitsCall->getArguments());

  if (BitsArguments->getNumChildren() == 0
      || BitsArguments->getNumChildren() > 1) {
    SemaRef.Diags.Report(BitsCall->getLoc(),
                         clang::diag::err_incorrect_number_of_arguments)
                         << "bits";
    return;
  }
  Status.HasBits = true;
  if (Status.HasAlignAs) {
    SemaRef.Diags.Report(BitsCall->getLoc(),
                         clang::diag::err_alignas_attribute_wrong_decl_type)
                         << "alignas" << 3;
    return;
  }
  ExprElaborator Elab(Context, SemaRef);
  clang::Expr *BitsExpr = Elab.elaborateConstexprAttrExpr(
                                                      BitsCall->getArgument(0));

  clang::FieldDecl *Field = cast<clang::FieldDecl>(D->Cxx);
  bool IsZeroWidth = false;
  auto ExprResult = SemaRef.getCxxSema().VerifyBitField(BitsCall->getLoc(),
                                                        Field->getDeclName(),
                                                        Field->getType(),
                                                        /*IsMsStruct=*/false,
                                                        BitsExpr,
                                                        &IsZeroWidth);
  if (ExprResult.isInvalid()) {
    return;
  }
  Field->setBitWidth(ExprResult.get());
}

void Elaborator::elaborateAlignAsAttr(Declaration *D, const Syntax *S,
                                      AttrStatus &Status) {
  if (Status.HasAlignAs) {
    SemaRef.Diags.Report(S->getLoc(),
                         clang::diag::err_duplicate_attribute);
    return;
  }
  if (!isa<CallSyntax>(S)) {
    SemaRef.Diags.Report(S->getLoc(),
                         clang::diag::err_attribute_only_valid_as_call)
                         << "alignas";
    return;
  }

  const CallSyntax *AlignAsCall = cast<CallSyntax>(S);
  const ListSyntax *AlignAsArgs = cast<ListSyntax>(AlignAsCall->getArguments());

  if (AlignAsArgs->getNumChildren() == 0
      || AlignAsArgs->getNumChildren() > 1) {
    SemaRef.Diags.Report(AlignAsCall->getLoc(),
                         clang::diag::err_incorrect_number_of_arguments)
                         << "alignas";
    return;
  }

  if (isa<clang::VarDecl>(D->Cxx) || isa<clang::TagDecl>(D->Cxx)
      || isa<clang::FieldDecl>(D->Cxx)) {
    Status.HasAlignAs = true;
    ExprElaborator Elab(Context, SemaRef);
    clang::Expr *AlignmentExpr = Elab.elaborateConstexprAttrExpr(
                                                   AlignAsCall->getArgument(0));
    clang::QualType AlignmentExprTy = AlignmentExpr->getType();
    if (AlignmentExprTy->isNamespaceType()
        || AlignmentExprTy->isTemplateType()) {
      SemaRef.Diags.Report(AlignAsCall->getArgument(0)->getLoc(),
                           clang::diag::err_invalid_result_type);
      return;
    }
    clang::IdentifierInfo *AttrName = &Context.CxxAST.Idents.get({"alignas"});

    clang::AttributeCommonInfo::Syntax SyntaxKind
                               = clang::AttributeCommonInfo::Syntax::AS_Keyword;
    clang::SourceRange SR(AlignAsCall->getLoc(),
                          AlignAsCall->getArgument(0)->getLoc());
    clang::AttributeCommonInfo AttrInfo(AttrName, nullptr, SR,
                                        AlignAsCall->getLoc(),
                                   clang::AttributeCommonInfo::Kind::AT_Aligned,
                                        SyntaxKind);
    if (AlignmentExprTy->isTypeOfTypes()) {
      clang::TypeSourceInfo *TInfo = SemaRef.getTypeSourceInfoFromExpr(
                        AlignmentExpr, AlignAsCall->getArgument(0)->getLoc());
      if (!TInfo)
        return;
      SemaRef.getCxxSema().AddAlignedAttr(D->Cxx, AttrInfo, TInfo,
                                          /*IsPackExpansion=*/false);
    } else {
      SemaRef.getCxxSema().AddAlignedAttr(D->Cxx, AttrInfo, AlignmentExpr,
                                          /*IsPackExpansion=*/false);
    }
    if (D->Cxx->hasAttrs())
      SemaRef.getCxxSema().CheckAlignasUnderalignment(D->Cxx);
    return;
  }
  SemaRef.Diags.Report(S->getLoc(),
                       clang::diag::err_invalid_attribute_for_decl)
                       << "alignas(expr)" << "class or variable declaration";
}

void Elaborator::elaborateRefQualifierAttr(Declaration *D, const Syntax *S,
                                           AttrStatus &Status) {
  if (Status.HasRefQualifier) {
    SemaRef.Diags.Report(S->getLoc(),
                         clang::diag::err_duplicate_attribute);
    return;
  }

  const AtomSyntax *Name;
  if (const CallSyntax *Call = dyn_cast<CallSyntax>(S)) {
    Name = cast<AtomSyntax>(Call->getCallee());
    SemaRef.Diags.Report(S->getLoc(),
                         clang::diag::err_attribute_only_valid_as_call)
                         << Name->getSpelling();
    return;
  }

  Name = cast<AtomSyntax>(S);
  Status.HasRefQualifier = true;
  if (isa<clang::CXXMethodDecl>(D->Cxx) &&
     !(isa<clang::CXXConstructorDecl>(D->Cxx)
      || isa<clang::CXXDestructorDecl>(D->Cxx))) {

    clang::CXXMethodDecl *MD = cast<clang::CXXMethodDecl>(D->Cxx);
    if (MD->getStorageClass() == clang::SC_Static) {
      SemaRef.Diags.Report(S->getLoc(),
                           clang::diag::err_invalid_attribute_for_decl)
                           << Name->getSpelling() << "method";
      return;
    }
    clang::QualType MemberFuncTy = MD->getType();
    const clang::FunctionProtoType *FPT = MemberFuncTy
                                            ->getAs<clang::FunctionProtoType>();
    auto EPI = FPT->getExtProtoInfo();
    if (Name->getToken().getKind() == tok::RefKeyword) {
      EPI.RefQualifier = clang::RQ_LValue;
    } else if (Name->getToken().getKind() == tok::RValueRefKeyword){
      EPI.RefQualifier = clang::RQ_RValue;
    } else {
      llvm_unreachable("Invalid reference qualifier given.");
    }
    SemaRef.rebuildFunctionType(MD, MD->getBeginLoc(), FPT, FPT->getExtInfo(),
                                EPI, FPT->getExceptionSpecInfo());
    return;
  }
  SemaRef.Diags.Report(S->getLoc(),
                      clang::diag::err_invalid_attribute_for_decl)
                      << "const" << "member function";
}

namespace {

enum SysAttrFormatKind {
  SAFK_Invalid,
  SAFK_Name,
  SAFK_NameCall,
  SAFK_ScopeName,
  SAFK_ScopeNameCall
};
/// This stores attribute information for a single attribute.
struct SysAttrInfo {
  SysAttrFormatKind Kind = SAFK_Invalid;
  const AtomSyntax *ScopeName = nullptr;
  const AtomSyntax *AttrId = nullptr;
  const CallSyntax *CallNode = nullptr;
  const ListSyntax *Args = nullptr;
};

void getSysAttrInfo(const Syntax *Attr, SysAttrInfo &Info) {
  if (const AtomSyntax *Atom = dyn_cast<AtomSyntax>(Attr)) {
    Info.Kind = SAFK_Name;
    Info.AttrId = Atom;
    return;
  } else if (const CallSyntax *Call = dyn_cast<CallSyntax>(Attr)) {
    if (const AtomSyntax *Atom = dyn_cast<AtomSyntax>(Call->getCallee())) {
      if (Atom->getSpelling() == "operator'.'") {
        if (const AtomSyntax *Name
                                 = dyn_cast<AtomSyntax>(Call->getArgument(1))) {
          Info.AttrId = Name;
        } else {
          Info.Kind = SAFK_Invalid;
          return;
        }
        if ((Info.ScopeName = dyn_cast<AtomSyntax>(Call->getArgument(0)))) {
          Info.Kind = SAFK_ScopeName;
        } else {
          Info.Kind = SAFK_Invalid;
        }
        return;
      }
      Info.Kind = SAFK_NameCall;
      Info.AttrId = Atom;
      Info.CallNode = Call;
      Info.Args = cast<ListSyntax>(Call->getArguments());
      return;
    }
    // Checking for nested name in combination with something.
    if (const CallSyntax *InnerCall = dyn_cast<CallSyntax>(Call->getCallee())) {
      if (const AtomSyntax *Dot
                               = dyn_cast<AtomSyntax>(InnerCall->getCallee())) {
        if (Dot->getSpelling() == "operator'.'") {
          if (const AtomSyntax *Name
                            = dyn_cast<AtomSyntax>(InnerCall->getArgument(1))) {
            Info.AttrId = Name;
          } else {
            Info.Kind = SAFK_Invalid;
            return;
          }
          if ((Info.ScopeName
                           = dyn_cast<AtomSyntax>(InnerCall->getArgument(0)))) {
            Info.Kind = SAFK_ScopeNameCall;
          } else {
            Info.Kind = SAFK_Invalid;
            return;
          }
          Info.Args = cast<ListSyntax>(Call->getArguments());
          return;
        }
      }
    }
  }
  Info.Kind = SysAttrFormatKind::SAFK_Invalid;
}
}
static bool processAttributeArgs(SyntaxContext &Context, Sema &SemaRef,
                                 const Syntax *CallArgs,
                                 clang::ArgsVector &Args) {
  ExprElaborator Elab(Context, SemaRef);
  for (const Syntax *ArgOrId : CallArgs->children()) {
    if (const AtomSyntax *Name = dyn_cast<AtomSyntax>(ArgOrId)) {
      if (Name->hasToken(tok::Identifier)) {
        Args.emplace_back(
          clang::IdentifierLoc::create(Context.CxxAST, Name->getLoc(),
                                       &Context.CxxAST.Idents.get(
                                                         Name->getSpelling())));
        continue;
      }
    }

    // Just going a head and assuming that we expect an expression here.
    clang::Expr *Res = Elab.elaborateConstexprAttrExpr(ArgOrId);
    if (!Res)
      return true;
    if (Res->getType()->isTypeOfTypes()
        || Res->getType()->isNamespaceType()
        || Res->getType()->isTemplateType()) {
      SemaRef.Diags.Report(ArgOrId->getLoc(),
                           clang::diag::err_invalid_attribute_argument);
      return true;
    }
    Args.emplace_back(Res);
  }
  return false;
}
void Elaborator::elaborateSystemAttribute(clang::Decl *D, const Syntax *S,
                                          AttrStatus &Status,
                                          clang::ParsedAttributes &Attrs) {
  SysAttrInfo Info;
  getSysAttrInfo(S, Info);
  switch(Info.Kind) {
  case SAFK_Invalid: {
    // FIXME: I'm not sure how to handle this properly,
    // I might have to create some kind of warning here or something?
    SemaRef.Diags.Report(S->getLoc(),
                         clang::diag::warn_invalid_attribute_format);
    return;
  }

  case SAFK_Name: {
    Attrs.addNew(&Context.CxxAST.Idents.get(Info.AttrId->getSpelling()),
                 clang::SourceRange(Info.AttrId->getLoc(),
                                    Info.AttrId->getLoc()),
                 nullptr, clang::SourceLocation(), nullptr, 0u,
                 clang::ParsedAttr::Syntax::AS_CXX11);

    break;
  }

  case SAFK_NameCall: {
    clang::ArgsVector Args;
    if (processAttributeArgs(Context, SemaRef, Info.Args, Args)) {
      return;
    }
    // Handling simple call style attributes.
    Attrs.addNew(&Context.CxxAST.Idents.get(Info.AttrId->getSpelling()),
                 clang::SourceRange(Info.AttrId->getLoc(),
                                    Info.AttrId->getLoc()),
                 nullptr, clang::SourceLocation(), Args.data(),
                 Args.size(), clang::ParsedAttr::Syntax::AS_CXX11);

    break;
  }

  case SAFK_ScopeName: {
    Attrs.addNew(&Context.CxxAST.Idents.get(Info.AttrId->getSpelling()),
                 clang::SourceRange(Info.AttrId->getLoc(),
                                    Info.AttrId->getLoc()),
                 &Context.CxxAST.Idents.get(Info.ScopeName->getSpelling()),
                 Info.ScopeName->getLoc(), nullptr, 0u,
                 clang::ParsedAttr::Syntax::AS_CXX11);

    break;
  }

  case SAFK_ScopeNameCall: {
    clang::ArgsVector Args;
    if (processAttributeArgs(Context, SemaRef, Info.Args, Args)) {
      return;
    }
    Attrs.addNew(&Context.CxxAST.Idents.get(Info.AttrId->getSpelling()),
                 clang::SourceRange(Info.AttrId->getLoc(),
                                    Info.AttrId->getLoc()),
                 &Context.CxxAST.Idents.get(Info.ScopeName->getSpelling()),
                 Info.ScopeName->getLoc(), Args.data(),
                 Args.size(), clang::ParsedAttr::Syntax::AS_CXX11);

    break;
  }
  }
}

void Elaborator::elaborateAttributeError(Declaration *D, const Syntax *S,
                                         AttrStatus &Status) {
  std::string AttrName;
  checkAttrFormatAndName(S, AttrName);
  SemaRef.Diags.Report(S->getLoc(),
                       clang::diag::err_invalid_attribute_for_decl)
                       << AttrName << "different declaration expression";
}



FusedOpKind getFusedOpKind(Sema &SemaRef, llvm::StringRef Spelling) {
  const clang::IdentifierInfo *Tokenization =
    &SemaRef.Context.CxxAST.Idents.get(Spelling);

  if (Tokenization == SemaRef.OperatorColonII)
    return FOK_Colon;
  if (Tokenization == SemaRef.OperatorArrowII)
    return FOK_Arrow;
  if (Tokenization == SemaRef.OperatorExclaimII)
    return FOK_Exclaim;
  if (Tokenization == SemaRef.OperatorEqualsII)
    return FOK_Equals;
  if (Tokenization == SemaRef.OperatorIfII)
    return FOK_If;
  if (Tokenization == SemaRef.OperatorElseII)
    return FOK_Else;
  if (Tokenization == SemaRef.OperatorReturnII)
    return FOK_Return;
  if (Tokenization == SemaRef.OperatorReturnsII)
    return FOK_Return;
  if (Tokenization == SemaRef.OperatorDotII)
    return FOK_MemberAccess;
  if (Tokenization == SemaRef.OperatorForII)
    return FOK_For;
  if (Tokenization == SemaRef.OperatorWhileII)
    return FOK_While;
  if (Tokenization == SemaRef.OperatorInII)
    return FOK_In;
  if (Tokenization == SemaRef.OperatorDotDotII)
    return FOK_DotDot;
  if (Tokenization == SemaRef.OperatorConstII)
    return FOK_Const;
  if (Tokenization == SemaRef.OperatorRefII)
    return FOK_Ref;
  if (Tokenization == SemaRef.OperatorRRefII)
    return FOK_RRef;
  if (Tokenization == SemaRef.OperatorBracketsII)
    return FOK_Brackets;
  if (Tokenization == SemaRef.OperatorParensII)
    return FOK_Parens;
  if (Tokenization == SemaRef.OperatorThrowII)
    return FOK_Throw;
  if (Tokenization == SemaRef.OperatorCaretII)
    return FOK_Caret;
  if (Tokenization == SemaRef.OperatorDotCaretII)
    return FOK_DotCaret;
  return FOK_Unknown;
}

FusedOpKind getFusedOpKind(Sema &SemaRef, const CallSyntax *S) {
  if (!isa<AtomSyntax>(S->getCallee()))
    return FOK_Unknown;
  return getFusedOpKind(SemaRef, cast<AtomSyntax>(S->getCallee())->getSpelling());
}

} // namespace gold<|MERGE_RESOLUTION|>--- conflicted
+++ resolved
@@ -4212,12 +4212,6 @@
 
     // Certain macros must be deduced manually.
     if (const MacroSyntax *InitM = dyn_cast<MacroSyntax>(D->Init)) {
-<<<<<<< HEAD
-      if (const AtomSyntax *Call = dyn_cast<AtomSyntax>(InitM->getCall())) {
-        if (Call->getSpelling() == "array") {
-          assert (isa<clang::InitListExpr>(InitExpr) &&
-                  "Invalid array macro init");
-=======
       if (!isa<CallSyntax>(InitM->getCall())) {
 
         assert (isa<AtomSyntax>(InitM->getCall()) && "Unexpected macro call");
@@ -4226,7 +4220,6 @@
 
         const AtomSyntax *Call = cast<AtomSyntax>(InitM->getCall());
         if (Call->getSpelling() == "array") {
->>>>>>> d502c7b7
           Ty = buildImplicitArrayType(Context.CxxAST, SemaRef.getCxxSema(),
                                       cast<clang::InitListExpr>(InitExpr));
 
@@ -4236,16 +4229,11 @@
           }
         }
       } else {
-<<<<<<< HEAD
         clang::Sema &CxxSema = SemaRef.getCxxSema();
         auto Result =
           CxxSema.DeduceAutoType(VD->getTypeSourceInfo(), InitExpr, Ty);
         if (Result == clang::Sema::DAR_Failed) {
           SemaRef.Diags.Report(VD->getLocation(), clang::diag::err_auto_failed);
-=======
-        if (!InitExpr) {
-          SemaRef.Diags.Report(VD->getLocation(), clang::diag::err_auto_no_init);
->>>>>>> d502c7b7
           return;
         }
 
