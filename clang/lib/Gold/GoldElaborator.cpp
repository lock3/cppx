//=== GoldElaborator.cpp - Elaboration for Gold Nodes ----------------------==//
//
// Part of the LLVM Project, under the Apache License v2.0 with LLVM Exceptions.
// See https://llvm.org/LICENSE.txt for license information.
// SPDX-License-Identifier: Apache-2.0 WITH LLVM-exception
// Copyright (c) Lock3 Software 2019, all rights reserved.
//
//===----------------------------------------------------------------------===//
//
//  This file implements the Elaborator interface, which creates clang::Decl*
//  nodes out of Gold Syntax nodes.
//
//===----------------------------------------------------------------------===//

#include "clang/Gold/GoldElaborator.h"

#include "clang/AST/CXXInheritance.h"
#include "clang/AST/DeclarationName.h"
#include "clang/AST/DeclCXX.h"
#include "clang/AST/ExprCppx.h"
#include "clang/AST/Stmt.h"

#include "clang/Basic/DiagnosticSema.h"
#include "clang/Basic/DiagnosticParse.h"
#include "clang/Basic/TargetInfo.h"

#include "clang/Sema/DeclSpec.h"
#include "clang/Sema/Lookup.h"
#include "clang/Sema/Sema.h"
#include "clang/Sema/TypeLocBuilder.h"
#include "clang/Sema/ParsedAttr.h"
#include "clang/Sema/ParsedTemplate.h"
#include "clang/Sema/TypeLocUtil.h"
#include "clang/Sema/CXXFieldCollector.h"

#include "clang/Gold/ClangToGoldDeclBuilder.h"
#include "clang/Gold/GoldSema.h"
#include "clang/Gold/GoldExprElaborator.h"
#include "clang/Gold/GoldStmtElaborator.h"
#include "clang/Gold/GoldSyntaxContext.h"
#include "clang/Gold/GoldDeclarationBuilder.h"


namespace gold {

static void applyESIToFunctionType(SyntaxContext &Context, Sema &SemaRef,
                                   clang::FunctionDecl *FD,
                       const clang::FunctionProtoType::ExceptionSpecInfo &ESI);

AttrFormat checkAttrFormatAndName(const Syntax *Attr, std::string &Name) {
  if (const AtomSyntax *Atom = dyn_cast<AtomSyntax>(Attr)) {
    Name = Atom->getSpelling();
    return AF_Name;
  } else if (const CallSyntax *Call = dyn_cast<CallSyntax>(Attr)) {
    if (const AtomSyntax *Atom = dyn_cast<AtomSyntax>(Call->getCallee())) {
      Name = Atom->getSpelling();
      return AF_Call;
    }
  }
  return AF_Invalid;
}

/// Overload for declaration processing.
template<typename OnAttr, typename IsSameAttr, typename OnDuplicate>
static bool locateValidAttribute(Declaration *D, OnAttr OnAttribute,
                                 IsSameAttr CheckAttr, OnDuplicate OnDup) {
  assert(D && "Invalid declaration.");

  if (!D->Decl->UnprocessedAttributes)
    return false;
  return locateValidAttribute(*D->Decl->UnprocessedAttributes, OnAttribute,
      CheckAttr, OnDup);
}


static bool computeAccessSpecifier(Sema& SemaRef, Attributes& attrs,
                                   clang::AccessSpecifier& AS) {
  AS = clang::AS_public;
  return locateValidAttribute(attrs,
    // OnAttr
    [&](const Syntax *Attr) -> bool {
      std::string ActualName;
      switch(checkAttrFormatAndName(Attr, ActualName)) {
      case AF_Name:
        if (ActualName == "private") {
          AS = clang::AS_private;
          return true;
        } else if (ActualName == "protected") {
          AS = clang::AS_protected;
          return true;
        } else if (ActualName == "public") {
          AS = clang::AS_public;
          return true;
        }
        return false;
      case AF_Invalid:
        return false;
      case AF_Call:
        if (ActualName == "private" || ActualName == "protected"
            || ActualName == "public") {
          SemaRef.Diags.Report(Attr->getLoc(),
                               clang::diag::err_attribute_not_valid_as_call)
                               << ActualName;
          return true;
        }
        return false;
      }
      return false;
    },
    // CheckAttr
    [](const Syntax *Attr) -> bool{
      std::string ActualName;
      checkAttrFormatAndName(Attr, ActualName);
      return (ActualName == "private"
              || ActualName == "protected"
              || ActualName == "public");
    },
    // OnDup
    [&](const Syntax *FirstAttr, const Syntax *DuplicateAttr){
      SemaRef.Diags.Report(DuplicateAttr->getLoc(),
                           clang::diag::err_duplicate_access_specifier)
                           << FirstAttr->getLoc() << DuplicateAttr->getLoc();
    });
}


static bool isVirtualBase(Sema& SemaRef, Attributes& attrs,
                          bool &IsVirtual) {
  IsVirtual = false;
  return locateValidAttribute(attrs,
    // OnAttr
    [&](const Syntax *Attr) -> bool {
      std::string ActualName;
      switch(checkAttrFormatAndName(Attr, ActualName)) {
      case AF_Name:
        if (ActualName == "virtual") {
          IsVirtual = true;
          return true;
        }
        return false;
      case AF_Invalid:
        return false;
      case AF_Call:
        if (ActualName == "virtual") {
          SemaRef.Diags.Report(Attr->getLoc(),
                               clang::diag::err_attribute_not_valid_as_call)
                               << ActualName;
          IsVirtual = true;
          return true;
        }
        return false;
      }
      return false;
    },
    // CheckAttr
    [](const Syntax *Attr) -> bool{
      std::string ActualName;
      checkAttrFormatAndName(Attr, ActualName);
      return ActualName == "virtual";
    },
    // OnDup
    [&](const Syntax *FirstAttr, const Syntax *DuplicateAttr) {
      SemaRef.Diags.Report(DuplicateAttr->getLoc(),
                           clang::diag::err_duplicate_access_specifier)
                           << FirstAttr->getLoc() << DuplicateAttr->getLoc();
    });
}


/// This should ONLY be used with member variables
bool isStaticMember(Sema& SemaRef, Declaration *D, bool &IsStatic) {
  return locateValidAttribute(D,
    // OnAttr
    [&](const Syntax *Attr) -> bool{
      std::string ActualName;
      switch(checkAttrFormatAndName(Attr, ActualName)) {
      case AF_Name:
        if (ActualName == "static") {
          IsStatic = true;
          return true;
        }
        return false;
      case AF_Invalid:
        return false;
      case AF_Call:
        if (ActualName == "static") {
          SemaRef.Diags.Report(Attr->getLoc(),
                               clang::diag::err_attribute_not_valid_as_call)
                               << ActualName;
          IsStatic = true;
          return true;
        }
        return false;
      }
      return false;
    },
    // CheckAttr
    [](const Syntax *Attr) -> bool{
      if (const AtomSyntax *Atom = dyn_cast<AtomSyntax>(Attr)) {
        if (Atom->getSpelling() == "static") {
          return true;
        }
      }
      return false;
    },
    // OnDup
    [&](const Syntax *FirstAttr, const Syntax *DuplicateAttr) {
      return SemaRef.Diags.Report(DuplicateAttr->getLoc(),
                                  clang::diag::err_conflicting_attributes)
                                  << FirstAttr->getLoc()
                                  << DuplicateAttr->getLoc();
    });
}

/// This should ONLY be used with member variables
bool isMutable(Sema& SemaRef, Declaration *D, bool &IsMutable) {
  IsMutable = false;
  return locateValidAttribute(D,
    // OnAttr
    [&](const Syntax *Attr) -> bool{
      std::string ActualName;
      switch(checkAttrFormatAndName(Attr, ActualName)) {
      case AF_Name:
        if (ActualName == "mutable") {
          IsMutable = true;
          return true;
        }
        return false;
      case AF_Invalid:
        return false;
      case AF_Call:
        if (ActualName == "mutable") {
          SemaRef.Diags.Report(Attr->getLoc(),
                               clang::diag::err_attribute_not_valid_as_call)
                               << ActualName;
          IsMutable = true;
          return true;
        }
        return false;
      }
      return false;
    },
    // CheckAttr
    [](const Syntax *Attr) -> bool{
      std::string ActualName;
      checkAttrFormatAndName(Attr, ActualName);
      return ActualName == "mutable";
    },
    // OnDup
    [&](const Syntax *FirstAttr, const Syntax *DuplicateAttr) {
      return SemaRef.Diags.Report(DuplicateAttr->getLoc(),
                                  clang::diag::err_conflicting_attributes)
                                  << FirstAttr->getLoc()
                                  << DuplicateAttr->getLoc();
    });
}

Elaborator::Elaborator(SyntaxContext &Context, Sema &SemaRef)
  : Context(Context), SemaRef(SemaRef) {}

clang::Decl *Elaborator::elaborateFile(const Syntax *S) {
  if (!S)
    return nullptr;
  assert(isa<FileSyntax>(S) && "S is not a file");

  startFile(S);

  const FileSyntax *File = cast<FileSyntax>(S);

  // Pass 1. identify declarations in scope.
  for (const Syntax *SS : File->children()) {
    identifyDecl(SS);
  }

  // Pass 2: elaborate the types.
  for (const Syntax *SS : File->children()) {
    elaborateDeclType(SS);
  }

  // Pass 3: elaborate definitions.
  for (const Syntax *SS : File->children()) {
    elaborateDeclInit(SS);
  }

  finishFile(S);

  return Context.CxxAST.getTranslationUnitDecl();
}

void Elaborator::startFile(const Syntax *S) {
  // This is missed during initialziation because of the language setting.
  SemaRef.getCxxSema().FieldCollector.reset(new clang::CXXFieldCollector());
  // Setting up clang scopes.
  clang::Scope *Scope = SemaRef.enterClangScope(clang::Scope::DeclScope);
  Scope->setEntity(Context.CxxAST.getTranslationUnitDecl());
  SemaRef.getCxxSema().ActOnTranslationUnitScope(Scope);
  SemaRef.getCxxSema().Initialize();

  // Count the decls generated by clang::Sema::Initialize().
  clang::TranslationUnitDecl *TU = Context.CxxAST.getTranslationUnitDecl();
  for (auto D = TU->decls_begin(); D != TU->decls_end(); ++D)
    ++ImplicitSemaDecls;

  // Enter the global scope.
  SemaRef.enterScope(SK_Namespace, S);

  /// Build the declaration for the global namespace.
  Declaration *D = new Declaration(S);
  D->SavedScope = SemaRef.getCurrentScope();
  SemaRef.setDeclForDeclaration(D, Context.CxxAST.getTranslationUnitDecl());

  SemaRef.pushDecl(D);
}

void Elaborator::finishFile(const Syntax *S) {
  SemaRef.getCxxSema().ActOnEndOfTranslationUnit();
  SemaRef.popDecl();
  SemaRef.leaveScope(S);

  // TODO: Any pending semantic analysis to do here?
}

clang::Decl *Elaborator::elaborateDeclType(const Syntax *S) {
  // TODO: Can we elaborate top-level statements? What would they do?
  // Would these equivalent to directives?
  //
  // TODO: Look for module-related declarations.
  //
  // TODO: What should we find for a list of declarators?
  Declaration *D = SemaRef.getCurrentScope()->findDecl(S);
  if (!D) {
    return nullptr;
  }
  return elaborateDecl(D);
}

static void BuildTemplateParams(SyntaxContext &Ctx, Sema &SemaRef,
                                const Syntax *Params,
                                llvm::SmallVectorImpl<clang::NamedDecl *> &Res);

static void processBaseSpecifiers(Elaborator& Elab, Sema& SemaRef,
                                  SyntaxContext& Context, Declaration *D,
                                  clang::CXXRecordDecl *R,
                                  const CallSyntax *ClsKwCall) {
  const ListSyntax *Bases = dyn_cast<ListSyntax>(ClsKwCall->getArguments());
  if (!Bases)
    return;

  ExprElaborator TypeElab(Context, SemaRef);

  // Evaluating each individual child expression. Some could be template names.
  // It's also worth noting that these type of bases could have attributes
  // associated with each expression.
  Sema::ClangScopeRAII InheritanceScope(SemaRef, clang::Scope::DeclScope |
      clang::Scope::ClassScope | clang::Scope::ClassInheritanceScope,
      clang::SourceLocation());

  llvm::SmallVector<clang::CXXBaseSpecifier *, 4> GivenBaseClasses;
  // FIXME: This currently doesn't account for dependent names.
  Attributes Attrs;
  bool IsVirtualBase = false;
  for (const Syntax *Base : Bases->children()) {
    clang::Expr *BaseExpr = TypeElab.elaborateExpr(Base);

    if (!BaseExpr) {
      SemaRef.Diags.Report(Base->getLoc(),
                           clang::diag::err_failed_to_translate_expr);
      continue;
    }

    Attrs.clear();
    clang::AccessSpecifier AS = clang::AS_public;
    IsVirtualBase = false;
    if (!Base->getAttributes().empty()) {
      // Gathering all of the attributes from the root node of the expression
      // (Which is technically)
      for (const Attribute *Attr : Base->getAttributes())
        Attrs.emplace_back(Attr->getArg());

      if (computeAccessSpecifier(SemaRef, Attrs, AS))
        return;

      if (isVirtualBase(SemaRef, Attrs, IsVirtualBase))
        return;

      // TODO: Create an error message in the event that the attributes
      // associated with the current type are wrong.
      if (!Attrs.empty()) {
        // TODO: Create an error message for here.
        llvm::errs() << "Invalid base class attribute\n";
        return;
      }
    }

    clang::TypeSourceInfo *TInfo = SemaRef.getTypeSourceInfoFromExpr(
                                                      BaseExpr, Base->getLoc());
    if (!TInfo)
      return;

    clang::ParsedType PT = SemaRef.getCxxSema().CreateParsedType(
                                                       TInfo->getType(), TInfo);
    clang::ParsedAttributes Attributes(SemaRef.AttrFactory);
    auto BaseResult = SemaRef.getCxxSema()
      .ActOnBaseSpecifier(R, clang::SourceRange(Base->getLoc(), Base->getLoc()),
                          Attributes, IsVirtualBase, AS, PT, Base->getLoc(),
                          clang::SourceLocation());

    if (BaseResult.isInvalid())
      continue;
    GivenBaseClasses.emplace_back(BaseResult.get());
  }

  SemaRef.getCxxSema().ActOnBaseSpecifiers(R, GivenBaseClasses);
}

static clang::TypeResult
getUnderlyingEnumType(SyntaxContext& Context, Sema& SemaRef,
                      const Syntax *MS) {
  if (const CallSyntax *Call = dyn_cast<CallSyntax>(MS)) {

    if (Call->getNumArguments() > 1) {
      SemaRef.Diags.Report(Call->getLoc(),
                          clang::diag::err_too_many_underlying_enum_types);
      return clang::TypeResult();
    }

    // We have no underlying type so exit.
    if (Call->getNumArguments() == 0)
      return clang::TypeResult();

    // We must have 1 argument so elaborate it.
    ExprElaborator ExprElab(Context, SemaRef);
    clang::Expr *UnderlyingTy = ExprElab.elaborateExpr(Call->getArgument(0));
    if (!UnderlyingTy)
      return clang::TypeResult();
    clang::TypeSourceInfo *TInfo = SemaRef.getTypeSourceInfoFromExpr(
                                                  UnderlyingTy, Call->getLoc());
    if (!TInfo)
      return clang::TypeResult();
    clang::ParsedType PT;
    PT = SemaRef.getCxxSema().CreateParsedType(TInfo->getType(), TInfo);
    return clang::TypeResult(PT);
  }

  // Return an empty expression result.
  return clang::TypeResult();
}

static clang::Decl *
handleClassSpecialization(SyntaxContext &Context,
                          Sema &SemaRef, Declaration *D,
                          clang::TypeSpecifierType TST,
                          clang::MultiTemplateParamsArg &MTP) {
  SpecializationDeclarator *SD = D->SpecializationArgs;
  assert(SD->ElaboratedArgs && "failed to elaborate specialization");

  clang::Sema &CxxSema = SemaRef.getCxxSema();
  clang::SourceLocation IdLoc = D->Decl->getLoc();

  clang::DeclarationNameInfo DNI;
  DNI.setName(D->getId());
  DNI.setLoc(IdLoc);
  clang::LookupResult Previous(CxxSema, DNI,
                               clang::Sema::LookupOrdinaryName,
                               CxxSema.forRedeclarationInCurContext());
  clang::Scope *FoundScope = SemaRef.getCurClangScope();
  while ((FoundScope->getFlags() & clang::Scope::DeclScope) == 0 ||
         (FoundScope->getFlags() & clang::Scope::TemplateParamScope) != 0)
    FoundScope = FoundScope->getParent();

  SemaRef.getCxxSema().LookupName(Previous, FoundScope, false);
  if (!Previous.isSingleResult()) {
    unsigned DiagID =
      SemaRef.Diags.getCustomDiagID(clang::DiagnosticsEngine::Error,
                                    "specialization of ambiguous template");
    SemaRef.Diags.Report(IdLoc, DiagID);
    return nullptr;
  }

  clang::ClassTemplateDecl *Principal =
    Previous.getAsSingle<clang::ClassTemplateDecl>();
  if (!Principal) {
    unsigned DiagID =
      SemaRef.Diags.getCustomDiagID(clang::DiagnosticsEngine::Error,
                                    "specialization of undeclared template");
    SemaRef.Diags.Report(IdLoc, DiagID);
    return nullptr;
  }

  clang::TemplateName Template(Principal);
  clang::OpaquePtr<clang::TemplateName> TemplatePtr =
    clang::OpaquePtr<clang::TemplateName>::make(Template);
  clang::UnqualifiedId UnqualId;
  UnqualId.setIdentifier(D->getId(), IdLoc);
  llvm::SmallVector<clang::TemplateIdAnnotation *, 16> TemplateIds;
  llvm::SmallVector<clang::ParsedTemplateArgument, 4> Args;

  const clang::TemplateArgumentLoc *ArgInfo =
    SD->getArgList().getArgumentArray();
  for (unsigned I = 0; I < SD->getArgList().size(); ++I) {
    clang::TemplateArgument Arg = ArgInfo[I].getArgument();

    bool BadArgument = false;
    switch (Arg.getKind()) {
    case clang::TemplateArgument::Type: {
      clang::ParsedTemplateArgument NewArg(
        clang::ParsedTemplateArgument::Type,
        (void *)Arg.getAsType().getTypePtr(),
        ArgInfo[I].getLocation());
      Args.push_back(NewArg);
      break;
    }

    case clang::TemplateArgument::Expression: {
      // FIXME: this might be classified as an expression because it is
      // dependent, but is actually something else.
      clang::ParsedTemplateArgument NewArg(
        clang::ParsedTemplateArgument::NonType, (void *)Arg.getAsExpr(),
        ArgInfo[I].getLocation());
      Args.push_back(NewArg);
      break;
    }

    default: {
      unsigned DiagID =
        SemaRef.Diags.getCustomDiagID(clang::DiagnosticsEngine::Error,
                                      "invalid specialization argument");
      SemaRef.Diags.Report(ArgInfo[I].getLocation(), DiagID);
      BadArgument = true;
    }
    }

    if (BadArgument)
      continue;
  }

  auto *TempId =
    clang::TemplateIdAnnotation::Create(
      D->Op->getLoc(), IdLoc, D->getId(), false, clang::OO_None, TemplatePtr,
      clang::TNK_Type_template, IdLoc, IdLoc, Args, false, TemplateIds);
  auto Res = SemaRef.getCxxSema().ActOnClassTemplateSpecialization(
    SemaRef.getCurClangScope(), TST, clang::Sema::TUK_Definition,
    D->Init->getLoc(), /*ModulePrivLoc=*/SourceLocation(), D->ScopeSpec,
    *TempId, clang::ParsedAttributesView(), MTP);

  if (Res.isInvalid()) {
    unsigned DiagID =
      SemaRef.Diags.getCustomDiagID(clang::DiagnosticsEngine::Error,
                                    "failed to specialize template");
    SemaRef.Diags.Report(IdLoc, DiagID);
    return nullptr;
  }

  clang::Decl *Ret = Res.get();

  // We need to be sure this has a valid source location, otherwise clang
  // will assume it is a partial specialization.
  using Specialization = clang::ClassTemplateSpecializationDecl;
  cast<Specialization>(Ret)->setTemplateKeywordLoc(IdLoc);
  return Ret;
}

static clang::Decl *
processCXXRecordDecl(Elaborator &Elab, SyntaxContext &Context, Sema &SemaRef,
                     Declaration *D) {
  using namespace clang;
  D->CurrentPhase = Phase::Typing;

  // Checking if we are a nested template decl/class.
  bool WithinClass = D->ScopeForDecl->getKind() == SK_Class;
  MultiTemplateParamsArg MTP = D->TemplateParamStorage;

  bool IsOwned = false;
  bool IsDependent = false;
  CXXScopeSpec SS;
  TypeResult UnderlyingType;
  AccessSpecifier AS = AS_none;
  if (WithinClass)
    AS = AS_public;

  clang::SourceLocation IdLoc = D->Decl->getLoc();
  clang::TypeSpecifierType TST = clang::DeclSpec::TST_struct;
  bool ScopeEnumUsesClassTag = false;
  clang::SourceLocation ScopedEnumClassKW;
  ScopeKind SK = SK_Class;

  switch(D->getKind()) {
  case UDK_Class:
    TST = clang::DeclSpec::TST_struct;
    break;
  case UDK_Union:
    TST = clang::DeclSpec::TST_union;
    break;
  case UDK_Enum:
    TST = clang::DeclSpec::TST_enum;
    ScopeEnumUsesClassTag = true;
    if (const MacroSyntax *MS = dyn_cast<MacroSyntax>(D->Init)) {
      UnderlyingType = getUnderlyingEnumType(Context, SemaRef, MS->getCall());
    } else {
      llvm_unreachable("Invalid tree syntax.");
    }
    ScopedEnumClassKW = D->IdDcl->getLoc();
    SK = SK_Enum;
    break;
  default:
    llvm_unreachable("Incorrectly identified tag type");
  }

  Decl *Declaration = nullptr;
  if (D->SpecializationArgs) {
    Declaration = handleClassSpecialization(Context, SemaRef, D, TST, MTP);
  } else {
    Declaration = SemaRef.getCxxSema().ActOnTag(
      SemaRef.getCurClangScope(), TST, /*Metafunction=*/nullptr,
      clang::Sema::TUK_Definition, D->Init->getLoc(), D->ScopeSpec, D->getId(), IdLoc,
      clang::ParsedAttributesView(), AS, /*ModulePrivateLoc=*/SourceLocation(),
      MTP, IsOwned, IsDependent, ScopedEnumClassKW, ScopeEnumUsesClassTag,
      UnderlyingType, /*IsTypeSpecifier=*/false, /*IsTemplateParamOrArg=*/false);
  }

  TagDecl *Tag = nullptr;
  if (!Declaration) {
    return nullptr;
  }
  if(isa<CXXRecordDecl>(Declaration)) {
    Tag = cast<CXXRecordDecl>(Declaration);
  } else if (isa<ClassTemplateDecl>(Declaration)) {
    ClassTemplateDecl *TempTemplateDecl = cast<ClassTemplateDecl>(Declaration);
    // First we need to save the declaration for later because we need to be able
    // specifically locate the declaration at a later time
    SemaRef.setDeclForDeclaration(D, TempTemplateDecl);
    Tag = cast<CXXRecordDecl>(TempTemplateDecl->getTemplatedDecl());
  } else if (isa<EnumDecl>(Declaration)) {
    Tag = cast<TagDecl>(Declaration);
  }

  SemaRef.setDeclForDeclaration(D, Tag);
  Elab.elaborateAttributes(D);

  Sema::ScopeRAII ClassBodyScope(SemaRef, SK, D->Op, &D->SavedScope);
  SemaRef.getCurrentScope()->Entity = D;

  Sema::ClangScopeRAII ClangClassScopeBody(SemaRef,
         (Tag->isEnum() ? clang::Scope::EnumScope : clang::Scope::ClassScope)
                                  | clang::Scope::DeclScope, D->Init->getLoc());


  // Need to do this before the next step because this is actually pushed on to
  // the stack a by the next function called.
  SemaRef.getCxxSema().ActOnTagStartDefinition(SemaRef.getCurClangScope(), Tag);

  // This keeps the declContext working correctly.
  Sema::DeclContextRAII DCTracking(SemaRef, D, true);
  if (TST == clang::DeclSpec::TST_enum) {
    Elab.elaborateEnumBody(D, Tag);
    if (Tag->isInvalidDecl()) {
      // Need to make sure that this isn't elaborated as a variable later on.
      D->CurrentPhase = Phase::Initialization;
      return Tag;
    }
  } else {
    // THis handles processing for class, struct, and union bodies.
    // This keeps track of class nesting.
    Sema::ElaboratingClassDefRAII ClsElabState(SemaRef, D,
                                              !SemaRef.isElaboratingClass());
    CXXRecordDecl *ClsDecl = cast<CXXRecordDecl>(Tag);
    Elab.elaborateTypeBody(D, ClsDecl);
    // Attempt to figure out if any nested elaboration is actually required.
    // If not then we can proceed as normal.
    auto const* MacroRoot = dyn_cast<MacroSyntax>(D->Init);
    auto const* BodyArray = MacroRoot->getBlock();

    // Handling possible base classes.
    if (const CallSyntax *ClsKwCall
                          = dyn_cast<CallSyntax>(MacroRoot->getCall())) {
      processBaseSpecifiers(Elab, SemaRef, Context, D, ClsDecl, ClsKwCall);
    }

    SemaRef.getCxxSema().ActOnStartCXXMemberDeclarations(
                                                     SemaRef.getCurClangScope(),
                                                         ClsDecl,
                                                         SourceLocation(), true,
                                                         SourceLocation());
    // Since all declarations have already been added, we don't need to do another
    // Reordering scan.
    // Doing possible delaying of member declaration/initialziation.
    for (const Syntax *SS : BodyArray->children()) {
      Elab.delayElaborateDeclType(ClsDecl, SS);
    }

    SemaRef.getCxxSema().ActOnFinishCXXMemberSpecification(
      SemaRef.getCurClangScope(), SourceLocation(), ClsDecl, SourceLocation(),
      SourceLocation(), ParsedAttributesView());
    D->CurrentPhase = Phase::Initialization;
    if (!WithinClass) {
      ElaboratingClass &LateElabClass = SemaRef.getCurrentElaboratingClass();
      Elab.finishDelayedElaboration(LateElabClass);
      SemaRef.getCxxSema().ActOnFinishCXXNonNestedClass(ClsDecl);
    }
  }

  clang::Decl *TempDeclPtr = Tag;
  SemaRef.getCxxSema().ActOnTagFinishDefinition(SemaRef.getCurClangScope(),
                                                TempDeclPtr, SourceRange());
  return Tag;
}

static clang::Decl*
processCXXForwardRecordDecl(Elaborator& Elab, SyntaxContext& Context,
                            Sema& SemaRef, Declaration *D) {
  using namespace clang;
  D->CurrentPhase = Phase::Typing;

  // Checking if we are a nested template decl/class.
  bool WithinClass = D->ScopeForDecl->getKind() == SK_Class;
  MultiTemplateParamsArg MTP = D->TemplateParamStorage;

  bool IsOwned = false;
  bool IsDependent = false;
  CXXScopeSpec SS;
  TypeResult UnderlyingType;
  bool ScopeEnumUsesClassTag = false;
  SourceLocation ScopedEnumClassKW;
  AccessSpecifier AS = AS_none;
  if (WithinClass)
    AS = AS_public;
  clang::SourceLocation IdLoc = D->Decl->getLoc();
  clang::TypeSpecifierType TST = clang::DeclSpec::TST_struct;
  switch(D->getKind()) {
  case UDK_Class:
    TST = clang::DeclSpec::TST_struct;
    break;
  case UDK_Union:
    TST = clang::DeclSpec::TST_union;
    break;
  case UDK_Enum:
    // This is here because it's used specifically to generate an error from
    // Sema::ActOnTag
    TST = clang::DeclSpec::TST_enum;
    ScopeEnumUsesClassTag = true;
    if (const CallSyntax *EnumCall = dyn_cast<CallSyntax>(D->Init)) {
      UnderlyingType = getUnderlyingEnumType(Context, SemaRef, EnumCall);
    }
    ScopedEnumClassKW = D->IdDcl->getLoc();
    break;
  default:
    llvm_unreachable("Incorrectly identified tag type");
  }

  Decl *Declaration = SemaRef.getCxxSema().ActOnTag(SemaRef.getCurClangScope(),
      TST, /*Metafunction=*/nullptr,
      clang::Sema::TUK_Declaration, D->Init->getLoc(), D->ScopeSpec, D->getId(),
      IdLoc, clang::ParsedAttributesView(), /*AccessSpecifier=*/AS,
      /*ModulePrivateLoc=*/SourceLocation(),
      MTP, IsOwned, IsDependent,
      /*ScopedEnumKWLoc=*/ScopedEnumClassKW,
      /*ScopeEnumUsesClassTag=*/ScopeEnumUsesClassTag, UnderlyingType,
      /*IsTypeSpecifier=*/false, /*IsTemplateParamOrArg=*/false,
      /*SkipBody=*/nullptr);
  CXXRecordDecl *ClsDecl = nullptr;
  if(isa<CXXRecordDecl>(Declaration)) {
    ClsDecl = cast<CXXRecordDecl>(Declaration);
  } else if (isa<ClassTemplateDecl>(Declaration)) {
    ClassTemplateDecl *TempTemplateDecl = cast<ClassTemplateDecl>(Declaration);
    // First we need to save the declaration for later because we need to be able
    // to locate this later.
    SemaRef.setDeclForDeclaration(D, TempTemplateDecl);
    ClsDecl = cast<CXXRecordDecl>(TempTemplateDecl->getTemplatedDecl());
  }
  SemaRef.setDeclForDeclaration(D, ClsDecl);
  Elab.elaborateAttributes(D);
  D->CurrentPhase = Phase::Initialization;
  return ClsDecl;
}

static clang::Decl *processNamespaceDecl(Elaborator& Elab,
                                         SyntaxContext& Context,
                                         Sema& SemaRef, Declaration *D) {
  D->CurrentPhase = Phase::Initialization;
  using namespace clang;
  // Create and enter a namespace scope.
  clang::CppxNamespaceDecl *NSDecl = nullptr;
  clang::Scope *NSScope = SemaRef.enterClangScope(clang::Scope::DeclScope);

  // FIXME: keep track of nested namespaces?
  gold::Sema::OptionalScopeRAII NewScope(SemaRef);
  gold::Sema::OptionalResumeScopeRAII ResumedScope(SemaRef);
  clang::UsingDirectiveDecl *UD = nullptr;
  clang::AttributeFactory Attrs;
  clang::ParsedAttributes ParsedAttrs(Attrs);

  NSDecl = SemaRef.ActOnStartNamespaceDef(NSScope,
                                          SourceLocation(),
                                          D->IdDcl->getLoc(),
                                          D->IdDcl->getLoc(),
                                          D->getId(),
                                          D->IdDcl->getLoc(),
                                          ParsedAttrs, UD);
  if (!NSDecl) {
    // Making sure that if something does go wrong that we properly recover
    // from it.
    SemaRef.leaveClangScope(clang::SourceLocation());
    return nullptr;
  }

<<<<<<< HEAD
=======
  if (NSDecl->isInvalidDecl()) {
    // Making sure that if something does go wrong that we properly recover
    // from it.
    SemaRef.leaveClangScope(clang::SourceLocation());
    return nullptr;
  }
>>>>>>> 683635a7
  // Resume or create a new scope for the current namespace.
  // This is to allow the representations to all share the same scope.
  // This makes it easier to handle lookup for those elements of the scope.
  if (!NSDecl->Rep) {
    NewScope.Init(SK_Namespace, D->Init, &NSDecl->Rep);
    NSDecl->Rep = SemaRef.getCurrentScope();
  } else {
    ResumedScope.Init(NSDecl->Rep, NSDecl->Rep->Term, false);
  }
  SemaRef.setDeclForDeclaration(D, NSDecl);
  Elab.elaborateAttributes(D);

  SemaRef.pushDecl(D);

  const MacroSyntax *NSMacro = cast<MacroSyntax>(D->Init);
  const Syntax *NSBody = NSMacro->getBlock();

  // Keep track of the location of the last syntax, as a closing location.
  clang::SourceLocation LastLoc;
  for (const Syntax *S : NSBody->children()) {
    Elaborator(Context, SemaRef).elaborateDeclSyntax(S);
    LastLoc = S->getLoc();
  }

  NSDecl->Rep = SemaRef.getCurrentScope();
  SemaRef.getCxxSema().ActOnFinishNamespaceDef(NSDecl, LastLoc);
  SemaRef.leaveClangScope(LastLoc);
  SemaRef.popDecl();


  // FIXME: We should be returning a DeclGroupPtr to the NSDecl grouped
  // with the implicit UsingDecl, UD.
  return NSDecl;
}

static void handleTemplateParameters(Sema &SemaRef,
                                     Sema::OptionalScopeRAII &ScopeToInit,
                                     Sema::OptioanlClangScopeRAII &ClangScope,
                                     Declaration *D,
                                     TemplateParamsDeclarator *TPD) {
  clang::TemplateParameterList *ParamList = nullptr;

  // Initializing the scopes we have to deal with.
  ScopeToInit.Init(SK_Template, TPD->getSyntax(), TPD->getScopePtrPtr());
  ClangScope.Init(clang::Scope::TemplateParamScope, TPD->getLoc());

  // Constructing actual parameters.
  llvm::SmallVector<clang::NamedDecl *, 4> TemplateParamDecls;
  if (!TPD->isImplicitlyEmpty())
    BuildTemplateParams(SemaRef.getContext(), SemaRef, TPD->getSyntax(),
                        TemplateParamDecls);

  ParamList = SemaRef.getCxxSema().ActOnTemplateParameterList(
                               /*unsigned Depth*/SemaRef.computeTemplateDepth(),
                                           /*ExportLoc*/clang::SourceLocation(),
                                                   /*TemplateLoc*/TPD->getLoc(),
                                                     /*LAngleLoc*/TPD->getLoc(),
                                                             TemplateParamDecls,
                                                     /*RAngleLoc*/TPD->getLoc(),
                                                     /*RequiresClause*/nullptr);
  TPD->setTemplateParameterList(ParamList);
  // Recording template parameters for use during declaration construction.
  D->TemplateParamStorage.push_back(ParamList);
}

static bool handleSpecializationArgs(Sema &SemaRef, const Syntax *Args,
                                clang::TemplateArgumentListInfo &TemplateArgs) {
  for (auto *SS : Args->children()) {
    clang::Expr *E = ExprElaborator(SemaRef.getContext(), SemaRef).
                                              elaborateExpectedConstantExpr(SS);
    if (!E) {
      return true;
    }
    // TODO: create a list of valid expressions this can or cannot be;
    // for example, namespace or pseudo-destructor is invalid here.
    if (E->getType()->isTypeOfTypes()) {
      auto *TInfo = SemaRef.getTypeSourceInfoFromExpr(E, SS->getLoc());
      clang::TemplateArgument Arg(TInfo->getType());
      clang::TemplateArgumentLoc ArgLoc(Arg, TInfo);
      TemplateArgs.addArgument(ArgLoc);
    } else {
      clang::TemplateArgument Arg(E, clang::TemplateArgument::Expression);
      clang::TemplateArgumentLoc ArgLoc(Arg, E);
      TemplateArgs.addArgument(ArgLoc);
    }
  }

  TemplateArgs.setLAngleLoc(Args->getLoc());
  TemplateArgs.setRAngleLoc(Args->getLoc());
  return false;
}

static clang::TemplateParameterList *
buildNNSTemplateParam(Sema &SemaRef, Declaration *D,
                      TemplateParamsDeclarator *TemplateDcl) {
  assert(TemplateDcl && "Invalid template declarator.");
  // We may need to exit the clang scope? instead of saving it for later.
  SemaRef.enterClangScope(clang::Scope::TemplateParamScope);
  SemaRef.enterScope(SK_Template, TemplateDcl->getSyntax());
  TemplateDcl->setScope(SemaRef.getCurrentScope());
  // Constructing actual parameters.
  llvm::SmallVector<clang::NamedDecl *, 4> TemplateParamDecls;
  if (!TemplateDcl->isImplicitlyEmpty())
    BuildTemplateParams(SemaRef.getContext(), SemaRef, TemplateDcl->getSyntax(),
                        TemplateParamDecls);

  auto ParamList = SemaRef.getCxxSema().ActOnTemplateParameterList(
                               /*unsigned Depth*/SemaRef.computeTemplateDepth(),
                                           /*ExportLoc*/clang::SourceLocation(),
                                           /*TemplateLoc*/TemplateDcl->getLoc(),
                                             /*LAngleLoc*/TemplateDcl->getLoc(),
                                                             TemplateParamDecls,
                                             /*RAngleLoc*/TemplateDcl->getLoc(),
                                                     /*RequiresClause*/nullptr);
  TemplateDcl->setTemplateParameterList(ParamList);
  // Recording template parameters for use during declaration construction.
  D->TemplateParamStorage.push_back(ParamList);
  return ParamList;
}

static bool elaborateSpecializationArgs(Sema &SemaRef,
                                        Declaration *D) {
  SpecializationDeclarator *SD = D->SpecializationArgs->getAsSpecialization();
  assert(!SD->ElaboratedArgs && "specialization arguments already elaborated");

  SD->ElaboratedArgs = true;
  if (handleSpecializationArgs(SemaRef, SD->getArgs(), SD->getArgList())) {
    SD->setDidError();
  }
  return SD->getDidError();
}

// used to generate list syntax for our elemenb.
static Syntax **createArray(const SyntaxContext &Ctx,
                            const llvm::SmallVectorImpl<Syntax *> &Vec) {
  Syntax **Array = new (Ctx) Syntax *[Vec.size()];
  std::copy(Vec.begin(), Vec.end(), Array);
  return Array;
}

// Creating a fake token operator.
static AtomSyntax *RebuildAtom(const SyntaxContext &Ctx,
                               const AtomSyntax *Name) {
  return new (Ctx) AtomSyntax(Name->getToken());
}

static const ListSyntax *buildImplicitTemplateElemSyntax(Sema &SemaRef,
                                                     NNSDeclaratorInfo &DInfo) {
  assert(DInfo.Template && "Missing template arguments");
  SyntaxContext &Ctx = SemaRef.getContext();
  llvm::SmallVector<Syntax *, 16> Args;
  gold::Scope *TmpltScope = DInfo.Template->getScope();
  for (const Syntax *ParamToArg : DInfo.Template->getParams()->children()) {
    Declaration *D = TmpltScope->findDecl(ParamToArg);
    if (!D) {
      // FIXME: In the event we have a failed template parameter declaration
      // then we need to emit the proper error message and return a nullptr,
      llvm_unreachable("Fix invalid template parameter declaration.");
    }
    // Reusing the existing name in order to recreate implicit arguments.
    Args.emplace_back(RebuildAtom(Ctx, D->IdDcl->getIdentifier()));
  }
  return new (Ctx) ListSyntax(createArray(Ctx, Args), Args.size());
}



static bool handleNestedName(Sema &SemaRef, Declaration *D,
                             NNSDeclaratorInfo &DInfo) {

  SyntaxContext &Context = SemaRef.getContext();
  ExprElaborator ExprElab(Context, SemaRef);
  clang::Expr *NestedName = nullptr;
  // Attempting to elaborate a given expression context
  NestedName = ExprElab.elaborateExpectedConstantExpr(
                                                   DInfo.Name->getNestedName());
  if (!NestedName) {
    // FIXME: I need to see if this works without having an error message here.
    return true;
  }

  // Handling template parameters.
  clang::TemplateParameterList *TemplateParams = nullptr;
  if (DInfo.Template) {
    Sema::NewNameSpecifierRAII NestedNameStack(SemaRef);
    // Enter a new template scope.
    TemplateParams = buildNNSTemplateParam(SemaRef, D, DInfo.Template);
    // Something went wrong here and we should try and exit?
    if (!TemplateParams)
      return true;
  }

  // Suspend the current qualified lookup because some of the template parameters
  // may have a references to things that are within a different namespace.
  bool EnteringContext = SemaRef.isQualifiedLookupContext();
  clang::QualType ResultTy = NestedName->getType();
  if (ResultTy->isTypeOfTypes()) {
    if (DInfo.Template || DInfo.SpecializationArgs) {
      SemaRef.Diags.Report(DInfo.Name->getLoc(), clang::diag::err_no_template)
                          << DInfo.Name->getNestedName()->getSpelling();
      return true;
    }
    clang::TypeSourceInfo *TInfo = SemaRef.getTypeSourceInfoFromExpr(NestedName,
                                                          DInfo.Name->getLoc());
    if (!TInfo)
      return true;

    clang::QualType Ty(TInfo->getType());
    clang::IdentifierInfo *II = &Context.CxxAST.Idents.get({
                                   DInfo.Name->getNestedName()->getSpelling()});
    clang::SourceLocation BeginLoc = DInfo.Name->getLoc();
    clang::SourceLocation CCLoc = DInfo.Name->getLoc();
    if (const auto *TypeDef = dyn_cast<clang::TypedefType>(&*Ty)) {
      // Resolving typedef to actual type.
      clang::TypedefNameDecl* TND = TypeDef->getDecl();
      Ty = TND->getUnderlyingType();
    }

    clang::QualType Qt;
    clang::Sema::NestedNameSpecInfo IdInfo(II,BeginLoc, CCLoc, Qt);

    if(SemaRef.getCxxSema().
      ActOnCXXNestedNameSpecifier(SemaRef.getCurClangScope(), IdInfo,
                                  EnteringContext, SemaRef.CurNNSContext,
                                  /*RecoveryLookup=*/false,
                                  /*IsCorrected=*/nullptr,
                                  /*OnlyNamespace=*/false))
      return true;

    clang::CXXRecordDecl *RD = Ty->getAsCXXRecordDecl();
    if (!RD) {
      SemaRef.Diags.Report(DInfo.Name->getLoc(),
                           clang::diag::err_invalid_decl_spec_combination)
                          << DInfo.Name->getNestedName()->getSpelling();
      return true;
    }

    Sema::DeclaratorScopeObj DclScope(SemaRef, SemaRef.CurNNSContext,
                                      D->IdDcl->getLoc());
    if (SemaRef.CurNNSContext.isValid() && SemaRef.CurNNSContext.isSet()) {
      if (SemaRef.getCxxSema().ShouldEnterDeclaratorScope(
                             SemaRef.getCurClangScope(), SemaRef.CurNNSContext))
        DclScope.enterDeclaratorScope();
    }
    // Moving to a new declaration context to continue.
    if (SemaRef.setLookupScope(RD)) {
      // FIXME: this should never fail... I think.
      llvm_unreachable("We failed to duplicate the new scope.");
    }
    DInfo.Name->setScope(SemaRef.getLookupScope());
    return false;


  } else if (ResultTy->isCppxNamespaceType()) {
    if (DInfo.Template || DInfo.SpecializationArgs) {
      SemaRef.Diags.Report(DInfo.Name->getLoc(), clang::diag::err_no_template)
                          << DInfo.Name->getNestedName()->getSpelling();
      return true;
    }
    clang::Decl *TempNs = SemaRef.getDeclFromExpr(NestedName,
                                                  DInfo.Name->getLoc());
    clang::CppxNamespaceDecl *NS;
    // Setting the namespace alias for lookup.
    if (auto *CppxNs = dyn_cast<clang::CppxNamespaceDecl>(TempNs)) {
      SemaRef.setLookupScope(CppxNs);
      NS = CppxNs;
    } else if (auto *Alias = dyn_cast<clang::NamespaceAliasDecl>(TempNs)) {
      // Switching to the aliased namespace.
      SemaRef.setLookupScope(NS = cast<clang::CppxNamespaceDecl>(
                                                 Alias->getAliasedNamespace()));
    } else {
      TempNs->dump();
      llvm_unreachable("We hvae a new type of namespace specifier that we've "
                       "never seen before.");
    }

    clang::Sema::NestedNameSpecInfo IdInfo(NS->getIdentifier(),
                                           NS->getBeginLoc(),
                                           DInfo.Name->getLoc(),
                                           clang::QualType());
    if(SemaRef.getCxxSema().
      ActOnCXXNestedNameSpecifier(SemaRef.getCurClangScope(), IdInfo,
                                  EnteringContext, SemaRef.CurNNSContext,
                                  /*RecoveryLookup=*/false,
                                  /*IsCorrected=*/nullptr,
                                  /*OnlyNamespace=*/false))
      return true;
    Sema::DeclaratorScopeObj DclScope(SemaRef, SemaRef.CurNNSContext,
                                      D->IdDcl->getLoc());
    if (SemaRef.CurNNSContext.isValid() && SemaRef.CurNNSContext.isSet())
      if (SemaRef.getCxxSema().ShouldEnterDeclaratorScope(
                           SemaRef.getCurClangScope(), SemaRef.CurNNSContext))
        DclScope.enterDeclaratorScope();

    SemaRef.pushScope(SemaRef.getLookupScope());
    DInfo.Name->setScope(SemaRef.getLookupScope());
    return false;
  } else if (ResultTy->isTemplateType()) {
    clang::Decl *TmpltDecl = SemaRef.getDeclFromExpr(NestedName,
                                                     DInfo.Name->getLoc());
    clang::TemplateDecl *TemplateDeclaration
                                     = dyn_cast<clang::TemplateDecl>(TmpltDecl);
    clang::TemplateName TmpltName(TemplateDeclaration);
    clang::Sema::TemplateTy TmpltTy = clang::Sema::TemplateTy::make(TmpltName);

    const ListSyntax *ArgsList = nullptr;

    // This is for when we have a specialization for our template parameters
    // we don't handle this yet.
    if (DInfo.SpecializationArgs) {
      ArgsList = DInfo.SpecializationArgs->getArgs();
    } else {
      // This is the special case where the template parameter are directly
      // translated into template arguments implicitly.
      // DInfo.Template->getTemplateParameterList();
      ArgsList = buildImplicitTemplateElemSyntax(SemaRef, DInfo);
    }
    clang::TemplateArgumentListInfo ArgInfo;
    llvm::SmallVector<clang::ParsedTemplateArgument, 16> ParsedArgs;
    if (!ArgsList) {
      // FIXME: this needs an error message.
      llvm_unreachable("Unable to create specialization for NNS.");
    }

    clang::ASTTemplateArgsPtr TemplateArgs;
    {
      // We need to temporarily ditch lookup stack so we don't
      // include things that are not in scope.
      Sema::NewNameSpecifierRAII NestedNameStack(SemaRef);
      ExprElaborator ExprElab(SemaRef.getContext(), SemaRef);
      if (ExprElab.elaborateTemplateArugments(ArgsList, ArgInfo, ParsedArgs)) {
        llvm_unreachable("This needs an error message.");
        // return true;
      }
      TemplateArgs = ParsedArgs;
    }

    // Filling template argument.
    if (SemaRef.getCxxSema().ActOnCXXNestedNameSpecifier(
                                                     SemaRef.getCurClangScope(),
                                                         SemaRef.CurNNSContext,
                                          /*TemplateKWLoc*/DInfo.Name->getLoc(),
                                                         TmpltTy,
                                        /*TemplateNameLoc*/DInfo.Name->getLoc(),
                                          /*LAngleLoc*/DInfo.Template->getLoc(),
                                                         TemplateArgs,
                                          /*RAngleLoc*/DInfo.Template->getLoc(),
                                              /*CCLoc*/DInfo.Template->getLoc(),
                                                         EnteringContext))
      return true;



    Sema::DeclaratorScopeObj DclScope(SemaRef,
                                     SemaRef.CurNNSContext, D->IdDcl->getLoc());
    if (SemaRef.CurNNSContext.isValid() && SemaRef.CurNNSContext.isSet()) {
      if (SemaRef.getCxxSema().ShouldEnterDeclaratorScope(
                              SemaRef.getCurClangScope(), SemaRef.CurNNSContext))
        DclScope.enterDeclaratorScope();
    }
    if (SemaRef.CurNNSContext.isSet()) {

      // Computing the current context based on the current scope spec.
      clang::DeclContext *NewDC = SemaRef.getCxxSema().computeDeclContext(
                                                    SemaRef.CurNNSContext, true);

      // FIXME: It may be possible for this to be a type alias, or a template
      // aliase in which case we may need to change things slightly to check
      // for that
      if (auto *RD = dyn_cast<clang::CXXRecordDecl>(NewDC)) {
        if (SemaRef.setLookupScope(RD)) {
          // FIXME: this should never fail... I think.
          llvm_unreachable("We failed to duplicate the new scope.");
        }

      } else {
        // FIXME: This needs a valid error message.
        llvm_unreachable("Invalid kind of template.");
      }
      DInfo.Name->setScope(SemaRef.getLookupScope());
      return false;
    }
    return true;
  }

  SemaRef.Diags.Report(DInfo.Name->getLoc(),
                       clang::diag::err_expected_class_or_namespace)
                       << DInfo.Name->getNestedName()->getSpelling() << 0;
  return true;
}

bool Elaborator::elaborateNestedNameForDecl(Declaration *D) {
  Sema::OptionalInitScope<Sema::QualifiedLookupRAII> GlobalNNS(SemaRef);
  if (D->GlobalNsSpecifier) {
    if (SemaRef.getCxxSema().ActOnCXXGlobalScopeSpecifier(
                         D->GlobalNsSpecifier->getLoc(), SemaRef.CurNNSContext))
      return true;

    // Gathering global namespace into our current scope.
    gold::Scope *GlobalScope = SemaRef.getCurrentScope();
    while (GlobalScope->getParent())
      GlobalScope = GlobalScope->getParent();

    // Initialzing the global namespace tracking for lookup.
    GlobalNNS.Init(SemaRef.QualifiedLookupContext, GlobalScope,
                   Context.CxxAST.getTranslationUnitDecl());
  }

  // For each nested name specifier
  for(auto &NNS : D->NNSInfo)
    if (handleNestedName(SemaRef, D, NNS))
      return true;

  // Copying the constructed scope into it's correct location.
  D->ScopeSpec = SemaRef.CurNNSContext;
  return false;
}


/// Returns true in the event of an error. If located The Located node is set.
static bool hasLinkageSpecDecl(Sema& SemaRef, Declaration *D,
                               const Syntax **LocatedNode) {
  if (!D->IdDcl)
    return false;
  if (!D->IdDcl->UnprocessedAttributes)
    return false;
  return locateValidAttribute(*D->IdDcl->UnprocessedAttributes,

    // OnAttr
    [&](const Syntax *Attr) -> bool {
      std::string ActualName;
      switch(checkAttrFormatAndName(Attr, ActualName)) {
      case AF_Call:
        if (ActualName == "extern") {
          *LocatedNode = Attr;
          return true;
        }
        return false;
      default:
        return false;
      }
    },

    // CheckAttr
    [](const Syntax *Attr) -> bool {
      std::string ActualName;
      checkAttrFormatAndName(Attr, ActualName);
      return ActualName == "extern" || ActualName == "static";
    },

    // OnDup
    [&](const Syntax *FirstAttr, const Syntax *DuplicateAttr) {
      std::string FirstAttrName;
      checkAttrFormatAndName(FirstAttr, FirstAttrName);
      std::string DupAttrName;
      checkAttrFormatAndName(DuplicateAttr, DupAttrName);
      SemaRef.Diags.Report(DuplicateAttr->getLoc(),
                           clang::diag::err_duplicate_access_specifier)
                           << FirstAttrName << DupAttrName;
    });
}

static bool enterLinkageLanguageSpec(Sema &SemaRef,
                                     Declaration *D,
                                     const Syntax *S) {
  assert(S && "Invalid syntax node");
  SemaRef.enterClangScope(clang::Scope::DeclScope);
  SyntaxContext &Context = SemaRef.getContext();
  if (const auto *Call = dyn_cast<CallSyntax>(S)) {
    if (Call->getNumArguments() != 1) {
      SemaRef.Diags.Report(S->getLoc(),
                          clang::diag::err_incorrect_number_of_arguments)
                          << "extern";
      return true;
    }
    ExprElaborator Elab(Context, SemaRef);
    clang::Expr *Expr = Elab.elaborateConstexprAttrExpr(Call->getArgument(0));
    if (!Expr) {
      SemaRef.Diags.Report(S->getLoc(),
                          clang::diag::err_failed_to_translate_expr);
      SemaRef.leaveClangScope(S->getLoc());
      return true;
    }

    clang::Decl *LinkageDecl = SemaRef.getCxxSema().ActOnStartLinkageSpecification(
        SemaRef.getCurClangScope(), Call->getCallee()->getLoc(), Expr,
        clang::SourceLocation()
      );

    // Assuming that we already got an error message for this.
    if (!LinkageDecl){
      SemaRef.leaveClangScope(S->getLoc());
      return true;
    }

    // We do this because we are technically chaning decl contexts.
    D->DeclaringContext = cast<clang::DeclContext>(LinkageDecl);
    ClangToGoldDeclRebuilder rebuilder(Context, SemaRef);
    Declaration *GDecl = rebuilder.generateDeclForDeclContext(
                                                        D->DeclaringContext, S);
    if (!GDecl)
      // Any error reporting will be handled the the rebuilder.
      return true;
    // Changing owner ship to the new decl context.
    D->ParentDecl = GDecl;
    D->Cxt = GDecl;
    SemaRef.pushDecl(GDecl);
  } else {
    llvm_unreachable("Invalid tree format");
  }
  return false;
}

static bool exitLinkageLanguageSpec(Sema &SemaRef,
                                    Declaration *D) {
  clang::Decl *CompleteDecl
      = SemaRef.getCxxSema().ActOnFinishLinkageSpecification(
        SemaRef.getCurClangScope(), cast<clang::Decl>(D->DeclaringContext),
        clang::SourceLocation());

  // Assuming that if we encounter an error that this will return nullptr.
  if (!CompleteDecl)
    return true;

  // Leaving DeclScope
  SemaRef.leaveClangScope(D->Op->getLoc());
  SemaRef.popDecl();
  SemaRef.verifyMatchingDeclarationAndDeclContext();
  return false;
}


static void exitToCorrectScope(Sema &SemaRef, gold::Scope *ExpectedScope,
                               Declaration *D, const Syntax *LinkageAttr) {
  // We need to exit any previous template scopes we entered as part of the nested
  // name specifier. Make sure to leave in revese order otherwise we won't have
  // a valid terms during exit.
  for (auto RIter = D->NNSInfo.rbegin(); RIter != D->NNSInfo.rend(); ++RIter) {
    // Trying to restore the current clang scope spec.
    if (RIter->Name->didEnterScope()) {
      if (RIter->Name->getScopeSpec().isSet()) {
        SemaRef.getCxxSema().ActOnCXXExitDeclaratorScope(
                        SemaRef.getCurClangScope(), RIter->Name->getScopeSpec());
      }
    }
    if (RIter->Name->getScope())
      SemaRef.leaveScope(RIter->Name->getScope()->getConcreteTerm());

    if (RIter->Template && RIter->Template->getScope())
      SemaRef.leaveScope(RIter->Template->getScope()->getConcreteTerm());
  }
  assert(ExpectedScope == SemaRef.getCurrentScope() && "Scope imbalance.");
  if (LinkageAttr) {
    exitLinkageLanguageSpec(SemaRef, D);
  }
}

<<<<<<< HEAD
static void handleUsingBlockList(SyntaxContext &Ctx, Sema &SemaRef,
                                 const ListSyntax *List,
                                 clang::SourceLocation UsingLoc) {
  for (const Syntax *Item : List->children()) {
    clang::Expr *E = ExprElaborator(Ctx, SemaRef).elaborateExpr(Item);

    if (clang::CppxDeclRefExpr *CDRE = dyn_cast<clang::CppxDeclRefExpr>(E)) {
      // using namespace declaration
      if (CDRE->getType()->isNamespaceType()) {
        clang::CppxNamespaceDecl *NS =
          cast<clang::CppxNamespaceDecl>(CDRE->getValue());

        clang::Scope *CxxScope = SemaRef.getCurClangScope();
        clang::CXXScopeSpec SS;
        clang::ParsedAttributesView AttrView;
        clang::Decl *UD = SemaRef.getCxxSema().ActOnUsingDirective(
          CxxScope, UsingLoc, Item->getLoc(), SS, Item->getLoc(),
          NS->getIdentifier(), AttrView);
        SemaRef.getCurrentScope()->UsingDirectives.insert(
          cast<clang::UsingDirectiveDecl>(UD));
      }
    }
  }
}

static void handleUsingBlock(SyntaxContext &Ctx, Sema &SemaRef,
                             const ArraySyntax *Block,
                             clang::SourceLocation UsingLoc) {
  for (const Syntax *Item : Block->children()) {
    if (const ArraySyntax *II = dyn_cast<ArraySyntax>(Item))
      handleUsingBlock(Ctx, SemaRef, II, UsingLoc);
    else if (const ListSyntax *II = dyn_cast<ListSyntax>(Item))
      handleUsingBlockList(Ctx, SemaRef, II, UsingLoc);
    else {
      clang::Expr *E = ExprElaborator(Ctx, SemaRef).elaborateExpr(Item);

      if (clang::CppxDeclRefExpr *CDRE = dyn_cast<clang::CppxDeclRefExpr>(E)) {
        // using namespace declaration
        if (CDRE->getType()->isNamespaceType()) {
          clang::CppxNamespaceDecl *NS =
            cast<clang::CppxNamespaceDecl>(CDRE->getValue());

          clang::Scope *CxxScope = SemaRef.getCurClangScope();
          clang::CXXScopeSpec SS;
          clang::ParsedAttributesView AttrView;
          clang::Decl *UD = SemaRef.getCxxSema().ActOnUsingDirective(
            CxxScope, UsingLoc, Item->getLoc(), SS, Item->getLoc(),
            NS->getIdentifier(), AttrView);
          SemaRef.getCurrentScope()->UsingDirectives.insert(
            cast<clang::UsingDirectiveDecl>(UD));
        }
      }
    }
  }
}

static void handleUsingDirectiveDecl(SyntaxContext &Ctx, Sema &SemaRef,
                                     Declaration *D) {
  assert(D->declaresUsingDirective());
  const MacroSyntax *S = cast<MacroSyntax>(D->Init);
  const ArraySyntax *Block = cast<ArraySyntax>(S->getBlock());
  handleUsingBlock(Ctx, SemaRef, Block, S->getCall()->getLoc());
  D->CurrentPhase = Phase::Initialization;
}

=======
static clang::Decl *handleNNSNamespaceElab(Elaborator &Elab, Sema &SemaRef,
                                           std::size_t NNSIndex,
                                           Declaration *D);

static clang::Decl *handleBuildNNSNamespace(Elaborator &Elab, Sema &SemaRef,
                                            std::size_t NNSIndex,
                                            Declaration *D) {
  assert(NNSIndex < D->NNSInfo.size() && "Invalid index");
  SyntaxContext &Context = SemaRef.getContext();
  gold::Scope *CurScope = SemaRef.getCurrentScope();

  NNSDeclaratorInfo CurInfo = D->NNSInfo[NNSIndex];
  assert(!CurInfo.Template && "Namespace cannot have template parameters");
  const AtomSyntax *Name = CurInfo.Name->getNestedName();

  clang::IdentifierInfo *NSId = &Context.CxxAST.Idents.get({Name->getSpelling()});

  // Create and enter a namespace scope.
  clang::CppxNamespaceDecl *NSDecl = nullptr;
  Sema::ClangScopeRAII NewNSClangScope(SemaRef, clang::Scope::DeclScope,
                                       Name->getLoc());
  clang::Scope *NSScope = SemaRef.getCurClangScope();
  gold::Sema::OptionalScopeRAII NewScope(SemaRef);
  gold::Sema::OptionalResumeScopeRAII ResumedScope(SemaRef);
  clang::UsingDirectiveDecl *UD = nullptr;
  clang::AttributeFactory Attrs;
  clang::ParsedAttributes ParsedAttrs(Attrs);
  NSDecl = SemaRef.ActOnStartNamespaceDef(NSScope, clang::SourceLocation(),
                                          Name->getLoc(), Name->getLoc(),
                                          NSId, Name->getLoc(), ParsedAttrs,
                                          UD);
  if (!NSDecl)
    return nullptr;

  if (NSDecl->isInvalidDecl())
    return nullptr;

  // Resume or create a new scope for the current namespace.
  // This is to allow the representations to all share the same scope.
  // This makes it easier to handle lookup for those elements of the scope.
  if (!NSDecl->Rep) {
    NewScope.Init(SK_Namespace, D->Init, &NSDecl->Rep);
    NSDecl->Rep = SemaRef.getCurrentScope();
  } else {
    ResumedScope.Init(NSDecl->Rep, NSDecl->Rep->Term, false);
  }

  // Reconstructing a namespace declaration
  ClangToGoldDeclRebuilder Rebuilder(Context, SemaRef);
  Declaration *NewDcl = Rebuilder.generateDeclForNNS(NSDecl, Name);
  SemaRef.setDeclForDeclaration(NewDcl, NSDecl);
  // Recording the declaration as part of the previous parent scope.
  CurScope->addDecl(NewDcl);
  SemaRef.pushDecl(NewDcl);


  // Recursing to previous namespace handling.
  clang::Decl *Ret = handleNNSNamespaceElab(Elab, SemaRef, NNSIndex + 1, D);

  // even if there is an error that occurs here we must do this anyway.
  SemaRef.getCxxSema().ActOnFinishNamespaceDef(NSDecl, Name->getLoc());
  SemaRef.popDecl();
  // We must return the inner most namespace.
  return Ret;

}

static clang::Decl *handleNNSNamespaceElab(Elaborator &Elab, Sema &SemaRef,
                                           std::size_t NNSIndex,
                                           Declaration *D) {
  bool ReachedFinalDeclaration = NNSIndex == D->NNSInfo.size();
  if (ReachedFinalDeclaration) {
    // Handling the inner most namespace's creation.
    // The one that's meant by declaration D.
    // Changing to corrected decl context, because technically we moved.
    Declaration *NewDecl = new Declaration(*D);
    NewDecl->Cxt = SemaRef.getCurrentDecl();
    NewDecl->ScopeSpec.clear();
    NewDecl->NNSInfo.clear();
    SemaRef.getCurrentScope()->addDecl(NewDecl);
    // Attempting to correctly apply linkage specification this.
    const Syntax *LinkageAttr = nullptr;
    if (hasLinkageSpecDecl(SemaRef, NewDecl, &LinkageAttr))
      return nullptr;

    if (LinkageAttr)
      if (enterLinkageLanguageSpec(SemaRef, NewDecl, LinkageAttr))
        return nullptr;

    clang::Decl *Ret = processNamespaceDecl(Elab, SemaRef.getContext(),
                                           SemaRef, NewDecl);
    if (LinkageAttr) {
      exitLinkageLanguageSpec(SemaRef, NewDecl);
    }
    return Ret;
  } else {
    return handleBuildNNSNamespace(Elab, SemaRef, NNSIndex, D);
  }
}

clang::Decl *Elaborator::elaborateNestedNameNamespace(Declaration *D) {
  if (D->GlobalNsSpecifier) {
    llvm_unreachable("namespace with a globally qualified nns not valid.");
  }

  // Handling implicit namespace creation recursively
  return handleNNSNamespaceElab(*this, SemaRef, 0, D);
}


>>>>>>> 683635a7
clang::Decl *Elaborator::elaborateDecl(Declaration *D) {
  if (phaseOf(D) != Phase::Identification)
    return D->Cxx;
  clang::Scope *OriginalClangScope = SemaRef.getCurClangScope();
  Scope *Sc = SemaRef.getCurrentScope();

  if (D->declaresNamespaceWithNestedName()) {
    auto *Ret = elaborateNestedNameNamespace(D);
    return Ret;
  }

  const Syntax *LinkageAttr = nullptr;
  if (hasLinkageSpecDecl(SemaRef, D, &LinkageAttr))
    return nullptr;

  if (LinkageAttr)
    if (enterLinkageLanguageSpec(SemaRef, D, LinkageAttr))
      return nullptr;


  // This clears any previous lookups and restores them once we reach the end.
  // This might be useful for elaborating parameters with default values that
  // are being assigned as a default value.
  Sema::NewNameSpecifierRAII NestedNameStack(SemaRef);
  if (!D->NNSInfo.empty() || D->GlobalNsSpecifier) {
    if (elaborateNestedNameForDecl(D)) {
      exitToCorrectScope(SemaRef, Sc, D, LinkageAttr);
      return nullptr;
    }
  }

  // In order to maintain correct entry and exit order we have to exit any
  // other scopes before we attempt to leave the template scopes constructed
  // as part of the nested name specifier. So they are destructed before we
  // actually leave their parent scopes.
  clang::Decl *Ret = nullptr;
  {
    Sema::OptionalResumeScopeRAII OriginalDeclScope(SemaRef);
    if (D->ScopeSpec.isSet()) {
      // Re-enter thre scope used to create the initial declaration.
      Scope *DeclScope = SemaRef.getLookupScope();
      if (DeclScope)
        OriginalDeclScope.Init(DeclScope, DeclScope->getConcreteTerm());
      else
        // FIXME: this may need to be an internal compiler error.
        llvm_unreachable("We have an invalid scope to resume!");
    }

    if (D->declaresUsingDirective()) {
      handleUsingDirectiveDecl(Context, SemaRef, D);
      return nullptr;
    }

    Sema::OptionalScopeRAII TemplateParamScope(SemaRef);
    Sema::OptioanlClangScopeRAII ClangTemplateScope(SemaRef);

    // Checking to see if we are need to enter a name scope for a template
    if (D->Template) {
      handleTemplateParameters(SemaRef, TemplateParamScope, ClangTemplateScope,
                               D, D->Template);
    }
    if (D->SpecializationArgs) {
      if (D->SpecializationArgs->ElaboratedArgs)
        // This already failed somewhere else!
        return nullptr;
      elaborateSpecializationArgs(SemaRef, D);
    }


    Ret = elaborateDeclContent(OriginalClangScope, D);
    // Checking the error from the specializaton and marking the decl as invalid.
    if (D->SpecializationArgs) {
      if (D->SpecializationArgs->getAsSpecialization()->getDidError()) {
        Ret->setInvalidDecl();
      }
    }
  }

  exitToCorrectScope(SemaRef, Sc, D, LinkageAttr);
  return Ret;
}

clang::Decl *Elaborator::elaborateDeclContent(clang::Scope *InitialScope,
                                              Declaration *D) {
  assert(D && "missing declaration");
  // FIXME: This almost certainly needs its own elaboration context
  // because we can end up with recursive elaborations of declarations,
  // possibly having cyclic dependencies.
  if (D->declaresTagDef())
    return processCXXRecordDecl(*this, Context, SemaRef, D);
  if (D->declaresForwardRecordDecl())
    return processCXXForwardRecordDecl(*this, Context, SemaRef, D);
  if (D->declaresNamespace())
    return processNamespaceDecl(*this, Context, SemaRef, D);
  if (D->declaresFunction())
    return elaborateFunctionDecl(D);
  return elaborateVariableDecl(InitialScope, D);
}

static void BuildTemplateParams(SyntaxContext &Ctx, Sema &SemaRef,
                                const Syntax *Params,
                                llvm::SmallVectorImpl<clang::NamedDecl *> &Res)
{
  std::size_t I = 0;
  for (const Syntax *P : Params->children()) {
    Elaborator Elab(Ctx, SemaRef);
    clang::NamedDecl *ND =
      cast_or_null<clang::NamedDecl>(Elab.elaborateDeclSyntax(P));
    // Just skip this on error.
    if (!ND)
      continue;

    unsigned Depth = SemaRef.computeTemplateDepth();
    if (auto *TP = dyn_cast<clang::NonTypeTemplateParmDecl>(ND)) {
      TP->setPosition(I);
      TP->setDepth(I);
    } else if (auto *TP = dyn_cast<clang::TemplateTemplateParmDecl>(ND)) {
      TP->setDepth(Depth);
      TP->setPosition(I);
    } else if (auto *TP = dyn_cast<clang::TemplateTypeParmDecl>(ND)) {
      // Set the index.
      auto *Ty = TP->getTypeForDecl()->castAs<clang::TemplateTypeParmType>();
      clang::QualType NewTy =
        Ctx.CxxAST.getTemplateTypeParmType(Depth, I,
                                           Ty->isParameterPack(),
                                           Ty->getDecl());
      TP->setTypeForDecl(NewTy.getTypePtr());
    } else {
      llvm_unreachable("Invalid template parameter");
    }

    Declaration *D = SemaRef.getCurrentScope()->findDecl(P);
    assert(D && "Didn't find associated declaration");
    Res.push_back(ND);

    ++I;
  }
}

// anonymous namespace comprised of subroutines for elaborateFunctionDecl
namespace {

// Get the Clang parameter declarations for D
void getFunctionParameters(Declaration *D,
                          llvm::SmallVectorImpl<clang::ParmVarDecl *> &Params) {
  FunctionDeclarator *FnDecl = D->FunctionDcl->getAsFunction();
  const ListSyntax *ParamList = FnDecl->getParams();
  Scope *ParamScope = FnDecl->getScope();
  bool Variadic = FnDecl->isVariadic();

  unsigned N = ParamList->getNumChildren();
  for (unsigned I = 0; I < N; ++I) {
    if (I == N - 1 && Variadic)
      break;
    const Syntax *P = ParamList->getChild(I);
    Declaration *PD = ParamScope->findDecl(P);
    assert(PD->Cxx && "No corresponding declaration");
    Params.push_back(cast<clang::ParmVarDecl>(PD->Cxx));
  }
}

bool getOperatorDeclarationName(SyntaxContext &Context, Sema &SemaRef,
                                const OpInfoBase *OpInfo,
                                bool InClass, unsigned ParamCount,
                                clang::SourceLocation NameLoc,
                                clang::DeclarationName &Name) {
  if (OpInfo->isMemberOnly() && !InClass) {
    SemaRef.Diags.Report(NameLoc,
                        clang::diag::err_operator_overload_must_be_member)
                        << OpInfo->getGoldDeclName()->getName();
    return true;
  }

  if (OpInfo->isUnaryAndBinary()) {
    if (InClass) {
      ParamCount += 1;
    }
    if (ParamCount == 0) {
      SemaRef.Diags.Report(NameLoc,
                           clang::diag::err_operator_too_few_parameters)
                           << OpInfo->getGoldDeclName();
        return true;
    }
    if (ParamCount == 1) {
      Name = Context.CxxAST.DeclarationNames.getCXXOperatorName(
                                                OpInfo->getUnaryOverloadKind());
    }
    if (ParamCount == 2) {
      Name = Context.CxxAST.DeclarationNames.getCXXOperatorName(
                                               OpInfo->getBinaryOverloadKind());
    }
    if (ParamCount > 2) {
      SemaRef.Diags.Report(NameLoc,
                           clang::diag::err_operator_overload_must_be)
                           << OpInfo->getGoldDeclName()
                           << ParamCount
                           << /*unary or binary*/2;
        return true;
    }
  } else if(OpInfo->isBinary()) {
    Name = Context.CxxAST.DeclarationNames.getCXXOperatorName(
                                               OpInfo->getBinaryOverloadKind());
  } else {
    Name = Context.CxxAST.DeclarationNames.getCXXOperatorName(
                                                OpInfo->getUnaryOverloadKind());
  }
  return false;
}

// Get either the canonical name of a function, or its C++ name if it's
// an operator.
clang::DeclarationName getFunctionName(SyntaxContext &Ctx, Sema &SemaRef,
                                       Declaration *D,
                                       clang::TypeSourceInfo *TInfo,
                                       bool InClass,
                                       const clang::RecordDecl *RD) {
  clang::DeclarationName Name;
  if (D->OpInfo) {
    const clang::FunctionProtoType *FPT = cast<clang::FunctionProtoType>(
                                                 TInfo->getType().getTypePtr());
    assert(FPT && "function does not have prototype");
    if (getOperatorDeclarationName(Ctx, SemaRef, D->OpInfo, InClass,
                                   FPT->getNumParams(),
                                   D->IdDcl->getLoc(), Name)) {
      // FIXME: Should this be an error or not?
      return clang::DeclarationName();
    }
  } else if (D->declaresUserDefinedLiteral()) {
    // Attempting to correctly get the literal operator name
    Name = Ctx.CxxAST.DeclarationNames.getCXXLiteralOperatorName(D->UDLSuffixId);
  } else {
    Name = D->getId();
  }

  return Name;
}

void setSpecialFunctionName(SyntaxContext &Ctx, clang::CXXRecordDecl *RD,
                            Declaration *D, clang::DeclarationName &Name,
                            clang::QualType ConversionResultTy) {
  clang::QualType RecordTy = Ctx.CxxAST.getTypeDeclType(RD);
  clang::CanQualType Ty = Ctx.CxxAST.getCanonicalType(RecordTy);
  if (D->getId()->isStr("constructor")) {
    Name = Ctx.CxxAST.DeclarationNames.getCXXConstructorName(Ty);
  } else if (D->getId()->isStr("destructor")) {
    Name = Ctx.CxxAST.DeclarationNames.getCXXDestructorName(Ty);
  } else if (D->getKind() == UDK_ConversionOperator) {
    Name = Ctx.CxxAST.DeclarationNames.getCXXConversionFunctionName(
                               Ctx.CxxAST.getCanonicalType(ConversionResultTy));
  }
}
void lookupFunctionRedecls(Sema &SemaRef, clang::Scope *FoundScope,
                           clang::LookupResult &Previous) {
  while ((FoundScope->getFlags() & clang::Scope::DeclScope) == 0 ||
         (FoundScope->getFlags() & clang::Scope::TemplateParamScope) != 0)
    FoundScope = FoundScope->getParent();

  assert(FoundScope && "Scope not found");
  SemaRef.getCxxSema().LookupName(Previous, FoundScope, false);
}
bool buildMethod(SyntaxContext &Context, Sema &SemaRef, Declaration *Fn,
                 clang::DeclarationName const &Name, clang::FunctionDecl **FD,
                 clang::TypeSourceInfo *Ty, clang::CXXRecordDecl *RD) {
  clang::SourceLocation ExLoc = Fn->Op->getLoc();
  clang::SourceLocation FnLoc = Fn->Decl->getLoc();
  const clang::FunctionProtoType *FPT =
    Ty->getType()->getAs<clang::FunctionProtoType>();
  clang::DeclarationNameInfo DNI;
  DNI.setName(Name);
  DNI.setLoc(ExLoc);

  bool Constructor = Fn->getId()->isStr("constructor");
  bool Destructor = Fn->getId()->isStr("destructor");
  if (Constructor || Destructor) {
    if (FPT->getReturnType() == Context.CxxAST.getAutoDeductType()) {
      // double verifying function type.
      if (!Fn->TypeDcl) {
        // The we set the default type to void instead because we are a
        // constructor.
        auto ParamTys = FPT->getParamTypes();
        llvm::SmallVector<clang::QualType, 10> ParamTypes(ParamTys.begin(),
                                                          ParamTys.end());
        clang::QualType FnTy = SemaRef.getCxxSema().BuildFunctionType(
          Context.CxxAST.VoidTy,
          ParamTypes, FnLoc,
          clang::DeclarationName(),
          FPT->getExtProtoInfo());
        if (FnTy->isFunctionProtoType()) {
          FPT = FnTy->getAs<clang::FunctionProtoType>();
        } else {
          SemaRef.Diags.Report(FnLoc,
                    clang::diag::err_invalid_return_type_for_ctor_or_dtor) << 0;
          return false;
        }
      }
    }

    if (FPT->getReturnType() != Context.CxxAST.VoidTy) {
      SemaRef.Diags.Report(FnLoc,
                           clang::diag::err_invalid_return_type_for_ctor_or_dtor)
        << 0;
      return false;
    }

    clang::ExplicitSpecifier
      ES(nullptr, clang::ExplicitSpecKind::ResolvedFalse);
    clang::CXXMethodDecl *Method = nullptr;

    if (Constructor)
      *FD = Method =
        clang::CXXConstructorDecl::Create(Context.CxxAST, RD, ExLoc, DNI,
                                          Ty->getType(), Ty, ES, false,
                              false, clang::ConstexprSpecKind::CSK_unspecified);
    else if (Destructor)
      *FD = Method =
        clang::CXXDestructorDecl::Create(Context.CxxAST, RD, ExLoc, DNI,
                                        Ty->getType(), Ty, false, false,
                                     clang::ConstexprSpecKind::CSK_unspecified);

    Method->setImplicit(false);
    Method->setDefaulted(false);
    Method->setBody(nullptr);

    // Build an exception specification pointing back at this member.
    clang::FunctionProtoType::ExtProtoInfo EPI;
    EPI.ExceptionSpec.Type = clang::EST_None;
    EPI.ExceptionSpec.SourceDecl = Method;

    // Set the calling convention to the default for C++ instance methods.
    EPI.ExtInfo = EPI.ExtInfo.withCallingConv(
      Context.CxxAST.getDefaultCallingConvention(/*IsVariadic=*/false,
                                                 /*IsCXXMethod=*/true));
    clang::LangAS AS = SemaRef.getCxxSema().getDefaultCXXMethodAddrSpace();
    if (AS != clang::LangAS::Default)
      EPI.TypeQuals.addAddressSpace(AS);

    const clang::FunctionProtoType *FPT
      = cast<clang::FunctionProtoType>(Ty->getType().getTypePtr());
    if (Destructor && FPT->getNumParams() != 0) {
      SemaRef.Diags.Report(ExLoc,
                           clang::diag::err_destructor_with_params);
      return false;
    }

    auto VoidFnTy =
      Context.CxxAST.getFunctionType(Context.CxxAST.VoidTy,
                                     Constructor ?
                                     FPT->getParamTypes() : clang::None,
                                     EPI);
    Method->setType(VoidFnTy);
  } else if (Fn->declaresConversionOperator()) {
    // TODO: Figure out what this is checking for and what things  I'll have
    // to enfoce instead of sema ref.
    // SemaRef.CheckConversionDeclarator(D, R, SC);
    // if (D.isInvalidType())
    //   return nullptr;
    clang::ExplicitSpecifier
      ES(nullptr, clang::ExplicitSpecKind::ResolvedFalse);
    // IsVirtualOkay = true;
    const auto *Proto = Ty->getType()->castAs<clang::FunctionProtoType>();
    if (Proto->getNumParams() > 0) {
      SemaRef.Diags.Report(Fn->IdDcl->getLoc(),
                         clang::diag::err_conv_function_with_params);
      return false;
    }
    clang::QualType ConvType = Proto->getReturnType();
    // FIXME: I need to enforce this.
    // C++ [class.conv.fct]p4:
    //   The conversion-type-id shall not represent a function type nor
    //   an array type.
    if (ConvType->isArrayType()) {
      SemaRef.Diags.Report(Fn->IdDcl->getLoc(),
                           clang::diag::err_conv_function_to_array);
      return false;
    } else if (ConvType->isFunctionType()) {
      SemaRef.Diags.Report(Fn->IdDcl->getLoc(),
                           clang::diag::err_conv_function_to_function);
      return false;
    }

    *FD = clang::CXXConversionDecl::Create(Context.CxxAST, RD, ExLoc, DNI,
                                          Ty->getType(), Ty,
                                          /*isinline*/false, ES,
                                      clang::ConstexprSpecKind::CSK_unspecified,
                                          ExLoc);
  } else {
    clang::StorageClass SC = clang::SC_None;
    *FD = clang::CXXMethodDecl::Create(Context.CxxAST, RD, ExLoc, DNI,
                                       Ty->getType(), Ty,
                                       SC, /*isInline*/true,
                                       clang::ConstexprSpecKind::CSK_unspecified,
                                       ExLoc);
  }

  (*FD)->setAccess(clang::AS_public);
  return true;
}

} // end anonymous namespace

clang::Decl *Elaborator::elaborateFunctionDecl(Declaration *D) {
  clang::Sema &CxxSema = SemaRef.getCxxSema();
  clang::DeclContext *Owner = D->getOwningDeclContext();
  if (auto *Linkage = dyn_cast<clang::LinkageSpecDecl>(Owner)) {
    if (Linkage->getParent()->isRecord()) {
      SemaRef.Diags.Report(D->Op->getLoc(),
                          clang::diag::err_invalid_extern_c)
                          << 0;
      return nullptr;
    }
  }
  clang::DeclContext *ResolvedCtx = Owner;
  if (D->hasNestedNameSpecifier()) {
    ResolvedCtx = SemaRef.getCxxSema().computeDeclContext(D->ScopeSpec, true);
  }
  FunctionDeclarator *FnDclPtr = D->FunctionDcl;

  // Get a reference to the containing class if there is one.
  bool InClass = isa<clang::TagDecl>(ResolvedCtx);
  clang::CXXRecordDecl *RD = nullptr;
  if (InClass) {
    clang::Decl *ScopesDecl = SemaRef.getDeclForScope();
    assert(ScopesDecl && "Invalid declaration for scope.");
    RD = dyn_cast<clang::CXXRecordDecl>(ScopesDecl);
    assert(RD && "Class scope doesn't contain declaration.");
  }

  // Create the template parameters if they exist.
  bool Template = D->Template;
  TemplateParamsDeclarator *TPD = D->Template;
  bool Specialization = D->SpecializationArgs;

  // Elaborate the return type.
  ExprElaborator TypeElab(Context, SemaRef);
  clang::Expr *TypeExpr = TypeElab.elaborateTypeExpr(D->FunctionDcl);
  if (!TypeExpr) {
    SemaRef.Diags.Report(D->Op->getLoc(),
                        clang::diag::err_failed_to_translate_type);
    return nullptr;
  }
  clang::TypeSourceInfo *TInfo = SemaRef.getTypeSourceInfoFromExpr(TypeExpr,
                                                      D->FunctionDcl->getLoc());
  if (!TInfo)
    return nullptr;

  // Get name info for the AST.
  clang::DeclarationName Name =
    getFunctionName(Context, SemaRef, D, TInfo, InClass, RD);
  // FIXME: Create make sure I can make this work some how.
  if (D->declaresUserDefinedLiteral()) {
    clang::UnqualifiedId UnqualId;
    UnqualId.setLiteralOperatorId(D->UDLSuffixId,
                                  D->IdDcl->getLoc(),
                           D->IdDcl->getIdentifier()->getFusionArg()->getLoc());
    if (SemaRef.getCxxSema().checkLiteralOperatorId(D->ScopeSpec, UnqualId)) {
      return nullptr;
    }
  }
  if (Name.isEmpty())
    return nullptr;

  // Set the declaration info here to help determine if this should have
  // a C++ special name.
  clang::DeclarationNameInfo DNI;
  DNI.setName(Name);
  DNI.setLoc(D->IdDcl->getLoc());

  if (InClass)
    setSpecialFunctionName(Context, RD, D, Name, TInfo->getType());

  clang::LookupResult Previous(CxxSema, DNI,
                               clang::Sema::LookupOrdinaryName,
                               CxxSema.forRedeclarationInCurContext());
  clang::Scope *CxxScope = SemaRef.getCurClangScope();
  if (D->hasNestedNameSpecifier()) {
    // Attempting to use the previously located decl context in order to
    // correctly identify any previous declarations.
    CxxSema.LookupQualifiedName(Previous, ResolvedCtx);
  } else {
    lookupFunctionRedecls(SemaRef, CxxScope, Previous);
  }

  clang::SourceLocation Loc = D->Op->getLoc();
  clang::FunctionDecl *FD = nullptr;
  if(InClass) {
    if (!buildMethod(Context, SemaRef, D, Name, &FD, TInfo, RD))
      return nullptr;

    // Fixing the lexical context, because this can change in the face of
    // a nested name specifier.
    FD->setLexicalDeclContext(Owner);

  } else {
    FD = clang::FunctionDecl::Create(Context.CxxAST, Owner, Loc, Loc, Name,
                                     TInfo->getType(), TInfo, clang::SC_None);
    if (FD->isMain()) {
      clang::AttributeFactory Attrs;
      clang::DeclSpec DS(Attrs);
      CxxSema.CheckMain(FD, DS);
    }
  }


  // If this describes a primary template declaration, create it.
  if (Template && !Specialization) {
    clang::SourceLocation Loc = TPD->getLoc();
    auto *FTD = clang::FunctionTemplateDecl::Create(Context.CxxAST,
                                                    Owner, Loc,
                                                    FD->getDeclName(),
                                                TPD->getTemplateParameterList(),
                                                    FD);
    FTD->setLexicalDeclContext(Owner);
    FD->setDescribedFunctionTemplate(FTD);
    Owner->addDecl(FTD);
    if (InClass)
      FTD->setAccess(clang::AS_public);

    // An auto return type here is always dependent.
    if (FD->getReturnType()->isUndeducedAutoType()) {
      clang::QualType OldTy = FD->getType();
      const clang::FunctionProtoType *FPT =
        OldTy->getAs<clang::FunctionProtoType>();
      clang::ASTContext &CxxAST = Context.CxxAST;
      clang::QualType NewRet =
        SemaRef.getCxxSema().SubstAutoType(FD->getReturnType(),
                                           CxxAST.DependentTy);
      clang::QualType NewTy =
        CxxAST.getFunctionType(NewRet, FPT->getParamTypes(),
                               FPT->getExtProtoInfo());
      if (OldTy.hasQualifiers())
        NewTy = clang::QualType(NewTy.getTypePtr(),
                                OldTy.getQualifiers().getAsOpaqueValue());
      FD->setType(NewTy);
    }
  }

  CxxSema.getImplicitCodeSegOrSectionAttrForFunction(FD, D->Init);

  // Update the function parameters.
  llvm::SmallVector<clang::ParmVarDecl *, 4> Params;
  getFunctionParameters(D, Params);
  FD->setParams(Params);
  D->CurrentPhase = Phase::Typing;
  SemaRef.setDeclForDeclaration(D, FD);
  {
    // We have previously exited this scope that was created during type
    // elaboration.
    Sema::ResumeScopeRAII FuncScope(SemaRef,
                                    FnDclPtr->getScope(),
                                    FnDclPtr->getScope()->getConcreteTerm(),
                                    /*PopOnExit=*/false);
    elaborateAttributes(D);
  } // end anonymous scope

  // Add the declaration and update bindings.
  if ((!Template || Specialization) && !D->declaresConstructor())
    Owner->addDecl(FD);


  if (D->declaresConstructor()) {
    clang::CXXConstructorDecl* CtorDecl =
      cast<clang::CXXConstructorDecl>(D->Cxx);
    CxxSema.PushOnScopeChains(CtorDecl, CxxScope);
    CxxSema.CheckConstructor(CtorDecl);
  }
  CxxSema.FilterLookupForScope(Previous, ResolvedCtx,
                               CxxScope, !InClass, !InClass);

  CxxSema.CheckFunctionDeclaration(CxxScope, FD, Previous, false);
  bool IsMethod = false;
  if (clang::CXXMethodDecl *MD = dyn_cast<clang::CXXMethodDecl>(FD)) {
    checkCXXMethodDecl(MD);
    CxxSema.CheckOverrideControl(MD);
    IsMethod = true;
  }

  // Handle function template specialization.
  if (!FD->isInvalidDecl() && !Previous.empty() && Specialization && !IsMethod) {
    clang::TemplateArgumentListInfo *Args =
      D->SpecializationArgs->HasArguments() ?
           &D->SpecializationArgs->getArgList() : nullptr;
    if (CxxSema.CheckFunctionTemplateSpecialization(FD, Args, Previous))
      FD->setInvalidDecl();
  }

  // FIXME: this is not necessarily what should happen.
  if (FD->isInvalidDecl())
    return nullptr;
  // Attempting to create an set nested name specifier as part of the declaration
  if (D->ScopeSpec.isSet())
    FD->setQualifierInfo(D->ScopeSpec.getWithLocInContext(Context.CxxAST));
  return FD;
}

void Elaborator::checkCXXMethodDecl(clang::CXXMethodDecl *MD) {
  // We can't check dependent instance methods.
  if (MD && MD->isInstance() &&
      (MD->getParent()->hasAnyDependentBases() ||
       MD->getType()->isDependentType()))
    return;

  // We should delay checking of methods declared inside of a fragment.
  if (MD && MD->isInFragment())
    return;

  // Doing member checking to make sure that we can sew together virtual
  // function overrides.s
  if (MD && !MD->isVirtual()) {
    // If we have a non-virtual method, check if if hides a virtual method.
    // (In that case, it's most likely the method has the wrong type.)
    llvm::SmallVector<clang::CXXMethodDecl *, 8> OverloadedMethods;
    SemaRef.getCxxSema().FindHiddenVirtualMethods(MD, OverloadedMethods);

    if (!OverloadedMethods.empty()) {
      if (clang::OverrideAttr *OA = MD->getAttr<clang::OverrideAttr>()) {
        SemaRef.Diags.Report(OA->getLocation(),
                  clang::diag::override_keyword_hides_virtual_member_function)
                              << "override" << (OverloadedMethods.size() > 1);
      } else if (clang::FinalAttr *FA = MD->getAttr<clang::FinalAttr>()) {
        SemaRef.Diags.Report(FA->getLocation(),
                  clang::diag::override_keyword_hides_virtual_member_function)
                          << (FA->isSpelledAsSealed() ? "sealed" : "final")
                          << (OverloadedMethods.size() > 1);
      }
      SemaRef.getCxxSema().NoteHiddenVirtualMethods(MD, OverloadedMethods);
      MD->setInvalidDecl();
      return;
    }
    // Fall through into the general case diagnostic.
    // FIXME: We might want to attempt typo correction here.
  }

  if (!MD || !MD->isVirtual()) {
    if (clang::OverrideAttr *OA = MD->getAttr<clang::OverrideAttr>()) {
      SemaRef.Diags.Report(OA->getLocation(),
        clang::diag::override_keyword_only_allowed_on_virtual_member_functions)
                            << "override"
                          << clang::FixItHint::CreateRemoval(OA->getLocation());
      MD->dropAttr<clang::OverrideAttr>();
    }
    if (clang::FinalAttr *FA = MD->getAttr<clang::FinalAttr>()) {
      SemaRef.Diags.Report(FA->getLocation(),
        clang::diag::override_keyword_only_allowed_on_virtual_member_functions)
                            << (FA->isSpelledAsSealed() ? "sealed" : "final")
                        << clang::FixItHint::CreateRemoval(FA->getLocation());
      MD->dropAttr<clang::FinalAttr>();
    }
    return;
  }

  // C++11 [class.virtual]p5:
  //   If a function is marked with the virt-specifier override and
  //   does not override a member function of a base class, the program is
  //   ill-formed.
  bool HasOverriddenMethods = MD->size_overridden_methods() != 0;
  if (MD->hasAttr<clang::OverrideAttr>() && !HasOverriddenMethods)
    SemaRef.Diags.Report(MD->getLocation(),
                      clang::diag::err_function_marked_override_not_overriding)
                          << MD->getDeclName();
}

static clang::StorageClass getDefaultVariableStorageClass(Sema &SemaRef) {
  return SemaRef.getCurrentScope()->isBlockScope() ||
    SemaRef.getCurrentScope()->isControlScope()
    ? clang::SC_Auto
    : clang::SC_None;
}

/// This returns the suspected storage class by searching attributes and
/// returning the first match. This function doesn't detect errors, its only
/// used to help determine the DeclContext.
static clang::StorageClass getSuspectedStorageClass(Sema &SemaRef,
                                                    Declaration *D) {
  if (!D->IdDcl->UnprocessedAttributes)
    return getDefaultVariableStorageClass(SemaRef);

  std::string ActualName;
  auto Iter = std::find_if(
      D->IdDcl->UnprocessedAttributes->begin(),
      D->IdDcl->UnprocessedAttributes->end(),
      [&](const Syntax *Attr) -> bool {
        auto Ret = checkAttrFormatAndName(Attr, ActualName);
        if (Ret == AF_Invalid) {
          return false;
        }
        return ActualName == "extern" || ActualName == "static";
      });
  if (Iter != D->IdDcl->UnprocessedAttributes->end()) {
    if (ActualName == "extern")
      return clang::SC_Extern;
    if (ActualName == "static")
      return clang::SC_Static;
    llvm_unreachable("Invalid attribute located.");
  }
  return getDefaultVariableStorageClass(SemaRef);
}

static bool shouldConsiderLinkage(const clang::VarDecl *VD) {
  if (VD->isInFragment())
    return false;

  const clang::DeclContext *DC = VD->getDeclContext()->getRedeclContext();
  if (DC->isFunctionOrMethod())
    return VD->hasExternalStorage();
  if (DC->isFileContext())
    return true;
  if (DC->isRecord())
    return false;
  if (isa<clang::RequiresExprBodyDecl>(DC))
    return false;
  llvm_unreachable("Unexpected context");
}

// static bool isMemberSpecialization(Declaration *D) {
//   // We need to determine if the current variable declaration could be a member
//   // specialization.
//   for(const auto &Dcltr : D->NNSInfo)
//       if (Dcltr.Template || Dcltr.SpecializationArgs)
//         return true;
//   return false;
// }
static bool isFunctionDefinitionDiscarded(Sema &S, clang::FunctionDecl *FD) {
  // Try to avoid calling GetGVALinkageForFunction.

  // All cases of this require the 'inline' keyword.
  if (!FD->isInlined()) return false;

  // This is only possible in C++ with the gnu_inline attribute.
  if (!FD->hasAttr<clang::GNUInlineAttr>())
    return false;

  // Okay, go ahead and call the relatively-more-expensive function.
  return S.getContext().CxxAST.GetGVALinkageForFunction(FD)
        == clang::GVA_AvailableExternally;
}

/// Determine whether a variable is extern "C" prior to attaching
/// an initializer. We can't just call isExternC() here, because that
/// will also compute and cache whether the declaration is externally
/// visible, which might change when we attach the initializer.
///
/// This can only be used if the declaration is known to not be a
/// redeclaration of an internal linkage declaration.
///
/// For instance:
///
///   auto x = []{};
///
/// Attaching the initializer here makes this declaration not externally
/// visible, because its type has internal linkage.
///
/// FIXME: This is a hack.
template<typename T>
static bool isIncompleteDeclExternC(Sema &S, const T *D) {
  // In C++, the overloadable attribute negates the effects of extern "C".
  if (!D->isInExternCContext() || D->template hasAttr<clang::OverloadableAttr>())
    return false;

  // So do CUDA's host/device attributes.
  if (S.getCxxSema().getLangOpts().CUDA &&
      (D->template hasAttr<clang::CUDADeviceAttr>() ||
      D->template hasAttr<clang::CUDAHostAttr>()))
    return false;

  return D->isExternC();
}

static unsigned getMSManglingNumber(const clang::LangOptions &LO,
                                    clang::Scope *S) {
  return LO.isCompatibleWithMSVC(clang::LangOptions::MSVC2015)
             ? S->getMSCurManglingNumber()
             : S->getMSLastManglingNumber();
}
static void checkDLLAttributeRedeclaration(clang::Sema &S, clang::NamedDecl *OldDecl,
                                           clang::NamedDecl *NewDecl,
                                           bool IsSpecialization,
                                           bool IsDefinition) {
  using namespace clang;
  if (OldDecl->isInvalidDecl() || NewDecl->isInvalidDecl())
    return;

  bool IsTemplate = false;
  if (TemplateDecl *OldTD = dyn_cast<TemplateDecl>(OldDecl)) {
    OldDecl = OldTD->getTemplatedDecl();
    IsTemplate = true;
    if (!IsSpecialization)
      IsDefinition = false;
  }
  if (TemplateDecl *NewTD = dyn_cast<TemplateDecl>(NewDecl)) {
    NewDecl = NewTD->getTemplatedDecl();
    IsTemplate = true;
  }

  if (!OldDecl || !NewDecl)
    return;

  const DLLImportAttr *OldImportAttr = OldDecl->getAttr<DLLImportAttr>();
  const DLLExportAttr *OldExportAttr = OldDecl->getAttr<DLLExportAttr>();
  const DLLImportAttr *NewImportAttr = NewDecl->getAttr<DLLImportAttr>();
  const DLLExportAttr *NewExportAttr = NewDecl->getAttr<DLLExportAttr>();

  // dllimport and dllexport are inheritable attributes so we have to exclude
  // inherited attribute instances.
  bool HasNewAttr = (NewImportAttr && !NewImportAttr->isInherited()) ||
                    (NewExportAttr && !NewExportAttr->isInherited());

  // A redeclaration is not allowed to add a dllimport or dllexport attribute,
  // the only exception being explicit specializations.
  // Implicitly generated declarations are also excluded for now because there
  // is no other way to switch these to use dllimport or dllexport.
  bool AddsAttr = !(OldImportAttr || OldExportAttr) && HasNewAttr;

  if (AddsAttr && !IsSpecialization && !OldDecl->isImplicit()) {
    // Allow with a warning for free functions and global variables.
    bool JustWarn = false;
    if (!OldDecl->isCXXClassMember()) {
      auto *VD = dyn_cast<VarDecl>(OldDecl);
      if (VD && !VD->getDescribedVarTemplate())
        JustWarn = true;
      auto *FD = dyn_cast<FunctionDecl>(OldDecl);
      if (FD && FD->getTemplatedKind() == FunctionDecl::TK_NonTemplate)
        JustWarn = true;
    }

    // We cannot change a declaration that's been used because IR has already
    // been emitted. Dllimported functions will still work though (modulo
    // address equality) as they can use the thunk.
    if (OldDecl->isUsed())
      if (!isa<FunctionDecl>(OldDecl) || !NewImportAttr)
        JustWarn = false;

    unsigned DiagID = JustWarn ? diag::warn_attribute_dll_redeclaration
                               : diag::err_attribute_dll_redeclaration;
    S.Diag(NewDecl->getLocation(), DiagID)
        << NewDecl
        << (NewImportAttr ? (const Attr *)NewImportAttr : NewExportAttr);
    S.Diag(OldDecl->getLocation(), diag::note_previous_declaration);
    if (!JustWarn) {
      NewDecl->setInvalidDecl();
      return;
    }
  }

  // A redeclaration is not allowed to drop a dllimport attribute, the only
  // exceptions being inline function definitions (except for function
  // templates), local extern declarations, qualified friend declarations or
  // special MSVC extension: in the last case, the declaration is treated as if
  // it were marked dllexport.
  bool IsInline = false, IsStaticDataMember = false, IsQualifiedFriend = false;
  bool IsMicrosoft = S.Context.getTargetInfo().getCXXABI().isMicrosoft();
  if (const auto *VD = dyn_cast<VarDecl>(NewDecl)) {
    // Ignore static data because out-of-line definitions are diagnosed
    // separately.
    IsStaticDataMember = VD->isStaticDataMember();
    IsDefinition = VD->isThisDeclarationADefinition(S.Context) !=
                   VarDecl::DeclarationOnly;
  } else if (const auto *FD = dyn_cast<FunctionDecl>(NewDecl)) {
    IsInline = FD->isInlined();
    IsQualifiedFriend = FD->getQualifier() &&
                        FD->getFriendObjectKind() == Decl::FOK_Declared;
  }

  if (OldImportAttr && !HasNewAttr &&
      (!IsInline || (IsMicrosoft && IsTemplate)) && !IsStaticDataMember &&
      !NewDecl->isLocalExternDecl() && !IsQualifiedFriend) {
    if (IsMicrosoft && IsDefinition) {
      S.Diag(NewDecl->getLocation(),
             diag::warn_redeclaration_without_import_attribute)
          << NewDecl;
      S.Diag(OldDecl->getLocation(), diag::note_previous_declaration);
      NewDecl->dropAttr<DLLImportAttr>();
      NewDecl->addAttr(
          DLLExportAttr::CreateImplicit(S.Context, NewImportAttr->getRange()));
    } else {
      S.Diag(NewDecl->getLocation(),
             diag::warn_redeclaration_without_attribute_prev_attribute_ignored)
          << NewDecl << OldImportAttr;
      S.Diag(OldDecl->getLocation(), diag::note_previous_declaration);
      S.Diag(OldImportAttr->getLocation(), diag::note_previous_attribute);
      OldDecl->dropAttr<DLLImportAttr>();
      NewDecl->dropAttr<DLLImportAttr>();
    }
  } else if (IsInline && OldImportAttr && !IsMicrosoft) {
    // In MinGW, seeing a function declared inline drops the dllimport
    // attribute.
    OldDecl->dropAttr<DLLImportAttr>();
    NewDecl->dropAttr<DLLImportAttr>();
    S.Diag(NewDecl->getLocation(),
           diag::warn_dllimport_dropped_from_inline_function)
        << NewDecl << OldImportAttr;
  }

  // A specialization of a class template member function is processed here
  // since it's a redeclaration. If the parent class is dllexport, the
  // specialization inherits that attribute. This doesn't happen automatically
  // since the parent class isn't instantiated until later.
  if (const CXXMethodDecl *MD = dyn_cast<CXXMethodDecl>(NewDecl)) {
    if (MD->getTemplatedKind() == FunctionDecl::TK_MemberSpecialization &&
        !NewImportAttr && !NewExportAttr) {
      if (const DLLExportAttr *ParentExportAttr =
              MD->getParent()->getAttr<DLLExportAttr>()) {
        DLLExportAttr *NewAttr = ParentExportAttr->clone(S.Context);
        NewAttr->setInherited(true);
        NewDecl->addAttr(NewAttr);
      }
    }
  }
}

static clang::TemplateIdAnnotation *buildTemplateIdAnnotation(SyntaxContext &Context,
                                                       Sema &SemaRef,
                                                       clang::LookupResult& R,
                                                       clang::TemplateNameKind TNK,
                                                       Declaration *D) {
  if (!D->Template)
    return nullptr;
  SpecializationDeclarator *SD = D->SpecializationArgs;
  if (!SD) {
    return nullptr;
  }
  clang::SourceLocation IdLoc = D->Decl->getLoc();

  if (!R.isSingleResult()) {
    unsigned DiagID =
      SemaRef.Diags.getCustomDiagID(clang::DiagnosticsEngine::Error,
                                    "specialization of ambiguous template");
    SemaRef.Diags.Report(IdLoc, DiagID);
    return nullptr;
  }

  clang::TemplateDecl *Principal = R.getAsSingle<clang::TemplateDecl>();
  if (!Principal) {
    unsigned DiagID =
      SemaRef.Diags.getCustomDiagID(clang::DiagnosticsEngine::Error,
                                    "specialization of undeclared template");
    SemaRef.Diags.Report(IdLoc, DiagID);
    return nullptr;
  }

  clang::TemplateName Template(Principal);
  clang::OpaquePtr<clang::TemplateName> TemplatePtr =
    clang::OpaquePtr<clang::TemplateName>::make(Template);
  clang::UnqualifiedId UnqualId;
  UnqualId.setIdentifier(D->getId(), IdLoc);
  llvm::SmallVector<clang::TemplateIdAnnotation *, 16> TemplateIds;
  llvm::SmallVector<clang::ParsedTemplateArgument, 4> Args;
  bool ArgsAreInvalid = false;
  if (SD) {
    const clang::TemplateArgumentLoc *ArgInfo =
      SD->getArgList().getArgumentArray();
    for (unsigned I = 0; I < SD->getArgList().size(); ++I) {
      clang::TemplateArgument Arg = ArgInfo[I].getArgument();

      bool BadArgument = false;
      switch (Arg.getKind()) {
      case clang::TemplateArgument::Type: {
        clang::ParsedTemplateArgument NewArg(
          clang::ParsedTemplateArgument::Type,
          (void *)Arg.getAsType().getTypePtr(),
          ArgInfo[I].getLocation());
        Args.push_back(NewArg);
        break;
      }

      case clang::TemplateArgument::Expression: {
        // FIXME: this might be classified as an expression because it is
        // dependent, but is actually something else.
        clang::ParsedTemplateArgument NewArg(
          clang::ParsedTemplateArgument::NonType, (void *)Arg.getAsExpr(),
          ArgInfo[I].getLocation());
        Args.push_back(NewArg);
        break;
      }

      default: {
        unsigned DiagID =
          SemaRef.Diags.getCustomDiagID(clang::DiagnosticsEngine::Error,
                                        "invalid specialization argument");
        SemaRef.Diags.Report(ArgInfo[I].getLocation(), DiagID);
        BadArgument = true;
      }
      }

      if (BadArgument) {
        ArgsAreInvalid = true;
        continue;
      }
    }
  }
  return clang::TemplateIdAnnotation::Create(
      D->Op->getLoc(), IdLoc, D->getId(), /*NameSpliced=*/false,
      clang::OO_None, TemplatePtr,
      TNK, IdLoc, IdLoc, Args, /*ArgsInvalid*/ArgsAreInvalid,
      TemplateIds);
}


static bool isTemplateArgumentTemplateParameter(
    const clang::TemplateArgument &Arg, unsigned Depth, unsigned Index) {

  using namespace clang;

  switch (Arg.getKind()) {
  case TemplateArgument::Null:
  case TemplateArgument::NullPtr:
  case TemplateArgument::Integral:
  case TemplateArgument::Declaration:
  case TemplateArgument::Pack:
  case TemplateArgument::TemplateExpansion:
    return false;

  case TemplateArgument::Type: {
    QualType Type = Arg.getAsType();
    const TemplateTypeParmType *TPT =
        Arg.getAsType()->getAs<TemplateTypeParmType>();
    return TPT && !Type.hasQualifiers() &&
           TPT->getDepth() == Depth && TPT->getIndex() == Index;
  }

  case TemplateArgument::Reflected:
  case TemplateArgument::Expression: {
    DeclRefExpr *DRE = dyn_cast<DeclRefExpr>(Arg.getAsExpr());
    if (!DRE || !DRE->getDecl())
      return false;
    const NonTypeTemplateParmDecl *NTTP =
        dyn_cast<NonTypeTemplateParmDecl>(DRE->getDecl());
    return NTTP && NTTP->getDepth() == Depth && NTTP->getIndex() == Index;
  }

  case TemplateArgument::Template:
    const TemplateTemplateParmDecl *TTP =
        dyn_cast_or_null<TemplateTemplateParmDecl>(
            Arg.getAsTemplateOrTemplatePattern().getAsTemplateDecl());
    return TTP && TTP->getDepth() == Depth && TTP->getIndex() == Index;
  }
  llvm_unreachable("unexpected kind of template argument");
}

static bool isSameAsPrimaryTemplate(clang::TemplateParameterList *Params,
                                clang::ArrayRef<clang::TemplateArgument> Args) {
  using namespace clang;
  if (Params->size() != Args.size())
    return false;

  unsigned Depth = Params->getDepth();

  for (unsigned I = 0, N = Args.size(); I != N; ++I) {
    TemplateArgument Arg = Args[I];

    // If the parameter is a pack expansion, the argument must be a pack
    // whose only element is a pack expansion.
    if (Params->getParam(I)->isParameterPack()) {
      if (Arg.getKind() != TemplateArgument::Pack || Arg.pack_size() != 1 ||
          !Arg.pack_begin()->isPackExpansion())
        return false;
      Arg = Arg.pack_begin()->getPackExpansionPattern();
    }

    if (!isTemplateArgumentTemplateParameter(Arg, Depth, I))
      return false;
  }
  return true;
}

/// Convert the parser's template argument list representation into our form.
static clang::TemplateArgumentListInfo
makeTemplateArgumentListInfo(Sema &S, clang::TemplateIdAnnotation &TemplateId) {
  clang::TemplateArgumentListInfo TemplateArgs(TemplateId.LAngleLoc,
                                               TemplateId.RAngleLoc);
  clang::ASTTemplateArgsPtr TemplateArgsPtr(TemplateId.getTemplateArgs(),
                                            TemplateId.NumArgs);
  S.getCxxSema().translateTemplateArguments(TemplateArgsPtr, TemplateArgs);
  return TemplateArgs;
}


/// Check whether a specialization is well-formed in the current
/// context.
///
/// This routine determines whether a template specialization can be declared
/// in the current context (C++ [temp.expl.spec]p2).
///
/// \param S the semantic analysis object for which this check is being
/// performed.
///
/// \param Specialized the entity being specialized or instantiated, which
/// may be a kind of template (class template, function template, etc.) or
/// a member of a class template (member function, static data member,
/// member class).
///
/// \param PrevDecl the previous declaration of this entity, if any.
///
/// \param Loc the location of the explicit specialization or instantiation of
/// this entity.
///
/// \param IsPartialSpecialization whether this is a partial specialization of
/// a class template.
///
/// \returns true if there was an error that we cannot recover from, false
/// otherwise.
static bool checkTemplateSpecializationScope(clang::Sema &S,
                                             clang::NamedDecl *Specialized,
                                             clang::NamedDecl *PrevDecl,
                                             clang::SourceLocation Loc,
                                             bool IsPartialSpecialization) {
  using namespace clang;
  // Keep these "kind" numbers in sync with the %select statements in the
  // various diagnostics emitted by this routine.
  int EntityKind = 0;
  if (isa<ClassTemplateDecl>(Specialized))
    EntityKind = IsPartialSpecialization? 1 : 0;
  else if (isa<VarTemplateDecl>(Specialized))
    EntityKind = IsPartialSpecialization ? 3 : 2;
  else if (isa<FunctionTemplateDecl>(Specialized))
    EntityKind = 4;
  else if (isa<CXXMethodDecl>(Specialized))
    EntityKind = 5;
  else if (isa<VarDecl>(Specialized))
    EntityKind = 6;
  else if (isa<RecordDecl>(Specialized))
    EntityKind = 7;
  else if (isa<EnumDecl>(Specialized) && S.getLangOpts().CPlusPlus11)
    EntityKind = 8;
  else {
    S.Diag(Loc, diag::err_template_spec_unknown_kind)
      << S.getLangOpts().CPlusPlus11;
    S.Diag(Specialized->getLocation(), diag::note_specialized_entity);
    return true;
  }

  // C++ [temp.expl.spec]p2:
  //   An explicit specialization may be declared in any scope in which
  //   the corresponding primary template may be defined.
  if (S.CurContext->getRedeclContext()->isFunctionOrMethod()) {
    S.Diag(Loc, diag::err_template_spec_decl_function_scope)
      << Specialized;
    return true;
  }

  // C++ [temp.class.spec]p6:
  //   A class template partial specialization may be declared in any
  //   scope in which the primary template may be defined.
  DeclContext *SpecializedContext =
      Specialized->getDeclContext()->getRedeclContext();
  DeclContext *DC = S.CurContext->getRedeclContext();

  // Make sure that this redeclaration (or definition) occurs in the same
  // scope or an enclosing namespace.
  if (!(DC->isFileContext() ? DC->Encloses(SpecializedContext)
                            : DC->Equals(SpecializedContext))) {
    if (isa<TranslationUnitDecl>(SpecializedContext))
      S.Diag(Loc, diag::err_template_spec_redecl_global_scope)
        << EntityKind << Specialized;
    else {
      auto *ND = cast<NamedDecl>(SpecializedContext);
      int Diag = diag::err_template_spec_redecl_out_of_scope;
      if (S.getLangOpts().MicrosoftExt && !DC->isRecord())
        Diag = diag::ext_ms_template_spec_redecl_out_of_scope;
      S.Diag(Loc, Diag) << EntityKind << Specialized
                        << ND << isa<CXXRecordDecl>(ND);
    }

    S.Diag(Specialized->getLocation(), diag::note_specialized_entity);

    // Don't allow specializing in the wrong class during error recovery.
    // Otherwise, things can go horribly wrong.
    if (DC->isRecord())
      return true;
  }

  return false;
}

static clang::TemplateSpecializationKind
getTemplateSpecializationKind(clang::Decl *D) {
  using namespace clang;
  if (!D)
    return TSK_Undeclared;

  if (CXXRecordDecl *Record = dyn_cast<CXXRecordDecl>(D))
    return Record->getTemplateSpecializationKind();
  if (FunctionDecl *Function = dyn_cast<FunctionDecl>(D))
    return Function->getTemplateSpecializationKind();
  if (VarDecl *Var = dyn_cast<VarDecl>(D))
    return Var->getTemplateSpecializationKind();

  return TSK_Undeclared;
}

static bool actOnVarTemplateSpecialziation(Sema &SemaRef,
                                           clang::Scope *InitialScope,
                                           Declaration *D,
                                           clang::DeclContext *Owner,
                                           clang::DeclContext *PreviousDC,
                                        clang::TemplateIdAnnotation *TemplateId,
                                           clang::TypeSourceInfo *TInfo,
                                   clang::TemplateParameterList *TemplateParams,
                                      clang::StorageClass SuspectedStorageClass,
                                           bool IsPartialSpecialization,
                                           bool IsClassMember) {
  using namespace clang;
  auto &CxxSema = SemaRef.getCxxSema();
  SyntaxContext &Context = SemaRef.getContext();
  auto &CxxAST = Context.CxxAST;

  TemplateArgumentListInfo TemplateArgs =
      makeTemplateArgumentListInfo(SemaRef, *TemplateId);
  SourceLocation TemplateNameLoc = D->IdDcl->getLoc();
  SourceLocation LAngleLoc = TemplateId->LAngleLoc;
  SourceLocation RAngleLoc = TemplateId->RAngleLoc;
  SourceLocation TemplateKWLoc = TemplateNameLoc;

  TemplateName Name = TemplateId->Template.get();

  // The template-id must name a variable template.
  VarTemplateDecl *VarTemplate =
      dyn_cast_or_null<VarTemplateDecl>(Name.getAsTemplateDecl());
  if (!VarTemplate) {
    NamedDecl *FnTemplate;
    if (auto *OTS = Name.getAsOverloadedTemplate())
      FnTemplate = *OTS->begin();
    else
      FnTemplate
       = dyn_cast_or_null<FunctionTemplateDecl>(Name.getAsTemplateDecl());
    if (FnTemplate)
      return CxxSema.Diag(D->IdDcl->getLoc(),
                          diag::err_var_spec_no_template_but_method)
                          << FnTemplate->getDeclName();
    return CxxSema.Diag(D->IdDcl->getLoc(),
                        diag::err_var_spec_no_template)
                        << IsPartialSpecialization;
  }

  // Check for unexpanded parameter packs in any of the template arguments.
  for (unsigned I = 0, N = TemplateArgs.size(); I != N; ++I)
    if (CxxSema.DiagnoseUnexpandedParameterPack(TemplateArgs[I],
                                       clang::Sema::UPPC_PartialSpecialization))
      return true;

  // Check that the template argument list is well-formed for this
  // template.
  SmallVector<TemplateArgument, 4> Converted;
  if (CxxSema.CheckTemplateArgumentList(VarTemplate, TemplateNameLoc, TemplateArgs,
                                        false, Converted,
                                        /*UpdateArgsWithConversion=*/true))
    return true;

  // Find the variable template (partial) specialization declaration that
  // corresponds to these arguments.
  if (IsPartialSpecialization) {
    if (CxxSema.CheckTemplatePartialSpecializationArgs(TemplateNameLoc,
                                                       VarTemplate,
                                                       TemplateArgs.size(),
                                                       Converted))
      return true;

    // FIXME: Move these checks to CheckTemplatePartialSpecializationArgs so we
    // also do them during instantiation.
    bool InstantiationDependent;
    if (!Name.isDependent() &&
        !TemplateSpecializationType::anyDependentTemplateArguments(
            TemplateArgs.arguments(),
            InstantiationDependent)) {
      CxxSema.Diag(TemplateNameLoc,
                   diag::err_partial_spec_fully_specialized)
                   << VarTemplate->getDeclName();
      IsPartialSpecialization = false;
    }

    if (isSameAsPrimaryTemplate(VarTemplate->getTemplateParameters(),
                                Converted) &&
        (!CxxAST.getLangOpts().CPlusPlus20 ||
         !TemplateParams->hasAssociatedConstraints())) {
      // C++ [temp.class.spec]p9b3:
      //
      //   -- The argument list of the specialization shall not be identical
      //      to the implicit argument list of the primary template.
      CxxSema.Diag(TemplateNameLoc,
                   diag::err_partial_spec_args_match_primary_template)
                   << /* variable template */1
                   << /* is definition */
                 (SuspectedStorageClass != SC_Extern && !PreviousDC->isRecord())
                 << FixItHint::CreateRemoval(SourceRange(LAngleLoc, RAngleLoc));
      // FIXME: Recover from this by treating the declaration as a redeclaration
      // of the primary template.
      return true;
    }
  }

  void *InsertPos = nullptr;
  VarTemplateSpecializationDecl *PrevDecl = nullptr;

  if (IsPartialSpecialization)
    PrevDecl = VarTemplate->findPartialSpecialization(Converted, TemplateParams,
                                                      InsertPos);
  else
    PrevDecl = VarTemplate->findSpecialization(Converted, InsertPos);

  VarTemplateSpecializationDecl *Specialization = nullptr;

  // Check whether we can declare a variable template specialization in
  // the current scope.
  if (checkTemplateSpecializationScope(CxxSema, VarTemplate, PrevDecl,
                                       TemplateNameLoc,
                                       IsPartialSpecialization))
    return true;

  if (PrevDecl && PrevDecl->getSpecializationKind() == TSK_Undeclared) {
    // Since the only prior variable template specialization with these
    // arguments was referenced but not declared,  reuse that
    // declaration node as our own, updating its source location and
    // the list of outer template parameters to reflect our new declaration.
    Specialization = PrevDecl;
    Specialization->setLocation(TemplateNameLoc);
    PrevDecl = nullptr;
  } else if (IsPartialSpecialization) {
    // Create a new class template partial specialization declaration node.
    VarTemplatePartialSpecializationDecl *PrevPartial =
        cast_or_null<VarTemplatePartialSpecializationDecl>(PrevDecl);
    VarTemplatePartialSpecializationDecl *Partial =
        VarTemplatePartialSpecializationDecl::Create(
            CxxAST, VarTemplate->getDeclContext(), TemplateKWLoc,
            TemplateNameLoc, TemplateParams, VarTemplate, TInfo->getType(),
            TInfo, SuspectedStorageClass, Converted, TemplateArgs);
    if (!PrevPartial)
      VarTemplate->AddPartialSpecialization(Partial, InsertPos);
    Specialization = Partial;

    // If we are providing an explicit specialization of a member variable
    // template specialization, make a note of that.
    if (PrevPartial && PrevPartial->getInstantiatedFromMember())
      PrevPartial->setMemberSpecialization();

    CxxSema.CheckTemplatePartialSpecialization(Partial);
  } else {
    // Create a new class template specialization declaration node for
    // this explicit specialization or friend declaration.
    Specialization = VarTemplateSpecializationDecl::Create(
        CxxAST, VarTemplate->getDeclContext(), TemplateKWLoc, TemplateNameLoc,
        VarTemplate, TInfo->getType(), TInfo, SuspectedStorageClass,
        Converted);
    Specialization->setTemplateArgsInfo(TemplateArgs);
    if (!PrevDecl)
      VarTemplate->AddSpecialization(Specialization, InsertPos);
  }

  // C++ [temp.expl.spec]p6:
  //   If a template, a member template or the member of a class template is
  //   explicitly specialized then that specialization shall be declared
  //   before the first use of that specialization that would cause an implicit
  //   instantiation to take place, in every translation unit in which such a
  //   use occurs; no diagnostic is required.
  if (PrevDecl && PrevDecl->getPointOfInstantiation().isValid()) {
    bool Okay = false;
    for (Decl *Prev = PrevDecl; Prev; Prev = Prev->getPreviousDecl()) {
      // Is there any previous explicit specialization declaration?
      if (getTemplateSpecializationKind(Prev) == TSK_ExplicitSpecialization) {
        Okay = true;
        break;
      }
    }

    if (!Okay) {
      SourceRange Range(TemplateNameLoc, RAngleLoc);
      CxxSema.Diag(TemplateNameLoc, diag::err_specialization_after_instantiation)
                   << Name << Range;

      CxxSema.Diag(PrevDecl->getPointOfInstantiation(),
                   diag::note_instantiation_required_here)
                   << (PrevDecl->getTemplateSpecializationKind() !=
                  TSK_ImplicitInstantiation);
      return true;
    }
  }

  Specialization->setTemplateKeywordLoc(TemplateKWLoc);
  Specialization->setLexicalDeclContext(Owner);

  // Add the specialization into its lexical context, so that it can
  // be seen when iterating through the list of declarations in that
  // context. However, specializations are not found by name lookup.
  if (IsClassMember)
    Specialization->setAccess(clang::AS_public);


  // Note that this is an explicit specialization.
  Specialization->setSpecializationKind(TSK_ExplicitSpecialization);

  if (PrevDecl) {
    // Check that this isn't a redefinition of this specialization,
    // merging with previous declarations.
    clang::DeclarationName DName(D->getId());
    clang::DeclarationNameInfo DNI;
    DNI.setName(DName);
    DNI.setLoc(D->IdDcl->getLoc());
    LookupResult PrevSpec(CxxSema, DNI, clang::Sema::LookupOrdinaryName,
                          CxxSema.forRedeclarationInCurContext());
    PrevSpec.addDecl(PrevDecl);
    D->IsRedeclaration
                   = CxxSema.CheckVariableDeclaration(Specialization, PrevSpec);
  } else if (Specialization->isStaticDataMember() &&
             Specialization->isOutOfLine()) {
    Specialization->setAccess(VarTemplate->getAccess());
  }

  Owner->addDecl(Specialization);
  Specialization->setDeclContext(PreviousDC);
  Specialization->setLexicalDeclContext(Owner);
  SemaRef.setDeclForDeclaration(D, Specialization);
  return false;
}

clang::Decl *Elaborator::elaborateVariableDecl(clang::Scope *InitialScope,
                                               Declaration *D) {
  assert(InitialScope && "Invalid owning scope\n");
  D->SavedScope = SemaRef.getCurrentScope();
  if (D->ScopeForDecl->isParameterScope())
    return elaborateParameterDecl(D);

  if (D->ScopeForDecl->isTemplateScope())
    return elaborateTemplateParamDecl(D);

  // We need to make sure that the type we are elaborating isn't infact a
  // a CppxKindType expression. If it is we may have an issue emitting this
  // as a valid type alias.
  clang::Expr *TypeExpr = nullptr;
  clang::SourceLocation TypeLocation;

  if (D->TypeDcl) {
    ExprElaborator TypeElab(Context, SemaRef);
    TypeExpr = TypeElab.elaborateExplicitType(D->TypeDcl, nullptr);
    TypeLocation = D->TypeDcl->getLoc();
  } else {
    TypeExpr = SemaRef.buildTypeExpr(Context.CxxAST.getAutoDeductType(),
                                     D->Op->getLoc());
    TypeLocation = D->Op->getLoc();
  }

  if (!TypeExpr) {
    SemaRef.Diags.Report(TypeLocation,
                         clang::diag::err_failed_to_translate_type);
    return nullptr;
  }

  clang::TypeSourceInfo *TInfo = SemaRef.getTypeSourceInfoFromExpr(TypeExpr,
                                                                  TypeLocation);
  if (!TInfo) {
    SemaRef.Diags.Report(D->Op->getLoc(),
                         clang::diag::err_unsupported_unknown_any_decl)
                         << D->getId();
    return nullptr;
  }
  // This is where we differentiate between type alias template,
  // variable template, namespace aliases, members, etc.
  clang::QualType VarType = TInfo->getType();
  if (VarType->isTypeOfTypes()) {
    if (D->Template)
      return elaborateTemplateAliasOrVariable(D);
    return elaborateTypeAlias(D);
  }

  if (VarType->isNamespaceType()) {
    return elaborateNsAlias(D);
  }

  bool IsClassMember = D->isDeclaredWithinClass();

  // Cannot have a local extern variable with linkage?
  if (auto *Linkage
                = dyn_cast<clang::LinkageSpecDecl>(D->getOwningDeclContext())) {
    clang::DeclContext *Cur = Linkage;
    while(Cur) {
      if (Cur->isFunctionOrMethod()) {
        SemaRef.Diags.Report(D->Op->getLoc(),
                              clang::diag::err_invalid_extern_c)
                              << 3;
        return nullptr;
      }
      Cur = Cur->getParent();
    }
  }
  // Templated variables cannot be a field
  if (IsClassMember && !D->Template) {
    return elaborateField(D, TInfo);
  }
  clang::Sema &CxxSema = SemaRef.getCxxSema();

  clang::DeclarationName Name(D->getId());
  clang::DeclarationNameInfo DNI;
  DNI.setName(Name);
  DNI.setLoc(D->IdDcl->getLoc());

  clang::LookupResult Previous(CxxSema, DNI,
                               clang::Sema::LookupOrdinaryName,
                           CxxSema.forRedeclarationInCurContext());
  clang::DeclContext *PreviousDC = SemaRef.getCurClangDeclContext();
  clang::Scope *CxxScope = SemaRef.getCurClangScope();

  if (D->ScopeSpec.isSet()) {
    // bool EnteringContext = !D.getDeclSpec().isFriendSpecified();
    PreviousDC = CxxSema.computeDeclContext(D->ScopeSpec, true);
    if (!PreviousDC || isa<clang::EnumDecl>(PreviousDC)) {
      // If we could not compute the declaration context, it's because the
      // declaration context is dependent but does not refer to a class,
      // class template, or class template partial specialization. Complain
      // and return early, to avoid the coming semantic disaster.
      CxxSema.Diag(D->IdDcl->getLoc(),
            clang::diag::err_template_qualified_declarator_no_match)
        << D->ScopeSpec.getScopeRep()
        << D->ScopeSpec.getRange();
      return nullptr;
    }

    bool IsDependentContext = PreviousDC->isDependentContext();

    if (!IsDependentContext &&
        CxxSema.RequireCompleteDeclContext(D->ScopeSpec, PreviousDC))
      return nullptr;

    // If a class is incomplete, do not parse entities inside it.
    if (isa<clang::CXXRecordDecl>(PreviousDC)
        && !cast<clang::CXXRecordDecl>(PreviousDC)->hasDefinition()) {
      CxxSema.Diag(D->IdDcl->getLoc(),
            clang::diag::err_member_def_undefined_record)
        << Name << PreviousDC << D->ScopeSpec.getRange();
      return nullptr;
    }
    // if (!D.getDeclSpec().isFriendSpecified()) {
    //   if (diagnoseQualifiedDeclaration(
    //           D.getCXXScopeSpec(), DC, Name, D.getIdentifierLoc(),
    //           D.getName().getKind() == UnqualifiedIdKind::IK_TemplateId)) {
    //     if (DC->isRecord())
    //       return nullptr;

    //     D.setInvalidType();
    //   }
    // }
  }

  if (D->hasNestedNameSpecifier()) {
    // Attempting to use the previously located decl context in order to
    // correctly identify any previous declarations.
    CxxSema.LookupQualifiedName(Previous, PreviousDC);
  } else
    lookupFunctionRedecls(SemaRef, CxxScope, Previous);

  clang::DeclContext *Owner = D->getOwningDeclContext();
  if (CxxSema.DiagnoseClassNameShadow(Owner, DNI)) {
    // Forget that the previous declaration is the injected-class-name.
    Previous.clear();
  }

  // Get the type of the entity.
  clang::IdentifierInfo *Id = D->getId();
  clang::SourceLocation Loc = D->Op->getLoc();
  clang::StorageClass SC = getSuspectedStorageClass(SemaRef, D);

  // Adjusting context
  clang::DeclContext *OriginalDC = Owner;
  bool IsLocalExternDecl = SC == clang::SC_Extern &&
                            clang::Sema::adjustContextForLocalExternDecl(Owner);

  bool IsMemberSpecialization = false;
  bool IsVariableTemplateSpecialization = false;
  bool IsPartialSpecialization = false;
  bool IsVariableTemplate = false;
  clang::VarDecl *NewVD = nullptr;
  clang::VarTemplateDecl *NewTemplate = nullptr;
  clang::TemplateParameterList *TemplateParams = nullptr;
  clang::TemplateIdAnnotation *TemplateId = nullptr;
  // Attempting to detect an invalid specialization, or one that doesn't have
  // a default template yet.
  if (D->Template && D->SpecializationArgs && Previous.empty()) {
    return nullptr;
  }

  if (D->Template)
    TemplateId = buildTemplateIdAnnotation(Context, SemaRef, Previous,
                                           clang::TNK_Var_template, D);

  clang::MultiTemplateParamsArg TemplateParamLists = D->TemplateParamStorage;
  bool Invalid = false;
  // Match up the template parameter lists with the scope specifier, then
  // determine whether we have a template or a template specialization.
  bool InvalidScope = false;
  TemplateParams = CxxSema.MatchTemplateParametersToScopeSpecifier(
      D->IdDcl->getLoc(), D->IdDcl->getLoc(), D->ScopeSpec,
      /*TemplateIdAnnotation *TemplateId=*/TemplateId,
      TemplateParamLists,
      /*never a friend*/false, IsMemberSpecialization, InvalidScope);
  Invalid |= InvalidScope;

  if (TemplateParams) {
    if (!TemplateParams->size() && !TemplateId) {
      // There is an extraneous 'template<>' for this variable. Complain
      // about it, but allow the declaration of the variable.
      SemaRef.getCxxSema().Diag(TemplateParams->getTemplateLoc(),
            clang::diag::err_template_variable_noparams)
        << Name.getAsIdentifierInfo()
        << clang::SourceRange(TemplateParams->getTemplateLoc(),
                        TemplateParams->getRAngleLoc());
      TemplateParams = nullptr;
    } else {
      // Check that we can declare a template here.
      if (CxxSema.CheckTemplateDeclScope(CxxScope, TemplateParams))
        return nullptr;

      if (D->SpecializationArgs) {
        // This is an explicit specialization or a partial specialization.
        IsVariableTemplateSpecialization = true;
        IsPartialSpecialization = TemplateParams->size() > 0;
      } else {
        // This is a template declaration.
        IsVariableTemplate = true;

        // Only C++1y supports variable templates (N3651).
        CxxSema.Diag(D->IdDcl->getLoc(),
                     clang::diag::warn_cxx11_compat_variable_template);
      }
    }
  } else {
    // Check that we can declare a member specialization here.
    if (!TemplateParamLists.empty() && IsMemberSpecialization &&
        CxxSema.CheckTemplateDeclScope(CxxScope, TemplateParamLists.back()))
      return nullptr;
    assert((Invalid || !D->Template) && "should have a '[]' for this decl");
  }

  if (IsVariableTemplateSpecialization) {
    if (actOnVarTemplateSpecialziation(SemaRef, InitialScope, D, Owner,
                                       PreviousDC, TemplateId, TInfo,
                                       TemplateParams, SC,
                                       IsPartialSpecialization,
                                       IsClassMember)) {
      return nullptr;
    }
    NewVD = cast<clang::VarDecl>(D->Cxx);
  // } else if (D.isDecompositionDeclarator()) {
    // NewVD = DecompositionDecl::Create(Context, DC, D.getBeginLoc(),
    //                                   D.getIdentifierLoc(), R, TInfo, SC,
    //                                   Bindings);
  } else {
    NewVD = clang::VarDecl::Create(Context.CxxAST, Owner,
                                    Loc, Loc, Id, TInfo->getType(),
                                    TInfo,
                                    getDefaultVariableStorageClass(SemaRef));
    if (IsClassMember)
      NewVD->setAccess(clang::AS_public);
  }



  // If this is supposed to be a variable template, create it as such.
  if (IsVariableTemplate) {
    NewTemplate =
        clang::VarTemplateDecl::Create(Context.CxxAST, Owner, D->IdDcl->getLoc(),
                                        Name, TemplateParams, NewVD);
    if (IsClassMember) {
      NewTemplate->setAccess(clang::AS_public);
    }
    Owner->addDecl(NewTemplate);
    NewVD->setDescribedVarTemplate(NewTemplate);
    NewTemplate->setDeclContext(PreviousDC);
    NewTemplate->setLexicalDeclContext(Owner);
    NewVD->setLexicalDeclContext(Owner);
    SemaRef.setDeclForDeclaration(D, NewTemplate);
  }
  if (D->ScopeSpec.isSet())
    NewVD->setQualifierInfo(
        D->ScopeSpec.getWithLocInContext(Context.CxxAST));
  if (!NewTemplate && !IsVariableTemplateSpecialization) {
    SemaRef.setDeclForDeclaration(D, NewVD);
  }
  D->CurrentPhase = Phase::Typing;
  elaborateAttributes(D);

  if (!IsVariableTemplateSpecialization) {
    if (!isa<clang::LinkageSpecDecl>(D->Cxx)) {
      if (!NewTemplate) {
        Owner->addDecl(NewVD);
      }
      NewVD->setDeclContext(PreviousDC);
      NewVD->setLexicalDeclContext(Owner);
    }
  }

  SC = NewVD->getStorageClass();
  if (Invalid) {
    NewVD->setInvalidDecl();
    if (NewTemplate)
      NewTemplate->setInvalidDecl();
  }

  if (Owner->isRecord() && !SemaRef.getCurClangDeclContext()->isRecord()) {
    // This is an out-of-line definition of a static data member.
    switch (SC) {
    case clang::SC_None:
      break;
    case clang::SC_Static:
      SemaRef.getCxxSema().Diag(D->IdDcl->getLoc(),
        clang::diag::err_static_out_of_line)
        // FIXME: this may need a better error message here.
        << clang::FixItHint::CreateRemoval(
              clang::SourceRange(NewVD->getSourceRange()));
      break;
    case clang::SC_Auto:
    case clang::SC_Register:
    case clang::SC_Extern:
      // [dcl.stc] p2: The auto or register specifiers shall be applied only
      // to names of variables declared in a block or to function parameters.
      // [dcl.stc] p6: The extern specifier cannot be used in the declaration
      // of class members

      SemaRef.getCxxSema().Diag(D->IdDcl->getLoc(),
            clang::diag::err_storage_class_for_static_member)
        << clang::FixItHint::CreateRemoval(NewVD->getSourceRange());
      break;
    case clang::SC_PrivateExtern:
      llvm_unreachable("C storage class in gold!");
    }
  }

  if (SC == clang::SC_Static && SemaRef.getCurClangDeclContext()->isRecord()) {
    if (const clang::CXXRecordDecl *RD = dyn_cast<clang::CXXRecordDecl>(Owner)) {
      // Walk up the enclosing DeclContexts to check for any that are
      // incompatible with static data members.
      const clang::DeclContext *FunctionOrMethod = nullptr;
      const clang::CXXRecordDecl *AnonStruct = nullptr;

      // Ignore these checks for fragments
      // FIXME: Duplicated in SemaInject for CheckInjectedVarDecl
      const clang::DeclContext *ImmediateParent = RD->getParent();
      if (!ImmediateParent || !ImmediateParent->isFragment()) {
        for (clang::DeclContext *Ctxt = Owner; Ctxt; Ctxt = Ctxt->getParent()) {
          if (Ctxt->isFunctionOrMethod()) {
            FunctionOrMethod = Ctxt;
            break;
          }
          const clang::CXXRecordDecl *ParentDecl = dyn_cast<clang::CXXRecordDecl>(Ctxt);
          if (ParentDecl && !ParentDecl->getDeclName()) {
            AnonStruct = ParentDecl;
            break;
          }
        }
      }

      if (FunctionOrMethod) {
        // C++ [class.static.data]p5: A local class shall not have static data
        // members.
        SemaRef.getCxxSema().Diag(D->IdDcl->getLoc(),
                 clang::diag::err_static_data_member_not_allowed_in_local_class)
              << Name << RD->getDeclName() << RD->getTagKind();
      } else if (AnonStruct) {
        // C++ [class.static.data]p4: Unnamed classes and classes contained
        // directly or indirectly within unnamed classes shall not contain
        // static data members.
        SemaRef.getCxxSema().Diag(D->IdDcl->getLoc(),
                 clang::diag::err_static_data_member_not_allowed_in_anon_struct)
          << Name << AnonStruct->getTagKind();
        Invalid = true;
      } else if (RD->isUnion()) {
        // C++98 [class.union]p1: If a union contains a static data member,
        // the program is ill-formed. C++11 drops this restriction.
        SemaRef.getCxxSema().Diag(D->IdDcl->getLoc(),
                     clang::diag::warn_cxx98_compat_static_data_member_in_union)
                                  << Name;
      }
    }
  }

  if (IsLocalExternDecl)
    NewVD->setLocalExternDecl();

  // Checking Thread storage class specification.
  auto TSCSpec = NewVD->getTSCSpec();
  if (TSCSpec != clang::TSCS_unspecified) {
    // C++11 [dcl.stc]p4:
    //   When thread_local is applied to a variable of block scope the
    //   storage-class-specifier static is implied if it does not appear
    //   explicitly.
    // Core issue: 'static' is not implied if the variable is declared
    //   'extern'.
    if (NewVD->hasLocalStorage() &&
        !Owner->isFunctionOrMethod())
      SemaRef.getCxxSema().Diag(D->IdDcl->getLoc(),
           clang::diag::err_thread_non_global)
        << "thread_local";
    else if (!Context.CxxAST.getTargetInfo().isTLSSupported()) {
      llvm_unreachable("Invalid context.");
    }
  }


  // C99 6.7.4p3
  //   An inline definition of a function with external linkage shall
  //   not contain a definition of a modifiable object with static or
  //   thread storage duration...
  // We only apply this when the function is required to be defined
  // elsewhere, i.e. when the function is not 'extern inline'.  Note
  // that a local variable with thread storage duration still has to
  // be marked 'static'.  Also note that it's possible to get these
  // semantics in C++ using __attribute__((gnu_inline)).
  if (SC == clang::SC_Static
      && SemaRef.getCurClangScope()->getFnParent() != nullptr &&
      !NewVD->getType().isConstQualified()) {
    clang::FunctionDecl *CurFD = SemaRef.getCxxSema().getCurFunctionDecl();
    if (CurFD && isFunctionDefinitionDiscarded(SemaRef, CurFD)) {
      SemaRef.getCxxSema().Diag(D->IdDcl->getLoc(),
                               clang::diag::warn_static_local_in_extern_inline);
      SemaRef.getCxxSema().MaybeSuggestAddingStaticToDecl(CurFD);
    }
  }

  // Doing additional verification.
  if (!Owner->isRecord()
       && CxxScope->getFnParent() == nullptr) {
    // C99 6.9p2: The storage-class specifiers auto and register shall not
    // appear in the declaration specifiers in an external declaration.
    // Global Register+Asm is a GNU extension we support.
    if (SC == clang::SC_Auto || (SC == clang::SC_Register)) {
      SemaRef.getCxxSema().Diag(D->IdDcl->getLoc(),
                                clang::diag::err_typecheck_sclass_fscope);
      NewVD->setInvalidDecl();
      return nullptr;
    }
  }

  // Ensure that dllimport globals without explicit storage class are treated as
  // extern. The storage class is set above using parsed attributes. Now we can
  // check the VarDecl itself.
  assert(!NewVD->hasAttr<clang::DLLImportAttr>() ||
         NewVD->getAttr<clang::DLLImportAttr>()->isInherited() ||
         NewVD->isStaticDataMember() ||
         NewVD->getStorageClass() != clang::SC_None);

  // Find the shadowed declaration before filtering for scope.
  clang::NamedDecl *ShadowedDecl = D->ScopeSpec.isEmpty()
                  ? SemaRef.getCxxSema().getShadowedDeclaration(NewVD, Previous)
                  : nullptr;

  CxxSema.FilterLookupForScope(Previous, PreviousDC, CxxScope,
                               shouldConsiderLinkage(NewVD),
                               D->ScopeSpec.isNotEmpty() ||
                               IsMemberSpecialization ||
                               IsVariableTemplateSpecialization);

  // Check whether the previous declaration is in the same block scope. This
  // affects whether we merge types with it, per C++11 [dcl.array]p3.
  if (NewVD->isLocalVarDecl() && NewVD->hasExternalStorage())
    NewVD->setPreviousDeclInSameBlockScope(
        Previous.isSingleResult() && !Previous.isShadowed() &&
        CxxSema.isDeclInScope(Previous.getFoundDecl(), OriginalDC,
                              SemaRef.getCurClangScope(), false));

  // If this is an explicit specialization of a static data member, check it.
  if (IsMemberSpecialization && !NewVD->isInvalidDecl() &&
      SemaRef.getCxxSema().CheckMemberSpecialization(NewVD, Previous))
    NewVD->setInvalidDecl();

  // Merge the decl with the existing one if appropriate.
  if (!Previous.empty()) {
    if (Previous.isSingleResult() &&
        isa<clang::FieldDecl>(Previous.getFoundDecl()) &&
        D->ScopeSpec.isSet()) {
      // The user tried to define a non-static data member
      // out-of-line (C++ [dcl.meaning]p1).
      CxxSema.Diag(NewVD->getLocation(),
                   clang::diag::err_nonstatic_member_out_of_line)
                   << D->ScopeSpec.getRange();
      Previous.clear();
      NewVD->setInvalidDecl();
    }
  } else if (D->ScopeSpec.isSet()) {
    // No previous declaration in the qualifying scope.
    CxxSema.Diag(D->IdDcl->getLoc(), clang::diag::err_no_member)
                 << Name
                 << SemaRef.getCxxSema().computeDeclContext(D->ScopeSpec, true)
                 << D->ScopeSpec.getRange();
    NewVD->setInvalidDecl();
  }

  if (!IsVariableTemplateSpecialization)
    D->IsRedeclaration = CxxSema.CheckVariableDeclaration(NewVD, Previous);

  if (NewTemplate) {
    clang::VarTemplateDecl *PrevVarTemplate =
        NewVD->getPreviousDecl()
            ? NewVD->getPreviousDecl()->getDescribedVarTemplate()
            : nullptr;

    // Check the template parameter list of this declaration, possibly
    // merging in the template parameter list from the previous variable
    // template declaration.
    if (CxxSema.CheckTemplateParameterList(
            TemplateParams,
            PrevVarTemplate ? PrevVarTemplate->getTemplateParameters()
                            : nullptr,
            // TODO: Figure out if I'm usnig the right DC here.
            (D->ScopeSpec.isSet() && PreviousDC && PreviousDC->isRecord() &&
              PreviousDC->isDependentContext())
                ? clang::Sema::TPC_ClassTemplateMember
                : clang::Sema::TPC_VarTemplate))
      NewVD->setInvalidDecl();

    // If we are providing an explicit specialization of a static variable
    // template, make a note of that.
    if (PrevVarTemplate &&
        PrevVarTemplate->getInstantiatedFromMemberTemplate())
      PrevVarTemplate->setMemberSpecialization();
  }

  // Diagnose shadowed variables iff this isn't a redeclaration.
  if (ShadowedDecl && !D->IsRedeclaration)
    CxxSema.CheckShadow(NewVD, ShadowedDecl, Previous);

  // If this is the first declaration of an extern C variable, update
  // the map of such variables.
  if (NewVD->isFirstDecl() && !NewVD->isInvalidDecl() &&
      isIncompleteDeclExternC(SemaRef, NewVD))
   CxxSema.RegisterLocallyScopedExternCDecl(NewVD, SemaRef.getCurClangScope());

  if (NewVD->isStaticLocal()) {
    clang::MangleNumberingContext *MCtx;
    clang::Decl *ManglingContextDecl;
    std::tie(MCtx, ManglingContextDecl) =
                 CxxSema.getCurrentMangleNumberContext(NewVD->getDeclContext());
    if (MCtx) {
      Context.CxxAST.setManglingNumber(NewVD, MCtx->getManglingNumber(
                     NewVD,
                     getMSManglingNumber(CxxSema.getLangOpts(),
                                         SemaRef.getCurClangScope())));
      Context.CxxAST.setStaticLocalNumber(NewVD,
                                          MCtx->getStaticLocalNumber(NewVD));
    }
  }

  // Special handling of variable named 'main'.
  if (Name.getAsIdentifierInfo() && Name.getAsIdentifierInfo()->isStr("main") &&
      NewVD->getDeclContext()->getRedeclContext()->isTranslationUnit() &&
      !CxxSema.getLangOpts().Freestanding
      && !NewVD->getDescribedVarTemplate()) {

    // C++ [basic.start.main]p3
    // A program that declares a variable main at global scope is ill-formed.
    CxxSema.Diag(D->IdDcl->getLoc(),
                 clang::diag::err_main_global_variable);
  }

  if (Invalid) {
    NewVD->setInvalidDecl();
    if (NewTemplate)
      NewTemplate->setInvalidDecl();
  }


  // If we have any template parameter lists that don't directly belong to
  // the variable (matching the scope specifier), store them.
  unsigned VDTemplateParamLists = TemplateParams ? 1 : 0;
  if (TemplateParamLists.size() > VDTemplateParamLists)
    NewVD->setTemplateParameterListsInfo(
      Context.CxxAST, TemplateParamLists.drop_back(VDTemplateParamLists));

  if (NewVD->isInlineSpecified()) {
    if (SemaRef.getCurClangDeclContext()->isFunctionOrMethod()) {
      // 'inline' is not allowed on block scope variable declaration.
      SemaRef.getCxxSema().Diag(D->IdDcl->getLoc(),
          clang::diag::err_inline_declaration_block_scope) << Name
          << clang::FixItHint::CreateRemoval(NewVD->getSourceRange());
    } else {
      SemaRef.getCxxSema().Diag(D->IdDcl->getLoc(),
                                clang::diag::warn_cxx14_compat_inline_variable);
      NewVD->setInlineSpecified();
    }
  }


  if (D->IsRedeclaration && !Previous.empty()) {
    clang::NamedDecl *Prev = Previous.getRepresentativeDecl();
    checkDLLAttributeRedeclaration(CxxSema, Prev, NewVD, IsMemberSpecialization,
                                   D->declaresFunction() && !D->IsDeclOnly);
  }

  if (NewTemplate) {
    if (NewVD->isInvalidDecl())
      NewTemplate->setInvalidDecl();
    CxxSema.ActOnDocumentableDecl(NewTemplate);
  }

  if (IsMemberSpecialization && !NewVD->isInvalidDecl())
    CxxSema.CompleteMemberSpecialization(NewVD, Previous);
  return NewVD;
}

static clang::Decl *buildTypeAlias(Elaborator &E, Sema &SemaRef,
                                   Declaration *D, clang::Expr *TyExpr) {
  clang::ParsedType PT;
  clang::TypeSourceInfo *TInfo =
    SemaRef.getTypeSourceInfoFromExpr(TyExpr, D->Init->getLoc());
  if (!TInfo)
    return nullptr;

  PT = SemaRef.getCxxSema().CreateParsedType(TInfo->getType(), TInfo);
  D->CurrentPhase = Phase::Initialization;

  clang::IdentifierInfo *IdInfo = D->getId();
  clang::UnqualifiedId Id;
  Id.setIdentifier(IdInfo, D->Decl->getLoc());
  clang::SourceLocation Loc = D->Op->getLoc();
  clang::MultiTemplateParamsArg MTP;

  // Constructing the type alias on the way out because we need to correctly
  // construct its internal type before continuing.
  clang::TypeResult TR(PT);
  clang::Decl *TypeAlias = SemaRef.getCxxSema().ActOnAliasDeclaration(
      SemaRef.getCurClangScope(), clang::AS_public, MTP, Loc, Id,
      clang::ParsedAttributesView(), TR, nullptr);

  SemaRef.setDeclForDeclaration(D, TypeAlias);
  E.elaborateAttributes(D);
  return TypeAlias;
}

clang::Decl *Elaborator::elaborateTypeAlias(Declaration *D) {
  if (!D->Init) {
    SemaRef.Diags.Report(D->Op->getLoc(), clang::diag::err_expected_type);
    return nullptr;
  }

  // Elaborating RHS
  ExprElaborator Elab(Context, SemaRef);
  clang::Expr *InitTyExpr = Elab.elaborateExpr(D->Init);
  if (!InitTyExpr->getType()->isTypeOfTypes()) {
    unsigned DiagID =
      SemaRef.Diags.getCustomDiagID(clang::DiagnosticsEngine::Error,
                                    "initializer of type alias is not a type");
    SemaRef.Diags.Report(D->Init->getLoc(), DiagID);
    return nullptr;
  }

  return buildTypeAlias(*this, SemaRef, D, InitTyExpr);
}

static clang::NamespaceAliasDecl *buildNsAlias(clang::ASTContext &CxxAST,
                                               Sema &SemaRef, Declaration *D,
                                               clang::Expr *NsExpr) {
  if (D->isDeclaredWithinClass()) {
    SemaRef.Diags.Report(D->IdDcl->getLoc(),
                         clang::diag::err_namespace_alias_within_class);
    return nullptr;
  }

  clang::Decl *PossibleNs = SemaRef.getDeclFromExpr(NsExpr, D->Init->getLoc());
  if (!PossibleNs)
    return nullptr;
  assert(isa<clang::NamedDecl>(PossibleNs) && "invalid namespace");

  clang::NamedDecl *Ns
    = cast<clang::NamedDecl>(PossibleNs)->getUnderlyingDecl();

  clang::DeclContext *Owner = D->getOwningDeclContext();
  clang::SourceLocation TypeDeclLoc = D->TypeDcl ?
    D->TypeDcl->getLoc() : clang::SourceLocation();
  clang::NamespaceAliasDecl *NsAD
    = clang::NamespaceAliasDecl::Create(CxxAST, Owner,
                                        TypeDeclLoc,
                                        D->Decl->getLoc(),
                                        D->getId(),
                                        clang::NestedNameSpecifierLoc(),
                                        D->Init->getLoc(),
                                        Ns);
  Owner->addDecl(NsAD);
  SemaRef.setDeclForDeclaration(D, NsAD);

  // Nested name specifiers are looked up by clang, so we need to convince
  // the clang lookup that this namespace actually exists.
  SemaRef.getCurClangScope()->AddDecl(NsAD);
  SemaRef.getCxxSema().IdResolver->AddDecl(NsAD);
  D->CurrentPhase = Phase::Initialization;

  return NsAD;
}

clang::Decl *Elaborator::elaborateNsAlias(Declaration *D) {
  if (!D->Init) {
    SemaRef.Diags.Report(D->Op->getLoc(),
                         clang::diag::err_namespace_alias_requires_a_name);
    return nullptr;
  }

  // Attempting to elaborate the RHS to get a namespace.
  ExprElaborator Elab(Context, SemaRef);
  clang::Expr *NsExpr = Elab.elaborateExpr(D->Init);
  if (!NsExpr)
    return nullptr;

  if (!NsExpr->getType()->isNamespaceType()) {
    SemaRef.Diags.Report(D->Op->getLoc(),
                         clang::diag::err_namespace_alias_non_namespace);
    return nullptr;
  }

  return buildNsAlias(Context.CxxAST, SemaRef, D, NsExpr);
}

clang::Decl *Elaborator::elaborateTemplateAliasOrVariable(Declaration *D) {
  bool InClass = D->isDeclaredWithinClass();

  // Checking if we are a nested template decl/class.
  clang::MultiTemplateParamsArg MTP = D->TemplateParamStorage;

  // This REQUIRES that we have specified type for now. But in order to do this
  // correctly we can't construct a templated type right off the bat we need
  // to figure out
  ExprElaborator Elab(Context, SemaRef);
  if (!D->TypeDcl) {
    llvm_unreachable("Improperly identified template type alias, "
                     "or template variable");
  }
  TypeDeclarator *TyDeclarator = D->TypeDcl->getAsType();
  clang::Expr *TypeExpr = Elab.elaborateTypeExpr(TyDeclarator);
  if (!TypeExpr) {
    SemaRef.Diags.Report(TyDeclarator->getLoc(),
                         clang::diag::err_failed_to_translate_type);
    return nullptr;
  }

  if (!TypeExpr->getType()->isTypeOfTypes()) {
    if (TypeExpr->getType()->isNamespaceType()) {
      SemaRef.Diags.Report(TyDeclarator->getLoc(),
                           clang::diag::err_templated_namespace_type);
      return nullptr;
    }
    if (TypeExpr->getType()->isTemplateType()) {
      llvm_unreachable("Template variables not implemented yet");
    }
    SemaRef.Diags.Report(D->Op->getLoc(),
                         clang::diag::err_declaration_type_not_a_type);
    return nullptr;
  }
  clang::TypeSourceInfo *TypeExprInfo
               = SemaRef.getTypeSourceInfoFromExpr(TypeExpr,
                                                   TyDeclarator->getLoc());
  if (!TypeExprInfo)
    return nullptr;

  // Constructing the elaboration name.
  clang::IdentifierInfo *IdInfo = D->getId();
  clang::UnqualifiedId Id;
  assert(D->IdDcl && "We are some how missing an identifier declarator?!\n");
  Id.setIdentifier(IdInfo, D->IdDcl->getLoc());
  clang::SourceLocation Loc = D->Op->getLoc();

  if (!TypeExprInfo->getType()->isTypeOfTypes()) {
    bool DeclIsStatic = false;
    if (isStaticMember(SemaRef, D, DeclIsStatic)) {
      return nullptr;
    }

    // Emit an error message here.
    if (InClass && !DeclIsStatic) {
      SemaRef.Diags.Report(D->IdDcl->getLoc(),
                           clang::diag::err_template_member)
                           << D->getId()->getName();
      return nullptr;
    }
    clang::StorageClass TS = clang::SC_None;
    if (DeclIsStatic) {
      TS = clang::SC_Static;
    }
    clang::VarDecl *VDecl = clang::VarDecl::Create(Context.CxxAST,
                                               SemaRef.getCurClangDeclContext(),
                                                   Loc, Loc, IdInfo,
                                                   TypeExprInfo->getType(),
                                                   TypeExprInfo, TS);
    VDecl->setImplicitlyInline();
    clang::DeclarationName DeclName = IdInfo;
    clang::VarTemplateDecl *VTD = clang::VarTemplateDecl::Create(
                                                      Context.CxxAST,
                                                      VDecl->getDeclContext(),
                                                      Loc, DeclName, MTP.back(),
                                                      VDecl);
    if (InClass) {
      VTD->setAccess(clang::AS_public);
      VDecl->setAccess(clang::AS_public);
    }
    SemaRef.getCxxSema().PushOnScopeChains(VTD, SemaRef.getCurClangScope(),
                                           true);
    D->CurrentPhase = Phase::Typing;
    SemaRef.setDeclForDeclaration(D, VTD);
  } else {
    if (!D->Init) {
      SemaRef.Diags.Report(D->Op->getLoc(),
                          clang::diag::err_templated_namespace_type);
      return nullptr;
    }
    // Attempting to elaborate the type expression.
    clang::Expr *InitTyExpr = Elab.elaborateExpr(D->Init);
    if (!InitTyExpr)
      return nullptr;
    clang::TypeSourceInfo *TInfo = SemaRef.getTypeSourceInfoFromExpr(InitTyExpr,
                                                              D->Init->getLoc());
    if (!TInfo)
      return nullptr;
    clang::ParsedType PT;
    PT = SemaRef.getCxxSema().CreateParsedType(TInfo->getType(), TInfo);
    clang::TypeResult TR(PT);
    clang::Decl *TypeAlias = SemaRef.getCxxSema().ActOnAliasDeclaration(
        SemaRef.getCurClangScope(), clang::AS_public, MTP, Loc, Id,
        clang::ParsedAttributesView(), TR, nullptr);

    SemaRef.setDeclForDeclaration(D, TypeAlias);
    // Only the type alias is fully elaborated at this point in time.
    if (InClass) {
      D->Cxx->setAccess(clang::AS_public);
    }
    D->CurrentPhase = Phase::Initialization;
  }
  // Making sure that if we are in side of a class/record we explicitly set the
  // current access to public.
  if (D->Cxx) {
    elaborateAttributes(D);
  }
  return D->Cxx;
}

clang::Decl *Elaborator::elaborateParameterDecl(Declaration *D) {
  // Get type information.
  clang::DeclContext *Owner = D->getOwningDeclContext();
  if (isa<clang::LinkageSpecDecl>(Owner)) {
    SemaRef.Diags.Report(D->Op->getLoc(),
                         clang::diag::err_invalid_extern_c)
                         << /*a parameter*/1;
    return nullptr;
  }
  ExprElaborator TypeElab(Context, SemaRef);
  clang::Expr *TypeExpr = TypeElab.elaborateTypeExpr(D->Decl);
  if (!TypeExpr) {
    SemaRef.Diags.Report(D->Op->getLoc(),
                         clang::diag::err_failed_to_translate_type);
    return nullptr;
  }
  clang::TypeSourceInfo *TInfo = SemaRef.getTypeSourceInfoFromExpr(TypeExpr,
                                                             D->Decl->getLoc());
  if (!TInfo) {
    return nullptr;
  }

  clang::IdentifierInfo *Id = D->getId();
  clang::SourceLocation Loc = D->Op->getLoc();
  clang::DeclarationNameInfo DNI({Id, Loc});
  // This may help attribute elaboration.
  Sema::ClangScopeRAII FunctionDeclScope(SemaRef, clang::Scope::DeclScope |
      clang::Scope::FunctionPrototypeScope |
      clang::Scope::FunctionDeclarationScope,
      clang::SourceLocation());
  // Just return the parameter. We add it to it's function later.
  clang::ParmVarDecl *P = SemaRef.getCxxSema().CheckParameter(Owner, Loc, DNI,
                                                              TInfo->getType(),
                                                              TInfo,
                                                              clang::SC_None);
  SemaRef.setDeclForDeclaration(D, P);
  D->CurrentPhase = Phase::Typing;
  elaborateAttributes(D);
  return P;
}

clang::Decl *Elaborator::elaborateTemplateParamDecl(Declaration *D) {
  clang::DeclContext *Owner = D->getOwningDeclContext();
  if (isa<clang::LinkageSpecDecl>(Owner)) {
    SemaRef.Diags.Report(D->Op->getLoc(),
                         clang::diag::err_invalid_extern_c)
                         << /*a template parameter*/2;
    return nullptr;
  }

  ExprElaborator TypeElab(Context, SemaRef);
  clang::Expr *TypeExpr = TypeElab.elaborateTypeExpr(D->Decl);
  if (!TypeExpr) {
    SemaRef.Diags.Report(D->IdDcl->getLoc(),
                         clang::diag::err_failed_to_translate_type);
    return nullptr;
  }
  clang::TypeSourceInfo *TInfo = SemaRef.getTypeSourceInfoFromExpr(TypeExpr,
                                                            D->IdDcl->getLoc());
  if (!TInfo)
    return nullptr;

  clang::IdentifierInfo *Id = D->getId();
  clang::SourceLocation Loc = D->IdDcl->getLoc();

  // This is a template type or template template parameter decl.
  if (TInfo->getType()->getAs<clang::CppxKindType>()) {
    using TemplateTemplate = clang::TemplateTemplateParmDecl;
    using TemplateType = clang::TemplateTypeParmDecl;

    if (D->Template)
      D->Cxx = TemplateTemplate::Create(Context.CxxAST, Owner, Loc, 0,
                                        0, /*Pack=*/false, Id,
                                        D->TemplateParamStorage.front());
    else
      D->Cxx = TemplateType::Create(Context.CxxAST, Owner, Loc, Loc, 0, 0,
                                    Id, /*TypenameKW=*/true, /*Pack=*/false);

    D->CurrentPhase = Phase::Typing;
    return D->Cxx;
  }

  // The depth and position of the parameter will be set later.
  auto *NTTP =
    clang::NonTypeTemplateParmDecl::Create(Context.CxxAST, Owner, Loc, Loc,
                                           0, 0, Id, TInfo->getType(),
                                           /*Pack=*/false, TInfo);
  SemaRef.setDeclForDeclaration(D, NTTP);
  D->CurrentPhase = Phase::Typing;
  return NTTP;
}

clang::Decl *Elaborator::elaborateDeclSyntax(const Syntax *S) {
  // Identify this as a declaration first.
  identifyDecl(S);

  // Elaborate the declaration.
  Declaration *D = SemaRef.getCurrentScope()->findDecl(S);
  if (D) {
    elaborateDecl(D);
    elaborateDef(D);
    return D->Cxx;
  }

  return nullptr;
}

clang::Decl *Elaborator::elaborateParmDeclSyntax(const Syntax *S) {
// Identify this as a declaration first.
  identifyDecl(S);

  // Elaborate the declaration.
  Declaration *D = SemaRef.getCurrentScope()->findDecl(S);
  if (D) {
    elaborateDecl(D);
    if (!D->Cxx)
      return nullptr;
    if (D->Init) {

      if (SemaRef.isElaboratingClass()) {
        delayElaborateDefaultParam(D);
      } else {
        // In the event we are not a member declaration then process the
        // default argument right off the bat.
        elaborateDef(D);
      }
    }
    return D->Cxx;
  }

  return nullptr;
}

clang::Decl *Elaborator::elaborateDeclEarly(Declaration *D) {
  assert(D && (D->getId() || D->declaresUsingDirective())
         && "Early elaboration of unidentified declaration");
  Sema::OptionalInitScope<Sema::EnterNonNestedClassEarlyElaboration>
    ENNCEE(SemaRef);
  if (SemaRef.isElaboratingClass() && !D->isDeclaredWithinClass()) {
    ENNCEE.Init(D);
  }

  elaborateDecl(D);
  elaborateDef(D);
  return D->Cxx;
}

void Elaborator::elaborateDeclInit(const Syntax *S) {
  // TODO: See elaborateDeclType. We have the same kinds of concerns.
  Declaration *D = SemaRef.getCurrentScope()->findDecl(S);
  if (!D)
    return;
  elaborateDef(D);
}

void Elaborator::elaborateDef(Declaration *D) {
  if (phaseOf(D) != Phase::Typing)
    return;
  // Sema::SaveAndRestoreClangDCAndScopeRAII DCAndScopeSaver(SemaRef);
  if (D->declaresFunction())
    return elaborateFunctionDef(D);
  if (D->ScopeForDecl->isTemplateScope())
    return elaborateTemplateParamInit(D);
  if (D->declaresMemberVariable())
    return;
  if (D->declaresTypeAlias())
    return;
  return elaborateVariableInit(D);
}

void Elaborator::elaborateFunctionDef(Declaration *D) {
  D->CurrentPhase = Phase::Initialization;
  if (!D->Cxx)
    return;
  if (!D->Init)
    return;
  if (SemaRef.checkForRedefinition<clang::FunctionDecl>(D))
    return;

  if (D->declaresConstructor()) {
    llvm::SmallVector<clang::CXXCtorInitializer*, 32> Initializers;
    SemaRef.getCxxSema().ActOnMemInitializers(D->Cxx, clang::SourceLocation(),
                                              Initializers, false);
  }

  if (D->declaresFunctionWithImplicitReturn()) {
    // Checking to see if the declaration is actually what we are expected
    // in order to be consider implicitly virtual or not.
    if (clang::CXXMethodDecl *MD = D->getAs<clang::CXXMethodDecl>()) {
      if (MD->isVirtual() && D->declaresPossiblePureVirtualFunction()
          && !D->defines<clang::CXXConstructorDecl>()) {
        // Declaring this as an abstract function declaration.
        SemaRef.getCxxSema().ActOnPureSpecifier(D->Cxx, D->Init->getLoc());
        return;
      }
    }
    // Checking other kinds of functions.
    if (D->declaresDefaultedFunction()) {
      SemaRef.getCxxSema().SetDeclDefaulted(D->Cxx, D->Init->getLoc());
      return;
    }
    if (D->declaresDeletedFunction()) {
      SemaRef.getCxxSema().SetDeclDeleted(D->Cxx, D->Init->getLoc());
      return;
    }
  }



  // We saved the parameter scope while elaborating this function's type,
  // so push it on before we enter the function scope.
  FunctionDeclarator *FnDecl = D->FunctionDcl;
  Sema::ResumeScopeRAII FnDclScope(SemaRef, FnDecl->getScope(),
                                   FnDecl->getScope()->getConcreteTerm());

  Declaration *CurrentDeclaration = SemaRef.getCurrentDecl();
  // Entering clang scope. for function definition.
  SemaRef.enterClangScope(clang::Scope::FnScope |clang::Scope::DeclScope |
                          clang::Scope::CompoundStmtScope);

  clang::Decl *FuncDecl = SemaRef.getCxxSema().ActOnStartOfFunctionDef(
                                            SemaRef.getCurClangScope(), D->Cxx);


  SemaRef.enterScope(SK_Function, D->Init, D);
  SemaRef.setCurrentDecl(D);
  // FIXME: is this necessary for Gold? It enables some more semantic
  // checking, but not all of it is necessarily meaningful to us.
  // clang::Scope *Scope = SemaRef.enterClangScope(clang::Scope::ClassScope
  //                                               | clang::Scope::DeclScope);
  // Elaborate the function body.
  StmtElaborator BodyElaborator(Context, SemaRef);
  clang::Stmt *Body = BodyElaborator.elaborateBlock(D->Init);
  SemaRef.getCxxSema().ActOnFinishFunctionBody(FuncDecl, Body);

  // Leave the function scope.
  SemaRef.leaveScope(D->Init);

  SemaRef.setCurrentDecl(CurrentDeclaration);
}

/// In the case of an automatically deduced array macro, <initalizer_list>
/// needs to be included to perform deduction. In that case, just construct
/// the necessary array type manually.
/// ex:
///
/// \code
///   xs = array{0, 1, 2};
/// \endcode
///
/// Here, we construct array type [sizeof(list)]typeof(list[0])
static clang::QualType buildImplicitArrayType(clang::ASTContext &Ctx,
                                              clang::Sema &SemaRef,
                                              clang::InitListExpr *List) {
  if (!List->getNumInits()) {
    unsigned DiagID =
      SemaRef.Diags.getCustomDiagID(clang::DiagnosticsEngine::Error,
                                    "Cannot create an empty array");
    SemaRef.Diags.Report(List->getBeginLoc(), DiagID);
    return clang::QualType();
  }

  clang::QualType EltTy = List->getInit(0)->getType();
  llvm::APSInt Size = llvm::APSInt::get(List->getNumInits());

  return Ctx.getConstantArrayType(EltTy, Size, /*SizeExpr=*/nullptr,
                                  clang::ArrayType::Normal, 0);
}

void Elaborator::elaborateVariableInit(Declaration *D) {
  D->CurrentPhase = Phase::Initialization;
  if (!D->Cxx)
    return;

  Sema::OptionalInitScope<Sema::ResumeScopeRAII> OptResumeScope(SemaRef);
  clang::Expr *InitExpr = nullptr;
  clang::VarDecl *VD = nullptr;
  Sema::DeclInitializationScope ClangInitScope(SemaRef, D);
  bool NeedsConstEvaluation = false;
  if (D->defines<clang::VarTemplateDecl>()) {
    if (SemaRef.checkForRedefinition<clang::VarTemplateDecl>(D))
      return;

    // We need to attempt to re-enter the template context for this variable.
    OptResumeScope.Init(D->SavedScope, D->Op);
    clang::VarTemplateDecl *VTD = cast<clang::VarTemplateDecl>(D->Cxx);
    VD = VTD->getTemplatedDecl();
  } else {
    if (SemaRef.checkForRedefinition<clang::VarDecl>(D))
      return;
    VD = cast<clang::VarDecl>(D->Cxx);
  }
  if (VD->isConstexpr()) {
    NeedsConstEvaluation = true;
  }
  if (!D->Init) {
    if (isa<clang::ParmVarDecl>(VD))
      return;
    // FIXME: We probably want to synthesize some kind of initializer here.
    // Not quite sure how we want to do this.
    //
    // FIXME: What if D has type auto? Surely this is an error. For example:
    //
    //    x : auto
    //
    // declares an undeduced-type variable with no initializer. Presumably
    // this should be an error.

    // This handles implcit initialization/constructor calls for variables
    // that don't have a = sign on first use, but have a type.
    // That includes complex types.
    SemaRef.getCxxSema().ActOnUninitializedDecl(VD);
    SemaRef.getCxxSema().FinalizeDeclaration(VD);
    return;
  }

  // If we are inside of a variable template we need to re-enter the scope
  // for the variable.
  ExprElaborator ExprElab(Context, SemaRef);
  if (D->declaresInlineInitializedStaticVarDecl() && !NeedsConstEvaluation) {
    Sema::ExprEvalRAII EvalScope(SemaRef,
      clang::Sema::ExpressionEvaluationContext::PotentiallyEvaluated);
    InitExpr = ExprElab.elaborateExpr(D->Init);
  } else {
    if (NeedsConstEvaluation)
      InitExpr = ExprElab.elaborateExpectedConstantExpr(D->Init);
    else
      InitExpr = ExprElab.elaborateExpr(D->Init);
  }
  if (!InitExpr) {
    SemaRef.Diags.Report(VD->getLocation(),
                        clang::diag::err_failed_to_translate_expr);
    return;
  }

  // Perform auto deduction.
  if (VD->getType()->isUndeducedType()) {
    clang::QualType Ty;

    // Certain macros must be deduced manually.
    if (const MacroSyntax *InitM = dyn_cast<MacroSyntax>(D->Init)) {
      assert (isa<AtomSyntax>(InitM->getCall()) && "Unexpected macro call");
      assert (isa<clang::InitListExpr>(InitExpr) &&
              "Invalid array macro init");

      const AtomSyntax *Call = cast<AtomSyntax>(InitM->getCall());
      if (Call->getSpelling() == "array") {
        Ty = buildImplicitArrayType(Context.CxxAST, SemaRef.getCxxSema(),
                                    cast<clang::InitListExpr>(InitExpr));

        if (Ty.isNull()) {
          VD->setInvalidDecl();
          return;
        }
      }
    } else {
      if (!InitExpr) {
        SemaRef.Diags.Report(VD->getLocation(), clang::diag::err_auto_no_init);
        return;
      }

      if (InitExpr->getType()->isNamespaceType()) {
        D->Cxx->getDeclContext()->removeDecl(D->Cxx);
        D->Cxx = buildNsAlias(Context.CxxAST, SemaRef, D, InitExpr);
        return;
      }

      if (InitExpr->getType()->isTypeOfTypes()) {
        D->Cxx->getDeclContext()->removeDecl(D->Cxx);
        D->Cxx = buildTypeAlias(*this, SemaRef, D, InitExpr);
        return;
      }

      clang::Sema &CxxSema = SemaRef.getCxxSema();
      auto Result = CxxSema.DeduceAutoType(VD->getTypeSourceInfo(), InitExpr, Ty);
      if (Result == clang::Sema::DAR_Failed) {
        SemaRef.Diags.Report(VD->getLocation(), clang::diag::err_auto_failed);
        return;
      }
    }

    VD->setType(Ty);
  }

  if (D->Init && !InitExpr) {
    SemaRef.Diags.Report(VD->getLocation(),
                         clang::diag::err_failed_to_translate_expr);
    return;
  }
  if (D->defines<clang::VarTemplateDecl>()) {
    // I may need to revisit this in the furture becaus this might not be
    // the right thing to do in this case.
    VD->setInit(InitExpr);
  } else {
    // FIXME: This needs to verify that if we are a static member that we don't
    // have an initializer, unless we are a static constant, or inline.
    if (D->isDeclaredWithinClass() && !VD->isInlineSpecified()
        && (!VD->getType().isConstant(Context.CxxAST) && !VD->isConstexpr())) {
      SemaRef.Diags.Report(D->IdDcl->getLoc(),
                          clang::diag::err_in_class_initializer_non_const);
      return;
    }
    // Update the initializer.
    SemaRef.getCxxSema().AddInitializerToDecl(VD, InitExpr, /*DirectInit=*/true);
  }
}

void Elaborator::elaborateTemplateParamInit(Declaration *D) {
  if (!D->Init)
    return;

  assert((isa<clang::NonTypeTemplateParmDecl>(D->Cxx) ||
          isa<clang::TemplateTemplateParmDecl>(D->Cxx) ||
          isa<clang::TemplateTypeParmDecl>(D->Cxx)) &&
         "Initializing non-template parameter.");

  // FIXME: isADeclarationOrDefinition isn't implemented
  //        for template parameters, so we can't check for
  //        redefinition using the template.

  clang::Expr *Init =
    ExprElaborator(Context, SemaRef).elaborateExpr(D->Init);
  if (!Init) {
    D->CurrentPhase = Phase::Initialization;
    return;
  }

  clang::SourceLocation Loc = Init->getExprLoc();
  if (auto *TD = dyn_cast<clang::NonTypeTemplateParmDecl>(D->Cxx)) {
    TD->setDefaultArgument(Init);
  } else if (auto *TD = dyn_cast<clang::TemplateTypeParmDecl>(D->Cxx)) {
    clang::QualType InitTy = Init->getType();
    if (!InitTy->isTypeOfTypes())
      SemaRef.Diags.Report(Loc, clang::diag::err_expected_type);
    else
      TD->setDefaultArgument(SemaRef.getTypeSourceInfoFromExpr(Init, Loc));
  } else if (auto *TD = dyn_cast<clang::TemplateTemplateParmDecl>(D->Cxx)) {
    clang::TemplateArgument Arg(Init, clang::TemplateArgument::Expression);
    clang::TemplateArgumentLoc ArgLoc(Arg, Init);
    TD->setDefaultArgument(Context.CxxAST, ArgLoc);
  }

  D->CurrentPhase = Phase::Initialization;
}

clang::Decl *Elaborator::elaborateTypeBody(Declaration* D, clang::CXXRecordDecl* R) {
  if(!D->Init) {
    // FIXME: Handle forward declarations here? I think.
    llvm_unreachable("Type forward declarations are not implemented yet.");
    return nullptr;
  }
  auto const* MacroRoot = dyn_cast<MacroSyntax>(D->Init);
  assert(MacroRoot && "Invalid AST structure.");
  auto const* BodyArray = MacroRoot->getBlock();
  D->CurrentPhase = Phase::Typing;

  for (auto const* ChildDecl : BodyArray->children()) {
    identifyDecl(ChildDecl);
  }
  return D->Cxx;
}

clang::Decl *Elaborator::elaborateField(Declaration *D,
                                        clang::TypeSourceInfo *TInfo) {
  clang::Decl *Ctxt = SemaRef.getCurrentDecl()->Cxx;
  clang::CXXRecordDecl *Owner = dyn_cast<clang::CXXRecordDecl>(Ctxt);
  // Get the type of the entity.
  if(!Owner) {
    // This occurs when we are within an extern "C" decl
    SemaRef.Diags.Report(D->Op->getLoc(),
                         clang::diag::err_invalid_extern_c)
                         << /* a member */0;
    return nullptr;
  }

  clang::SourceLocation Loc = D->Decl->getLoc();
  clang::SourceLocation LocEnd = D->getEndOfDecl();
  clang::DeclarationName DN = D->getId();
  clang::InClassInitStyle InitStyle = clang::InClassInitStyle::ICIS_NoInit;
  if (D->Init)
    InitStyle = clang::InClassInitStyle::ICIS_ListInit;

  bool DeclIsStatic = false;
  if (isStaticMember(SemaRef, D, DeclIsStatic)) {
    return nullptr;
  }
  clang::Decl *Field = nullptr;
  if (DeclIsStatic) {
    // In this case we are creating a static member variable.
    clang::VarDecl *VDecl= clang::VarDecl::Create(Context.CxxAST, Owner, Loc,
                                                  LocEnd, D->getId(),
                                                  TInfo->getType(), TInfo,
                                                  clang::SC_Static);
    VDecl->setAccess(clang::AS_public);
    Field = VDecl;
  } else {
    bool Mutable = false;
    if (isMutable(SemaRef, D, Mutable))
      return nullptr;
    // We are create field within a class.
    Field = SemaRef.getCxxSema().CheckFieldDecl(DN, TInfo->getType(),
                                                TInfo, /*RecordDecl=*/Owner,
                                                Loc, Mutable,
                                                /*BitWidth=*/nullptr, InitStyle,
                                                Loc, clang::AS_public, nullptr);
  }
  Owner->addDecl(Field);
  SemaRef.setDeclForDeclaration(D, Field);
  D->CurrentPhase = Phase::Typing;
  elaborateAttributes(D);
  return Field;
}

void Elaborator::elaborateFieldInit(Declaration *D) {
  assert(D && "Missing Declaration.");
  if (!D->Init)
    return;
  D->CurrentPhase = Phase::Initialization;
  SemaRef.getCxxSema().ActOnStartCXXInClassMemberInitializer();

  using EEC = clang::Sema::ExpressionEvaluationContext;
  clang::EnterExpressionEvaluationContext EEContext(SemaRef.getCxxSema(),
                                             EEC::PotentiallyEvaluated, D->Cxx);

  ExprElaborator ExprElab(Context, SemaRef);
  clang::Expr *Init = ExprElab.elaborateExpr(D->Init);
  if (!Init) {
    return;
  }

  SemaRef.getCxxSema().ActOnFinishCXXInClassMemberInitializer(D->Cxx,
                                                         D->Op->getLoc(), Init);
}

clang::Decl *
Elaborator::elaborateEnumBody(Declaration* D,
                              clang::Decl *EnumD) {
  llvm::SmallVector<clang::Decl *, 32> EnumConstantDecls;
  clang::EnumConstantDecl *OriginalLastEnumConst
                                       = SemaRef.getCxxSema().LastEnumConstDecl;
  SemaRef.getCxxSema().LastEnumConstDecl = nullptr;

  auto const* MacroRoot = cast<MacroSyntax>(D->Init);
  auto const* BodyArray = MacroRoot->getBlock();
  // Phase 1
  for (const Syntax *EnumMember : BodyArray->children()) {
    auto *D = identifyDecl(EnumMember);
    if (!D) {
      EnumD->setInvalidDecl();
      SemaRef.Diags.Report(EnumMember->getLoc(),
                           clang::diag::err_invalid_enum_member_decl);
      return nullptr;
    }
  }
  D->CurrentPhase = Phase::Identification;
  // Elaborating only part of the declaration.
  // Phase 2
  for (const Syntax* EnumMember : BodyArray->children()) {
    clang::Decl *Temp = elaborateEnumMemberDecl(EnumMember, EnumD);
    if (Temp)
      EnumConstantDecls.push_back(Temp);
    else
      EnumD->setInvalidDecl();
  }
  D->CurrentPhase = Phase::Typing;

  for (const Syntax* EnumMember : BodyArray->children()) {
    if (elaborateEnumMemberInit(EnumMember)) {
      EnumD->setInvalidDecl();
    }
  }


  // Attempting to complete elaboration of the body of an enumeration.
  D->CurrentPhase = Phase::Initialization;

  // Restoring previous decl.
  SemaRef.getCxxSema().LastEnumConstDecl = OriginalLastEnumConst;
  clang::ParsedAttributes attrs(SemaRef.AttrFactory);

  SemaRef.getCxxSema().ActOnEnumBody(D->IdDcl->getLoc(),
                                     clang::SourceRange(),
                                     EnumD, EnumConstantDecls,
                                     SemaRef.getCurClangScope(), attrs);
  return D->Cxx;
}

clang::Decl *Elaborator::elaborateEnumMemberDecl(const Syntax *S,
                                                 clang::Decl *EnumD) {
  Declaration *D = SemaRef.getCurrentScope()->findDecl(S);
  if (!D)
    // This should indicate that some kind of error occurred prior to this and
    // we need to bail because we can't properly elaborate this.
    return nullptr;

  if (phaseOf(D) > Phase::Identification)
    return D->Cxx;

  if (phaseOf(D) != Phase::Identification)
    return D->Cxx;
  assert(D->IdDcl);
  // Attempting to construct enum name.
  clang::DeclarationNameInfo DNI({D->Id}, D->IdDcl->getLoc());
  clang::ParsedAttributes Attributes(SemaRef.AttrFactory);
  // We do this now and we add the value later on.
  clang::Decl *ECD = SemaRef.getCxxSema().ActOnEnumConstant(
      SemaRef.getCurClangScope(), EnumD, SemaRef.getCxxSema().LastEnumConstDecl,
      DNI, Attributes, clang::SourceLocation(), nullptr);
  SemaRef.setDeclForDeclaration(D, ECD);
  D->CurrentPhase = Phase::Typing;
  elaborateAttributes(D);
  SemaRef.getCxxSema().LastEnumConstDecl
                                   = cast_or_null<clang::EnumConstantDecl>(ECD);
  return ECD;
}

bool Elaborator::elaborateEnumMemberInit(const Syntax *S) {
  Declaration *D = SemaRef.getCurrentScope()->findDecl(S);
  if (!D)
    // This should indicate that some kind of error occurred prior to this and
    // we need to bail because we can't properly elaborate this.
    return true;
  if (phaseOf(D) > Phase::Initialization)
    return false;

  if (phaseOf(D) != Phase::Typing)
    return true;
  if (!D->Cxx)
    return true;

  ExprElaborator Elab(Context, SemaRef);
  if (D->Init) {
    clang::Expr *ConstExpr = Elab.elaborateExpectedConstantExpr(D->Init);
    if (ConstExpr) {
      clang::EnumConstantDecl *ECD = cast<clang::EnumConstantDecl>(D->Cxx);
      ECD->setInitExpr(ConstExpr);
    } else {
      return true;
    }
  }
  D->CurrentPhase = Phase::Initialization;
  return false;
}


Declaration *Elaborator::identifyDecl(const Syntax *S) {
  if (SemaRef.getCurrentScope()->hasDeclaration(S))
    return nullptr;

  return DeclarationBuilder(SemaRef).build(S);
}

bool Elaborator::delayElaborateDeclType(clang::CXXRecordDecl *RD,
                                        const Syntax *S) {
  Declaration *D = SemaRef.getCurrentScope()->findDecl(S);
  if (!D) {
    return false;
  }

  // Handling a check for possible late elaboration on each declaration.
  if (phaseOf(D) > Phase::Identification)
    return false;


  // FIXME: This almost certainly needs its own elaboration context
  // because we can end up with recursive elaborations of declarations,
  // possibly having cyclic dependencies.
  if (D->declaresTagDef() || D->declaresForwardRecordDecl()) {
    delayElaborationClassBody(D);
    return true;
  }
  bool WasDelayed = false;
  if (D->declaresFunction()) {
    if (D->declIsStatic()) {
      // TODO: If this reaches across class then we may need to change how look up
      // is handled in this set of circumstances. Because this could
      // reach into the scope of another class and get data from there
      // but the late elaboration from there might not exist yet.
      // So we might need to do partial elaboration of a few things in order to
      // correctly define them.
      elaborateDecl(D);
    } else {
      if (RD->isUnion()) {
        elaborateDecl(D);
      } else {
        // Attempting to delay method decl/def combos
        delayElaborateMethodDecl(D);
        WasDelayed = true;
      }
    }
    if (D->declaresFunctionDef()) {
      delayElaborateMethodDef(D);
      WasDelayed = true;
    }
    return WasDelayed;
  }

  // The final portion of this handles field declaration processing.
  // I will need to check for initializers and if the thing is static or not.
  elaborateDecl(D);
  if (!D->declaresMemberVariable()) {
    elaborateDeclEarly(D);
    return false;
  }

  if (D->declaresInitializedVariable()) {
    delayElaborateMemberInitializer(D);
    return true;
  }
  return false;
}


void Elaborator::delayElaborateMemberInitializer(Declaration *D) {
  SemaRef.getCurrentElaboratingClass().LateElaborations.push_back(
    new LateElaborateMemberInitializer(SemaRef, Context, D)
  );
}

void Elaborator::delayElaborateMethodDecl(Declaration *D) {
  SemaRef.getCurrentElaboratingClass().LateElaborations.push_back(
    new LateElaboratedMethodDeclaration(SemaRef, Context, D)
  );
}

void Elaborator::delayElaborateMethodDef(Declaration *D) {
  SemaRef.getCurrentElaboratingClass().LateElaborations.push_back(
    new LateElaboratedMethodDef(SemaRef, Context, D)
  );
}

void Elaborator::delayElaborationClassBody(Declaration *D) {
  elaborateDecl(D);
}

void Elaborator::delayElaborateDefaultParam(Declaration *ParamDecl) {
  assert(SemaRef.CurrentLateMethodDecl && "Late method decl not set");
  SemaRef.CurrentLateMethodDecl->DefaultArgs.emplace_back(ParamDecl);
}



void Elaborator::finishDelayedElaboration(ElaboratingClass &Class) {
  lateElaborateAttributes(Class);
  lateElaborateMethodDecls(Class);
  lateElaborateDefaultParams(Class);
  // We call this because no new declarations can be added after this point.
  // This is only called for the top level class.
  SemaRef.getCxxSema().ActOnFinishCXXMemberDecls();

  lateElaborateMemberInitializers(Class);
  lateElaborateMethodDefs(Class);
}

void Elaborator::lateElaborateAttributes(ElaboratingClass &Class) {
  bool CurrentlyNested = !Class.IsTopLevelClass;
  Sema::ClangScopeRAII AttributeDelayedScope(SemaRef, clang::Scope::DeclScope |
    clang::Scope::ClassScope, clang::SourceLocation(), CurrentlyNested);


  Sema::OptionalInitScope<Sema::ResumeScopeRAII> OptResumeScope(SemaRef);

  // This may need to be moved to somewhere else.
  if (CurrentlyNested) {
    OptResumeScope.Init(Class.TagOrTemplate->SavedScope, Class.TagOrTemplate->Op);
    SemaRef.getCxxSema().ActOnStartDelayedMemberDeclarations(
      SemaRef.getCurClangScope(), Class.TagOrTemplate->Cxx);
  }

  for (size_t i = 0; i < Class.LateElaborations.size(); ++i) {
    Class.LateElaborations[i]->ElaborateAttributes();
  }
  if (CurrentlyNested)
    SemaRef.getCxxSema().ActOnFinishDelayedMemberDeclarations(
      SemaRef.getCurClangScope(), Class.TagOrTemplate->Cxx);
}

void Elaborator::lateElaborateMethodDecls(ElaboratingClass &Class) {
  // If the current class is a template re-enter the template before we continue.
  bool HasTemplateScope = !Class.IsTopLevelClass && Class.TemplateScope;
  Sema::ClangScopeRAII ClassTemplateScope(SemaRef,
    clang::Scope::TemplateParamScope, clang::SourceLocation(), HasTemplateScope);

  if (HasTemplateScope)
    SemaRef.getCxxSema().ActOnReenterTemplateScope(Class.TagOrTemplate->Cxx,
                                                   [&] {
      return SemaRef.getCurClangScope();
    });

  bool CurrentlyNested = !Class.IsTopLevelClass;
  Sema::ClangScopeRAII FunctionDeclScope(SemaRef, clang::Scope::DeclScope |
    clang::Scope::ClassScope, clang::SourceLocation(), CurrentlyNested);

  Sema::OptionalInitScope<Sema::DeclContextRAII> DCTracking(SemaRef);
  Sema::OptionalInitScope<Sema::ResumeScopeRAII> OptResumeScope(SemaRef);

  // This may need to be moved to somewhere else.
  if (CurrentlyNested) {
    OptResumeScope.Init(Class.TagOrTemplate->SavedScope,
      Class.TagOrTemplate->Op, false);
    SemaRef.getCxxSema().ActOnStartDelayedMemberDeclarations(
      SemaRef.getCurClangScope(), Class.TagOrTemplate->Cxx);
    DCTracking.Init(Class.TagOrTemplate, true);
  }

  for (size_t i = 0; i < Class.LateElaborations.size(); ++i) {
    Class.LateElaborations[i]->ElaborateMethodDeclarations();
  }

  if (CurrentlyNested)
    SemaRef.getCxxSema().ActOnFinishDelayedMemberDeclarations(
      SemaRef.getCurClangScope(), Class.TagOrTemplate->Cxx);
}

void Elaborator::lateElaborateDefaultParams(ElaboratingClass &Class) {
  for (size_t i = 0; i < Class.LateElaborations.size(); ++i) {
    Class.LateElaborations[i]->ElaborateDefaultParams();
  }
}

void Elaborator::lateElaborateMemberInitializers(ElaboratingClass &Class) {
  bool CurrentlyNested = !Class.IsTopLevelClass;

  Sema::ClangScopeRAII MemberInitScope(SemaRef, clang::Scope::DeclScope |
    clang::Scope::ClassScope, clang::SourceLocation(), CurrentlyNested);

  Sema::OptionalInitScope<Sema::ResumeScopeRAII> OptResumeScope(SemaRef);
  Sema::OptionalInitScope<Sema::DeclContextRAII> DCTracking(SemaRef);

  // This may need to be moved to somewhere else.
  if (CurrentlyNested) {
    OptResumeScope.Init(Class.TagOrTemplate->SavedScope,
      Class.TagOrTemplate->Op, false);
    SemaRef.getCxxSema().ActOnStartDelayedMemberDeclarations(
      SemaRef.getCurClangScope(), Class.TagOrTemplate->Cxx);
    DCTracking.Init(Class.TagOrTemplate, true);
  }

  clang::Sema::CXXThisScopeRAII PushThisIntoScope(SemaRef.getCxxSema(),
      Class.TagOrTemplate->Cxx, clang::Qualifiers());

  for (size_t i = 0; i < Class.LateElaborations.size(); ++i) {
    Class.LateElaborations[i]->ElaborateMemberInitializers();
  }

  if (CurrentlyNested)
    SemaRef.getCxxSema().ActOnFinishDelayedMemberDeclarations(
      SemaRef.getCurClangScope(), Class.TagOrTemplate->Cxx);

  SemaRef.getCxxSema().ActOnFinishDelayedMemberInitializers(
    Class.TagOrTemplate->Cxx);
}


void Elaborator::lateElaborateMethodDefs(ElaboratingClass &Class) {
  bool CurrentlyNested = !Class.IsTopLevelClass;
  Sema::ClangScopeRAII MethodDefScope(SemaRef, clang::Scope::DeclScope |
    clang::Scope::ClassScope, clang::SourceLocation(), CurrentlyNested);

  Sema::OptionalInitScope<Sema::ResumeScopeRAII> OptResumeScope(SemaRef);

  // This may need to be moved to somewhere else.
  if (CurrentlyNested)
    OptResumeScope.Init(Class.TagOrTemplate->SavedScope,
      Class.TagOrTemplate->Op, false);

  for (size_t i = 0; i < Class.LateElaborations.size(); ++i) {
    Class.LateElaborations[i]->ElaborateMethodDefs();
  }
}

void Elaborator::lateElaborateAttribute(LateElaboratedAttributeDecl &Field) {
  // TODO: find a valid example of how this actually works/when this is used.
  llvm_unreachable("We currently don't have late binding attributes? I don't "
      "really know.");
}

void Elaborator::lateElaborateMemberInitializer(
    LateElaborateMemberInitializer &MemberInit) {
  assert(MemberInit.D && "Invalid declaration detected.");
  assert(MemberInit.D->declaresMemberVariable()
         && "Declaration doesn't declare a field.\n");

  // Start delayed member This occurs for each member initializer within a
  // given class.
  elaborateFieldInit(MemberInit.D);
}

void Elaborator::lateElaborateMethodDecl(
    LateElaboratedMethodDeclaration &Method) {
  Sema::ClangScopeRAII FunctionDeclScope(SemaRef, clang::Scope::DeclScope |
      clang::Scope::FunctionPrototypeScope |
      clang::Scope::FunctionDeclarationScope,
      clang::SourceLocation());
  Sema::LateMethodRAII MethodTracking(SemaRef, &Method);
  elaborateDecl(Method.D);
  // This is to check if the method delcaration was a success and in the event
  // that it is we need to finish the exception specifier after the end of the
  // class.
  if (Method.D->Cxx) {
    if (clang::FunctionDecl *FD = dyn_cast<clang::FunctionDecl>(Method.D->Cxx)) {
      if (FD->getExceptionSpecType() == clang::EST_Unparsed) {
        if (!Method.D->Init) {
          SemaRef.getCurrentElaboratingClass().LateElaborations.push_back(
            new LateElaboratedMethodDef(SemaRef, Context, Method.D)
          );
        }
      }
    }
  }
  SemaRef.getCxxSema().ActOnFinishDelayedCXXMethodDeclaration(
      SemaRef.getCurClangScope(), Method.D->Cxx);
}

void Elaborator::lateElaborateDefaultParams(
    LateElaboratedMethodDeclaration &MethodDecl) {
  for(LateElaboratedDefaultArgument &Arg : MethodDecl.DefaultArgs)
    lateElaborateDefaultParam(Arg);
}

void Elaborator::lateElaborateDefaultParam(
    LateElaboratedDefaultArgument &DefaultParam) {
  elaborateDef(DefaultParam.Param);
}

void applyESIToFunctionType(SyntaxContext &Context, Sema &SemaRef,
                            clang::FunctionDecl *FD,
                       const clang::FunctionProtoType::ExceptionSpecInfo &ESI) {
  const clang::FunctionProtoType *FPT
                             = FD->getType()->getAs<clang::FunctionProtoType>();
  SemaRef.rebuildFunctionType(FD, FD->getBeginLoc(), FPT, FPT->getExtInfo(),
                              FPT->getExtProtoInfo(), ESI);
}

static void applyCallExceptionSpecAttr(SyntaxContext &Context, Sema &SemaRef,
                                       clang::FunctionDecl *FD,
                                       const gold::CallSyntax *Call,
                                       const gold::AtomSyntax *Name) {
  clang::FunctionProtoType::ExceptionSpecInfo ESI;
  ESI.SourceDecl = FD;
  clang::ExprResult ESIResultExpr;
  clang::ExceptionSpecificationType EST;
  if (Name->getSpelling() == "noexcept") {
    if (Call->getNumArguments() != 1) {
      SemaRef.Diags.Report(Call->getLoc(),
                           clang::diag::err_incorrect_number_of_arguments)
                           << Name->getSpelling();
      return;
    }
    clang::Expr *ExceptionSpecExpr = nullptr;
    {
      clang::EnterExpressionEvaluationContext ConstantEvaluated(
          SemaRef.getCxxSema(),
          clang::Sema::ExpressionEvaluationContext::Unevaluated);
      ExprElaborator ExprElab(Context, SemaRef);
      ExceptionSpecExpr = ExprElab.elaborateAttrExpr(Call->getArgument(0));
    }
    if (!ExceptionSpecExpr)
      return;

    if (ExceptionSpecExpr->getType()->isTypeOfTypes()
        || ExceptionSpecExpr->getType()->isTemplateType()
        || ExceptionSpecExpr->getType()->isNamespaceType()) {
      SemaRef.Diags.Report(Call->getArgument(0)->getLoc(),
                           clang::diag::err_invalid_result_type);
      return;
    }
    ESIResultExpr = SemaRef.getCxxSema().ActOnNoexceptSpec(Name->getLoc(),
                                                           ExceptionSpecExpr,
                                                           EST);
    if (ESIResultExpr.isInvalid())
      return;

    ESI.NoexceptExpr = ESIResultExpr.get();
    ESI.Type = EST;

  } else if (Name->getSpelling() == "throw") {
    // EST_DynamicNone case

    clang::EnterExpressionEvaluationContext ConstantEvaluated(
                                                           SemaRef.getCxxSema(),
                         clang::Sema::ExpressionEvaluationContext::Unevaluated);
    ExprElaborator ExprElab(Context, SemaRef);
    llvm::SmallVector<clang::QualType, 8> ExceptionTypes;
    const ListSyntax *ExceptionList
                              = dyn_cast<ListSyntax>(Call->getArguments());
    for (const Syntax *TySyntax : ExceptionList->children()) {
      clang::Expr *ExceptionSpecExpr = ExprElab.elaborateAttrExpr(TySyntax);
      if (!ExceptionSpecExpr)
        continue;

      if (!ExceptionSpecExpr->getType()->isTypeOfTypes()) {
        SemaRef.Diags.Report(TySyntax->getLoc(),
                             clang::diag::err_invalid_dyn_exception_type);
        continue;
      }
      clang::QualType ExceptionTy = SemaRef.getQualTypeFromTypeExpr(
                                                             ExceptionSpecExpr);
      if (!ExceptionTy.isNull())
        continue;
      ExceptionTypes.emplace_back(ExceptionTy);
    }

    ESI.Exceptions = ExceptionTypes;
    ESI.Type = ESI.Exceptions.size() ?
               clang::EST_Dynamic : clang::EST_DynamicNone;
  } else {
    llvm_unreachable("There are no other valid attributes for exception "
                     "specficiaton.");
  }

  // Updating the function type with exception specification info correctly.
  applyESIToFunctionType(Context, SemaRef, FD, ESI);
}

// This does almost the same thing as the previous
static void finishExceptionSpecAttr(SyntaxContext &Context, Sema &SemaRef,
                                    Declaration *D) {
  assert(D && "Invalid declaration.");
  clang::FunctionDecl *FD = cast<clang::FunctionDecl>(D->Cxx);
  if (FD->getExceptionSpecType() != clang::EST_Unparsed)
    return;
  assert(D->ES_Name && "Didn't set exception spec name");
  assert(D->ES_Call && "Didn't set exception spec call");
  applyCallExceptionSpecAttr(Context, SemaRef, FD, D->ES_Call, D->ES_Name);
}

void Elaborator::lateElaborateMethodDef(LateElaboratedMethodDef &Method) {
  if (!Method.D->Cxx)
    return;
  // Finish exception spec before method body?
  {
    if (!Method.D->FunctionDcl)
      return;
    FunctionDeclarator *FnDecl = Method.D->FunctionDcl->getAsFunction();
    // Attempting to push the scope for the current function onto the stack
    // This helps with lookup during evaluation exception specification.
    Sema::ResumeScopeRAII TempScope(SemaRef,
                                    FnDecl->getScope(),
                                    FnDecl->getScope()->getConcreteTerm(),
                                    /*PopOnExit=*/false);
    Sema::OptionalInitClangRAII<clang::Sema::CXXThisScopeRAII> ThisScope(
                                                                       SemaRef);
    if (clang::CXXMethodDecl *MD
                              = dyn_cast<clang::CXXMethodDecl>(Method.D->Cxx)) {
      ThisScope.Init(MD->getParent(), MD->getMethodQualifiers(), true);
    }
    finishExceptionSpecAttr(Context, SemaRef, Method.D);
  }
  elaborateFunctionDef(Method.D);
  if (!Method.D->Cxx)
    return;
  SemaRef.getCxxSema().ActOnFinishInlineFunctionDef(
    cast<clang::FunctionDecl>(Method.D->Cxx));
}

void Elaborator::elaborateAttributes(Declaration *D) {
  assert(D && "Missing declaration.");
  llvm::SmallVector<Attributes::iterator, 16> ToRemoved;
  AttrStatus Status;
  if (!D->Cxx)
    return;
  Declarator *DeclaratorWithAttrs = D->getIdDeclarator();
  if (!DeclaratorWithAttrs || !DeclaratorWithAttrs->UnprocessedAttributes)
    return;
  clang::ParsedAttributes AttrList(SemaRef.AttrFactory);
  auto Iter = DeclaratorWithAttrs->UnprocessedAttributes->begin();
  auto End = DeclaratorWithAttrs->UnprocessedAttributes->end();
  for (; Iter != End; ++Iter) {
    const AtomSyntax *Name;
    if ((Name = dyn_cast<AtomSyntax>(*Iter))) {
      auto Handler = SemaRef.AttrHandlerMap.find(Name->getSpelling());
      if (Handler == SemaRef.AttrHandlerMap.end()) {
        elaborateSystemAttribute(D->Cxx, *Iter, Status, AttrList);
      } else {
        Handler->second(*this, D, *Iter, Status);
      }
      continue;
    }
    if (const CallSyntax* Call = dyn_cast<CallSyntax>(*Iter)) {
      if ((Name = dyn_cast<AtomSyntax>(Call->getCallee()))) {
        auto Handler = SemaRef.AttrHandlerMap.find(Name->getSpelling());
        if (Handler == SemaRef.AttrHandlerMap.end()) {
          elaborateSystemAttribute(D->Cxx, *Iter, Status, AttrList);
        } else {
          Handler->second(*this, D, *Iter, Status);
        }
        continue;
      }
    }
    elaborateSystemAttribute(D->Cxx, *Iter, Status, AttrList);
  }
  // Attempting to handle the remaining declarations.
  SemaRef.getCxxSema().ProcessDeclAttributeList(SemaRef.getCurClangScope(),
                                                D->Cxx, AttrList, true);
}

void Elaborator::elaborateConstExprAttr(Declaration *D, const Syntax *S,
                                        AttrStatus &Status) {
  if (Status.HasConstExpr) {
    SemaRef.Diags.Report(S->getLoc(),
                         clang::diag::err_duplicate_attribute);
    return;
  }
  if (isa<CallSyntax>(S)) {
    SemaRef.Diags.Report(S->getLoc(),
                         clang::diag::err_attribute_not_valid_as_call)
                         << "constexpr";
    return;
  }
  Status.HasConstExpr = true;
  // Applying constant expression kind to the FunctionDecl.
  if (clang::FunctionDecl *FD = dyn_cast<clang::FunctionDecl>(D->Cxx)) {
    FD->setImplicitlyInline();
    if (isa<clang::CXXDestructorDecl>(D->Cxx)) {
      SemaRef.Diags.Report(S->getLoc(), clang::diag::err_constexpr_dtor)
                           << clang::ConstexprSpecKind::CSK_constexpr;
      return;
    }
    FD->setConstexprKind(clang::ConstexprSpecKind::CSK_constexpr);
  } else if (clang::VarDecl *VD = dyn_cast<clang::VarDecl>(D->Cxx)) {
    VD->setConstexpr(true);
  } else {
    SemaRef.Diags.Report(S->getLoc(),
                         clang::diag::err_invalid_attribute_for_decl)
                         << "constexpr"
                         << "function, static member variable, or "
                            "non-member variable";
    return;
  }
}

void Elaborator::elaborateInlineAttr(Declaration *D, const Syntax *S,
                                     AttrStatus &Status) {
  if (Status.HasInLine) {
    SemaRef.Diags.Report(S->getLoc(),
                         clang::diag::err_duplicate_attribute);
    return;
  }
  if (isa<CallSyntax>(S)) {
    SemaRef.Diags.Report(S->getLoc(),
                         clang::diag::err_attribute_not_valid_as_call)
                         << "inline";
    return;
  }
  Status.HasInLine = true;
  if (clang::FunctionDecl *FD = dyn_cast<clang::FunctionDecl>(D->Cxx)) {
    FD->setInlineSpecified(true);
  } else if (clang::VarDecl *VD = dyn_cast<clang::VarDecl>(D->Cxx)) {
    VD->setInlineSpecified();
  } else if (clang::NamespaceDecl *NsD = dyn_cast<clang::NamespaceDecl>(D->Cxx)) {
    NsD->setInline(true);
  } else {
    SemaRef.Diags.Report(S->getLoc(),
                         clang::diag::err_invalid_attribute_for_decl)
                         << "inline" << "function, variable, or namespace";
  }
}

void Elaborator::elaborateExternAttr(Declaration *D, const Syntax *S,
                                     AttrStatus &Status) {
  if (isa<clang::CXXRecordDecl>(D->Cxx->getDeclContext())) {
    SemaRef.Diags.Report(S->getLoc(),
                          clang::diag::err_invalid_attribute_for_decl)
                        << "extern" << "free function or non-member variable.";
    return;
  }
  if (Status.HasExtern) {
    SemaRef.Diags.Report(S->getLoc(),
                         clang::diag::err_duplicate_attribute);
    return;
  }
  if (Status.HasStatic) {
    SemaRef.Diags.Report(S->getLoc(),
              clang::diag::err_cannot_applied_to_function_with_storage_class)
                          << "static";
    return;
  }
  // Checking a few things.
  assert(!isa<CallSyntax>(S) && "extern attribute in invalid syntax");
  if (isa<AtomSyntax>(S)) {
    if (clang::FunctionDecl *FD = dyn_cast<clang::FunctionDecl>(D->Cxx)) {
      FD->setStorageClass(clang::StorageClass::SC_Extern);
    } else if (clang::VarDecl *VD = dyn_cast<clang::VarDecl>(D->Cxx)) {
      VD->setStorageClass(clang::StorageClass::SC_Extern);
    } else if (clang::VarTemplateDecl *VTD = dyn_cast<clang::VarTemplateDecl>(D->Cxx)) {
      VTD->getTemplatedDecl()->setStorageClass(clang::StorageClass::SC_Extern);
    } else {
      SemaRef.Diags.Report(S->getLoc(),
                           clang::diag::err_invalid_attribute_for_decl)
        << "extern"
        << "free function or non-member variable.";
      return;
    }
  } else {
    llvm_unreachable("Invalid attribute format");
  }

  Status.HasExtern = true;
}

void Elaborator::elaborateAccessSpecifierAttr(Declaration *D, const Syntax *S,
                                              AttrStatus &Status) {
  if (!isa<clang::CXXRecordDecl>(D->Cxx->getDeclContext())) {
    SemaRef.Diags.Report(S->getLoc(),
                         clang::diag::err_cannot_have_acces_specifier);
    return;
  }

  if (const CallSyntax *Call = dyn_cast<CallSyntax>(S)) {
    SemaRef.Diags.Report(S->getLoc(),
                        clang::diag::err_attribute_not_valid_as_call)
                        << cast<AtomSyntax>(Call->getCallee())->getSpelling();
    return;
  }
  const AtomSyntax *ASName = cast<AtomSyntax>(S);
  clang::AccessSpecifier AS = clang::AccessSpecifier::AS_public;
  if (ASName->getSpelling() == "private") {
    AS = clang::AccessSpecifier::AS_private;
  } else if (ASName->getSpelling() == "public") {
    AS = clang::AccessSpecifier::AS_public;
  } else if (ASName->getSpelling() == "protected") {
    AS = clang::AccessSpecifier::AS_protected;
  } else {
    llvm_unreachable("Unknown access specifier.");
  }

  if (clang::CXXRecordDecl *RD = dyn_cast<clang::CXXRecordDecl>(D->Cxx)) {
    if(RD->isTemplated()) {
      clang::ClassTemplateDecl *CTD= RD->getDescribedClassTemplate();
      CTD->setAccess(AS);
    }
  } else if (clang::FunctionDecl *FD = D->Cxx->getAsFunction()) {
    if (clang::FunctionTemplateDecl *FTD = FD->getDescribedFunctionTemplate())
      FTD->setAccess(AS);
  } else if (auto *VTD = dyn_cast<clang::VarTemplateDecl>(D->Cxx)) {
    VTD->getTemplatedDecl()->setAccess(AS);
  } else if (auto *TATD = dyn_cast<clang::TypeAliasTemplateDecl>(D->Cxx))
    TATD->getTemplatedDecl()->setAccess(AS);
  D->Cxx->setAccess(AS);
}


void Elaborator::elaborateExceptionSpecAttr(Declaration *D, const Syntax *S,
                                            AttrStatus &Status) {
  bool isWithinClass = isa<clang::CXXRecordDecl>(D->Cxx->getDeclContext());

  if (Status.HasExceptionSpec) {
    SemaRef.Diags.Report(S->getLoc(),
                         clang::diag::err_duplicate_attribute);
    return;
  }
  clang::FunctionDecl *FD = dyn_cast<clang::FunctionDecl>(D->Cxx);
  if (!FD) {
    SemaRef.Diags.Report(S->getLoc(),
                         clang::diag::err_invalid_attribute_for_decl)
                         << "exception specifier" << "a function";
    return;
  }

  clang::FunctionProtoType::ExceptionSpecInfo ESI;
  if (const AtomSyntax* Name = dyn_cast<AtomSyntax>(S)) {
    if (Name->getSpelling() != "noexcept") {
      SemaRef.Diags.Report(S->getLoc(),
                          clang::diag::err_attribute_requires_call_syntax)
                          << Name->getSpelling();
      return;
    }
    ESI.Type = clang::EST_BasicNoexcept;
    Status.HasExceptionSpec = true;
  }

  if (const CallSyntax *Call = dyn_cast<CallSyntax>(S)) {
    if (const AtomSyntax* Name = dyn_cast<AtomSyntax>(Call->getCallee())) {
      Status.HasExceptionSpec = true;
      if (isWithinClass) {
        ESI.Type = clang::EST_Unparsed;
        D->ES_Call = Call;
        D->ES_Name = Name;
      } else {
        applyCallExceptionSpecAttr(Context, SemaRef, FD, Call, Name);
        return;
      }
    }
  }
  // Updating the function type with exception specification info.
  applyESIToFunctionType(Context, SemaRef, FD, ESI);
}

void Elaborator::elaborateStaticAttr(Declaration *D, const Syntax *S,
                                     AttrStatus &Status) {
  if (Status.HasStatic) {
    SemaRef.Diags.Report(S->getLoc(),
                          clang::diag::err_duplicate_attribute);
    return;
  }

  if (isa<CallSyntax>(S)) {
    SemaRef.Diags.Report(S->getLoc(),
                         clang::diag::err_attribute_not_valid_as_call)
                         << "static";
    return;
  }

  clang::DeclContext *DC = D->Cxx->getDeclContext();
  if (!DC) {
    llvm_unreachable("AST not constructed/elaborated correctly");
  }

  // If we are a record Decl then we know how to handle static.
  if (DC->isRecord()) {
    if (clang::CXXMethodDecl *MD = dyn_cast<clang::CXXMethodDecl>(D->Cxx)) {
      if (isa<clang::CXXConversionDecl>(D->Cxx)) {
        // TODO: Verify that this displays something meaningful
        SemaRef.Diags.Report(S->getLoc(),
                             clang::diag::err_conv_function_not_member)
                            << clang::SourceRange(S->getLoc(), S->getLoc())
                  << clang::SourceRange(D->IdDcl->getLoc(), D->IdDcl->getLoc());
        D->Cxx->setInvalidDecl();
        return;
      }
      if (isa<clang::CXXConstructorDecl>(D->Cxx)
          || isa<clang::CXXDestructorDecl>(D->Cxx)) {
        SemaRef.Diags.Report(S->getLoc(),
                             clang::diag::err_invalid_attribute_for_decl)
                             << "static"
                             << "function, variable, or class member";
        return;
      }
      MD->setStorageClass(clang::StorageClass::SC_Static);
    } else if(auto *VTSD = dyn_cast<clang::VarTemplateSpecializationDecl>(D->Cxx)) {
      VTSD->setStorageClass(clang::StorageClass::SC_Static);
    } else if(auto *VD = dyn_cast<clang::VarTemplateDecl>(D->Cxx)) {
      VD->getTemplatedDecl()->setStorageClass(clang::StorageClass::SC_Static);
    } else if (isa<clang::FieldDecl>(D->Cxx) || isa<clang::VarDecl>(D->Cxx)) {
      // This can only be reached in the even that static is provided 2x or more
      // times and an error should have already been given in that case.
      return;
    } else {
      SemaRef.Diags.Report(S->getLoc(),
                           clang::diag::err_invalid_attribute_for_decl)
                           << "static" << "function, variable, or class member";
      return;
    }
  } else {
    if (Status.HasExtern) {
      SemaRef.Diags.Report(S->getLoc(),
                clang::diag::err_cannot_applied_to_function_with_storage_class)
                            << "static";
      return;
    }
    if (clang::FunctionDecl *FD = dyn_cast<clang::FunctionDecl>(D->Cxx)) {
      FD->setStorageClass(clang::StorageClass::SC_Static);
    } else if(clang::VarDecl *VD = dyn_cast<clang::VarDecl>(D->Cxx)) {
      VD->setStorageClass(clang::StorageClass::SC_Static);
    } else if(auto *VD = dyn_cast<clang::VarTemplateDecl>(D->Cxx)) {
      VD->getTemplatedDecl()->setStorageClass(clang::StorageClass::SC_Static);
    }
  }
  Status.HasStatic = true;
}

void Elaborator::elaborateThreadLocalAttr(Declaration *D, const Syntax *S,
                                          AttrStatus &Status) {
  if (Status.HasThreadLocal) {
    SemaRef.Diags.Report(S->getLoc(),
                         clang::diag::err_duplicate_attribute);
    return;
  }
  if (isa<CallSyntax>(S)) {
    SemaRef.Diags.Report(S->getLoc(),
                        clang::diag::err_attribute_not_valid_as_call)
                        << "override";
    return;
  }
  if (clang::VarDecl *VD = dyn_cast<clang::VarDecl>(D->Cxx)) {
    Status.HasThreadLocal = true;
    VD->setTSCSpec(clang::TSCS_thread_local);
    return;
  }
  SemaRef.Diags.Report(S->getLoc(),
                       clang::diag::err_invalid_attribute_for_decl)
                       << "thread_local" << "variable declaration";
}

void Elaborator::elaborateExplicitAttr(Declaration *D, const Syntax *S,
                                       AttrStatus &Status) {
  if (Status.HasExplicit) {
    SemaRef.Diags.Report(S->getLoc(),
                         clang::diag::err_duplicate_attribute);
    return;
  }
  if (isa<CallSyntax>(S)) {
    SemaRef.Diags.Report(S->getLoc(),
                        clang::diag::err_attribute_not_valid_as_call)
                        << "override";
    return;
  }

  if (clang::CXXConstructorDecl *CTorDecl
                                = dyn_cast<clang::CXXConstructorDecl>(D->Cxx)) {
    clang::ExplicitSpecifier ES(nullptr,
                                clang::ExplicitSpecKind::ResolvedTrue);
    CTorDecl->setExplicitSpecifier(ES);

  } else if (isa<clang::CXXConversionDecl>(D->Cxx)) {
    llvm_unreachable("ConversionDecl not implemented yet.");
  } else {
    SemaRef.Diags.Report(S->getLoc(),
                         clang::diag::err_invalid_attribute_for_decl)
                         << "explicit" << "constructor or conversion operator";
    return;
  }
  Status.HasExplicit = true;
}

void Elaborator::elaborateVirtualAttr(Declaration *D, const Syntax *S,
                                      AttrStatus &Status) {
  if (Status.HasVirtual) {
    SemaRef.Diags.Report(S->getLoc(),
                         clang::diag::err_duplicate_attribute);
    return;
  }
  if (isa<AtomSyntax>(S)) {
    if (isa<clang::CXXConstructorDecl>(D->Cxx)) {
      SemaRef.Diags.Report(S->getLoc(),
                           clang::diag::err_invalid_attribute_for_decl)
                           << "virtual" << "member function";
      return;
    }
    if (clang::CXXMethodDecl *MD = dyn_cast<clang::CXXMethodDecl>(D->Cxx)) {
      if (MD->getStorageClass() != clang::SC_None) {
        SemaRef.Diags.Report(S->getLoc(),
                 clang::diag::err_cannot_applied_to_function_with_storage_class)
                             << "virtual";
        return;
      }
      if (MD->getReturnType() == Context.CxxAST.getAutoDeductType()) {
        SemaRef.Diags.Report(S->getLoc(), clang::diag::err_auto_fn_virtual);
        return;
      }
      MD->setVirtualAsWritten(true);
      Status.HasVirtual = true;
      return;
    } else {
      SemaRef.Diags.Report(S->getLoc(),
                           clang::diag::err_invalid_attribute_for_decl)
                           << "virtual" << "member function";
      return;
    }
  }
  SemaRef.Diags.Report(S->getLoc(),
                       clang::diag::err_attribute_not_valid_as_call)
                       << "virtual";
}

void Elaborator::elaborateOverrideAttr(Declaration *D, const Syntax *S,
                                       AttrStatus &Status) {
  if (Status.HasOverride) {
    SemaRef.Diags.Report(S->getLoc(),
                         clang::diag::err_duplicate_attribute);
    return;
  }

  if (!isa<AtomSyntax>(S)) {
    SemaRef.Diags.Report(S->getLoc(),
                        clang::diag::err_attribute_not_valid_as_call)
                        << "overide";
    return;
  }
  if (clang::CXXMethodDecl *MD = dyn_cast<clang::CXXMethodDecl>(D->Cxx)) {
    if (isa<clang::CXXConstructorDecl>(D->Cxx)
        || isa<clang::CXXDestructorDecl>(D->Cxx))
    {
      SemaRef.Diags.Report(S->getLoc(),
                           clang::diag::err_invalid_attribute_for_decl)
                           << "override" << "member function";
      return;
    }

    // Adding override attribute.
    MD->addAttr(clang::OverrideAttr::Create(Context.CxxAST, S->getLoc(),
                                      clang::AttributeCommonInfo::AS_Keyword));
    Status.HasOverride = true;
    return;
  }
  SemaRef.Diags.Report(S->getLoc(),
                        clang::diag::err_invalid_attribute_for_decl)
                        << "override" << "member function";
}

void Elaborator::elaborateFinalAttr(Declaration *D, const Syntax *S,
                                    AttrStatus &Status) {
  if (Status.HasFinal) {
    SemaRef.Diags.Report(S->getLoc(),
                         clang::diag::err_duplicate_attribute);
    return;
  }
  if (isa<CallSyntax>(S)) {
    SemaRef.Diags.Report(S->getLoc(),
                         clang::diag::err_attribute_not_valid_as_call)
                         << "final";
    return;
  }
  Status.HasFinal = true;
  if (clang::CXXRecordDecl *RD = dyn_cast<clang::CXXRecordDecl>(D->Cxx)) {
    RD->addAttr(clang::FinalAttr::Create(Context.CxxAST, S->getLoc(),
                                         clang::AttributeCommonInfo::AS_Keyword,
                               static_cast<clang::FinalAttr::Spelling>(false)));
    return;
  }

  if (clang::CXXMethodDecl *MD = dyn_cast<clang::CXXMethodDecl>(D->Cxx)) {
    MD->addAttr(clang::FinalAttr::Create(Context.CxxAST, S->getLoc(),
                                         clang::AttributeCommonInfo::AS_Keyword,
                               static_cast<clang::FinalAttr::Spelling>(false)));
    return;
  }
  SemaRef.Diags.Report(S->getLoc(),
                       clang::diag::err_invalid_attribute_for_decl)
                       << "final" << "virtual member function or class";
}

void Elaborator::elaborateConstAttr(Declaration *D, const Syntax *S,
                                    AttrStatus &Status) {
  if (Status.HasConst) {
    SemaRef.Diags.Report(S->getLoc(),
                         clang::diag::err_duplicate_attribute);
    return;
  }
  if (isa<CallSyntax>(S)) {
    SemaRef.Diags.Report(S->getLoc(),
                         clang::diag::err_attribute_not_valid_as_call)
                         << "const";
    return;
  }
  Status.HasConst = true;

  if (isa<clang::CXXMethodDecl>(D->Cxx) &&
      !(isa<clang::CXXConstructorDecl>(D->Cxx)
      || isa<clang::CXXDestructorDecl>(D->Cxx))) {
    clang::CXXMethodDecl *MD = cast<clang::CXXMethodDecl>(D->Cxx);
    if (MD->getStorageClass() == clang::SC_Static) {
      SemaRef.Diags.Report(S->getLoc(),
                          clang::diag::err_invalid_attribute_for_decl)
                          << "const" << "member function";
      return;
    }
    clang::QualType MemberFuncTy = MD->getType();
    const clang::FunctionProtoType *FPT = MemberFuncTy
                                            ->getAs<clang::FunctionProtoType>();
    auto EPI = FPT->getExtProtoInfo();
    EPI.TypeQuals.addConst();
    SemaRef.rebuildFunctionType(MD, MD->getBeginLoc(), FPT, FPT->getExtInfo(),
                                EPI, FPT->getExceptionSpecInfo());
    return;
  }
  SemaRef.Diags.Report(S->getLoc(),
                      clang::diag::err_invalid_attribute_for_decl)
                      << "const" << "member function";
}

void Elaborator::elaborateBitsAttr(Declaration *D, const Syntax *S,
                                   AttrStatus &Status) {
  if (Status.HasBits) {
    SemaRef.Diags.Report(S->getLoc(),
                         clang::diag::err_duplicate_attribute);
    return;
  }
  if (!isa<CallSyntax>(S)) {
    SemaRef.Diags.Report(S->getLoc(),
                         clang::diag::err_attribute_only_valid_as_call)
                         << "bits";
    return;
  }
  if (!isa<clang::FieldDecl>(D->Cxx)) {
    SemaRef.Diags.Report(S->getLoc(),
                          clang::diag::err_invalid_attribute_for_decl)
                          << "bits(expr)" << "class member variable";
    return;
  }
  const CallSyntax *BitsCall = cast<CallSyntax>(S);
  const ListSyntax *BitsArguments = cast<ListSyntax>(BitsCall->getArguments());

  if (BitsArguments->getNumChildren() == 0
      || BitsArguments->getNumChildren() > 1) {
    SemaRef.Diags.Report(BitsCall->getLoc(),
                         clang::diag::err_incorrect_number_of_arguments)
                         << "bits";
    return;
  }
  Status.HasBits = true;
  if (Status.HasAlignAs) {
    SemaRef.Diags.Report(BitsCall->getLoc(),
                         clang::diag::err_alignas_attribute_wrong_decl_type)
                         << "alignas" << 3;
    return;
  }
  ExprElaborator Elab(Context, SemaRef);
  clang::Expr *BitsExpr = Elab.elaborateConstexprAttrExpr(
                                                      BitsCall->getArgument(0));

  clang::FieldDecl *Field = cast<clang::FieldDecl>(D->Cxx);
  bool IsZeroWidth = false;
  auto ExprResult = SemaRef.getCxxSema().VerifyBitField(BitsCall->getLoc(),
                                                        Field->getDeclName(),
                                                        Field->getType(),
                                                        /*IsMsStruct=*/false,
                                                        BitsExpr,
                                                        &IsZeroWidth);
  if (ExprResult.isInvalid()) {
    return;
  }
  Field->setBitWidth(ExprResult.get());
}

void Elaborator::elaborateAlignAsAttr(Declaration *D, const Syntax *S,
                                      AttrStatus &Status) {
  if (Status.HasAlignAs) {
    SemaRef.Diags.Report(S->getLoc(),
                         clang::diag::err_duplicate_attribute);
    return;
  }
  if (!isa<CallSyntax>(S)) {
    SemaRef.Diags.Report(S->getLoc(),
                         clang::diag::err_attribute_only_valid_as_call)
                         << "alignas";
    return;
  }

  const CallSyntax *AlignAsCall = cast<CallSyntax>(S);
  const ListSyntax *AlignAsArgs = cast<ListSyntax>(AlignAsCall->getArguments());

  if (AlignAsArgs->getNumChildren() == 0
      || AlignAsArgs->getNumChildren() > 1) {
    SemaRef.Diags.Report(AlignAsCall->getLoc(),
                         clang::diag::err_incorrect_number_of_arguments)
                         << "alignas";
    return;
  }

  if (isa<clang::VarDecl>(D->Cxx) || isa<clang::TagDecl>(D->Cxx)
      || isa<clang::FieldDecl>(D->Cxx)) {
    Status.HasAlignAs = true;
    ExprElaborator Elab(Context, SemaRef);
    clang::Expr *AlignmentExpr = Elab.elaborateConstexprAttrExpr(
                                                   AlignAsCall->getArgument(0));
    clang::QualType AlignmentExprTy = AlignmentExpr->getType();
    if (AlignmentExprTy->isNamespaceType()
        || AlignmentExprTy->isTemplateType()) {
      SemaRef.Diags.Report(AlignAsCall->getArgument(0)->getLoc(),
                           clang::diag::err_invalid_result_type);
      return;
    }
    clang::IdentifierInfo *AttrName = &Context.CxxAST.Idents.get({"alignas"});

    clang::AttributeCommonInfo::Syntax SyntaxKind
                               = clang::AttributeCommonInfo::Syntax::AS_Keyword;
    clang::SourceRange SR(AlignAsCall->getLoc(),
                          AlignAsCall->getArgument(0)->getLoc());
    clang::AttributeCommonInfo AttrInfo(AttrName, nullptr, SR,
                                        AlignAsCall->getLoc(),
                                   clang::AttributeCommonInfo::Kind::AT_Aligned,
                                        SyntaxKind);
    if (AlignmentExprTy->isTypeOfTypes()) {
      clang::TypeSourceInfo *TInfo = SemaRef.getTypeSourceInfoFromExpr(
                        AlignmentExpr, AlignAsCall->getArgument(0)->getLoc());
      if (!TInfo)
        return;
      SemaRef.getCxxSema().AddAlignedAttr(D->Cxx, AttrInfo, TInfo,
                                          /*IsPackExpansion=*/false);
    } else {
      SemaRef.getCxxSema().AddAlignedAttr(D->Cxx, AttrInfo, AlignmentExpr,
                                          /*IsPackExpansion=*/false);
    }
    if (D->Cxx->hasAttrs())
      SemaRef.getCxxSema().CheckAlignasUnderalignment(D->Cxx);
    return;
  }
  SemaRef.Diags.Report(S->getLoc(),
                       clang::diag::err_invalid_attribute_for_decl)
                       << "alignas(expr)" << "class or variable declaration";
}

void Elaborator::elaborateRefQualifierAttr(Declaration *D, const Syntax *S,
                                           AttrStatus &Status) {
  if (Status.HasRefQualifier) {
    SemaRef.Diags.Report(S->getLoc(),
                         clang::diag::err_duplicate_attribute);
    return;
  }

  const AtomSyntax *Name;
  if (const CallSyntax *Call = dyn_cast<CallSyntax>(S)) {
    Name = cast<AtomSyntax>(Call->getCallee());
    SemaRef.Diags.Report(S->getLoc(),
                         clang::diag::err_attribute_only_valid_as_call)
                         << Name->getSpelling();
    return;
  }

  Name = cast<AtomSyntax>(S);
  Status.HasRefQualifier = true;
  if (isa<clang::CXXMethodDecl>(D->Cxx) &&
     !(isa<clang::CXXConstructorDecl>(D->Cxx)
      || isa<clang::CXXDestructorDecl>(D->Cxx))) {

    clang::CXXMethodDecl *MD = cast<clang::CXXMethodDecl>(D->Cxx);
    if (MD->getStorageClass() == clang::SC_Static) {
      SemaRef.Diags.Report(S->getLoc(),
                           clang::diag::err_invalid_attribute_for_decl)
                           << Name->getSpelling() << "method";
      return;
    }
    clang::QualType MemberFuncTy = MD->getType();
    const clang::FunctionProtoType *FPT = MemberFuncTy
                                            ->getAs<clang::FunctionProtoType>();
    auto EPI = FPT->getExtProtoInfo();
    if (Name->getToken().getKind() == tok::RefKeyword) {
      EPI.RefQualifier = clang::RQ_LValue;
    } else if (Name->getToken().getKind() == tok::RValueRefKeyword){
      EPI.RefQualifier = clang::RQ_RValue;
    } else {
      llvm_unreachable("Invalid reference qualifier given.");
    }
    SemaRef.rebuildFunctionType(MD, MD->getBeginLoc(), FPT, FPT->getExtInfo(),
                                EPI, FPT->getExceptionSpecInfo());
    return;
  }
  SemaRef.Diags.Report(S->getLoc(),
                      clang::diag::err_invalid_attribute_for_decl)
                      << "const" << "member function";
}

namespace {

enum SysAttrFormatKind {
  SAFK_Invalid,
  SAFK_Name,
  SAFK_NameCall,
  SAFK_ScopeName,
  SAFK_ScopeNameCall
};
/// This stores attribute information for a single attribute.
struct SysAttrInfo {
  SysAttrFormatKind Kind = SAFK_Invalid;
  const AtomSyntax *ScopeName = nullptr;
  const AtomSyntax *AttrId = nullptr;
  const CallSyntax *CallNode = nullptr;
  const ListSyntax *Args = nullptr;
};

void getSysAttrInfo(const Syntax *Attr, SysAttrInfo &Info) {
  if (const AtomSyntax *Atom = dyn_cast<AtomSyntax>(Attr)) {
    Info.Kind = SAFK_Name;
    Info.AttrId = Atom;
    return;
  } else if (const CallSyntax *Call = dyn_cast<CallSyntax>(Attr)) {
    if (const AtomSyntax *Atom = dyn_cast<AtomSyntax>(Call->getCallee())) {
      if (Atom->getSpelling() == "operator'.'") {
        if (const AtomSyntax *Name
                                 = dyn_cast<AtomSyntax>(Call->getArgument(1))) {
          Info.AttrId = Name;
        } else {
          Info.Kind = SAFK_Invalid;
          return;
        }
        if ((Info.ScopeName = dyn_cast<AtomSyntax>(Call->getArgument(0)))) {
          Info.Kind = SAFK_ScopeName;
        } else {
          Info.Kind = SAFK_Invalid;
        }
        return;
      }
      Info.Kind = SAFK_NameCall;
      Info.AttrId = Atom;
      Info.CallNode = Call;
      Info.Args = cast<ListSyntax>(Call->getArguments());
      return;
    }
    // Checking for nested name in combination with something.
    if (const CallSyntax *InnerCall = dyn_cast<CallSyntax>(Call->getCallee())) {
      if (const AtomSyntax *Dot
                               = dyn_cast<AtomSyntax>(InnerCall->getCallee())) {
        if (Dot->getSpelling() == "operator'.'") {
          if (const AtomSyntax *Name
                            = dyn_cast<AtomSyntax>(InnerCall->getArgument(1))) {
            Info.AttrId = Name;
          } else {
            Info.Kind = SAFK_Invalid;
            return;
          }
          if ((Info.ScopeName
                           = dyn_cast<AtomSyntax>(InnerCall->getArgument(0)))) {
            Info.Kind = SAFK_ScopeNameCall;
          } else {
            Info.Kind = SAFK_Invalid;
            return;
          }
          Info.Args = cast<ListSyntax>(Call->getArguments());
          return;
        }
      }
    }
  }
  Info.Kind = SysAttrFormatKind::SAFK_Invalid;
}
}
static bool processAttributeArgs(SyntaxContext &Context, Sema &SemaRef,
                                 const Syntax *CallArgs,
                                 clang::ArgsVector &Args) {
  ExprElaborator Elab(Context, SemaRef);
  for (const Syntax *ArgOrId : CallArgs->children()) {
    if (const AtomSyntax *Name = dyn_cast<AtomSyntax>(ArgOrId)) {
      if (Name->hasToken(tok::Identifier)) {
        Args.emplace_back(
          clang::IdentifierLoc::create(Context.CxxAST, Name->getLoc(),
                                       &Context.CxxAST.Idents.get(
                                                         Name->getSpelling())));
        continue;
      }
    }

    // Just going a head and assuming that we expect an expression here.
    clang::Expr *Res = Elab.elaborateConstexprAttrExpr(ArgOrId);
    if (!Res)
      return true;
    if (Res->getType()->isTypeOfTypes()
        || Res->getType()->isNamespaceType()
        || Res->getType()->isTemplateType()) {
      SemaRef.Diags.Report(ArgOrId->getLoc(),
                           clang::diag::err_invalid_attribute_argument);
      return true;
    }
    Args.emplace_back(Res);
  }
  return false;
}
void Elaborator::elaborateSystemAttribute(clang::Decl *D, const Syntax *S,
                                          AttrStatus &Status,
                                          clang::ParsedAttributes &Attrs) {
  SysAttrInfo Info;
  getSysAttrInfo(S, Info);
  switch(Info.Kind) {
  case SAFK_Invalid: {
    // FIXME: I'm not sure how to handle this properly,
    // I might have to create some kind of warning here or something?
    SemaRef.Diags.Report(S->getLoc(),
                         clang::diag::warn_invalid_attribute_format);
    return;
  }

  case SAFK_Name: {
    Attrs.addNew(&Context.CxxAST.Idents.get(Info.AttrId->getSpelling()),
                 clang::SourceRange(Info.AttrId->getLoc(),
                                    Info.AttrId->getLoc()),
                 nullptr, clang::SourceLocation(), nullptr, 0u,
                 clang::ParsedAttr::Syntax::AS_CXX11);

    break;
  }

  case SAFK_NameCall: {
    clang::ArgsVector Args;
    if (processAttributeArgs(Context, SemaRef, Info.Args, Args)) {
      return;
    }
    // Handling simple call style attributes.
    Attrs.addNew(&Context.CxxAST.Idents.get(Info.AttrId->getSpelling()),
                 clang::SourceRange(Info.AttrId->getLoc(),
                                    Info.AttrId->getLoc()),
                 nullptr, clang::SourceLocation(), Args.data(),
                 Args.size(), clang::ParsedAttr::Syntax::AS_CXX11);

    break;
  }

  case SAFK_ScopeName: {
    Attrs.addNew(&Context.CxxAST.Idents.get(Info.AttrId->getSpelling()),
                 clang::SourceRange(Info.AttrId->getLoc(),
                                    Info.AttrId->getLoc()),
                 &Context.CxxAST.Idents.get(Info.ScopeName->getSpelling()),
                 Info.ScopeName->getLoc(), nullptr, 0u,
                 clang::ParsedAttr::Syntax::AS_CXX11);

    break;
  }

  case SAFK_ScopeNameCall: {
    clang::ArgsVector Args;
    if (processAttributeArgs(Context, SemaRef, Info.Args, Args)) {
      return;
    }
    Attrs.addNew(&Context.CxxAST.Idents.get(Info.AttrId->getSpelling()),
                 clang::SourceRange(Info.AttrId->getLoc(),
                                    Info.AttrId->getLoc()),
                 &Context.CxxAST.Idents.get(Info.ScopeName->getSpelling()),
                 Info.ScopeName->getLoc(), Args.data(),
                 Args.size(), clang::ParsedAttr::Syntax::AS_CXX11);

    break;
  }
  }
}

void Elaborator::elaborateAttributeError(Declaration *D, const Syntax *S,
                                         AttrStatus &Status) {
  std::string AttrName;
  checkAttrFormatAndName(S, AttrName);
  SemaRef.Diags.Report(S->getLoc(),
                       clang::diag::err_invalid_attribute_for_decl)
                       << AttrName << "different declaration expression";
}



FusedOpKind getFusedOpKind(Sema &SemaRef, llvm::StringRef Spelling) {
  const clang::IdentifierInfo *Tokenization =
    &SemaRef.Context.CxxAST.Idents.get(Spelling);

  if (Tokenization == SemaRef.OperatorColonII)
    return FOK_Colon;
  if (Tokenization == SemaRef.OperatorArrowII)
    return FOK_Arrow;
  if (Tokenization == SemaRef.OperatorExclaimII)
    return FOK_Exclaim;
  if (Tokenization == SemaRef.OperatorEqualsII)
    return FOK_Equals;
  if (Tokenization == SemaRef.OperatorIfII)
    return FOK_If;
  if (Tokenization == SemaRef.OperatorElseII)
    return FOK_Else;
  if (Tokenization == SemaRef.OperatorReturnII)
    return FOK_Return;
  if (Tokenization == SemaRef.OperatorReturnsII)
    return FOK_Return;
  if (Tokenization == SemaRef.OperatorDotII)
    return FOK_MemberAccess;
  if (Tokenization == SemaRef.OperatorForII)
    return FOK_For;
  if (Tokenization == SemaRef.OperatorWhileII)
    return FOK_While;
  if (Tokenization == SemaRef.OperatorInII)
    return FOK_In;
  if (Tokenization == SemaRef.OperatorDotDotII)
    return FOK_DotDot;
  if (Tokenization == SemaRef.OperatorConstII)
    return FOK_Const;
  if (Tokenization == SemaRef.OperatorRefII)
    return FOK_Ref;
  if (Tokenization == SemaRef.OperatorRRefII)
    return FOK_RRef;
  if (Tokenization == SemaRef.OperatorBracketsII)
    return FOK_Brackets;
  if (Tokenization == SemaRef.OperatorParensII)
    return FOK_Parens;
  return FOK_Unknown;
}

FusedOpKind getFusedOpKind(Sema &SemaRef, const CallSyntax *S) {
  if (!isa<AtomSyntax>(S->getCallee()))
    return FOK_Unknown;
  return getFusedOpKind(SemaRef, cast<AtomSyntax>(S->getCallee())->getSpelling());
}

} // namespace gold<|MERGE_RESOLUTION|>--- conflicted
+++ resolved
@@ -796,22 +796,13 @@
                                           D->getId(),
                                           D->IdDcl->getLoc(),
                                           ParsedAttrs, UD);
-  if (!NSDecl) {
-    // Making sure that if something does go wrong that we properly recover
-    // from it.
-    SemaRef.leaveClangScope(clang::SourceLocation());
-    return nullptr;
-  }
-
-<<<<<<< HEAD
-=======
   if (NSDecl->isInvalidDecl()) {
     // Making sure that if something does go wrong that we properly recover
     // from it.
     SemaRef.leaveClangScope(clang::SourceLocation());
     return nullptr;
   }
->>>>>>> 683635a7
+
   // Resume or create a new scope for the current namespace.
   // This is to allow the representations to all share the same scope.
   // This makes it easier to handle lookup for those elements of the scope.
@@ -1369,7 +1360,6 @@
   }
 }
 
-<<<<<<< HEAD
 static void handleUsingBlockList(SyntaxContext &Ctx, Sema &SemaRef,
                                  const ListSyntax *List,
                                  clang::SourceLocation UsingLoc) {
@@ -1435,7 +1425,6 @@
   D->CurrentPhase = Phase::Initialization;
 }
 
-=======
 static clang::Decl *handleNNSNamespaceElab(Elaborator &Elab, Sema &SemaRef,
                                            std::size_t NNSIndex,
                                            Declaration *D);
@@ -1545,8 +1534,6 @@
   return handleNNSNamespaceElab(*this, SemaRef, 0, D);
 }
 
-
->>>>>>> 683635a7
 clang::Decl *Elaborator::elaborateDecl(Declaration *D) {
   if (phaseOf(D) != Phase::Identification)
     return D->Cxx;
