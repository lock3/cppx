//=== GoldElaborator.cpp - Elaboration for Gold Nodes ----------------------==//
//
// Part of the LLVM Project, under the Apache License v2.0 with LLVM Exceptions.
// See https://llvm.org/LICENSE.txt for license information.
// SPDX-License-Identifier: Apache-2.0 WITH LLVM-exception
// Copyright (c) Lock3 Software 2019, all rights reserved.
//
//===----------------------------------------------------------------------===//
//
//  This file implements the Elaborator interface, which creates clang::Decl*
//  nodes out of Gold Syntax nodes.
//
//===----------------------------------------------------------------------===//

#include "clang/AST/DeclarationName.h"
#include "clang/AST/Stmt.h"
#include "clang/Basic/DiagnosticSema.h"
#include "clang/Sema/DeclSpec.h"
#include "clang/Sema/Lookup.h"
#include "clang/Sema/Sema.h"
#include "clang/Sema/ParsedAttr.h"
#include "clang/AST/CXXInheritance.h"
#include "clang/Sema/TypeLocUtil.h"

#include "clang/Gold/GoldSema.h"
#include "clang/Gold/GoldElaborator.h"
#include "clang/Gold/GoldExprElaborator.h"
#include "clang/Gold/GoldStmtElaborator.h"
#include "clang/Gold/GoldSyntaxContext.h"
#include "clang/AST/DeclCXX.h"

namespace gold {

Elaborator::Elaborator(SyntaxContext &Context, Sema &SemaRef)
  : Context(Context), SemaRef(SemaRef) {}

clang::Decl *Elaborator::elaborateFile(const Syntax *S) {
  assert(isa<FileSyntax>(S) && "S is not a file");
  
  clang::Scope *Scope = SemaRef.enterClangScope(clang::Scope::DeclScope);
  SemaRef.getCxxSema().ActOnTranslationUnitScope(Scope);
  SemaRef.getCxxSema().Initialize();
  SemaRef.getCxxSema().ActOnStartOfTranslationUnit();
  startFile(S);

  const FileSyntax *File = cast<FileSyntax>(S);
  
  // Pass 1. identify declarations in scope.
  for (const Syntax *SS : File->children()) {
    identifyDecl(SS);
  }

  // Pass 2: elaborate the types.
  for (const Syntax *SS : File->children()) {
    elaborateDeclType(SS);
  }

  // Pass 3: elaborate definitions.
  for (const Syntax *SS : File->children()) {
    elaborateDeclInit(SS);
  }
  finishFile(S);
  SemaRef.getCxxSema().ActOnEndOfTranslationUnit();
  SemaRef.leaveClangScope(S->getLoc());

  return Context.CxxAST.getTranslationUnitDecl();
}

void Elaborator::startFile(const Syntax *S) {
  // Enter the global scope.
  SemaRef.enterScope(SK_Namespace, S);

  /// Build the declaration for the global namespace.
  Declaration *D = new Declaration(S);
  D->SavedScope = SemaRef.getCurrentScope();
  D->Cxx = Context.CxxAST.getTranslationUnitDecl();
  SemaRef.pushDecl(D);
}

void Elaborator::finishFile(const Syntax *S) {
  SemaRef.getCxxSema().ActOnEndOfTranslationUnit();

  SemaRef.popDecl();
  SemaRef.leaveScope(S);

  // TODO: Any pending semantic analysis to do here?
}

clang::Decl *Elaborator::elaborateDeclType(const Syntax *S) {
  // TODO: Can we elaborate top-level statements? What would they do?
  // Would these equivalent to directives?
  //
  // TODO: Look for module-related declarations.
  //
  // TODO: What should we find for a list of declarators?
  Declaration *D = SemaRef.getCurrentScope()->findDecl(S);
  if (!D) {
    return nullptr;
  }
  
  return elaborateDecl(D);
}

clang::Decl *Elaborator::elaborateDecl(Declaration *D) {
  // FIXME: This almost certainly needs its own elaboration context
  // because we can end up with recursive elaborations of declarations,
  // possibly having cyclic dependencies.
<<<<<<< HEAD
  if(D->declaresType()) {
    clang::DeclContext *Owner = SemaRef.getCurrentCxxDeclContext();
    clang::SourceLocation EndOfClassSrcLoc(D->Init->getLoc());
    clang::CXXRecordDecl* ClsDecl = clang::CXXRecordDecl::Create(Context.CxxAST,
                  clang::TagDecl::TagKind::TTK_Struct, Owner, D->Decl->getLoc(),
                  EndOfClassSrcLoc, D->getId());
    Owner->addDecl(ClsDecl);
    D->Cxx = ClsDecl;
    SemaRef.getCurrentScope()->addUserDefinedType(D->Id,
                                       Context.CxxAST.getTypeDeclType(ClsDecl));
    // Context.CxxAST.getTranslationUnitDecl()->addDecl(ClsDecl);
    SemaRef.enterScope(ClsDecl, D->Init);
    SemaRef.pushDecl(D);
    elaborateTypeBody(D, ClsDecl);
    SemaRef.popDecl();
    D->SavedScope = SemaRef.saveScope(D->Init);
    return ClsDecl;
  } else if (D->declaresFunction())
    return elaborateFunctionDecl(D);
  else
    return elaborateVariableDecl(D);
=======
  if (D->declaresFunction())
    return elaborateFunctionDecl(D);

  return elaborateVariableDecl(D);
>>>>>>> ffedd770
  // TODO: We should be able to elaborate definitions at this point too.
  // We've already loaded salient identifier tables, so it shouldn't any
  // forward references should be resolvable.
}

// The parameter scope of a function declaration is always found in the
// second declarator.
static Declarator *getFunctionDeclarator(Declarator *D) {
  assert(D->isIdentifier());
  assert(D->Next->isFunction());
  return D->Next;
}

// Returns the function declarator part of D.
static Declarator *getFunctionDeclarator(Declaration *D) {
  assert(D->Decl);
  return getFunctionDeclarator(D->Decl);
}

// Get the Clang parameter declarations for D
static void getFunctionParameters(Declaration *D,
                          llvm::SmallVectorImpl<clang::ParmVarDecl *> &Params) {
  Declarator *FnDecl = getFunctionDeclarator(D);
  const Syntax *ParamList = FnDecl->Data.ParamInfo.Params;
  Scope *ParamScope = FnDecl->Data.ParamInfo.ConstructedScope;
  for (const Syntax *P : ParamList->children()) {
    Declaration *PD = ParamScope->findDecl(P);
    assert(PD->Cxx && "No corresponding declaration");
    Params.push_back(cast<clang::ParmVarDecl>(PD->Cxx));
  }
}

static void BuildTemplateParams(SyntaxContext &Ctx, Sema &SemaRef,
                                const Syntax *Params,
                                llvm::SmallVectorImpl<clang::NamedDecl *> &Res)
{
  std::size_t I = 0;
  for (const Syntax *P : Params->children()) {
    Elaborator Elab(Ctx, SemaRef);
    clang::NamedDecl *ND =
      cast_or_null<clang::NamedDecl>(Elab.elaborateDeclSyntax(P));
    // Just skip this on error.
    if (!ND)
      continue;

    // FIXME: set the depth too.
    if (auto *TP = dyn_cast<clang::NonTypeTemplateParmDecl>(ND)) {
      TP->setPosition(I);
    } else if (auto *TP = dyn_cast<clang::TemplateTypeParmDecl>(ND)) {
      // FIXME: Make this a friend of TTPD so we can set this :/
      // TP->setPosition(I);
    }

    Declaration *D = SemaRef.getCurrentScope()->findDecl(P);
    assert(D && "Didn't find associated declaration");
    Res.push_back(ND);

    ++I;
  }
}

clang::Decl *Elaborator::elaborateFunctionDecl(Declaration *D) {
  // Get the type of the entity.
  clang::DeclContext *Owner = SemaRef.getCurrentCxxDeclContext();
  Declarator *FnDclrtr = getFunctionDeclarator(D);

  // Create the template parameters if they exist.
  const Syntax *TemplParams = D->getTemplateParams();
  bool Template = TemplParams;
  llvm::SmallVector<clang::NamedDecl *, 4> TemplateParamDecls;
  if (Template) {
    SemaRef.enterScope(SK_Template, TemplParams);
    BuildTemplateParams(Context, SemaRef, TemplParams, TemplateParamDecls);
  }

  // Elaborate the return type.
  ExprElaborator TypeElab(Context, SemaRef);
  ExprElaborator::Expression TypeExpr = TypeElab.elaborateTypeExpr(D->Decl);
  if (TypeExpr.isNull()) {
    SemaRef.Diags.Report(D->Op->getLoc(),
                         clang::diag::err_failed_to_translate_type);
    return nullptr;
  }

  clang::TypeSourceInfo *TInfo = TypeExpr.get<clang::TypeSourceInfo *>();
  clang::DeclarationName Name = D->getId();
  clang::SourceLocation Loc = D->Op->getLoc();
  clang::FunctionDecl *FD = clang::FunctionDecl::Create(Context.CxxAST, Owner,
                                                        Loc, Loc, Name,
                                                        TInfo->getType(),
                                                        TInfo, clang::SC_None);
  if (FD->isMain()) {
    clang::AttributeFactory Attrs;
    clang::DeclSpec DS(Attrs);
    SemaRef.getCxxSema().CheckMain(FD, DS);
  }

  // Create a template out for FD, if we have to.
  if (Template) {
    clang::SourceLocation Loc = TemplParams->getLoc();
    auto *TPL =
      clang::TemplateParameterList::Create(Context.CxxAST, Loc, Loc,
                                           TemplateParamDecls, Loc,
                                           /*RequiresClause=*/nullptr);
    auto *FTD = clang::FunctionTemplateDecl::Create(Context.CxxAST, Owner, Loc,
                                                    FD->getDeclName(), TPL, FD);
    FTD->setLexicalDeclContext(Owner);
    FD->setDescribedFunctionTemplate(FTD);
    Owner->addDecl(FTD);
    FnDclrtr->Data.ParamInfo.TemplateScope = SemaRef.saveScope(TemplParams);
  }

  // Update the function parameters.
  llvm::SmallVector<clang::ParmVarDecl *, 4> Params;
  getFunctionParameters(D, Params);
  FD->setParams(Params);

  // Add the declaration and update bindings.
  if (!Template)
    Owner->addDecl(FD);
  D->Cxx = FD;

  // FIXME: is this necessary for Gold? It enables some more semantic
  // checking, but not all of it is necessarily meaningful to us.
  SemaRef.getCxxSema().PushFunctionScope();
  return FD;
}

static clang::StorageClass getStorageClass(Elaborator &Elab) {
  // FIXME: What is the storage class for a variable? Computed from scope
  // and specifiers probably. We don't have specifiers yet.
  return Elab.SemaRef.getCurrentScope()->isBlockScope()
    ? clang::SC_Auto
    : clang::SC_Static;
}

clang::Decl *Elaborator::elaborateVariableDecl(Declaration *D) {
  if (SemaRef.getCurrentScope()->isParameterScope())
    return elaborateParameterDecl(D);
  else if (SemaRef.getCurrentScope()->isTemplateScope())
    return elaborateTemplateParamDecl(D);

  if (SemaRef.getCurrentScope()->isClassScope())
    return elaborateField(D);

  // Get the type of the entity.
  clang::DeclContext *Owner = SemaRef.getCurrentCxxDeclContext();
  ExprElaborator TypeElab(Context, SemaRef);
  ExprElaborator::Expression TypeExpr = TypeElab.elaborateTypeExpr(D->Decl);

  if (TypeExpr.isNull()) {
    SemaRef.Diags.Report(D->Op->getLoc(),
                         clang::diag::err_failed_to_translate_type);
    return nullptr;
  }
  clang::TypeSourceInfo *TInfo = TypeExpr.get<clang::TypeSourceInfo *>();

  clang::IdentifierInfo *Id = D->getId();
  clang::SourceLocation Loc = D->Op->getLoc();
  clang::StorageClass SC = getStorageClass(*this);

  // Create the variable and add it to it's owning context.
  clang::VarDecl *VD = clang::VarDecl::Create(Context.CxxAST, Owner, Loc, Loc,
                                              Id, TInfo->getType(), TInfo, SC);
  Owner->addDecl(VD);
  D->Cxx = VD;
  return VD;
}

clang::Decl *Elaborator::elaborateParameterDecl(Declaration *D) {
  // Get type information.
  clang::DeclContext *Owner = SemaRef.getCurrentCxxDeclContext();

  ExprElaborator TypeElab(Context, SemaRef);
  ExprElaborator::Expression TypeExpr = TypeElab.elaborateTypeExpr(D->Decl);
  if (TypeExpr.isNull()) {
    SemaRef.Diags.Report(D->Op->getLoc(),
                         clang::diag::err_failed_to_translate_type);
    return nullptr;
  }
  clang::TypeSourceInfo *TInfo = TypeExpr.get<clang::TypeSourceInfo *>();

  clang::IdentifierInfo *Id = D->getId();
  clang::SourceLocation Loc = D->Op->getLoc();

  // Just return the parameter. We add it to it's function later.
  clang::ParmVarDecl *P = clang::ParmVarDecl::Create(Context.CxxAST, Owner, Loc,
                                                     Loc, Id, TInfo->getType(),
                                                     TInfo, clang::SC_None,
                                                     /*DefaultArg=*/nullptr);
  D->Cxx = P;
  return P;
}

clang::Decl *Elaborator::elaborateTemplateParamDecl(Declaration *D) {
  clang::DeclContext *Owner = SemaRef.getCurrentCxxDeclContext();

  ExprElaborator TypeElab(Context, SemaRef);
  ExprElaborator::Expression TypeExpr = TypeElab.elaborateTypeExpr(D->Decl);
  if (TypeExpr.isNull()) {
    SemaRef.Diags.Report(D->Op->getLoc(),
                         clang::diag::err_failed_to_translate_type);
    return nullptr;
  }
  clang::TypeSourceInfo *TInfo = TypeExpr.get<clang::TypeSourceInfo *>();

  clang::IdentifierInfo *Id = D->getId();
  clang::SourceLocation Loc = D->Op->getLoc();

  // This is a template type parameter decl.
  if (TInfo->getType()->getAs<clang::CppxKindType>()) {
    auto *TTPD =
      clang::TemplateTypeParmDecl::Create(Context.CxxAST, Owner, Loc, Loc, 0, 0,
                              Id, /*TypenameKW=*/true, /*ParameterPack=*/false);
    D->Cxx = TTPD;
    return TTPD;
  }

  // The depth and position of the parameter will be set later.
  auto *NTTP =
    clang::NonTypeTemplateParmDecl::Create(Context.CxxAST, Owner, Loc, Loc,
                                           0, 0, Id, TInfo->getType(),
                                           /*Pack=*/false, TInfo);
  D->Cxx = NTTP;
  return NTTP;
}

clang::Decl *Elaborator::elaborateDeclSyntax(const Syntax *S) {
  // Identify this as a declaration first.
  identifyDecl(S);

  // Elaborate the declaration.
  Declaration *D = SemaRef.getCurrentScope()->findDecl(S); 
  if (D) {
    elaborateDecl(D);
    elaborateDef(D);
    return D->Cxx;
  }

  return nullptr;
}

clang::Decl *Elaborator::elaborateDeclEarly(Declaration *D) {
  assert(D && D->getId() && "Early elaboration of unidentified declaration");

  elaborateDecl(D);
  elaborateDef(D);
  return D->Cxx;
}

void Elaborator::elaborateDeclInit(const Syntax *S) {
  // TODO: See elaborateDeclType. We have the same kinds of concerns.
  Declaration *D = SemaRef.getCurrentScope()->findDecl(S);
  if (!D)
    return;
  elaborateDef(D);
}

void Elaborator::elaborateDef(Declaration *D) {
<<<<<<< HEAD
  if (D->declaresType())
    elaborateTypeDefinition(D);
  else if (D->declaresFunction())
    elaborateFunctionDef(D);
  else if(D->declaresMemberVariable())
    elaborateFieldInit(D);
  else
    elaborateVariableInit(D);
=======
  if (D->declaresFunction())
    return elaborateFunctionDef(D);

  if (SemaRef.getCurrentScope()->isTemplateScope())
    return elaborateTemplateParamInit(D);
  return elaborateVariableInit(D);
>>>>>>> ffedd770
}

void Elaborator::elaborateFunctionDef(Declaration *D) {
  if (!D->Cxx)
    return;

  assert(isa<clang::FunctionDecl>(D->Cxx) && "Bad function declaration.");
  clang::FunctionDecl *FD = cast<clang::FunctionDecl>(D->Cxx);

  if (!D->Init)
    return;

  if (SemaRef.checkForRedefinition<clang::FunctionDecl>(D))
    return;

  SemaRef.pushDecl(D);

  // We saved the parameter scope while elaborating this function's type,
  // so push it on before we enter the function scope.
  Declarator *FnDecl = getFunctionDeclarator(D);
  bool IsTemplate = D->declaresTemplate();

  Scope *TemplateScope = nullptr;
  if (IsTemplate) {
    SemaRef.pushScope(FnDecl->Data.ParamInfo.TemplateScope);
    TemplateScope = SemaRef.getCurrentScope();
  }
  SemaRef.pushScope(FnDecl->Data.ParamInfo.ConstructedScope);
  // The parameter scope is owned by the template scope, but they were
  // constructed out of order.
  if (TemplateScope) {
    SemaRef.getCurrentScope()->setParent(TemplateScope);
  }

  SemaRef.enterScope(SK_Function, D->Init);

  // Elaborate the function body.
  StmtElaborator BodyElaborator(Context, SemaRef);
  clang::Stmt *Body = BodyElaborator.elaborateBlock(D->Init);
  FD->setBody(Body);

  // Leave the function scope.
  SemaRef.leaveScope(D->Init);
  // Leave the parameter scope.
  SemaRef.popScope();
  SemaRef.getCxxSema().PopFunctionScopeInfo();

  // Leave the template scope
  if (IsTemplate)
    SemaRef.popScope();

  SemaRef.popDecl();
}

void Elaborator::elaborateVariableInit(Declaration *D) {
  if (!D->Cxx){
    return;
  }
  clang::VarDecl *VD = cast<clang::VarDecl>(D->Cxx);

  if (!D->Init) {
    // FIXME: We probably want to synthesize some kind of initializer here.
    // Not quite sure how we want to do this.
    //
    // FIXME: What if D has type auto? Surely this is an error. For example:
    //
    //    x : auto
    //
    // declares an undeduced-type variable with no initializer. Presumably
    // this should be an error.

    // Handle special case of default construction of complex types?
    if(VD->getType().getTypePtr()->isRecordType()) {
      SemaRef.getCxxSema().ActOnUninitializedDecl(VD);
    }
    return;
  }

  // FIXME: If we synthesize initializers, this might need to happen before that
  if (SemaRef.checkForRedefinition<clang::VarDecl>(D))
    return;

  // Elaborate the initializer.
  ExprElaborator ExprElab(Context, SemaRef);
  ExprElaborator::Expression Init = ExprElab.elaborateExpr(D->Init);

  // Make sure the initializer was not elaborated as a type.
  if (Init.is<clang::TypeSourceInfo *>()) {
    llvm::errs() << "Expected expression.\n";
    return;
  }

  clang::Expr *InitExpr = Init.get<clang::Expr *>();
  // Perform auto deduction.
  if (VD->getType()->isUndeducedType()) {
    clang::Sema &CxxSema = SemaRef.getCxxSema();
    clang::QualType Ty;
    auto Result = CxxSema.DeduceAutoType(VD->getTypeSourceInfo(), InitExpr, Ty);
    if (Result == clang::Sema::DAR_Failed) {
      // FIXME: Make this a real diagnostic.
      llvm::errs() << "Failed to deduce type of expression.\n";
      return;
    }
    VD->setType(Ty);
  }

  // Update the initializer.
  SemaRef.getCxxSema().AddInitializerToDecl(VD, InitExpr, /*DirectInit=*/true);
}

void Elaborator::elaborateTemplateParamInit(Declaration *D) {
  if (!D->Init)
    return;

  assert((isa<clang::NonTypeTemplateParmDecl>(D->Cxx) ||
          isa<clang::TemplateTemplateParmDecl>(D->Cxx) ||
          isa<clang::TemplateTypeParmDecl>(D->Cxx)) &&
         "Initializing non-template parameter.");

  // FIXME: isADeclarationOrDefinition isn't implemented
  //        for template parameters, so we can't check for
  //        redefinition using the template.

  // TODO: these might have default arguments.
}

void Elaborator::elaborateTypeDefinition(Declaration *D) {

  auto const* MacroRoot = dyn_cast<MacroSyntax>(D->Init);
  auto const* BodyArray = dyn_cast<ArraySyntax>(MacroRoot->getBlock());

  SemaRef.pushScope(D->SavedScope);
  SemaRef.pushDecl(D);
  // Simply getting the current scope.
  clang::Scope *Scope = SemaRef.enterClangScope(clang::Scope::ClassScope
                                                | clang::Scope::DeclScope);
  clang::CXXRecordDecl *R = dyn_cast<clang::CXXRecordDecl>(D->Cxx);
  
  R->startDefinition();
  // clang::DeclContext *Owner = SemaRef.getCurrentCxxDeclContext();
  clang::SourceLocation EndOfClassSrcLoc(D->Init->getLoc());
  clang::CXXRecordDecl* ImplicitDecl = clang::CXXRecordDecl::Create(Context.CxxAST,
                clang::TagDecl::TagKind::TTK_Struct, R, D->Decl->getLoc(),
                EndOfClassSrcLoc, D->getId());
  R->addDecl(ImplicitDecl);

  // Since all declarations have already been added, we don't need to do another
  // Reordering scan.
  
  // Processing all sub declarations?
  // TODO:/FIXME: Need to create a means for building member functions/initializers
  for (const Syntax *SS : BodyArray->children()) {
    elaborateDeclType(SS);
  }

  // Attempting to elaborate declaration initialization
  for (const Syntax *SS : BodyArray->children()) {
    elaborateDeclInit(SS);
  }

  auto DeclRange = Scope->decls();
  std::vector<clang::Decl*> Members(DeclRange.begin(), DeclRange.end());
  // llvm::ArrayRef<clang::Decl*> Members(DeclRange.begin(), DeclRange.end());
  clang::ParsedAttributes Attributes(SemaRef.AttrFactory);
  SemaRef.getCxxSema().ActOnFields(Scope, R->getLocation(), R, Members,
                                   clang::SourceLocation(),
                                   clang::SourceLocation(), Attributes);
  SemaRef.leaveClangScope(D->Op->getLoc());
  SemaRef.popDecl();
  SemaRef.popScope();
}


clang::Decl *Elaborator::elaborateTypeBody(Declaration* D, clang::CXXRecordDecl* R) {
  if(!D->Init) {
    // FIXME: Handle forward declarations here? I think.
    assert(false && "No implementation for type body not implemented yet.");
    return nullptr;
  }
  auto const* MacroRoot = dyn_cast<MacroSyntax>(D->Init);
  assert(MacroRoot && "Invalid AST structure.");
  auto const* BodyArray = dyn_cast<ArraySyntax>(MacroRoot->getBlock());
  assert(BodyArray && "Invalid AST structure Expected array structure.");

  // R->startDefinition();
  for (auto const* ChildDecl : BodyArray->children()) {
    identifyDecl(ChildDecl);
  }
  return D->Cxx;
}


clang::Decl *Elaborator::elaborateField(Declaration *D) {
  // Get the type of the entity.
  clang::CXXRecordDecl *Owner = SemaRef.getCurrentScope()->Record;
  if(!Owner) {
    assert(false && "Failed to get owner data from scope.");
  }
  ExprElaborator TypeElab(Context, SemaRef);
  ExprElaborator::Expression TypeExpr = TypeElab.elaborateTypeExpr(D->Decl);

  if (TypeExpr.isNull()) {
    SemaRef.Diags.Report(D->Op->getLoc(),
                         clang::diag::err_failed_to_translate_type);
    return nullptr;
  }
  clang::TypeSourceInfo *TInfo = TypeExpr.get<clang::TypeSourceInfo *>();
  clang::SourceLocation Loc = D->Op->getLoc();
  clang::DeclarationName DN = D->getId();
  clang::InClassInitStyle InitStyle = clang::InClassInitStyle::ICIS_NoInit;
  if (D->Init) {
    InitStyle = clang::InClassInitStyle::ICIS_ListInit;
  } 
  clang::FieldDecl *FD = SemaRef.getCxxSema().CheckFieldDecl(DN, TInfo->getType(),
                                          TInfo, /*RecordDecl=*/Owner,
                                          Loc, /*Mutable=*/false,
                                          /*BitWidth=*/nullptr,
                                          InitStyle, Loc,
                                          clang::AccessSpecifier::AS_public,
                                          nullptr);
  Owner->addDecl(FD);
  D->Cxx = FD;
  return nullptr;
}

void Elaborator::elaborateFieldInit(Declaration *D) {
  if (!D->Init)
    return;
  assert(D && "Missing Declaration.");
  ExprElaborator ExprElab(Context, SemaRef);
  ExprElaborator::Expression Init = ExprElab.elaborateExpr(D->Init);

  // Make sure the initializer was not elaborated as a type.
  if (Init.is<clang::TypeSourceInfo*>()) {
    // TODO: Insert diagnostics here?
    llvm::errs() << "Expected expression, not a type.\n";
    return;
  }
  clang::FieldDecl *Field = cast<clang::FieldDecl>(D->Cxx);
  Field->setInClassInitializer(Init.get<clang::Expr*>());
  
}

// Get the clang::QualType described by an operator':' call.
clang::QualType Elaborator::getOperatorColonType(const CallSyntax *S) const {
  // Get the argument list of an operator':' call. This should have
  // two arguments, the entity (argument 1) and its type (argument 2).

  // Right now this has to be an explicitly named type.
  // if (const AtomSyntax *Typename = dyn_cast<AtomSyntax>(S->getArgument(1))) {
  //   auto BuiltinMapIter = BuiltinTypes.find(Typename->Tok.getSpelling());
  //   if (BuiltinMapIter == BuiltinTypes.end())
  //     assert(false && "Only builtin types are supported right now.");

  //   return BuiltinMapIter->second;
  // }

  assert(false && "Working on fixing this.");
}

static Declarator *buildIdDeclarator(const AtomSyntax *S, Declarator *Next) {
  Declarator *D = new Declarator(DK_Identifier, Next);
  D->Data.Id = S;
  return D;
}

static Declarator *buildTypeDeclarator(const Syntax *S, Declarator *Next) {
  assert((isa<AtomSyntax>(S) || isa<CallSyntax>(S)) &&
         "cannot build type-declarator out of given syntax");

  Declarator *D = new Declarator(DK_Type, Next);

  if (const CallSyntax *Call = dyn_cast<CallSyntax>(S)) {
    D->Call = Call;
    D->Data.Type = Next ? Next->getType() : Call->getArgument(1);
  } else if (isa<AtomSyntax>(S) || isa<LiteralSyntax>(S)) {
    D->Data.Type = S;
  }

  return D;
}

static Declarator *buildFunctionDeclarator(const CallSyntax *S, Declarator *Next) {
  // FIXME: Store the parameter list.
  Declarator *D = new Declarator(DK_Function, Next);
  D->Call = S;
  D->Data.ParamInfo.Params = S->getArguments();
  D->Data.ParamInfo.TemplateParams = nullptr;
  return D;
}

static Declarator *buildFunctionDeclarator(const CallSyntax *S,
                                           const ElemSyntax *T,
                                           Declarator *Next) {
  Declarator *D = new Declarator(DK_Function, Next);
  D->Call = S;
  D->Data.ParamInfo.Params = S->getArguments();
  D->Data.ParamInfo.TemplateParams = T->getArguments();
  return D;
}

static Declarator *buildPointerDeclarator(const CallSyntax *S, 
                                          Declarator *Next) {
  Declarator *D = new Declarator(DK_Pointer, Next);
  D->Call = S;
  return D;
}

/// FIXME: Convert this back to an iterative function, if possible (see
///        disabled iterative version below).
///
/// Analyze and decompose the declarator.
///
/// This is a recursive walk through a series of call nodes. In each step,
/// we build a declarator fragment.
static Declarator *makeDeclarator(Sema &SemaRef, const Syntax *S,
                                  Declarator *Next) {

  // If we find an atom, then we're done.
  if (const AtomSyntax *Atom = dyn_cast<AtomSyntax>(S)) {
    
    // This might be a typename, in which case, build a type-declarator.
    clang::DeclarationNameInfo DNI(
      {&SemaRef.Context.CxxAST.Idents.get(Atom->getSpelling()), S->getLoc()});
    clang::LookupResult R(SemaRef.getCxxSema(), DNI, clang::Sema::LookupTagName);
    if (SemaRef.lookupUnqualifiedName(R, SemaRef.getCurrentScope()))
      return buildTypeDeclarator(Atom, Next);

    // Otherwise just build an identifier-declarator.
    return buildIdDeclarator(Atom, Next);

<<<<<<< HEAD
  } else if(const CallSyntax *Call = dyn_cast<CallSyntax>(S)) {
    const AtomSyntax *Callee = cast<AtomSyntax>(Call->getCallee());
    // Check for "builtin" operators in the declarator.
    if (Callee->getSpelling() == "operator':'") {

      // If the rhs is something complicated, we need to
      // elaborate it recursively.
      if (isa<CallSyntax>(Call->getArgument(1))) {
        // Elaborate rhs, and then elaborate lhs using the completed
        // type-declarator from rhs as the type.
        Next = makeDeclarator(SemaRef, Call->getArgument(1), Next);
        return makeDeclarator(SemaRef, Call->getArgument(0), Next);
=======
  else if(const CallSyntax *Call = dyn_cast<CallSyntax>(S)) {
    if (const AtomSyntax *Callee = dyn_cast<AtomSyntax>(Call->getCallee())) {
      // Check for "builtin" operators in the declarator.
      if (Callee->getSpelling() == "operator':'") {

        // If the rhs is something complicated, we need to
        // elaborate it recursively.
        if (isa<CallSyntax>(Call->getArgument(1))) {
          // Elaborate rhs, and then elaborate lhs using the completed
          // type-declarator from rhs as the type.
          Next = makeDeclarator(SemaRef, Call->getArgument(1), Next);
          return makeDeclarator(SemaRef, Call->getArgument(0), Next);
        }

        // Otherwise, rhs is just a literal type.
        return makeDeclarator(SemaRef, Call->getArgument(0),
                              buildTypeDeclarator(Call, Next));
      } else if (Callee->getSpelling() == "operator'^'") {
        // We have a pointer operator, so first create a declarator
        // out of its inner type and use that as `Next`.
        Next = makeDeclarator(SemaRef, Call->getArgument(0), Next);

        // Now build a pointer-declarator that owns its inner type and
        // we're done.
        return buildPointerDeclarator(Call, Next);
>>>>>>> ffedd770
      }

      // Otherwise, this appears to be a function declarator.
      return makeDeclarator(SemaRef, Callee,
                            buildFunctionDeclarator(Call, Next));
    } else if (const ElemSyntax *Callee = dyn_cast<ElemSyntax>(Call->getCallee())) {
      // We have a template parameter list here, so build the
      // function declarator accordingly.
      return makeDeclarator(SemaRef, Callee->getObject(),
                            buildFunctionDeclarator(Call, Callee, Next));
    }
  }

  return nullptr;
}

static Declarator *makeDeclarator(Sema &SemaRef, const Syntax *S) {
  Declarator *D = nullptr;
  return makeDeclarator(SemaRef, S, D);
}

#if 0
/// Analyze and decompose the declarator.
///
/// This is a recursive walk through a series of call nodes. In each step,
/// we build a declarator fragment.
static Declarator *makeDeclarator(Sema &SemaRef, const Syntax *S) {
  Declarator* D = nullptr;

  while (true) {
    // If we find an atom, then we're done.
    if (const auto *Atom = dyn_cast<AtomSyntax>(S)) {
      D = buildIdDeclarator(Atom, D);
      break;
    }

    else if (const auto *Call = dyn_cast<CallSyntax>(S)) {
      const Syntax *Callee = Call->getCallee();
      if (const auto *Atom = dyn_cast<AtomSyntax>(Callee)) {
        // Check for "builtin" operators in the declarator.
        if (Atom->getSpelling() == "operator':'") {

          D = buildTypeDeclarator(Call, D);
          S = Call->getArgument(0);
          continue;
        }

        // Otherwise, this appears to be a function declarator.
        D = buildFunctionDeclarator(Call, D);
        S = Callee;
        continue;
      }
    }

    // FIXME: Is there anything else we can get here?
    return nullptr;
  }

  return D;
}
#endif

static clang::IdentifierInfo *getIdentifier(Elaborator &Elab,
                                            const Declarator *D) {
  if (const auto *Atom = dyn_cast_or_null<AtomSyntax>(D->getId()))
    return &Elab.Context.CxxAST.Idents.get(Atom->getSpelling());
  return nullptr;
}

void Elaborator::identifyDecl(const Syntax *S) {
  // Keep track of whether or not this is an operator'=' call.
  bool OperatorEquals = false;

  // Declarations only appear in calls.
  if (const auto *Call = dyn_cast<CallSyntax>(S)) {
    if (const auto *Callee = dyn_cast<AtomSyntax>(Call->getCallee())) {
      llvm::StringRef Op = Callee->getToken().getSpelling();
      
      // Need to figure out if this is a declaration or expression?
      // Unpack the declarator.
      const Syntax *Decl;
      const Syntax *Init;
      if (Op == "operator'='") {
        // This is to reject t.x as a declaration. TODO: FIXME: This will need
        // to be reevaluated as a later point because this isn't always going
        // to be the case I think, for example PIMPL could be handled this way...
        const auto *Args = cast<ListSyntax>(Call->getArguments());
        Decl = Args->getChild(0);
        if(isa<CallSyntax>(Decl))
          if(const CallSyntax *InnerCallOp = cast<CallSyntax>(Decl))
            if(isa<AtomSyntax>(InnerCallOp->getCallee()))
              if(const AtomSyntax *AccessOp = cast<AtomSyntax>(
                                                      InnerCallOp->getCallee()))
                if(AccessOp->getSpelling() == "operator'.'")
                  return;
        Init = Args->getChild(1);
        OperatorEquals = true;
      } else if (Op == "operator'!'") {
        const auto *Args = cast<ListSyntax>(Call->getArguments());

        // Disallow definitions here.
        //
        // FIXME: This should be an error, not an assertion.
        if (SemaRef.getCurrentScope()->isParameterScope())
          assert(false && "Function definition");

        Decl = Args->getChild(0);
        Init = Args->getChild(1);
      } else if (Op == "operator':'") {
        Decl = S;
        Init = nullptr;
      } else {
        // Syntactically, this is not a declaration.
        return;
      }


      // FIXME: I think we can filter out some syntactic forms as
      // non-declarations. For example, the following look like definitions
      // but are actually assignments.
      //
      //    f(x) = 4
      //    a[3] = 5
      //
      // The array case might be tricky to disambiguate, and requires
      // a lookup. If it's the first initialization of the variable, then
      // it must be a declaration. See below.

      // Try to build a declarator for the declaration.
      Declarator *Dcl = makeDeclarator(SemaRef, Decl);
      if (!Dcl)
        return;

      // Parameters can only be declared as x, x:T, or :T. The full range
      // of declarator syntax is not supported.
      //
      // FIXME: Emit an error instead of a diagnostic.
      if (SemaRef.getCurrentScope()->isParameterScope() && !Dcl->isIdentifier())
        assert(false && "Invalid parameter declaration");

      clang::IdentifierInfo* Id = getIdentifier(*this, Dcl);

      Scope *CurScope = SemaRef.getCurrentScope();
      if (CurScope->isBlockScope()) {
        // If we're assigning to a name that already exist in the current block,
        // then we're not declaring anything. For example:
        // \code
        //    x = 3
        //    x = 4
        // \endcode
        // The first statement is a declaration. The second is an assignment.
        // FIXME: is this the right way to handle the lookup set?
        if (!CurScope->findDecl(Id).empty() && OperatorEquals)
          return;
      } else if(CurScope->isClassScope()) {
      }

      // Create a declaration for this node.
      //
      // FIXME: Do a better job managing memory.
      Declaration *ParentDecl = SemaRef.getCurrentDecl();
      Declaration *TheDecl = new Declaration(ParentDecl, S, Dcl, Init);
      TheDecl->Id = Id;

      // If we're in namespace or parameter scope and this identifier already
      // exists, consider it a redeclaration.
      // TODO: distinguish between redefinition, redeclaration, and redeclaration
      // with different type.
      if ((CurScope->isNamespaceScope() || CurScope->isParameterScope()) &&
          !TheDecl->declaresFunction()) {
        // FIXME: rewrite this!!
        auto DeclSet = CurScope->findDecl(Id);

        if (!DeclSet.empty()) {
          assert((DeclSet.size() == 1) && "elaborated redefinition.");
          TheDecl->setPreviousDecl(*DeclSet.begin());
        }
      }

      SemaRef.getCurrentScope()->addDecl(TheDecl);
    }
  }

  // FIXME: What other kinds of things are declarations?
  //
  // TODO: If S is a list, then we might be looking at one of these
  //
  //    x, y : int
  //    x, y = foo()
  //
  // We need to elaborate each declarator in the list, and then propagate
  // type information backwards.

  return;
}

FusedOpKind getFusedOpKind(Sema &SemaRef, llvm::StringRef Spelling) {
  const clang::IdentifierInfo *Tokenization =
    &SemaRef.Context.CxxAST.Idents.get(Spelling);

  if (Tokenization == SemaRef.OperatorColonII)
    return FOK_Colon;
  if (Tokenization == SemaRef.OperatorExclaimII)
    return FOK_Exclaim;
  if (Tokenization == SemaRef.OperatorEqualsII)
    return FOK_Equals;
  if (Tokenization == SemaRef.OperatorIfII)
    return FOK_If;
  if (Tokenization == SemaRef.OperatorElseII)
    return FOK_Else;
  if (Tokenization == SemaRef.OperatorReturnII)
    return FOK_Return;
  if (Tokenization == SemaRef.OperatorReturnsII)
    return FOK_Return;
  if (Tokenization == SemaRef.OperatorDotII)
    return FOK_MemberAccess;

  return FOK_Unknown;
}

} // namespace gold<|MERGE_RESOLUTION|>--- conflicted
+++ resolved
@@ -105,7 +105,6 @@
   // FIXME: This almost certainly needs its own elaboration context
   // because we can end up with recursive elaborations of declarations,
   // possibly having cyclic dependencies.
-<<<<<<< HEAD
   if(D->declaresType()) {
     clang::DeclContext *Owner = SemaRef.getCurrentCxxDeclContext();
     clang::SourceLocation EndOfClassSrcLoc(D->Init->getLoc());
@@ -125,14 +124,8 @@
     return ClsDecl;
   } else if (D->declaresFunction())
     return elaborateFunctionDecl(D);
-  else
-    return elaborateVariableDecl(D);
-=======
-  if (D->declaresFunction())
-    return elaborateFunctionDecl(D);
-
   return elaborateVariableDecl(D);
->>>>>>> ffedd770
+
   // TODO: We should be able to elaborate definitions at this point too.
   // We've already loaded salient identifier tables, so it shouldn't any
   // forward references should be resolvable.
@@ -392,23 +385,15 @@
 }
 
 void Elaborator::elaborateDef(Declaration *D) {
-<<<<<<< HEAD
   if (D->declaresType())
-    elaborateTypeDefinition(D);
-  else if (D->declaresFunction())
-    elaborateFunctionDef(D);
-  else if(D->declaresMemberVariable())
-    elaborateFieldInit(D);
-  else
-    elaborateVariableInit(D);
-=======
+    return elaborateTypeDefinition(D);
   if (D->declaresFunction())
     return elaborateFunctionDef(D);
-
   if (SemaRef.getCurrentScope()->isTemplateScope())
     return elaborateTemplateParamInit(D);
+  if(D->declaresMemberVariable())
+    return elaborateFieldInit(D);  
   return elaborateVariableInit(D);
->>>>>>> ffedd770
 }
 
 void Elaborator::elaborateFunctionDef(Declaration *D) {
@@ -740,20 +725,7 @@
     // Otherwise just build an identifier-declarator.
     return buildIdDeclarator(Atom, Next);
 
-<<<<<<< HEAD
-  } else if(const CallSyntax *Call = dyn_cast<CallSyntax>(S)) {
-    const AtomSyntax *Callee = cast<AtomSyntax>(Call->getCallee());
-    // Check for "builtin" operators in the declarator.
-    if (Callee->getSpelling() == "operator':'") {
-
-      // If the rhs is something complicated, we need to
-      // elaborate it recursively.
-      if (isa<CallSyntax>(Call->getArgument(1))) {
-        // Elaborate rhs, and then elaborate lhs using the completed
-        // type-declarator from rhs as the type.
-        Next = makeDeclarator(SemaRef, Call->getArgument(1), Next);
-        return makeDeclarator(SemaRef, Call->getArgument(0), Next);
-=======
+  }
   else if(const CallSyntax *Call = dyn_cast<CallSyntax>(S)) {
     if (const AtomSyntax *Callee = dyn_cast<AtomSyntax>(Call->getCallee())) {
       // Check for "builtin" operators in the declarator.
@@ -779,7 +751,6 @@
         // Now build a pointer-declarator that owns its inner type and
         // we're done.
         return buildPointerDeclarator(Call, Next);
->>>>>>> ffedd770
       }
 
       // Otherwise, this appears to be a function declarator.
