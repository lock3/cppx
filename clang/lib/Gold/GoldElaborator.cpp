//=== GoldElaborator.cpp - Elaboration for Gold Nodes ----------------------==//
//
// Part of the LLVM Project, under the Apache License v2.0 with LLVM Exceptions.
// See https://llvm.org/LICENSE.txt for license information.
// SPDX-License-Identifier: Apache-2.0 WITH LLVM-exception
// Copyright (c) Lock3 Software 2019, all rights reserved.
//
//===----------------------------------------------------------------------===//
//
//  This file implements the Elaborator interface, which creates clang::Decl*
//  nodes out of Gold Syntax nodes.
//
//===----------------------------------------------------------------------===//

#include "clang/AST/DeclarationName.h"
#include "clang/AST/Stmt.h"
#include "clang/Basic/DiagnosticSema.h"
#include "clang/Basic/DiagnosticParse.h"
#include "clang/Sema/DeclSpec.h"
#include "clang/Sema/Lookup.h"
#include "clang/Sema/Sema.h"
#include "clang/Sema/ParsedAttr.h"
#include "clang/AST/CXXInheritance.h"
#include "clang/Sema/TypeLocUtil.h"
#include "clang/Sema/CXXFieldCollector.h"

#include "clang/Gold/GoldSema.h"
#include "clang/Gold/GoldElaborator.h"
#include "clang/Gold/GoldExprElaborator.h"
#include "clang/Gold/GoldStmtElaborator.h"
#include "clang/Gold/GoldSyntaxContext.h"
#include "clang/AST/DeclCXX.h"

namespace gold {

/// locateValidAttribute
/// This is a privately used template function, basucally taking the place of me
/// duplicating the same thing over and over again for each type of attribute
/// I need to find.
///
/// OnAttr is a callable with signature
///       bool (const Syntax *)
///   Returing true means you've located one of the possible attributes.
///   This should also be used to set the correct value of any possible return
///   value.
///     true = Matched an attribute.
///     false = didn't match an attribute.
///
/// IsSameAttr is a callable used to detect duplicates of the same attribute class.
///   This is the same as OnAttr with the exception that it doesn't set
///   the current desired attribute when it's true.
///   Signature:
///       bool (const Syntax *)
///     true = we hvae a failure (meaning that we have a duplicate attribute)
///     false = we don't have an attribute of the same class.
///
/// OnDuplicate is a callable with signature
///       void (const syntax *first, const Syntax *Duplicate)
///   This is used to create error messages.
template<typename OnAttr, typename IsSameAttr, typename OnDuplicate>
static bool locateValidAttribute(Attributes& UnprocessedAttributes,
    OnAttr OnAttribute, IsSameAttr CheckAttr, OnDuplicate OnDup) {

  auto Iter = UnprocessedAttributes.begin();
  auto End = UnprocessedAttributes.end();
  for (;Iter != End; ++Iter) {
    if (OnAttribute(*Iter)) {
      break;
    }
  }
  const Syntax *AttribSpec = nullptr;
  bool didFail = false;
  if(Iter != End) {
    AttribSpec = *Iter;
    UnprocessedAttributes.erase(Iter);
    Iter = UnprocessedAttributes.begin();
    End = UnprocessedAttributes.end();
    for (;Iter != End; ++Iter) {
      if (CheckAttr(*Iter)) {
        OnDup(AttribSpec, *Iter);
        didFail = true;
      }
    }
  }
  return didFail;
}

/// Overload for declaration processing.
template<typename OnAttr, typename IsSameAttr, typename OnDuplicate>
static bool locateValidAttribute(Declaration *D, OnAttr OnAttribute,
    IsSameAttr CheckAttr, OnDuplicate OnDup) {
  assert(D && "Invalid declaration.");

  if (!D->Decl->UnprocessedAttributes)
    return false;
  return locateValidAttribute(*D->Decl->UnprocessedAttributes, OnAttribute,
      CheckAttr, OnDup);
}


static bool computeAccessSpecifier(Sema& SemaRef, Attributes& attrs,
    clang::AccessSpecifier& AS) {
  AS = clang::AS_public;
  return locateValidAttribute(attrs,
    // OnAttr
    [&](const Syntax *Attr) -> bool{
      if (const AtomSyntax *Atom = dyn_cast<AtomSyntax>(Attr)) {
        if (Atom->getSpelling() == "private") {
          AS = clang::AS_private;
          return true;
        } else if (Atom->getSpelling() == "protected") {
          AS = clang::AS_protected;
          return true;
        } else if (Atom->getSpelling() == "public") {
          AS = clang::AS_public;
          return true;
        }
      }
      return false;
    },
    // CheckAttr
    [](const Syntax *Attr) -> bool{
      if (const AtomSyntax *Atom = dyn_cast<AtomSyntax>(Attr)) {
        if (Atom->getSpelling() == "private"
            || Atom->getSpelling() == "protected"
            || Atom->getSpelling() == "public") {
          return true;
        }
      }
      return false;
    },
    // OnDup
    [&](const Syntax *FirstAttr, const Syntax *DuplicateAttr){
      SemaRef.Diags.Report(DuplicateAttr->getLoc(),
            clang::diag::err_duplicate_access_specifier)
              << FirstAttr->getLoc() << DuplicateAttr->getLoc(); 
    });
}


static bool isVirtualBase(Sema& SemaRef, Attributes& attrs,
    bool &IsVirtual) {
  IsVirtual = false;
  return locateValidAttribute(attrs,
    // OnAttr
    [&](const Syntax *Attr) -> bool{
      if (const AtomSyntax *Atom = dyn_cast<AtomSyntax>(Attr)) {
        if (Atom->getSpelling() == "virtual") {
          IsVirtual = true;
          return true;
        }
      }
      return false;
    },
    // CheckAttr
    [](const Syntax *Attr) -> bool{
      if (const AtomSyntax *Atom = dyn_cast<AtomSyntax>(Attr)) {
        if (Atom->getSpelling() == "virtual") {
          return true;
        }
      }
      return false;
    },
    // OnDup
    [&](const Syntax *FirstAttr, const Syntax *DuplicateAttr) {
      SemaRef.Diags.Report(DuplicateAttr->getLoc(),
            clang::diag::err_duplicate_access_specifier)
              << FirstAttr->getLoc() << DuplicateAttr->getLoc(); 
    });
}


/// This extracts the access specifier if one was given, if not it's set to public.
/// Returns false on success, and true if there's an error.
static bool computeAccessSpecifier(Sema& SemaRef, Declaration *D,
    clang::AccessSpecifier& AS) {
  AS = clang::AS_public;
  if (!D->Decl->UnprocessedAttributes)
    return false;
  return computeAccessSpecifier(SemaRef, *D->Decl->UnprocessedAttributes, AS);
}

static bool compluteVariableStorageClassSpec(Sema& SemaRef, Declaration *D,
    clang::StorageClass& SC) {
  return locateValidAttribute(D,
    // OnAttr
    [&](const Syntax *Attr) -> bool{
      if (const AtomSyntax *Atom = dyn_cast<AtomSyntax>(Attr)) {
        if (Atom->getSpelling() == "static") {
          SC = clang::StorageClass::SC_Static;
          return true;
        }
        if (Atom->getSpelling() == "extern") {
          SC = clang::StorageClass::SC_Extern;
          return true;
        }
      }
      return false;
    },
    // CheckAttr
    [](const Syntax *Attr) -> bool{
      if (const AtomSyntax *Atom = dyn_cast<AtomSyntax>(Attr)) {
        if (Atom->getSpelling() == "static" || Atom->getSpelling() == "extern") {
          return true;
        }
      }
      return false;
    },
    // OnDup
    [&](const Syntax *FirstAttr, const Syntax *DuplicateAttr){
      const AtomSyntax *Atom0 = dyn_cast<AtomSyntax>(FirstAttr);
      const AtomSyntax *Atom1 = dyn_cast<AtomSyntax>(DuplicateAttr);

      return SemaRef.Diags.Report(DuplicateAttr->getLoc(),
        clang::diag::err_conflicting_attributes)
        << FirstAttr->getLoc() << DuplicateAttr->getLoc()
        << Atom0->getSpelling() << Atom1->getSpelling(); 
    });
}

static bool compluteFunctionStorageClassSpec(Sema& SemaRef, Declaration *D,
    clang::StorageClass& SC) {
  // Setting special storage class default to None.
  SC = clang::SC_None;
  // llvm_unreachable("Working on it.");
  return locateValidAttribute(D,
    // OnAttr
    [&](const Syntax *Attr) -> bool{
      if (const AtomSyntax *Atom = dyn_cast<AtomSyntax>(Attr)) {
        if (Atom->getSpelling() == "static") {
          SC = clang::StorageClass::SC_Static;
          return true;
        }
        if (Atom->getSpelling() == "extern") {
          SC = clang::StorageClass::SC_Extern;
          return true;
        }
      }
      return false;
    },
    // CheckAttr
    [](const Syntax *Attr) -> bool{
      if (const AtomSyntax *Atom = dyn_cast<AtomSyntax>(Attr)) {
        if (Atom->getSpelling() == "static" || Atom->getSpelling() == "extern") {
          return true;
        }
      }
      return false;
    },
    // OnDup
    [&](const Syntax *FirstAttr, const Syntax *DuplicateAttr){
      const AtomSyntax *Atom0 = dyn_cast<AtomSyntax>(FirstAttr);
      const AtomSyntax *Atom1 = dyn_cast<AtomSyntax>(DuplicateAttr);

      return SemaRef.Diags.Report(DuplicateAttr->getLoc(),
        clang::diag::err_conflicting_attributes)
        << FirstAttr->getLoc() << DuplicateAttr->getLoc()
        << Atom0->getSpelling() << Atom1->getSpelling(); 
    });
}

/// This should ONLY be used with member variables
bool isStaticMember(Sema& SemaRef, Declaration *D, bool &IsStatic) {
  return locateValidAttribute(D,
    // OnAttr
    [&](const Syntax *Attr) -> bool{
      if (const AtomSyntax *Atom = dyn_cast<AtomSyntax>(Attr)) {
        if (Atom->getSpelling() == "static") {
          IsStatic = true;
          return true;
        }
      }
      return false;
    },
    // CheckAttr
    [](const Syntax *Attr) -> bool{
      if (const AtomSyntax *Atom = dyn_cast<AtomSyntax>(Attr)) {
        if (Atom->getSpelling() == "static") {
          return true;
        }
      }
      return false;
    },
    // OnDup
    [&](const Syntax *FirstAttr, const Syntax *DuplicateAttr){
      const AtomSyntax *Atom0 = dyn_cast<AtomSyntax>(FirstAttr);
      const AtomSyntax *Atom1 = dyn_cast<AtomSyntax>(DuplicateAttr);
      return SemaRef.Diags.Report(DuplicateAttr->getLoc(),
        clang::diag::err_conflicting_attributes)
        << FirstAttr->getLoc() << DuplicateAttr->getLoc()
        << Atom0->getSpelling() << Atom1->getSpelling(); 
    });
}

Elaborator::Elaborator(SyntaxContext &Context, Sema &SemaRef)
  : Context(Context), SemaRef(SemaRef) {}

clang::Decl *Elaborator::elaborateFile(const Syntax *S) {
  
  assert(isa<FileSyntax>(S) && "S is not a file");

  startFile(S);

  const FileSyntax *File = cast<FileSyntax>(S);

  // Pass 1. identify declarations in scope.
  for (const Syntax *SS : File->children()) {
    identifyDecl(SS);
  }

  // Pass 2: elaborate the types.
  for (const Syntax *SS : File->children()) {
    elaborateDeclType(SS);
  }

  // Pass 3: elaborate definitions.
  for (const Syntax *SS : File->children()) {
    elaborateDeclInit(SS);
  }
  
  finishFile(S);

  return Context.CxxAST.getTranslationUnitDecl();
}

void Elaborator::startFile(const Syntax *S) {
  // This is missed during initialziation because of the language setting.
  SemaRef.getCxxSema().FieldCollector.reset(new clang::CXXFieldCollector());
  // Setting up clang scopes.
  clang::Scope *Scope = SemaRef.enterClangScope(clang::Scope::DeclScope);
  SemaRef.getCxxSema().ActOnTranslationUnitScope(Scope);
  SemaRef.getCxxSema().Initialize();

  // Enter the global scope.
  SemaRef.enterScope(SK_Namespace, S);

  /// Build the declaration for the global namespace.
  Declaration *D = new Declaration(S);
  D->SavedScope = SemaRef.getCurrentScope();
  D->Cxx = Context.CxxAST.getTranslationUnitDecl();
  SemaRef.pushDecl(D);
}

void Elaborator::finishFile(const Syntax *S) {
  SemaRef.getCxxSema().ActOnEndOfTranslationUnit();
  SemaRef.popDecl();
  SemaRef.leaveScope(S);

  // TODO: Any pending semantic analysis to do here?
}

clang::Decl *Elaborator::elaborateDeclType(const Syntax *S) {
  // TODO: Can we elaborate top-level statements? What would they do?
  // Would these equivalent to directives?
  //
  // TODO: Look for module-related declarations.
  //
  // TODO: What should we find for a list of declarators?
  Declaration *D = SemaRef.getCurrentScope()->findDecl(S);
  if (!D) {
    return nullptr;
  }
  return elaborateDecl(D);
}

static void BuildTemplateParams(SyntaxContext &Ctx, Sema &SemaRef,
                                const Syntax *Params,
                                llvm::SmallVectorImpl<clang::NamedDecl *> &Res);

static void processBaseSpecifiers(Elaborator& Elab, Sema& SemaRef,
                                  SyntaxContext& Context, Declaration *D,
                                  clang::CXXRecordDecl *R,
                                  const CallSyntax *ClsKwCall) {
  const ListSyntax *Bases = dyn_cast<ListSyntax>(ClsKwCall->getArguments());
  if (!Bases) {
    return;
  }

  ExprElaborator TypeElab(Context, SemaRef);

  // Evaluating each individual child expression. Some could be template names.
  // It's also worth noting that these type of bases could have attributes
  // associated with each expression.
  Sema::ClangScopeRAII InheritanceScope(SemaRef, clang::Scope::DeclScope |
      clang::Scope::ClassScope | clang::Scope::ClassInheritanceScope,
      clang::SourceLocation());
  
  // locateValidAttribute
  llvm::SmallVector<clang::CXXBaseSpecifier *, 4> GivenBaseClasses;
  // FIXME: This currently doesn't account for dependent names.
  Attributes Attrs;
  bool IsVirtualBase = false;
  for (const Syntax *Base : Bases->children()) {
    ExprElaborator::Expression BaseExpr = TypeElab.elaborateExpr(Base);
    Attrs.clear();
    clang::AccessSpecifier AS = clang::AS_public;
    IsVirtualBase = false;
    if (!Base->getAttributes().empty()) {
      // Gathering all of the attributes from the root node of the expression
      // (Which is technically)
      for (const Attribute *Attr : Base->getAttributes()) {
        Attrs.emplace_back(Attr->getArg());
      }
    
      if (computeAccessSpecifier(SemaRef, Attrs, AS)) {
        return;
      }

      if (isVirtualBase(SemaRef, Attrs, IsVirtualBase)) {
        return;
      }
      // TODO: Create an error message in the event that the attributes
      // associated with the current type are wrong.
      if (!Attrs.empty()) {
        // TODO: Create an error message for here.
        llvm::errs() << "Invalid base class attribute\n";
        return;
      }
    }
    if (BaseExpr.is<clang::Expr *>()) {
      // FIXME: Technically if everything was an expression then this would be
      // cake but given that I have no clue how to make a declaration into
      // an expression even using a DeclRefExpr I'm not sure how I could
      // legitimatly reference a given type through the expression.
      llvm_unreachable("Not sure how to handle type expression results yet.");
    }

    if (clang::TypeSourceInfo *TInfo
                                = BaseExpr.dyn_cast<clang::TypeSourceInfo *>()) {
      clang::ParsedType PT = SemaRef.getCxxSema().CreateParsedType(
          TInfo->getType(), TInfo);
      clang::ParsedAttributes Attributes(SemaRef.AttrFactory);
      auto BaseResult = SemaRef.getCxxSema().ActOnBaseSpecifier(
                          R, clang::SourceRange(Base->getLoc(), Base->getLoc()),
                          Attributes, IsVirtualBase, AS,
                          PT, Base->getLoc(), clang::SourceLocation());
      GivenBaseClasses.emplace_back(BaseResult.get());
    }

    if (clang::NamespaceDecl *NsD = BaseExpr.dyn_cast<clang::NamespaceDecl *>()) {
      SemaRef.Diags.Report(D->Decl->getLoc(), clang::diag::err_unknown_typename)
            << NsD->getName();
      return;
    }
  }
  SemaRef.getCxxSema().ActOnBaseSpecifiers(R, GivenBaseClasses);
}

static clang::Decl*
processCXXRecordDecl(Elaborator& Elab, SyntaxContext& Context, Sema& SemaRef,
                     Declaration *D) {
  using namespace clang;
  D->CurrentPhase = Phase::Typing;

  bool Template = D->declaresTemplateType();
  const Syntax *TemplParams;
  
  // Checking if we are a nested template decl/class.
  bool WithinClass = SemaRef.getCurrentScope()->getKind() == SK_Class;
  
  llvm::SmallVector<clang::NamedDecl *, 4> TemplateParamDecls;
  llvm::SmallVector<clang::TemplateParameterList *, 4> TPLStorage;
  MultiTemplateParamsArg MTP;
  Declarator *TemplateDeclarator = nullptr;
  Sema::OptionalScopeRAII TemplateScope(SemaRef);
  Sema::OptioanlClangScopeRAII ClangTemplateScope(SemaRef);
  if (Template) {
    // TODO: In the future change this so we can enter multiple template scopes
    // and track their depth
    TemplateDeclarator = D->getFirstTemplateDeclarator();
    TemplParams = TemplateDeclarator->Data.TemplateInfo.Params;
    
    // Entering initial template scope.
    TemplateScope.Init(SK_Template, TemplParams);
    clang::SourceLocation Loc = TemplParams->getLoc();
    ClangTemplateScope.Init(clang::Scope::TemplateParamScope, Loc);
    BuildTemplateParams(Context, SemaRef, TemplParams, TemplateParamDecls);
    clang::TemplateParameterList *TPL
      = SemaRef.getCxxSema().ActOnTemplateParameterList(
      /*unsigned Depth*/SemaRef.computeTemplateDepth(), /*ExportLoc*/Loc,
      /*TemplateLoc*/Loc, /*LAngleLoc*/Loc, TemplateParamDecls,
      /*RAngleLoc*/Loc, /*RequiresClause*/nullptr);
    TPLStorage.push_back(TPL);
    MTP = TPLStorage;
  }

  bool IsOwned = false;
  bool IsDependent = false;
  CXXScopeSpec SS;
  TypeResult UnderlyingType;
  AccessSpecifier AS = AS_none;
  if (WithinClass)
    if (computeAccessSpecifier(SemaRef, D, AS))
      return nullptr;
  clang::SourceLocation IdLoc = D->Decl->getLoc();

  Decl *Declaration = SemaRef.getCxxSema().ActOnTag(SemaRef.getCurClangScope(),
      clang::DeclSpec::TST_struct, /*Metafunction=*/nullptr, clang::Sema::TUK_Definition,
      D->Init->getLoc(), SS, D->getId(), IdLoc, clang::ParsedAttributesView(),
      /*AccessSpecifier=*/AS, /*ModulePrivateLoc=*/SourceLocation(),
      MTP, IsOwned, IsDependent, /*ScopedEnumKWLoc=*/SourceLocation(),
      /*ScopeEnumUsesClassTag=*/false, UnderlyingType, /*IsTypeSpecifier=*/false,
      /*IsTemplateParamOrArg=*/false, /*SkipBody=*/nullptr);
  CXXRecordDecl *ClsDecl = nullptr;
  if(isa<CXXRecordDecl>(Declaration)) {
    ClsDecl = cast<CXXRecordDecl>(Declaration);
  } else if (isa<ClassTemplateDecl>(Declaration)) {
    ClassTemplateDecl *TempTemplateDecl = cast<ClassTemplateDecl>(Declaration);
    ClsDecl = cast<CXXRecordDecl>(TempTemplateDecl->getTemplatedDecl());
  }
  D->Cxx = ClsDecl;
  Sema::ScopeRAII ClassBodyScope(SemaRef, SK_Class, D->Op, &D->SavedScope);
  SemaRef.getCurrentScope()->Entity = D;
  

  Sema::ClangScopeRAII ClangClassScopeBody(SemaRef,
    clang::Scope::ClassScope | clang::Scope::DeclScope, D->Init->getLoc());
    

  // Need to do this before the next step because this is actually pushed on to
  // the stack a by the next function called.
  SemaRef.getCxxSema().ActOnTagStartDefinition(
    SemaRef.getCurClangScope(), D->Cxx);

  // This keeps the declContext working correctly.
  Sema::DeclContextRAII DCTracking(SemaRef, D, true);

  // This keeps track of class nesting.
  Sema::ElaboratingClassDefRAII ClsElabState(SemaRef, D,
    !SemaRef.isElaboratingClass());

  Elab.elaborateTypeBody(D, ClsDecl);
  // Attempt to figure out if any nested elaboration is actually required.
  // If not then we can proceed as normal.  
  auto const* MacroRoot = dyn_cast<MacroSyntax>(D->Init);
  auto const* BodyArray = dyn_cast<ArraySyntax>(MacroRoot->getBlock());

  // Handling possible base classes.
  if (const CallSyntax *ClsKwCall
                        = dyn_cast<CallSyntax>(MacroRoot->getCall())) {
    processBaseSpecifiers(Elab, SemaRef, Context, D, ClsDecl, ClsKwCall);
  }

  SemaRef.getCxxSema().ActOnStartCXXMemberDeclarations(
    SemaRef.getCurClangScope(), ClsDecl, SourceLocation(), true,
    SourceLocation());
  
  // Since all declarations have already been added, we don't need to do another
  // Reordering scan.
  // Doing possible delaying of member declaration/initialziation.
  for (const Syntax *SS : BodyArray->children()) {
    Elab.delayElaborateDeclType(SS);
  }
  
  SemaRef.getCxxSema().ActOnFinishCXXMemberSpecification(
    SemaRef.getCurClangScope(), SourceLocation(), ClsDecl, SourceLocation(),
    SourceLocation(), ParsedAttributesView());
  D->CurrentPhase = Phase::Initialization;
  
  if (!WithinClass) {
    ElaboratingClass &LateElabClass = SemaRef.getCurrentElaboratingClass();
    Elab.finishDelayedElaboration(LateElabClass);
    SemaRef.getCxxSema().ActOnFinishCXXNonNestedClass(ClsDecl);
  }

  // TODO: Insert any late elaboration of members goes here!
  clang::Decl *TempDeclPtr = ClsDecl;
  SemaRef.getCxxSema().ActOnTagFinishDefinition(SemaRef.getCurClangScope(),
    TempDeclPtr, SourceRange());
  return ClsDecl;
}

static clang::Decl *processNamespaceDecl(Elaborator& Elab,
                                         SyntaxContext& Context,
                                         Sema& SemaRef, Declaration *D) {
  D->CurrentPhase = Phase::Initialization;
  using namespace clang;

  // Create and enter a namespace scope.
  clang::Scope *NSScope = SemaRef.enterClangScope(clang::Scope::DeclScope);

  gold::Sema::ScopeRAII GoldScopeRAII(SemaRef, SK_Namespace, D->Init);

  // FIXME: keep track of nested namespaces?

  clang::UsingDirectiveDecl *UD = nullptr;
  clang::AttributeFactory Attrs;
  clang::ParsedAttributes ParsedAttrs(Attrs);
  clang::Decl *NSDecl = SemaRef.getCxxSema().ActOnStartNamespaceDef(
    NSScope, SourceLocation(), D->Decl->getLoc(),
    D->Decl->getLoc(), D->getId(), D->Decl->getLoc(), ParsedAttrs, UD);
  D->Cxx = NSDecl;
  SemaRef.pushDecl(D);

  const MacroSyntax *NSMacro = cast<MacroSyntax>(D->Init);
  const ArraySyntax *NSBody = cast<ArraySyntax>(NSMacro->getBlock());

  // Keep track of the location of the last syntax, as a closing location.
  clang::SourceLocation LastLoc;
  for (const Syntax *S : NSBody->children()) {
    Elaborator(Context, SemaRef).elaborateDeclSyntax(S);
    LastLoc = S->getLoc();
  }

  gold::Scope *NamespaceRep = SemaRef.getCurrentScope();
  SemaRef.getCxxSema().ActOnFinishNamespaceDef(NSDecl, LastLoc);
  SemaRef.leaveClangScope(LastLoc);
  SemaRef.popDecl();

  DeclContext *Owner = SemaRef.getCurrentCxxDeclContext();
  CppxNamespaceDecl *Wrapper =
    CppxNamespaceDecl::Create(Context.CxxAST, Owner, D->Decl->getLoc(),
                              D->getId(), cast<clang::NamespaceDecl>(NSDecl),
                              NamespaceRep);
  D->Cxx = Wrapper;

  // FIXME: We should be returning a DeclGroupPtr to the NSDecl grouped
  // with the implicit UsingDecl, UD.
  return NSDecl;
}

clang::Decl *Elaborator::elaborateDecl(Declaration *D) {
  if (phaseOf(D) > Phase::Identification)
    return D->Cxx;

  // FIXME: This almost certainly needs its own elaboration context
  // because we can end up with recursive elaborations of declarations,
  // possibly having cyclic dependencies.
  if (D->declaresRecord())
    return processCXXRecordDecl(*this, Context, SemaRef, D);
  if (D->declaresNamespace())
    return processNamespaceDecl(*this, Context, SemaRef, D);
  if (D->declaresFunction())
    return elaborateFunctionDecl(D);
  return elaborateVariableDecl(D);

  // TODO: We should be able to elaborate definitions at this point too.
  // We've already loaded salient identifier tables, so it shouldn't any
  // forward references should be resolvable.
}

// The parameter scope of a function declaration is always found in the
// second declarator.
static Declarator *getFunctionDeclarator(Declarator *D) {
  assert(D->isIdentifier());
  assert(D->Next->isFunction());
  return D->Next;
}

// Returns the function declarator part of D.
static Declarator *getFunctionDeclarator(Declaration *D) {
  assert(D->Decl);
  return getFunctionDeclarator(D->Decl);
}

// Get the Clang parameter declarations for D
static void getFunctionParameters(Declaration *D,
                          llvm::SmallVectorImpl<clang::ParmVarDecl *> &Params) {
  Declarator *FnDecl = getFunctionDeclarator(D);
  const ListSyntax *ParamList = cast<ListSyntax>(FnDecl->Data.ParamInfo.Params);
  Scope *ParamScope = FnDecl->Data.ParamInfo.ConstructedScope;
  bool Variadic = FnDecl->Data.ParamInfo.VariadicParam;

  unsigned N = ParamList->getNumChildren();
  for (unsigned I = 0; I < N; ++I) {
    if (I == N - 1 && Variadic)
      break;
    const Syntax *P = ParamList->getChild(I);
    Declaration *PD = ParamScope->findDecl(P);
    assert(PD->Cxx && "No corresponding declaration");
    Params.push_back(cast<clang::ParmVarDecl>(PD->Cxx));
  }
}

void BuildTemplateParams(SyntaxContext &Ctx, Sema &SemaRef,
                         const Syntax *Params,
                         llvm::SmallVectorImpl<clang::NamedDecl *> &Res)
{
  std::size_t I = 0;
  for (const Syntax *P : Params->children()) {
    Elaborator Elab(Ctx, SemaRef);
    clang::NamedDecl *ND =
      cast_or_null<clang::NamedDecl>(Elab.elaborateDeclSyntax(P));
    // Just skip this on error.
    if (!ND)
      continue;

    // FIXME: set the depth too.
    if (auto *TP = dyn_cast<clang::NonTypeTemplateParmDecl>(ND)) {
      TP->setPosition(I);
    } else if (auto *TP = dyn_cast<clang::TemplateTypeParmDecl>(ND)) {
      // FIXME: Make this a friend of TTPD so we can set this :/
      // TP->setPosition(I);
    }

    Declaration *D = SemaRef.getCurrentScope()->findDecl(P);
    assert(D && "Didn't find associated declaration");
    Res.push_back(ND);

    ++I;
  }
}

clang::Decl *Elaborator::elaborateFunctionDecl(Declaration *D) {
  // Get the type of the entity.
  clang::DeclContext *Owner = SemaRef.getCurrentCxxDeclContext();
  Declarator *FnDclrtr = getFunctionDeclarator(D);

  // Create the template parameters if they exist.
  const Syntax *TemplParams = D->getTemplateParams();
  bool Template = TemplParams;
  bool InClass = SemaRef.getCurrentScope()->getKind() == SK_Class;
  clang::CXXRecordDecl *RD = nullptr;
  // Before we enter the template scope we need a reference to the containing
  // class.
  if (InClass) {
    clang::Decl *ScopesDecl = SemaRef.getDeclForScope();
    if (!ScopesDecl)
      llvm_unreachable("Invalid declaration for scope.");
    RD = dyn_cast<clang::CXXRecordDecl>(ScopesDecl);
    if(!RD)
      llvm_unreachable("Improperly created scope. Class scope doesn't contain "
          "declaration.");
  }

  llvm::SmallVector<clang::NamedDecl *, 4> TemplateParamDecls;
  if (Template) {
    SemaRef.enterScope(SK_Template, TemplParams);
    BuildTemplateParams(Context, SemaRef, TemplParams, TemplateParamDecls);
  }

  // Elaborate the return type.
  ExprElaborator TypeElab(Context, SemaRef);
  ExprElaborator::Expression TypeExpr = TypeElab.elaborateTypeExpr(D->Decl);
  if (TypeExpr.isNull()) {
    SemaRef.Diags.Report(D->Op->getLoc(),
                         clang::diag::err_failed_to_translate_type);
    return nullptr;
  }

  clang::TypeSourceInfo *TInfo = TypeExpr.get<clang::TypeSourceInfo *>();
  clang::DeclarationName Name = D->getId();
  clang::SourceLocation Loc = D->Op->getLoc();
  clang::FunctionDecl *FD = nullptr;
  if(InClass) {
    const clang::FunctionType *FT = cast<clang::FunctionType>(TInfo->getType());
    clang::DeclarationNameInfo DNI(Name, D->Op->getLoc());
    if (D->getId()->isStr("constructor")) {
      if (FT->getReturnType() != Context.CxxAST.VoidTy) {
        // TODO: Emit correct diagonstic message here.
        llvm_unreachable("Constructor has incorrect return type.");
      }
      clang::QualType RecordTy = Context.CxxAST.getTypeDeclType(RD);
      clang::CanQualType Ty = Context.CxxAST.getCanonicalType(RecordTy);
      Name = Context.CxxAST.DeclarationNames.getCXXConstructorName(Ty);
      clang::DeclarationNameInfo DNI2(Name, D->Decl->getLoc());
      clang::CXXConstructorDecl* CtorDecl = nullptr;
      clang::ExplicitSpecifier ES(nullptr, clang::ExplicitSpecKind::ResolvedFalse);
      FD = CtorDecl = clang::CXXConstructorDecl::Create(Context.CxxAST, RD, Loc, DNI2,
          clang::QualType(), nullptr, ES, false, false,
          clang::ConstexprSpecKind::CSK_unspecified);
      CtorDecl->setImplicit(false);
      CtorDecl->setDefaulted(false);
      CtorDecl->setBody(nullptr);
      clang::FunctionProtoType::ExtProtoInfo EPI;

      // Build an exception specification pointing back at this member.
      EPI.ExceptionSpec.Type = clang::EST_None;
      EPI.ExceptionSpec.SourceDecl = CtorDecl;

      // Set the calling convention to the default for C++ instance methods.
      EPI.ExtInfo = EPI.ExtInfo.withCallingConv(
          Context.CxxAST.getDefaultCallingConvention(/*IsVariadic=*/false,
                                                /*IsCXXMethod=*/true));
      clang::LangAS AS = SemaRef.getCxxSema().getDefaultCXXMethodAddrSpace();
      if (AS != clang::LangAS::Default) {
        EPI.TypeQuals.addAddressSpace(AS);
      }
      const clang::FunctionProtoType *FPT = cast<clang::FunctionProtoType>(
        TInfo->getType().getTypePtr());
      auto QT = Context.CxxAST.getFunctionType(Context.CxxAST.VoidTy,
        FPT->getParamTypes(), EPI);
      CtorDecl->setType(QT);

    } else if(D->getId()->isStr("destructor")) {
      if (FT->getReturnType() != Context.CxxAST.VoidTy) {
        // TODO: Emit correct diagonstic message here.
        assert(false && "Constructor has incorrect return type");
      }
      clang::QualType RecordTy = Context.CxxAST.getTypeDeclType(RD);
      clang::CanQualType Ty = Context.CxxAST.getCanonicalType(RecordTy);
      Name = Context.CxxAST.DeclarationNames.getCXXDestructorName(Ty);
      clang::DeclarationNameInfo DNI2(Name, D->Decl->getLoc());
      clang::CXXDestructorDecl* DtorDecl = nullptr;
      clang::ExplicitSpecifier ES(nullptr, clang::ExplicitSpecKind::ResolvedFalse);
      FD = DtorDecl = clang::CXXDestructorDecl::Create(Context.CxxAST, RD, Loc,
          DNI2, clang::QualType(), nullptr, false, false,
          clang::ConstexprSpecKind::CSK_unspecified);
      DtorDecl->setImplicit(false);
      DtorDecl->setDefaulted(false);
      DtorDecl->setBody(nullptr);
      clang::FunctionProtoType::ExtProtoInfo EPI;

      // Build an exception specification pointing back at this member.
      EPI.ExceptionSpec.Type = clang::EST_None;
      EPI.ExceptionSpec.SourceDecl = DtorDecl;

      // Set the calling convention to the default for C++ instance methods.
      EPI.ExtInfo = EPI.ExtInfo.withCallingConv(
          Context.CxxAST.getDefaultCallingConvention(/*IsVariadic=*/false,
                                                /*IsCXXMethod=*/true));
      clang::LangAS AS = SemaRef.getCxxSema().getDefaultCXXMethodAddrSpace();
      if (AS != clang::LangAS::Default) {
        EPI.TypeQuals.addAddressSpace(AS);
      }
      const clang::FunctionProtoType *FPT = cast<clang::FunctionProtoType>(
        TInfo->getType().getTypePtr());
      if (FPT->getNumParams() != 0) {
        // TODO: Figure out how to correctly emit diagnostics here.
        assert(false && "Destructors cannot have any parameters.");
      }
      auto QT = Context.CxxAST.getFunctionType(Context.CxxAST.VoidTy,
        clang::None, EPI);
      DtorDecl->setType(QT);

    } else {
      clang::StorageClass SC = clang::SC_None;
      bool IsStatic = false;
      if (isStaticMember(SemaRef, D, IsStatic)) {
        return nullptr;
      }
      if (IsStatic) 
        SC = clang::SC_Static;
      FD = clang::CXXMethodDecl::Create(Context.CxxAST, RD, Loc, DNI,
                                        TInfo->getType(), TInfo,
                                        SC, /*isInline*/true,
                                      clang::ConstexprSpecKind::CSK_unspecified,
                                        Loc);
    }
    clang::AccessSpecifier AS;
    if (computeAccessSpecifier(SemaRef, D, AS)) {
      return nullptr;
    }
    FD->setAccess(AS);
  } else {
    FD = clang::FunctionDecl::Create(Context.CxxAST, Owner, Loc, Loc, Name,
                                     TInfo->getType(), TInfo, clang::SC_None);
    clang::StorageClass SC;
    if (compluteFunctionStorageClassSpec(SemaRef, D, SC)) {
      return nullptr;
    }
    FD->setStorageClass(SC);
    if (FD->isMain()) {
      clang::AttributeFactory Attrs;
      clang::DeclSpec DS(Attrs);
      SemaRef.getCxxSema().CheckMain(FD, DS);
    }
  }

  // Create a template out for FD, if we have to.
  if (Template) {
    clang::SourceLocation Loc = TemplParams->getLoc();
    auto *TPL =
      clang::TemplateParameterList::Create(Context.CxxAST, Loc, Loc,
                                           TemplateParamDecls, Loc,
                                           /*RequiresClause=*/nullptr);
    auto *FTD = clang::FunctionTemplateDecl::Create(Context.CxxAST, Owner, Loc,
                                                    FD->getDeclName(), TPL, FD);
    FTD->setLexicalDeclContext(Owner);
    FD->setDescribedFunctionTemplate(FTD);
    Owner->addDecl(FTD);
    FnDclrtr->Data.ParamInfo.TemplateScope = SemaRef.saveScope(TemplParams);
    if (InClass) {
      // Attempting to mark template decl.
      clang::AccessSpecifier AS;
      if (computeAccessSpecifier(SemaRef, D, AS)) {
        return nullptr;
      }
      FTD->setAccess(AS);
    }
  }

  // Update the function parameters.
  llvm::SmallVector<clang::ParmVarDecl *, 4> Params;
  getFunctionParameters(D, Params);
  FD->setParams(Params);

  D->Cxx = FD;
  // Add the declaration and update bindings.
  if (!Template && !D->declaresConstructor()) {
    Owner->addDecl(FD);
  }
  if(D->declaresConstructor()) {
    clang::CXXConstructorDecl* CtorDecl = cast<clang::CXXConstructorDecl>(D->Cxx);    
    clang::DeclarationNameInfo DNI2(Name, D->Decl->getLoc());
    SemaRef.getCxxSema().PushOnScopeChains(CtorDecl, SemaRef.getCurClangScope());
    SemaRef.getCxxSema().CheckConstructor(CtorDecl);
    SemaRef.getCxxSema().CheckOverrideControl(CtorDecl);
    // Need to add 
    clang::LookupResult R(SemaRef.getCxxSema(), DNI2, clang::Sema::LookupOrdinaryName);
    if(SemaRef.getCxxSema().CheckFunctionDeclaration(SemaRef.getCurClangScope(),
        CtorDecl, R, true)) {
    }
  }
  D->CurrentPhase = Phase::Typing;
  return FD;

}

static clang::StorageClass getDefaultVariableStorageClass(Elaborator &Elab) {
  return Elab.SemaRef.getCurrentScope()->isBlockScope() ||
    Elab.SemaRef.getCurrentScope()->isControlScope()
    ? clang::SC_Auto
    : clang::SC_None;
}


clang::Decl *Elaborator::elaborateVariableDecl(Declaration *D) {
  if (SemaRef.getCurrentScope()->isParameterScope())
    return elaborateParameterDecl(D);
  if (SemaRef.getCurrentScope()->isTemplateScope())
    return elaborateTemplateParamDecl(D);

  // We need to make sure that the type we are elaborating isn't infact a
  // a CppxKindType expression. If it is we may have an issue emitting this
  // as a valid type alias.
  ExprElaborator TypeElab(Context, SemaRef);
  ExprElaborator::Expression TypeExpr = TypeElab.elaborateTypeExpr(D->Decl);
  if (TypeExpr.isNull()) {
    SemaRef.Diags.Report(D->Op->getLoc(),
                         clang::diag::err_failed_to_translate_type);
    return nullptr;
  }
  
  if (TypeExpr.is<clang::Expr *>()) {
    // TODO: Convert the result of an expr into something that can be used 
    // as a type.
    llvm_unreachable("TypeExpr.is<clang::Expr *>(). Working on it.");
  }

  if (clang::TypeSourceInfo *TInfo
                               = TypeExpr.dyn_cast<clang::TypeSourceInfo *>()) {
    clang::QualType QTy = TInfo->getType();
    if (QTy == Context.CxxAST.CppxKindTy) {
      return elaborateTypeAlias(D, TInfo);
    }
  }

  if (clang::NamespaceDecl *NsD = TypeExpr.dyn_cast<clang::NamespaceDecl *>()) {
    SemaRef.Diags.Report(D->Decl->getLoc(), clang::diag::err_unknown_typename)
          << NsD->getName();
    return nullptr;
  }

  if (SemaRef.getCurrentScope()->isClassScope()){
    return elaborateField(D);
  }


  // Get the type of the entity.
  clang::DeclContext *Owner = SemaRef.getCurrentCxxDeclContext();
  clang::TypeSourceInfo *TInfo = TypeExpr.get<clang::TypeSourceInfo *>();
  clang::IdentifierInfo *Id = D->getId();
  clang::SourceLocation Loc = D->Op->getLoc();
  clang::StorageClass SC = getDefaultVariableStorageClass(*this);
  if (compluteVariableStorageClassSpec(SemaRef, D, SC)) {
    return nullptr;
  }
  

  // Create the variable and add it to it's owning context.
  clang::VarDecl *VD = clang::VarDecl::Create(Context.CxxAST, Owner, Loc, Loc,
                                              Id, TInfo->getType(), TInfo, SC);
  Owner->addDecl(VD);
  D->Cxx = VD;
  D->CurrentPhase = Phase::Typing;
  return VD;
}

clang::Decl *Elaborator::elaborateTypeAlias(Declaration *D,
                                            clang::TypeSourceInfo *TInfo) {
  // Elaborating RHS first.  
  ExprElaborator Elab(Context, SemaRef);
  ExprElaborator::Expression InitExpr = Elab.elaborateExpr(D->Init);

  if (!D->Init) {
    SemaRef.Diags.Report(D->Op->getLoc(), clang::diag::err_expected_type);
    return nullptr;
  }
  // We are doing complete evaluation at this point because all types need to be made
  // available by phase 3.
  // clang::TypeAliasDecl *Alias = cast<clang::TypeAliasDecl>(D->Cxx);
  clang::ParsedType PT;
  if (InitExpr.is<clang::Expr *>()) {
    // TODO: Implement this so we can evaluate constant expressions that yield
    // meta function results. maybe? I'm not sure what this is supposed to support
    // and how it's supposed to do that in side of clang's AST.
    llvm_unreachable("Constant expression evaluation that yields a type not "
        "yet implemented.");
  }

  // Working on type expression evaluation.
  if (clang::TypeSourceInfo *TInfo
                               = InitExpr.dyn_cast<clang::TypeSourceInfo *>()) {
    // Using the correctly constructed result type, I hope this should fix any
    // Further issues I was having with the internal getDeclTypeDecl() calls.
    PT = SemaRef.getCxxSema().CreateParsedType(TInfo->getType(), TInfo);
    D->CurrentPhase = Phase::Initialization;
  }

  if (clang::NamespaceDecl *NsD = InitExpr.dyn_cast<clang::NamespaceDecl *>()) {
    SemaRef.Diags.Report(D->Decl->getLoc(), clang::diag::err_unknown_typename)
          << NsD->getName();
    return nullptr;
  }

  clang::IdentifierInfo *IdInfo = D->getId();
  clang::UnqualifiedId Id;
  Id.setIdentifier(IdInfo, D->Decl->getLoc());
  clang::SourceLocation Loc = D->Op->getLoc();


  // TODO: In future create a means for us to correctly construct any template
  // parameters.
  clang::MultiTemplateParamsArg MTP;

  clang::AccessSpecifier AS = clang::AccessSpecifier::AS_public;


  // Constructing the type alias on the way out because I need to correctly
  // construct it's internal type, before continuing oward.
  clang::TypeResult TR(PT);
  clang::Decl *TypeAlias = SemaRef.getCxxSema().ActOnAliasDeclaration(
      SemaRef.getCurClangScope(), AS, MTP, Loc, Id,
      clang::ParsedAttributesView(), TR, nullptr);
  // Attempting to add attribute support for this kind of declaration.
  
  bool InClass = SemaRef.getCurrentScope()->getKind() == SK_Class;
  if (InClass) {
    // Attempting to mark access specifier of type.
    clang::AccessSpecifier AS;
    if (computeAccessSpecifier(SemaRef, D, AS)) {
      return nullptr;
    }
    TypeAlias->setAccess(AS);
  }
  D->Cxx = TypeAlias;

  return TypeAlias;
}

clang::Decl *Elaborator::elaborateParameterDecl(Declaration *D) {
  // Get type information.
  clang::DeclContext *Owner = SemaRef.getCurrentCxxDeclContext();

  ExprElaborator TypeElab(Context, SemaRef);
  ExprElaborator::Expression TypeExpr = TypeElab.elaborateTypeExpr(D->Decl);
  if (TypeExpr.isNull()) {
    SemaRef.Diags.Report(D->Op->getLoc(),
                         clang::diag::err_failed_to_translate_type);
    return nullptr;
  }
  clang::TypeSourceInfo *TInfo = TypeExpr.get<clang::TypeSourceInfo *>();

  clang::IdentifierInfo *Id = D->getId();
  clang::SourceLocation Loc = D->Op->getLoc();

  // Just return the parameter. We add it to it's function later.
  clang::ParmVarDecl *P = clang::ParmVarDecl::Create(Context.CxxAST, Owner, Loc,
                                                     Loc, Id, TInfo->getType(),
                                                     TInfo, clang::SC_None,
                                                     /*DefaultArg=*/nullptr);
  D->Cxx = P;
  D->CurrentPhase = Phase::Typing;
  return P;
}

clang::Decl *Elaborator::elaborateTemplateParamDecl(Declaration *D) {
  clang::DeclContext *Owner = SemaRef.getCurrentCxxDeclContext();

  ExprElaborator TypeElab(Context, SemaRef);
  ExprElaborator::Expression TypeExpr = TypeElab.elaborateTypeExpr(D->Decl);
  if (TypeExpr.isNull()) {
    SemaRef.Diags.Report(D->Op->getLoc(),
                         clang::diag::err_failed_to_translate_type);
    return nullptr;
  }
  clang::TypeSourceInfo *TInfo = TypeExpr.get<clang::TypeSourceInfo *>();

  clang::IdentifierInfo *Id = D->getId();
  clang::SourceLocation Loc = D->Op->getLoc();

  // This is a template type parameter decl.
  if (TInfo->getType()->getAs<clang::CppxKindType>()) {
    auto *TTPD =
      clang::TemplateTypeParmDecl::Create(Context.CxxAST, Owner, Loc, Loc, 0, 0,
                              Id, /*TypenameKW=*/true, /*ParameterPack=*/false);
    D->Cxx = TTPD;
    D->CurrentPhase = Phase::Typing;
    return TTPD;
  }

  // The depth and position of the parameter will be set later.
  auto *NTTP =
    clang::NonTypeTemplateParmDecl::Create(Context.CxxAST, Owner, Loc, Loc,
                                           0, 0, Id, TInfo->getType(),
                                           /*Pack=*/false, TInfo);
  D->Cxx = NTTP;
  D->CurrentPhase = Phase::Typing;
  return NTTP;
}

clang::Decl *Elaborator::elaborateDeclSyntax(const Syntax *S) {
  // Identify this as a declaration first.
  identifyDecl(S);

  // Elaborate the declaration.
  Declaration *D = SemaRef.getCurrentScope()->findDecl(S); 
  if (D) {
    elaborateDecl(D);
    elaborateDef(D);
    return D->Cxx;
  }

  return nullptr;
}

clang::Decl *Elaborator::elaborateDeclEarly(Declaration *D) {
  assert(D && D->getId() && "Early elaboration of unidentified declaration");
  Sema::OptionalInitScope<Sema::EnterNonNestedClassEarlyElaboration>
    ENNCEE(SemaRef);
  if (SemaRef.isElaboratingClass() && !D->isDeclaredWithinClass()) {
    ENNCEE.Init(D);
  }

  elaborateDecl(D);
  elaborateDef(D);
  return D->Cxx;
}

void Elaborator::elaborateDeclInit(const Syntax *S) {
  // TODO: See elaborateDeclType. We have the same kinds of concerns.
  Declaration *D = SemaRef.getCurrentScope()->findDecl(S);
  if (!D)
    return;
  elaborateDef(D);
}

void Elaborator::elaborateDef(Declaration *D) {
  if (phaseOf(D) != Phase::Typing)
    return;
<<<<<<< HEAD
  if (D->ElabPhaseCompleted != 2) {
    // assert(D->ElabPhaseCompleted == 2 &&
    //     "Declaration not ready for full elaboration.");
    return;
  }
=======
>>>>>>> 52c0dbc4

  if (D->declaresFunction())
    return elaborateFunctionDef(D);
  if (SemaRef.getCurrentScope()->isTemplateScope())
    return elaborateTemplateParamInit(D);
  if (D->declaresMemberVariable())
    return;
  if (D->declaresTypeAlias())
    return;
  return elaborateVariableInit(D);
}

void Elaborator::elaborateFunctionDef(Declaration *D) {
  D->CurrentPhase = Phase::Initialization;
  if (D->declaresConstructor()) {
    llvm::SmallVector<clang::CXXCtorInitializer*, 32> Initializers;
    SemaRef.getCxxSema().ActOnMemInitializers(D->Cxx, clang::SourceLocation(),
        Initializers, false);
  }

  if (!D->Cxx)
    return;
  if (!D->Init)
    return;
  if (SemaRef.checkForRedefinition<clang::FunctionDecl>(D))
    return;

  // We saved the parameter scope while elaborating this function's type,
  // so push it on before we enter the function scope.
  Declarator *FnDecl = getFunctionDeclarator(D);
  bool IsTemplate = D->declaresFunctionTemplate();

  Scope *TemplateScope = nullptr;
  if (IsTemplate) {
    SemaRef.pushScope(FnDecl->Data.ParamInfo.TemplateScope);
    TemplateScope = SemaRef.getCurrentScope();
  }
  SemaRef.pushScope(FnDecl->Data.ParamInfo.ConstructedScope);
  // The parameter scope is owned by the template scope, but they were
  // constructed out of order.
  if (TemplateScope) {
    SemaRef.getCurrentScope()->setParent(TemplateScope);
  }


  Declaration *CurrentDeclaration = SemaRef.getCurrentDecl();
  // Entering clang scope. for function definition.
  clang::Scope *FnClangScope = SemaRef.enterClangScope(clang::Scope::FnScope |
                                                       clang::Scope::DeclScope |
                                               clang::Scope::CompoundStmtScope);

  clang::Decl *FuncDecl = SemaRef.getCxxSema().ActOnStartOfFunctionDef(
                                                          FnClangScope, D->Cxx);

  
  SemaRef.enterScope(SK_Function, D->Init, D);
  SemaRef.setCurrentDecl(D);
  // FIXME: is this necessary for Gold? It enables some more semantic
  // checking, but not all of it is necessarily meaningful to us.
  // clang::Scope *Scope = SemaRef.enterClangScope(clang::Scope::ClassScope
  //                                               | clang::Scope::DeclScope);
  // Elaborate the function body.
  StmtElaborator BodyElaborator(Context, SemaRef);
  clang::Stmt *Body = BodyElaborator.elaborateBlock(D->Init);
  SemaRef.getCxxSema().ActOnFinishFunctionBody(FuncDecl, Body);

  // Leave the function scope.
  SemaRef.leaveScope(D->Init);

  // Leave the parameter scope.
  SemaRef.popScope();
  
  // Leave the template scope
  if (IsTemplate)
    SemaRef.popScope();
  SemaRef.setCurrentDecl(CurrentDeclaration);
}

/// In the case of an automatically deduced array macro, <initalizer_list>
/// needs to be included to perform deduction. In that case, just construct
/// the necessary array type manually.
/// ex:
///
/// \code
///   xs = array{0, 1, 2};
/// \endcode
///
/// Here, we construct array type [sizeof(list)]typeof(list[0])
static clang::QualType buildImplicitArrayType(clang::ASTContext &Ctx,
                                              clang::Sema &SemaRef,
                                              clang::InitListExpr *List) {
  if (!List->getNumInits()) {
    unsigned DiagID =
      SemaRef.Diags.getCustomDiagID(clang::DiagnosticsEngine::Error,
                                    "Cannot create an empty array");
    SemaRef.Diags.Report(List->getBeginLoc(), DiagID);
    return clang::QualType();
  }

  clang::QualType EltTy = List->getInit(0)->getType();
  llvm::APSInt Size = llvm::APSInt::get(List->getNumInits());

  return Ctx.getConstantArrayType(EltTy, Size, /*SizeExpr=*/nullptr,
                                  clang::ArrayType::Normal, 0);
}

void Elaborator::elaborateVariableInit(Declaration *D) {
  D->CurrentPhase = Phase::Initialization;
  if (!D->Cxx)
    return;

  // FIXME: If we synthesize initializers, this might need to happen before that
  if (SemaRef.checkForRedefinition<clang::VarDecl>(D))
    return;

  clang::VarDecl *VD = cast<clang::VarDecl>(D->Cxx);
  if (!D->Init) {
    // FIXME: We probably want to synthesize some kind of initializer here.
    // Not quite sure how we want to do this.
    //
    // FIXME: What if D has type auto? Surely this is an error. For example:
    //
    //    x : auto
    //
    // declares an undeduced-type variable with no initializer. Presumably
    // this should be an error.

    // This handles implcit initialization/constructor calls for variables
    // that don't have a = sign on first use, but have a type.
    // That includes complex types.
    SemaRef.getCxxSema().ActOnUninitializedDecl(VD); 
    return;
  }

  // Doing
  ExprElaborator::Expression Init;
    ExprElaborator ExprElab(Context, SemaRef);
  if (D->declaresInlineInitializedStaticVarDecl()) {
    Sema::ExprEvalRAII Ctxt(SemaRef,
      clang::Sema::ExpressionEvaluationContext::PotentiallyEvaluated);
    Init = ExprElab.elaborateExpr(D->Init);

  } else {
    Init = ExprElab.elaborateExpr(D->Init);
  }

  // Make sure the initializer was elaborated as a type. 
  // FIXME: This will need to change in order to properly address how identifiers
  // are being processed. Because we will need to change things so that we can
  // properly identify member types, and member templates, template template
  // parameters etc.
  if (Init.is<clang::TypeSourceInfo *>()) {
    llvm::errs() << "Expected expression.\n";
    return;
  }

  clang::Expr *InitExpr = Init.get<clang::Expr *>();

  // Perform auto deduction.
  if (VD->getType()->isUndeducedType()) {
    clang::QualType Ty;

    // Certain macros must be deduced manually.
    if (const MacroSyntax *InitM = dyn_cast<MacroSyntax>(D->Init)) {
        assert (isa<AtomSyntax>(InitM->getCall()) && "Unexpected macro call");
        assert (isa<clang::InitListExpr>(InitExpr) &&
                "Invalid array macro init");

        const AtomSyntax *Call = cast<AtomSyntax>(InitM->getCall());
        if (Call->getSpelling() == "array") {
          Ty = buildImplicitArrayType(Context.CxxAST, SemaRef.getCxxSema(),
                                      cast<clang::InitListExpr>(InitExpr));

          if (Ty.isNull()) {
            VD->setInvalidDecl();
            return;
          }
        }
    } else {
      if (!InitExpr) {
        SemaRef.Diags.Report(VD->getLocation(), clang::diag::err_auto_no_init);
        return;
      }

      clang::Sema &CxxSema = SemaRef.getCxxSema();
      auto Result = CxxSema.DeduceAutoType(VD->getTypeSourceInfo(), InitExpr, Ty);
      if (Result == clang::Sema::DAR_Failed) {
        SemaRef.Diags.Report(VD->getLocation(), clang::diag::err_auto_failed);
        return;
      }
    }

    VD->setType(Ty);
  }
<<<<<<< HEAD
  if (!InitExpr) {
    return;
  }
  
=======

  if (D->Init && !InitExpr) {
    SemaRef.Diags.Report(VD->getLocation(),
                         clang::diag::err_failed_to_translate_expr);
    return;
  }

>>>>>>> 52c0dbc4
  // Update the initializer.
  SemaRef.getCxxSema().AddInitializerToDecl(VD, InitExpr, /*DirectInit=*/true);
}

void Elaborator::elaborateTemplateParamInit(Declaration *D) {
  if (!D->Init)
    return;

  assert((isa<clang::NonTypeTemplateParmDecl>(D->Cxx) ||
          isa<clang::TemplateTemplateParmDecl>(D->Cxx) ||
          isa<clang::TemplateTypeParmDecl>(D->Cxx)) &&
         "Initializing non-template parameter.");

  // FIXME: isADeclarationOrDefinition isn't implemented
  //        for template parameters, so we can't check for
  //        redefinition using the template.

  // TODO: these might have default arguments.
  D->CurrentPhase = Phase::Initialization;
}

clang::Decl *Elaborator::elaborateTypeBody(Declaration* D, clang::CXXRecordDecl* R) {
  if(!D->Init) {
    // FIXME: Handle forward declarations here? I think.
    llvm_unreachable("Type forward declarations are not implemented yet.");
    return nullptr;
  }
  auto const* MacroRoot = dyn_cast<MacroSyntax>(D->Init);
  assert(MacroRoot && "Invalid AST structure.");
  llvm::outs() << "Dumping block, this may not be what we were expecting\n";
  MacroRoot->getBlock()->dump();
  auto const* BodyArray = dyn_cast<ArraySyntax>(MacroRoot->getBlock());
  assert(BodyArray && "Invalid AST structure Expected array structure.");
  D->CurrentPhase = Phase::Typing;

  for (auto const* ChildDecl : BodyArray->children()) {
    identifyDecl(ChildDecl);
  }
  return D->Cxx;
}

clang::Decl *Elaborator::elaborateField(Declaration *D) {
  clang::Decl *Ctxt = SemaRef.getCurrentDecl()->Cxx;
  clang::CXXRecordDecl *Owner = dyn_cast<clang::CXXRecordDecl>(Ctxt);
  // Get the type of the entity.
  if(!Owner) {
    llvm_unreachable("Invalid field declaration. Declaration is not within a class.");
  }
  ExprElaborator TypeElab(Context, SemaRef);
  ExprElaborator::Expression TypeExpr = TypeElab.elaborateTypeExpr(D->Decl);

  if (TypeExpr.isNull()) {
    SemaRef.Diags.Report(D->Op->getLoc(),
                         clang::diag::err_failed_to_translate_type);
    return nullptr;
  }
  
  
  clang::TypeSourceInfo *TInfo = TypeExpr.get<clang::TypeSourceInfo *>();
  clang::SourceLocation Loc = D->Decl->getLoc();
  clang::SourceLocation LocEnd = D->getEndOfDecl();
  clang::DeclarationName DN = D->getId();
  clang::InClassInitStyle InitStyle = clang::InClassInitStyle::ICIS_NoInit;
  if (D->Init)
    InitStyle = clang::InClassInitStyle::ICIS_ListInit;

  clang::AccessSpecifier AS = clang::AS_public;
  if (computeAccessSpecifier(SemaRef, D, AS)) {
    return nullptr;
  }
  bool DeclIsStatic = false;
  if (isStaticMember(SemaRef, D, DeclIsStatic)) {
    return nullptr;
  }
  clang::Decl *Field = nullptr;
  if (DeclIsStatic) {
    // In this case we are creating a static member variable.
    clang::VarDecl *VDecl= clang::VarDecl::Create(Context.CxxAST, Owner, Loc,
                                                  LocEnd, D->getId(),
                                                  TInfo->getType(), TInfo,
                                                  clang::SC_Static);
    VDecl->setInlineSpecified();
    VDecl->setAccess(AS);
    Field = VDecl;
  } else {
    // We are create field within a class.
    Field = SemaRef.getCxxSema().CheckFieldDecl(DN, TInfo->getType(),
                                                TInfo, /*RecordDecl=*/Owner,
                                                Loc, /*Mutable=*/false,
                                                /*BitWidth=*/nullptr, InitStyle,
                                                Loc, AS, nullptr);
  }

  Owner->addDecl(Field);
  D->Cxx = Field;
  D->CurrentPhase = Phase::Typing;
  return Field;
}

void Elaborator::elaborateFieldInit(Declaration *D) {
  assert(D && "Missing Declaration.");
  if (!D->Init)
    return;
  D->CurrentPhase = Phase::Initialization;
  SemaRef.getCxxSema().ActOnStartCXXInClassMemberInitializer();

  using EEC = clang::Sema::ExpressionEvaluationContext;
  clang::EnterExpressionEvaluationContext EEContext(SemaRef.getCxxSema(),
      EEC::PotentiallyEvaluated, D->Cxx);

  ExprElaborator ExprElab(Context, SemaRef);
  ExprElaborator::Expression Init = ExprElab.elaborateExpr(D->Init);

  // Make sure the initializer was not elaborated as a type.
  if (Init.is<clang::TypeSourceInfo *>()) {
    // TODO: Insert diagnostics here?
    llvm::errs() << "Expected expression, not a type.\n";
    return;
  }
  
  if (Init.is<clang::NamespaceDecl *>()) {
    // TODO: Create diagnostic expression here.
    llvm::errs() << "Expected expression, who doesn't yield a namespace.\n";
    return;
  }
  SemaRef.getCxxSema().ActOnFinishCXXInClassMemberInitializer(D->Cxx,
    D->Op->getLoc(), Init.get<clang::Expr *>());
}

// Get the clang::QualType described by an operator':' call.
clang::QualType Elaborator::getOperatorColonType(const CallSyntax *S) const {
  // Get the argument list of an operator':' call. This should have
  // two arguments, the entity (argument 1) and its type (argument 2).

  // Right now this has to be an explicitly named type.
  // if (const AtomSyntax *Typename = dyn_cast<AtomSyntax>(S->getArgument(1))) {
  //   auto BuiltinMapIter = BuiltinTypes.find(Typename->Tok.getSpelling());
  //   if (BuiltinMapIter == BuiltinTypes.end())
  //     assert(false && "Only builtin types are supported right now.");

  //   return BuiltinMapIter->second;
  // }

  assert(false && "Working on fixing this.");
}

static Declarator *makeDeclarator(Sema &SemaRef, const Syntax *S);

static Declarator *buildIdDeclarator(const Syntax *S, Declarator *Next) {
  Declarator *D = new Declarator(DK_Identifier, Next);
  D->Data.Id = S;
  D->recordAttributes(S);
  return D;
}

static Declarator *buildTypeDeclarator(const Syntax *S, Declarator *Next) {
  assert((isa<AtomSyntax>(S) || isa<CallSyntax>(S)) &&
         "cannot build type-declarator out of given syntax");
  Declarator *D = new Declarator(DK_Type, Next);

  if (const CallSyntax *Call = dyn_cast<CallSyntax>(S)) {
    D->Call = Call;
    D->Data.Type = Next ? Next->getType() : Call->getArgument(1);
  } else if (isa<AtomSyntax>(S)) {
    D->Data.Type = S;
  }

  return D;
}

static Declarator *buildTypeExpression(const Syntax *S, Declarator *Next) {
  assert((isa<AtomSyntax>(S) || isa<CallSyntax>(S)) &&
         "cannot build type-declarator out of given syntax");
  Declarator *D = new Declarator(DK_Type, Next);

  if (const CallSyntax *Call = dyn_cast<CallSyntax>(S))
    D->Call = Call;
  D->Data.Type = S;

  return D;
}

// Check if the last parameter in a function is of type 'args'.
static bool lastParamIsVarArgs(Sema &SemaRef, const CallSyntax *S) {
    if (!S->getNumArguments())
      return false;
  std::size_t N = S->getNumArguments() - 1;
  const CallSyntax *LastParam = dyn_cast_or_null<CallSyntax>(S->getArgument(N));
  if (!LastParam)
    return false;

  FusedOpKind Op = getFusedOpKind(SemaRef, LastParam);
  if (Op != FOK_Colon)
    return false;

  // We might have something like `varargs : args` or just `:args`
  N = LastParam->getNumArguments() - 1;
  if (N > 1)
    return false;

  if (const AtomSyntax *Ty = dyn_cast<AtomSyntax>(LastParam->getArgument(N)))
    return Ty->Tok.hasKind(tok::ArgsKeyword);

  return false;
}

static Declarator *buildFunctionDeclarator(Sema &SemaRef, const CallSyntax *S,
                                           Declarator *Next) {
  // FIXME: Store the parameter list.
  Declarator *D = new Declarator(DK_Function, Next);
  D->Call = S;
  D->Data.ParamInfo.Params = S->getArguments();
  D->Data.ParamInfo.TemplateParams = nullptr;
  D->Data.ParamInfo.TemplateScope = nullptr;
  D->Data.ParamInfo.ConstructedScope = nullptr;
  D->Data.ParamInfo.VariadicParam = lastParamIsVarArgs(SemaRef, S);
  return D;
}

static Declarator *buildFunctionDeclarator(Sema &SemaRef,
                                           const CallSyntax *S,
                                           const ElemSyntax *T,
                                           Declarator *Next) {
  Declarator *D = new Declarator(DK_Function, Next);
  D->Call = S;
  D->Data.ParamInfo.Params = S->getArguments();
  D->Data.ParamInfo.TemplateParams = T->getArguments();
  D->Data.ParamInfo.TemplateScope = nullptr;
  D->Data.ParamInfo.ConstructedScope = nullptr;
  D->Data.ParamInfo.VariadicParam = lastParamIsVarArgs(SemaRef, S);
  return D;
}

static Declarator *buildTemplatedName(const ElemSyntax *Call,
                                      Declarator *Next) {
  Declarator *D = new Declarator(DK_TemplateType, Next);
  D->Call = Call;
  D->Data.TemplateInfo.Params = Call->getArguments();
  return D;
}

static Declarator *buildPointerDeclarator(const CallSyntax *S, 
                                          Declarator *Next) {
  Declarator *D = new Declarator(DK_Pointer, Next);
  D->Call = S;
  return D;
}

static Declarator *buildArrayDeclarator(const CallSyntax *S,
                                        Declarator *Next) {
  Declarator *D = new Declarator(DK_Array, Next);
  D->Call = S;
  D->Data.Index = S->getArgument(0);
  return D;
}

static Declarator *buildConstDeclarator(const CallSyntax *S,
                                        Declarator *Next) {
  Declarator *D = new Declarator(DK_Const, Next);
  D->Call = S;
  return D;
}

/// FIXME: Convert this back to an iterative function, if possible (see
///        disabled iterative version below).
///
/// Analyze and decompose the declarator.
///
/// This is a recursive walk through a series of call nodes. In each step,
/// we build a declarator fragment.
Declarator *makeDeclarator(Sema &SemaRef, const Syntax *S, Declarator *Next) {
  // If we find an atom, then we're done.
  if (const AtomSyntax *Atom = dyn_cast<AtomSyntax>(S)) {

    // This might be a typename, in which case, build a type-declarator.
    clang::DeclarationNameInfo DNI(
      {&SemaRef.Context.CxxAST.Idents.get(Atom->getSpelling()), S->getLoc()});
    clang::LookupResult R(SemaRef.getCxxSema(), DNI, clang::Sema::LookupTagName);
    if (SemaRef.lookupUnqualifiedName(R, SemaRef.getCurrentScope()))
      return buildTypeDeclarator(Atom, Next);

    // Otherwise just build an identifier-declarator.
    return buildIdDeclarator(Atom, Next);

  } else if(const CallSyntax *Call = dyn_cast<CallSyntax>(S)) {
    if (const AtomSyntax *Callee = dyn_cast<AtomSyntax>(Call->getCallee())) {

      // Check for "builtin" operators in the declarator.
      if (Callee->getSpelling() == "operator':'") {

        // If the rhs is something complicated, we need to
        // elaborate it recursively.
        if (isa<CallSyntax>(Call->getArgument(1))) {
          // Elaborate rhs, and then elaborate lhs using the completed
          // type-declarator from rhs as the type.
          Next = makeDeclarator(SemaRef, Call->getArgument(1), Next);
          return makeDeclarator(SemaRef, Call->getArgument(0), Next);
        }

        // Otherwise, rhs is just a literal type.
        return makeDeclarator(SemaRef, Call->getArgument(0),
                              buildTypeDeclarator(Call, Next));

      } else if (Callee->getSpelling() == "operator'^'") {
        // We have a pointer operator, so first create a declarator
        // out of its inner type and use that as `Next`.
        Next = makeDeclarator(SemaRef, Call->getArgument(0), Next);

        // Now build a pointer-declarator that owns its inner type and
        // we're done.
        return buildPointerDeclarator(Call, Next);

      } else if (Callee->getSpelling() == "operator'[]'") {
        // This is a prefix operator'[]', meaning we are creating an array type.
        Next = makeDeclarator(SemaRef, Call->getArgument(1), Next);
        return makeDeclarator(SemaRef, Call->getArgument(0),
                              buildArrayDeclarator(Call, Next));
      } else if (Callee->getSpelling() == "operator'.'") {
        // This is also a possible type declaration because it's a nested type
        // declaration.
        return buildTypeExpression(Call, Next);
      } else if (Callee->getSpelling() == "operator'in'") {
        return makeDeclarator(SemaRef, Call->getArgument(0), Next);
      } else if (Callee->getSpelling() == "operator'const'") {
        Next = makeDeclarator(SemaRef, Call->getArgument(0), Next);
        return buildConstDeclarator(Call, Next);
      }

      // Otherwise, this appears to be a function declarator.
      Declarator *Temp = makeDeclarator(SemaRef, Callee,
                                        buildFunctionDeclarator(SemaRef, Call, Next));
      Temp->recordAttributes(Call);
      return Temp;

    } else if (const ElemSyntax *Callee = dyn_cast<ElemSyntax>(Call->getCallee())) {
      // We have a template parameter list here, so build the
      // function declarator accordingly.
      Declarator *Temp = makeDeclarator(SemaRef, Callee->getObject(),
                                        buildFunctionDeclarator(SemaRef, Call, Callee,
                                                                Next));
      Temp->recordAttributes(Call);
      return Temp;
    }
  } else if (const ElemSyntax *TemplateType = dyn_cast<ElemSyntax>(S)) {
    // Building type parameters for each element within the list and chaining
    // them together.
    if (const AtomSyntax *TemplateName
        = dyn_cast<AtomSyntax>(TemplateType->getObject())) {
      Declarator *Temp = buildIdDeclarator(TemplateName,
                                        buildTemplatedName(TemplateType, Next));
      Temp->recordAttributes(TemplateType);
      return Temp;
    }

    llvm_unreachable("Invalid templated declarator.");
  }

  return nullptr;
}

Declarator *makeDeclarator(Sema &SemaRef, const Syntax *S) {
  Declarator *D = nullptr;
  return makeDeclarator(SemaRef, S, D);
}

static clang::IdentifierInfo *getIdentifier(Elaborator &Elab,
                                            const Declarator *D) {
  if (const auto *Atom = dyn_cast_or_null<AtomSyntax>(D->getId()))
    return &Elab.Context.CxxAST.Idents.get(Atom->getSpelling());
  return nullptr;
}

Declaration *Elaborator::identifyDecl(const Syntax *S) {
  // Keep track of whether or not this is an operator'=' call.
  bool OperatorEquals = false;

  // Declarations only appear in calls.
  if (const auto *Call = dyn_cast<CallSyntax>(S)) {
    if (const auto *Callee = dyn_cast<AtomSyntax>(Call->getCallee())) {
      llvm::StringRef Op = Callee->getToken().getSpelling();
      // Need to figure out if this is a declaration or expression?
      // Unpack the declarator.
      const Syntax *Decl;
      const Syntax *Init;
      if (Op == "operator'='") {
        // This is to reject t.x as a declaration.
        // Also also reject the delcaration
        const auto *Args = cast<ListSyntax>(Call->getArguments());
        Decl = Args->getChild(0);

        // This is for checking if a declaration already exists in a parent scope
        // for example if this is in a member function and we are accessing a
        // member variable.
        if(const AtomSyntax *LHS = dyn_cast<AtomSyntax>(Decl)) {
          clang::DeclarationNameInfo DNI({
              &Context.CxxAST.Idents.get(LHS->getSpelling())
            }, S->getLoc());
          clang::LookupResult R(SemaRef.getCxxSema(), DNI, clang::Sema::LookupAnyName);
          if (SemaRef.lookupUnqualifiedName(R, SemaRef.getCurrentScope())) 
            return nullptr;
        }

        if (const CallSyntax *InnerCallOp = dyn_cast<CallSyntax>(Decl))
          if (const AtomSyntax *Atom = dyn_cast<AtomSyntax>(
                                                      InnerCallOp->getCallee()))
            if (Atom->getSpelling() == "operator'.'")
              return nullptr;
        Init = Args->getChild(1);
        OperatorEquals = true;

      } else if (Op == "operator'!'") {
        const auto *Args = cast<ListSyntax>(Call->getArguments());

        // Disallow definitions here.
        //
        // FIXME: This should be an error, not an assertion.
        if (SemaRef.getCurrentScope()->isParameterScope())
          assert(false && "Function definition");

        Decl = Args->getChild(0);
        Init = Args->getChild(1);
      } else if (Op == "operator':'") {
        Decl = S;
        Init = nullptr;
      } else if (Op == "operator'in'") {
        Decl = S;
        Init = nullptr;
      } else {
        // Syntactically, this is not a declaration.
        return nullptr;
      }


      // FIXME: I think we can filter out some syntactic forms as
      // non-declarations. For example, the following look like definitions
      // but are actually assignments.
      //
      //    f(x) = 4
      //    a[3] = 5
      //
      // The array case might be tricky to disambiguate, and requires
      // a lookup. If it's the first initialization of the variable, then
      // it must be a declaration. See below.

      // Try to build a declarator for the declaration.
      Declarator *Dcl = makeDeclarator(SemaRef, Decl);
      if (!Dcl)
        return nullptr;

      // Parameters can only be declared as x, x:T, or :T. The full range
      // of declarator syntax is not supported.
      //
      // FIXME: Emit an error instead of a diagnostic.
      if (SemaRef.getCurrentScope()->isParameterScope() && !Dcl->isIdentifier()){
        assert(false && "Invalid parameter declaration");
      }
      clang::IdentifierInfo* Id = getIdentifier(*this, Dcl);

      Scope *CurScope = SemaRef.getCurrentScope();
      if (CurScope->isBlockScope()) {
        // If we're assigning to a name that already exist in the current block,
        // then we're not declaring anything. For example:
        // \code
        //    x = 3
        //    x = 4
        // \endcode
        // The first statement is a declaration. The second is an assignment.
        // FIXME: is this the right way to handle the lookup set?

        if (OperatorEquals && !CurScope->findDecl(Id).empty())
          return nullptr;
      }

      // Create a declaration for this node.
      //
      // FIXME: Do a better job managing memory.
      Declaration *ParentDecl = SemaRef.getCurrentDecl();
      Declaration *TheDecl = new Declaration(ParentDecl, S, Dcl, Init);
      TheDecl->Id = Id;

      // Getting information that's necessary in order to correctly restore
      // a declaration's context during early elaboration.
      TheDecl->ClangDeclaringScope = SemaRef.getCurClangScope();
      TheDecl->ParentDecl = SemaRef.getCurrentDecl();
      TheDecl->DeclaringContext = SemaRef.getCurClangDeclContext();
      TheDecl->ScopeForDecl = SemaRef.getCurrentScope();

      // If we're in namespace or parameter scope and this identifier already
      // exists, consider it a redeclaration.
      // TODO: distinguish between redefinition, redeclaration, and redeclaration
      // with different type.
      if ((CurScope->isNamespaceScope() || CurScope->isParameterScope()) &&
          !TheDecl->declaresFunction()) {
        // FIXME: rewrite this!!
        auto DeclSet = CurScope->findDecl(Id);

        if (!DeclSet.empty()) {
          assert((DeclSet.size() == 1) && "elaborated redefinition.");
          TheDecl->setPreviousDecl(*DeclSet.begin());
        }
      }

      SemaRef.getCurrentScope()->addDecl(TheDecl);
      TheDecl->CurrentPhase = Phase::Identification;
      return TheDecl;
    }
  }

  // FIXME: What other kinds of things are declarations?
  //
  // TODO: If S is a list, then we might be looking at one of these
  //
  //    x, y : int
  //    x, y = foo()
  //
  // We need to elaborate each declarator in the list, and then propagate
  // type information backwards.

  return nullptr;
}

bool Elaborator::delayElaborateDeclType(const Syntax *S) {
  Declaration *D = SemaRef.getCurrentScope()->findDecl(S);
  if (!D) {
    return false;
  }

  // Handling a check for possible late elaboration on each declaration.
  if (phaseOf(D) > Phase::Identification)
    return false;

  // FIXME: This almost certainly needs its own elaboration context
  // because we can end up with recursive elaborations of declarations,
  // possibly having cyclic dependencies.
  if (D->declaresRecord()) {
    delayElaborationClassBody(D);
    return true;
  }
  bool WasDelayed = false;
  if (D->declaresFunction()) {
    if (D->declIsStatic()) {
      // TODO: If this reaches across class then we may need to change how look up
      // is handled in this set of circumstances. Because this could
      // reach into the scope of another class and get data from there
      // but the late elaboration from there might not exist yet.
      // So we might need to do partial elaboration of a few things in order to
      // correctly define them.
      elaborateFunctionDecl(D);
    } else {
      // Attempting to delay method decl/def combos
      delayElaborateMethodDecl(D);
      WasDelayed = true;
    }
    if (D->decalaresFunctionDef()) {
      delayElaborateMethodDef(D);
      WasDelayed = true;
    }
    return WasDelayed;
  }
  // TODO: Nested nested types are going to be kind of confusing, but I just
  // need to better understand how they are created, and what scope they are
  // located within.

  // The final portion of this handles field declaration processing.
  // I will need to check for initializers and if the thing is static or not.
  elaborateVariableDecl(D);
  if (!D->declaresMemberVariable()) {
    elaborateDeclEarly(D);
    return false;
  }

  if (D->declaresInitializedVariable()) {
    delayElaborateMemberInitializer(D);
    return true;
  }
  return false;
}


void Elaborator::delayElaborateMemberInitializer(Declaration *D) {
  SemaRef.getCurrentElaboratingClass().LateElaborations.push_back(
    new LateElaborateMemberInitializer(SemaRef, Context, D)
  );
}

void Elaborator::delayElaborateMethodDecl(Declaration *D) {
  SemaRef.getCurrentElaboratingClass().LateElaborations.push_back(
    new LateElaboratedMethodDeclaration(SemaRef, Context, D)
  );
}

void Elaborator::delayElaborateMethodDef(Declaration *D) {
  SemaRef.getCurrentElaboratingClass().LateElaborations.push_back(
    new LateElaboratedMethodDef(SemaRef, Context, D)
  );
}

void Elaborator::delayElaborationClassBody(Declaration *D) {
  processCXXRecordDecl(*this, Context, SemaRef, D);
}

void Elaborator::delayElaborateDefaultArgument(Declaration *ParamDecl) {
  // TODO: This will need fixed so that we can properly add to the most recently
  // delayed function possibly.
  llvm_unreachable("Evaluation of default arguemtns within a class body "
    "not implemented yet.");
}



void Elaborator::finishDelayedElaboration(ElaboratingClass &Class) {
  lateElaborateAttributes(Class);
  lateElaborateMethodDecls(Class);

  // We call this because no new declarations can be added after this point.
  // This is only called for the top level class.
  SemaRef.getCxxSema().ActOnFinishCXXMemberDecls();
  
  lateElaborateMemberInitializers(Class);
  lateElaborateMethodDefs(Class);
}

void Elaborator::lateElaborateAttributes(ElaboratingClass &Class) {
  bool CurrentlyNested = !Class.IsTopLevelClass;
  Sema::ClangScopeRAII AttributeDelayedScope(SemaRef, clang::Scope::DeclScope |
    clang::Scope::ClassScope, clang::SourceLocation(), CurrentlyNested);


  Sema::OptionalInitScope<Sema::ResumeScopeRAII> OptResumeScope(SemaRef);

  // This may need to be moved to somewhere else.
  if (CurrentlyNested) {
    OptResumeScope.Init(Class.TagOrTemplate->SavedScope, Class.TagOrTemplate->Op);
    SemaRef.getCxxSema().ActOnStartDelayedMemberDeclarations(
      SemaRef.getCurClangScope(), Class.TagOrTemplate->Cxx);
  }
  
  for (size_t i = 0; i < Class.LateElaborations.size(); ++i) {
    Class.LateElaborations[i]->ElaborateAttributes();
  }
  if (CurrentlyNested)
    SemaRef.getCxxSema().ActOnFinishDelayedMemberDeclarations(
      SemaRef.getCurClangScope(), Class.TagOrTemplate->Cxx);
}

void Elaborator::lateElaborateMethodDecls(ElaboratingClass &Class) {
  // If the current class is a template re-enter the template before we continue.
  bool HasTemplateScope = !Class.IsTopLevelClass && Class.TemplateScope;
  Sema::ClangScopeRAII ClassTemplateScope(SemaRef,
    clang::Scope::TemplateParamScope, clang::SourceLocation(), HasTemplateScope);

  if (HasTemplateScope)
    SemaRef.getCxxSema().ActOnReenterTemplateScope(SemaRef.getCurClangScope(),
        Class.TagOrTemplate->Cxx);

  bool CurrentlyNested = !Class.IsTopLevelClass;
  Sema::ClangScopeRAII FunctionDeclScope(SemaRef, clang::Scope::DeclScope |
    clang::Scope::ClassScope, clang::SourceLocation(), CurrentlyNested);
    
  Sema::OptionalInitScope<Sema::DeclContextRAII> DCTracking(SemaRef);
  Sema::OptionalInitScope<Sema::ResumeScopeRAII> OptResumeScope(SemaRef);

  // This may need to be moved to somewhere else.
  if (CurrentlyNested) {
    OptResumeScope.Init(Class.TagOrTemplate->SavedScope,
      Class.TagOrTemplate->Op, false);
    SemaRef.getCxxSema().ActOnStartDelayedMemberDeclarations(
      SemaRef.getCurClangScope(), Class.TagOrTemplate->Cxx);
    DCTracking.Init(Class.TagOrTemplate, true);
  }

  for (size_t i = 0; i < Class.LateElaborations.size(); ++i) {
    Class.LateElaborations[i]->ElaborateMethodDeclarations();
  }

  if (CurrentlyNested)
    SemaRef.getCxxSema().ActOnFinishDelayedMemberDeclarations(
      SemaRef.getCurClangScope(), Class.TagOrTemplate->Cxx);
}

void Elaborator::lateElaborateMemberInitializers(ElaboratingClass &Class) {
  bool CurrentlyNested = !Class.IsTopLevelClass;

  Sema::ClangScopeRAII MemberInitScope(SemaRef, clang::Scope::DeclScope |
    clang::Scope::ClassScope, clang::SourceLocation(), CurrentlyNested);

  Sema::OptionalInitScope<Sema::ResumeScopeRAII> OptResumeScope(SemaRef);
  Sema::OptionalInitScope<Sema::DeclContextRAII> DCTracking(SemaRef);

  // This may need to be moved to somewhere else.
  if (CurrentlyNested) {
    OptResumeScope.Init(Class.TagOrTemplate->SavedScope,
      Class.TagOrTemplate->Op, false);
    SemaRef.getCxxSema().ActOnStartDelayedMemberDeclarations(
      SemaRef.getCurClangScope(), Class.TagOrTemplate->Cxx);
    DCTracking.Init(Class.TagOrTemplate, true);
  }

  clang::Sema::CXXThisScopeRAII PushThisIntoScope(SemaRef.getCxxSema(),
      Class.TagOrTemplate->Cxx, clang::Qualifiers());

  for (size_t i = 0; i < Class.LateElaborations.size(); ++i) {
    Class.LateElaborations[i]->ElaborateMemberInitializers();
  }

  if (CurrentlyNested)
    SemaRef.getCxxSema().ActOnFinishDelayedMemberDeclarations(
      SemaRef.getCurClangScope(), Class.TagOrTemplate->Cxx);

  SemaRef.getCxxSema().ActOnFinishDelayedMemberInitializers(
    Class.TagOrTemplate->Cxx);
}


void Elaborator::lateElaborateMethodDefs(ElaboratingClass &Class) {
  bool CurrentlyNested = !Class.IsTopLevelClass;
  Sema::ClangScopeRAII MethodDefScope(SemaRef, clang::Scope::DeclScope |
    clang::Scope::ClassScope, clang::SourceLocation(), CurrentlyNested);

  Sema::OptionalInitScope<Sema::ResumeScopeRAII> OptResumeScope(SemaRef);

  // This may need to be moved to somewhere else.
  if (CurrentlyNested)
    OptResumeScope.Init(Class.TagOrTemplate->SavedScope,
      Class.TagOrTemplate->Op, false);

  for (size_t i = 0; i < Class.LateElaborations.size(); ++i) {
    Class.LateElaborations[i]->ElaborateMethodDefs();
  }
}



void Elaborator::lateElaborateAttribute(LateElaboratedAttributeDecl &Field) {
  // TODO: find a valid example of how this actually works/when this is used.
  llvm_unreachable("We currently don't have late binding attributes? I don't "
      "really know.");
}



void Elaborator::lateElaborateMemberInitializer(
    LateElaborateMemberInitializer &MemberInit) {
  assert(MemberInit.D && "Invalid declaration detected.");
  assert(MemberInit.D->declaresMemberVariable()
         && "Declaration doesn't declare a field.\n");

  // Start delayed member This occurs for each member initializer within a
  // given class.
  elaborateFieldInit(MemberInit.D);
}

void Elaborator::lateElaborateMethodDecl(
    LateElaboratedMethodDeclaration &Method) {
  Sema::ClangScopeRAII InheritanceScope(SemaRef, clang::Scope::DeclScope |
      clang::Scope::FunctionPrototypeScope |
      clang::Scope::FunctionDeclarationScope,
      clang::SourceLocation());
  elaborateFunctionDecl(Method.D);
  SemaRef.getCxxSema().ActOnFinishDelayedCXXMethodDeclaration(
      SemaRef.getCurClangScope(), Method.D->Cxx);
}

void Elaborator::lateElaborateDefaultArgument(
    LateElaboratedDefaultArgument &DefaultParam) {
  llvm_unreachable("Default arguments for function declarations haven't "
      "been processed yet.");
}


void Elaborator::lateElaborateMethodDef(LateElaboratedMethodDef &Method) {
  elaborateFunctionDef(Method.D);
  SemaRef.getCxxSema().ActOnFinishInlineFunctionDef(
    cast<clang::FunctionDecl>(Method.D->Cxx));
}



FusedOpKind getFusedOpKind(Sema &SemaRef, llvm::StringRef Spelling) {
  const clang::IdentifierInfo *Tokenization =
    &SemaRef.Context.CxxAST.Idents.get(Spelling);

  if (Tokenization == SemaRef.OperatorColonII)
    return FOK_Colon;
  if (Tokenization == SemaRef.OperatorExclaimII)
    return FOK_Exclaim;
  if (Tokenization == SemaRef.OperatorEqualsII)
    return FOK_Equals;
  if (Tokenization == SemaRef.OperatorIfII)
    return FOK_If;
  if (Tokenization == SemaRef.OperatorElseII)
    return FOK_Else;
  if (Tokenization == SemaRef.OperatorReturnII)
    return FOK_Return;
  if (Tokenization == SemaRef.OperatorReturnsII)
    return FOK_Return;
  if (Tokenization == SemaRef.OperatorDotII)
    return FOK_MemberAccess;
  if (Tokenization == SemaRef.OperatorForII)
    return FOK_For;
  if (Tokenization == SemaRef.OperatorWhileII)
    return FOK_While;
  if (Tokenization == SemaRef.OperatorInII)
    return FOK_In;
  if (Tokenization == SemaRef.OperatorDotDotII)
    return FOK_DotDot;
  if (Tokenization == SemaRef.OperatorConstII)
    return FOK_Const;

  return FOK_Unknown;
}

FusedOpKind getFusedOpKind(Sema &SemaRef, const CallSyntax *S) {
  assert(isa<AtomSyntax>(S->getCallee()));
  return getFusedOpKind(SemaRef, cast<AtomSyntax>(S->getCallee())->getSpelling());
}

} // namespace gold<|MERGE_RESOLUTION|>--- conflicted
+++ resolved
@@ -1149,14 +1149,11 @@
 void Elaborator::elaborateDef(Declaration *D) {
   if (phaseOf(D) != Phase::Typing)
     return;
-<<<<<<< HEAD
   if (D->ElabPhaseCompleted != 2) {
     // assert(D->ElabPhaseCompleted == 2 &&
     //     "Declaration not ready for full elaboration.");
     return;
   }
-=======
->>>>>>> 52c0dbc4
 
   if (D->declaresFunction())
     return elaborateFunctionDef(D);
@@ -1351,12 +1348,6 @@
 
     VD->setType(Ty);
   }
-<<<<<<< HEAD
-  if (!InitExpr) {
-    return;
-  }
-  
-=======
 
   if (D->Init && !InitExpr) {
     SemaRef.Diags.Report(VD->getLocation(),
@@ -1364,7 +1355,6 @@
     return;
   }
 
->>>>>>> 52c0dbc4
   // Update the initializer.
   SemaRef.getCxxSema().AddInitializerToDecl(VD, InitExpr, /*DirectInit=*/true);
 }
