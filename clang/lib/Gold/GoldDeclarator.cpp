--- conflicted
+++ resolved
@@ -240,17 +240,11 @@
 }
 
 const ListSyntax *FunctionDeclarator::getParams() const {
-<<<<<<< HEAD
+  if (!Params)
+    return nullptr;
+
   assert (isa<ListSyntax>(Params) && "invalid parameters in function declarator");
   return cast<ListSyntax>(Params);
-=======
-  if (Params) {
-    if (isa<ListSyntax>(Params->getArguments())) {
-      return cast<ListSyntax>(Params->getArguments());
-    }
-  }
-  return nullptr;
->>>>>>> 71177935
 }
 
 // ------------------ TypeDeclarator -------------------------------------------
