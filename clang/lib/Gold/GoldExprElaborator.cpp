--- conflicted
+++ resolved
@@ -1189,8 +1189,7 @@
   // }
 }
 
-<<<<<<< HEAD
-=======
+
 clang::Expr *ExprElaborator::handleOperatorDotDot(const CallSyntax *S) {
   assert(isa<AtomSyntax>(S->getCallee()));
   assert(cast<AtomSyntax>(S->getCallee())->getSpelling() == "operator'..'"
@@ -1198,6 +1197,5 @@
 
   llvm_unreachable("unimplemented");
 }
->>>>>>> 76a75aa4
 
 } // namespace gold