//=== GoldExprElaborator.cpp - Elaboration for Gold Expressions -----------===//
//
// Part of the LLVM Project, under the Apache License v2.0 with LLVM Exceptions.
// See https://llvm.org/LICENSE.txt for license information.
// SPDX-License-Identifier: Apache-2.0 WITH LLVM-exception
// Copyright (c) Lock3 Software 2019, all rights reserved.
//
//===----------------------------------------------------------------------===//
//
//  This file implements the ExprElaborator interface, which creates
//  clang::Expr nodes out of gold expressions.
//
//===----------------------------------------------------------------------===//

#include "clang/AST/ASTContext.h"
#include "clang/AST/Expr.h"
#include "clang/AST/ExprCppx.h"
#include "clang/AST/OperationKinds.h"
#include "clang/AST/Type.h"
#include "clang/AST/ExprCppx.h"
#include "clang/Basic/Builtins.h"
#include "clang/Basic/CharInfo.h"
#include "clang/Basic/DiagnosticParse.h"
#include "clang/Basic/DiagnosticSema.h"
#include "clang/Basic/SourceLocation.h"
#include "clang/Basic/TargetInfo.h"
#include "clang/Lex/LexDiagnostic.h"
#include "clang/Lex/LiteralSupport.h"
#include "clang/Sema/Lookup.h"
#include "clang/Sema/Ownership.h"
#include "clang/Sema/ParsedTemplate.h"
#include "clang/Sema/Sema.h"
#include "clang/Sema/Template.h"
#include "clang/Sema/TypeLocBuilder.h"
#include "clang/Sema/TypeLocUtil.h"
#include "llvm/ADT/APSInt.h"
#include "llvm/ADT/StringExtras.h"
#include "llvm/ADT/StringMap.h"
#include "llvm/Support/Error.h"


#include "clang/Gold/ClangToGoldDeclBuilder.h"
#include "clang/Gold/GoldElaborator.h"
#include "clang/Gold/GoldExprElaborator.h"
#include "clang/Gold/GoldExprMarker.h"
#include "clang/Gold/GoldScope.h"
#include "clang/Gold/GoldSema.h"
#include "clang/Gold/GoldSyntaxContext.h"
#include "clang/Gold/GoldTokens.h"

 // This is needed for handling string literal trigraphs and escape characters.
#include "clang/Lex/Lexer.h"

#include <cstring>

namespace gold {

using TypeInfo = ExprElaborator::TypeInfo;

ExprElaborator::ExprElaborator(SyntaxContext &Context, Sema &SemaRef,
      clang::DeclContext *DC, gold::Scope *GoldScope)
  : Context(Context), CxxAST(Context.CxxAST), SemaRef(SemaRef),
  ParenToListHelper(SemaRef, false), CurrentLookUpContext(DC),
  OwningScope(GoldScope)
{ }

clang::Expr *ExprElaborator::elaborateExpr(const Syntax *S) {
  Sema::AttrElabRAII NonAttrContext(SemaRef, false);
  return doElaborateExpr(S);
}

clang::Expr *ExprElaborator::doElaborateExpr(const Syntax *S) {
  if (isa<AtomSyntax>(S))
    return completePartialExpr(
      elaborateAtom(cast<AtomSyntax>(S), clang::QualType())
    );
  if (isa<CallSyntax>(S))
    return completePartialExpr(
      elaborateCall(cast<CallSyntax>(S))
    );
  if (isa<MacroSyntax>(S))
    return completePartialExpr(
      elaborateMacro(cast<MacroSyntax>(S))
    );
  if (isa<ElemSyntax>(S))
    return completePartialExpr(
      elaborateElementExpr(cast<ElemSyntax>(S))
    );
  if (const ListSyntax *List = dyn_cast<ListSyntax>(S)) {
    if (List->getNumChildren() == 1) {
      clang::Expr *E = doElaborateExpr(List->getChild(0));
      if (SemaRef.getListIsParenExpr()) {
        auto Ret = SemaRef.getCxxSema().ActOnParenExpr(
                      List->getChild(0)->getLoc(), List->getChild(0)->getLoc(),
                      E);
        return Ret.get();
      }
      return E;
    }
    SemaRef.Diags.Report(S->getLoc(),
                         clang::diag::err_failed_to_translate_expr);
  }
  return nullptr;
}

clang::Expr *ExprElaborator::elaborateConstexprAttrExpr(const Syntax *S) {
  Sema::AttrElabRAII AttrContext(SemaRef, true);
  clang::EnterExpressionEvaluationContext ConstantEvaluated(
                                                           SemaRef.getCxxSema(),
                   clang::Sema::ExpressionEvaluationContext::ConstantEvaluated);
  clang::Expr *Res = doElaborateExpr(S);
  if (!Res)
    return Res;
  auto ConstExpr = SemaRef.getCxxSema().ActOnConstantExpression(Res);
  if (ConstExpr.isInvalid())
    return nullptr;
  return ConstExpr.get();
}

clang::Expr *ExprElaborator::elaborateAttrExpr(const Syntax *S) {
  Sema::AttrElabRAII AttrContext(SemaRef, true);
  return doElaborateExpr(S);
}

clang::Expr *ExprElaborator::elaborateExpectedConstantExpr(const Syntax* S) {
  clang::EnterExpressionEvaluationContext ConstantEvaluated(
                                                           SemaRef.getCxxSema(),
                   clang::Sema::ExpressionEvaluationContext::ConstantEvaluated);
  clang::Expr *Res = elaborateExpr(S);
  if (!Res)
    return Res;
  auto ConstExpr = SemaRef.getCxxSema().ActOnConstantExpression(Res);
  if (ConstExpr.isInvalid())
    return nullptr;
  return ConstExpr.get();
}

static clang::IntegerLiteral *
createIntegerLiteral(clang::ASTContext &CxxAST, Token T,
                     clang::QualType IntType, clang::SourceLocation Loc,
                     std::size_t Base = 10) {
  llvm::APInt Value;
  unsigned Width = 0;

  // If we don't have a specified type, just create a default int.
  if (IntType.isNull() || IntType == CxxAST.AutoDeductTy)
    IntType = CxxAST.IntTy;

  // TODO: support all kinds of integer types.
  if (IntType == CxxAST.IntTy) {
    Width = CxxAST.getTargetInfo().getIntWidth();

    int Literal = std::stoi(T.getSymbol().data(), 0, Base);
    Value = llvm::APSInt::get(Literal);
  } else if (IntType == CxxAST.LongTy) {
    Width = CxxAST.getTargetInfo().getLongWidth();

    long int Literal = std::stoi(T.getSymbol().data(), 0, Base);
    Value = llvm::APSInt::get(Literal);
  } else if (IntType == CxxAST.LongLongTy) {
    Width = CxxAST.getTargetInfo().getLongLongWidth();

    long long int Literal = std::stoi(T.getSymbol().data(), 0, Base);
    Value = llvm::APSInt::get(Literal);
  } else if (IntType == CxxAST.ShortTy) {
    Width = CxxAST.getTargetInfo().getShortWidth();

    short int Literal = std::stoi(T.getSymbol().data(), 0, Base);
    Value = llvm::APSInt::get(Literal);
  } else if (IntType == CxxAST.UnsignedShortTy) {
    Width = CxxAST.getTargetInfo().getShortWidth();

    unsigned short int Literal = std::stoi(T.getSymbol().data(), 0, Base);
    Value = llvm::APSInt::getUnsigned(Literal);
  } else if (IntType == CxxAST.UnsignedIntTy) {
    Width = CxxAST.getTargetInfo().getIntWidth();

    unsigned int Literal = std::stoi(T.getSymbol().data(), 0, Base);
    Value = llvm::APSInt::getUnsigned(Literal);
  } else if (IntType == CxxAST.UnsignedLongTy) {
    Width = CxxAST.getTargetInfo().getLongWidth();

    unsigned long Literal = std::stoi(T.getSymbol().data(), 0, Base);
    Value = llvm::APSInt::getUnsigned(Literal);
  } else if (IntType == CxxAST.UnsignedLongLongTy) {
    Width = CxxAST.getTargetInfo().getLongLongWidth();

    unsigned long Literal = std::stoi(T.getSymbol().data(), 0, Base);
    Value = llvm::APSInt::getUnsigned(Literal);
  } else {
    assert(false && "Unsupported integer type.");
  }

  if (Value.getBitWidth() != Width)
    Value = Value.trunc(Width);
  return clang::IntegerLiteral::Create(CxxAST, Value, IntType, Loc);
}

static bool alwaysFitsInto64Bits(unsigned Radix, unsigned NumDigits) {
  switch (Radix) {
  case 2:
    return NumDigits <= 64;
  case 8:
    return NumDigits <= 64 / 3; // Digits are groups of 3 bits.
  case 10:
    return NumDigits <= 19; // floor(log10(2^64))
  case 16:
    return NumDigits <= 64 / 4; // Digits are groups of 4 bits.
  default:
    llvm_unreachable("impossible Radix");
  }
}

static bool checkOverflow(unsigned Radix, llvm::StringRef Literal,
                          llvm::APInt &Val) {
  const unsigned NumDigits = Literal.size();

  auto isDigitSeparator = [](char C) -> bool {
    return C == '\'';
  };

  if (alwaysFitsInto64Bits(Radix, NumDigits)) {
    uint64_t N = 0;
    for (const char *Ptr = Literal.begin(); Ptr != Literal.end(); ++Ptr)
      if (!isDigitSeparator(*Ptr))
        N = N * Radix + llvm::hexDigitValue(*Ptr);

    // This will truncate the value to Val's input width. Simply check
    // for overflow by comparing.
    Val = N;
    return Val.getZExtValue() != N;
  }

  Val = 0;
  const char *Ptr = Literal.begin();

  llvm::APInt RadixVal(Val.getBitWidth(), Radix);
  llvm::APInt CharVal(Val.getBitWidth(), 0);
  llvm::APInt OldVal = Val;

  bool OverflowOccurred = false;
  while (Ptr < Literal.end()) {
    if (isDigitSeparator(*Ptr)) {
      ++Ptr;
      continue;
    }

    unsigned C = llvm::hexDigitValue(*Ptr++);

    // If this letter is out of bound for this radix, reject it.
    assert(C < Radix && "checkOverflow called with wrong radix");

    CharVal = C;

    // Add the digit to the value in the appropriate radix.  If adding in digits
    // made the value smaller, then this overflowed.
    OldVal = Val;

    // Multiply by radix, did overflow occur on the multiply?
    Val *= RadixVal;
    OverflowOccurred |= Val.udiv(RadixVal) != OldVal;

    // Add value, did overflow occur on the value?
    //   (a + b) ult b  <=> overflow
    Val += CharVal;
    OverflowOccurred |= Val.ult(CharVal);
  }
  return OverflowOccurred;
}

static clang::IntegerLiteral *
createIntegerLiteral(clang::ASTContext &CxxAST, Sema &SemaRef,
                     const LiteralSyntax *S, std::size_t Base = 10) {
  unsigned Width = S->Suffix.BitWidth;
  bool Signed = S->Suffix.IsSigned;

  // In case we didn't set either flag, this is signed by default.
  if (!Signed && !S->Suffix.IsUnsigned)
    Signed = true;

  unsigned TargetIntWidth = CxxAST.getTargetInfo().getIntWidth();
  if (!Width)
    Width = TargetIntWidth;

  clang::QualType IntTy = CxxAST.getIntTypeForBitwidth(Width, Signed);
  if (IntTy.isNull()) {
    if (Width <= TargetIntWidth)
      IntTy = Signed ? CxxAST.IntTy : CxxAST.UnsignedIntTy;
    else if (Width <= CxxAST.getTargetInfo().getLongWidth())
      IntTy = Signed ? CxxAST.LongTy : CxxAST.UnsignedLongTy;
    else
      IntTy = Signed ? CxxAST.LongLongTy : CxxAST.UnsignedLongLongTy;
  }

  if (Width != CxxAST.getIntWidth(IntTy)) {
    clang::SourceLocation Loc = S->getLoc();
    SemaRef.Diags.Report(Loc, clang::diag::err_integer_bitwidth_mismatch)
      << IntTy << Width << CxxAST.getIntWidth(IntTy);
    return nullptr;
  }

  // skip over any [0.] prefix
  std::string Spelling = Base == 10 ? S->getSpelling() :
    S->getSpelling().substr(2);

  llvm::APInt Value(Width, Spelling, Base);
  Value = Value.zextOrTrunc(Width);

  if (checkOverflow(Base, Spelling, Value)) {
    SemaRef.Diags.Report(S->getLoc(), clang::diag::err_integer_literal_too_large)
      << /* Unsigned */ 1;
    return nullptr;
  }

  return clang::IntegerLiteral::Create(CxxAST, Value, IntTy, S->getLoc());
}

static clang::FloatingLiteral *
createFloatLiteral(clang::ASTContext &CxxAST, const LiteralSyntax *S) {
  // If we don't have a specified type, just create a default float.
  clang::QualType FloatType = CxxAST.FloatTy;
  if (S->Suffix.IsDouble)
    FloatType = CxxAST.DoubleTy;

  const llvm::fltSemantics &Format = CxxAST.getFloatTypeSemantics(FloatType);
  using llvm::APFloat;
  APFloat Val = llvm::APFloat(Format);

  // if (FloatType == CxxAST.FloatTy) {
  auto StatusOrErr =
    Val.convertFromString(S->getSpelling(), APFloat::rmNearestTiesToEven);
  assert(StatusOrErr && "Invalid floating point representation");
  return clang::FloatingLiteral::Create(CxxAST, Val, /*Exact=*/true,
                                        FloatType, S->getLoc());
  // } else if (FloatType == CxxAST.DoubleTy) {
    // double Literal = atof(T.getSymbol().data());
    // auto Value = llvm::APFloat(Literal);
    // return clang::FloatingLiteral::Create(CxxAST, Value, /*Exact=*/true,
    //                                       FloatType, S->getLoc());
  // }


}

static clang::FloatingLiteral *
createExponentLiteral(clang::ASTContext &CxxAST, Sema &SemaRef,
                      const LiteralSyntax *S, clang::SourceLocation Loc) {
  std::string Spelling = S->getSpelling();
  assert((Spelling.find_first_of("E") != std::string::npos ||
         Spelling.find_first_of("e") != std::string::npos) &&
         "non-exponent");

  const llvm::fltSemantics &Format =
    CxxAST.getFloatTypeSemantics(CxxAST.DoubleTy);
  llvm::APFloat Val(Format);
  auto StatusOrErr =
    Val.convertFromString(Spelling, llvm::APFloat::rmNearestTiesToEven);
  assert(StatusOrErr && "invalid floating point representation");
  if (llvm::errorToBool(StatusOrErr.takeError()))
    return nullptr;

  llvm::APFloat::opStatus Result = *StatusOrErr;
  if ((Result & llvm::APFloat::opOverflow) ||
      ((Result & llvm::APFloat::opUnderflow) && Val.isZero())) {
    unsigned Diagnostic;
    llvm::SmallString<20> Buffer;
    if (Result & llvm::APFloat::opOverflow) {
      Diagnostic = clang::diag::warn_float_overflow;
      llvm::APFloat::getLargest(Format).toString(Buffer);
    } else {
      Diagnostic = clang::diag::warn_float_underflow;
      llvm::APFloat::getSmallest(Format).toString(Buffer);
    }

    SemaRef.Diags.Report(Loc, Diagnostic)
      << CxxAST.DoubleTy
      << llvm::StringRef(Buffer.data(), Buffer.size());
  }

  clang::QualType FloatType = CxxAST.FloatTy;
  if (S->Suffix.IsDouble)
    FloatType = CxxAST.DoubleTy;

  bool isExact = (Result == llvm::APFloat::opOK);
  return clang::FloatingLiteral::Create(CxxAST, Val, isExact, FloatType, Loc);
}

/// This was copied from clang/lib/lex/LiteralSupport.cpp:91, and modified.
static unsigned processCharEscape(Sema &SemaRef, clang::SourceLocation Loc,
    const char *&ThisTokBuf, const char *ThisTokEnd,
    bool &HadError, unsigned CharWidth) {

  // Skip the '\' char.
  ++ThisTokBuf;

  // We know that this character can't be off the end of the buffer, because
  // that would have been \", which would not have been the end of string.
  unsigned ResultChar = *ThisTokBuf++;

  switch (ResultChar) {
  // These map to themselves.
  case '\\': case '\'': case '"': case '?': break;

    // These have fixed mappings.
  case 'a':
    ResultChar = 7;
    break;
  case 'b':
    ResultChar = 8;
    break;
  case 'e':
    SemaRef.Diags.Report(Loc, clang::diag::ext_nonstandard_escape)
        << "e";
    ResultChar = 27;
    break;
  case 'E':
    SemaRef.Diags.Report(Loc, clang::diag::ext_nonstandard_escape)
        << "E";
    ResultChar = 27;
    break;
  case 'f':
    ResultChar = 12;
    break;
  case 'n':
    ResultChar = 10;
    break;
  case 'r':
    ResultChar = 13;
    break;
  case 't':
    ResultChar = 9;
    break;
  case 'v':
    ResultChar = 11;
    break;
  case 'x': { // Hex escape.
    ResultChar = 0;
    if (ThisTokBuf == ThisTokEnd || !clang::isHexDigit(*ThisTokBuf)) {
      SemaRef.Diags.Report(Loc, clang::diag::err_hex_escape_no_digits)
          << "x";
      HadError = true;
      break;
    }

    // Hex escapes are a maximal series of hex digits.
    bool Overflow = false;
    for (; ThisTokBuf != ThisTokEnd; ++ThisTokBuf) {
      int CharVal = llvm::hexDigitValue(ThisTokBuf[0]);
      if (CharVal == -1) break;
      // About to shift out a digit?
      if (ResultChar & 0xF0000000)
        Overflow = true;
      ResultChar <<= 4;
      ResultChar |= CharVal;
    }

    // See if any bits will be truncated when evaluated as a character.
    if (CharWidth != 32 && (ResultChar >> CharWidth) != 0) {
      Overflow = true;
      ResultChar &= ~0U >> (32-CharWidth);
    }

    // Check for overflow.
    if (Overflow)   // Too many digits to fit in
      SemaRef.Diags.Report(Loc, clang::diag::err_escape_too_large)
          << 0;
    break;
  }
  case '0': case '1': case '2': case '3':
  case '4': case '5': case '6': case '7': {
    // Octal escapes.
    --ThisTokBuf;
    ResultChar = 0;

    // Octal escapes are a series of octal digits with maximum length 3.
    // "\0123" is a two digit sequence equal to "\012" "3".
    unsigned NumDigits = 0;
    do {
      ResultChar <<= 3;
      ResultChar |= *ThisTokBuf++ - '0';
      ++NumDigits;
    } while (ThisTokBuf != ThisTokEnd && NumDigits < 3 &&
             ThisTokBuf[0] >= '0' && ThisTokBuf[0] <= '7');

    // Check for overflow.  Reject '\777', but not L'\777'.
    if (CharWidth != 32 && (ResultChar >> CharWidth) != 0) {
      SemaRef.Diags.Report(Loc, clang::diag::err_escape_too_large)
          << 1;
      ResultChar &= ~0U >> (32-CharWidth);
    }
    break;
  }

    // Otherwise, these are not valid escapes.
  case '(': case '{': case '[': case '%':
    // GCC accepts these as extensions.  We warn about them as such though.
    // TODO: We need to determine if we need to suppor this or not.
    SemaRef.Diags.Report(Loc, clang::diag::ext_nonstandard_escape)
        << std::string(1, ResultChar);
    break;
  default:

    if (clang::isPrintable(ResultChar))
      SemaRef.Diags.Report(Loc, clang::diag::ext_unknown_escape)
          << std::string(1, ResultChar);
    else
      SemaRef.Diags.Report(Loc, clang::diag::ext_unknown_escape)
          <<  "x" + llvm::utohexstr(ResultChar);
    break;
  }

  return ResultChar;
}

/// readCharacter attempts to read the next character in a literal value
/// if there's an error true is returned, and otherwise the result is false.
///
/// The Iter will be advanced to the position of the next character in the
/// string.
///
/// This function will indicate an error when Iter == End. It's important to
/// set test that value before the next call to this function.
static bool readCharacter(Sema &SemaRef, clang::SourceLocation Loc,
                          const char *&Iter, const char *End, unsigned &Value,
                          bool &Escape) {
  assert (Iter <= End && "Invalid character");

  // Process an escape sequence if we encounter one, otherwise do a simple
  // character literal read.
  if (*Iter == '\\') {
    Escape = true;
    bool DidError = false;
    Value = processCharEscape(SemaRef, Loc, Iter, End, DidError, 8u);
    return DidError;
  } else {
    Escape = false;
    Value = *Iter;
    ++Iter;
  }

  return false;
}

static clang::CharacterLiteral *
createCharLiteral(clang::ASTContext &CxxAST, Sema &SemaRef,
                  Token T, clang::SourceLocation Loc) {
  std::string Spelling = T.getSpelling();
  assert(Spelling[0] == '\'' && "atom is not a character");

  Spelling = Spelling.substr(1, Spelling.size());
  Spelling = Spelling.substr(0, Spelling.find_last_of('\''));
  if (Spelling.empty()) {
    SemaRef.Diags.Report(Loc, clang::diag::ext_empty_character);
    return nullptr;
  }

  llvm::SmallString<16> CharBuffer;
  CharBuffer.append(Spelling.begin(), Spelling.end());
  unsigned Character = 0;
  bool EscapeSeq;
  const char *CharBegin = CharBuffer.data();
  const char *CharEnd = CharBuffer.data() + CharBuffer.size();
  if (readCharacter(SemaRef, Loc, CharBegin, CharEnd, Character, EscapeSeq)) {
    SemaRef.Diags.Report(Loc, clang::diag::ext_unknown_escape)
      << CharBuffer.data();
    return nullptr;
  }

  // A multi-character character constant is actually valid, so we'll just
  // warn and move on.
  if (!EscapeSeq && Spelling.size() > 1) {
    unsigned DiagID =
      SemaRef.Diags.getCustomDiagID(clang::DiagnosticsEngine::Warning,
                                    "multi-character character constant");
    SemaRef.Diags.Report(Loc, DiagID);
  }

  return new (CxxAST) clang::CharacterLiteral(Character,
                                              clang::CharacterLiteral::UTF8,
                                              SemaRef.DefaultCharTy, Loc);
}

static clang::CharacterLiteral *
createUTF8Literal(clang::ASTContext &CxxAST, Sema &SemaRef,
                  Token T, clang::SourceLocation Loc) {
  std::string Spelling = T.getSpelling();
  Spelling = Spelling.substr(Spelling.find_first_not_of("0c"), Spelling.size());
  unsigned Value = (unsigned)std::stoi(Spelling, 0, 16);

  // FIXME: warn on overflow?

  return new (CxxAST)
    clang::CharacterLiteral(Value, clang::CharacterLiteral::UTF8,
                            CxxAST.Char8Ty, Loc);
}

static clang::CharacterLiteral *
createUnicodeLiteral(clang::ASTContext &CxxAST, Sema &SemaRef,
                     Token T, clang::SourceLocation Loc) {
  std::string Spelling = T.getSpelling();
  Spelling = Spelling.substr(Spelling.find_first_not_of("0u"), Spelling.size());
  unsigned Value = (unsigned)std::stoi(Spelling, 0, 16);

  // FIXME: warn on overflow?

  clang::CharacterLiteral::CharacterKind CharKind;
  clang::QualType CharType;
  if (Value <= 0xFF) {
    CharKind = clang::CharacterLiteral::UTF8;
    CharType = CxxAST.Char8Ty;
  } else if (Value <= 0xFFFF) {
    CharKind = clang::CharacterLiteral::UTF16;
    CharType = CxxAST.Char16Ty;
  } else if (Value <= 0xFFFFFFFF) {
    CharKind = clang::CharacterLiteral::UTF32;
    CharType = CxxAST.Char32Ty;
  } else {
    return nullptr;
  }

  return new (CxxAST) clang::CharacterLiteral(Value, CharKind, CharType, Loc);
}

static clang::StringLiteral *
createStringLiteral(clang::ASTContext &CxxAST, Sema &SemaRef,
                    Token T, const Syntax *StrNode) {

  std::string Str = T.getSpelling();
  clang::Token CTok;
  CTok.startToken();
  CTok.setKind(clang::tok::utf8_string_literal);
  CTok.setLocation(StrNode->getLoc());
  CTok.setLength(Str.size());
  llvm::SmallVector<clang::Token, 1> StrTokens;
  StrTokens.push_back(CTok);
  clang::StringLiteralParser StrParser(StrTokens, CxxAST.getSourceManager(),
                                       CxxAST.getLangOpts(),
                                       CxxAST.getTargetInfo(), &SemaRef.Diags);

  clang::QualType StrTy = CxxAST.getStringLiteralArrayType(
                          SemaRef.DefaultCharTy, StrParser.GetNumStringChars());
  auto EncodingKind = clang::StringLiteral::UTF8;
  if (SemaRef.insideAttributeExpr()) {
    EncodingKind = clang::StringLiteral::Ascii;
  }
  return clang::StringLiteral::Create(CxxAST, StrParser.GetString(),
                                      EncodingKind,
                                      false, StrTy, StrNode->getLoc());

}

static clang::CXXBoolLiteralExpr *
createBoolLiteral(clang::ASTContext &CxxAST, Token T,
                  clang::SourceLocation Loc) {
  return new (CxxAST) clang::CXXBoolLiteralExpr(T.hasKind(tok::TrueKeyword),
                                                CxxAST.BoolTy, Loc);
}

static clang::CXXNullPtrLiteralExpr *
createNullLiteral(clang::ASTContext &CxxAST, clang::SourceLocation Loc) {
  return new (CxxAST) clang::CXXNullPtrLiteralExpr(CxxAST.NullPtrTy, Loc);
}

static clang::ParsedTemplateArgument
convertExprToTemplateArg(Sema &SemaRef, clang::Expr *E) {
  // Type parameters start here.
  if (E->getType()->isTypeOfTypes()) {
    clang::TypeSourceInfo *TInfo = SemaRef.getTypeSourceInfoFromExpr(
                                          E, E->getExprLoc());
    if (!TInfo)
      return clang::ParsedTemplateArgument();

    return SemaRef.getCxxSema().ActOnTemplateTypeArgument(
               SemaRef.getCxxSema().CreateParsedType(TInfo->getType(), TInfo));
  }

  if (E->getType()->isTemplateType()) {
    clang::TemplateDecl *TD =
      E->getType()->getAs<clang::CppxTemplateType>()->getTemplateDecl();

    return clang::ParsedTemplateArgument(clang::ParsedTemplateArgument::Template,
                                         (void *)TD, E->getExprLoc());
  }

  // Anything else is a constant expression?
  clang::ExprResult ConstExpr(E);
  ConstExpr = SemaRef.getCxxSema().ActOnConstantExpression(ConstExpr);
  return clang::ParsedTemplateArgument(clang::ParsedTemplateArgument::NonType,
      ConstExpr.get(), E->getExprLoc());
}


static clang::Expr*
handleClassTemplateSelection(ExprElaborator& Elab, Sema &SemaRef,
    SyntaxContext& Context, clang::Expr* IdExpr, const ElemSyntax *Elem) {
  clang::TemplateArgumentListInfo TemplateArgs(Elem->getLoc(), Elem->getLoc());
  llvm::SmallVector<clang::ParsedTemplateArgument, 16> ParsedArguments;
  const ListSyntax *ElemArgs = cast<ListSyntax>(Elem->getArguments());

  if (Elab.elaborateTemplateArugments(ElemArgs, TemplateArgs, ParsedArguments))
    return nullptr;

  clang::Decl *Decl = SemaRef.getDeclFromExpr(IdExpr,
                                              Elem->getObject()->getLoc());
  if (!Decl)
    return nullptr;

  clang::TemplateDecl *CTD = dyn_cast<clang::TemplateDecl>(Decl);
  assert(CTD && "Invalid CppxDeclRefExpr");

  clang::CXXScopeSpec SS;
  clang::TemplateName TName(CTD);
  clang::Sema::TemplateTy TemplateTyName = clang::Sema::TemplateTy::make(TName);
  clang::IdentifierInfo *II = CTD->getIdentifier();
  clang::ASTTemplateArgsPtr InArgs(ParsedArguments);
  clang::SourceLocation Loc = Elem->getLoc();
  if (clang::VarTemplateDecl *VTD = dyn_cast<clang::VarTemplateDecl>(CTD)) {
    clang::DeclarationNameInfo DNI(VTD->getDeclName(), Loc);
    clang::LookupResult R(SemaRef.getCxxSema(), DNI,
                          clang::Sema::LookupAnyName);
    R.addDecl(VTD);
    clang::ExprResult ER = SemaRef.getCxxSema().BuildTemplateIdExpr(
          SS, Loc, R, false, &TemplateArgs);
    if (ER.isInvalid())
      return nullptr;
    return ER.get();
  } else {
    clang::TypeResult Result = SemaRef.getCxxSema().ActOnTemplateIdType(
      SemaRef.getCurClangScope(), SS, /*TemplateKWLoc*/ Loc,
      TemplateTyName, II, Elem->getObject()->getLoc(),
      /*LAngleLoc*/Loc, InArgs, /*RAngleLoc*/ Loc, false, false);

    if (Result.isInvalid()) {
      SemaRef.Diags.Report(Elem->getObject()->getLoc(),
                          clang::diag::err_failed_to_translate_expr);
      return nullptr;
    }

    clang::QualType Ty(Result.get().get());
    const clang::LocInfoType *TL = cast<clang::LocInfoType>(Ty.getTypePtr());
    return SemaRef.buildTypeExpr(TL->getType(), Elem->getLoc());
  }
}

static clang::Expr *
handleElementExpression(ExprElaborator &Elab, Sema &SemaRef,
                        SyntaxContext &Context, const ElemSyntax *Elem,
                        clang::Expr *E) {
  clang::OverloadExpr *OverloadExpr = dyn_cast<clang::OverloadExpr>(E);

  // Create a normal array access.
  if (!OverloadExpr) {
    llvm::SmallVector<clang::Expr *, 4> ArgExprs;
    for (const Syntax *SS : Elem->getArguments()->children()) {
      clang::Expr *Res = Elab.doElaborateExpr(SS);
      if (!Res)
        return nullptr;
      ArgExprs.push_back(Res);
    }

    if (ArgExprs.size() == 0) {
      SemaRef.Diags.Report(Elem->getArguments()->getLoc(),
                           clang::diag::err_expected_expression);
      return nullptr;
    }

    // Create the first subscript out of the base expression.
    auto SubscriptExpr = SemaRef.getCxxSema().ActOnArraySubscriptExpr(
      SemaRef.getCurClangScope(), E, ArgExprs[0]->getExprLoc(),
      ArgExprs[0], ArgExprs[0]->getExprLoc());
    if (SubscriptExpr.isInvalid())
      return nullptr;

    // Then use the previous subscripts as bases, recursively.
    for (unsigned I = 1; I < ArgExprs.size(); ++I) {
      SubscriptExpr = SemaRef.getCxxSema().ActOnArraySubscriptExpr(
        SemaRef.getCurClangScope(), SubscriptExpr.get(),
        ArgExprs[I]->getExprLoc(), ArgExprs[I], ArgExprs[I]->getExprLoc());

      // We don't know what will happen if we try to recover, so just quit.
      if (SubscriptExpr.isInvalid())
        return nullptr;
    }

    return SubscriptExpr.get();
  }

  // We have an overload set, meaning this must be some kind of
  // overloaded function or function template.
  clang::TemplateArgumentListInfo TemplateArgs(Elem->getLoc(), Elem->getLoc());
  llvm::SmallVector<clang::TemplateArgument, 16> ActualArgs;
  for (const Syntax *SS : Elem->getArguments()->children()) {
    ExprElaborator ParamElaborator(Context, SemaRef);
    clang::Expr *ParamExpression = ParamElaborator.doElaborateExpr(SS);
    if (!ParamExpression)
      return nullptr;

    if (ParamExpression->getType()->isTypeOfTypes()) {
      clang::TypeSourceInfo *ParamTInfo = SemaRef.getTypeSourceInfoFromExpr(
                                            ParamExpression, Elem->getLoc());
      if (!ParamTInfo)
        return nullptr;
      clang::TemplateArgument Arg(ParamTInfo->getType());
      TemplateArgs.addArgument({Arg, ParamTInfo});
      ActualArgs.emplace_back(Arg);
    } else {
      clang::TemplateArgument Arg(ParamExpression,
                                           clang::TemplateArgument::Expression);
      TemplateArgs.addArgument({Arg, ParamExpression});
      ActualArgs.emplace_back(Arg);
    }
  }

  clang::TemplateArgumentList TemplateArgList(
                              clang::TemplateArgumentList::OnStack, ActualArgs);
  if (OverloadExpr->getNumDecls() == 1) {
    clang::NamedDecl *ND = *OverloadExpr->decls_begin();
    if (isa<clang::TemplateDecl>(ND)) {
      // We need to instantiate the template with parameters.
      if (clang::UnresolvedMemberExpr *MemAccess
              = dyn_cast<clang::UnresolvedMemberExpr>(OverloadExpr)) {
        auto *FTD = dyn_cast<clang::FunctionTemplateDecl>(ND);
        clang::FunctionDecl *FD =
          SemaRef.getCxxSema().InstantiateFunctionDeclaration(FTD,
                                                              &TemplateArgList,
                                                              Elem->getLoc());
        if (!FD) {
          unsigned DiagID =
            SemaRef.Diags.getCustomDiagID(clang::DiagnosticsEngine::Error,
                                          "function template instantiation failure");
          SemaRef.Diags.Report(Elem->getLoc(), DiagID);
          return nullptr;
        }

        SemaRef.getCxxSema().InstantiateFunctionDefinition(Elem->getLoc(), FD,
                                                           true, true, false);
        return clang::MemberExpr::Create(Context.CxxAST, MemAccess->getBase(),
                                         MemAccess->isArrow(),
                                         MemAccess->getOperatorLoc(),
                                         MemAccess->getQualifierLoc(),
                                         clang::SourceLocation(), FD,
                               clang::DeclAccessPair::make(FD, ND->getAccess()),
                                         MemAccess->getMemberNameInfo(),
                                         &TemplateArgs, E->getType(),
                                         MemAccess->getValueKind(),
                                         MemAccess->getObjectKind(),
                                         clang::NonOdrUseReason::NOUR_None);
      }
    } else if (clang::FunctionDecl *FD = dyn_cast<clang::FunctionDecl>(ND)) {
      if (FD->getTemplatedKind() == clang::FunctionDecl::TK_NonTemplate) {
        unsigned DiagID =
          SemaRef.Diags.getCustomDiagID(clang::DiagnosticsEngine::Error,
                                        "function is not a template");
        SemaRef.Diags.Report(Elem->getLoc(), DiagID);
        return nullptr;
      }

      clang::FunctionTemplateDecl *FTD = FD->getDescribedFunctionTemplate();
      if (!FTD) {
        unsigned DiagID =
          SemaRef.Diags.getCustomDiagID(clang::DiagnosticsEngine::Error,
                                        "function template does not have "
                                        "template parameters");
        SemaRef.Diags.Report(Elem->getLoc(), DiagID);
        return nullptr;
      }

      clang::FunctionDecl *InstantiatedFunc =
        SemaRef.getCxxSema().InstantiateFunctionDeclaration(FTD,
                                                            &TemplateArgList,
                                                            Elem->getLoc());
      SemaRef.getCxxSema().InstantiateFunctionDefinition(Elem->getLoc(),
                                                         InstantiatedFunc,
                                                         true, true, false);
      clang::LookupResult ResultTemp(SemaRef.getCxxSema(),
                                     OverloadExpr->getNameInfo(),
                                     clang::Sema::LookupAnyName);
      ResultTemp.addDecl(InstantiatedFunc);
      return clang::UnresolvedLookupExpr::Create(Context.CxxAST,
                                                 OverloadExpr->getNamingClass(),
                                                OverloadExpr->getQualifierLoc(),
                                                 OverloadExpr->getNameInfo(),
                                                 /*ADL=*/true, false,
                                                 ResultTemp.begin(),
                                                 ResultTemp.end());
    }
  }


  if (isa<clang::UnresolvedLookupExpr>(OverloadExpr)) {
    clang::LookupResult ResultTemp(SemaRef.getCxxSema(),
                                   OverloadExpr->getNameInfo(),
                                   clang::Sema::LookupAnyName);
    ResultTemp.setTemplateNameLookup(true);
    for (clang::NamedDecl *ND : OverloadExpr->decls()) {
      if(clang::FunctionDecl *FD = ND->getAsFunction())
        if(clang::FunctionTemplateDecl *FTD = FD->getDescribedFunctionTemplate()) {
          ResultTemp.addDecl(FTD);
        }
    }

    ResultTemp.resolveKind();
    if (ResultTemp.empty()) {
      unsigned DiagID =
        SemaRef.Diags.getCustomDiagID(clang::DiagnosticsEngine::Error,
                                      "unresolved template resolves to "
                                      "non-template");
      SemaRef.Diags.Report(Elem->getLoc(), DiagID);
      return nullptr;
    }

    return clang::UnresolvedLookupExpr::Create(Context.CxxAST,
                                               OverloadExpr->getNamingClass(),
                                               OverloadExpr->getQualifierLoc(),
                                               OverloadExpr->getNameLoc(),
                                               OverloadExpr->getNameInfo(),
                                               /*ADL=*/true, &TemplateArgs,
                                               ResultTemp.begin(),
                                               ResultTemp.end());
  }

  if (clang::UnresolvedMemberExpr *UME =
     dyn_cast<clang::UnresolvedMemberExpr>(OverloadExpr)) {
    clang::LookupResult ResultTemp(SemaRef.getCxxSema(),
                                   OverloadExpr->getNameInfo(),
                                   clang::Sema::LookupAnyName);
    ResultTemp.setTemplateNameLookup(true);
    for (clang::NamedDecl *ND : OverloadExpr->decls()) {
      ND = SemaRef.getCxxSema().getAsTemplateNameDecl(ND, true, true);
      if(ND)
        if(clang::FunctionDecl *FD = ND->getAsFunction())
          if(clang::FunctionTemplateDecl *FTD
             = FD->getDescribedFunctionTemplate()) {
            ResultTemp.addDecl(FTD);
          }
    }

    ResultTemp.resolveKind();
    if (ResultTemp.empty()) {
      unsigned DiagID =
        SemaRef.Diags.getCustomDiagID(clang::DiagnosticsEngine::Error,
                                      "unresolved template resolves to "
                                      "non-template");
      SemaRef.Diags.Report(Elem->getLoc(), DiagID);
      return nullptr;
    }

    return clang::UnresolvedMemberExpr::Create(Context.CxxAST,
                                               UME->hasUnresolvedUsing(),
                                               UME->getBase(),
                                               UME->getBaseType(),
                                               UME->isArrow(),
                                               UME->getOperatorLoc(),
                                               UME->getQualifierLoc(),
                                               UME->getTemplateKeywordLoc(),
                                               UME->getNameInfo(),
                                               &TemplateArgs,
                                               ResultTemp.begin(),
                                               ResultTemp.end());
  }

  unsigned DiagID =
    SemaRef.Diags.getCustomDiagID(clang::DiagnosticsEngine::Error,
                                  "cannot compile this type of overload yet");
  SemaRef.Diags.Report(Elem->getLoc(), DiagID);
  return nullptr;
}

clang::Expr *ExprElaborator::elaborateElementExpr(const ElemSyntax *Elem) {
  clang::Expr *IdExpr = doElaborateExpr(Elem->getObject());
  if (!IdExpr)
    return nullptr;
  if (isa<clang::CppxPartialEvalExpr>(IdExpr))
    return elaboratePartialElementExpr(IdExpr, Elem);

  // If we got a template specialization from elaboration, this is probably
  // a nested-name-specifier, there's nothing left to do.
  if (IdExpr->getType()->isTypeOfTypes()) {
    clang::CppxTypeLiteral *Lit = cast<clang::CppxTypeLiteral>(IdExpr);
    clang::CXXRecordDecl *RD = Lit->getValue()->getType()->getAsCXXRecordDecl();

    if (!RD)
      return nullptr;
    if (isa<clang::ClassTemplateSpecializationDecl>(RD))
      return IdExpr;
  }

  if (IdExpr->getType()->isTypeOfTypes()
      || IdExpr->getType()->isNamespaceType()) {
    SemaRef.Diags.Report(Elem->getObject()->getLoc(),
                         clang::diag::err_non_template_in_template_id)
                         << IdExpr;
    return nullptr;
  }

  if (IdExpr->getType()->isTemplateType())
    return handleClassTemplateSelection(*this, SemaRef, Context, IdExpr, Elem);
  return handleElementExpression(*this, SemaRef, Context, Elem, IdExpr);
}

bool ExprElaborator::elaborateTemplateArugments(const ListSyntax *Args,
                                    clang::TemplateArgumentListInfo &ArgInfo,
            llvm::SmallVectorImpl<clang::ParsedTemplateArgument> &ParsedArgs) {

  for(const Syntax *SyntaxArg : Args->children()) {
    clang::EnterExpressionEvaluationContext EnterConstantEvaluated(
                                                          SemaRef.getCxxSema(),
                  clang::Sema::ExpressionEvaluationContext::ConstantEvaluated,
                                                /*LambdaContextDecl=*/nullptr,
                                                              /*ExprContext=*/
          clang::Sema::ExpressionEvaluationContextRecord::EK_TemplateArgument);

    clang::Expr *ArgExpr = doElaborateExpr(SyntaxArg);
    if (!ArgExpr) {
      SemaRef.Diags.Report(SyntaxArg->getLoc(),
                           clang::diag::err_failed_to_translate_expr);
      continue;
    }

    auto TemplateArg = convertExprToTemplateArg(SemaRef, ArgExpr);
    if (TemplateArg.isInvalid())
      // TODO: Figure out if this needs an error message or not.
      // I assume that the errore message should be delivered prior to this.
      return true;

    ParsedArgs.emplace_back(TemplateArg);

    // Also building template Argument Info.
    if (ArgExpr->getType()->isTypeOfTypes()) {
      clang::TypeSourceInfo *ArgTInfo = SemaRef.getTypeSourceInfoFromExpr(
                                                  ArgExpr, SyntaxArg->getLoc());
      if (!ArgTInfo)
        return true;
      clang::TemplateArgument Arg(ArgTInfo->getType());
      ArgInfo.addArgument({Arg, ArgTInfo});
    } else {
      clang::TemplateArgument Arg(ArgExpr, clang::TemplateArgument::Expression);
      ArgInfo.addArgument({Arg, ArgExpr});
    }
  }
  return false;
}

static clang::Expr *
createIdentAccess(SyntaxContext &Context, Sema &SemaRef, const AtomSyntax *S,
                  clang::QualType Ty, clang::SourceLocation Loc) {
  clang::ASTContext &CxxAST = Context.CxxAST;
  clang::IdentifierInfo &Id = CxxAST.Idents.get(S->getSpelling());
  clang::DeclarationNameInfo DNI({&Id}, Loc);
  clang::LookupResult R(SemaRef.getCxxSema(), DNI, clang::Sema::LookupAnyName);
  R.setTemplateNameLookup(true);

  if (SemaRef.isQualifiedLookupContext()){

    SemaRef.lookupQualifiedName(R);
  } else {
    if (!SemaRef.lookupUnqualifiedName(R, SemaRef.getCurrentScope())) {
      SemaRef.Diags.Report(S->getLoc(),
                          clang::diag::err_identifier_not_declared_in_scope)
                          << S->getSpelling();
      return nullptr;
    }
  }

  if (!R.empty()) {
    // This has to be done this way specifically because the loop up will resolve
    // the NamespaceAliasDecl to it's associated namespace before it's used.
    // So this is the only solution that I could find that doesn't
    // rely on getUnderlyingType() to obtain the final declaration.
    const auto &DeclSet = R.asUnresolvedSet();
    if (DeclSet.size() == 1) {
      if (auto *NS = dyn_cast<clang::NamespaceAliasDecl>(*DeclSet.begin())) {
        return SemaRef.buildNSDeclRef(NS, Loc);
      }
    }
    R.resolveKind();
    if (!R.isSingleResult()) {
      if (R.isAmbiguous()) {
        SemaRef.Diags.Report(S->getLoc(), clang::diag::err_multiple_declarations)
                            << S->getSpelling();
        return nullptr;
      }
      if (R.isOverloadedResult()) {
        // Need to figure out if the potential overload is a member function
        // or not.
        return clang::UnresolvedLookupExpr::Create(Context.CxxAST,
                                                   R.getNamingClass(),
                                                clang::NestedNameSpecifierLoc(),
                                                   R.getLookupNameInfo(),
                                                   /*ADL=*/true, true,
                                                   R.begin(), R.end());
      }

      // TODO: FIXME: Create error message for here.
      llvm_unreachable("We are not currently handling multiple declarations "
          "returned. This needs to be fixed in order to correctly create proper "
          "results that can be returned to the caller");
      // This needs to be changed because we are literally looking up a
      // multitude of things, and this is only an error in some of the cases,
      // for example if we a set of function overloads then this isn't going to
      // work correctly and we may need to simply return access to a function
      // address rather then something else?

      return nullptr;
    }

    if (clang::ValueDecl *VD = R.getAsSingle<clang::ValueDecl>()) {
      clang::QualType FoundTy = VD->getType();
      // If the user annotated the DeclRefExpr with an incorrect type.
      if (!Ty.isNull() && Ty != FoundTy) {
        SemaRef.Diags.Report(Loc, clang::diag::err_type_annotation_mismatch)
          << FoundTy << Ty;
        return nullptr;
      }

      if (isa<clang::FieldDecl>(VD)) {
        // Building this access.
        clang::FieldDecl* Field = cast<clang::FieldDecl>(VD);
        clang::RecordDecl* RD = Field->getParent();
        clang::QualType ThisTy(RD->getTypeForDecl(), 0);
        clang::QualType ThisPtrTy = SemaRef.getContext().CxxAST.getPointerType(
                                                                        ThisTy);
        clang::Expr* This = SemaRef.getCxxSema().BuildCXXThisExpr(Loc,
                                                                  ThisPtrTy,
                                                                  true);

        clang::DeclAccessPair FoundDecl = clang::DeclAccessPair::make(Field,
                                                            Field->getAccess());
        clang::CXXScopeSpec SS;
        clang::ExprResult MemberExpr
            = SemaRef.getCxxSema().BuildFieldReferenceExpr(This, true,
                                                        clang::SourceLocation(),
                                                           SS, Field, FoundDecl,
                                                           DNI);
        clang::Expr *Ret = MemberExpr.get();
        if (!Ret) {
          SemaRef.Diags.Report(Loc, clang::diag::err_no_member)
              << Field << ThisTy;
        }
        ExprMarker(Context.CxxAST, SemaRef).Visit(Ret);
        return Ret;
      }
      // Need to check if the result is a CXXMethodDecl because that's a
      // ValueDecl.
      if(isa<clang::CXXMethodDecl>(VD)) {
        clang::CXXScopeSpec SS;
        clang::SourceLocation Loc;
        // This may need to change into a different type of function call
        // base on given arguments, because this could be an issue.
        return SemaRef.getCxxSema().BuildPossibleImplicitMemberExpr(SS, Loc, R,
                                                                    nullptr,
                                              SemaRef.getCurClangScope()).get();
      }

      if(isa<clang::FunctionDecl>(VD)) {
        return clang::UnresolvedLookupExpr::Create(Context.CxxAST,
                                                   R.getNamingClass(),
                                                clang::NestedNameSpecifierLoc(),
                                                   R.getLookupNameInfo(),
                                                   /*ADL=*/true, true,
                                                   R.begin(), R.end());
      }

      clang::QualType ResultType = VD->getType();
      if (ResultType.getTypePtr()->isReferenceType()) {
        ResultType = ResultType.getTypePtr()->getPointeeType();
      }

      clang::ExprValueKind ValueKind = SemaRef.getCxxSema()
                     .getValueKindForDeclReference(ResultType, VD, S->getLoc());
      clang::DeclRefExpr *DRE =
        SemaRef.getCxxSema().BuildDeclRefExpr(VD, ResultType, ValueKind, DNI,
                                              clang::NestedNameSpecifierLoc(),
                                              VD, clang::SourceLocation(),
                                              nullptr);
      return DRE;
    }

    // Processing the case when the returned result is a type.
    if (const clang::TagDecl *TD = R.getAsSingle<clang::TagDecl>())
      return SemaRef.buildTypeExprFromTypeDecl(TD, Loc);

    if (clang::ClassTemplateDecl *CTD
                                  = R.getAsSingle<clang::ClassTemplateDecl>())
      return SemaRef.buildTemplateType(CTD, Loc);

    if (auto *NS = R.getAsSingle<clang::CppxNamespaceDecl>()) {

      return SemaRef.buildNSDeclRef(NS, Loc);
    }


    if (auto *TD = R.getAsSingle<clang::TypeDecl>())
      return SemaRef.buildTypeExprFromTypeDecl(TD, Loc);

    if (auto *TD = R.getAsSingle<clang::TemplateDecl>())
      return SemaRef.buildTemplateType(TD, Loc);
  } else {
    // Check for builtin types
    auto BuiltinMapIter = SemaRef.BuiltinTypes.find(S->getSpelling());
    if (BuiltinMapIter != SemaRef.BuiltinTypes.end())
      return SemaRef.buildTypeExpr(BuiltinMapIter->second, S->getLoc());
  }
  SemaRef.Diags.Report(S->getLoc(),
                       clang::diag::err_identifier_not_declared_in_scope)
                       << S->getSpelling();
  return nullptr;
}
static clang::Expr *createThisExpr(Sema &SemaRef, const AtomSyntax *S) {
  return SemaRef.getCxxSema().ActOnCXXThis(S->getLoc()).get();
}

clang::Expr *ExprElaborator::elaborateAtom(const AtomSyntax *S,
                                           clang::QualType ExplicitType) {
  Token T = S->Tok;

  // Check if we have a floating literal that looks like an int.
  if (const LiteralSyntax *L = dyn_cast<LiteralSyntax>(S))
    if (L->Suffix.IsFloat || L->Suffix.IsDouble)
      return createFloatLiteral(CxxAST, L);

  switch (T.getKind()) {
  case tok::DecimalInteger:
    return createIntegerLiteral(CxxAST, SemaRef, cast<LiteralSyntax>(S));
  case tok::DecimalFloat:
    return createFloatLiteral(CxxAST, cast<LiteralSyntax>(S));
  case tok::BinaryInteger: {
    std::string TData = std::string(T.getSymbol().data());
    TData =  TData.substr(TData.find_first_not_of("0b"), TData.size());
    Token RawBin = Token(tok::BinaryInteger, T.getLocation(), Symbol(&TData));
    return createIntegerLiteral(CxxAST, RawBin, ExplicitType,
                                S->getLoc(), /*Base=*/2);
  }

  case tok::HexadecimalInteger:
    return createIntegerLiteral(CxxAST, SemaRef,
                                cast<LiteralSyntax>(S), /*Base=*/16);
  case tok::HexadecimalFloat:
    llvm_unreachable("Hexadecimal float not implemented");
  case tok::Identifier:
    return createIdentAccess(Context, SemaRef, S, ExplicitType, S->getLoc());
  case tok::Character:
    return createCharLiteral(CxxAST, SemaRef, T, S->getLoc());
  case tok::HexadecimalCharacter:
    return createUTF8Literal(CxxAST, SemaRef, T, S->getLoc());
  case tok::UnicodeCharacter:
    return createUnicodeLiteral(CxxAST, SemaRef, T, S->getLoc());
  case tok::String:
    return createStringLiteral(CxxAST, SemaRef, T, S);
  case tok::DecimalExponent:
    return createExponentLiteral(CxxAST, SemaRef,
                                 cast<LiteralSyntax>(S), S->getLoc());

  /// Keyword Literals
  case tok::TrueKeyword:
  case tok::FalseKeyword:
    return createBoolLiteral(CxxAST, T, S->getLoc());

  case tok::NullKeyword:
    return createNullLiteral(CxxAST, S->getLoc());
  case tok::ThisKeyword:
    return createThisExpr(SemaRef, S);
  default:
    break;
  }

  auto BuiltinMapIter = SemaRef.BuiltinTypes.find(S->getSpelling());
  if (BuiltinMapIter != SemaRef.BuiltinTypes.end()) {
    if (BuiltinMapIter->second.isNull()) {
      SemaRef.Diags.Report(S->getLoc(), clang::diag::err_invalid_builtin_type)
        << S->getSpelling();
      return nullptr;
    }

    return SemaRef.buildTypeExpr(BuiltinMapIter->second, S->getLoc());
  }

  SemaRef.Diags.Report(S->getLoc(), clang::diag::err_invalid_identifier_type)
                       << S->getSpelling();

  return nullptr;
}

static bool buildFunctionCallArguments(Sema &SemaRef, SyntaxContext &Context,
    const ListSyntax *ArgList,
    llvm::SmallVector<clang::Expr *, 8> &Args) {
  for (const Syntax *A : ArgList->children()) {
    ExprElaborator Elab(Context, SemaRef);
    clang::Expr *Argument = Elab.doElaborateExpr(A);

    // FIXME: What kind of expression is the unary ':typename' expression?
    if (!Argument) {
      SemaRef.Diags.Report(A->getLoc(), clang::diag::err_expected_expression);
      return true;
    }

    Args.push_back(Argument);
  }
  return false;
}

/// This function's job is to create the correct call based upon the result
/// type of the CalleeExpr, which could be any of the types within the
/// Expression union type.
static clang::Expr *handleExpressionResultCall(Sema &SemaRef,
                                               ExprElaborator &Elab,
                                               const CallSyntax *S,
                                               clang::Expr *CalleeExpr,
                                    llvm::SmallVector<clang::Expr *, 8> &Args) {
  if (!CalleeExpr) {
    SemaRef.Diags.Report(S->getLoc(),
                         clang::diag::err_failed_to_translate_expr);
    return nullptr;
  }
  if (isa<clang::CppxPartialEvalExpr>(CalleeExpr))
    return Elab.elaboratePartialCallExpr(CalleeExpr, S, Args);

  if (CalleeExpr->getType()->isTypeOfTypes()) {
    // This means constructor call possibly, unless it's some how a function
    // call returning a type.
    clang::TypeSourceInfo *TInfo = SemaRef.getTypeSourceInfoFromExpr(
                                                 CalleeExpr, S->getLoc());
    if (!TInfo)
      // If this isn't a CppxTypeLiteral then we can't get the type yet and it
      // might be a meta function.kind
      return nullptr;
    clang::ExprResult ConstructorExpr =
        SemaRef.getCxxSema().BuildCXXTypeConstructExpr(TInfo, S->getLoc(),
                                                      Args, S->getLoc(), false);

    if (!ConstructorExpr.get()) {
      SemaRef.Diags.Report(S->getLoc(),
                            clang::diag::err_coroutine_invalid_func_context)
                            << 0 << TInfo->getType();
      return nullptr;
    }
    return ConstructorExpr.get();

  }

  // A call to a specialization without arguments has to be handled differently
  // than other call expressions, so figure out if this could be one.
  // FIXME: What is this? It doesn't look like it actually does anything?!
  if (auto *ULE = dyn_cast<clang::UnresolvedLookupExpr>(CalleeExpr))
    if (!ULE->hasExplicitTemplateArgs())
      for (auto D : ULE->decls())
        if (auto *FD = dyn_cast<clang::FunctionDecl>(D))
          if (FD->getTemplatedKind() ==
              clang::FunctionDecl::TK_FunctionTemplateSpecialization) {
            ;
          }

  // TODO: create a test for this were we call a namespace just to see what kind
  // of error actually occurs.

  // For any thing else we simply try and make the call and see what happens.
  clang::ExprResult Call = SemaRef.getCxxSema().ActOnCallExpr(
    SemaRef.getCxxSema().getCurScope(), CalleeExpr, S->getCalleeLoc(),
    Args, S->getCalleeLoc());

  if (Call.isInvalid())
    return nullptr;
  return Call.get();
}

static bool callIsCastOperator(const CallSyntax *S) {
  if (const ElemSyntax *Elem = dyn_cast<ElemSyntax>(S->getCallee())) {
    if (const AtomSyntax *Callee
        = clang::dyn_cast<AtomSyntax>(Elem->getObject())) {
      std::string Name = Callee->getSpelling();
      return Name == "static_cast" || Name == "dynamic_cast"
          || Name == "const_cast" || Name == "reinterpret_cast";
    }
  }
  return false;
}

clang::Expr *ExprElaborator::elaborateCall(const CallSyntax *S) {
  if (callIsCastOperator(S))
    return elaborateCastOp(S);

  if (clang::Expr *elaboratedCall = elaborateBuiltinOperator(S))
    return elaboratedCall;


  // Determining the type of call associated with the given syntax.
  // There are multiple kinds of atoms for multiple types of calls
  // but in the event that the callee object is not an Atom, it means
  // that we have to process the sub expression as normal.
  clang::Expr *CalleeExpr;
  if (!isa<AtomSyntax>(S->getCallee())) {
    CalleeExpr = doElaborateExpr(S->getCallee());
    llvm::SmallVector<clang::Expr *, 8> Args;
    const ListSyntax *ArgList = dyn_cast<ListSyntax>(S->getArguments());
    // TODO: Add partial expr management here?
    if (buildFunctionCallArguments(SemaRef, Context, ArgList, Args))
      return nullptr;

    return handleExpressionResultCall(SemaRef, *this, S, CalleeExpr, Args);
  }


  // In the event that we do have an atom for the call name we need to do
  // something slightly different before we can fully elaborate the entire call.
  const AtomSyntax *Callee = cast<AtomSyntax>(S->getCallee());
  FusedOpKind Op = getFusedOpKind(SemaRef, Callee->getSpelling());

  switch (Op) {
  case FOK_MemberAccess: {
    const ListSyntax *Args = cast<ListSyntax>(S->getArguments());

    if (Args->getNumChildren() == 1)
      return elaborateGlobalNNS(S, Args->getChild(0));
    return elaborateMemberAccess(Args->getChild(0), S, Args->getChild(1));
  }

  case FOK_DotDot:
    llvm_unreachable("FOK_DotDot is not supported in this context");

  case FOK_Const:
    return handleOperatorConst(S);
  case FOK_Ref:
    return handleRefType(S);
  case FOK_RRef:
    return handleRRefType(S);
  case FOK_Arrow:
    return handleFunctionType(S);
  case FOK_Brackets:
    return handleArrayType(S);
  case FOK_Parens:
    return handleRawBaseSpecifier(S);
  case FOK_Throw:
    return elaborateThrowExpr(S);
  default:
    break;
  }

  // Handling special case for type
  if (Callee->hasToken(tok::Ellipsis))
    return handleOpPackExpansion(S);

  std::string Temp = Callee->getSpelling();
  llvm::StringRef Spelling = Temp;
  if (Spelling.startswith("operator'")) {
    if (S->getNumArguments() == 1) {
      clang::UnaryOperatorKind UnaryOpKind;
      if (!SemaRef.OpInfo.getUnaryOperatorUseKind(Spelling, UnaryOpKind))
        return elaborateUnaryOp(S, UnaryOpKind);
    }

    if (S->getNumArguments() == 2) {
      // Check if this is a binary operator.
      clang::BinaryOperatorKind BinaryOpKind;
      if (!SemaRef.OpInfo.getBinaryOperatorUseKind(Spelling, BinaryOpKind))
        return elaborateBinOp(S, BinaryOpKind);
    }
  }

  if (Callee->hasToken(tok::VaStartKeyword))
    return handleVaStartCall(S);
  if (Callee->hasToken(tok::VaEndKeyword))
    return handleVaEndCall(S);

  // Elaborating callee name expression.
  CalleeExpr = doElaborateExpr(S->getCallee());
  llvm::SmallVector<clang::Expr *, 8> Args;
  const ListSyntax *ArgList = dyn_cast<ListSyntax>(S->getArguments());
  if (buildFunctionCallArguments(SemaRef, Context, ArgList, Args)) {
    // TODO: Determine the correct message to output here.
    return nullptr;
  }
  return handleExpressionResultCall(SemaRef, *this, S, CalleeExpr, Args);
}

/// This returns true if the keyword is a builtin function.
static bool isBuiltinOperator(const CallSyntax *S) {
  if (const auto *Atom = dyn_cast<AtomSyntax>(S->getCallee())) {
    switch (Atom->Tok.getKind()) {
      case tok::AlignOfKeyword:
      case tok::SizeOfKeyword:
      case tok::NoExceptKeyword:
      case tok::DeclTypeKeyword:
      case tok::UnaryRightFold:
      case tok::UnaryLeftFold:
      case tok::BinaryFold:
      case tok::TypeidKeyword:
        return true;
      default:
        break;
    }
  }
  return false;
}

clang::Expr *ExprElaborator::elaborateBuiltinOperator(const CallSyntax *S) {
  if (!isBuiltinOperator(S))
    return nullptr;

  const AtomSyntax *Atom = cast<AtomSyntax>(S->getCallee());
  switch (Atom->Tok.getKind()) {
  case tok::NoExceptKeyword:
    return elaborateNoExceptOp(Atom, S);

  case tok::DeclTypeKeyword:
    return elaborateDeclTypeOp(Atom, S);

  case tok::AlignOfKeyword:
    return elaborateTypeTraitsOp(Atom, S, clang::UETT_AlignOf);

  case tok::SizeOfKeyword:
    return elaborateTypeTraitsOp(Atom, S, clang::UETT_SizeOf);
  case tok::UnaryRightFold:
    return elaborateRightFoldExpr(Atom, S);
  case tok::UnaryLeftFold:
    return elaborateLeftFoldExpr(Atom, S);
  case tok::BinaryFold:
    return elaborateBinaryFoldExpr(Atom, S);
  case tok::TypeidKeyword:
    return elaborateTypeidOp(Atom, S);
  default:
    llvm_unreachable("Invalid buildin function elaboration");
  }

}

clang::Expr *
ExprElaborator::elaborateTypeTraitsOp(const AtomSyntax *Name, const CallSyntax *S,
                                      clang::UnaryExprOrTypeTrait Trait) {
  if (S->getNumArguments() != 1) {
    SemaRef.Diags.Report(Name->getLoc(),
                      clang::diag::err_incorrect_number_of_arguments)
                      << Name->getSpelling();
    return nullptr;
  }
  clang::EnterExpressionEvaluationContext Unevaluated(
    SemaRef.getCxxSema(),
    clang::Sema::ExpressionEvaluationContext::Unevaluated,
    clang::Sema::ReuseLambdaContextDecl);

  // Attempting to elaborate the given argument
  clang::Expr *ResultExpr = doElaborateExpr(S->getArgument(0));
  if (!ResultExpr)
    return nullptr;

  if (ResultExpr->getType()->isNamespaceType()) {
    SemaRef.Diags.Report(S->getArgument(0)->getLoc(),
                         clang::diag::err_cannot_apply_operator_to_a_namespace)
                         << Name->getSpelling();
    return nullptr;
  }

  if (ResultExpr->getType()->isTemplateType()) {
    SemaRef.Diags.Report(S->getArgument(0)->getLoc(),
                         clang::diag::err_cannot_apply_operator_to_template)
                         << Name->getSpelling();
    return nullptr;
  }

  bool IsType = false;
  void *ExprOrTySourceInfo = ResultExpr;
  if (ResultExpr->getType()->isTypeOfTypes()) {
    clang::ParsedType ParsedTy = SemaRef.getParsedTypeFromExpr(ResultExpr,
                                                  S->getArgument(0)->getLoc());
    if (!ParsedTy.getAsOpaquePtr())
      return nullptr;
    ExprOrTySourceInfo = ParsedTy.getAsOpaquePtr();
    IsType = true;
  }
  clang::SourceLocation ArgLoc = S->getArgument(0)->getLoc();
  auto Result = SemaRef.getCxxSema().ActOnUnaryExprOrTypeTraitExpr(
                                        S->getCallee()->getLoc(), Trait, IsType,
                                        ExprOrTySourceInfo,
                          clang::SourceRange(S->getCallee()->getLoc(), ArgLoc));
  return Result.get();
}

clang::Expr *
ExprElaborator::elaborateDeclTypeOp(const AtomSyntax *Name,
                                    const CallSyntax *S) {
  assert(Name->Tok.getKind() == tok::DeclTypeKeyword
         && "Invalid elaboration of decltype operator");
  if (S->getNumArguments() != 1) {
    SemaRef.Diags.Report(Name->getLoc(),
                      clang::diag::err_incorrect_number_of_arguments)
                      << Name->getSpelling();
    return nullptr;
  }
  // Entering decltype context for evaluation of subexpression.
  clang::EnterExpressionEvaluationContext Unevaluated(SemaRef.getCxxSema(),
                 clang::Sema::ExpressionEvaluationContext::Unevaluated, nullptr,
                 clang::Sema::ExpressionEvaluationContextRecord::EK_Decltype);
  clang::Expr *ArgEval = doElaborateExpr(S->getArgument(0));
  if (!ArgEval)
    // TODO: Might an error message here. Although the error message
    /// SHOULD be coming from elaborateExpr.
    return nullptr;

  // In order to do this correctly I need to check for a few things,
  // I need to make sure that if the expression's result is actually a namespace
  // or template that I handle things correctly because I can't pass them through
  // the SemaRef.getCxxSema().ActOnDecltypeExpression because they wouldn't make
  // any sense, it may be benifical to do the same for the kind type.
  if (ArgEval->getType()->isTypeOfTypes()) {
    // TODO: We may need to check for auto here. although decltype(auto) doesn't
    // have syntax yet.
    return SemaRef.buildTypeExpr(Context.CxxAST.CppxKindTy, S->getLoc());
  }

  if (ArgEval->getType()->isNamespaceType()) {
    llvm_unreachable("Decltype of a namespace not implemented yet");
  }

  if (ArgEval->getType()->isTemplateType()) {
    llvm_unreachable("Template expression decltype not implemented yet");
  }

  // This does some semantic checking on the given expression.
  auto ExprResult = SemaRef.getCxxSema().ActOnDecltypeExpression(ArgEval);
  if (ExprResult.isInvalid())
    return nullptr;

  clang::QualType Ty = SemaRef.getCxxSema().BuildDecltypeType(ExprResult.get(),
                                                   S->getArgument(0)->getLoc());

  return SemaRef.buildTypeExpr(Ty, S->getArgument(0)->getLoc());
}

clang::Expr *ExprElaborator::elaborateTypeidOp(const AtomSyntax *Name,
                                               const CallSyntax *S) {
  assert(Name->Tok.hasKind(tok::TypeidKeyword) && "invalid typeid syntax");
  if (S->getNumArguments() != 1) {
    SemaRef.Diags.Report(Name->getLoc(),
                         clang::diag::err_incorrect_number_of_arguments)
      << Name->getSpelling();
    return nullptr;
  }

  // Entering decltype context for evaluation of subexpression.
  clang::EnterExpressionEvaluationContext Unevaluated(SemaRef.getCxxSema(),
                 clang::Sema::ExpressionEvaluationContext::Unevaluated, nullptr,
                 clang::Sema::ExpressionEvaluationContextRecord::EK_Decltype);
  const Syntax *ArgSyntax = S->getArgument(0);
  clang::Expr *ArgEval = doElaborateExpr(ArgSyntax);
  if (!ArgEval)
    return nullptr;

  if (ArgEval->getType()->isNamespaceType() ||
      ArgEval->getType()->isTemplateType()  ||
      isa<clang::CppxDeclRefExpr>(ArgEval)) {
    unsigned DiagID =
      SemaRef.Diags.getCustomDiagID(clang::DiagnosticsEngine::Error,
                                    "operand to 'typeid' must have type of "
                                    "types or value type");
    SemaRef.Diags.Report(S->getLoc(), DiagID);
    return nullptr;
  }

  clang::ExprResult Res =
    SemaRef.getCxxSema().ActOnCXXTypeid(S->getLoc(), ArgSyntax->getLoc(),
                                        ArgEval->getType()->isTypeOfTypes(),
                                        ArgEval, ArgSyntax->getLoc());
  if (Res.isInvalid())
    return nullptr;
  return Res.get();
}

clang::Expr *
ExprElaborator::elaborateNoExceptOp(const AtomSyntax *Name,
                                    const CallSyntax *S) {
  assert(Name->Tok.getKind() == tok::NoExceptKeyword
         && "Invalid elaboration of noexcept operator");
  clang::EnterExpressionEvaluationContext Unevaluated(SemaRef.getCxxSema(),
    clang::Sema::ExpressionEvaluationContext::Unevaluated);

  clang::Expr *ArgEval = doElaborateExpr(S->getArgument(0));
  if (!ArgEval)
    return nullptr;

  if (ArgEval->getType()->isTypeOfTypes()) {
    SemaRef.Diags.Report(S->getArgument(0)->getLoc(),
                         clang::diag::err_cannot_appy_operator_to_type)
                         << Name->getSpelling();
    return nullptr;
  }

  if (ArgEval->getType()->isNamespaceType()) {
    SemaRef.Diags.Report(S->getArgument(0)->getLoc(),
                         clang::diag::err_cannot_apply_operator_to_a_namespace)
                         << Name->getSpelling();
    return nullptr;
  }

  if (ArgEval->getType()->isTemplateType()) {
    SemaRef.Diags.Report(S->getArgument(0)->getLoc(),
                         clang::diag::err_cannot_apply_operator_to_template)
                         << Name->getSpelling();
    return nullptr;
  }

  auto Result = SemaRef.getCxxSema().ActOnNoexceptExpr(Name->getLoc(),
                                                       clang::SourceLocation(),
                                                       ArgEval,
                                                       clang::SourceLocation());
  if (Result.isInvalid())
    return nullptr;

  return Result.get();
}

clang::Expr *ExprElaborator::elaborateRightFoldExpr(const AtomSyntax *Name,
                                                    const CallSyntax *S) {
  Sema::ParenExprRAII ParenExpr(SemaRef, true);
  assert(Name && "Missing name");
  assert(S && "Missing call syntax");
  assert(Name->getToken().getKind() == tok::UnaryRightFold
         && "Incorrect fold operator");
  assert(S->getNumArguments() == 1 && "Incorrectly formatted AST");
  const Syntax *OperandSyntax = S->getArgument(0);
  clang::Expr *OperandExpr = elaborateExpr(OperandSyntax);
  if (!OperandExpr)
    return nullptr;
  clang::Expr *Ret = SemaRef.actOnCxxFoldExpr(Name->getLoc(), OperandExpr,
                                              Name->getToken(),
                                              Name->getLoc(), nullptr,
                                              OperandSyntax->getLoc());
  return Ret;
}

clang::Expr *ExprElaborator::elaborateLeftFoldExpr(const AtomSyntax *Name,
                                                   const CallSyntax *S) {
  Sema::ParenExprRAII ParenExpr(SemaRef, true);
  assert(Name && "Missing name");
  assert(S && "Missing call syntax");
  assert(Name->getToken().getKind() == tok::UnaryLeftFold
         && "Incorrect fold operator");
  assert(S->getNumArguments() == 1 && "Incorrectly formatted AST");
  const Syntax *OperandSyntax = S->getArgument(0);
  clang::Expr *OperandExpr = elaborateExpr(OperandSyntax);
  if (!OperandExpr)
    return nullptr;
  clang::Expr *Ret = SemaRef.actOnCxxFoldExpr(Name->getLoc(), nullptr,
                                              Name->getToken(),
                                              Name->getLoc(), OperandExpr,
                                              OperandSyntax->getLoc());
  return Ret;
}

clang::Expr *ExprElaborator::elaborateBinaryFoldExpr(const AtomSyntax *Name,
                                                     const CallSyntax *S) {
  Sema::ParenExprRAII ParenExpr(SemaRef, true);
  assert(Name && "Missing name");
  assert(S && "Missing call syntax");
  assert(Name->getToken().getKind() == tok::BinaryFold
         && "Incorrect fold operator");
  assert(S->getNumArguments() == 2 && "Incorrectly formatted AST");
  const Syntax *LHSSyntax = S->getArgument(0);
  clang::Expr *LHSExpr = elaborateExpr(LHSSyntax);
  if (!LHSExpr)
    return nullptr;
  const Syntax *RHSSyntax = S->getArgument(1);
  clang::Expr *RHSExpr = elaborateExpr(RHSSyntax);
  if (!RHSExpr)
    return nullptr;
  clang::Expr *Ret = SemaRef.actOnCxxFoldExpr(LHSSyntax->getLoc(), LHSExpr,
                                              Name->getToken(),
                                              Name->getLoc(), RHSExpr,
                                              RHSSyntax->getLoc());
  return Ret;
}

clang::Expr *ExprElaborator::elaborateThrowExpr(const CallSyntax *S) {
  assert(S && "Invalid statement");
  clang::Expr *ThrowExpr = nullptr;
  if (S->getNumArguments() == 1) {
    ThrowExpr = ExprElaborator(Context, SemaRef).elaborateExpr(S->getArgument(0));
  }
  auto ExprRes = SemaRef.getCxxSema().ActOnCXXThrow(SemaRef.getCurClangScope(),
    S->getCallee()->getLoc(), ThrowExpr);

  return ExprRes.get();
}

clang::Expr *ExprElaborator::elaborateCastOp(const CallSyntax *CastOp) {
  if (CastOp->getNumArguments() != 1) {
    SemaRef.Diags.Report(CastOp->getLoc(),
        clang::diag::err_invalid_cast_arg_count);
    return nullptr;
  }
  // Verify that the syntax is correct here, meaning that if we don't have
  // a single type argument and single call argument then we are not valid.
  const ElemSyntax *Elem = dyn_cast<ElemSyntax>(CastOp->getCallee());
  const AtomSyntax *Callee = clang::dyn_cast<AtomSyntax>(Elem->getObject());
  llvm::SmallVector<const Syntax *, 1> TypeArgs;
  const Syntax *Args = Elem->getArguments();
  const VectorNode<Syntax> *TypeArgumentList = nullptr;

  if (const ListSyntax *LS = dyn_cast<ListSyntax>(Args)) {
    TypeArgumentList = LS;
  } else if (const ArraySyntax *AS = dyn_cast<ArraySyntax>(Args)) {
      TypeArgumentList = AS;
  } else {
    // TODO: Create error message for here?!
    // CastOp->dump();
    llvm_unreachable("Improperly formatted AST");
  }
  if (TypeArgumentList->getNumChildren() != 1) {
    SemaRef.Diags.Report(CastOp->getLoc(),
                         clang::diag::err_invalid_cast_type_arg_count);
    return nullptr;
  }

  std::string Name = Callee->getSpelling();
  clang::tok::TokenKind CastKind;
  if (Name == "static_cast") {
    CastKind = clang::tok::TokenKind::kw_static_cast;
  } else if (Name == "dynamic_cast") {
    CastKind = clang::tok::TokenKind::kw_dynamic_cast;
  } else if (Name == "reinterpret_cast") {
    CastKind = clang::tok::TokenKind::kw_reinterpret_cast;
  } else if (Name == "const_cast") {
    CastKind = clang::tok::TokenKind::kw_const_cast;
  } else {
    llvm_unreachable("Invalid cast name");
  }

  clang::Expr *DestinationTy = doElaborateExpr(Elem->getArgument(0));
  clang::TypeSourceInfo *TInfo = SemaRef.getTypeSourceInfoFromExpr(
                                 DestinationTy, Elem->getArgument(0)->getLoc());
  if (!TInfo){
    SemaRef.Diags.Report(Elem->getArgument(0)->getLoc(),
                      clang::diag::err_invalid_cast_destination_type);
    return nullptr;
  }

  clang::Expr *Source = doElaborateExpr(CastOp->getArgument(0));
  if (!Source) {
    SemaRef.Diags.Report(CastOp->getArgument(0)->getLoc(),
                         clang::diag::err_expected_expression);
    return nullptr;
  }
  auto CastExpr = SemaRef.getCxxSema().BuildCXXNamedCast(Callee->getLoc(),
                                                         CastKind, TInfo,
                                                         Source,
                                              CastOp->getArgument(0)->getLoc(),
                                              CastOp->getArgument(0)->getLoc());
  return CastExpr.get();
}

static clang::Expr *handleLookupInsideType(Sema &SemaRef,
                                           clang::ASTContext &CxxAST,
                                           const CallSyntax *Op,
                                           clang::Expr *Previous,
                                           const Syntax *RHS,
                                           bool AddressOf);

/// Elaborate a base specifier that is not part of a member access expression.
/// For example:
///
/// \code
///   some_method() : void!
///     (some_base)base_member
/// \endcode
clang::Expr *ExprElaborator::handleRawBaseSpecifier(const CallSyntax *Op) {
  // Fabricate a `this` to be an LHS of a member access and save ourselves
  // some work.
  Token ThisTok(tok::ThisKeyword, Op->getLoc(), getSymbol("this"));
  AtomSyntax *This = new (Context) AtomSyntax(ThisTok);

  Token DotTok(tok::ThisKeyword, Op->getLoc(), getSymbol("operator'.'"));
  AtomSyntax *Dot = new (Context) AtomSyntax(DotTok);
  Syntax *Arg = const_cast<CallSyntax *>(Op);
  ListSyntax *Args = new (Context) ListSyntax(&Arg, 1);
  CallSyntax *DotCall = new (Context) CallSyntax(Dot, Args);

  return elaborateMemberAccess(This, DotCall, Op);
}

/// This function handles explicit operator calls, to member functions that are
/// have an operator name, if one cannot be located then nullptr is returned.
static clang::Expr *doDerefAndXOrLookUp(SyntaxContext &Context,
                                     Sema &SemaRef,
                                     clang::OverloadedOperatorKind UnaryOO,
                                     clang::OverloadedOperatorKind BinaryOO,
                                     clang::CXXScopeSpec &SS,
                                     clang::Expr *BaseExpr,
                                     const Syntax *OpSyntax,
                                     clang::SourceLocation RhsLoc,
                                     OpInfoBase const *Op) {
  assert(BaseExpr && "Invalid base expression.");
  assert(Op && "Invalid operator info.");
  clang::SourceRange BaseRange = BaseExpr ? BaseExpr->getSourceRange() :
                                 clang::SourceRange();
  const clang::RecordType *RTy = BaseExpr->getType()->getAsStructureType();
  if (!RTy) {
    SemaRef.Diags.Report(BaseExpr->getExprLoc(),
                       clang::diag::err_typecheck_member_reference_struct_union)
                        << BaseExpr->getType();

    // llvm_unreachable("This only happens when we don't have a valid structured "
    //                  "type to invoke a member function upon.");
  }
  // Getting record decl to search.
  clang::RecordDecl *RDecl = RTy->getDecl();
  // I'm not sure what's happening here, or why this is necessary, yet.
  // There must be some kind of precondition for SOMETHING.

  // Checking if this is outside of a member function body
  if (!SemaRef.getCxxSema().isThisOutsideMemberFunctionBody(
                                                    clang::QualType(RTy, 0)) &&
      SemaRef.getCxxSema().RequireCompleteType(OpSyntax->getLoc(),
                                               clang::QualType(RTy, 0),
                                    clang::diag::err_typecheck_incomplete_tag,
                                               BaseRange))
    return nullptr;

  clang::DeclContext *LookupCtxt = RDecl;
  if (SS.isSet()) {
    // If the member name was a qualified-id, look into the
    // nested-name-specifier.
    LookupCtxt = SemaRef.getCxxSema().computeDeclContext(SS, false);

    // The error in this case might not be necessary because we can guarantee
    // that any base type is already elaborated.
    if (SemaRef.getCxxSema().RequireCompleteDeclContext(SS, LookupCtxt)) {
      SemaRef.getCxxSema().Diag(SS.getRange().getEnd(),
                                clang::diag::err_typecheck_incomplete_tag)
                                << SS.getRange() << LookupCtxt;
      return nullptr;
    }

    // Make sure that if we do infact have a valid ScopeSpec that it's a type
    // if it's not a type we have need to report and return an error.
    if (!isa<clang::TypeDecl>(LookupCtxt)) {
      SemaRef.getCxxSema().Diag(RhsLoc,
                                clang::diag::err_qualified_member_nonclass)
                                << LookupCtxt << SS.getRange();
      return nullptr;
    }
  }

  assert(LookupCtxt && "Cannot handle non-computable dependent contexts "
         "in lookup");
  clang::DeclarationName DN = Context.CxxAST.DeclarationNames
                                                   .getCXXOperatorName(UnaryOO);
  auto UnaryOps = LookupCtxt->lookup(DN);
  clang::DeclarationName DN2 = Context.CxxAST.DeclarationNames
                                                  .getCXXOperatorName(BinaryOO);
  auto BinaryOps = LookupCtxt->lookup(DN2);
  clang::DeclarationNameInfo DNI({Op->getClangName()}, RhsLoc);
  DNI.setName(DN);
  clang::LookupResult R(SemaRef.getCxxSema(), DNI,
                        clang::Sema::LookupMemberName,
                        clang::Sema::NotForRedeclaration);
  for (clang::NamedDecl *ND : UnaryOps) {
    if (!ND->isCXXClassMember())
      continue;

    if (clang::CXXMethodDecl *MD
                = dyn_cast_or_null<clang::CXXMethodDecl>(ND->getAsFunction())) {
      if (!MD->isOverloadedOperator())
        continue;
      if (MD->getOverloadedOperator() == UnaryOO)
        R.addDecl(MD, MD->getAccess());
    }

  }
  for (clang::NamedDecl *ND : BinaryOps) {
    if (!ND->isCXXClassMember())
      continue;

    if (clang::CXXMethodDecl *MD
                = dyn_cast_or_null<clang::CXXMethodDecl>(ND->getAsFunction())) {
      if (!MD->isOverloadedOperator())
        continue;
      if (MD->getOverloadedOperator() == BinaryOO)
        R.addDecl(MD, MD->getAccess());
    }
  }

  if (R.empty()) {
    unsigned DiagID =
      SemaRef.Diags.getCustomDiagID(clang::DiagnosticsEngine::Error,
                                    "expected operator but did not find it");
    SemaRef.Diags.Report(OpSyntax->getLoc(), DiagID);
    return nullptr;
  }

  clang::TemplateArgumentListInfo TemplateArgs;
  auto *UME = clang::UnresolvedMemberExpr::Create(Context.CxxAST,
                                                  false,
                                                  BaseExpr,
                                                  BaseExpr->getType(),
                                           BaseExpr->getType()->isPointerType(),
                                                  RhsLoc,
                                                clang::NestedNameSpecifierLoc(),
                                                  clang::SourceLocation(),
                                                  clang::DeclarationNameInfo(),
                                                  &TemplateArgs,
                                                  R.begin(),
                                                  R.end());
  return UME;
}

// possible expression results, used for diagnostics.
#define VALUE 0
#define NAMESPACE 1
#define TYPE 2
#define TEMPLATE 3

static unsigned getExprResultFromType(clang::QualType const &T) {
  if (T->isCppxNamespaceType())
    return NAMESPACE;
  if (T->isTemplateType())
    return TEMPLATE;
  if (T->isTypeOfTypes())
    return TYPE;

  return VALUE;
}

clang::Expr *ExprElaborator::elaborateMemberAccess(const Syntax *LHS,
                                                   const CallSyntax *Op,
                                                   const Syntax *RHS) {
  clang::Expr *ElaboratedLHS = doElaborateExpr(LHS);

  if (!ElaboratedLHS) {
    SemaRef.Diags.Report(LHS->getLoc(), clang::diag::err_expected_expression);
    return nullptr;
  }

  if (ElaboratedLHS->getType()->isTypeOfTypes())
    return elaborateNestedLookupAccess(ElaboratedLHS, Op, RHS);

  if (ElaboratedLHS->getType()->isNamespaceType()) {
    if (clang::CppxNamespaceDecl *NSRef = dyn_cast<clang::CppxNamespaceDecl>(
                                        SemaRef.getDeclFromExpr(ElaboratedLHS,
                                        LHS->getLoc()))) {
      return elaborateNNS(NSRef, Op, RHS);
    }
    if (clang::NamespaceAliasDecl *NSAliasRef = dyn_cast<clang::NamespaceAliasDecl>(
                                        SemaRef.getDeclFromExpr(ElaboratedLHS,
                                        LHS->getLoc()))) {
      return elaborateNNS(NSAliasRef, Op, RHS);
    }
    llvm_unreachable("Invalid namespace type returned.");
  }

  // Handling member elaboration.
  return elaborateMemberAccessRHS(ElaboratedLHS, LHS, Op, RHS);
}

clang::Expr *ExprElaborator::elaborateMemberAccessRHS(clang::Expr *ElaboratedLHS,
                                                      const Syntax *LHS,
                                                      const CallSyntax *Op,
                                                      const Syntax *RHS) {
  if (auto RHSAtom = dyn_cast<AtomSyntax>(RHS))
    return elaborateMemberAccessRHSAtom(ElaboratedLHS, LHS, Op, RHSAtom);

  // A disambiguator of the form (a)b
  if (const CallSyntax *Disambig = dyn_cast<CallSyntax>(RHS))
    return elaborateDisambuationSyntax(ElaboratedLHS, LHS, Op, Disambig);

  unsigned DiagID =
    SemaRef.Diags.getCustomDiagID(clang::DiagnosticsEngine::Error,
                                  "member access from non-object");
  SemaRef.Diags.Report(LHS->getLoc(), DiagID);
  return nullptr;
}

clang::Expr *
ExprElaborator::elaborateConstructDestructExpr(clang::Expr *ElaboratedLHS,
                                               const Syntax *LHS,
                                               const CallSyntax *Op,
                                               const AtomSyntax *RHS) {
  if (RHS->getSpelling() == "construct")
    return elaborateInPlaceNewCall(ElaboratedLHS, Op, RHS);
  if (RHS->getSpelling() == "destruct")
    return elaborateDestructCall(ElaboratedLHS, Op, RHS);
  return nullptr;
}

clang::Expr *
ExprElaborator::elaborateMemberAccessRHSAtom(clang::Expr *ElaboratedLHS,
                                             const Syntax *LHS,
                                             const CallSyntax *Op,
                                             const AtomSyntax *RHS) {
  // Handling special calls to Construct/Destruct
  if (clang::Expr *Ret = elaborateConstructDestructExpr(ElaboratedLHS, LHS,
                                                        Op, RHS))
    return Ret;
  clang::UnqualifiedId Id;
  clang::IdentifierInfo *IdInfo =
    &Context.CxxAST.Idents.get(RHS->getSpelling());
  OpInfoBase const *OpInfo = SemaRef.OpInfo.getOpInfo(IdInfo);
  if (OpInfo) {
    clang::OverloadedOperatorKind UnaryOO = OpInfo->getUnaryOverloadKind();
    clang::OverloadedOperatorKind BinaryOO = OpInfo->getBinaryOverloadKind();
    if (UnaryOO != BinaryOO) {
      clang::CXXScopeSpec TempSS;
      clang::Expr *LookedUpCandidates = doDerefAndXOrLookUp(Context, SemaRef,
                                                            UnaryOO, BinaryOO,
                                                            TempSS,
                                                            ElaboratedLHS,
                                                            Op, RHS->getLoc(),
                                                            OpInfo);
      return LookedUpCandidates;
    }
    clang::SourceLocation RHSLoc = RHS->getLoc();
    clang::SourceLocation SymbolLocations[3] = {RHSLoc, RHSLoc, RHSLoc};
    Id.setOperatorFunctionId(RHSLoc, OpInfo->getUnaryOverloadKind(),
                              SymbolLocations);
  } else {
    Id.setIdentifier(IdInfo, RHS->getLoc());
  }
  clang::CXXScopeSpec SS;
  clang::SourceLocation Loc;
  clang::tok::TokenKind AccessTokenKind = clang::tok::TokenKind::period;
  if (ElaboratedLHS->getType()->isPointerType())
    AccessTokenKind = clang::tok::TokenKind::arrow;

  clang::ExprResult RHSExpr =
    SemaRef.getCxxSema().ActOnMemberAccessExpr(SemaRef.getCurClangScope(),
                                                ElaboratedLHS, Op->getLoc(),
                                                AccessTokenKind, SS, Loc, Id,
                                                nullptr);
  if (RHSExpr.isInvalid())
    return nullptr;

  ExprMarker(Context.CxxAST, SemaRef).Visit(RHSExpr.get());
  return RHSExpr.get();
}

clang::Expr *ExprElaborator::elaborateDisambuationSyntax(clang::Expr *ElaboratedLHS,
                                                         const Syntax *LHSParam,
                                                         const CallSyntax *Op,
                                                         const CallSyntax *Disambig) {
  clang::Expr *LHS = doElaborateExpr(Disambig->getArgument(0));
  if (!LHS)
    return nullptr;

  if (!LHS->getType()->isTypeOfTypes()) {
    SemaRef.Diags.Report(LHS->getExprLoc(),
                          clang::diag::err_unexpected_expression_result)
      << TYPE << getExprResultFromType(LHS->getType());
    return nullptr;
  }

  clang::QualType Base =
    cast<clang::CppxTypeLiteral>(LHS)->getValue()->getType();

  clang::Expr *Res =
    elaborateNestedLookupAccess(LHS, Op, Disambig->getArgument(1));
  if (!Res)
    return nullptr;
  if (ElaboratedLHS->getType()->isTypeOfTypes()) {
    return Res;
  }

  if (clang::DeclRefExpr *FieldRef = dyn_cast<clang::DeclRefExpr>(Res)) {
    if (!isa<clang::FieldDecl>(FieldRef->getDecl())) {
      // FIXME: This is fine because this could be a reference to a static variable
      // but then again we'd also need to make sure that the LHS is an object
      // of some kind.
      return nullptr;
    }
    clang::FieldDecl *Field = cast<clang::FieldDecl>(FieldRef->getDecl());

    // FIXME: needs to handle templates and prefixes
    clang::CXXScopeSpec SS;
    clang::TypeLoc BaseTL =
      BuildAnyTypeLoc(CxxAST, Base, LHS->getExprLoc())->getTypeLoc();
    SS.Extend(CxxAST, clang::SourceLocation(), BaseTL, Disambig->getLoc());
    clang::UnqualifiedId Id;
    clang::IdentifierInfo *IdInfo =
      &Context.CxxAST.Idents.get(Field->getName());
    Id.setIdentifier(IdInfo, Field->getLocation());
    clang::tok::TokenKind AccessTokenKind = clang::tok::TokenKind::period;
    if (ElaboratedLHS->getType()->isPointerType())
      AccessTokenKind = clang::tok::TokenKind::arrow;
    clang::SourceLocation Loc;
    clang::ExprResult Access =
      SemaRef.getCxxSema().ActOnMemberAccessExpr(SemaRef.getCurClangScope(),
                                                 ElaboratedLHS, Op->getLoc(),
                                                 AccessTokenKind, SS, Loc,
                                                 Id, nullptr);
    if (Access.isInvalid())
      return nullptr;

    return Access.get();
  }

  // Handling member function rebuild.
  if (auto *ULE = dyn_cast<clang::UnresolvedLookupExpr>(Res)) {
    // FIXME: I need to figure out if this will work for static functions.
    clang::CXXScopeSpec SS;
    bool IsArrow = false;
    clang::QualType BaseType = ElaboratedLHS->getType();
    if (ElaboratedLHS->getType()->isPointerType())
      IsArrow = true;
    auto BaseExpr
        = SemaRef.getCxxSema().PerformMemberExprBaseConversion(ElaboratedLHS,
                                                               IsArrow);
    if (BaseExpr.isInvalid())
      return nullptr;
    clang::TemplateArgumentListInfo TemplateArgs;
    return clang::UnresolvedMemberExpr::Create(Context.CxxAST, false,
                                               BaseExpr.get(), BaseType,
                                               IsArrow, Op->getLoc(),
                                               SS.getWithLocInContext(Context.CxxAST),
                                               clang::SourceLocation(),
                                               ULE->getNameInfo(),
                                               &TemplateArgs,
                                               ULE->decls_begin(), ULE->decls_end());
  }
  return Res;
}

clang::Expr *ExprElaborator::elaborateInPlaceNewCall(clang::Expr *LHSPtr,
                                                     const CallSyntax *Op,
                                                     const Syntax *RHS) {
  return SemaRef.buildPartialInPlaceNewExpr(RHS, LHSPtr, Op->getLoc());
}

clang::Expr *ExprElaborator::elaborateDestructCall(clang::Expr *LHSPtr,
                                                   const CallSyntax *Op,
                                                   const Syntax *RHS) {
  clang::QualType ExprTy = LHSPtr->getType();
  if (!ExprTy->isPointerType()) {
    // FIXME: I need to figure out how to ensure that we have the correct
    // error message for our destructor.
    SemaRef.Diags.Report(RHS->getLoc(),
                         clang::diag::err_pseudo_dtor_base_not_scalar)
                         << ExprTy;
    return nullptr;
  } else {
    ExprTy = ExprTy->getPointeeType();
  }
  clang::CXXScopeSpec SS;
  clang::SourceLocation Loc;
  clang::tok::TokenKind AccessTokenKind = clang::tok::TokenKind::arrow;

  clang::UnqualifiedId Id;
  clang::TypeSourceInfo *TInfo = BuildAnyTypeLoc(Context.CxxAST, ExprTy,
                                                 RHS->getLoc());
  auto PT = SemaRef.getCxxSema().CreateParsedType(TInfo->getType(), TInfo);
  Id.setDestructorName(RHS->getLoc(), PT, RHS->getLoc());
  auto Ret =
    SemaRef.getCxxSema().ActOnMemberAccessExpr(SemaRef.getCurClangScope(),
                                               LHSPtr, Op->getLoc(),
                                               AccessTokenKind, SS, Loc,
                                               Id, nullptr);
  if (Ret.isInvalid())
    return nullptr;
  return Ret.get();
}

clang::Expr *ExprElaborator::elaborateNNS(clang::NamedDecl *NS,
                                          const CallSyntax *Op,
                                          const Syntax *RHS) {
  // The object type cannot coexist with a set scope-specifier.
  clang::Sema::NestedNameSpecInfo IdInfo(NS->getIdentifier(),
                                         NS->getBeginLoc(),
                                         Op->getLoc(),
                                         /*ObjectType=*/clang::QualType());

  // Look this up as an NNS.
  bool EnteringContext = SemaRef.isQualifiedLookupContext();
  bool Failure = SemaRef.getCxxSema().
    ActOnCXXNestedNameSpecifier(SemaRef.getCurClangScope(), IdInfo,
                                EnteringContext, SemaRef.CurNNSContext,
                                /*RecoveryLookup=*/false,
                                /*IsCorrected=*/nullptr,
                                /*OnlyNamespace=*/false);
  if (Failure) {
    SemaRef.CurNNSContext.clear();
    return nullptr;
  }

  Sema::OptionalInitScope<Sema::QualifiedLookupRAII> Qual(SemaRef);
  if (auto *CppxNs = dyn_cast<clang::CppxNamespaceDecl>(NS)) {
    Qual.Init(SemaRef.QualifiedLookupContext, CppxNs);
  } else if (auto *Alias = dyn_cast<clang::NamespaceAliasDecl>(NS)) {
    Qual.Init(SemaRef.QualifiedLookupContext, Alias);
  } else {
    NS->dump();
    llvm_unreachable("We hvae a new type of namespace specifier that we've "
                     "never seen before.");
  }
  clang::Expr *RHSExpr = doElaborateExpr(RHS);
  if (!RHSExpr) {
    SemaRef.CurNNSContext.clear();
    return nullptr;
  }

  if (RHSExpr->getType()->isNamespaceType())
    return RHSExpr;

  // We've finished lookup and can clear the NNS context.
  if (!SemaRef.isExtendedQualifiedLookupContext())
    SemaRef.CurNNSContext.clear();
  ExprMarker(Context.CxxAST, SemaRef).Visit(RHSExpr);
  return RHSExpr;
}

clang::Expr *ExprElaborator::elaborateGlobalNNS(const CallSyntax *Op,
                                                const Syntax *RHS) {
  bool Failure = SemaRef.getCxxSema().ActOnCXXGlobalScopeSpecifier(Op->getLoc(),
                                                         SemaRef.CurNNSContext);

  if (Failure)
    return nullptr;

  gold::Scope *GlobalScope = SemaRef.getCurrentScope();
  while (GlobalScope->getParent())
    GlobalScope = GlobalScope->getParent();

  Sema::QualifiedLookupRAII Qual(SemaRef, SemaRef.QualifiedLookupContext,
                                 GlobalScope,
                                 Context.CxxAST.getTranslationUnitDecl());
  clang::Expr *RHSExpr = doElaborateExpr(RHS);
  if (!RHSExpr)
    return nullptr;

  if (RHSExpr->getType()->isNamespaceType())
    return RHSExpr;

  // TODO: should we account for an NNS that is returned from a function?
  if (!SemaRef.isExtendedQualifiedLookupContext())
    SemaRef.CurNNSContext.clear();
  ExprMarker(Context.CxxAST, SemaRef).Visit(RHSExpr);
  return RHSExpr;
}

// True if the provided operator is a dot at the right-most level of the tree.
// e.g., `b.(A)i` would return false, but `b.a.i` would return true.
static bool isOpDot(Sema &SemaRef, const CallSyntax *Op) {
  if (Op->getNumArguments() < 2)
    return false;

  const CallSyntax *S = Op;
  while (isa<CallSyntax>(S->getArgument(1))) {
    S = cast<CallSyntax>(S->getArgument(1));
    if (S->getNumArguments() < 2)
      return false;
  }

  return getFusedOpKind(SemaRef, S) == FOK_MemberAccess;
}

// True when we have an overload set while creating a Using Declaration
// inside of a class.
static bool usingClassLookupIsUnresolved(clang::DeclContextLookupResult const &R,
                                         unsigned NumShadows) {
  if (R.empty())
    return false;

  if (NumShadows > 1)
    return true;

  auto hasMethod = [](clang::NamedDecl const *D) -> bool {
    return isa<clang::CXXMethodDecl>(D);
  };
  return std::find_if_not(std::begin(R), std::end(R), hasMethod) == std::end(R);
}

clang::Expr *handleLookupInsideType(Sema &SemaRef, clang::ASTContext &CxxAST,
                                    const CallSyntax *Op, clang::Expr *Prev,
                                    const Syntax *RHS, bool AddressOf) {
  clang::TypeSourceInfo *TInfo =
                    SemaRef.getTypeSourceInfoFromExpr(Prev, Prev->getExprLoc());

  if (!TInfo)
    return nullptr;

  clang::QualType QT = TInfo->getType();
  const clang::Type *T = QT.getTypePtr();
  const auto *TST = T->getAs<clang::TemplateSpecializationType>();

  // FIXME: perform some check on TST here?
  if (!(T->isStructureOrClassType() || T->isUnionType()
        || T->isEnumeralType()) && !TST) {
    SemaRef.Diags.Report(Prev->getExprLoc(),
                         clang::diag::err_invalid_type_for_name_spec)
                         << QT;
    return nullptr;
  }

  clang::TagDecl *TD = T->getAsTagDecl();
  if (SemaRef.elaboratingUsingInClassScope() && TST) {
    TD = cast<clang::TagDecl>(TST->getTemplateName().getAsTemplateDecl()
                              ->getTemplatedDecl());
  }

  // Fetching declaration to ensure that we actually have the current scope
  // for lookup.
  // Attempthing to fetch the declaration now and popss
  Declaration *DeclForTy = SemaRef.getDeclaration(TD);
  assert(DeclForTy);

  ClangToGoldDeclRebuilder Rebuilder(SemaRef.getContext(), SemaRef);
  clang::SourceRange Range = clang::SourceRange(Op->getArgument(0)->getLoc(),
                                                RHS->getLoc());
  if (Rebuilder.finishDecl(DeclForTy, Range))
    return nullptr;

  // Processing if we have a single name.
  if (const AtomSyntax *Atom = dyn_cast<AtomSyntax>(RHS)) {
    clang::DeclarationNameInfo DNI({&CxxAST.Idents.get(Atom->getSpelling())},
                                  Atom->getLoc());
    if (Atom->getSpelling() == "destruct") {
      clang::DeclarationNameInfo DNI2({
        CxxAST.DeclarationNames.getCXXDestructorName(
          CxxAST.getCanonicalType(TInfo->getType())
        )}, Atom->getLoc());
      if (clang::CXXRecordDecl* RD = dyn_cast<clang::CXXRecordDecl>(TD)) {
        clang::CXXDestructorDecl *Dtor = RD->getDestructor();
        clang::TemplateArgumentListInfo TemplateArgs;
        clang::UnresolvedSet<4> USet;
        USet.addDecl(Dtor, Dtor->getAccess());
        return clang::UnresolvedLookupExpr::Create(CxxAST,
                                            RD, clang::NestedNameSpecifierLoc(),
                                                   DNI2, /*ADL=*/true,
                                                   /*Overloaded*/false,
                                                   USet.begin(),
                                                   USet.end());
      } else {
        SemaRef.Diags.Report(Prev->getExprLoc(),
                            clang::diag::err_invalid_destructor_call)
                            << TInfo->getType();
        return nullptr;
      }
    }
    auto R = TD->lookup(DNI.getName());
    clang::NamedDecl *ND = nullptr;
    if (R.size() != 1u) {

      // This could be a template specialization of a member.
      if (!R.empty()) {
        clang::LookupResult Redecls(SemaRef.getCxxSema(), DNI,
                                    clang::Sema::LookupOrdinaryName,
                                    clang::Sema::ForVisibleRedeclaration);
        for (clang::NamedDecl *ND : R)
          Redecls.addDecl(ND);
        Redecls.resolveKind();
<<<<<<< HEAD
        if (Redecls.getResultKind() == clang::LookupResult::FoundOverloaded) {
          clang::TemplateArgumentListInfo TemplateArgs;
          clang::CXXRecordDecl *RD = dyn_cast<clang::CXXRecordDecl>(TD);
          assert (RD && "should have avoided this situation");

          clang::CXXScopeSpec SS;
          SS.Extend(CxxAST, TD->getIdentifier(), Prev->getExprLoc(),
                    Op->getLoc());
          return clang::UnresolvedLookupExpr::Create(
            CxxAST, RD, SS.getWithLocInContext(CxxAST), DNI, /*ADL=*/true,
            /*Overloaded*/true, Redecls.asUnresolvedSet().begin(),
            Redecls.asUnresolvedSet().end());
=======
        switch(Redecls.getResultKind()) {
          case clang::LookupResult::FoundOverloaded: {
            clang::TemplateArgumentListInfo TemplateArgs;
            if (clang::CXXRecordDecl* RD = dyn_cast<clang::CXXRecordDecl>(TD)) {
              clang::CXXScopeSpec SS;
              SS.Extend(CxxAST, TD->getIdentifier(), Prev->getExprLoc(),
                        Op->getLoc());
              return clang::UnresolvedLookupExpr::Create(CxxAST,
                                                         RD,
                                                         SS.getWithLocInContext(CxxAST),
                                                         DNI, /*ADL=*/true,
                                                         /*Overloaded*/true,
                                              Redecls.asUnresolvedSet().begin(),
                                               Redecls.asUnresolvedSet().end());
            } else {
              llvm_unreachable("Invalid type lookup not correctly avoided.");
            }
          }
          case clang::LookupResult::FoundUnresolvedValue:
            // TODO: Create an error message for this possibly.
          case clang::LookupResult::Found:
            break;
          case clang::LookupResult::NotFound:
          case clang::LookupResult::NotFoundInCurrentInstantiation:
          case clang::LookupResult::Ambiguous:
            // FIXME: This may need a special error message.
            // return nullptr;
            break;
          default:
            llvm_unreachable("Invalid lookup resolution.");
>>>>>>> 8fb62357
        }

        ND = Redecls.getAcceptableDecl(R.front());
        if (ND && isa<clang::ValueDecl>(ND)) {
          clang::ValueDecl *VD = cast<clang::ValueDecl>(ND);
          clang::NestedNameSpecifierLoc NNS(SemaRef.CurNNSContext.getScopeRep(),
                                            SemaRef.CurNNSContext.location_data());
          bool UseNNS = SemaRef.CurNNSContext.isSet();
          return clang::DeclRefExpr::Create(
            CxxAST, UseNNS ? NNS : clang::NestedNameSpecifierLoc(),
            clang::SourceLocation(), VD, /*Capture=*/false, RHS->getLoc(),
            VD->getType(), AddressOf ? clang::VK_RValue : clang::VK_LValue);
        }
      }

      // This wasn't the name of a member, check if it is the name of a base.
      if (clang::CXXRecordDecl *RD = dyn_cast<clang::CXXRecordDecl>(TD)) {
        for (const auto &Base : RD->bases()) {
          clang::CXXRecordDecl *BaseRD = Base.getType()->getAsCXXRecordDecl();
          if (BaseRD->getIdentifier() == DNI.getName().getAsIdentifierInfo())
            ND = BaseRD;
        }
      }

      auto hasUsing = [](clang::NamedDecl const *D) -> bool {
        return isa<clang::UsingDecl>(D);
      };
      unsigned Shadows = 0;
      clang::UnresolvedSet<4> USet;

      // Check if we have any shadows single declarations.
      if (std::find_if(std::begin(R), std::end(R), hasUsing) != std::end(R)) {
        clang::UsingShadowDecl *S = nullptr;
        for (clang::NamedDecl *D : R) {
          if (auto *SD = dyn_cast<clang::UsingShadowDecl>(D)) {
            S = SD;
            ++Shadows;
          }

          USet.addDecl(D, D->getAccess());
        }

        if (Shadows == 1u) {
          ND = S->getTargetDecl();
        }
      }

      // Check for a shadowed overload set.
      if (usingClassLookupIsUnresolved(R, Shadows)) {
        // If we're not creating a UsingDecl, these need to be static.
        if (!SemaRef.elaboratingUsingInClassScope() && !AddressOf) {
          SemaRef.Diags.Report(Prev->getExprLoc(),
                               clang::diag::err_ref_non_value) << Prev;
          return nullptr;
        }

        if (!Shadows)
          for (clang::NamedDecl *D : R)
            USet.addDecl(D, D->getAccess());
        clang::Expr *Base = const_cast<clang::Expr *>(Prev);
        clang::TemplateArgumentListInfo TemplateArgs;
        auto *UME =
          clang::UnresolvedMemberExpr::Create(CxxAST,
                                              /*UnresolvedUsing=*/true,
                                              Base,
                                              Base->getType(),
                                              Base->getType()->isPointerType(),
                                              RHS->getLoc(),
                                              clang::NestedNameSpecifierLoc(),
                                              clang::SourceLocation(),
                                              DNI,
                                              &TemplateArgs,
                                              USet.begin(),
                                              USet.end());
        return UME;
      }

      // This was neither a type nor a shadowed declaration.
      if (!ND) {
        SemaRef.Diags.Report(RHS->getLoc(), clang::diag::err_no_member)
          << Atom->getSpelling() << TD;
        return nullptr;
      }
    }

    if (!ND)
      ND = R.front();

    if (clang::TypeDecl *TD = dyn_cast<clang::TypeDecl>(ND)) {
      TD->setIsUsed();
      clang::QualType Ty = CxxAST.getTypeDeclType(TD);
      return SemaRef.buildTypeExpr(Ty, RHS->getLoc());
    }

    // This is how we access static member variables, and strangely also fields.
    if (clang::VarDecl *VDecl = dyn_cast<clang::VarDecl>(ND))
      return clang::DeclRefExpr::Create(CxxAST, clang::NestedNameSpecifierLoc(),
                                        clang::SourceLocation(),VDecl,
                                        /*Capture=*/false, RHS->getLoc(),
                                        VDecl->getType(), clang::VK_LValue);

    // access a record from an NNS
    if (isa<clang::CXXRecordDecl>(ND))
      return SemaRef.buildTypeExprFromTypeDecl(TD, RHS->getLoc());

    // FIXME: static methods should be handled here

    // otherwise, we have a FieldDecl from a nested name specifier lookup.
    // In which case, the rhs should be static, called via operator'()',
    // inside a using macro if the lhs was a record type, or as the operand
    // of operator'&'.
    if (Prev->getType()->isTypeOfTypes() && isOpDot(SemaRef, Op)) {
      clang::QualType Ty =
        cast<clang::CppxTypeLiteral>(Prev)->getValue()->getType();
      if (!SemaRef.elaboratingUsingInClassScope() && !Ty->isEnumeralType()
          && !AddressOf) {
        SemaRef.Diags.Report(Prev->getExprLoc(),
                             clang::diag::err_ref_non_value) << Prev;
        return nullptr;
      }
    }
    if (clang::FunctionDecl *FD = dyn_cast<clang::FunctionDecl>(ND)) {
      if (clang::CXXRecordDecl* RD = dyn_cast<clang::CXXRecordDecl>(TD)) {
        clang::CXXScopeSpec SS;
        SS.Extend(CxxAST, TD->getIdentifier(), Prev->getExprLoc(),
                  Op->getLoc());
        clang::TemplateArgumentListInfo TemplateArgs;
        clang::UnresolvedSet<4> USet;
        USet.addDecl(FD, FD->getAccess());
        return clang::UnresolvedLookupExpr::Create(CxxAST,
                                                   RD,
                                                   SS.getWithLocInContext(CxxAST),
                                                   DNI, /*ADL=*/true,
                                                   /*Overloaded*/true,
                                                   USet.begin(),
                                                   USet.end());
      } else {
        llvm_unreachable("Incorrect tag type.");
      }
    }
    if (clang::ValueDecl *VD = dyn_cast<clang::ValueDecl>(ND)) {
      clang::NestedNameSpecifierLoc NNS(SemaRef.CurNNSContext.getScopeRep(),
                                        SemaRef.CurNNSContext.location_data());
      bool UseNNS = SemaRef.CurNNSContext.isSet();
      return clang::DeclRefExpr::Create(
        CxxAST, UseNNS ? NNS : clang::NestedNameSpecifierLoc(),
        clang::SourceLocation(), VD, /*Capture=*/false, RHS->getLoc(),
        VD->getType(), AddressOf ? clang::VK_RValue : clang::VK_LValue);
    }
  }

  llvm_unreachable("Unknown syntax encountered during nested member lookup.");
}

clang::Expr *ExprElaborator::elaborateNestedLookupAccess(
               clang::Expr *Previous, const CallSyntax *Op, const Syntax *RHS) {
  assert(Previous && isa<clang::CppxTypeLiteral>(Previous)
         && "Expression scoping.");

  // Build up an NNS to ensure we get an instantiation of any specializations.
  clang::CppxTypeLiteral *Literal = cast<clang::CppxTypeLiteral>(Previous);
  clang::TypeSourceInfo *TInfo = Literal->getValue();
  clang::TypeLocBuilder TLB;
  TInfo = BuildAnyTypeLoc(Context.CxxAST, TLB, TInfo->getType(), Op->getLoc());
  clang::TypeLoc TL = TLB.getTypeLocInContext(Context.CxxAST, TInfo->getType());
  clang::QualType RecordType = TInfo->getType();
  clang::CXXRecordDecl *RD = RecordType->getAsCXXRecordDecl();

  auto *TST = RecordType->getAs<clang::TemplateSpecializationType>();
  if (SemaRef.elaboratingUsingInClassScope() && TST) {
    auto *CTD = dyn_cast_or_null<clang::ClassTemplateDecl>(
      TST->getTemplateName().getAsTemplateDecl());
    clang::QualType ContextType =
      Context.CxxAST.getCanonicalType(clang::QualType(TST, 0));
    clang::QualType Injected = CTD->getInjectedClassNameSpecialization();
    if (Context.CxxAST.hasSameType(Injected, ContextType))
      RD = CTD->getTemplatedDecl();
    else
      llvm_unreachable("partials not implemented");
  }

  if (RD) {
    clang::Sema::NestedNameSpecInfo IdInfo(RD->getIdentifier(),
                                           RD->getBeginLoc(),
                                           Op->getLoc(),
                                           clang::QualType());
    clang::CXXScopeSpec SS;
    SS.Extend(
      Context.CxxAST, clang::SourceLocation(), TL, Op->getLoc());
    bool Failure = SemaRef.getCxxSema().
      ActOnCXXNestedNameSpecifier(SemaRef.getCurClangScope(), IdInfo,
                                  false, SS,
                                  /*RecoveryLookup=*/false,
                                  /*IsCorrected=*/nullptr,
                                  /*OnlyNamespace=*/false);
    if (Failure) {
      SemaRef.CurNNSContext.clear();
      return nullptr;
    }

    SemaRef.CurNNSContext = SS;
  }

  clang::Expr *Ret =
    handleLookupInsideType(SemaRef, Context.CxxAST, Op, Previous,
                           RHS, ElaboratingAddressOfOp);
  if (!SemaRef.isExtendedQualifiedLookupContext())
    SemaRef.CurNNSContext.clear();
  return Ret;
}

clang::Expr *ExprElaborator::elaborateUnaryOp(const CallSyntax *S,
                                              clang::UnaryOperatorKind Op) {
  BooleanRAII AddressOfRAII(ElaboratingAddressOfOp, Op == clang::UO_AddrOf);

  const Syntax *Operand = S->getArgument(0);
  clang::Expr *OperandResult = nullptr;
  if (ElaboratingAddressOfOp) {
    Sema::ExtendQualifiedLookupRAII ExQual(SemaRef);
    OperandResult = doElaborateExpr(Operand);
  } else {
    OperandResult = doElaborateExpr(Operand);
  }
  // llvm::outs() << "Dumping operand contents result!\n";
  // OperandResult->dump();
  if (!OperandResult || OperandResult->getType()->isNamespaceType()) {
    SemaRef.Diags.Report(Operand->getLoc(),
                         clang::diag::err_expected_expression);
    return nullptr;
  }

  // This is used to construct a pointer type because the caret has two
  // meanings. Dereference and pointer declaration.
  if (Op == clang::UO_Deref) {
    if (OperandResult->getType()->isTypeOfTypes()) {
      clang::TypeSourceInfo *TInfo = SemaRef.getTypeSourceInfoFromExpr(
                                                    OperandResult, S->getLoc());
      if (!TInfo)
        return nullptr;
      clang::QualType RetType = Context.CxxAST.getPointerType(TInfo->getType());
      return SemaRef.buildTypeExpr(RetType, S->getLoc());
    }
  }
  clang::ExprResult UnaryOpRes = SemaRef.getCxxSema().BuildUnaryOp(
    /*scope*/nullptr, S->getCalleeLoc(), Op, OperandResult);

  ExprMarker(Context.CxxAST, SemaRef).Visit(OperandResult);
  return UnaryOpRes.get();
}

clang::Expr *ExprElaborator::elaborateBinOp(const CallSyntax *S,
                                            clang::BinaryOperatorKind Op) {
  const Syntax *LHSSyntax = S->getArgument(0);
  const Syntax *RHSSyntax = S->getArgument(1);

  clang::Expr *LHS = doElaborateExpr(LHSSyntax);
  if (!LHS) {
    SemaRef.Diags.Report(LHSSyntax->getLoc(),
                         clang::diag::err_expected_expression);
    return nullptr;
  }

  clang::Expr *RHS = doElaborateExpr(RHSSyntax);
  if (!RHS) {
    SemaRef.Diags.Report(RHSSyntax->getLoc(),
                         clang::diag::err_expected_expression);
    return nullptr;
  }

  // FIXME: Replace with ActOnBinOp so precedence issues get warnings.
  clang::ExprResult Res = SemaRef.getCxxSema().BuildBinOp(/*Scope=*/nullptr,
                                                          S->getLoc(), Op, LHS,
                                                          RHS);
  if (Res.isInvalid()) {
    SemaRef.Diags.Report(S->getLoc(), clang::diag::err_failed_to_translate_expr);
    return nullptr;
  }

  ExprMarker(Context.CxxAST, SemaRef).Visit(LHS);
  ExprMarker(Context.CxxAST, SemaRef).Visit(RHS);

  return Res.get();
}

/// Create an expression for a block condition. Ex:
///
/// \code
/// if:
///   expr_1
///   expr_2
///   ...
///   expr_n
/// \endcode
/// We just create a logical and expression with n terms: one for each
/// sub expression.
clang::Expr *
ExprElaborator::elaborateBlockCondition(const ArraySyntax *Conditions,
                                        bool IsConstExpr) {
  // If there's only one term, we don't need to do anything else.
  if (Conditions->getNumChildren() == 1){
    if (IsConstExpr)
      return elaborateExpectedConstantExpr(Conditions->getChild(0));
    else
      return doElaborateExpr(Conditions->getChild(0));
  }
  clang::Expr *LHS = nullptr;
  clang::Expr *RHS = nullptr;

  {
    ExprElaborator ExEl(Context, SemaRef);
    if (IsConstExpr)
      LHS = ExEl.elaborateExpectedConstantExpr(Conditions->getChild(0));
    else
      LHS = ExEl.doElaborateExpr(Conditions->getChild(0));

    if (!LHS) {
      SemaRef.Diags.Report(Conditions->getChild(0)->getLoc(),
                           clang::diag::err_expected_expression);
      return nullptr;
    }
  }
  {
    ExprElaborator ExEl(Context, SemaRef);
    if (IsConstExpr)
      RHS = ExEl.elaborateExpectedConstantExpr(Conditions->getChild(1));
    else
      RHS = ExEl.doElaborateExpr(Conditions->getChild(1));

    if (!RHS) {
      SemaRef.Diags.Report(Conditions->getChild(1)->getLoc(),
                           clang::diag::err_expected_expression);
      return nullptr;
    }
  }

  clang::ExprResult BinOp =
    SemaRef.getCxxSema().ActOnBinOp(/*Scope=*/nullptr, clang::SourceLocation(),
                                    clang::tok::ampamp, LHS, RHS);
  if (BinOp.isInvalid()) {
    SemaRef.Diags.Report(Conditions->getLoc(),
                         clang::diag::err_invalid_block_condition);
    return nullptr;
  }

  // For all remaining terms, append them to the back of the && expression.
  // Ex., if we had `1 && 2`, we would append `3` to get `1 && 2 && 3`.
  for (unsigned I = 2; I < Conditions->getNumChildren(); ++I) {
    ExprElaborator ExEl(Context, SemaRef);
    if (IsConstExpr)
      RHS = ExEl.elaborateExpectedConstantExpr(Conditions->getChild(I));
    else
      RHS = ExEl.doElaborateExpr(Conditions->getChild(I));

    BinOp =
      SemaRef.getCxxSema().ActOnBinOp(/*Scope=*/nullptr, clang::SourceLocation(),
                                      clang::tok::ampamp, BinOp.get(),
                                      RHS);
    if (BinOp.isInvalid()) {
      SemaRef.Diags.Report(Conditions->getLoc(),
                           clang::diag::err_invalid_block_condition);
      return nullptr;
    }
  }

  return BinOp.get();
}

static clang::Expr *handleArrayMacro(SyntaxContext &Context, Sema &SemaRef,
                                     const MacroSyntax *S) {
  assert(isa<ArraySyntax>(S->getBlock()) && "invalid array macro");

  unsigned DiagID =
    SemaRef.Diags.getCustomDiagID(clang::DiagnosticsEngine::Error,
                                  "only array macros may appear in "
                                  "array initializer");
  if (const AtomSyntax *Call = dyn_cast<AtomSyntax>(S->getCall())) {
    if (Call->getSpelling() != "array") {
      SemaRef.Diags.Report(Call->getLoc(), DiagID);
      return nullptr;
    }
  } else {
    SemaRef.Diags.Report(S->getLoc(), DiagID);
    return nullptr;
  }

  const ArraySyntax *Block = cast<ArraySyntax>(S->getBlock());
  llvm::SmallVector<clang::Expr *, 2> Elements;
  for (const Syntax *SS : Block->children()) {
    if (const ListSyntax *LInit = dyn_cast<ListSyntax>(SS)) {
      llvm::SmallVector<clang::Expr *, 8> Subelements;
      for (const Syntax *SI :  LInit->children()) {
        clang::Expr *Element =
          ExprElaborator(Context, SemaRef).doElaborateExpr(SI);

        if (!Element)
          continue;

        Subelements.push_back(Element);
      }

      clang::ExprResult InitList =
        SemaRef.getCxxSema().ActOnInitList(S->getLoc(), Subelements, S->getLoc());
      Elements.push_back(InitList.get());
    }

    else if (const MacroSyntax *MInit = dyn_cast<MacroSyntax>(SS)) {
      clang::Expr *Sublist = handleArrayMacro(Context, SemaRef, MInit);
      Elements.push_back(Sublist);
    }

    else if (isa<ArraySyntax>(SS)) {
      unsigned DiagID =
        SemaRef.Diags.getCustomDiagID(clang::DiagnosticsEngine::Error,
                                      "cannot use array in array macro");
      SemaRef.Diags.Report(SS->getLoc(), DiagID);
      continue;
    }

    else {
      clang::Expr *Element =
        ExprElaborator(Context, SemaRef).doElaborateExpr(SS);

      if (!Element)
        continue;

      Elements.push_back(Element);
    }
  }

  if (Elements.size() == 1 && isa<clang::InitListExpr>(Elements[0]))
    return Elements[0];

  clang::ExprResult InitList =
    SemaRef.getCxxSema().ActOnInitList(S->getLoc(), Elements, S->getLoc());
  return InitList.get();
}

static clang::Expr *handleOfMacro(SyntaxContext &Context, Sema &SemaRef,
                                  const MacroSyntax *S) {
  const ArraySyntax *Block = cast<ArraySyntax>(S->getBlock());

  llvm::SmallVector<clang::Expr *, 4> Args;
  for (const Syntax *SS : Block->children()) {
    clang::Expr *E = ExprElaborator(Context, SemaRef).elaborateExpr(SS);
    Args.push_back(E);
  }

  clang::ExprResult Res =
    SemaRef.getCxxSema().ActOnParenListExpr(S->getLoc(), S->getLoc(), Args);
  if (Res.isInvalid())
    return nullptr;
  return Res.get();
}

clang::Expr *ExprElaborator::elaborateMacro(const MacroSyntax *S) {
  assert (isa<AtomSyntax>(S->getCall()) && "Unexpected macro call");

  const AtomSyntax *Call = cast<AtomSyntax>(S->getCall());

  // TODO: string map
  if (Call->getSpelling() == "if")
    assert(false && "If expression processing not implemented yet.");
  else if (Call->getSpelling() == "while")
    assert(false && "while loop processing not implemented yet.");
  else if(Call->getSpelling() == "for")
    assert(false && "For loop processing not implemented yet.");
  else if (Call->getSpelling() == "array")
    return handleArrayMacro(Context, SemaRef, S);
  else if (Call->getSpelling() == "of")
    return handleOfMacro(Context, SemaRef, S);

  unsigned DiagID =
    SemaRef.Diags.getCustomDiagID(clang::DiagnosticsEngine::Error,
                                  "unknown macro");
  SemaRef.Diags.Report(S->getLoc(), DiagID);
  return nullptr;
}




//===----------------------------------------------------------------------===//
//                        Type Expression Elaboration                         //
//===----------------------------------------------------------------------===//
// Get a vector of declarators.
static void getDeclarators(Declarator *D,
                           llvm::SmallVectorImpl<Declarator *> &Decls) {
  while (D) {
    Decls.push_back(D);
    D = D->Next;
  }
}

clang::Expr *ExprElaborator::elaborateTypeExpr(Declarator *D) {
  // The type of a declarator is constructed back-to-front.
  llvm::SmallVector<Declarator *, 4> Decls;
  getDeclarators(D, Decls);

  // The type is computed from back to front. Start by assuming the type
  // is auto. This will be replaced if an explicit type specifier is given.
  clang::QualType AutoType = CxxAST.getAutoDeductType();
  clang::Expr *TyExpr = SemaRef.buildTypeExpr(AutoType, D->getLoc());
  for (auto Iter = Decls.rbegin(); Iter != Decls.rend(); ++Iter) {
    D = *Iter;
    switch (D->getKind()) {
    case DK_Identifier:
      break;

    case DK_Error:
      // If we find an error we exit because we can't continue.
      return nullptr;

    case DK_Function: {
      clang::Expr *TypeExpr = elaborateFunctionType(D, TyExpr);
      if (!TypeExpr)
        return nullptr;

      TyExpr = TypeExpr;
      break;
    }

    case DK_Type: {
      clang::Expr *TypeExpr = elaborateExplicitType(D, TyExpr);
      if (!TypeExpr)
        return nullptr;

      TyExpr = TypeExpr;
      break;
    }

    case DK_TemplateParams:
      break;

    default:
      llvm_unreachable("unhandled declarator.");
    }
  }

  return TyExpr;
}

// Elaborate the parameters and incorporate their types into  the one
// we're building. Note that T is the return type (if any).
clang::Expr *
ExprElaborator::elaborateFunctionType(Declarator *D, clang::Expr *Ty) {
  FunctionDeclarator *FuncDcl = D->getAsFunction();

  // FIXME: Handle array-based arguments.
  const ListSyntax *Args = FuncDcl->getParams();

  // bool IsVariadic = D->Data.ParamInfo.VariadicParam;
  // Elaborate the parameter declarations in order to get their types, and save
  // the resulting scope with the declarator.
  llvm::SmallVector<clang::QualType, 4> Types;
  llvm::SmallVector<clang::ParmVarDecl *, 4> Params;
  SemaRef.enterScope(SK_Parameter, FuncDcl->getParams());
  for (unsigned I = 0; I < Args->getNumChildren(); ++I) {
    // There isn't really anything to translate here.
    if (FuncDcl->isVariadic() && I == Args->getNumChildren() - 1)
      break;
    const Syntax *P = Args->getChild(I);

    Elaborator Elab(Context, SemaRef);
    clang::ValueDecl *VD =
      cast_or_null<clang::ValueDecl>(Elab.elaborateParmDeclSyntax(P));
    if (!VD)
      continue;
    if (VD->getType()->isVariadicType()) {
      if (I < Args->getNumChildren() - 1) {
        SemaRef.Diags.Report(Args->getChild(I)->getLoc(),
                             clang::diag::err_expected) << clang::tok::r_paren;
        continue;
      }

      FuncDcl->setIsVariadic();
      continue;
    }


    Declaration *D = SemaRef.getCurrentScope()->findDecl(P);
    assert(D && "Didn't find associated declaration");
    assert(isa<clang::ParmVarDecl>(VD) && "Parameter is not a ParmVarDecl");

    Types.push_back(VD->getType());
    Params.push_back(cast<clang::ParmVarDecl>(VD));
  }
  FuncDcl->setScope(SemaRef.saveScope(FuncDcl->getParams()));


  // FIXME: We need to configure parts of the prototype (e.g., noexcept).
  clang::FunctionProtoType::ExtProtoInfo EPI;
  if (FuncDcl->isVariadic()) {
    EPI.ExtInfo = Context.CxxAST.getDefaultCallingConvention(true, false);
    EPI.Variadic = true;
  }

  using clang::SourceLocation;
  using clang::SourceRange;

  clang::QualType RetTy = SemaRef.getQualTypeFromTypeExpr(Ty);
  if (RetTy.isNull())
    return nullptr;
  clang::QualType FnTy = CxxAST.getFunctionType(RetTy, Types, EPI);
  return SemaRef.buildFunctionTypeExpr(FnTy, SourceLocation(), SourceLocation(),
                                       SourceLocation(), SourceRange(),
                                       SourceLocation(), Params);
}



clang::Expr *ExprElaborator::elaborateExplicitType(Declarator *D, clang::Expr *Ty) {
  assert(D->isType());
  TypeDeclarator *TyDcl = D->getAsType();
  return doElaborateExpr(TyDcl->getTyExpr());
}


clang::Expr *
ExprElaborator::handleOperatorConst(const CallSyntax *S) {
  assert(S->getNumArguments() == 1 && "Invalid number of arguments for "
      "const operator");
  clang::Expr *innerTypeExpr = doElaborateExpr(S->getArgument(0));
  return makeConstType(innerTypeExpr, S);
}

clang::Expr *ExprElaborator::handleRefType(const CallSyntax *S) {
  assert(S->getNumArguments() == 1 && "Invalid number of arguments for "
      "ref operator");
  clang::Expr *innerTypeExpr = doElaborateExpr(S->getArgument(0));
  return makeRefType(innerTypeExpr, S);
}

clang::Expr *ExprElaborator::handleRRefType(const CallSyntax *S) {
  assert(S->getNumArguments() == 1 && "Invalid number of arguments for "
      "rref operator");
  clang::Expr *innerTypeExpr = doElaborateExpr(S->getArgument(0));
  return makeRRefType(innerTypeExpr, S);
}

static bool isVarArgs(Sema &SemaRef, const Syntax *S) {
  const CallSyntax *ColonOp = dyn_cast<CallSyntax>(S);
  if (!ColonOp)
    return false;
  FusedOpKind OpKind = getFusedOpKind(SemaRef, ColonOp);
  if (OpKind != FOK_Colon)
    return false;

  // We might have something like `varargs : args` or just `:args`
  std::size_t N = ColonOp->getNumArguments() - 1;
  if (N > 1)
    return false;

  if (const AtomSyntax *Ty = dyn_cast<AtomSyntax>(ColonOp->getArgument(N)))
    return Ty->Tok.hasKind(tok::ArgsKeyword);

  return false;
}

// Handle a function type of the form `() -> type`
clang::Expr *ExprElaborator::handleFunctionType(const CallSyntax *S) {
  assert(S->getNumArguments() == 2 && "invalid operator'->' call");

  llvm::SmallVector<clang::ParmVarDecl *, 4> Params;
  llvm::SmallVector<clang::QualType, 4> Types;
  bool IsVariadic = false;

  const Syntax *ParamBegin = S->getArgument(0);

  // This might be a member function type.
  clang::TypeSourceInfo *ClassType = nullptr;
  if (const CallSyntax *MemPtr = dyn_cast<CallSyntax>(ParamBegin)) {
    if (getFusedOpKind(SemaRef, MemPtr) != FOK_MemberAccess) {
      SemaRef.Diags.Report(ParamBegin->getLoc(),
                           clang::diag::err_invalid_param_list);
      return nullptr;
    }

    clang::Expr *ClassTypeExpr =
      ExprElaborator(Context, SemaRef).elaborateExpr(MemPtr->getArgument(0));
    if (!ClassTypeExpr->getType()->isTypeOfTypes()) {
      SemaRef.Diags.Report(ClassTypeExpr->getExprLoc(),
                           clang::diag::err_invalid_type_for_name_spec)
        << ClassTypeExpr->getType();
      return nullptr;
    }

    ClassType = cast<clang::CppxTypeLiteral>(ClassTypeExpr)->getValue();
    ParamBegin = MemPtr->getArgument(1);
  }

  clang::SourceLocation EndLoc;
  if (const ListSyntax *ParamSyntaxes = dyn_cast<ListSyntax>(ParamBegin)) {
    Sema::ScopeRAII ParamScopeRAII(SemaRef, SK_Parameter, ParamBegin);

    for (unsigned I = 0; I < ParamSyntaxes->getNumChildren(); ++I) {
      const Syntax *ParamSyntax = ParamSyntaxes->getChild(I);

      if (I == ParamSyntaxes->getNumChildren() - 1) {
        EndLoc = ParamSyntax->getLoc();

        IsVariadic = isVarArgs(SemaRef, ParamSyntax);
        if (IsVariadic)
          break;
      }

      ExprElaborator ParamElaborator(Context, SemaRef);
      clang::Expr *Param = ParamElaborator.doElaborateExpr(ParamSyntax);

      if (!Param || !Param->getType()->isTypeOfTypes())
        continue;

      clang::SourceLocation Loc = ParamSyntax->getLoc();
      auto *ParmTInfo = SemaRef.getTypeSourceInfoFromExpr(Param, Loc);
      Types.push_back(ParmTInfo->getType());

      clang::IdentifierInfo *II = nullptr;
      II = SemaRef.getCxxSema().InventAbbreviatedTemplateParameterTypeName(II, I);
      clang::DeclarationName Name(II);
      clang::DeclContext *DC = SemaRef.getCurrentCxxDeclContext();
      clang::ParmVarDecl *PVD = clang::ParmVarDecl::Create(CxxAST, DC, Loc, Loc,
        Name, ParmTInfo->getType(), ParmTInfo, clang::SC_Auto, /*def=*/nullptr);
      Params.push_back(PVD);
    }
  } else {
    SemaRef.Diags.Report(ParamBegin->getLoc(),
                         clang::diag::err_invalid_param_list);
    return nullptr;
  }

  if (!EndLoc.isValid())
    EndLoc = S->getLoc();

  const Syntax *ReturnSyntax = S->getArgument(1);
  ExprElaborator ReturnElaborator(Context, SemaRef);
  clang::Expr *Return = ReturnElaborator.doElaborateExpr(ReturnSyntax);

  if (!Return->getType()->isTypeOfTypes()) {
    SemaRef.Diags.Report(ReturnSyntax->getLoc(),
                         clang::diag::err_failed_to_translate_type);
    return nullptr;
  }

  clang::TypeSourceInfo *ReturnType =
    SemaRef.getTypeSourceInfoFromExpr(Return, S->getLoc());

  // Create the clang type
  clang::FunctionProtoType::ExtProtoInfo EPI;
  if (IsVariadic) {
    EPI.ExtInfo = Context.CxxAST.getDefaultCallingConvention(true, false);
    EPI.Variadic = true;
  }

  // Manually elaborate any attributes here.
  for (const Attribute *Attr : ParamBegin->getAttributes()) {
    std::string AttrName;
    if (checkAttrFormatAndName(Attr->getArg(), AttrName) == AF_Name) {
      if (AttrName == "const") {
        if (!ClassType) {
          SemaRef.Diags.Report(Attr->getArg()->getLoc(),
                               clang::diag::err_invalid_attribute_for_decl)
            << "const" << "member function";
        }

        EPI.TypeQuals.addConst();
      }
    }
  }

  clang::QualType FnTy =
    CxxAST.getFunctionType(ReturnType->getType(), Types, EPI);
  clang::QualType FnPtrTy = CxxAST.getPointerType(FnTy);
  FnPtrTy.addConst();

  if (ClassType) {
    clang::DeclarationName Name;
    clang::QualType MemberTy =
      SemaRef.getCxxSema().BuildMemberPointerType(FnTy, ClassType->getType(),
                                                  S->getLoc(), Name);
    clang::TypeSourceInfo *Ret =
      BuildMemberPtrTypeLoc(CxxAST, MemberTy, Params, S->getLoc());
    return SemaRef.buildTypeExpr(Ret);
  }

  clang::TypeLocBuilder TLB;
  clang::TypeSourceInfo *FnTSI = BuildFunctionTypeLoc(Context.CxxAST, TLB, FnTy,
    ParamBegin->getLoc(), ParamBegin->getLoc(), EndLoc,
    clang::SourceRange(), ReturnSyntax->getLoc(), Params);
  clang::TypeSourceInfo *FnPtrTSI =
    BuildFunctionPtrTypeLoc(CxxAST, TLB, FnTSI, S->getLoc());

  return SemaRef.buildTypeExpr(FnPtrTSI);
}

clang::Expr *ExprElaborator::handleArrayType(const CallSyntax *S) {
  if (S->getNumArguments() != 2) {
    SemaRef.Diags.Report(S->getLoc(),
                        clang::diag::err_failed_to_translate_type);
    return nullptr;
  }

  clang::Expr *IdExpr = doElaborateExpr(S->getArgument(1));
  if (!IdExpr)
    return nullptr;

  // Attempt to translate into type location.
  clang::TypeSourceInfo *TInfo = SemaRef.getTypeSourceInfoFromExpr(IdExpr,
                                                   S->getArgument(1)->getLoc());
  if (!TInfo)
    return nullptr;

  llvm::SmallVector<clang::Expr *, 4> IndexExprs;
  const ListSyntax *IndexList = dyn_cast<ListSyntax>(S->getArgument(0));
  if (IndexList) {
    for (const Syntax *SS : IndexList->children())
      IndexExprs.push_back(doElaborateExpr(SS));
  } else {
    IndexExprs.push_back(doElaborateExpr(S->getArgument(0)));
  }

  // FIXME: what do we do for an empty array index, such as []int = {...}
  unsigned I = 0;
  for (clang::Expr *IndexExpr : IndexExprs) {
    if (!IndexExpr) {
      SemaRef.Diags.Report(S->getArgument(I)->getLoc(),
                           clang::diag::err_failed_to_translate_type);
      return nullptr;
    }

    ++I;
  }

  clang::QualType ArrayType = TInfo->getType();;
  bool Invalid = false;
  for (auto It = IndexExprs.rbegin(); It != IndexExprs.rend(); ++It) {
    clang::Expr *IndexExpr = *It;

    clang::Expr::EvalResult IdxResult;
    clang::Expr::EvalContext
      EvalCtx(Context.CxxAST, SemaRef.getCxxSema().GetReflectionCallbackObj());

    if (!IndexExpr->EvaluateAsConstantExpr(IdxResult,
                                           clang::Expr::EvaluateForCodeGen,
                                           EvalCtx)) {
      Invalid = true;
      continue;
    }

    clang::SourceRange Range(IndexExpr->getExprLoc(), IndexExpr->getExprLoc());
    ArrayType = SemaRef.getCxxSema().BuildArrayType(
      ArrayType, clang::ArrayType::Normal, IndexExpr, 0,
      Range, clang::DeclarationName());
  }

  if (Invalid)
    return nullptr;

  return SemaRef.buildTypeExpr(ArrayType, S->getLoc());
}

clang::Expr *ExprElaborator::handleOpPackExpansion(const CallSyntax *S) {
  // we do this in two ways first we elaborate the expression, then we see
  // if it's some kind of type otherwise we treat it as an expansion expression
  // and not as a parameter pack
  if (S->getNumArguments() != 1) {
    llvm_unreachable("This shouldn't be possible");
  }
  // Elaborating argument to possible expression.
  clang::Expr *Result = elaborateExpr(S->getArgument(0));
  if (!Result)
    // TODO: I may need to create an error message for this.
    return nullptr;

  clang::QualType ResultTy = Result->getType();
  if (ResultTy->isTypeOfTypes()) {
    return makeOpPackExpansionType(Result, S);
  } else if (ResultTy->isNamespaceType() || ResultTy->isTemplateType()) {
    SemaRef.Diags.Report(S->getCallee()->getLoc(),
                         clang::diag::err_invalid_unpack_expr);
    return Result;
  } else {
    auto ExprRes =
        SemaRef.getCxxSema().CheckPackExpansion(Result, S->getCallee()->getLoc(),
                                                llvm::None);
    // TODO: check if we need an error message here or not.
    return ExprRes.get();
  }
}

clang::Expr *ExprElaborator::handleVaStartCall(const CallSyntax *S) {
  clang::SourceLocation Loc = S->getCallee()->getLoc();
  constexpr unsigned VaStart = clang::Builtin::BI__builtin_va_start;
  clang::ASTContext::GetBuiltinTypeError Error;
  clang::QualType VaStartType = CxxAST.GetBuiltinType(VaStart, Error);

  llvm::SmallVector<clang::Expr *, 8> Args;
  const ListSyntax *ArgList = dyn_cast<ListSyntax>(S->getArguments());
  if (buildFunctionCallArguments(SemaRef, Context, ArgList, Args))
    return nullptr;

  clang::DeclarationNameInfo DNI({SemaRef.VaStartII}, Loc);
  clang::LookupResult R(SemaRef.getCxxSema(), DNI,
                        clang::Sema::LookupOrdinaryName);
  if (!SemaRef.getCxxSema().LookupName(R, SemaRef.getCurClangScope(), true)) {
    unsigned DiagID =
      SemaRef.Diags.getCustomDiagID(clang::DiagnosticsEngine::Error,
                                    "__builtin_va_start never created");
    SemaRef.Diags.Report(Loc, DiagID);
    return nullptr;
  }

  clang::NamedDecl *ND = R.getFoundDecl();
  assert(isa<clang::ValueDecl>(ND));
  clang::ValueDecl *VD = cast<clang::ValueDecl>(ND);
  clang::DeclRefExpr *Fn = clang::DeclRefExpr::Create(
    CxxAST, clang::NestedNameSpecifierLoc(),
    clang::SourceLocation(), VD, /*Capture=*/false, Loc,
    VaStartType, clang::VK_RValue);

  clang::ExprResult Call = SemaRef.getCxxSema().ActOnCallExpr(
    SemaRef.getCxxSema().getCurScope(), Fn, S->getLoc(), Args, Loc);
  if (Call.isInvalid())
    return nullptr;

  return Call.get();
}

clang::Expr *ExprElaborator::handleVaEndCall(const CallSyntax *S) {
  clang::SourceLocation Loc = S->getCallee()->getLoc();
  constexpr unsigned VaEnd = clang::Builtin::BI__builtin_va_end;
  clang::ASTContext::GetBuiltinTypeError Error;
  clang::QualType VaEndType = CxxAST.GetBuiltinType(VaEnd, Error);

  llvm::SmallVector<clang::Expr *, 8> Args;
  const ListSyntax *ArgList = dyn_cast<ListSyntax>(S->getArguments());
  if (buildFunctionCallArguments(SemaRef, Context, ArgList, Args))
    return nullptr;

  clang::DeclarationNameInfo DNI({SemaRef.VaEndII}, Loc);
  clang::LookupResult R(SemaRef.getCxxSema(), DNI,
                        clang::Sema::LookupOrdinaryName);
  if (!SemaRef.getCxxSema().LookupName(R, SemaRef.getCurClangScope(), true)) {
    unsigned DiagID =
      SemaRef.Diags.getCustomDiagID(clang::DiagnosticsEngine::Error,
                                    "__builtin_va_end never created");
    SemaRef.Diags.Report(Loc, DiagID);
    return nullptr;
  }

  clang::NamedDecl *ND = R.getFoundDecl();
  assert(isa<clang::ValueDecl>(ND));
  clang::ValueDecl *VD = cast<clang::ValueDecl>(ND);
  clang::DeclRefExpr *Fn = clang::DeclRefExpr::Create(
    CxxAST, clang::NestedNameSpecifierLoc(),
    clang::SourceLocation(), VD, /*Capture=*/false, Loc,
    VaEndType, clang::VK_RValue);

  clang::ExprResult Call = SemaRef.getCxxSema().ActOnCallExpr(
    SemaRef.getCxxSema().getCurScope(), Fn, S->getLoc(), Args, Loc);
  if (Call.isInvalid())
    return nullptr;

  return Call.get();
}

clang::Expr *ExprElaborator::makeConstType(clang::Expr *InnerTy,
                                           const CallSyntax* ConstOpNode) {
  if (!InnerTy) {
    SemaRef.Diags.Report(ConstOpNode->getLoc(),
                         clang::diag::err_failed_to_translate_type);
    return nullptr;
  }
  clang::TypeSourceInfo *TInfo = SemaRef.getTypeSourceInfoFromExpr(InnerTy,
                                                        ConstOpNode->getLoc());
  if (!TInfo)
    return nullptr;
  clang::QualType EvaluatedTy = TInfo->getType();
  if (EvaluatedTy.isConstQualified()) {
    SemaRef.Diags.Report(ConstOpNode->getLoc(),
                         clang::diag::ext_warn_duplicate_declspec)
      << "const";
    return SemaRef.buildTypeExpr(EvaluatedTy, ConstOpNode->getLoc());
  }

  return SemaRef.buildTypeExpr(Context.CxxAST.getConstType(EvaluatedTy),
                               ConstOpNode->getLoc());
}

clang::Expr *ExprElaborator::makeRefType(clang::Expr *InnerTy,
                                         const CallSyntax* RefOpNode) {
  if (!InnerTy) {
    SemaRef.Diags.Report(RefOpNode->getLoc(),
                         clang::diag::err_failed_to_translate_type);
    return nullptr;
  }
  clang::TypeSourceInfo *TInfo = SemaRef.getTypeSourceInfoFromExpr(InnerTy,
                                                           RefOpNode->getLoc());
  if (!TInfo)
    return nullptr;

  clang::QualType Inner = TInfo->getType();
  if (Inner.getTypePtr()->isReferenceType()) {
    SemaRef.Diags.Report(RefOpNode->getLoc(),
                         clang::diag::err_conflicting_specifier)
      << "ref";
    return nullptr;
  }
  return SemaRef.buildTypeExpr(CxxAST.getLValueReferenceType(Inner),
                               RefOpNode->getLoc());
}

clang::Expr *ExprElaborator::makeRRefType(clang::Expr *InnerTy,
                                          const CallSyntax* RRefOpNode) {
  if (!InnerTy) {
    SemaRef.Diags.Report(RRefOpNode->getLoc(),
                         clang::diag::err_failed_to_translate_type);
    return nullptr;
  }
  clang::TypeSourceInfo *TInfo = SemaRef.getTypeSourceInfoFromExpr(InnerTy,
                                                          RRefOpNode->getLoc());
  if (!TInfo)
    return nullptr;

  clang::QualType Inner = TInfo->getType();
  if (Inner.getTypePtr()->isReferenceType()) {
    SemaRef.Diags.Report(RRefOpNode->getLoc(),
                         clang::diag::err_conflicting_specifier)
      << "rref";
    return nullptr;
  }
  return SemaRef.buildTypeExpr(CxxAST.getRValueReferenceType(Inner),
                               RRefOpNode->getLoc());
}

clang::Expr *ExprElaborator::makeOpPackExpansionType(clang::Expr *Result,
                                                     const CallSyntax *S) {
  assert(Result && "Invalid result expression");
  assert(S && "Invalid syntax");

  clang::TypeSourceInfo *TInfo = SemaRef.getTypeSourceInfoFromExpr(Result,
                                                                   S->getLoc());
  if (!TInfo)
    return nullptr;
  clang::TypeSourceInfo *PackInfo =
        SemaRef.getCxxSema().CheckPackExpansion(TInfo, S->getCallee()->getLoc(),
                                                llvm::None);
  return SemaRef.buildTypeExpr(PackInfo);
}


clang::Expr *ExprElaborator::elaboratePartialElementExpr(clang::Expr *E,
                                                       const ElemSyntax *Elem) {
  auto *PartialExpr = dyn_cast<clang::CppxPartialEvalExpr>(E);
  assert(PartialExpr && "Invalid partial expression.");
  // The assumption for this is that we are template because there are no other
  // partial expressions other then the one that's used for calls to inplace
  // new.
  llvm::SmallVector<clang::Expr *, 32> TemplateArgExprs;
  const auto *ArgListSyntax = cast<ListSyntax>(Elem->getArguments());
  for(const auto *ArgSyntax : ArgListSyntax->children()) {
    clang::EnterExpressionEvaluationContext EnterConstantEvaluated(
                                                          SemaRef.getCxxSema(),
                  clang::Sema::ExpressionEvaluationContext::ConstantEvaluated,
                                                /*LambdaContextDecl=*/nullptr,
                                                              /*ExprContext=*/
          clang::Sema::ExpressionEvaluationContextRecord::EK_TemplateArgument);

    clang::Expr *ArgExpr = doElaborateExpr(ArgSyntax);
    if (!ArgExpr) {
      SemaRef.Diags.Report(ArgSyntax->getLoc(),
                           clang::diag::err_failed_to_translate_expr);
      continue;
    }
    TemplateArgExprs.emplace_back(ArgExpr);
  }
  // We just emit the error and still attempt to complete the remainder of the
  // partial expression.
  if (!PartialExpr->canAcceptElementArgs(TemplateArgExprs)) {
    SemaRef.Diags.Report(Elem->getObject()->getLoc(),
                         clang::diag::err_invalid_partial_expr_element_args);
  } else {
    PartialExpr->applyElementArgs(TemplateArgExprs);
  }
  return PartialExpr;
}

clang::Expr *ExprElaborator::elaboratePartialCallExpr(clang::Expr *E,
                                                      const CallSyntax *S,
                                    llvm::SmallVector<clang::Expr *, 8> &Args) {
  auto *PartialExpr = dyn_cast<clang::CppxPartialEvalExpr>(E);
  assert(PartialExpr && "Invalid partial expression.");

  if (!PartialExpr->canAcceptFunctionArgs(Args)) {
    SemaRef.Diags.Report(S->getLoc(),
                         clang::diag::err_invalid_partial_expr_call_args);
  } else {
    PartialExpr->applyFunctionArgs(Args);
  }
  return E;
}

clang::Expr *ExprElaborator::completePartialExpr(clang::Expr *E) {
  if (!E) {
    return nullptr;
  }
  if (auto *PartialExpr = dyn_cast<clang::CppxPartialEvalExpr>(E)) {
    if (PartialExpr->isCompletable()) {
      return PartialExpr->forceCompleteExpr();
    }
    // else {
    //   SemaRef.Diags.Report(E->getExprLoc(),
    //                        clang::diag::err_invalid_partial_expr_malformed);
    // }
  }
  return E;
}

#undef VALUE
#undef NAMESPACE
#undef TYPE
#undef TEMPLATE

} // namespace gold
<|MERGE_RESOLUTION|>--- conflicted
+++ resolved
@@ -2442,7 +2442,6 @@
         for (clang::NamedDecl *ND : R)
           Redecls.addDecl(ND);
         Redecls.resolveKind();
-<<<<<<< HEAD
         if (Redecls.getResultKind() == clang::LookupResult::FoundOverloaded) {
           clang::TemplateArgumentListInfo TemplateArgs;
           clang::CXXRecordDecl *RD = dyn_cast<clang::CXXRecordDecl>(TD);
@@ -2455,38 +2454,6 @@
             CxxAST, RD, SS.getWithLocInContext(CxxAST), DNI, /*ADL=*/true,
             /*Overloaded*/true, Redecls.asUnresolvedSet().begin(),
             Redecls.asUnresolvedSet().end());
-=======
-        switch(Redecls.getResultKind()) {
-          case clang::LookupResult::FoundOverloaded: {
-            clang::TemplateArgumentListInfo TemplateArgs;
-            if (clang::CXXRecordDecl* RD = dyn_cast<clang::CXXRecordDecl>(TD)) {
-              clang::CXXScopeSpec SS;
-              SS.Extend(CxxAST, TD->getIdentifier(), Prev->getExprLoc(),
-                        Op->getLoc());
-              return clang::UnresolvedLookupExpr::Create(CxxAST,
-                                                         RD,
-                                                         SS.getWithLocInContext(CxxAST),
-                                                         DNI, /*ADL=*/true,
-                                                         /*Overloaded*/true,
-                                              Redecls.asUnresolvedSet().begin(),
-                                               Redecls.asUnresolvedSet().end());
-            } else {
-              llvm_unreachable("Invalid type lookup not correctly avoided.");
-            }
-          }
-          case clang::LookupResult::FoundUnresolvedValue:
-            // TODO: Create an error message for this possibly.
-          case clang::LookupResult::Found:
-            break;
-          case clang::LookupResult::NotFound:
-          case clang::LookupResult::NotFoundInCurrentInstantiation:
-          case clang::LookupResult::Ambiguous:
-            // FIXME: This may need a special error message.
-            // return nullptr;
-            break;
-          default:
-            llvm_unreachable("Invalid lookup resolution.");
->>>>>>> 8fb62357
         }
 
         ND = Redecls.getAcceptableDecl(R.front());
