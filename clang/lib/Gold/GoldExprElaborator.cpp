--- conflicted
+++ resolved
@@ -54,14 +54,8 @@
     return elaborateAtom(cast<AtomSyntax>(S), clang::QualType());
   if (isa<CallSyntax>(S))
     return elaborateCall(cast<CallSyntax>(S));
-<<<<<<< HEAD
-  if(isa<MacroSyntax>(S)) 
-    return elaborateMacroExpression(cast<MacroSyntax>(S));
-=======
   if(isa<MacroSyntax>(S))
     return elaborateMacro(cast<MacroSyntax>(S));
-
->>>>>>> dd547d8e
   assert(false && "Unsupported expression.");
 }
 
