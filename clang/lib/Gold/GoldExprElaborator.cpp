//=== GoldExprElaborator.cpp - Elaboration for Gold Expressions -----------===//
//
// Part of the LLVM Project, under the Apache License v2.0 with LLVM Exceptions.
// See https://llvm.org/LICENSE.txt for license information.
// SPDX-License-Identifier: Apache-2.0 WITH LLVM-exception
// Copyright (c) Lock3 Software 2019, all rights reserved.
//
//===----------------------------------------------------------------------===//
//
//  This file implements the ExprElaborator interface, which creates
//  clang::Expr nodes out of gold expressions.
//
//===----------------------------------------------------------------------===//

#include "clang/AST/ASTContext.h"
#include "clang/AST/Expr.h"
#include "clang/AST/ExprCppx.h"
#include "clang/AST/OperationKinds.h"
#include "clang/AST/Type.h"
#include "clang/AST/ExprCppx.h"
#include "clang/Basic/Builtins.h"
#include "clang/Basic/CharInfo.h"
#include "clang/Basic/DiagnosticParse.h"
#include "clang/Basic/DiagnosticSema.h"
#include "clang/Basic/SourceLocation.h"
#include "clang/Basic/TargetInfo.h"
#include "clang/Lex/LexDiagnostic.h"
#include "clang/Lex/LiteralSupport.h"
#include "clang/Sema/Lookup.h"
#include "clang/Sema/Ownership.h"
#include "clang/Sema/ParsedTemplate.h"
#include "clang/Sema/Sema.h"
#include "clang/Sema/Template.h"
#include "clang/Sema/TypeLocBuilder.h"
#include "clang/Sema/TypeLocUtil.h"
#include "llvm/ADT/APSInt.h"
#include "llvm/ADT/StringExtras.h"
#include "llvm/ADT/StringMap.h"
#include "llvm/Support/Error.h"


#include "clang/Gold/ClangToGoldDeclBuilder.h"
#include "clang/Gold/GoldElaborator.h"
#include "clang/Gold/GoldExprElaborator.h"
#include "clang/Gold/GoldExprMarker.h"
#include "clang/Gold/GoldScope.h"
#include "clang/Gold/GoldSema.h"
#include "clang/Gold/GoldSyntaxContext.h"
#include "clang/Gold/GoldTokens.h"

 // This is needed for handling string literal trigraphs and escape characters.
#include "clang/Lex/Lexer.h"

#include <cstring>

namespace gold {

using TypeInfo = ExprElaborator::TypeInfo;

ExprElaborator::ExprElaborator(SyntaxContext &Context, Sema &SemaRef,
      clang::DeclContext *DC, gold::Scope *GoldScope)
  : Context(Context), CxxAST(Context.CxxAST), SemaRef(SemaRef),
  ParenToListHelper(SemaRef, false), CurrentLookUpContext(DC),
  OwningScope(GoldScope)
{ }

clang::Expr *ExprElaborator::elaborateExpr(const Syntax *S) {
  Sema::AttrElabRAII NonAttrContext(SemaRef, false);
  return doElaborateExpr(S);
}

clang::Expr *ExprElaborator::doElaborateExpr(const Syntax *S) {
  if (isa<AtomSyntax>(S))
    return completePartialExpr(
      elaborateAtom(cast<AtomSyntax>(S), clang::QualType())
    );
  if (isa<CallSyntax>(S))
    return completePartialExpr(
      elaborateCall(cast<CallSyntax>(S))
    );
  if (isa<MacroSyntax>(S))
    return completePartialExpr(
      elaborateMacro(cast<MacroSyntax>(S))
    );
  if (isa<ElemSyntax>(S))
    return completePartialExpr(
      elaborateElementExpr(cast<ElemSyntax>(S))
    );
  if (const ListSyntax *List = dyn_cast<ListSyntax>(S)) {
    if (List->getNumChildren() == 1) {
      clang::Expr *E = doElaborateExpr(List->getChild(0));
      if (SemaRef.getListIsParenExpr()) {
        auto Ret = SemaRef.getCxxSema().ActOnParenExpr(
                      List->getChild(0)->getLoc(), List->getChild(0)->getLoc(),
                      E);
        return Ret.get();
      }
      return E;
    }
    SemaRef.Diags.Report(S->getLoc(),
                         clang::diag::err_failed_to_translate_expr);
  }
  return nullptr;
}

clang::Expr *ExprElaborator::elaborateConstexprAttrExpr(const Syntax *S) {
  Sema::AttrElabRAII AttrContext(SemaRef, true);
  clang::EnterExpressionEvaluationContext ConstantEvaluated(
                                                           SemaRef.getCxxSema(),
                   clang::Sema::ExpressionEvaluationContext::ConstantEvaluated);
  clang::Expr *Res = doElaborateExpr(S);
  if (!Res)
    return Res;
  auto ConstExpr = SemaRef.getCxxSema().ActOnConstantExpression(Res);
  if (ConstExpr.isInvalid())
    return nullptr;
  return ConstExpr.get();
}

clang::Expr *ExprElaborator::elaborateAttrExpr(const Syntax *S) {
  Sema::AttrElabRAII AttrContext(SemaRef, true);
  return doElaborateExpr(S);
}

clang::Expr *ExprElaborator::elaborateExpectedConstantExpr(const Syntax* S) {
  clang::EnterExpressionEvaluationContext ConstantEvaluated(
                                                           SemaRef.getCxxSema(),
                   clang::Sema::ExpressionEvaluationContext::ConstantEvaluated);
  clang::Expr *Res = elaborateExpr(S);
  if (!Res)
    return Res;
  auto ConstExpr = SemaRef.getCxxSema().ActOnConstantExpression(Res);
  if (ConstExpr.isInvalid())
    return nullptr;
  return ConstExpr.get();
}

static clang::IntegerLiteral *
createIntegerLiteral(clang::ASTContext &CxxAST, Token T,
                     clang::QualType IntType, clang::SourceLocation Loc,
                     std::size_t Base = 10) {
  llvm::APInt Value;
  unsigned Width = 0;

  // If we don't have a specified type, just create a default int.
  if (IntType.isNull() || IntType == CxxAST.AutoDeductTy)
    IntType = CxxAST.IntTy;

  // TODO: support all kinds of integer types.
  if (IntType == CxxAST.IntTy) {
    Width = CxxAST.getTargetInfo().getIntWidth();

    int Literal = std::stoi(T.getSymbol().data(), 0, Base);
    Value = llvm::APSInt::get(Literal);
  } else if (IntType == CxxAST.LongTy) {
    Width = CxxAST.getTargetInfo().getLongWidth();

    long int Literal = std::stoi(T.getSymbol().data(), 0, Base);
    Value = llvm::APSInt::get(Literal);
  } else if (IntType == CxxAST.LongLongTy) {
    Width = CxxAST.getTargetInfo().getLongLongWidth();

    long long int Literal = std::stoi(T.getSymbol().data(), 0, Base);
    Value = llvm::APSInt::get(Literal);
  } else if (IntType == CxxAST.ShortTy) {
    Width = CxxAST.getTargetInfo().getShortWidth();

    short int Literal = std::stoi(T.getSymbol().data(), 0, Base);
    Value = llvm::APSInt::get(Literal);
  } else if (IntType == CxxAST.UnsignedShortTy) {
    Width = CxxAST.getTargetInfo().getShortWidth();

    unsigned short int Literal = std::stoi(T.getSymbol().data(), 0, Base);
    Value = llvm::APSInt::getUnsigned(Literal);
  } else if (IntType == CxxAST.UnsignedIntTy) {
    Width = CxxAST.getTargetInfo().getIntWidth();

    unsigned int Literal = std::stoi(T.getSymbol().data(), 0, Base);
    Value = llvm::APSInt::getUnsigned(Literal);
  } else if (IntType == CxxAST.UnsignedLongTy) {
    Width = CxxAST.getTargetInfo().getLongWidth();

    unsigned long Literal = std::stoi(T.getSymbol().data(), 0, Base);
    Value = llvm::APSInt::getUnsigned(Literal);
  } else if (IntType == CxxAST.UnsignedLongLongTy) {
    Width = CxxAST.getTargetInfo().getLongLongWidth();

    unsigned long Literal = std::stoi(T.getSymbol().data(), 0, Base);
    Value = llvm::APSInt::getUnsigned(Literal);
  } else {
    assert(false && "Unsupported integer type.");
  }

  if (Value.getBitWidth() != Width)
    Value = Value.trunc(Width);
  return clang::IntegerLiteral::Create(CxxAST, Value, IntType, Loc);
}

static bool alwaysFitsInto64Bits(unsigned Radix, unsigned NumDigits) {
  switch (Radix) {
  case 2:
    return NumDigits <= 64;
  case 8:
    return NumDigits <= 64 / 3; // Digits are groups of 3 bits.
  case 10:
    return NumDigits <= 19; // floor(log10(2^64))
  case 16:
    return NumDigits <= 64 / 4; // Digits are groups of 4 bits.
  default:
    llvm_unreachable("impossible Radix");
  }
}

static bool checkOverflow(unsigned Radix, llvm::StringRef Literal,
                          llvm::APInt &Val) {
  const unsigned NumDigits = Literal.size();

  auto isDigitSeparator = [](char C) -> bool {
    return C == '\'';
  };

  if (alwaysFitsInto64Bits(Radix, NumDigits)) {
    uint64_t N = 0;
    for (const char *Ptr = Literal.begin(); Ptr != Literal.end(); ++Ptr)
      if (!isDigitSeparator(*Ptr))
        N = N * Radix + llvm::hexDigitValue(*Ptr);

    // This will truncate the value to Val's input width. Simply check
    // for overflow by comparing.
    Val = N;
    return Val.getZExtValue() != N;
  }

  Val = 0;
  const char *Ptr = Literal.begin();

  llvm::APInt RadixVal(Val.getBitWidth(), Radix);
  llvm::APInt CharVal(Val.getBitWidth(), 0);
  llvm::APInt OldVal = Val;

  bool OverflowOccurred = false;
  while (Ptr < Literal.end()) {
    if (isDigitSeparator(*Ptr)) {
      ++Ptr;
      continue;
    }

    unsigned C = llvm::hexDigitValue(*Ptr++);

    // If this letter is out of bound for this radix, reject it.
    assert(C < Radix && "checkOverflow called with wrong radix");

    CharVal = C;

    // Add the digit to the value in the appropriate radix.  If adding in digits
    // made the value smaller, then this overflowed.
    OldVal = Val;

    // Multiply by radix, did overflow occur on the multiply?
    Val *= RadixVal;
    OverflowOccurred |= Val.udiv(RadixVal) != OldVal;

    // Add value, did overflow occur on the value?
    //   (a + b) ult b  <=> overflow
    Val += CharVal;
    OverflowOccurred |= Val.ult(CharVal);
  }
  return OverflowOccurred;
}

static clang::IntegerLiteral *
createIntegerLiteral(clang::ASTContext &CxxAST, Sema &SemaRef,
                     const LiteralSyntax *S, std::size_t Base = 10) {
  unsigned Width = S->Suffix.BitWidth;
  bool Signed = S->Suffix.IsSigned;

  // In case we didn't set either flag, this is signed by default.
  if (!Signed && !S->Suffix.IsUnsigned)
    Signed = true;

  unsigned TargetIntWidth = CxxAST.getTargetInfo().getIntWidth();
  if (!Width)
    Width = TargetIntWidth;

  clang::QualType IntTy = CxxAST.getIntTypeForBitwidth(Width, Signed);
  if (IntTy.isNull()) {
    if (Width <= TargetIntWidth)
      IntTy = Signed ? CxxAST.IntTy : CxxAST.UnsignedIntTy;
    else if (Width <= CxxAST.getTargetInfo().getLongWidth())
      IntTy = Signed ? CxxAST.LongTy : CxxAST.UnsignedLongTy;
    else
      IntTy = Signed ? CxxAST.LongLongTy : CxxAST.UnsignedLongLongTy;
  }

  if (Width != CxxAST.getIntWidth(IntTy)) {
    clang::SourceLocation Loc = S->getLoc();
    SemaRef.Diags.Report(Loc, clang::diag::err_integer_bitwidth_mismatch)
      << IntTy << Width << CxxAST.getIntWidth(IntTy);
    return nullptr;
  }

  // skip over any [0.] prefix
  std::string Spelling = Base == 10 ? S->getSpelling() :
    S->getSpelling().substr(2);

  llvm::APInt Value(Width, Spelling, Base);
  Value = Value.zextOrTrunc(Width);

  if (checkOverflow(Base, Spelling, Value)) {
    SemaRef.Diags.Report(S->getLoc(), clang::diag::err_integer_literal_too_large)
      << /* Unsigned */ 1;
    return nullptr;
  }

  return clang::IntegerLiteral::Create(CxxAST, Value, IntTy, S->getLoc());
}

static clang::FloatingLiteral *
createFloatLiteral(clang::ASTContext &CxxAST, const LiteralSyntax *S) {
  // If we don't have a specified type, just create a default float.
  clang::QualType FloatType = CxxAST.FloatTy;
  if (S->Suffix.IsDouble)
    FloatType = CxxAST.DoubleTy;

  const llvm::fltSemantics &Format = CxxAST.getFloatTypeSemantics(FloatType);
  using llvm::APFloat;
  APFloat Val = llvm::APFloat(Format);

  // if (FloatType == CxxAST.FloatTy) {
  auto StatusOrErr =
    Val.convertFromString(S->getSpelling(), APFloat::rmNearestTiesToEven);
  assert(StatusOrErr && "Invalid floating point representation");
  return clang::FloatingLiteral::Create(CxxAST, Val, /*Exact=*/true,
                                        FloatType, S->getLoc());
  // } else if (FloatType == CxxAST.DoubleTy) {
    // double Literal = atof(T.getSymbol().data());
    // auto Value = llvm::APFloat(Literal);
    // return clang::FloatingLiteral::Create(CxxAST, Value, /*Exact=*/true,
    //                                       FloatType, S->getLoc());
  // }


}

static clang::FloatingLiteral *
createExponentLiteral(clang::ASTContext &CxxAST, Sema &SemaRef,
                      const LiteralSyntax *S, clang::SourceLocation Loc) {
  std::string Spelling = S->getSpelling();
  assert((Spelling.find_first_of("E") != std::string::npos ||
         Spelling.find_first_of("e") != std::string::npos) &&
         "non-exponent");

  const llvm::fltSemantics &Format =
    CxxAST.getFloatTypeSemantics(CxxAST.DoubleTy);
  llvm::APFloat Val(Format);
  auto StatusOrErr =
    Val.convertFromString(Spelling, llvm::APFloat::rmNearestTiesToEven);
  assert(StatusOrErr && "invalid floating point representation");
  if (llvm::errorToBool(StatusOrErr.takeError()))
    return nullptr;

  llvm::APFloat::opStatus Result = *StatusOrErr;
  if ((Result & llvm::APFloat::opOverflow) ||
      ((Result & llvm::APFloat::opUnderflow) && Val.isZero())) {
    unsigned Diagnostic;
    llvm::SmallString<20> Buffer;
    if (Result & llvm::APFloat::opOverflow) {
      Diagnostic = clang::diag::warn_float_overflow;
      llvm::APFloat::getLargest(Format).toString(Buffer);
    } else {
      Diagnostic = clang::diag::warn_float_underflow;
      llvm::APFloat::getSmallest(Format).toString(Buffer);
    }

    SemaRef.Diags.Report(Loc, Diagnostic)
      << CxxAST.DoubleTy
      << llvm::StringRef(Buffer.data(), Buffer.size());
  }

  clang::QualType FloatType = CxxAST.FloatTy;
  if (S->Suffix.IsDouble)
    FloatType = CxxAST.DoubleTy;

  bool isExact = (Result == llvm::APFloat::opOK);
  return clang::FloatingLiteral::Create(CxxAST, Val, isExact, FloatType, Loc);
}

/// This was copied from clang/lib/lex/LiteralSupport.cpp:91, and modified.
static unsigned processCharEscape(Sema &SemaRef, clang::SourceLocation Loc,
    const char *&ThisTokBuf, const char *ThisTokEnd,
    bool &HadError, unsigned CharWidth) {

  // Skip the '\' char.
  ++ThisTokBuf;

  // We know that this character can't be off the end of the buffer, because
  // that would have been \", which would not have been the end of string.
  unsigned ResultChar = *ThisTokBuf++;

  switch (ResultChar) {
  // These map to themselves.
  case '\\': case '\'': case '"': case '?': break;

    // These have fixed mappings.
  case 'a':
    ResultChar = 7;
    break;
  case 'b':
    ResultChar = 8;
    break;
  case 'e':
    SemaRef.Diags.Report(Loc, clang::diag::ext_nonstandard_escape)
        << "e";
    ResultChar = 27;
    break;
  case 'E':
    SemaRef.Diags.Report(Loc, clang::diag::ext_nonstandard_escape)
        << "E";
    ResultChar = 27;
    break;
  case 'f':
    ResultChar = 12;
    break;
  case 'n':
    ResultChar = 10;
    break;
  case 'r':
    ResultChar = 13;
    break;
  case 't':
    ResultChar = 9;
    break;
  case 'v':
    ResultChar = 11;
    break;
  case 'x': { // Hex escape.
    ResultChar = 0;
    if (ThisTokBuf == ThisTokEnd || !clang::isHexDigit(*ThisTokBuf)) {
      SemaRef.Diags.Report(Loc, clang::diag::err_hex_escape_no_digits)
          << "x";
      HadError = true;
      break;
    }

    // Hex escapes are a maximal series of hex digits.
    bool Overflow = false;
    for (; ThisTokBuf != ThisTokEnd; ++ThisTokBuf) {
      int CharVal = llvm::hexDigitValue(ThisTokBuf[0]);
      if (CharVal == -1) break;
      // About to shift out a digit?
      if (ResultChar & 0xF0000000)
        Overflow = true;
      ResultChar <<= 4;
      ResultChar |= CharVal;
    }

    // See if any bits will be truncated when evaluated as a character.
    if (CharWidth != 32 && (ResultChar >> CharWidth) != 0) {
      Overflow = true;
      ResultChar &= ~0U >> (32-CharWidth);
    }

    // Check for overflow.
    if (Overflow)   // Too many digits to fit in
      SemaRef.Diags.Report(Loc, clang::diag::err_escape_too_large)
          << 0;
    break;
  }
  case '0': case '1': case '2': case '3':
  case '4': case '5': case '6': case '7': {
    // Octal escapes.
    --ThisTokBuf;
    ResultChar = 0;

    // Octal escapes are a series of octal digits with maximum length 3.
    // "\0123" is a two digit sequence equal to "\012" "3".
    unsigned NumDigits = 0;
    do {
      ResultChar <<= 3;
      ResultChar |= *ThisTokBuf++ - '0';
      ++NumDigits;
    } while (ThisTokBuf != ThisTokEnd && NumDigits < 3 &&
             ThisTokBuf[0] >= '0' && ThisTokBuf[0] <= '7');

    // Check for overflow.  Reject '\777', but not L'\777'.
    if (CharWidth != 32 && (ResultChar >> CharWidth) != 0) {
      SemaRef.Diags.Report(Loc, clang::diag::err_escape_too_large)
          << 1;
      ResultChar &= ~0U >> (32-CharWidth);
    }
    break;
  }

    // Otherwise, these are not valid escapes.
  case '(': case '{': case '[': case '%':
    // GCC accepts these as extensions.  We warn about them as such though.
    // TODO: We need to determine if we need to suppor this or not.
    SemaRef.Diags.Report(Loc, clang::diag::ext_nonstandard_escape)
        << std::string(1, ResultChar);
    break;
  default:

    if (clang::isPrintable(ResultChar))
      SemaRef.Diags.Report(Loc, clang::diag::ext_unknown_escape)
          << std::string(1, ResultChar);
    else
      SemaRef.Diags.Report(Loc, clang::diag::ext_unknown_escape)
          <<  "x" + llvm::utohexstr(ResultChar);
    break;
  }

  return ResultChar;
}

/// readCharacter attempts to read the next character in a literal value
/// if there's an error true is returned, and otherwise the result is false.
///
/// The Iter will be advanced to the position of the next character in the
/// string.
///
/// This function will indicate an error when Iter == End. It's important to
/// set test that value before the next call to this function.
static bool readCharacter(Sema &SemaRef, clang::SourceLocation Loc,
                          const char *&Iter, const char *End, unsigned &Value,
                          bool &Escape) {
  assert (Iter <= End && "Invalid character");

  // Process an escape sequence if we encounter one, otherwise do a simple
  // character literal read.
  if (*Iter == '\\') {
    Escape = true;
    bool DidError = false;
    Value = processCharEscape(SemaRef, Loc, Iter, End, DidError, 8u);
    return DidError;
  } else {
    Escape = false;
    Value = *Iter;
    ++Iter;
  }

  return false;
}

static clang::CharacterLiteral *
createCharLiteral(clang::ASTContext &CxxAST, Sema &SemaRef,
                  Token T, clang::SourceLocation Loc) {
  std::string Spelling = T.getSpelling();
  assert(Spelling[0] == '\'' && "atom is not a character");

  Spelling = Spelling.substr(1, Spelling.size());
  Spelling = Spelling.substr(0, Spelling.find_last_of('\''));
  if (Spelling.empty()) {
    SemaRef.Diags.Report(Loc, clang::diag::ext_empty_character);
    return nullptr;
  }

  llvm::SmallString<16> CharBuffer;
  CharBuffer.append(Spelling.begin(), Spelling.end());
  unsigned Character = 0;
  bool EscapeSeq;
  const char *CharBegin = CharBuffer.data();
  const char *CharEnd = CharBuffer.data() + CharBuffer.size();
  if (readCharacter(SemaRef, Loc, CharBegin, CharEnd, Character, EscapeSeq)) {
    SemaRef.Diags.Report(Loc, clang::diag::ext_unknown_escape)
      << CharBuffer.data();
    return nullptr;
  }

  // A multi-character character constant is actually valid, so we'll just
  // warn and move on.
  if (!EscapeSeq && Spelling.size() > 1) {
    unsigned DiagID =
      SemaRef.Diags.getCustomDiagID(clang::DiagnosticsEngine::Warning,
                                    "multi-character character constant");
    SemaRef.Diags.Report(Loc, DiagID);
  }

  return new (CxxAST) clang::CharacterLiteral(Character,
                                              clang::CharacterLiteral::UTF8,
                                              SemaRef.DefaultCharTy, Loc);
}

static clang::CharacterLiteral *
createUTF8Literal(clang::ASTContext &CxxAST, Sema &SemaRef,
                  Token T, clang::SourceLocation Loc) {
  std::string Spelling = T.getSpelling();
  Spelling = Spelling.substr(Spelling.find_first_not_of("0c"), Spelling.size());
  unsigned Value = (unsigned)std::stoi(Spelling, 0, 16);

  // FIXME: warn on overflow?

  return new (CxxAST)
    clang::CharacterLiteral(Value, clang::CharacterLiteral::UTF8,
                            CxxAST.Char8Ty, Loc);
}

static clang::CharacterLiteral *
createUnicodeLiteral(clang::ASTContext &CxxAST, Sema &SemaRef,
                     Token T, clang::SourceLocation Loc) {
  std::string Spelling = T.getSpelling();
  Spelling = Spelling.substr(Spelling.find_first_not_of("0u"), Spelling.size());
  unsigned Value = (unsigned)std::stoi(Spelling, 0, 16);

  // FIXME: warn on overflow?

  clang::CharacterLiteral::CharacterKind CharKind;
  clang::QualType CharType;
  if (Value <= 0xFF) {
    CharKind = clang::CharacterLiteral::UTF8;
    CharType = CxxAST.Char8Ty;
  } else if (Value <= 0xFFFF) {
    CharKind = clang::CharacterLiteral::UTF16;
    CharType = CxxAST.Char16Ty;
  } else if (Value <= 0xFFFFFFFF) {
    CharKind = clang::CharacterLiteral::UTF32;
    CharType = CxxAST.Char32Ty;
  } else {
    return nullptr;
  }

  return new (CxxAST) clang::CharacterLiteral(Value, CharKind, CharType, Loc);
}

static clang::StringLiteral *
createStringLiteral(clang::ASTContext &CxxAST, Sema &SemaRef,
                    Token T, const Syntax *StrNode) {

  std::string Str = T.getSpelling();
  clang::Token CTok;
  CTok.startToken();
  CTok.setKind(clang::tok::utf8_string_literal);
  CTok.setLocation(StrNode->getLoc());
  CTok.setLength(Str.size());
  llvm::SmallVector<clang::Token, 1> StrTokens;
  StrTokens.push_back(CTok);
  clang::StringLiteralParser StrParser(StrTokens, CxxAST.getSourceManager(),
                                       CxxAST.getLangOpts(),
                                       CxxAST.getTargetInfo(), &SemaRef.Diags);

  clang::QualType StrTy = CxxAST.getStringLiteralArrayType(
                          SemaRef.DefaultCharTy, StrParser.GetNumStringChars());
  auto EncodingKind = clang::StringLiteral::UTF8;
  if (SemaRef.insideAttributeExpr()) {
    EncodingKind = clang::StringLiteral::Ascii;
  }
  return clang::StringLiteral::Create(CxxAST, StrParser.GetString(),
                                      EncodingKind,
                                      false, StrTy, StrNode->getLoc());

}

static clang::CXXBoolLiteralExpr *
createBoolLiteral(clang::ASTContext &CxxAST, Token T,
                  clang::SourceLocation Loc) {
  return new (CxxAST) clang::CXXBoolLiteralExpr(T.hasKind(tok::TrueKeyword),
                                                CxxAST.BoolTy, Loc);
}

static clang::CXXNullPtrLiteralExpr *
createNullLiteral(clang::ASTContext &CxxAST, clang::SourceLocation Loc) {
  return new (CxxAST) clang::CXXNullPtrLiteralExpr(CxxAST.NullPtrTy, Loc);
}

static clang::ParsedTemplateArgument
convertExprToTemplateArg(Sema &SemaRef, clang::Expr *E) {
  // Type parameters start here.
  if (E->getType()->isTypeOfTypes()) {
    clang::TypeSourceInfo *TInfo = SemaRef.getTypeSourceInfoFromExpr(
                                          E, E->getExprLoc());
    if (!TInfo)
      return clang::ParsedTemplateArgument();

    return SemaRef.getCxxSema().ActOnTemplateTypeArgument(
               SemaRef.getCxxSema().CreateParsedType(TInfo->getType(), TInfo));
  }

  if (E->getType()->isTemplateType()) {
    clang::TemplateDecl *TD =
      E->getType()->getAs<clang::CppxTemplateType>()->getTemplateDecl();

    return clang::ParsedTemplateArgument(clang::ParsedTemplateArgument::Template,
                                         (void *)TD, E->getExprLoc());
  }

  // Anything else is a constant expression?
  clang::ExprResult ConstExpr(E);
  ConstExpr = SemaRef.getCxxSema().ActOnConstantExpression(ConstExpr);
  return clang::ParsedTemplateArgument(clang::ParsedTemplateArgument::NonType,
      ConstExpr.get(), E->getExprLoc());
}


static clang::Expr*
handleClassTemplateSelection(ExprElaborator& Elab, Sema &SemaRef,
    SyntaxContext& Context, clang::Expr* IdExpr, const ElemSyntax *Elem) {
  clang::TemplateArgumentListInfo TemplateArgs(Elem->getLoc(), Elem->getLoc());
  llvm::SmallVector<clang::ParsedTemplateArgument, 16> ParsedArguments;
  const ListSyntax *ElemArgs = cast<ListSyntax>(Elem->getArguments());

  if (Elab.elaborateTemplateArugments(ElemArgs, TemplateArgs, ParsedArguments))
    return nullptr;

  clang::Decl *Decl = SemaRef.getDeclFromExpr(IdExpr,
                                              Elem->getObject()->getLoc());
  if (!Decl)
    return nullptr;

  clang::TemplateDecl *CTD = dyn_cast<clang::TemplateDecl>(Decl);
  assert(CTD && "Invalid CppxDeclRefExpr");

  clang::CXXScopeSpec SS;
  clang::TemplateName TName(CTD);
  clang::Sema::TemplateTy TemplateTyName = clang::Sema::TemplateTy::make(TName);
  clang::IdentifierInfo *II = CTD->getIdentifier();
  clang::ASTTemplateArgsPtr InArgs(ParsedArguments);
  clang::SourceLocation Loc = Elem->getLoc();
  if (clang::VarTemplateDecl *VTD = dyn_cast<clang::VarTemplateDecl>(CTD)) {
    clang::DeclarationNameInfo DNI(VTD->getDeclName(), Loc);
    clang::LookupResult R(SemaRef.getCxxSema(), DNI,
                          clang::Sema::LookupAnyName);
    R.addDecl(VTD);
    clang::ExprResult ER = SemaRef.getCxxSema().BuildTemplateIdExpr(
          SS, Loc, R, false, &TemplateArgs);
    if (ER.isInvalid())
      return nullptr;
    return ER.get();
  } else {
    clang::TypeResult Result = SemaRef.getCxxSema().ActOnTemplateIdType(
      SemaRef.getCurClangScope(), SS, /*TemplateKWLoc*/ Loc,
      TemplateTyName, II, Elem->getObject()->getLoc(),
      /*LAngleLoc*/Loc, InArgs, /*RAngleLoc*/ Loc, false, false);

    if (Result.isInvalid()) {
      SemaRef.Diags.Report(Elem->getObject()->getLoc(),
                          clang::diag::err_failed_to_translate_expr);
      return nullptr;
    }

    clang::QualType Ty(Result.get().get());
    const clang::LocInfoType *TL = cast<clang::LocInfoType>(Ty.getTypePtr());
    return SemaRef.buildTypeExpr(TL->getType(), Elem->getLoc());
  }
}

static clang::Expr *
handleElementExpression(ExprElaborator &Elab, Sema &SemaRef,
                        SyntaxContext &Context, const ElemSyntax *Elem,
                        clang::Expr *E) {
  clang::OverloadExpr *OverloadExpr = dyn_cast<clang::OverloadExpr>(E);

  // Create a normal array access.
  if (!OverloadExpr) {
    llvm::SmallVector<clang::Expr *, 4> ArgExprs;
    for (const Syntax *SS : Elem->getArguments()->children()) {
      clang::Expr *Res = Elab.doElaborateExpr(SS);
      if (!Res)
        return nullptr;
      ArgExprs.push_back(Res);
    }

    if (ArgExprs.size() == 0) {
      SemaRef.Diags.Report(Elem->getArguments()->getLoc(),
                           clang::diag::err_expected_expression);
      return nullptr;
    }

    // Create the first subscript out of the base expression.
    auto SubscriptExpr = SemaRef.getCxxSema().ActOnArraySubscriptExpr(
      SemaRef.getCurClangScope(), E, ArgExprs[0]->getExprLoc(),
      ArgExprs[0], ArgExprs[0]->getExprLoc());
    if (SubscriptExpr.isInvalid())
      return nullptr;

    // Then use the previous subscripts as bases, recursively.
    for (unsigned I = 1; I < ArgExprs.size(); ++I) {
      SubscriptExpr = SemaRef.getCxxSema().ActOnArraySubscriptExpr(
        SemaRef.getCurClangScope(), SubscriptExpr.get(),
        ArgExprs[I]->getExprLoc(), ArgExprs[I], ArgExprs[I]->getExprLoc());

      // We don't know what will happen if we try to recover, so just quit.
      if (SubscriptExpr.isInvalid())
        return nullptr;
    }

    return SubscriptExpr.get();
  }

  // We have an overload set, meaning this must be some kind of
  // overloaded function or function template.
  clang::TemplateArgumentListInfo TemplateArgs(Elem->getLoc(), Elem->getLoc());
  llvm::SmallVector<clang::TemplateArgument, 16> ActualArgs;
  for (const Syntax *SS : Elem->getArguments()->children()) {
    ExprElaborator ParamElaborator(Context, SemaRef);
    clang::Expr *ParamExpression = ParamElaborator.doElaborateExpr(SS);
    if (!ParamExpression)
      return nullptr;

    if (ParamExpression->getType()->isTypeOfTypes()) {
      clang::TypeSourceInfo *ParamTInfo = SemaRef.getTypeSourceInfoFromExpr(
                                            ParamExpression, Elem->getLoc());
      if (!ParamTInfo)
        return nullptr;
      clang::TemplateArgument Arg(ParamTInfo->getType());
      TemplateArgs.addArgument({Arg, ParamTInfo});
      ActualArgs.emplace_back(Arg);
    } else {
      clang::TemplateArgument Arg(ParamExpression,
                                           clang::TemplateArgument::Expression);
      TemplateArgs.addArgument({Arg, ParamExpression});
      ActualArgs.emplace_back(Arg);
    }
  }

  clang::TemplateArgumentList TemplateArgList(
                              clang::TemplateArgumentList::OnStack, ActualArgs);
  if (OverloadExpr->getNumDecls() == 1) {
    clang::NamedDecl *ND = *OverloadExpr->decls_begin();
    if (isa<clang::TemplateDecl>(ND)) {
      // We need to instantiate the template with parameters.
      if (clang::UnresolvedMemberExpr *MemAccess
              = dyn_cast<clang::UnresolvedMemberExpr>(OverloadExpr)) {
        auto *FTD = dyn_cast<clang::FunctionTemplateDecl>(ND);
        clang::FunctionDecl *FD =
          SemaRef.getCxxSema().InstantiateFunctionDeclaration(FTD,
                                                              &TemplateArgList,
                                                              Elem->getLoc());
        if (!FD) {
          unsigned DiagID =
            SemaRef.Diags.getCustomDiagID(clang::DiagnosticsEngine::Error,
                                          "function template instantiation failure");
          SemaRef.Diags.Report(Elem->getLoc(), DiagID);
          return nullptr;
        }

        SemaRef.getCxxSema().InstantiateFunctionDefinition(Elem->getLoc(), FD,
                                                           true, true, false);
        return clang::MemberExpr::Create(Context.CxxAST, MemAccess->getBase(),
                                         MemAccess->isArrow(),
                                         MemAccess->getOperatorLoc(),
                                         MemAccess->getQualifierLoc(),
                                         clang::SourceLocation(), FD,
                               clang::DeclAccessPair::make(FD, ND->getAccess()),
                                         MemAccess->getMemberNameInfo(),
                                         &TemplateArgs, E->getType(),
                                         MemAccess->getValueKind(),
                                         MemAccess->getObjectKind(),
                                         clang::NonOdrUseReason::NOUR_None);
      }
    } else if (clang::FunctionDecl *FD = dyn_cast<clang::FunctionDecl>(ND)) {
      if (FD->getTemplatedKind() == clang::FunctionDecl::TK_NonTemplate) {
        unsigned DiagID =
          SemaRef.Diags.getCustomDiagID(clang::DiagnosticsEngine::Error,
                                        "function is not a template");
        SemaRef.Diags.Report(Elem->getLoc(), DiagID);
        return nullptr;
      }

      clang::FunctionTemplateDecl *FTD = FD->getDescribedFunctionTemplate();
      if (!FTD) {
        unsigned DiagID =
          SemaRef.Diags.getCustomDiagID(clang::DiagnosticsEngine::Error,
                                        "function template does not have "
                                        "template parameters");
        SemaRef.Diags.Report(Elem->getLoc(), DiagID);
        return nullptr;
      }

      clang::FunctionDecl *InstantiatedFunc =
        SemaRef.getCxxSema().InstantiateFunctionDeclaration(FTD,
                                                            &TemplateArgList,
                                                            Elem->getLoc());
      SemaRef.getCxxSema().InstantiateFunctionDefinition(Elem->getLoc(),
                                                         InstantiatedFunc,
                                                         true, true, false);
      clang::LookupResult ResultTemp(SemaRef.getCxxSema(),
                                     OverloadExpr->getNameInfo(),
                                     clang::Sema::LookupAnyName);
      ResultTemp.addDecl(InstantiatedFunc);
      return clang::UnresolvedLookupExpr::Create(Context.CxxAST,
                                                 OverloadExpr->getNamingClass(),
                                                OverloadExpr->getQualifierLoc(),
                                                 OverloadExpr->getNameInfo(),
                                                 /*ADL=*/true, false,
                                                 ResultTemp.begin(),
                                                 ResultTemp.end());
    }
  }


  if (isa<clang::UnresolvedLookupExpr>(OverloadExpr)) {
    clang::LookupResult ResultTemp(SemaRef.getCxxSema(),
                                   OverloadExpr->getNameInfo(),
                                   clang::Sema::LookupAnyName);
    ResultTemp.setTemplateNameLookup(true);
    for (clang::NamedDecl *ND : OverloadExpr->decls()) {
      if(clang::FunctionDecl *FD = ND->getAsFunction())
        if(clang::FunctionTemplateDecl *FTD = FD->getDescribedFunctionTemplate()) {
          ResultTemp.addDecl(FTD);
        }
    }

    ResultTemp.resolveKind();
    if (ResultTemp.empty()) {
      unsigned DiagID =
        SemaRef.Diags.getCustomDiagID(clang::DiagnosticsEngine::Error,
                                      "unresolved template resolves to "
                                      "non-template");
      SemaRef.Diags.Report(Elem->getLoc(), DiagID);
      return nullptr;
    }

    return clang::UnresolvedLookupExpr::Create(Context.CxxAST,
                                               OverloadExpr->getNamingClass(),
                                               OverloadExpr->getQualifierLoc(),
                                               OverloadExpr->getNameLoc(),
                                               OverloadExpr->getNameInfo(),
                                               /*ADL=*/true, &TemplateArgs,
                                               ResultTemp.begin(),
                                               ResultTemp.end());
  }

  if (clang::UnresolvedMemberExpr *UME =
     dyn_cast<clang::UnresolvedMemberExpr>(OverloadExpr)) {
    clang::LookupResult ResultTemp(SemaRef.getCxxSema(),
                                   OverloadExpr->getNameInfo(),
                                   clang::Sema::LookupAnyName);
    ResultTemp.setTemplateNameLookup(true);
    for (clang::NamedDecl *ND : OverloadExpr->decls()) {
      ND = SemaRef.getCxxSema().getAsTemplateNameDecl(ND, true, true);
      if(ND)
        if(clang::FunctionDecl *FD = ND->getAsFunction())
          if(clang::FunctionTemplateDecl *FTD
             = FD->getDescribedFunctionTemplate()) {
            ResultTemp.addDecl(FTD);
          }
    }

    ResultTemp.resolveKind();
    if (ResultTemp.empty()) {
      unsigned DiagID =
        SemaRef.Diags.getCustomDiagID(clang::DiagnosticsEngine::Error,
                                      "unresolved template resolves to "
                                      "non-template");
      SemaRef.Diags.Report(Elem->getLoc(), DiagID);
      return nullptr;
    }

    return clang::UnresolvedMemberExpr::Create(Context.CxxAST,
                                               UME->hasUnresolvedUsing(),
                                               UME->getBase(),
                                               UME->getBaseType(),
                                               UME->isArrow(),
                                               UME->getOperatorLoc(),
                                               UME->getQualifierLoc(),
                                               UME->getTemplateKeywordLoc(),
                                               UME->getNameInfo(),
                                               &TemplateArgs,
                                               ResultTemp.begin(),
                                               ResultTemp.end());
  }

  unsigned DiagID =
    SemaRef.Diags.getCustomDiagID(clang::DiagnosticsEngine::Error,
                                  "cannot compile this type of overload yet");
  SemaRef.Diags.Report(Elem->getLoc(), DiagID);
  return nullptr;
}

clang::Expr *ExprElaborator::elaborateElementExpr(const ElemSyntax *Elem) {
  clang::Expr *IdExpr = doElaborateExpr(Elem->getObject());
  if (!IdExpr)
    return nullptr;
  if (isa<clang::CppxPartialEvalExpr>(IdExpr))
    return elaboratePartialElementExpr(IdExpr, Elem);

  // If we got a template specialization from elaboration, this is probably
  // a nested-name-specifier, there's nothing left to do.
  if (IdExpr->getType()->isTypeOfTypes()) {
    clang::CppxTypeLiteral *Lit = cast<clang::CppxTypeLiteral>(IdExpr);
    clang::CXXRecordDecl *RD = Lit->getValue()->getType()->getAsCXXRecordDecl();

    if (!RD)
      return nullptr;
    if (isa<clang::ClassTemplateSpecializationDecl>(RD))
      return IdExpr;
  }

  if (IdExpr->getType()->isTypeOfTypes()
      || IdExpr->getType()->isNamespaceType()) {
    SemaRef.Diags.Report(Elem->getObject()->getLoc(),
                         clang::diag::err_non_template_in_template_id)
                         << IdExpr;
    return nullptr;
  }

  if (IdExpr->getType()->isTemplateType())
    return handleClassTemplateSelection(*this, SemaRef, Context, IdExpr, Elem);
  return handleElementExpression(*this, SemaRef, Context, Elem, IdExpr);
}

bool ExprElaborator::elaborateTemplateArugments(const ListSyntax *Args,
                                    clang::TemplateArgumentListInfo &ArgInfo,
            llvm::SmallVectorImpl<clang::ParsedTemplateArgument> &ParsedArgs) {

  for(const Syntax *SyntaxArg : Args->children()) {
    clang::EnterExpressionEvaluationContext EnterConstantEvaluated(
                                                          SemaRef.getCxxSema(),
                  clang::Sema::ExpressionEvaluationContext::ConstantEvaluated,
                                                /*LambdaContextDecl=*/nullptr,
                                                              /*ExprContext=*/
          clang::Sema::ExpressionEvaluationContextRecord::EK_TemplateArgument);

    clang::Expr *ArgExpr = doElaborateExpr(SyntaxArg);
    if (!ArgExpr) {
      SemaRef.Diags.Report(SyntaxArg->getLoc(),
                           clang::diag::err_failed_to_translate_expr);
      continue;
    }

    auto TemplateArg = convertExprToTemplateArg(SemaRef, ArgExpr);
    if (TemplateArg.isInvalid())
      // TODO: Figure out if this needs an error message or not.
      // I assume that the errore message should be delivered prior to this.
      return true;

    ParsedArgs.emplace_back(TemplateArg);

    // Also building template Argument Info.
    if (ArgExpr->getType()->isTypeOfTypes()) {
      clang::TypeSourceInfo *ArgTInfo = SemaRef.getTypeSourceInfoFromExpr(
                                                  ArgExpr, SyntaxArg->getLoc());
      if (!ArgTInfo)
        return true;
      clang::TemplateArgument Arg(ArgTInfo->getType());
      ArgInfo.addArgument({Arg, ArgTInfo});
    } else {
      clang::TemplateArgument Arg(ArgExpr, clang::TemplateArgument::Expression);
      ArgInfo.addArgument({Arg, ArgExpr});
    }
  }
  return false;
}

static clang::Expr *
createIdentAccess(SyntaxContext &Context, Sema &SemaRef, const AtomSyntax *S,
                  clang::QualType Ty, clang::SourceLocation Loc) {
  clang::ASTContext &CxxAST = Context.CxxAST;
  clang::IdentifierInfo &Id = CxxAST.Idents.get(S->getSpelling());
  clang::DeclarationNameInfo DNI({&Id}, Loc);
  clang::LookupResult R(SemaRef.getCxxSema(), DNI, clang::Sema::LookupAnyName);
  R.setTemplateNameLookup(true);

  if (SemaRef.isQualifiedLookupContext()){

    SemaRef.lookupQualifiedName(R);
  } else {
    if (!SemaRef.lookupUnqualifiedName(R, SemaRef.getCurrentScope())) {
      SemaRef.Diags.Report(S->getLoc(),
                          clang::diag::err_identifier_not_declared_in_scope)
                          << S->getSpelling();
      return nullptr;
    }
  }

  if (!R.empty()) {
    // This has to be done this way specifically because the loop up will resolve
    // the NamespaceAliasDecl to it's associated namespace before it's used.
    // So this is the only solution that I could find that doesn't
    // rely on getUnderlyingType() to obtain the final declaration.
    const auto &DeclSet = R.asUnresolvedSet();
    if (DeclSet.size() == 1) {
      if (auto *NS = dyn_cast<clang::NamespaceAliasDecl>(*DeclSet.begin())) {
        return SemaRef.buildNSDeclRef(NS, Loc);
      }
    }
    R.resolveKind();
    if (!R.isSingleResult()) {
      if (R.isAmbiguous()) {
        SemaRef.Diags.Report(S->getLoc(), clang::diag::err_multiple_declarations)
                            << S->getSpelling();
        return nullptr;
      }
      if (R.isOverloadedResult()) {
        // Need to figure out if the potential overload is a member function
        // or not.
        return clang::UnresolvedLookupExpr::Create(Context.CxxAST,
                                                   R.getNamingClass(),
                                                clang::NestedNameSpecifierLoc(),
                                                   R.getLookupNameInfo(),
                                                   /*ADL=*/true, true,
                                                   R.begin(), R.end());
      }

      // TODO: FIXME: Create error message for here.
      llvm_unreachable("We are not currently handling multiple declarations "
          "returned. This needs to be fixed in order to correctly create proper "
          "results that can be returned to the caller");
      // This needs to be changed because we are literally looking up a
      // multitude of things, and this is only an error in some of the cases,
      // for example if we a set of function overloads then this isn't going to
      // work correctly and we may need to simply return access to a function
      // address rather then something else?

      return nullptr;
    }

    if (clang::ValueDecl *VD = R.getAsSingle<clang::ValueDecl>()) {
      clang::QualType FoundTy = VD->getType();
      // If the user annotated the DeclRefExpr with an incorrect type.
      if (!Ty.isNull() && Ty != FoundTy) {
        SemaRef.Diags.Report(Loc, clang::diag::err_type_annotation_mismatch)
          << FoundTy << Ty;
        return nullptr;
      }

      if (isa<clang::FieldDecl>(VD)) {
        // Building this access.
        clang::FieldDecl* Field = cast<clang::FieldDecl>(VD);
        clang::RecordDecl* RD = Field->getParent();
        clang::QualType ThisTy(RD->getTypeForDecl(), 0);
        clang::QualType ThisPtrTy = SemaRef.getContext().CxxAST.getPointerType(
                                                                        ThisTy);
        clang::Expr* This = SemaRef.getCxxSema().BuildCXXThisExpr(Loc,
                                                                  ThisPtrTy,
                                                                  true);

        clang::DeclAccessPair FoundDecl = clang::DeclAccessPair::make(Field,
                                                            Field->getAccess());
        clang::CXXScopeSpec SS;
        clang::ExprResult MemberExpr
            = SemaRef.getCxxSema().BuildFieldReferenceExpr(This, true,
                                                        clang::SourceLocation(),
                                                           SS, Field, FoundDecl,
                                                           DNI);
        clang::Expr *Ret = MemberExpr.get();
        if (!Ret) {
          SemaRef.Diags.Report(Loc, clang::diag::err_no_member)
              << Field << ThisTy;
        }
        ExprMarker(Context.CxxAST, SemaRef).Visit(Ret);
        return Ret;
      }
      // Need to check if the result is a CXXMethodDecl because that's a
      // ValueDecl.
      if(isa<clang::CXXMethodDecl>(VD)) {
        clang::CXXScopeSpec SS;
        clang::SourceLocation Loc;
        // This may need to change into a different type of function call
        // base on given arguments, because this could be an issue.
        return SemaRef.getCxxSema().BuildPossibleImplicitMemberExpr(SS, Loc, R,
                                                                    nullptr,
                                              SemaRef.getCurClangScope()).get();
      }

      if(isa<clang::FunctionDecl>(VD)) {
        return clang::UnresolvedLookupExpr::Create(Context.CxxAST,
                                                   R.getNamingClass(),
                                                clang::NestedNameSpecifierLoc(),
                                                   R.getLookupNameInfo(),
                                                   /*ADL=*/true, true,
                                                   R.begin(), R.end());
      }

      clang::QualType ResultType = VD->getType();
      if (ResultType.getTypePtr()->isReferenceType()) {
        ResultType = ResultType.getTypePtr()->getPointeeType();
      }

      clang::ExprValueKind ValueKind = SemaRef.getCxxSema()
                     .getValueKindForDeclReference(ResultType, VD, S->getLoc());
      clang::DeclRefExpr *DRE =
        SemaRef.getCxxSema().BuildDeclRefExpr(VD, ResultType, ValueKind, DNI,
                                              clang::NestedNameSpecifierLoc(),
                                              VD, clang::SourceLocation(),
                                              nullptr);
      return DRE;
    }

    // Processing the case when the returned result is a type.
    if (const clang::TagDecl *TD = R.getAsSingle<clang::TagDecl>())
      return SemaRef.buildTypeExprFromTypeDecl(TD, Loc);

    if (clang::ClassTemplateDecl *CTD
                                  = R.getAsSingle<clang::ClassTemplateDecl>())
      return SemaRef.buildTemplateType(CTD, Loc);

    if (auto *NS = R.getAsSingle<clang::CppxNamespaceDecl>()) {

      return SemaRef.buildNSDeclRef(NS, Loc);
    }


    if (auto *TD = R.getAsSingle<clang::TypeDecl>())
      return SemaRef.buildTypeExprFromTypeDecl(TD, Loc);

    if (auto *TD = R.getAsSingle<clang::TemplateDecl>())
      return SemaRef.buildTemplateType(TD, Loc);
  } else {
    // Check for builtin types
    auto BuiltinMapIter = SemaRef.BuiltinTypes.find(S->getSpelling());
    if (BuiltinMapIter != SemaRef.BuiltinTypes.end())
      return SemaRef.buildTypeExpr(BuiltinMapIter->second, S->getLoc());
  }
  SemaRef.Diags.Report(S->getLoc(),
                       clang::diag::err_identifier_not_declared_in_scope)
                       << S->getSpelling();
  return nullptr;
}
static clang::Expr *createThisExpr(Sema &SemaRef, const AtomSyntax *S) {
  return SemaRef.getCxxSema().ActOnCXXThis(S->getLoc()).get();
}

clang::Expr *ExprElaborator::elaborateAtom(const AtomSyntax *S,
                                           clang::QualType ExplicitType) {
  Token T = S->Tok;

  // Check if we have a floating literal that looks like an int.
  if (const LiteralSyntax *L = dyn_cast<LiteralSyntax>(S))
    if (L->Suffix.IsFloat || L->Suffix.IsDouble)
      return createFloatLiteral(CxxAST, L);

  switch (T.getKind()) {
  case tok::DecimalInteger:
    return createIntegerLiteral(CxxAST, SemaRef, cast<LiteralSyntax>(S));
  case tok::DecimalFloat:
    return createFloatLiteral(CxxAST, cast<LiteralSyntax>(S));
  case tok::BinaryInteger: {
    std::string TData = std::string(T.getSymbol().data());
    TData =  TData.substr(TData.find_first_not_of("0b"), TData.size());
    Token RawBin = Token(tok::BinaryInteger, T.getLocation(), Symbol(&TData));
    return createIntegerLiteral(CxxAST, RawBin, ExplicitType,
                                S->getLoc(), /*Base=*/2);
  }

  case tok::HexadecimalInteger:
    return createIntegerLiteral(CxxAST, SemaRef,
                                cast<LiteralSyntax>(S), /*Base=*/16);
  case tok::HexadecimalFloat:
    llvm_unreachable("Hexadecimal float not implemented");
  case tok::Identifier:
    return createIdentAccess(Context, SemaRef, S, ExplicitType, S->getLoc());
  case tok::Character:
    return createCharLiteral(CxxAST, SemaRef, T, S->getLoc());
  case tok::HexadecimalCharacter:
    return createUTF8Literal(CxxAST, SemaRef, T, S->getLoc());
  case tok::UnicodeCharacter:
    return createUnicodeLiteral(CxxAST, SemaRef, T, S->getLoc());
  case tok::String:
    return createStringLiteral(CxxAST, SemaRef, T, S);
  case tok::DecimalExponent:
    return createExponentLiteral(CxxAST, SemaRef,
                                 cast<LiteralSyntax>(S), S->getLoc());

  /// Keyword Literals
  case tok::TrueKeyword:
  case tok::FalseKeyword:
    return createBoolLiteral(CxxAST, T, S->getLoc());

  case tok::NullKeyword:
    return createNullLiteral(CxxAST, S->getLoc());
  case tok::ThisKeyword:
    return createThisExpr(SemaRef, S);
  default:
    break;
  }

  auto BuiltinMapIter = SemaRef.BuiltinTypes.find(S->getSpelling());
  if (BuiltinMapIter != SemaRef.BuiltinTypes.end()) {
    if (BuiltinMapIter->second.isNull()) {
      SemaRef.Diags.Report(S->getLoc(), clang::diag::err_invalid_builtin_type)
        << S->getSpelling();
      return nullptr;
    }

    return SemaRef.buildTypeExpr(BuiltinMapIter->second, S->getLoc());
  }

  SemaRef.Diags.Report(S->getLoc(), clang::diag::err_invalid_identifier_type)
                       << S->getSpelling();

  return nullptr;
}

static bool buildFunctionCallArguments(Sema &SemaRef, SyntaxContext &Context,
    const ListSyntax *ArgList,
    llvm::SmallVector<clang::Expr *, 8> &Args) {
  for (const Syntax *A : ArgList->children()) {
    ExprElaborator Elab(Context, SemaRef);
    clang::Expr *Argument = Elab.doElaborateExpr(A);

    // FIXME: What kind of expression is the unary ':typename' expression?
    if (!Argument) {
      SemaRef.Diags.Report(A->getLoc(), clang::diag::err_expected_expression);
      return true;
    }

    Args.push_back(Argument);
  }
  return false;
}

/// This function's job is to create the correct call based upon the result
/// type of the CalleeExpr, which could be any of the types within the
/// Expression union type.
static clang::Expr *handleExpressionResultCall(Sema &SemaRef,
                                               ExprElaborator &Elab,
                                               const CallSyntax *S,
                                               clang::Expr *CalleeExpr,
                                    llvm::SmallVector<clang::Expr *, 8> &Args) {
  if (!CalleeExpr) {
    SemaRef.Diags.Report(S->getLoc(),
                         clang::diag::err_failed_to_translate_expr);
    return nullptr;
  }
  if (isa<clang::CppxPartialEvalExpr>(CalleeExpr))
    return Elab.elaboratePartialCallExpr(CalleeExpr, S, Args);

  if (CalleeExpr->getType()->isTypeOfTypes()) {
    // This means constructor call possibly, unless it's some how a function
    // call returning a type.
    clang::TypeSourceInfo *TInfo = SemaRef.getTypeSourceInfoFromExpr(
                                                 CalleeExpr, S->getLoc());
    if (!TInfo)
      // If this isn't a CppxTypeLiteral then we can't get the type yet and it
      // might be a meta function.kind
      return nullptr;
    clang::ExprResult ConstructorExpr =
        SemaRef.getCxxSema().BuildCXXTypeConstructExpr(TInfo, S->getLoc(),
                                                      Args, S->getLoc(), false);

    if (!ConstructorExpr.get()) {
      SemaRef.Diags.Report(S->getLoc(),
                            clang::diag::err_coroutine_invalid_func_context)
                            << 0 << TInfo->getType();
      return nullptr;
    }
    return ConstructorExpr.get();

  }

  // A call to a specialization without arguments has to be handled differently
  // than other call expressions, so figure out if this could be one.
  if (auto *ULE = dyn_cast<clang::UnresolvedLookupExpr>(CalleeExpr))
    if (!ULE->hasExplicitTemplateArgs())
      for (auto D : ULE->decls())
        if (auto *FD = dyn_cast<clang::FunctionDecl>(D))
          if (FD->getTemplatedKind() ==
              clang::FunctionDecl::TK_FunctionTemplateSpecialization)
            ;

  // TODO: create a test for this were we call a namespace just to see what kind
  // of error actually occurs.

  // For any thing else we simply try and make the call and see what happens.
  clang::ExprResult Call = SemaRef.getCxxSema().ActOnCallExpr(
    SemaRef.getCxxSema().getCurScope(), CalleeExpr, S->getCalleeLoc(),
    Args, S->getCalleeLoc());

  if (Call.isInvalid())
    return nullptr;
  return Call.get();
}

static bool callIsCastOperator(const CallSyntax *S) {
  if (const ElemSyntax *Elem = dyn_cast<ElemSyntax>(S->getCallee())) {
    if (const AtomSyntax *Callee
        = clang::dyn_cast<AtomSyntax>(Elem->getObject())) {
      std::string Name = Callee->getSpelling();
      return Name == "static_cast" || Name == "dynamic_cast"
          || Name == "const_cast" || Name == "reinterpret_cast";
    }
  }
  return false;
}

clang::Expr *ExprElaborator::elaborateCall(const CallSyntax *S) {
  if (callIsCastOperator(S))
    return elaborateCastOp(S);

  if (clang::Expr *elaboratedCall = elaborateBuiltinOperator(S))
    return elaboratedCall;


  // Determining the type of call associated with the given syntax.
  // There are multiple kinds of atoms for multiple types of calls
  // but in the event that the callee object is not an Atom, it means
  // that we have to process the sub expression as normal.
  clang::Expr *CalleeExpr;
  if (!isa<AtomSyntax>(S->getCallee())) {
    CalleeExpr = doElaborateExpr(S->getCallee());
    llvm::SmallVector<clang::Expr *, 8> Args;
    const ListSyntax *ArgList = dyn_cast<ListSyntax>(S->getArguments());
<<<<<<< HEAD
    // TODO: Add partial expr management here?
    if (buildFunctionCallAruments(SemaRef, Context, ArgList, Args))
=======

    if (buildFunctionCallArguments(SemaRef, Context, ArgList, Args))
>>>>>>> 9fbab505
      return nullptr;

    return handleExpressionResultCall(SemaRef, *this, S, CalleeExpr, Args);
  }


  // In the event that we do have an atom for the call name we need to do
  // something slightly different before we can fully elaborate the entire call.
  const AtomSyntax *Callee = cast<AtomSyntax>(S->getCallee());
  FusedOpKind Op = getFusedOpKind(SemaRef, Callee->getSpelling());

  switch (Op) {
  case FOK_MemberAccess: {
    const ListSyntax *Args = cast<ListSyntax>(S->getArguments());

    if (Args->getNumChildren() == 1)
      return elaborateGlobalNNS(S, Args->getChild(0));
    return elaborateMemberAccess(Args->getChild(0), S, Args->getChild(1));
  }

  case FOK_DotDot:
    llvm_unreachable("FOK_DotDot is not supported in this context");

  case FOK_Const:
    return handleOperatorConst(S);
  case FOK_Ref:
    return handleRefType(S);
  case FOK_RRef:
    return handleRRefType(S);
  case FOK_Arrow:
    return handleFunctionType(S);
  case FOK_Brackets:
    return handleArrayType(S);
  case FOK_Parens:
    return handleRawBaseSpecifier(S);
  case FOK_Throw:
    return elaborateThrowExpr(S);
  default:
    break;
  }

  // Handling special case for type
  if (Callee->hasToken(tok::Ellipsis))
    return handleOpPackExpansion(S);

  std::string Temp = Callee->getSpelling();
  llvm::StringRef Spelling = Temp;
  if (Spelling.startswith("operator'")) {
    if (S->getNumArguments() == 1) {
      clang::UnaryOperatorKind UnaryOpKind;
      if (!SemaRef.OpInfo.getUnaryOperatorUseKind(Spelling, UnaryOpKind))
        return elaborateUnaryOp(S, UnaryOpKind);
    }

    if (S->getNumArguments() == 2) {
      // Check if this is a binary operator.
      clang::BinaryOperatorKind BinaryOpKind;
      if (!SemaRef.OpInfo.getBinaryOperatorUseKind(Spelling, BinaryOpKind))
        return elaborateBinOp(S, BinaryOpKind);
    }
  }

  if (Callee->hasToken(tok::VaStartKeyword))
    return handleVaStartCall(S);
  if (Callee->hasToken(tok::VaEndKeyword))
    return handleVaEndCall(S);

  // Elaborating callee name expression.
  CalleeExpr = doElaborateExpr(S->getCallee());
  llvm::SmallVector<clang::Expr *, 8> Args;
  const ListSyntax *ArgList = dyn_cast<ListSyntax>(S->getArguments());
  if (buildFunctionCallArguments(SemaRef, Context, ArgList, Args)) {
    // TODO: Determine the correct message to output here.
    return nullptr;
  }
  return handleExpressionResultCall(SemaRef, *this, S, CalleeExpr, Args);
}

/// This returns true if the keyword is a builtin function.
static bool isBuiltinOperator(const CallSyntax *S) {
  if (const auto *Atom = dyn_cast<AtomSyntax>(S->getCallee())) {
    switch (Atom->Tok.getKind()) {
      case tok::AlignOfKeyword:
      case tok::SizeOfKeyword:
      case tok::NoExceptKeyword:
      case tok::DeclTypeKeyword:
      case tok::UnaryRightFold:
      case tok::UnaryLeftFold:
      case tok::BinaryFold:
      case tok::TypeidKeyword:
        return true;
      default:
        break;
    }
  }
  return false;
}

clang::Expr *ExprElaborator::elaborateBuiltinOperator(const CallSyntax *S) {
  if (!isBuiltinOperator(S))
    return nullptr;

  const AtomSyntax *Atom = cast<AtomSyntax>(S->getCallee());
  switch (Atom->Tok.getKind()) {
  case tok::NoExceptKeyword:
    return elaborateNoExceptOp(Atom, S);

  case tok::DeclTypeKeyword:
    return elaborateDeclTypeOp(Atom, S);

  case tok::AlignOfKeyword:
    return elaborateTypeTraitsOp(Atom, S, clang::UETT_AlignOf);

  case tok::SizeOfKeyword:
    return elaborateTypeTraitsOp(Atom, S, clang::UETT_SizeOf);
  case tok::UnaryRightFold:
    return elaborateRightFoldExpr(Atom, S);
  case tok::UnaryLeftFold:
    return elaborateLeftFoldExpr(Atom, S);
  case tok::BinaryFold:
    return elaborateBinaryFoldExpr(Atom, S);
  case tok::TypeidKeyword:
    return elaborateTypeidOp(Atom, S);
  default:
    llvm_unreachable("Invalid buildin function elaboration");
  }

}

clang::Expr *
ExprElaborator::elaborateTypeTraitsOp(const AtomSyntax *Name, const CallSyntax *S,
                                      clang::UnaryExprOrTypeTrait Trait) {
  if (S->getNumArguments() != 1) {
    SemaRef.Diags.Report(Name->getLoc(),
                      clang::diag::err_incorrect_number_of_arguments)
                      << Name->getSpelling();
    return nullptr;
  }
  clang::EnterExpressionEvaluationContext Unevaluated(
    SemaRef.getCxxSema(),
    clang::Sema::ExpressionEvaluationContext::Unevaluated,
    clang::Sema::ReuseLambdaContextDecl);

  // Attempting to elaborate the given argument
  clang::Expr *ResultExpr = doElaborateExpr(S->getArgument(0));
  if (!ResultExpr)
    return nullptr;

  if (ResultExpr->getType()->isNamespaceType()) {
    SemaRef.Diags.Report(S->getArgument(0)->getLoc(),
                         clang::diag::err_cannot_apply_operator_to_a_namespace)
                         << Name->getSpelling();
    return nullptr;
  }

  if (ResultExpr->getType()->isTemplateType()) {
    SemaRef.Diags.Report(S->getArgument(0)->getLoc(),
                         clang::diag::err_cannot_apply_operator_to_template)
                         << Name->getSpelling();
    return nullptr;
  }

  bool IsType = false;
  void *ExprOrTySourceInfo = ResultExpr;
  if (ResultExpr->getType()->isTypeOfTypes()) {
    clang::ParsedType ParsedTy = SemaRef.getParsedTypeFromExpr(ResultExpr,
                                                  S->getArgument(0)->getLoc());
    if (!ParsedTy.getAsOpaquePtr())
      return nullptr;
    ExprOrTySourceInfo = ParsedTy.getAsOpaquePtr();
    IsType = true;
  }
  clang::SourceLocation ArgLoc = S->getArgument(0)->getLoc();
  auto Result = SemaRef.getCxxSema().ActOnUnaryExprOrTypeTraitExpr(
                                        S->getCallee()->getLoc(), Trait, IsType,
                                        ExprOrTySourceInfo,
                          clang::SourceRange(S->getCallee()->getLoc(), ArgLoc));
  return Result.get();
}

clang::Expr *
ExprElaborator::elaborateDeclTypeOp(const AtomSyntax *Name,
                                    const CallSyntax *S) {
  assert(Name->Tok.getKind() == tok::DeclTypeKeyword
         && "Invalid elaboration of decltype operator");
  if (S->getNumArguments() != 1) {
    SemaRef.Diags.Report(Name->getLoc(),
                      clang::diag::err_incorrect_number_of_arguments)
                      << Name->getSpelling();
    return nullptr;
  }
  // Entering decltype context for evaluation of subexpression.
  clang::EnterExpressionEvaluationContext Unevaluated(SemaRef.getCxxSema(),
                 clang::Sema::ExpressionEvaluationContext::Unevaluated, nullptr,
                 clang::Sema::ExpressionEvaluationContextRecord::EK_Decltype);
  clang::Expr *ArgEval = doElaborateExpr(S->getArgument(0));
  if (!ArgEval)
    // TODO: Might an error message here. Although the error message
    /// SHOULD be coming from elaborateExpr.
    return nullptr;

  // In order to do this correctly I need to check for a few things,
  // I need to make sure that if the expression's result is actually a namespace
  // or template that I handle things correctly because I can't pass them through
  // the SemaRef.getCxxSema().ActOnDecltypeExpression because they wouldn't make
  // any sense, it may be benifical to do the same for the kind type.
  if (ArgEval->getType()->isTypeOfTypes()) {
    // TODO: We may need to check for auto here. although decltype(auto) doesn't
    // have syntax yet.
    return SemaRef.buildTypeExpr(Context.CxxAST.CppxKindTy, S->getLoc());
  }

  if (ArgEval->getType()->isNamespaceType()) {
    llvm_unreachable("Decltype of a namespace not implemented yet");
  }

  if (ArgEval->getType()->isTemplateType()) {
    llvm_unreachable("Template expression decltype not implemented yet");
  }

  // This does some semantic checking on the given expression.
  auto ExprResult = SemaRef.getCxxSema().ActOnDecltypeExpression(ArgEval);
  if (ExprResult.isInvalid())
    return nullptr;

  clang::QualType Ty = SemaRef.getCxxSema().BuildDecltypeType(ExprResult.get(),
                                                   S->getArgument(0)->getLoc());

  return SemaRef.buildTypeExpr(Ty, S->getArgument(0)->getLoc());
}

clang::Expr *ExprElaborator::elaborateTypeidOp(const AtomSyntax *Name,
                                               const CallSyntax *S) {
  assert(Name->Tok.hasKind(tok::TypeidKeyword) && "invalid typeid syntax");
  if (S->getNumArguments() != 1) {
    SemaRef.Diags.Report(Name->getLoc(),
                         clang::diag::err_incorrect_number_of_arguments)
      << Name->getSpelling();
    return nullptr;
  }

  // Entering decltype context for evaluation of subexpression.
  clang::EnterExpressionEvaluationContext Unevaluated(SemaRef.getCxxSema(),
                 clang::Sema::ExpressionEvaluationContext::Unevaluated, nullptr,
                 clang::Sema::ExpressionEvaluationContextRecord::EK_Decltype);
  const Syntax *ArgSyntax = S->getArgument(0);
  clang::Expr *ArgEval = doElaborateExpr(ArgSyntax);
  if (!ArgEval)
    return nullptr;

  if (ArgEval->getType()->isNamespaceType() ||
      ArgEval->getType()->isTemplateType()  ||
      isa<clang::CppxDeclRefExpr>(ArgEval)) {
    unsigned DiagID =
      SemaRef.Diags.getCustomDiagID(clang::DiagnosticsEngine::Error,
                                    "operand to 'typeid' must have type of "
                                    "types or value type");
    SemaRef.Diags.Report(S->getLoc(), DiagID);
    return nullptr;
  }

  clang::ExprResult Res =
    SemaRef.getCxxSema().ActOnCXXTypeid(S->getLoc(), ArgSyntax->getLoc(),
                                        ArgEval->getType()->isTypeOfTypes(),
                                        ArgEval, ArgSyntax->getLoc());
  if (Res.isInvalid())
    return nullptr;
  return Res.get();
}

clang::Expr *
ExprElaborator::elaborateNoExceptOp(const AtomSyntax *Name,
                                    const CallSyntax *S) {
  assert(Name->Tok.getKind() == tok::NoExceptKeyword
         && "Invalid elaboration of noexcept operator");
  clang::EnterExpressionEvaluationContext Unevaluated(SemaRef.getCxxSema(),
    clang::Sema::ExpressionEvaluationContext::Unevaluated);

  clang::Expr *ArgEval = doElaborateExpr(S->getArgument(0));
  if (!ArgEval)
    return nullptr;

  if (ArgEval->getType()->isTypeOfTypes()) {
    SemaRef.Diags.Report(S->getArgument(0)->getLoc(),
                         clang::diag::err_cannot_appy_operator_to_type)
                         << Name->getSpelling();
    return nullptr;
  }

  if (ArgEval->getType()->isNamespaceType()) {
    SemaRef.Diags.Report(S->getArgument(0)->getLoc(),
                         clang::diag::err_cannot_apply_operator_to_a_namespace)
                         << Name->getSpelling();
    return nullptr;
  }

  if (ArgEval->getType()->isTemplateType()) {
    SemaRef.Diags.Report(S->getArgument(0)->getLoc(),
                         clang::diag::err_cannot_apply_operator_to_template)
                         << Name->getSpelling();
    return nullptr;
  }

  auto Result = SemaRef.getCxxSema().ActOnNoexceptExpr(Name->getLoc(),
                                                       clang::SourceLocation(),
                                                       ArgEval,
                                                       clang::SourceLocation());
  if (Result.isInvalid())
    return nullptr;

  return Result.get();
}

clang::Expr *ExprElaborator::elaborateRightFoldExpr(const AtomSyntax *Name,
                                                    const CallSyntax *S) {
  Sema::ParenExprRAII ParenExpr(SemaRef, true);
  assert(Name && "Missing name");
  assert(S && "Missing call syntax");
  assert(Name->getToken().getKind() == tok::UnaryRightFold
         && "Incorrect fold operator");
  assert(S->getNumArguments() == 1 && "Incorrectly formatted AST");
  const Syntax *OperandSyntax = S->getArgument(0);
  clang::Expr *OperandExpr = elaborateExpr(OperandSyntax);
  if (!OperandExpr)
    return nullptr;
  clang::Expr *Ret = SemaRef.actOnCxxFoldExpr(Name->getLoc(), OperandExpr,
                                              Name->getToken(),
                                              Name->getLoc(), nullptr,
                                              OperandSyntax->getLoc());
  return Ret;
}

clang::Expr *ExprElaborator::elaborateLeftFoldExpr(const AtomSyntax *Name,
                                                   const CallSyntax *S) {
  Sema::ParenExprRAII ParenExpr(SemaRef, true);
  assert(Name && "Missing name");
  assert(S && "Missing call syntax");
  assert(Name->getToken().getKind() == tok::UnaryLeftFold
         && "Incorrect fold operator");
  assert(S->getNumArguments() == 1 && "Incorrectly formatted AST");
  const Syntax *OperandSyntax = S->getArgument(0);
  clang::Expr *OperandExpr = elaborateExpr(OperandSyntax);
  if (!OperandExpr)
    return nullptr;
  clang::Expr *Ret = SemaRef.actOnCxxFoldExpr(Name->getLoc(), nullptr,
                                              Name->getToken(),
                                              Name->getLoc(), OperandExpr,
                                              OperandSyntax->getLoc());
  return Ret;
}

clang::Expr *ExprElaborator::elaborateBinaryFoldExpr(const AtomSyntax *Name,
                                                     const CallSyntax *S) {
  Sema::ParenExprRAII ParenExpr(SemaRef, true);
  assert(Name && "Missing name");
  assert(S && "Missing call syntax");
  assert(Name->getToken().getKind() == tok::BinaryFold
         && "Incorrect fold operator");
  assert(S->getNumArguments() == 2 && "Incorrectly formatted AST");
  const Syntax *LHSSyntax = S->getArgument(0);
  clang::Expr *LHSExpr = elaborateExpr(LHSSyntax);
  if (!LHSExpr)
    return nullptr;
  const Syntax *RHSSyntax = S->getArgument(1);
  clang::Expr *RHSExpr = elaborateExpr(RHSSyntax);
  if (!RHSExpr)
    return nullptr;
  clang::Expr *Ret = SemaRef.actOnCxxFoldExpr(LHSSyntax->getLoc(), LHSExpr,
                                              Name->getToken(),
                                              Name->getLoc(), RHSExpr,
                                              RHSSyntax->getLoc());
  return Ret;
}

clang::Expr *ExprElaborator::elaborateThrowExpr(const CallSyntax *S) {
  assert(S && "Invalid statement");
  clang::Expr *ThrowExpr = nullptr;
  if (S->getNumArguments() == 1) {
    ThrowExpr = ExprElaborator(Context, SemaRef).elaborateExpr(S->getArgument(0));
  }
  auto ExprRes = SemaRef.getCxxSema().ActOnCXXThrow(SemaRef.getCurClangScope(),
    S->getCallee()->getLoc(), ThrowExpr);

  return ExprRes.get();
}

clang::Expr *ExprElaborator::elaborateCastOp(const CallSyntax *CastOp) {
  if (CastOp->getNumArguments() != 1) {
    SemaRef.Diags.Report(CastOp->getLoc(),
        clang::diag::err_invalid_cast_arg_count);
    return nullptr;
  }
  // Verify that the syntax is correct here, meaning that if we don't have
  // a single type argument and single call argument then we are not valid.
  const ElemSyntax *Elem = dyn_cast<ElemSyntax>(CastOp->getCallee());
  const AtomSyntax *Callee = clang::dyn_cast<AtomSyntax>(Elem->getObject());
  llvm::SmallVector<const Syntax *, 1> TypeArgs;
  const Syntax *Args = Elem->getArguments();
  const VectorNode<Syntax> *TypeArgumentList = nullptr;

  if (const ListSyntax *LS = dyn_cast<ListSyntax>(Args)) {
    TypeArgumentList = LS;
  } else if (const ArraySyntax *AS = dyn_cast<ArraySyntax>(Args)) {
      TypeArgumentList = AS;
  } else {
    // TODO: Create error message for here?!
    // CastOp->dump();
    llvm_unreachable("Improperly formatted AST");
  }
  if (TypeArgumentList->getNumChildren() != 1) {
    SemaRef.Diags.Report(CastOp->getLoc(),
                         clang::diag::err_invalid_cast_type_arg_count);
    return nullptr;
  }

  std::string Name = Callee->getSpelling();
  clang::tok::TokenKind CastKind;
  if (Name == "static_cast") {
    CastKind = clang::tok::TokenKind::kw_static_cast;
  } else if (Name == "dynamic_cast") {
    CastKind = clang::tok::TokenKind::kw_dynamic_cast;
  } else if (Name == "reinterpret_cast") {
    CastKind = clang::tok::TokenKind::kw_reinterpret_cast;
  } else if (Name == "const_cast") {
    CastKind = clang::tok::TokenKind::kw_const_cast;
  } else {
    llvm_unreachable("Invalid cast name");
  }

  clang::Expr *DestinationTy = doElaborateExpr(Elem->getArgument(0));
  clang::TypeSourceInfo *TInfo = SemaRef.getTypeSourceInfoFromExpr(
                                 DestinationTy, Elem->getArgument(0)->getLoc());
  if (!TInfo){
    SemaRef.Diags.Report(Elem->getArgument(0)->getLoc(),
                      clang::diag::err_invalid_cast_destination_type);
    return nullptr;
  }

  clang::Expr *Source = doElaborateExpr(CastOp->getArgument(0));
  if (!Source) {
    SemaRef.Diags.Report(CastOp->getArgument(0)->getLoc(),
                         clang::diag::err_expected_expression);
    return nullptr;
  }
  auto CastExpr = SemaRef.getCxxSema().BuildCXXNamedCast(Callee->getLoc(),
                                                         CastKind, TInfo,
                                                         Source,
                                              CastOp->getArgument(0)->getLoc(),
                                              CastOp->getArgument(0)->getLoc());
  return CastExpr.get();
}

static clang::Expr *handleLookupInsideType(Sema &SemaRef,
                                           clang::ASTContext &CxxAST,
                                           const CallSyntax *Op,
                                           const clang::Expr *Previous,
                                           const Syntax *RHS,
                                           bool AddressOf);

/// Elaborate a base specifier that is not part of a member access expression.
/// For example:
///
/// \code
///   some_method() : void!
///     (some_base)base_member
/// \endcode
clang::Expr *ExprElaborator::handleRawBaseSpecifier(const CallSyntax *Op) {
  // Fabricate a `this` to be an LHS of a member access and save ourselves
  // some work.
  Token ThisTok(tok::ThisKeyword, Op->getLoc(), getSymbol("this"));
  AtomSyntax *This = new (Context) AtomSyntax(ThisTok);

  Token DotTok(tok::ThisKeyword, Op->getLoc(), getSymbol("operator'.'"));
  AtomSyntax *Dot = new (Context) AtomSyntax(DotTok);
  Syntax *Arg = const_cast<CallSyntax *>(Op);
  ListSyntax *Args = new (Context) ListSyntax(&Arg, 1);
  CallSyntax *DotCall = new (Context) CallSyntax(Dot, Args);

  return elaborateMemberAccess(This, DotCall, Op);
}

/// This function handles explicit operator calls, to member functions that are
/// have an operator name, if one cannot be located then nullptr is returned.
static clang::Expr *doDerefAndXOrLookUp(SyntaxContext &Context,
                                     Sema &SemaRef,
                                     clang::OverloadedOperatorKind UnaryOO,
                                     clang::OverloadedOperatorKind BinaryOO,
                                     clang::CXXScopeSpec &SS,
                                     clang::Expr *BaseExpr,
                                     const Syntax *OpSyntax,
                                     clang::SourceLocation RhsLoc,
                                     OpInfoBase const *Op) {
  assert(BaseExpr && "Invalid base expression.");
  assert(Op && "Invalid operator info.");
  clang::SourceRange BaseRange = BaseExpr ? BaseExpr->getSourceRange() :
                                 clang::SourceRange();
  const clang::RecordType *RTy = BaseExpr->getType()->getAsStructureType();
  if (!RTy) {
    SemaRef.Diags.Report(BaseExpr->getExprLoc(),
                       clang::diag::err_typecheck_member_reference_struct_union)
                        << BaseExpr->getType();

    // llvm_unreachable("This only happens when we don't have a valid structured "
    //                  "type to invoke a member function upon.");
  }
  // Getting record decl to search.
  clang::RecordDecl *RDecl = RTy->getDecl();
  // I'm not sure what's happening here, or why this is necessary, yet.
  // There must be some kind of precondition for SOMETHING.

  // Checking if this is outside of a member function body
  if (!SemaRef.getCxxSema().isThisOutsideMemberFunctionBody(
                                                    clang::QualType(RTy, 0)) &&
      SemaRef.getCxxSema().RequireCompleteType(OpSyntax->getLoc(),
                                               clang::QualType(RTy, 0),
                                    clang::diag::err_typecheck_incomplete_tag,
                                               BaseRange))
    return nullptr;

  clang::DeclContext *LookupCtxt = RDecl;
  if (SS.isSet()) {
    // If the member name was a qualified-id, look into the
    // nested-name-specifier.
    LookupCtxt = SemaRef.getCxxSema().computeDeclContext(SS, false);

    // The error in this case might not be necessary because we can guarantee
    // that any base type is already elaborated.
    if (SemaRef.getCxxSema().RequireCompleteDeclContext(SS, LookupCtxt)) {
      SemaRef.getCxxSema().Diag(SS.getRange().getEnd(),
                                clang::diag::err_typecheck_incomplete_tag)
                                << SS.getRange() << LookupCtxt;
      return nullptr;
    }

    // Make sure that if we do infact have a valid ScopeSpec that it's a type
    // if it's not a type we have need to report and return an error.
    if (!isa<clang::TypeDecl>(LookupCtxt)) {
      SemaRef.getCxxSema().Diag(RhsLoc,
                                clang::diag::err_qualified_member_nonclass)
                                << LookupCtxt << SS.getRange();
      return nullptr;
    }
  }

  assert(LookupCtxt && "Cannot handle non-computable dependent contexts "
         "in lookup");
  clang::DeclarationName DN = Context.CxxAST.DeclarationNames
                                                   .getCXXOperatorName(UnaryOO);
  auto UnaryOps = LookupCtxt->lookup(DN);
  clang::DeclarationName DN2 = Context.CxxAST.DeclarationNames
                                                  .getCXXOperatorName(BinaryOO);
  auto BinaryOps = LookupCtxt->lookup(DN2);
  clang::DeclarationNameInfo DNI({Op->getClangName()}, RhsLoc);
  DNI.setName(DN);
  clang::LookupResult R(SemaRef.getCxxSema(), DNI,
                        clang::Sema::LookupMemberName,
                        clang::Sema::NotForRedeclaration);
  for (clang::NamedDecl *ND : UnaryOps) {
    if (!ND->isCXXClassMember())
      continue;

    if (clang::CXXMethodDecl *MD
                = dyn_cast_or_null<clang::CXXMethodDecl>(ND->getAsFunction())) {
      if (!MD->isOverloadedOperator())
        continue;
      if (MD->getOverloadedOperator() == UnaryOO)
        R.addDecl(MD, MD->getAccess());
    }

  }
  for (clang::NamedDecl *ND : BinaryOps) {
    if (!ND->isCXXClassMember())
      continue;

    if (clang::CXXMethodDecl *MD
                = dyn_cast_or_null<clang::CXXMethodDecl>(ND->getAsFunction())) {
      if (!MD->isOverloadedOperator())
        continue;
      if (MD->getOverloadedOperator() == BinaryOO)
        R.addDecl(MD, MD->getAccess());
    }
  }

  if (R.empty()) {
    unsigned DiagID =
      SemaRef.Diags.getCustomDiagID(clang::DiagnosticsEngine::Error,
                                    "expected operator but did not find it");
    SemaRef.Diags.Report(OpSyntax->getLoc(), DiagID);
    return nullptr;
  }

  clang::TemplateArgumentListInfo TemplateArgs;
  auto *UME = clang::UnresolvedMemberExpr::Create(Context.CxxAST,
                                                  false,
                                                  BaseExpr,
                                                  BaseExpr->getType(),
                                           BaseExpr->getType()->isPointerType(),
                                                  RhsLoc,
                                                clang::NestedNameSpecifierLoc(),
                                                  clang::SourceLocation(),
                                                  clang::DeclarationNameInfo(),
                                                  &TemplateArgs,
                                                  R.begin(),
                                                  R.end());
  return UME;
}

// possible expression results, used for diagnostics.
#define VALUE 0
#define NAMESPACE 1
#define TYPE 2
#define TEMPLATE 3

static unsigned getExprResultFromType(clang::QualType const &T) {
  if (T->isCppxNamespaceType())
    return NAMESPACE;
  if (T->isTemplateType())
    return TEMPLATE;
  if (T->isTypeOfTypes())
    return TYPE;

  return VALUE;
}

clang::Expr *ExprElaborator::elaborateMemberAccess(const Syntax *LHS,
                                                   const CallSyntax *Op,
                                                   const Syntax *RHS) {
  clang::Expr *ElaboratedLHS = doElaborateExpr(LHS);

  if (!ElaboratedLHS) {
    SemaRef.Diags.Report(LHS->getLoc(), clang::diag::err_expected_expression);
    return nullptr;
  }

  if (ElaboratedLHS->getType()->isTypeOfTypes())
    return elaborateNestedLookupAccess(ElaboratedLHS, Op, RHS);

  if (ElaboratedLHS->getType()->isNamespaceType()) {
    if (clang::CppxNamespaceDecl *NSRef = dyn_cast<clang::CppxNamespaceDecl>(
                                        SemaRef.getDeclFromExpr(ElaboratedLHS,
                                        LHS->getLoc()))) {
      return elaborateNNS(NSRef, Op, RHS);
    }
    if (clang::NamespaceAliasDecl *NSAliasRef = dyn_cast<clang::NamespaceAliasDecl>(
                                        SemaRef.getDeclFromExpr(ElaboratedLHS,
                                        LHS->getLoc()))) {
      return elaborateNNS(NSAliasRef, Op, RHS);
    }
    llvm_unreachable("Invalid namespace type returned.");
  }

  if (ElaboratedLHS->getType()->isPointerType()) {
    if (const auto *Name = dyn_cast<AtomSyntax>(RHS)) {
      if (Name->getSpelling() == "construct") {
        return elaborateInPlaceNewCall(ElaboratedLHS, Op, RHS);
      }
      if (Name->getSpelling() == "destruct") {
        return elaborateDestructCall(ElaboratedLHS, Op, RHS);
      }
    }
  }

  if (isa<AtomSyntax>(RHS)) {
    const AtomSyntax *RHSAtom = cast<AtomSyntax>(RHS);
    clang::UnqualifiedId Id;
    clang::IdentifierInfo *IdInfo =
      &Context.CxxAST.Idents.get(RHSAtom->getSpelling());
    OpInfoBase const *OpInfo = SemaRef.OpInfo.getOpInfo(IdInfo);
    if (OpInfo) {
      clang::OverloadedOperatorKind UnaryOO = OpInfo->getUnaryOverloadKind();
      clang::OverloadedOperatorKind BinaryOO = OpInfo->getBinaryOverloadKind();
      if (UnaryOO != BinaryOO) {
        clang::CXXScopeSpec TempSS;
        clang::Expr *LookedUpCandidates = doDerefAndXOrLookUp(Context, SemaRef,
                                                              UnaryOO, BinaryOO,
                                                              TempSS,
                                                              ElaboratedLHS,
                                                              Op, RHS->getLoc(),
                                                              OpInfo);
        return LookedUpCandidates;
      }
      clang::SourceLocation RHSLoc = RHSAtom->getLoc();
      clang::SourceLocation SymbolLocations[3] = {RHSLoc, RHSLoc, RHSLoc};
      Id.setOperatorFunctionId(RHSLoc, OpInfo->getUnaryOverloadKind(),
                               SymbolLocations);
    } else {
      Id.setIdentifier(IdInfo, RHSAtom->getLoc());
    }
    clang::CXXScopeSpec SS;
    clang::SourceLocation Loc;
    clang::tok::TokenKind AccessTokenKind = clang::tok::TokenKind::period;
    if (ElaboratedLHS->getType()->isPointerType())
      AccessTokenKind = clang::tok::TokenKind::arrow;

    clang::ExprResult RHSExpr =
      SemaRef.getCxxSema().ActOnMemberAccessExpr(SemaRef.getCurClangScope(),
                                                 ElaboratedLHS, Op->getLoc(),
                                                 AccessTokenKind, SS, Loc, Id,
                                                 nullptr);
    if (RHSExpr.isInvalid())
      return nullptr;

    ExprMarker(Context.CxxAST, SemaRef).Visit(RHSExpr.get());
    return RHSExpr.get();
  }

  // A disambiguator of the form (a)b
  if (const CallSyntax *Disambig = dyn_cast<CallSyntax>(RHS)) {
    clang::Expr *LHS = doElaborateExpr(Disambig->getArgument(0));
    if (!LHS)
      return nullptr;

    if (!LHS->getType()->isTypeOfTypes()) {
      SemaRef.Diags.Report(LHS->getExprLoc(),
                           clang::diag::err_unexpected_expression_result)
        << TYPE << getExprResultFromType(LHS->getType());
      return nullptr;
    }

    clang::QualType Base =
      cast<clang::CppxTypeLiteral>(LHS)->getValue()->getType();

    clang::Expr *Res =
      elaborateNestedLookupAccess(LHS, Op, Disambig->getArgument(1));
    if (!Res)
      return nullptr;
    if (!isa<clang::DeclRefExpr>(Res)) {
      SemaRef.Diags.Report(LHS->getExprLoc(),
                           clang::diag::err_failed_to_translate_expr);
      return nullptr;
    }

    clang::DeclRefExpr *FieldRef = cast<clang::DeclRefExpr>(Res);
    // TODO: need a diagnostic here, not sure what it should say
    if (!isa<clang::FieldDecl>(FieldRef->getDecl()))
      return nullptr;
    clang::FieldDecl *Field = cast<clang::FieldDecl>(FieldRef->getDecl());

    // FIXME: needs to handle templates and prefixes
    clang::CXXScopeSpec SS;
    clang::TypeLoc BaseTL =
      BuildAnyTypeLoc(CxxAST, Base, LHS->getExprLoc())->getTypeLoc();
    SS.Extend(CxxAST, clang::SourceLocation(), BaseTL, Disambig->getLoc());
    clang::UnqualifiedId Id;
    clang::IdentifierInfo *IdInfo =
      &Context.CxxAST.Idents.get(Field->getName());
    Id.setIdentifier(IdInfo, Field->getLocation());
    clang::tok::TokenKind AccessTokenKind = clang::tok::TokenKind::period;
    if (ElaboratedLHS->getType()->isPointerType())
      AccessTokenKind = clang::tok::TokenKind::arrow;
    clang::SourceLocation Loc;
    clang::ExprResult Access =
      SemaRef.getCxxSema().ActOnMemberAccessExpr(SemaRef.getCurClangScope(),
                                                 ElaboratedLHS, Op->getLoc(),
                                                 AccessTokenKind, SS, Loc,
                                                 Id, nullptr);
    if (Access.isInvalid())
      return nullptr;

    return Access.get();
  }

  unsigned DiagID =
    SemaRef.Diags.getCustomDiagID(clang::DiagnosticsEngine::Error,
                                  "member access from non-object");
  SemaRef.Diags.Report(LHS->getLoc(), DiagID);
  return nullptr;
}

clang::Expr *ExprElaborator::elaborateInPlaceNewCall(clang::Expr *LHSPtr,
                                                     const CallSyntax *Op,
                                                     const Syntax *RHS) {
  return SemaRef.buildPartialInPlaceNewExpr(RHS, LHSPtr, Op->getLoc());
}

clang::Expr *ExprElaborator::elaborateDestructCall(clang::Expr *LHSPtr,
                                                   const CallSyntax *Op,
                                                   const Syntax *RHS) {
  clang::QualType ExprTy = LHSPtr->getType();
  if (!ExprTy->isPointerType()) {
    // TODO: This needs an error message
    llvm_unreachable("FIXME: Create invalid destructor call error message.");
    return nullptr;
  } else {
    ExprTy = ExprTy->getPointeeType();
  }
  // ExprTy->dump();
  // Context.CxxAST.getTranslationUnitDecl()->dump();

  // clang::CanQualType Ty = Context.CxxAST.getCanonicalType(ExprTy);
  // I may need to create additional
  // clang::DeclarationName Name
  //                 = Context.CxxAST.DeclarationNames.getCXXDestructorName(Ty);
  clang::CXXScopeSpec SS;
  clang::SourceLocation Loc;
  clang::tok::TokenKind AccessTokenKind = clang::tok::TokenKind::period;
  if (LHSPtr->getType()->isPointerType())
    AccessTokenKind = clang::tok::TokenKind::arrow;

  clang::UnqualifiedId Id;
  clang::TypeSourceInfo *TInfo = BuildAnyTypeLoc(Context.CxxAST, ExprTy,
                                                 RHS->getLoc());
  Id.setDestructorName(clang::SourceLocation(),
      SemaRef.getCxxSema().CreateParsedType(TInfo->getType(), TInfo),
      clang::SourceLocation());
  llvm::outs() << "What's going on here guys?!\n";

  auto Ret =
    SemaRef.getCxxSema().ActOnMemberAccessExpr(SemaRef.getCurClangScope(),
                                               LHSPtr, Op->getLoc(),
                                               AccessTokenKind, SS, Loc, Id,
                                               nullptr);
  // assert(false);
  if (Ret.isInvalid()) {
    llvm::outs() << "Invalid destrutor statement.\n";
    return nullptr;
  } else {
    Ret.get()->dump();
    return Ret.get();
  }
  // FIXME: This may need specail help for processing the current scope
  // spec (I think).
  // clang::CXXScopeSpec SS;
  // clang::SourceLocation Loc;
  // clang::tok::TokenKind AccessTokenKind = clang::tok::TokenKind::period;
  // if (LHSPtr->getType()->isPointerType())
  //   AccessTokenKind = clang::tok::TokenKind::arrow;

  // clang::PseudoDestructorTypeStorage DestroyedType(Name.getAsIdentifierInfo(),
  //                                                   RHS->getLoc());
  // clang::CXXMemberCallExpr::Create(Context.CxxAST, )
  // return
  //   SemaRef.getCxxSema().BuildPseudoDestructorExpr(LHSPtr, Op->getLoc(),
  //                                                  AccessTokenKind, SS, TInfo,
  //                                                  clang::SourceLocation(),
  //                                                  clang::SourceLocation(),
  //                                                  DestroyedType).get();
}

clang::Expr *ExprElaborator::elaborateNNS(clang::NamedDecl *NS,
                                          const CallSyntax *Op,
                                          const Syntax *RHS) {
  // The object type cannot coexist with a set scope-specifier.
  clang::Sema::NestedNameSpecInfo IdInfo(NS->getIdentifier(),
                                         NS->getBeginLoc(),
                                         Op->getLoc(),
                                         /*ObjectType=*/clang::QualType());

  // Look this up as an NNS.
  bool EnteringContext = SemaRef.isQualifiedLookupContext();
  bool Failure = SemaRef.getCxxSema().
    ActOnCXXNestedNameSpecifier(SemaRef.getCurClangScope(), IdInfo,
                                EnteringContext, SemaRef.CurNNSContext,
                                /*RecoveryLookup=*/false,
                                /*IsCorrected=*/nullptr,
                                /*OnlyNamespace=*/false);
  if (Failure) {
    SemaRef.CurNNSContext.clear();
    return nullptr;
  }

  Sema::OptionalInitScope<Sema::QualifiedLookupRAII> Qual(SemaRef);
  if (auto *CppxNs = dyn_cast<clang::CppxNamespaceDecl>(NS)) {
    Qual.Init(SemaRef.QualifiedLookupContext, CppxNs);
  } else if (auto *Alias = dyn_cast<clang::NamespaceAliasDecl>(NS)) {
    Qual.Init(SemaRef.QualifiedLookupContext, Alias);
  } else {
    NS->dump();
    llvm_unreachable("We hvae a new type of namespace specifier that we've "
                     "never seen before.");
  }
  clang::Expr *RHSExpr = doElaborateExpr(RHS);
  if (!RHSExpr) {
    SemaRef.CurNNSContext.clear();
    return nullptr;
  }

  if (RHSExpr->getType()->isNamespaceType())
    return RHSExpr;

  // We've finished lookup and can clear the NNS context.
  if (!SemaRef.isExtendedQualifiedLookupContext())
    SemaRef.CurNNSContext.clear();
  ExprMarker(Context.CxxAST, SemaRef).Visit(RHSExpr);
  return RHSExpr;
}

clang::Expr *ExprElaborator::elaborateGlobalNNS(const CallSyntax *Op,
                                                const Syntax *RHS) {
  bool Failure = SemaRef.getCxxSema().ActOnCXXGlobalScopeSpecifier(Op->getLoc(),
                                                         SemaRef.CurNNSContext);

  if (Failure)
    return nullptr;

  gold::Scope *GlobalScope = SemaRef.getCurrentScope();
  while (GlobalScope->getParent())
    GlobalScope = GlobalScope->getParent();

  Sema::QualifiedLookupRAII Qual(SemaRef, SemaRef.QualifiedLookupContext,
                                 GlobalScope,
                                 Context.CxxAST.getTranslationUnitDecl());
  clang::Expr *RHSExpr = doElaborateExpr(RHS);
  if (!RHSExpr)
    return nullptr;

  if (RHSExpr->getType()->isNamespaceType())
    return RHSExpr;

  // TODO: should we account for an NNS that is returned from a function?
  if (!SemaRef.isExtendedQualifiedLookupContext())  
    SemaRef.CurNNSContext.clear();
  ExprMarker(Context.CxxAST, SemaRef).Visit(RHSExpr);
  return RHSExpr;
}

// True if the provided operator is a dot at the right-most level of the tree.
// e.g., `b.(A)i` would return false, but `b.a.i` would return true.
static bool isOpDot(Sema &SemaRef, const CallSyntax *Op) {
  if (Op->getNumArguments() < 2)
    return false;

  const CallSyntax *S = Op;
  while (isa<CallSyntax>(S->getArgument(1))) {
    S = cast<CallSyntax>(S->getArgument(1));
    if (S->getNumArguments() < 2)
      return false;
  }

  return getFusedOpKind(SemaRef, S) == FOK_MemberAccess;
}

// True when we have an overload set while creating a Using Declaration
// inside of a class.
static bool usingClassLookupIsUnresolved(clang::DeclContextLookupResult const &R,
                                         unsigned NumShadows) {
  if (R.empty())
    return false;

  if (NumShadows > 1)
    return true;

  auto hasMethod = [](clang::NamedDecl const *D) -> bool {
    return isa<clang::CXXMethodDecl>(D);
  };
  return std::find_if_not(std::begin(R), std::end(R), hasMethod) == std::end(R);
}

clang::Expr *handleLookupInsideType(Sema &SemaRef, clang::ASTContext &CxxAST,
                                    const CallSyntax *Op, const clang::Expr *Prev,
                                    const Syntax *RHS, bool AddressOf) {

  clang::TypeSourceInfo *TInfo =
    SemaRef.getTypeSourceInfoFromExpr(Prev, Prev->getExprLoc());
  if (!TInfo)
    return nullptr;

  clang::QualType QT = TInfo->getType();
  const clang::Type *T = QT.getTypePtr();
  const auto *TST = T->getAs<clang::TemplateSpecializationType>();
  // FIXME: perform some check on TST here?
  if (!(T->isStructureOrClassType() || T->isUnionType()
        || T->isEnumeralType()) && !TST) {
    SemaRef.Diags.Report(Prev->getExprLoc(),
                         clang::diag::err_invalid_type_for_name_spec)
                         << QT;
    return nullptr;
  }

  clang::TagDecl *TD = T->getAsTagDecl();
  if (SemaRef.elaboratingUsingInClassScope() && TST) {
    TD = cast<clang::TagDecl>(TST->getTemplateName().getAsTemplateDecl()
                              ->getTemplatedDecl());
  }

  // Fetching declaration to ensure that we actually have the current scope
  // for lookup.
  // Attempthing to fetch the declaration now and popss
  Declaration *DeclForTy = SemaRef.getDeclaration(TD);
  assert(DeclForTy);

  ClangToGoldDeclRebuilder Rebuilder(SemaRef.getContext(), SemaRef);
  clang::SourceRange Range = clang::SourceRange(Op->getArgument(0)->getLoc(),
                                                RHS->getLoc());
  if (Rebuilder.finishDecl(DeclForTy, Range)) {
    return nullptr;
  }


  // Processing if we have a single name.
  if (const AtomSyntax *Atom = dyn_cast<AtomSyntax>(RHS)) {
    clang::DeclarationNameInfo DNI({&CxxAST.Idents.get(Atom->getSpelling())},
      Atom->getLoc());
    auto R = TD->lookup(DNI.getName());

    clang::NamedDecl *ND = nullptr;
    if (R.size() != 1u) {
      // This could be a template specialization of a member.
      if (!R.empty()) {
        clang::LookupResult Redecls(SemaRef.getCxxSema(), DNI,
                                    clang::Sema::LookupOrdinaryName,
                                    clang::Sema::ForVisibleRedeclaration);
        for (clang::NamedDecl *ND : R)
          Redecls.addDecl(ND);
        ND = Redecls.getAcceptableDecl(R.front());
        if (ND && isa<clang::ValueDecl>(ND)) {
          clang::ValueDecl *VD = cast<clang::ValueDecl>(ND);
          clang::NestedNameSpecifierLoc NNS(SemaRef.CurNNSContext.getScopeRep(),
                                            SemaRef.CurNNSContext.location_data());
          bool UseNNS = SemaRef.CurNNSContext.isSet();

          return clang::DeclRefExpr::Create(
            CxxAST, UseNNS ? NNS : clang::NestedNameSpecifierLoc(),
            clang::SourceLocation(), VD, /*Capture=*/false, RHS->getLoc(),
            VD->getType(), AddressOf ? clang::VK_RValue : clang::VK_LValue);
        }
      }

      // This wasn't the name of a member, check if it is the name of a base.
      if (clang::CXXRecordDecl *RD = dyn_cast<clang::CXXRecordDecl>(TD)) {
        for (const auto &Base : RD->bases()) {
          clang::CXXRecordDecl *BaseRD = Base.getType()->getAsCXXRecordDecl();
          if (BaseRD->getIdentifier() == DNI.getName().getAsIdentifierInfo())
            ND = BaseRD;
        }
      }

      auto hasUsing = [](clang::NamedDecl const *D) -> bool {
        return isa<clang::UsingDecl>(D);
      };
      unsigned Shadows = 0;
      clang::UnresolvedSet<4> USet;

      // Check if we have any shadows single declarations.
      if (std::find_if(std::begin(R), std::end(R), hasUsing) != std::end(R)) {
        clang::UsingShadowDecl *S = nullptr;
        for (clang::NamedDecl *D : R) {
          if (auto *SD = dyn_cast<clang::UsingShadowDecl>(D)) {
            S = SD;
            ++Shadows;
          }

          USet.addDecl(D, D->getAccess());
        }

        if (Shadows == 1u) {
          ND = S->getTargetDecl();
        }
      }

      // Check for a shadowed overload set.
      if (usingClassLookupIsUnresolved(R, Shadows)) {
        // If we're not creating a UsingDecl, these need to be static.
        if (!SemaRef.elaboratingUsingInClassScope() && !AddressOf) {
          SemaRef.Diags.Report(Prev->getExprLoc(),
                               clang::diag::err_ref_non_value) << Prev;
          return nullptr;
        }

        if (!Shadows)
          for (clang::NamedDecl *D : R)
            USet.addDecl(D, D->getAccess());
        clang::Expr *Base = const_cast<clang::Expr *>(Prev);
        clang::TemplateArgumentListInfo TemplateArgs;
        auto *UME =
          clang::UnresolvedMemberExpr::Create(CxxAST,
                                              /*UnresolvedUsing=*/true,
                                              Base,
                                              Base->getType(),
                                              Base->getType()->isPointerType(),
                                              RHS->getLoc(),
                                              clang::NestedNameSpecifierLoc(),
                                              clang::SourceLocation(),
                                              DNI,
                                              &TemplateArgs,
                                              USet.begin(),
                                              USet.end());
        return UME;
      }

      // This was neither a type nor a shadowed declaration.
      if (!ND) {
        SemaRef.Diags.Report(RHS->getLoc(), clang::diag::err_no_member)
          << Atom->getSpelling() << TD;
        return nullptr;
      }
    }

    if (!ND)
      ND = R.front();
    if (clang::TypeDecl *TD = dyn_cast<clang::TypeDecl>(ND)) {
      TD->setIsUsed();
      clang::QualType Ty = CxxAST.getTypeDeclType(TD);
      return SemaRef.buildTypeExpr(Ty, RHS->getLoc());
    }

    // This is how we access static member variables.
    if (clang::VarDecl *VDecl = dyn_cast<clang::VarDecl>(ND))
      return clang::DeclRefExpr::Create(CxxAST, clang::NestedNameSpecifierLoc(),
                                        clang::SourceLocation(),VDecl,
                                        /*Capture=*/false, RHS->getLoc(),
                                        VDecl->getType(), clang::VK_LValue);

    // access a record from an NNS
    if (isa<clang::CXXRecordDecl>(ND))
      return SemaRef.buildTypeExprFromTypeDecl(TD, RHS->getLoc());

    // FIXME: static methods should be handled here

    // otherwise, we have a FieldDecl from a nested name specifier lookup.
    // In which case, the rhs should be static, called via operator'()',
    // inside a using macro if the lhs was a record type, or as the operand
    // of operator'&'.
    if (Prev->getType()->isTypeOfTypes() && isOpDot(SemaRef, Op)) {
      clang::QualType Ty =
        cast<clang::CppxTypeLiteral>(Prev)->getValue()->getType();
      if (!SemaRef.elaboratingUsingInClassScope() && !Ty->isEnumeralType()
          && !AddressOf) {
        SemaRef.Diags.Report(Prev->getExprLoc(),
                             clang::diag::err_ref_non_value) << Prev;
        return nullptr;
      }
    }


    if (clang::ValueDecl *VD = dyn_cast<clang::ValueDecl>(ND)) {
      clang::NestedNameSpecifierLoc NNS(SemaRef.CurNNSContext.getScopeRep(),
                                        SemaRef.CurNNSContext.location_data());
      bool UseNNS = SemaRef.CurNNSContext.isSet();

      return clang::DeclRefExpr::Create(
        CxxAST, UseNNS ? NNS : clang::NestedNameSpecifierLoc(),
        clang::SourceLocation(), VD, /*Capture=*/false, RHS->getLoc(),
        VD->getType(), AddressOf ? clang::VK_RValue : clang::VK_LValue);
    }
  }

  llvm_unreachable("Unknown syntax encountered during nested member lookup.");
}

clang::Expr *ExprElaborator::elaborateNestedLookupAccess(
  clang::Expr *Previous, const CallSyntax *Op, const Syntax *RHS) {
  assert(Previous && isa<clang::CppxTypeLiteral>(Previous)
         && "Expression scoping.");

  // Build up an NNS to ensure we get an instantiation of any specializations.
  clang::CppxTypeLiteral *Literal = cast<clang::CppxTypeLiteral>(Previous);
  clang::TypeSourceInfo *TInfo = Literal->getValue();
  clang::TypeLocBuilder TLB;
  TInfo = BuildAnyTypeLoc(Context.CxxAST, TLB, TInfo->getType(), Op->getLoc());
  clang::TypeLoc TL = TLB.getTypeLocInContext(Context.CxxAST, TInfo->getType());
  clang::QualType RecordType = TInfo->getType();
  clang::CXXRecordDecl *RD = RecordType->getAsCXXRecordDecl();

  auto *TST = RecordType->getAs<clang::TemplateSpecializationType>();
  if (SemaRef.elaboratingUsingInClassScope() && TST) {
    auto *CTD = dyn_cast_or_null<clang::ClassTemplateDecl>(
      TST->getTemplateName().getAsTemplateDecl());
    clang::QualType ContextType =
      Context.CxxAST.getCanonicalType(clang::QualType(TST, 0));
    clang::QualType Injected = CTD->getInjectedClassNameSpecialization();
    if (Context.CxxAST.hasSameType(Injected, ContextType))
      RD = CTD->getTemplatedDecl();
    else
      llvm_unreachable("partials not implemented");
  }

  if (RD) {
    clang::Sema::NestedNameSpecInfo IdInfo(RD->getIdentifier(),
                                           RD->getBeginLoc(),
                                           Op->getLoc(),
                                           clang::QualType());
    clang::CXXScopeSpec SS;
    SS.Extend(
      Context.CxxAST, clang::SourceLocation(), TL, Op->getLoc());
    bool Failure = SemaRef.getCxxSema().
      ActOnCXXNestedNameSpecifier(SemaRef.getCurClangScope(), IdInfo,
                                  false, SS,
                                  /*RecoveryLookup=*/false,
                                  /*IsCorrected=*/nullptr,
                                  /*OnlyNamespace=*/false);
    if (Failure) {
      SemaRef.CurNNSContext.clear();
      return nullptr;
    }

    SemaRef.CurNNSContext = SS;
  }

  clang::Expr *Ret =
    handleLookupInsideType(SemaRef, Context.CxxAST, Op, Previous,
                           RHS, ElaboratingAddressOfOp);
  if (!SemaRef.isExtendedQualifiedLookupContext())
    SemaRef.CurNNSContext.clear();
  return Ret;
}

clang::Expr *ExprElaborator::elaborateUnaryOp(const CallSyntax *S,
                                              clang::UnaryOperatorKind Op) {
  BooleanRAII AddressOfRAII(ElaboratingAddressOfOp, Op == clang::UO_AddrOf);

  const Syntax *Operand = S->getArgument(0);
  clang::Expr *OperandResult = nullptr;
  if (ElaboratingAddressOfOp) {
    Sema::ExtendQualifiedLookupRAII ExQual(SemaRef);
    OperandResult = doElaborateExpr(Operand);
  } else {
    OperandResult = doElaborateExpr(Operand);
  }

  if (!OperandResult || OperandResult->getType()->isNamespaceType()) {
    SemaRef.Diags.Report(Operand->getLoc(),
                         clang::diag::err_expected_expression);
    return nullptr;
  }

  // This is used to construct a pointer type because the caret has two
  // meanings. Dereference and pointer declaration.
  if (Op == clang::UO_Deref) {
    if (OperandResult->getType()->isTypeOfTypes()) {
      clang::TypeSourceInfo *TInfo = SemaRef.getTypeSourceInfoFromExpr(
                                                    OperandResult, S->getLoc());
      if (!TInfo)
        return nullptr;
      clang::QualType RetType = Context.CxxAST.getPointerType(TInfo->getType());
      return SemaRef.buildTypeExpr(RetType, S->getLoc());
    }
  }
  clang::ExprResult UnaryOpRes = SemaRef.getCxxSema().BuildUnaryOp(
    /*scope*/nullptr, S->getCalleeLoc(), Op, OperandResult);

  ExprMarker(Context.CxxAST, SemaRef).Visit(OperandResult);
  return UnaryOpRes.get();
}

clang::Expr *ExprElaborator::elaborateBinOp(const CallSyntax *S,
                                            clang::BinaryOperatorKind Op) {
  const Syntax *LHSSyntax = S->getArgument(0);
  const Syntax *RHSSyntax = S->getArgument(1);

  clang::Expr *LHS = doElaborateExpr(LHSSyntax);
  if (!LHS) {
    SemaRef.Diags.Report(LHSSyntax->getLoc(),
                         clang::diag::err_expected_expression);
    return nullptr;
  }

  clang::Expr *RHS = doElaborateExpr(RHSSyntax);
  if (!RHS) {
    SemaRef.Diags.Report(RHSSyntax->getLoc(),
                         clang::diag::err_expected_expression);
    return nullptr;
  }

  // FIXME: Replace with ActOnBinOp so precedence issues get warnings.
  clang::ExprResult Res = SemaRef.getCxxSema().BuildBinOp(/*Scope=*/nullptr,
                                                          S->getLoc(), Op, LHS,
                                                          RHS);
  if (Res.isInvalid()) {
    SemaRef.Diags.Report(S->getLoc(), clang::diag::err_failed_to_translate_expr);
    return nullptr;
  }

  ExprMarker(Context.CxxAST, SemaRef).Visit(LHS);
  ExprMarker(Context.CxxAST, SemaRef).Visit(RHS);

  return Res.get();
}

/// Create an expression for a block condition. Ex:
///
/// \code
/// if:
///   expr_1
///   expr_2
///   ...
///   expr_n
/// \endcode
/// We just create a logical and expression with n terms: one for each
/// sub expression.
clang::Expr *
ExprElaborator::elaborateBlockCondition(const ArraySyntax *Conditions,
                                        bool IsConstExpr) {
  // If there's only one term, we don't need to do anything else.
  if (Conditions->getNumChildren() == 1){
    if (IsConstExpr)
      return elaborateExpectedConstantExpr(Conditions->getChild(0));
    else
      return doElaborateExpr(Conditions->getChild(0));
  }
  clang::Expr *LHS = nullptr;
  clang::Expr *RHS = nullptr;

  {
    ExprElaborator ExEl(Context, SemaRef);
    if (IsConstExpr)
      LHS = ExEl.elaborateExpectedConstantExpr(Conditions->getChild(0));
    else
      LHS = ExEl.doElaborateExpr(Conditions->getChild(0));

    if (!LHS) {
      SemaRef.Diags.Report(Conditions->getChild(0)->getLoc(),
                           clang::diag::err_expected_expression);
      return nullptr;
    }
  }
  {
    ExprElaborator ExEl(Context, SemaRef);
    if (IsConstExpr)
      RHS = ExEl.elaborateExpectedConstantExpr(Conditions->getChild(1));
    else
      RHS = ExEl.doElaborateExpr(Conditions->getChild(1));

    if (!RHS) {
      SemaRef.Diags.Report(Conditions->getChild(1)->getLoc(),
                           clang::diag::err_expected_expression);
      return nullptr;
    }
  }

  clang::ExprResult BinOp =
    SemaRef.getCxxSema().ActOnBinOp(/*Scope=*/nullptr, clang::SourceLocation(),
                                    clang::tok::ampamp, LHS, RHS);
  if (BinOp.isInvalid()) {
    SemaRef.Diags.Report(Conditions->getLoc(),
                         clang::diag::err_invalid_block_condition);
    return nullptr;
  }

  // For all remaining terms, append them to the back of the && expression.
  // Ex., if we had `1 && 2`, we would append `3` to get `1 && 2 && 3`.
  for (unsigned I = 2; I < Conditions->getNumChildren(); ++I) {
    ExprElaborator ExEl(Context, SemaRef);
    if (IsConstExpr)
      RHS = ExEl.elaborateExpectedConstantExpr(Conditions->getChild(I));
    else
      RHS = ExEl.doElaborateExpr(Conditions->getChild(I));

    BinOp =
      SemaRef.getCxxSema().ActOnBinOp(/*Scope=*/nullptr, clang::SourceLocation(),
                                      clang::tok::ampamp, BinOp.get(),
                                      RHS);
    if (BinOp.isInvalid()) {
      SemaRef.Diags.Report(Conditions->getLoc(),
                           clang::diag::err_invalid_block_condition);
      return nullptr;
    }
  }

  return BinOp.get();
}

static clang::Expr *handleArrayMacro(SyntaxContext &Context, Sema &SemaRef,
                                     const MacroSyntax *S) {
  assert(isa<ArraySyntax>(S->getBlock()) && "invalid array macro");

  unsigned DiagID =
    SemaRef.Diags.getCustomDiagID(clang::DiagnosticsEngine::Error,
                                  "only array macros may appear in "
                                  "array initializer");
  if (const AtomSyntax *Call = dyn_cast<AtomSyntax>(S->getCall())) {
    if (Call->getSpelling() != "array") {
      SemaRef.Diags.Report(Call->getLoc(), DiagID);
      return nullptr;
    }
  } else {
    SemaRef.Diags.Report(S->getLoc(), DiagID);
    return nullptr;
  }

  const ArraySyntax *Block = cast<ArraySyntax>(S->getBlock());
  llvm::SmallVector<clang::Expr *, 2> Elements;
  for (const Syntax *SS : Block->children()) {
    if (const ListSyntax *LInit = dyn_cast<ListSyntax>(SS)) {
      llvm::SmallVector<clang::Expr *, 8> Subelements;
      for (const Syntax *SI :  LInit->children()) {
        clang::Expr *Element =
          ExprElaborator(Context, SemaRef).doElaborateExpr(SI);

        if (!Element)
          continue;

        Subelements.push_back(Element);
      }

      clang::ExprResult InitList =
        SemaRef.getCxxSema().ActOnInitList(S->getLoc(), Subelements, S->getLoc());
      Elements.push_back(InitList.get());
    }

    else if (const MacroSyntax *MInit = dyn_cast<MacroSyntax>(SS)) {
      clang::Expr *Sublist = handleArrayMacro(Context, SemaRef, MInit);
      Elements.push_back(Sublist);
    }

    else if (isa<ArraySyntax>(SS)) {
      unsigned DiagID =
        SemaRef.Diags.getCustomDiagID(clang::DiagnosticsEngine::Error,
                                      "cannot use array in array macro");
      SemaRef.Diags.Report(SS->getLoc(), DiagID);
      continue;
    }

    else {
      clang::Expr *Element =
        ExprElaborator(Context, SemaRef).doElaborateExpr(SS);

      if (!Element)
        continue;

      Elements.push_back(Element);
    }
  }

  if (Elements.size() == 1 && isa<clang::InitListExpr>(Elements[0]))
    return Elements[0];

  clang::ExprResult InitList =
    SemaRef.getCxxSema().ActOnInitList(S->getLoc(), Elements, S->getLoc());
  return InitList.get();
}

static clang::Expr *handleOfMacro(SyntaxContext &Context, Sema &SemaRef,
                                  const MacroSyntax *S) {
  const ArraySyntax *Block = cast<ArraySyntax>(S->getBlock());

  llvm::SmallVector<clang::Expr *, 4> Args;
  for (const Syntax *SS : Block->children()) {
    clang::Expr *E = ExprElaborator(Context, SemaRef).elaborateExpr(SS);
    Args.push_back(E);
  }

  clang::ExprResult Res =
    SemaRef.getCxxSema().ActOnParenListExpr(S->getLoc(), S->getLoc(), Args);
  if (Res.isInvalid())
    return nullptr;
  Res.get()->dump();
  return Res.get();
}

clang::Expr *ExprElaborator::elaborateMacro(const MacroSyntax *S) {
  assert (isa<AtomSyntax>(S->getCall()) && "Unexpected macro call");

  const AtomSyntax *Call = cast<AtomSyntax>(S->getCall());

  // TODO: string map
  if (Call->getSpelling() == "if")
    assert(false && "If expression processing not implemented yet.");
  else if (Call->getSpelling() == "while")
    assert(false && "while loop processing not implemented yet.");
  else if(Call->getSpelling() == "for")
    assert(false && "For loop processing not implemented yet.");
  else if (Call->getSpelling() == "array")
    return handleArrayMacro(Context, SemaRef, S);
  else if (Call->getSpelling() == "of")
    return handleOfMacro(Context, SemaRef, S);

  unsigned DiagID =
    SemaRef.Diags.getCustomDiagID(clang::DiagnosticsEngine::Error,
                                  "unknown macro");
  SemaRef.Diags.Report(S->getLoc(), DiagID);
  return nullptr;
}




//===----------------------------------------------------------------------===//
//                        Type Expression Elaboration                         //
//===----------------------------------------------------------------------===//
// Get a vector of declarators.
static void getDeclarators(Declarator *D,
                           llvm::SmallVectorImpl<Declarator *> &Decls) {
  while (D) {
    Decls.push_back(D);
    D = D->Next;
  }
}

clang::Expr *ExprElaborator::elaborateTypeExpr(Declarator *D) {
  // The type of a declarator is constructed back-to-front.
  llvm::SmallVector<Declarator *, 4> Decls;
  getDeclarators(D, Decls);

  // The type is computed from back to front. Start by assuming the type
  // is auto. This will be replaced if an explicit type specifier is given.
  clang::QualType AutoType = CxxAST.getAutoDeductType();
  clang::Expr *TyExpr = SemaRef.buildTypeExpr(AutoType, D->getLoc());
  for (auto Iter = Decls.rbegin(); Iter != Decls.rend(); ++Iter) {
    D = *Iter;
    switch (D->getKind()) {
    case DK_Identifier:
      break;

    case DK_Error:
      // If we find an error we exit because we can't continue.
      return nullptr;

    case DK_Function: {
      clang::Expr *TypeExpr = elaborateFunctionType(D, TyExpr);
      if (!TypeExpr)
        return nullptr;

      TyExpr = TypeExpr;
      break;
    }

    case DK_Type: {
      clang::Expr *TypeExpr = elaborateExplicitType(D, TyExpr);
      if (!TypeExpr)
        return nullptr;

      TyExpr = TypeExpr;
      break;
    }

    case DK_TemplateParams:
      break;

    default:
      llvm_unreachable("unhandled declarator.");
    }
  }

  return TyExpr;
}

// Elaborate the parameters and incorporate their types into  the one
// we're building. Note that T is the return type (if any).
clang::Expr *
ExprElaborator::elaborateFunctionType(Declarator *D, clang::Expr *Ty) {
  FunctionDeclarator *FuncDcl = D->getAsFunction();

  // FIXME: Handle array-based arguments.
  const ListSyntax *Args = FuncDcl->getParams();

  // bool IsVariadic = D->Data.ParamInfo.VariadicParam;
  // Elaborate the parameter declarations in order to get their types, and save
  // the resulting scope with the declarator.
  llvm::SmallVector<clang::QualType, 4> Types;
  llvm::SmallVector<clang::ParmVarDecl *, 4> Params;
  SemaRef.enterScope(SK_Parameter, FuncDcl->getParams());
  for (unsigned I = 0; I < Args->getNumChildren(); ++I) {
    // There isn't really anything to translate here.
    if (FuncDcl->isVariadic() && I == Args->getNumChildren() - 1)
      break;
    const Syntax *P = Args->getChild(I);

    Elaborator Elab(Context, SemaRef);
    clang::ValueDecl *VD =
      cast_or_null<clang::ValueDecl>(Elab.elaborateParmDeclSyntax(P));
    if (!VD)
      continue;
    if (VD->getType()->isVariadicType()) {
      if (I < Args->getNumChildren() - 1) {
        SemaRef.Diags.Report(Args->getChild(I)->getLoc(),
                             clang::diag::err_expected) << clang::tok::r_paren;
        continue;
      }

      FuncDcl->setIsVariadic();
      continue;
    }


    Declaration *D = SemaRef.getCurrentScope()->findDecl(P);
    assert(D && "Didn't find associated declaration");
    assert(isa<clang::ParmVarDecl>(VD) && "Parameter is not a ParmVarDecl");

    Types.push_back(VD->getType());
    Params.push_back(cast<clang::ParmVarDecl>(VD));
  }
  FuncDcl->setScope(SemaRef.saveScope(FuncDcl->getParams()));


  // FIXME: We need to configure parts of the prototype (e.g., noexcept).
  clang::FunctionProtoType::ExtProtoInfo EPI;
  if (FuncDcl->isVariadic()) {
    EPI.ExtInfo = Context.CxxAST.getDefaultCallingConvention(true, false);
    EPI.Variadic = true;
  }

  using clang::SourceLocation;
  using clang::SourceRange;

  clang::QualType RetTy = SemaRef.getQualTypeFromTypeExpr(Ty);
  if (RetTy.isNull())
    return nullptr;
  clang::QualType FnTy = CxxAST.getFunctionType(RetTy, Types, EPI);
  return SemaRef.buildFunctionTypeExpr(FnTy, SourceLocation(), SourceLocation(),
                                       SourceLocation(), SourceRange(),
                                       SourceLocation(), Params);
}



clang::Expr *ExprElaborator::elaborateExplicitType(Declarator *D, clang::Expr *Ty) {
  assert(D->isType());
  TypeDeclarator *TyDcl = D->getAsType();
  return doElaborateExpr(TyDcl->getTyExpr());
}


clang::Expr *
ExprElaborator::handleOperatorConst(const CallSyntax *S) {
  assert(S->getNumArguments() == 1 && "Invalid number of arguments for "
      "const operator");
  clang::Expr *innerTypeExpr = doElaborateExpr(S->getArgument(0));
  return makeConstType(innerTypeExpr, S);
}

clang::Expr *ExprElaborator::handleRefType(const CallSyntax *S) {
  assert(S->getNumArguments() == 1 && "Invalid number of arguments for "
      "ref operator");
  clang::Expr *innerTypeExpr = doElaborateExpr(S->getArgument(0));
  return makeRefType(innerTypeExpr, S);
}

clang::Expr *ExprElaborator::handleRRefType(const CallSyntax *S) {
  assert(S->getNumArguments() == 1 && "Invalid number of arguments for "
      "rref operator");
  clang::Expr *innerTypeExpr = doElaborateExpr(S->getArgument(0));
  return makeRRefType(innerTypeExpr, S);
}

static bool isVarArgs(Sema &SemaRef, const Syntax *S) {
  const CallSyntax *ColonOp = dyn_cast<CallSyntax>(S);
  if (!ColonOp)
    return false;
  FusedOpKind OpKind = getFusedOpKind(SemaRef, ColonOp);
  if (OpKind != FOK_Colon)
    return false;

  // We might have something like `varargs : args` or just `:args`
  std::size_t N = ColonOp->getNumArguments() - 1;
  if (N > 1)
    return false;

  if (const AtomSyntax *Ty = dyn_cast<AtomSyntax>(ColonOp->getArgument(N)))
    return Ty->Tok.hasKind(tok::ArgsKeyword);

  return false;
}

// Handle a function type of the form `() -> type`
clang::Expr *ExprElaborator::handleFunctionType(const CallSyntax *S) {
  assert(S->getNumArguments() == 2 && "invalid operator'->' call");

  llvm::SmallVector<clang::ParmVarDecl *, 4> Params;
  llvm::SmallVector<clang::QualType, 4> Types;
  bool IsVariadic = false;

  const Syntax *ParamBegin = S->getArgument(0);

  // This might be a member function type.
  clang::TypeSourceInfo *ClassType = nullptr;
  if (const CallSyntax *MemPtr = dyn_cast<CallSyntax>(ParamBegin)) {
    if (getFusedOpKind(SemaRef, MemPtr) != FOK_MemberAccess) {
      SemaRef.Diags.Report(ParamBegin->getLoc(),
                           clang::diag::err_invalid_param_list);
      return nullptr;
    }

    clang::Expr *ClassTypeExpr =
      ExprElaborator(Context, SemaRef).elaborateExpr(MemPtr->getArgument(0));
    if (!ClassTypeExpr->getType()->isTypeOfTypes()) {
      SemaRef.Diags.Report(ClassTypeExpr->getExprLoc(),
                           clang::diag::err_invalid_type_for_name_spec)
        << ClassTypeExpr->getType();
      return nullptr;
    }

    ClassType = cast<clang::CppxTypeLiteral>(ClassTypeExpr)->getValue();
    ParamBegin = MemPtr->getArgument(1);
  }

  clang::SourceLocation EndLoc;
  if (const ListSyntax *ParamSyntaxes = dyn_cast<ListSyntax>(ParamBegin)) {
    Sema::ScopeRAII ParamScopeRAII(SemaRef, SK_Parameter, ParamBegin);

    for (unsigned I = 0; I < ParamSyntaxes->getNumChildren(); ++I) {
      const Syntax *ParamSyntax = ParamSyntaxes->getChild(I);

      if (I == ParamSyntaxes->getNumChildren() - 1) {
        EndLoc = ParamSyntax->getLoc();

        IsVariadic = isVarArgs(SemaRef, ParamSyntax);
        if (IsVariadic)
          break;
      }

      ExprElaborator ParamElaborator(Context, SemaRef);
      clang::Expr *Param = ParamElaborator.doElaborateExpr(ParamSyntax);

      if (!Param || !Param->getType()->isTypeOfTypes())
        continue;

      clang::SourceLocation Loc = ParamSyntax->getLoc();
      auto *ParmTInfo = SemaRef.getTypeSourceInfoFromExpr(Param, Loc);
      Types.push_back(ParmTInfo->getType());

      clang::IdentifierInfo *II = nullptr;
      II = SemaRef.getCxxSema().InventAbbreviatedTemplateParameterTypeName(II, I);
      clang::DeclarationName Name(II);
      clang::DeclContext *DC = SemaRef.getCurrentCxxDeclContext();
      clang::ParmVarDecl *PVD = clang::ParmVarDecl::Create(CxxAST, DC, Loc, Loc,
        Name, ParmTInfo->getType(), ParmTInfo, clang::SC_Auto, /*def=*/nullptr);
      Params.push_back(PVD);
    }
  } else {
    SemaRef.Diags.Report(ParamBegin->getLoc(),
                         clang::diag::err_invalid_param_list);
    return nullptr;
  }

  if (!EndLoc.isValid())
    EndLoc = S->getLoc();

  const Syntax *ReturnSyntax = S->getArgument(1);
  ExprElaborator ReturnElaborator(Context, SemaRef);
  clang::Expr *Return = ReturnElaborator.doElaborateExpr(ReturnSyntax);

  if (!Return->getType()->isTypeOfTypes()) {
    SemaRef.Diags.Report(ReturnSyntax->getLoc(),
                         clang::diag::err_failed_to_translate_type);
    return nullptr;
  }

  clang::TypeSourceInfo *ReturnType =
    SemaRef.getTypeSourceInfoFromExpr(Return, S->getLoc());

  // Create the clang type
  clang::FunctionProtoType::ExtProtoInfo EPI;
  if (IsVariadic) {
    EPI.ExtInfo = Context.CxxAST.getDefaultCallingConvention(true, false);
    EPI.Variadic = true;
  }

  // Manually elaborate any attributes here.
  for (const Attribute *Attr : ParamBegin->getAttributes()) {
    std::string AttrName;
    if (checkAttrFormatAndName(Attr->getArg(), AttrName) == AF_Name) {
      if (AttrName == "const") {
        if (!ClassType) {
          SemaRef.Diags.Report(Attr->getArg()->getLoc(),
                               clang::diag::err_invalid_attribute_for_decl)
            << "const" << "member function";
        }

        EPI.TypeQuals.addConst();
      }
    }
  }

  clang::QualType FnTy =
    CxxAST.getFunctionType(ReturnType->getType(), Types, EPI);
  clang::QualType FnPtrTy = CxxAST.getPointerType(FnTy);
  FnPtrTy.addConst();

  if (ClassType) {
    clang::DeclarationName Name;
    clang::QualType MemberTy =
      SemaRef.getCxxSema().BuildMemberPointerType(FnTy, ClassType->getType(),
                                                  S->getLoc(), Name);
    clang::TypeSourceInfo *Ret =
      BuildMemberPtrTypeLoc(CxxAST, MemberTy, Params, S->getLoc());
    return SemaRef.buildTypeExpr(Ret);
  }

  clang::TypeLocBuilder TLB;
  clang::TypeSourceInfo *FnTSI = BuildFunctionTypeLoc(Context.CxxAST, TLB, FnTy,
    ParamBegin->getLoc(), ParamBegin->getLoc(), EndLoc,
    clang::SourceRange(), ReturnSyntax->getLoc(), Params);
  clang::TypeSourceInfo *FnPtrTSI =
    BuildFunctionPtrTypeLoc(CxxAST, TLB, FnTSI, S->getLoc());

  return SemaRef.buildTypeExpr(FnPtrTSI);
}

clang::Expr *ExprElaborator::handleArrayType(const CallSyntax *S) {
  if (S->getNumArguments() != 2) {
    SemaRef.Diags.Report(S->getLoc(),
                        clang::diag::err_failed_to_translate_type);
    return nullptr;
  }

  clang::Expr *IdExpr = doElaborateExpr(S->getArgument(1));
  if (!IdExpr)
    return nullptr;

  // Attempt to translate into type location.
  clang::TypeSourceInfo *TInfo = SemaRef.getTypeSourceInfoFromExpr(IdExpr,
                                                   S->getArgument(1)->getLoc());
  if (!TInfo)
    return nullptr;

  llvm::SmallVector<clang::Expr *, 4> IndexExprs;
  const ListSyntax *IndexList = dyn_cast<ListSyntax>(S->getArgument(0));
  if (IndexList) {
    for (const Syntax *SS : IndexList->children())
      IndexExprs.push_back(doElaborateExpr(SS));
  } else {
    IndexExprs.push_back(doElaborateExpr(S->getArgument(0)));
  }

  // FIXME: what do we do for an empty array index, such as []int = {...}
  unsigned I = 0;
  for (clang::Expr *IndexExpr : IndexExprs) {
    if (!IndexExpr) {
      SemaRef.Diags.Report(S->getArgument(I)->getLoc(),
                           clang::diag::err_failed_to_translate_type);
      return nullptr;
    }

    ++I;
  }

  clang::QualType ArrayType = TInfo->getType();;
  bool Invalid = false;
  for (auto It = IndexExprs.rbegin(); It != IndexExprs.rend(); ++It) {
    clang::Expr *IndexExpr = *It;

    clang::Expr::EvalResult IdxResult;
    clang::Expr::EvalContext
      EvalCtx(Context.CxxAST, SemaRef.getCxxSema().GetReflectionCallbackObj());

    if (!IndexExpr->EvaluateAsConstantExpr(IdxResult,
                                           clang::Expr::EvaluateForCodeGen,
                                           EvalCtx)) {
      Invalid = true;
      continue;
    }

    clang::SourceRange Range(IndexExpr->getExprLoc(), IndexExpr->getExprLoc());
    ArrayType = SemaRef.getCxxSema().BuildArrayType(
      ArrayType, clang::ArrayType::Normal, IndexExpr, 0,
      Range, clang::DeclarationName());
  }

  if (Invalid)
    return nullptr;

  return SemaRef.buildTypeExpr(ArrayType, S->getLoc());
}

clang::Expr *ExprElaborator::handleOpPackExpansion(const CallSyntax *S) {
  // we do this in two ways first we elaborate the expression, then we see
  // if it's some kind of type otherwise we treat it as an expansion expression
  // and not as a parameter pack
  if (S->getNumArguments() != 1) {
    llvm_unreachable("This shouldn't be possible");
  }
  // Elaborating argument to possible expression.
  clang::Expr *Result = elaborateExpr(S->getArgument(0));
  if (!Result)
    // TODO: I may need to create an error message for this.
    return nullptr;

  clang::QualType ResultTy = Result->getType();
  if (ResultTy->isTypeOfTypes()) {
    return makeOpPackExpansionType(Result, S);
  } else if (ResultTy->isNamespaceType() || ResultTy->isTemplateType()) {
    SemaRef.Diags.Report(S->getCallee()->getLoc(),
                         clang::diag::err_invalid_unpack_expr);
    return Result;
  } else {
    auto ExprRes =
        SemaRef.getCxxSema().CheckPackExpansion(Result, S->getCallee()->getLoc(),
                                                llvm::None);
    // TODO: check if we need an error message here or not.
    return ExprRes.get();
  }
}

clang::Expr *ExprElaborator::handleVaStartCall(const CallSyntax *S) {
  clang::SourceLocation Loc = S->getCallee()->getLoc();
  constexpr unsigned VaStart = clang::Builtin::BI__builtin_va_start;
  clang::ASTContext::GetBuiltinTypeError Error;
  clang::QualType VaStartType = CxxAST.GetBuiltinType(VaStart, Error);

  llvm::SmallVector<clang::Expr *, 8> Args;
  const ListSyntax *ArgList = dyn_cast<ListSyntax>(S->getArguments());
  if (buildFunctionCallArguments(SemaRef, Context, ArgList, Args))
    return nullptr;

  clang::DeclarationNameInfo DNI({SemaRef.VaStartII}, Loc);
  clang::LookupResult R(SemaRef.getCxxSema(), DNI,
                        clang::Sema::LookupOrdinaryName);
  if (!SemaRef.getCxxSema().LookupName(R, SemaRef.getCurClangScope(), true)) {
    unsigned DiagID =
      SemaRef.Diags.getCustomDiagID(clang::DiagnosticsEngine::Error,
                                    "__builtin_va_start never created");
    SemaRef.Diags.Report(Loc, DiagID);
    return nullptr;
  }

  clang::NamedDecl *ND = R.getFoundDecl();
  assert(isa<clang::ValueDecl>(ND));
  clang::ValueDecl *VD = cast<clang::ValueDecl>(ND);
  clang::DeclRefExpr *Fn = clang::DeclRefExpr::Create(
    CxxAST, clang::NestedNameSpecifierLoc(),
    clang::SourceLocation(), VD, /*Capture=*/false, Loc,
    VaStartType, clang::VK_RValue);

  clang::ExprResult Call = SemaRef.getCxxSema().ActOnCallExpr(
    SemaRef.getCxxSema().getCurScope(), Fn, S->getLoc(), Args, Loc);
  if (Call.isInvalid())
    return nullptr;

  return Call.get();
}

clang::Expr *ExprElaborator::handleVaEndCall(const CallSyntax *S) {
  clang::SourceLocation Loc = S->getCallee()->getLoc();
  constexpr unsigned VaEnd = clang::Builtin::BI__builtin_va_end;
  clang::ASTContext::GetBuiltinTypeError Error;
  clang::QualType VaEndType = CxxAST.GetBuiltinType(VaEnd, Error);

  llvm::SmallVector<clang::Expr *, 8> Args;
  const ListSyntax *ArgList = dyn_cast<ListSyntax>(S->getArguments());
  if (buildFunctionCallArguments(SemaRef, Context, ArgList, Args))
    return nullptr;

  clang::DeclarationNameInfo DNI({SemaRef.VaEndII}, Loc);
  clang::LookupResult R(SemaRef.getCxxSema(), DNI,
                        clang::Sema::LookupOrdinaryName);
  if (!SemaRef.getCxxSema().LookupName(R, SemaRef.getCurClangScope(), true)) {
    unsigned DiagID =
      SemaRef.Diags.getCustomDiagID(clang::DiagnosticsEngine::Error,
                                    "__builtin_va_end never created");
    SemaRef.Diags.Report(Loc, DiagID);
    return nullptr;
  }

  clang::NamedDecl *ND = R.getFoundDecl();
  assert(isa<clang::ValueDecl>(ND));
  clang::ValueDecl *VD = cast<clang::ValueDecl>(ND);
  clang::DeclRefExpr *Fn = clang::DeclRefExpr::Create(
    CxxAST, clang::NestedNameSpecifierLoc(),
    clang::SourceLocation(), VD, /*Capture=*/false, Loc,
    VaEndType, clang::VK_RValue);

  clang::ExprResult Call = SemaRef.getCxxSema().ActOnCallExpr(
    SemaRef.getCxxSema().getCurScope(), Fn, S->getLoc(), Args, Loc);
  if (Call.isInvalid())
    return nullptr;

  return Call.get();
}

clang::Expr *ExprElaborator::makeConstType(clang::Expr *InnerTy,
                                           const CallSyntax* ConstOpNode) {
  if (!InnerTy) {
    SemaRef.Diags.Report(ConstOpNode->getLoc(),
                         clang::diag::err_failed_to_translate_type);
    return nullptr;
  }
  clang::TypeSourceInfo *TInfo = SemaRef.getTypeSourceInfoFromExpr(InnerTy,
                                                        ConstOpNode->getLoc());
  if (!TInfo)
    return nullptr;
  clang::QualType EvaluatedTy = TInfo->getType();
  if (EvaluatedTy.isConstQualified()) {
    SemaRef.Diags.Report(ConstOpNode->getLoc(),
                         clang::diag::ext_warn_duplicate_declspec)
      << "const";
    return SemaRef.buildTypeExpr(EvaluatedTy, ConstOpNode->getLoc());
  }

  return SemaRef.buildTypeExpr(Context.CxxAST.getConstType(EvaluatedTy),
                               ConstOpNode->getLoc());
}

clang::Expr *ExprElaborator::makeRefType(clang::Expr *InnerTy,
                                         const CallSyntax* RefOpNode) {
  if (!InnerTy) {
    SemaRef.Diags.Report(RefOpNode->getLoc(),
                         clang::diag::err_failed_to_translate_type);
    return nullptr;
  }
  clang::TypeSourceInfo *TInfo = SemaRef.getTypeSourceInfoFromExpr(InnerTy,
                                                           RefOpNode->getLoc());
  if (!TInfo)
    return nullptr;

  clang::QualType Inner = TInfo->getType();
  if (Inner.getTypePtr()->isReferenceType()) {
    SemaRef.Diags.Report(RefOpNode->getLoc(),
                         clang::diag::err_conflicting_specifier)
      << "ref";
    return nullptr;
  }
  return SemaRef.buildTypeExpr(CxxAST.getLValueReferenceType(Inner),
                               RefOpNode->getLoc());
}

clang::Expr *ExprElaborator::makeRRefType(clang::Expr *InnerTy,
                                          const CallSyntax* RRefOpNode) {
  if (!InnerTy) {
    SemaRef.Diags.Report(RRefOpNode->getLoc(),
                         clang::diag::err_failed_to_translate_type);
    return nullptr;
  }
  clang::TypeSourceInfo *TInfo = SemaRef.getTypeSourceInfoFromExpr(InnerTy,
                                                          RRefOpNode->getLoc());
  if (!TInfo)
    return nullptr;

  clang::QualType Inner = TInfo->getType();
  if (Inner.getTypePtr()->isReferenceType()) {
    SemaRef.Diags.Report(RRefOpNode->getLoc(),
                         clang::diag::err_conflicting_specifier)
      << "rref";
    return nullptr;
  }
  return SemaRef.buildTypeExpr(CxxAST.getRValueReferenceType(Inner),
                               RRefOpNode->getLoc());
}

clang::Expr *ExprElaborator::makeOpPackExpansionType(clang::Expr *Result,
                                                     const CallSyntax *S) {
  assert(Result && "Invalid result expression");
  assert(S && "Invalid syntax");

  clang::TypeSourceInfo *TInfo = SemaRef.getTypeSourceInfoFromExpr(Result,
                                                                   S->getLoc());
  if (!TInfo)
    return nullptr;
  clang::TypeSourceInfo *PackInfo =
        SemaRef.getCxxSema().CheckPackExpansion(TInfo, S->getCallee()->getLoc(),
                                                llvm::None);
  return SemaRef.buildTypeExpr(PackInfo);
}


clang::Expr *ExprElaborator::elaboratePartialElementExpr(clang::Expr *E,
                                                       const ElemSyntax *Elem) {
  auto *PartialExpr = dyn_cast<clang::CppxPartialEvalExpr>(E);
  assert(PartialExpr && "Invalid partial expression.");
  // The assumption for this is that we are template because there are no other
  // partial expressions other then the one that's used for calls to inplace
  // new.
  llvm::SmallVector<clang::Expr *, 32> TemplateArgExprs;
  const auto *ArgListSyntax = cast<ListSyntax>(Elem->getArguments());
  for(const auto *ArgSyntax : ArgListSyntax->children()) {
    clang::EnterExpressionEvaluationContext EnterConstantEvaluated(
                                                          SemaRef.getCxxSema(),
                  clang::Sema::ExpressionEvaluationContext::ConstantEvaluated,
                                                /*LambdaContextDecl=*/nullptr,
                                                              /*ExprContext=*/
          clang::Sema::ExpressionEvaluationContextRecord::EK_TemplateArgument);

    clang::Expr *ArgExpr = doElaborateExpr(ArgSyntax);
    if (!ArgExpr) {
      SemaRef.Diags.Report(ArgSyntax->getLoc(),
                           clang::diag::err_failed_to_translate_expr);
      continue;
    }
    TemplateArgExprs.emplace_back(ArgExpr);
  }
  // We just emit the error and still attempt to complete the remainder of the
  // partial expression.
  if (!PartialExpr->canAcceptElementArgs(TemplateArgExprs)) {
    SemaRef.Diags.Report(Elem->getObject()->getLoc(),
                         clang::diag::err_invalid_partial_expr_element_args);
  } else {
    PartialExpr->applyElementArgs(TemplateArgExprs);
  }
  return PartialExpr;
}

clang::Expr *ExprElaborator::elaboratePartialCallExpr(clang::Expr *E,
                                                      const CallSyntax *S,
                                    llvm::SmallVector<clang::Expr *, 8> &Args) {
  auto *PartialExpr = dyn_cast<clang::CppxPartialEvalExpr>(E);
  assert(PartialExpr && "Invalid partial expression.");

  if (!PartialExpr->canAcceptFunctionArgs(Args)) {
    SemaRef.Diags.Report(S->getLoc(),
                         clang::diag::err_invalid_partial_expr_call_args);
  } else {
    PartialExpr->applyFunctionArgs(Args);
  }
  return E;
}

clang::Expr *ExprElaborator::completePartialExpr(clang::Expr *E) {
  if (!E) {
    return nullptr;
  }
  if (auto *PartialExpr = dyn_cast<clang::CppxPartialEvalExpr>(E)) {
    if (PartialExpr->isCompletable()) {
      return PartialExpr->forceCompleteExpr();
    }
    // else {
    //   SemaRef.Diags.Report(E->getExprLoc(),
    //                        clang::diag::err_invalid_partial_expr_malformed);
    // }
  }
  return E;
}

#undef VALUE
#undef NAMESPACE
#undef TYPE
#undef TEMPLATE

} // namespace gold
<|MERGE_RESOLUTION|>--- conflicted
+++ resolved
@@ -1390,13 +1390,8 @@
     CalleeExpr = doElaborateExpr(S->getCallee());
     llvm::SmallVector<clang::Expr *, 8> Args;
     const ListSyntax *ArgList = dyn_cast<ListSyntax>(S->getArguments());
-<<<<<<< HEAD
     // TODO: Add partial expr management here?
     if (buildFunctionCallAruments(SemaRef, Context, ArgList, Args))
-=======
-
-    if (buildFunctionCallArguments(SemaRef, Context, ArgList, Args))
->>>>>>> 9fbab505
       return nullptr;
 
     return handleExpressionResultCall(SemaRef, *this, S, CalleeExpr, Args);
