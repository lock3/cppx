--- conflicted
+++ resolved
@@ -2036,7 +2036,6 @@
     }
     llvm_unreachable("Invalid namespace type returned.");
   }
-<<<<<<< HEAD
 
   if (ElaboratedLHS->getType()->isPointerType()) {
     if (const auto *Name = dyn_cast<AtomSyntax>(RHS)) {
@@ -2049,8 +2048,6 @@
       }
     }
   }
-=======
->>>>>>> be8674c6
 
   if (isa<AtomSyntax>(RHS)) {
     const AtomSyntax *RHSAtom = cast<AtomSyntax>(RHS);
