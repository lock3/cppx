--- conflicted
+++ resolved
@@ -1208,12 +1208,10 @@
   if (nextTokenIs(tok::NewKeyword))
     return parseNew();
 
-<<<<<<< HEAD
   if (nextTokenIs(tok::LambdaKeyword))
     return parseLambda();
-=======
+
   if (nextTokenIs(tok::DeleteKeyword)) {
-
     TokenKind TokAfterDelete = getLookahead(1);
     // If the next character after delete isn't some kind of separator, eof,
     // or dedent, then this is the delete operator, and not the delete kw used
@@ -1224,7 +1222,6 @@
       return parseDelete();
     }
   }
->>>>>>> d502c7b7
 
   Syntax *e1 = parsePost();
 
