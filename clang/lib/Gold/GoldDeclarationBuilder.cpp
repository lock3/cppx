--- conflicted
+++ resolved
@@ -324,20 +324,6 @@
   if (checkRequiresType(DeclExpr, TheDecl))
     return true;
 
-<<<<<<< HEAD
-=======
-// EnableNamespaceDecl
-// EnableTags
-// EnableAliases
-// EnableTemplateParameters
-// EnableNestedNameSpecifiers
-// RequireTypeForVariable
-// RequireTypeForFunctions
-// RequireAliasTypes
-// RequiresDeclOrError
-// IsInsideEnum
-
->>>>>>> e90740a8
   return false;
 }
 
