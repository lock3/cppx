//===- ParseGoldAST.h - Implement the ParseGoldAST method -----------------===//
//
// Part of the LLVM Project, under the Apache License v2.0 with LLVM Exceptions.
// See https://llvm.org/LICENSE.txt for license information.
// SPDX-License-Identifier: Apache-2.0 WITH LLVM-exception
// Copyright (c) Lock3 Software 2019, all rights reserved.
//
//===----------------------------------------------------------------------===//
//
//  This file implements the gold::ParseGoldAST method.
//
//===----------------------------------------------------------------------===//

#include "clang/AST/ASTConsumer.h"
#include "clang/AST/ASTContext.h"
#include "clang/Basic/Diagnostic.h"
#include "clang/Basic/SourceManager.h"
#include "clang/Lex/Preprocessor.h"
#include "clang/Sema/Sema.h"

#include "clang/Gold/GoldElaborator.h"
#include "clang/Gold/GoldFile.h"
#include "clang/Gold/GoldLexer.h"
#include "clang/Gold/GoldParser.h"
#include "clang/Gold/GoldSema.h"
#include "clang/Gold/ParseGoldAST.h"
#include "clang/Gold/GoldSyntaxContext.h"
#include "clang/Gold/GoldSyntax.h"

#include "clang/Gold/GoldSyntaxVisitor.h"

namespace gold {

void ParseGoldAST(clang::ASTContext &ClangContext, clang::Preprocessor &PP,
                  clang::Sema &ClangSema) {
  using namespace std;

  // Parse the input file.
  clang::SourceManager &SM = PP.getSourceManager();
  File InputFile(SM, SM.getMainFileID());

  SyntaxContext Context(ClangContext);

  Parser Parser(Context, SM, InputFile);
  Syntax *AST = Parser.parseFile();
  // llvm::outs() << "Dumping AST: ";
  // AST->dump();
  // llvm::outs() << "\n";
  // FIXME: There's a -fdump-syntax flag that we should tie this too.

  // FIXME: We should handle -fsyntax-only here -- or maybe make a separate
  // front-end action that stops after parsing. Unfortunately, the flag
  // is in the FrontendOptions of the CompilerInstance, which doesn't seem
  // to be reachable from the arguments to this function.

  // Elaborate the resulting abstract syntax tree.
  Sema Sema(Context, ClangSema);
  Elaborator Elab(Context, Sema);

  clang::TranslationUnitDecl *TU =
    cast<clang::TranslationUnitDecl>(Elab.elaborateFile(AST));
<<<<<<< HEAD
  
  // TU->dump();
=======
>>>>>>> ffedd770

  clang::ASTConsumer *Consumer = &ClangSema.getASTConsumer();
  for (auto *D : TU->decls()) {
    auto DPtr = ClangSema.ConvertDeclToDeclGroup(D);
    if (D && !Consumer->HandleTopLevelDecl(DPtr.get()))
      return;
  }
  Consumer->HandleTranslationUnit(ClangSema.getASTContext());
}

} // namespace gold<|MERGE_RESOLUTION|>--- conflicted
+++ resolved
@@ -59,12 +59,6 @@
 
   clang::TranslationUnitDecl *TU =
     cast<clang::TranslationUnitDecl>(Elab.elaborateFile(AST));
-<<<<<<< HEAD
-  
-  // TU->dump();
-=======
->>>>>>> ffedd770
-
   clang::ASTConsumer *Consumer = &ClangSema.getASTConsumer();
   for (auto *D : TU->decls()) {
     auto DPtr = ClangSema.ConvertDeclToDeclGroup(D);
