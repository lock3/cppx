//===- GoldSema.cpp - Semantic Analysis of Gold ASTs ----------------------===//
//
// Part of the LLVM Project, under the Apache License v2.0 with LLVM Exceptions.
// See https://llvm.org/LICENSE.txt for license information.
// SPDX-License-Identifier: Apache-2.0 WITH LLVM-exception
// Copyright (c) Lock3 Software 2019, all rights reserved.
//
//===----------------------------------------------------------------------===//
//
//  This file implements the gold::Sema class, which performs semantic analysis
//  for the Gold language.
//
//===----------------------------------------------------------------------===//
#include "clang/Gold/GoldSema.h"

#include "clang/AST/ASTContext.h"
#include "clang/AST/CXXInheritance.h"
#include "clang/AST/Decl.h"
#include "clang/AST/DeclCXX.h"
#include "clang/AST/ExprCppx.h"
#include "clang/AST/Stmt.h"
#include "clang/Basic/Diagnostic.h"
#include "clang/Basic/DiagnosticSema.h"
#include "clang/Basic/SourceManager.h"
#include "clang/Sema/Lookup.h"
#include "clang/Sema/TypeLocUtil.h"
#include "llvm/Support/raw_ostream.h"

#include "clang/Gold/ClangToGoldDeclBuilder.h"
#include "clang/Gold/GoldElaborator.h"
#include "clang/Gold/GoldIdentifierResolver.h"
#include "clang/Gold/GoldScope.h"
#include "clang/Gold/GoldSyntax.h"

#include <algorithm>

namespace gold {

using namespace llvm;



static const llvm::StringMap<clang::QualType> createBuiltinTypeList(
    SyntaxContext &Context) {
  return {
    {"void", Context.CxxAST.VoidTy},
    {"bool", Context.CxxAST.BoolTy},
    {"null_t", Context.CxxAST.NullPtrTy},

    // character
    {"cchar", Context.CxxAST.CharTy},
    {"char", Context.CxxAST.getIntTypeForBitwidth(8, false)},
    {"char8", Context.CxxAST.getIntTypeForBitwidth(8, false)},
    {"char16", Context.CxxAST.getIntTypeForBitwidth(16, false)},
    {"char32", Context.CxxAST.getIntTypeForBitwidth(32, false)},

    // Signed integers
    {"int", Context.CxxAST.IntTy},
    {"int8", Context.CxxAST.getIntTypeForBitwidth(8, true)},
    {"int16", Context.CxxAST.getIntTypeForBitwidth(16, true)},
    {"int32", Context.CxxAST.getIntTypeForBitwidth(32, true)},
    {"int64", Context.CxxAST.getIntTypeForBitwidth(64, true)},
    {"int128", Context.CxxAST.getIntTypeForBitwidth(128, true)},

    // unsigned integers.
    {"uint", Context.CxxAST.UnsignedIntTy},
    {"uint8", Context.CxxAST.getIntTypeForBitwidth(8, false)},
    {"uint16", Context.CxxAST.getIntTypeForBitwidth(16, false)},
    {"uint32", Context.CxxAST.getIntTypeForBitwidth(32, false)},
    {"uint64", Context.CxxAST.getIntTypeForBitwidth(64, false)},
    {"uint128", Context.CxxAST.getIntTypeForBitwidth(128, false)},

    // Floating point numbers
    {"float", Context.CxxAST.FloatTy},
    {"float16", Context.CxxAST.HalfTy},
    {"float32", Context.CxxAST.getRealTypeForBitwidth(32, /*IEEE=*/false)},
    {"float64", Context.CxxAST.getRealTypeForBitwidth(64, /*IEEE=*/false)},
    {"float128", Context.CxxAST.getRealTypeForBitwidth(128, /*IEEE=*/true)},
    {"double", Context.CxxAST.DoubleTy},

    // type of a type.
    { "type", Context.CxxAST.CppxKindTy },
    { "namespace", Context.CxxAST.CppxNamespaceTy }
  };
}

static Sema::StringToAttrHandlerMap buildAttributeMapping() {
#define ATTR_HANDLER_LAMBDA(METHOD_NAME)\
    [](Elaborator &E, Declaration *D, const Syntax *Attr,\
       AttrStatus &Status) {\
      E.METHOD_NAME(D, Attr, Status);\
    }
  return {
    { "constexpr", ATTR_HANDLER_LAMBDA(elaborateConstExprAttr) },

    { "inline", ATTR_HANDLER_LAMBDA(elaborateInlineAttr) },


    { "public", ATTR_HANDLER_LAMBDA(elaborateAccessSpecifierAttr) },
    { "private", ATTR_HANDLER_LAMBDA(elaborateAccessSpecifierAttr) },
    { "protected", ATTR_HANDLER_LAMBDA(elaborateAccessSpecifierAttr) },

    { "noexcept", ATTR_HANDLER_LAMBDA(elaborateExceptionSpecAttr) },
    { "throw", ATTR_HANDLER_LAMBDA(elaborateExceptionSpecAttr) },

    // Should auto be allowed here?
    { "static", ATTR_HANDLER_LAMBDA(elaborateStaticAttr) },

    { "thread_local", ATTR_HANDLER_LAMBDA(elaborateThreadLocalAttr) },

    { "extern", ATTR_HANDLER_LAMBDA(elaborateExternAttr) },

    { "explicit", ATTR_HANDLER_LAMBDA(elaborateExplicitAttr) },

    // Poylmorphic attributes.
    { "virtual", ATTR_HANDLER_LAMBDA(elaborateVirtualAttr) },
    { "override", ATTR_HANDLER_LAMBDA(elaborateOverrideAttr) },
    { "final", ATTR_HANDLER_LAMBDA(elaborateFinalAttr) },

    // This only apply to methods.
    { "const", ATTR_HANDLER_LAMBDA(elaborateConstAttr) },
    { "ref", ATTR_HANDLER_LAMBDA(elaborateRefQualifierAttr) },
    { "rref", ATTR_HANDLER_LAMBDA(elaborateRefQualifierAttr) },

    { "bits", ATTR_HANDLER_LAMBDA(elaborateBitsAttr)},
    { "alignas", ATTR_HANDLER_LAMBDA(elaborateAlignAsAttr)},

    // Error Attributes.
    { "mutable", ATTR_HANDLER_LAMBDA(elaborateAttributeError)},
    // NOTE: All other attributes are handled by elaborateSystemAttributes
  };
#undef ATTR_HANDLER_LAMBDA

}

Sema::Sema(SyntaxContext &Context, clang::Sema &CxxSema)
  : CxxSema(CxxSema), CurrentDecl(), Context(Context),
    Diags(Context.CxxAST.getSourceManager().getDiagnostics()),
    IdResolver(new (Context) IdentifierResolver(*this)),
    OperatorColonII(&Context.CxxAST.Idents.get("operator':'")),
    OperatorArrowII(&Context.CxxAST.Idents.get("operator'->'")),
    OperatorExclaimII(&Context.CxxAST.Idents.get("operator'!'")),
    OperatorEqualsII(&Context.CxxAST.Idents.get("operator'='")),
    OperatorIfII(&Context.CxxAST.Idents.get("operator'if'")),
    OperatorElseII(&Context.CxxAST.Idents.get("operator'else'")),
    OperatorReturnII(&Context.CxxAST.Idents.get("operator'return'")),
    OperatorReturnsII(&Context.CxxAST.Idents.get("operator'returns'")),
    OperatorDotII(&Context.CxxAST.Idents.get("operator'.'")),
    OperatorForII(&Context.CxxAST.Idents.get("operator'for'")),
    OperatorWhileII(&Context.CxxAST.Idents.get("operator'while'")),
    OperatorInII(&Context.CxxAST.Idents.get("operator'in'")),
    OperatorDotDotII(&Context.CxxAST.Idents.get("operator'..'")),
    OperatorConstII(&Context.CxxAST.Idents.get("operator'const'")),
    OperatorRefII(&Context.CxxAST.Idents.get("operator'ref'")),
    OperatorRRefII(&Context.CxxAST.Idents.get("operator'rref'")),
    OperatorBracketsII(&Context.CxxAST.Idents.get("operator'[]'")),
    OperatorParensII(&Context.CxxAST.Idents.get("operator'()'")),
    ConstructorII(&Context.CxxAST.Idents.get("constructor")),
    DestructorII(&Context.CxxAST.Idents.get("destructor")),
    DefaultCharTy(Context.CxxAST.getIntTypeForBitwidth(8, false)),
    BuiltinTypes(createBuiltinTypeList(Context)),
    OpInfo(Context.CxxAST),
    AttrHandlerMap(buildAttributeMapping())
{
  CxxSema.CurScope = nullptr;
}

Sema::~Sema() {

  assert(ScopeStack.empty() && "Scope stack is not empty.");
  delete getCurClangScope();
  CxxSema.CurScope = nullptr;
}

bool Sema::accessSpecifierIsValidInScope() const {
  return ScopeStack.back() && ScopeStack.back()->getKind() == SK_Class;
}

Scope *Sema::getCurrentScope() {
  if (ScopeStack.empty())
    return nullptr;
  return ScopeStack.back();
}

void Sema::pushScope(Scope *S) {
  assert(S && "Invalid scope");
  // FIXME: The scope should self-describe itself. We can't rely on
  // the existence of Clang structures at the time we push a scope.
  // if (S->isDeclarationScope())
  //   CxxSema.PushFunctionScope();
  ScopeStack.push_back(S);
}

Scope *Sema::popScope() {
  Scope *R = ScopeStack.back();
  ScopeStack.pop_back();
  return R;
}

void Sema::enterScope(ScopeKind K, const Syntax *S, Declaration *D) {
  // FIXME: We're leaking scopes. We probably want to keep them bound to the
  // syntax for which they're created, especially for syntaxes that correspond
  // to declarations, so that we can easily find their associated lookup
  // tables. See the comments in leaveScope and saveScope.
  //
  // NOTE: Do not allocate this through the Context. It might be deleted.
  pushScope(new Scope(K, S, getCurrentScope(), D));
}

void Sema::leaveScope(const Syntax *S) {
  if (getCurrentScope()->getConcreteTerm() != S) {
    llvm::outs() << "Actual Expected term = ";
    getCurrentScope()->getConcreteTerm()->dump();
    llvm::outs() << "Given Expected term = ";
    S->dump();
  }
  assert(getCurrentScope()->getConcreteTerm() == S);
  // FIXME: Delete the scope. Note that we don't delete the scope in saveScope.
  popScope();
}

Scope *Sema::saveScope(const Syntax *S) {

  assert(getCurrentScope()->getConcreteTerm() == S);
  // FIXME: Queue the scope for subsequent deletion?
  Scope *Scope = getCurrentScope();
  popScope();
  return Scope;
}

clang::DeclContext *Sema::getCurrentCxxDeclContext() {
  return CurrentDecl->getCxxContext();
}

clang::DeclContext *Sema::getCurClangDeclContext() const {
  return CxxSema.CurContext;
}

void Sema::setClangDeclContext(clang::DeclContext *DC) {
  CxxSema.CurContext = DC;
}

void Sema::verifyMatchingDeclarationAndDeclContext() const {
#ifndef NDEBUG
  assert(CurrentDecl && "gold decl context not set");
  assert(CxxSema.CurContext && "clang decl context not set");
  assert(CurrentDecl->Cxx && "Decl context not set.");
  clang::DeclContext *GDC = dyn_cast<clang::DeclContext>(CurrentDecl->Cxx);
  if (!GDC) {
    llvm::errs() << "Non decl context declaration\n";
    CurrentDecl->Cxx->dump();
  }
  assert(GDC && "declaration context cannot be a decl context");
  if (CxxSema.CurContext != GDC) {
    llvm::errs() << "Current clang Decl context = \n";
    CxxSema.CurContext->dumpDeclContext();
    llvm::errs() << "Current Gold Decl Context = \n";
    GDC->dumpDeclContext();
  }
  assert((CxxSema.CurContext == GDC)
         && "Declaration context doesn't match.");
#endif
}

void Sema::restoreDeclContext(Declaration *D) {
  CurrentDecl = D;
  getCxxSema().CurContext = clang::Decl::castToDeclContext(D->Cxx);
}

void Sema::pushDecl(Declaration *D) {
  assert(D->getOwner() == CurrentDecl);

  // FIXME: this might be an incorrect assertion.
  assert(D->Cxx && isa<clang::DeclContext>(D->Cxx)
         && "No Cxx declaration to push.");

  CurrentDecl = D;
  getCxxSema().CurContext = clang::Decl::castToDeclContext(D->Cxx);
}

void Sema::setCurrentDecl(Declaration *D) {
  CurrentDecl = D;
}

void Sema::popDecl() {
  CurrentDecl = CurrentDecl->getOwner();
  getCxxSema().CurContext = CurrentDecl ?
    clang::Decl::castToDeclContext(CurrentDecl->Cxx) : nullptr;
}

void Sema::addDeclToDecl(clang::Decl *CDecl, gold::Declaration *GDecl) {
  assert(CDecl && "Invalid clang declaration");
  assert(GDecl && "Invalid gold declaration");

  auto Ret = DeclToDecl.try_emplace(CDecl, GDecl);
  if (!Ret.second)
    llvm_unreachable("we should never add something to the decl map 2x.");
}

gold::Declaration *Sema::getDeclaration(clang::Decl *CDecl) {
  assert(CDecl && "Invalid declaration.");
  auto Iter = DeclToDecl.find(CDecl);
  if (Iter == DeclToDecl.end()) {
    if (!isa<clang::CXXRecordDecl>(CDecl)) {
      std::string Name = "";
      if (auto *ND = dyn_cast<clang::NamedDecl>(CDecl)) {
        Name = ND->getName().str();
      }
      Diags.Report(CDecl->getLocation(),
                   clang::diag::err_unknown_template_declaration)
                   << Name;
      return nullptr;
    }
    ClangToGoldDeclRebuilder rebuilder(Context, *this);
    Declaration *GDecl = rebuilder.rebuild(cast<clang::CXXRecordDecl>(CDecl));
    if (!GDecl)
      // Any error reporting will be handled the the rebuilder.
      return nullptr;
    return GDecl;
  }
  return Iter->second;
}

void Sema::setDeclForDeclaration(gold::Declaration *GDecl, clang::Decl *CDecl) {
  assert(GDecl && "Invalid gold declaration");
  GDecl->Cxx = CDecl;
  if (CDecl)
    addDeclToDecl(CDecl, GDecl);
}

bool Sema::lookupUnqualifiedName(clang::LookupResult &R,
                                 Declaration *NotThisOne) {
  return lookupUnqualifiedName(R, getCurrentScope(), NotThisOne);
}



bool Sema::lookupQualifiedName(clang::LookupResult &R,
                               Declaration *NotThisOne) {
  gold::Scope *LookupScope = nullptr;
  switch (CurNNSKind) {
  case NNSK_Empty:
    // TODO: This may need an assertion or an error message.
    llvm_unreachable("Cannot do qualified name lookup without a nested name "
                     "specifier.");
    break;
  case NNSK_Global:
    LookupScope = CurNNSLookupDecl.Global.Scope;
    break;
  case NNSK_Namespace:
    LookupScope = CurNNSLookupDecl.NNS->getScopeRep();
    break;
  case NNSK_NamespaceAlias: {
    if (auto *Ns = dyn_cast<clang::CppxNamespaceDecl>(
                                      CurNNSLookupDecl.Alias->getNamespace())) {
      LookupScope = Ns->getScopeRep();
    } else {
      Diags.Report(Ns->getLocation(), clang::diag::err_expected_namespace);
      return false;
    }
    break;
  }
  case NNSK_Record:{
    LookupScope = CurNNSLookupDecl.RebuiltClassScope;
  }
  break;
  }
  return lookupUnqualifiedName(R, LookupScope, NotThisOne);
}

static bool findOrdinaryMember(clang::RecordDecl *BaseRecord, clang::CXXBasePath &Path,
                               clang::DeclarationName Name) {
  const unsigned IDNS = clang::Decl::IDNS_Ordinary | clang::Decl::IDNS_Tag |
                        clang::Decl::IDNS_Member;
  for (Path.Decls = BaseRecord->lookup(Name);
       !Path.Decls.empty();
       Path.Decls = Path.Decls.slice(1)) {
    if (Path.Decls.front()->isInIdentifierNamespace(IDNS))
      return true;
  }

  return false;
}
// Taken from SemaLookup.cpp:2184
template<typename InputIterator>
static bool HasOnlyStaticMembers(InputIterator First, InputIterator Last) {
  using namespace clang;
  Decl *D = (*First)->getUnderlyingDecl();
  if (isa<VarDecl>(D) || isa<TypeDecl>(D) || isa<EnumConstantDecl>(D))
    return true;

  if (isa<CXXMethodDecl>(D)) {
    // Determine whether all of the methods are static.
    bool AllMethodsAreStatic = true;
    for(; First != Last; ++First) {
      D = (*First)->getUnderlyingDecl();

      if (!isa<CXXMethodDecl>(D)) {
        assert(isa<TagDecl>(D) && "Non-function must be a tag decl");
        break;
      }

      if (!cast<CXXMethodDecl>(D)->isStatic()) {
        AllMethodsAreStatic = false;
        break;
      }
    }

    if (AllMethodsAreStatic)
      return true;
  }

  return false;
}

static bool lookupInSideOfRecordBases(Sema &SemaRef, clang::ASTContext &Context,
    clang::LookupResult &R, clang::CXXRecordDecl *RD, clang::DeclarationName Name) {
  using namespace clang;
  CXXBasePaths Paths;
  if(!RD->lookupInBases(
      [=](const clang::CXXBaseSpecifier *Specifier, clang::CXXBasePath &P) ->bool {
        clang::RecordDecl *BaseRecord =
            Specifier->getType()->castAs<clang::RecordType>()->getDecl();
        return findOrdinaryMember(BaseRecord, P, Name);
      }, Paths, /*LookupInDependent=*/false)) {
    return false;
  }

  // This code taken almost directly from Sema::LookupQualifiedName in
  // SemaLookup.cpp:2236

  // Need to finish gathering all of the necessary decls?
  R.setNamingClass(RD);

  // C++ [class.member.lookup]p2:
  //   [...] If the resulting set of declarations are not all from
  //   sub-objects of the same type, or the set has a nonstatic member
  //   and includes members from distinct sub-objects, there is an
  //   ambiguity and the program is ill-formed. Otherwise that set is
  //   the result of the lookup.
  QualType SubobjectType;
  int SubobjectNumber = 0;
  AccessSpecifier SubobjectAccess = AS_none;

  for (CXXBasePaths::paths_iterator Path = Paths.begin(), PathEnd = Paths.end();
       Path != PathEnd; ++Path) {
    const CXXBasePathElement &PathElement = Path->back();

    // Pick the best (i.e. most permissive i.e. numerically lowest) access
    // across all paths.
    SubobjectAccess = std::min(SubobjectAccess, Path->Access);

    // Determine whether we're looking at a distinct sub-object or not.
    if (SubobjectType.isNull()) {
      // This is the first subobject we've looked at. Record its type.
      SubobjectType = SemaRef.getContext().CxxAST.getCanonicalType(PathElement.Base->getType());
      SubobjectNumber = PathElement.SubobjectNumber;
      continue;
    }

    if (SubobjectType
                 != Context.getCanonicalType(PathElement.Base->getType())) {
      // We found members of the given name in two subobjects of
      // different types. If the declaration sets aren't the same, this
      // lookup is ambiguous.
      if (HasOnlyStaticMembers(Path->Decls.begin(), Path->Decls.end())) {
        CXXBasePaths::paths_iterator FirstPath = Paths.begin();
        DeclContext::lookup_iterator FirstD = FirstPath->Decls.begin();
        DeclContext::lookup_iterator CurrentD = Path->Decls.begin();

        // Get the decl that we should use for deduplicating this lookup.
        auto GetRepresentativeDecl = [&](NamedDecl *D) -> Decl * {
          // C++ [temp.local]p3:
          //   A lookup that finds an injected-class-name (10.2) can result in
          //   an ambiguity in certain cases (for example, if it is found in
          //   more than one base class). If all of the injected-class-names
          //   that are found refer to specializations of the same class
          //   template, and if the name is used as a template-name, the
          //   reference refers to the class template itself and not a
          //   specialization thereof, and is not ambiguous.
          if (R.isTemplateNameLookup())
            if (auto *TD = SemaRef.getCxxSema().getAsTemplateNameDecl(D))
              D = TD;
          return D->getUnderlyingDecl()->getCanonicalDecl();
        };

        while (FirstD != FirstPath->Decls.end() &&
               CurrentD != Path->Decls.end()) {
          if (GetRepresentativeDecl(*FirstD) !=
              GetRepresentativeDecl(*CurrentD))
            break;

          ++FirstD;
          ++CurrentD;
        }

        if (FirstD == FirstPath->Decls.end() &&
            CurrentD == Path->Decls.end())
          continue;
      }

      R.setAmbiguousBaseSubobjectTypes(Paths);
      return true;
    }

    if (SubobjectNumber != PathElement.SubobjectNumber) {
      // We have a different subobject of the same type.

      // C++ [class.member.lookup]p5:
      //   A static member, a nested type or an enumerator defined in
      //   a base class T can unambiguously be found even if an object
      //   has more than one base class subobject of type T.
      if (HasOnlyStaticMembers(Path->Decls.begin(), Path->Decls.end()))
        continue;

      // We have found a nonstatic member name in multiple, distinct
      // subobjects. Name lookup is ambiguous.
      R.setAmbiguousBaseSubobjects(Paths);
      return true;
    }
  }

  // Lookup in a base class succeeded; return these results.
  for (auto *D : Paths.front().Decls) {
    AccessSpecifier AS = CXXRecordDecl::MergeAccess(SubobjectAccess,
                                                    D->getAccess());
    R.addDecl(D, AS);
  }
  R.resolveKind();
  return true;
}

static void addIfNotDuplicate(clang::LookupResult &R, clang::NamedDecl *ND) {
  for (clang::Decl *D : R) {
    if (D == ND) {
      return;
    }
  }
  R.addDecl(ND);
}

bool Sema::lookupUnqualifiedName(clang::LookupResult &R, Scope *S,
                                 Declaration *NotThisOne) {
  assert(S);

  clang::DeclarationName Name = R.getLookupName();
  clang::IdentifierInfo *Id = Name.getAsIdentifierInfo();
  assert(Id && "Invalid id");

  clang::Sema::LookupNameKind LookupKind = R.getLookupKind();

  // See if this is a builtin type, if we care about those.
  if (LookupKind == clang::Sema::LookupTagName ||
      LookupKind == clang::Sema::LookupAnyName) {
    auto BuiltinMapIter = BuiltinTypes.find(Id->getName());
    if (BuiltinMapIter != BuiltinTypes.end()) {
      if (BuiltinMapIter->second.isNull()) {
        Diags.Report(clang::SourceLocation(),
                     clang::diag::err_invalid_builtin_type) << Id;
        return false;
      }

      return true;
    }
  }

  clang::IdentifierResolver::iterator
    I = getCxxSema().IdResolver->begin(Name),
    IEnd = getCxxSema().IdResolver->end();
  auto addShadows = [&R](Scope *S, clang::NamedDecl *D) -> bool {
    clang::UsingDecl *UD = dyn_cast<clang::UsingDecl>(D);
    if (!UD)
      return false;

    bool Shadowed = false;
    for (auto *Shadow : UD->shadows()) {
      auto It = std::find(std::begin(S->Shadows), std::end(S->Shadows), Shadow);
      if (It != std::end(S->Shadows)) {
        R.addDecl(Shadow);
        Shadowed = true;
      }
    }

    return true;
  };

  // This is done based on how CppLookUpName is handled, with a few exceptions,
  // this will return uninstantiated template declarations, namespaces,
  // and other kinds of declarations. This also handles some early elaboration
  // of some types.
  bool FoundFirstClassScope = false;
  for(; S; S = S->getParent()) {
    std::set<Declaration *> Found = S->findDecl(Id);

    // Look through any using directives, but only if we didn't already find
    // something acceptable.
    if (Found.empty()) {
      // See if Clang has anything in the identifier resolver.
      bool Shadowed = false;
      for (; I != IEnd; ++I)
        Shadowed |= addShadows(S, *I);
      if (Shadowed)
        return true;

      bool FoundInNamespace = false;
      for (clang::UsingDirectiveDecl *UD : S->UsingDirectives) {
        assert(isa<clang::CppxNamespaceDecl>(UD->getNominatedNamespace()));

        clang::CppxNamespaceDecl *NS =
          cast<clang::CppxNamespaceDecl>(UD->getNominatedNamespace());
        std::set<Declaration *> NSFound = NS->Rep->findDecl(Id);

        // We found the name in more than one namespace.
        if (FoundInNamespace && !NSFound.empty()) {
          Diags.Report(R.getNameLoc(), clang::diag::err_ambiguous_reference)
            << Name;
          return false;
        }

        FoundInNamespace = !NSFound.empty();
        Found = NSFound;
      }
    }

    if (!Found.empty()) {
      for (auto *FoundDecl : Found) {
        // Skipping this particular declaration to avoid triggering
        // double early elaboration.
        if (FoundDecl == NotThisOne)
          continue;
        // If we find a name that hasn't been elaborated,
        // then we actually need to elaborate it.

        // Attempting to add special processing of declarations being elaborated
        // during a constant expression, and require full elaboration before
        // use.
        if (CxxSema.isConstantEvaluated() || isInDeepElaborationMode()) {
          // If we aren't 100% completed then do complete elaboration.
          if (phaseOf(FoundDecl) < Phase::Initialization) {
            EnterDeepElabRAII DeepElab(*this);
            // change the elaboration context back to PotentiallyEvaluated.
            clang::EnterExpressionEvaluationContext ConstantEvaluated(CxxSema,
                clang::Sema::ExpressionEvaluationContext::PotentiallyEvaluated);
            AttrElabRAII Attr(*this, false);
            Elaborator(Context, *this).elaborateDeclEarly(FoundDecl);
          }
        }

        // Skip early elaboration of declarations with nested name specifiers.
        if (FoundDecl->hasNestedNameSpecifier())
          continue;

        if (!FoundDecl->Cxx) {
          AttrElabRAII Attr(*this, false);
          Elaborator(Context, *this).elaborateDeclEarly(FoundDecl);
        }

        if (!FoundDecl->Cxx)
          return false;

        clang::NamedDecl *ND = cast<clang::NamedDecl>(FoundDecl->Cxx);

        // FIXME: check if this is a tag decl, not a type decl!
        if (LookupKind == clang::Sema::LookupTagName &&
            !isa<clang::TypeDecl>(ND)) {
          // FIXME: Give a proper diagnostic once we implement hiding.
          // unsigned DiagID = Diags.getCustomDiagID(clang::DiagnosticsEngine::Error,
          //                                         "Tag is hidden.");
          // Diags.Report(clang::SourceLocation(), DiagID);
          return false;
        }

        // If there is a described template, add that to the result instead
        // of the bare declaration.
        if (FoundDecl->declaresFunctionTemplate()) {
          if (auto *FD = dyn_cast<clang::FunctionDecl>(ND))
            ND = FD->isFunctionTemplateSpecialization() ?
              FD->getPrimaryTemplate() : FD->getDescribedFunctionTemplate();
          else if (auto *VD = dyn_cast<clang::VarDecl>(ND))
            ND = VD->getDescribedVarTemplate();
          else
            llvm_unreachable("Unknown template function type");
        } else if (FoundDecl->declaresTemplateType()) {
          // We want the canonical declaration of a template unless it is
          // a specialization.
          using Specialization = clang::ClassTemplateSpecializationDecl;
          using Record = clang::CXXRecordDecl;
          if (auto *CD = dyn_cast<Specialization>(FoundDecl->Cxx)) {
            ND = CD->getSpecializedTemplate();
          } else if (auto *RD = dyn_cast<Record>(FoundDecl->Cxx)) {
            ND = RD->getDescribedClassTemplate();
            // FIXME: if ND is null, this is not recoverable.
            if (ND)
              ND = cast<clang::NamedDecl>(ND->getCanonicalDecl());
            else
              ND = RD;
          }
        } else {
          // Getting the cannonical declaration so hopefully this will prevent
          // us from returning the same thing more then once.
          if (auto *RD = dyn_cast<clang::CXXRecordDecl>(FoundDecl->Cxx)) {
            ND = cast<clang::NamedDecl>(RD->getCanonicalDecl());
          }
        }
        if (auto *VTSD = dyn_cast<clang::VarTemplateSpecializationDecl>(
                                                               FoundDecl->Cxx)) {
          ND = VTSD->getSpecializedTemplate();
        }
        addIfNotDuplicate(R, ND);
      }
      break;
    }

    // This only triggers one time because it's difficult to figure out what kind
    // of scope we are actually processing when we run into these issues.
    // There will be more problems like this. That's because scopes are confusing.
    if (S->getKind() == SK_Class && !FoundFirstClassScope) {
      FoundFirstClassScope = true;
      // Checking that if we are in side of a record and within that record has base classes.
      Declaration *DeclEntity = S->Entity;
      if (DeclEntity) {
        if (DeclEntity->declaresTagDef()) {
          if (DeclEntity->Cxx) {
            clang::CXXRecordDecl *RD = dyn_cast<clang::CXXRecordDecl>(DeclEntity->Cxx);
            // We do this because if for whatever reason if this hasn't been initially
            // elaborated yet but if we are some how in side of it then there is a
            // really big problem
            if (!RD)
              llvm_unreachable("Cyclic depdency detected unable to continue.");
            // Basically, if this is true we found something then exit the loop.
            if (lookupInSideOfRecordBases(*this, getCxxSema().getASTContext(),
                R, RD, Name)) {
              break;
            }
          }
        }
      }
    }
  }
  return !R.empty();
}

void Sema::lookupRedecls(Declaration *D, clang::LookupResult &Previous,
                         Scope *Scope) {
  // I may need to do something slightly different here so that
  // We only seach the current scope? Because we don't want to get into
  // conflict with any other functions that are in different namespaces?
  if (D->hasNestedNameSpecifier())
    lookupQualifiedName(Previous, D);
  else
    lookupUnqualifiedName(Previous, getCurrentScope(), D);
}

bool Sema::unqualifiedMemberAccessLookup(clang::LookupResult &R,
                                         const clang::Expr *LHSResultExpr) {
  // clang::QualType LHSTy= LHSResultExpr->getType();
  // if (LHSTy->isRecordDecl()) {

  // }
  llvm_unreachable("Working on it.");
}

bool Sema::checkUnqualifiedNameIsDecl(const clang::DeclarationNameInfo& DNI) {
  return checkUnqualifiedNameIsDecl(DNI, getCurrentScope());
}

bool Sema::checkUnqualifiedNameIsDecl(const clang::DeclarationNameInfo& DNI,
                                      Scope *S) {
  assert(S);

  clang::DeclarationName Name = DNI.getName();
  clang::IdentifierInfo *Id = Name.getAsIdentifierInfo();

  assert(Id && "Invalid id");

  auto BuiltinMapIter = BuiltinTypes.find(Id->getName());
  if (BuiltinMapIter != BuiltinTypes.end())
    return false;

  // This is done based on how CppLookUpName is handled, with a few exceptions,
  // this will return uninstantiated template declarations, namespaces,
  // and other kinds of declarations. This also handles some early elaboration
  // of some types.
  bool FoundFirstClassScope = false;
  for(;S; S = S->getParent()) {
    std::set<Declaration *> Found = S->findDecl(Id);
    if (!Found.empty()) {
      return false;
    }

    // This only triggers one time because it's difficult to figure out what kind
    // of scope we are actually processing when we run into these issues.
    // There will be more problems like this. That's because scopes are confusing.
    if (S->getKind() == SK_Class && !FoundFirstClassScope) {
      FoundFirstClassScope = true;
      // Checking that if we are in side of a record and within that record has base classes.
      Declaration *DeclEntity = S->Entity;
      if (DeclEntity) {
        if (DeclEntity->declaresTagDef()) {
          if (DeclEntity->Cxx) {
            clang::CXXRecordDecl *RD = dyn_cast<clang::CXXRecordDecl>(DeclEntity->Cxx);
            // We do this because if for whatever reason if this hasn't been initially
            // elaborated yet but if we are some how in side of it then there is a
            // really big problem
            if (!RD)
              llvm_unreachable("Cyclic depdency detected unable to continue.");
            clang::LookupResult R(CxxSema, DNI, clang::Sema::LookupOrdinaryName);
            // Basically, if this is true we found something then exit the loop.
            if (lookupInSideOfRecordBases(*this, getCxxSema().getASTContext(),
                                          R, RD, Name)) {
              return false;
            }
          }
        }
      }
    }
  }
  return true;
}

bool Sema::scopeIsWithinClass() {
  return getCurrentScope()->getKind() & SK_Class;
}

bool Sema::scopeIsWithinClass(Scope *S) {
  assert(S && "Invalid scope.");
  return S->getKind() & SK_Class;
}

clang::Decl *Sema::getDeclForScope() {
  return getDeclForScope(getCurrentScope());
}

clang::Decl *Sema::getDeclForScope(Scope *S) {
  assert(S && "Invalid scope given.");
  for(;S; S = S->getParent()) {
    if (!S->Entity)
      continue;
    if (!S->Entity->Cxx) {
      llvm_unreachable("Entity not elaborated correctly before getDeclForScope was called.");
    }
    return S->Entity->Cxx;
  }
  return nullptr;
}


clang::Scope *Sema::getCurClangScope() {
  return CxxSema.CurScope;
}

clang::Scope *Sema::enterClangScope(unsigned int ScopeFlags) {
  CxxSema.CurScope = new clang::Scope(getCurClangScope(), ScopeFlags, Diags);
  return CxxSema.CurScope;
}

clang::Scope *Sema::moveToParentScopeNoPop() {
  clang::Scope* S = CxxSema.CurScope;
  CxxSema.CurScope = CxxSema.CurScope->getParent();
  return S;
}

void Sema::reEnterClangScope(clang::Scope* Scope) {
  assert(Scope && "Invalid scope.");
  CxxSema.CurScope = Scope;
}

void Sema::leaveClangScope(clang::SourceLocation Loc) {
  assert(getCurClangScope() && "Clang scope imbalance!");

  // Inform the actions module that this scope is going away if there are any
  // decls in it.
  CxxSema.ActOnPopScope(Loc, getCurClangScope());

  clang::Scope *OldScope = getCurClangScope();
  CxxSema.CurScope = OldScope->getParent();

  delete OldScope;
}

clang::Scope* Sema::saveCurrentClangScope() {
  assert(getCurClangScope() && "Clang scope imbalance!");
  clang::Scope *OldScope = getCurClangScope();
  CxxSema.CurScope = OldScope->getParent();
  return OldScope;
}

static void VisitScope(Scope *S, llvm::raw_ostream &Out) {
  Out << "Scope Status = \n";
  S->dump(Out);
  Out << "=================================\n";
  if (S->getParent()) {
    VisitScope(S->Parent, Out);
  }
}

static void VisitClangScope(clang::Scope *S, llvm::raw_ostream &Out) {
  Out << "Clang Scope:\n";
  clang::DeclContext *DC = S->getEntity();
  if (DC) {
    if (clang::FunctionDecl *Fn = dyn_cast<clang::FunctionDecl>(DC)) {
      Out << "We have a function Decl\n";
      Fn->dump(Out);
    } else if (clang::RecordDecl *RD = dyn_cast<clang::RecordDecl>(DC)) {
      Out << "We have a Record Decl\n";
      RD->dump(Out);
    } else if (isa<clang::TranslationUnitDecl>(DC)) {
      Out << "We are a translation unit decl.\n";
    } else
      Out << "Unexpected DeclContext type\n";
  } else
    Out << "Current Scope has no entity.\n";
  S->dumpImpl(Out);
  Out << "==================================\n";
  if (S->getParent()) {
    VisitClangScope(S->getParent(), Out);
  }
}

static void VisitDeclContext(clang::DeclContext *DC, llvm::raw_ostream &Out) {
  Out << "DeclContext = \n";
  if (clang::FunctionDecl *Fn = dyn_cast<clang::FunctionDecl>(DC)) {
    Out << "We have a function Decl\n";
    Fn->dump(Out);
  } else if (clang::RecordDecl *RD = dyn_cast<clang::RecordDecl>(DC)) {
    Out << "We have a Record Decl\n";
    RD->dump(Out);
  } else if (isa<clang::TranslationUnitDecl>(DC)) {
    Out << "We are a translation unit decl.\n";
  } else
    Out << "Unexpected DeclContext type\n";
  DC->dumpDeclContext();
  Out << "=================================\n";
  // if (DC->getParent()) {
  //   VisitDeclContext(DC->getParent(), Out);
  // }
}

void Sema::dumpState(llvm::raw_ostream &Out) {
  Out << "Current Sema State\n";

  Out << "Current gold::Scope Status: \n";
  Out << "=================================\n";
  VisitScope(getCurrentScope(), Out);
  Out << "\n";
  Out << "clang scope and decl contexts\n";
  Out << "=================================\n";
  VisitClangScope(getCurClangScope(), Out);
  Out << "\n";
  Out << "=================================\n";
  Out << "Current DeclContext = \n";
  Out << "=================================\n";
  if (CxxSema.CurContext) {
    VisitDeclContext(CxxSema.CurContext, Out);
  } else
    Out << "Current Context invalid.\n";

  Out.flush();
}

bool Sema::isElaboratingClass() const {
  return !ClassStack.empty();
}

Sema::ClassElaborationState
Sema::pushElaboratingClass(Declaration *D, bool TopLevelClass) {
  assert((TopLevelClass || !ClassStack.empty())
      && "Nestd class without outer class.");
  ClassStack.push_back(new ElaboratingClass(D, TopLevelClass));
  return CxxSema.PushParsingClass();
}

void Sema::deallocateElaboratingClass(ElaboratingClass *D) {
  for (unsigned I = 0, N = D->LateElaborations.size(); I != N; ++I)
    delete D->LateElaborations[I];
  delete D;
}

void Sema::popElaboratingClass(ClassElaborationState State) {
  assert(!ClassStack.empty() && "Mismatched push/pop for class parsing");

  CxxSema.PopParsingClass(State);

  ElaboratingClass *Victim = ClassStack.back();
  ClassStack.pop_back();
  if (Victim->IsTopLevelClass) {
    // Deallocate all of the nested classes of this class,
    // recursively: we don't need to keep any of this information.
    deallocateElaboratingClass(Victim);
    return;
  }
  assert(!ClassStack.empty() && "Missing top-level class?");

  if (Victim->LateElaborations.empty()) {
    // The victim is a nested class, but we will not need to perform
    // any processing after the definition of this class since it has
    // no members whose handling was delayed. Therefore, we can just
    // remove this nested class.
    deallocateElaboratingClass(Victim);
    return;
  }

  // This nested class has some members that will need to be processed
  // after the top-level class is completely defined. Therefore, add
  // it to the list of nested classes within its parent.
  assert(CxxSema.getCurScope()->isClassScope()
      && "Nested class outside of class scope?");
  ClassStack.back()->LateElaborations.push_back(
      new LateElaboratedClass(*this, Context, Victim));
  Victim->TemplateScope
                   = CxxSema.getCurScope()->getParent()->isTemplateParamScope();
}

bool Sema::declNeedsDelayed(Declaration *D) {
  // This may need some special processing to see if it interacts with
  // itself at all.
  if (D->declaresTypeAlias())
    return false;

  if (D->declaresTemplateType() || D->declaresTagDef())
    return true;

  // I haven't found an reason that these would need to be delayed any more
  // then normal so long as they are done in the approriate order
  if (D->declaresFunctionTemplate() || D->declaresFunction())
    // TODO:/FIXME: Once we have default parameters implemented we
    // will need to change how this function works, because when we encounter
    // a type that uses something not elaborated yet like the type associated
    // with a class, then we need to make sure that we do late elaboration
    // of that when it's required.
    return false;

  if (D->declaresInitializedVariable())
    return true;
  return false;
}

unsigned Sema::computeTemplateDepth() const {
  unsigned Count = 0;
  for(auto Iter = ClassStack.rbegin(); Iter != ClassStack.rend(); ++Iter) {
    Count += (*Iter)->TagOrTemplate->declaresTemplateType();
  }
  return Count;
}

clang::CppxTypeLiteral *Sema::buildTypeExpr(clang::QualType Ty,
                                            clang::SourceLocation Loc) {
  return buildAnyTypeExpr(Context.CxxAST.CppxKindTy, Ty, Loc);
}

clang::CppxTypeLiteral *Sema::buildNsTypeExpr(clang::SourceLocation Loc) {
  return buildAnyTypeExpr(Context.CxxAST.CppxNamespaceTy,
                          Context.CxxAST.CppxNamespaceTy, Loc);
}

clang::CppxTypeLiteral *Sema::buildTypeExpr(clang::TypeSourceInfo *TInfo) {
  assert(TInfo && "Invalid type information.");
  return buildAnyTypeExpr(Context.CxxAST.CppxKindTy, TInfo);
}

clang::CppxTypeLiteral *Sema::buildAnyTypeExpr(clang::QualType KindTy,
    clang::TypeSourceInfo *TInfo) {
  assert(TInfo && "Invalid type information.");
  return clang::CppxTypeLiteral::create(Context.CxxAST, KindTy, TInfo);
}

clang::CppxTypeLiteral *Sema::buildAnyTypeExpr(clang::QualType KindTy,
    clang::QualType Ty, clang::SourceLocation Loc) {
  return buildAnyTypeExpr(KindTy, BuildAnyTypeLoc(Context.CxxAST, Ty, Loc));
}

clang::CppxTypeLiteral *
Sema::buildFunctionTypeExpr(clang::QualType FnTy, SourceLocation BeginLoc,
                            clang::SourceLocation LParenLoc,
                            clang::SourceLocation RParenLoc,
                            clang::SourceRange ExceptionSpecRange,
                            clang::SourceLocation EndLoc,
                          llvm::SmallVectorImpl<clang::ParmVarDecl *> &Params) {
  return buildTypeExpr(BuildFunctionTypeLoc(Context.CxxAST, FnTy,
                                            BeginLoc, LParenLoc, RParenLoc,
                                            ExceptionSpecRange, EndLoc,
                                            Params));
}

clang::CppxTypeLiteral *
Sema::buildTypeExprFromTypeDecl(const clang::TypeDecl *TyDecl,
                                clang::SourceLocation Loc) {
  // FIXME: May need to handle template types differently in the future.
  return buildTypeExpr(Context.CxxAST.getTypeDeclType(TyDecl), Loc);
}

clang::CppxDeclRefExpr *Sema::buildTemplateType(clang::TemplateDecl *TD,
                                                clang::SourceLocation Loc) {
  clang::QualType TT = Context.CxxAST.getTemplateType(TD);
  return buildAnyDeclRef(TT, TD, Loc);
}

clang::Expr *Sema::addConstToTypeExpr(const clang::Expr *TyExpr,
                                      clang::SourceLocation Loc) {
  llvm_unreachable("Working on it!");
  // EvaluatedTy.addConst();
}

clang::Expr *Sema::addRefToTypeExpr(const clang::Expr *TyExpr,
                                    clang::SourceLocation Loc) {
  llvm_unreachable("Working on it!");
  // CxxAST.getLValueReferenceType(Inner),

}

clang::Expr *Sema::addRRefToTypeExpr(const clang::Expr *TyExpr,
                                     clang::SourceLocation Loc) {
  llvm_unreachable("Working on it!");
  // CxxAST.getRValueReferenceType(Inner),
}

clang::QualType Sema::getQualTypeFromTypeExpr(const clang::Expr *TyExpr) {
  if (!TyExpr) {
    return clang::QualType();
  }
  if (!TyExpr->getType()->isTypeOfTypes()) {
    Diags.Report(TyExpr->getExprLoc(), clang::diag::err_not_a_type);
    return clang::QualType();
  }
  if (const clang::CppxTypeLiteral *Ty
                                   = dyn_cast<clang::CppxTypeLiteral>(TyExpr)) {

    return Ty->getValue()->getType();
  }
  llvm_unreachable("Invaild type expression evaluates to type of types.");

}

clang::TypeSourceInfo *
Sema::getTypeSourceInfoFromExpr(const clang::Expr *TyExpr,
                                clang::SourceLocation Loc) {
  if (!TyExpr) {
    return nullptr;
  }
  if (!TyExpr->getType()->isTypeOfTypes()) {
    Diags.Report(Loc, clang::diag::err_not_a_type);
    return nullptr;
  }
  if (const clang::CppxTypeLiteral *Ty
                                   = dyn_cast<clang::CppxTypeLiteral>(TyExpr)) {

    return Ty->getValue();
  }
  llvm_unreachable("Invaild type expression evaluates to type of types.");
}


clang::ParsedType Sema::getParsedTypeFromExpr(const clang::Expr *TyExpr,
                                              clang::SourceLocation Loc) {
  clang::TypeSourceInfo *TInfo = getTypeSourceInfoFromExpr(TyExpr, Loc);
  if(!TInfo)
    return nullptr;

  return CxxSema.CreateParsedType(TInfo->getType(), TInfo);
}

clang::CppxDeclRefExpr *Sema::buildNSDeclRef(clang::CppxNamespaceDecl *D,
                                             clang::SourceLocation Loc) {
  return buildAnyDeclRef(Context.CxxAST.CppxNamespaceTy, D, Loc);
}

clang::CppxDeclRefExpr *Sema::buildNSDeclRef(clang::NamespaceAliasDecl *D,
                                             clang::SourceLocation Loc) {
  return buildAnyDeclRef(Context.CxxAST.CppxNamespaceTy, D, Loc);
}

clang::CppxDeclRefExpr *
Sema::buildAnyDeclRef(clang::QualType KindTy, clang::Decl *D,
                      clang::SourceLocation Loc) {
  assert(D && "Invalid declaration to reference.");
  return clang::CppxDeclRefExpr::Create(Context.CxxAST, KindTy, D, Loc);
}

clang::Decl *Sema::getDeclFromExpr(const clang::Expr *DeclExpr,
                                   clang::SourceLocation Loc) {
  assert(DeclExpr && "Invalid expression");

  if (const clang::CppxDeclRefExpr *DecRef
                          = dyn_cast<clang::CppxDeclRefExpr>(DeclExpr)) {
    return DecRef->getValue();
  }
  llvm_unreachable("Unable to get declaration from expression.");
  // TODO: Change this error message to say that the expression doesn't contain
  // a declaration or something like that.
}

clang::CppxNamespaceDecl *Sema::getNSDeclFromExpr(const clang::Expr *DeclExpr,
                                                  clang::SourceLocation Loc) {
  assert(DeclExpr && "Invalid expression");
  if (const clang::CppxDeclRefExpr *DecRef
                                 = dyn_cast<clang::CppxDeclRefExpr>(DeclExpr)) {
    if (clang::CppxNamespaceDecl *NsDecl
                     = dyn_cast<clang::CppxNamespaceDecl>(DecRef->getValue())) {
      return NsDecl;
    }
    Diags.Report(Loc, clang::diag::err_expected_namespace);
    return nullptr;
  }
  Diags.Report(Loc, clang::diag::err_expected_namespace);
  return nullptr;
}

Scope *Sema::duplicateScopeForNestedNameContext(Declaration *D) {
  assert(D && "invalid declaration");
  assert(D->Cxx && "Declaration hasn't been elaborated yet");
  assert(D->SavedScope && "Declaration has no scope to duplicate");
  // Entering a new scope that we can use for lookup.
  enterScope(D->SavedScope->getKind(), D->SavedScope->getConcreteTerm());
  Scope *NextScope = getCurrentScope();
  for (const auto &DeclPair : D->SavedScope->DeclMap) {
    NextScope->addDecl(DeclPair.second);
  }
  // Copying the current entity into the new scope.
  NextScope->Entity = D->SavedScope->Entity;
  return NextScope;
}

bool Sema::setLookupScope(clang::CXXRecordDecl *Record) {
  assert(Record && "Invalid lookup context");
  Declaration *D = getDeclaration(Record);
  if (!D) {
    return true;
  }
  CurNNSLookupDecl.RebuiltClassScope = duplicateScopeForNestedNameContext(D);
  CurNNSKind = NNSK_Record;
  return false;
}

Scope *Sema::getLookupScope() {
  switch (CurNNSKind) {
  case NNSK_Empty:
    return nullptr;
  case NNSK_Global:
    return CurNNSLookupDecl.Global.Scope;
  case NNSK_Namespace:
    return CurNNSLookupDecl.NNS->getScopeRep();
  case NNSK_NamespaceAlias: {
    clang::Decl *AliasedNS = CurNNSLookupDecl.Alias->getAliasedNamespace();
    if (auto *NNS = dyn_cast<clang::CppxNamespaceDecl>(AliasedNS))
      return NNS->getScopeRep();
    // FIXME: The namespace alias doesn't contain a CppxNamespaceDecl
    llvm_unreachable("Invalid namespace alias");
  }

  case NNSK_Record:{
    return CurNNSLookupDecl.RebuiltClassScope;
  }
  } // switch (CurNNSKind)

  llvm_unreachable("Invalid or unknown nested name specifier type");
}

bool Sema::isInDeepElaborationMode() const {
  return ForceDeepElaborationDuringLookup;
}

bool Sema::setDeepElaborationMode(bool EnableDisable) {
  bool Res = ForceDeepElaborationDuringLookup;
  ForceDeepElaborationDuringLookup = EnableDisable;
  return Res;
}

bool Sema::rebuildFunctionType(clang::FunctionDecl *FD,
                               clang::SourceLocation Loc,
                               const clang::FunctionProtoType *FPT,
                               const FunctionExtInfo &EI,
                               const FunctionExtProtoInfo &EPI,
                               const FunctionExceptionSpec &ESI) {
  assert(FD && "Invalid function declaration");
  assert(FPT && "Invalid function proto type");
  auto ParamTys = FPT->getParamTypes();
  llvm::SmallVector<clang::QualType, 10> ParamTypes(ParamTys.begin(),
                                                    ParamTys.end());
  clang::QualType NewFuncTy;
  if (clang::CXXMethodDecl *MD = dyn_cast<clang::CXXMethodDecl>(FD)) {
    NewFuncTy = CxxSema.BuildFunctionType(FPT->getReturnType(), ParamTypes, Loc,
                                          MD->getParent()->getDeclName(), EPI);
  } else {
    NewFuncTy = CxxSema.BuildFunctionType(FPT->getReturnType(), ParamTypes, Loc,
                                          clang::DeclarationName(), EPI);
  }
  if (NewFuncTy.isNull()) {
    Diags.Report(Loc, clang::diag::err_invalid_function_type);
    return true;
  }
  const clang::FunctionProtoType *NewFPT
                                 = NewFuncTy->getAs<clang::FunctionProtoType>();
  if (!NewFPT) {
    Diags.Report(Loc, clang::diag::err_invalid_function_type);
    return true;
  }
  clang::QualType ExtInfoAdjustedTy(
               Context.CxxAST.adjustFunctionType(NewFPT, EI), /*Qualifiers=*/0);
  if (ExtInfoAdjustedTy.isNull()) {
    Diags.Report(Loc, clang::diag::err_invalid_function_type);
    return true;
  }
  clang::QualType ExceptionAdjustedTy
      = Context.CxxAST.getFunctionTypeWithExceptionSpec(ExtInfoAdjustedTy, ESI);
  if (ExceptionAdjustedTy.isNull()) {
    Diags.Report(Loc, clang::diag::err_invalid_function_type);
    return true;
  }
  auto ParmVarDecls = FD->parameters();
  llvm::SmallVector<clang::ParmVarDecl *, 32> Parmeters(ParmVarDecls.begin(),
                                                         ParmVarDecls.end());
  clang::TypeSourceInfo *TInfo = BuildFunctionTypeLoc(Context.CxxAST,
                                                      ExceptionAdjustedTy,
                                                      FD->getBeginLoc(),
                                                      clang::SourceLocation(),
                                                      clang::SourceLocation(),
                                                      clang::SourceRange(),
                                                      FD->getEndLoc(),
                                                      Parmeters);
  if (!TInfo) {
    Diags.Report(Loc, clang::diag::err_invalid_function_type);
    return true;
  }
  FD->setType(ExceptionAdjustedTy);
  FD->setTypeSourceInfo(TInfo);
  return false;
}

clang::CppxNamespaceDecl *
Sema::ActOnStartNamespaceDef(clang::Scope *NamespcScope,
                             clang::SourceLocation InlineLoc,
                             clang::SourceLocation NamespaceLoc,
                             clang::SourceLocation IdentLoc,
                             clang::IdentifierInfo *II,
                             clang::SourceLocation LBrace,
                             const clang::ParsedAttributesView &AttrList,
                             clang::UsingDirectiveDecl *&UD) {
  using namespace clang;
  SourceLocation StartLoc = InlineLoc.isValid() ? InlineLoc : NamespaceLoc;

  // For anonymous namespace, take the location of the left brace.
  SourceLocation Loc = II ? IdentLoc : LBrace;
  bool IsInline = InlineLoc.isValid();
  bool IsInvalid = false;
  bool IsStd = false;
  bool AddToKnown = false;
  clang::Scope *DeclRegionScope = NamespcScope->getParent();

  NamespaceDecl *PrevNS = nullptr;
  CxxSema.CheckNamespaceDeclaration(II, StartLoc, Loc, IsInline, IsInvalid,
                                    IsStd, AddToKnown, PrevNS);
  gold::Scope *PrevScope = nullptr;
<<<<<<< HEAD
  if (CppxNamespaceDecl *Prev = dyn_cast_or_null<CppxNamespaceDecl>(PrevNS))
    PrevScope = Prev->Rep;

=======
  if (CppxNamespaceDecl *PrevCppxNsDecl
                                = dyn_cast_or_null<CppxNamespaceDecl>(PrevNS)) {
    PrevScope = PrevCppxNsDecl->Rep;
  }
>>>>>>> 683635a7
  CppxNamespaceDecl *Namespc = CppxNamespaceDecl::Create(Context.CxxAST,
                                                         CxxSema.CurContext,
                                                         IsInline, StartLoc,
                                                         Loc, II, PrevNS,
                                                         PrevScope);
  if (IsInvalid)
    Namespc->setInvalidDecl();

  CxxSema.ProcessDeclAttributeList(DeclRegionScope, Namespc, AttrList);
  CxxSema.AddPragmaAttributes(DeclRegionScope, Namespc);

  // FIXME: Should we be merging attributes?
  if (const VisibilityAttr *Attr = Namespc->getAttr<VisibilityAttr>())
    CxxSema.PushNamespaceVisibilityAttr(Attr, Loc);

  if (IsStd)
    CxxSema.StdNamespace = Namespc;
  if (AddToKnown)
    CxxSema.KnownNamespaces[Namespc] = false;

  if (II) {
    CxxSema.PushOnScopeChains(Namespc, DeclRegionScope);
  } else {
    // Link the anonymous namespace into its parent.
    DeclContext *Parent = CxxSema.CurContext->getRedeclContext();
    if (TranslationUnitDecl *TU = dyn_cast<TranslationUnitDecl>(Parent)) {
      TU->setAnonymousNamespace(Namespc);
    } else if (NamespaceDecl *ND = dyn_cast<NamespaceDecl>(Parent)) {
      ND->setAnonymousNamespace(Namespc);
    } else {
      assert(isa<CXXFragmentDecl>(Parent));
    }

    CxxSema.CurContext->addDecl(Namespc);

    // C++ [namespace.unnamed]p1.  An unnamed-namespace-definition
    //   behaves as if it were replaced by
    //     namespace unique { /* empty body */ }
    //     using namespace unique;
    //     namespace unique { namespace-body }
    //   where all occurrences of 'unique' in a translation unit are
    //   replaced by the same identifier and this identifier differs
    //   from all other identifiers in the entire program.

    // We just create the namespace with an empty name and then add an
    // implicit using declaration, just like the standard suggests.
    //
    // CodeGen enforces the "universally unique" aspect by giving all
    // declarations semantically contained within an anonymous
    // namespace internal linkage.
    if (!PrevNS) {
      UD = UsingDirectiveDecl::Create(Context.CxxAST, Parent,
                                      /* 'using' */ LBrace,
                                      /* 'namespace' */ SourceLocation(),
                                      /* qualifier */ NestedNameSpecifierLoc(),
                                      /* identifier */ SourceLocation(),
                                      Namespc, /* Ancestor */ Parent);
      UD->setImplicit();
      Parent->addDecl(UD);
      getCurrentScope()->UsingDirectives.insert(UD);
    }
  }

  CxxSema.ActOnDocumentableDecl(Namespc);

  // Although we could have an invalid decl (i.e. the namespace name is a
  // redefinition), push it as current DeclContext and try to continue parsing.
  // FIXME: We should be able to push Namespc here, so that the each DeclContext
  // for the namespace has the declarations that showed up in that particular
  // namespace definition.
  CxxSema.PushDeclContext(NamespcScope, Namespc);
  return Namespc;
}

} // namespace gold

<|MERGE_RESOLUTION|>--- conflicted
+++ resolved
@@ -1350,16 +1350,10 @@
   CxxSema.CheckNamespaceDeclaration(II, StartLoc, Loc, IsInline, IsInvalid,
                                     IsStd, AddToKnown, PrevNS);
   gold::Scope *PrevScope = nullptr;
-<<<<<<< HEAD
   if (CppxNamespaceDecl *Prev = dyn_cast_or_null<CppxNamespaceDecl>(PrevNS))
     PrevScope = Prev->Rep;
 
-=======
-  if (CppxNamespaceDecl *PrevCppxNsDecl
-                                = dyn_cast_or_null<CppxNamespaceDecl>(PrevNS)) {
-    PrevScope = PrevCppxNsDecl->Rep;
-  }
->>>>>>> 683635a7
+
   CppxNamespaceDecl *Namespc = CppxNamespaceDecl::Create(Context.CxxAST,
                                                          CxxSema.CurContext,
                                                          IsInline, StartLoc,
