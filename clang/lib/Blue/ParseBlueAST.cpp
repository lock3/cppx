--- conflicted
+++ resolved
@@ -40,10 +40,6 @@
   SyntaxContext Context(CxxContext);
   Parser Parser(SM, InputFile);
   Syntax *CST = Parser.parseFile();
-<<<<<<< HEAD
-=======
-  // CST->dump();
->>>>>>> 6c0cfe36
 
   // Elaborate the resulting abstract syntax tree.
   Sema Sema(Context, CxxSema);
