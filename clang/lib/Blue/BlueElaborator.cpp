//===- BlueElaborator.cpp - Blue Language Elaborator ----------------------===//
//
// Part of the LLVM Project, under the Apache License v2.0 with LLVM Exceptions.
// See https://llvm.org/LICENSE.txt for license information.
// SPDX-License-Identifier: Apache-2.0 WITH LLVM-exception
// Copyright (c) Lock3 Software 2019, all rights reserved.
//
//===----------------------------------------------------------------------===//
//
//  Translates concrete syntax into C++ AST trees.
//
//===----------------------------------------------------------------------===//

#include "clang/Blue/BlueElaborator.h"
#include "clang/Blue/BlueSyntax.h"
#include "clang/Blue/BlueDeclarator.h"
#include "clang/Basic/Diagnostic.h"
#include "clang/AST/Expr.h"
#include "clang/AST/ExprCppx.h"
#include "clang/AST/ExprCXX.h"
#include "clang/AST/OperationKinds.h"
#include "clang/AST/Stmt.h"
#include "clang/AST/Type.h"
#include "clang/Basic/Builtins.h"
#include "clang/Basic/CharInfo.h"
#include "clang/Basic/DiagnosticParse.h"
#include "clang/Basic/DiagnosticSema.h"
#include "clang/Basic/SourceLocation.h"
#include "clang/Basic/TargetInfo.h"
#include "clang/Lex/LexDiagnostic.h"
#include "clang/Lex/LiteralSupport.h"
#include "clang/Sema/CXXFieldCollector.h"
#include "clang/Sema/DeclSpec.h"
#include "clang/Sema/Lookup.h"
#include "clang/Sema/Ownership.h"
#include "clang/Sema/ParsedTemplate.h"
#include "clang/Sema/ScopeInfo.h"
#include "clang/Sema/Sema.h"
#include "clang/Sema/Template.h"
#include "clang/Sema/TypeLocBuilder.h"
#include "clang/Sema/TypeLocUtil.h"
#include "llvm/ADT/APSInt.h"
#include "llvm/ADT/StringExtras.h"
#include "llvm/ADT/StringMap.h"
#include "llvm/Support/Error.h"

#include "clang/Blue/BlueExprMarker.h"

#include <iostream>

#ifndef _NDEBUG
#define BALANCE_DBG() ElabBalanceChecker Checker(SemaRef)
#else
#define BALANCE_DBG()
#endif

namespace blue {

#define VALUE 0
#define NAMESPACE 1
#define TYPE 2
#define TEMPLATE 3
static unsigned getExprResultFromType(clang::QualType const &T) {
  if (T->isCppxNamespaceType())
    return NAMESPACE;
  if (T->isTemplateType())
    return TEMPLATE;
  if (T->isTypeOfTypes())
    return TYPE;

  return VALUE;
}

static inline bool inUsing(Sema &S) {
  return false;
  // return S.getCurrentDecl() && S.getCurrentDecl()->Decl &&
  //   S.getCurrentDecl()->Decl->isUsingDirective();
}

static bool isACppxDependentExpr(clang::Expr *E) {
  return isa<clang::CppxTemplateOrArrayExpr>(E)
         || isa<clang::CppxDependentMemberAccessExpr>(E)
         || isa<clang::CppxDerefOrPtrExpr>(E);
}
static clang::Expr *buildIdExpr(Sema &SemaRef, llvm::StringRef Id,
                                clang::SourceLocation Loc);

static clang::Expr *handleLookupInsideType(Sema &SemaRef,
                                           clang::ASTContext &CxxAST,
                                           clang::Expr *Prev,
                                           const Syntax *Op,
                                           const Syntax *RHS, bool AddressOf);
static auto Error(Sema &SemaRef, clang::SourceLocation Loc) {
  return SemaRef.getCxxSema().Diags.Report(Loc,
                                           clang::diag::err_blue_elaboration);
}
bool decomposeNNS(Sema &SemaRef, llvm::SmallVectorImpl<const Syntax *> &NNSChain,
                  const Syntax *S) {
  if (auto IdS = dyn_cast<IdentifierSyntax>(S)) {
    NNSChain.emplace_back(IdS);
    return false;
  }
  if (auto InfixOp = dyn_cast_or_null<InfixSyntax>(S)) {
    if (decomposeNNS(SemaRef, NNSChain, InfixOp->getOperand(0))) {
      // This indicates there was an error. that wasn't reported.
      return true;
    }
    auto RHS = InfixOp->getOperand(1);
    if (auto RHSId = dyn_cast_or_null<IdentifierSyntax>(RHS)) {
      NNSChain.emplace_back(RHSId);
      return false;
    } else {
      Error(SemaRef, RHS->getLocation())
        << "invalid namespace nested name declaration";
      return true;
    }
  }

  Error(SemaRef, S->getLocation())
    << "invalid namespace nested name declaration";
  return true;
}

Declaration *Elaborator::createDeclaration(const Syntax *Def,
                                           Declarator *Dcl,
                                           const Syntax *Init) {
  BALANCE_DBG();
  clang::DiagnosticsEngine &Diags = SemaRef.getCxxSema().Diags;
  if (const DeclarationSyntax *DS = dyn_cast<DeclarationSyntax>(Def)) {
    if (declaratorChainIsForNamespace(Dcl))
      return createNamespaceDecl(DS, Dcl, Init);
  } else {
    if (const PrefixSyntax *PS = dyn_cast<PrefixSyntax>(Def)) {
      if (PS->getOperation().hasKind(tok::UsingKeyword))
        return createUsingDecl(PS, Dcl, Init);
      return nullptr;
    }
  }

  // For bindings, we need to determine any explicit types before
  // we create our declaration.
  if (const InfixSyntax *IS = dyn_cast<InfixSyntax>(Def)) {
    if (!IS->getOperation().hasKind(tok::IsKeyword)) {
      unsigned DiagID =
        Diags.getCustomDiagID(clang::DiagnosticsEngine::Error,
                              "expected 'is'");
      Diags.Report(IS->getOperation().getLocation(), DiagID);
    }

    Dcl = getDeclarator(IS->getRhs());
  }

  Declaration *TheDecl =
    new Declaration(SemaRef.getCurrentDecl(), Def, Dcl, Init);
  TheDecl->IsBinding = DecompositionContext;

  if (const DeclarationSyntax *Name = dyn_cast<DeclarationSyntax>(Def)) {
    if (const IdentifierSyntax *Id
        = dyn_cast_or_null<IdentifierSyntax>(Name->getDeclarator())) {
        TheDecl->Id = &SemaRef.getCxxAST().Idents.get({Id->getSpelling()});
    }
  } else if (const IdentifierSyntax *Id = dyn_cast<IdentifierSyntax>(Def)) {
    TheDecl->Id = &SemaRef.getCxxAST().Idents.get({Id->getSpelling()});
  } else if (const InfixSyntax *IS = dyn_cast<InfixSyntax>(Def)) {
    const IdentifierSyntax *Id = dyn_cast<IdentifierSyntax>(IS->getLhs());
    if (!Id) {
      unsigned DiagID =
        Diags.getCustomDiagID(clang::DiagnosticsEngine::Error,
                              "expected name");
      Diags.Report(IS->getLhs()->getLocation(), DiagID);
      return nullptr;
    }

    TheDecl->Id = &SemaRef.getCxxAST().Idents.get({Id->getSpelling()});
  }

  Scope *CurScope = SemaRef.getCurrentScope();
  CurScope->addDecl(TheDecl);
  TheDecl->DeclaringContext = SemaRef.getCurClangDeclContext();
  TheDecl->ScopeForDecl = CurScope;
  TheDecl->ClangDeclaringScope = SemaRef.getCurClangScope();

  return TheDecl;
}



template<typename Iterator>
static DeclarationSyntax *buildDummyNNSSyntax(Iterator Start,
                                              Iterator End,
                                              Syntax *TyExpr,
                                              EnclosureSyntax *FinalInit){
  if ((Start + 1) == End) {
    // This means we are at the end.
    return new DeclarationSyntax(
      const_cast<Syntax*>(*Start), TyExpr, nullptr, FinalInit);
  }
  auto NestedNS = buildDummyNNSSyntax(Start + 1, End, TyExpr, FinalInit);
  Syntax **ListAlloc = new Syntax *[1];
  ListAlloc[0] = NestedNS;
  Syntax *List = new ListSyntax(ListAlloc, 1);
  Syntax *Enc = new EnclosureSyntax(FinalInit->getOpen(), FinalInit->getClose(),
                                    List);
  return new DeclarationSyntax(const_cast<Syntax*>(*Start), TyExpr, nullptr,
                               Enc);
}

Declaration *Elaborator::createNamespaceDecl(const DeclarationSyntax *Def,
                                             Declarator *Dcl,
                                             const Syntax *Init) {
  BALANCE_DBG();
  // This is a namespace alias, treat accordingly.
  if (!isa<EnclosureSyntax>(Init))
    return createNamespaceAliasDecl(Def, Dcl, Init);

  llvm::SmallVector<const Syntax *, 16> NNSChain;
  // This is a special case when we have a nested name declararation for
  if (auto InfixOp = dyn_cast<InfixSyntax>(Def->getDeclarator())) {
    if (decomposeNNS(SemaRef, NNSChain, InfixOp)) {
      // Building an dummy declaration so that we can return something in the
      // event of an error decomposing the nested namespaced.
      Declaration *TheDecl =
        new Declaration(SemaRef.getCurrentDecl(), Def, Dcl, Init);
      Scope *CurScope = SemaRef.getCurrentScope();
      CurScope->addDecl(TheDecl);
      TheDecl->DeclaringContext = SemaRef.getCurClangDeclContext();
      TheDecl->ScopeForDecl = CurScope;
      TheDecl->ClangDeclaringScope = SemaRef.getCurClangScope();
      return TheDecl;
    }
  } else if(auto IdS = dyn_cast<IdentifierSyntax>(Def->getDeclarator())) {
    NNSChain.emplace_back(IdS);
  }
  if (NNSChain.empty()) {
    llvm_unreachable("Anonymous namespace names not implemented yet.");
  }
  EnclosureSyntax *Initializer = const_cast<EnclosureSyntax *>(
                                  cast<EnclosureSyntax>(Init));
  Declaration *TheDecl = nullptr;
  const DeclarationSyntax *ToGetNameFrom = Def;
  if (NNSChain.size() != 1) {
    auto RebuildNS = buildDummyNNSSyntax(NNSChain.begin(), NNSChain.end(),
                                         const_cast<Syntax *>(Def->getType()),
                                         Initializer);
    TheDecl = new Declaration(SemaRef.getCurrentDecl(), Def, Dcl,
                              RebuildNS->getInitializer());
    ToGetNameFrom = RebuildNS;
  } else {
    TheDecl = new Declaration(SemaRef.getCurrentDecl(), Def, Dcl, Initializer);
  }
  if (const IdentifierSyntax *Id
      = dyn_cast_or_null<IdentifierSyntax>(ToGetNameFrom->getDeclarator())) {
      TheDecl->Id = &SemaRef.getCxxAST().Idents.get({Id->getSpelling()});
  }
  Scope *CurScope = SemaRef.getCurrentScope();
  CurScope->addDecl(TheDecl);
  TheDecl->DeclaringContext = SemaRef.getCurClangDeclContext();
  TheDecl->ScopeForDecl = CurScope;
  TheDecl->ClangDeclaringScope = SemaRef.getCurClangScope();
  return TheDecl;
}

Declaration *Elaborator::createNamespaceAliasDecl(const DeclarationSyntax *Def,
                                                  Declarator *Dcl,
                                                  const Syntax *Init) {
  BALANCE_DBG();
  auto TheDecl = new Declaration(SemaRef.getCurrentDecl(), Def, Dcl, Init);
  const DeclarationSyntax *ToGetNameFrom = Def;
  if (const IdentifierSyntax *Id
      = dyn_cast_or_null<IdentifierSyntax>(ToGetNameFrom->getDeclarator())) {
      TheDecl->Id = &SemaRef.getCxxAST().Idents.get({Id->getSpelling()});
  } else {
    error(Def->getLocation()) << "Invalid namespace alias";
    return nullptr;
  }
  Scope *CurScope = SemaRef.getCurrentScope();
  CurScope->addDecl(TheDecl);
  TheDecl->DeclaringContext = SemaRef.getCurClangDeclContext();
  TheDecl->ScopeForDecl = CurScope;
  TheDecl->ClangDeclaringScope = SemaRef.getCurClangScope();
  return TheDecl;
}



Declaration *Elaborator::createUsingDecl(const PrefixSyntax *Def,
                                         Declarator *Dcl,
                                         const Syntax *Init) {
  BALANCE_DBG();
  Declaration *TheDecl =
    new Declaration(SemaRef.getCurrentDecl(), Def, Dcl, Init);
  if (auto Bin = dyn_cast<InfixSyntax>(Def->getOperand())) {
    if (Bin->getOperation().hasKind(tok::Equal))
      if (const IdentifierSyntax *Id
          = dyn_cast_or_null<IdentifierSyntax>(Bin->getOperand(0))) {
            TheDecl->Id = &SemaRef.getCxxAST().Idents.get({Id->getSpelling()});
      }
  }
  Scope *CurScope = SemaRef.getCurrentScope();
  CurScope->addDecl(TheDecl);
  TheDecl->DeclaringContext = SemaRef.getCurClangDeclContext();
  TheDecl->ScopeForDecl = CurScope;
  TheDecl->ClangDeclaringScope = SemaRef.getCurClangScope();
  return TheDecl;
}

clang::Decl *Elaborator::elaborateFile(const Syntax *S) {
  if (!S)
    return nullptr;

  // This is missed during initialization because of the language setting.
  SemaRef.getCxxSema().FieldCollector.reset(new clang::CXXFieldCollector());
  // Setting up clang scopes.
  clang::Scope *Scope = SemaRef.enterClangScope(clang::Scope::DeclScope);
  Scope->setEntity(getCxxContext().getTranslationUnitDecl());
  SemaRef.getCxxSema().ActOnTranslationUnitScope(Scope);
  SemaRef.getCxxSema().Initialize();

  // Count the decls generated by clang::Sema::Initialize().
  clang::TranslationUnitDecl *TU = getCxxContext().getTranslationUnitDecl();
  for (auto D = TU->decls_begin(); D != TU->decls_end(); ++D)
    ++ImplicitSemaDecls;

  Declaration *D = new Declaration(S);
  D->setCxx(SemaRef, TU);

  SemaRef.setTUDecl(D);
  const FileSyntax *Top = cast<FileSyntax>(S);
  Sema::ScopeRAII NamespaceScope(SemaRef, Scope::Namespace, S);
  D->SavedScope = SemaRef.getCurrentScope();
  SemaRef.pushDecl(D);

  assert(isa<SequenceSyntax>(Top->getDeclarations()) && "invalid file");
  const SequenceSyntax *Declarations =
    cast<SequenceSyntax>(Top->getDeclarations());

  for (const Syntax *SS : Declarations->children())
    identifyDeclaration(SS);

  for (const Syntax *SS : Declarations->children())
    elaborateDecl(SS);

  for (const Syntax *SS : Declarations->children())
    elaborateDefinition(SS);

  SemaRef.getCxxSema().ActOnEndOfTranslationUnit();
  SemaRef.popDecl();

  return TU;
}

Declaration *Elaborator::buildDeclaration(const DeclarationSyntax *S) {
  BALANCE_DBG();
  Declarator *Dcl = getDeclarator(S->getType());

  // Check for decomposition declarations.
  if (const ListSyntax *L = dyn_cast_or_null<ListSyntax>(S->getDeclarator())) {
    Declaration *TheDecl =
      new Declaration(SemaRef.getCurrentDecl(), S->getInitializer());
    BooleanRAII Decomp(DecompositionContext, true);

    llvm::SmallVector<Declaration *, 4> Bindings;
    for (const Syntax *SS : L->children()) {
      Declaration *Binding = createDeclaration(SS, Dcl, nullptr);
      Bindings.push_back(Binding);
    }

    TheDecl->Bindings = Bindings;
    TheDecl->Def = S;
    Scope *CurScope = SemaRef.getCurrentScope();
    CurScope->addDecl(TheDecl);
    TheDecl->DeclaringContext = SemaRef.getCurClangDeclContext();
    TheDecl->ScopeForDecl = CurScope;
    TheDecl->ClangDeclaringScope = SemaRef.getCurClangScope();
    return TheDecl;
  }

  return createDeclaration(S, Dcl, S->getInitializer());
}

Declaration *Elaborator::buildDeclaration(const PrefixSyntax *S) {
  BALANCE_DBG();
  Declarator *Dcl = new Declarator(Declarator::Using, S,
                                   getDeclarator(S->getOperand()));
  return createDeclaration(S, Dcl, S->getOperand());
}

Declaration *Elaborator::identifyDeclaration(const Syntax *S) {
  BALANCE_DBG();
  if(!S)
    return nullptr;
  switch (S->getKind()) {
  case Syntax::Declaration:
    return buildDeclaration(cast<DeclarationSyntax>(S));
  case Syntax::Prefix:{
    return buildDeclaration(cast<PrefixSyntax>(S));
  }
  default:
    break;
  }
  return nullptr;
}

clang::Decl *Elaborator::elaborateDecl(const Syntax *S) {
  BALANCE_DBG();
  switch (S->getKind()) {
  case Syntax::Declaration:
    return elaborateDefDecl(cast<DeclarationSyntax>(S));
  case Syntax::Prefix:
    return elaboratePrefixDecl(cast<PrefixSyntax>(S));
  case Syntax::Infix:
  case Syntax::Identifier:
    return elaborateBindingDecl(S);
  default:
    break;
  }

  return nullptr;
}


clang::Decl *Elaborator::elaborateDefDecl(const DeclarationSyntax *S) {
  BALANCE_DBG();
  Declaration *D = SemaRef.getCurrentScope()->findDecl(S);
  if (!D)
    return nullptr;

  return elaborateDeclarationTyping(D);
}

// This is to handle using x = y; declaration syntax.
static clang::Decl *handleNamespaceAliasDecl(Sema &SemaRef,
                                             Declaration *D,
                                             const BinarySyntax *Arg,
                                             clang::SourceLocation UsingLoc) {
  clang::DiagnosticsEngine &Diags = SemaRef.getCxxSema().Diags;
  const Syntax *Name = Arg->getOperand(0);
  const Syntax *Init = Arg->getOperand(1);
  if (!Name) {
    unsigned DiagID =
      Diags.getCustomDiagID(clang::DiagnosticsEngine::Error,
                            "namespace alias missing name");
    Diags.Report(UsingLoc, DiagID);
    return nullptr;
  }
  llvm_unreachable("not sure what should happen here");
}

static clang::Decl *handleUsing(Sema &SemaRef,
                                Declaration *D,
                                const Syntax *Arg,
                                clang::SourceLocation UsingLoc) {
  BALANCE_DBG();
  Sema::ExtendQualifiedLookupRAII ExQual(SemaRef);
  clang::SourceLocation ArgLoc = Arg->getLocation();
  clang::DiagnosticsEngine &Diags = SemaRef.getCxxSema().Diags;
  clang::Expr *E = Elaborator(SemaRef).elaborateExpression(Arg);
  if (!E)
    return nullptr;

  clang::Scope *CxxScope = SemaRef.getCurClangScope();
  clang::CXXScopeSpec SS;
  clang::ParsedAttributesView AttrView;
  clang::UnqualifiedId Name;
  clang::SourceLocation TypenameLoc;
  clang::AccessSpecifier AS = SemaRef.scopeIsClass() ?
    clang::AS_public : clang::AS_none;

  if (clang::CppxDeclRefExpr *CDRE = dyn_cast<clang::CppxDeclRefExpr>(E)) {
    // using namespace declaration
    if (CDRE->getType()->isNamespaceType()) {
      if (SemaRef.scopeIsClass()) {
        Diags.Report(Arg->getLocation(),
                     clang::diag::err_using_namespace_in_class);
        return nullptr;
      }

      clang::CppxNamespaceDecl *NS =
        cast<clang::CppxNamespaceDecl>(CDRE->getValue());

      clang::Decl *UD = SemaRef.getCxxSema().ActOnUsingDirective(
        CxxScope, UsingLoc, Arg->getLocation(), SS, Arg->getLocation(),
        NS->getIdentifier(), AttrView);
      if (!UD)
        return nullptr;

      SemaRef.getCurrentScope()->UsingDirectives.insert(
        cast<clang::UsingDirectiveDecl>(UD));
      return UD;
    }
  } else if (clang::DeclRefExpr *DRE = dyn_cast<clang::DeclRefExpr>(E)) {
    // using directive of a declaration in a namespace or base class.
    blue::Declaration *D = SemaRef.getDeclaration(DRE->getDecl());
    Name.setIdentifier(D->Id, D->getEndOfDecl());
    Name.StartLocation = Name.EndLocation = Arg->getLocation();
  } else if (auto *ULE = dyn_cast<clang::UnresolvedLookupExpr>(E)) {
    // using directive of a declaration in a namespace or base class.
    Name.setIdentifier(ULE->getName().getAsIdentifierInfo(),
                       ULE->getNameLoc());
    Name.StartLocation = Name.EndLocation = Arg->getLocation();
  } else if (auto *UME = dyn_cast<clang::UnresolvedMemberExpr>(E)) {
    // using directive of a declaration in a namespace or base class.
    Name.setIdentifier(UME->getName().getAsIdentifierInfo(),
                       UME->getNameLoc());
    Name.StartLocation = Name.EndLocation = Arg->getLocation();
  } else if (auto *TyLit = dyn_cast<clang::CppxTypeLiteral>(E)) {
    clang::TypeSourceInfo *TInfo = TyLit->getValue();
    if (!TInfo)
      return nullptr;
    Name.setIdentifier(TInfo->getType().getBaseTypeIdentifier(),
                       TyLit->getExprLoc());
    Name.StartLocation = Name.EndLocation = Arg->getLocation();

    if (TInfo->getType()->isDependentType())
      TypenameLoc = Arg->getLocation();
  } else if (auto *DME = dyn_cast<clang::CppxDependentMemberAccessExpr>(E)) {
    Name.setIdentifier(DME->getMemberNameInfo().getName().getAsIdentifierInfo(),
                       DME->getExprLoc());
    Name.StartLocation = Name.EndLocation = Arg->getLocation();
  } else if (isa<clang::CppxWildcardExpr>(E)) {
    if (SemaRef.scopeIsClass()) {
      Diags.Report(Arg->getLocation(),
                   clang::diag::err_using_namespace_in_class);
      return nullptr;
    }


    auto IdInfo =
      SemaRef.getLookupScopeName();
    // We have `using ._;`, we can't use the global scope.
    if (IdInfo.first) {
      unsigned DiagID =
        Diags.getCustomDiagID(clang::DiagnosticsEngine::Warning,
                              "importing global scope has no effect");
      Diags.Report(ArgLoc, DiagID);
      return nullptr;
    }

    if (!IdInfo.second) {
      unsigned DiagID =
        Diags.getCustomDiagID(clang::DiagnosticsEngine::Error,
                              "name does not name a namespace");
      Diags.Report(ArgLoc, DiagID);
      return nullptr;
    }

    clang::Decl *UD = SemaRef.getCxxSema().ActOnUsingDirective(
      CxxScope, UsingLoc, Arg->getLocation(), SS, Arg->getLocation(),
      IdInfo.second, AttrView);
    if (!UD)
      return nullptr;

    SemaRef.getCurrentScope()->UsingDirectives.insert(
      cast<clang::UsingDirectiveDecl>(UD));
    return UD;
  } else {
    unsigned DiagID =
      Diags.getCustomDiagID(clang::DiagnosticsEngine::Error,
                            "invalid using declaration argument");
    Diags.Report(ArgLoc, DiagID);
    return nullptr;
  }

  clang::Decl *UsingDcl = SemaRef.getCxxSema().ActOnUsingDeclaration(
    CxxScope, AS, UsingLoc, TypenameLoc,
    SemaRef.CurNNSContext, Name, clang::SourceLocation(), AttrView);
  if (!UsingDcl)
    return nullptr;
  // FIXME: if this comes from an operator'.', elaborate lhs to
  // differentiate classes and namespaces.
  if (clang::UsingDecl *UD = dyn_cast<clang::UsingDecl>(UsingDcl)) {
    for (auto Shadow : cast<clang::UsingDecl>(UD)->shadows())
      SemaRef.getCurrentScope()->Shadows.insert(Shadow);
  }

  return UsingDcl;
}

clang::Decl *Elaborator::elaboratePrefixDecl(const PrefixSyntax *S) {
  BALANCE_DBG();
  Declaration *D = SemaRef.getCurrentScope()->findDecl(S);
  if (!D)
    return nullptr;

  if (S->getOperation().hasKind(tok::UsingKeyword)) {
    clang::Decl *Ret = handleUsing(SemaRef, D, S->getOperand(),
                                   S->getOperation().getLocation());
    D->CurrentPhase = Phase::Initialization;
    return Ret;
  }

  // Reaching this point could only be an error on our part.
  llvm_unreachable("invalid prefix declaration");
}

clang::Decl *Elaborator::elaborateBindingDecl(const Syntax *S) {
  Declaration *D = SemaRef.getCurrentScope()->findDecl(S);
  if (!D)
    return nullptr;

  return elaborateDeclarationTyping(D);
}

clang::Decl *Elaborator::elaborateDeclarationTyping(Declaration *D) {
  BALANCE_DBG();
  if (phaseOf(D) >= Phase::Typing)
    return D->getCxx();

  // This are optionally created for template parameters.
  OptionalScopeRAII TemplateParamScope(SemaRef);
  OptionalClangScopeRAII ClangTemplateScope(SemaRef);

  // Handling template declarations.
  if (D->Decl && D->Decl->declaresTemplate())
    elaborateTemplateParameters(TemplateParamScope, ClangTemplateScope, D,
                                D->Decl);

  return doElaborateDeclarationTyping(D);
}


void Elaborator::elaborateTemplateParameters(OptionalScopeRAII &TemplateScope,
                                             OptionalClangScopeRAII &ClangTemplateScope,
                                             Declaration *D, Declarator *Dcl) {
  clang::TemplateParameterList *ParamList = nullptr;

  // Initializing the scopes we have to deal with.
  TemplateScope.Init(Scope::Template, Dcl->getInfo(),
                   &Dcl->DeclInfo.ParamScope);
  ClangTemplateScope.Init(clang::Scope::TemplateParamScope, Dcl->getLocation());

  // Constructing actual parameters.
  llvm::SmallVector<clang::NamedDecl *, 4> TemplateParamDecls;
  auto TS = cast<TemplateSyntax>(Dcl->getInfo());
  auto Enc = dyn_cast<EnclosureSyntax>(TS->getParameters());
  if (!Enc)
    llvm_unreachable("Invalid format for templates declarations.");
  if (!Enc->getOperand())
    llvm_unreachable("Invalid format for template declarations.");
  auto List = dyn_cast<ListSyntax>(Enc->getOperand());
  if (!List) {
    llvm_unreachable("invalid template syntax.");
  }
  buildTemplateParams(List, TemplateParamDecls);
  // }

  ParamList = getCxxSema().ActOnTemplateParameterList(
                               /*unsigned Depth*/SemaRef.computeTemplateDepth(),
                                           /*ExportLoc*/clang::SourceLocation(),
                                              /*TemplateLoc*/Dcl->getLocation(),
                                                /*LAngleLoc*/Dcl->getLocation(),
                                                             TemplateParamDecls,
                                                /*RAngleLoc*/Dcl->getLocation(),
                                                     /*RequiresClause*/nullptr);
  Dcl->ClangParamList = ParamList;

  // Recording template parameters for use during declaration construction.
  D->TemplateParamStorage.push_back(ParamList);
}

void Elaborator::buildTemplateParams(const ListSyntax *Params,
                               llvm::SmallVectorImpl<clang::NamedDecl *> &Res) {
  BALANCE_DBG();
  std::size_t I = 0;
  for (const Syntax *P : Params->children()) {
    // Elaborator Elab(Context, SemaRef);
    Declaration *D = elaborateTemplateParameter(P);
    if (!D)
      continue;
    clang::Decl *CxxDecl = D->getCxx();
    clang::NamedDecl *ND = cast_or_null<clang::NamedDecl>(CxxDecl);
    // Just skip this on error.
    if (!ND)
      continue;

    unsigned Depth = SemaRef.computeTemplateDepth();
    if (auto *TP = dyn_cast<clang::NonTypeTemplateParmDecl>(ND)) {
      TP->setPosition(I);
      TP->setDepth(I);
    } else if (auto *TP = dyn_cast<clang::TemplateTemplateParmDecl>(ND)) {
      TP->setDepth(Depth);
      TP->setPosition(I);
    } else if (auto *TP = dyn_cast<clang::TemplateTypeParmDecl>(ND)) {
      // Set the index.
      auto *Ty = TP->getTypeForDecl()->castAs<clang::TemplateTypeParmType>();
      clang::QualType NewTy = getCxxContext().getTemplateTypeParmType(Depth, I,
                                                          Ty->isParameterPack(),
                                                                 Ty->getDecl());
      TP->setTypeForDecl(NewTy.getTypePtr());
    } else {
      llvm_unreachable("Invalid template parameter");
    }

    // Declaration *D = SemaRef.getCurrentScope()->findDecl(P);
    // assert(D && "Didn't find associated declaration");
    Res.push_back(ND);

    ++I;
  }
}


clang::Decl *Elaborator::doElaborateDeclarationTyping(Declaration *D) {
  BALANCE_DBG();
  if (!D)
    return nullptr;

  if (D->IsDecomposition)
    return makeDecompositionDecl(D);

  if (deduceDeclKindFromSyntax(D)) {
    Error(D->getErrorLocation(), "Elaboration for this kind of declaration not implemented yet.");
    return nullptr;
  }
  if (!D->isDeclaredInClass() && isa<DeclarationSyntax>(D->Def)) {
    auto Def = D->asDef();
    if (Def->getAccessSpecifier()) {
      Error(D->getErrorLocation(),
            "access specifier applied to non-class declaration");
    }
  }
  switch(D->getDeclSyntaxKind()) {
  case Declaration::Variable:
    return makeValueDecl(D);
  case Declaration::Function:
    return makeFunctionDecl(D);
  case Declaration::Type:
    if (D->declaratorContainsClass()) {
      return makeClass(D);
    } else {
      if (D->Decl->declaresTemplate()) {
        return elaborateTypeAliasOrVariableTemplate(D);
      }
    }
    return makeValueDecl(D);
  case Declaration::Super:
    Error(D->asDef()->getErrorLocation(), "invalid base class declaration");
    return nullptr;
  case Declaration::Namespace:
    return makeNamespace(D);
  case Declaration::Unknown:
  default:
    // TODO: This may need to be specially refactored so that we can
    // identify when something is a parameter.
    return makeValueDecl(D);
  }
}


clang::Decl *Elaborator::elaborateTypeAliasOrVariableTemplate(Declaration *D) {
  BALANCE_DBG();
  bool InClass = D->isDeclaredInClass();

  // Checking if we are a nested template decl/class.
  clang::MultiTemplateParamsArg MTP = D->TemplateParamStorage;

  // This REQUIRES that we have specified type for now. But in order to do this
  // correctly we can't construct a templated type right off the bat we need
  // to figure out
  // ExprElaborator Elab(Context, SemaRef);
  Declarator *TyDcl = D->Decl->Next;
  if (!TyDcl) {
    Error(D->Def->getLocation(), "Deduced alias types not supported.");
    return nullptr;
  }

  // Elaborating what I suspect will be a type portion of the declarator.
  clang::Expr *TypeExpr = elaborateDeclarator(TyDcl);
  if (!TypeExpr) {
    getCxxSema().Diags.Report(TyDcl->getLocation(),
                         clang::diag::err_failed_to_translate_type);
    return nullptr;
  }

  if (!TypeExpr->getType()->isTypeOfTypes()) {
    if (TypeExpr->getType()->isNamespaceType()) {
      getCxxSema().Diags.Report(TyDcl->getLocation(),
                           clang::diag::err_templated_namespace_type);
      return nullptr;
    }
    if (TypeExpr->getType()->isTemplateType()) {
      llvm_unreachable("Template variables not implemented yet");
    }
    getCxxSema().Diags.Report(TyDcl->getLocation(),
                         clang::diag::err_declaration_type_not_a_type);
    return nullptr;
  }
  clang::TypeSourceInfo *TypeExprInfo
               = SemaRef.getTypeSourceInfoFromExpr(TypeExpr,
                                                   TyDcl->getLocation());
  if (!TypeExprInfo)
    return nullptr;

  // Constructing the elaboration name.
  clang::IdentifierInfo *IdInfo = D->Id;
  clang::UnqualifiedId Id;
  // assert(D->IdDcl && "We are some how missing an identifier declarator?!\n");
  Id.setIdentifier(IdInfo, D->Def->getLocation());
  clang::SourceLocation Loc = D->Def->getLocation();

  auto Init = D->getInitializer();
  if (!TypeExprInfo->getType()->isTypeOfTypes()) {
    // bool DeclIsStatic = false;
    // if (isStaticMember(SemaRef, D, DeclIsStatic)) {
    //   return nullptr;
    // }

    // Emit an error message here.
    // if (InClass && !DeclIsStatic) {
    //   SemaRef.Diags.Report(D->IdDcl->getLoc(),
    //                        clang::diag::err_template_member)
    //                        << D->getId()->getName();
    //   return nullptr;
    // }
    clang::StorageClass TS = clang::SC_None;
    // if (DeclIsStatic) {
    //   TS = clang::SC_Static;
    // }
    clang::VarDecl *VDecl = clang::VarDecl::Create(getCxxContext(),
                                               SemaRef.getCurClangDeclContext(),
                                                   Loc, Loc, IdInfo,
                                                   TypeExprInfo->getType(),
                                                   TypeExprInfo, TS);
    VDecl->setImplicitlyInline();
    clang::DeclarationName DeclName = IdInfo;
    clang::VarTemplateDecl *VTD = clang::VarTemplateDecl::Create(
                                                      getCxxContext(),
                                                      VDecl->getDeclContext(),
                                                      Loc, DeclName, MTP.back(),
                                                      VDecl);
    if (InClass) {
      clang::AccessSpecifier AS = clang::AS_public;
      if (D->getAccessSpecifier() != clang::AS_none) {
        AS = D->getAccessSpecifier();
      }
      VTD->setAccess(AS);
      VDecl->setAccess(AS);
    }
    SemaRef.getCxxSema().PushOnScopeChains(VTD, SemaRef.getCurClangScope(),
                                           true);
    D->CurrentPhase = Phase::Typing;
    // SemaRef.setDeclForDeclaration(D, VTD);
    D->setCxx(SemaRef, VTD);
  } else {
    if (!Init) {
      getCxxSema().Diags.Report(Loc, clang::diag::err_templated_namespace_type);
      return nullptr;
    }

    // Attempting to elaborate the type expression.
    clang::Expr *InitTyExpr = elaborateExpression(Init);
    if (!InitTyExpr)
      return nullptr;

    if (isACppxDependentExpr(InitTyExpr)) {
      InitTyExpr = SemaRef.buildTypeExprTypeFromExpr(InitTyExpr,
                                                     InitTyExpr->getExprLoc());
    }
    clang::TypeSourceInfo *TInfo = SemaRef.getTypeSourceInfoFromExpr(InitTyExpr,
                                                           Init->getLocation());
    if (!TInfo)
      return nullptr;
    clang::ParsedType PT;
    PT = SemaRef.getCxxSema().CreateParsedType(TInfo->getType(), TInfo);
    clang::TypeResult TR(PT);
    clang::Decl *TypeAlias = SemaRef.getCxxSema().ActOnAliasDeclaration(
        SemaRef.getCurClangScope(), clang::AS_public, MTP, Loc, Id,
        clang::ParsedAttributesView(), TR, nullptr);

    // SemaRef.setDeclForDeclaration(D, TypeAlias);
    // Declaration *ParentDC = SemaRef.getCurrentDecl();
    // clang::Decl *ParentDcl = ParentDC->getCxx();
    // if (!isa<clang::NamespaceDecl>(ParentDcl)
    //     && !isa<clang::CXXRecordDecl>(ParentDcl)) {
    if (!TypeAlias)
      return nullptr;
    D->setCxx(SemaRef, TypeAlias);
    // } else {
    //   TypeAlias->setInvalid();
    //   error(D->getErrorLocation()) << "invalid declaration location\n";
    // }
    // Only the type alias is fully elaborated at this point in time.
    if (InClass) {
      clang::AccessSpecifier AS = clang::AS_public;
      if (D->getAccessSpecifier() != clang::AS_none) {
        AS = D->getAccessSpecifier();
      }
      D->getCxx()->setAccess(AS);
    }
    D->CurrentPhase = Phase::Initialization;
  }

  // Making sure that if we are in side of a class/record we explicitly set the
  // current access to public.
  // if (D->Cxx) {
  //   elaborateAttributes(D);
  // }
  return D->getCxx();
}

Declaration *Elaborator::elaborateTemplateParameter(const Syntax *Parm) {
  BALANCE_DBG();
  Declaration *D = identifyDeclaration(Parm);
  if (!D) {
    // TODO: Create an error message for this.
    llvm_unreachable("Invalid parameter");
  }

// clang::DeclContext *Owner = D->getOwningDeclContext();
//   if (isa<clang::LinkageSpecDecl>(Owner)) {
//     SemaRef.Diags.Report(D->Op->getLoc(),
//                          clang::diag::err_invalid_extern_c)
//                          << /*a template parameter*/2;
//     return nullptr;
//   }

  // Building the template template parameter.
  if (D->declaratorContainsTemplate())
    return elaborateTemplateTemplateParameter(D);

  clang::Expr *TyExpr = elaborateDeclarator(D->Decl);
  if (!TyExpr){
    getCxxSema().Diags.Report(D->Decl->getLocation(),
                         clang::diag::err_failed_to_translate_type);
    return nullptr;
  }
  bool IsPack = false;

//   // Checking to see if we are a parameter pack
//   // This technically doesn't have a spot in the AST only as a boolean
//   // associated with template parameters.
//   if (auto Call = dyn_cast<CallSyntax>(TySyntax)) {
//     if (auto AtomName = dyn_cast<AtomSyntax>(Call->getCallee())) {
//       if (AtomName->hasToken(tok::Ellipsis)) {
//         assert(Call->getNumArguments() == 1
//                && "Invalid number of arguments to ellipsis within AST");
//         TySyntax = Call->getArgument(0);
//         IsPack = true;
//         D->EllipsisLoc = AtomName->getLoc();
//       }
//     }
//   }

  clang::TypeSourceInfo *TInfo = SemaRef.getTypeSourceInfoFromExpr(TyExpr,
                                                        D->Decl->getLocation());
  if (!TInfo)
    return nullptr;
  clang::DeclContext *Owner = D->DeclaringContext;
  clang::IdentifierInfo *Id = D->Id;
  clang::SourceLocation Loc = D->Def->getLocation();

  // This is a template type or template template parameter decl.
  if (TInfo->getType()->getAs<clang::CppxKindType>()) {
    using TemplateTemplate = clang::TemplateTemplateParmDecl;
    using TemplateType = clang::TemplateTypeParmDecl;
    clang::Decl *ReturnedDecl = nullptr;
    if (D->Decl->declaresTemplate())
      ReturnedDecl = TemplateTemplate::Create(getCxxContext(), Owner, Loc, 0,
                                        0, /*Pack=*/IsPack, Id,
                                        D->TemplateParamStorage.front());
    else
      ReturnedDecl = TemplateType::Create(getCxxContext(), Owner, Loc, Loc, 0, 0,
                                    Id, /*TypenameKW=*/true, /*Pack=*/IsPack);

    D->CurrentPhase = Phase::Typing;
    D->setCxx(SemaRef, ReturnedDecl);
    return D;
  }

  // The depth and position of the parameter will be set later.
  auto *NTTP =
    clang::NonTypeTemplateParmDecl::Create(getCxxContext(), Owner, Loc, Loc,
                                           0, 0, Id, TInfo->getType(),
                                           /*Pack=*/IsPack, TInfo);
  D->setCxx(SemaRef, NTTP);
  D->CurrentPhase = Phase::Typing;
  return D;
}

Declaration *Elaborator::elaborateTemplateTemplateParameter(Declaration *D) {
  BALANCE_DBG();
  // Building template template parameter.
  OptionalScopeRAII TemplateParamScope(SemaRef);
  OptionalClangScopeRAII ClangTemplateScope(SemaRef);

  // Handling template declarations.
  elaborateTemplateParameters(TemplateParamScope, ClangTemplateScope, D,
                              D->Decl);
  clang::DeclContext *Owner = D->DeclaringContext;
  auto TTPD = clang::TemplateTemplateParmDecl::Create(SemaRef.getCxxAST(),
                                                      Owner,
                                                      D->getErrorLocation(), 0,
                                                      0, /*Pack=*/false, D->Id,
                                               D->TemplateParamStorage.front());
  D->CurrentPhase = Phase::Typing;
  D->setCxx(SemaRef, TTPD);
  return D;

}

void Elaborator::elaborateParameters(const ListSyntax *S) {
  BALANCE_DBG();
  return elaborateParameterList(S);
}

void Elaborator::elaborateDefaultParameterInit(Declaration *D) {
  BALANCE_DBG();
  if (phaseOf(D) != Phase::Typing) return;
  if (!D->hasInitializer()) return;
  clang::ParmVarDecl *PVD = dyn_cast_or_null<clang::ParmVarDecl>(D->getCxx());
  clang::Expr *Val = elaborateConstantExpression(D->getInitializer());
  PVD->setDefaultArg(Val);
}

void Elaborator::getParameters(Declaration *D,
                               Declarator *FuncDeclarator,
                          llvm::SmallVectorImpl<clang::ParmVarDecl *> &Params) {
  BALANCE_DBG();
  const auto *Enc = dyn_cast<EnclosureSyntax>(FuncDeclarator->getInfo());
  if (!Enc)
    return;
  if (!Enc->getTerm())
    return;
  const ListSyntax *ParamList = dyn_cast<ListSyntax>(Enc->getTerm());
  if (!ParamList)
    return;

  // FIXME: implement me
  // if (ParamList->isSemicolonSeparated())
  //   return;

  Scope *S = FuncDeclarator->DeclInfo.ParamScope;
  for (const Syntax *SS : ParamList->children()) {
    Declaration *Param = S->findDecl(SS);
    // FIXME: elaborate the entire function type if this happens?
    if (!Param)
      continue;
    assert(isa<clang::ParmVarDecl>(Param->getCxx()));
    Params.push_back(cast<clang::ParmVarDecl>(Param->getCxx()));
  }
}

void Elaborator::elaborateParameterList(const ListSyntax *S) {
  BALANCE_DBG();
  if (!S)
    return;
  for (const Syntax *SS : S->children()) {
    // I may need to make sure that we are not inside of a method declaration.
    // Make sure to skip the this keyword
    if (auto PD = dyn_cast<DeclarationSyntax>(SS)) {
      if (PD->declaratorIsThis())
        continue;
      elaborateParameter(SS);
    } else {
      Error(SS->getLocation(), "Invalid parameter, not a declaration.");
      assert(false);
    }
  }

  // FIXME: Examine the parameters we just created. We might be able
  // to back-propagate types to some of them. For example, if we have;
  //
  //    a, b : int
  //
  // Then this should be equivalent to a : int, b: int.
}

clang::Decl *Elaborator::elaborateParameter(const Syntax *S, bool CtrlParam) {
  BALANCE_DBG();
  if (!isa<DeclarationSyntax>(S) && !isa<IdentifierSyntax>(S)) {
    Error(S->getLocation(), "invalid parameter syntax");
    return nullptr;
  }

  clang::ASTContext &CxxAST = SemaRef.getCxxAST();
  clang::SourceLocation Loc = S->getLocation();

  if (const IdentifierSyntax *Id = dyn_cast<IdentifierSyntax>(S)) {
    if (CtrlParam) {
      unsigned DiagID =
        CxxSema.Diags.getCustomDiagID(clang::DiagnosticsEngine::Error,
                                      "non-function parameter requires type");
      CxxSema.Diags.Report(S->getLocation(), DiagID);
      return nullptr;
    }

    // FIXME: create context for auto parameters to keep track of their
    // index and depth.
    Declaration *TheDecl = createDeclaration(S, nullptr, nullptr);

    clang::IdentifierInfo *II = &CxxAST.Idents.get({Id->getSpelling()});
    clang::IdentifierInfo *TypeName =
      CxxSema.InventAbbreviatedTemplateParameterTypeName(II, TempCtx.Index);

    using clang::TemplateTypeParmDecl;
    TemplateTypeParmDecl *TheType =
      TemplateTypeParmDecl::Create(CxxAST, CxxAST.getTranslationUnitDecl(),
                                   clang::SourceLocation(),
                                   Id->getLocation(), TempCtx.Depth,
                                   TempCtx.Index, TypeName, /*Typename=*/false,
                                   /*ParameterPack=*/false);
    TheType->setImplicit();
    ++TempCtx.Index;

    clang::CppxTypeLiteral *TyLit =
      SemaRef.buildTypeExpr(clang::QualType(TheType->getTypeForDecl(), 0),
                            Id->getLocation());
    clang::DeclarationName Name(II);
    clang::TypeSourceInfo *T = cast<clang::CppxTypeLiteral>(TyLit)->getValue();
    clang::DeclContext *Owner = SemaRef.getCurClangDeclContext();
    clang::ParmVarDecl *PVD =
      clang::ParmVarDecl::Create(CxxAST, Owner, Loc, Loc,
                                 Name, T->getType(), T,
                                 clang::SC_Auto, /*def=*/nullptr);
    TheDecl->setCxx(SemaRef, PVD);
    return PVD;
  }

  // FIXME: There is a lot of duplication with makeObjectDecl here.
  // In Gold it's just one function.
  const auto *Def = cast<DeclarationSyntax>(S);
  Declarator *Dcl = getDeclarator(Def->getType());
  clang::Expr *Ty = elaborateDeclarator(Dcl);
  if (!Ty)
    return nullptr;

  // FIXME: This needs to be refactored so it's created during phase identification.
  // Create the Blue Declaration
  Declaration *TheDecl = createDeclaration(Def, Dcl, Def->getInitializer());

  // Create the Clang Decl Node
  clang::IdentifierInfo *Id = TheDecl->Id;
  clang::DeclarationName Name(Id);

  if(!Ty->getType()->isTypeOfTypes()) {
    Error(Ty->getExprLoc(), "expected type");
    return nullptr;
  }
  clang::TypeSourceInfo *T = SemaRef.getTypeSourceInfoFromExpr(Ty, Ty->getExprLoc());
  if (!T)
    return nullptr;
  Token Spec = Def->getParamPassingSpecifier();
  if (Spec) {
    switch (Spec.getKind()) {
    case tok::OutKeyword:
      T = SemaRef.buildTypeExpr(
        getCxxContext().getLValueReferenceType(
          T->getType()
        ),
        T->getTypeLoc().getBeginLoc()
      )->getValue();
      break;
    case tok::InoutKeyword:
      T = SemaRef.buildTypeExpr(
        getCxxContext().getLValueReferenceType(
          T->getType()
        ),
        T->getTypeLoc().getBeginLoc()
      )->getValue();
      break;
    case tok::MoveKeyword:
      T = SemaRef.buildTypeExpr(
        getCxxContext().getRValueReferenceType(
          T->getType()
        ),
        T->getTypeLoc().getBeginLoc()
      )->getValue();
      break;
    case tok::ForwardKeyword:
      llvm_unreachable("Not sure about 'forward' .");
      break;
    case tok::InKeyword:
      // This is const ref.
      T = SemaRef.buildTypeExpr(
        getCxxContext().getLValueReferenceType(
          getCxxContext().getConstType(
            T->getType()
          )
        ),
        T->getTypeLoc().getBeginLoc()
      )->getValue();
      break;
    default:
      llvm_unreachable("Invalid/uknown parameter specifier");
    }
  }

  // Create the parameters in the translation unit decl for now, we'll
  // move them into the function later.
  // FIXME: replace this with TU
  clang::DeclContext *Owner = SemaRef.getCurClangDeclContext();
  clang::Decl *Final = nullptr;

  if (!CtrlParam)
    Final = clang::ParmVarDecl::Create(CxxAST, Owner, Loc, Loc, Name,
                                       T->getType(), T, clang::SC_Auto,
                                       /*def=*/nullptr);
  else
    Final = clang::VarDecl::Create(CxxAST, Owner, Loc, Loc, Name, T->getType(),
                                   T, clang::SC_None);

  TheDecl->setCxx(SemaRef, Final);
  TheDecl->CurrentPhase = Phase::Typing;
  return Final;
}


// Declarator construction

// A declarator is a sequence of unary (pointer) and binary (application)
// operators that can be linearized to describe a declaration.
//
// For applications, the left-hand side of a binary operator is always a
// parameter or type list describing a function or template (i.e., mapping)
// type. The right hand side denotes the type or kind of value produced by
// the function's evaluation or instantiation.
//
// For pointers, the operand is the type of object pointed at.
//
// The right-most leaf of the tree ultimately determines the type of the
// object accessed by the declaration.
//
// The first term in the list is always an identifier, which is established
// by the function above.
Declarator *Elaborator::getDeclarator(const Syntax *S) {
  BALANCE_DBG();
  if (!S)
    return getImplicitAutoDeclarator();

  if (const FunctionSyntax *Fn = dyn_cast<FunctionSyntax>(S)) {

    // TODO: We may need to handle the multi-return slightly different then
    // a typical return statement, not sure yet.
    return new Declarator(Declarator::Function, Fn->getParameters(),
                          getDeclarator(Fn->getResult()));

  }

  if (const EnclosureSyntax *E = dyn_cast<EnclosureSyntax>(S)) {
    if (E->isParenEnclosure()) {
      return new Declarator(Declarator::Function, S,
                            getImplicitAutoDeclarator());
    } else if (E->isBracketEnclosure()) {
      llvm_unreachable("unhandled bracked enclosure");
    } else {
      // A brace enclosed list could appear at the end of a function-type,
      // but probably not on its own.
      Error(S->getLocation(), "brace-enclosed list is not a type");
      return nullptr;
    }
  }
  if (auto AS = dyn_cast<ArraySyntax>(S))
    return getArrayDeclarator(AS);
  if (auto PS = dyn_cast<PrefixSyntax>(S)) {
    if (PS->getOperation().hasKind(tok::Caret))
      return getPointerDeclarator(PS);
  }
  if (auto TS = dyn_cast<TemplateSyntax>(S))
      return getTemplateDeclarator(TS);

  return getLeafDeclarator(S);
}

Declarator *Elaborator::getArrayDeclarator(const ArraySyntax *AS) {
  BALANCE_DBG();
  if (!AS->getResult()){
    AS->dump();
    llvm_unreachable("Invalid AST structure");
  }
  return new Declarator(Declarator::Array, AS, getDeclarator(AS->getResult()));
}

Declarator *Elaborator::getPointerDeclarator(const PrefixSyntax *PS) {
  BALANCE_DBG();
  assert(PS->getOperation().hasKind(tok::Caret) && "Invalid pointer declarator.");
  return new Declarator(Declarator::Pointer, PS, getDeclarator(PS->getOperand()));
}

Declarator *Elaborator::getTemplateDeclarator(const TemplateSyntax *TS) {
  BALANCE_DBG();
  return new Declarator(Declarator::Template, TS,
                        getDeclarator(TS->getResult()));
}

Declarator *Elaborator::getLeafDeclarator(const Syntax *S) {
  BALANCE_DBG();
  switch (S->getKind()) {
  case Syntax::Literal:
    // auto Lit = dyn_cast<LiteralSyntax>(S);
    // if (Lit->getToken().hasKind(tok::TypeKeyword)) {
    //   return new Declarator(Declarator::Class, S);
    // }

  LLVM_FALLTHROUGH;
  case Syntax::Identifier:
    return new Declarator(Declarator::Type, S);
  case Syntax::Infix:
  case Syntax::Prefix:
  case Syntax::Call:
    return new Declarator(Declarator::Type, S);
  case Syntax::BuiltinCompilerOp:
    return new Declarator(Declarator::Type, S);
  default:
    break;
  }
  llvm::errs() << "Dumping unrecognized syntax.\n";
  S->dump();
  llvm_unreachable("Invalid type expression");
}

Declarator *Elaborator::getImplicitAutoDeclarator() {
  BALANCE_DBG();
  return new Declarator(Declarator::ImplicitType, nullptr);
}


clang::Decl *Elaborator::elaborateDeclEarly(Declaration *D) {
  BALANCE_DBG();

  EnterNonNestedClassEarlyElaboration ENNCEE(SemaRef, D);
  auto *Ret = elaborateDeclarationTyping(D);
  if (SemaRef.DeepElaborationMode)
    elaborateDefinitionInitialization(D);
  return Ret;
}

// Declaration construction

clang::Decl *Elaborator::makeValueDecl(Declaration *D) {
  BALANCE_DBG();

  // FIXME: An ill-typed declaration isn't the end of the world. Can we
  // poison the declaration and move on?
  clang::Expr *E = elaborateDeclarator(D->Decl);
  if (!E)
    return nullptr;

  Sema::DeclarationElaborationRAII DeclElab(SemaRef, D);
  clang::QualType T;
  if (E->getType()->isTypeOfTypes()) {
    auto TInfo = SemaRef.getTypeSourceInfoFromExpr(E, E->getExprLoc());
    if (!TInfo)
      return nullptr;
    T = TInfo->getType();
  }

  Sema::DeepElaborationModeRAII ElabMode(SemaRef, false);
  if (T->isUndeducedType()) {
    ElabMode.setMode(true);
    // Doing a quick check to see if the RHS is a type expression.
    if (D->hasInitializer()) {
      auto E = elaborateExpression(D->getInitializer());
      if (!E)
        // TODO: May want an invalid declaration error here.
        return nullptr;

      if (E->getType()->isKindType()) {
        return makeTypeDecl(D, T);
      }
      if (E->getType()->isNamespaceType())
        return completeNamespaceAlias(D, E);
    }
  }
  if (T->isKindType()) {
    ElabMode.setMode(true);
    return makeTypeDecl(D, T);
  } else {
    // Handling field declarations slightly different then variable declarations.
    if (D->declaredWithinClassBody())
      return makeFieldDecl(D, E);
    // Need to check if the declaration is auto because if that's the
    // case we need to force early elaboration instead of letting it go.
    return makeObjectDecl(D, E);
  }
}

static inline clang::StorageClass getDefaultVariableStorageClass(Sema &SemaRef) {
  return SemaRef.getCurrentScope()->isBlockScope() ||
    SemaRef.getCurrentScope()->isControlScope()
    ? clang::SC_Auto
    : clang::SC_None;
}

clang::Decl *Elaborator::makeObjectDecl(Declaration *D, clang::Expr *Ty) {
  BALANCE_DBG();
  const Syntax *Def = D->Def;
  if (!Def)
    return nullptr;

  // Create the Clang Decl Node
  clang::ASTContext &CxxAST = SemaRef.getCxxAST();
  clang::IdentifierInfo *Id = D->Id;
  clang::DeclarationName Name(Id);
  clang::SourceLocation Loc = Def->getLocation();

  assert(Ty->getType()->isTypeOfTypes() && "type of declaration is not a type");
  clang::TypeSourceInfo *T = SemaRef.getTypeSourceInfoFromExpr(Ty, Ty->getExprLoc());
  if (!T)
    return nullptr;

  clang::DeclContext *Owner = SemaRef.getCurClangDeclContext();

  clang::ValueDecl *VD = nullptr;
  if (D->IsBinding) {
    VD = clang::BindingDecl::Create(CxxAST, Owner, Loc, Id);
  } else {
    VD = clang::VarDecl::Create(CxxAST, Owner, Loc, Loc, Id, T->getType(), T,
                                getDefaultVariableStorageClass(SemaRef));
  }

  Owner->addDecl(VD);
  D->setCxx(SemaRef, VD);
  D->CurrentPhase = Phase::Typing;
  // Checking for redeclaration, this will emit an error message if this is a
  // duplicate variable within the same current scope.
  SemaRef.checkForRedeclaration(D);

  if (SemaRef.DeepElaborationMode)
    elaborateDefinitionInitialization(D);
  return VD;
}

clang::Decl *Elaborator::makeTypeDecl(Declaration *D, clang::QualType T) {
  BALANCE_DBG();
  if (!D->hasInitializer()) {
    SemaRef.getCxxSema().Diags.Report(D->Def->getLocation(),
                                      clang::diag::err_expected_type);
    return nullptr;
  }
  const Syntax *Init = D->getInitializer();
  clang::Expr *TyExpr = elaborateExpression(Init);
  if (!TyExpr)
    return nullptr;
  if (isACppxDependentExpr(TyExpr)) {
    TyExpr = SemaRef.buildTypeExprTypeFromExprLiteral(TyExpr, Init->getLocation());
  }
  clang::ParsedType PT;
  clang::TypeSourceInfo *TInfo =
    SemaRef.getTypeSourceInfoFromExpr(TyExpr, Init->getLocation());
  if (!TInfo)
    return nullptr;

  PT = SemaRef.getCxxSema().CreateParsedType(TInfo->getType(), TInfo);
  D->CurrentPhase = Phase::Initialization;

  clang::IdentifierInfo *IdInfo = D->Id;
  clang::UnqualifiedId Id;
  Id.setIdentifier(IdInfo, D->Def->getBeginLocation());
  clang::SourceLocation Loc = Init->getLocation();
  clang::MultiTemplateParamsArg MTP;

  clang::AccessSpecifier AS = clang::AS_public;
  if (D->getAccessSpecifier() != clang::AS_none) {
    AS = D->getAccessSpecifier();
  }
  // Constructing the type alias on the way out because we need to correctly
  // construct its internal type before continuing.
  clang::TypeResult TR(PT);
  clang::Decl *TypeAlias = SemaRef.getCxxSema().ActOnAliasDeclaration(
      SemaRef.getCurClangScope(), AS, MTP, Loc, Id,
      clang::ParsedAttributesView(), TR, nullptr);
  D->setCxx(SemaRef, TypeAlias);
  SemaRef.checkForRedeclaration(D);
  return TypeAlias;
}

clang::DecompositionDecl *Elaborator::makeDecompositionDecl(Declaration *D) {
  assert(D->IsDecomposition);
  const DeclarationSyntax *Def = D->asDef();
  clang::DiagnosticsEngine &Diags = SemaRef.getCxxSema().Diags;
  assert(Def->getDeclarator() && isa<ListSyntax>(Def->getDeclarator()));

  const ListSyntax *L = cast<ListSyntax>(Def->getDeclarator());
  llvm::SmallVector<clang::BindingDecl *, 4> CreatedBindings;
  for (const Syntax *SS : L->children()) {
    clang::Decl *B = elaborateDecl(SS);
    if (!B)
      continue;
    // If we got back a non-binding, it's the end of the world.
    if (!isa<clang::BindingDecl>(B)) {
      unsigned DiagID =
        Diags.getCustomDiagID(clang::DiagnosticsEngine::Error,
                                      "expected bindable value");
      Diags.Report(D->getErrorLocation(), DiagID);
      return nullptr;
    }

    CreatedBindings.push_back(cast<clang::BindingDecl>(B));
  }

  clang::TypeSourceInfo *TInfo =
    gold::BuildAnyTypeLoc(CxxAST, CxxAST.getAutoDeductType(),
                          D->getErrorLocation());

  clang::DeclContext *Owner = SemaRef.getCurClangDeclContext();
  clang::DecompositionDecl *New =
    clang::DecompositionDecl::Create(CxxAST, Owner, L->getLocation(),
                                     D->Init->getLocation(), TInfo->getType(),
                                     TInfo, clang::SC_None, CreatedBindings);
  Owner->addDecl(New);
  D->CurrentPhase = Phase::Typing;
  D->setCxx(SemaRef, New);
  return New;
}

clang::CppxTypeLiteral *Elaborator::createFunctionType(Declaration *D,
                                                       Declarator *Dcl) {
  BALANCE_DBG();
  const EnclosureSyntax *ParamTerm = dyn_cast<EnclosureSyntax>(Dcl->getInfo());
  if (!ParamTerm)
    return nullptr;

  const ListSyntax *ParamList = nullptr;
  if (ParamTerm->getTerm()) {
    ParamList = dyn_cast<ListSyntax>(ParamTerm->getTerm());
    if (!ParamList)
      return nullptr;
  }

  clang::SourceLocation Loc = ParamTerm->getOpen().getLocation();
  clang::ASTContext &CxxAST = SemaRef.getCxxAST();
  Sema::ScopeRAII ParamScope(SemaRef, Scope::Parameter, ParamTerm);
  Dcl->DeclInfo.ParamScope = SemaRef.getCurrentScope();
  llvm::SmallVector<clang::QualType, 4> Types;
  llvm::SmallVector<clang::ParmVarDecl *, 4> Params;
  unsigned N = 0;
  if (!ParamList) {
    N = 0;

  } else {
    N = ParamList->getNumChildren();
    elaborateParameters(ParamList);
    bool hasThisParam = false;
    unsigned CurrentScopeDepth = SemaRef.getCurClangScope()->getDepth();
    unsigned ActualIndex = 0;
    for (unsigned I = 0; I < N; ++I) {
      const Syntax *P = ParamList->getOperand(I);
      if (auto PD = dyn_cast<DeclarationSyntax>(P)) {
        if (PD->declaratorIsThis()) {
          hasThisParam = true;
          continue;
        }
      }
      Declaration *BluePD = SemaRef.getCurrentScope()->findDecl(P);
      if(!BluePD) {
        continue;
      }
      assert(isa<clang::ParmVarDecl>(BluePD->getCxx()) &&
            "Parameter is not a ParmVarDecl");
      clang::ParmVarDecl *PVD = cast<clang::ParmVarDecl>(BluePD->getCxx());

      CxxAST.setParameterIndex(PVD, I - int(hasThisParam));
      PVD->setScopeInfo(CurrentScopeDepth, ActualIndex);
      Types.push_back(PVD->getType());
      Params.push_back(PVD);
      ++ActualIndex;
    }
  }

  // FIXME: We need to configure parts of the prototype (e.g., noexcept).
  clang::FunctionProtoType::ExtProtoInfo EPI;
  clang::QualType ReturnType = CxxAST.getAutoDeductType();
  if (Dcl->getNext()) {
    clang::Expr *RetExpr = elaborateDeclarator(Dcl->getNext());
    if (!RetExpr)
      return nullptr;
    if (!RetExpr->getType()->isTypeOfTypes()) {
      Error(RetExpr->getExprLoc(), "expected type in function return");
      return nullptr;
    }

    clang::CppxTypeLiteral *RetTyLit = cast<clang::CppxTypeLiteral>(RetExpr);
    ReturnType = RetTyLit->getValue()->getType();
  }
  if (ParamList)
    if (ParamList->getNumChildren() != 0) {
      if (auto PossibleThis
          = dyn_cast<DeclarationSyntax>(ParamList->getOperand(0))) {
        if (PossibleThis->declaratorIsThis()) {
          // If we don't have an initializer then we emit an error and continue
          // as if we didn't have the default value.
          if (PossibleThis->getInitializer())
            Error(PossibleThis->getErrorLocation(),
                  "this cannot have a default value");

          D->FunctionThisParam = PossibleThis;
          for (unsigned I = 0; I < PossibleThis->NumParamSpecs; ++I) {
            D->ThisParamSpecifiers.emplace_back(PossibleThis->ParamSpecs[I]);
          }
        }
      } else if (auto IdThis
                 = dyn_cast<IdentifierSyntax>(ParamList->getOperand(0))) {
        if (IdThis->getToken().getSpelling() == "this") {
          D->HasIdentifierOnlyThis = true;
          D->FunctionThisParam = IdThis;
        }
      }
    }

  clang::QualType FnTy = CxxAST.getFunctionType(ReturnType, Types, EPI);
  return SemaRef.buildFunctionTypeExpr(FnTy, Loc, Loc, Loc,
                                       clang::SourceRange(Loc, Loc),
                                       Loc, Params);
}

static void deduceDependentAutoReturn(Sema &SemaRef,
                                      clang::FunctionDecl *FD) {
  BALANCE_DBG();
  if (FD->getReturnType()->isUndeducedAutoType()) {
    clang::QualType OldTy = FD->getType();
    const clang::FunctionProtoType *FPT =
      OldTy->getAs<clang::FunctionProtoType>();
    clang::ASTContext &CxxAST = SemaRef.getCxxAST();
    clang::QualType NewRet =
      SemaRef.getCxxSema().SubstAutoType(FD->getReturnType(),
                                         CxxAST.DependentTy);
    clang::QualType NewTy =
      CxxAST.getFunctionType(NewRet, FPT->getParamTypes(),
                             FPT->getExtProtoInfo());
    if (OldTy.hasQualifiers())
      NewTy = clang::QualType(NewTy.getTypePtr(),
                              OldTy.getQualifiers().getAsOpaqueValue());
    FD->setType(NewTy);
  }
}

bool Elaborator::buildMethod(Declaration *Fn, clang::DeclarationName const &Name,
                             clang::FunctionDecl **FD, clang::TypeSourceInfo *Ty,
                             clang::CXXRecordDecl *RD) {
  BALANCE_DBG();
  clang::SourceLocation ExLoc = Fn->Def->getLocation();
  clang::SourceLocation FnLoc = ExLoc;
  clang::SourceLocation NameLoc = Fn->Def->getLocation();
  auto *FPT = Ty->getType()->getAs<clang::FunctionProtoType>();

  clang::DeclarationNameInfo DNI;
  DNI.setName(Name);
  DNI.setLoc(ExLoc);

  // Attempting to apply changes to a function type.
  if (Name.getNameKind() == clang::DeclarationName::CXXConstructorName
      || Name.getNameKind() == clang::DeclarationName::CXXDestructorName) {
    if (FPT->getReturnType()->isUndeducedType()) {
      // double verifying function type.
      auto TypeDcl = Fn->getFirstDeclarator(Declarator::Type);
      if (!TypeDcl) {
        // The we set the default type to void instead because we are a
        // constructor.
        auto ParamTys = FPT->getParamTypes();
        llvm::SmallVector<clang::QualType, 10> ParamTypes(ParamTys.begin(),
                                                          ParamTys.end());
        clang::QualType FnTy = SemaRef.getCxxSema().BuildFunctionType(
          getCxxContext().VoidTy, ParamTypes, FnLoc, clang::DeclarationName(),
          FPT->getExtProtoInfo());
        if (FnTy->isFunctionProtoType()) {
          FPT = FnTy->getAs<clang::FunctionProtoType>();

          // We have to do this to switch to the correct return type for a
          // constructor/destructor
          auto FnTyLoc = Ty->getTypeLoc().getAs<clang::FunctionTypeLoc>();
          auto P = FnTyLoc.getParams();
          clang::SmallVector<clang::ParmVarDecl *, 16> Parms(P.begin(), P.end());
          Ty = gold::BuildFunctionTypeLoc(getCxxContext(), FnTy,
                                          FnTyLoc.getLocalRangeBegin(),
                                          FnTyLoc.getLParenLoc(),
                                          FnTyLoc.getRParenLoc(),
                                          FnTyLoc.getExceptionSpecRange(),
                                          FnTyLoc.getLocalRangeEnd(),
                                          Parms);
        } else {
          getCxxSema().Diags.Report(FnLoc,
                    clang::diag::err_invalid_return_type_for_ctor_or_dtor) << 0;
          return true;
        }
      }
    }

    if (FPT->getReturnType() != getCxxContext().VoidTy) {
      getCxxSema().Diags.Report(FnLoc,
                          clang::diag::err_invalid_return_type_for_ctor_or_dtor)
                          << 0;
      return true;
    }

    clang::ExplicitSpecifier
      ES(nullptr, clang::ExplicitSpecKind::ResolvedFalse);
    clang::CXXMethodDecl *Method = nullptr;

    if (Name.getNameKind() == clang::DeclarationName::CXXConstructorName)
      *FD = Method =
        clang::CXXConstructorDecl::Create(getCxxContext(), RD, ExLoc, DNI,
                                          Ty->getType(), Ty, ES, false,
                              false, clang::ConstexprSpecKind::Unspecified);
    else if (Name.getNameKind() == clang::DeclarationName::CXXDestructorName)
      *FD = Method =
        clang::CXXDestructorDecl::Create(getCxxContext(), RD, ExLoc, DNI,
                                        Ty->getType(), Ty, false, false,
                                     clang::ConstexprSpecKind::Unspecified);

    Method->setImplicit(false);
    Method->setDefaulted(false);
    Method->setBody(nullptr);

    // Build an exception specification pointing back at this member.
    clang::FunctionProtoType::ExtProtoInfo EPI;
    EPI.ExceptionSpec.Type = clang::EST_None;
    EPI.ExceptionSpec.SourceDecl = Method;

    // Set the calling convention to the default for C++ instance methods.
    EPI.ExtInfo = EPI.ExtInfo.withCallingConv(
      getCxxContext().getDefaultCallingConvention(/*IsVariadic=*/false,
                                                  /*IsCXXMethod=*/true));
    clang::LangAS AS = SemaRef.getCxxSema().getDefaultCXXMethodAddrSpace();
    if (AS != clang::LangAS::Default)
      EPI.TypeQuals.addAddressSpace(AS);

    const clang::FunctionProtoType *FPT
      = cast<clang::FunctionProtoType>(Ty->getType().getTypePtr());
    if (Name.getNameKind() == clang::DeclarationName::CXXDestructorName
        && FPT->getNumParams() != 0) {
      getCxxSema().Diags.Report(ExLoc,
                           clang::diag::err_destructor_with_params);
      return false;
    }

    auto VoidFnTy =
      getCxxContext().getFunctionType(getCxxContext().VoidTy,
              Name.getNameKind() == clang::DeclarationName::CXXConstructorName ?
                                     FPT->getParamTypes() : clang::None,
                                     EPI);
    Method->setType(VoidFnTy);
  } else if (Name.getNameKind()
             == clang::DeclarationName::CXXConversionFunctionName) {
    // TODO: Figure out what this is checking for and what things  I'll have
    // to enfoce instead of sema ref.
    // SemaRef.CheckConversionDeclarator(D, R, SC);
    // if (D.isInvalidType())
    //   return nullptr;
    clang::ExplicitSpecifier
      ES(nullptr, clang::ExplicitSpecKind::ResolvedFalse);
    // IsVirtualOkay = true;
    const auto *Proto = Ty->getType()->castAs<clang::FunctionProtoType>();
    if (Proto->getNumParams() > 0) {
      getCxxSema().Diags.Report(NameLoc,
                                clang::diag::err_conv_function_with_params);
      return false;
    }
    clang::QualType ConvType = Proto->getReturnType();
    // FIXME: I need to enforce this.
    // C++ [class.conv.fct]p4:
    //   The conversion-type-id shall not represent a function type nor
    //   an array type.
    if (ConvType->isArrayType()) {
      getCxxSema().Diags.Report(NameLoc,
                                clang::diag::err_conv_function_to_array);
      return false;
    } else if (ConvType->isFunctionType()) {
      getCxxSema().Diags.Report(NameLoc,
                                clang::diag::err_conv_function_to_function);
      return false;
    }

    *FD = clang::CXXConversionDecl::Create(getCxxContext(), RD, ExLoc, DNI,
                                          Ty->getType(), Ty,
                                          /*isinline*/false, ES,
                                      clang::ConstexprSpecKind::Unspecified,
                                          ExLoc);
  } else {
    clang::StorageClass SC = clang::SC_None;
    if (Fn->declIsStatic()) {
      SC = clang::SC_Static;
    }
    *FD = clang::CXXMethodDecl::Create(getCxxContext(), RD, ExLoc, DNI,
                                       Ty->getType(), Ty,
                                       SC, /*isInline*/true,
                                       clang::ConstexprSpecKind::Unspecified,
                                       ExLoc);
  }

  clang::AccessSpecifier AS = clang::AS_public;
  if (Fn->getAccessSpecifier() != clang::AS_none) {
    AS = Fn->getAccessSpecifier();
  }
  // FTD->setAccess(AS);
  (*FD)->setAccess(AS);
  return false;
}

/// This is only designed to work on normal operator names, this doesn't work
/// on any operator, such as the assignment or construction operator which require
/// looking into the parameters in order to figure out the actual name of
/// the function and if it's a constructor, destructor, or assignment operator.
static bool getBasicOperatorName(Sema &SemaRef, clang::SourceLocation Loc,
                                 llvm::StringRef OpName,
                                 clang::DeclarationName &Name) {
  if (OpName == "==") {
    Name = SemaRef.getCxxAST().DeclarationNames.getCXXOperatorName(
        clang::OO_EqualEqual);
    return false;
  }
  if (OpName == "!=") {
    Name = SemaRef.getCxxAST().DeclarationNames.getCXXOperatorName(
        clang::OO_ExclaimEqual);
    return false;
  }
  if (OpName == "<") {
    Name = SemaRef.getCxxAST().DeclarationNames.getCXXOperatorName(
        clang::OO_Less);
    return false;

  }
  if (OpName == ">") {
    Name = SemaRef.getCxxAST().DeclarationNames.getCXXOperatorName(
        clang::OO_Greater);
    return false;
  }
  if (OpName == "<=") {
    Name = SemaRef.getCxxAST().DeclarationNames.getCXXOperatorName(
        clang::OO_LessEqual);
    return false;
  }
  if (OpName == ">=") {
    Name = SemaRef.getCxxAST().DeclarationNames.getCXXOperatorName(
        clang::OO_GreaterEqual);
    return false;
  }
  if (OpName == "+") {
    Name = SemaRef.getCxxAST().DeclarationNames.getCXXOperatorName(
        clang::OO_Plus);
    return false;
  }
  if (OpName == "-") {
    Name = SemaRef.getCxxAST().DeclarationNames.getCXXOperatorName(
        clang::OO_Minus);
    return false;
  }
  if (OpName == "*") {
    Name = SemaRef.getCxxAST().DeclarationNames.getCXXOperatorName(
        clang::OO_Star);
    return false;
  }
  if (OpName == "/") {
    Name = SemaRef.getCxxAST().DeclarationNames.getCXXOperatorName(
        clang::OO_Slash);
    return false;
  }
  if (OpName == "%") {
    Name = SemaRef.getCxxAST().DeclarationNames.getCXXOperatorName(
        clang::OO_Percent);
    return false;
  }
  if (OpName == "+=") {
    Name = SemaRef.getCxxAST().DeclarationNames.getCXXOperatorName(
        clang::OO_PlusEqual);
    return false;
  }
  if (OpName == "-=") {
    Name = SemaRef.getCxxAST().DeclarationNames.getCXXOperatorName(
        clang::OO_MinusEqual);
    return false;
  }
  if (OpName == "*=") {
    Name = SemaRef.getCxxAST().DeclarationNames.getCXXOperatorName(
        clang::OO_StarEqual);
    return false;
  }
  if (OpName == "/=") {
    Name = SemaRef.getCxxAST().DeclarationNames.getCXXOperatorName(
        clang::OO_SlashEqual);
    return false;
  }
  if (OpName == "%=") {
    Name = SemaRef.getCxxAST().DeclarationNames.getCXXOperatorName(
        clang::OO_PercentEqual);
    return false;
  }

  if (OpName == "<<") {
    Name = SemaRef.getCxxAST().DeclarationNames.getCXXOperatorName(
        clang::OO_LessLess);
    return false;
  }
  if (OpName == ">>") {
    Name = SemaRef.getCxxAST().DeclarationNames.getCXXOperatorName(
        clang::OO_GreaterGreater);
    return false;
  }
  SemaRef.getCxxSema().Diags.Report(Loc, clang::diag::err_blue_elaboration)
    << "operator " << OpName << " cannot be overloaded.";
  return true;
}

static clang::DeclarationName getFunctionName(Sema &SemaRef,
                                              Declaration *D,
                                              clang::TypeSourceInfo *FnTInfo,
                                              bool InClass,
                                              const clang::RecordDecl *RD) {
  BALANCE_DBG();
  clang::SourceLocation Loc = D->asDef()->getLocation();
  // This may cause issues if someone uses this without being inside
  // of a class.
  auto IdAtom = dyn_cast<AtomSyntax>(D->asDef()->getDeclarator());
  if (!IdAtom)
    llvm_unreachable("lambda not implemented yet.");

  if (IdAtom->getToken().isFused()) {
    // auto FPT = cast<clang::FunctionProtoType>(
    //     FnTInfo->getType().getTypePtr());
    auto Dcl = D->getFirstDeclarator(Declarator::Function);

    // Figuring out operator actual name.
    llvm::StringRef OpName (IdAtom->getToken().getCStrPtr());
    if (OpName == "=") {
      // We need to figure out if this is a constructor, destructor,
      // or assignment operator.
      const DeclarationSyntax *ThisDecl = nullptr;

      if (auto Enc = dyn_cast_or_null<EnclosureSyntax>(Dcl->getInfo()))
        if (auto LS = dyn_cast_or_null<ListSyntax>(Enc->getOperand()))
          if (LS->getNumChildren() != 0)
            ThisDecl = dyn_cast_or_null<DeclarationSyntax>(LS->getOperand(0));

      if (!ThisDecl) {
        SemaRef.getCxxSema().Diags.Report(Loc, clang::diag::err_blue_elaboration)
          << "operator = cannot be a static method and must contain "
              "the this parameter";
        return D->Id;
      }
      Token Spec = ThisDecl->getParamPassingSpecifier();
      if (!Spec) {
        return SemaRef.getCxxAST().DeclarationNames.getCXXOperatorName(
            clang::OO_Equal);
      } else {
        clang::QualType RecordTy = SemaRef.getCxxAST().getTypeDeclType(RD);
        clang::CanQualType Ty = SemaRef.getCxxAST().getCanonicalType(RecordTy);
        switch (Spec.getKind()) {
        case tok::OutKeyword:
          return SemaRef.getCxxAST().DeclarationNames.getCXXConstructorName(Ty);

        case tok::InoutKeyword:
          return SemaRef.getCxxAST().DeclarationNames.getCXXOperatorName(
            clang::OO_Equal);

        case tok::MoveKeyword:
          return SemaRef.getCxxAST().DeclarationNames.getCXXDestructorName(Ty);

        case tok::ForwardKeyword:
          LLVM_FALLTHROUGH;
        case tok::InKeyword:
          SemaRef.getCxxSema().Diags.Report(Spec.getLocation(),
                                            clang::diag::err_blue_elaboration)
                                            << "invalid parameter specifier.";
          return clang::DeclarationName(D->Id);
        default:
          llvm_unreachable("Invalid/uknown parameter specifier");
        }
      }
    } else {
      clang::DeclarationName Name;
      if (!getBasicOperatorName(SemaRef, Loc, OpName,
                                Name))
        return Name;
      else{
        SemaRef.getCxxSema().Diags.Report(Loc, clang::diag::err_blue_elaboration)
          << "invalid operator declaration.";
        return clang::DeclarationName(D->Id);
      }
    }
  }
  return clang::DeclarationName(D->Id);

}

static void lookupFunctionRedecls(Sema &SemaRef, clang::Scope *FoundScope,
                           clang::LookupResult &Previous) {
  while ((FoundScope->getFlags() & clang::Scope::DeclScope) == 0 ||
         (FoundScope->getFlags() & clang::Scope::TemplateParamScope) != 0)
    FoundScope = FoundScope->getParent();

  assert(FoundScope && "Scope not found");
  SemaRef.getCxxSema().LookupName(Previous, FoundScope, false);
}

clang::Decl *Elaborator::makeFunctionDecl(Declaration *D) {
  BALANCE_DBG();
  bool InClass = D->ScopeForDecl->isClassScope();
  // bool InClass = isa<clang::TagDecl>(ResolvedCtx);
  clang::CXXRecordDecl *RD = nullptr;
  if (InClass) {
    clang::Decl *ScopesDecl = D->Ctx->getCxx();
    assert(ScopesDecl && "Invalid declaration for scope.");
    RD = dyn_cast<clang::CXXRecordDecl>(ScopesDecl);
    assert(RD && "Class scope doesn't contain declaration.");
  }


  // TODO: We don't have syntax for user defined literals yet.
  // if (D->declaresUserDefinedLiteral()) {
  //   clang::UnqualifiedId UnqualId;
  //   UnqualId.setLiteralOperatorId(D->UDLSuffixId,
  //                                 D->IdDcl->getLoc(),
  //                          D->IdDcl->getIdentifier()->getFusionArg()->getLoc());
  //   if (SemaRef.getCxxSema().checkLiteralOperatorId(D->ScopeSpec, UnqualId)) {
  //     return nullptr;
  //   }
  // }



  Declarator *Dclrtr = D->getFirstDeclarator(Declarator::Function);

  clang::ASTContext &CxxAST = SemaRef.getCxxAST();
  clang::SourceLocation Loc = D->Def->getLocation();

  TemplateParamRAII TempParamContextGuard(TempCtx);
  clang::FunctionDecl *FD = nullptr;
  clang::CppxTypeLiteral *FnTy = nullptr;
  FnTy = createFunctionType(D, Dclrtr);
  if (!FnTy)
    return nullptr;
  clang::TypeSourceInfo *FnTInfo = FnTy->getValue();

  // Get name info for the AST.
  clang::DeclarationName Name =
    getFunctionName(SemaRef, D, FnTInfo, InClass, RD);
  if (Name.isEmpty())
    return nullptr;
  clang::DeclarationNameInfo DNI(Name, Loc);
  // TODO: I'm not sure this is necessary, because we don't have any functions
  // that have a decl-def pattern
  clang::LookupResult Previous(CxxSema, DNI,
                               clang::Sema::LookupOrdinaryName,
                               CxxSema.forRedeclarationInCurContext());
  clang::Scope *CxxScope = SemaRef.getCurClangScope();
  lookupFunctionRedecls(SemaRef, CxxScope, Previous);

  clang::DeclContext *Owner = SemaRef.getCurClangDeclContext();
  if (InClass) {
    if (buildMethod(D, Name, &FD, FnTInfo, RD))
      return nullptr;
  } else {
    FD = clang::FunctionDecl::Create(CxxAST, Owner, Loc, Loc, Name,
                                    FnTInfo->getType(), FnTInfo, clang::SC_None);
  }
  if (!FD)
    return nullptr;
  bool Template = D->declaratorContainsTemplate();
  if (Template) {
    Declarator *TmpltDclrtr = D->Decl;
    clang::SourceLocation Loc = TmpltDclrtr->getLocation();
    auto *FTD = clang::FunctionTemplateDecl::Create(getCxxContext(),
                                                    Owner, Loc,
                                                    FD->getDeclName(),
                                                    TmpltDclrtr->ClangParamList,
                                                    FD);
    FTD->setLexicalDeclContext(Owner);
    FD->setDescribedFunctionTemplate(FTD);
    Owner->addDecl(FTD);
    if (InClass){
      clang::AccessSpecifier AS = clang::AS_public;
      if (D->getAccessSpecifier() != clang::AS_none) {
        AS = D->getAccessSpecifier();
      }
      FTD->setAccess(AS);
    }

    // An auto return type here is always dependent.
    if (FD->getReturnType()->isUndeducedAutoType())
      deduceDependentAutoReturn(SemaRef, FD);
  }
  if (FD->isMain()) {
    clang::AttributeFactory Attrs;
    clang::DeclSpec DS(Attrs);
    CxxSema.CheckMain(FD, DS);
  }

  llvm::SmallVector<clang::ParmVarDecl *, 4> Params;
  getParameters(D, Dclrtr, Params);
  FD->setParams(Params);
  // Move parameters into this declaration context.
  for (auto *PD : Params) {
    PD->setDeclContext(FD);
    PD->setOwningFunction(FD);
  }



  if (!Template)
    Owner->addDecl(FD);

  // Owner->addDecl(FD);
  D->setCxx(SemaRef, FD);
  D->CurrentPhase = Phase::Typing;
  clang::QualType CompletedFnTy = FD->getType();
  const clang::FunctionProtoType *FPT =
      CompletedFnTy->getAs<clang::FunctionProtoType>();
  bool VirtualWasGiven = false;
  bool FinalWasGiven = false;
  bool OverrideWasGiven = false;
  auto EPI = FPT->getExtProtoInfo();
  for (Token Tok : D->ThisParamSpecifiers) {
    switch(Tok.getKind()) {
      case tok::InKeyword:
        EPI.TypeQuals.addConst();
        break;
      case tok::OutKeyword:
      case tok::InoutKeyword:
        break;
      case tok::MoveKeyword:
        if (!isa<clang::CXXDestructorDecl>(*FD)) {
          EPI.RefQualifier = clang::RQ_RValue;
        }
        break;
      case tok::ForwardKeyword:
        EPI.RefQualifier = clang::RQ_RValue;
        break;
      case tok::VirtualKeyword:{
        if (VirtualWasGiven) {
          SemaRef.getCxxSema().Diags.Report(Tok.getLocation(),
                               clang::diag::err_duplicate_attribute);
          FD->setInvalidDecl();
          break;
        }
        VirtualWasGiven = true;
        if (clang::CXXMethodDecl *MD = dyn_cast<clang::CXXMethodDecl>(FD)) {
          if (MD->getStorageClass() != clang::SC_None) {
            SemaRef.getCxxSema().Diags.Report(Tok.getLocation(),
                 clang::diag::err_cannot_applied_to_function_with_storage_class)
                                << "virtual";
            FD->setInvalidDecl();
            break;
          }
          if (MD->getReturnType() == CxxAST.getAutoDeductType()) {
            SemaRef.getCxxSema().Diags.Report(Tok.getLocation(),
                                              clang::diag::err_auto_fn_virtual);
            FD->setInvalidDecl();
            break;
          }
          MD->setVirtualAsWritten(true);
          break;
        } else {
          SemaRef.getCxxSema().Diags.Report(Tok.getLocation(),
                                    clang::diag::err_invalid_attribute_for_decl)
                                    << "virtual" << "member function";
          FD->setInvalidDecl();
          break;
        }
      }
      case tok::FinalKeyword:{
          if (FinalWasGiven) {
            SemaRef.getCxxSema().Diags.Report(Tok.getLocation(),
                                          clang::diag::err_duplicate_attribute);
            FD->setInvalidDecl();
            break;
          }
          FinalWasGiven = true;
          FD->addAttr(clang::FinalAttr::Create(CxxAST, Tok.getLocation(),
                                          clang::AttributeCommonInfo::AS_Keyword,
                                static_cast<clang::FinalAttr::Spelling>(false)));
        }
        break;
      case tok::OverrideKeyword:
        if (OverrideWasGiven) {
          SemaRef.getCxxSema().Diags.Report(Tok.getLocation(),
                                        clang::diag::err_duplicate_attribute);
          FD->setInvalidDecl();
          break;
        }
        OverrideWasGiven = true;
        if (clang::CXXMethodDecl *MD = dyn_cast<clang::CXXMethodDecl>(FD)) {
          if (isa<clang::CXXConstructorDecl>(FD)
              || isa<clang::CXXDestructorDecl>(FD))
          {
            SemaRef.getCxxSema().Diags.Report(Tok.getLocation(),
                                clang::diag::err_invalid_attribute_for_decl)
                                << "override" << "member function";
            FD->setInvalidDecl();
            break;
          }

          // Adding override attribute.
          MD->addAttr(clang::OverrideAttr::Create(CxxAST, Tok.getLocation(),
                                            clang::AttributeCommonInfo::AS_Keyword));
          break;
        }
        SemaRef.getCxxSema().Diags.Report(Tok.getLocation(),
                              clang::diag::err_invalid_attribute_for_decl)
                              << "override" << "member function";
        FD->setInvalidDecl();
        break;
      case tok::Identifier:
        Error(Tok.getLocation(),
              "unknown identifier given as declaration specifier for 'this'");
        FD->setInvalidDecl();
        break;
      default:
        llvm::outs() << "Unhandled this prefix token.\n";
        D->FunctionThisParam->dump();
        llvm_unreachable("Unhandled this prefix");
    }
  }
  if (!FD)
    return nullptr;
  if (SemaRef.rebuildFunctionType(FD, FD->getBeginLoc(), FPT,
                                  FPT->getExtInfo(), EPI,
                                  FPT->getExceptionSpecInfo())) {
    return nullptr;
  }

  CxxSema.FilterLookupForScope(Previous, Owner,
                               CxxScope, !InClass, !InClass);
  CxxSema.CheckFunctionDeclaration(CxxScope, FD, Previous, false);

  // bool IsMethod = false;
  if (clang::CXXMethodDecl *MD = dyn_cast<clang::CXXMethodDecl>(FD)) {
    checkCXXMethodDecl(MD);
    CxxSema.CheckOverrideControl(MD);
    if (MD->size_overridden_methods() != 0 && !OverrideWasGiven) {
      Error(MD->getBeginLoc(),
            "any method that override a method must be marked 'override'" );
    }
    // IsMethod = true;
  }

  // Handle function template specialization.
  // if (!FD->isInvalidDecl() && !Previous.empty() && Specialization && !IsMethod) {
  //   clang::TemplateArgumentListInfo *Args =
  //     D->SpecializationArgs->HasArguments() ?
  //          &D->SpecializationArgs->getArgList() : nullptr;
  //   if (CxxSema.CheckFunctionTemplateSpecialization(FD, Args, Previous))
  //     FD->setInvalidDecl();
  // }

  // FIXME: this is not necessarily what should happen.
  if (FD->isInvalidDecl())
    return nullptr;
  return FD;
}

void Elaborator::checkCXXMethodDecl(clang::CXXMethodDecl *MD) {
  BALANCE_DBG();
  // We can't check dependent instance methods.
  if (MD && MD->isInstance() &&
      (MD->getParent()->hasAnyDependentBases() ||
       MD->getType()->isDependentType()))
    return;

  // We should delay checking of methods declared inside of a fragment.
  if (MD && MD->isInFragment())
    return;

  // Doing member checking to make sure that we can sew together virtual
  // function overrides.s
  if (MD && !MD->isVirtual()) {
    // If we have a non-virtual method, check if if hides a virtual method.
    // (In that case, it's most likely the method has the wrong type.)
    llvm::SmallVector<clang::CXXMethodDecl *, 8> OverloadedMethods;
    SemaRef.getCxxSema().FindHiddenVirtualMethods(MD, OverloadedMethods);

    if (!OverloadedMethods.empty()) {
      if (clang::OverrideAttr *OA = MD->getAttr<clang::OverrideAttr>()) {
        SemaRef.getCxxSema().Diags.Report(OA->getLocation(),
                  clang::diag::override_keyword_hides_virtual_member_function)
                              << "override" << (OverloadedMethods.size() > 1);
      } else if (clang::FinalAttr *FA = MD->getAttr<clang::FinalAttr>()) {
        SemaRef.getCxxSema().Diags.Report(FA->getLocation(),
                  clang::diag::override_keyword_hides_virtual_member_function)
                          << (FA->isSpelledAsSealed() ? "sealed" : "final")
                          << (OverloadedMethods.size() > 1);
      }
      SemaRef.getCxxSema().NoteHiddenVirtualMethods(MD, OverloadedMethods);
      MD->setInvalidDecl();
      return;
    }
    // Fall through into the general case diagnostic.
    // FIXME: We might want to attempt typo correction here.
  }

  if (!MD || !MD->isVirtual()) {
    if (clang::OverrideAttr *OA = MD->getAttr<clang::OverrideAttr>()) {
      SemaRef.getCxxSema().Diags.Report(OA->getLocation(),
        clang::diag::override_keyword_only_allowed_on_virtual_member_functions)
                            << "override"
                          << clang::FixItHint::CreateRemoval(OA->getLocation());
      MD->dropAttr<clang::OverrideAttr>();
    }
    if (clang::FinalAttr *FA = MD->getAttr<clang::FinalAttr>()) {
      SemaRef.getCxxSema().Diags.Report(FA->getLocation(),
        clang::diag::override_keyword_only_allowed_on_virtual_member_functions)
                            << (FA->isSpelledAsSealed() ? "sealed" : "final")
                        << clang::FixItHint::CreateRemoval(FA->getLocation());
      MD->dropAttr<clang::FinalAttr>();
    }
    return;
  }

  // C++11 [class.virtual]p5:
  //   If a function is marked with the virt-specifier override and
  //   does not override a member function of a base class, the program is
  //   ill-formed.
  bool HasOverriddenMethods = MD->size_overridden_methods() != 0;
  if (MD->hasAttr<clang::OverrideAttr>() && !HasOverriddenMethods)
    SemaRef.getCxxSema().Diags.Report(MD->getLocation(),
                      clang::diag::err_function_marked_override_not_overriding)
                          << MD->getDeclName();
}


clang::Decl *Elaborator::makeClass(Declaration *D) {
  BALANCE_DBG();
  using namespace clang;
  D->CurrentPhase = Phase::Typing;

  // Checking if we are a nested template decl/class.
  bool WithinClass = D->ScopeForDecl->getKind() == blue::Scope::Class;
  MultiTemplateParamsArg MTP = D->TemplateParamStorage;

  bool IsOwned = false;
  bool IsDependent = false;
  CXXScopeSpec SS;
  TypeResult UnderlyingType;
  AccessSpecifier AS = AS_none;
  if (WithinClass) {
    AS = AS_public;
    if (D->getAccessSpecifier() != clang::AS_none) {
      AS = D->getAccessSpecifier();
    }
  }
  clang::SourceLocation IdLoc = D->Def->getLocation();
  clang::TypeSpecifierType TST = clang::DeclSpec::TST_struct;
  bool ScopeEnumUsesClassTag = false;
  clang::SourceLocation ScopedEnumClassKW;
  blue::Scope::Kind SK = blue::Scope::Class;
  // TODO: Refactor this so that we actually check the TST kind against
  // the class/enum/union identifier.
  // switch(D->getKind()) {
  // case UDK_Class:
  //   TST = clang::DeclSpec::TST_struct;
  //   break;
  // case UDK_Union:
  //   TST = clang::DeclSpec::TST_union;
  //   break;
  // case UDK_Enum:
  //   llvm_unreachable("");
  //   // TST = clang::DeclSpec::TST_enum;
  //   // ScopeEnumUsesClassTag = true;
  //   // if (const MacroSyntax *MS = dyn_cast<MacroSyntax>(D->Init)) {
  //   //   UnderlyingType = getUnderlyingEnumType(Context, SemaRef, MS->getCall());
  //   // } else {
  //   //   llvm_unreachable("Invalid tree syntax.");
  //   // }
  //   // ScopedEnumClassKW = D->IdDcl->getLoc();
  //   // SK = SK_Enum;
  //   break;
  // default:
  //   llvm_unreachable("Incorrectly identified tag type");
  // }
  // auto ClsDef = cast<DeclarationSyntax>(D->Def);
  auto ClsEnc = cast<EnclosureSyntax>(D->getInitializer());
  auto ClsBody  = dyn_cast_or_null<ListSyntax>(ClsEnc->getOperand());
  Decl *Declaration = nullptr;
  // if (D->SpecializationArgs) {
  //   Declaration = handleClassSpecialization(Context, SemaRef, D, TST, MTP);
  // } else {
  Declaration = SemaRef.getCxxSema().ActOnTag(
    SemaRef.getCurClangScope(), TST, /*Metafunction=*/nullptr,
    clang::Sema::TUK_Definition, ClsEnc->getOpen().getLocation(), SS, D->Id,
    IdLoc, clang::ParsedAttributesView(), AS,
    /*ModulePrivateLoc=*/SourceLocation(),
    MTP, IsOwned, IsDependent, ScopedEnumClassKW, ScopeEnumUsesClassTag,
    UnderlyingType, /*IsTypeSpecifier=*/false, /*IsTemplateParamOrArg=*/false);
  // }

  TagDecl *Tag = nullptr;
  if (!Declaration) {
    return nullptr;
  }
  if(isa<CXXRecordDecl>(Declaration)) {
    Tag = cast<CXXRecordDecl>(Declaration);
  } else if (isa<ClassTemplateDecl>(Declaration)) {
    ClassTemplateDecl *TempTemplateDecl = cast<ClassTemplateDecl>(Declaration);
    D->setCxx(SemaRef, TempTemplateDecl);
    Tag = cast<CXXRecordDecl>(TempTemplateDecl->getTemplatedDecl());
  } else if (isa<EnumDecl>(Declaration)) {
    Tag = cast<TagDecl>(Declaration);
  }

  D->setCxx(SemaRef, Tag);
  // Elab.elaborateAttributes(D);

  Sema::ScopeRAII ClassBodyScope(SemaRef, SK, D->Def, &D->SavedScope);
  SemaRef.getCurrentScope()->Entity = D;

  Sema::ClangScopeRAII ClangClassScopeBody(SemaRef,
            (Tag->isEnum() ? clang::Scope::EnumScope : clang::Scope::ClassScope)
                                           | clang::Scope::DeclScope,
                                     ClsEnc->getOpen().getLocation());


  // Need to do this before the next step because this is actually pushed on to
  // the stack a by the next function called.
  SemaRef.getCxxSema().ActOnTagStartDefinition(SemaRef.getCurClangScope(), Tag);

  // This keeps the declContext working correctly.
  Sema::DeclContextRAII DCTracking(SemaRef, D, true);
  if (TST == clang::DeclSpec::TST_enum) {
    llvm_unreachable("Enum body not implemented yet.");
    // Elab.elaborateEnumBody(D, Tag);
    // if (Tag->isInvalidDecl()) {
    //   // Need to make sure that this isn't elaborated as a variable later on.
    //   D->CurrentPhase = Phase::Initialization;
    //   return Tag;
    // }
  } else {
    // This handles processing for class, struct, and union bodies.
    // This keeps track of class nesting.
    Sema::ElaboratingClassDefRAII ClsElabState(SemaRef, D,
                                              !SemaRef.isElaboratingClass());
    CXXRecordDecl *ClsDecl = cast<CXXRecordDecl>(Tag);
    llvm::SmallVector<blue::Declaration *, 64> DeclBodyList;
    //   Declaration(Declaration *Ctx, const Syntax *Def, Declarator *Decl,
    //           const Syntax *Init)
    // : Ctx(Ctx), Def(Def), Decl(Decl), Init(Init)
    // {}
    // if (InjectedClassSearch.empty()) {
    //   llvm_unreachable("missing injected class name");
    // }

    if (ClsEnc->getOperand())
      identifyDeclsInClassBody(D, ClsBody, ClsDecl, DeclBodyList);
    unsigned DeclIndex = 0;
    makeBases(DeclIndex, DeclBodyList, ClsDecl);

    D->IsElaborating = false;

    // This is really the only time we could possible allow this to occur.
    SemaRef.getCxxSema().ActOnStartCXXMemberDeclarations(
                                                     SemaRef.getCurClangScope(),
                                                         ClsDecl,
                                                         SourceLocation(), true,
                                                         SourceLocation());
    {
      clang::DeclarationName ClassDN(D->Id);
      // ClsDecl->dump();
      auto PossibleInjectedClsDcl = ClsDecl->lookup(ClassDN);
      // assert(!PossibleInjectedClsDcl.empty());
      auto InjectedClassDcl = cast<clang::CXXRecordDecl>(PossibleInjectedClsDcl.front());
      // InjectedClassDcl->dump();
      blue::Declaration *InjectedDeclaration = new blue::Declaration(D, D->Def,
                                                                     nullptr,
                                                                     nullptr);
      InjectedDeclaration->Id = D->Id;
      blue::Scope *CurScope = SemaRef.getCurrentScope();
      InjectedDeclaration->DeclaringContext = SemaRef.getCurClangDeclContext();
      InjectedDeclaration->ScopeForDecl = CurScope;
      InjectedDeclaration->ClangDeclaringScope = SemaRef.getCurClangScope();
      InjectedDeclaration->setCxx(SemaRef, InjectedClassDcl);
      InjectedDeclaration->CurrentPhase = Phase::Initialization;
      CurScope->addDeclLookup(InjectedDeclaration);
    }
    if (ClsEnc->getOperand()) {
      // Declaration *D
      // auto List = dyn_cast<ListSyntax>(ClsEnc->getOperand());
      // assert(List && "invalid class tree.");
      // Since all declarations have already been added, we don't need to do another
      // Reordering scan.
      // Doing possible delaying of member declaration/initialziation.
      // for (const Syntax *SS : ClsBody->children())
      for(; DeclIndex < DeclBodyList.size(); ++DeclIndex)
        delayElaborateDeclType(ClsDecl, DeclBodyList[DeclIndex]);
    }

    D->CurrentPhase = Phase::Initialization;
    if (!WithinClass) {
      ElaboratingClass &LateElabClass = SemaRef.getCurrentElaboratingClass();
      lateElaborateMethodDecls(LateElabClass);
      lateElaborateAttributes(LateElabClass);
      lateElaborateDefaultParams(LateElabClass);
      // We call this because no new declarations can be added after this point.
      // This is only called for the top level class.
      SemaRef.getCxxSema().ActOnFinishCXXMemberDecls();

      SemaRef.getCxxSema().ActOnFinishCXXMemberSpecification(
        SemaRef.getCurClangScope(), SourceLocation(), ClsDecl, SourceLocation(),
        SourceLocation(), ParsedAttributesView());

      lateElaborateMemberInitializers(LateElabClass);
      lateElaborateMethodDefs(LateElabClass);
      SemaRef.getCxxSema().ActOnFinishCXXNonNestedClass(ClsDecl);
    } else {
      SemaRef.getCxxSema().ActOnFinishCXXMemberSpecification(
        SemaRef.getCurClangScope(), SourceLocation(), ClsDecl, SourceLocation(),
        SourceLocation(), ParsedAttributesView());
    }
  }

  clang::Decl *TempDeclPtr = Tag;
  SemaRef.getCxxSema().ActOnTagFinishDefinition(SemaRef.getCurClangScope(),
                                                TempDeclPtr, SourceRange());
  return Tag;
}

bool Elaborator::makeBases(unsigned &DeclIndex,
                           llvm::SmallVectorImpl<Declaration *> & DeclBodyList,
                           clang::CXXRecordDecl *R) {
  BALANCE_DBG();
  // Evaluating each individual child expression. Some could be template names.
  // It's also worth noting that these type of bases could have attributes
  // associated with each expression.
  Sema::ClangScopeRAII InheritanceScope(SemaRef, clang::Scope::DeclScope |
      clang::Scope::ClassScope | clang::Scope::ClassInheritanceScope,
      clang::SourceLocation());

  llvm::SmallVector<clang::CXXBaseSpecifier *, 4> GivenBaseClasses;
  bool didError = false;
  while(!DeclBodyList.empty() && DeclIndex < DeclBodyList.size() &&
        (DeclBodyList[DeclIndex]->Id == nullptr))
  {
    Declaration *CurrentBase = DeclBodyList[DeclIndex];
    clang::SourceLocation Loc = CurrentBase->getErrorLocation();
    clang::Expr *BaseExpr = elaborateExpression(CurrentBase->asDef()->getType());
    if (!BaseExpr) {
      didError = true;
      getCxxSema().Diags.Report(CurrentBase->getErrorLocation(),
                           clang::diag::err_failed_to_translate_expr);
      ++DeclIndex;
      continue;
    }

    // TODO: Need to create processing for the base specifier virtual?
    // I'm not sure that blue has virtual base classes yet.
    if ((BaseExpr->isTypeDependent() || BaseExpr->isValueDependent()
        || BaseExpr->getType()->isDependentType())
        && !BaseExpr->getType()->isKindType() ) {
      // Updating a dependent expression that may or may not have a result type.
      BaseExpr = SemaRef.buildTypeExprTypeFromExpr(BaseExpr, Loc);
    }
    if (!BaseExpr->getType()->isKindType()) {
      didError = true;
      getCxxSema().Diags.Report(CurrentBase->getErrorLocation(),
                                clang::diag::err_not_a_type);
      ++DeclIndex;
      continue;
    }
    clang::TypeSourceInfo *TInfo = SemaRef.getTypeSourceInfoFromExpr(BaseExpr,
                                                                     Loc);
    if (!TInfo) {
      ++DeclIndex;
      didError = true;
      continue;
    }
    clang::AccessSpecifier AS = clang::AS_public;
    if (DeclBodyList[DeclIndex]->getAccessSpecifier() != clang::AS_none) {
      AS = DeclBodyList[DeclIndex]->getAccessSpecifier();
    }
    bool IsVirtualBase = false;
    clang::ParsedType PT = getCxxSema().CreateParsedType(TInfo->getType(),TInfo);
    clang::ParsedAttributes Attributes(SemaRef.AttrFactory);
    auto BaseResult = getCxxSema()
      .ActOnBaseSpecifier(R, clang::SourceRange(Loc, Loc),
                          Attributes, IsVirtualBase, AS, PT,
                          Loc, clang::SourceLocation());

    if (BaseResult.isInvalid()) {
      ++DeclIndex;
      didError = true;
      continue;
    }
    GivenBaseClasses.emplace_back(BaseResult.get());
    ++DeclIndex;
  }
  if (!DeclBodyList.empty())
    SemaRef.getCxxSema().ActOnBaseSpecifiers(R, GivenBaseClasses);
  return didError;
}

clang::Decl *Elaborator::makeTemplateDecl(Declaration *D) {
  llvm::outs() << "TEMPLATE!\n";
  return nullptr;
}

clang::Decl *Elaborator::makeFieldDecl(Declaration *D, clang::Expr *Ty) {
  BALANCE_DBG();
  auto TInfo = SemaRef.getTypeSourceInfoFromExpr(Ty, Ty->getExprLoc());
  if (!TInfo)
    return nullptr;
  clang::Decl *Ctxt = SemaRef.getCurrentDecl()->getCxx();
  clang::CXXRecordDecl *Owner = dyn_cast<clang::CXXRecordDecl>(Ctxt);
  // Get the type of the entity.
  if(!Owner) {
    // This occurs when we are within an extern "C" decl
    getCxxSema().Diags.Report(D->Def->getLocation(),
                              clang::diag::err_invalid_extern_c)
                              << /* a member */0;
    return nullptr;
  }

  clang::SourceLocation Loc = D->Def->getLocation();
  // clang::SourceLocation LocEnd = D->getEndOfDecl();
  clang::DeclarationName DN = D->Id;
  clang::InClassInitStyle InitStyle = clang::InClassInitStyle::ICIS_NoInit;
  if (D->hasInitializer())
    InitStyle = clang::InClassInitStyle::ICIS_ListInit;

  // TODO: implement static
  // bool DeclIsStatic = false;
  // if (isStaticMember(SemaRef, D, DeclIsStatic)) {
  //   return nullptr;
  // }
  clang::Decl *Field = nullptr;
  // if (DeclIsStatic) {
  //   // In this case we are creating a static member variable.
  //   clang::VarDecl *VDecl= clang::VarDecl::Create(Context.CxxAST, Owner, Loc,
  //                                                 LocEnd, D->getId(),
  //                                                 TInfo->getType(), TInfo,
  //                                                 clang::SC_Static);
  //   VDecl->setAccess(clang::AS_public);
  //   Field = VDecl;
  // } else {
    bool Mutable = false;
    clang::AccessSpecifier AS = clang::AS_public;
    if (D->getAccessSpecifier() != clang::AS_none) {
      AS = D->getAccessSpecifier();
    }
    // TODO: implement Mutability
    // if (isMutable(SemaRef, D, Mutable))
    //   return nullptr;
    // We are create field within a class.
    Field = SemaRef.getCxxSema().CheckFieldDecl(DN, TInfo->getType(),
                                                TInfo, /*RecordDecl=*/Owner,
                                                Loc, Mutable,
                                                /*BitWidth=*/nullptr, InitStyle,
                                                Loc, AS, nullptr);
  // }
  Owner->addDecl(Field);
  D->setCxx(SemaRef, Field);
  // SemaRef.setDeclForDeclaration(D, Field);
  D->CurrentPhase = Phase::Typing;
  // elaborateAttributes(D);
  return Field;
}

clang::Decl *Elaborator::makeNamespace(Declaration *D) {
  if (!isa<EnclosureSyntax>(D->Init)) {
    return makeNamespaceAlias(D);
  }

  D->CurrentPhase = Phase::Initialization;
  using namespace clang;
  // Create and enter a namespace scope.
  CppxNamespaceDecl *NSDecl = nullptr;
  clang::Scope *NSScope = SemaRef.enterClangScope(clang::Scope::DeclScope);

  // FIXME: keep track of nested namespaces?
  OptionalScopeRAII NewScope(SemaRef);
  OptionalResumeScopeRAII ResumedScope(SemaRef);
  UsingDirectiveDecl *UD = nullptr;
  AttributeFactory Attrs;
  ParsedAttributes ParsedAttrs(Attrs);
  auto DS = dyn_cast<DeclarationSyntax>(D->Def);
  if (!DS)
    llvm_unreachable("I'm not sure this can happen.");
  SourceLocation NameLoc = DS->getLocation();
  SourceLocation BeginBracketLoc;
  SourceLocation EndingLoc;
  if (auto Enc = dyn_cast<EnclosureSyntax>(D->getInitializer())) {
    BeginBracketLoc =Enc->getOpen().getLocation();
    EndingLoc = Enc->getClose().getLocation();
  }
  NSDecl = SemaRef.ActOnStartNamespaceDef(NSScope,
                                          SourceLocation(),
                                          NameLoc,
                                          NameLoc,
                                          D->Id,
                                          BeginBracketLoc,
                                          ParsedAttrs, UD);
  if (NSDecl->isInvalidDecl()) {
    // Making sure that if something does go wrong that we properly recover
    // from it.
    SemaRef.leaveClangScope(clang::SourceLocation());
    return nullptr;
  }

  // Resume or create a new scope for the current namespace.
  // This is to allow the representations to all share the same scope.
  // This makes it easier to handle lookup for those elements of the scope.
  if (!NSDecl->BlueScope) {
    NewScope.Init(Scope::Namespace, D->Init, &NSDecl->BlueScope);
    NSDecl->BlueScope = SemaRef.getCurrentScope();
  } else {
    ResumedScope.Init(NSDecl->BlueScope, NSDecl->BlueScope->getTerm(), false);
  }
  D->setCxx(SemaRef, NSDecl);
  // Elab.elaborateAttributes(D);

  SemaRef.pushDecl(D);

  if (auto Enc = dyn_cast_or_null<EnclosureSyntax>(D->getInitializer())) {
    if (auto NSBody = dyn_cast_or_null<MultiarySyntax>(Enc->getOperand())) {
      for (const Syntax *SS : NSBody->children())
        identifyDeclaration(SS);

      for (const Syntax *SS : NSBody->children())
        elaborateDecl(SS);

      for (const Syntax *SS : NSBody->children())
        elaborateDefinition(SS);
    }
  }

  NSDecl->BlueScope = SemaRef.getCurrentScope();
  SemaRef.getCxxSema().ActOnFinishNamespaceDef(NSDecl, EndingLoc);
  SemaRef.leaveClangScope(EndingLoc);
  SemaRef.popDecl();


  // FIXME: We should be returning a DeclGroupPtr to the NSDecl grouped
  // with the implicit UsingDecl, UD.
  return NSDecl;
}


clang::Decl *Elaborator::makeNamespaceAlias(Declaration *D) {
  BALANCE_DBG();
  clang::Expr *E = elaborateExpression(D->Init);
  if (!E) {
    error(D->getErrorLocation()) << "invalid namespace alias";
    return nullptr;
  }
  if (!E->getType()->isNamespaceType()) {
    error(D->getErrorLocation()) << "invalid namespace alias, does not "
                                 << "alias a namespace";
    D->CurrentPhase = Phase::Initialization;
    return nullptr;
  }
  return completeNamespaceAlias(D, E);
}

clang::Decl *
Elaborator::completeNamespaceAlias(Declaration *D, clang::Expr *NSExpr) {
  BALANCE_DBG();
  D->CurrentPhase = Phase::Initialization;
// Not sure if we need this or not.
  Sema::ExtendQualifiedLookupRAII ExQual(SemaRef);
  clang::DiagnosticsEngine &Diags = SemaRef.getCxxSema().Diags;
  const Syntax *Name = cast<IdentifierSyntax>(D->asDef()->getDeclarator());
  if (!Name) {
    unsigned DiagID =
      Diags.getCustomDiagID(clang::DiagnosticsEngine::Error,
                            "namespace alias missing name");
    Diags.Report(D->getErrorLocation(), DiagID);
    return nullptr;
  }


  if (!isa<IdentifierSyntax>(Name)) {
    error(Name->getLocation()) << "invalid name for using declaration";
    return nullptr;
  }
  const IdentifierSyntax *NameId = cast<IdentifierSyntax>(Name);

  clang::IdentifierInfo *IdInfo =
    &SemaRef.getCxxAST().Idents.get(NameId->getSpelling());

  if (D->declaredWithinClassBody()) {
    SemaRef.getCxxSema().Diags.Report(Name->getLocation(),
                         clang::diag::err_namespace_alias_within_class);
    return nullptr;
  }

  clang::Decl *PossibleNs = SemaRef.getDeclFromExpr(NSExpr,
                                                    D->Init->getLocation());
  if (!PossibleNs)
    return nullptr;
  clang::NamedDecl *Ns = cast<clang::NamedDecl>(PossibleNs)->getUnderlyingDecl();
  clang::DeclContext *Owner = D->DeclaringContext;
  clang::NamespaceAliasDecl *NsAD
    = clang::NamespaceAliasDecl::Create(SemaRef.getCxxAST(), Owner,
                                        Name->getLocation(), Name->getLocation(),
                                        IdInfo, clang::NestedNameSpecifierLoc(),
                                        D->Init->getLocation(), Ns);
  Owner->addDecl(NsAD);
  D->setCxx(SemaRef, NsAD);

  // Nested name specifiers are looked up by clang, so we need to convince
  // the clang lookup that this namespace actually exists.
  SemaRef.getCurClangScope()->AddDecl(NsAD);
  SemaRef.getCxxSema().IdResolver->AddDecl(NsAD);
  D->CurrentPhase = Phase::Initialization;

  return NsAD;
}


// Type elaboration
//
// TODO: Can we combine this with the creating the declarator? It would save
// a pass over the AST. We could store the type directly in the declarator
// node (which we might do anyway), along with intermediate structures
// created to manage the declaration.

/// Return the type of entity declared by Dcl and establish any semantic
/// state needed to process the declaration and its initializer.
clang::Expr *Elaborator::elaborateDeclarator(const Declarator *Dcl) {
  BALANCE_DBG();
  switch (Dcl->getKind()) {
  case Declarator::Type:
    return elaborateTypeDeclarator(Dcl);
  case Declarator::Pointer:
    return elaboratePointerDeclarator(Dcl);
  case Declarator::Array:
    return elaborateArrayDeclarator(Dcl);
  case Declarator::Function:
    return elaborateFunctionDeclarator(Dcl);
  case Declarator::Template:
    return elaborateTemplateDeclarator(Dcl);
  case Declarator::Class:
    return elaborateClassDeclarator(Dcl);
  case Declarator::ImplicitType:
    return elaborateImplicitTypeDeclarator(Dcl);
  case Declarator::Using:
    llvm_unreachable("Using declarator not implemented");
  }
  llvm_unreachable("Unhandled kind of declarator.");
}

/// Elaborate declarations of the form 'T' as an expression.
clang::Expr *Elaborator::elaborateTypeDeclarator(const Declarator *Dcl) {
  BALANCE_DBG();
  clang::Expr *E = elaborateExpression(Dcl->getInfo());
  if (!E)
    return nullptr;

  if (isACppxDependentExpr(E))
    E = SemaRef.buildTypeExprTypeFromExpr(E, Dcl->getLocation());

  clang::QualType T = E->getType();
  if (!T->isKindType()) {
    Error(Dcl->getLocation(), "invalid type");
    return nullptr;
  }
  return E;
}

/// Elaborate declarations of the form '^E'.
clang::Expr *Elaborator::elaboratePointerDeclarator(const Declarator *Dcl) {
  BALANCE_DBG();
  clang::Expr *E = elaborateDeclarator(Dcl->getNext());
  if (!E)
    return nullptr;

  // If this apears within a declarator then it must be a type.
  auto TInfo = SemaRef.getTypeSourceInfoFromExpr(E, E->getExprLoc());
  if (!TInfo)
    return nullptr;
  clang::QualType RetType = getCxxContext().getPointerType(TInfo->getType());
  return SemaRef.buildTypeExpr(RetType, Dcl->getLocation());
}

/// Elaborate declarations of the form "[E]+ T".
clang::Expr *Elaborator::elaborateArrayDeclarator(const Declarator *Dcl) {
  BALANCE_DBG();
  assert(Dcl->getKind() == Declarator::Array
         && isa<ArraySyntax>(Dcl->getInfo()));

  if (!Dcl->getNext()) {
    llvm::errs() << "Dumping declarator info\n";
    Dcl->getInfo()->dump();
    llvm_unreachable("Invalid array declarator missing type.");
  }

  // Evaluating inner type expression.
  clang::Expr *TyExpr = elaborateDeclarator(Dcl->getNext());
  if (!TyExpr)
    return nullptr;

  auto TInfo = SemaRef.getTypeSourceInfoFromExpr(TyExpr, Dcl->getLocation());
  if (!TInfo)
    return nullptr;
  auto AS = cast<ArraySyntax>(Dcl->getInfo());
  auto BoundsEnc = cast<EnclosureSyntax>(AS->getBounds());
  if (!BoundsEnc->getOperand()) {
    // FIXME:/TODO: We need to support implicit array size.
    Error(BoundsEnc->getOpen().getLocation(),
          "invalid array declaration, no size given.");
    return nullptr;
  }
  clang::QualType ArrayType = TInfo->getType();
  auto SizeList = cast<ListSyntax>(BoundsEnc->getOperand());
  for (auto Val : SizeList->reverseChildren()) {
    clang::Expr *ArrSizeExpr = elaborateConstantExpression(Val);
    if (!ArrSizeExpr) {
      // We should try and evaluate all array values.
      Error(Val->getLocation(), "invalid array index");
      continue;
    }

    clang::Expr::EvalResult IdxResult;
    clang::Expr::EvalContext EvalCtx(CxxAST,
                                     getCxxSema().GetReflectionCallbackObj());
    if (!ArrSizeExpr->EvaluateAsConstantExpr(IdxResult, EvalCtx)) {
      getCxxSema().Diags.Report(ArrSizeExpr->getExprLoc(),
                                clang::diag::err_expr_not_cce)
                                << /*array size*/3;
      return nullptr;
    }

    clang::SourceRange Range(ArrSizeExpr->getExprLoc(),
                            ArrSizeExpr->getExprLoc());
    if (IdxResult.Val.isInt()) {
      ArrayType = CxxSema.BuildArrayType(
        ArrayType, clang::ArrayType::Normal,
        clang::IntegerLiteral::Create(CxxAST, IdxResult.Val.getInt(),
                                      ArrSizeExpr->getType(),
                                      ArrSizeExpr->getExprLoc()),
        /*quals*/0,
        Range, clang::DeclarationName());
    } else {
      ArrayType = CxxSema.BuildArrayType(ArrayType, clang::ArrayType::Normal,
                                         ArrSizeExpr, /*quals*/0,
                                         Range, clang::DeclarationName());
    }
  }
  return SemaRef.buildTypeExpr(ArrayType, Dcl->getLocation());
}

/// Elaborate declarations of the form '(parms) T'.
/// This returns a type expression of the form `(parms) -> T`.
clang::Expr *Elaborator::elaborateFunctionDeclarator(const Declarator *Dcl) {
  llvm_unreachable("Not implemented yet");
}

clang::Expr *Elaborator::elaborateClassDeclarator(const Declarator *Dcl) {
  llvm_unreachable("Class Declaration not implemented.");
}

/// Elaborate declarations of the form '[parms] T'.
clang::Expr *Elaborator::elaborateTemplateDeclarator(const Declarator *Dcl) {
  llvm_unreachable("Not implemented");
}

clang::Expr *Elaborator::elaborateImplicitTypeDeclarator(const Declarator *Dcl) {
  BALANCE_DBG();
  clang::QualType Ty = getCxxContext().getAutoDeductType();
  return SemaRef.buildTypeExpr(Ty, clang::SourceLocation());
}

clang::Decl *Elaborator::identifyDeclsInClassBody(Declaration *D,
                                                  const ListSyntax *L,
                                                  clang::CXXRecordDecl *R,
                               llvm::SmallVectorImpl<Declaration *> &DeclList) {
  BALANCE_DBG();
  if(!D->hasInitializer()) {
    // FIXME: Handle forward declarations here? I think.
    llvm_unreachable("Type forward declarations are not implemented yet.");
    return nullptr;
  }

  // auto const* MacroRoot = dyn_cast<MacroSyntax>(D->Init);
  // assert(MacroRoot && "Invalid AST structure.");
  // auto const* BodyArray = MacroRoot->getBlock();
  D->CurrentPhase = Phase::Typing;
  Scope *S = SemaRef.getCurrentScope();
  // for (auto const* ChildDecl : BodyArray->children()) {
  for (const Syntax *SS : L->children()) {
    if (!SS)
      continue;
    identifyDeclaration(SS);
    Declaration *Member = S->findDecl(SS);
    if (!Member) {
      if (auto Declaration = dyn_cast<DeclarationSyntax>(SS)) {
        Error(Declaration->getErrorLocation(), "invalid member declaration");
        continue;
      }
      Error(SS->getLocation(), "invalid member declaration");
      continue;
    }
    DeclList.emplace_back(Member);
  }

  return D->getCxx();
}

// Expression elaboration
clang::Expr *Elaborator::elaborateExpression(const Syntax *S) {
  BALANCE_DBG();
  if (!S)
    return nullptr;

  return doElaborateExpression(S);
}

clang::Expr *Elaborator::elaborateConstantExpression(const Syntax *S) {
  clang::EnterExpressionEvaluationContext ConstantEvaluated(getCxxSema(),
                   clang::Sema::ExpressionEvaluationContext::ConstantEvaluated);
  return doElaborateConstantExpression(S);
}

clang::Expr *Elaborator::doElaborateConstantExpression(const Syntax *S) {
  Sema::DeepElaborationModeRAII ElabMode(SemaRef, true);
  clang::Expr *Res = doElaborateExpression(S);
  if (!Res)
    return Res;

  // This attempts to make sure that all referenced functions are actually
  // in scope, and completely elaborated.

  // TODO: I may need to re-implement the constant expression triggering
  // elaboration from gold.
  // SemaRef.elaborateConstexpr(Res);

  auto ConstExpr = SemaRef.getCxxSema().ActOnConstantExpression(Res);
  if (ConstExpr.isInvalid())
    return nullptr;
  return ConstExpr.get();
}

clang::Expr *Elaborator::doElaborateExpression(const Syntax *S) {
  assert(S && "invalid expression");
  clang::Expr *E = nullptr;
  switch (S->getKind()) {
  case Syntax::Literal:
    E = elaborateLiteralExpression(cast<LiteralSyntax>(S));
    break;
  case Syntax::Identifier:
    E = elaborateIdentifierExpression(cast<IdentifierSyntax>(S));
    break;
  case Syntax::Call:
    E = elaborateCallExpression(cast<CallSyntax>(S));
    break;
  case Syntax::Prefix:
    E = elaboratePrefixExpression(cast<PrefixSyntax>(S));
    break;
  case Syntax::Postfix:
    E = elaboratePostfixExpression(cast<PostfixSyntax>(S));
    break;
  case Syntax::Infix:
    E = elaborateInfixExpression(cast<InfixSyntax>(S));
    break;
  case Syntax::Index:
    E = elaborateIndexExpression(cast<IndexSyntax>(S));
    break;
  case Syntax::Pair:
    E = elaboratePairExpression(cast<PairSyntax>(S));
    break;
  case Syntax::Triple:
    E = elaborateTripleExpression(cast<TripleSyntax>(S));
    break;
  case Syntax::Enclosure:
    S->dump();
    llvm_unreachable("Enclosure syntax is unavailable.");
  case Syntax::List:
    E = elaborateListExpression(cast<ListSyntax>(S));
    break;
  case Syntax::Sequence:
    E = elaborateSequenceExpression(cast<SequenceSyntax>(S));
    break;
  case Syntax::Control:
    E = elaborateControlExpression(cast<ControlSyntax>(S));
    break;
  case Syntax::QualifiedMemberAccess:
    E = elaborateQualifiedMemberAccess(cast<QualifiedMemberAccessSyntax>(S));
    break;
  case Syntax::BuiltinCompilerOp:
    E = elaborateCompilerOp(cast<BuiltinCompilerOpSyntax>(S));
    break;
  default:
    break;
  }
  return E;
}



static bool alwaysFitsInto64Bits(unsigned Radix, unsigned NumDigits) {
  switch (Radix) {
  case 2:
    return NumDigits <= 64;
  case 8:
    return NumDigits <= 64 / 3; // Digits are groups of 3 bits.
  case 10:
    return NumDigits <= 19; // floor(log10(2^64))
  case 16:
    return NumDigits <= 64 / 4; // Digits are groups of 4 bits.
  default:
    llvm_unreachable("impossible Radix");
  }
}

static bool checkOverflow(unsigned Radix, llvm::StringRef Literal,
                          llvm::APInt &Val) {
  const unsigned NumDigits = Literal.size();

  auto isDigitSeparator = [](char C) -> bool {
    return C == '\'';
  };

  if (alwaysFitsInto64Bits(Radix, NumDigits)) {
    uint64_t N = 0;
    for (const char *Ptr = Literal.begin(); Ptr != Literal.end(); ++Ptr)
      if (!isDigitSeparator(*Ptr))
        N = N * Radix + llvm::hexDigitValue(*Ptr);

    // This will truncate the value to Val's input width. Simply check
    // for overflow by comparing.
    Val = N;
    return Val.getZExtValue() != N;
  }

  Val = 0;
  const char *Ptr = Literal.begin();

  llvm::APInt RadixVal(Val.getBitWidth(), Radix);
  llvm::APInt CharVal(Val.getBitWidth(), 0);
  llvm::APInt OldVal = Val;

  bool OverflowOccurred = false;
  while (Ptr < Literal.end()) {
    if (isDigitSeparator(*Ptr)) {
      ++Ptr;
      continue;
    }

    unsigned C = llvm::hexDigitValue(*Ptr++);

    // If this letter is out of bound for this radix, reject it.
    assert(C < Radix && "checkOverflow called with wrong radix");

    CharVal = C;

    // Add the digit to the value in the appropriate radix.  If adding in digits
    // made the value smaller, then this overflowed.
    OldVal = Val;

    // Multiply by radix, did overflow occur on the multiply?
    Val *= RadixVal;
    OverflowOccurred |= Val.udiv(RadixVal) != OldVal;

    // Add value, did overflow occur on the value?
    //   (a + b) ult b  <=> overflow
    Val += CharVal;
    OverflowOccurred |= Val.ult(CharVal);
  }
  return OverflowOccurred;
}

static clang::IntegerLiteral *
createIntegerLiteral(clang::ASTContext &CxxAST, Sema &SemaRef,
                     const LiteralSyntax *S, std::size_t Base = 10) {
  unsigned Width = S->Suffix.BitWidth;
  bool Signed = S->Suffix.IsSigned;

  // In case we didn't set either flag, this is signed by default.
  if (!Signed && !S->Suffix.IsUnsigned)
    Signed = true;

  unsigned TargetIntWidth = CxxAST.getTargetInfo().getIntWidth();
  if (!Width)
    Width = TargetIntWidth;

  clang::QualType IntTy = CxxAST.getIntTypeForBitwidth(Width, Signed);
  if (IntTy.isNull()) {
    if (Width <= TargetIntWidth)
      IntTy = Signed ? CxxAST.IntTy : CxxAST.UnsignedIntTy;
    else if (Width <= CxxAST.getTargetInfo().getLongWidth())
      IntTy = Signed ? CxxAST.LongTy : CxxAST.UnsignedLongTy;
    else
      IntTy = Signed ? CxxAST.LongLongTy : CxxAST.UnsignedLongLongTy;
  }

  if (Width != CxxAST.getIntWidth(IntTy)) {
    clang::SourceLocation Loc = S->getLocation();
    SemaRef.getCxxSema().Diags.Report(Loc,
      clang::diag::err_integer_bitwidth_mismatch)
      << IntTy << Width << CxxAST.getIntWidth(IntTy);
    return nullptr;
  }

  // skip over any [0.] prefix
  std::string Spelling = Base == 10 ? S->getSpelling() :
    S->getSpelling().substr(2);

  auto It = std::find(Spelling.begin(), Spelling.end(), '\'');
  while(It != std::end(Spelling)) {
    Spelling.erase(It);
    It = std::find(Spelling.begin(), Spelling.end(), '\'');
  }

  llvm::APInt Value(Width, Spelling, Base);
  Value = Value.zextOrTrunc(Width);

  if (checkOverflow(Base, Spelling, Value)) {
    SemaRef.getCxxSema().Diags.Report(S->getLocation(),
                                     clang::diag::err_integer_literal_too_large)
      << /* Unsigned */ 1;
    return nullptr;
  }

  return clang::IntegerLiteral::Create(CxxAST, Value, IntTy, S->getLocation());
}

static clang::FloatingLiteral *
createFloatLiteral(clang::ASTContext &CxxAST, Sema &SemaRef,
                   const LiteralSyntax *S) {
  // // If we don't have a specified type, just create a default float.
  // clang::QualType FloatType = CxxAST.FloatTy;
  // if (S->Suffix.IsDouble)
  //   FloatType = CxxAST.DoubleTy;
  // else if (S->Suffix.IsHalf)
  //   FloatType = CxxAST.Float16Ty;
  // else if (S->Suffix.IsQuarter) {
  //   unsigned DiagID =
  //     SemaRef.getCxxSema().Diags.getCustomDiagID(clang::DiagnosticsEngine::Error,
  //                                   "minifloats not yet supported by Clang");
  //   SemaRef.getCxxSema().Diags.Report(S->getLocation(), DiagID);
  //   return nullptr;
  // }

  // const llvm::fltSemantics &Format = CxxAST.getFloatTypeSemantics(FloatType);
  // using llvm::APFloat;
  // APFloat Val = llvm::APFloat(Format);

  // std::string Spelling = S->getSpelling();
  // auto It = std::find(Spelling.begin(), Spelling.end(), '\'');
  // while(It != std::end(Spelling)) {
  //   Spelling.erase(It);
  //   It = std::find(Spelling.begin(), Spelling.end(), '\'');
  // }

  // auto StatusOrErr =
  //   Val.convertFromString(Spelling, APFloat::rmNearestTiesToEven);
  // assert(StatusOrErr && "Invalid floating point representation");
  // return clang::FloatingLiteral::Create(CxxAST, Val, /*Exact=*/true,
  //                                       FloatType, S->getLocation());
  llvm_unreachable("floating literal not implemented yet");
}

static clang::FloatingLiteral *
createExponentLiteral(clang::ASTContext &CxxAST, Sema &SemaRef,
                      const LiteralSyntax *S, clang::SourceLocation Loc) {
  // std::string Spelling = S->getSpelling();
  // assert((Spelling.find_first_of("E") != std::string::npos ||
  //        Spelling.find_first_of("e") != std::string::npos) &&
  //        "non-exponent");
  // auto It = std::find(Spelling.begin(), Spelling.end(), '\'');
  // while(It != std::end(Spelling)) {
  //   Spelling.erase(It);
  //   It = std::find(Spelling.begin(), Spelling.end(), '\'');
  // }

  // const llvm::fltSemantics &Format =
  //   CxxAST.getFloatTypeSemantics(CxxAST.DoubleTy);
  // llvm::APFloat Val(Format);
  // auto StatusOrErr =
  //   Val.convertFromString(Spelling, llvm::APFloat::rmNearestTiesToEven);
  // assert(StatusOrErr && "invalid floating point representation");
  // if (llvm::errorToBool(StatusOrErr.takeError()))
  //   return nullptr;

  // llvm::APFloat::opStatus Result = *StatusOrErr;
  // if ((Result & llvm::APFloat::opOverflow) ||
  //     ((Result & llvm::APFloat::opUnderflow) && Val.isZero())) {
  //   unsigned Diagnostic;
  //   llvm::SmallString<20> Buffer;
  //   if (Result & llvm::APFloat::opOverflow) {
  //     Diagnostic = clang::diag::warn_float_overflow;
  //     llvm::APFloat::getLargest(Format).toString(Buffer);
  //   } else {
  //     Diagnostic = clang::diag::warn_float_underflow;
  //     llvm::APFloat::getSmallest(Format).toString(Buffer);
  //   }

  //   SemaRef.getCxxSema().Diags.Report(Loc, Diagnostic)
  //     << CxxAST.DoubleTy
  //     << llvm::StringRef(Buffer.data(), Buffer.size());
  // }

  // clang::QualType FloatType = CxxAST.FloatTy;
  // if (S->Suffix.IsDouble)
  //   FloatType = CxxAST.DoubleTy;

  // bool isExact = (Result == llvm::APFloat::opOK);
  // return clang::FloatingLiteral::Create(CxxAST, Val, isExact, FloatType, Loc);
  llvm_unreachable("exponent literal not implemented yet.");
}

/// This was copied from clang/lib/lex/LiteralSupport.cpp:91, and modified.
static unsigned processCharEscape(Sema &SemaRef, clang::SourceLocation Loc,
    const char *&ThisTokBuf, const char *ThisTokEnd,
    bool &HadError, unsigned CharWidth) {

  // Skip the '\' char.
  ++ThisTokBuf;

  // We know that this character can't be off the end of the buffer, because
  // that would have been \", which would not have been the end of string.
  unsigned ResultChar = *ThisTokBuf++;

  switch (ResultChar) {
  // These map to themselves.
  case '\\': case '\'': case '"': case '?': break;

    // These have fixed mappings.
  case 'a':
    ResultChar = 7;
    break;
  case 'b':
    ResultChar = 8;
    break;
  case 'e':
    SemaRef.getCxxSema().Diags.Report(Loc, clang::diag::ext_nonstandard_escape)
        << "e";
    ResultChar = 27;
    break;
  case 'E':
    SemaRef.getCxxSema().Diags.Report(Loc, clang::diag::ext_nonstandard_escape)
        << "E";
    ResultChar = 27;
    break;
  case 'f':
    ResultChar = 12;
    break;
  case 'n':
    ResultChar = 10;
    break;
  case 'r':
    ResultChar = 13;
    break;
  case 't':
    ResultChar = 9;
    break;
  case 'v':
    ResultChar = 11;
    break;
  case 'x': { // Hex escape.
    ResultChar = 0;
    if (ThisTokBuf == ThisTokEnd || !clang::isHexDigit(*ThisTokBuf)) {
      SemaRef.getCxxSema().Diags.Report(Loc, clang::diag::err_hex_escape_no_digits)
          << "x";
      HadError = true;
      break;
    }

    // Hex escapes are a maximal series of hex digits.
    bool Overflow = false;
    for (; ThisTokBuf != ThisTokEnd; ++ThisTokBuf) {
      int CharVal = llvm::hexDigitValue(ThisTokBuf[0]);
      if (CharVal == -1) break;
      // About to shift out a digit?
      if (ResultChar & 0xF0000000)
        Overflow = true;
      ResultChar <<= 4;
      ResultChar |= CharVal;
    }

    // See if any bits will be truncated when evaluated as a character.
    if (CharWidth != 32 && (ResultChar >> CharWidth) != 0) {
      Overflow = true;
      ResultChar &= ~0U >> (32-CharWidth);
    }

    // Check for overflow.
    if (Overflow)   // Too many digits to fit in
      SemaRef.getCxxSema().Diags.Report(Loc, clang::diag::err_escape_too_large)
          << 0;
    break;
  }
  case '0': case '1': case '2': case '3':
  case '4': case '5': case '6': case '7': {
    // Octal escapes.
    --ThisTokBuf;
    ResultChar = 0;

    // Octal escapes are a series of octal digits with maximum length 3.
    // "\0123" is a two digit sequence equal to "\012" "3".
    unsigned NumDigits = 0;
    do {
      ResultChar <<= 3;
      ResultChar |= *ThisTokBuf++ - '0';
      ++NumDigits;
    } while (ThisTokBuf != ThisTokEnd && NumDigits < 3 &&
             ThisTokBuf[0] >= '0' && ThisTokBuf[0] <= '7');

    // Check for overflow.  Reject '\777', but not L'\777'.
    if (CharWidth != 32 && (ResultChar >> CharWidth) != 0) {
      SemaRef.getCxxSema().Diags.Report(Loc, clang::diag::err_escape_too_large)
          << 1;
      ResultChar &= ~0U >> (32-CharWidth);
    }
    break;
  }

    // Otherwise, these are not valid escapes.
  case '(': case '{': case '[': case '%':
    // GCC accepts these as extensions.  We warn about them as such though.
    // TODO: We need to determine if we need to suppor this or not.
    SemaRef.getCxxSema().Diags.Report(Loc, clang::diag::ext_nonstandard_escape)
        << std::string(1, ResultChar);
    break;
  default:

    if (clang::isPrintable(ResultChar))
      SemaRef.getCxxSema().Diags.Report(Loc, clang::diag::ext_unknown_escape)
          << std::string(1, ResultChar);
    else
      SemaRef.getCxxSema().Diags.Report(Loc, clang::diag::ext_unknown_escape)
          <<  "x" + llvm::utohexstr(ResultChar);
    break;
  }

  return ResultChar;
}

/// readCharacter attempts to read the next character in a literal value
/// if there's an error true is returned, and otherwise the result is false.
///
/// The Iter will be advanced to the position of the next character in the
/// string.
///
/// This function will indicate an error when Iter == End. It's important to
/// set test that value before the next call to this function.
static bool readCharacter(Sema &SemaRef, clang::SourceLocation Loc,
                          const char *&Iter, const char *End, unsigned &Value,
                          bool &Escape) {
  assert (Iter <= End && "Invalid character");

  // Process an escape sequence if we encounter one, otherwise do a simple
  // character literal read.
  if (*Iter == '\\') {
    Escape = true;
    bool DidError = false;
    Value = processCharEscape(SemaRef, Loc, Iter, End, DidError, 8u);
    return DidError;
  } else {
    Escape = false;
    Value = *Iter;
    ++Iter;
  }

  return false;
}

static clang::CharacterLiteral *
createCharLiteral(clang::ASTContext &CxxAST, Sema &SemaRef,
                  Token T, clang::SourceLocation Loc) {
  auto Spelling = T.getSpelling();
  assert(Spelling[0] == '\'' && "atom is not a character");

  Spelling = Spelling.substr(1, Spelling.size());
  Spelling = Spelling.substr(0, Spelling.find_last_of('\''));
  if (Spelling.empty()) {
    SemaRef.getCxxSema().Diags.Report(Loc, clang::diag::ext_empty_character);
    return nullptr;
  }

  llvm::SmallString<16> CharBuffer;
  CharBuffer.append(Spelling.begin(), Spelling.end());
  unsigned Character = 0;
  bool EscapeSeq;
  const char *CharBegin = CharBuffer.data();
  const char *CharEnd = CharBuffer.data() + CharBuffer.size();
  if (readCharacter(SemaRef, Loc, CharBegin, CharEnd, Character, EscapeSeq)) {
    SemaRef.getCxxSema().Diags.Report(Loc, clang::diag::ext_unknown_escape)
      << CharBuffer.data();
    return nullptr;
  }

  // A multi-character character constant is actually valid, so we'll just
  // warn and move on.
  if (!EscapeSeq && Spelling.size() > 1) {
    unsigned DiagID =
      SemaRef.getCxxSema().Diags.getCustomDiagID(clang::DiagnosticsEngine::Warning,
                                    "multi-character character constant");
    SemaRef.getCxxSema().Diags.Report(Loc, DiagID);
  }

  return new (CxxAST) clang::CharacterLiteral(Character,
                                              clang::CharacterLiteral::UTF8,
                                              SemaRef.DefaultCharTy, Loc);
}

static clang::CharacterLiteral *
createUTF8Literal(clang::ASTContext &CxxAST, Sema &SemaRef,
                  Token T, clang::SourceLocation Loc) {
  std::string Spelling = T.getSpelling();
  Spelling = Spelling.substr(Spelling.find_first_not_of("0c"), Spelling.size());
  unsigned Value = (unsigned)std::stoi(Spelling, 0, 16);

  // FIXME: warn on overflow?

  return new (CxxAST)
    clang::CharacterLiteral(Value, clang::CharacterLiteral::UTF8,
                            CxxAST.Char8Ty, Loc);
}

static clang::CharacterLiteral *
createUnicodeLiteral(clang::ASTContext &CxxAST, Sema &SemaRef,
                     Token T, clang::SourceLocation Loc) {
  std::string Spelling = T.getSpelling();
  Spelling = Spelling.substr(Spelling.find_first_not_of("0u"), Spelling.size());
  unsigned Value = (unsigned)std::stoi(Spelling, 0, 16);

  // FIXME: warn on overflow?

  clang::CharacterLiteral::CharacterKind CharKind;
  clang::QualType CharType;
  if (Value <= 0xFF) {
    CharKind = clang::CharacterLiteral::UTF8;
    CharType = CxxAST.Char8Ty;
  } else if (Value <= 0xFFFF) {
    CharKind = clang::CharacterLiteral::UTF16;
    CharType = CxxAST.Char16Ty;
  } else if (Value <= 0xFFFFFFFF) {
    CharKind = clang::CharacterLiteral::UTF32;
    CharType = CxxAST.Char32Ty;
  } else {
    return nullptr;
  }

  return new (CxxAST) clang::CharacterLiteral(Value, CharKind, CharType, Loc);
}

static clang::StringLiteral *
createStringLiteral(clang::ASTContext &CxxAST, Sema &SemaRef,
                    Token T, const Syntax *StrNode) {
  auto Str = T.getSpelling();
  clang::Token CTok;
  CTok.startToken();
  CTok.setKind(clang::tok::utf8_string_literal);
  CTok.setLocation(StrNode->getLocation());
  CTok.setLength(Str.size());
  llvm::SmallVector<clang::Token, 1> StrTokens;
  StrTokens.push_back(CTok);
  clang::StringLiteralParser StrParser(StrTokens, CxxAST.getSourceManager(),
                                       CxxAST.getLangOpts(),
                                       CxxAST.getTargetInfo(),
                                       &SemaRef.getCxxSema().Diags);

  clang::QualType StrTy = CxxAST.getStringLiteralArrayType(
                          SemaRef.DefaultCharTy, StrParser.GetNumStringChars());
  auto EncodingKind = clang::StringLiteral::Ascii;
  // if (SemaRef.insideAttributeExpr()) {
  //   EncodingKind = ;
  // }
  return clang::StringLiteral::Create(CxxAST, StrParser.GetString(),
                                      EncodingKind,
                                      false, StrTy, StrNode->getLocation());
}

static clang::CXXBoolLiteralExpr *
createBoolLiteral(clang::ASTContext &CxxAST, Token T,
                  clang::SourceLocation Loc) {
  return new (CxxAST) clang::CXXBoolLiteralExpr(T.hasKind(tok::TrueKeyword),
                                                CxxAST.BoolTy, Loc);
}

static clang::CXXNullPtrLiteralExpr *
createNullLiteral(clang::ASTContext &CxxAST, clang::SourceLocation Loc) {
  return new (CxxAST) clang::CXXNullPtrLiteralExpr(CxxAST.NullPtrTy, Loc);
}

clang::Expr *Elaborator::elaborateLiteralExpression(const LiteralSyntax *S) {
  // Other things we need in the future.
  // DecimalExponent
  // HexadecimalCharacter
  // UnicodeCharacter
  const Token& Tok = S->getToken();
  switch (Tok.getKind()) {
  case tok::BitAndKeyword:{
    SemaRef.buildBitAnd();
    return buildIdExpr(SemaRef, S->getSpelling(), S->getLocation());
  }
  break;
  case tok::BitOrKeyword:{
    SemaRef.buildBitOr();
    return buildIdExpr(SemaRef, S->getSpelling(), S->getLocation());
  }
  break;
  case tok::BitXOrKeyword:{
    SemaRef.buildBitXOr();
    return buildIdExpr(SemaRef, S->getSpelling(), S->getLocation());
  }
  break;
  case tok::BitShlKeyword:{
    SemaRef.buildBitShl();
    return buildIdExpr(SemaRef, S->getSpelling(), S->getLocation());
  }
  break;
  case tok::BitShrKeyword:{
    SemaRef.buildBitShr();
    return buildIdExpr(SemaRef, S->getSpelling(), S->getLocation());
  }
  break;
  case tok::BitNotKeyword:{
    SemaRef.buildBitNot();
    return buildIdExpr(SemaRef, S->getSpelling(), S->getLocation());
  }
  break;

  case tok::DecimalInteger:
    return createIntegerLiteral(getCxxContext(), SemaRef, S);
  case tok::DecimalFloat:
    return createFloatLiteral(getCxxContext(), SemaRef, S);
  case tok::BinaryInteger:
    return createIntegerLiteral(getCxxContext(), SemaRef, S, 2);
  case tok::HexadecimalInteger:
    return createIntegerLiteral(getCxxContext(), SemaRef, S, /*Base=*/16);
  case tok::HexadecimalFloat:
    llvm_unreachable("Hexadecimal float not implemented");
    break;
  case tok::Character:
    return createCharLiteral(getCxxContext(), SemaRef, Tok, S->getLocation());
  case tok::String:
    return createStringLiteral(getCxxContext(), SemaRef, Tok, S);
  case tok::TrueKeyword:
  case tok::FalseKeyword:
    return createBoolLiteral(getCxxContext(), Tok, S->getLocation());
  case tok::NullKeyword:
    return createNullLiteral(getCxxContext(), S->getLocation());
  case tok::VoidKeyword:
    return SemaRef.buildTypeExpr(getCxxContext().VoidTy, Tok.getLocation());
  case tok::BoolKeyword:
    return SemaRef.buildTypeExpr(getCxxContext().BoolTy, Tok.getLocation());
  case tok::ByteKeyword:
    return SemaRef.buildTypeExpr(getCxxContext().UnsignedCharTy,
                                 Tok.getLocation());
  case tok::IntKeyword:
    // FIXME: Support arbitrary length integer types via the lexer.
    return SemaRef.buildTypeExpr(getCxxContext().IntTy,
                                 Tok.getLocation());
  case tok::FloatKeyword:
    // FIXME: Support arbitrary length floating point types vie the lexer.
    return SemaRef.buildTypeExpr(getCxxContext().DoubleTy,
                                 Tok.getLocation());
  case tok::TypeKeyword:
    return SemaRef.buildTypeExpr(getCxxContext().CppxKindTy,
                                 Tok.getLocation());
  default:
    break;
  }
  S->dump();
  llvm_unreachable("Not implemented");
}

void Elaborator::elaborateDefinition(const Syntax *S) {

  BALANCE_DBG();
  auto Decl = SemaRef.getCurrentScope()->findDecl(S);
  if (!Decl)
    return;
  // Attempt to process the current declaration again.
  Sema::DeclarationElaborationRAII DeclElab(SemaRef, Decl);
  elaborateDefinitionInitialization(Decl);
}

void Elaborator::elaborateDefinitionInitialization(Declaration *D) {
  BALANCE_DBG();
  // If the current phase isn't typing then bail.
  if (phaseOf(D) != Phase::Typing)
    return;
  if (D->isFieldDecl())
    return elaborateFieldInit(D);
  if (D->isVariableDecl())
    return elaborateVarDef(D);
  if (D->isFunctionDecl())
    return elaborateFunctionDef(D);
  if (D->IsBinding)
    return;

  llvm_unreachable("Elaboration for this kind of declaration isn't "
                   "implemented yet.");
}

void Elaborator::elaborateVarDef(Declaration *D) {
  BALANCE_DBG();
  D->CurrentPhase = Phase::Initialization;
  if (!D->getCxx())
    return;

  clang::ValueDecl *VD = cast<clang::ValueDecl>(D->getCxx());
  if (!D->getInitializer()) {
    // FIXME: We probably want to synthesize some kind of initializer here.
    // Not quite sure how we want to do this.
    //
    // FIXME: What if D has type auto? Surely this is an error. For example:
    //
    //    x : auto
    //
    // declares an undeduced-type variable with no initializer. Presumably
    // this should be an error.

    // This handles implcit initialization/constructor calls for variables
    // that don't have a = sign on first use, but have a type.
    // That includes complex types.
    getCxxSema().ActOnUninitializedDecl(VD);
    getCxxSema().FinalizeDeclaration(VD);
    return;
  }
  clang::Expr *InitExpr = nullptr;
  if (auto CtorArgs = dyn_cast<EnclosureSyntax>(D->getInitializer())) {
    if (CtorArgs->getOperand()) {
<<<<<<< HEAD
      // auto TInfo = VD->getTypeSourceInfo();
      InitExpr = elaborateConstructorCall(VD, CtorArgs);
        // auto PT = SemaRef.getCxxSema().CreateParsedType(TInfo->getType(), TInfo);
        // auto CtorExpr = SemaRef.getCxxSema().ActOnCXXTypeConstructExpr(PT,
        //             CtorArgs->getOpen().getLocation(), , CtorArgs->getClose().getLocation(),
        //                                               /*ListInitialization=*/false);
        // if (CtorExpr.isInvalid())
        //   return nullptr;
        // InitExpr = CtorExpr.get();
      // }
      // llvm_unreachable("Constructor with arguments not implemented yet.");
    } else {
      InitExpr = elaborateConstructorCall(VD, CtorArgs);
=======
      llvm_unreachable("Constructor with arguments not implemented yet.");
    } else {
      InitExpr =
        elaborateExplicitDefaultCtorCall(cast<clang::VarDecl>(VD), CtorArgs);
>>>>>>> d2a6e37e
    }
  } else {
    InitExpr = elaborateExpression(D->getInitializer());
  }

  if (!InitExpr)
    return;

  // Update the initializer.
  getCxxSema().AddInitializerToDecl(VD, InitExpr, /*DirectInit=*/false);
}

clang::Expr *Elaborator::elaborateConstructorCall(clang::VarDecl *D,
                                                    const EnclosureSyntax *ES) {
  BALANCE_DBG();
  llvm::SmallVector<clang::Expr *, 8> Args;
  clang::SourceLocation Begin, End;

  Begin = ES->getOpen().getLocation();
  End = ES->getClose().getLocation();
  auto TInfo = D->getTypeSourceInfo();
  if (ES->getOperand()) {
    if (auto ArgList = dyn_cast<ListSyntax>(ES->getOperand())) {
      for(const Syntax *Arg : ArgList->children()) {
        auto E = elaborateExpression(Arg);
        if (!E)
          continue;
        Args.emplace_back(E);
      }
    } else {
      auto E = elaborateExpression(ES->getOperand());
      if (E)
        Args.emplace_back(E);
    }
  }
  clang::ParsedType PTy;
  PTy = getCxxSema().CreateParsedType(TInfo->getType(), TInfo);
  clang::ExprResult ConstructorExpr =
      getCxxSema().ActOnCXXTypeConstructExpr(PTy, Begin, Args, End,
                                             /*ListInitialization*/false);
  if (!ConstructorExpr.get()) {
    Error(ES->getOpen().getLocation(), "invalid constructor");
    return nullptr;
  }
  auto Temp = getCxxSema().TemporaryMaterializationConversion(
      ConstructorExpr.get());
  return Temp.get();
}

// clang::Expr *Elaborator::elaborateConstructorCall(clang::VarDecl *D,
//                                                   const EnclosureSyntax *ES) {}

void Elaborator::elaborateFieldInit(Declaration *D) {
  BALANCE_DBG();
  assert(D && "Missing Declaration.");
  if (!D->hasInitializer())
    return;
  D->CurrentPhase = Phase::Initialization;
  getCxxSema().ActOnStartCXXInClassMemberInitializer();

  using EEC = clang::Sema::ExpressionEvaluationContext;
  clang::EnterExpressionEvaluationContext EEContext(getCxxSema(),
                                                    EEC::PotentiallyEvaluated,
                                                    D->getCxx());
  clang::Expr *InitExpr = elaborateExpression(D->getInitializer());
  if (!InitExpr) {
    return;
  }

  getCxxSema().ActOnFinishCXXInClassMemberInitializer(D->getCxx(),
                                                      D->Def->getLocation(),
                                                      InitExpr);
}

void Elaborator::elaborateFunctionDef(Declaration *D) {
  BALANCE_DBG();
  D->CurrentPhase = Phase::Initialization;

  if (!D->getCxx())
    return;
  if (!D->Init)
    return;


  // We saved the parameter scope while elaborating this function's type,
  // so push it on before we enter the function scope.
  // assert(D->Decl->declaresFunction());
  Declarator *FnDclrtr = D->getFirstDeclarator(Declarator::Function);
  Scope *ParamScope = FnDclrtr->DeclInfo.ParamScope;
  // Finishing parameter declarations also
  for (auto SnD : ParamScope->getDeclMap()) {
    elaborateDefaultParameterInit(SnD.second);
  }
  clang::FunctionDecl *FnDecl = cast<clang::FunctionDecl>(D->getCxx());
  auto CurParams = FnDecl->parameters();
  bool HaveDefaultArg = false;
  for(clang::ParmVarDecl *PVD : CurParams) {
    if (!HaveDefaultArg) {
      if (PVD->getDefaultArg()) {
        HaveDefaultArg = true;
      }
    } else {
      if (!PVD->getDefaultArg()) {
        Error(PVD->getLocation(),
              "all parameters after tha parameter with a default argument must "
              "also have default arguments");
      }
    }
  }

  ResumeScopeRAII FnDclScope(SemaRef, ParamScope, ParamScope->getTerm());
  clang::DeclContext *CurClangDC = SemaRef.getCurClangDeclContext();
  Declaration *CurrentDeclaration = SemaRef.getCurrentDecl();
  // Entering clang scope. for function definition.
  Sema::ClangScopeRAII CSTracker(SemaRef,
                                 clang::Scope::FnScope |
                                 clang::Scope::DeclScope |
                                 clang::Scope::CompoundStmtScope,
                                 clang::SourceLocation());
  clang::Decl *FuncDecl =
    SemaRef.getCxxSema().ActOnStartOfFunctionDef(SemaRef.getCurClangScope(),
                                                 D->getCxx());


  Sema::ScopeRAII FnScope(SemaRef, Scope::Function, D->Init);
  SemaRef.setCurrentDecl(D);
  if (auto Enclosure = dyn_cast<EnclosureSyntax>(D->Init)) {
    clang::Stmt *Body = elaborateEnclosureStmt(Enclosure);
    SemaRef.setClangDeclContext(cast<clang::FunctionDecl>(D->getCxx()));
    SemaRef.getCxxSema().ActOnFinishFunctionBody(FuncDecl, Body);

  } else if (auto Lit = dyn_cast<LiteralSyntax>(D->Init)) {
    if (Lit->getToken().hasKind(tok::DeleteKeyword)) {
      FnDecl->setDeletedAsWritten(true);
    } else if (Lit->getToken().hasKind(tok::DefaultKeyword)) {
      if (auto Method = dyn_cast<clang::CXXMethodDecl>(FnDecl)) {
        Method->setDefaulted(true);
      } else {
        Method->setInvalidDecl();
        Error(D->Init->getLocation(), "unable to create a default function "
              "that isn't a specail method");
      }
    } else {
      // this is for elaborating anything taht isn't a default or delete kw.
      clang::Expr *BodyE = elaborateExpression(D->Init);
      SemaRef.setClangDeclContext(cast<clang::FunctionDecl>(D->getCxx()));
      SemaRef.getCxxSema().ActOnFinishFunctionBody(FuncDecl, BodyE);
    }
  } else {
    llvm_unreachable("unknown function body!");
  }

  // Return the current decl to whatever it was before.
  SemaRef.setCurrentDecl(CurrentDeclaration);
  SemaRef.setClangDeclContext(CurClangDC);
}

/// This creates the correct expression in order to correctly reference
/// a type, variable, single function, or any thing else that may
/// be returned from by the look up.
static clang::Expr *BuildReferenceToDecl(Sema &SemaRef,
                                         clang::SourceLocation Loc,
                                         clang::LookupResult &R);

clang::Expr *buildIdExpr(Sema &SemaRef, llvm::StringRef Id,
                         clang::SourceLocation Loc) {
  // Check for builtin types.
  // Easy case of a wildcard expression.
  if (Id == "_")
    return clang::CppxWildcardExpr::Create(SemaRef.getCxxAST(), Loc);

  if (Id == "this") {
    return SemaRef.getCxxSema().ActOnCXXThis(Loc).get();
  }

  // Doing variable lookup.
  clang::IdentifierInfo *II = &SemaRef.getCxxAST().Idents.get(Id);
  clang::LookupResult R(SemaRef.getCxxSema(), {{II}, Loc},
                        clang::Sema::LookupOrdinaryName);
  R.setTemplateNameLookup(true);

  if (SemaRef.isQualifiedLookupContext()) {
    SemaRef.lookupQualifiedName(R);
  } else {
    auto BuiltinMapIter = SemaRef.BuiltinTypes.find(Id);
    if (BuiltinMapIter != SemaRef.BuiltinTypes.end())
      return SemaRef.buildTypeExpr(BuiltinMapIter->second, Loc);
    SemaRef.lookupUnqualifiedName(R, SemaRef.getCurrentScope());

  }

  R.resolveKind();
  switch (R.getResultKind()) {
  case clang::LookupResult::FoundOverloaded: {
      // Need to figure out if the potential overload is a member function
      // or not.
      return clang::UnresolvedLookupExpr::Create(SemaRef.getCxxAST(),
                                                 R.getNamingClass(),
                                                clang::NestedNameSpecifierLoc(),
                                                 R.getLookupNameInfo(),
                                                 /*ADL=*/true, true,
                                                 R.begin(),
                                                 R.end());
  }
  case clang::LookupResult::Found:
    return BuildReferenceToDecl(SemaRef, Loc, R);
  case clang::LookupResult::NotFoundInCurrentInstantiation:
  case clang::LookupResult::NotFound: {
    SemaRef.getCxxSema().Diags.Report(Loc,
                            clang::diag::err_identifier_not_declared_in_scope)
                                      << II->getName();

    return nullptr;
  }
  case clang::LookupResult::FoundUnresolvedValue:
    // FIXME: I need to figure out when this can occur, then create
    // that situiation wihtin a test and build appropriate error message.
    // I suspect that this may have something to do with variable template
    // declarations.
    llvm_unreachable("Not sure how handle unresolved values.");
  case clang::LookupResult::Ambiguous:
    SemaRef.getCxxSema().DiagnoseAmbiguousLookup(R);
    return nullptr;
  }
  return nullptr;
}

clang::Expr *Elaborator::elaborateIdentifierExpression(const IdentifierSyntax *S) {
  return buildIdExpr(SemaRef, S->getSpelling(), S->getLocation());
}

clang::Expr *Elaborator::elaborateCallExpression(const CallSyntax *S) {
  // Checking for special case functions.
  auto Callee = S->getApplicant();
  auto LS = dyn_cast<LiteralSyntax>(Callee);
  if (LS) {
    if (LS->getSpelling() == "integer")
      return elaborateIntegerMetaFunction(S);

    if (LS->getSpelling() == "real")
      return elaborateRealMetaFunction(S);

    if (LS->getSpelling() == "character")
      return elaborateCharacterMetaFunction(S);

    if (LS->getToken().hasKind(tok::InplaceNewKeyword))
      return elaboratorInplaceNew(S);

    if (LS->getToken().hasKind(tok::InplaceDeleteKeyword))
      return elaboratorInplaceDelete(S);
  }

  // Handling non special case elaboration.
  clang::Expr *IdExpr = doElaborateExpression(Callee);
  if (!IdExpr)
    return IdExpr;
  const Syntax *ArgSyn = S->getArguments();
  if (!ArgSyn)
    llvm_unreachable("Missing calls arguments from tree.");
  auto ArgEnclosure = dyn_cast<EnclosureSyntax>(ArgSyn);
  if (!ArgEnclosure) {
    llvm::outs() << "Dumping unknown call type.\n";
    S->dump();
    llvm_unreachable("Invalid enclosure syntax");
  }
  if (ArgEnclosure->isParenEnclosure()) {
      return elaborateFunctionCall(IdExpr, S);
  } else if (ArgEnclosure->isBracketEnclosure()) {
    if (!ArgEnclosure->getOperand())
      // I'm not really sure this can happen.
      llvm_unreachable("Invalid empty template instantiation not implemented yet.");
    if (IdExpr->getType()->isKindType()
        || IdExpr->getType()->isNamespaceType()) {
      error(IdExpr->getExprLoc()) << "cannot apply [] syntax to types and namespaces";
      return nullptr;
    }
    auto LS = cast<ListSyntax>(ArgEnclosure->getOperand());
    if (IdExpr->getType()->isTemplateType())
        return elaborateClassTemplateSelection(IdExpr, ArgEnclosure, LS);

    // if (auto PartialExpr = dyn_cast<clang::CppxPartialEvalExpr>(IdExpr)) {
    //   llvm::outs() << "Called elaborateCallExpr\n";
    //   // Handling partial expression instantiation.
    //   clang::SourceLocation LocStart = ArgEnclosure->getOpen().getLocation();
    //   clang::SourceLocation LocEnd = ArgEnclosure->getClose().getLocation();
    //   clang::TemplateArgumentListInfo TemplateArgs(LocEnd, LocStart);
    //   llvm::SmallVector<clang::ParsedTemplateArgument, 16> ParsedArguments;
    //   llvm::SmallVector<clang::Expr *, 16> OnlyExpr;
    //   if (elaborateClassTemplateArguments(ArgEnclosure, LS,
    //                                       TemplateArgs, ParsedArguments, OnlyExpr))
    //     return nullptr;
    //   return PartialExpr->appendElementExpr(LocStart, LocEnd, TemplateArgs,
    //                                         ParsedArguments, OnlyExpr);
    // }
    if (IdExpr->getDependence() != clang::ExprDependence::None) {
      llvm::SmallVector<clang::Expr *, 16> ArgExprs;
      for (const Syntax *SS : LS->children()) {
        clang::Expr *Arg = elaborateExpression(SS);
        if (!Arg)
          continue;
        ArgExprs.emplace_back(Arg);
      }
      return clang::CppxTemplateOrArrayExpr::Create(SemaRef.getCxxAST(),
                                                    IdExpr, ArgExprs);
    }

    if (!isa<clang::OverloadExpr>(IdExpr)){
      if (IdExpr->getType()->isTypeOfTypes()) {
        error(IdExpr->getExprLoc()) << "not a template";
        return nullptr;
      }
      return elaborateArraySubscriptExpr(IdExpr, LS);
    }


    return elaborateTemplateInstantiationWithArgs(ArgEnclosure, IdExpr, LS);


  } else if (ArgEnclosure->isBraceEnclosure()) {
    llvm::outs() << "Dumping brace\n";
    S->dump();
    llvm_unreachable("Not sure what brace syntax is.");
  } else {
    llvm::outs() << "Dumping unknown call type.\n";
    S->dump();
    llvm_unreachable("Special kind of unknown call.");
  }

//   if (const auto *DRE = dyn_cast<clang::DeclRefExpr>(LHS)) {
//     if (DRE->getType()->isArrayType())
//       return elaborateArraySubscriptExpr(LHS, S);
//   }

//   if (auto *ULE = dyn_cast<clang::UnresolvedLookupExpr>(LHS)) {
//     if (auto LS = dyn_cast<ListSyntax>(S->getRightOperand())) {
//       if (LS->isBracketList())
//         return elaborateTemplateInstantiationWithArgs(ULE, LS);
//       return elaborateFunctionCall(ULE, S);
//     } else {
//       llvm_unreachable("This is a VERY strange kind of function call!");
//     }
//   }

//   if (const auto *ASE = dyn_cast<clang::ArraySubscriptExpr>(LHS)) {
//     return elaborateArraySubscriptExpr(LHS, S);
//   }

//   // TODO: I need to figure out and dispatch all of the different possible
//   // situations that could occur here.
//   // 1. Template instantiation
//   // 2. Function Call - Needs verifications
//   // 3. Array declaration - Needs verifications
//   // 4. Template declarations - Needs verifications
//   // 5. Block attached to something possibly? - Needs verifications
//   if (LHS->getType()->isKindType()) {

//     // This could also be template instantiation.
//     llvm_unreachable("Constructor not implemented yet");
//   }
//   if (LHS->getType()->isTemplateType()) {
//     if (auto LS = dyn_cast<ListSyntax>(S->getRightOperand())) {
//       // Handle class template instantiation.
//       if (LS->isBracketList()) {
//           return elaborateClassTemplateSelection(LHS, LS);
//       }
//     }
//     // I need to mark this an error!.
//     Error(LHS->getExprLoc(), "invalid use of a template.");
//     return nullptr;
//   }

//   llvm::errs() << "---------------------------------------------------------\n";
//   S->dump();
//   llvm::errs() << "---------------------------------------------------------\n";
//   LHS->dump();
//   llvm_unreachable("apply expression Not implemented yet!?\n");
}

clang::Expr *Elaborator::elaboratePrefixExpression(const PrefixSyntax *S) {
  // This has to be handled differently then the other prefix expressions because
  // this one modifies it's operand.
  if (S->getOperation().hasKind(tok::Dot))
    return elaboratePrefixDotExpression(S);

  auto Operand = elaborateExpression(S->getOperand());
  if (!Operand)
    return Operand;
  clang::SourceLocation Loc = S->getLocation();
  clang::QualType Ty = Operand->getType();
  if (Ty->isTypeOfTypes()) {
    auto TInfo = SemaRef.getTypeSourceInfoFromExpr(Operand,
                                                    Operand->getExprLoc());
    if (!TInfo)
      return nullptr;
    if (S->getOperation().hasKind(tok::Caret)) {
      // FIXME: how can we assert that this is a declarator?
      // If this apears within a declarator then it must be a type.
      clang::QualType RetType = getCxxContext().getPointerType(TInfo->getType());
      return SemaRef.buildTypeExpr(RetType, Loc);
    }
    if (S->getOperation().hasKind(tok::ConstKeyword)) {
      clang::QualType RetType = getCxxContext().getConstType(TInfo->getType());
      return SemaRef.buildTypeExpr(RetType, Loc);
    }
    getCxxSema().Diags.Report(Loc, clang::diag::err_invalid_type_operand)
                              << 0/*unary*/;
    return nullptr;
  }

  auto OpIter = SemaRef.UnaryPrefixOpMap.find(S->getOperation().getSpelling());
  clang::UnaryOperatorKind Op;
  if (OpIter == SemaRef.UnaryPrefixOpMap.end()) {
    Error(Loc, "invalid unary operator");
    return nullptr;
  } else {
    Op = OpIter->second;
  }

  return CxxSema.BuildUnaryOp(/*scope*/nullptr, Loc, Op, Operand).get();
}

static clang::Expr *BuildGloballyQualifiedReferenceToDecl(
  Sema &SemaRef, clang::CppxCXXScopeSpecExpr *SSE, clang::SourceLocation Loc,
  clang::LookupResult &R)
{

  clang::SourceLocation EmptyLoc;

  clang::ASTContext &CxxAST = SemaRef.getCxxAST();
  const clang::DeclarationNameInfo &DNI = R.getLookupNameInfo();
  // building the global scope spec.
  // There are much fewer things available within a globally qualified
  // expression, we only have to handle declarations that can occur
  // within the global scope of a program, anything else is wrong.
  if (clang::ValueDecl *VD = R.getAsSingle<clang::ValueDecl>()) {
    clang::CXXScopeSpec SS = SSE->getScopeSpec();
    auto NNSL = SS.getWithLocInContext(CxxAST);
    if(isa<clang::FunctionDecl>(VD)) {
      return clang::UnresolvedLookupExpr::Create(SemaRef.getCxxAST(),
                                                 R.getNamingClass(),
                                                 NNSL, DNI,
                                                 /*ADL=*/false,
                                                 R.isOverloadedResult(),
                                                 R.begin(), R.end());
    }

    if (isa<clang::VarDecl>(VD)) {
        // Simply assuming that this is a variable declaration.
      clang::QualType ResultType = VD->getType();
      if (ResultType.getTypePtr()->isReferenceType())
        ResultType = ResultType.getTypePtr()->getPointeeType();

      clang::ExprValueKind ValueKind =
        SemaRef.getCxxSema().getValueKindForDeclReference(ResultType,
                                                          VD, Loc);
      clang::DeclRefExpr *DRE =
        SemaRef.getCxxSema().BuildDeclRefExpr(VD, ResultType, ValueKind,
                                              DNI, NNSL, VD,
                                              EmptyLoc, nullptr);
      ExprMarker(SemaRef.getCxxAST(), SemaRef).Visit(DRE);
      return DRE;
    }
    VD->dump();
    llvm_unreachable("Whatever this is it shouldn't be in the global scope.");
  }
  // Processing the case when the returned result is a type.
  clang::Expr *NameExpr = nullptr;
  if (auto TD = R.getAsSingle<clang::TagDecl>())
    NameExpr = SemaRef.buildTypeExprFromTypeDecl(TD, Loc);
  else if (auto CTD = R.getAsSingle<clang::ClassTemplateDecl>())
    NameExpr = SemaRef.buildTemplateType(CTD, Loc);
  else if (auto *NS = R.getAsSingle<clang::CppxNamespaceDecl>())
    NameExpr = SemaRef.buildNSDeclRef(NS, Loc);
  else if (auto *TD = R.getAsSingle<clang::TypeDecl>())
    NameExpr = SemaRef.buildTypeExprFromTypeDecl(TD, Loc);
  else if (auto *TD = R.getAsSingle<clang::TemplateDecl>())
    NameExpr = SemaRef.buildTemplateType(TD, Loc);

  if (!NameExpr){
    std::string Name = R.getLookupName().getAsString();
    SemaRef.getCxxSema().Diags.Report(Loc,
                                clang::diag::err_identifier_not_declared_in_scope)
                                    << Name;
    return nullptr;
  }
  SemaRef.extendScope(SSE, NameExpr);
  return SSE;
}

clang::Expr *Elaborator::elaboratePrefixDotExpression(const PrefixSyntax *S) {
  auto SSE = SemaRef.buildGlobalScopeExpr(S->getLocation());
  auto TUDcl = SemaRef.getDeclaration(SemaRef.getCxxAST().getTranslationUnitDecl());
  const Syntax *IdSyn = S->getOperand();
  assert(IdSyn && "Invalid syntax tree");
  clang::SourceLocation Loc = IdSyn->getLocation();
  auto Id = dyn_cast<IdentifierSyntax>(IdSyn);
  if (!Id) {
    error(Loc) << "invalid global namespace accessor";
    return nullptr;
  }
  clang::IdentifierInfo *II = &SemaRef.getCxxAST().Idents.get(Id->getSpelling());
  clang::LookupResult R(SemaRef.getCxxSema(), {{II}, Loc},
                        clang::Sema::LookupOrdinaryName);
  R.setTemplateNameLookup(true);
  SemaRef.lookupUnqualifiedName(R, SemaRef.getTUDecl()->SavedScope);

  clang::CXXScopeSpec SS = SSE->getScopeSpec();
  R.resolveKind();
  switch (R.getResultKind()) {
  case clang::LookupResult::FoundOverloaded: {
    auto NNSL = SS.getWithLocInContext(CxxAST);
    return clang::UnresolvedLookupExpr::Create(SemaRef.getCxxAST(),
                                              R.getNamingClass(),
                                              NNSL, R.getLookupNameInfo(),
                                              /*ADL=*/false,
                                              R.isOverloadedResult(),
                                              R.begin(), R.end());
  }
  case clang::LookupResult::Found:
    return BuildGloballyQualifiedReferenceToDecl(SemaRef, SSE, Loc, R);
  case clang::LookupResult::NotFoundInCurrentInstantiation:
  case clang::LookupResult::NotFound: {
    SemaRef.getCxxSema().Diags.Report(Loc,
                              clang::diag::err_identifier_not_declared_in_scope)
                                      << II->getName();

    return nullptr;
  }
  case clang::LookupResult::FoundUnresolvedValue:
    // FIXME: I need to figure out when this can occur, then create
    // that situiation wihtin a test and build appropriate error message.
    // I suspect that this may have something to do with variable template
    // declarations.
    llvm_unreachable("Not sure how handle unresolved values.");
  case clang::LookupResult::Ambiguous:
    SemaRef.getCxxSema().DiagnoseAmbiguousLookup(R);
    return nullptr;
  }
  llvm_unreachable("Cannot reach here unless the above enum is missing something.");
}

clang::Expr *Elaborator::elaboratePostfixExpression(const PostfixSyntax *S) {
  // llvm_unreachable("elaboratePostfixExpression not implemented yet");
  auto Operand = elaborateExpression(S->getOperand());
  if (!Operand)
    return Operand;
  clang::SourceLocation Loc = S->getLocation();
  clang::QualType Ty = Operand->getType();
  if (Ty->isTypeOfTypes() || Ty->isNamespaceType() || Ty->isTemplateType()) {
    getCxxSema().Diags.Report(Loc, clang::diag::err_invalid_type_operand)
                              << 0/*unary*/;
    return nullptr;
  }

  auto OpIter = SemaRef.UnaryPostfixOpMap.find(S->getOperation().getSpelling());
  clang::UnaryOperatorKind Op;
  if (OpIter == SemaRef.UnaryPostfixOpMap.end()) {
    Error(Loc, "invalid unary operator");
    return nullptr;
  } else {
    Op = OpIter->second;
  }
  return CxxSema.BuildUnaryOp(/*scope*/nullptr, Loc, Op, Operand).get();
}

clang::Expr *Elaborator::elaborateInfixExpression(const InfixSyntax *S) {
  auto LHS = elaborateExpression(S->getOperand(0));
  if (!LHS)
    return nullptr;

  if (S->getOperation().hasKind(tok::Dot))
    return elaborateMemberAccess(LHS, S);

  auto RHS = elaborateExpression(S->getOperand(1));
  if (!RHS)
    return nullptr;

  auto OpIter = SemaRef.BinOpMap.find(S->getOperation().getSpelling());
  if (OpIter == SemaRef.BinOpMap.end()) {
    Error(S->getLocation(), "invalid binary operator");
    return nullptr;
  }
  clang::ExprResult Res = SemaRef.getCxxSema().BuildBinOp(/*Scope=*/nullptr,
                                                          S->getLocation(),
                                                          OpIter->second, LHS,
                                                          RHS);
  return Res.get();
}

clang::Expr *Elaborator::elaborateControlExpression(const ControlSyntax *S) {
  switch (S->getControl().getKind()) {
  case tok::Colon:
    return elaborateLambdaExpression(S);
  default:
    break;
  }

  llvm_unreachable("unknown control expression");
}

clang::Expr *Elaborator::elaborateIndexExpression(const IndexSyntax *S) {
  llvm_unreachable("elaborateIndexExpression not implemented yet");
}

clang::Expr *Elaborator::elaboratePairExpression(const PairSyntax *S) {
  llvm_unreachable("elaboratePairExpression not implemented yet");
}

clang::Expr *Elaborator::elaborateTripleExpression(const TripleSyntax *S) {
  llvm_unreachable("elaborateTripleExpression not implemented yet");
}

clang::Expr *Elaborator::elaborateListExpression(const ListSyntax *S) {
  // We probably never get here in normal elaboration, but syntactically
  // valid errors may cause lists to show up where they should not.
  SemaRef.getCxxSema().Diags.Report(S->getLocation(),
                                    clang::diag::err_failed_to_translate_expr);
  return nullptr;
}

clang::Expr *Elaborator::elaborateSequenceExpression(const SequenceSyntax *S) {
  llvm_unreachable("elaborateSequenceExpression not implemented yet");
}

static clang::Expr *
handleDependentTypeNameLookup(Sema &SemaRef,
                              const Syntax *Op,
                              clang::Expr *ElaboratedLHS,
                              clang::Expr *QualTyExpr,
                              const Syntax *RHS) {
  clang::IdentifierInfo *Id;
  clang::ASTContext &CxxAST = SemaRef.getCxxAST();
  auto Name = cast<AtomSyntax>(RHS);
  Id = &CxxAST.Idents.get(Name->getSpelling());

  // Make sure the name exists in the class.
  // FIXME: what if this is an implicit this?
  // FIXME: what if the name is in a dependent base class?
  if (isa<clang::CXXThisExpr>(ElaboratedLHS)) {
    const clang::PointerType *ThisPtr =
      SemaRef.getCxxSema().getCurrentThisType().getTypePtr()->
      getAs<clang::PointerType>();

    clang::QualType ThisPte = ThisPtr->getPointeeType();
    clang::CXXRecordDecl *Record = nullptr;
    if (auto *ICNT = ThisPte->getAs<clang::InjectedClassNameType>())
      Record = ICNT->getDecl();
    else
      Record = ThisPte->getAsCXXRecordDecl();

    if (!Record) {
      unsigned DiagID =
        SemaRef.getCxxSema().Diags.getCustomDiagID(clang::DiagnosticsEngine::Error,
                                      "expected object of class type");
      SemaRef.getCxxSema().Diags.Report(ElaboratedLHS->getExprLoc(), DiagID);
      return nullptr;
    }

    if (!Record->hasMemberName({Id})) {
      unsigned DiagID =
        SemaRef.getCxxSema().Diags.getCustomDiagID(clang::DiagnosticsEngine::Error,
                                      "expected member or member function");
      SemaRef.getCxxSema().Diags.Report(RHS->getLocation(), DiagID);
      return nullptr;
    }
  }


  clang::DeclarationNameInfo DNI({Id}, RHS->getLocation());
  return clang::CppxDependentMemberAccessExpr::Create(
    CxxAST, ElaboratedLHS, CxxAST.DependentTy, Op->getLocation(), DNI,
    QualTyExpr);
}

clang::Expr *Elaborator::elaborateQualifiedMemberAccess(const QualifiedMemberAccessSyntax *S) {
  const Syntax *LHS = S->getOperand(0);
  const Syntax *Qualifier = S->getOperand(1);
  const Syntax *RHS = S->getOperand(2);
  // Verifying that there wasn't an error during parsing.
  if (LHS == nullptr || Qualifier == nullptr || RHS == nullptr)
    return nullptr;

  clang::Expr *ElaboratedLHS = elaborateExpression(LHS);

  if (!ElaboratedLHS) {
    SemaRef.getCxxSema().Diags.Report(LHS->getLocation(),
                                      clang::diag::err_expected_expression);
    return nullptr;
  }

  // TODO: switch this to an error message.
  auto LHSTy = ElaboratedLHS->getType();
  if (LHSTy->isKindType() || LHSTy->isTemplateType() || LHSTy->isNamespaceType()) {
    error(ElaboratedLHS->getExprLoc()) << "invalid nested name specifier, "
        "left hand side must be an object";
    return nullptr;
  }
    // llvm_unreachable("Qualified typename member access not implemented yet.");
    // return elaborateNestedLookupAccess(ElaboratedLHS, Op, RHS);

 clang::Expr *QualExpr = elaborateExpression(Qualifier);
  if (!QualExpr)
    return nullptr;

  auto QualTy = QualExpr->getType();
  if (!(QualTy->isKindType() || QualTy->isDependentType())) {
    SemaRef.getCxxSema().Diags.Report(QualExpr->getExprLoc(),
                                  clang::diag::err_unexpected_expression_result)
                          << TYPE << getExprResultFromType(QualExpr->getType());
    return nullptr;
  }

  // Get the scope specifier and construct the actOnMemberAccess expression.
  if (auto SSExpr = dyn_cast<clang::CppxCXXScopeSpecExpr>(QualExpr)) {
    clang::UnqualifiedId Id;
    clang::SourceLocation Loc = S->getOperand(2)->getLocation();
    auto FieldName = dyn_cast<IdentifierSyntax>(S->getOperand(2));
    if (!FieldName) {
      error(Loc) << "invalid field name";
      SSExpr->deleteScopeSpec();
      return nullptr;
    }
    clang::IdentifierInfo *IdInfo = &CxxAST.Idents.get(FieldName->getSpelling());
    Id.setIdentifier(IdInfo, FieldName->getLocation());
    clang::tok::TokenKind AccessTokenKind = clang::tok::TokenKind::period;
    if (ElaboratedLHS->getType()->isPointerType())
      AccessTokenKind = clang::tok::TokenKind::arrow;
    // auto NNSLoc = SSExpr->getScopeSpec().getWithLocInContext(CxxAST);
    clang::ExprResult Access = SemaRef.getCxxSema().ActOnMemberAccessExpr(
      SemaRef.getCurClangScope(), ElaboratedLHS, Loc,
      AccessTokenKind, SSExpr->getScopeSpec(), clang::SourceLocation(), Id, nullptr);
    SSExpr->deleteScopeSpec();
    return Access.get();
  }
  // QualExpr->dump();
  error(QualExpr->getExprLoc()) << "unknown known qualifier";
  return nullptr;
  // clang::QualType QualTy =
  //   cast<clang::CppxTypeLiteral>(QualExpr)->getValue()->getType();

  // if (ElaboratedLHS->getType()->isDependentType() || QualTy->isDependentType())
  //   return handleDependentTypeNameLookup(SemaRef, S, ElaboratedLHS, QualExpr,
  //                                        RHS);

  // clang::Expr *Res = elaborateNestedLookupAccess(QualExpr, S, RHS);
  // if (!Res)
  //   return nullptr;

  // // if (ElaboratedLHS->getType()->isTypeOfTypes())
  // //   return Res;

  // if (clang::DeclRefExpr *FieldRef = dyn_cast<clang::DeclRefExpr>(Res)) {
  //   if (!isa<clang::FieldDecl>(FieldRef->getDecl())) {
  //     // FIXME: This is fine because this could be a reference to a static variable
  //     // but then again we'd also need to make sure that the LHS is an object
  //     // of some kind.
  //     return nullptr;
  //   }
  //   clang::FieldDecl *Field = cast<clang::FieldDecl>(FieldRef->getDecl());

  //   // FIXME: needs to handle templates and prefixes
  //   clang::CXXScopeSpec SS;
  //   clang::TypeLoc BaseTL = gold::BuildAnyTypeLoc(CxxAST, QualTy,
  //       ElaboratedLHS->getExprLoc() )->getTypeLoc();
  //   SS.Extend(CxxAST, clang::SourceLocation(), BaseTL, Qualifier->getLocation());
  //   clang::UnqualifiedId Id;
  //   clang::IdentifierInfo *IdInfo =
  //     &CxxAST.Idents.get(Field->getName());
  //   Id.setIdentifier(IdInfo, Field->getLocation());
  //   clang::tok::TokenKind AccessTokenKind = clang::tok::TokenKind::period;
  //   if (ElaboratedLHS->getType()->isPointerType())
  //     AccessTokenKind = clang::tok::TokenKind::arrow;
  //   clang::SourceLocation Loc;
  //   clang::ExprResult Access =
  //     SemaRef.getCxxSema().ActOnMemberAccessExpr(SemaRef.getCurClangScope(),
  //                                                ElaboratedLHS, S->getLocation(),
  //                                                AccessTokenKind, SS, Loc,
  //                                                Id, nullptr);
  //   if (Access.isInvalid())
  //     return nullptr;

  //   return Access.get();
  // }

  // // Handling member function rebuild.
  // if (auto *ULE = dyn_cast<clang::UnresolvedLookupExpr>(Res)) {
  //   // FIXME: I need to figure out if this will work for static functions.
  //   clang::CXXScopeSpec SS;
  //   bool IsArrow = false;
  //   clang::QualType BaseType = ElaboratedLHS->getType();
  //   if (ElaboratedLHS->getType()->isPointerType())
  //     IsArrow = true;
  //   auto BaseExpr
  //       = SemaRef.getCxxSema().PerformMemberExprBaseConversion(ElaboratedLHS,
  //                                                              IsArrow);
  //   if (BaseExpr.isInvalid())
  //     return nullptr;
  //   clang::TemplateArgumentListInfo TemplateArgs;
  //   return clang::UnresolvedMemberExpr::Create(CxxAST, false,
  //                                              BaseExpr.get(), BaseType,
  //                                              IsArrow, S->getLocation(),
  //                                              SS.getWithLocInContext(CxxAST),
  //                                              clang::SourceLocation(),
  //                                              ULE->getNameInfo(),
  //                                              &TemplateArgs,
  //                                              ULE->decls_begin(), ULE->decls_end());
  // }
  // return Res;
}


clang::Expr *Elaborator::elaborateNestedLookupAccess(clang::Expr *Previous,
                                                     const Syntax *Op,
                                                     const Syntax *RHS) {
  assert(Previous && isa<clang::CppxTypeLiteral>(Previous)
         && "Expression scoping.");

  // Build up an NNS to ensure we get an instantiation of any specializations.
  clang::CppxTypeLiteral *Literal = cast<clang::CppxTypeLiteral>(Previous);
  clang::TypeSourceInfo *TInfo = Literal->getValue();
  clang::TypeLocBuilder TLB;
  TInfo = gold::BuildAnyTypeLoc(CxxAST, TLB, TInfo->getType(),
                                Op->getLocation());

  if (!inUsing(SemaRef) && TInfo->getType()->isDependentType())
    return handleDependentTypeNameLookup(SemaRef, Op, Previous, nullptr, RHS);

  clang::TypeLoc TL = TLB.getTypeLocInContext(CxxAST, TInfo->getType());
  clang::QualType RecordType = TInfo->getType();
  clang::CXXRecordDecl *RD = RecordType->getAsCXXRecordDecl();
  // FIXME: Fix using statements in this context.
  // auto *TST = RecordType->getAs<clang::TemplateSpecializationType>();
  // if (SemaRef.elaboratingUsingInClassScope() && TST) {
  //   auto *CTD = dyn_cast_or_null<clang::ClassTemplateDecl>(
  //     TST->getTemplateName().getAsTemplateDecl());
  //   clang::QualType ContextType =
  //     Context.CxxAST.getCanonicalType(clang::QualType(TST, 0));
  //   clang::QualType Injected = CTD->getInjectedClassNameSpecialization();
  //   if (Context.CxxAST.hasSameType(Injected, ContextType))
  //     RD = CTD->getTemplatedDecl();
  //   else
  //     llvm_unreachable("partials not implemented");
  // }

  if (RD) {
    clang::Sema::NestedNameSpecInfo IdInfo(RD->getIdentifier(),
                                           RD->getBeginLoc(),
                                           Op->getLocation(),
                                           clang::QualType());
    clang::CXXScopeSpec SS;
    SS.Extend(CxxAST, clang::SourceLocation(), TL, Op->getLocation());
    bool Failure = SemaRef.getCxxSema().
      ActOnCXXNestedNameSpecifier(SemaRef.getCurClangScope(), IdInfo,
                                  false, SS,
                                  // RecoveryLookup=
                                  false,
                                  // IsCorrected=
                                  nullptr,
                                  // OnlyNamespace=
                                  false);
    if (Failure) {
      SemaRef.CurNNSContext.clear();
      return nullptr;
    }

    SemaRef.CurNNSContext = SS;
  }
  clang::Expr *Ret =
    handleLookupInsideType(SemaRef, CxxAST, Previous, Op,  RHS, /*IsAddrof=*/false);
  if (!SemaRef.isExtendedQualifiedLookupContext())
    SemaRef.CurNNSContext.clear();
  return Ret;
}

static bool isBuiltinCompilerOperator(tok::TokenKind K) {
  switch(K) {
    case tok::DecltypeKeyword:
    case tok::SizeOfKeyword:
    case tok::AlignOfKeyword:
    case tok::NoExceptKeyword:
    case tok::TypeidKeyword:
      return true;
    default:
      return false;
  }
}

clang::Expr *Elaborator::elaborateCompilerOp(const BuiltinCompilerOpSyntax *S) {
  assert(isBuiltinCompilerOperator(S->getOperator().getKind())
         && "Invalid operator.");
  const Syntax *Arg = nullptr;
  if (auto Enc = dyn_cast_or_null<EnclosureSyntax>(S->getOperand())) {
    if (auto BodyExpr = dyn_cast_or_null<ListSyntax>(Enc->getOperand())) {
      if (BodyExpr->getNumChildren() != 1) {
        SemaRef.getCxxSema().Diags.Report(S->getLocation(),
                                 clang::diag::err_incorrect_number_of_arguments)
                                 << S->getOperator().getSpelling();
        return nullptr;
      }
      Arg = BodyExpr->getOperand(0);
    } else {
      Error(S->getLocation(), "invalid enclosure syntax");
      return nullptr;
    }
  } else {
    Error(S->getLocation(), "invalid enclosure syntax");
    return nullptr;
  }
  switch(S->getOperator().getKind()) {
  case tok::DecltypeKeyword:{
    // Entering decltype context for evaluation of subexpression.
    clang::EnterExpressionEvaluationContext Unevaluated(SemaRef.getCxxSema(),
                  clang::Sema::ExpressionEvaluationContext::Unevaluated, nullptr,
                  clang::Sema::ExpressionEvaluationContextRecord::EK_Decltype);
    clang::Expr *ArgEval = doElaborateConstantExpression(Arg);
    if (!ArgEval)
      return nullptr;

    // In order to do this correctly I need to check for a few things,
    // I need to make sure that if the expression's result is actually a namespace
    // or template that I handle things correctly because I can't pass them through
    // the SemaRef.getCxxSema().ActOnDecltypeExpression because they wouldn't make
    // any sense, it may be benifical to do the same for the kind type.
    if (ArgEval->getType()->isTypeOfTypes()) {
      clang::TypeSourceInfo *TInfo = SemaRef.getTypeSourceInfoFromExpr(ArgEval,
                                                            Arg->getLocation());
      if (TInfo->getType() == CxxAST.getAutoDeductType()) {
        error(S->getLocation())
              << "decltype(auto) not supported";
        return nullptr;
      }

      error(S->getLocation())
            << "decltype(auto) of a type is not allowed";
      return nullptr;
    }

    if (ArgEval->getType()->isNamespaceType()) {
        error(S->getLocation())
              << "decltype(namespace) of a namespace is not supported";
        return nullptr;
    }

    if (ArgEval->getType()->isTemplateType()) {
        error(S->getLocation())
              << "decltype(template) of an incomplete template not supported";
    }

    // This does some semantic checking on the given expression.
    auto ExprResult = SemaRef.getCxxSema().ActOnDecltypeExpression(ArgEval);
    if (ExprResult.isInvalid())
      return nullptr;

    clang::QualType Ty = SemaRef.getCxxSema().BuildDecltypeType(
                                          ExprResult.get(), Arg->getLocation());

    return SemaRef.buildTypeExpr(Ty, Arg->getLocation());
  }
  case tok::SizeOfKeyword:
    return elaborateTypeTraitsOp(S->getOperator(), Arg, clang::UETT_SizeOf);
  case tok::AlignOfKeyword:
    return elaborateTypeTraitsOp(S->getOperator(), Arg, clang::UETT_AlignOf);
  case tok::NoExceptKeyword:
    return elaborateNoExceptOp(S->getOperator(), Arg);
  case tok::TypeidKeyword:
    return elaborateTypeidOp(S->getOperator(), Arg);
  default:
    llvm_unreachable("unknown builtin keyword.");
  }

}

clang::Expr *
Elaborator::elaborateTypeTraitsOp(Token Tok, const Syntax *Arg,
                                  clang::UnaryExprOrTypeTrait Trait) {
  clang::EnterExpressionEvaluationContext Unevaluated(
    SemaRef.getCxxSema(),
    clang::Sema::ExpressionEvaluationContext::Unevaluated,
    clang::Sema::ReuseLambdaContextDecl);

  // Attempting to elaborate the given argument
  clang::Expr *ResultExpr = doElaborateConstantExpression(Arg);
  if (!ResultExpr)
    return nullptr;

  if (ResultExpr->getType()->isNamespaceType()) {
    SemaRef.getCxxSema().Diags.Report(Tok.getLocation(),
                         clang::diag::err_cannot_apply_operator_to_a_namespace)
                         << Tok.getSpelling();
    return nullptr;
  }

  if (ResultExpr->getType()->isTemplateType()) {
    SemaRef.getCxxSema().Diags.Report(Tok.getLocation(),
                             clang::diag::err_cannot_apply_operator_to_template)
                                      << Tok.getSpelling();
    return nullptr;
  }

  bool IsType = false;
  void *ExprOrTySourceInfo = ResultExpr;
  if (ResultExpr->getType()->isTypeOfTypes()) {
    clang::ParsedType ParsedTy = SemaRef.getParsedTypeFromExpr(ResultExpr,
                                                            Arg->getLocation());
    if (!ParsedTy.getAsOpaquePtr())
      return nullptr;
    ExprOrTySourceInfo = ParsedTy.getAsOpaquePtr();
    IsType = true;
  }
  clang::SourceLocation ArgLoc = Arg->getLocation();
  auto Result = SemaRef.getCxxSema().ActOnUnaryExprOrTypeTraitExpr(
                                              Arg->getLocation(), Trait, IsType,
                                              ExprOrTySourceInfo,
                                clang::SourceRange(Arg->getLocation(), ArgLoc));
  return Result.get();
}


clang::Expr *
Elaborator::elaborateNoExceptOp(Token AlignOfTok,
                                    const Syntax *Arg) {
  assert(AlignOfTok.getKind() == tok::NoExceptKeyword
         && "Invalid elaboration of noexcept operator");
  clang::EnterExpressionEvaluationContext Unevaluated(SemaRef.getCxxSema(),
    clang::Sema::ExpressionEvaluationContext::Unevaluated);

  clang::Expr *ArgEval = doElaborateConstantExpression(Arg);
  if (!ArgEval)
    return nullptr;

  if (ArgEval->getType()->isTypeOfTypes()) {
    SemaRef.getCxxSema().Diags.Report(Arg->getLocation(),
                         clang::diag::err_cannot_appy_operator_to_type)
                         << AlignOfTok.getSpelling();
    return nullptr;
  }

  if (ArgEval->getType()->isNamespaceType()) {
    SemaRef.getCxxSema().Diags.Report(Arg->getLocation(),
                         clang::diag::err_cannot_apply_operator_to_a_namespace)
                         << AlignOfTok.getSpelling();
    return nullptr;
  }

  if (ArgEval->getType()->isTemplateType()) {
    SemaRef.getCxxSema().Diags.Report(Arg->getLocation(),
                         clang::diag::err_cannot_apply_operator_to_template)
                         << AlignOfTok.getSpelling();
    return nullptr;
  }

  auto Result = SemaRef.getCxxSema().ActOnNoexceptExpr(AlignOfTok.getLocation(),
                                                       clang::SourceLocation(),
                                                       ArgEval,
                                                       clang::SourceLocation());
  if (Result.isInvalid())
    return nullptr;

  return Result.get();
}


clang::Expr *Elaborator::elaborateTypeidOp(Token Tok, const Syntax *Arg) {
  assert(Tok.hasKind(tok::TypeidKeyword) && "invalid typeid syntax");

  // Entering decltype context for evaluation of subexpression.
  clang::EnterExpressionEvaluationContext Unevaluated(SemaRef.getCxxSema(),
                 clang::Sema::ExpressionEvaluationContext::Unevaluated, nullptr,
                 clang::Sema::ExpressionEvaluationContextRecord::EK_Decltype);
  clang::Expr *ArgEval = doElaborateConstantExpression(Arg);
  if (!ArgEval)
    return nullptr;

  if (ArgEval->getType()->isNamespaceType() ||
      ArgEval->getType()->isTemplateType()  ||
      isa<clang::CppxDeclRefExpr>(ArgEval)) {
    unsigned DiagID =
      SemaRef.getCxxSema().Diags.getCustomDiagID(clang::DiagnosticsEngine::Error,
                                    "operand to 'typeid' must have type of "
                                    "types or value type");
    SemaRef.getCxxSema().Diags.Report(Tok.getLocation(), DiagID);
    return nullptr;
  }

  clang::ExprResult Res =
    SemaRef.getCxxSema().ActOnCXXTypeid(Tok.getLocation(), Arg->getLocation(),
                                        ArgEval->getType()->isTypeOfTypes(),
                                        ArgEval, Arg->getLocation());
  if (Res.isInvalid())
    return nullptr;
  return Res.get();
}

clang::Expr *BuildReferenceToDecl(Sema &SemaRef,
                                  clang::SourceLocation Loc,
                                  clang::LookupResult &R) {
  std::string Name = R.getLookupName().getAsString();

  // assert(FoundDecl && "Incorrectly set found declaration.");
  if (clang::ValueDecl *VD = R.getAsSingle<clang::ValueDecl>()) {
    // clang::QualType FoundTy = VD->getType();
    // If the user annotated the DeclRefExpr with an incorrect type.
    // if (!Ty.isNull() && Ty != FoundTy) {
    //   SemaRef.getCxxSema().Diags.Report(Loc,
    //     clang::diag::err_type_annotation_mismatch) << FoundTy << Ty;
    //   return nullptr;
    // }

    if (isa<clang::FieldDecl>(VD)) {
      // If we are inside of a non-static member declaration, then if the member
      // is reachable through the current this pointer then we can create the
      // implicit this reference to that variable.
      // FIXME: Write a test for this!
      // Building this access.
      // clang::FieldDecl* Field = cast<clang::FieldDecl>(VD);
      // clang::RecordDecl* RD = Field->getParent();
      // clang::QualType ThisTy(RD->getTypeForDecl(), 0);
      // clang::QualType ThisPtrTy = SemaRef.getContext().CxxAST.getPointerType(
      //                                                                 ThisTy);
      // clang::Expr* This = SemaRef.getCxxSema().BuildCXXThisExpr(Loc,
      //                                                           ThisPtrTy,
      //                                                           true);

      // clang::DeclAccessPair FoundDecl = clang::DeclAccessPair::make(Field,
      //                                                     Field->getAccess());
      // clang::CXXScopeSpec SS;
      // clang::ExprResult MemberExpr
      //     = SemaRef.getCxxSema().BuildFieldReferenceExpr(This, true,
      //                                                 clang::SourceLocation(),
      //                                                     SS, Field, FoundDecl,
      //                                                     DNI);
      // clang::Expr *Ret = MemberExpr.get();
      // if (!Ret) {
      //   SemaRef.Diags.Report(Loc, clang::diag::err_no_member)
      //       << Field << ThisTy;
      // }
      // ExprMarker(Context.CxxAST, SemaRef).Visit(Ret);
      // return Ret;
      llvm_unreachable("Reference to a Field decl not implemented yet.");
    }
    // Need to check if the result is a CXXMethodDecl because that's a
    // ValueDecl.
    if(isa<clang::CXXMethodDecl>(VD)) {
      // FIXME: Write a test for this!
      // clang::CXXScopeSpec SS;
      // clang::SourceLocation Loc;
      // // This may need to change into a different type of function call
      // // base on given arguments, because this could be an issue.
      // return SemaRef.getCxxSema().BuildPossibleImplicitMemberExpr(SS, Loc, R,
      //                                                             nullptr,
      //                                       SemaRef.getCurClangScope()).get();
      // llvm_unreachable("Reference to a CXX Method decl not implemented yet.");
    }

    if(isa<clang::FunctionDecl>(VD)) {
      // // Correctly rebuilding the declaration name info.
      const clang::DeclarationNameInfo &DNI = R.getLookupNameInfo();
      return clang::UnresolvedLookupExpr::Create(SemaRef.getCxxAST(),
                                                  R.getNamingClass(),
                                              clang::NestedNameSpecifierLoc(),
                                                  DNI,
                                                  /*ADL=*/true, true,
                                                  R.begin(), R.end());
    }
    // Simply assuming that this is a variable declaration.
    clang::QualType ResultType = VD->getType();
    if (ResultType.getTypePtr()->isReferenceType())
      ResultType = ResultType.getTypePtr()->getPointeeType();

    clang::ExprValueKind ValueKind =
      SemaRef.getCxxSema().getValueKindForDeclReference(ResultType,
                                                        VD, Loc);
    clang::DeclRefExpr *DRE =
      SemaRef.getCxxSema().BuildDeclRefExpr(VD, ResultType, ValueKind,
                                            R.getLookupNameInfo(),
                                            clang::NestedNameSpecifierLoc(),
                                            VD, clang::SourceLocation(),
                                            nullptr);
    ExprMarker(SemaRef.getCxxAST(), SemaRef).Visit(DRE);
    return DRE;
  }

  // Processing the case when the returned result is a type.
  if (const clang::TagDecl *TD = R.getAsSingle<clang::TagDecl>())
    return SemaRef.buildNNSScopeExpr(SemaRef.buildTypeExprFromTypeDecl(TD, Loc));

  if (clang::ClassTemplateDecl *CTD
                                 = R.getAsSingle<clang::ClassTemplateDecl>()) {
    return SemaRef.buildNNSScopeExpr(SemaRef.buildTemplateType(CTD, Loc));
  }

  if (auto *NS = R.getAsSingle<clang::CppxNamespaceDecl>())
    return SemaRef.buildNNSScopeExpr(SemaRef.buildNSDeclRef(NS, Loc));


  if (auto *TD = R.getAsSingle<clang::TypeDecl>())
    return SemaRef.buildNNSScopeExpr(SemaRef.buildTypeExprFromTypeDecl(TD, Loc));

  if (auto *TD = R.getAsSingle<clang::TemplateDecl>())
    return SemaRef.buildNNSScopeExpr(SemaRef.buildTemplateType(TD, Loc));

  SemaRef.getCxxSema().Diags.Report(Loc,
                              clang::diag::err_identifier_not_declared_in_scope)
                                   << Name;
  return nullptr;
}

clang::Expr *Elaborator::elaborateLambdaExpression(const ControlSyntax *S) {
  assert(S->getControl().hasKind(tok::Colon) && "non-lambda");
  assert(isa<QuadrupleSyntax>(S->getHead()) && "invalid lambda control");
  const QuadrupleSyntax *LambdaHead = cast<QuadrupleSyntax>(S->getHead());

  // FIXME: elaborate mutable attribute

  CxxSema.PushLambdaScope();
  llvm::SmallVector<clang::ParmVarDecl *, 4> Params;
  const ListSyntax *Mapping =
    dyn_cast_or_null<ListSyntax>(LambdaHead->getOperand(1));
  const Syntax *MappingTerm = Mapping;
  if (!Mapping)
    MappingTerm = S;
  Sema::ScopeRAII ParamScope(SemaRef, Scope::Parameter, MappingTerm);
  if (Mapping) {
    for (const Syntax *Arg : Mapping->children()) {
      clang::Decl *D = elaborateParameter(Arg);
      if (!D)
        continue;

      clang::ParmVarDecl *PVD = cast<clang::ParmVarDecl>(D);
      // FIXME: handle auto type parameters
      Params.push_back(PVD);
    }
  }

  // Set up the capture
  const EnclosureSyntax *Cap =
    dyn_cast_or_null<EnclosureSyntax>(LambdaHead->getOperand(2));
  const Syntax *ScopeTerm = Cap;
  if (!ScopeTerm)
    ScopeTerm = S;

  Sema::ScopeRAII BlockScope(SemaRef, Scope::Block, ScopeTerm);
  SemaRef.getCurrentScope()->Lambda = true;
  unsigned ScopeFlags = clang::Scope::BlockScope |
    clang::Scope::FnScope | clang::Scope::DeclScope |
    clang::Scope::CompoundStmtScope;
  SemaRef.enterClangScope(ScopeFlags);

  // Set up the captures and capture default.
  clang::LambdaIntroducer Intro;
  clang::SourceLocation CapLoc = Cap ? Cap->getLocation() : S->getLocation();
  Intro.Range = clang::SourceRange(S->getBeginLocation(), CapLoc);
  Intro.DefaultLoc = CapLoc;

  // The lambda default will always be by-value, but local lambdas have no
  // default as per [expr.prim.lambda]
  // FIXME: make this none for non-local lambdas
  Intro.Default = clang::LCD_ByCopy;
  Sema::ScopeRAII LambdaCaptureScope(SemaRef, Scope::Block, ScopeTerm);
  SemaRef.getCurrentScope()->LambdaCaptureScope = true;
  // FIXME: do we have explicit captures?
  // buildLambdaCaptures(Context, SemaRef, S, Intro);

  // Build a return type.
  clang::QualType TrailingReturn;
  Syntax *RetSyntax = LambdaHead->getOperand(3);
  if (RetSyntax) {
    clang::Expr *TypeExpr = elaborateExpression(RetSyntax);
    if (TypeExpr && isa<clang::CppxTypeLiteral>(TypeExpr)) {
      clang::TypeSourceInfo *TInfo =
        cast<clang::CppxTypeLiteral>(TypeExpr)->getValue();
      TrailingReturn = TInfo->getType();
    }
  }

  // Build the lambda
  CxxSema.ActOnStartOfBlueLambdaDefinition(SemaRef, Intro, Params,
                                           SemaRef.getCurClangScope(),
                                           TrailingReturn,
                                           /*mutable=*/false);

  clang::Stmt *Body = elaborateStatement(S->getBody());
  clang::ExprResult Lam =
    CxxSema.ActOnLambdaExpr(S->getLocation(), Body, SemaRef.getCurClangScope());
  SemaRef.leaveClangScope(S->getLocation());
  // FIXME: subtract additions from this function, don't reset to 0
  SemaRef.LambdaTemplateDepth = 0;
  return Lam.get();
}

clang::Stmt *Elaborator::elaborateEnclosureStmt(const EnclosureSyntax *S) {
  if (!S->getOperand()) {
    getCxxSema().ActOnStartOfCompoundStmt(false);
    Sema::ScopeRAII BlockScope(SemaRef, Scope::Block, S);
    llvm::SmallVector<clang::Stmt *, 1> Results;
    clang::Stmt *Block = getCxxSema().ActOnCompoundStmt(S->getOpen().getLocation(),
                                                        S->getClose().getLocation(),
                                          Results, /*isStmtExpr=*/false).get();
    return Block;
  }

  auto Body = dyn_cast<ListSyntax>(S->getOperand());
  if (!Body) {
    S->getOperand()->dump();
    llvm_unreachable("Not sure if this is valid syntax or not.");
  }
  return elaborateListSyntaxStmt(Body);
}

clang::Stmt *Elaborator::elaborateListSyntaxStmt(const ListSyntax *S) {
  getCxxSema().ActOnStartOfCompoundStmt(true);
  Sema::ScopeRAII BlockScope(SemaRef, Scope::Block, S);

  llvm::SmallVector<clang::Stmt *, 16> Results;
  clang::SourceLocation StartLoc = S->getBeginLocation();
  clang::SourceLocation EndLoc = S->getEndLocation();
  StartLoc = EndLoc = S->getLocation();
  for (const Syntax *Child : S->children()) {
    clang::Stmt *Statement = elaborateStatement(Child);
    if (!Statement)
      continue;
    Results.push_back(Statement);
  }
  clang::Stmt *Block = getCxxSema().ActOnCompoundStmt(StartLoc, EndLoc,
                                          Results, /*isStmtExpr=*/false).get();
  return Block;
}

clang::Stmt *Elaborator::elaborateSequenceStmt(const SequenceSyntax *S) {
  llvm_unreachable("Working on it.");
}

clang::Stmt *Elaborator::elaborateStatement(const Syntax *S) {
  if (!S)
    return nullptr;

  if (auto DS = dyn_cast<DeclarationSyntax>(S))
    return elaborateDeclStmt(DS);

  if (auto U = dyn_cast<PrefixSyntax>(S)) {
    if (U->getOperation().hasKind(tok::ReturnKeyword))
      return elaborateReturnStmt(U);
  }

  if (const ControlSyntax *C = dyn_cast<ControlSyntax>(S))
    return elaborateControlStmt(C);
  if (const EnclosureSyntax *E = dyn_cast<EnclosureSyntax>(S))
    return elaborateEnclosureStmt(E);
  // else if (isa<ErrorSyntax>(S))
  //   return nullptr;

  // TODO: elaborate by syntax type: i.e. atom, etc. See GoldStmtElaborator
  // CUrrently only Handling expressions.
  // If the statement kind is unknown then simply punt and
  // elaborate an expression.
  clang::Expr *E = elaborateExpression(S);
  if (!E)
    return nullptr;
  auto CheckExpr = SemaRef.getCxxSema().CheckPlaceholderExpr(E);
  if (CheckExpr.isInvalid())
    return nullptr;
  auto ExprStmt =
    SemaRef.getCxxSema().ActOnExprStmt(CheckExpr.get(), /*discardedValue*/true);
  if (ExprStmt.isInvalid())
    return nullptr;

  return ExprStmt.get();
}

clang::Stmt *Elaborator::elaborateDeclStmt(const DeclarationSyntax *S) {
  auto D = buildDeclaration(S);
  if (!D) {
    Error(S->getLocation(), "invalid vairable declaration");
    return nullptr;
  }

  // This should already emit an error.
  auto TypedDecl = elaborateDeclarationTyping(D);
  if (!TypedDecl)
    return nullptr;
  elaborateDefinitionInitialization(D);
  auto DclGrp = SemaRef.getCxxSema().ConvertDeclToDeclGroup(D->getCxx());
  auto DclStmt = getCxxSema().ActOnDeclStmt(DclGrp, D->Def->getLocation(),
                                            D->Def->getLocation());
  return DclStmt.get();
}

clang::Stmt *Elaborator::elaborateReturnStmt(const PrefixSyntax *S) {
  assert(S->getOperation().hasKind(tok::ReturnKeyword)
         && "Invalid return statement");
  clang::Expr *Val = nullptr;

  if (S->getOperand())
    // if this elaborates to null, we'll just let clang::Sema handle the error
    Val = elaborateExpression(S->getOperand());

  auto ReturnResult = SemaRef.getCxxSema().ActOnReturnStmt(
    S->getOperation().getLocation(), Val, SemaRef.getCurClangScope());

  return ReturnResult.get();
}

clang::Stmt *Elaborator::elaborateControlStmt(const ControlSyntax *S) {
  switch (S->getControl().getKind()) {
  case tok::IfKeyword:
    return elaborateIfStmt(S);
  case tok::WhileKeyword:
    return elaborateWhileStmt(S);
  case tok::ForKeyword:
    return elaborateForStmt(S);
  case tok::DoKeyword:
    return elaborateDoStmt(S);
  case tok::LetKeyword:
    return elaborateLetStmt(S);
  case tok::LambdaKeyword:
    return elaborateLambdaExpression(S);

  default:
    break;
  }

  llvm_unreachable("invalid or unimplemented control structure");
}

clang::Stmt *Elaborator::elaborateIfStmt(const ControlSyntax *S) {
  assert(S->getControl().hasKind(tok::IfKeyword) && "invalid if syntax");

  // TODO: implement constexpr if
  bool IsConstExprIfStmt = false;

  // Elaborate the condition
  clang::Expr *ConditionExpr = elaborateExpression(S->getHead());
  if (!ConditionExpr)
    return nullptr;
  clang::Sema::ConditionResult Condition =
    SemaRef.getCxxSema().ActOnCondition(/*Scope=*/nullptr,
                                        S->getLocation(), ConditionExpr,
                                        IsConstExprIfStmt ?
                                        clang::Sema::ConditionKind::ConstexprIf:
                                        clang::Sema::ConditionKind::Boolean);

  // Get the block, this *must* be a pair.
  // if (isa<ErrorSyntax>(S->getBlock()))
    // return nullptr;
  const PairSyntax *Block = cast<PairSyntax>(S->getBody());
  const Syntax *ThenBlock = Block->getOperand(0);
  const Syntax *ElseBlock = Block->getOperand(1);

  // Elaborate the then block
  SemaRef.enterScope(Scope::Block, ThenBlock);
  clang::Stmt *Then = elaborateStatement(ThenBlock);
  SemaRef.leaveScope(ThenBlock);
  if (!Then)
    return nullptr;

  // Elaborate the else block
  clang::Stmt *Else = nullptr;
  if (ElseBlock) {
    SemaRef.enterScope(Scope::Block, ElseBlock);
    Else = elaborateStatement(ElseBlock);
    SemaRef.leaveScope(ElseBlock);
  }
  clang::SourceLocation ElseLoc = Else ?
    Else->getBeginLoc() : clang::SourceLocation();

  // Create the statement and return
  clang::StmtResult If = CxxSema.ActOnIfStmt(
    S->getLocation(), /*Constexpr=*/false, ConditionExpr->getExprLoc(),
    /*InitStmt=*/nullptr, Condition, ElseLoc, Then, ElseLoc, Else);
  return If.get();
}

clang::Stmt *Elaborator::elaborateWhileStmt(const ControlSyntax *S) {
  assert(S->getControl().hasKind(tok::WhileKeyword) && "invalid while syntax");
  Sema::ScopeRAII WhileScope(SemaRef, Scope::Control, S);

  // Elaborate the condition
  clang::Expr *CondExpr =
    elaborateExpression(S->getHead());
  if (!CondExpr)
    return nullptr;
  clang::Sema::ConditionResult Condition =
    SemaRef.getCxxSema().ActOnCondition(/*Scope=*/nullptr, S->getLocation(),
                                        CondExpr,
                                        clang::Sema::ConditionKind::Boolean);

  // Elaborate the block
  const Syntax *BlockSyntax = S->getBody();
  SemaRef.enterScope(Scope::Block, BlockSyntax);
  clang::Stmt *Block = elaborateStatement(BlockSyntax);
  SemaRef.leaveScope(BlockSyntax);
  if (!Block)
    return nullptr;

  clang::StmtResult While =
    SemaRef.getCxxSema().ActOnWhileStmt(S->getLocation(),
                                        S->getHead()->getLocation(),
                                        Condition,
                                        S->getBody()->getLocation(),
                                        Block);
  return While.get();
}

clang::Stmt *Elaborator::elaborateForStmt(const ControlSyntax *S) {
  assert(S->getControl().hasKind(tok::ForKeyword) && "invalid for syntax");
  clang::SourceLocation ForLoc = S->getControl().getLocation();
  Sema::ScopeRAII ForScope(SemaRef, Scope::Control, S);
  clang::Sema::GoldElaborationScopeRAII CxxScope(
    CxxSema,
    clang::Scope::BreakScope    |
    clang::Scope::ContinueScope |
    clang::Scope::DeclScope     |
    clang::Scope::ControlScope);

  if (!S->getHead() /*|| isa<ErrorSyntax>(S->getSignature())*/) {
    Error(S->getLocation(), "failed to translate statement");
    return nullptr;
  }

  // Elaborate the conditions
  unsigned I = 0;
  const Syntax *Conditions[3] = {nullptr, nullptr, nullptr};
  for (const Syntax *C : S->getHead()->children()) {
    if (I > 2) {
      // Conceivably, if we got to this point, C cannot be null.
      Error(C->getLocation(), "too many arguments in for-loop signature");
      return nullptr;
    }

    Conditions[I++] = C;
  }

  clang::Stmt *TheDeclStmt = elaborateStatement(Conditions[0]);
  clang::Expr *CondExpr = elaborateExpression(Conditions[1]);
  clang::SourceLocation CondLoc = Conditions[1] ?
    Conditions[1]->getLocation() : S->getLocation();
  clang::Sema::ConditionResult Condition =
    CxxSema.ActOnCondition(CxxSema.getCurScope(), CondLoc, CondExpr,
                           clang::Sema::ConditionKind::Boolean);
  clang::Expr *IncExpr = elaborateExpression(Conditions[2]);
  clang::Sema::FullExprArg FullIncExpr =
    CxxSema.MakeFullDiscardedValueExpr(IncExpr);

  // Elaborate the block
  const Syntax *BlockSyntax = S->getBody();
  SemaRef.enterScope(Scope::Block, BlockSyntax);
  clang::Stmt *Block = elaborateStatement(BlockSyntax);
  SemaRef.leaveScope(BlockSyntax);
  if (!Block)
    return nullptr;

  return CxxSema.ActOnForStmt(ForLoc, clang::SourceLocation(),
                              TheDeclStmt, Condition, FullIncExpr,
                              clang::SourceLocation(), Block).get();
}

clang::Stmt *Elaborator::elaborateDoStmt(const ControlSyntax *S) {
  assert(S->getControl().hasKind(tok::DoKeyword) && "invalid do syntax");
  Sema::ScopeRAII DoScope(SemaRef, Scope::Control, S);

  // Elaborate the condition
  clang::Expr *CondExpr =
    elaborateExpression(S->getHead());
  if (!CondExpr)
    return nullptr;

  // Elaborate the block
  const Syntax *BlockSyntax = S->getBody();
  SemaRef.enterScope(Scope::Block, BlockSyntax);
  clang::Stmt *Block = elaborateStatement(BlockSyntax);
  SemaRef.leaveScope(BlockSyntax);
  if (!Block)
    return nullptr;

  clang::StmtResult Do =
    SemaRef.getCxxSema().ActOnDoStmt(S->getLocation(),
                                     Block, S->getHead()->getLocation(),
                                     S->getHead()->getLocation(),
                                     CondExpr,
                                     S->getHead()->getEndLocation());
  return Do.get();
}

clang::Stmt *Elaborator::elaborateLetStmt(const ControlSyntax *S) {
  assert(S->getControl().hasKind(tok::LetKeyword) && "invalid let syntax");

  Sema::ScopeRAII LetScope(SemaRef, Scope::Control, S);
  // FIXME: is this a statement expression?
  clang::Sema::CompoundScopeRAII CxxScope(CxxSema, /*IsStmtExpr=*/true);


  // Elaborate any head declarations. We aren't concerned with their validity.
  if (!S->getHead() || !isa<EnclosureSyntax>(S->getHead()))
    return nullptr;
  EnclosureSyntax *Head = cast<EnclosureSyntax>(S->getHead());
  if (!Head->getTerm() || !isa<ListSyntax>(Head->getTerm()))
    return nullptr;
  llvm::SmallVector<clang::Stmt *, 4> Stmts;
  for (const Syntax *H : Head->getTerm()->children()) {
    if (!isa<DeclarationSyntax>(H)) {
      unsigned DiagID =
        CxxSema.Diags.getCustomDiagID(clang::DiagnosticsEngine::Error,
                                      "expected declaration");
      CxxSema.Diags.Report(H->getLocation(), DiagID);
      continue;
    }

    clang::Stmt *TheDecl = elaborateDeclStmt(cast<DeclarationSyntax>(H));
    Stmts.push_back(TheDecl);
  }

  const Syntax *Body = isa<EnclosureSyntax>(S->getBody()) ?
    cast<EnclosureSyntax>(S->getBody())->getTerm() : S->getBody();

  if (isa<ListSyntax>(Body)) {
    for (const Syntax *C : Body->children()) {
      clang::Stmt *CC = elaborateStatement(C);
      if (!CC)
        continue;
      Stmts.push_back(CC);
    }
  } else {
    clang::Stmt *CC = elaborateStatement(Body);
    if (CC)
      Stmts.push_back(CC);
  }

  return CxxSema.ActOnCompoundStmt(S->getLocation(), S->getEndLocation(),
                                   Stmts, /*StmtExpr=*/true).get();
}

clang::Expr *Elaborator::elaborateArraySubscriptExpr(clang::Expr *Base,
                                                     const ListSyntax *Args) {
  if (Args->getNumChildren() != 1) {
    Error(Args->getLocation(), "too many arguments in array subscript");
    return nullptr;
  }

  clang::Expr *IndexExpr = elaborateExpression(Args->getOperand(0));
  if (!IndexExpr)
    return nullptr;

  auto SubscriptExpr = CxxSema.ActOnArraySubscriptExpr(
    SemaRef.getCurClangScope(), Base, IndexExpr->getExprLoc(),
    IndexExpr, IndexExpr->getExprLoc());
  if (SubscriptExpr.isInvalid())
    return nullptr;
  return SubscriptExpr.get();
}

clang::Expr *Elaborator::elaborateFunctionCall(clang::Expr *Base,
                                               const CallSyntax *Op) {
  auto Enc = dyn_cast<EnclosureSyntax>(Op->getOperand(1));
  if (!Enc)
    llvm_unreachable("invalid syntax");

  llvm::SmallVector<clang::Expr *, 4> ArgExprs;
  if (Enc->getOperand()) {
    const ListSyntax *Args = dyn_cast<ListSyntax>(Enc->getOperand());
    if (!Args) {
      Error(Enc->getOperand()->getLocation(), "expected function arguments");
      return nullptr;
    }

    for (const Syntax *A : Args->children()) {
      clang::Expr *Argument = elaborateExpression(A);
      if (!A)
        continue;

      ArgExprs.push_back(Argument);
    }
  }

  // try and make the call and see what happens.
  clang::ExprResult Call = CxxSema.ActOnCallExpr(
    CxxSema.getCurScope(), Base, Enc->getOpen().getLocation(),
    ArgExprs, Enc->getClose().getLocation());

  return Call.get();
}


void Elaborator::elaborateTemplateArgs(const EnclosureSyntax *Enc,
                                       const ListSyntax *ArgList,
                                  clang::TemplateArgumentListInfo &TemplateArgs,
                   llvm::SmallVectorImpl<clang::TemplateArgument> &ActualArgs) {
  for (const Syntax *SS : ArgList->children()) {
    clang::Expr *ParamExpression = elaborateConstantExpression(SS);
    if (!ParamExpression)
      continue;

    if (ParamExpression->getType()->isTypeOfTypes()) {
      clang::TypeSourceInfo *ParamTInfo
        = SemaRef.getTypeSourceInfoFromExpr(ParamExpression,
                                            ArgList->getLocation());
      if (!ParamTInfo)
        continue;
      clang::TemplateArgument Arg(ParamTInfo->getType());
      TemplateArgs.addArgument({Arg, ParamTInfo});
      ActualArgs.emplace_back(Arg);
    } else {
      clang::TemplateArgument Arg(ParamExpression);
      TemplateArgs.addArgument({Arg, ParamExpression});
      ActualArgs.emplace_back(Arg);
    }
  }
}

clang::Expr *
Elaborator::elaborateTemplateInstantiationWithArgs(const EnclosureSyntax *Enc,
                                                   clang::Expr *E,
                                                   const ListSyntax *ArgList) {
//   // This could be an attemped lambda instantiation.
//   if (clang::DeclRefExpr *DRE = dyn_cast<clang::DeclRefExpr>(E)) {
//     if (clang::VarDecl *VD = dyn_cast<clang::VarDecl>(DRE->getDecl())) {
//       if (VD->getInit() && isa<clang::LambdaExpr>(VD->getInit())) {
//         unsigned DiagID =
//           SemaRef.Diags.getCustomDiagID(clang::DiagnosticsEngine::Error,
//                                         "cannot explicitly instantiate lambda");
//         SemaRef.Diags.Report(Elem->getLoc(), DiagID);
//         return nullptr;
//       }
//     }
//   }

  clang::OverloadExpr *OverloadExpr = dyn_cast<clang::OverloadExpr>(E);

  // Create a normal array access.
  if (!OverloadExpr) {
    llvm_unreachable("Array is handled in another branch of the code.");
    // llvm::SmallVector<clang::Expr *, 4> ArgExprs;
    // for (const Syntax *SS : Elem->getArguments()->children()) {
    //   clang::Expr *Res = elaborateExpression(SS);
    //   if (!Res)
    //     return nullptr;
    //   ArgExprs.push_back(Res);
    // }

    // if (ArgExprs.size() == 0) {
    //   SemaRef.Diags.Report(Elem->getArguments()->getLoc(),
    //                        clang::diag::err_expected_expression);
    //   return nullptr;
    // }

    // // Create the first subscript out of the base expression.
    // auto SubscriptExpr = SemaRef.getCxxSema().ActOnArraySubscriptExpr(
    //   SemaRef.getCurClangScope(), E, ArgExprs[0]->getExprLoc(),
    //   ArgExprs[0], ArgExprs[0]->getExprLoc());
    // if (SubscriptExpr.isInvalid())
    //   return nullptr;

    // // Then use the previous subscripts as bases, recursively.
    // for (unsigned I = 1; I < ArgExprs.size(); ++I) {
    //   SubscriptExpr = SemaRef.getCxxSema().ActOnArraySubscriptExpr(
    //     SemaRef.getCurClangScope(), SubscriptExpr.get(),
    //     ArgExprs[I]->getExprLoc(), ArgExprs[I], ArgExprs[I]->getExprLoc());

    //   // We don't know what will happen if we try to recover, so just quit.
    //   if (SubscriptExpr.isInvalid())
    //     return nullptr;
    // }

    // return SubscriptExpr.get();
  }

  clang::SourceLocation LocStart = Enc->getOpen().getLocation();
  clang::SourceLocation LocEnd = Enc->getClose().getLocation();

  // We have an overload set, meaning this must be some kind of
  // overloaded function or function template.
  clang::TemplateArgumentListInfo TemplateArgs(LocStart, LocEnd);
  llvm::SmallVector<clang::TemplateArgument, 16> ActualArgs;
  elaborateTemplateArgs(Enc, ArgList, TemplateArgs, ActualArgs);


  clang::TemplateArgumentList
    TemplateArgList(clang::TemplateArgumentList::OnStack, ActualArgs);

  if (OverloadExpr->getNumDecls() == 1) {
    clang::NamedDecl *ND = *OverloadExpr->decls_begin();
    if (isa<clang::TemplateDecl>(ND)) {
      // We need to instantiate the template with parameters.
      if (clang::UnresolvedMemberExpr *MemAccess
              = dyn_cast<clang::UnresolvedMemberExpr>(OverloadExpr)) {
        auto *FTD = dyn_cast<clang::FunctionTemplateDecl>(ND);
        clang::FunctionDecl *FD =
          getCxxSema().InstantiateFunctionDeclaration(FTD, &TemplateArgList,
                                                      LocStart);
        if (!FD) {
          Error(LocStart, "function template instantiation failure");
          return nullptr;
        }

        getCxxSema().InstantiateFunctionDefinition(LocStart, FD,
                                                   true, true, false);
        return clang::MemberExpr::Create(getCxxContext(), MemAccess->getBase(),
                                         MemAccess->isArrow(),
                                         MemAccess->getOperatorLoc(),
                                         MemAccess->getQualifierLoc(),
                                         clang::SourceLocation(), FD,
                               clang::DeclAccessPair::make(FD, ND->getAccess()),
                                         MemAccess->getMemberNameInfo(),
                                         &TemplateArgs, E->getType(),
                                         MemAccess->getValueKind(),
                                         MemAccess->getObjectKind(),
                                         clang::NonOdrUseReason::NOUR_None);
      }
    } else if (clang::FunctionDecl *FD = dyn_cast<clang::FunctionDecl>(ND)) {
      if (FD->getTemplatedKind() == clang::FunctionDecl::TK_NonTemplate) {
        Error(LocStart, "function is not a template");
        return nullptr;
      }

      clang::FunctionTemplateDecl *FTD = FD->getDescribedFunctionTemplate();
      if (!FTD) {
        Error(LocStart,  "function template does not have template parameters");
        return nullptr;
      }

      clang::FunctionDecl *InstantiatedFunc =
        getCxxSema().InstantiateFunctionDeclaration(FTD,
                                                    &TemplateArgList,
                                                    LocStart);
      getCxxSema().InstantiateFunctionDefinition(LocStart, InstantiatedFunc,
                                                 true, true, false);
      clang::LookupResult ResultTemp(getCxxSema(), OverloadExpr->getNameInfo(),
                                     clang::Sema::LookupAnyName);
      ResultTemp.addDecl(InstantiatedFunc);
      return clang::UnresolvedLookupExpr::Create(getCxxContext(),
                                                 OverloadExpr->getNamingClass(),
                                                OverloadExpr->getQualifierLoc(),
                                                 OverloadExpr->getNameInfo(),
                                                 /*ADL=*/true, false,
                                                 ResultTemp.begin(),
                                                 ResultTemp.end());
    }
  }


  if (isa<clang::UnresolvedLookupExpr>(OverloadExpr)) {
    clang::LookupResult ResultTemp(SemaRef.getCxxSema(),
                                   OverloadExpr->getNameInfo(),
                                   clang::Sema::LookupAnyName);
    ResultTemp.setTemplateNameLookup(true);
    for (clang::NamedDecl *ND : OverloadExpr->decls()) {
      if(clang::FunctionDecl *FD = ND->getAsFunction()){
        if(clang::FunctionTemplateDecl *FTD = FD->getDescribedFunctionTemplate()) {
          ResultTemp.addDecl(FTD);
        }
      }
    }

    ResultTemp.resolveKind();
    if (ResultTemp.empty()) {
      Error(LocStart, "unresolved template resolves to non-template");
      return nullptr;
    }

    return clang::UnresolvedLookupExpr::Create(getCxxContext(),
                                               OverloadExpr->getNamingClass(),
                                               OverloadExpr->getQualifierLoc(),
                                               OverloadExpr->getNameLoc(),
                                               OverloadExpr->getNameInfo(),
                                               /*ADL=*/true, &TemplateArgs,
                                               ResultTemp.begin(),
                                               ResultTemp.end());
  }

  if (clang::UnresolvedMemberExpr *UME =
     dyn_cast<clang::UnresolvedMemberExpr>(OverloadExpr)) {
    clang::LookupResult ResultTemp(getCxxSema(), OverloadExpr->getNameInfo(),
                                   clang::Sema::LookupAnyName);
    ResultTemp.setTemplateNameLookup(true);
    for (clang::NamedDecl *ND : OverloadExpr->decls()) {
      ND = getCxxSema().getAsTemplateNameDecl(ND, true, true);
      if(ND)
        if(clang::FunctionDecl *FD = ND->getAsFunction())
          if(clang::FunctionTemplateDecl *FTD
             = FD->getDescribedFunctionTemplate()) {
            ResultTemp.addDecl(FTD);
          }
    }

    ResultTemp.resolveKind();
    if (ResultTemp.empty()) {
      Error(LocStart, "unresolved template resolves to non-template");
      return nullptr;
    }

    return clang::UnresolvedMemberExpr::Create(getCxxContext(),
                                               UME->hasUnresolvedUsing(),
                                               UME->getBase(),
                                               UME->getBaseType(),
                                               UME->isArrow(),
                                               UME->getOperatorLoc(),
                                               UME->getQualifierLoc(),
                                               UME->getTemplateKeywordLoc(),
                                               UME->getNameInfo(),
                                               &TemplateArgs,
                                               ResultTemp.begin(),
                                               ResultTemp.end());
  }

  Error(LocStart, "cannot compile this type of overload yet");
  return nullptr;
}

static bool hasAnyDependentExpressions(const llvm::SmallVectorImpl<clang::Expr *> & TemplateArgs) {
  for(clang::Expr *E : TemplateArgs) {
    if (E->getType()->isDependentType() || isACppxDependentExpr(E)) {
      return true;
    }
  }
  return false;
}

clang::Expr *
Elaborator::elaborateClassTemplateSelection(clang::Expr *IdExpr,
                                            const EnclosureSyntax *Enc,
                                            const ListSyntax *ArgList) {
  clang::SourceLocation LocStart = Enc->getOpen().getLocation();
  clang::SourceLocation LocEnd = Enc->getClose().getLocation();
  clang::TemplateArgumentListInfo TemplateArgs(LocEnd, LocStart);
  llvm::SmallVector<clang::ParsedTemplateArgument, 16> ParsedArguments;
  llvm::SmallVector<clang::Expr *, 16> OnlyExpr;
  if (elaborateClassTemplateArguments(Enc, ArgList, TemplateArgs, ParsedArguments, OnlyExpr))
    return nullptr;

  if (hasAnyDependentExpressions(OnlyExpr) ) {

    // If there are any dependent expressions contained within or part of the
    // template instantiation then we have to delay instantiation until later.
    return clang::CppxTemplateOrArrayExpr::Create(SemaRef.getCxxAST(),
                                                  IdExpr, OnlyExpr);
  }
  clang::Decl *Decl = SemaRef.getDeclFromExpr(IdExpr, IdExpr->getExprLoc());
  if (!Decl)
    return nullptr;
  
  // We are going to be building an incomplete template expression?

  clang::TemplateDecl *CTD = dyn_cast<clang::TemplateDecl>(Decl);
  assert(CTD && "Invalid CppxDeclRefExpr");

  clang::CXXScopeSpec SS;
  clang::TemplateName TName(CTD);
  clang::Sema::TemplateTy TemplateTyName = clang::Sema::TemplateTy::make(TName);
  clang::IdentifierInfo *II = CTD->getIdentifier();
  clang::ASTTemplateArgsPtr InArgs(ParsedArguments);
  clang::SourceLocation Loc = ArgList->getLocation();
  if (clang::VarTemplateDecl *VTD = dyn_cast<clang::VarTemplateDecl>(CTD)) {
    clang::DeclarationNameInfo DNI(VTD->getDeclName(), Loc);
    clang::LookupResult R(getCxxSema(), DNI, clang::Sema::LookupAnyName);
    R.addDecl(VTD);
    clang::ExprResult ER = getCxxSema().BuildTemplateIdExpr(SS, Loc, R, false,
                                                            &TemplateArgs);
    if (ER.isInvalid())
      return nullptr;

    return ER.get();

  } else {
    // Rebuilding any dependent arguments.
    clang::TypeResult Result = SemaRef.getCxxSema().ActOnTemplateIdType(
      SemaRef.getCurClangScope(), SS, /*TemplateKWLoc*/ Loc,
      TemplateTyName, II, IdExpr->getExprLoc(),
      /*LAngleLoc*/Loc, InArgs, /*RAngleLoc*/ Loc, false, false);

    if (Result.isInvalid()) {
      getCxxSema().Diags.Report(IdExpr->getExprLoc(),
                                clang::diag::err_failed_to_translate_expr);
      return nullptr;
    }
    clang::QualType Ty(Result.get().get());
    const clang::LocInfoType *TL = cast<clang::LocInfoType>(Ty.getTypePtr());
    clang::Expr *Ret = SemaRef.buildTypeExpr(TL->getType(), ArgList->getLocation());
    if (clang::Expr *ScopeExpr = dyn_cast<clang::CppxCXXScopeSpecExpr>(IdExpr)) {
      SemaRef.extendScope(ScopeExpr, Ret);
      return ScopeExpr;
    }
    return Ret;
  }
}


bool Elaborator::elaborateClassTemplateArguments(const EnclosureSyntax *Enc,
    const ListSyntax *Args, clang::TemplateArgumentListInfo &ArgInfo,
    llvm::SmallVectorImpl<clang::ParsedTemplateArgument> &ParsedArgs,
    llvm::SmallVectorImpl<clang::Expr *> &OnlyExprArgs) {

  for(const Syntax *SyntaxArg : Args->children()) {

    clang::Expr *ArgExpr = elaborateConstantExpression(SyntaxArg);
    if (!ArgExpr) {
      getCxxSema().Diags.Report(SyntaxArg->getLocation(),
                                clang::diag::err_failed_to_translate_expr);
      continue;
    }
    OnlyExprArgs.emplace_back(ArgExpr);
    auto TemplateArg = SemaRef.convertExprToTemplateArg(ArgExpr);
    if (TemplateArg.isInvalid())
      // TODO: Figure out if this needs an error message or not.
      // I assume that the errore message should be delivered prior to this.
      return true;

    // llvm::outs() << "Dumping template argument\n";
    // TemplateArg.dump();
    ParsedArgs.emplace_back(TemplateArg);

    // Also building template Argument Info.
    if (ArgExpr->getType()->isTypeOfTypes()) {
      clang::TypeSourceInfo *ArgTInfo = SemaRef.getTypeSourceInfoFromExpr(
                                             ArgExpr, SyntaxArg->getLocation());
      if (!ArgTInfo)
        return true;
      clang::TemplateArgument Arg(ArgTInfo->getType());
      ArgInfo.addArgument({Arg, ArgTInfo});
    } else if (ArgExpr->getType()->isTemplateType()) {
      clang::Decl *D = SemaRef.getDeclFromExpr(ArgExpr, SyntaxArg->getLocation());
      if (!D)
        llvm_unreachable("Invalid template declaration reference.");

      clang::TemplateDecl *TD = cast<clang::TemplateDecl>(D);
      clang::TemplateName Template(TD);
      if (Template.isNull())
        return true;
      clang::TemplateArgument Arg(Template);
      clang::TemplateArgumentLocInfo TALoc(getCxxContext(),
                                           clang::NestedNameSpecifierLoc(),
                                           SyntaxArg->getLocation(),
                                           clang::SourceLocation());
      ArgInfo.addArgument({Arg, TALoc});
    } else {
      clang::TemplateArgument Arg(ArgExpr);

      // TODO: I will need to migrate the const elaboration
      // This attempts to make sure that all referenced functions are actually
      // in scope, and completely elaborated.
      // SemaRef.elaborateConstexpr(ArgExpr);

      ArgInfo.addArgument({Arg, ArgExpr});
    }
  }
  return false;
}

clang::Expr *Elaborator::elaborateMemberAccess(clang::Expr *LHS,
                                               const InfixSyntax *S) {
  clang::QualType Ty = LHS->getType();
  if ( (Ty->isKindType() || Ty->isNamespaceType())
      && !isa<clang::CppxCXXScopeSpecExpr>(LHS)) {
    LHS = SemaRef.buildNNSScopeExpr(LHS);
  }
  // clang::Expr *NsOrTyExpr = nullptr;
  // if (SemaRef.isElaboratingClass()) {
  //   // if (Ty->isKindType()) {
  //   //   clang::TypeSourceInfo *TInfo =
  //   //                 SemaRef.getTypeSourceInfoFromExpr(LHS, LHS->getExprLoc());
  //   //   if (!TInfo)
  //   //     return nullptr;
  //   //   if (!TInfo->getType()->isDependentType()) {
  //   //     auto *E = SemaRef.createPartialExpr(S->getLocation(),
  //   //                                         SemaRef.isElaboratingClass(),
  //   //                                         SemaRef.isThisValidInCurrentScope(),
  //   //                                         LHS);
  //   //     return elaboratePartialEvalMemberAccess(E, S);
  //     // } else {
  //       return handleDependentTypeNameLookup(SemaRef, S, LHS, nullptr,
  //                                            S->getOperand(1));
  //     // }
  //   } else if (Ty->isNamespaceType()) {
  //     auto *E = SemaRef.createPartialExpr(S->getLocation(),
  //                                         SemaRef.isElaboratingClass(),
  //                                         SemaRef.isThisValidInCurrentScope(),
  //                                         LHS);
  //     return elaboratePartialEvalMemberAccess(E, S);
  //   }
  // } else {
    if (Ty->isKindType())
      return elaborateTypeNameAccess(LHS, S);
    if (Ty->isCppxNamespaceType())
      return elaborateNestedNamespaceAccess(LHS, S);
  // }

  if (Ty->isTemplateType()) {
    error(LHS->getExprLoc()) << "unable to access a member of a template";
    return nullptr;
  }
  return elaborateMemberAccessOp(LHS, S);
}

// clang::Expr *
// Elaborator::elaboratePartialEvalMemberAccess(clang::CppxPartialEvalExpr *E,
//                                              const InfixSyntax *S) {
//   if (auto Atom = dyn_cast<AtomSyntax>(S->getOperand(1))) {
//     clang::IdentifierInfo *ID = &CxxAST.Idents.get(Atom->getSpelling());
//     return E->appendName(Atom->getLocation(), ID);
//   } else {
//     error(S->getLocation()) << "incorrect member access syntax";
//     return E->completeExpr();
//   }
// }

clang::Expr *handleLookupInsideType(Sema &SemaRef,
                                    clang::ASTContext &CxxAST,
                                    clang::Expr *Prev,
                                    const Syntax *Op,
                                    const Syntax *RHS, bool AddressOf) {
  clang::TypeSourceInfo *TInfo =
                    SemaRef.getTypeSourceInfoFromExpr(Prev, Prev->getExprLoc());

  if (!TInfo)
    return nullptr;
  clang::SourceRange Range;
  if (SemaRef.getCxxSema().RequireCompleteType(Op->getLocation(),
                                               TInfo->getType(),
                                      clang::diag::err_typecheck_incomplete_tag,
                                                Range))
    return nullptr;
  clang::QualType QT = TInfo->getType();
  if (QT->isDependentType()) {
    llvm_unreachable("invalid lookup inside of dependent type name.");
  }
  const clang::Type *T = QT.getTypePtr();
  const auto *TST = T->getAs<clang::TemplateSpecializationType>();
  if (!(T->isStructureOrClassType() || T->isUnionType()
        || T->isEnumeralType()) && !TST) {
    SemaRef.getCxxSema().Diags.Report(Prev->getExprLoc(),
                                      clang::diag::err_invalid_type_for_name_spec)
                                      << QT;
    return nullptr;
  }

  clang::DeclContext *DC = SemaRef.getCxxSema().computeDeclContext(QT);
  assert(DC && "failed to get decl context from type!");
  // TODO: Migrate the ClangToGoldDeclRebuilder into blue. THis is only used to
  //  handle template specializations.

  // ClangToGoldDeclRebuilder Rebuilder(SemaRef.getContext(), SemaRef);
  // clang::SourceRange Range = clang::SourceRange(Op->getArgument(0)->getLoc(),
  //                                               RHS->getLoc());
  // if (Rebuilder.finishDecl(DeclForTy, Range))
  //   return nullptr;
  const IdentifierSyntax *Atom = dyn_cast<IdentifierSyntax>(RHS);
  if (!Atom) {
    RHS->dump();
    llvm_unreachable("Nested name specifier syntax not implemented yet.");
    // if (auto NameSpecifierCall = dyn_cast<CallSyntax>(RHS)) {
    //   FusedOpKind FokOp = getFusedOpKind(SemaRef, NameSpecifierCall);
    //   if (FokOp != FOK_Parens) {
    //     llvm_unreachable("as far as I know this can't happen.");
    //   }
    //   Atom = cast<AtomSyntax>(NameSpecifierCall->getArgument(1));
    //   clang::Expr *InnerTy = ExprElaborator(SemaRef.getContext(), SemaRef)
    //                           .elaborateExpr(NameSpecifierCall->getArgument(0));
    //   clang::SourceLocation Loc = NameSpecifierCall->getArgument(0)->getLoc();
    //   if (!InnerTy) {
    //     SemaRef.Diags.Report(Loc, clang::diag::err_not_a_type);
    //     return nullptr;
    //   }

    //   if (!InnerTy->getType()->isTypeOfTypes()) {
    //     SemaRef.Diags.Report(Loc, clang::diag::err_not_a_type);
    //     return nullptr;
    //   }

    //   clang::TypeSourceInfo *InnerTInfo =
    //                             SemaRef.getTypeSourceInfoFromExpr(InnerTy, Loc);
    //   if (!InnerTInfo)
    //     return nullptr;

    //   if (InnerTInfo->getType()->isDependentType()) {
    //     // Handling special case for nested name specifier being a dependent
    //     // expression
    //     clang::DeclarationNameInfo DNI({
    //              &SemaRef.getContext().CxxAST.Idents.get(Atom->getSpelling())},
    //                                    RHS->getLoc());
    //     return clang::CppxDependentMemberAccessExpr::Create(
    //       SemaRef.getContext().CxxAST, Prev,
    //       SemaRef.getContext().CxxAST.DependentTy, Atom->getLoc(), DNI, InnerTy);
    //   }
    //   if (auto RootRD = TInfo->getType()->getAsCXXRecordDecl()) {
    //       if (auto Base = InnerTInfo->getType()->getAsCXXRecordDecl()) {
    //         if (!RootRD->isDerivedFrom(Base)) {
    //           SemaRef.Diags.Report(Prev->getExprLoc(),
    //                                clang::diag::err_nested_namespecifier_not_base)
    //                                <<TInfo->getType() << InnerTInfo->getType();
    //           return nullptr;
    //         }
    //       } else {
    //         SemaRef.Diags.Report(Prev->getExprLoc(),
    //                             clang::diag::err_nested_namespecifier_not_a_class)
    //                             << InnerTInfo->getType();
    //         return nullptr;
    //       }
    //   } else {
    //     SemaRef.Diags.Report(Prev->getExprLoc(),
    //                          clang::diag::err_invalid_type_for_name_spec)
    //                          << InnerTInfo->getType();
    //     return nullptr;
    //   }
    //   return handleLookupInsideType(SemaRef, CxxAST, Op, InnerTy, Atom, AddressOf);
    // }
    // RHS->dump();
    // llvm_unreachable("Invalid AST structure");
  }
  // Processing if we have a single name.
  clang::DeclarationNameInfo DNI({&CxxAST.Idents.get(Atom->getSpelling())},
                                Atom->getLocation());
  // TODO: I may need to transform this into a destructor name eventually?
  // if (Atom->getSpelling() == "destruct") {
  //   clang::DeclarationNameInfo DNI2({
  //     CxxAST.DeclarationNames.getCXXDestructorName(
  //       CxxAST.getCanonicalType(TInfo->getType())
  //     )}, Atom->getLoc());
  //   if (clang::CXXRecordDecl* RD = dyn_cast<clang::CXXRecordDecl>(TD)) {
  //     clang::CXXDestructorDecl *Dtor = RD->getDestructor();
  //     clang::TemplateArgumentListInfo TemplateArgs;
  //     clang::UnresolvedSet<4> USet;
  //     USet.addDecl(Dtor, Dtor->getAccess());
  //     return clang::UnresolvedLookupExpr::Create(CxxAST,
  //                                         RD, clang::NestedNameSpecifierLoc(),
  //                                                 DNI2, /*ADL=*/true,
  //                                                 /*Overloaded*/false,
  //                                                 USet.begin(),
  //                                                 USet.end());
  //   } else {
  //     SemaRef.Diags.Report(Prev->getExprLoc(),
  //                         clang::diag::err_invalid_destructor_call)
  //                         << TInfo->getType();
  //     return nullptr;
  //   }
  // }
  clang::CXXScopeSpec SS;
  if (auto SSExpr = dyn_cast<clang::CppxCXXScopeSpecExpr>(Prev)) {
    SS = SSExpr->getScopeSpec();
  }
  auto R = DC->lookup(DNI.getName());
  clang::NamedDecl *ND = nullptr;
  if (R.size() != 1u) {
    // This could be a template specialization of a member.
    if (!R.empty()) {
      clang::LookupResult Redecls(SemaRef.getCxxSema(), DNI,
                                  clang::Sema::LookupOrdinaryName,
                                  clang::Sema::ForVisibleRedeclaration);
      for (clang::NamedDecl *ND : R)
        Redecls.addDecl(ND);
      Redecls.resolveKind();
      if (Redecls.getResultKind() == clang::LookupResult::FoundOverloaded) {
        clang::TemplateArgumentListInfo TemplateArgs;
        clang::CXXRecordDecl *RD = dyn_cast<clang::CXXRecordDecl>(DC);
        assert (RD && "should have avoided this situation");

        // clang::CXXScopeSpec SS;
        // if (!SS.isSet())
        //   SS.Extend(CxxAST, TD->getIdentifier(), Prev->getExprLoc(),
        //             Op->getLocation());
        bool IsOverloaded = Redecls.asUnresolvedSet().size() > 1;
        bool UseADL = !SS.isSet();
        return clang::UnresolvedLookupExpr::Create(
          CxxAST, RD, SS.getWithLocInContext(CxxAST), DNI, UseADL,
          IsOverloaded, Redecls.asUnresolvedSet().begin(),
          Redecls.asUnresolvedSet().end());
      }

      ND = Redecls.getAcceptableDecl(R.front());
      if (ND && isa<clang::ValueDecl>(ND)) {
        clang::ValueDecl *VD = cast<clang::ValueDecl>(ND);
        // TODO: Nested name specifier not implemented yet.
        // clang::NestedNameSpecifierLoc NNS(SemaRef.CurNNSContext.getBlueScopeRep(),
        //                                   SemaRef.CurNNSContext.location_data());
        // bool UseNNS = SemaRef.CurNNSContext.isSet();
        // clang::CXXScopeSpec SS;
        return clang::DeclRefExpr::Create(
          CxxAST,
          SS.getWithLocInContext(SemaRef.getCxxAST()),
          clang::SourceLocation(), VD, /*Capture=*/false, RHS->getLocation(),
          VD->getType(), AddressOf ? clang::VK_RValue : clang::VK_LValue);
      }
    }

    // This wasn't the name of a member, check if it is the name of a base.
    if (clang::CXXRecordDecl *RD = dyn_cast<clang::CXXRecordDecl>(DC)) {
      for (const auto &Base : RD->bases()) {
        clang::CXXRecordDecl *BaseRD = Base.getType()->getAsCXXRecordDecl();
        if (BaseRD->getIdentifier() == DNI.getName().getAsIdentifierInfo())
          ND = BaseRD;
      }
    }

    auto hasUsing = [](clang::NamedDecl const *D) -> bool {
      return isa<clang::UsingDecl>(D);
    };
    unsigned Shadows = 0;
    clang::UnresolvedSet<4> USet;

    // Check if we have any shadows single declarations.
    if (std::find_if(std::begin(R), std::end(R), hasUsing) != std::end(R)) {
      clang::UsingShadowDecl *S = nullptr;
      for (clang::NamedDecl *D : R) {
        if (auto *SD = dyn_cast<clang::UsingShadowDecl>(D)) {
          S = SD;
          ++Shadows;
        }

        USet.addDecl(D, D->getAccess());
      }

      if (Shadows == 1u) {
        ND = S->getTargetDecl();
      }
    }
    // TODO: Shadowed declaration not implemented yet.
    // // Check for a shadowed overload set.
    // if (usingClassLookupIsUnresolved(R, Shadows)) {
    //   // If we're not creating a UsingDecl, these need to be static.
    //   if (!SemaRef.elaboratingUsingInClassScope() && !AddressOf) {
    //     SemaRef.Diags.Report(Prev->getExprLoc(),
    //                           clang::diag::err_ref_non_value) << Prev;
    //     return nullptr;
    //   }

    //   if (!Shadows)
    //     for (clang::NamedDecl *D : R)
    //       USet.addDecl(D, D->getAccess());
    //   clang::Expr *Base = const_cast<clang::Expr *>(Prev);
    //   clang::TemplateArgumentListInfo TemplateArgs;
    //   auto *UME =
    //     clang::UnresolvedMemberExpr::Create(CxxAST,
    //                                         /*UnresolvedUsing=*/true,
    //                                         Base,
    //                                         Base->getType(),
    //                                         Base->getType()->isPointerType(),
    //                                         RHS->getLoc(),
    //                                         clang::NestedNameSpecifierLoc(),
    //                                         clang::SourceLocation(),
    //                                         DNI,
    //                                         &TemplateArgs,
    //                                         USet.begin(),
    //                                         USet.end());
    //   return UME;
    // }

    // This was neither a type nor a shadowed declaration.
    if (!ND) {
      SemaRef.getCxxSema().Diags.Report(RHS->getLocation(),
                                        clang::diag::err_no_member)
        << Atom->getSpelling() << DC;
      return nullptr;
    }
  }

  if (!ND)
    ND = R.front();

  if (clang::TypeDecl *TD = dyn_cast<clang::TypeDecl>(ND)) {
    TD->setIsUsed();
    clang::QualType Ty = CxxAST.getTypeDeclType(TD);
    auto Ret = SemaRef.buildTypeExpr(Ty, RHS->getLocation());
    if (auto SSExpr = dyn_cast<clang::CppxCXXScopeSpecExpr>(Prev)) {
      SemaRef.extendScope(Prev, Ret);
      return SSExpr;
    } else {
      auto SSE = SemaRef.buildNNSScopeExpr(Prev);
      SemaRef.extendScope(SSE, Ret);
      return SSE;
    }
  }

  // This is how we access static member variables, and strangely also fields.
  if (clang::VarDecl *VDecl = dyn_cast<clang::VarDecl>(ND))
    return clang::DeclRefExpr::Create(CxxAST, SS.getWithLocInContext(SemaRef.getCxxAST()),
                                      clang::SourceLocation(), VDecl,
                                      /*Capture=*/false, RHS->getLocation(),
                                      VDecl->getType(), clang::VK_LValue);

  // access a record from an NNS
  if (isa<clang::CXXRecordDecl>(ND)) {
    llvm_unreachable("Invalid type decl.");
    // // Check if we are inside of CppxCXX
    // // auto Ret = SemaRef.buildTypeExprFromTypeDecl(TD, RHS->getLocation());
    // clang::QualType Ty = CxxAST.getTypeDeclType(TD);
    // if (auto SSExpr = dyn_cast<clang::CppxCXXScopeSpecExpr>(Prev)) {
    //   // SS = SSExpr->getScopeSpec();
    //   SemaRef.extendScope(SSExpr, Ret);
    //   return SSExpr;
    // }
    // return Ret;
  }

  // FIXME: static methods should be handled here

  // otherwise, we have a FieldDecl from a nested name specifier lookup.
  // In which case, the rhs should be static, called via operator'()',
  // inside a using macro if the lhs was a record type, or as the operand
  // of operator'&'.
  // if (Prev->getType()->isTypeOfTypes() && Op->getOperator().hasKind(tok::Dot)) {
  //   // TODO: Fix this once we have usings implemented.
  //   // clang::QualType Ty =
  //   //   cast<clang::CppxTypeLiteral>(Prev)->getValue()->getType();
  //   // if (!SemaRef.elaboratingUsingInClassScope() && !Ty->isEnumeralType()
  //   //     && !AddressOf) {
  //   //   SemaRef.Diags.Report(Prev->getExprLoc(),
  //   //                         clang::diag::err_ref_non_value) << Prev;
  //   //   return nullptr;
  //   // }
  // }
  if (clang::FunctionDecl *FD = dyn_cast<clang::FunctionDecl>(ND)) {
    if (clang::CXXRecordDecl* RD = dyn_cast<clang::CXXRecordDecl>(DC)) {
      // if (!SS.isSet())
      //   SS.Extend(CxxAST, TD->getIdentifier(), Prev->getExprLoc(),
      //             Op->getLocation());
      clang::TemplateArgumentListInfo TemplateArgs;
      clang::UnresolvedSet<4> USet;
      USet.addDecl(FD, FD->getAccess());
      return clang::UnresolvedLookupExpr::Create(CxxAST,
                                                  RD,
                                                  SS.getWithLocInContext(CxxAST),
                                                  DNI, /*ADL=*/false,
                                                  /*Overloaded*/false,
                                                  USet.begin(),
                                                  USet.end());
    } else {
      llvm_unreachable("Incorrect tag type.");
    }
  }
  if (clang::ValueDecl *VD = dyn_cast<clang::ValueDecl>(ND)) {
    // TODO: Nested name specifier not implemented yet.
    // clang::NestedNameSpecifierLoc NNS(SemaRef.CurNNSContext.getBlueScopeRep(),
    //                                   SemaRef.CurNNSContext.location_data());
    // bool UseNNS = SemaRef.CurNNSContext.isSet();
    return clang::DeclRefExpr::Create(
      CxxAST,
      SS.getWithLocInContext(SemaRef.getCxxAST()),
      clang::SourceLocation(), VD, /*Capture=*/false, RHS->getLocation(),
      VD->getType(), AddressOf ? clang::VK_RValue : clang::VK_LValue);
  }
  if (auto TD = dyn_cast<clang::TemplateDecl>(ND)) {
    TD->setIsUsed();
    auto TemplateD = SemaRef.buildTemplateType(TD, RHS->getLocation());
    if (auto SSExpr = dyn_cast<clang::CppxCXXScopeSpecExpr>(Prev)) {
      SemaRef.extendScope(Prev, TemplateD);
      return SSExpr;
    } else {
      auto SSE = SemaRef.buildNNSScopeExpr(Prev);
      SemaRef.extendScope(SSE, TemplateD);
      return SSE;
    }
  }
  llvm::outs() << "Unhandled reference to declaration inside of a type.\n";
  ND->dump();
  llvm_unreachable("Unknown syntax encountered during nested member lookup.");
}

clang::Expr *Elaborator::elaborateTypeNameAccess(clang::Expr *LHS,
                                                 const InfixSyntax *S) {
  // Getting type source information for TInfo
  clang::TypeSourceInfo *TInfo =
                    SemaRef.getTypeSourceInfoFromExpr(LHS, LHS->getExprLoc());
  if (!TInfo)
    return nullptr;
  const Syntax *RHS = S->getOperand(1);
  const IdentifierSyntax *Atom = dyn_cast<IdentifierSyntax>(RHS);
  if (!Atom) {
    RHS->dump();
    llvm_unreachable("Nested name specifier syntax not implemented yet.");
  }

  if (TInfo->getType()->isDependentType()) {
    // Handling special case for nested name specifier being a dependent
    // expression
    clang::DeclarationNameInfo DNI({
              &SemaRef.getCxxAST().Idents.get(Atom->getSpelling())},
                                    Atom->getLocation());
    return clang::CppxDependentMemberAccessExpr::Create(SemaRef.getCxxAST(),
                                                        LHS,
                                                SemaRef.getCxxAST().DependentTy,
                                                  Atom->getLocation(), DNI);
  }
  auto E = handleLookupInsideType(SemaRef, getCxxContext(), LHS, S,
                                  S->getOperand(1), false);
  if (!E)
    return nullptr;

  if (E->getType()->isKindType() || E->getType()->isTemplateType())
    return E;




  // Processing if we have a single name.
  clang::IdentifierInfo *MemberId = &CxxAST.Idents.get(Atom->getSpelling());
  auto IdLoc = RHS->getLocation();

  // If we are inside of a class, then we may need to be the one to take the
  // address of something there maybe?
  clang::QualType CurThisTy = SemaRef.getCxxSema().getCurrentThisType();
  if (!CurThisTy.isNull()) {

    clang::QualType CurrentClass = CurThisTy->getPointeeType();
    clang::QualType ThisPtrTy = SemaRef.getCxxSema().getCurrentThisType();
    if (ThisPtrTy.isNull()) {
      error(IdLoc) << "unable to get this expression from current context";
      return nullptr;
    }
    assert (!CurrentClass.isNull() && "invalid pointee type.");
    clang::CXXScopeSpec SS;
    if (auto SSExpr = dyn_cast<clang::CppxCXXScopeSpecExpr>(LHS)) {
      SS = SSExpr->getScopeSpec();
    }
    auto ImpliciThisExpr = SemaRef.getCxxSema().BuildCXXThisExpr(IdLoc,
                                                          ThisPtrTy, true);
    if (SemaRef.getCxxSema().IsDerivedFrom(IdLoc, CurrentClass, TInfo->getType())
        || CurrentClass == TInfo->getType()) {
      if (isa<clang::UnresolvedLookupExpr>(E) || isa<clang::DeclRefExpr>(E)) {
        clang::UnqualifiedId UnqualId;
        UnqualId.setIdentifier(MemberId, IdLoc);
        clang::tok::TokenKind AccessTokenKind = clang::tok::TokenKind::arrow;
        clang::ExprResult Access =
          SemaRef.getCxxSema().ActOnMemberAccessExpr(SemaRef.getCurClangScope(),
                                                      ImpliciThisExpr, IdLoc,
                                                      AccessTokenKind, SS,
                                                      clang::SourceLocation(),
                                                      UnqualId, nullptr);
        if (Access.isInvalid())
          return nullptr;

        return Access.get();
      }
    }
  }
  return E;
}

clang::Expr *Elaborator::elaborateNestedNamespaceAccess(clang::Expr *LHS,
                                                        const InfixSyntax *S) {
  clang::SourceLocation Loc = S->getLocation();
  if (auto NSRef = dyn_cast<clang::CppxNamespaceDecl>(
                                           SemaRef.getDeclFromExpr(LHS, Loc)))
    return elaborateNNS(NSRef, S);
  if (auto NSAliasRef = dyn_cast<clang::NamespaceAliasDecl>(
                                             SemaRef.getDeclFromExpr(LHS, Loc)))
    return elaborateNNS(NSAliasRef, S);
  llvm_unreachable("Invalid namespace type returned.");
}
clang::Expr *Elaborator::elaborateNNS(clang::NamedDecl *NS,
                                      const InfixSyntax *S) {
  const Syntax *RHS = S->getOperand(1);
  // The object type cannot coexist with a set scope-specifier.
  clang::Sema::NestedNameSpecInfo IdInfo(NS->getIdentifier(),
                                         NS->getBeginLoc(),
                                         S->getLocation(),
                                         /*ObjectType=*/clang::QualType());
  // Look this up as an NNS.
  bool EnteringContext = SemaRef.isQualifiedLookupContext();
  bool Failure = SemaRef.getCxxSema().
    ActOnCXXNestedNameSpecifier(SemaRef.getCurClangScope(), IdInfo,
                                EnteringContext, SemaRef.CurNNSContext,
                                /*RecoveryLookup=*/false,
                                /*IsCorrected=*/nullptr,
                                /*OnlyNamespace=*/false);
  if (Failure) {
    SemaRef.CurNNSContext.clear();
    return nullptr;
  }

  OptionalInitScope<Sema::QualifiedLookupRAII> Qual(SemaRef);
  if (auto *CppxNs = dyn_cast<clang::CppxNamespaceDecl>(NS)) {
    Qual.Init(SemaRef.QualifiedLookupContext, CppxNs);
  } else if (auto *Alias = dyn_cast<clang::NamespaceAliasDecl>(NS)) {
    Qual.Init(SemaRef.QualifiedLookupContext, Alias);
  } else {
    NS->dump();
    llvm_unreachable("We hvae a new type of namespace specifier that we've "
                     "never seen before.");
  }
  clang::Expr *RHSExpr = elaborateExpression(RHS);
  if (!RHSExpr) {
    SemaRef.CurNNSContext.clear();
    return nullptr;
  }

  if (RHSExpr->getType()->isNamespaceType())
    return RHSExpr;

  // We've finished lookup and can clear the NNS context.
  if (!SemaRef.isExtendedQualifiedLookupContext())
    SemaRef.CurNNSContext.clear();
  ExprMarker(getCxxContext(), SemaRef).Visit(RHSExpr);
  return RHSExpr;
}

clang::Expr *Elaborator::elaborateMemberAccessOp(clang::Expr *LHS,
                                                 const InfixSyntax *S) {
  if (auto IdSyntax = dyn_cast<IdentifierSyntax>(S->getOperand(1))) {
    clang::UnqualifiedId Id;
    clang::IdentifierInfo *IdInfo =
      &getCxxContext().Idents.get(IdSyntax->getSpelling());
    // TODO: Implement operator lookup.
    // OpInfoBase const *OpInfo = SemaRef.OpInfo.getOpInfo(IdInfo);
    // if (OpInfo) {
      // clang::OverloadedOperatorKind UnaryOO = OpInfo->getUnaryOverloadKind();
      // clang::OverloadedOperatorKind BinaryOO = OpInfo->getBinaryOverloadKind();
      // if (UnaryOO != BinaryOO) {
      //   clang::CXXScopeSpec TempSS;
      //   clang::Expr *LookedUpCandidates = doDerefAndXOrLookUp(Context, SemaRef,
      //                                                         UnaryOO, BinaryOO,
      //                                                         TempSS,
      //                                                         ElaboratedLHS,
      //                                                         Op, RHS->getLoc(),
      //                                                         OpInfo);
      //   return LookedUpCandidates;
      // }
      // clang::SourceLocation RHSLoc = IdSyntax->getLocation();
      // clang::SourceLocation SymbolLocations[3] = {RHSLoc, RHSLoc, RHSLoc};
      // Id.setOperatorFunctionId(RHSLoc, OpInfo->getUnaryOverloadKind(),
      //                           SymbolLocations);
    // } else {
    Id.setIdentifier(IdInfo, IdSyntax->getLocation());
    // }

    // if (LHS->getDependence() != clang::ExprDependence::None) {
    //   llvm_unreachable("dependent access expression not implemented yet.");
    // }

    if (LHS->getDependence() != clang::ExprDependenceScope::None) {
      // Handling special case for nested name specifier being a dependent
      // expression
      clang::DeclarationNameInfo DNI({
                &SemaRef.getCxxAST().Idents.get(IdSyntax->getSpelling())},
                                      IdSyntax->getLocation());
      return clang::CppxDependentMemberAccessExpr::Create(SemaRef.getCxxAST(),
                                                          LHS,
                                                SemaRef.getCxxAST().DependentTy,
                                                  IdSyntax->getLocation(), DNI);
    }


    clang::CXXScopeSpec SS;
    clang::SourceLocation Loc;
    clang::tok::TokenKind AccessTokenKind = clang::tok::TokenKind::period;
    if (LHS->getType()->isPointerType())
      AccessTokenKind = clang::tok::TokenKind::arrow;
    clang::ExprResult RHSExpr =
      SemaRef.getCxxSema().ActOnMemberAccessExpr(SemaRef.getCurClangScope(),
                                                LHS, S->getLocation(),
                                                AccessTokenKind, SS, Loc, Id,
                                                nullptr);
    if (RHSExpr.isInvalid())
      return nullptr;

    ExprMarker(getCxxContext(), SemaRef).Visit(RHSExpr.get());
    return RHSExpr.get();
  } else {
    llvm_unreachable("Qualified member access not implemented yet.");
  }
}

/// This function extracts the number of bytes argument from integer, character,
/// and real, and evaluates the integer within the constant expression in order
/// to make sure that it's a valid value.
/// @returns true in the event there was an error.
static bool handleBuiltInByteCountEval(Elaborator &Elab, const Syntax *BytesArg,
                                       const char *FnName,
                                       const char *ArgOneText,
                                       const char* ArgTwoErrorText,
                                       int64_t MaxBytesAllowed,
                                       int64_t &ByteCount) {
  auto reportInvalidUse = [&](clang::SourceLocation L, int MsgIdx = 0) -> bool {
    Elab.getCxxSema().Diags.Report(
      L, clang::diag::err_invalid_use_of_built_in_type_function)
      << FnName << ArgOneText << ArgTwoErrorText << MsgIdx;
    return true;
  };
  clang::SourceLocation BytesLoc = BytesArg->getLocation();
  auto ByteCountExpr = Elab.elaborateConstantExpression(BytesArg);
  if (!ByteCountExpr)
    return reportInvalidUse(BytesLoc);
  clang::Expr::EvalResult BCResult;
  clang::Expr::EvalContext EvalCtx(Elab.getCxxContext(),
                               Elab.getCxxSema().GetReflectionCallbackObj());
  if (ByteCountExpr->EvaluateAsConstantExpr(BCResult, EvalCtx)) {
    if (BCResult.Val.isInt()) {
      if (!BCResult.Val.getInt().isPowerOf2())
        return reportInvalidUse(BytesLoc, 1);

      // Max number of bytes allowed.
      ByteCount = BCResult.Val.getInt().getExtValue();
      if (ByteCount > MaxBytesAllowed)
        return reportInvalidUse(BytesLoc, 1);
      return false;
    } else
      return reportInvalidUse(BytesLoc, 2);
  } else
    return reportInvalidUse(BytesLoc, 3);
}

clang::Expr *Elaborator::elaboratorInplaceNew(const CallSyntax *Call) {
  auto EnclosureNode = dyn_cast<EnclosureSyntax>(Call->getOperand(1));
  if (!EnclosureNode) {
    error(Call->getLocation()) << "invalid call to __inplace_new";
    return nullptr;
  }
  if (!EnclosureNode->isParenEnclosure()) {
    error(Call->getLocation()) << "invalid use of __inplace_new";
    return nullptr;
  }

  auto ArgList = dyn_cast<ListSyntax>(EnclosureNode->getTerm());
  if (!ArgList) {
    error(Call->getLocation()) << "invalid use of __inplace_new";
    return nullptr;
  }

  if (ArgList->getNumChildren() < 2) {
    error(Call->getLocation()) << "incorrect number of arguments given to __inplace_new";
    return nullptr;
  }

  clang::Expr *PlacementArg = elaborateExpression(ArgList->getOperand(0));
  if (!PlacementArg)
    return nullptr;
  clang::QualType PlacementArgTy = PlacementArg->getType();
  if (PlacementArgTy->isKindType() || PlacementArgTy->isNamespaceType()
      || PlacementArgTy->isTemplateType()) {
    error(PlacementArg->getExprLoc()) << "invalid placement operand";
    return nullptr;
  }

  clang::Expr *TypeExpr = elaborateConstantExpression(ArgList->getOperand(1));
  if (!TypeExpr->getType()->isKindType()) {
    error(PlacementArg->getExprLoc())
      << "invalid type provided to new expression";
    return nullptr;
  }

  llvm::SmallVector<clang::Expr *, 1> InPlaceArgs({PlacementArg});

  clang::TypeSourceInfo *TInfo = SemaRef.getTypeSourceInfoFromExpr(TypeExpr,
                                                        TypeExpr->getExprLoc());
  if (!TInfo)
    return nullptr;

  clang::SourceLocation Loc = PlacementArg->getExprLoc();
  llvm::SmallVector<clang::Expr *, 4> CtorArgs;
  unsigned Index = 2;
  for(;Index < ArgList->getNumChildren(); ++Index) {
    clang::Expr *Arg = elaborateExpression(ArgList->getOperand(Index));
    if (!Arg)
      continue;
    clang::QualType ArgTy = Arg->getType();
    if (ArgTy->isKindType() || ArgTy->isNamespaceType()
        || ArgTy->isTemplateType()) {
      error(Arg->getExprLoc()) << "invalid argument to a call";
    }
    CtorArgs.emplace_back(Arg);
  }

  clang::Expr *CtorExprOrParenList = nullptr;
  auto ToConstruct = TInfo->getType();
  if (ToConstruct->isDependentType()) {
    // We need to make this happen instead of creating the unresolved
    // constructor expression. The unresolved constructor expression
    // is used to create a temporary object and not invoke the constructor.
    // ParenListExpr
    // CXXNewExpr 0x7fffbb559af8 <line:11:3, col:14> 'T *'
    //      |-ParenListExpr 0x7fffbb559ac8 <col:12, col:14> 'NULL TYPE'
    //      | `-IntegerLiteral 0x7fffbb559aa8 <col:13> 'int' 3
    //      `-DeclRefExpr 0x7fffbb559a88 <col:8> 'T *' lvalue Var 0x7fffbb559a08 'x' 'T *'
    CtorExprOrParenList = clang::ParenListExpr::Create(CxxAST, Loc, CtorArgs,
                                                       Loc);
  } else {
    auto ParstedTy = SemaRef.getCxxSema().CreateParsedType(TInfo->getType(),
                                                           TInfo);
    CtorExprOrParenList = SemaRef.getCxxSema().ActOnCXXTypeConstructExpr(
      ParstedTy, Loc, CtorArgs, Loc, false).get();
  }

  if (!CtorExprOrParenList) {
    error(Loc) << "invalid constructor expression";
    return nullptr;
  }

  return clang::CXXNewExpr::Create(
      SemaRef.getCxxAST(),
      /*IsGlobalNew*/false,
      /*OperatorNew*/SemaRef.getInplaceNewFn(),
      // No delete operator needed because technically there isn't one for
      // placement new because it doesn't allocate memory.
      /*OperatorDelete*/nullptr,
      /*ShouldPassAlignment*/false,
      /*UsualArrayDeleteWantsSize*/false,
      /*PlacementArgs*/InPlaceArgs,
      /*TypeIdParens*/clang::SourceRange(Loc, Loc),
      /*ArraySize*/llvm::Optional<clang::Expr *>(),
      /*InitializationStyle*/clang::CXXNewExpr::CallInit,
      /*Initializer*/CtorExprOrParenList,
      /*Ty*/TInfo->getType(),
      /*AllocatedTypeInfo*/TInfo,
      /*Range*/clang::SourceRange(Loc, Loc),
      /*DirectInitRange*/clang::SourceRange(Loc, Loc)
    );
}

clang::Expr *Elaborator::elaboratorInplaceDelete(const CallSyntax *Call) {
  auto EnclosureNode = dyn_cast<EnclosureSyntax>(Call->getOperand(1));
  if (!EnclosureNode) {
    error(Call->getLocation()) << "invalid call to __inplace_delete";
    return nullptr;
  }
  if (!EnclosureNode->isParenEnclosure()) {
    error(Call->getLocation()) << "invalid use of __inplace_delete";
    return nullptr;
  }

  auto ArgList = dyn_cast<ListSyntax>(EnclosureNode->getTerm());
  if (!ArgList) {
    error(Call->getLocation()) << "invalid use of __inplace_delete";
    return nullptr;
  }

  if (ArgList->getNumChildren() != 1) {
    error(Call->getLocation()) << "incorrect number of arguments given to __inplace_delete";
    return nullptr;
  }

  clang::Expr *ToDelete = elaborateExpression(ArgList->getOperand(0));
  if (!ToDelete)
    return nullptr;
  clang::QualType ToDeleteTy = ToDelete->getType();
  if (ToDeleteTy->isKindType() || ToDeleteTy->isNamespaceType()
      || ToDeleteTy->isTemplateType()) {
    error(ToDelete->getExprLoc()) << "invalid argument";
    return nullptr;
  }

  if (!ToDeleteTy->isPointerType()) {
    if (ToDeleteTy->isDependentType()) {
      ToDeleteTy = SemaRef.buildQualTypeExprTypeFromExpr(ToDelete,
                                                         ToDelete->getExprLoc(),
                                                         true);
    } else {
      SemaRef.getCxxSema().Diags.Report(ToDelete->getExprLoc(),
                           clang::diag::err_pseudo_dtor_base_not_scalar)
                           << ToDeleteTy;
      return nullptr;
    }
  } else {
    ToDeleteTy = ToDeleteTy->getPointeeType();
  }
  clang::CXXScopeSpec SS;
  clang::SourceLocation Loc;
  clang::tok::TokenKind AccessTokenKind = clang::tok::TokenKind::arrow;
  clang::UnqualifiedId Id;
  clang::TypeSourceInfo *TInfo = gold::BuildAnyTypeLoc(getCxxContext(),
                                                       ToDeleteTy,
                                                       ToDelete->getExprLoc());
  auto CallLoc = Call->getLocation();
  if (TInfo->getType()->isDependentType()) {
    clang::PseudoDestructorTypeStorage DtorLoc(TInfo);
    auto Ret = SemaRef.getCxxSema().BuildPseudoDestructorExpr(ToDelete, CallLoc,
      AccessTokenKind, SS, nullptr, CallLoc, CallLoc, DtorLoc);
    if (Ret.isInvalid())
      return nullptr;
    llvm::SmallVector<clang::Expr *, 0> ArgExprs;
    Ret = CxxSema.ActOnCallExpr(CxxSema.getCurScope(), Ret.get(), Loc, ArgExprs, Loc);
    if (Ret.isInvalid())
      return nullptr;
  }
  auto PT = SemaRef.getCxxSema().CreateParsedType(TInfo->getType(), TInfo);
  Id.setDestructorName(CallLoc, PT, CallLoc);

  auto Ret = SemaRef.getCxxSema().ActOnMemberAccessExpr(
      SemaRef.getCurClangScope(), ToDelete, CallLoc, AccessTokenKind, SS, Loc,
      Id, nullptr);
  if (Ret.isInvalid())
    return nullptr;
  llvm::SmallVector<clang::Expr *, 0> ArgExprs;
  Ret = CxxSema.ActOnCallExpr(CxxSema.getCurScope(), Ret.get(), Loc, ArgExprs, Loc);
  if (Ret.isInvalid())
    return nullptr;
  return Ret.get();
}

clang::Expr *Elaborator::elaborateIntegerMetaFunction(const BinarySyntax *S) {
  auto LHSSyntax = dyn_cast<LiteralSyntax>(S->getOperand(0));
  clang::SourceLocation Loc = LHSSyntax->getLocation();
  auto ArgEnclosure = dyn_cast<EnclosureSyntax>(S->getOperand(1));
  auto reportInvalidUse = [&](clang::SourceLocation L, int MsgIdx =0) -> clang::Expr * {
    getCxxSema().Diags.Report(L,
                         clang::diag::err_invalid_use_of_built_in_type_function)
                              << "integer" << "number-of-bytes"
                              << "signed-or-unsigned"
                              << MsgIdx;
    return nullptr;
  };
  if (!ArgEnclosure) {
    return reportInvalidUse(ArgEnclosure->getLocation());
  }
  if (!ArgEnclosure->isBracketEnclosure()) {
    return reportInvalidUse(ArgEnclosure->getLocation());
  }

  if (auto RHSList = dyn_cast<ListSyntax>(ArgEnclosure->getOperand())) {
    if (RHSList->getNumChildren() != 2)
      return reportInvalidUse(RHSList->getLocation());

    if (!RHSList->getOperand(0))
      return reportInvalidUse(Loc);
    int64_t ByteCount = 0;
    if(handleBuiltInByteCountEval(*this, RHSList->getOperand(0), "integer",
                                  "number-of-bytes", "signed-or-unsigned",
                                  16, ByteCount))
      return nullptr;

    // Checking for signedness.
    if (!RHSList->getOperand(1))
      return reportInvalidUse(Loc);
    bool IsSigned = false;
    clang::SourceLocation SignednessLoc = RHSList->getOperand(1)->getLocation();
    if (auto SignnessSyntax = dyn_cast<IdentifierSyntax>(RHSList->getOperand(1))) {
      if (SignnessSyntax->getSpelling() == "signed") {
        IsSigned = true;
      } else if(SignnessSyntax->getSpelling() == "unsigned") {
        IsSigned = false;
      } else {
        return reportInvalidUse(SignednessLoc, 4);
      }
    } else {
      return reportInvalidUse(SignednessLoc, 4);
    }
    // Now creating the type expression.
    auto Ty = getCxxContext().getIntTypeForBitwidth(8*ByteCount, IsSigned);
    return SemaRef.buildTypeExpr(Ty, Loc);

  } else {
    return reportInvalidUse(Loc);
  }
}

clang::Expr *Elaborator::elaborateCharacterMetaFunction(const BinarySyntax *S) {
  auto LHSSyntax = dyn_cast<LiteralSyntax>(S->getOperand(0));
  clang::SourceLocation Loc = LHSSyntax->getLocation();
  auto ArgEnclosure = dyn_cast<EnclosureSyntax>(S->getOperand(1));
  auto reportInvalidUse = [&](clang::SourceLocation L, int MsgIdx = 0) -> clang::Expr * {
    getCxxSema().Diags.Report(L,
                         clang::diag::err_invalid_use_of_built_in_type_function)
                              << "character" << "number-of-bytes"
                              << "ascii-or-utf"
                              << MsgIdx;
    return nullptr;
  };


  if (!ArgEnclosure) {
    return reportInvalidUse(ArgEnclosure->getLocation());
  }
  if (!ArgEnclosure->isBracketEnclosure()) {
    return reportInvalidUse(ArgEnclosure->getLocation());
  }
  if (auto RHSList = dyn_cast<ListSyntax>(ArgEnclosure->getOperand())) {
    if (RHSList->getNumChildren() != 2)
      return reportInvalidUse(RHSList->getLocation());

    if (!RHSList->getOperand(0))
      return reportInvalidUse(Loc);
    int64_t ByteCount = 0;
    if(handleBuiltInByteCountEval(*this, RHSList->getOperand(0), "character",
                                  "number-of-bytes", "ascii-or-utf",
                                  4, ByteCount))
      return nullptr;

    // Checking for signedness.
    if (!RHSList->getOperand(1))
      return reportInvalidUse(Loc);
    bool IsUTF = false;
    clang::SourceLocation SecondArgLoc = RHSList->getOperand(1)->getLocation();
    if (auto SecondArg = dyn_cast<IdentifierSyntax>(RHSList->getOperand(1))) {
      if (SecondArg->getSpelling() == "ascii") {
        IsUTF = false;
      } else if(SecondArg->getSpelling() == "utf") {
        IsUTF = true;
      } else {
        return reportInvalidUse(SecondArgLoc, 8);
      }
    } else {
      return reportInvalidUse(SecondArgLoc, 4);
    }

    // Now creating the type expression.
    clang::QualType RetTy;
    if(IsUTF) {
      switch(ByteCount) {
      case 1:
        RetTy = getCxxContext().Char8Ty;
        break;
      case 2:
        RetTy = getCxxContext().Char16Ty;
        break;
      case 4:
        RetTy = getCxxContext().Char32Ty;
        break;
      default:
        return reportInvalidUse(SecondArgLoc, 9);
      }
    } else {
      switch(ByteCount) {
      case 1:
        RetTy = getCxxContext().CharTy;
        break;
      default:
        return reportInvalidUse(SecondArgLoc, 8);
      }
    }
    return SemaRef.buildTypeExpr(RetTy, Loc);

  } else {
    return reportInvalidUse(Loc);
  }
}

clang::Expr *Elaborator::elaborateRealMetaFunction(const BinarySyntax *S) {
  auto LHSSyntax = dyn_cast<LiteralSyntax>(S->getOperand(0));
  clang::SourceLocation Loc = LHSSyntax->getLocation();
  auto ArgEnclosure = dyn_cast<EnclosureSyntax>(S->getOperand(1));
  auto reportInvalidUse = [&](clang::SourceLocation L, int MsgIdx =0) -> clang::Expr * {
    getCxxSema().Diags.Report(L,
                         clang::diag::err_invalid_use_of_built_in_type_function)
                              << "real" << "number-of-bytes"
                              << "binary-or-decimal"
                              << MsgIdx;
    return nullptr;
  };


  if (!ArgEnclosure) {
    return reportInvalidUse(ArgEnclosure->getLocation());
  }
  if (!ArgEnclosure->isBracketEnclosure()) {
    return reportInvalidUse(ArgEnclosure->getLocation());
  }
  if (auto RHSList = dyn_cast<ListSyntax>(ArgEnclosure->getOperand())) {
    if (RHSList->getNumChildren() != 2)
      return reportInvalidUse(RHSList->getLocation());

    if (!RHSList->getOperand(0))
      return reportInvalidUse(Loc);
    int64_t ByteCount = 0;
    if (handleBuiltInByteCountEval(*this, RHSList->getOperand(0), "real",
                                   "number-of-bytes", "binary-or-decimal",
                                   16, ByteCount))
      return nullptr;
    if (ByteCount <= 2)
      return reportInvalidUse(RHSList->getOperand(0)->getLocation(), 7);

    // Checking for signedness.
    if (!RHSList->getOperand(1))
      return reportInvalidUse(Loc);

    clang::SourceLocation SignednessLoc = RHSList->getOperand(1)->getLocation();
    if (auto SignSyntax = dyn_cast<IdentifierSyntax>(RHSList->getOperand(1))) {
      if (SignSyntax->getSpelling() == "binary") {
        auto Ty = getCxxContext().getRealTypeForBitwidth(8*ByteCount, true);
        return SemaRef.buildTypeExpr(Ty, Loc);
      } else if(SignSyntax->getSpelling() == "decimal")
        return reportInvalidUse(SignednessLoc, 6);
      else
        return reportInvalidUse(SignednessLoc, 5);
    } else {
      return reportInvalidUse(SignednessLoc, 4);
    }
  } else {
    return reportInvalidUse(Loc);
  }
  // llvm_unreachable("elaborateRealMetaFunction");
}

// Diagnostics
void Elaborator::Error(clang::SourceLocation Loc, llvm::StringRef Msg) {
  CxxSema.Diags.Report(Loc, clang::diag::err_blue_elaboration) << Msg;
}

clang::DiagnosticBuilder Elaborator::error(clang::SourceLocation Loc) {
  return CxxSema.Diags.Report(Loc, clang::diag::err_blue_elaboration);
}


bool Elaborator::delayElaborateDeclType(clang::CXXRecordDecl *RD,
                                        Declaration *D) {
  BALANCE_DBG();
  // Declaration *D = SemaRef.getCurrentScope()->findDecl(S);
  // if (!D) {
  //   return false;
  // }

  // Handling a check for possible late elaboration on each declaration.
  if (phaseOf(D) > Phase::Identification)
    return false;


  // FIXME: This almost certainly needs its own elaboration context
  // because we can end up with recursive elaborations of declarations,
  // possibly having cyclic dependencies.
  // || D->declaresForwardRecordDecl()
  if (D->declaratorContainsClass()) {
    delayElaborationClassBody(D);
    return true;
  }
  bool WasDelayed = false;
  if (D->declaratorContainsFunction()) {
    if (D->declIsStatic()) {
      elaborateDeclarationTyping(D);
    } else {
      if (RD->isUnion()) {
        elaborateDeclarationTyping(D);
      } else {
        // Attempting to delay method decl/def combos
        delayElaborateMethodDecl(D);
        WasDelayed = true;
      }
    }
    if (D->hasInitializer()) {
      delayElaborateMethodDef(D);
      WasDelayed = true;
    }
    return WasDelayed;
  }
  elaborateDeclarationTyping(D);
  if (!D->isFieldDecl()) {
    elaborateDefinitionInitialization(D);
    return false;
  }

  if (D->declaresInitializedVariable()) {
    delayElaborateMemberInitializer(D);
    return true;
  }
  return false;
}


void Elaborator::delayElaborateMemberInitializer(Declaration *D) {
  SemaRef.getCurrentElaboratingClass().LateElaborations.push_back(
    new LateElaborateMemberInitializer(SemaRef, D)
  );
}

void Elaborator::delayElaborateMethodDecl(Declaration *D) {
  SemaRef.getCurrentElaboratingClass().LateElaborations.push_back(
    new LateElaboratedMethodDeclaration(SemaRef, D)
  );
}

void Elaborator::delayElaborateMethodDef(Declaration *D) {
  SemaRef.getCurrentElaboratingClass().LateElaborations.push_back(
    new LateElaboratedMethodDef(SemaRef, D)
  );
}

void Elaborator::delayElaborationClassBody(Declaration *D) {
  BALANCE_DBG();
  elaborateDeclarationTyping(D);
}

void Elaborator::delayElaborateDefaultParam(Declaration *ParamDecl) {
  BALANCE_DBG();
  assert(SemaRef.CurrentLateMethodDecl && "Late method decl not set");
  SemaRef.CurrentLateMethodDecl->DefaultArgs.emplace_back(ParamDecl);
}



void Elaborator::finishDelayedElaboration(ElaboratingClass &Class) {
  lateElaborateAttributes(Class);
  lateElaborateMethodDecls(Class);
  lateElaborateDefaultParams(Class);
  // We call this because no new declarations can be added after this point.
  // This is only called for the top level class.
  SemaRef.getCxxSema().ActOnFinishCXXMemberDecls();

  lateElaborateMemberInitializers(Class);
  lateElaborateMethodDefs(Class);
}

void Elaborator::lateElaborateAttributes(ElaboratingClass &Class) {
  bool CurrentlyNested = !Class.IsTopLevelClass;
  Sema::ClangScopeRAII AttributeDelayedScope(SemaRef, clang::Scope::DeclScope |
    clang::Scope::ClassScope, clang::SourceLocation(), CurrentlyNested);


  OptionalInitScope<ResumeScopeRAII> OptResumeScope(SemaRef);

  // This may need to be moved to somewhere else.
  if (CurrentlyNested) {
    OptResumeScope.Init(Class.TagOrTemplate->SavedScope,
                        Class.TagOrTemplate->Def);
    SemaRef.getCxxSema().ActOnStartDelayedMemberDeclarations(
      SemaRef.getCurClangScope(), Class.TagOrTemplate->getCxx());
  }

  for (size_t i = 0; i < Class.LateElaborations.size(); ++i) {
    Class.LateElaborations[i]->ElaborateAttributes();
  }
  if (CurrentlyNested)
    SemaRef.getCxxSema().ActOnFinishDelayedMemberDeclarations(
      SemaRef.getCurClangScope(), Class.TagOrTemplate->getCxx());
}

void Elaborator::lateElaborateMethodDecls(ElaboratingClass &Class) {
  BALANCE_DBG();

  // If the current class is a template re-enter the template before we continue.
  bool HasTemplateScope = !Class.IsTopLevelClass && Class.TemplateScope;
  Sema::ClangScopeRAII ClassTemplateScope(SemaRef,
    clang::Scope::TemplateParamScope, clang::SourceLocation(), HasTemplateScope);

  if (HasTemplateScope)
    SemaRef.getCxxSema().ActOnReenterTemplateScope(Class.TagOrTemplate->getCxx(),
                                                   [&] {
      return SemaRef.getCurClangScope();
    });

  bool CurrentlyNested = !Class.IsTopLevelClass;
  Sema::ClangScopeRAII FunctionDeclScope(SemaRef, clang::Scope::DeclScope |
    clang::Scope::ClassScope, clang::SourceLocation(), CurrentlyNested);

  OptionalInitScope<Sema::DeclContextRAII> DCTracking(SemaRef);
  OptionalInitScope<ResumeScopeRAII> OptResumeScope(SemaRef);

  // This may need to be moved to somewhere else.
  if (CurrentlyNested) {
    OptResumeScope.Init(Class.TagOrTemplate->SavedScope,
      Class.TagOrTemplate->Def, false);
    SemaRef.getCxxSema().ActOnStartDelayedMemberDeclarations(
      SemaRef.getCurClangScope(), Class.TagOrTemplate->getCxx());
    DCTracking.Init(Class.TagOrTemplate, true);
  }

  for (size_t i = 0; i < Class.LateElaborations.size(); ++i) {
    Class.LateElaborations[i]->ElaborateMethodDeclarations();
  }

  if (CurrentlyNested)
    SemaRef.getCxxSema().ActOnFinishDelayedMemberDeclarations(
      SemaRef.getCurClangScope(), Class.TagOrTemplate->getCxx());
}

void Elaborator::lateElaborateDefaultParams(ElaboratingClass &Class) {
  BALANCE_DBG();
  for (size_t i = 0; i < Class.LateElaborations.size(); ++i) {
    Class.LateElaborations[i]->ElaborateDefaultParams();
  }
}

void Elaborator::lateElaborateMemberInitializers(ElaboratingClass &Class) {
  BALANCE_DBG();
  bool CurrentlyNested = !Class.IsTopLevelClass;

  Sema::ClangScopeRAII MemberInitScope(SemaRef, clang::Scope::DeclScope |
    clang::Scope::ClassScope, clang::SourceLocation(), CurrentlyNested);

  OptionalInitScope<ResumeScopeRAII> OptResumeScope(SemaRef);
  OptionalInitScope<Sema::DeclContextRAII> DCTracking(SemaRef);

  // This may need to be moved to somewhere else.
  if (CurrentlyNested) {
    OptResumeScope.Init(Class.TagOrTemplate->SavedScope,
      Class.TagOrTemplate->Def, false);
    SemaRef.getCxxSema().ActOnStartDelayedMemberDeclarations(
      SemaRef.getCurClangScope(), Class.TagOrTemplate->getCxx());
    DCTracking.Init(Class.TagOrTemplate, true);
  }

  clang::Sema::CXXThisScopeRAII PushThisIntoScope(SemaRef.getCxxSema(),
      Class.TagOrTemplate->getCxx(), clang::Qualifiers());

  for (size_t i = 0; i < Class.LateElaborations.size(); ++i) {
    Class.LateElaborations[i]->ElaborateMemberInitializers();
  }

  if (CurrentlyNested)
    SemaRef.getCxxSema().ActOnFinishDelayedMemberDeclarations(
      SemaRef.getCurClangScope(), Class.TagOrTemplate->getCxx());

  SemaRef.getCxxSema().ActOnFinishDelayedMemberInitializers(
    Class.TagOrTemplate->getCxx());
}

void Elaborator::lateElaborateMethodDefs(ElaboratingClass &Class) {
  BALANCE_DBG();
  bool CurrentlyNested = !Class.IsTopLevelClass;
  Sema::ClangScopeRAII MethodDefScope(SemaRef, clang::Scope::DeclScope |
    clang::Scope::ClassScope, clang::SourceLocation(), CurrentlyNested);

  OptionalInitScope<ResumeScopeRAII> OptResumeScope(SemaRef);

  // This may need to be moved to somewhere else.
  if (CurrentlyNested)
    OptResumeScope.Init(Class.TagOrTemplate->SavedScope,
      Class.TagOrTemplate->Def, false);

  for (size_t i = 0; i < Class.LateElaborations.size(); ++i) {
    Class.LateElaborations[i]->ElaborateMethodDefs();
  }
}

void Elaborator::lateElaborateAttribute(LateElaboratedAttributeDecl &Field) {
  // TODO: find a valid example of how this actually works/when this is used.
  llvm_unreachable("We currently don't have late binding attributes? I don't "
      "really know.");
}


void Elaborator::lateElaborateMemberInitializer(
    LateElaborateMemberInitializer &MemberInit) {
  BALANCE_DBG();
  assert(MemberInit.D && "Invalid declaration detected.");
  assert(MemberInit.D->isFieldDecl()
         && "Declaration doesn't declare a field.\n");

  // Start delayed member This occurs for each member initializer within a
  // given class.
  elaborateDefinitionInitialization(MemberInit.D);
}

void Elaborator::lateElaborateMethodDecl(
    LateElaboratedMethodDeclaration &Method) {
  BALANCE_DBG();
  Sema::ClangScopeRAII FunctionDeclScope(SemaRef, clang::Scope::DeclScope |
      clang::Scope::FunctionPrototypeScope |
      clang::Scope::FunctionDeclarationScope,
      clang::SourceLocation());
  Sema::LateMethodRAII MethodTracking(SemaRef, &Method);
  elaborateDeclarationTyping(Method.D);
  // This is to check if the method delcaration was a success and in the event
  // that it is we need to finish the exception specifier after the end of the
  // class.
  if (Method.D->getCxx()) {
    if (auto FD = dyn_cast<clang::FunctionDecl>(Method.D->getCxx())) {
      if (FD->getExceptionSpecType() == clang::EST_Unparsed) {
        if (!Method.D->getInitializer()) {
          SemaRef.getCurrentElaboratingClass().LateElaborations.push_back(
            new LateElaboratedMethodDef(SemaRef, Method.D)
          );
        }
      }
    }
  }
  SemaRef.getCxxSema().ActOnFinishDelayedCXXMethodDeclaration(
      SemaRef.getCurClangScope(), Method.D->getCxx());
}

void Elaborator::lateElaborateMethodDef(LateElaboratedMethodDef &Method) {
  BALANCE_DBG();
  if (!Method.D->getCxx())
    return;
  // Finish exception spec before method body?
  {
    if (!Method.D->isFunctionDecl())
      return;
    Declarator *FnDecl = Method.D->getFirstDeclarator(Declarator::Function);
    // // Attempting to push the scope for the current function onto the stack
    // // This helps with lookup during evaluation exception specification.
    ResumeScopeRAII TempScope(SemaRef,
                                    FnDecl->DeclInfo.ParamScope,
                                    FnDecl->DeclInfo.ParamScope->getTerm(),
                                    /*PopOnExit=*/false);
    Sema::OptionalInitClangRAII<clang::Sema::CXXThisScopeRAII> ThisScope(SemaRef);
    if (clang::CXXMethodDecl *MD
                         = dyn_cast<clang::CXXMethodDecl>(Method.D->getCxx())) {
      ThisScope.Init(MD->getParent(), MD->getMethodQualifiers(), true);
    }
    // finishExceptionSpecAttr(getCxxContext(), SemaRef, Method.D);
  }
  elaborateFunctionDef(Method.D);
  if (!Method.D->getCxx())
    return;
  SemaRef.getCxxSema().ActOnFinishInlineFunctionDef(
    cast<clang::FunctionDecl>(Method.D->getCxx()));
}





void Elaborator::lateElaborateDefaultParams(
    LateElaboratedMethodDeclaration &MethodDecl) {
  BALANCE_DBG();
  for(LateElaboratedDefaultArgument &Arg : MethodDecl.DefaultArgs)
    lateElaborateDefaultParam(Arg);
}

void Elaborator::lateElaborateDefaultParam(
    LateElaboratedDefaultArgument &DefaultParam) {
  BALANCE_DBG();
  elaborateDefinitionInitialization(DefaultParam.Param);
}


} // namespace blue
<|MERGE_RESOLUTION|>--- conflicted
+++ resolved
@@ -3677,7 +3677,7 @@
   if (!D->getCxx())
     return;
 
-  clang::ValueDecl *VD = cast<clang::ValueDecl>(D->getCxx());
+  clang::VarDecl *VD = cast<clang::VarDecl>(D->getCxx());
   if (!D->getInitializer()) {
     // FIXME: We probably want to synthesize some kind of initializer here.
     // Not quite sure how we want to do this.
@@ -3699,26 +3699,9 @@
   clang::Expr *InitExpr = nullptr;
   if (auto CtorArgs = dyn_cast<EnclosureSyntax>(D->getInitializer())) {
     if (CtorArgs->getOperand()) {
-<<<<<<< HEAD
-      // auto TInfo = VD->getTypeSourceInfo();
       InitExpr = elaborateConstructorCall(VD, CtorArgs);
-        // auto PT = SemaRef.getCxxSema().CreateParsedType(TInfo->getType(), TInfo);
-        // auto CtorExpr = SemaRef.getCxxSema().ActOnCXXTypeConstructExpr(PT,
-        //             CtorArgs->getOpen().getLocation(), , CtorArgs->getClose().getLocation(),
-        //                                               /*ListInitialization=*/false);
-        // if (CtorExpr.isInvalid())
-        //   return nullptr;
-        // InitExpr = CtorExpr.get();
-      // }
-      // llvm_unreachable("Constructor with arguments not implemented yet.");
     } else {
       InitExpr = elaborateConstructorCall(VD, CtorArgs);
-=======
-      llvm_unreachable("Constructor with arguments not implemented yet.");
-    } else {
-      InitExpr =
-        elaborateExplicitDefaultCtorCall(cast<clang::VarDecl>(VD), CtorArgs);
->>>>>>> d2a6e37e
     }
   } else {
     InitExpr = elaborateExpression(D->getInitializer());
@@ -3736,9 +3719,10 @@
   BALANCE_DBG();
   llvm::SmallVector<clang::Expr *, 8> Args;
   clang::SourceLocation Begin, End;
-
-  Begin = ES->getOpen().getLocation();
-  End = ES->getClose().getLocation();
+  if (ES) {
+    Begin = ES->getOpen().getLocation();
+    End = ES->getClose().getLocation();
+  }
   auto TInfo = D->getTypeSourceInfo();
   if (ES->getOperand()) {
     if (auto ArgList = dyn_cast<ListSyntax>(ES->getOperand())) {
