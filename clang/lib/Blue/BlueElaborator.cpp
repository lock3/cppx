--- conflicted
+++ resolved
@@ -124,11 +124,8 @@
 Declaration *Elaborator::createDeclaration(const Syntax *Def,
                                            Declarator *Dcl,
                                            const Syntax *Init) {
-<<<<<<< HEAD
   BALANCE_DBG();
-=======
   clang::DiagnosticsEngine &Diags = SemaRef.getCxxSema().Diags;
->>>>>>> 78fe6dce
   if (const DeclarationSyntax *DS = dyn_cast<DeclarationSyntax>(Def)) {
     if (declaratorChainIsForNamespace(Dcl))
       return createNamespaceDecl(DS, Dcl, Init);
@@ -406,24 +403,21 @@
 
 
 clang::Decl *Elaborator::elaborateDefDecl(const DeclarationSyntax *S) {
-<<<<<<< HEAD
   BALANCE_DBG();
-=======
   if (const ListSyntax *L = dyn_cast_or_null<ListSyntax>(S->getDeclarator())) {
     for (const Syntax *SS : L->children())
       elaborateDecl(SS);
     return nullptr;
   }
 
->>>>>>> 78fe6dce
+
   Declaration *D = SemaRef.getCurrentScope()->findDecl(S);
   if (!D)
     return nullptr;
 
   return elaborateDeclarationTyping(D);
 }
-<<<<<<< HEAD
-=======
+
 // This is to handle using x = y; declaration syntax.
 static clang::Decl *handleNamespaceAliasDecl(Sema &SemaRef,
                                              Declaration *D,
@@ -439,7 +433,7 @@
     Diags.Report(UsingLoc, DiagID);
     return nullptr;
   }
->>>>>>> 78fe6dce
+}
 
 
 
@@ -1380,12 +1374,8 @@
 }
 
 clang::Decl *Elaborator::makeObjectDecl(Declaration *D, clang::Expr *Ty) {
-<<<<<<< HEAD
   BALANCE_DBG();
-  auto *Def = cast<DeclarationSyntax>(D->Def);
-=======
   const Syntax *Def = D->Def;
->>>>>>> 78fe6dce
   if (!Def)
     return nullptr;
 
@@ -1396,15 +1386,10 @@
   clang::SourceLocation Loc = Def->getLocation();
 
   assert(Ty->getType()->isTypeOfTypes() && "type of declaration is not a type");
-  // clang::TypeSourceInfo *T = cast<clang::CppxTypeLiteral>(Ty)->getValue();
-    // if (E->getType()->isTypeOfTypes()) {
   clang::TypeSourceInfo *T = SemaRef.getTypeSourceInfoFromExpr(Ty, Ty->getExprLoc());
   if (!T)
     return nullptr;
 
-  // }
-
-  
   clang::DeclContext *Owner = SemaRef.getCurClangDeclContext();
   clang::VarDecl *VD =
     clang::VarDecl::Create(CxxAST, Owner, Loc, Loc, Id, T->getType(), T,
@@ -1512,7 +1497,7 @@
       clang::ParmVarDecl *PVD = cast<clang::ParmVarDecl>(BluePD->getCxx());
 
       CxxAST.setParameterIndex(PVD, I - int(hasThisParam));
-      PVD->setScopeInfo(0, ActualIndex);
+      PVD->setScopeInfo(CurrentScopeDepth, ActualIndex);
       Types.push_back(PVD->getType());
       Params.push_back(PVD);
       ++ActualIndex;
@@ -3605,9 +3590,8 @@
 }
 
 void Elaborator::elaborateDefinition(const Syntax *S) {
-<<<<<<< HEAD
+
   BALANCE_DBG();
-=======
   if (const DeclarationSyntax *D = dyn_cast<DeclarationSyntax>(S)) {
     if (const auto *L = dyn_cast_or_null<ListSyntax>(D->getDeclarator())) {
       for (const Syntax *SS : L->children())
@@ -3616,7 +3600,6 @@
     }
   }
 
->>>>>>> 78fe6dce
   auto Decl = SemaRef.getCurrentScope()->findDecl(S);
   if (!Decl)
     return;
