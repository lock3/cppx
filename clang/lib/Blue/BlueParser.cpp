//===- BlueParser.cpp - Blue Language Parser Implementation ---------------===//
//
// Part of the LLVM Project, under the Apache License v2.0 with LLVM Exceptions.
// See https://llvm.org/LICENSE.txt for license information.
// SPDX-License-Identifier: Apache-2.0 WITH LLVM-exception
// Copyright (c) Lock3 Software 2019, all rights reserved.
//
//===----------------------------------------------------------------------===//
//
//  This file defines the Blue parser.
//
//===----------------------------------------------------------------------===//

#include "clang/Basic/Diagnostic.h"
#include "clang/Basic/DiagnosticParse.h"
#include "llvm/ADT/StringSwitch.h"

#include "clang/Blue/BlueParser.h"
#include "clang/Blue/BlueSyntax.h"

#include <iostream>

namespace blue {

namespace {

namespace enc {
enum Kind
{
  Parens,
  Braces,
  Brackets,
};
} // namespace enc

using EnclosureKind = enc::Kind;

TokenKind OpenTokens[]
{
  tok::LeftParen,
  tok::LeftBrace,
  tok::LeftBracket,
};

TokenKind CloseTokens[]
{
  tok::RightParen,
  tok::RightBrace,
  tok::RightBracket,
};

/// A class to help match enclosing tokens.
template<EnclosureKind K>
struct EnclosingTokens
{
  EnclosingTokens(Parser& P)
    : P(P)
  { }

  bool expectOpen() {
    Open = P.requireToken(OpenTokens[K]);
    if (K == enc::Braces)
      ++P.BraceDepth;

    return true;
  }

  bool expectClose() {
    Close = P.expectToken(CloseTokens[K]);
    if (K == enc::Braces)
      P.BraceDepth -= P.BraceDepth ? 1 : 0;

    if (!Close) {
      // FIXME: Emit a diagnostic.
    }
    return (bool)Close;
  }

  TokenPair getEnclosingTokens() const {
    return {Open, Close};
  }

  Parser& P;
  Token Open;
  Token Close;
};

struct EnclosingParens : EnclosingTokens<enc::Parens> {
  using EnclosingTokens<enc::Parens>::EnclosingTokens;
};

struct EnclosingBraces : EnclosingTokens<enc::Braces> {
  using EnclosingTokens<enc::Braces>::EnclosingTokens;
};

struct EnclosingBrackets : EnclosingTokens<enc::Brackets> {
  using EnclosingTokens<enc::Brackets>::EnclosingTokens;
};

// FIXME: Return error nodes on failed expectations.
template<typename Enclosing, typename Parse>
Syntax *parseEnclosed(Parser &P, Parse Fn) {
  Enclosing Tokens(P);
  if (!Tokens.expectOpen())
    return nullptr;
  Syntax *S = Fn();
  if (!Tokens.expectClose())
    return nullptr;
  return S;
}

template<typename Parse>
Syntax *parseParenEnclosed(Parser &P, Parse Fn) {
  return parseEnclosed<EnclosingParens>(P, Fn);
}

template<typename Parse>
Syntax *parseBracketEnclosed(Parser &P, Parse Fn) {
  return parseEnclosed<EnclosingBrackets>(P, Fn);
}

template<typename Parse>
Syntax *parseBraceEnclosed(Parser &P, Parse Fn) {
  return parseEnclosed<EnclosingBraces>(P, Fn);
}

} // namespace

Parser::Parser(clang::SourceManager &SM, File const& F)
  : Lex(SM, F), Diags(SM.getDiagnostics()) {
  fetchToken();
}

Token Parser::expectToken(TokenKind K) {
  if (nextTokenIs(K))
    return consumeToken();
  char const* Spelling = getSpelling(K);
  Diags.Report(getInputLocation(), clang::diag::err_expected) << Spelling;
  return {};
}

Token Parser::expectToken(char const* Id) {
  if (nextTokenIs(Id))
    return consumeToken();
  Diags.Report(getInputLocation(), clang::diag::err_expected) << Id;
  return {};
}

// Syntax productions

Syntax *Parser::parseFile() {
  llvm::SmallVector<Syntax *, 16> SS;
  if (!atEndOfFile())
    parseStatementSeq(SS);
  return onTop(SS);
}

template<typename Parse, typename Sequence>
static Syntax *parseIntoVector(Sequence &Seq, Parse Fn) {
  Syntax *S = Fn();
  if (!S || S->isError())
    return S;
  Seq.push_back(S);
  return S;
}

void Parser::parseDeclStatementSeq(llvm::SmallVectorImpl<Syntax *> &SS) {
  do
    parseIntoVector(SS, [this]() { return parseStatement(); });
  while (!atEndOfFile() && nextTokenIsNot(tok::RightBrace));
}

static inline bool atClosedBrace(Parser &P, unsigned BeginningBraceDepth) {
  return P.BraceDepth == BeginningBraceDepth &&
    P.PreviousToken.hasKind(tok::RightBrace);
}

static inline bool atClosingBrace(Parser &P, unsigned BeginningBraceDepth) {
  return P.BraceDepth == BeginningBraceDepth &&
    P.nextTokenIs(tok::RightBrace);
}

void Parser::parseStatementSeq(llvm::SmallVectorImpl<Syntax *> &SS) {
  unsigned BeginningBraceDepth = BraceDepth;
  do
    parseIntoVector(SS, [this]() { return parseStatement(); });
  while ((matchToken(tok::Semicolon) || atClosedBrace(*this, BeginningBraceDepth))
         && !atEndOfFile() && !atClosingBrace(*this, BeginningBraceDepth));
}

// True if the next tokens would start a declaration. That is, we would
// match the tokens 'identifier :'. No other sequence of tokens matches
// a declarations.
static bool startsDeclaration(Parser& P) {
  if (P.nextTokenIs(tok::Identifier))
    if (P.nthTokenIs(1, tok::Colon))
      return true;

  return false;
}

Syntax *Parser::parseStatement() {
  switch (getLookahead()) {
    case tok::LeftBrace:
      return parseBlockStatement();
    case tok::IfKeyword:
      return parseIfStatement();
    case tok::WhileKeyword:
      return parseWhileStatement();
    case tok::ForKeyword:
      return parseForStatement();
    case tok::BreakKeyword:
      return parseBreakStatement();
    case tok::ContinueKeyword:
      return parseContinueStatement();
    case tok::ReturnKeyword:
      return parseReturnStatement();
    default:
      break;
    }

    if (startsDeclaration(*this))
      return parseDeclarationStatement();

    return parseExpressionStatement();
}

/// Parse a block-statement.
///
///   block-statement:
///     block-expression
Syntax *Parser::parseBlockStatement() {
  return parseBlockExpression();
}

/// Parse a block-statement that might be inlined, e.g.,
/// \code
///   if (true)
///     stmt;
/// \endcode
Syntax *Parser::parseInlineableBlock() {
  if (nextTokenIs(tok::LeftBrace))
    return parseBlockStatement();
  Syntax *Ret = parseStatement();
  return Ret;
}

Syntax *Parser::parseIfStatement() {
  Token KW = requireToken(tok::IfKeyword);
  Syntax *Sig = parseParenEnclosed(*this, [this]() -> Syntax * {
    return parseExpression();
  });

  Syntax *Then = parseInlineableBlock();
  // semis are usually consumed at the top level, an inlined block
  // followed by an else is a unique case where that can't happen.
  if (nthTokenIs(1, tok::ElseKeyword))
    matchToken(tok::Semicolon);

  Syntax *Else = nullptr;
  if (matchToken(tok::ElseKeyword))
    Else = parseInlineableBlock();

  Syntax *Block = onBinary(Token(), Then, Else);
  return onControl(KW, Sig, Block);
}

Syntax *Parser::parseWhileStatement() {
  Token KW = requireToken(tok::WhileKeyword);
  Syntax *Sig = parseParenEnclosed(*this, [this]() -> Syntax * {
    return parseExpression();
  });

  Syntax *Block = parseInlineableBlock();
  return onControl(KW, Sig, Block);
}

Syntax *Parser::parseForStatement() {
  Token KW = requireToken(tok::ForKeyword);
  Syntax *Sig = parseParenEnclosed(*this, [this]() -> Syntax * {
    llvm::SmallVector<Syntax *, 4> SS;
    parseStatementSeq(SS);
    return onBlock(TokenPair(), SS);
  });

  Syntax *Block = parseInlineableBlock();
  return onControl(KW, Sig, Block);
}

Syntax *Parser::parseBreakStatement() {
  requireToken(tok::BreakKeyword);
  // matchToken(tok::Semicolon);
  return nullptr;
}

Syntax *Parser::parseContinueStatement() {
  requireToken(tok::ContinueKeyword);
  // matchToken(tok::Semicolon);
  return nullptr;
}

Syntax *Parser::parseReturnStatement() {
  Token Key = requireToken(tok::ReturnKeyword);
  Syntax *Val = nullptr;
  if (nextTokenIsNot(tok::Semicolon))
    Val = parseExpression();
  return onUnary(Key, Val);
}

/// Parse a declaration statement:
///
///   declaration-statement:
///     declaration
Syntax *Parser::parseDeclarationStatement() {
  return parseDeclaration();
}

/// Parse an expression-statement:
///
///   expression-statement:
///     expression ;
Syntax *Parser::parseExpressionStatement() {
  Syntax* e = parseExpression();
  // matchToken(tok::Semicolon);
  return e;
}

/// Parse a declaration, which has one of the following forms:
///
///   declaration:
///     identifier : signature ;
///     identifier : equal-initializer
///     identifier : signature initializer
///
/// TODO: Support a multi-signature syntax.
Syntax *Parser::parseDeclaration() {
  Token Id = requireToken(tok::Identifier);
  expectToken(tok::Colon);

  // Match 'identifier := initializer'
  if (nextTokenIs(tok::Equal))
  {
    Syntax *Init = parseEqualInitializer();
    return onDef(Id, nullptr, Init);
  }

  // Match 'identifier : signature ...'.
  // Syntax * Sig = parseSignature();
  Syntax *Sig = parseArrowExpression();

  // Match 'identifier : signature ;'.
  if (nextTokenIs(tok::Semicolon)) {
    return onDef(Id, Sig, nullptr);
  }

  // Match 'identifier : signature initializer'.
  Syntax *Init = parseInitializer();
  return onDef(Id, Sig, Init);
}

/// Parse a signature.
///
///   signature:
///     postfix-expression
Syntax *Parser::parseSignature() {
  return parsePostfixExpression();
}

/// Parse an initializer.
///
///   initializer:
///     equal-initializer
///     brace-initializer
Syntax *Parser::parseInitializer() {
  if (nextTokenIs(tok::Equal))
    return parseEqualInitializer();
  if (nextTokenIs(tok::LeftBrace))
    return parseBraceInitializer();

  // TODO: Recover more gracefully.
  Syntax *Err = onError("expected initializer");
  consumeToken();
  return Err;
}

/// Parse an equal-initializer.
///
///   equal-initializer:
///     = expression-statement
Syntax *Parser::parseEqualInitializer() {
  requireToken(tok::Equal);
  return parseExpressionStatement();
}

/// Parse an equal-initializer.
///
///   brace-initializer:
///     block-statement
Syntax *Parser::parseBraceInitializer() {
  return parseBlockStatement();
}

/// Parse an expression.
///
///   expression:
///     assignment-expression
Syntax *Parser::parseExpression() {
  return parseAssignmentExpression();
}

/// Parse a parameter group.
///
///   parameter-group:
///     parameter-list
///     parameter-group ; parameter-list
void Parser::parseParameterGroup(llvm::SmallVectorImpl<Syntax *> &SS) {
  auto Parse = [this]() { return parseParameterList(); };

  do
    parseIntoVector(SS, Parse);
  while (matchToken(tok::Semicolon) && !nextTokenIs(tok::RightBrace));
}

/// Parse an parameter list.
///
///   parameter-list:
///     parameter
///     parameter-list , parameter
Syntax *Parser::parseParameterList()
{
  llvm::SmallVector<Syntax *, 4> SS;
  parseParameterList(SS);
  bool Singleton = SS.size() == 1 &&
    (nextTokenIsNot(tok::RightParen));

  return Singleton ? SS.front() : onList(tok::Comma, SS);
}

void Parser::parseParameterList(llvm::SmallVectorImpl<Syntax *> &SS) {
  auto Parse = [this]() { return parseParameter(); };
  parseIntoVector(SS, Parse);
  while (matchToken(tok::Comma))
    parseIntoVector(SS, Parse);
}

/// Parse a formal or actual parameter.
///
///   parameter:
///     formal-parameter
///     actual-parameter
Syntax *Parser::parseParameter() {
  if (startsDeclaration(*this))
    return parseFormalParameter();
  return parseActualParameter();
}

/// Parse a formal parameter (i.e., parameter).
///
///   formal-parameter:
///     identifier : signature
///     identifier : = expression
///     identifier : signature = expression
Syntax *Parser::parseFormalParameter() {
  Token Id = requireToken(tok::Identifier);
  matchToken(tok::Colon);

  // Match 'identifier : = expression'
  if (matchToken(tok::Equal)) {
    Syntax *Def = parseExpression();
    return onDef(Id, nullptr, Def);
  }

  // Match 'identifier : signature ...'.
  Syntax *Decl = parseSignature();

  // Match 'identifier : signature = expression'.
  Syntax *Def = nullptr;
  if (matchToken(tok::Equal))
    Def = parseExpression();

  return onDef(Id, Decl, Def);
}

/// Parse an actual parameter (i.e., argument).
///
///   actual-parameter (i.e., argument):
///     expression
Syntax *Parser::parseActualParameter() {
  return parseExpression();
}
static TokenKind AssignmentOps[] = {
  tok::Equal,
  // tok::AmpersandEqual,
  // tok::BarEqual,
  // tok::CaretEqual,
  // tok::GreaterGreaterEqual,
  // tok::LessLessEqual,
  tok::PlusEqual,
  tok::MinusEqual,
  tok::StarEqual,
  tok::SlashEqual,
  tok::PercentEqual,
};
Syntax *Parser::parseAssignmentExpression() {
  Syntax *LHS = parseLogicalOrExpression();
  // FIXME: Support compound assignment operators.
  for (TokenKind TK : AssignmentOps) {
    if (Token Op = matchToken(TK)) {
      Syntax *RHS = parseAssignmentExpression();
      return onBinary(Op, LHS, RHS);
    }
  }
  return LHS;
}

Syntax *Parser::parseLogicalOrExpression() {
  Syntax *LHS = parseLogicalAndExpression();
  while (Token Op = matchToken(tok::BarBar)) {
    Syntax *RHS = parseLogicalAndExpression();
    LHS = onBinary(Op, LHS, RHS);
  }
  return LHS;
}

Syntax *Parser::parseLogicalAndExpression() {
  Syntax *LHS = parseArrowExpression();
  while (Token Op = matchToken(tok::AmpersandAmpersand)) {
    Syntax *RHS = parseArrowExpression();
    LHS = onBinary(Op, LHS, RHS);
  }

  return LHS;
}

static bool isEqualityOperator(TokenKind K) {
  return K == tok::EqualEqual || K == tok::BangEqual;
}

Syntax *Parser::parseArrowExpression() {
  Syntax *LHS = parseEqualityExpression();
  while (Token Op = matchToken(tok::MinusGreater)) {
    Syntax *RHS = parseEqualityExpression();
    LHS = onBinary(Op, LHS, RHS);
  }

  return LHS;
}

Syntax *Parser::parseEqualityExpression() {
  Syntax *LHS = parseRelationalExpression();
  while (Token Op = matchTokenIf(isEqualityOperator)) {
    Syntax *RHS = parseRelationalExpression();
    LHS = onBinary(Op, LHS, RHS);
  }
  return LHS;
}

static bool isRelationalOperator(TokenKind K) {
  return K == tok::Less ||
         K == tok::Greater ||
         K == tok::LessEqual ||
         K == tok::GreaterEqual;
}

Syntax *Parser::parseRelationalExpression() {
  Syntax *LHS = parseAdditiveExpression();
  while (Token Op = matchTokenIf(isRelationalOperator)) {
    Syntax *RHS = parseAdditiveExpression();
    LHS = onBinary(Op, LHS, RHS);
  }
  return LHS;
}

// static bool isShiftOperator(TokenKind K) {
//   return K == tok::LessLess || K == tok::GreaterGreater;
// }

// Syntax *Parser::parseShiftExpression() {
//   Syntax *LHS = parseAdditiveExpression();
//   while (Token Op = matchTokenIf(isShiftOperator)) {
//     Syntax *RHS = parseAdditiveExpression();
//     LHS = onBinary(Op, LHS, RHS);
//   }
//   return LHS;
// }

static bool isAdditiveOperator(TokenKind K) {
  return K == tok::Plus || K == tok::Minus;
}

Syntax *Parser::parseAdditiveExpression() {
  Syntax *LHS = parseMultiplicativeExpression();
  while (Token Op = matchTokenIf(isAdditiveOperator)) {
    Syntax *RHS = parseMultiplicativeExpression();
    LHS = onBinary(Op, LHS, RHS);
  }
  return LHS;
}

static bool isMultiplicativeOperator(TokenKind K) {
  return K == tok::Star || K == tok::Slash || K == tok::Percent;
}

Syntax *Parser::parseMultiplicativeExpression() {
  Syntax *LHS = parseConversionExpression();
  while (Token Op = matchTokenIf(isMultiplicativeOperator)) {
    Syntax *RHS = parseConversionExpression();
    LHS = onBinary(Op, LHS, RHS);
  }
  return LHS;
}

// FIXME: What other conversion-related expressions do we have here?
Syntax *Parser::parseConversionExpression() {
  Syntax *LHS = parsePrefixExpression();
  while (Token Op = matchToken(tok::Colon)) {
    Syntax *RHS = parsePrefixExpression();
    LHS = onBinary(Op, LHS, RHS);
  }
  return LHS;
}

static bool isPrefixOperator(TokenKind K) {
  switch (K) {
  case tok::Plus:
  case tok::Minus:
  case tok::Caret:
    return true;
  default:
    return false;
  }
}

Syntax *Parser::parsePrefixExpression() {
  if (Token Op = matchTokenIf(isPrefixOperator)) {
    Syntax *Arg = parsePrefixExpression();
    return onUnary(Op, Arg);
  }

  return parsePostfixExpression();
}

/// Parse a postfix expression.
///
///   postfix-expression:
///     pointer-expression
///     postfix-expression . identifier
///     postfix-expression ^ pointer-expression
///     postfix-expression tuple-expression
///     postfix-expression array-expression
///     postfix-expression block-expression
///     postfix-expression identifier
Syntax *Parser::parsePostfixExpression() {
  Syntax *E = parsePointerExpression();
  while (true) {
    switch (getLookahead()) {
    case tok::Dot:
      E = parseMemberExpression(E);
      break;

    case tok::LeftParen:
      E = parseCallExpression(E);
      break;

    case tok::LeftBracket:
      E = parseIndexExpression(E);
      break;

    // FIXME: remove this, it should be a primary.
    case tok::Identifier:
      E = parseApplicationExpression(E);
      break;

    // FIXME: move to prefix
    case tok::Caret:
      E = parsePointerExpression(E);
      break;

    case tok::PlusPlus:
      return onPostfixUnary(consumeToken(), E);

    default:
      return E;
    }
  }
}

Syntax *Parser::parseMemberExpression(Syntax *LHS) {
  Token Op = requireToken(tok::Dot);
  Syntax *RHS = parseIdExpression();
  return  onBinary(Op, LHS, RHS);
}

Syntax *Parser::parseCallExpression(Syntax *LHS) {
  Syntax *RHS = parseTupleExpression();
  return onBinary(Token(), LHS, RHS);
}

Syntax *Parser::parseIndexExpression(Syntax *LHS) {
  Syntax *RHS = parseArrayExpression();
  return onBinary(Token(), LHS, RHS);
}

Syntax *Parser::parseBraceExpression(Syntax *LHS) {
  Syntax *RHS = parseBlockExpression();
  return onBinary(Token(), LHS, RHS);
}

Syntax *Parser::parseApplicationExpression(Syntax *LHS) {
  Syntax *RHS = parseIdExpression();
  return onBinary(Token(), LHS, RHS);
}

Syntax *Parser::parsePointerExpression(Syntax *LHS) {
  Syntax *RHS = parsePointerExpression();
  // Checking to see if we have a unary expression with an error.
  if (!RHS)
    return onError("invalid dereference syntax");

  if (auto US = dyn_cast<UnarySyntax>(RHS)) {
    // Basically this means we don't have a valid operand, because what
    // was located wasn't an operand.
    if (isa<ErrorSyntax>(US->getOperand())) {
      // Then we kind of know we are unary suffix operator.
      Token Op = US->getOperator();
      Op.switchToSuffixDeref();
      return onPostfixUnary(Op, LHS);
    }
    return onBinary(US->getOperator(), LHS, US->getOperand());
  }
  // RHS->dump();
  // Checking to see if we have a dereference operator or not.
  return onBinary(Token(), LHS, RHS);
}

/// Parse a pointer-expression:
///
///   pointer-expression:
///     primary-expression
///     ^ postfix-expression
Syntax *Parser::parsePointerExpression() {
  if (Token Op = matchToken(tok::Caret)) {
    Syntax *Arg = parsePostfixExpression();
    return onUnary(Op, Arg);
  }
  return parsePrimaryExpression();
}

static inline bool isKeyword(TokenKind K) {
  return K >= tok::AsKeyword && K <= tok::ConstCastKeyword;
}

/// Parse a primary expression:
///
///   primary-expression:
///     literal
///     tuple-expression
///     array-expression
///     brace-expression
Syntax *Parser::parsePrimaryExpression() {
  switch (getLookahead()) {
  // Value literals
  case tok::BinaryInteger:
  case tok::DecimalInteger:
  case tok::HexadecimalInteger:
  case tok::DecimalFloat:
  case tok::HexadecimalFloat:
  case tok::Character:
  case tok::String:

  // Bitwise functions
  case tok::BitAndKeyword:
  case tok::BitOrKeyword:
  case tok::BitXOrKeyword:
  case tok::BitShlKeyword:
  case tok::BitShrKeyword:
  case tok::BitNotKeyword:

  // Type literals
  case tok::ByteKeyword:
  case tok::CharacterKeyword:
    // FIXME: Parse out the character spec.
  case tok::IntegerKeyword:
    // FIXME: Parse out the integer spec.
  case tok::FloatKeyword:
  case tok::RealKeyword:
    // FIXME: Parse out the fixed-point spec.
    return onLiteral(consumeToken());

  case tok::Identifier:
    return parseIdExpression();

  case tok::LeftParen:
    return parseTupleExpression();

  case tok::LeftBracket:
    return parseArrayExpression();

  default:
    break;
  }

  if (isKeyword(getLookahead()))
    // FIXME: should be onIdentifier
    return onLiteral(consumeToken());

  // TODO: Add "but got..." to the error.
  Syntax *Err = onError("expected primary-expression");
  consumeToken();
  return Err;
}

Syntax *Parser::parseIdExpression() {
  Token Id = requireToken(tok::Identifier);
  return onIdentifier(Id);
}

// FIXME: Return errors as needed.
Syntax *Parser::parseTupleExpression() {
  EnclosingParens Parens(*this);
  if (!Parens.expectOpen())
    return nullptr;

  llvm::SmallVector<Syntax *, 4> SS;
  if (nextTokenIsNot(tok::RightParen))
    parseParameterGroup(SS);

  if (!Parens.expectClose())
    return nullptr;

  Syntax *Tup = onTuple(Parens.getEnclosingTokens(), SS);

  // if (nextTokenIs(tok::MinusGreater)) {
  //   Token Op = consumeToken();
  //   Syntax *RHS = parsePrimaryExpression();
  //   return onBinary(Op, Tup, RHS);
  // }

  return Tup;
}

Syntax *Parser::parseArrayExpression() {
  EnclosingBrackets Brackets(*this);
  if (!Brackets.expectOpen())
    return nullptr;

  llvm::SmallVector<Syntax *, 4> SS;
  if (nextTokenIsNot(tok::RightBracket))
    parseParameterGroup(SS);

  if (!Brackets.expectClose())
    return nullptr;

  Syntax *Array = onArray(Brackets.getEnclosingTokens(), SS);
  if (nextTokenIs(tok::EqualGreater)) {
    Token Op = consumeToken();
    Syntax *RHS = parsePrimaryExpression();
    return onBinary(Op, Array, RHS);
  }
  return Array;
}

Syntax *Parser::parseBlockExpression() {
  EnclosingBraces Braces(*this);
  if (!Braces.expectOpen())
    return nullptr;

  llvm::SmallVector<Syntax *, 4> SS;
  if (nextTokenIsNot(tok::RightBrace))
    parseStatementSeq(SS);

  if (!Braces.expectClose())
    return nullptr;

  return onBlock(Braces.getEnclosingTokens(), SS);
}

// Semantic actions

// FIXME: Allocate monotonically.
static llvm::ArrayRef<Syntax *> makeArray(llvm::SmallVectorImpl<Syntax *> &SS) {
  Syntax **Array = new Syntax *[SS.size()];
  std::copy(SS.begin(), SS.end(), Array);
  return llvm::ArrayRef<Syntax *>(Array, SS.size());
}

Syntax *Parser::onLiteral(const Token &Tok) {
  return new LiteralSyntax(Tok);
}

Syntax *Parser::onIdentifier(const Token &Tok) {
  return new IdentifierSyntax(Tok);
}

Syntax *Parser::onUnary(const Token &Op, Syntax *Arg) {
  return new UnarySyntax(Op, Arg);
}

Syntax *Parser::onPostfixUnary(const Token &Op, Syntax *Arg) {
  UnarySyntax *Ret = new UnarySyntax(Op, Arg);
  Ret->setPostfix();
  return Ret;
}

Syntax *Parser::onBinary(const Token &Op, Syntax *LHS, Syntax *RHS) {
  return new BinarySyntax(Op, LHS, RHS);
}

Syntax *Parser::onList(TokenKind K, llvm::SmallVectorImpl<Syntax *> &SS) {
  return new ListSyntax(K, makeArray(SS));
}

static Syntax *FlattenGroup(const TokenPair &Enc, llvm::SmallVectorImpl<Syntax *> &SS) {
  // Replace empty groups with empty lists.
  if (SS.empty())
    return new ListSyntax(Enc, tok::Comma, llvm::None);

  // Replace singleton groups with their first list.
  if (SS.size() == 1)
    return SS.front();

  // Return a new group.
  return new ListSyntax(Enc, tok::Semicolon, makeArray(SS));
}

Syntax *Parser::onTuple(const TokenPair &Enc, llvm::SmallVectorImpl<Syntax *> &SS) {
  return FlattenGroup(Enc, SS);
}

<<<<<<< HEAD
Syntax *Parser::onArray(const TokenPair &Enc, llvm::SmallVectorImpl<Syntax *> &SS) {\
  return FlattenGroup(Enc, SS);
=======
Syntax *Parser::onArray(const TokenPair &Enc, llvm::SmallVectorImpl<Syntax *> &SS) {
  // return FlattenGroup(Enc, SS);
  return new ListSyntax(Enc, tok::Comma, makeArray(SS));
>>>>>>> 6bef5c27
}

Syntax *Parser::onBlock(const TokenPair &Enc, llvm::SmallVectorImpl<Syntax *> &SS) {
  return new SeqSyntax(Enc, makeArray(SS));
}

Syntax *Parser::onDef(const Token &Tok, Syntax *Sig, Syntax *Init) {
  return new DefSyntax(Tok, Sig, Init);
}

Syntax *Parser::onControl(const Token &Tok, Syntax *Sig, Syntax *Block) {
  return new ControlSyntax(Tok, Sig, Block);
}

Syntax *Parser::onTop(llvm::SmallVectorImpl<Syntax *> &SS) {
  return new TopSyntax(makeArray(SS));
}

Syntax *Parser::onError(char const* Msg) {
  // FIXME: Use Clang diagnostics.
  llvm::errs() << "error: " << Msg << '\n';

  // FIXME: Maybe make this a singleton?

  return new ErrorSyntax();
}

} // namespace blue<|MERGE_RESOLUTION|>--- conflicted
+++ resolved
@@ -927,14 +927,8 @@
   return FlattenGroup(Enc, SS);
 }
 
-<<<<<<< HEAD
-Syntax *Parser::onArray(const TokenPair &Enc, llvm::SmallVectorImpl<Syntax *> &SS) {\
-  return FlattenGroup(Enc, SS);
-=======
 Syntax *Parser::onArray(const TokenPair &Enc, llvm::SmallVectorImpl<Syntax *> &SS) {
-  // return FlattenGroup(Enc, SS);
   return new ListSyntax(Enc, tok::Comma, makeArray(SS));
->>>>>>> 6bef5c27
 }
 
 Syntax *Parser::onBlock(const TokenPair &Enc, llvm::SmallVectorImpl<Syntax *> &SS) {
