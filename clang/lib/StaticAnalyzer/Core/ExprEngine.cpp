//===- ExprEngine.cpp - Path-Sensitive Expression-Level Dataflow ----------===//
//
// Part of the LLVM Project, under the Apache License v2.0 with LLVM Exceptions.
// See https://llvm.org/LICENSE.txt for license information.
// SPDX-License-Identifier: Apache-2.0 WITH LLVM-exception
//
//===----------------------------------------------------------------------===//
//
//  This file defines a meta-engine for path-sensitive dataflow analysis that
//  is built on GREngine, but provides the boilerplate to execute transfer
//  functions and build the ExplodedGraph at the expression level.
//
//===----------------------------------------------------------------------===//

#include "clang/StaticAnalyzer/Core/PathSensitive/ExprEngine.h"
#include "PrettyStackTraceLocationContext.h"
#include "clang/AST/ASTContext.h"
#include "clang/AST/Decl.h"
#include "clang/AST/DeclBase.h"
#include "clang/AST/DeclCXX.h"
#include "clang/AST/DeclObjC.h"
#include "clang/AST/Expr.h"
#include "clang/AST/ExprCXX.h"
#include "clang/AST/ExprObjC.h"
#include "clang/AST/ParentMap.h"
#include "clang/AST/PrettyPrinter.h"
#include "clang/AST/Stmt.h"
#include "clang/AST/StmtCXX.h"
#include "clang/AST/StmtObjC.h"
#include "clang/AST/Type.h"
#include "clang/Analysis/AnalysisDeclContext.h"
#include "clang/Analysis/CFG.h"
#include "clang/Analysis/ConstructionContext.h"
#include "clang/Analysis/ProgramPoint.h"
#include "clang/Basic/IdentifierTable.h"
#include "clang/Basic/JsonSupport.h"
#include "clang/Basic/LLVM.h"
#include "clang/Basic/LangOptions.h"
#include "clang/Basic/PrettyStackTrace.h"
#include "clang/Basic/SourceLocation.h"
#include "clang/Basic/SourceManager.h"
#include "clang/Basic/Specifiers.h"
#include "clang/StaticAnalyzer/Core/AnalyzerOptions.h"
#include "clang/StaticAnalyzer/Core/BugReporter/BugReporter.h"
#include "clang/StaticAnalyzer/Core/BugReporter/BugType.h"
#include "clang/StaticAnalyzer/Core/CheckerManager.h"
#include "clang/StaticAnalyzer/Core/PathSensitive/AnalysisManager.h"
#include "clang/StaticAnalyzer/Core/PathSensitive/CallEvent.h"
#include "clang/StaticAnalyzer/Core/PathSensitive/ConstraintManager.h"
#include "clang/StaticAnalyzer/Core/PathSensitive/CoreEngine.h"
#include "clang/StaticAnalyzer/Core/PathSensitive/ExplodedGraph.h"
#include "clang/StaticAnalyzer/Core/PathSensitive/LoopUnrolling.h"
#include "clang/StaticAnalyzer/Core/PathSensitive/LoopWidening.h"
#include "clang/StaticAnalyzer/Core/PathSensitive/MemRegion.h"
#include "clang/StaticAnalyzer/Core/PathSensitive/ProgramState.h"
#include "clang/StaticAnalyzer/Core/PathSensitive/ProgramStateTrait.h"
#include "clang/StaticAnalyzer/Core/PathSensitive/ProgramState_Fwd.h"
#include "clang/StaticAnalyzer/Core/PathSensitive/SValBuilder.h"
#include "clang/StaticAnalyzer/Core/PathSensitive/SVals.h"
#include "clang/StaticAnalyzer/Core/PathSensitive/Store.h"
#include "clang/StaticAnalyzer/Core/PathSensitive/SymExpr.h"
#include "clang/StaticAnalyzer/Core/PathSensitive/SymbolManager.h"
#include "llvm/ADT/APSInt.h"
#include "llvm/ADT/DenseMap.h"
#include "llvm/ADT/ImmutableMap.h"
#include "llvm/ADT/ImmutableSet.h"
#include "llvm/ADT/Optional.h"
#include "llvm/ADT/SmallVector.h"
#include "llvm/ADT/Statistic.h"
#include "llvm/Support/Casting.h"
#include "llvm/Support/Compiler.h"
#include "llvm/Support/DOTGraphTraits.h"
#include "llvm/Support/ErrorHandling.h"
#include "llvm/Support/GraphWriter.h"
#include "llvm/Support/SaveAndRestore.h"
#include "llvm/Support/raw_ostream.h"
#include <cassert>
#include <cstdint>
#include <memory>
#include <string>
#include <tuple>
#include <utility>
#include <vector>

using namespace clang;
using namespace ento;

#define DEBUG_TYPE "ExprEngine"

STATISTIC(NumRemoveDeadBindings,
            "The # of times RemoveDeadBindings is called");
STATISTIC(NumMaxBlockCountReached,
            "The # of aborted paths due to reaching the maximum block count in "
            "a top level function");
STATISTIC(NumMaxBlockCountReachedInInlined,
            "The # of aborted paths due to reaching the maximum block count in "
            "an inlined function");
STATISTIC(NumTimesRetriedWithoutInlining,
            "The # of times we re-evaluated a call without inlining");

//===----------------------------------------------------------------------===//
// Internal program state traits.
//===----------------------------------------------------------------------===//

namespace {

// When modeling a C++ constructor, for a variety of reasons we need to track
// the location of the object for the duration of its ConstructionContext.
// ObjectsUnderConstruction maps statements within the construction context
// to the object's location, so that on every such statement the location
// could have been retrieved.

/// ConstructedObjectKey is used for being able to find the path-sensitive
/// memory region of a freshly constructed object while modeling the AST node
/// that syntactically represents the object that is being constructed.
/// Semantics of such nodes may sometimes require access to the region that's
/// not otherwise present in the program state, or to the very fact that
/// the construction context was present and contained references to these
/// AST nodes.
class ConstructedObjectKey {
  typedef std::pair<ConstructionContextItem, const LocationContext *>
      ConstructedObjectKeyImpl;

  const ConstructedObjectKeyImpl Impl;

  const void *getAnyASTNodePtr() const {
    if (const Stmt *S = getItem().getStmtOrNull())
      return S;
    else
      return getItem().getCXXCtorInitializer();
  }

public:
  explicit ConstructedObjectKey(const ConstructionContextItem &Item,
                       const LocationContext *LC)
      : Impl(Item, LC) {}

  const ConstructionContextItem &getItem() const { return Impl.first; }
  const LocationContext *getLocationContext() const { return Impl.second; }

  ASTContext &getASTContext() const {
    return getLocationContext()->getDecl()->getASTContext();
  }

  void printJson(llvm::raw_ostream &Out, PrinterHelper *Helper,
                 PrintingPolicy &PP) const {
    const Stmt *S = getItem().getStmtOrNull();
    const CXXCtorInitializer *I = nullptr;
    if (!S)
      I = getItem().getCXXCtorInitializer();

    if (S)
      Out << "\"stmt_id\": " << S->getID(getASTContext());
    else
      Out << "\"init_id\": " << I->getID(getASTContext());

    // Kind
    Out << ", \"kind\": \"" << getItem().getKindAsString()
        << "\", \"argument_index\": ";

    if (getItem().getKind() == ConstructionContextItem::ArgumentKind)
      Out << getItem().getIndex();
    else
      Out << "null";

    // Pretty-print
    Out << ", \"pretty\": ";

    if (S) {
      S->printJson(Out, Helper, PP, /*AddQuotes=*/true);
    } else {
      Out << '\"' << I->getAnyMember()->getDeclName() << '\"';
    }
  }

  void Profile(llvm::FoldingSetNodeID &ID) const {
    ID.Add(Impl.first);
    ID.AddPointer(Impl.second);
  }

  bool operator==(const ConstructedObjectKey &RHS) const {
    return Impl == RHS.Impl;
  }

  bool operator<(const ConstructedObjectKey &RHS) const {
    return Impl < RHS.Impl;
  }
};
} // namespace

typedef llvm::ImmutableMap<ConstructedObjectKey, SVal>
    ObjectsUnderConstructionMap;
REGISTER_TRAIT_WITH_PROGRAMSTATE(ObjectsUnderConstruction,
                                 ObjectsUnderConstructionMap)

//===----------------------------------------------------------------------===//
// Engine construction and deletion.
//===----------------------------------------------------------------------===//

static const char* TagProviderName = "ExprEngine";

ExprEngine::ExprEngine(cross_tu::CrossTranslationUnitContext &CTU,
                       AnalysisManager &mgr,
                       SetOfConstDecls *VisitedCalleesIn,
                       FunctionSummariesTy *FS,
                       InliningModes HowToInlineIn)
    : CTU(CTU), AMgr(mgr),
      AnalysisDeclContexts(mgr.getAnalysisDeclContextManager()),
      Engine(*this, FS, mgr.getAnalyzerOptions()), G(Engine.getGraph()),
      StateMgr(getContext(), mgr.getStoreManagerCreator(),
               mgr.getConstraintManagerCreator(), G.getAllocator(),
               this),
      SymMgr(StateMgr.getSymbolManager()),
      MRMgr(StateMgr.getRegionManager()),
      svalBuilder(StateMgr.getSValBuilder()),
      ObjCNoRet(mgr.getASTContext()),
      BR(mgr, *this),
      VisitedCallees(VisitedCalleesIn),
      HowToInline(HowToInlineIn)
  {
  unsigned TrimInterval = mgr.options.GraphTrimInterval;
  if (TrimInterval != 0) {
    // Enable eager node reclamation when constructing the ExplodedGraph.
    G.enableNodeReclamation(TrimInterval);
  }
}

//===----------------------------------------------------------------------===//
// Utility methods.
//===----------------------------------------------------------------------===//

ProgramStateRef ExprEngine::getInitialState(const LocationContext *InitLoc) {
  ProgramStateRef state = StateMgr.getInitialState(InitLoc);
  const Decl *D = InitLoc->getDecl();

  // Preconditions.
  // FIXME: It would be nice if we had a more general mechanism to add
  // such preconditions.  Some day.
  do {
    if (const auto *FD = dyn_cast<FunctionDecl>(D)) {
      // Precondition: the first argument of 'main' is an integer guaranteed
      //  to be > 0.
      const IdentifierInfo *II = FD->getIdentifier();
      if (!II || !(II->getName() == "main" && FD->getNumParams() > 0))
        break;

      const ParmVarDecl *PD = FD->getParamDecl(0);
      QualType T = PD->getType();
      const auto *BT = dyn_cast<BuiltinType>(T);
      if (!BT || !BT->isInteger())
        break;

      const MemRegion *R = state->getRegion(PD, InitLoc);
      if (!R)
        break;

      SVal V = state->getSVal(loc::MemRegionVal(R));
      SVal Constraint_untested = evalBinOp(state, BO_GT, V,
                                           svalBuilder.makeZeroVal(T),
                                           svalBuilder.getConditionType());

      Optional<DefinedOrUnknownSVal> Constraint =
          Constraint_untested.getAs<DefinedOrUnknownSVal>();

      if (!Constraint)
        break;

      if (ProgramStateRef newState = state->assume(*Constraint, true))
        state = newState;
    }
    break;
  }
  while (false);

  if (const auto *MD = dyn_cast<ObjCMethodDecl>(D)) {
    // Precondition: 'self' is always non-null upon entry to an Objective-C
    // method.
    const ImplicitParamDecl *SelfD = MD->getSelfDecl();
    const MemRegion *R = state->getRegion(SelfD, InitLoc);
    SVal V = state->getSVal(loc::MemRegionVal(R));

    if (Optional<Loc> LV = V.getAs<Loc>()) {
      // Assume that the pointer value in 'self' is non-null.
      state = state->assume(*LV, true);
      assert(state && "'self' cannot be null");
    }
  }

  if (const auto *MD = dyn_cast<CXXMethodDecl>(D)) {
    if (!MD->isStatic()) {
      // Precondition: 'this' is always non-null upon entry to the
      // top-level function.  This is our starting assumption for
      // analyzing an "open" program.
      const StackFrameContext *SFC = InitLoc->getStackFrame();
      if (SFC->getParent() == nullptr) {
        loc::MemRegionVal L = svalBuilder.getCXXThis(MD, SFC);
        SVal V = state->getSVal(L);
        if (Optional<Loc> LV = V.getAs<Loc>()) {
          state = state->assume(*LV, true);
          assert(state && "'this' cannot be null");
        }
      }
    }
  }

  return state;
}

ProgramStateRef ExprEngine::createTemporaryRegionIfNeeded(
    ProgramStateRef State, const LocationContext *LC,
    const Expr *InitWithAdjustments, const Expr *Result,
    const SubRegion **OutRegionWithAdjustments) {
  // FIXME: This function is a hack that works around the quirky AST
  // we're often having with respect to C++ temporaries. If only we modelled
  // the actual execution order of statements properly in the CFG,
  // all the hassle with adjustments would not be necessary,
  // and perhaps the whole function would be removed.
  SVal InitValWithAdjustments = State->getSVal(InitWithAdjustments, LC);
  if (!Result) {
    // If we don't have an explicit result expression, we're in "if needed"
    // mode. Only create a region if the current value is a NonLoc.
    if (!InitValWithAdjustments.getAs<NonLoc>()) {
      if (OutRegionWithAdjustments)
        *OutRegionWithAdjustments = nullptr;
      return State;
    }
    Result = InitWithAdjustments;
  } else {
    // We need to create a region no matter what. For sanity, make sure we don't
    // try to stuff a Loc into a non-pointer temporary region.
    assert(!InitValWithAdjustments.getAs<Loc>() ||
           Loc::isLocType(Result->getType()) ||
           Result->getType()->isMemberPointerType());
  }

  ProgramStateManager &StateMgr = State->getStateManager();
  MemRegionManager &MRMgr = StateMgr.getRegionManager();
  StoreManager &StoreMgr = StateMgr.getStoreManager();

  // MaterializeTemporaryExpr may appear out of place, after a few field and
  // base-class accesses have been made to the object, even though semantically
  // it is the whole object that gets materialized and lifetime-extended.
  //
  // For example:
  //
  //   `-MaterializeTemporaryExpr
  //     `-MemberExpr
  //       `-CXXTemporaryObjectExpr
  //
  // instead of the more natural
  //
  //   `-MemberExpr
  //     `-MaterializeTemporaryExpr
  //       `-CXXTemporaryObjectExpr
  //
  // Use the usual methods for obtaining the expression of the base object,
  // and record the adjustments that we need to make to obtain the sub-object
  // that the whole expression 'Ex' refers to. This trick is usual,
  // in the sense that CodeGen takes a similar route.

  SmallVector<const Expr *, 2> CommaLHSs;
  SmallVector<SubobjectAdjustment, 2> Adjustments;

  const Expr *Init = InitWithAdjustments->skipRValueSubobjectAdjustments(
      CommaLHSs, Adjustments);

  // Take the region for Init, i.e. for the whole object. If we do not remember
  // the region in which the object originally was constructed, come up with
  // a new temporary region out of thin air and copy the contents of the object
  // (which are currently present in the Environment, because Init is an rvalue)
  // into that region. This is not correct, but it is better than nothing.
  const TypedValueRegion *TR = nullptr;
  if (const auto *MT = dyn_cast<MaterializeTemporaryExpr>(Result)) {
    if (Optional<SVal> V = getObjectUnderConstruction(State, MT, LC)) {
      State = finishObjectConstruction(State, MT, LC);
      State = State->BindExpr(Result, LC, *V);
      return State;
    } else {
      StorageDuration SD = MT->getStorageDuration();
      // If this object is bound to a reference with static storage duration, we
      // put it in a different region to prevent "address leakage" warnings.
      if (SD == SD_Static || SD == SD_Thread) {
        TR = MRMgr.getCXXStaticTempObjectRegion(Init);
      } else {
        TR = MRMgr.getCXXTempObjectRegion(Init, LC);
      }
    }
  } else {
    TR = MRMgr.getCXXTempObjectRegion(Init, LC);
  }

  SVal Reg = loc::MemRegionVal(TR);
  SVal BaseReg = Reg;

  // Make the necessary adjustments to obtain the sub-object.
  for (auto I = Adjustments.rbegin(), E = Adjustments.rend(); I != E; ++I) {
    const SubobjectAdjustment &Adj = *I;
    switch (Adj.Kind) {
    case SubobjectAdjustment::DerivedToBaseAdjustment:
      Reg = StoreMgr.evalDerivedToBase(Reg, Adj.DerivedToBase.BasePath);
      break;
    case SubobjectAdjustment::FieldAdjustment:
      Reg = StoreMgr.getLValueField(Adj.Field, Reg);
      break;
    case SubobjectAdjustment::MemberPointerAdjustment:
      // FIXME: Unimplemented.
      State = State->invalidateRegions(Reg, InitWithAdjustments,
                                       currBldrCtx->blockCount(), LC, true,
                                       nullptr, nullptr, nullptr);
      return State;
    }
  }

  // What remains is to copy the value of the object to the new region.
  // FIXME: In other words, what we should always do is copy value of the
  // Init expression (which corresponds to the bigger object) to the whole
  // temporary region TR. However, this value is often no longer present
  // in the Environment. If it has disappeared, we instead invalidate TR.
  // Still, what we can do is assign the value of expression Ex (which
  // corresponds to the sub-object) to the TR's sub-region Reg. At least,
  // values inside Reg would be correct.
  SVal InitVal = State->getSVal(Init, LC);
  if (InitVal.isUnknown()) {
    InitVal = getSValBuilder().conjureSymbolVal(Result, LC, Init->getType(),
                                                currBldrCtx->blockCount());
    State = State->bindLoc(BaseReg.castAs<Loc>(), InitVal, LC, false);

    // Then we'd need to take the value that certainly exists and bind it
    // over.
    if (InitValWithAdjustments.isUnknown()) {
      // Try to recover some path sensitivity in case we couldn't
      // compute the value.
      InitValWithAdjustments = getSValBuilder().conjureSymbolVal(
          Result, LC, InitWithAdjustments->getType(),
          currBldrCtx->blockCount());
    }
    State =
        State->bindLoc(Reg.castAs<Loc>(), InitValWithAdjustments, LC, false);
  } else {
    State = State->bindLoc(BaseReg.castAs<Loc>(), InitVal, LC, false);
  }

  // The result expression would now point to the correct sub-region of the
  // newly created temporary region. Do this last in order to getSVal of Init
  // correctly in case (Result == Init).
  if (Result->isGLValue()) {
    State = State->BindExpr(Result, LC, Reg);
  } else {
    State = State->BindExpr(Result, LC, InitValWithAdjustments);
  }

  // Notify checkers once for two bindLoc()s.
  State = processRegionChange(State, TR, LC);

  if (OutRegionWithAdjustments)
    *OutRegionWithAdjustments = cast<SubRegion>(Reg.getAsRegion());
  return State;
}

ProgramStateRef
ExprEngine::addObjectUnderConstruction(ProgramStateRef State,
                                       const ConstructionContextItem &Item,
                                       const LocationContext *LC, SVal V) {
  ConstructedObjectKey Key(Item, LC->getStackFrame());
  // FIXME: Currently the state might already contain the marker due to
  // incorrect handling of temporaries bound to default parameters.
  assert(!State->get<ObjectsUnderConstruction>(Key) ||
         Key.getItem().getKind() ==
             ConstructionContextItem::TemporaryDestructorKind);
  return State->set<ObjectsUnderConstruction>(Key, V);
}

Optional<SVal>
ExprEngine::getObjectUnderConstruction(ProgramStateRef State,
                                       const ConstructionContextItem &Item,
                                       const LocationContext *LC) {
  ConstructedObjectKey Key(Item, LC->getStackFrame());
  return Optional<SVal>::create(State->get<ObjectsUnderConstruction>(Key));
}

ProgramStateRef
ExprEngine::finishObjectConstruction(ProgramStateRef State,
                                     const ConstructionContextItem &Item,
                                     const LocationContext *LC) {
  ConstructedObjectKey Key(Item, LC->getStackFrame());
  assert(State->contains<ObjectsUnderConstruction>(Key));
  return State->remove<ObjectsUnderConstruction>(Key);
}

ProgramStateRef ExprEngine::elideDestructor(ProgramStateRef State,
                                            const CXXBindTemporaryExpr *BTE,
                                            const LocationContext *LC) {
  ConstructedObjectKey Key({BTE, /*IsElided=*/true}, LC);
  // FIXME: Currently the state might already contain the marker due to
  // incorrect handling of temporaries bound to default parameters.
  return State->set<ObjectsUnderConstruction>(Key, UnknownVal());
}

ProgramStateRef
ExprEngine::cleanupElidedDestructor(ProgramStateRef State,
                                    const CXXBindTemporaryExpr *BTE,
                                    const LocationContext *LC) {
  ConstructedObjectKey Key({BTE, /*IsElided=*/true}, LC);
  assert(State->contains<ObjectsUnderConstruction>(Key));
  return State->remove<ObjectsUnderConstruction>(Key);
}

bool ExprEngine::isDestructorElided(ProgramStateRef State,
                                    const CXXBindTemporaryExpr *BTE,
                                    const LocationContext *LC) {
  ConstructedObjectKey Key({BTE, /*IsElided=*/true}, LC);
  return State->contains<ObjectsUnderConstruction>(Key);
}

bool ExprEngine::areAllObjectsFullyConstructed(ProgramStateRef State,
                                               const LocationContext *FromLC,
                                               const LocationContext *ToLC) {
  const LocationContext *LC = FromLC;
  while (LC != ToLC) {
    assert(LC && "ToLC must be a parent of FromLC!");
    for (auto I : State->get<ObjectsUnderConstruction>())
      if (I.first.getLocationContext() == LC)
        return false;

    LC = LC->getParent();
  }
  return true;
}


//===----------------------------------------------------------------------===//
// Top-level transfer function logic (Dispatcher).
//===----------------------------------------------------------------------===//

/// evalAssume - Called by ConstraintManager. Used to call checker-specific
///  logic for handling assumptions on symbolic values.
ProgramStateRef ExprEngine::processAssume(ProgramStateRef state,
                                              SVal cond, bool assumption) {
  return getCheckerManager().runCheckersForEvalAssume(state, cond, assumption);
}

ProgramStateRef
ExprEngine::processRegionChanges(ProgramStateRef state,
                                 const InvalidatedSymbols *invalidated,
                                 ArrayRef<const MemRegion *> Explicits,
                                 ArrayRef<const MemRegion *> Regions,
                                 const LocationContext *LCtx,
                                 const CallEvent *Call) {
  return getCheckerManager().runCheckersForRegionChanges(state, invalidated,
                                                         Explicits, Regions,
                                                         LCtx, Call);
}

static void
printObjectsUnderConstructionJson(raw_ostream &Out, ProgramStateRef State,
                                  const char *NL, const LocationContext *LCtx,
                                  unsigned int Space = 0, bool IsDot = false) {
  PrintingPolicy PP =
      LCtx->getAnalysisDeclContext()->getASTContext().getPrintingPolicy();

  ++Space;
  bool HasItem = false;

  // Store the last key.
  const ConstructedObjectKey *LastKey = nullptr;
  for (const auto &I : State->get<ObjectsUnderConstruction>()) {
    const ConstructedObjectKey &Key = I.first;
    if (Key.getLocationContext() != LCtx)
      continue;

    if (!HasItem) {
      Out << "[" << NL;
      HasItem = true;
    }

    LastKey = &Key;
  }

  for (const auto &I : State->get<ObjectsUnderConstruction>()) {
    const ConstructedObjectKey &Key = I.first;
    SVal Value = I.second;
    if (Key.getLocationContext() != LCtx)
      continue;

    Indent(Out, Space, IsDot) << "{ ";
    Key.printJson(Out, nullptr, PP);
    Out << ", \"value\": \"" << Value << "\" }";

    if (&Key != LastKey)
      Out << ',';
    Out << NL;
  }

  if (HasItem)
    Indent(Out, --Space, IsDot) << ']'; // End of "location_context".
  else {
    Out << "null ";
  }
}

void ExprEngine::printJson(raw_ostream &Out, ProgramStateRef State,
                           const LocationContext *LCtx, const char *NL,
                           unsigned int Space, bool IsDot) const {
  Indent(Out, Space, IsDot) << "\"constructing_objects\": ";

  if (LCtx && !State->get<ObjectsUnderConstruction>().isEmpty()) {
    ++Space;
    Out << '[' << NL;
    LCtx->printJson(Out, NL, Space, IsDot, [&](const LocationContext *LC) {
      printObjectsUnderConstructionJson(Out, State, NL, LC, Space, IsDot);
    });

    --Space;
    Indent(Out, Space, IsDot) << "]," << NL; // End of "constructing_objects".
  } else {
    Out << "null," << NL;
  }

  getCheckerManager().runCheckersForPrintStateJson(Out, State, NL, Space,
                                                   IsDot);
}

void ExprEngine::processEndWorklist() {
  getCheckerManager().runCheckersForEndAnalysis(G, BR, *this);
}

void ExprEngine::processCFGElement(const CFGElement E, ExplodedNode *Pred,
                                   unsigned StmtIdx, NodeBuilderContext *Ctx) {
  PrettyStackTraceLocationContext CrashInfo(Pred->getLocationContext());
  currStmtIdx = StmtIdx;
  currBldrCtx = Ctx;

  switch (E.getKind()) {
    case CFGElement::Statement:
    case CFGElement::Constructor:
    case CFGElement::CXXRecordTypedCall:
      ProcessStmt(E.castAs<CFGStmt>().getStmt(), Pred);
      return;
    case CFGElement::Initializer:
      ProcessInitializer(E.castAs<CFGInitializer>(), Pred);
      return;
    case CFGElement::NewAllocator:
      ProcessNewAllocator(E.castAs<CFGNewAllocator>().getAllocatorExpr(),
                          Pred);
      return;
    case CFGElement::AutomaticObjectDtor:
    case CFGElement::DeleteDtor:
    case CFGElement::BaseDtor:
    case CFGElement::MemberDtor:
    case CFGElement::TemporaryDtor:
      ProcessImplicitDtor(E.castAs<CFGImplicitDtor>(), Pred);
      return;
    case CFGElement::LoopExit:
      ProcessLoopExit(E.castAs<CFGLoopExit>().getLoopStmt(), Pred);
      return;
    case CFGElement::LifetimeEnds:
    case CFGElement::ScopeBegin:
    case CFGElement::ScopeEnd:
      return;
  }
}

static bool shouldRemoveDeadBindings(AnalysisManager &AMgr,
                                     const Stmt *S,
                                     const ExplodedNode *Pred,
                                     const LocationContext *LC) {
  // Are we never purging state values?
  if (AMgr.options.AnalysisPurgeOpt == PurgeNone)
    return false;

  // Is this the beginning of a basic block?
  if (Pred->getLocation().getAs<BlockEntrance>())
    return true;

  // Is this on a non-expression?
  if (!isa<Expr>(S))
    return true;

  // Run before processing a call.
  if (CallEvent::isCallStmt(S))
    return true;

  // Is this an expression that is consumed by another expression?  If so,
  // postpone cleaning out the state.
  ParentMap &PM = LC->getAnalysisDeclContext()->getParentMap();
  return !PM.isConsumedExpr(cast<Expr>(S));
}

void ExprEngine::removeDead(ExplodedNode *Pred, ExplodedNodeSet &Out,
                            const Stmt *ReferenceStmt,
                            const LocationContext *LC,
                            const Stmt *DiagnosticStmt,
                            ProgramPoint::Kind K) {
  assert((K == ProgramPoint::PreStmtPurgeDeadSymbolsKind ||
          ReferenceStmt == nullptr || isa<ReturnStmt>(ReferenceStmt))
          && "PostStmt is not generally supported by the SymbolReaper yet");
  assert(LC && "Must pass the current (or expiring) LocationContext");

  if (!DiagnosticStmt) {
    DiagnosticStmt = ReferenceStmt;
    assert(DiagnosticStmt && "Required for clearing a LocationContext");
  }

  NumRemoveDeadBindings++;
  ProgramStateRef CleanedState = Pred->getState();

  // LC is the location context being destroyed, but SymbolReaper wants a
  // location context that is still live. (If this is the top-level stack
  // frame, this will be null.)
  if (!ReferenceStmt) {
    assert(K == ProgramPoint::PostStmtPurgeDeadSymbolsKind &&
           "Use PostStmtPurgeDeadSymbolsKind for clearing a LocationContext");
    LC = LC->getParent();
  }

  const StackFrameContext *SFC = LC ? LC->getStackFrame() : nullptr;
  SymbolReaper SymReaper(SFC, ReferenceStmt, SymMgr, getStoreManager());

  for (auto I : CleanedState->get<ObjectsUnderConstruction>()) {
    if (SymbolRef Sym = I.second.getAsSymbol())
      SymReaper.markLive(Sym);
    if (const MemRegion *MR = I.second.getAsRegion())
      SymReaper.markLive(MR);
  }

  getCheckerManager().runCheckersForLiveSymbols(CleanedState, SymReaper);

  // Create a state in which dead bindings are removed from the environment
  // and the store. TODO: The function should just return new env and store,
  // not a new state.
  CleanedState = StateMgr.removeDeadBindingsFromEnvironmentAndStore(
      CleanedState, SFC, SymReaper);

  // Process any special transfer function for dead symbols.
  // A tag to track convenience transitions, which can be removed at cleanup.
  static SimpleProgramPointTag cleanupTag(TagProviderName, "Clean Node");
  // Call checkers with the non-cleaned state so that they could query the
  // values of the soon to be dead symbols.
  ExplodedNodeSet CheckedSet;
  getCheckerManager().runCheckersForDeadSymbols(CheckedSet, Pred, SymReaper,
                                                DiagnosticStmt, *this, K);

  // For each node in CheckedSet, generate CleanedNodes that have the
  // environment, the store, and the constraints cleaned up but have the
  // user-supplied states as the predecessors.
  StmtNodeBuilder Bldr(CheckedSet, Out, *currBldrCtx);
  for (const auto I : CheckedSet) {
    ProgramStateRef CheckerState = I->getState();

    // The constraint manager has not been cleaned up yet, so clean up now.
    CheckerState =
        getConstraintManager().removeDeadBindings(CheckerState, SymReaper);

    assert(StateMgr.haveEqualEnvironments(CheckerState, Pred->getState()) &&
           "Checkers are not allowed to modify the Environment as a part of "
           "checkDeadSymbols processing.");
    assert(StateMgr.haveEqualStores(CheckerState, Pred->getState()) &&
           "Checkers are not allowed to modify the Store as a part of "
           "checkDeadSymbols processing.");

    // Create a state based on CleanedState with CheckerState GDM and
    // generate a transition to that state.
    ProgramStateRef CleanedCheckerSt =
        StateMgr.getPersistentStateWithGDM(CleanedState, CheckerState);
    Bldr.generateNode(DiagnosticStmt, I, CleanedCheckerSt, &cleanupTag, K);
  }
}

void ExprEngine::ProcessStmt(const Stmt *currStmt, ExplodedNode *Pred) {
  // Reclaim any unnecessary nodes in the ExplodedGraph.
  G.reclaimRecentlyAllocatedNodes();

  PrettyStackTraceLoc CrashInfo(getContext().getSourceManager(),
                                currStmt->getBeginLoc(),
                                "Error evaluating statement");

  // Remove dead bindings and symbols.
  ExplodedNodeSet CleanedStates;
  if (shouldRemoveDeadBindings(AMgr, currStmt, Pred,
                               Pred->getLocationContext())) {
    removeDead(Pred, CleanedStates, currStmt,
                                    Pred->getLocationContext());
  } else
    CleanedStates.Add(Pred);

  // Visit the statement.
  ExplodedNodeSet Dst;
  for (const auto I : CleanedStates) {
    ExplodedNodeSet DstI;
    // Visit the statement.
    Visit(currStmt, I, DstI);
    Dst.insert(DstI);
  }

  // Enqueue the new nodes onto the work list.
  Engine.enqueue(Dst, currBldrCtx->getBlock(), currStmtIdx);
}

void ExprEngine::ProcessLoopExit(const Stmt* S, ExplodedNode *Pred) {
  PrettyStackTraceLoc CrashInfo(getContext().getSourceManager(),
                                S->getBeginLoc(),
                                "Error evaluating end of the loop");
  ExplodedNodeSet Dst;
  Dst.Add(Pred);
  NodeBuilder Bldr(Pred, Dst, *currBldrCtx);
  ProgramStateRef NewState = Pred->getState();

  if(AMgr.options.ShouldUnrollLoops)
    NewState = processLoopEnd(S, NewState);

  LoopExit PP(S, Pred->getLocationContext());
  Bldr.generateNode(PP, NewState, Pred);
  // Enqueue the new nodes onto the work list.
  Engine.enqueue(Dst, currBldrCtx->getBlock(), currStmtIdx);
}

void ExprEngine::ProcessInitializer(const CFGInitializer CFGInit,
                                    ExplodedNode *Pred) {
  const CXXCtorInitializer *BMI = CFGInit.getInitializer();
  const Expr *Init = BMI->getInit()->IgnoreImplicit();
  const LocationContext *LC = Pred->getLocationContext();

  PrettyStackTraceLoc CrashInfo(getContext().getSourceManager(),
                                BMI->getSourceLocation(),
                                "Error evaluating initializer");

  // We don't clean up dead bindings here.
  const auto *stackFrame = cast<StackFrameContext>(Pred->getLocationContext());
  const auto *decl = cast<CXXConstructorDecl>(stackFrame->getDecl());

  ProgramStateRef State = Pred->getState();
  SVal thisVal = State->getSVal(svalBuilder.getCXXThis(decl, stackFrame));

  ExplodedNodeSet Tmp;
  SVal FieldLoc;

  // Evaluate the initializer, if necessary
  if (BMI->isAnyMemberInitializer()) {
    // Constructors build the object directly in the field,
    // but non-objects must be copied in from the initializer.
    if (getObjectUnderConstruction(State, BMI, LC)) {
      // The field was directly constructed, so there is no need to bind.
      // But we still need to stop tracking the object under construction.
      State = finishObjectConstruction(State, BMI, LC);
      NodeBuilder Bldr(Pred, Tmp, *currBldrCtx);
      PostStore PS(Init, LC, /*Loc*/ nullptr, /*tag*/ nullptr);
      Bldr.generateNode(PS, State, Pred);
    } else {
      const ValueDecl *Field;
      if (BMI->isIndirectMemberInitializer()) {
        Field = BMI->getIndirectMember();
        FieldLoc = State->getLValue(BMI->getIndirectMember(), thisVal);
      } else {
        Field = BMI->getMember();
        FieldLoc = State->getLValue(BMI->getMember(), thisVal);
      }

      SVal InitVal;
      if (Init->getType()->isArrayType()) {
        // Handle arrays of trivial type. We can represent this with a
        // primitive load/copy from the base array region.
        const ArraySubscriptExpr *ASE;
        while ((ASE = dyn_cast<ArraySubscriptExpr>(Init)))
          Init = ASE->getBase()->IgnoreImplicit();

        SVal LValue = State->getSVal(Init, stackFrame);
        if (!Field->getType()->isReferenceType())
          if (Optional<Loc> LValueLoc = LValue.getAs<Loc>())
            InitVal = State->getSVal(*LValueLoc);

        // If we fail to get the value for some reason, use a symbolic value.
        if (InitVal.isUnknownOrUndef()) {
          SValBuilder &SVB = getSValBuilder();
          InitVal = SVB.conjureSymbolVal(BMI->getInit(), stackFrame,
                                         Field->getType(),
                                         currBldrCtx->blockCount());
        }
      } else {
        InitVal = State->getSVal(BMI->getInit(), stackFrame);
      }

      PostInitializer PP(BMI, FieldLoc.getAsRegion(), stackFrame);
      evalBind(Tmp, Init, Pred, FieldLoc, InitVal, /*isInit=*/true, &PP);
    }
  } else {
    assert(BMI->isBaseInitializer() || BMI->isDelegatingInitializer());
    Tmp.insert(Pred);
    // We already did all the work when visiting the CXXConstructExpr.
  }

  // Construct PostInitializer nodes whether the state changed or not,
  // so that the diagnostics don't get confused.
  PostInitializer PP(BMI, FieldLoc.getAsRegion(), stackFrame);
  ExplodedNodeSet Dst;
  NodeBuilder Bldr(Tmp, Dst, *currBldrCtx);
  for (const auto I : Tmp) {
    ProgramStateRef State = I->getState();
    Bldr.generateNode(PP, State, I);
  }

  // Enqueue the new nodes onto the work list.
  Engine.enqueue(Dst, currBldrCtx->getBlock(), currStmtIdx);
}

void ExprEngine::ProcessImplicitDtor(const CFGImplicitDtor D,
                                     ExplodedNode *Pred) {
  ExplodedNodeSet Dst;
  switch (D.getKind()) {
  case CFGElement::AutomaticObjectDtor:
    ProcessAutomaticObjDtor(D.castAs<CFGAutomaticObjDtor>(), Pred, Dst);
    break;
  case CFGElement::BaseDtor:
    ProcessBaseDtor(D.castAs<CFGBaseDtor>(), Pred, Dst);
    break;
  case CFGElement::MemberDtor:
    ProcessMemberDtor(D.castAs<CFGMemberDtor>(), Pred, Dst);
    break;
  case CFGElement::TemporaryDtor:
    ProcessTemporaryDtor(D.castAs<CFGTemporaryDtor>(), Pred, Dst);
    break;
  case CFGElement::DeleteDtor:
    ProcessDeleteDtor(D.castAs<CFGDeleteDtor>(), Pred, Dst);
    break;
  default:
    llvm_unreachable("Unexpected dtor kind.");
  }

  // Enqueue the new nodes onto the work list.
  Engine.enqueue(Dst, currBldrCtx->getBlock(), currStmtIdx);
}

void ExprEngine::ProcessNewAllocator(const CXXNewExpr *NE,
                                     ExplodedNode *Pred) {
  ExplodedNodeSet Dst;
  AnalysisManager &AMgr = getAnalysisManager();
  AnalyzerOptions &Opts = AMgr.options;
  // TODO: We're not evaluating allocators for all cases just yet as
  // we're not handling the return value correctly, which causes false
  // positives when the alpha.cplusplus.NewDeleteLeaks check is on.
  if (Opts.MayInlineCXXAllocator)
    VisitCXXNewAllocatorCall(NE, Pred, Dst);
  else {
    NodeBuilder Bldr(Pred, Dst, *currBldrCtx);
    const LocationContext *LCtx = Pred->getLocationContext();
    PostImplicitCall PP(NE->getOperatorNew(), NE->getBeginLoc(), LCtx);
    Bldr.generateNode(PP, Pred->getState(), Pred);
  }
  Engine.enqueue(Dst, currBldrCtx->getBlock(), currStmtIdx);
}

void ExprEngine::ProcessAutomaticObjDtor(const CFGAutomaticObjDtor Dtor,
                                         ExplodedNode *Pred,
                                         ExplodedNodeSet &Dst) {
  const VarDecl *varDecl = Dtor.getVarDecl();
  QualType varType = varDecl->getType();

  ProgramStateRef state = Pred->getState();
  SVal dest = state->getLValue(varDecl, Pred->getLocationContext());
  const MemRegion *Region = dest.castAs<loc::MemRegionVal>().getRegion();

  if (varType->isReferenceType()) {
    const MemRegion *ValueRegion = state->getSVal(Region).getAsRegion();
    if (!ValueRegion) {
      // FIXME: This should not happen. The language guarantees a presence
      // of a valid initializer here, so the reference shall not be undefined.
      // It seems that we're calling destructors over variables that
      // were not initialized yet.
      return;
    }
    Region = ValueRegion->getBaseRegion();
    varType = cast<TypedValueRegion>(Region)->getValueType();
  }

  // FIXME: We need to run the same destructor on every element of the array.
  // This workaround will just run the first destructor (which will still
  // invalidate the entire array).
  EvalCallOptions CallOpts;
  Region = makeZeroElementRegion(state, loc::MemRegionVal(Region), varType,
                                 CallOpts.IsArrayCtorOrDtor).getAsRegion();

  VisitCXXDestructor(varType, Region, Dtor.getTriggerStmt(),
                     /*IsBase=*/false, Pred, Dst, CallOpts);
}

void ExprEngine::ProcessDeleteDtor(const CFGDeleteDtor Dtor,
                                   ExplodedNode *Pred,
                                   ExplodedNodeSet &Dst) {
  ProgramStateRef State = Pred->getState();
  const LocationContext *LCtx = Pred->getLocationContext();
  const CXXDeleteExpr *DE = Dtor.getDeleteExpr();
  const Stmt *Arg = DE->getArgument();
  QualType DTy = DE->getDestroyedType();
  SVal ArgVal = State->getSVal(Arg, LCtx);

  // If the argument to delete is known to be a null value,
  // don't run destructor.
  if (State->isNull(ArgVal).isConstrainedTrue()) {
    QualType BTy = getContext().getBaseElementType(DTy);
    const CXXRecordDecl *RD = BTy->getAsCXXRecordDecl();
    const CXXDestructorDecl *Dtor = RD->getDestructor();

    PostImplicitCall PP(Dtor, DE->getBeginLoc(), LCtx);
    NodeBuilder Bldr(Pred, Dst, *currBldrCtx);
    Bldr.generateNode(PP, Pred->getState(), Pred);
    return;
  }

  EvalCallOptions CallOpts;
  const MemRegion *ArgR = ArgVal.getAsRegion();
  if (DE->isArrayForm()) {
    // FIXME: We need to run the same destructor on every element of the array.
    // This workaround will just run the first destructor (which will still
    // invalidate the entire array).
    CallOpts.IsArrayCtorOrDtor = true;
    // Yes, it may even be a multi-dimensional array.
    while (const auto *AT = getContext().getAsArrayType(DTy))
      DTy = AT->getElementType();
    if (ArgR)
      ArgR = getStoreManager().GetElementZeroRegion(cast<SubRegion>(ArgR), DTy);
  }

  VisitCXXDestructor(DTy, ArgR, DE, /*IsBase=*/false, Pred, Dst, CallOpts);
}

void ExprEngine::ProcessBaseDtor(const CFGBaseDtor D,
                                 ExplodedNode *Pred, ExplodedNodeSet &Dst) {
  const LocationContext *LCtx = Pred->getLocationContext();

  const auto *CurDtor = cast<CXXDestructorDecl>(LCtx->getDecl());
  Loc ThisPtr = getSValBuilder().getCXXThis(CurDtor,
                                            LCtx->getStackFrame());
  SVal ThisVal = Pred->getState()->getSVal(ThisPtr);

  // Create the base object region.
  const CXXBaseSpecifier *Base = D.getBaseSpecifier();
  QualType BaseTy = Base->getType();
  SVal BaseVal = getStoreManager().evalDerivedToBase(ThisVal, BaseTy,
                                                     Base->isVirtual());

  EvalCallOptions CallOpts;
  VisitCXXDestructor(BaseTy, BaseVal.getAsRegion(), CurDtor->getBody(),
                     /*IsBase=*/true, Pred, Dst, CallOpts);
}

void ExprEngine::ProcessMemberDtor(const CFGMemberDtor D,
                                   ExplodedNode *Pred, ExplodedNodeSet &Dst) {
  const FieldDecl *Member = D.getFieldDecl();
  QualType T = Member->getType();
  ProgramStateRef State = Pred->getState();
  const LocationContext *LCtx = Pred->getLocationContext();

  const auto *CurDtor = cast<CXXDestructorDecl>(LCtx->getDecl());
  Loc ThisStorageLoc =
      getSValBuilder().getCXXThis(CurDtor, LCtx->getStackFrame());
  Loc ThisLoc = State->getSVal(ThisStorageLoc).castAs<Loc>();
  SVal FieldVal = State->getLValue(Member, ThisLoc);

  // FIXME: We need to run the same destructor on every element of the array.
  // This workaround will just run the first destructor (which will still
  // invalidate the entire array).
  EvalCallOptions CallOpts;
  FieldVal = makeZeroElementRegion(State, FieldVal, T,
                                   CallOpts.IsArrayCtorOrDtor);

  VisitCXXDestructor(T, FieldVal.getAsRegion(), CurDtor->getBody(),
                     /*IsBase=*/false, Pred, Dst, CallOpts);
}

void ExprEngine::ProcessTemporaryDtor(const CFGTemporaryDtor D,
                                      ExplodedNode *Pred,
                                      ExplodedNodeSet &Dst) {
  const CXXBindTemporaryExpr *BTE = D.getBindTemporaryExpr();
  ProgramStateRef State = Pred->getState();
  const LocationContext *LC = Pred->getLocationContext();
  const MemRegion *MR = nullptr;

  if (Optional<SVal> V =
          getObjectUnderConstruction(State, D.getBindTemporaryExpr(),
                                     Pred->getLocationContext())) {
    // FIXME: Currently we insert temporary destructors for default parameters,
    // but we don't insert the constructors, so the entry in
    // ObjectsUnderConstruction may be missing.
    State = finishObjectConstruction(State, D.getBindTemporaryExpr(),
                                     Pred->getLocationContext());
    MR = V->getAsRegion();
  }

  // If copy elision has occurred, and the constructor corresponding to the
  // destructor was elided, we need to skip the destructor as well.
  if (isDestructorElided(State, BTE, LC)) {
    State = cleanupElidedDestructor(State, BTE, LC);
    NodeBuilder Bldr(Pred, Dst, *currBldrCtx);
    PostImplicitCall PP(D.getDestructorDecl(getContext()),
                        D.getBindTemporaryExpr()->getBeginLoc(),
                        Pred->getLocationContext());
    Bldr.generateNode(PP, State, Pred);
    return;
  }

  ExplodedNodeSet CleanDtorState;
  StmtNodeBuilder StmtBldr(Pred, CleanDtorState, *currBldrCtx);
  StmtBldr.generateNode(D.getBindTemporaryExpr(), Pred, State);

  QualType T = D.getBindTemporaryExpr()->getSubExpr()->getType();
  // FIXME: Currently CleanDtorState can be empty here due to temporaries being
  // bound to default parameters.
  assert(CleanDtorState.size() <= 1);
  ExplodedNode *CleanPred =
      CleanDtorState.empty() ? Pred : *CleanDtorState.begin();

  EvalCallOptions CallOpts;
  CallOpts.IsTemporaryCtorOrDtor = true;
  if (!MR) {
    // If we have no MR, we still need to unwrap the array to avoid destroying
    // the whole array at once. Regardless, we'd eventually need to model array
    // destructors properly, element-by-element.
    while (const ArrayType *AT = getContext().getAsArrayType(T)) {
      T = AT->getElementType();
      CallOpts.IsArrayCtorOrDtor = true;
    }
  } else {
    // We'd eventually need to makeZeroElementRegion() trick here,
    // but for now we don't have the respective construction contexts,
    // so MR would always be null in this case. Do nothing for now.
  }
  VisitCXXDestructor(T, MR, D.getBindTemporaryExpr(),
                     /*IsBase=*/false, CleanPred, Dst, CallOpts);
}

void ExprEngine::processCleanupTemporaryBranch(const CXXBindTemporaryExpr *BTE,
                                               NodeBuilderContext &BldCtx,
                                               ExplodedNode *Pred,
                                               ExplodedNodeSet &Dst,
                                               const CFGBlock *DstT,
                                               const CFGBlock *DstF) {
  BranchNodeBuilder TempDtorBuilder(Pred, Dst, BldCtx, DstT, DstF);
  ProgramStateRef State = Pred->getState();
  const LocationContext *LC = Pred->getLocationContext();
  if (getObjectUnderConstruction(State, BTE, LC)) {
    TempDtorBuilder.markInfeasible(false);
    TempDtorBuilder.generateNode(State, true, Pred);
  } else {
    TempDtorBuilder.markInfeasible(true);
    TempDtorBuilder.generateNode(State, false, Pred);
  }
}

void ExprEngine::VisitCXXBindTemporaryExpr(const CXXBindTemporaryExpr *BTE,
                                           ExplodedNodeSet &PreVisit,
                                           ExplodedNodeSet &Dst) {
  // This is a fallback solution in case we didn't have a construction
  // context when we were constructing the temporary. Otherwise the map should
  // have been populated there.
  if (!getAnalysisManager().options.ShouldIncludeTemporaryDtorsInCFG) {
    // In case we don't have temporary destructors in the CFG, do not mark
    // the initialization - we would otherwise never clean it up.
    Dst = PreVisit;
    return;
  }
  StmtNodeBuilder StmtBldr(PreVisit, Dst, *currBldrCtx);
  for (ExplodedNode *Node : PreVisit) {
    ProgramStateRef State = Node->getState();
    const LocationContext *LC = Node->getLocationContext();
    if (!getObjectUnderConstruction(State, BTE, LC)) {
      // FIXME: Currently the state might also already contain the marker due to
      // incorrect handling of temporaries bound to default parameters; for
      // those, we currently skip the CXXBindTemporaryExpr but rely on adding
      // temporary destructor nodes.
      State = addObjectUnderConstruction(State, BTE, LC, UnknownVal());
    }
    StmtBldr.generateNode(BTE, Node, State);
  }
}

ProgramStateRef ExprEngine::escapeValues(ProgramStateRef State,
                                         ArrayRef<SVal> Vs,
                                         PointerEscapeKind K,
                                         const CallEvent *Call) const {
  class CollectReachableSymbolsCallback final : public SymbolVisitor {
    InvalidatedSymbols &Symbols;

  public:
    explicit CollectReachableSymbolsCallback(InvalidatedSymbols &Symbols)
        : Symbols(Symbols) {}

    const InvalidatedSymbols &getSymbols() const { return Symbols; }

    bool VisitSymbol(SymbolRef Sym) override {
      Symbols.insert(Sym);
      return true;
    }
  };
  InvalidatedSymbols Symbols;
  CollectReachableSymbolsCallback CallBack(Symbols);
  for (SVal V : Vs)
    State->scanReachableSymbols(V, CallBack);

  return getCheckerManager().runCheckersForPointerEscape(
      State, CallBack.getSymbols(), Call, K, nullptr);
}

void ExprEngine::Visit(const Stmt *S, ExplodedNode *Pred,
                       ExplodedNodeSet &DstTop) {
  PrettyStackTraceLoc CrashInfo(getContext().getSourceManager(),
                                S->getBeginLoc(), "Error evaluating statement");
  ExplodedNodeSet Dst;
  StmtNodeBuilder Bldr(Pred, DstTop, *currBldrCtx);

  assert(!isa<Expr>(S) || S == cast<Expr>(S)->IgnoreParens());

  switch (S->getStmtClass()) {
    // C++, OpenMP and ARC stuff we don't support yet.
    case Stmt::CXXDependentScopeMemberExprClass:
    case Stmt::CXXTryStmtClass:
    case Stmt::CXXTypeidExprClass:
    case Stmt::CXXUuidofExprClass:
    case Stmt::CXXFoldExprClass:
    case Stmt::CXXReflectExprClass:
    case Stmt::CXXInvalidReflectionExprClass:
    case Stmt::CXXReflectionReadQueryExprClass:
    case Stmt::CXXReflectionWriteQueryExprClass:
    case Stmt::CXXReflectPrintLiteralExprClass:
    case Stmt::CXXReflectPrintReflectionExprClass:
    case Stmt::CXXReflectDumpReflectionExprClass:
    case Stmt::CXXCompilerErrorExprClass:
    case Stmt::CXXExprSpliceExprClass:
    case Stmt::CXXMemberExprSpliceExprClass:
    case Stmt::CXXPackSpliceExprClass:
    case Stmt::CXXDependentSpliceIdExprClass:
    case Stmt::CXXConcatenateExprClass:
    case Stmt::CXXPackExpansionStmtClass:
    case Stmt::CXXCompositeExpansionStmtClass:
    case Stmt::CXXSelectMemberExprClass:
    case Stmt::CXXSelectPackExprClass:
    case Stmt::MSPropertyRefExprClass:
    case Stmt::MSPropertySubscriptExprClass:
    case Stmt::CXXUnresolvedConstructExprClass:
    case Stmt::DependentScopeDeclRefExprClass:
    case Stmt::ArrayTypeTraitExprClass:
    case Stmt::ExpressionTraitExprClass:
    case Stmt::UnresolvedLookupExprClass:
    case Stmt::UnresolvedMemberExprClass:
    case Stmt::TypoExprClass:
    case Stmt::RecoveryExprClass:
    case Stmt::CXXNoexceptExprClass:
    case Stmt::PackExpansionExprClass:
    case Stmt::SubstNonTypeTemplateParmPackExprClass:
    case Stmt::FunctionParmPackExprClass:
    case Stmt::CoroutineBodyStmtClass:
    case Stmt::CoawaitExprClass:
    case Stmt::DependentCoawaitExprClass:
    case Stmt::CoreturnStmtClass:
    case Stmt::CoyieldExprClass:
    case Stmt::SEHTryStmtClass:
    case Stmt::SEHExceptStmtClass:
    case Stmt::SEHLeaveStmtClass:
    case Stmt::SEHFinallyStmtClass:
    case Stmt::OMPParallelDirectiveClass:
    case Stmt::OMPSimdDirectiveClass:
    case Stmt::OMPForDirectiveClass:
    case Stmt::OMPForSimdDirectiveClass:
    case Stmt::OMPSectionsDirectiveClass:
    case Stmt::OMPSectionDirectiveClass:
    case Stmt::OMPSingleDirectiveClass:
    case Stmt::OMPMasterDirectiveClass:
    case Stmt::OMPCriticalDirectiveClass:
    case Stmt::OMPParallelForDirectiveClass:
    case Stmt::OMPParallelForSimdDirectiveClass:
    case Stmt::OMPParallelSectionsDirectiveClass:
    case Stmt::OMPParallelMasterDirectiveClass:
    case Stmt::OMPTaskDirectiveClass:
    case Stmt::OMPTaskyieldDirectiveClass:
    case Stmt::OMPBarrierDirectiveClass:
    case Stmt::OMPTaskwaitDirectiveClass:
    case Stmt::OMPTaskgroupDirectiveClass:
    case Stmt::OMPFlushDirectiveClass:
    case Stmt::OMPDepobjDirectiveClass:
    case Stmt::OMPScanDirectiveClass:
    case Stmt::OMPOrderedDirectiveClass:
    case Stmt::OMPAtomicDirectiveClass:
    case Stmt::OMPTargetDirectiveClass:
    case Stmt::OMPTargetDataDirectiveClass:
    case Stmt::OMPTargetEnterDataDirectiveClass:
    case Stmt::OMPTargetExitDataDirectiveClass:
    case Stmt::OMPTargetParallelDirectiveClass:
    case Stmt::OMPTargetParallelForDirectiveClass:
    case Stmt::OMPTargetUpdateDirectiveClass:
    case Stmt::OMPTeamsDirectiveClass:
    case Stmt::OMPCancellationPointDirectiveClass:
    case Stmt::OMPCancelDirectiveClass:
    case Stmt::OMPTaskLoopDirectiveClass:
    case Stmt::OMPTaskLoopSimdDirectiveClass:
    case Stmt::OMPMasterTaskLoopDirectiveClass:
    case Stmt::OMPMasterTaskLoopSimdDirectiveClass:
    case Stmt::OMPParallelMasterTaskLoopDirectiveClass:
    case Stmt::OMPParallelMasterTaskLoopSimdDirectiveClass:
    case Stmt::OMPDistributeDirectiveClass:
    case Stmt::OMPDistributeParallelForDirectiveClass:
    case Stmt::OMPDistributeParallelForSimdDirectiveClass:
    case Stmt::OMPDistributeSimdDirectiveClass:
    case Stmt::OMPTargetParallelForSimdDirectiveClass:
    case Stmt::OMPTargetSimdDirectiveClass:
    case Stmt::OMPTeamsDistributeDirectiveClass:
    case Stmt::OMPTeamsDistributeSimdDirectiveClass:
    case Stmt::OMPTeamsDistributeParallelForSimdDirectiveClass:
    case Stmt::OMPTeamsDistributeParallelForDirectiveClass:
    case Stmt::OMPTargetTeamsDirectiveClass:
    case Stmt::OMPTargetTeamsDistributeDirectiveClass:
    case Stmt::OMPTargetTeamsDistributeParallelForDirectiveClass:
    case Stmt::OMPTargetTeamsDistributeParallelForSimdDirectiveClass:
    case Stmt::OMPTargetTeamsDistributeSimdDirectiveClass:
<<<<<<< HEAD
    case Stmt::CapturedStmtClass:
    case Stmt::CXXFragmentExprClass:
    case Stmt::CXXFragmentCaptureExprClass:
    case Stmt::CXXInjectedValueExprClass:
    case Stmt::CXXInjectionStmtClass:
    {
=======
    case Stmt::OMPTileDirectiveClass:
    case Stmt::CapturedStmtClass: {
>>>>>>> 8938d674
      const ExplodedNode *node = Bldr.generateSink(S, Pred, Pred->getState());
      Engine.addAbortedBlock(node, currBldrCtx->getBlock());
      break;
    }

    case Stmt::ParenExprClass:
      llvm_unreachable("ParenExprs already handled.");
    case Stmt::GenericSelectionExprClass:
      llvm_unreachable("GenericSelectionExprs already handled.");
    // Cases that should never be evaluated simply because they shouldn't
    // appear in the CFG.
    case Stmt::BreakStmtClass:
    case Stmt::CaseStmtClass:
    case Stmt::CompoundStmtClass:
    case Stmt::ContinueStmtClass:
    case Stmt::CXXForRangeStmtClass:
    case Stmt::DefaultStmtClass:
    case Stmt::DoStmtClass:
    case Stmt::ForStmtClass:
    case Stmt::GotoStmtClass:
    case Stmt::IfStmtClass:
    case Stmt::IndirectGotoStmtClass:
    case Stmt::LabelStmtClass:
    case Stmt::NoStmtClass:
    case Stmt::NullStmtClass:
    case Stmt::SwitchStmtClass:
    case Stmt::WhileStmtClass:
    case Expr::MSDependentExistsStmtClass:
      llvm_unreachable("Stmt should not be in analyzer evaluation loop");
    case Stmt::ImplicitValueInitExprClass:
      // These nodes are shared in the CFG and would case caching out.
      // Moreover, no additional evaluation required for them, the
      // analyzer can reconstruct these values from the AST.
      llvm_unreachable("Should be pruned from CFG");

    case Stmt::ObjCSubscriptRefExprClass:
    case Stmt::ObjCPropertyRefExprClass:
      llvm_unreachable("These are handled by PseudoObjectExpr");

    case Stmt::GNUNullExprClass: {
      // GNU __null is a pointer-width integer, not an actual pointer.
      ProgramStateRef state = Pred->getState();
      state = state->BindExpr(S, Pred->getLocationContext(),
                              svalBuilder.makeIntValWithPtrWidth(0, false));
      Bldr.generateNode(S, Pred, state);
      break;
    }

    case Stmt::ObjCAtSynchronizedStmtClass:
      Bldr.takeNodes(Pred);
      VisitObjCAtSynchronizedStmt(cast<ObjCAtSynchronizedStmt>(S), Pred, Dst);
      Bldr.addNodes(Dst);
      break;

    case Expr::ConstantExprClass:
    case Stmt::ExprWithCleanupsClass:
      // Handled due to fully linearised CFG.
      break;

    case Stmt::CXXBindTemporaryExprClass: {
      Bldr.takeNodes(Pred);
      ExplodedNodeSet PreVisit;
      getCheckerManager().runCheckersForPreStmt(PreVisit, Pred, S, *this);
      ExplodedNodeSet Next;
      VisitCXXBindTemporaryExpr(cast<CXXBindTemporaryExpr>(S), PreVisit, Next);
      getCheckerManager().runCheckersForPostStmt(Dst, Next, S, *this);
      Bldr.addNodes(Dst);
      break;
    }

    // Cases not handled yet; but will handle some day.
    case Stmt::DesignatedInitExprClass:
    case Stmt::DesignatedInitUpdateExprClass:
    case Stmt::ArrayInitLoopExprClass:
    case Stmt::ArrayInitIndexExprClass:
    case Stmt::ExtVectorElementExprClass:
    case Stmt::ImaginaryLiteralClass:
    case Stmt::ObjCAtCatchStmtClass:
    case Stmt::ObjCAtFinallyStmtClass:
    case Stmt::ObjCAtTryStmtClass:
    case Stmt::ObjCAutoreleasePoolStmtClass:
    case Stmt::ObjCEncodeExprClass:
    case Stmt::ObjCIsaExprClass:
    case Stmt::ObjCProtocolExprClass:
    case Stmt::ObjCSelectorExprClass:
    case Stmt::ParenListExprClass:
    case Stmt::ShuffleVectorExprClass:
    case Stmt::ConvertVectorExprClass:
    case Stmt::VAArgExprClass:
    case Stmt::CUDAKernelCallExprClass:
    case Stmt::OpaqueValueExprClass:
    case Stmt::AsTypeExprClass:
    case Stmt::ConceptSpecializationExprClass:
    case Stmt::CXXRewrittenBinaryOperatorClass:
    case Stmt::RequiresExprClass:
      // Fall through.

    // Cases we intentionally don't evaluate, since they don't need
    // to be explicitly evaluated.
    case Stmt::PredefinedExprClass:
    case Stmt::AddrLabelExprClass:
    case Stmt::AttributedStmtClass:
    case Stmt::IntegerLiteralClass:
    case Stmt::FixedPointLiteralClass:
    case Stmt::CharacterLiteralClass:
    case Stmt::CXXScalarValueInitExprClass:
    case Stmt::CXXBoolLiteralExprClass:
    case Stmt::ObjCBoolLiteralExprClass:
    case Stmt::ObjCAvailabilityCheckExprClass:
    case Stmt::FloatingLiteralClass:
    case Stmt::NoInitExprClass:
    case Stmt::SizeOfPackExprClass:
    case Stmt::StringLiteralClass:
    case Stmt::SourceLocExprClass:
    case Stmt::ObjCStringLiteralClass:
    case Stmt::CXXPseudoDestructorExprClass:
    case Stmt::SubstNonTypeTemplateParmExprClass:
    case Stmt::CXXNullPtrLiteralExprClass:
    case Stmt::OMPArraySectionExprClass:
    case Stmt::OMPArrayShapingExprClass:
    case Stmt::OMPIteratorExprClass:
    case Stmt::TypeTraitExprClass: {
      Bldr.takeNodes(Pred);
      ExplodedNodeSet preVisit;
      getCheckerManager().runCheckersForPreStmt(preVisit, Pred, S, *this);
      getCheckerManager().runCheckersForPostStmt(Dst, preVisit, S, *this);
      Bldr.addNodes(Dst);
      break;
    }

    case Stmt::CXXDefaultArgExprClass:
    case Stmt::CXXDefaultInitExprClass: {
      Bldr.takeNodes(Pred);
      ExplodedNodeSet PreVisit;
      getCheckerManager().runCheckersForPreStmt(PreVisit, Pred, S, *this);

      ExplodedNodeSet Tmp;
      StmtNodeBuilder Bldr2(PreVisit, Tmp, *currBldrCtx);

      const Expr *ArgE;
      if (const auto *DefE = dyn_cast<CXXDefaultArgExpr>(S))
        ArgE = DefE->getExpr();
      else if (const auto *DefE = dyn_cast<CXXDefaultInitExpr>(S))
        ArgE = DefE->getExpr();
      else
        llvm_unreachable("unknown constant wrapper kind");

      bool IsTemporary = false;
      if (const auto *MTE = dyn_cast<MaterializeTemporaryExpr>(ArgE)) {
        ArgE = MTE->getSubExpr();
        IsTemporary = true;
      }

      Optional<SVal> ConstantVal = svalBuilder.getConstantVal(ArgE);
      if (!ConstantVal)
        ConstantVal = UnknownVal();

      const LocationContext *LCtx = Pred->getLocationContext();
      for (const auto I : PreVisit) {
        ProgramStateRef State = I->getState();
        State = State->BindExpr(S, LCtx, *ConstantVal);
        if (IsTemporary)
          State = createTemporaryRegionIfNeeded(State, LCtx,
                                                cast<Expr>(S),
                                                cast<Expr>(S));
        Bldr2.generateNode(S, I, State);
      }

      getCheckerManager().runCheckersForPostStmt(Dst, Tmp, S, *this);
      Bldr.addNodes(Dst);
      break;
    }

    // Cases we evaluate as opaque expressions, conjuring a symbol.
    case Stmt::CXXStdInitializerListExprClass:
    case Expr::ObjCArrayLiteralClass:
    case Expr::ObjCDictionaryLiteralClass:
    case Expr::ObjCBoxedExprClass: {
      Bldr.takeNodes(Pred);

      ExplodedNodeSet preVisit;
      getCheckerManager().runCheckersForPreStmt(preVisit, Pred, S, *this);

      ExplodedNodeSet Tmp;
      StmtNodeBuilder Bldr2(preVisit, Tmp, *currBldrCtx);

      const auto *Ex = cast<Expr>(S);
      QualType resultType = Ex->getType();

      for (const auto N : preVisit) {
        const LocationContext *LCtx = N->getLocationContext();
        SVal result = svalBuilder.conjureSymbolVal(nullptr, Ex, LCtx,
                                                   resultType,
                                                   currBldrCtx->blockCount());
        ProgramStateRef State = N->getState()->BindExpr(Ex, LCtx, result);

        // Escape pointers passed into the list, unless it's an ObjC boxed
        // expression which is not a boxable C structure.
        if (!(isa<ObjCBoxedExpr>(Ex) &&
              !cast<ObjCBoxedExpr>(Ex)->getSubExpr()
                                      ->getType()->isRecordType()))
          for (auto Child : Ex->children()) {
            assert(Child);
            SVal Val = State->getSVal(Child, LCtx);
            State = escapeValues(State, Val, PSK_EscapeOther);
          }

        Bldr2.generateNode(S, N, State);
      }

      getCheckerManager().runCheckersForPostStmt(Dst, Tmp, S, *this);
      Bldr.addNodes(Dst);
      break;
    }

    case Stmt::ArraySubscriptExprClass:
      Bldr.takeNodes(Pred);
      VisitArraySubscriptExpr(cast<ArraySubscriptExpr>(S), Pred, Dst);
      Bldr.addNodes(Dst);
      break;

    case Stmt::MatrixSubscriptExprClass:
      llvm_unreachable("Support for MatrixSubscriptExpr is not implemented.");
      break;

    case Stmt::GCCAsmStmtClass:
      Bldr.takeNodes(Pred);
      VisitGCCAsmStmt(cast<GCCAsmStmt>(S), Pred, Dst);
      Bldr.addNodes(Dst);
      break;

    case Stmt::MSAsmStmtClass:
      Bldr.takeNodes(Pred);
      VisitMSAsmStmt(cast<MSAsmStmt>(S), Pred, Dst);
      Bldr.addNodes(Dst);
      break;

    case Stmt::BlockExprClass:
      Bldr.takeNodes(Pred);
      VisitBlockExpr(cast<BlockExpr>(S), Pred, Dst);
      Bldr.addNodes(Dst);
      break;

    case Stmt::LambdaExprClass:
      if (AMgr.options.ShouldInlineLambdas) {
        Bldr.takeNodes(Pred);
        VisitLambdaExpr(cast<LambdaExpr>(S), Pred, Dst);
        Bldr.addNodes(Dst);
      } else {
        const ExplodedNode *node = Bldr.generateSink(S, Pred, Pred->getState());
        Engine.addAbortedBlock(node, currBldrCtx->getBlock());
      }
      break;

    case Stmt::BinaryOperatorClass: {
      const auto *B = cast<BinaryOperator>(S);
      if (B->isLogicalOp()) {
        Bldr.takeNodes(Pred);
        VisitLogicalExpr(B, Pred, Dst);
        Bldr.addNodes(Dst);
        break;
      }
      else if (B->getOpcode() == BO_Comma) {
        ProgramStateRef state = Pred->getState();
        Bldr.generateNode(B, Pred,
                          state->BindExpr(B, Pred->getLocationContext(),
                                          state->getSVal(B->getRHS(),
                                                  Pred->getLocationContext())));
        break;
      }

      Bldr.takeNodes(Pred);

      if (AMgr.options.ShouldEagerlyAssume &&
          (B->isRelationalOp() || B->isEqualityOp())) {
        ExplodedNodeSet Tmp;
        VisitBinaryOperator(cast<BinaryOperator>(S), Pred, Tmp);
        evalEagerlyAssumeBinOpBifurcation(Dst, Tmp, cast<Expr>(S));
      }
      else
        VisitBinaryOperator(cast<BinaryOperator>(S), Pred, Dst);

      Bldr.addNodes(Dst);
      break;
    }

    case Stmt::CXXOperatorCallExprClass: {
      const auto *OCE = cast<CXXOperatorCallExpr>(S);

      // For instance method operators, make sure the 'this' argument has a
      // valid region.
      const Decl *Callee = OCE->getCalleeDecl();
      if (const auto *MD = dyn_cast_or_null<CXXMethodDecl>(Callee)) {
        if (MD->isInstance()) {
          ProgramStateRef State = Pred->getState();
          const LocationContext *LCtx = Pred->getLocationContext();
          ProgramStateRef NewState =
            createTemporaryRegionIfNeeded(State, LCtx, OCE->getArg(0));
          if (NewState != State) {
            Pred = Bldr.generateNode(OCE, Pred, NewState, /*tag=*/nullptr,
                                     ProgramPoint::PreStmtKind);
            // Did we cache out?
            if (!Pred)
              break;
          }
        }
      }
      // FALLTHROUGH
      LLVM_FALLTHROUGH;
    }

    case Stmt::CallExprClass:
    case Stmt::CXXMemberCallExprClass:
    case Stmt::UserDefinedLiteralClass:
      Bldr.takeNodes(Pred);
      VisitCallExpr(cast<CallExpr>(S), Pred, Dst);
      Bldr.addNodes(Dst);
      break;

    case Stmt::CXXCatchStmtClass:
      Bldr.takeNodes(Pred);
      VisitCXXCatchStmt(cast<CXXCatchStmt>(S), Pred, Dst);
      Bldr.addNodes(Dst);
      break;

    case Stmt::CXXTemporaryObjectExprClass:
    case Stmt::CXXConstructExprClass:
      Bldr.takeNodes(Pred);
      VisitCXXConstructExpr(cast<CXXConstructExpr>(S), Pred, Dst);
      Bldr.addNodes(Dst);
      break;

    case Stmt::CXXInheritedCtorInitExprClass:
      Bldr.takeNodes(Pred);
      VisitCXXInheritedCtorInitExpr(cast<CXXInheritedCtorInitExpr>(S), Pred,
                                    Dst);
      Bldr.addNodes(Dst);
      break;

    case Stmt::CXXNewExprClass: {
      Bldr.takeNodes(Pred);

      ExplodedNodeSet PreVisit;
      getCheckerManager().runCheckersForPreStmt(PreVisit, Pred, S, *this);

      ExplodedNodeSet PostVisit;
      for (const auto i : PreVisit)
        VisitCXXNewExpr(cast<CXXNewExpr>(S), i, PostVisit);

      getCheckerManager().runCheckersForPostStmt(Dst, PostVisit, S, *this);
      Bldr.addNodes(Dst);
      break;
    }

    case Stmt::CXXDeleteExprClass: {
      Bldr.takeNodes(Pred);
      ExplodedNodeSet PreVisit;
      const auto *CDE = cast<CXXDeleteExpr>(S);
      getCheckerManager().runCheckersForPreStmt(PreVisit, Pred, S, *this);
      ExplodedNodeSet PostVisit;
      getCheckerManager().runCheckersForPostStmt(PostVisit, PreVisit, S, *this);

      for (const auto i : PostVisit)
        VisitCXXDeleteExpr(CDE, i, Dst);

      Bldr.addNodes(Dst);
      break;
    }
      // FIXME: ChooseExpr is really a constant.  We need to fix
      //        the CFG do not model them as explicit control-flow.

    case Stmt::ChooseExprClass: { // __builtin_choose_expr
      Bldr.takeNodes(Pred);
      const auto *C = cast<ChooseExpr>(S);
      VisitGuardedExpr(C, C->getLHS(), C->getRHS(), Pred, Dst);
      Bldr.addNodes(Dst);
      break;
    }

    case Stmt::CompoundAssignOperatorClass:
      Bldr.takeNodes(Pred);
      VisitBinaryOperator(cast<BinaryOperator>(S), Pred, Dst);
      Bldr.addNodes(Dst);
      break;

    case Stmt::CompoundLiteralExprClass:
      Bldr.takeNodes(Pred);
      VisitCompoundLiteralExpr(cast<CompoundLiteralExpr>(S), Pred, Dst);
      Bldr.addNodes(Dst);
      break;

    case Stmt::BinaryConditionalOperatorClass:
    case Stmt::ConditionalOperatorClass: { // '?' operator
      Bldr.takeNodes(Pred);
      const auto *C = cast<AbstractConditionalOperator>(S);
      VisitGuardedExpr(C, C->getTrueExpr(), C->getFalseExpr(), Pred, Dst);
      Bldr.addNodes(Dst);
      break;
    }

    case Stmt::CXXThisExprClass:
      Bldr.takeNodes(Pred);
      VisitCXXThisExpr(cast<CXXThisExpr>(S), Pred, Dst);
      Bldr.addNodes(Dst);
      break;

    case Stmt::DeclRefExprClass: {
      Bldr.takeNodes(Pred);
      const auto *DE = cast<DeclRefExpr>(S);
      VisitCommonDeclRefExpr(DE, DE->getDecl(), Pred, Dst);
      Bldr.addNodes(Dst);
      break;
    }

    case Stmt::DeclStmtClass:
      Bldr.takeNodes(Pred);
      VisitDeclStmt(cast<DeclStmt>(S), Pred, Dst);
      Bldr.addNodes(Dst);
      break;

    case Stmt::ImplicitCastExprClass:
    case Stmt::CStyleCastExprClass:
    case Stmt::CXXStaticCastExprClass:
    case Stmt::CXXDynamicCastExprClass:
    case Stmt::CXXReinterpretCastExprClass:
    case Stmt::CXXConstCastExprClass:
    case Stmt::CXXFunctionalCastExprClass:
    case Stmt::BuiltinBitCastExprClass:
    case Stmt::ObjCBridgedCastExprClass:
    case Stmt::CXXAddrspaceCastExprClass: {
      Bldr.takeNodes(Pred);
      const auto *C = cast<CastExpr>(S);
      ExplodedNodeSet dstExpr;
      VisitCast(C, C->getSubExpr(), Pred, dstExpr);

      // Handle the postvisit checks.
      getCheckerManager().runCheckersForPostStmt(Dst, dstExpr, C, *this);
      Bldr.addNodes(Dst);
      break;
    }

    case Expr::MaterializeTemporaryExprClass: {
      Bldr.takeNodes(Pred);
      const auto *MTE = cast<MaterializeTemporaryExpr>(S);
      ExplodedNodeSet dstPrevisit;
      getCheckerManager().runCheckersForPreStmt(dstPrevisit, Pred, MTE, *this);
      ExplodedNodeSet dstExpr;
      for (const auto i : dstPrevisit)
        CreateCXXTemporaryObject(MTE, i, dstExpr);
      getCheckerManager().runCheckersForPostStmt(Dst, dstExpr, MTE, *this);
      Bldr.addNodes(Dst);
      break;
    }

    case Stmt::InitListExprClass:
      Bldr.takeNodes(Pred);
      VisitInitListExpr(cast<InitListExpr>(S), Pred, Dst);
      Bldr.addNodes(Dst);
      break;

    case Stmt::MemberExprClass:
      Bldr.takeNodes(Pred);
      VisitMemberExpr(cast<MemberExpr>(S), Pred, Dst);
      Bldr.addNodes(Dst);
      break;

    case Stmt::AtomicExprClass:
      Bldr.takeNodes(Pred);
      VisitAtomicExpr(cast<AtomicExpr>(S), Pred, Dst);
      Bldr.addNodes(Dst);
      break;

    case Stmt::ObjCIvarRefExprClass:
      Bldr.takeNodes(Pred);
      VisitLvalObjCIvarRefExpr(cast<ObjCIvarRefExpr>(S), Pred, Dst);
      Bldr.addNodes(Dst);
      break;

    case Stmt::ObjCForCollectionStmtClass:
      Bldr.takeNodes(Pred);
      VisitObjCForCollectionStmt(cast<ObjCForCollectionStmt>(S), Pred, Dst);
      Bldr.addNodes(Dst);
      break;

    case Stmt::ObjCMessageExprClass:
      Bldr.takeNodes(Pred);
      VisitObjCMessage(cast<ObjCMessageExpr>(S), Pred, Dst);
      Bldr.addNodes(Dst);
      break;

    case Stmt::ObjCAtThrowStmtClass:
    case Stmt::CXXThrowExprClass:
      // FIXME: This is not complete.  We basically treat @throw as
      // an abort.
      Bldr.generateSink(S, Pred, Pred->getState());
      break;

    case Stmt::ReturnStmtClass:
      Bldr.takeNodes(Pred);
      VisitReturnStmt(cast<ReturnStmt>(S), Pred, Dst);
      Bldr.addNodes(Dst);
      break;

    case Stmt::OffsetOfExprClass: {
      Bldr.takeNodes(Pred);
      ExplodedNodeSet PreVisit;
      getCheckerManager().runCheckersForPreStmt(PreVisit, Pred, S, *this);

      ExplodedNodeSet PostVisit;
      for (const auto Node : PreVisit)
        VisitOffsetOfExpr(cast<OffsetOfExpr>(S), Node, PostVisit);

      getCheckerManager().runCheckersForPostStmt(Dst, PostVisit, S, *this);
      Bldr.addNodes(Dst);
      break;
    }

    case Stmt::UnaryExprOrTypeTraitExprClass:
      Bldr.takeNodes(Pred);
      VisitUnaryExprOrTypeTraitExpr(cast<UnaryExprOrTypeTraitExpr>(S),
                                    Pred, Dst);
      Bldr.addNodes(Dst);
      break;

    case Stmt::StmtExprClass: {
      const auto *SE = cast<StmtExpr>(S);

      if (SE->getSubStmt()->body_empty()) {
        // Empty statement expression.
        assert(SE->getType() == getContext().VoidTy
               && "Empty statement expression must have void type.");
        break;
      }

      if (const auto *LastExpr =
              dyn_cast<Expr>(*SE->getSubStmt()->body_rbegin())) {
        ProgramStateRef state = Pred->getState();
        Bldr.generateNode(SE, Pred,
                          state->BindExpr(SE, Pred->getLocationContext(),
                                          state->getSVal(LastExpr,
                                                  Pred->getLocationContext())));
      }
      break;
    }

    case Stmt::UnaryOperatorClass: {
      Bldr.takeNodes(Pred);
      const auto *U = cast<UnaryOperator>(S);
      if (AMgr.options.ShouldEagerlyAssume && (U->getOpcode() == UO_LNot)) {
        ExplodedNodeSet Tmp;
        VisitUnaryOperator(U, Pred, Tmp);
        evalEagerlyAssumeBinOpBifurcation(Dst, Tmp, U);
      }
      else
        VisitUnaryOperator(U, Pred, Dst);
      Bldr.addNodes(Dst);
      break;
    }

    case Stmt::PseudoObjectExprClass: {
      Bldr.takeNodes(Pred);
      ProgramStateRef state = Pred->getState();
      const auto *PE = cast<PseudoObjectExpr>(S);
      if (const Expr *Result = PE->getResultExpr()) {
        SVal V = state->getSVal(Result, Pred->getLocationContext());
        Bldr.generateNode(S, Pred,
                          state->BindExpr(S, Pred->getLocationContext(), V));
      }
      else
        Bldr.generateNode(S, Pred,
                          state->BindExpr(S, Pred->getLocationContext(),
                                                   UnknownVal()));

      Bldr.addNodes(Dst);
      break;
    }

    case Expr::ObjCIndirectCopyRestoreExprClass: {
      // ObjCIndirectCopyRestoreExpr implies passing a temporary for
      // correctness of lifetime management.  Due to limited analysis
      // of ARC, this is implemented as direct arg passing.
      Bldr.takeNodes(Pred);
      ProgramStateRef state = Pred->getState();
      const auto *OIE = cast<ObjCIndirectCopyRestoreExpr>(S);
      const Expr *E = OIE->getSubExpr();
      SVal V = state->getSVal(E, Pred->getLocationContext());
      Bldr.generateNode(S, Pred,
              state->BindExpr(S, Pred->getLocationContext(), V));
      Bldr.addNodes(Dst);
      break;
    }
  }
}

bool ExprEngine::replayWithoutInlining(ExplodedNode *N,
                                       const LocationContext *CalleeLC) {
  const StackFrameContext *CalleeSF = CalleeLC->getStackFrame();
  const StackFrameContext *CallerSF = CalleeSF->getParent()->getStackFrame();
  assert(CalleeSF && CallerSF);
  ExplodedNode *BeforeProcessingCall = nullptr;
  const Stmt *CE = CalleeSF->getCallSite();

  // Find the first node before we started processing the call expression.
  while (N) {
    ProgramPoint L = N->getLocation();
    BeforeProcessingCall = N;
    N = N->pred_empty() ? nullptr : *(N->pred_begin());

    // Skip the nodes corresponding to the inlined code.
    if (L.getStackFrame() != CallerSF)
      continue;
    // We reached the caller. Find the node right before we started
    // processing the call.
    if (L.isPurgeKind())
      continue;
    if (L.getAs<PreImplicitCall>())
      continue;
    if (L.getAs<CallEnter>())
      continue;
    if (Optional<StmtPoint> SP = L.getAs<StmtPoint>())
      if (SP->getStmt() == CE)
        continue;
    break;
  }

  if (!BeforeProcessingCall)
    return false;

  // TODO: Clean up the unneeded nodes.

  // Build an Epsilon node from which we will restart the analyzes.
  // Note that CE is permitted to be NULL!
  ProgramPoint NewNodeLoc =
               EpsilonPoint(BeforeProcessingCall->getLocationContext(), CE);
  // Add the special flag to GDM to signal retrying with no inlining.
  // Note, changing the state ensures that we are not going to cache out.
  ProgramStateRef NewNodeState = BeforeProcessingCall->getState();
  NewNodeState =
    NewNodeState->set<ReplayWithoutInlining>(const_cast<Stmt *>(CE));

  // Make the new node a successor of BeforeProcessingCall.
  bool IsNew = false;
  ExplodedNode *NewNode = G.getNode(NewNodeLoc, NewNodeState, false, &IsNew);
  // We cached out at this point. Caching out is common due to us backtracking
  // from the inlined function, which might spawn several paths.
  if (!IsNew)
    return true;

  NewNode->addPredecessor(BeforeProcessingCall, G);

  // Add the new node to the work list.
  Engine.enqueueStmtNode(NewNode, CalleeSF->getCallSiteBlock(),
                                  CalleeSF->getIndex());
  NumTimesRetriedWithoutInlining++;
  return true;
}

/// Block entrance.  (Update counters).
void ExprEngine::processCFGBlockEntrance(const BlockEdge &L,
                                         NodeBuilderWithSinks &nodeBuilder,
                                         ExplodedNode *Pred) {
  PrettyStackTraceLocationContext CrashInfo(Pred->getLocationContext());
  // If we reach a loop which has a known bound (and meets
  // other constraints) then consider completely unrolling it.
  if(AMgr.options.ShouldUnrollLoops) {
    unsigned maxBlockVisitOnPath = AMgr.options.maxBlockVisitOnPath;
    const Stmt *Term = nodeBuilder.getContext().getBlock()->getTerminatorStmt();
    if (Term) {
      ProgramStateRef NewState = updateLoopStack(Term, AMgr.getASTContext(),
                                                 Pred, maxBlockVisitOnPath);
      if (NewState != Pred->getState()) {
        ExplodedNode *UpdatedNode = nodeBuilder.generateNode(NewState, Pred);
        if (!UpdatedNode)
          return;
        Pred = UpdatedNode;
      }
    }
    // Is we are inside an unrolled loop then no need the check the counters.
    if(isUnrolledState(Pred->getState()))
      return;
  }

  // If this block is terminated by a loop and it has already been visited the
  // maximum number of times, widen the loop.
  unsigned int BlockCount = nodeBuilder.getContext().blockCount();
  if (BlockCount == AMgr.options.maxBlockVisitOnPath - 1 &&
      AMgr.options.ShouldWidenLoops) {
    const Stmt *Term = nodeBuilder.getContext().getBlock()->getTerminatorStmt();
    if (!(Term &&
          (isa<ForStmt>(Term) || isa<WhileStmt>(Term) || isa<DoStmt>(Term))))
      return;
    // Widen.
    const LocationContext *LCtx = Pred->getLocationContext();
    ProgramStateRef WidenedState =
        getWidenedLoopState(Pred->getState(), LCtx, BlockCount, Term);
    nodeBuilder.generateNode(WidenedState, Pred);
    return;
  }

  // FIXME: Refactor this into a checker.
  if (BlockCount >= AMgr.options.maxBlockVisitOnPath) {
    static SimpleProgramPointTag tag(TagProviderName, "Block count exceeded");
    const ExplodedNode *Sink =
                   nodeBuilder.generateSink(Pred->getState(), Pred, &tag);

    // Check if we stopped at the top level function or not.
    // Root node should have the location context of the top most function.
    const LocationContext *CalleeLC = Pred->getLocation().getLocationContext();
    const LocationContext *CalleeSF = CalleeLC->getStackFrame();
    const LocationContext *RootLC =
                        (*G.roots_begin())->getLocation().getLocationContext();
    if (RootLC->getStackFrame() != CalleeSF) {
      Engine.FunctionSummaries->markReachedMaxBlockCount(CalleeSF->getDecl());

      // Re-run the call evaluation without inlining it, by storing the
      // no-inlining policy in the state and enqueuing the new work item on
      // the list. Replay should almost never fail. Use the stats to catch it
      // if it does.
      if ((!AMgr.options.NoRetryExhausted &&
           replayWithoutInlining(Pred, CalleeLC)))
        return;
      NumMaxBlockCountReachedInInlined++;
    } else
      NumMaxBlockCountReached++;

    // Make sink nodes as exhausted(for stats) only if retry failed.
    Engine.blocksExhausted.push_back(std::make_pair(L, Sink));
  }
}

//===----------------------------------------------------------------------===//
// Branch processing.
//===----------------------------------------------------------------------===//

/// RecoverCastedSymbol - A helper function for ProcessBranch that is used
/// to try to recover some path-sensitivity for casts of symbolic
/// integers that promote their values (which are currently not tracked well).
/// This function returns the SVal bound to Condition->IgnoreCasts if all the
//  cast(s) did was sign-extend the original value.
static SVal RecoverCastedSymbol(ProgramStateRef state,
                                const Stmt *Condition,
                                const LocationContext *LCtx,
                                ASTContext &Ctx) {

  const auto *Ex = dyn_cast<Expr>(Condition);
  if (!Ex)
    return UnknownVal();

  uint64_t bits = 0;
  bool bitsInit = false;

  while (const auto *CE = dyn_cast<CastExpr>(Ex)) {
    QualType T = CE->getType();

    if (!T->isIntegralOrEnumerationType())
      return UnknownVal();

    uint64_t newBits = Ctx.getTypeSize(T);
    if (!bitsInit || newBits < bits) {
      bitsInit = true;
      bits = newBits;
    }

    Ex = CE->getSubExpr();
  }

  // We reached a non-cast.  Is it a symbolic value?
  QualType T = Ex->getType();

  if (!bitsInit || !T->isIntegralOrEnumerationType() ||
      Ctx.getTypeSize(T) > bits)
    return UnknownVal();

  return state->getSVal(Ex, LCtx);
}

#ifndef NDEBUG
static const Stmt *getRightmostLeaf(const Stmt *Condition) {
  while (Condition) {
    const auto *BO = dyn_cast<BinaryOperator>(Condition);
    if (!BO || !BO->isLogicalOp()) {
      return Condition;
    }
    Condition = BO->getRHS()->IgnoreParens();
  }
  return nullptr;
}
#endif

// Returns the condition the branch at the end of 'B' depends on and whose value
// has been evaluated within 'B'.
// In most cases, the terminator condition of 'B' will be evaluated fully in
// the last statement of 'B'; in those cases, the resolved condition is the
// given 'Condition'.
// If the condition of the branch is a logical binary operator tree, the CFG is
// optimized: in that case, we know that the expression formed by all but the
// rightmost leaf of the logical binary operator tree must be true, and thus
// the branch condition is at this point equivalent to the truth value of that
// rightmost leaf; the CFG block thus only evaluates this rightmost leaf
// expression in its final statement. As the full condition in that case was
// not evaluated, and is thus not in the SVal cache, we need to use that leaf
// expression to evaluate the truth value of the condition in the current state
// space.
static const Stmt *ResolveCondition(const Stmt *Condition,
                                    const CFGBlock *B) {
  if (const auto *Ex = dyn_cast<Expr>(Condition))
    Condition = Ex->IgnoreParens();

  const auto *BO = dyn_cast<BinaryOperator>(Condition);
  if (!BO || !BO->isLogicalOp())
    return Condition;

  assert(B->getTerminator().isStmtBranch() &&
         "Other kinds of branches are handled separately!");

  // For logical operations, we still have the case where some branches
  // use the traditional "merge" approach and others sink the branch
  // directly into the basic blocks representing the logical operation.
  // We need to distinguish between those two cases here.

  // The invariants are still shifting, but it is possible that the
  // last element in a CFGBlock is not a CFGStmt.  Look for the last
  // CFGStmt as the value of the condition.
  CFGBlock::const_reverse_iterator I = B->rbegin(), E = B->rend();
  for (; I != E; ++I) {
    CFGElement Elem = *I;
    Optional<CFGStmt> CS = Elem.getAs<CFGStmt>();
    if (!CS)
      continue;
    const Stmt *LastStmt = CS->getStmt();
    assert(LastStmt == Condition || LastStmt == getRightmostLeaf(Condition));
    return LastStmt;
  }
  llvm_unreachable("could not resolve condition");
}

using ObjCForLctxPair =
    std::pair<const ObjCForCollectionStmt *, const LocationContext *>;

REGISTER_MAP_WITH_PROGRAMSTATE(ObjCForHasMoreIterations, ObjCForLctxPair, bool)

ProgramStateRef ExprEngine::setWhetherHasMoreIteration(
    ProgramStateRef State, const ObjCForCollectionStmt *O,
    const LocationContext *LC, bool HasMoreIteraton) {
  assert(!State->contains<ObjCForHasMoreIterations>({O, LC}));
  return State->set<ObjCForHasMoreIterations>({O, LC}, HasMoreIteraton);
}

ProgramStateRef
ExprEngine::removeIterationState(ProgramStateRef State,
                                 const ObjCForCollectionStmt *O,
                                 const LocationContext *LC) {
  assert(State->contains<ObjCForHasMoreIterations>({O, LC}));
  return State->remove<ObjCForHasMoreIterations>({O, LC});
}

bool ExprEngine::hasMoreIteration(ProgramStateRef State,
                                  const ObjCForCollectionStmt *O,
                                  const LocationContext *LC) {
  assert(State->contains<ObjCForHasMoreIterations>({O, LC}));
  return *State->get<ObjCForHasMoreIterations>({O, LC});
}

/// Split the state on whether there are any more iterations left for this loop.
/// Returns a (HasMoreIteration, HasNoMoreIteration) pair, or None when the
/// acquisition of the loop condition value failed.
static Optional<std::pair<ProgramStateRef, ProgramStateRef>>
assumeCondition(const Stmt *Condition, ExplodedNode *N) {
  ProgramStateRef State = N->getState();
  if (const auto *ObjCFor = dyn_cast<ObjCForCollectionStmt>(Condition)) {
    bool HasMoreIteraton =
        ExprEngine::hasMoreIteration(State, ObjCFor, N->getLocationContext());
    // Checkers have already ran on branch conditions, so the current
    // information as to whether the loop has more iteration becomes outdated
    // after this point.
    State = ExprEngine::removeIterationState(State, ObjCFor,
                                             N->getLocationContext());
    if (HasMoreIteraton)
      return std::pair<ProgramStateRef, ProgramStateRef>{State, nullptr};
    else
      return std::pair<ProgramStateRef, ProgramStateRef>{nullptr, State};
  }
  SVal X = State->getSVal(Condition, N->getLocationContext());

  if (X.isUnknownOrUndef()) {
    // Give it a chance to recover from unknown.
    if (const auto *Ex = dyn_cast<Expr>(Condition)) {
      if (Ex->getType()->isIntegralOrEnumerationType()) {
        // Try to recover some path-sensitivity.  Right now casts of symbolic
        // integers that promote their values are currently not tracked well.
        // If 'Condition' is such an expression, try and recover the
        // underlying value and use that instead.
        SVal recovered =
            RecoverCastedSymbol(State, Condition, N->getLocationContext(),
                                N->getState()->getStateManager().getContext());

        if (!recovered.isUnknown()) {
          X = recovered;
        }
      }
    }
  }

  // If the condition is still unknown, give up.
  if (X.isUnknownOrUndef())
    return None;

  DefinedSVal V = X.castAs<DefinedSVal>();

  ProgramStateRef StTrue, StFalse;
  return State->assume(V);
}

void ExprEngine::processBranch(const Stmt *Condition,
                               NodeBuilderContext& BldCtx,
                               ExplodedNode *Pred,
                               ExplodedNodeSet &Dst,
                               const CFGBlock *DstT,
                               const CFGBlock *DstF) {
  assert((!Condition || !isa<CXXBindTemporaryExpr>(Condition)) &&
         "CXXBindTemporaryExprs are handled by processBindTemporary.");
  const LocationContext *LCtx = Pred->getLocationContext();
  PrettyStackTraceLocationContext StackCrashInfo(LCtx);
  currBldrCtx = &BldCtx;

  // Check for NULL conditions; e.g. "for(;;)"
  if (!Condition) {
    BranchNodeBuilder NullCondBldr(Pred, Dst, BldCtx, DstT, DstF);
    NullCondBldr.markInfeasible(false);
    NullCondBldr.generateNode(Pred->getState(), true, Pred);
    return;
  }

  if (const auto *Ex = dyn_cast<Expr>(Condition))
    Condition = Ex->IgnoreParens();

  Condition = ResolveCondition(Condition, BldCtx.getBlock());
  PrettyStackTraceLoc CrashInfo(getContext().getSourceManager(),
                                Condition->getBeginLoc(),
                                "Error evaluating branch");

  ExplodedNodeSet CheckersOutSet;
  getCheckerManager().runCheckersForBranchCondition(Condition, CheckersOutSet,
                                                    Pred, *this);
  // We generated only sinks.
  if (CheckersOutSet.empty())
    return;

  BranchNodeBuilder builder(CheckersOutSet, Dst, BldCtx, DstT, DstF);
  for (ExplodedNode *PredN : CheckersOutSet) {
    if (PredN->isSink())
      continue;

    ProgramStateRef PrevState = PredN->getState();

    ProgramStateRef StTrue, StFalse;
    if (const auto KnownCondValueAssumption = assumeCondition(Condition, PredN))
      std::tie(StTrue, StFalse) = *KnownCondValueAssumption;
    else {
      assert(!isa<ObjCForCollectionStmt>(Condition));
      builder.generateNode(PrevState, true, PredN);
      builder.generateNode(PrevState, false, PredN);
      continue;
    }
    if (StTrue && StFalse)
      assert(!isa<ObjCForCollectionStmt>(Condition));;

    // Process the true branch.
    if (builder.isFeasible(true)) {
      if (StTrue)
        builder.generateNode(StTrue, true, PredN);
      else
        builder.markInfeasible(true);
    }

    // Process the false branch.
    if (builder.isFeasible(false)) {
      if (StFalse)
        builder.generateNode(StFalse, false, PredN);
      else
        builder.markInfeasible(false);
    }
  }
  currBldrCtx = nullptr;
}

/// The GDM component containing the set of global variables which have been
/// previously initialized with explicit initializers.
REGISTER_TRAIT_WITH_PROGRAMSTATE(InitializedGlobalsSet,
                                 llvm::ImmutableSet<const VarDecl *>)

void ExprEngine::processStaticInitializer(const DeclStmt *DS,
                                          NodeBuilderContext &BuilderCtx,
                                          ExplodedNode *Pred,
                                          ExplodedNodeSet &Dst,
                                          const CFGBlock *DstT,
                                          const CFGBlock *DstF) {
  PrettyStackTraceLocationContext CrashInfo(Pred->getLocationContext());
  currBldrCtx = &BuilderCtx;

  const auto *VD = cast<VarDecl>(DS->getSingleDecl());
  ProgramStateRef state = Pred->getState();
  bool initHasRun = state->contains<InitializedGlobalsSet>(VD);
  BranchNodeBuilder builder(Pred, Dst, BuilderCtx, DstT, DstF);

  if (!initHasRun) {
    state = state->add<InitializedGlobalsSet>(VD);
  }

  builder.generateNode(state, initHasRun, Pred);
  builder.markInfeasible(!initHasRun);

  currBldrCtx = nullptr;
}

/// processIndirectGoto - Called by CoreEngine.  Used to generate successor
///  nodes by processing the 'effects' of a computed goto jump.
void ExprEngine::processIndirectGoto(IndirectGotoNodeBuilder &builder) {
  ProgramStateRef state = builder.getState();
  SVal V = state->getSVal(builder.getTarget(), builder.getLocationContext());

  // Three possibilities:
  //
  //   (1) We know the computed label.
  //   (2) The label is NULL (or some other constant), or Undefined.
  //   (3) We have no clue about the label.  Dispatch to all targets.
  //

  using iterator = IndirectGotoNodeBuilder::iterator;

  if (Optional<loc::GotoLabel> LV = V.getAs<loc::GotoLabel>()) {
    const LabelDecl *L = LV->getLabel();

    for (iterator I = builder.begin(), E = builder.end(); I != E; ++I) {
      if (I.getLabel() == L) {
        builder.generateNode(I, state);
        return;
      }
    }

    llvm_unreachable("No block with label.");
  }

  if (V.getAs<loc::ConcreteInt>() || V.getAs<UndefinedVal>()) {
    // Dispatch to the first target and mark it as a sink.
    //ExplodedNode* N = builder.generateNode(builder.begin(), state, true);
    // FIXME: add checker visit.
    //    UndefBranches.insert(N);
    return;
  }

  // This is really a catch-all.  We don't support symbolics yet.
  // FIXME: Implement dispatch for symbolic pointers.

  for (iterator I = builder.begin(), E = builder.end(); I != E; ++I)
    builder.generateNode(I, state);
}

void ExprEngine::processBeginOfFunction(NodeBuilderContext &BC,
                                        ExplodedNode *Pred,
                                        ExplodedNodeSet &Dst,
                                        const BlockEdge &L) {
  SaveAndRestore<const NodeBuilderContext *> NodeContextRAII(currBldrCtx, &BC);
  getCheckerManager().runCheckersForBeginFunction(Dst, L, Pred, *this);
}

/// ProcessEndPath - Called by CoreEngine.  Used to generate end-of-path
///  nodes when the control reaches the end of a function.
void ExprEngine::processEndOfFunction(NodeBuilderContext& BC,
                                      ExplodedNode *Pred,
                                      const ReturnStmt *RS) {
  ProgramStateRef State = Pred->getState();

  if (!Pred->getStackFrame()->inTopFrame())
    State = finishArgumentConstruction(
        State, *getStateManager().getCallEventManager().getCaller(
                   Pred->getStackFrame(), Pred->getState()));

  // FIXME: We currently cannot assert that temporaries are clear, because
  // lifetime extended temporaries are not always modelled correctly. In some
  // cases when we materialize the temporary, we do
  // createTemporaryRegionIfNeeded(), and the region changes, and also the
  // respective destructor becomes automatic from temporary. So for now clean up
  // the state manually before asserting. Ideally, this braced block of code
  // should go away.
  {
    const LocationContext *FromLC = Pred->getLocationContext();
    const LocationContext *ToLC = FromLC->getStackFrame()->getParent();
    const LocationContext *LC = FromLC;
    while (LC != ToLC) {
      assert(LC && "ToLC must be a parent of FromLC!");
      for (auto I : State->get<ObjectsUnderConstruction>())
        if (I.first.getLocationContext() == LC) {
          // The comment above only pardons us for not cleaning up a
          // temporary destructor. If any other statements are found here,
          // it must be a separate problem.
          assert(I.first.getItem().getKind() ==
                     ConstructionContextItem::TemporaryDestructorKind ||
                 I.first.getItem().getKind() ==
                     ConstructionContextItem::ElidedDestructorKind);
          State = State->remove<ObjectsUnderConstruction>(I.first);
        }
      LC = LC->getParent();
    }
  }

  // Perform the transition with cleanups.
  if (State != Pred->getState()) {
    ExplodedNodeSet PostCleanup;
    NodeBuilder Bldr(Pred, PostCleanup, BC);
    Pred = Bldr.generateNode(Pred->getLocation(), State, Pred);
    if (!Pred) {
      // The node with clean temporaries already exists. We might have reached
      // it on a path on which we initialize different temporaries.
      return;
    }
  }

  assert(areAllObjectsFullyConstructed(Pred->getState(),
                                       Pred->getLocationContext(),
                                       Pred->getStackFrame()->getParent()));

  PrettyStackTraceLocationContext CrashInfo(Pred->getLocationContext());

  ExplodedNodeSet Dst;
  if (Pred->getLocationContext()->inTopFrame()) {
    // Remove dead symbols.
    ExplodedNodeSet AfterRemovedDead;
    removeDeadOnEndOfFunction(BC, Pred, AfterRemovedDead);

    // Notify checkers.
    for (const auto I : AfterRemovedDead)
      getCheckerManager().runCheckersForEndFunction(BC, Dst, I, *this, RS);
  } else {
    getCheckerManager().runCheckersForEndFunction(BC, Dst, Pred, *this, RS);
  }

  Engine.enqueueEndOfFunction(Dst, RS);
}

/// ProcessSwitch - Called by CoreEngine.  Used to generate successor
///  nodes by processing the 'effects' of a switch statement.
void ExprEngine::processSwitch(SwitchNodeBuilder& builder) {
  using iterator = SwitchNodeBuilder::iterator;

  ProgramStateRef state = builder.getState();
  const Expr *CondE = builder.getCondition();
  SVal  CondV_untested = state->getSVal(CondE, builder.getLocationContext());

  if (CondV_untested.isUndef()) {
    //ExplodedNode* N = builder.generateDefaultCaseNode(state, true);
    // FIXME: add checker
    //UndefBranches.insert(N);

    return;
  }
  DefinedOrUnknownSVal CondV = CondV_untested.castAs<DefinedOrUnknownSVal>();

  ProgramStateRef DefaultSt = state;

  iterator I = builder.begin(), EI = builder.end();
  bool defaultIsFeasible = I == EI;

  for ( ; I != EI; ++I) {
    // Successor may be pruned out during CFG construction.
    if (!I.getBlock())
      continue;

    const CaseStmt *Case = I.getCase();

    // Evaluate the LHS of the case value.
    Expr::EvalContext EvalCtx(getContext(), nullptr);
    llvm::APSInt V1 = Case->getLHS()->EvaluateKnownConstInt(EvalCtx);
    assert(V1.getBitWidth() == getContext().getIntWidth(CondE->getType()));

    // Get the RHS of the case, if it exists.
    llvm::APSInt V2;
    if (const Expr *E = Case->getRHS())
      V2 = E->EvaluateKnownConstInt(EvalCtx);
    else
      V2 = V1;

    ProgramStateRef StateCase;
    if (Optional<NonLoc> NL = CondV.getAs<NonLoc>())
      std::tie(StateCase, DefaultSt) =
          DefaultSt->assumeInclusiveRange(*NL, V1, V2);
    else // UnknownVal
      StateCase = DefaultSt;

    if (StateCase)
      builder.generateCaseStmtNode(I, StateCase);

    // Now "assume" that the case doesn't match.  Add this state
    // to the default state (if it is feasible).
    if (DefaultSt)
      defaultIsFeasible = true;
    else {
      defaultIsFeasible = false;
      break;
    }
  }

  if (!defaultIsFeasible)
    return;

  // If we have switch(enum value), the default branch is not
  // feasible if all of the enum constants not covered by 'case:' statements
  // are not feasible values for the switch condition.
  //
  // Note that this isn't as accurate as it could be.  Even if there isn't
  // a case for a particular enum value as long as that enum value isn't
  // feasible then it shouldn't be considered for making 'default:' reachable.
  const SwitchStmt *SS = builder.getSwitch();
  const Expr *CondExpr = SS->getCond()->IgnoreParenImpCasts();
  if (CondExpr->getType()->getAs<EnumType>()) {
    if (SS->isAllEnumCasesCovered())
      return;
  }

  builder.generateDefaultCaseNode(DefaultSt);
}

//===----------------------------------------------------------------------===//
// Transfer functions: Loads and stores.
//===----------------------------------------------------------------------===//

void ExprEngine::VisitCommonDeclRefExpr(const Expr *Ex, const NamedDecl *D,
                                        ExplodedNode *Pred,
                                        ExplodedNodeSet &Dst) {
  StmtNodeBuilder Bldr(Pred, Dst, *currBldrCtx);

  ProgramStateRef state = Pred->getState();
  const LocationContext *LCtx = Pred->getLocationContext();

  if (const auto *VD = dyn_cast<VarDecl>(D)) {
    // C permits "extern void v", and if you cast the address to a valid type,
    // you can even do things with it. We simply pretend
    assert(Ex->isGLValue() || VD->getType()->isVoidType());
    const LocationContext *LocCtxt = Pred->getLocationContext();
    const Decl *D = LocCtxt->getDecl();
    const auto *MD = dyn_cast_or_null<CXXMethodDecl>(D);
    const auto *DeclRefEx = dyn_cast<DeclRefExpr>(Ex);
    Optional<std::pair<SVal, QualType>> VInfo;

    if (AMgr.options.ShouldInlineLambdas && DeclRefEx &&
        DeclRefEx->refersToEnclosingVariableOrCapture() && MD &&
        MD->getParent()->isLambda()) {
      // Lookup the field of the lambda.
      const CXXRecordDecl *CXXRec = MD->getParent();
      llvm::DenseMap<const VarDecl *, FieldDecl *> LambdaCaptureFields;
      FieldDecl *LambdaThisCaptureField;
      CXXRec->getCaptureFields(LambdaCaptureFields, LambdaThisCaptureField);

      // Sema follows a sequence of complex rules to determine whether the
      // variable should be captured.
      if (const FieldDecl *FD = LambdaCaptureFields[VD]) {
        Loc CXXThis =
            svalBuilder.getCXXThis(MD, LocCtxt->getStackFrame());
        SVal CXXThisVal = state->getSVal(CXXThis);
        VInfo = std::make_pair(state->getLValue(FD, CXXThisVal), FD->getType());
      }
    }

    if (!VInfo)
      VInfo = std::make_pair(state->getLValue(VD, LocCtxt), VD->getType());

    SVal V = VInfo->first;
    bool IsReference = VInfo->second->isReferenceType();

    // For references, the 'lvalue' is the pointer address stored in the
    // reference region.
    if (IsReference) {
      if (const MemRegion *R = V.getAsRegion())
        V = state->getSVal(R);
      else
        V = UnknownVal();
    }

    Bldr.generateNode(Ex, Pred, state->BindExpr(Ex, LCtx, V), nullptr,
                      ProgramPoint::PostLValueKind);
    return;
  }
  if (const auto *ED = dyn_cast<EnumConstantDecl>(D)) {
    assert(!Ex->isGLValue());
    SVal V = svalBuilder.makeIntVal(ED->getInitVal());
    Bldr.generateNode(Ex, Pred, state->BindExpr(Ex, LCtx, V));
    return;
  }
  if (const auto *FD = dyn_cast<FunctionDecl>(D)) {
    SVal V = svalBuilder.getFunctionPointer(FD);
    Bldr.generateNode(Ex, Pred, state->BindExpr(Ex, LCtx, V), nullptr,
                      ProgramPoint::PostLValueKind);
    return;
  }
  if (isa<FieldDecl>(D) || isa<IndirectFieldDecl>(D)) {
    // Delegate all work related to pointer to members to the surrounding
    // operator&.
    return;
  }
  if (isa<BindingDecl>(D)) {
    // FIXME: proper support for bound declarations.
    // For now, let's just prevent crashing.
    return;
  }

  llvm_unreachable("Support for this Decl not implemented.");
}

/// VisitArraySubscriptExpr - Transfer function for array accesses
void ExprEngine::VisitArraySubscriptExpr(const ArraySubscriptExpr *A,
                                             ExplodedNode *Pred,
                                             ExplodedNodeSet &Dst){
  const Expr *Base = A->getBase()->IgnoreParens();
  const Expr *Idx  = A->getIdx()->IgnoreParens();

  ExplodedNodeSet CheckerPreStmt;
  getCheckerManager().runCheckersForPreStmt(CheckerPreStmt, Pred, A, *this);

  ExplodedNodeSet EvalSet;
  StmtNodeBuilder Bldr(CheckerPreStmt, EvalSet, *currBldrCtx);

  bool IsVectorType = A->getBase()->getType()->isVectorType();

  // The "like" case is for situations where C standard prohibits the type to
  // be an lvalue, e.g. taking the address of a subscript of an expression of
  // type "void *".
  bool IsGLValueLike = A->isGLValue() ||
    (A->getType().isCForbiddenLValueType() && !AMgr.getLangOpts().CPlusPlus);

  for (auto *Node : CheckerPreStmt) {
    const LocationContext *LCtx = Node->getLocationContext();
    ProgramStateRef state = Node->getState();

    if (IsGLValueLike) {
      QualType T = A->getType();

      // One of the forbidden LValue types! We still need to have sensible
      // symbolic locations to represent this stuff. Note that arithmetic on
      // void pointers is a GCC extension.
      if (T->isVoidType())
        T = getContext().CharTy;

      SVal V = state->getLValue(T,
                                state->getSVal(Idx, LCtx),
                                state->getSVal(Base, LCtx));
      Bldr.generateNode(A, Node, state->BindExpr(A, LCtx, V), nullptr,
          ProgramPoint::PostLValueKind);
    } else if (IsVectorType) {
      // FIXME: non-glvalue vector reads are not modelled.
      Bldr.generateNode(A, Node, state, nullptr);
    } else {
      llvm_unreachable("Array subscript should be an lValue when not \
a vector and not a forbidden lvalue type");
    }
  }

  getCheckerManager().runCheckersForPostStmt(Dst, EvalSet, A, *this);
}

/// VisitMemberExpr - Transfer function for member expressions.
void ExprEngine::VisitMemberExpr(const MemberExpr *M, ExplodedNode *Pred,
                                 ExplodedNodeSet &Dst) {
  // FIXME: Prechecks eventually go in ::Visit().
  ExplodedNodeSet CheckedSet;
  getCheckerManager().runCheckersForPreStmt(CheckedSet, Pred, M, *this);

  ExplodedNodeSet EvalSet;
  ValueDecl *Member = M->getMemberDecl();

  // Handle static member variables and enum constants accessed via
  // member syntax.
  if (isa<VarDecl>(Member) || isa<EnumConstantDecl>(Member)) {
    for (const auto I : CheckedSet)
      VisitCommonDeclRefExpr(M, Member, I, EvalSet);
  } else {
    StmtNodeBuilder Bldr(CheckedSet, EvalSet, *currBldrCtx);
    ExplodedNodeSet Tmp;

    for (const auto I : CheckedSet) {
      ProgramStateRef state = I->getState();
      const LocationContext *LCtx = I->getLocationContext();
      Expr *BaseExpr = M->getBase();

      // Handle C++ method calls.
      if (const auto *MD = dyn_cast<CXXMethodDecl>(Member)) {
        if (MD->isInstance())
          state = createTemporaryRegionIfNeeded(state, LCtx, BaseExpr);

        SVal MDVal = svalBuilder.getFunctionPointer(MD);
        state = state->BindExpr(M, LCtx, MDVal);

        Bldr.generateNode(M, I, state);
        continue;
      }

      // Handle regular struct fields / member variables.
      const SubRegion *MR = nullptr;
      state = createTemporaryRegionIfNeeded(state, LCtx, BaseExpr,
                                            /*Result=*/nullptr,
                                            /*OutRegionWithAdjustments=*/&MR);
      SVal baseExprVal =
          MR ? loc::MemRegionVal(MR) : state->getSVal(BaseExpr, LCtx);

      const auto *field = cast<FieldDecl>(Member);
      SVal L = state->getLValue(field, baseExprVal);

      if (M->isGLValue() || M->getType()->isArrayType()) {
        // We special-case rvalues of array type because the analyzer cannot
        // reason about them, since we expect all regions to be wrapped in Locs.
        // We instead treat these as lvalues and assume that they will decay to
        // pointers as soon as they are used.
        if (!M->isGLValue()) {
          assert(M->getType()->isArrayType());
          const auto *PE =
            dyn_cast<ImplicitCastExpr>(I->getParentMap().getParentIgnoreParens(M));
          if (!PE || PE->getCastKind() != CK_ArrayToPointerDecay) {
            llvm_unreachable("should always be wrapped in ArrayToPointerDecay");
          }
        }

        if (field->getType()->isReferenceType()) {
          if (const MemRegion *R = L.getAsRegion())
            L = state->getSVal(R);
          else
            L = UnknownVal();
        }

        Bldr.generateNode(M, I, state->BindExpr(M, LCtx, L), nullptr,
                          ProgramPoint::PostLValueKind);
      } else {
        Bldr.takeNodes(I);
        evalLoad(Tmp, M, M, I, state, L);
        Bldr.addNodes(Tmp);
      }
    }
  }

  getCheckerManager().runCheckersForPostStmt(Dst, EvalSet, M, *this);
}

void ExprEngine::VisitAtomicExpr(const AtomicExpr *AE, ExplodedNode *Pred,
                                 ExplodedNodeSet &Dst) {
  ExplodedNodeSet AfterPreSet;
  getCheckerManager().runCheckersForPreStmt(AfterPreSet, Pred, AE, *this);

  // For now, treat all the arguments to C11 atomics as escaping.
  // FIXME: Ideally we should model the behavior of the atomics precisely here.

  ExplodedNodeSet AfterInvalidateSet;
  StmtNodeBuilder Bldr(AfterPreSet, AfterInvalidateSet, *currBldrCtx);

  for (const auto I : AfterPreSet) {
    ProgramStateRef State = I->getState();
    const LocationContext *LCtx = I->getLocationContext();

    SmallVector<SVal, 8> ValuesToInvalidate;
    for (unsigned SI = 0, Count = AE->getNumSubExprs(); SI != Count; SI++) {
      const Expr *SubExpr = AE->getSubExprs()[SI];
      SVal SubExprVal = State->getSVal(SubExpr, LCtx);
      ValuesToInvalidate.push_back(SubExprVal);
    }

    State = State->invalidateRegions(ValuesToInvalidate, AE,
                                    currBldrCtx->blockCount(),
                                    LCtx,
                                    /*CausedByPointerEscape*/true,
                                    /*Symbols=*/nullptr);

    SVal ResultVal = UnknownVal();
    State = State->BindExpr(AE, LCtx, ResultVal);
    Bldr.generateNode(AE, I, State, nullptr,
                      ProgramPoint::PostStmtKind);
  }

  getCheckerManager().runCheckersForPostStmt(Dst, AfterInvalidateSet, AE, *this);
}

// A value escapes in four possible cases:
// (1) We are binding to something that is not a memory region.
// (2) We are binding to a MemRegion that does not have stack storage.
// (3) We are binding to a top-level parameter region with a non-trivial
//     destructor. We won't see the destructor during analysis, but it's there.
// (4) We are binding to a MemRegion with stack storage that the store
//     does not understand.
ProgramStateRef ExprEngine::processPointerEscapedOnBind(
    ProgramStateRef State, ArrayRef<std::pair<SVal, SVal>> LocAndVals,
    const LocationContext *LCtx, PointerEscapeKind Kind,
    const CallEvent *Call) {
  SmallVector<SVal, 8> Escaped;
  for (const std::pair<SVal, SVal> &LocAndVal : LocAndVals) {
    // Cases (1) and (2).
    const MemRegion *MR = LocAndVal.first.getAsRegion();
    if (!MR || !MR->hasStackStorage()) {
      Escaped.push_back(LocAndVal.second);
      continue;
    }

    // Case (3).
    if (const auto *VR = dyn_cast<VarRegion>(MR->getBaseRegion()))
      if (VR->hasStackParametersStorage() && VR->getStackFrame()->inTopFrame())
        if (const auto *RD = VR->getValueType()->getAsCXXRecordDecl())
          if (!RD->hasTrivialDestructor()) {
            Escaped.push_back(LocAndVal.second);
            continue;
          }

    // Case (4): in order to test that, generate a new state with the binding
    // added. If it is the same state, then it escapes (since the store cannot
    // represent the binding).
    // Do this only if we know that the store is not supposed to generate the
    // same state.
    SVal StoredVal = State->getSVal(MR);
    if (StoredVal != LocAndVal.second)
      if (State ==
          (State->bindLoc(loc::MemRegionVal(MR), LocAndVal.second, LCtx)))
        Escaped.push_back(LocAndVal.second);
  }

  if (Escaped.empty())
    return State;

  return escapeValues(State, Escaped, Kind, Call);
}

ProgramStateRef
ExprEngine::processPointerEscapedOnBind(ProgramStateRef State, SVal Loc,
                                        SVal Val, const LocationContext *LCtx) {
  std::pair<SVal, SVal> LocAndVal(Loc, Val);
  return processPointerEscapedOnBind(State, LocAndVal, LCtx, PSK_EscapeOnBind,
                                     nullptr);
}

ProgramStateRef
ExprEngine::notifyCheckersOfPointerEscape(ProgramStateRef State,
    const InvalidatedSymbols *Invalidated,
    ArrayRef<const MemRegion *> ExplicitRegions,
    const CallEvent *Call,
    RegionAndSymbolInvalidationTraits &ITraits) {
  if (!Invalidated || Invalidated->empty())
    return State;

  if (!Call)
    return getCheckerManager().runCheckersForPointerEscape(State,
                                                           *Invalidated,
                                                           nullptr,
                                                           PSK_EscapeOther,
                                                           &ITraits);

  // If the symbols were invalidated by a call, we want to find out which ones
  // were invalidated directly due to being arguments to the call.
  InvalidatedSymbols SymbolsDirectlyInvalidated;
  for (const auto I : ExplicitRegions) {
    if (const SymbolicRegion *R = I->StripCasts()->getAs<SymbolicRegion>())
      SymbolsDirectlyInvalidated.insert(R->getSymbol());
  }

  InvalidatedSymbols SymbolsIndirectlyInvalidated;
  for (const auto &sym : *Invalidated) {
    if (SymbolsDirectlyInvalidated.count(sym))
      continue;
    SymbolsIndirectlyInvalidated.insert(sym);
  }

  if (!SymbolsDirectlyInvalidated.empty())
    State = getCheckerManager().runCheckersForPointerEscape(State,
        SymbolsDirectlyInvalidated, Call, PSK_DirectEscapeOnCall, &ITraits);

  // Notify about the symbols that get indirectly invalidated by the call.
  if (!SymbolsIndirectlyInvalidated.empty())
    State = getCheckerManager().runCheckersForPointerEscape(State,
        SymbolsIndirectlyInvalidated, Call, PSK_IndirectEscapeOnCall, &ITraits);

  return State;
}

/// evalBind - Handle the semantics of binding a value to a specific location.
///  This method is used by evalStore and (soon) VisitDeclStmt, and others.
void ExprEngine::evalBind(ExplodedNodeSet &Dst, const Stmt *StoreE,
                          ExplodedNode *Pred,
                          SVal location, SVal Val,
                          bool atDeclInit, const ProgramPoint *PP) {
  const LocationContext *LC = Pred->getLocationContext();
  PostStmt PS(StoreE, LC);
  if (!PP)
    PP = &PS;

  // Do a previsit of the bind.
  ExplodedNodeSet CheckedSet;
  getCheckerManager().runCheckersForBind(CheckedSet, Pred, location, Val,
                                         StoreE, *this, *PP);

  StmtNodeBuilder Bldr(CheckedSet, Dst, *currBldrCtx);

  // If the location is not a 'Loc', it will already be handled by
  // the checkers.  There is nothing left to do.
  if (!location.getAs<Loc>()) {
    const ProgramPoint L = PostStore(StoreE, LC, /*Loc*/nullptr,
                                     /*tag*/nullptr);
    ProgramStateRef state = Pred->getState();
    state = processPointerEscapedOnBind(state, location, Val, LC);
    Bldr.generateNode(L, state, Pred);
    return;
  }

  for (const auto PredI : CheckedSet) {
    ProgramStateRef state = PredI->getState();

    state = processPointerEscapedOnBind(state, location, Val, LC);

    // When binding the value, pass on the hint that this is a initialization.
    // For initializations, we do not need to inform clients of region
    // changes.
    state = state->bindLoc(location.castAs<Loc>(),
                           Val, LC, /* notifyChanges = */ !atDeclInit);

    const MemRegion *LocReg = nullptr;
    if (Optional<loc::MemRegionVal> LocRegVal =
            location.getAs<loc::MemRegionVal>()) {
      LocReg = LocRegVal->getRegion();
    }

    const ProgramPoint L = PostStore(StoreE, LC, LocReg, nullptr);
    Bldr.generateNode(L, state, PredI);
  }
}

/// evalStore - Handle the semantics of a store via an assignment.
///  @param Dst The node set to store generated state nodes
///  @param AssignE The assignment expression if the store happens in an
///         assignment.
///  @param LocationE The location expression that is stored to.
///  @param state The current simulation state
///  @param location The location to store the value
///  @param Val The value to be stored
void ExprEngine::evalStore(ExplodedNodeSet &Dst, const Expr *AssignE,
                             const Expr *LocationE,
                             ExplodedNode *Pred,
                             ProgramStateRef state, SVal location, SVal Val,
                             const ProgramPointTag *tag) {
  // Proceed with the store.  We use AssignE as the anchor for the PostStore
  // ProgramPoint if it is non-NULL, and LocationE otherwise.
  const Expr *StoreE = AssignE ? AssignE : LocationE;

  // Evaluate the location (checks for bad dereferences).
  ExplodedNodeSet Tmp;
  evalLocation(Tmp, AssignE, LocationE, Pred, state, location, false);

  if (Tmp.empty())
    return;

  if (location.isUndef())
    return;

  for (const auto I : Tmp)
    evalBind(Dst, StoreE, I, location, Val, false);
}

void ExprEngine::evalLoad(ExplodedNodeSet &Dst,
                          const Expr *NodeEx,
                          const Expr *BoundEx,
                          ExplodedNode *Pred,
                          ProgramStateRef state,
                          SVal location,
                          const ProgramPointTag *tag,
                          QualType LoadTy) {
  assert(!location.getAs<NonLoc>() && "location cannot be a NonLoc.");
  assert(NodeEx);
  assert(BoundEx);
  // Evaluate the location (checks for bad dereferences).
  ExplodedNodeSet Tmp;
  evalLocation(Tmp, NodeEx, BoundEx, Pred, state, location, true);
  if (Tmp.empty())
    return;

  StmtNodeBuilder Bldr(Tmp, Dst, *currBldrCtx);
  if (location.isUndef())
    return;

  // Proceed with the load.
  for (const auto I : Tmp) {
    state = I->getState();
    const LocationContext *LCtx = I->getLocationContext();

    SVal V = UnknownVal();
    if (location.isValid()) {
      if (LoadTy.isNull())
        LoadTy = BoundEx->getType();
      V = state->getSVal(location.castAs<Loc>(), LoadTy);
    }

    Bldr.generateNode(NodeEx, I, state->BindExpr(BoundEx, LCtx, V), tag,
                      ProgramPoint::PostLoadKind);
  }
}

void ExprEngine::evalLocation(ExplodedNodeSet &Dst,
                              const Stmt *NodeEx,
                              const Stmt *BoundEx,
                              ExplodedNode *Pred,
                              ProgramStateRef state,
                              SVal location,
                              bool isLoad) {
  StmtNodeBuilder BldrTop(Pred, Dst, *currBldrCtx);
  // Early checks for performance reason.
  if (location.isUnknown()) {
    return;
  }

  ExplodedNodeSet Src;
  BldrTop.takeNodes(Pred);
  StmtNodeBuilder Bldr(Pred, Src, *currBldrCtx);
  if (Pred->getState() != state) {
    // Associate this new state with an ExplodedNode.
    // FIXME: If I pass null tag, the graph is incorrect, e.g for
    //   int *p;
    //   p = 0;
    //   *p = 0xDEADBEEF;
    // "p = 0" is not noted as "Null pointer value stored to 'p'" but
    // instead "int *p" is noted as
    // "Variable 'p' initialized to a null pointer value"

    static SimpleProgramPointTag tag(TagProviderName, "Location");
    Bldr.generateNode(NodeEx, Pred, state, &tag);
  }
  ExplodedNodeSet Tmp;
  getCheckerManager().runCheckersForLocation(Tmp, Src, location, isLoad,
                                             NodeEx, BoundEx, *this);
  BldrTop.addNodes(Tmp);
}

std::pair<const ProgramPointTag *, const ProgramPointTag*>
ExprEngine::geteagerlyAssumeBinOpBifurcationTags() {
  static SimpleProgramPointTag
         eagerlyAssumeBinOpBifurcationTrue(TagProviderName,
                                           "Eagerly Assume True"),
         eagerlyAssumeBinOpBifurcationFalse(TagProviderName,
                                            "Eagerly Assume False");
  return std::make_pair(&eagerlyAssumeBinOpBifurcationTrue,
                        &eagerlyAssumeBinOpBifurcationFalse);
}

void ExprEngine::evalEagerlyAssumeBinOpBifurcation(ExplodedNodeSet &Dst,
                                                   ExplodedNodeSet &Src,
                                                   const Expr *Ex) {
  StmtNodeBuilder Bldr(Src, Dst, *currBldrCtx);

  for (const auto Pred : Src) {
    // Test if the previous node was as the same expression.  This can happen
    // when the expression fails to evaluate to anything meaningful and
    // (as an optimization) we don't generate a node.
    ProgramPoint P = Pred->getLocation();
    if (!P.getAs<PostStmt>() || P.castAs<PostStmt>().getStmt() != Ex) {
      continue;
    }

    ProgramStateRef state = Pred->getState();
    SVal V = state->getSVal(Ex, Pred->getLocationContext());
    Optional<nonloc::SymbolVal> SEV = V.getAs<nonloc::SymbolVal>();
    if (SEV && SEV->isExpression()) {
      const std::pair<const ProgramPointTag *, const ProgramPointTag*> &tags =
        geteagerlyAssumeBinOpBifurcationTags();

      ProgramStateRef StateTrue, StateFalse;
      std::tie(StateTrue, StateFalse) = state->assume(*SEV);

      // First assume that the condition is true.
      if (StateTrue) {
        SVal Val = svalBuilder.makeIntVal(1U, Ex->getType());
        StateTrue = StateTrue->BindExpr(Ex, Pred->getLocationContext(), Val);
        Bldr.generateNode(Ex, Pred, StateTrue, tags.first);
      }

      // Next, assume that the condition is false.
      if (StateFalse) {
        SVal Val = svalBuilder.makeIntVal(0U, Ex->getType());
        StateFalse = StateFalse->BindExpr(Ex, Pred->getLocationContext(), Val);
        Bldr.generateNode(Ex, Pred, StateFalse, tags.second);
      }
    }
  }
}

void ExprEngine::VisitGCCAsmStmt(const GCCAsmStmt *A, ExplodedNode *Pred,
                                 ExplodedNodeSet &Dst) {
  StmtNodeBuilder Bldr(Pred, Dst, *currBldrCtx);
  // We have processed both the inputs and the outputs.  All of the outputs
  // should evaluate to Locs.  Nuke all of their values.

  // FIXME: Some day in the future it would be nice to allow a "plug-in"
  // which interprets the inline asm and stores proper results in the
  // outputs.

  ProgramStateRef state = Pred->getState();

  for (const Expr *O : A->outputs()) {
    SVal X = state->getSVal(O, Pred->getLocationContext());
    assert(!X.getAs<NonLoc>());  // Should be an Lval, or unknown, undef.

    if (Optional<Loc> LV = X.getAs<Loc>())
      state = state->bindLoc(*LV, UnknownVal(), Pred->getLocationContext());
  }

  Bldr.generateNode(A, Pred, state);
}

void ExprEngine::VisitMSAsmStmt(const MSAsmStmt *A, ExplodedNode *Pred,
                                ExplodedNodeSet &Dst) {
  StmtNodeBuilder Bldr(Pred, Dst, *currBldrCtx);
  Bldr.generateNode(A, Pred, Pred->getState());
}

//===----------------------------------------------------------------------===//
// Visualization.
//===----------------------------------------------------------------------===//

#ifndef NDEBUG
namespace llvm {

template<>
struct DOTGraphTraits<ExplodedGraph*> : public DefaultDOTGraphTraits {
  DOTGraphTraits (bool isSimple = false) : DefaultDOTGraphTraits(isSimple) {}

  static bool nodeHasBugReport(const ExplodedNode *N) {
    BugReporter &BR = static_cast<ExprEngine &>(
      N->getState()->getStateManager().getOwningEngine()).getBugReporter();

    const auto EQClasses =
        llvm::make_range(BR.EQClasses_begin(), BR.EQClasses_end());

    for (const auto &EQ : EQClasses) {
      for (const auto &I : EQ.getReports()) {
        const auto *PR = dyn_cast<PathSensitiveBugReport>(I.get());
        if (!PR)
          continue;
        const ExplodedNode *EN = PR->getErrorNode();
        if (EN->getState() == N->getState() &&
            EN->getLocation() == N->getLocation())
          return true;
      }
    }
    return false;
  }

  /// \p PreCallback: callback before break.
  /// \p PostCallback: callback after break.
  /// \p Stop: stop iteration if returns {@code true}
  /// \return Whether {@code Stop} ever returned {@code true}.
  static bool traverseHiddenNodes(
      const ExplodedNode *N,
      llvm::function_ref<void(const ExplodedNode *)> PreCallback,
      llvm::function_ref<void(const ExplodedNode *)> PostCallback,
      llvm::function_ref<bool(const ExplodedNode *)> Stop) {
    while (true) {
      PreCallback(N);
      if (Stop(N))
        return true;

      if (N->succ_size() != 1 || !isNodeHidden(N->getFirstSucc(), nullptr))
        break;
      PostCallback(N);

      N = N->getFirstSucc();
    }
    return false;
  }

  static bool isNodeHidden(const ExplodedNode *N, const ExplodedGraph *G) {
    return N->isTrivial();
  }

  static std::string getNodeLabel(const ExplodedNode *N, ExplodedGraph *G){
    std::string Buf;
    llvm::raw_string_ostream Out(Buf);

    const bool IsDot = true;
    const unsigned int Space = 1;
    ProgramStateRef State = N->getState();

    Out << "{ \"state_id\": " << State->getID()
        << ",\\l";

    Indent(Out, Space, IsDot) << "\"program_points\": [\\l";

    // Dump program point for all the previously skipped nodes.
    traverseHiddenNodes(
        N,
        [&](const ExplodedNode *OtherNode) {
          Indent(Out, Space + 1, IsDot) << "{ ";
          OtherNode->getLocation().printJson(Out, /*NL=*/"\\l");
          Out << ", \"tag\": ";
          if (const ProgramPointTag *Tag = OtherNode->getLocation().getTag())
            Out << '\"' << Tag->getTagDescription() << "\"";
          else
            Out << "null";
          Out << ", \"node_id\": " << OtherNode->getID() <<
                 ", \"is_sink\": " << OtherNode->isSink() <<
                 ", \"has_report\": " << nodeHasBugReport(OtherNode) << " }";
        },
        // Adds a comma and a new-line between each program point.
        [&](const ExplodedNode *) { Out << ",\\l"; },
        [&](const ExplodedNode *) { return false; });

    Out << "\\l"; // Adds a new-line to the last program point.
    Indent(Out, Space, IsDot) << "],\\l";

    State->printDOT(Out, N->getLocationContext(), Space);

    Out << "\\l}\\l";
    return Out.str();
  }
};

} // namespace llvm
#endif

void ExprEngine::ViewGraph(bool trim) {
#ifndef NDEBUG
  std::string Filename = DumpGraph(trim);
  llvm::DisplayGraph(Filename, false, llvm::GraphProgram::DOT);
#else
  llvm::errs() << "Warning: viewing graph requires assertions" << "\n";
#endif
}


void ExprEngine::ViewGraph(ArrayRef<const ExplodedNode*> Nodes) {
#ifndef NDEBUG
  std::string Filename = DumpGraph(Nodes);
  llvm::DisplayGraph(Filename, false, llvm::GraphProgram::DOT);
#else
  llvm::errs() << "Warning: viewing graph requires assertions" << "\n";
#endif
}

std::string ExprEngine::DumpGraph(bool trim, StringRef Filename) {
#ifndef NDEBUG
  if (trim) {
    std::vector<const ExplodedNode *> Src;

    // Iterate through the reports and get their nodes.
    for (BugReporter::EQClasses_iterator
           EI = BR.EQClasses_begin(), EE = BR.EQClasses_end(); EI != EE; ++EI) {
      const auto *R =
          dyn_cast<PathSensitiveBugReport>(EI->getReports()[0].get());
      if (!R)
        continue;
      const auto *N = const_cast<ExplodedNode *>(R->getErrorNode());
      Src.push_back(N);
    }
    return DumpGraph(Src, Filename);
  } else {
    return llvm::WriteGraph(&G, "ExprEngine", /*ShortNames=*/false,
                            /*Title=*/"Exploded Graph",
                            /*Filename=*/std::string(Filename));
  }
#else
  llvm::errs() << "Warning: dumping graph requires assertions" << "\n";
  return "";
#endif
}

std::string ExprEngine::DumpGraph(ArrayRef<const ExplodedNode*> Nodes,
                                  StringRef Filename) {
#ifndef NDEBUG
  std::unique_ptr<ExplodedGraph> TrimmedG(G.trim(Nodes));

  if (!TrimmedG.get()) {
    llvm::errs() << "warning: Trimmed ExplodedGraph is empty.\n";
    return "";
  } else {
    return llvm::WriteGraph(TrimmedG.get(), "TrimmedExprEngine",
                            /*ShortNames=*/false,
                            /*Title=*/"Trimmed Exploded Graph",
                            /*Filename=*/std::string(Filename));
  }
#else
  llvm::errs() << "Warning: dumping graph requires assertions" << "\n";
  return "";
#endif
}

void *ProgramStateTrait<ReplayWithoutInlining>::GDMIndex() {
  static int index = 0;
  return &index;
}

void ExprEngine::anchor() { }<|MERGE_RESOLUTION|>--- conflicted
+++ resolved
@@ -1309,17 +1309,12 @@
     case Stmt::OMPTargetTeamsDistributeParallelForDirectiveClass:
     case Stmt::OMPTargetTeamsDistributeParallelForSimdDirectiveClass:
     case Stmt::OMPTargetTeamsDistributeSimdDirectiveClass:
-<<<<<<< HEAD
+    case Stmt::OMPTileDirectiveClass:
     case Stmt::CapturedStmtClass:
     case Stmt::CXXFragmentExprClass:
     case Stmt::CXXFragmentCaptureExprClass:
     case Stmt::CXXInjectedValueExprClass:
-    case Stmt::CXXInjectionStmtClass:
-    {
-=======
-    case Stmt::OMPTileDirectiveClass:
-    case Stmt::CapturedStmtClass: {
->>>>>>> 8938d674
+    case Stmt::CXXInjectionStmtClass: {
       const ExplodedNode *node = Bldr.generateSink(S, Pred, Pred->getState());
       Engine.addAbortedBlock(node, currBldrCtx->getBlock());
       break;
