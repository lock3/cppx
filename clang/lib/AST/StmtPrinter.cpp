--- conflicted
+++ resolved
@@ -2606,28 +2606,6 @@
   OS << ')';
 }
 
-<<<<<<< HEAD
-void StmtPrinter::VisitCXXDependentVariadicReifierExpr(
-    CXXDependentVariadicReifierExpr *E) {
-  // TODO Finish this
-  switch(E->getKeywordId()) {
-  case tok::kw_valueof:
-    OS << "valueof(...)";
-    break;
-  case tok::kw_idexpr:
-    OS << "idexpr(...)";
-    break;
-  case tok::kw_unqualid:
-    OS << "unqualid(...)";
-    break;
-  case tok::kw_typename:
-    OS << "typename(...)";
-    break;
-  default:
-    break;
-  }
-}
-
 void StmtPrinter::VisitCXXFragmentExpr(CXXFragmentExpr *Node) {
   OS << (Node->isLegacy() ? "__fragment " : "fragment ");
   Node->getFragment()->getContent()->print(OS, Policy);
@@ -2647,8 +2625,6 @@
  Visit(Node->getInitializer());
 }
 
-=======
->>>>>>> cf0c906f
 // Obj-C
 
 void StmtPrinter::VisitObjCStringLiteral(ObjCStringLiteral *Node) {
