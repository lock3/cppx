//===- StmtPrinter.cpp - Printing implementation for Stmt ASTs ------------===//
//
// Part of the LLVM Project, under the Apache License v2.0 with LLVM Exceptions.
// See https://llvm.org/LICENSE.txt for license information.
// SPDX-License-Identifier: Apache-2.0 WITH LLVM-exception
//
//===----------------------------------------------------------------------===//
//
// This file implements the Stmt::dumpPretty/Stmt::printPretty methods, which
// pretty print the AST back out to C code.
//
//===----------------------------------------------------------------------===//

#include "clang/AST/ASTContext.h"
#include "clang/AST/Attr.h"
#include "clang/AST/Decl.h"
#include "clang/AST/DeclBase.h"
#include "clang/AST/DeclCXX.h"
#include "clang/AST/DeclObjC.h"
#include "clang/AST/DeclOpenMP.h"
#include "clang/AST/DeclTemplate.h"
#include "clang/AST/Expr.h"
#include "clang/AST/ExprCXX.h"
#include "clang/AST/ExprObjC.h"
#include "clang/AST/ExprOpenMP.h"
#include "clang/AST/NestedNameSpecifier.h"
#include "clang/AST/OpenMPClause.h"
#include "clang/AST/PrettyPrinter.h"
#include "clang/AST/Stmt.h"
#include "clang/AST/StmtCXX.h"
#include "clang/AST/StmtObjC.h"
#include "clang/AST/StmtOpenMP.h"
#include "clang/AST/StmtVisitor.h"
#include "clang/AST/TemplateBase.h"
#include "clang/AST/Type.h"
#include "clang/Basic/CharInfo.h"
#include "clang/Basic/ExpressionTraits.h"
#include "clang/Basic/IdentifierTable.h"
#include "clang/Basic/JsonSupport.h"
#include "clang/Basic/LLVM.h"
#include "clang/Basic/Lambda.h"
#include "clang/Basic/OpenMPKinds.h"
#include "clang/Basic/OperatorKinds.h"
#include "clang/Basic/SourceLocation.h"
#include "clang/Basic/TypeTraits.h"
#include "clang/Lex/Lexer.h"
#include "llvm/ADT/ArrayRef.h"
#include "llvm/ADT/SmallString.h"
#include "llvm/ADT/SmallVector.h"
#include "llvm/ADT/StringRef.h"
#include "llvm/Support/Casting.h"
#include "llvm/Support/Compiler.h"
#include "llvm/Support/ErrorHandling.h"
#include "llvm/Support/Format.h"
#include "llvm/Support/raw_ostream.h"
#include <cassert>
#include <string>

using namespace clang;

//===----------------------------------------------------------------------===//
// StmtPrinter Visitor
//===----------------------------------------------------------------------===//

namespace {

  class StmtPrinter : public StmtVisitor<StmtPrinter> {
    raw_ostream &OS;
    unsigned IndentLevel;
    PrinterHelper* Helper;
    PrintingPolicy Policy;
    std::string NL;
    const ASTContext *Context;

  public:
    StmtPrinter(raw_ostream &os, PrinterHelper *helper,
                const PrintingPolicy &Policy, unsigned Indentation = 0,
                StringRef NL = "\n", const ASTContext *Context = nullptr)
        : OS(os), IndentLevel(Indentation), Helper(helper), Policy(Policy),
          NL(NL), Context(Context) {}

    void PrintStmt(Stmt *S) { PrintStmt(S, Policy.Indentation); }

    void PrintStmt(Stmt *S, int SubIndent) {
      IndentLevel += SubIndent;
      if (S && isa<Expr>(S)) {
        // If this is an expr used in a stmt context, indent and newline it.
        Indent();
        Visit(S);
        OS << ";" << NL;
      } else if (S) {
        Visit(S);
      } else {
        Indent() << "<<<NULL STATEMENT>>>" << NL;
      }
      IndentLevel -= SubIndent;
    }

    void PrintInitStmt(Stmt *S, unsigned PrefixWidth) {
      // FIXME: Cope better with odd prefix widths.
      IndentLevel += (PrefixWidth + 1) / 2;
      if (auto *DS = dyn_cast<DeclStmt>(S))
        PrintRawDeclStmt(DS);
      else
        PrintExpr(cast<Expr>(S));
      OS << "; ";
      IndentLevel -= (PrefixWidth + 1) / 2;
    }

    void PrintControlledStmt(Stmt *S) {
      if (auto *CS = dyn_cast<CompoundStmt>(S)) {
        OS << " ";
        PrintRawCompoundStmt(CS);
        OS << NL;
      } else {
        OS << NL;
        PrintStmt(S);
      }
    }

    void PrintRawCompoundStmt(CompoundStmt *S);
    void PrintRawDecl(Decl *D);
    void PrintRawDeclStmt(const DeclStmt *S);
    void PrintRawIfStmt(IfStmt *If);
    void PrintRawCXXCatchStmt(CXXCatchStmt *Catch);
    void PrintCallArgs(CallExpr *E);
    void PrintRawSEHExceptHandler(SEHExceptStmt *S);
    void PrintRawSEHFinallyStmt(SEHFinallyStmt *S);
    void PrintOMPExecutableDirective(OMPExecutableDirective *S,
                                     bool ForceNoStmt = false);

    void PrintExpr(Expr *E) {
      if (E)
        Visit(E);
      else
        OS << "<null expr>";
    }

    raw_ostream &Indent(int Delta = 0) {
      for (int i = 0, e = IndentLevel+Delta; i < e; ++i)
        OS << "  ";
      return OS;
    }

    void Visit(Stmt* S) {
      if (Helper && Helper->handledStmt(S,OS))
          return;
      else StmtVisitor<StmtPrinter>::Visit(S);
    }

    void VisitStmt(Stmt *Node) LLVM_ATTRIBUTE_UNUSED {
      Indent() << "<<unknown stmt type>>" << NL;
    }

    void VisitExpr(Expr *Node) LLVM_ATTRIBUTE_UNUSED {
      OS << "<<unknown expr type>>";
    }

    void VisitCXXNamedCastExpr(CXXNamedCastExpr *Node);

#define ABSTRACT_STMT(CLASS)
#define STMT(CLASS, PARENT) \
    void Visit##CLASS(CLASS *Node);
#include "clang/AST/StmtNodes.inc"
  };

} // namespace

//===----------------------------------------------------------------------===//
//  Stmt printing methods.
//===----------------------------------------------------------------------===//

/// PrintRawCompoundStmt - Print a compound stmt without indenting the {, and
/// with no newline after the }.
void StmtPrinter::PrintRawCompoundStmt(CompoundStmt *Node) {
  OS << "{" << NL;
  for (auto *I : Node->body())
    PrintStmt(I);

  Indent() << "}";
}

void StmtPrinter::PrintRawDecl(Decl *D) {
  D->print(OS, Policy, IndentLevel);
}

void StmtPrinter::PrintRawDeclStmt(const DeclStmt *S) {
  SmallVector<Decl *, 2> Decls(S->decls());
  Decl::printGroup(Decls.data(), Decls.size(), OS, Policy, IndentLevel);
}

void StmtPrinter::VisitNullStmt(NullStmt *Node) {
  Indent() << ";" << NL;
}

static CXXInjectorDecl *GetInjectorFromDeclStmt(DeclStmt *DS) {
  if (!DS->isSingleDecl())
    return nullptr;

  return dyn_cast_or_null<CXXInjectorDecl>(DS->getSingleDecl());
}

void StmtPrinter::VisitDeclStmt(DeclStmt *Node) {
  auto *InjectorDecl = GetInjectorFromDeclStmt(Node);
  if (InjectorDecl) {
    // Do not print injector decls, unless in a dependent context where
    // they haven't been evaluated.
    DeclContext *InjectorDC = InjectorDecl->getDeclContext();
    if (!InjectorDC->isDependentContext()) {
      return;
    }
  }

  Indent();
  PrintRawDeclStmt(Node);

  // Injectors do not require a simicolon, and will print one if they have one.
  if (!InjectorDecl) {
    OS << ";" << NL;
  }
}

void StmtPrinter::VisitCompoundStmt(CompoundStmt *Node) {
  Indent();
  PrintRawCompoundStmt(Node);
  OS << "" << NL;
}

void StmtPrinter::VisitCaseStmt(CaseStmt *Node) {
  Indent(-1) << "case ";
  PrintExpr(Node->getLHS());
  if (Node->getRHS()) {
    OS << " ... ";
    PrintExpr(Node->getRHS());
  }
  OS << ":" << NL;

  PrintStmt(Node->getSubStmt(), 0);
}

void StmtPrinter::VisitDefaultStmt(DefaultStmt *Node) {
  Indent(-1) << "default:" << NL;
  PrintStmt(Node->getSubStmt(), 0);
}

void StmtPrinter::VisitLabelStmt(LabelStmt *Node) {
  Indent(-1) << Node->getName() << ":" << NL;
  PrintStmt(Node->getSubStmt(), 0);
}

void StmtPrinter::VisitAttributedStmt(AttributedStmt *Node) {
  for (const auto *Attr : Node->getAttrs()) {
    Attr->printPretty(OS, Policy);
  }

  PrintStmt(Node->getSubStmt(), 0);
}

void StmtPrinter::PrintRawIfStmt(IfStmt *If) {
  OS << "if (";
  if (If->getInit())
    PrintInitStmt(If->getInit(), 4);
  if (const DeclStmt *DS = If->getConditionVariableDeclStmt())
    PrintRawDeclStmt(DS);
  else
    PrintExpr(If->getCond());
  OS << ')';

  if (auto *CS = dyn_cast<CompoundStmt>(If->getThen())) {
    OS << ' ';
    PrintRawCompoundStmt(CS);
    OS << (If->getElse() ? " " : NL);
  } else {
    OS << NL;
    PrintStmt(If->getThen());
    if (If->getElse()) Indent();
  }

  if (Stmt *Else = If->getElse()) {
    OS << "else";

    if (auto *CS = dyn_cast<CompoundStmt>(Else)) {
      OS << ' ';
      PrintRawCompoundStmt(CS);
      OS << NL;
    } else if (auto *ElseIf = dyn_cast<IfStmt>(Else)) {
      OS << ' ';
      PrintRawIfStmt(ElseIf);
    } else {
      OS << NL;
      PrintStmt(If->getElse());
    }
  }
}

void StmtPrinter::VisitIfStmt(IfStmt *If) {
  Indent();
  PrintRawIfStmt(If);
}

void StmtPrinter::VisitSwitchStmt(SwitchStmt *Node) {
  Indent() << "switch (";
  if (Node->getInit())
    PrintInitStmt(Node->getInit(), 8);
  if (const DeclStmt *DS = Node->getConditionVariableDeclStmt())
    PrintRawDeclStmt(DS);
  else
    PrintExpr(Node->getCond());
  OS << ")";
  PrintControlledStmt(Node->getBody());
}

void StmtPrinter::VisitWhileStmt(WhileStmt *Node) {
  Indent() << "while (";
  if (const DeclStmt *DS = Node->getConditionVariableDeclStmt())
    PrintRawDeclStmt(DS);
  else
    PrintExpr(Node->getCond());
  OS << ")" << NL;
  PrintStmt(Node->getBody());
}

void StmtPrinter::VisitDoStmt(DoStmt *Node) {
  Indent() << "do ";
  if (auto *CS = dyn_cast<CompoundStmt>(Node->getBody())) {
    PrintRawCompoundStmt(CS);
    OS << " ";
  } else {
    OS << NL;
    PrintStmt(Node->getBody());
    Indent();
  }

  OS << "while (";
  PrintExpr(Node->getCond());
  OS << ");" << NL;
}

void StmtPrinter::VisitForStmt(ForStmt *Node) {
  Indent() << "for (";
  if (Node->getInit())
    PrintInitStmt(Node->getInit(), 5);
  else
    OS << (Node->getCond() ? "; " : ";");
  if (Node->getCond())
    PrintExpr(Node->getCond());
  OS << ";";
  if (Node->getInc()) {
    OS << " ";
    PrintExpr(Node->getInc());
  }
  OS << ")";
  PrintControlledStmt(Node->getBody());
}

void StmtPrinter::VisitObjCForCollectionStmt(ObjCForCollectionStmt *Node) {
  Indent() << "for (";
  if (auto *DS = dyn_cast<DeclStmt>(Node->getElement()))
    PrintRawDeclStmt(DS);
  else
    PrintExpr(cast<Expr>(Node->getElement()));
  OS << " in ";
  PrintExpr(Node->getCollection());
  OS << ")";
  PrintControlledStmt(Node->getBody());
}

void StmtPrinter::VisitCXXForRangeStmt(CXXForRangeStmt *Node) {
  Indent() << "for (";
  if (Node->getInit())
    PrintInitStmt(Node->getInit(), 5);
  PrintingPolicy SubPolicy(Policy);
  SubPolicy.SuppressInitializers = true;
  Node->getLoopVariable()->print(OS, SubPolicy, IndentLevel);
  OS << " : ";
  PrintExpr(Node->getRangeInit());
  OS << ")";
  PrintControlledStmt(Node->getBody());
}

void StmtPrinter::VisitCXXCompositeExpansionStmt(
                                              CXXCompositeExpansionStmt *Node) {
  Indent() << "for... (";
  PrintingPolicy SubPolicy(Policy);
  SubPolicy.SuppressInitializers = true;
  Node->getLoopVariable()->print(OS, SubPolicy, IndentLevel);
  OS << " : ";
  PrintExpr(Node->getRangeInit());
  OS << ") {\n";
  PrintStmt(Node->getBody());
  Indent() << "}";
  if (Policy.IncludeNewlines)
    OS << "\n";
}

void StmtPrinter::VisitCXXPackExpansionStmt(CXXPackExpansionStmt *Node) {
  Indent() << "for... (";
  PrintingPolicy SubPolicy(Policy);
  SubPolicy.SuppressInitializers = true;
  Node->getLoopVariable()->print(OS, SubPolicy, IndentLevel);
  OS << " : ";
  PrintExpr(Node->getRangeExpr());
  OS << ") {\n";
  PrintStmt(Node->getBody());
  Indent() << "}";
  if (Policy.IncludeNewlines)
    OS << "\n";
}

void StmtPrinter::VisitCXXInjectionStmt(CXXInjectionStmt *Node) {
  // FIXME: Actually print something meaningful.
  Indent() << "-> ";
  CXXInjectionContextSpecifier ContextSpecifier = Node->getContextSpecifier();
  switch (ContextSpecifier.getContextKind()) {
  case CXXInjectionContextSpecifier::CurrentContext:
    break;

  case CXXInjectionContextSpecifier::ParentNamespace:
    OS << "namespace ";
    break;

  case CXXInjectionContextSpecifier::SpecifiedNamespace:
    OS << "namespace(";
    OS << *cast<NamespaceDecl>(ContextSpecifier.getSpecifiedNamespace());
    OS << ") ";
    break;
  }

  Visit(Node->getOperand());

  if (Policy.IncludeNewlines) OS << "\n";
}

void StmtPrinter::VisitCXXBaseInjectionStmt(CXXBaseInjectionStmt *Node) {
  // FIXME: Actually print something meaningful.
  Indent() << "__inject_base( ... )";
  if (Policy.IncludeNewlines) OS << "\n";
}

void StmtPrinter::VisitMSDependentExistsStmt(MSDependentExistsStmt *Node) {
  Indent();
  if (Node->isIfExists())
    OS << "__if_exists (";
  else
    OS << "__if_not_exists (";

  if (NestedNameSpecifier *Qualifier
        = Node->getQualifierLoc().getNestedNameSpecifier())
    Qualifier->print(OS, Policy);

  OS << Node->getNameInfo() << ") ";

  PrintRawCompoundStmt(Node->getSubStmt());
}

void StmtPrinter::VisitGotoStmt(GotoStmt *Node) {
  Indent() << "goto " << Node->getLabel()->getName() << ";";
  if (Policy.IncludeNewlines) OS << NL;
}

void StmtPrinter::VisitIndirectGotoStmt(IndirectGotoStmt *Node) {
  Indent() << "goto *";
  PrintExpr(Node->getTarget());
  OS << ";";
  if (Policy.IncludeNewlines) OS << NL;
}

void StmtPrinter::VisitContinueStmt(ContinueStmt *Node) {
  Indent() << "continue;";
  if (Policy.IncludeNewlines) OS << NL;
}

void StmtPrinter::VisitBreakStmt(BreakStmt *Node) {
  Indent() << "break;";
  if (Policy.IncludeNewlines) OS << NL;
}

void StmtPrinter::VisitReturnStmt(ReturnStmt *Node) {
  Indent() << "return";
  if (Node->getRetValue()) {
    OS << " ";
    PrintExpr(Node->getRetValue());
  }
  OS << ";";
  if (Policy.IncludeNewlines) OS << NL;
}

void StmtPrinter::VisitGCCAsmStmt(GCCAsmStmt *Node) {
  Indent() << "asm ";

  if (Node->isVolatile())
    OS << "volatile ";

  if (Node->isAsmGoto())
    OS << "goto ";

  OS << "(";
  VisitStringLiteral(Node->getAsmString());

  // Outputs
  if (Node->getNumOutputs() != 0 || Node->getNumInputs() != 0 ||
      Node->getNumClobbers() != 0 || Node->getNumLabels() != 0)
    OS << " : ";

  for (unsigned i = 0, e = Node->getNumOutputs(); i != e; ++i) {
    if (i != 0)
      OS << ", ";

    if (!Node->getOutputName(i).empty()) {
      OS << '[';
      OS << Node->getOutputName(i);
      OS << "] ";
    }

    VisitStringLiteral(Node->getOutputConstraintLiteral(i));
    OS << " (";
    Visit(Node->getOutputExpr(i));
    OS << ")";
  }

  // Inputs
  if (Node->getNumInputs() != 0 || Node->getNumClobbers() != 0 ||
      Node->getNumLabels() != 0)
    OS << " : ";

  for (unsigned i = 0, e = Node->getNumInputs(); i != e; ++i) {
    if (i != 0)
      OS << ", ";

    if (!Node->getInputName(i).empty()) {
      OS << '[';
      OS << Node->getInputName(i);
      OS << "] ";
    }

    VisitStringLiteral(Node->getInputConstraintLiteral(i));
    OS << " (";
    Visit(Node->getInputExpr(i));
    OS << ")";
  }

  // Clobbers
  if (Node->getNumClobbers() != 0 || Node->getNumLabels())
    OS << " : ";

  for (unsigned i = 0, e = Node->getNumClobbers(); i != e; ++i) {
    if (i != 0)
      OS << ", ";

    VisitStringLiteral(Node->getClobberStringLiteral(i));
  }

  // Labels
  if (Node->getNumLabels() != 0)
    OS << " : ";

  for (unsigned i = 0, e = Node->getNumLabels(); i != e; ++i) {
    if (i != 0)
      OS << ", ";
    OS << Node->getLabelName(i);
  }

  OS << ");";
  if (Policy.IncludeNewlines) OS << NL;
}

void StmtPrinter::VisitMSAsmStmt(MSAsmStmt *Node) {
  // FIXME: Implement MS style inline asm statement printer.
  Indent() << "__asm ";
  if (Node->hasBraces())
    OS << "{" << NL;
  OS << Node->getAsmString() << NL;
  if (Node->hasBraces())
    Indent() << "}" << NL;
}

void StmtPrinter::VisitCapturedStmt(CapturedStmt *Node) {
  PrintStmt(Node->getCapturedDecl()->getBody());
}

void StmtPrinter::VisitObjCAtTryStmt(ObjCAtTryStmt *Node) {
  Indent() << "@try";
  if (auto *TS = dyn_cast<CompoundStmt>(Node->getTryBody())) {
    PrintRawCompoundStmt(TS);
    OS << NL;
  }

  for (unsigned I = 0, N = Node->getNumCatchStmts(); I != N; ++I) {
    ObjCAtCatchStmt *catchStmt = Node->getCatchStmt(I);
    Indent() << "@catch(";
    if (catchStmt->getCatchParamDecl()) {
      if (Decl *DS = catchStmt->getCatchParamDecl())
        PrintRawDecl(DS);
    }
    OS << ")";
    if (auto *CS = dyn_cast<CompoundStmt>(catchStmt->getCatchBody())) {
      PrintRawCompoundStmt(CS);
      OS << NL;
    }
  }

  if (auto *FS = static_cast<ObjCAtFinallyStmt *>(Node->getFinallyStmt())) {
    Indent() << "@finally";
    PrintRawCompoundStmt(dyn_cast<CompoundStmt>(FS->getFinallyBody()));
    OS << NL;
  }
}

void StmtPrinter::VisitObjCAtFinallyStmt(ObjCAtFinallyStmt *Node) {
}

void StmtPrinter::VisitObjCAtCatchStmt (ObjCAtCatchStmt *Node) {
  Indent() << "@catch (...) { /* todo */ } " << NL;
}

void StmtPrinter::VisitObjCAtThrowStmt(ObjCAtThrowStmt *Node) {
  Indent() << "@throw";
  if (Node->getThrowExpr()) {
    OS << " ";
    PrintExpr(Node->getThrowExpr());
  }
  OS << ";" << NL;
}

void StmtPrinter::VisitObjCAvailabilityCheckExpr(
    ObjCAvailabilityCheckExpr *Node) {
  OS << "@available(...)";
}

void StmtPrinter::VisitObjCAtSynchronizedStmt(ObjCAtSynchronizedStmt *Node) {
  Indent() << "@synchronized (";
  PrintExpr(Node->getSynchExpr());
  OS << ")";
  PrintRawCompoundStmt(Node->getSynchBody());
  OS << NL;
}

void StmtPrinter::VisitObjCAutoreleasePoolStmt(ObjCAutoreleasePoolStmt *Node) {
  Indent() << "@autoreleasepool";
  PrintRawCompoundStmt(dyn_cast<CompoundStmt>(Node->getSubStmt()));
  OS << NL;
}

void StmtPrinter::PrintRawCXXCatchStmt(CXXCatchStmt *Node) {
  OS << "catch (";
  if (Decl *ExDecl = Node->getExceptionDecl())
    PrintRawDecl(ExDecl);
  else
    OS << "...";
  OS << ") ";
  PrintRawCompoundStmt(cast<CompoundStmt>(Node->getHandlerBlock()));
}

void StmtPrinter::VisitCXXCatchStmt(CXXCatchStmt *Node) {
  Indent();
  PrintRawCXXCatchStmt(Node);
  OS << NL;
}

void StmtPrinter::VisitCXXTryStmt(CXXTryStmt *Node) {
  Indent() << "try ";
  PrintRawCompoundStmt(Node->getTryBlock());
  for (unsigned i = 0, e = Node->getNumHandlers(); i < e; ++i) {
    OS << " ";
    PrintRawCXXCatchStmt(Node->getHandler(i));
  }
  OS << NL;
}

void StmtPrinter::VisitSEHTryStmt(SEHTryStmt *Node) {
  Indent() << (Node->getIsCXXTry() ? "try " : "__try ");
  PrintRawCompoundStmt(Node->getTryBlock());
  SEHExceptStmt *E = Node->getExceptHandler();
  SEHFinallyStmt *F = Node->getFinallyHandler();
  if(E)
    PrintRawSEHExceptHandler(E);
  else {
    assert(F && "Must have a finally block...");
    PrintRawSEHFinallyStmt(F);
  }
  OS << NL;
}

void StmtPrinter::PrintRawSEHFinallyStmt(SEHFinallyStmt *Node) {
  OS << "__finally ";
  PrintRawCompoundStmt(Node->getBlock());
  OS << NL;
}

void StmtPrinter::PrintRawSEHExceptHandler(SEHExceptStmt *Node) {
  OS << "__except (";
  VisitExpr(Node->getFilterExpr());
  OS << ")" << NL;
  PrintRawCompoundStmt(Node->getBlock());
  OS << NL;
}

void StmtPrinter::VisitSEHExceptStmt(SEHExceptStmt *Node) {
  Indent();
  PrintRawSEHExceptHandler(Node);
  OS << NL;
}

void StmtPrinter::VisitSEHFinallyStmt(SEHFinallyStmt *Node) {
  Indent();
  PrintRawSEHFinallyStmt(Node);
  OS << NL;
}

void StmtPrinter::VisitSEHLeaveStmt(SEHLeaveStmt *Node) {
  Indent() << "__leave;";
  if (Policy.IncludeNewlines) OS << NL;
}

//===----------------------------------------------------------------------===//
//  OpenMP directives printing methods
//===----------------------------------------------------------------------===//

void StmtPrinter::PrintOMPExecutableDirective(OMPExecutableDirective *S,
                                              bool ForceNoStmt) {
  OMPClausePrinter Printer(OS, Policy);
  ArrayRef<OMPClause *> Clauses = S->clauses();
  for (auto *Clause : Clauses)
    if (Clause && !Clause->isImplicit()) {
      OS << ' ';
      Printer.Visit(Clause);
    }
  OS << NL;
  if (!ForceNoStmt && S->hasAssociatedStmt())
    PrintStmt(S->getRawStmt());
}

void StmtPrinter::VisitOMPParallelDirective(OMPParallelDirective *Node) {
  Indent() << "#pragma omp parallel";
  PrintOMPExecutableDirective(Node);
}

void StmtPrinter::VisitOMPSimdDirective(OMPSimdDirective *Node) {
  Indent() << "#pragma omp simd";
  PrintOMPExecutableDirective(Node);
}

void StmtPrinter::VisitOMPForDirective(OMPForDirective *Node) {
  Indent() << "#pragma omp for";
  PrintOMPExecutableDirective(Node);
}

void StmtPrinter::VisitOMPForSimdDirective(OMPForSimdDirective *Node) {
  Indent() << "#pragma omp for simd";
  PrintOMPExecutableDirective(Node);
}

void StmtPrinter::VisitOMPSectionsDirective(OMPSectionsDirective *Node) {
  Indent() << "#pragma omp sections";
  PrintOMPExecutableDirective(Node);
}

void StmtPrinter::VisitOMPSectionDirective(OMPSectionDirective *Node) {
  Indent() << "#pragma omp section";
  PrintOMPExecutableDirective(Node);
}

void StmtPrinter::VisitOMPSingleDirective(OMPSingleDirective *Node) {
  Indent() << "#pragma omp single";
  PrintOMPExecutableDirective(Node);
}

void StmtPrinter::VisitOMPMasterDirective(OMPMasterDirective *Node) {
  Indent() << "#pragma omp master";
  PrintOMPExecutableDirective(Node);
}

void StmtPrinter::VisitOMPCriticalDirective(OMPCriticalDirective *Node) {
  Indent() << "#pragma omp critical";
  if (Node->getDirectiveName().getName()) {
    OS << " (";
    Node->getDirectiveName().printName(OS, Policy);
    OS << ")";
  }
  PrintOMPExecutableDirective(Node);
}

void StmtPrinter::VisitOMPParallelForDirective(OMPParallelForDirective *Node) {
  Indent() << "#pragma omp parallel for";
  PrintOMPExecutableDirective(Node);
}

void StmtPrinter::VisitOMPParallelForSimdDirective(
    OMPParallelForSimdDirective *Node) {
  Indent() << "#pragma omp parallel for simd";
  PrintOMPExecutableDirective(Node);
}

void StmtPrinter::VisitOMPParallelMasterDirective(
    OMPParallelMasterDirective *Node) {
  Indent() << "#pragma omp parallel master";
  PrintOMPExecutableDirective(Node);
}

void StmtPrinter::VisitOMPParallelSectionsDirective(
    OMPParallelSectionsDirective *Node) {
  Indent() << "#pragma omp parallel sections";
  PrintOMPExecutableDirective(Node);
}

void StmtPrinter::VisitOMPTaskDirective(OMPTaskDirective *Node) {
  Indent() << "#pragma omp task";
  PrintOMPExecutableDirective(Node);
}

void StmtPrinter::VisitOMPTaskyieldDirective(OMPTaskyieldDirective *Node) {
  Indent() << "#pragma omp taskyield";
  PrintOMPExecutableDirective(Node);
}

void StmtPrinter::VisitOMPBarrierDirective(OMPBarrierDirective *Node) {
  Indent() << "#pragma omp barrier";
  PrintOMPExecutableDirective(Node);
}

void StmtPrinter::VisitOMPTaskwaitDirective(OMPTaskwaitDirective *Node) {
  Indent() << "#pragma omp taskwait";
  PrintOMPExecutableDirective(Node);
}

void StmtPrinter::VisitOMPTaskgroupDirective(OMPTaskgroupDirective *Node) {
  Indent() << "#pragma omp taskgroup";
  PrintOMPExecutableDirective(Node);
}

void StmtPrinter::VisitOMPFlushDirective(OMPFlushDirective *Node) {
  Indent() << "#pragma omp flush";
  PrintOMPExecutableDirective(Node);
}

void StmtPrinter::VisitOMPDepobjDirective(OMPDepobjDirective *Node) {
  Indent() << "#pragma omp depobj";
  PrintOMPExecutableDirective(Node);
}

void StmtPrinter::VisitOMPScanDirective(OMPScanDirective *Node) {
  Indent() << "#pragma omp scan";
  PrintOMPExecutableDirective(Node);
}

void StmtPrinter::VisitOMPOrderedDirective(OMPOrderedDirective *Node) {
  Indent() << "#pragma omp ordered";
  PrintOMPExecutableDirective(Node, Node->hasClausesOfKind<OMPDependClause>());
}

void StmtPrinter::VisitOMPAtomicDirective(OMPAtomicDirective *Node) {
  Indent() << "#pragma omp atomic";
  PrintOMPExecutableDirective(Node);
}

void StmtPrinter::VisitOMPTargetDirective(OMPTargetDirective *Node) {
  Indent() << "#pragma omp target";
  PrintOMPExecutableDirective(Node);
}

void StmtPrinter::VisitOMPTargetDataDirective(OMPTargetDataDirective *Node) {
  Indent() << "#pragma omp target data";
  PrintOMPExecutableDirective(Node);
}

void StmtPrinter::VisitOMPTargetEnterDataDirective(
    OMPTargetEnterDataDirective *Node) {
  Indent() << "#pragma omp target enter data";
  PrintOMPExecutableDirective(Node, /*ForceNoStmt=*/true);
}

void StmtPrinter::VisitOMPTargetExitDataDirective(
    OMPTargetExitDataDirective *Node) {
  Indent() << "#pragma omp target exit data";
  PrintOMPExecutableDirective(Node, /*ForceNoStmt=*/true);
}

void StmtPrinter::VisitOMPTargetParallelDirective(
    OMPTargetParallelDirective *Node) {
  Indent() << "#pragma omp target parallel";
  PrintOMPExecutableDirective(Node);
}

void StmtPrinter::VisitOMPTargetParallelForDirective(
    OMPTargetParallelForDirective *Node) {
  Indent() << "#pragma omp target parallel for";
  PrintOMPExecutableDirective(Node);
}

void StmtPrinter::VisitOMPTeamsDirective(OMPTeamsDirective *Node) {
  Indent() << "#pragma omp teams";
  PrintOMPExecutableDirective(Node);
}

void StmtPrinter::VisitOMPCancellationPointDirective(
    OMPCancellationPointDirective *Node) {
  Indent() << "#pragma omp cancellation point "
           << getOpenMPDirectiveName(Node->getCancelRegion());
  PrintOMPExecutableDirective(Node);
}

void StmtPrinter::VisitOMPCancelDirective(OMPCancelDirective *Node) {
  Indent() << "#pragma omp cancel "
           << getOpenMPDirectiveName(Node->getCancelRegion());
  PrintOMPExecutableDirective(Node);
}

void StmtPrinter::VisitOMPTaskLoopDirective(OMPTaskLoopDirective *Node) {
  Indent() << "#pragma omp taskloop";
  PrintOMPExecutableDirective(Node);
}

void StmtPrinter::VisitOMPTaskLoopSimdDirective(
    OMPTaskLoopSimdDirective *Node) {
  Indent() << "#pragma omp taskloop simd";
  PrintOMPExecutableDirective(Node);
}

void StmtPrinter::VisitOMPMasterTaskLoopDirective(
    OMPMasterTaskLoopDirective *Node) {
  Indent() << "#pragma omp master taskloop";
  PrintOMPExecutableDirective(Node);
}

void StmtPrinter::VisitOMPMasterTaskLoopSimdDirective(
    OMPMasterTaskLoopSimdDirective *Node) {
  Indent() << "#pragma omp master taskloop simd";
  PrintOMPExecutableDirective(Node);
}

void StmtPrinter::VisitOMPParallelMasterTaskLoopDirective(
    OMPParallelMasterTaskLoopDirective *Node) {
  Indent() << "#pragma omp parallel master taskloop";
  PrintOMPExecutableDirective(Node);
}

void StmtPrinter::VisitOMPParallelMasterTaskLoopSimdDirective(
    OMPParallelMasterTaskLoopSimdDirective *Node) {
  Indent() << "#pragma omp parallel master taskloop simd";
  PrintOMPExecutableDirective(Node);
}

void StmtPrinter::VisitOMPDistributeDirective(OMPDistributeDirective *Node) {
  Indent() << "#pragma omp distribute";
  PrintOMPExecutableDirective(Node);
}

void StmtPrinter::VisitOMPTargetUpdateDirective(
    OMPTargetUpdateDirective *Node) {
  Indent() << "#pragma omp target update";
  PrintOMPExecutableDirective(Node, /*ForceNoStmt=*/true);
}

void StmtPrinter::VisitOMPDistributeParallelForDirective(
    OMPDistributeParallelForDirective *Node) {
  Indent() << "#pragma omp distribute parallel for";
  PrintOMPExecutableDirective(Node);
}

void StmtPrinter::VisitOMPDistributeParallelForSimdDirective(
    OMPDistributeParallelForSimdDirective *Node) {
  Indent() << "#pragma omp distribute parallel for simd";
  PrintOMPExecutableDirective(Node);
}

void StmtPrinter::VisitOMPDistributeSimdDirective(
    OMPDistributeSimdDirective *Node) {
  Indent() << "#pragma omp distribute simd";
  PrintOMPExecutableDirective(Node);
}

void StmtPrinter::VisitOMPTargetParallelForSimdDirective(
    OMPTargetParallelForSimdDirective *Node) {
  Indent() << "#pragma omp target parallel for simd";
  PrintOMPExecutableDirective(Node);
}

void StmtPrinter::VisitOMPTargetSimdDirective(OMPTargetSimdDirective *Node) {
  Indent() << "#pragma omp target simd";
  PrintOMPExecutableDirective(Node);
}

void StmtPrinter::VisitOMPTeamsDistributeDirective(
    OMPTeamsDistributeDirective *Node) {
  Indent() << "#pragma omp teams distribute";
  PrintOMPExecutableDirective(Node);
}

void StmtPrinter::VisitOMPTeamsDistributeSimdDirective(
    OMPTeamsDistributeSimdDirective *Node) {
  Indent() << "#pragma omp teams distribute simd";
  PrintOMPExecutableDirective(Node);
}

void StmtPrinter::VisitOMPTeamsDistributeParallelForSimdDirective(
    OMPTeamsDistributeParallelForSimdDirective *Node) {
  Indent() << "#pragma omp teams distribute parallel for simd";
  PrintOMPExecutableDirective(Node);
}

void StmtPrinter::VisitOMPTeamsDistributeParallelForDirective(
    OMPTeamsDistributeParallelForDirective *Node) {
  Indent() << "#pragma omp teams distribute parallel for";
  PrintOMPExecutableDirective(Node);
}

void StmtPrinter::VisitOMPTargetTeamsDirective(OMPTargetTeamsDirective *Node) {
  Indent() << "#pragma omp target teams";
  PrintOMPExecutableDirective(Node);
}

void StmtPrinter::VisitOMPTargetTeamsDistributeDirective(
    OMPTargetTeamsDistributeDirective *Node) {
  Indent() << "#pragma omp target teams distribute";
  PrintOMPExecutableDirective(Node);
}

void StmtPrinter::VisitOMPTargetTeamsDistributeParallelForDirective(
    OMPTargetTeamsDistributeParallelForDirective *Node) {
  Indent() << "#pragma omp target teams distribute parallel for";
  PrintOMPExecutableDirective(Node);
}

void StmtPrinter::VisitOMPTargetTeamsDistributeParallelForSimdDirective(
    OMPTargetTeamsDistributeParallelForSimdDirective *Node) {
  Indent() << "#pragma omp target teams distribute parallel for simd";
  PrintOMPExecutableDirective(Node);
}

void StmtPrinter::VisitOMPTargetTeamsDistributeSimdDirective(
    OMPTargetTeamsDistributeSimdDirective *Node) {
  Indent() << "#pragma omp target teams distribute simd";
  PrintOMPExecutableDirective(Node);
}

//===----------------------------------------------------------------------===//
//  Expr printing methods.
//===----------------------------------------------------------------------===//

void StmtPrinter::VisitSourceLocExpr(SourceLocExpr *Node) {
  OS << Node->getBuiltinStr() << "()";
}

void StmtPrinter::VisitConstantExpr(ConstantExpr *Node) {
  PrintExpr(Node->getSubExpr());
}

void StmtPrinter::VisitDeclRefExpr(DeclRefExpr *Node) {
  if (const auto *OCED = dyn_cast<OMPCapturedExprDecl>(Node->getDecl())) {
    OCED->getInit()->IgnoreImpCasts()->printPretty(OS, nullptr, Policy);
    return;
  }
  if (const auto *TPOD = dyn_cast<TemplateParamObjectDecl>(Node->getDecl())) {
    TPOD->printAsExpr(OS);
    return;
  }
  if (NestedNameSpecifier *Qualifier = Node->getQualifier())
    Qualifier->print(OS, Policy);
  if (Node->hasTemplateKeyword())
    OS << "template ";
  OS << Node->getNameInfo();
  if (Node->hasExplicitTemplateArgs())
    printTemplateArgumentList(OS, Node->template_arguments(), Policy);
}

void StmtPrinter::VisitDependentScopeDeclRefExpr(
                                           DependentScopeDeclRefExpr *Node) {
  if (NestedNameSpecifier *Qualifier = Node->getQualifier())
    Qualifier->print(OS, Policy);
  if (Node->hasTemplateKeyword())
    OS << "template ";
  OS << Node->getNameInfo();
  if (Node->hasExplicitTemplateArgs())
    printTemplateArgumentList(OS, Node->template_arguments(), Policy);
}

void StmtPrinter::VisitUnresolvedLookupExpr(UnresolvedLookupExpr *Node) {
  if (Node->getQualifier())
    Node->getQualifier()->print(OS, Policy);
  if (Node->hasTemplateKeyword())
    OS << "template ";
  OS << Node->getNameInfo();
  if (Node->hasExplicitTemplateArgs())
    printTemplateArgumentList(OS, Node->template_arguments(), Policy);
}

static bool isImplicitSelf(const Expr *E) {
  if (const auto *DRE = dyn_cast<DeclRefExpr>(E)) {
    if (const auto *PD = dyn_cast<ImplicitParamDecl>(DRE->getDecl())) {
      if (PD->getParameterKind() == ImplicitParamDecl::ObjCSelf &&
          DRE->getBeginLoc().isInvalid())
        return true;
    }
  }
  return false;
}

void StmtPrinter::VisitObjCIvarRefExpr(ObjCIvarRefExpr *Node) {
  if (Node->getBase()) {
    if (!Policy.SuppressImplicitBase ||
        !isImplicitSelf(Node->getBase()->IgnoreImpCasts())) {
      PrintExpr(Node->getBase());
      OS << (Node->isArrow() ? "->" : ".");
    }
  }
  OS << *Node->getDecl();
}

void StmtPrinter::VisitObjCPropertyRefExpr(ObjCPropertyRefExpr *Node) {
  if (Node->isSuperReceiver())
    OS << "super.";
  else if (Node->isObjectReceiver() && Node->getBase()) {
    PrintExpr(Node->getBase());
    OS << ".";
  } else if (Node->isClassReceiver() && Node->getClassReceiver()) {
    OS << Node->getClassReceiver()->getName() << ".";
  }

  if (Node->isImplicitProperty()) {
    if (const auto *Getter = Node->getImplicitPropertyGetter())
      Getter->getSelector().print(OS);
    else
      OS << SelectorTable::getPropertyNameFromSetterSelector(
          Node->getImplicitPropertySetter()->getSelector());
  } else
    OS << Node->getExplicitProperty()->getName();
}

void StmtPrinter::VisitObjCSubscriptRefExpr(ObjCSubscriptRefExpr *Node) {
  PrintExpr(Node->getBaseExpr());
  OS << "[";
  PrintExpr(Node->getKeyExpr());
  OS << "]";
}

void StmtPrinter::VisitPredefinedExpr(PredefinedExpr *Node) {
  OS << PredefinedExpr::getIdentKindName(Node->getIdentKind());
}

void StmtPrinter::VisitCharacterLiteral(CharacterLiteral *Node) {
  unsigned value = Node->getValue();

  switch (Node->getKind()) {
  case CharacterLiteral::Ascii: break; // no prefix.
  case CharacterLiteral::Wide:  OS << 'L'; break;
  case CharacterLiteral::UTF8:  OS << "u8"; break;
  case CharacterLiteral::UTF16: OS << 'u'; break;
  case CharacterLiteral::UTF32: OS << 'U'; break;
  }

  switch (value) {
  case '\\':
    OS << "'\\\\'";
    break;
  case '\'':
    OS << "'\\''";
    break;
  case '\a':
    // TODO: K&R: the meaning of '\\a' is different in traditional C
    OS << "'\\a'";
    break;
  case '\b':
    OS << "'\\b'";
    break;
  // Nonstandard escape sequence.
  /*case '\e':
    OS << "'\\e'";
    break;*/
  case '\f':
    OS << "'\\f'";
    break;
  case '\n':
    OS << "'\\n'";
    break;
  case '\r':
    OS << "'\\r'";
    break;
  case '\t':
    OS << "'\\t'";
    break;
  case '\v':
    OS << "'\\v'";
    break;
  default:
    // A character literal might be sign-extended, which
    // would result in an invalid \U escape sequence.
    // FIXME: multicharacter literals such as '\xFF\xFF\xFF\xFF'
    // are not correctly handled.
    if ((value & ~0xFFu) == ~0xFFu && Node->getKind() == CharacterLiteral::Ascii)
      value &= 0xFFu;
    if (value < 256 && isPrintable((unsigned char)value))
      OS << "'" << (char)value << "'";
    else if (value < 256)
      OS << "'\\x" << llvm::format("%02x", value) << "'";
    else if (value <= 0xFFFF)
      OS << "'\\u" << llvm::format("%04x", value) << "'";
    else
      OS << "'\\U" << llvm::format("%08x", value) << "'";
  }
}

/// Prints the given expression using the original source text. Returns true on
/// success, false otherwise.
static bool printExprAsWritten(raw_ostream &OS, Expr *E,
                               const ASTContext *Context) {
  if (!Context)
    return false;
  bool Invalid = false;
  StringRef Source = Lexer::getSourceText(
      CharSourceRange::getTokenRange(E->getSourceRange()),
      Context->getSourceManager(), Context->getLangOpts(), &Invalid);
  if (!Invalid) {
    OS << Source;
    return true;
  }
  return false;
}

void StmtPrinter::VisitIntegerLiteral(IntegerLiteral *Node) {
  if (Policy.ConstantsAsWritten && printExprAsWritten(OS, Node, Context))
    return;
  bool isSigned = Node->getType()->isSignedIntegerType();
  OS << Node->getValue().toString(10, isSigned);

  // Emit suffixes.  Integer literals are always a builtin integer type.
  switch (Node->getType()->castAs<BuiltinType>()->getKind()) {
  default: llvm_unreachable("Unexpected type for integer literal!");
  case BuiltinType::Char_S:
  case BuiltinType::Char_U:    OS << "i8"; break;
  case BuiltinType::UChar:     OS << "Ui8"; break;
  case BuiltinType::Short:     OS << "i16"; break;
  case BuiltinType::UShort:    OS << "Ui16"; break;
  case BuiltinType::Int:       break; // no suffix.
  case BuiltinType::UInt:      OS << 'U'; break;
  case BuiltinType::Long:      OS << 'L'; break;
  case BuiltinType::ULong:     OS << "UL"; break;
  case BuiltinType::LongLong:  OS << "LL"; break;
  case BuiltinType::ULongLong: OS << "ULL"; break;
  }
}

void StmtPrinter::VisitFixedPointLiteral(FixedPointLiteral *Node) {
  if (Policy.ConstantsAsWritten && printExprAsWritten(OS, Node, Context))
    return;
  OS << Node->getValueAsString(/*Radix=*/10);

  switch (Node->getType()->castAs<BuiltinType>()->getKind()) {
    default: llvm_unreachable("Unexpected type for fixed point literal!");
    case BuiltinType::ShortFract:   OS << "hr"; break;
    case BuiltinType::ShortAccum:   OS << "hk"; break;
    case BuiltinType::UShortFract:  OS << "uhr"; break;
    case BuiltinType::UShortAccum:  OS << "uhk"; break;
    case BuiltinType::Fract:        OS << "r"; break;
    case BuiltinType::Accum:        OS << "k"; break;
    case BuiltinType::UFract:       OS << "ur"; break;
    case BuiltinType::UAccum:       OS << "uk"; break;
    case BuiltinType::LongFract:    OS << "lr"; break;
    case BuiltinType::LongAccum:    OS << "lk"; break;
    case BuiltinType::ULongFract:   OS << "ulr"; break;
    case BuiltinType::ULongAccum:   OS << "ulk"; break;
  }
}

static void PrintFloatingLiteral(raw_ostream &OS, FloatingLiteral *Node,
                                 bool PrintSuffix) {
  SmallString<16> Str;
  Node->getValue().toString(Str);
  OS << Str;
  if (Str.find_first_not_of("-0123456789") == StringRef::npos)
    OS << '.'; // Trailing dot in order to separate from ints.

  if (!PrintSuffix)
    return;

  // Emit suffixes.  Float literals are always a builtin float type.
  switch (Node->getType()->castAs<BuiltinType>()->getKind()) {
  default: llvm_unreachable("Unexpected type for float literal!");
  case BuiltinType::Half:       break; // FIXME: suffix?
  case BuiltinType::Double:     break; // no suffix.
  case BuiltinType::Float16:    OS << "F16"; break;
  case BuiltinType::Float:      OS << 'F'; break;
  case BuiltinType::LongDouble: OS << 'L'; break;
  case BuiltinType::Float128:   OS << 'Q'; break;
  }
}

void StmtPrinter::VisitFloatingLiteral(FloatingLiteral *Node) {
  if (Policy.ConstantsAsWritten && printExprAsWritten(OS, Node, Context))
    return;
  PrintFloatingLiteral(OS, Node, /*PrintSuffix=*/true);
}

void StmtPrinter::VisitImaginaryLiteral(ImaginaryLiteral *Node) {
  PrintExpr(Node->getSubExpr());
  OS << "i";
}

void StmtPrinter::VisitStringLiteral(StringLiteral *Str) {
  Str->outputString(OS);
}

void StmtPrinter::VisitParenExpr(ParenExpr *Node) {
  OS << "(";
  PrintExpr(Node->getSubExpr());
  OS << ")";
}

void StmtPrinter::VisitUnaryOperator(UnaryOperator *Node) {
  if (!Node->isPostfix()) {
    OS << UnaryOperator::getOpcodeStr(Node->getOpcode());

    // Print a space if this is an "identifier operator" like __real, or if
    // it might be concatenated incorrectly like '+'.
    switch (Node->getOpcode()) {
    default: break;
    case UO_Real:
    case UO_Imag:
    case UO_Extension:
      OS << ' ';
      break;
    case UO_Plus:
    case UO_Minus:
      if (isa<UnaryOperator>(Node->getSubExpr()))
        OS << ' ';
      break;
    }
  }
  PrintExpr(Node->getSubExpr());

  if (Node->isPostfix())
    OS << UnaryOperator::getOpcodeStr(Node->getOpcode());
}

void StmtPrinter::VisitOffsetOfExpr(OffsetOfExpr *Node) {
  OS << "__builtin_offsetof(";
  Node->getTypeSourceInfo()->getType().print(OS, Policy);
  OS << ", ";
  bool PrintedSomething = false;
  for (unsigned i = 0, n = Node->getNumComponents(); i < n; ++i) {
    OffsetOfNode ON = Node->getComponent(i);
    if (ON.getKind() == OffsetOfNode::Array) {
      // Array node
      OS << "[";
      PrintExpr(Node->getIndexExpr(ON.getArrayExprIndex()));
      OS << "]";
      PrintedSomething = true;
      continue;
    }

    // Skip implicit base indirections.
    if (ON.getKind() == OffsetOfNode::Base)
      continue;

    // Field or identifier node.
    IdentifierInfo *Id = ON.getFieldName();
    if (!Id)
      continue;

    if (PrintedSomething)
      OS << ".";
    else
      PrintedSomething = true;
    OS << Id->getName();
  }
  OS << ")";
}

void StmtPrinter::VisitUnaryExprOrTypeTraitExpr(
    UnaryExprOrTypeTraitExpr *Node) {
  const char *Spelling = getTraitSpelling(Node->getKind());
  if (Node->getKind() == UETT_AlignOf) {
    if (Policy.Alignof)
      Spelling = "alignof";
    else if (Policy.UnderscoreAlignof)
      Spelling = "_Alignof";
    else
      Spelling = "__alignof";
  }

  OS << Spelling;

  if (Node->isArgumentType()) {
    OS << '(';
    Node->getArgumentType().print(OS, Policy);
    OS << ')';
  } else {
    OS << " ";
    PrintExpr(Node->getArgumentExpr());
  }
}

void StmtPrinter::VisitGenericSelectionExpr(GenericSelectionExpr *Node) {
  OS << "_Generic(";
  PrintExpr(Node->getControllingExpr());
  for (const GenericSelectionExpr::Association Assoc : Node->associations()) {
    OS << ", ";
    QualType T = Assoc.getType();
    if (T.isNull())
      OS << "default";
    else
      T.print(OS, Policy);
    OS << ": ";
    PrintExpr(Assoc.getAssociationExpr());
  }
  OS << ")";
}

void StmtPrinter::VisitArraySubscriptExpr(ArraySubscriptExpr *Node) {
  PrintExpr(Node->getLHS());
  OS << "[";
  PrintExpr(Node->getRHS());
  OS << "]";
}

void StmtPrinter::VisitMatrixSubscriptExpr(MatrixSubscriptExpr *Node) {
  PrintExpr(Node->getBase());
  OS << "[";
  PrintExpr(Node->getRowIdx());
  OS << "]";
  OS << "[";
  PrintExpr(Node->getColumnIdx());
  OS << "]";
}

void StmtPrinter::VisitOMPArraySectionExpr(OMPArraySectionExpr *Node) {
  PrintExpr(Node->getBase());
  OS << "[";
  if (Node->getLowerBound())
    PrintExpr(Node->getLowerBound());
  if (Node->getColonLocFirst().isValid()) {
    OS << ":";
    if (Node->getLength())
      PrintExpr(Node->getLength());
  }
  if (Node->getColonLocSecond().isValid()) {
    OS << ":";
    if (Node->getStride())
      PrintExpr(Node->getStride());
  }
  OS << "]";
}

void StmtPrinter::VisitOMPArrayShapingExpr(OMPArrayShapingExpr *Node) {
  OS << "(";
  for (Expr *E : Node->getDimensions()) {
    OS << "[";
    PrintExpr(E);
    OS << "]";
  }
  OS << ")";
  PrintExpr(Node->getBase());
}

void StmtPrinter::VisitOMPIteratorExpr(OMPIteratorExpr *Node) {
  OS << "iterator(";
  for (unsigned I = 0, E = Node->numOfIterators(); I < E; ++I) {
    auto *VD = cast<ValueDecl>(Node->getIteratorDecl(I));
    VD->getType().print(OS, Policy);
    const OMPIteratorExpr::IteratorRange Range = Node->getIteratorRange(I);
    OS << " " << VD->getName() << " = ";
    PrintExpr(Range.Begin);
    OS << ":";
    PrintExpr(Range.End);
    if (Range.Step) {
      OS << ":";
      PrintExpr(Range.Step);
    }
    if (I < E - 1)
      OS << ", ";
  }
  OS << ")";
}

void StmtPrinter::VisitCXXSelectMemberExpr(CXXSelectMemberExpr *Node) {
  OS << "__select_member(";
  PrintExpr(Node->getBase());
  OS << ", ";
  PrintExpr(Node->getSelector());
  OS << ")";
}

void StmtPrinter::VisitCXXSelectPackExpr(CXXSelectPackExpr *Node) {
  OS << "__select_member(";
  PrintExpr(Node->getBase());
  OS << ", ";
  PrintExpr(Node->getSelector());
  OS << ")";
}

void StmtPrinter::PrintCallArgs(CallExpr *Call) {
  for (unsigned i = 0, e = Call->getNumArgs(); i != e; ++i) {
    if (isa<CXXDefaultArgExpr>(Call->getArg(i))) {
      // Don't print any defaulted arguments
      break;
    }

    if (i) OS << ", ";
    PrintExpr(Call->getArg(i));
  }
}

void StmtPrinter::VisitCallExpr(CallExpr *Call) {
  PrintExpr(Call->getCallee());
  OS << "(";
  PrintCallArgs(Call);
  OS << ")";
}

static bool isImplicitThis(const Expr *E) {
  if (const auto *TE = dyn_cast<CXXThisExpr>(E))
    return TE->isImplicit();
  return false;
}

void StmtPrinter::VisitMemberExpr(MemberExpr *Node) {
  if (!Policy.SuppressImplicitBase || !isImplicitThis(Node->getBase())) {
    PrintExpr(Node->getBase());

    auto *ParentMember = dyn_cast<MemberExpr>(Node->getBase());
    FieldDecl *ParentDecl =
        ParentMember ? dyn_cast<FieldDecl>(ParentMember->getMemberDecl())
                     : nullptr;

    if (!ParentDecl || !ParentDecl->isAnonymousStructOrUnion())
      OS << (Node->isArrow() ? "->" : ".");
  }

  if (auto *FD = dyn_cast<FieldDecl>(Node->getMemberDecl()))
    if (FD->isAnonymousStructOrUnion())
      return;

  if (NestedNameSpecifier *Qualifier = Node->getQualifier())
    Qualifier->print(OS, Policy);
  if (Node->hasTemplateKeyword())
    OS << "template ";
  OS << Node->getMemberNameInfo();
  if (Node->hasExplicitTemplateArgs())
    printTemplateArgumentList(OS, Node->template_arguments(), Policy);
}

void StmtPrinter::VisitObjCIsaExpr(ObjCIsaExpr *Node) {
  PrintExpr(Node->getBase());
  OS << (Node->isArrow() ? "->isa" : ".isa");
}

void StmtPrinter::VisitExtVectorElementExpr(ExtVectorElementExpr *Node) {
  PrintExpr(Node->getBase());
  OS << ".";
  OS << Node->getAccessor().getName();
}

void StmtPrinter::VisitCStyleCastExpr(CStyleCastExpr *Node) {
  OS << '(';
  Node->getTypeAsWritten().print(OS, Policy);
  OS << ')';
  PrintExpr(Node->getSubExpr());
}

void StmtPrinter::VisitCompoundLiteralExpr(CompoundLiteralExpr *Node) {
  OS << '(';
  Node->getType().print(OS, Policy);
  OS << ')';
  PrintExpr(Node->getInitializer());
}

void StmtPrinter::VisitImplicitCastExpr(ImplicitCastExpr *Node) {
  // No need to print anything, simply forward to the subexpression.
  PrintExpr(Node->getSubExpr());
}

void StmtPrinter::VisitBinaryOperator(BinaryOperator *Node) {
  PrintExpr(Node->getLHS());
  OS << " " << BinaryOperator::getOpcodeStr(Node->getOpcode()) << " ";
  PrintExpr(Node->getRHS());
}

void StmtPrinter::VisitCompoundAssignOperator(CompoundAssignOperator *Node) {
  PrintExpr(Node->getLHS());
  OS << " " << BinaryOperator::getOpcodeStr(Node->getOpcode()) << " ";
  PrintExpr(Node->getRHS());
}

void StmtPrinter::VisitConditionalOperator(ConditionalOperator *Node) {
  PrintExpr(Node->getCond());
  OS << " ? ";
  PrintExpr(Node->getLHS());
  OS << " : ";
  PrintExpr(Node->getRHS());
}

// GNU extensions.

void
StmtPrinter::VisitBinaryConditionalOperator(BinaryConditionalOperator *Node) {
  PrintExpr(Node->getCommon());
  OS << " ?: ";
  PrintExpr(Node->getFalseExpr());
}

void StmtPrinter::VisitAddrLabelExpr(AddrLabelExpr *Node) {
  OS << "&&" << Node->getLabel()->getName();
}

void StmtPrinter::VisitStmtExpr(StmtExpr *E) {
  OS << "(";
  PrintRawCompoundStmt(E->getSubStmt());
  OS << ")";
}

void StmtPrinter::VisitChooseExpr(ChooseExpr *Node) {
  OS << "__builtin_choose_expr(";
  PrintExpr(Node->getCond());
  OS << ", ";
  PrintExpr(Node->getLHS());
  OS << ", ";
  PrintExpr(Node->getRHS());
  OS << ")";
}

void StmtPrinter::VisitGNUNullExpr(GNUNullExpr *) {
  OS << "__null";
}

void StmtPrinter::VisitShuffleVectorExpr(ShuffleVectorExpr *Node) {
  OS << "__builtin_shufflevector(";
  for (unsigned i = 0, e = Node->getNumSubExprs(); i != e; ++i) {
    if (i) OS << ", ";
    PrintExpr(Node->getExpr(i));
  }
  OS << ")";
}

void StmtPrinter::VisitConvertVectorExpr(ConvertVectorExpr *Node) {
  OS << "__builtin_convertvector(";
  PrintExpr(Node->getSrcExpr());
  OS << ", ";
  Node->getType().print(OS, Policy);
  OS << ")";
}

void StmtPrinter::VisitInitListExpr(InitListExpr* Node) {
  if (Node->getSyntacticForm()) {
    Visit(Node->getSyntacticForm());
    return;
  }

  OS << "{";
  for (unsigned i = 0, e = Node->getNumInits(); i != e; ++i) {
    if (i) OS << ", ";
    if (Node->getInit(i))
      PrintExpr(Node->getInit(i));
    else
      OS << "{}";
  }
  OS << "}";
}

void StmtPrinter::VisitArrayInitLoopExpr(ArrayInitLoopExpr *Node) {
  // There's no way to express this expression in any of our supported
  // languages, so just emit something terse and (hopefully) clear.
  OS << "{";
  PrintExpr(Node->getSubExpr());
  OS << "}";
}

void StmtPrinter::VisitArrayInitIndexExpr(ArrayInitIndexExpr *Node) {
  OS << "*";
}

void StmtPrinter::VisitParenListExpr(ParenListExpr* Node) {
  OS << "(";
  for (unsigned i = 0, e = Node->getNumExprs(); i != e; ++i) {
    if (i) OS << ", ";
    PrintExpr(Node->getExpr(i));
  }
  OS << ")";
}

void StmtPrinter::VisitDesignatedInitExpr(DesignatedInitExpr *Node) {
  bool NeedsEquals = true;
  for (const DesignatedInitExpr::Designator &D : Node->designators()) {
    if (D.isFieldDesignator()) {
      if (D.getDotLoc().isInvalid()) {
        if (IdentifierInfo *II = D.getFieldName()) {
          OS << II->getName() << ":";
          NeedsEquals = false;
        }
      } else {
        OS << "." << D.getFieldName()->getName();
      }
    } else {
      OS << "[";
      if (D.isArrayDesignator()) {
        PrintExpr(Node->getArrayIndex(D));
      } else {
        PrintExpr(Node->getArrayRangeStart(D));
        OS << " ... ";
        PrintExpr(Node->getArrayRangeEnd(D));
      }
      OS << "]";
    }
  }

  if (NeedsEquals)
    OS << " = ";
  else
    OS << " ";
  PrintExpr(Node->getInit());
}

void StmtPrinter::VisitDesignatedInitUpdateExpr(
    DesignatedInitUpdateExpr *Node) {
  OS << "{";
  OS << "/*base*/";
  PrintExpr(Node->getBase());
  OS << ", ";

  OS << "/*updater*/";
  PrintExpr(Node->getUpdater());
  OS << "}";
}

void StmtPrinter::VisitNoInitExpr(NoInitExpr *Node) {
  OS << "/*no init*/";
}

void StmtPrinter::VisitImplicitValueInitExpr(ImplicitValueInitExpr *Node) {
  if (Node->getType()->getAsCXXRecordDecl()) {
    OS << "/*implicit*/";
    Node->getType().print(OS, Policy);
    OS << "()";
  } else {
    OS << "/*implicit*/(";
    Node->getType().print(OS, Policy);
    OS << ')';
    if (Node->getType()->isRecordType())
      OS << "{}";
    else
      OS << 0;
  }
}

void StmtPrinter::VisitVAArgExpr(VAArgExpr *Node) {
  OS << "__builtin_va_arg(";
  PrintExpr(Node->getSubExpr());
  OS << ", ";
  Node->getType().print(OS, Policy);
  OS << ")";
}

void StmtPrinter::VisitPseudoObjectExpr(PseudoObjectExpr *Node) {
  PrintExpr(Node->getSyntacticForm());
}

void StmtPrinter::VisitAtomicExpr(AtomicExpr *Node) {
  const char *Name = nullptr;
  switch (Node->getOp()) {
#define BUILTIN(ID, TYPE, ATTRS)
#define ATOMIC_BUILTIN(ID, TYPE, ATTRS) \
  case AtomicExpr::AO ## ID: \
    Name = #ID "("; \
    break;
#include "clang/Basic/Builtins.def"
  }
  OS << Name;

  // AtomicExpr stores its subexpressions in a permuted order.
  PrintExpr(Node->getPtr());
  if (Node->getOp() != AtomicExpr::AO__c11_atomic_load &&
      Node->getOp() != AtomicExpr::AO__atomic_load_n &&
      Node->getOp() != AtomicExpr::AO__opencl_atomic_load) {
    OS << ", ";
    PrintExpr(Node->getVal1());
  }
  if (Node->getOp() == AtomicExpr::AO__atomic_exchange ||
      Node->isCmpXChg()) {
    OS << ", ";
    PrintExpr(Node->getVal2());
  }
  if (Node->getOp() == AtomicExpr::AO__atomic_compare_exchange ||
      Node->getOp() == AtomicExpr::AO__atomic_compare_exchange_n) {
    OS << ", ";
    PrintExpr(Node->getWeak());
  }
  if (Node->getOp() != AtomicExpr::AO__c11_atomic_init &&
      Node->getOp() != AtomicExpr::AO__opencl_atomic_init) {
    OS << ", ";
    PrintExpr(Node->getOrder());
  }
  if (Node->isCmpXChg()) {
    OS << ", ";
    PrintExpr(Node->getOrderFail());
  }
  OS << ")";
}

// C++
void StmtPrinter::VisitCXXOperatorCallExpr(CXXOperatorCallExpr *Node) {
  OverloadedOperatorKind Kind = Node->getOperator();
  if (Kind == OO_PlusPlus || Kind == OO_MinusMinus) {
    if (Node->getNumArgs() == 1) {
      OS << getOperatorSpelling(Kind) << ' ';
      PrintExpr(Node->getArg(0));
    } else {
      PrintExpr(Node->getArg(0));
      OS << ' ' << getOperatorSpelling(Kind);
    }
  } else if (Kind == OO_Arrow) {
    PrintExpr(Node->getArg(0));
  } else if (Kind == OO_Call) {
    PrintExpr(Node->getArg(0));
    OS << '(';
    for (unsigned ArgIdx = 1; ArgIdx < Node->getNumArgs(); ++ArgIdx) {
      if (ArgIdx > 1)
        OS << ", ";
      if (!isa<CXXDefaultArgExpr>(Node->getArg(ArgIdx)))
        PrintExpr(Node->getArg(ArgIdx));
    }
    OS << ')';
  } else if (Kind == OO_Subscript) {
    PrintExpr(Node->getArg(0));
    OS << '[';
    PrintExpr(Node->getArg(1));
    OS << ']';
  } else if (Node->getNumArgs() == 1) {
    OS << getOperatorSpelling(Kind) << ' ';
    PrintExpr(Node->getArg(0));
  } else if (Node->getNumArgs() == 2) {
    PrintExpr(Node->getArg(0));
    OS << ' ' << getOperatorSpelling(Kind) << ' ';
    PrintExpr(Node->getArg(1));
  } else {
    llvm_unreachable("unknown overloaded operator");
  }
}

void StmtPrinter::VisitCXXMemberCallExpr(CXXMemberCallExpr *Node) {
  // If we have a conversion operator call only print the argument.
  CXXMethodDecl *MD = Node->getMethodDecl();
  if (MD && isa<CXXConversionDecl>(MD)) {
    PrintExpr(Node->getImplicitObjectArgument());
    return;
  }
  VisitCallExpr(cast<CallExpr>(Node));
}

void StmtPrinter::VisitCUDAKernelCallExpr(CUDAKernelCallExpr *Node) {
  PrintExpr(Node->getCallee());
  OS << "<<<";
  PrintCallArgs(Node->getConfig());
  OS << ">>>(";
  PrintCallArgs(Node);
  OS << ")";
}

void StmtPrinter::VisitCXXRewrittenBinaryOperator(
    CXXRewrittenBinaryOperator *Node) {
  CXXRewrittenBinaryOperator::DecomposedForm Decomposed =
      Node->getDecomposedForm();
  PrintExpr(const_cast<Expr*>(Decomposed.LHS));
  OS << ' ' << BinaryOperator::getOpcodeStr(Decomposed.Opcode) << ' ';
  PrintExpr(const_cast<Expr*>(Decomposed.RHS));
}

void StmtPrinter::VisitCXXNamedCastExpr(CXXNamedCastExpr *Node) {
  OS << Node->getCastName() << '<';
  Node->getTypeAsWritten().print(OS, Policy);
  OS << ">(";
  PrintExpr(Node->getSubExpr());
  OS << ")";
}

void StmtPrinter::VisitCXXStaticCastExpr(CXXStaticCastExpr *Node) {
  VisitCXXNamedCastExpr(Node);
}

void StmtPrinter::VisitCXXDynamicCastExpr(CXXDynamicCastExpr *Node) {
  VisitCXXNamedCastExpr(Node);
}

void StmtPrinter::VisitCXXReinterpretCastExpr(CXXReinterpretCastExpr *Node) {
  VisitCXXNamedCastExpr(Node);
}

void StmtPrinter::VisitCXXConstCastExpr(CXXConstCastExpr *Node) {
  VisitCXXNamedCastExpr(Node);
}

void StmtPrinter::VisitBuiltinBitCastExpr(BuiltinBitCastExpr *Node) {
  OS << "__builtin_bit_cast(";
  Node->getTypeInfoAsWritten()->getType().print(OS, Policy);
  OS << ", ";
  PrintExpr(Node->getSubExpr());
  OS << ")";
}

void StmtPrinter::VisitCXXAddrspaceCastExpr(CXXAddrspaceCastExpr *Node) {
  VisitCXXNamedCastExpr(Node);
}

void StmtPrinter::VisitCXXTypeidExpr(CXXTypeidExpr *Node) {
  OS << "typeid(";
  if (Node->isTypeOperand()) {
    Node->getTypeOperandSourceInfo()->getType().print(OS, Policy);
  } else {
    PrintExpr(Node->getExprOperand());
  }
  OS << ")";
}

void StmtPrinter::VisitCXXUuidofExpr(CXXUuidofExpr *Node) {
  OS << "__uuidof(";
  if (Node->isTypeOperand()) {
    Node->getTypeOperandSourceInfo()->getType().print(OS, Policy);
  } else {
    PrintExpr(Node->getExprOperand());
  }
  OS << ")";
}

void StmtPrinter::VisitMSPropertyRefExpr(MSPropertyRefExpr *Node) {
  PrintExpr(Node->getBaseExpr());
  if (Node->isArrow())
    OS << "->";
  else
    OS << ".";
  if (NestedNameSpecifier *Qualifier =
      Node->getQualifierLoc().getNestedNameSpecifier())
    Qualifier->print(OS, Policy);
  OS << Node->getPropertyDecl()->getDeclName();
}

void StmtPrinter::VisitMSPropertySubscriptExpr(MSPropertySubscriptExpr *Node) {
  PrintExpr(Node->getBase());
  OS << "[";
  PrintExpr(Node->getIdx());
  OS << "]";
}

void StmtPrinter::VisitUserDefinedLiteral(UserDefinedLiteral *Node) {
  switch (Node->getLiteralOperatorKind()) {
  case UserDefinedLiteral::LOK_Raw:
    OS << cast<StringLiteral>(Node->getArg(0)->IgnoreImpCasts())->getString();
    break;
  case UserDefinedLiteral::LOK_Template: {
    const auto *DRE = cast<DeclRefExpr>(Node->getCallee()->IgnoreImpCasts());
    const TemplateArgumentList *Args =
      cast<FunctionDecl>(DRE->getDecl())->getTemplateSpecializationArgs();
    assert(Args);

    if (Args->size() != 1) {
      OS << "operator\"\"" << Node->getUDSuffix()->getName();
      printTemplateArgumentList(OS, Args->asArray(), Policy);
      OS << "()";
      return;
    }

    const TemplateArgument &Pack = Args->get(0);
    for (const auto &P : Pack.pack_elements()) {
      char C = (char)P.getAsIntegral().getZExtValue();
      OS << C;
    }
    break;
  }
  case UserDefinedLiteral::LOK_Integer: {
    // Print integer literal without suffix.
    const auto *Int = cast<IntegerLiteral>(Node->getCookedLiteral());
    OS << Int->getValue().toString(10, /*isSigned*/false);
    break;
  }
  case UserDefinedLiteral::LOK_Floating: {
    // Print floating literal without suffix.
    auto *Float = cast<FloatingLiteral>(Node->getCookedLiteral());
    PrintFloatingLiteral(OS, Float, /*PrintSuffix=*/false);
    break;
  }
  case UserDefinedLiteral::LOK_String:
  case UserDefinedLiteral::LOK_Character:
    PrintExpr(Node->getCookedLiteral());
    break;
  }
  OS << Node->getUDSuffix()->getName();
}

void StmtPrinter::VisitCXXBoolLiteralExpr(CXXBoolLiteralExpr *Node) {
  OS << (Node->getValue() ? "true" : "false");
}

void StmtPrinter::VisitCXXNullPtrLiteralExpr(CXXNullPtrLiteralExpr *Node) {
  OS << "nullptr";
}

void StmtPrinter::VisitCXXParameterInfoExpr(CXXParameterInfoExpr *Node) {
  OS << "<parameter info for " << Node->getDecl()->getName() << ">";
}

void StmtPrinter::VisitCXXThisExpr(CXXThisExpr *Node) {
  OS << "this";
}

void StmtPrinter::VisitCXXThrowExpr(CXXThrowExpr *Node) {
  if (!Node->getSubExpr())
    OS << "throw";
  else {
    OS << "throw ";
    PrintExpr(Node->getSubExpr());
  }
}

void StmtPrinter::VisitCXXDefaultArgExpr(CXXDefaultArgExpr *Node) {
  // Nothing to print: we picked up the default argument.
}

void StmtPrinter::VisitCXXDefaultInitExpr(CXXDefaultInitExpr *Node) {
  // Nothing to print: we picked up the default initializer.
}

void StmtPrinter::VisitCXXFunctionalCastExpr(CXXFunctionalCastExpr *Node) {
  Node->getType().print(OS, Policy);
  // If there are no parens, this is list-initialization, and the braces are
  // part of the syntax of the inner construct.
  if (Node->getLParenLoc().isValid())
    OS << "(";
  PrintExpr(Node->getSubExpr());
  if (Node->getLParenLoc().isValid())
    OS << ")";
}

void StmtPrinter::VisitCXXBindTemporaryExpr(CXXBindTemporaryExpr *Node) {
  PrintExpr(Node->getSubExpr());
}

void StmtPrinter::VisitCXXTemporaryObjectExpr(CXXTemporaryObjectExpr *Node) {
  Node->getType().print(OS, Policy);
  if (Node->isStdInitListInitialization())
    /* Nothing to do; braces are part of creating the std::initializer_list. */;
  else if (Node->isListInitialization())
    OS << "{";
  else
    OS << "(";
  for (CXXTemporaryObjectExpr::arg_iterator Arg = Node->arg_begin(),
                                         ArgEnd = Node->arg_end();
       Arg != ArgEnd; ++Arg) {
    if ((*Arg)->isDefaultArgument())
      break;
    if (Arg != Node->arg_begin())
      OS << ", ";
    PrintExpr(*Arg);
  }
  if (Node->isStdInitListInitialization())
    /* See above. */;
  else if (Node->isListInitialization())
    OS << "}";
  else
    OS << ")";
}

void StmtPrinter::VisitLambdaExpr(LambdaExpr *Node) {
  OS << '[';
  bool NeedComma = false;
  switch (Node->getCaptureDefault()) {
  case LCD_None:
    break;

  case LCD_ByCopy:
    OS << '=';
    NeedComma = true;
    break;

  case LCD_ByRef:
    OS << '&';
    NeedComma = true;
    break;
  }
  for (LambdaExpr::capture_iterator C = Node->explicit_capture_begin(),
                                 CEnd = Node->explicit_capture_end();
       C != CEnd;
       ++C) {
    if (C->capturesVLAType())
      continue;

    if (NeedComma)
      OS << ", ";
    NeedComma = true;

    switch (C->getCaptureKind()) {
    case LCK_This:
      OS << "this";
      break;

    case LCK_StarThis:
      OS << "*this";
      break;

    case LCK_ByRef:
      if (Node->getCaptureDefault() != LCD_ByRef || Node->isInitCapture(C))
        OS << '&';
      OS << C->getCapturedVar()->getName();
      break;

    case LCK_ByCopy:
      OS << C->getCapturedVar()->getName();
      break;

    case LCK_VLAType:
      llvm_unreachable("VLA type in explicit captures.");
    }

    if (C->isPackExpansion())
      OS << "...";

    if (Node->isInitCapture(C)) {
      VarDecl *D = C->getCapturedVar();

      llvm::StringRef Pre;
      llvm::StringRef Post;
      if (D->getInitStyle() == VarDecl::CallInit &&
          !isa<ParenListExpr>(D->getInit())) {
        Pre = "(";
        Post = ")";
      } else if (D->getInitStyle() == VarDecl::CInit) {
        Pre = " = ";
      }

      OS << Pre;
      PrintExpr(D->getInit());
      OS << Post;
    }
  }
  OS << ']';

  if (!Node->getExplicitTemplateParameters().empty()) {
    Node->getTemplateParameterList()->print(
        OS, Node->getLambdaClass()->getASTContext(),
        /*OmitTemplateKW*/true);
  }

  if (Node->hasExplicitParameters()) {
    OS << '(';
    CXXMethodDecl *Method = Node->getCallOperator();
    NeedComma = false;
    for (const auto *P : Method->parameters()) {
      if (NeedComma) {
        OS << ", ";
      } else {
        NeedComma = true;
      }
      std::string ParamStr = P->getNameAsString();
      P->getOriginalType().print(OS, Policy, ParamStr);
    }
    if (Method->isVariadic()) {
      if (NeedComma)
        OS << ", ";
      OS << "...";
    }
    OS << ')';

    if (Node->isMutable())
      OS << " mutable";

    auto *Proto = Method->getType()->castAs<FunctionProtoType>();
    Proto->printExceptionSpecification(OS, Policy);

    // FIXME: Attributes

    // Print the trailing return type if it was specified in the source.
    if (Node->hasExplicitResultType()) {
      OS << " -> ";
      Proto->getReturnType().print(OS, Policy);
    }
  }

  // Print the body.
  OS << ' ';
  if (Policy.TerseOutput)
    OS << "{}";
  else
    PrintRawCompoundStmt(Node->getCompoundStmtBody());
}

void StmtPrinter::VisitCXXScalarValueInitExpr(CXXScalarValueInitExpr *Node) {
  if (TypeSourceInfo *TSInfo = Node->getTypeSourceInfo())
    TSInfo->getType().print(OS, Policy);
  else
    Node->getType().print(OS, Policy);
  OS << "()";
}

void StmtPrinter::VisitCXXNewExpr(CXXNewExpr *E) {
  if (E->isGlobalNew())
    OS << "::";
  OS << "new ";
  unsigned NumPlace = E->getNumPlacementArgs();
  if (NumPlace > 0 && !isa<CXXDefaultArgExpr>(E->getPlacementArg(0))) {
    OS << "(";
    PrintExpr(E->getPlacementArg(0));
    for (unsigned i = 1; i < NumPlace; ++i) {
      if (isa<CXXDefaultArgExpr>(E->getPlacementArg(i)))
        break;
      OS << ", ";
      PrintExpr(E->getPlacementArg(i));
    }
    OS << ") ";
  }
  if (E->isParenTypeId())
    OS << "(";
  std::string TypeS;
  if (Optional<Expr *> Size = E->getArraySize()) {
    llvm::raw_string_ostream s(TypeS);
    s << '[';
    if (*Size)
      (*Size)->printPretty(s, Helper, Policy);
    s << ']';
  }
  E->getAllocatedType().print(OS, Policy, TypeS);
  if (E->isParenTypeId())
    OS << ")";

  CXXNewExpr::InitializationStyle InitStyle = E->getInitializationStyle();
  if (InitStyle) {
    if (InitStyle == CXXNewExpr::CallInit)
      OS << "(";
    PrintExpr(E->getInitializer());
    if (InitStyle == CXXNewExpr::CallInit)
      OS << ")";
  }
}

void StmtPrinter::VisitCXXDeleteExpr(CXXDeleteExpr *E) {
  if (E->isGlobalDelete())
    OS << "::";
  OS << "delete ";
  if (E->isArrayForm())
    OS << "[] ";
  PrintExpr(E->getArgument());
}

void StmtPrinter::VisitCXXPseudoDestructorExpr(CXXPseudoDestructorExpr *E) {
  PrintExpr(E->getBase());
  if (E->isArrow())
    OS << "->";
  else
    OS << '.';
  if (E->getQualifier())
    E->getQualifier()->print(OS, Policy);
  OS << "~";

  if (IdentifierInfo *II = E->getDestroyedTypeIdentifier())
    OS << II->getName();
  else
    E->getDestroyedType().print(OS, Policy);
}

void StmtPrinter::VisitCXXConstructExpr(CXXConstructExpr *E) {
  if (E->isListInitialization() && !E->isStdInitListInitialization())
    OS << "{";

  for (unsigned i = 0, e = E->getNumArgs(); i != e; ++i) {
    if (isa<CXXDefaultArgExpr>(E->getArg(i))) {
      // Don't print any defaulted arguments
      break;
    }

    if (i) OS << ", ";
    PrintExpr(E->getArg(i));
  }

  if (E->isListInitialization() && !E->isStdInitListInitialization())
    OS << "}";
}

void StmtPrinter::VisitCXXInheritedCtorInitExpr(CXXInheritedCtorInitExpr *E) {
  // Parens are printed by the surrounding context.
  OS << "<forwarded>";
}

void StmtPrinter::VisitCXXStdInitializerListExpr(CXXStdInitializerListExpr *E) {
  PrintExpr(E->getSubExpr());
}

void StmtPrinter::VisitExprWithCleanups(ExprWithCleanups *E) {
  // Just forward to the subexpression.
  PrintExpr(E->getSubExpr());
}

void
StmtPrinter::VisitCXXUnresolvedConstructExpr(
                                           CXXUnresolvedConstructExpr *Node) {
  Node->getTypeAsWritten().print(OS, Policy);
  OS << "(";
  for (CXXUnresolvedConstructExpr::arg_iterator Arg = Node->arg_begin(),
                                             ArgEnd = Node->arg_end();
       Arg != ArgEnd; ++Arg) {
    if (Arg != Node->arg_begin())
      OS << ", ";
    PrintExpr(*Arg);
  }
  OS << ")";
}

void StmtPrinter::VisitCXXDependentScopeMemberExpr(
                                         CXXDependentScopeMemberExpr *Node) {
  if (!Node->isImplicitAccess()) {
    PrintExpr(Node->getBase());
    OS << (Node->isArrow() ? "->" : ".");
  }
  if (NestedNameSpecifier *Qualifier = Node->getQualifier())
    Qualifier->print(OS, Policy);
  if (Node->hasTemplateKeyword())
    OS << "template ";
  OS << Node->getMemberNameInfo();
  if (Node->hasExplicitTemplateArgs())
    printTemplateArgumentList(OS, Node->template_arguments(), Policy);
}

void StmtPrinter::VisitUnresolvedMemberExpr(UnresolvedMemberExpr *Node) {
  if (!Node->isImplicitAccess()) {
    PrintExpr(Node->getBase());
    OS << (Node->isArrow() ? "->" : ".");
  }
  if (NestedNameSpecifier *Qualifier = Node->getQualifier())
    Qualifier->print(OS, Policy);
  if (Node->hasTemplateKeyword())
    OS << "template ";
  OS << Node->getMemberNameInfo();
  if (Node->hasExplicitTemplateArgs())
    printTemplateArgumentList(OS, Node->template_arguments(), Policy);
}

void StmtPrinter::VisitTypeTraitExpr(TypeTraitExpr *E) {
  OS << getTraitSpelling(E->getTrait()) << "(";
  for (unsigned I = 0, N = E->getNumArgs(); I != N; ++I) {
    if (I > 0)
      OS << ", ";
    E->getArg(I)->getType().print(OS, Policy);
  }
  OS << ")";
}

void StmtPrinter::VisitArrayTypeTraitExpr(ArrayTypeTraitExpr *E) {
  OS << getTraitSpelling(E->getTrait()) << '(';
  E->getQueriedType().print(OS, Policy);
  OS << ')';
}

void StmtPrinter::VisitExpressionTraitExpr(ExpressionTraitExpr *E) {
  OS << getTraitSpelling(E->getTrait()) << '(';
  PrintExpr(E->getQueriedExpression());
  OS << ')';
}

void StmtPrinter::VisitCXXNoexceptExpr(CXXNoexceptExpr *E) {
  OS << "noexcept(";
  PrintExpr(E->getOperand());
  OS << ")";
}

void StmtPrinter::VisitPackExpansionExpr(PackExpansionExpr *E) {
  PrintExpr(E->getPattern());
  OS << "...";
}

void StmtPrinter::VisitSizeOfPackExpr(SizeOfPackExpr *E) {
  OS << "sizeof...(" << *E->getPack() << ")";
}

void StmtPrinter::VisitSubstNonTypeTemplateParmPackExpr(
                                       SubstNonTypeTemplateParmPackExpr *Node) {
  OS << *Node->getParameterPack();
}

void StmtPrinter::VisitSubstNonTypeTemplateParmExpr(
                                       SubstNonTypeTemplateParmExpr *Node) {
  Visit(Node->getReplacement());
}

void StmtPrinter::VisitFunctionParmPackExpr(FunctionParmPackExpr *E) {
  OS << *E->getParameterPack();
}

void StmtPrinter::VisitMaterializeTemporaryExpr(MaterializeTemporaryExpr *Node){
  PrintExpr(Node->getSubExpr());
}

void StmtPrinter::VisitCXXFoldExpr(CXXFoldExpr *E) {
  OS << "(";
  if (E->getLHS()) {
    PrintExpr(E->getLHS());
    OS << " " << BinaryOperator::getOpcodeStr(E->getOperator()) << " ";
  }
  OS << "...";
  if (E->getRHS()) {
    OS << " " << BinaryOperator::getOpcodeStr(E->getOperator()) << " ";
    PrintExpr(E->getRHS());
  }
  OS << ")";
}

void StmtPrinter::VisitConceptSpecializationExpr(ConceptSpecializationExpr *E) {
  NestedNameSpecifierLoc NNS = E->getNestedNameSpecifierLoc();
  if (NNS)
    NNS.getNestedNameSpecifier()->print(OS, Policy);
  if (E->getTemplateKWLoc().isValid())
    OS << "template ";
  OS << E->getFoundDecl()->getName();
  printTemplateArgumentList(OS, E->getTemplateArgsAsWritten()->arguments(),
                            Policy);
}

void StmtPrinter::VisitRequiresExpr(RequiresExpr *E) {
  OS << "requires ";
  auto LocalParameters = E->getLocalParameters();
  if (!LocalParameters.empty()) {
    OS << "(";
    for (ParmVarDecl *LocalParam : LocalParameters) {
      PrintRawDecl(LocalParam);
      if (LocalParam != LocalParameters.back())
        OS << ", ";
    }

    OS << ") ";
  }
  OS << "{ ";
  auto Requirements = E->getRequirements();
  for (concepts::Requirement *Req : Requirements) {
    if (auto *TypeReq = dyn_cast<concepts::TypeRequirement>(Req)) {
      if (TypeReq->isSubstitutionFailure())
        OS << "<<error-type>>";
      else
        TypeReq->getType()->getType().print(OS, Policy);
    } else if (auto *ExprReq = dyn_cast<concepts::ExprRequirement>(Req)) {
      if (ExprReq->isCompound())
        OS << "{ ";
      if (ExprReq->isExprSubstitutionFailure())
        OS << "<<error-expression>>";
      else
        PrintExpr(ExprReq->getExpr());
      if (ExprReq->isCompound()) {
        OS << " }";
        if (ExprReq->getNoexceptLoc().isValid())
          OS << " noexcept";
        const auto &RetReq = ExprReq->getReturnTypeRequirement();
        if (!RetReq.isEmpty()) {
          OS << " -> ";
          if (RetReq.isSubstitutionFailure())
            OS << "<<error-type>>";
          else if (RetReq.isTypeConstraint())
            RetReq.getTypeConstraint()->print(OS, Policy);
        }
      }
    } else {
      auto *NestedReq = cast<concepts::NestedRequirement>(Req);
      OS << "requires ";
      if (NestedReq->isSubstitutionFailure())
        OS << "<<error-expression>>";
      else
        PrintExpr(NestedReq->getConstraintExpr());
    }
    OS << "; ";
  }
  OS << "}";
}

// C++ Coroutines TS

void StmtPrinter::VisitCoroutineBodyStmt(CoroutineBodyStmt *S) {
  Visit(S->getBody());
}

void StmtPrinter::VisitCoreturnStmt(CoreturnStmt *S) {
  OS << "co_return";
  if (S->getOperand()) {
    OS << " ";
    Visit(S->getOperand());
  }
  OS << ";";
}

void StmtPrinter::VisitCoawaitExpr(CoawaitExpr *S) {
  OS << "co_await ";
  PrintExpr(S->getOperand());
}

void StmtPrinter::VisitDependentCoawaitExpr(DependentCoawaitExpr *S) {
  OS << "co_await ";
  PrintExpr(S->getOperand());
}

void StmtPrinter::VisitCoyieldExpr(CoyieldExpr *S) {
  OS << "co_yield ";
  PrintExpr(S->getOperand());
}

void StmtPrinter::VisitCXXReflectExpr(CXXReflectExpr *S) {
  OS << "reflexpr(...)";
  #if 0
  OS << "reflexpr(";
  APValue Reflection = S->getValue();
  if (const Decl *D = getAsReflectedDeclaration(Reflection)) {
    if (const NamedDecl *ND = dyn_cast<NamedDecl>(D))
      OS << ND->getDeclName();
    else
      OS << "<non-printable>"; // FIXME: ???
  } else if (const Type *T = getAsReflectedType(Reflection)) {
    QualType(T, 0).print(OS, Policy);
  } else {
    llvm_unreachable("invalid reflection");
  }
  OS << ")";
  #endif
}

void StmtPrinter::VisitCXXInvalidReflectionExpr(CXXInvalidReflectionExpr *E) {
  OS << "__invalid_reflection(";
  PrintExpr(E->getMessage());
  OS << ')';
}

void StmtPrinter::VisitCXXReflectionReadQueryExpr(
                                                CXXReflectionReadQueryExpr *E) {
  OS << "__reflect(";
  for (unsigned i = 0; i < E->getNumArgs(); ++i) {
    PrintExpr(E->getArg(i));
    if (i + 1 != E->getNumArgs())
      OS << ", ";
  }
  OS << ')';
}

void StmtPrinter::VisitCXXReflectionWriteQueryExpr(
                                               CXXReflectionWriteQueryExpr *E) {
  OS << "__reflect_mod(";
  for (unsigned i = 0; i < E->getNumArgs(); ++i) {
    PrintExpr(E->getArg(i));
    if (i + 1 != E->getNumArgs())
      OS << ", ";
  }
  OS << ')';
}

void StmtPrinter::VisitCXXReflectPrintLiteralExpr(
                                                CXXReflectPrintLiteralExpr *E) {
  OS << "__reflect_print(";
  for (unsigned i = 0; i < E->getNumArgs(); ++i) {
    PrintExpr(E->getArg(i));
    if (i + 1 != E->getNumArgs())
      OS << ", ";
  }
  OS << ')';
}

void StmtPrinter::VisitCXXReflectPrintReflectionExpr(
                                             CXXReflectPrintReflectionExpr *E) {
  OS << "__reflect_pretty_print(";
  PrintExpr(E->getReflection());
  OS << ')';
}

void StmtPrinter::VisitCXXReflectDumpReflectionExpr(
                                              CXXReflectDumpReflectionExpr *E) {
  OS << "__reflect_dump(";
  PrintExpr(E->getReflection());
  OS << ')';
}

void StmtPrinter::VisitCXXCompilerErrorExpr(CXXCompilerErrorExpr *E) {
  OS << "__compiler_error(";
  PrintExpr(E->getMessage());
  OS << ')';
}

void StmtPrinter::VisitCXXIdExprExpr(CXXIdExprExpr *E) {
  OS << "idexpr(";
  PrintExpr(E->getReflection());
  OS << ")";
}

void StmtPrinter::VisitCXXMemberIdExprExpr(CXXMemberIdExprExpr *E) {
  PrintExpr(E->getBase());

  if (E->isArrow())
    OS << "->";
  else
    OS << ".";

  OS << "idexpr(";
  PrintExpr(E->getReflection());
  OS << ")";
}

void StmtPrinter::VisitCXXDependentSpliceIdExpr(CXXDependentSpliceIdExpr *Node) {
  OS << "(. " << Node->getNameInfo() << " .)";
}

void StmtPrinter::VisitCXXValueOfExpr(CXXValueOfExpr *E) {
  OS << "valueof(...)"; // TODO Finish this
}

void StmtPrinter::VisitCXXConcatenateExpr(CXXConcatenateExpr *Node) {
  OS << "__concatenate" << '(';
  CXXConcatenateExpr::child_range Ch = Node->children();
  for (auto I = Ch.begin(); I != Ch.end(); ++I) {
    if (I != Ch.begin())
      OS << ", ";
    PrintStmt(*I);
  }
  OS << ')';
}

void StmtPrinter::VisitCXXDependentVariadicReifierExpr(
    CXXDependentVariadicReifierExpr *E) {
  // TODO Finish this
  switch(E->getKeywordId()) {
  case tok::kw_valueof:
    OS << "valueof(...)";
    break;
  case tok::kw_idexpr:
    OS << "idexpr(...)";
    break;
  case tok::kw_unqualid:
    OS << "unqualid(...)";
    break;
  case tok::kw_typename:
    OS << "typename(...)";
    break;
  default:
    break;
  }
}

void StmtPrinter::VisitCXXFragmentExpr(CXXFragmentExpr *Node) {
  OS << (Node->isLegacy() ? "__fragment " : "fragment ");
  Node->getFragment()->getContent()->print(OS, Policy);
}

void StmtPrinter::VisitCXXFragmentCaptureExpr(CXXFragmentCaptureExpr *Node) {
 OS << "%{";
 if (const Expr *Init = Node->getInitializer()) {
   Visit(const_cast<Expr *>(Init));
 } else {
   OS << "detached capture";
 }
 OS << "}";
}

<<<<<<< HEAD
void StmtPrinter::VisitCppxTypeLiteral(CppxTypeLiteral *E) {
  QualType T = E->getValue()->getType();
  T.print(OS, Policy);
}


void StmtPrinter::VisitCppxPartialEvalExpr(CppxPartialEvalExpr *E) {
  QualType T = E->getType();
  T.print(OS, Policy);
}

void StmtPrinter::VisitCppxDeclRefExpr(CppxDeclRefExpr *E) {
  Decl *D = E->getValue();
  D->print(OS, Policy);
=======
void StmtPrinter::VisitCXXInjectedValueExpr(CXXInjectedValueExpr *Node) {
 Visit(Node->getInitializer());
>>>>>>> c0038db6
}

// Obj-C

void StmtPrinter::VisitObjCStringLiteral(ObjCStringLiteral *Node) {
  OS << "@";
  VisitStringLiteral(Node->getString());
}

void StmtPrinter::VisitObjCBoxedExpr(ObjCBoxedExpr *E) {
  OS << "@";
  Visit(E->getSubExpr());
}

void StmtPrinter::VisitObjCArrayLiteral(ObjCArrayLiteral *E) {
  OS << "@[ ";
  ObjCArrayLiteral::child_range Ch = E->children();
  for (auto I = Ch.begin(), E = Ch.end(); I != E; ++I) {
    if (I != Ch.begin())
      OS << ", ";
    Visit(*I);
  }
  OS << " ]";
}

void StmtPrinter::VisitObjCDictionaryLiteral(ObjCDictionaryLiteral *E) {
  OS << "@{ ";
  for (unsigned I = 0, N = E->getNumElements(); I != N; ++I) {
    if (I > 0)
      OS << ", ";

    ObjCDictionaryElement Element = E->getKeyValueElement(I);
    Visit(Element.Key);
    OS << " : ";
    Visit(Element.Value);
    if (Element.isPackExpansion())
      OS << "...";
  }
  OS << " }";
}

void StmtPrinter::VisitObjCEncodeExpr(ObjCEncodeExpr *Node) {
  OS << "@encode(";
  Node->getEncodedType().print(OS, Policy);
  OS << ')';
}

void StmtPrinter::VisitObjCSelectorExpr(ObjCSelectorExpr *Node) {
  OS << "@selector(";
  Node->getSelector().print(OS);
  OS << ')';
}

void StmtPrinter::VisitObjCProtocolExpr(ObjCProtocolExpr *Node) {
  OS << "@protocol(" << *Node->getProtocol() << ')';
}

void StmtPrinter::VisitObjCMessageExpr(ObjCMessageExpr *Mess) {
  OS << "[";
  switch (Mess->getReceiverKind()) {
  case ObjCMessageExpr::Instance:
    PrintExpr(Mess->getInstanceReceiver());
    break;

  case ObjCMessageExpr::Class:
    Mess->getClassReceiver().print(OS, Policy);
    break;

  case ObjCMessageExpr::SuperInstance:
  case ObjCMessageExpr::SuperClass:
    OS << "Super";
    break;
  }

  OS << ' ';
  Selector selector = Mess->getSelector();
  if (selector.isUnarySelector()) {
    OS << selector.getNameForSlot(0);
  } else {
    for (unsigned i = 0, e = Mess->getNumArgs(); i != e; ++i) {
      if (i < selector.getNumArgs()) {
        if (i > 0) OS << ' ';
        if (selector.getIdentifierInfoForSlot(i))
          OS << selector.getIdentifierInfoForSlot(i)->getName() << ':';
        else
           OS << ":";
      }
      else OS << ", "; // Handle variadic methods.

      PrintExpr(Mess->getArg(i));
    }
  }
  OS << "]";
}

void StmtPrinter::VisitObjCBoolLiteralExpr(ObjCBoolLiteralExpr *Node) {
  OS << (Node->getValue() ? "__objc_yes" : "__objc_no");
}

void
StmtPrinter::VisitObjCIndirectCopyRestoreExpr(ObjCIndirectCopyRestoreExpr *E) {
  PrintExpr(E->getSubExpr());
}

void
StmtPrinter::VisitObjCBridgedCastExpr(ObjCBridgedCastExpr *E) {
  OS << '(' << E->getBridgeKindName();
  E->getType().print(OS, Policy);
  OS << ')';
  PrintExpr(E->getSubExpr());
}

void StmtPrinter::VisitBlockExpr(BlockExpr *Node) {
  BlockDecl *BD = Node->getBlockDecl();
  OS << "^";

  const FunctionType *AFT = Node->getFunctionType();

  if (isa<FunctionNoProtoType>(AFT)) {
    OS << "()";
  } else if (!BD->param_empty() || cast<FunctionProtoType>(AFT)->isVariadic()) {
    OS << '(';
    for (BlockDecl::param_iterator AI = BD->param_begin(),
         E = BD->param_end(); AI != E; ++AI) {
      if (AI != BD->param_begin()) OS << ", ";
      std::string ParamStr = (*AI)->getNameAsString();
      (*AI)->getType().print(OS, Policy, ParamStr);
    }

    const auto *FT = cast<FunctionProtoType>(AFT);
    if (FT->isVariadic()) {
      if (!BD->param_empty()) OS << ", ";
      OS << "...";
    }
    OS << ')';
  }
  OS << "{ }";
}

void StmtPrinter::VisitOpaqueValueExpr(OpaqueValueExpr *Node) {
  PrintExpr(Node->getSourceExpr());
}

void StmtPrinter::VisitTypoExpr(TypoExpr *Node) {
  // TODO: Print something reasonable for a TypoExpr, if necessary.
  llvm_unreachable("Cannot print TypoExpr nodes");
}

void StmtPrinter::VisitRecoveryExpr(RecoveryExpr *Node) {
  OS << "<recovery-expr>(";
  const char *Sep = "";
  for (Expr *E : Node->subExpressions()) {
    OS << Sep;
    PrintExpr(E);
    Sep = ", ";
  }
  OS << ')';
}

void StmtPrinter::VisitAsTypeExpr(AsTypeExpr *Node) {
  OS << "__builtin_astype(";
  PrintExpr(Node->getSrcExpr());
  OS << ", ";
  Node->getType().print(OS, Policy);
  OS << ")";
}

//===----------------------------------------------------------------------===//
// Stmt method implementations
//===----------------------------------------------------------------------===//

void Stmt::dumpPretty(const ASTContext &Context) const {
  printPretty(llvm::errs(), nullptr, PrintingPolicy(Context.getLangOpts()));
}

void Stmt::printPretty(raw_ostream &Out, PrinterHelper *Helper,
                       const PrintingPolicy &Policy, unsigned Indentation,
                       StringRef NL, const ASTContext *Context) const {
  StmtPrinter P(Out, Helper, Policy, Indentation, NL, Context);
  P.Visit(const_cast<Stmt *>(this));
}

void Stmt::printJson(raw_ostream &Out, PrinterHelper *Helper,
                     const PrintingPolicy &Policy, bool AddQuotes) const {
  std::string Buf;
  llvm::raw_string_ostream TempOut(Buf);

  printPretty(TempOut, Helper, Policy);

  Out << JsonFormat(TempOut.str(), AddQuotes);
}

//===----------------------------------------------------------------------===//
// PrinterHelper
//===----------------------------------------------------------------------===//

// Implement virtual destructor.
PrinterHelper::~PrinterHelper() = default;<|MERGE_RESOLUTION|>--- conflicted
+++ resolved
@@ -2643,7 +2643,6 @@
  OS << "}";
 }
 
-<<<<<<< HEAD
 void StmtPrinter::VisitCppxTypeLiteral(CppxTypeLiteral *E) {
   QualType T = E->getValue()->getType();
   T.print(OS, Policy);
@@ -2658,10 +2657,10 @@
 void StmtPrinter::VisitCppxDeclRefExpr(CppxDeclRefExpr *E) {
   Decl *D = E->getValue();
   D->print(OS, Policy);
-=======
+}
+
 void StmtPrinter::VisitCXXInjectedValueExpr(CXXInjectedValueExpr *Node) {
  Visit(Node->getInitializer());
->>>>>>> c0038db6
 }
 
 // Obj-C
