//===- Decl.cpp - Declaration AST Node Implementation ---------------------===//
//
// Part of the LLVM Project, under the Apache License v2.0 with LLVM Exceptions.
// See https://llvm.org/LICENSE.txt for license information.
// SPDX-License-Identifier: Apache-2.0 WITH LLVM-exception
//
//===----------------------------------------------------------------------===//
//
// This file implements the Decl subclasses.
//
//===----------------------------------------------------------------------===//

#include "clang/AST/Decl.h"
#include "Linkage.h"
#include "clang/AST/ASTContext.h"
#include "clang/AST/ASTDiagnostic.h"
#include "clang/AST/ASTLambda.h"
#include "clang/AST/ASTMutationListener.h"
#include "clang/AST/Attr.h"
#include "clang/AST/CanonicalType.h"
#include "clang/AST/DeclBase.h"
#include "clang/AST/DeclCXX.h"
#include "clang/AST/DeclObjC.h"
#include "clang/AST/DeclOpenMP.h"
#include "clang/AST/DeclTemplate.h"
#include "clang/AST/DeclarationName.h"
#include "clang/AST/Expr.h"
#include "clang/AST/ExprCXX.h"
#include "clang/AST/ExternalASTSource.h"
#include "clang/AST/ODRHash.h"
#include "clang/AST/PrettyDeclStackTrace.h"
#include "clang/AST/PrettyPrinter.h"
#include "clang/AST/Redeclarable.h"
#include "clang/AST/Stmt.h"
#include "clang/AST/TemplateBase.h"
#include "clang/AST/Type.h"
#include "clang/AST/TypeLoc.h"
#include "clang/Basic/Builtins.h"
#include "clang/Basic/IdentifierTable.h"
#include "clang/Basic/LLVM.h"
#include "clang/Basic/LangOptions.h"
#include "clang/Basic/Linkage.h"
#include "clang/Basic/Module.h"
#include "clang/Basic/PartialDiagnostic.h"
#include "clang/Basic/SanitizerBlacklist.h"
#include "clang/Basic/Sanitizers.h"
#include "clang/Basic/SourceLocation.h"
#include "clang/Basic/SourceManager.h"
#include "clang/Basic/Specifiers.h"
#include "clang/Basic/TargetCXXABI.h"
#include "clang/Basic/TargetInfo.h"
#include "clang/Basic/Visibility.h"
#include "llvm/ADT/APSInt.h"
#include "llvm/ADT/ArrayRef.h"
#include "llvm/ADT/None.h"
#include "llvm/ADT/Optional.h"
#include "llvm/ADT/STLExtras.h"
#include "llvm/ADT/SmallVector.h"
#include "llvm/ADT/StringRef.h"
#include "llvm/ADT/StringSwitch.h"
#include "llvm/ADT/Triple.h"
#include "llvm/Support/Casting.h"
#include "llvm/Support/ErrorHandling.h"
#include "llvm/Support/raw_ostream.h"
#include <algorithm>
#include <cassert>
#include <cstddef>
#include <cstring>
#include <memory>
#include <string>
#include <tuple>
#include <type_traits>

using namespace clang;

Decl *clang::getPrimaryMergedDecl(Decl *D) {
  return D->getASTContext().getPrimaryMergedDecl(D);
}

void PrettyDeclStackTraceEntry::print(raw_ostream &OS) const {
  SourceLocation Loc = this->Loc;
  if (!Loc.isValid() && TheDecl) Loc = TheDecl->getLocation();
  if (Loc.isValid()) {
    Loc.print(OS, Context.getSourceManager());
    OS << ": ";
  }
  OS << Message;

  if (auto *ND = dyn_cast_or_null<NamedDecl>(TheDecl)) {
    OS << " '";
    ND->getNameForDiagnostic(OS, Context.getPrintingPolicy(), true);
    OS << "'";
  }

  OS << '\n';
}

// Defined here so that it can be inlined into its direct callers.
bool Decl::isOutOfLine() const {
  return !getLexicalDeclContext()->Equals(getDeclContext());
}

TranslationUnitDecl::TranslationUnitDecl(ASTContext &ctx)
    : Decl(TranslationUnit, nullptr, SourceLocation()),
      DeclContext(TranslationUnit), Ctx(ctx) {}

//===----------------------------------------------------------------------===//
// NamedDecl Implementation
//===----------------------------------------------------------------------===//

// Visibility rules aren't rigorously externally specified, but here
// are the basic principles behind what we implement:
//
// 1. An explicit visibility attribute is generally a direct expression
// of the user's intent and should be honored.  Only the innermost
// visibility attribute applies.  If no visibility attribute applies,
// global visibility settings are considered.
//
// 2. There is one caveat to the above: on or in a template pattern,
// an explicit visibility attribute is just a default rule, and
// visibility can be decreased by the visibility of template
// arguments.  But this, too, has an exception: an attribute on an
// explicit specialization or instantiation causes all the visibility
// restrictions of the template arguments to be ignored.
//
// 3. A variable that does not otherwise have explicit visibility can
// be restricted by the visibility of its type.
//
// 4. A visibility restriction is explicit if it comes from an
// attribute (or something like it), not a global visibility setting.
// When emitting a reference to an external symbol, visibility
// restrictions are ignored unless they are explicit.
//
// 5. When computing the visibility of a non-type, including a
// non-type member of a class, only non-type visibility restrictions
// are considered: the 'visibility' attribute, global value-visibility
// settings, and a few special cases like __private_extern.
//
// 6. When computing the visibility of a type, including a type member
// of a class, only type visibility restrictions are considered:
// the 'type_visibility' attribute and global type-visibility settings.
// However, a 'visibility' attribute counts as a 'type_visibility'
// attribute on any declaration that only has the former.
//
// The visibility of a "secondary" entity, like a template argument,
// is computed using the kind of that entity, not the kind of the
// primary entity for which we are computing visibility.  For example,
// the visibility of a specialization of either of these templates:
//   template <class T, bool (&compare)(T, X)> bool has_match(list<T>, X);
//   template <class T, bool (&compare)(T, X)> class matcher;
// is restricted according to the type visibility of the argument 'T',
// the type visibility of 'bool(&)(T,X)', and the value visibility of
// the argument function 'compare'.  That 'has_match' is a value
// and 'matcher' is a type only matters when looking for attributes
// and settings from the immediate context.

/// Does this computation kind permit us to consider additional
/// visibility settings from attributes and the like?
static bool hasExplicitVisibilityAlready(LVComputationKind computation) {
  return computation.IgnoreExplicitVisibility;
}

/// Given an LVComputationKind, return one of the same type/value sort
/// that records that it already has explicit visibility.
static LVComputationKind
withExplicitVisibilityAlready(LVComputationKind Kind) {
  Kind.IgnoreExplicitVisibility = true;
  return Kind;
}

static Optional<Visibility> getExplicitVisibility(const NamedDecl *D,
                                                  LVComputationKind kind) {
  assert(!kind.IgnoreExplicitVisibility &&
         "asking for explicit visibility when we shouldn't be");
  return D->getExplicitVisibility(kind.getExplicitVisibilityKind());
}

/// Is the given declaration a "type" or a "value" for the purposes of
/// visibility computation?
static bool usesTypeVisibility(const NamedDecl *D) {
  return isa<TypeDecl>(D) ||
         isa<ClassTemplateDecl>(D) ||
         isa<ObjCInterfaceDecl>(D);
}

/// Does the given declaration have member specialization information,
/// and if so, is it an explicit specialization?
template <class T> static typename
std::enable_if<!std::is_base_of<RedeclarableTemplateDecl, T>::value, bool>::type
isExplicitMemberSpecialization(const T *D) {
  if (const MemberSpecializationInfo *member =
        D->getMemberSpecializationInfo()) {
    return member->isExplicitSpecialization();
  }
  return false;
}

/// For templates, this question is easier: a member template can't be
/// explicitly instantiated, so there's a single bit indicating whether
/// or not this is an explicit member specialization.
static bool isExplicitMemberSpecialization(const RedeclarableTemplateDecl *D) {
  return D->isMemberSpecialization();
}

/// Given a visibility attribute, return the explicit visibility
/// associated with it.
template <class T>
static Visibility getVisibilityFromAttr(const T *attr) {
  switch (attr->getVisibility()) {
  case T::Default:
    return DefaultVisibility;
  case T::Hidden:
    return HiddenVisibility;
  case T::Protected:
    return ProtectedVisibility;
  }
  llvm_unreachable("bad visibility kind");
}

/// Return the explicit visibility of the given declaration.
static Optional<Visibility> getVisibilityOf(const NamedDecl *D,
                                    NamedDecl::ExplicitVisibilityKind kind) {
  // If we're ultimately computing the visibility of a type, look for
  // a 'type_visibility' attribute before looking for 'visibility'.
  if (kind == NamedDecl::VisibilityForType) {
    if (const auto *A = D->getAttr<TypeVisibilityAttr>()) {
      return getVisibilityFromAttr(A);
    }
  }

  // If this declaration has an explicit visibility attribute, use it.
  if (const auto *A = D->getAttr<VisibilityAttr>()) {
    return getVisibilityFromAttr(A);
  }

  return None;
}

LinkageInfo LinkageComputer::getLVForType(const Type &T,
                                          LVComputationKind computation) {
  if (computation.IgnoreAllVisibility)
    return LinkageInfo(T.getLinkage(), DefaultVisibility, true);
  return getTypeLinkageAndVisibility(&T);
}

/// Get the most restrictive linkage for the types in the given
/// template parameter list.  For visibility purposes, template
/// parameters are part of the signature of a template.
LinkageInfo LinkageComputer::getLVForTemplateParameterList(
    const TemplateParameterList *Params, LVComputationKind computation) {
  LinkageInfo LV;
  for (const NamedDecl *P : *Params) {
    // Template type parameters are the most common and never
    // contribute to visibility, pack or not.
    if (isa<TemplateTypeParmDecl>(P))
      continue;

    // Non-type template parameters can be restricted by the value type, e.g.
    //   template <enum X> class A { ... };
    // We have to be careful here, though, because we can be dealing with
    // dependent types.
    if (const auto *NTTP = dyn_cast<NonTypeTemplateParmDecl>(P)) {
      // Handle the non-pack case first.
      if (!NTTP->isExpandedParameterPack()) {
        if (!NTTP->getType()->isDependentType()) {
          LV.merge(getLVForType(*NTTP->getType(), computation));
        }
        continue;
      }

      // Look at all the types in an expanded pack.
      for (unsigned i = 0, n = NTTP->getNumExpansionTypes(); i != n; ++i) {
        QualType type = NTTP->getExpansionType(i);
        if (!type->isDependentType())
          LV.merge(getTypeLinkageAndVisibility(type));
      }
      continue;
    }

    // Template template parameters can be restricted by their
    // template parameters, recursively.
    const auto *TTP = cast<TemplateTemplateParmDecl>(P);

    // Handle the non-pack case first.
    if (!TTP->isExpandedParameterPack()) {
      LV.merge(getLVForTemplateParameterList(TTP->getTemplateParameters(),
                                             computation));
      continue;
    }

    // Look at all expansions in an expanded pack.
    for (unsigned i = 0, n = TTP->getNumExpansionTemplateParameters();
           i != n; ++i) {
      LV.merge(getLVForTemplateParameterList(
          TTP->getExpansionTemplateParameters(i), computation));
    }
  }

  return LV;
}

static const Decl *getOutermostFuncOrBlockContext(const Decl *D) {
  const Decl *Ret = nullptr;
  const DeclContext *DC = D->getDeclContext();
  while (DC->getDeclKind() != Decl::TranslationUnit) {
    if (isa<FunctionDecl>(DC) || isa<BlockDecl>(DC))
      Ret = cast<Decl>(DC);
    DC = DC->getParent();
  }
  return Ret;
}

/// Get the most restrictive linkage for the types and
/// declarations in the given template argument list.
///
/// Note that we don't take an LVComputationKind because we always
/// want to honor the visibility of template arguments in the same way.
LinkageInfo
LinkageComputer::getLVForTemplateArgumentList(ASTContext &Ctx,
                                              ArrayRef<TemplateArgument> Args,
                                              LVComputationKind computation) {
  LinkageInfo LV;

  for (const TemplateArgument &Arg : Args) {
    switch (Arg.getKind()) {
    case TemplateArgument::Null:
    case TemplateArgument::Integral:
      continue;

    case TemplateArgument::Expression: {
      Expr *E = Arg.getAsExpr();
<<<<<<< HEAD
      if (E->getType()->isReflectionType()) {
        Expr::EvalResult Result;
        Expr::EvalContext EvalCtx(Ctx, nullptr);
        bool EvalStatus = E->EvaluateAsRValue(Result, EvalCtx);
        assert(EvalStatus);

        Reflection Refl(Ctx, Result.Val);
        switch (Refl.getKind()) {
        case RK_type: {
          QualType ReflTy = Refl.getAsType().getCanonicalType();
          LV.merge(getLVForType(*ReflTy, computation));
          continue;
        }
        case RK_declaration: {
          const Decl *D = Refl.getAsDeclaration();
          if (const auto *ND = dyn_cast<NamedDecl>(D)) {
            LV.merge(getLVForDecl(ND, computation));
            continue;
          }
          LLVM_FALLTHROUGH;
        }
        case RK_invalid:
        case RK_expression:
        case RK_fragment:
        case RK_base_specifier: {
          LV.merge(LinkageInfo::internal());
=======
      if (!E->getType()->isReflectionType())
        continue;

      auto *CE = cast<ConstantExpr>(E);
      assert(CE->hasAPValueResult());

      Reflection Refl(Ctx, CE->getAPValueResult());
      switch (Refl.getKind()) {
      case RK_type: {
        QualType ReflTy = Refl.getAsType().getCanonicalType();
        LV.merge(getLVForType(*ReflTy, computation));
        continue;
      }
      case RK_declaration: {
        const Decl *D = Refl.getAsDeclaration();
        if (const auto *ND = dyn_cast<NamedDecl>(D)) {
          LV.merge(getLVForDecl(ND, computation));
>>>>>>> cf0c906f
          continue;
        }
        LLVM_FALLTHROUGH;
      }
      case RK_invalid:
      case RK_expression:
      case RK_base_specifier: {
        LV.merge(LinkageInfo::internal());
        continue;
      }
      }

      continue;
    }

    case TemplateArgument::Type:
      LV.merge(getLVForType(*Arg.getAsType(), computation));
      continue;

    case TemplateArgument::Declaration: {
      const NamedDecl *ND = Arg.getAsDecl();
      assert(!usesTypeVisibility(ND));
      LV.merge(getLVForDecl(ND, computation));
      continue;
    }

    case TemplateArgument::NullPtr:
      LV.merge(getTypeLinkageAndVisibility(Arg.getNullPtrType()));
      continue;

    case TemplateArgument::Template:
    case TemplateArgument::TemplateExpansion:
      if (TemplateDecl *Template =
              Arg.getAsTemplateOrTemplatePattern().getAsTemplateDecl())
        LV.merge(getLVForDecl(Template, computation));
      continue;

    case TemplateArgument::Pack:
      LV.merge(getLVForTemplateArgumentList(Ctx, Arg.getPackAsArray(),
                                            computation));
      continue;

    case TemplateArgument::PackSplice:
      llvm_unreachable("should have been expanded away");

    }
    llvm_unreachable("bad template argument kind");
  }

  return LV;
}

LinkageInfo
LinkageComputer::getLVForTemplateArgumentList(ASTContext &Ctx,
                                              const TemplateArgumentList &TArgs,
                                              LVComputationKind computation) {
  return getLVForTemplateArgumentList(Ctx, TArgs.asArray(), computation);
}

static bool shouldConsiderTemplateVisibility(const FunctionDecl *fn,
                        const FunctionTemplateSpecializationInfo *specInfo) {
  // Include visibility from the template parameters and arguments
  // only if this is not an explicit instantiation or specialization
  // with direct explicit visibility.  (Implicit instantiations won't
  // have a direct attribute.)
  if (!specInfo->isExplicitInstantiationOrSpecialization())
    return true;

  return !fn->hasAttr<VisibilityAttr>();
}

/// Merge in template-related linkage and visibility for the given
/// function template specialization.
///
/// We don't need a computation kind here because we can assume
/// LVForValue.
///
/// \param[out] LV the computation to use for the parent
void LinkageComputer::mergeTemplateLV(
    LinkageInfo &LV, const FunctionDecl *fn,
    const FunctionTemplateSpecializationInfo *specInfo,
    LVComputationKind computation) {
  bool considerVisibility =
    shouldConsiderTemplateVisibility(fn, specInfo);

  // Merge information from the template parameters.
  FunctionTemplateDecl *temp = specInfo->getTemplate();
  LinkageInfo tempLV =
    getLVForTemplateParameterList(temp->getTemplateParameters(), computation);
  LV.mergeMaybeWithVisibility(tempLV, considerVisibility);

  // Merge information from the template arguments.
  const TemplateArgumentList &templateArgs = *specInfo->TemplateArguments;
  LinkageInfo argsLV = getLVForTemplateArgumentList(fn->getASTContext(),
                                                    templateArgs, computation);
  LV.mergeMaybeWithVisibility(argsLV, considerVisibility);
}

/// Does the given declaration have a direct visibility attribute
/// that would match the given rules?
static bool hasDirectVisibilityAttribute(const NamedDecl *D,
                                         LVComputationKind computation) {
  if (computation.IgnoreAllVisibility)
    return false;

  return (computation.isTypeVisibility() && D->hasAttr<TypeVisibilityAttr>()) ||
         D->hasAttr<VisibilityAttr>();
}

/// Should we consider visibility associated with the template
/// arguments and parameters of the given class template specialization?
static bool shouldConsiderTemplateVisibility(
                                 const ClassTemplateSpecializationDecl *spec,
                                 LVComputationKind computation) {
  // Include visibility from the template parameters and arguments
  // only if this is not an explicit instantiation or specialization
  // with direct explicit visibility (and note that implicit
  // instantiations won't have a direct attribute).
  //
  // Furthermore, we want to ignore template parameters and arguments
  // for an explicit specialization when computing the visibility of a
  // member thereof with explicit visibility.
  //
  // This is a bit complex; let's unpack it.
  //
  // An explicit class specialization is an independent, top-level
  // declaration.  As such, if it or any of its members has an
  // explicit visibility attribute, that must directly express the
  // user's intent, and we should honor it.  The same logic applies to
  // an explicit instantiation of a member of such a thing.

  // Fast path: if this is not an explicit instantiation or
  // specialization, we always want to consider template-related
  // visibility restrictions.
  if (!spec->isExplicitInstantiationOrSpecialization())
    return true;

  // This is the 'member thereof' check.
  if (spec->isExplicitSpecialization() &&
      hasExplicitVisibilityAlready(computation))
    return false;

  return !hasDirectVisibilityAttribute(spec, computation);
}

/// Merge in template-related linkage and visibility for the given
/// class template specialization.
void LinkageComputer::mergeTemplateLV(
    LinkageInfo &LV, const ClassTemplateSpecializationDecl *spec,
    LVComputationKind computation) {
  bool considerVisibility = shouldConsiderTemplateVisibility(spec, computation);

  // Merge information from the template parameters, but ignore
  // visibility if we're only considering template arguments.

  ClassTemplateDecl *temp = spec->getSpecializedTemplate();
  LinkageInfo tempLV =
    getLVForTemplateParameterList(temp->getTemplateParameters(), computation);
  LV.mergeMaybeWithVisibility(tempLV,
           considerVisibility && !hasExplicitVisibilityAlready(computation));

  // Merge information from the template arguments.  We ignore
  // template-argument visibility if we've got an explicit
  // instantiation with a visibility attribute.
  const TemplateArgumentList &templateArgs = spec->getTemplateArgs();
  LinkageInfo argsLV = getLVForTemplateArgumentList(spec->getASTContext(),
                                                    templateArgs, computation);
  if (considerVisibility)
    LV.mergeVisibility(argsLV);
  LV.mergeExternalVisibility(argsLV);
}

/// Should we consider visibility associated with the template
/// arguments and parameters of the given variable template
/// specialization? As usual, follow class template specialization
/// logic up to initialization.
static bool shouldConsiderTemplateVisibility(
                                 const VarTemplateSpecializationDecl *spec,
                                 LVComputationKind computation) {
  // Include visibility from the template parameters and arguments
  // only if this is not an explicit instantiation or specialization
  // with direct explicit visibility (and note that implicit
  // instantiations won't have a direct attribute).
  if (!spec->isExplicitInstantiationOrSpecialization())
    return true;

  // An explicit variable specialization is an independent, top-level
  // declaration.  As such, if it has an explicit visibility attribute,
  // that must directly express the user's intent, and we should honor
  // it.
  if (spec->isExplicitSpecialization() &&
      hasExplicitVisibilityAlready(computation))
    return false;

  return !hasDirectVisibilityAttribute(spec, computation);
}

/// Merge in template-related linkage and visibility for the given
/// variable template specialization. As usual, follow class template
/// specialization logic up to initialization.
void LinkageComputer::mergeTemplateLV(LinkageInfo &LV,
                                      const VarTemplateSpecializationDecl *spec,
                                      LVComputationKind computation) {
  bool considerVisibility = shouldConsiderTemplateVisibility(spec, computation);

  // Merge information from the template parameters, but ignore
  // visibility if we're only considering template arguments.

  VarTemplateDecl *temp = spec->getSpecializedTemplate();
  LinkageInfo tempLV =
    getLVForTemplateParameterList(temp->getTemplateParameters(), computation);
  LV.mergeMaybeWithVisibility(tempLV,
           considerVisibility && !hasExplicitVisibilityAlready(computation));

  // Merge information from the template arguments.  We ignore
  // template-argument visibility if we've got an explicit
  // instantiation with a visibility attribute.
  const TemplateArgumentList &templateArgs = spec->getTemplateArgs();
  LinkageInfo argsLV = getLVForTemplateArgumentList(spec->getASTContext(),
                                                    templateArgs, computation);
  if (considerVisibility)
    LV.mergeVisibility(argsLV);
  LV.mergeExternalVisibility(argsLV);
}

static bool useInlineVisibilityHidden(const NamedDecl *D) {
  // FIXME: we should warn if -fvisibility-inlines-hidden is used with c.
  const LangOptions &Opts = D->getASTContext().getLangOpts();
  if (!Opts.CPlusPlus || !Opts.InlineVisibilityHidden)
    return false;

  const auto *FD = dyn_cast<FunctionDecl>(D);
  if (!FD)
    return false;

  TemplateSpecializationKind TSK = TSK_Undeclared;
  if (FunctionTemplateSpecializationInfo *spec
      = FD->getTemplateSpecializationInfo()) {
    TSK = spec->getTemplateSpecializationKind();
  } else if (MemberSpecializationInfo *MSI =
             FD->getMemberSpecializationInfo()) {
    TSK = MSI->getTemplateSpecializationKind();
  }

  const FunctionDecl *Def = nullptr;
  // InlineVisibilityHidden only applies to definitions, and
  // isInlined() only gives meaningful answers on definitions
  // anyway.
  return TSK != TSK_ExplicitInstantiationDeclaration &&
    TSK != TSK_ExplicitInstantiationDefinition &&
    FD->hasBody(Def) && Def->isInlined() && !Def->hasAttr<GNUInlineAttr>();
}

template <typename T> static bool isFirstInExternCContext(T *D) {
  const T *First = D->getFirstDecl();
  return First->isInExternCContext();
}

static bool isSingleLineLanguageLinkage(const Decl &D) {
  if (const auto *SD = dyn_cast<LinkageSpecDecl>(D.getDeclContext()))
    if (!SD->hasBraces())
      return true;
  return false;
}

/// Determine whether D is declared in the purview of a named module.
static bool isInModulePurview(const NamedDecl *D) {
  if (auto *M = D->getOwningModule())
    return M->isModulePurview();
  return false;
}

static bool isExportedFromModuleInterfaceUnit(const NamedDecl *D) {
  // FIXME: Handle isModulePrivate.
  switch (D->getModuleOwnershipKind()) {
  case Decl::ModuleOwnershipKind::Unowned:
  case Decl::ModuleOwnershipKind::ModulePrivate:
    return false;
  case Decl::ModuleOwnershipKind::Visible:
  case Decl::ModuleOwnershipKind::VisibleWhenImported:
    return isInModulePurview(D);
  }
  llvm_unreachable("unexpected module ownership kind");
}

static LinkageInfo getInternalLinkageFor(const NamedDecl *D) {
  // Internal linkage declarations within a module interface unit are modeled
  // as "module-internal linkage", which means that they have internal linkage
  // formally but can be indirectly accessed from outside the module via inline
  // functions and templates defined within the module.
  if (isInModulePurview(D))
    return LinkageInfo(ModuleInternalLinkage, DefaultVisibility, false);

  return LinkageInfo::internal();
}

static LinkageInfo getExternalLinkageFor(const NamedDecl *D) {
  // C++ Modules TS [basic.link]/6.8:
  //   - A name declared at namespace scope that does not have internal linkage
  //     by the previous rules and that is introduced by a non-exported
  //     declaration has module linkage.
  if (isInModulePurview(D) && !isExportedFromModuleInterfaceUnit(
                                  cast<NamedDecl>(D->getCanonicalDecl())))
    return LinkageInfo(ModuleLinkage, DefaultVisibility, false);

  return LinkageInfo::external();
}

static StorageClass getStorageClass(const Decl *D) {
  if (auto *TD = dyn_cast<TemplateDecl>(D))
    D = TD->getTemplatedDecl();
  if (D) {
    if (auto *VD = dyn_cast<VarDecl>(D))
      return VD->getStorageClass();
    if (auto *FD = dyn_cast<FunctionDecl>(D))
      return FD->getStorageClass();
  }
  return SC_None;
}

LinkageInfo
LinkageComputer::getLVForNamespaceScopeDecl(const NamedDecl *D,
                                            LVComputationKind computation,
                                            bool IgnoreVarTypeLinkage) {
  assert(D->getDeclContext()->getRedeclContext()->isFileContext() &&
         "Not a name having namespace scope");
  ASTContext &Context = D->getASTContext();

  // C++ [basic.link]p3:
  //   A name having namespace scope (3.3.6) has internal linkage if it
  //   is the name of

  if (getStorageClass(D->getCanonicalDecl()) == SC_Static) {
    // - a variable, variable template, function, or function template
    //   that is explicitly declared static; or
    // (This bullet corresponds to C99 6.2.2p3.)
    return getInternalLinkageFor(D);
  }

  if (const auto *Var = dyn_cast<VarDecl>(D)) {
    // - a non-template variable of non-volatile const-qualified type, unless
    //   - it is explicitly declared extern, or
    //   - it is inline or exported, or
    //   - it was previously declared and the prior declaration did not have
    //     internal linkage
    // (There is no equivalent in C99.)
    if (Context.getLangOpts().CPlusPlus &&
        Var->getType().isConstQualified() &&
        !Var->getType().isVolatileQualified() &&
        !Var->isInline() &&
        !isExportedFromModuleInterfaceUnit(Var) &&
        !isa<VarTemplateSpecializationDecl>(Var) &&
        !Var->getDescribedVarTemplate()) {
      const VarDecl *PrevVar = Var->getPreviousDecl();
      if (PrevVar)
        return getLVForDecl(PrevVar, computation);

      if (Var->getStorageClass() != SC_Extern &&
          Var->getStorageClass() != SC_PrivateExtern &&
          !isSingleLineLanguageLinkage(*Var))
        return getInternalLinkageFor(Var);
    }

    for (const VarDecl *PrevVar = Var->getPreviousDecl(); PrevVar;
         PrevVar = PrevVar->getPreviousDecl()) {
      if (PrevVar->getStorageClass() == SC_PrivateExtern &&
          Var->getStorageClass() == SC_None)
        return getDeclLinkageAndVisibility(PrevVar);
      // Explicitly declared static.
      if (PrevVar->getStorageClass() == SC_Static)
        return getInternalLinkageFor(Var);
    }
  } else if (const auto *IFD = dyn_cast<IndirectFieldDecl>(D)) {
    //   - a data member of an anonymous union.
    const VarDecl *VD = IFD->getVarDecl();
    assert(VD && "Expected a VarDecl in this IndirectFieldDecl!");
    return getLVForNamespaceScopeDecl(VD, computation, IgnoreVarTypeLinkage);
  }
  assert(!isa<FieldDecl>(D) && "Didn't expect a FieldDecl!");

  // FIXME: This gives internal linkage to names that should have no linkage
  // (those not covered by [basic.link]p6).
  if (D->isInAnonymousNamespace()) {
    const auto *Var = dyn_cast<VarDecl>(D);
    const auto *Func = dyn_cast<FunctionDecl>(D);
    // FIXME: The check for extern "C" here is not justified by the standard
    // wording, but we retain it from the pre-DR1113 model to avoid breaking
    // code.
    //
    // C++11 [basic.link]p4:
    //   An unnamed namespace or a namespace declared directly or indirectly
    //   within an unnamed namespace has internal linkage.
    if ((!Var || !isFirstInExternCContext(Var)) &&
        (!Func || !isFirstInExternCContext(Func)))
      return getInternalLinkageFor(D);
  }

  // Set up the defaults.

  // C99 6.2.2p5:
  //   If the declaration of an identifier for an object has file
  //   scope and no storage-class specifier, its linkage is
  //   external.
  LinkageInfo LV = getExternalLinkageFor(D);

  if (!hasExplicitVisibilityAlready(computation)) {
    if (Optional<Visibility> Vis = getExplicitVisibility(D, computation)) {
      LV.mergeVisibility(*Vis, true);
    } else {
      // If we're declared in a namespace with a visibility attribute,
      // use that namespace's visibility, and it still counts as explicit.
      for (const DeclContext *DC = D->getDeclContext();
           !isa<TranslationUnitDecl>(DC);
           DC = DC->getParent()) {
        const auto *ND = dyn_cast<NamespaceDecl>(DC);
        if (!ND) continue;
        if (Optional<Visibility> Vis = getExplicitVisibility(ND, computation)) {
          LV.mergeVisibility(*Vis, true);
          break;
        }
      }
    }

    // Add in global settings if the above didn't give us direct visibility.
    if (!LV.isVisibilityExplicit()) {
      // Use global type/value visibility as appropriate.
      Visibility globalVisibility =
          computation.isValueVisibility()
              ? Context.getLangOpts().getValueVisibilityMode()
              : Context.getLangOpts().getTypeVisibilityMode();
      LV.mergeVisibility(globalVisibility, /*explicit*/ false);

      // If we're paying attention to global visibility, apply
      // -finline-visibility-hidden if this is an inline method.
      if (useInlineVisibilityHidden(D))
        LV.mergeVisibility(HiddenVisibility, /*visibilityExplicit=*/false);
    }
  }

  // C++ [basic.link]p4:

  //   A name having namespace scope that has not been given internal linkage
  //   above and that is the name of
  //   [...bullets...]
  //   has its linkage determined as follows:
  //     - if the enclosing namespace has internal linkage, the name has
  //       internal linkage; [handled above]
  //     - otherwise, if the declaration of the name is attached to a named
  //       module and is not exported, the name has module linkage;
  //     - otherwise, the name has external linkage.
  // LV is currently set up to handle the last two bullets.
  //
  //   The bullets are:

  //     - a variable; or
  if (const auto *Var = dyn_cast<VarDecl>(D)) {
    // GCC applies the following optimization to variables and static
    // data members, but not to functions:
    //
    // Modify the variable's LV by the LV of its type unless this is
    // C or extern "C".  This follows from [basic.link]p9:
    //   A type without linkage shall not be used as the type of a
    //   variable or function with external linkage unless
    //    - the entity has C language linkage, or
    //    - the entity is declared within an unnamed namespace, or
    //    - the entity is not used or is defined in the same
    //      translation unit.
    // and [basic.link]p10:
    //   ...the types specified by all declarations referring to a
    //   given variable or function shall be identical...
    // C does not have an equivalent rule.
    //
    // Ignore this if we've got an explicit attribute;  the user
    // probably knows what they're doing.
    //
    // Note that we don't want to make the variable non-external
    // because of this, but unique-external linkage suits us.
    if (Context.getLangOpts().CPlusPlus && !isFirstInExternCContext(Var) &&
        !IgnoreVarTypeLinkage) {
      LinkageInfo TypeLV = getLVForType(*Var->getType(), computation);
      if (!isExternallyVisible(TypeLV.getLinkage()))
        return LinkageInfo::uniqueExternal();
      if (!LV.isVisibilityExplicit())
        LV.mergeVisibility(TypeLV);
    }

    if (Var->getStorageClass() == SC_PrivateExtern)
      LV.mergeVisibility(HiddenVisibility, true);

    // Note that Sema::MergeVarDecl already takes care of implementing
    // C99 6.2.2p4 and propagating the visibility attribute, so we don't have
    // to do it here.

    // As per function and class template specializations (below),
    // consider LV for the template and template arguments.  We're at file
    // scope, so we do not need to worry about nested specializations.
    if (const auto *spec = dyn_cast<VarTemplateSpecializationDecl>(Var)) {
      mergeTemplateLV(LV, spec, computation);
    }

  //     - a function; or
  } else if (const auto *Function = dyn_cast<FunctionDecl>(D)) {
    // In theory, we can modify the function's LV by the LV of its
    // type unless it has C linkage (see comment above about variables
    // for justification).  In practice, GCC doesn't do this, so it's
    // just too painful to make work.

    if (Function->getStorageClass() == SC_PrivateExtern)
      LV.mergeVisibility(HiddenVisibility, true);

    // Note that Sema::MergeCompatibleFunctionDecls already takes care of
    // merging storage classes and visibility attributes, so we don't have to
    // look at previous decls in here.

    // In C++, then if the type of the function uses a type with
    // unique-external linkage, it's not legally usable from outside
    // this translation unit.  However, we should use the C linkage
    // rules instead for extern "C" declarations.
    if (Context.getLangOpts().CPlusPlus && !isFirstInExternCContext(Function)) {
      // Only look at the type-as-written. Otherwise, deducing the return type
      // of a function could change its linkage.
      QualType TypeAsWritten = Function->getType();
      if (TypeSourceInfo *TSI = Function->getTypeSourceInfo())
        TypeAsWritten = TSI->getType();
      if (!isExternallyVisible(TypeAsWritten->getLinkage()))
        return LinkageInfo::uniqueExternal();
    }

    // Consider LV from the template and the template arguments.
    // We're at file scope, so we do not need to worry about nested
    // specializations.
    if (FunctionTemplateSpecializationInfo *specInfo
                               = Function->getTemplateSpecializationInfo()) {
      mergeTemplateLV(LV, Function, specInfo, computation);
    }

  //     - a named class (Clause 9), or an unnamed class defined in a
  //       typedef declaration in which the class has the typedef name
  //       for linkage purposes (7.1.3); or
  //     - a named enumeration (7.2), or an unnamed enumeration
  //       defined in a typedef declaration in which the enumeration
  //       has the typedef name for linkage purposes (7.1.3); or
  } else if (const auto *Tag = dyn_cast<TagDecl>(D)) {
    // Unnamed tags have no linkage.
    if (!Tag->hasNameForLinkage())
      return LinkageInfo::none();

    // If this is a class template specialization, consider the
    // linkage of the template and template arguments.  We're at file
    // scope, so we do not need to worry about nested specializations.
    if (const auto *spec = dyn_cast<ClassTemplateSpecializationDecl>(Tag)) {
      mergeTemplateLV(LV, spec, computation);
    }

  // FIXME: This is not part of the C++ standard any more.
  //     - an enumerator belonging to an enumeration with external linkage; or
  } else if (isa<EnumConstantDecl>(D)) {
    LinkageInfo EnumLV = getLVForDecl(cast<NamedDecl>(D->getDeclContext()),
                                      computation);
    if (!isExternalFormalLinkage(EnumLV.getLinkage()))
      return LinkageInfo::none();
    LV.merge(EnumLV);

  //     - a template
  } else if (const auto *temp = dyn_cast<TemplateDecl>(D)) {
    bool considerVisibility = !hasExplicitVisibilityAlready(computation);
    LinkageInfo tempLV =
      getLVForTemplateParameterList(temp->getTemplateParameters(), computation);
    LV.mergeMaybeWithVisibility(tempLV, considerVisibility);

  //     An unnamed namespace or a namespace declared directly or indirectly
  //     within an unnamed namespace has internal linkage. All other namespaces
  //     have external linkage.
  //
  // We handled names in anonymous namespaces above.
  } else if (isa<NamespaceDecl>(D)) {
    return LV;

  // By extension, we assign external linkage to Objective-C
  // interfaces.
  } else if (isa<ObjCInterfaceDecl>(D)) {
    // fallout

  } else if (auto *TD = dyn_cast<TypedefNameDecl>(D)) {
    // A typedef declaration has linkage if it gives a type a name for
    // linkage purposes.
    if (!TD->getAnonDeclWithTypedefName(/*AnyRedecl*/true))
      return LinkageInfo::none();

  } else if (isa<MSGuidDecl>(D)) {
    // A GUID behaves like an inline variable with external linkage. Fall
    // through.

  // Everything not covered here has no linkage.
  } else {
    return LinkageInfo::none();
  }

  // If we ended up with non-externally-visible linkage, visibility should
  // always be default.
  if (!isExternallyVisible(LV.getLinkage()))
    return LinkageInfo(LV.getLinkage(), DefaultVisibility, false);

  // Mark the symbols as hidden when compiling for the device.
  if (Context.getLangOpts().OpenMP && Context.getLangOpts().OpenMPIsDevice)
    LV.mergeVisibility(HiddenVisibility, /*newExplicit=*/false);

  return LV;
}

LinkageInfo
LinkageComputer::getLVForClassMember(const NamedDecl *D,
                                     LVComputationKind computation,
                                     bool IgnoreVarTypeLinkage) {
  // Only certain class members have linkage.  Note that fields don't
  // really have linkage, but it's convenient to say they do for the
  // purposes of calculating linkage of pointer-to-data-member
  // template arguments.
  //
  // Templates also don't officially have linkage, but since we ignore
  // the C++ standard and look at template arguments when determining
  // linkage and visibility of a template specialization, we might hit
  // a template template argument that way. If we do, we need to
  // consider its linkage.
  if (!(isa<CXXMethodDecl>(D) ||
        isa<VarDecl>(D) ||
        isa<FieldDecl>(D) ||
        isa<IndirectFieldDecl>(D) ||
        isa<TagDecl>(D) ||
        isa<TemplateDecl>(D)))
    return LinkageInfo::none();

  LinkageInfo LV;

  // If we have an explicit visibility attribute, merge that in.
  if (!hasExplicitVisibilityAlready(computation)) {
    if (Optional<Visibility> Vis = getExplicitVisibility(D, computation))
      LV.mergeVisibility(*Vis, true);
    // If we're paying attention to global visibility, apply
    // -finline-visibility-hidden if this is an inline method.
    //
    // Note that we do this before merging information about
    // the class visibility.
    if (!LV.isVisibilityExplicit() && useInlineVisibilityHidden(D))
      LV.mergeVisibility(HiddenVisibility, /*visibilityExplicit=*/false);
  }

  // If this class member has an explicit visibility attribute, the only
  // thing that can change its visibility is the template arguments, so
  // only look for them when processing the class.
  LVComputationKind classComputation = computation;
  if (LV.isVisibilityExplicit())
    classComputation = withExplicitVisibilityAlready(computation);

  LinkageInfo classLV =
    getLVForDecl(cast<RecordDecl>(D->getDeclContext()), classComputation);
  // The member has the same linkage as the class. If that's not externally
  // visible, we don't need to compute anything about the linkage.
  // FIXME: If we're only computing linkage, can we bail out here?
  if (!isExternallyVisible(classLV.getLinkage()))
    return classLV;


  // Otherwise, don't merge in classLV yet, because in certain cases
  // we need to completely ignore the visibility from it.

  // Specifically, if this decl exists and has an explicit attribute.
  const NamedDecl *explicitSpecSuppressor = nullptr;

  if (const auto *MD = dyn_cast<CXXMethodDecl>(D)) {
    // Only look at the type-as-written. Otherwise, deducing the return type
    // of a function could change its linkage.
    QualType TypeAsWritten = MD->getType();
    if (TypeSourceInfo *TSI = MD->getTypeSourceInfo())
      TypeAsWritten = TSI->getType();
    if (!isExternallyVisible(TypeAsWritten->getLinkage()))
      return LinkageInfo::uniqueExternal();

    // If this is a method template specialization, use the linkage for
    // the template parameters and arguments.
    if (FunctionTemplateSpecializationInfo *spec
           = MD->getTemplateSpecializationInfo()) {
      mergeTemplateLV(LV, MD, spec, computation);
      if (spec->isExplicitSpecialization()) {
        explicitSpecSuppressor = MD;
      } else if (isExplicitMemberSpecialization(spec->getTemplate())) {
        explicitSpecSuppressor = spec->getTemplate()->getTemplatedDecl();
      }
    } else if (isExplicitMemberSpecialization(MD)) {
      explicitSpecSuppressor = MD;
    }

  } else if (const auto *RD = dyn_cast<CXXRecordDecl>(D)) {
    if (const auto *spec = dyn_cast<ClassTemplateSpecializationDecl>(RD)) {
      mergeTemplateLV(LV, spec, computation);
      if (spec->isExplicitSpecialization()) {
        explicitSpecSuppressor = spec;
      } else {
        const ClassTemplateDecl *temp = spec->getSpecializedTemplate();
        if (isExplicitMemberSpecialization(temp)) {
          explicitSpecSuppressor = temp->getTemplatedDecl();
        }
      }
    } else if (isExplicitMemberSpecialization(RD)) {
      explicitSpecSuppressor = RD;
    }

  // Static data members.
  } else if (const auto *VD = dyn_cast<VarDecl>(D)) {
    if (const auto *spec = dyn_cast<VarTemplateSpecializationDecl>(VD))
      mergeTemplateLV(LV, spec, computation);

    // Modify the variable's linkage by its type, but ignore the
    // type's visibility unless it's a definition.
    if (!IgnoreVarTypeLinkage) {
      LinkageInfo typeLV = getLVForType(*VD->getType(), computation);
      // FIXME: If the type's linkage is not externally visible, we can
      // give this static data member UniqueExternalLinkage.
      if (!LV.isVisibilityExplicit() && !classLV.isVisibilityExplicit())
        LV.mergeVisibility(typeLV);
      LV.mergeExternalVisibility(typeLV);
    }

    if (isExplicitMemberSpecialization(VD)) {
      explicitSpecSuppressor = VD;
    }

  // Template members.
  } else if (const auto *temp = dyn_cast<TemplateDecl>(D)) {
    bool considerVisibility =
      (!LV.isVisibilityExplicit() &&
       !classLV.isVisibilityExplicit() &&
       !hasExplicitVisibilityAlready(computation));
    LinkageInfo tempLV =
      getLVForTemplateParameterList(temp->getTemplateParameters(), computation);
    LV.mergeMaybeWithVisibility(tempLV, considerVisibility);

    if (const auto *redeclTemp = dyn_cast<RedeclarableTemplateDecl>(temp)) {
      if (isExplicitMemberSpecialization(redeclTemp)) {
        explicitSpecSuppressor = temp->getTemplatedDecl();
      }
    }
  }

  // We should never be looking for an attribute directly on a template.
  assert(!explicitSpecSuppressor || !isa<TemplateDecl>(explicitSpecSuppressor));

  // If this member is an explicit member specialization, and it has
  // an explicit attribute, ignore visibility from the parent.
  bool considerClassVisibility = true;
  if (explicitSpecSuppressor &&
      // optimization: hasDVA() is true only with explicit visibility.
      LV.isVisibilityExplicit() &&
      classLV.getVisibility() != DefaultVisibility &&
      hasDirectVisibilityAttribute(explicitSpecSuppressor, computation)) {
    considerClassVisibility = false;
  }

  // Finally, merge in information from the class.
  LV.mergeMaybeWithVisibility(classLV, considerClassVisibility);
  return LV;
}

void NamedDecl::anchor() {}

bool NamedDecl::isLinkageValid() const {
  if (!hasCachedLinkage())
    return true;

  Linkage L = LinkageComputer{}
                  .computeLVForDecl(this, LVComputationKind::forLinkageOnly())
                  .getLinkage();
  return L == getCachedLinkage();
}

ObjCStringFormatFamily NamedDecl::getObjCFStringFormattingFamily() const {
  StringRef name = getName();
  if (name.empty()) return SFF_None;

  if (name.front() == 'C')
    if (name == "CFStringCreateWithFormat" ||
        name == "CFStringCreateWithFormatAndArguments" ||
        name == "CFStringAppendFormat" ||
        name == "CFStringAppendFormatAndArguments")
      return SFF_CFString;
  return SFF_None;
}

Linkage NamedDecl::getLinkageInternal() const {
  // We don't care about visibility here, so ask for the cheapest
  // possible visibility analysis.
  return LinkageComputer{}
      .getLVForDecl(this, LVComputationKind::forLinkageOnly())
      .getLinkage();
}

LinkageInfo NamedDecl::getLinkageAndVisibility() const {
  return LinkageComputer{}.getDeclLinkageAndVisibility(this);
}

static Optional<Visibility>
getExplicitVisibilityAux(const NamedDecl *ND,
                         NamedDecl::ExplicitVisibilityKind kind,
                         bool IsMostRecent) {
  assert(!IsMostRecent || ND == ND->getMostRecentDecl());

  // Check the declaration itself first.
  if (Optional<Visibility> V = getVisibilityOf(ND, kind))
    return V;

  // If this is a member class of a specialization of a class template
  // and the corresponding decl has explicit visibility, use that.
  if (const auto *RD = dyn_cast<CXXRecordDecl>(ND)) {
    CXXRecordDecl *InstantiatedFrom = RD->getInstantiatedFromMemberClass();
    if (InstantiatedFrom)
      return getVisibilityOf(InstantiatedFrom, kind);
  }

  // If there wasn't explicit visibility there, and this is a
  // specialization of a class template, check for visibility
  // on the pattern.
  if (const auto *spec = dyn_cast<ClassTemplateSpecializationDecl>(ND)) {
    // Walk all the template decl till this point to see if there are
    // explicit visibility attributes.
    const auto *TD = spec->getSpecializedTemplate()->getTemplatedDecl();
    while (TD != nullptr) {
      auto Vis = getVisibilityOf(TD, kind);
      if (Vis != None)
        return Vis;
      TD = TD->getPreviousDecl();
    }
    return None;
  }

  // Use the most recent declaration.
  if (!IsMostRecent && !isa<NamespaceDecl>(ND)) {
    const NamedDecl *MostRecent = ND->getMostRecentDecl();
    if (MostRecent != ND)
      return getExplicitVisibilityAux(MostRecent, kind, true);
  }

  if (const auto *Var = dyn_cast<VarDecl>(ND)) {
    if (Var->isStaticDataMember()) {
      VarDecl *InstantiatedFrom = Var->getInstantiatedFromStaticDataMember();
      if (InstantiatedFrom)
        return getVisibilityOf(InstantiatedFrom, kind);
    }

    if (const auto *VTSD = dyn_cast<VarTemplateSpecializationDecl>(Var))
      return getVisibilityOf(VTSD->getSpecializedTemplate()->getTemplatedDecl(),
                             kind);

    return None;
  }
  // Also handle function template specializations.
  if (const auto *fn = dyn_cast<FunctionDecl>(ND)) {
    // If the function is a specialization of a template with an
    // explicit visibility attribute, use that.
    if (FunctionTemplateSpecializationInfo *templateInfo
          = fn->getTemplateSpecializationInfo())
      return getVisibilityOf(templateInfo->getTemplate()->getTemplatedDecl(),
                             kind);

    // If the function is a member of a specialization of a class template
    // and the corresponding decl has explicit visibility, use that.
    FunctionDecl *InstantiatedFrom = fn->getInstantiatedFromMemberFunction();
    if (InstantiatedFrom)
      return getVisibilityOf(InstantiatedFrom, kind);

    return None;
  }

  // The visibility of a template is stored in the templated decl.
  if (const auto *TD = dyn_cast<TemplateDecl>(ND))
    return getVisibilityOf(TD->getTemplatedDecl(), kind);

  return None;
}

Optional<Visibility>
NamedDecl::getExplicitVisibility(ExplicitVisibilityKind kind) const {
  return getExplicitVisibilityAux(this, kind, false);
}

LinkageInfo LinkageComputer::getLVForClosure(const DeclContext *DC,
                                             Decl *ContextDecl,
                                             LVComputationKind computation) {
  // This lambda has its linkage/visibility determined by its owner.
  const NamedDecl *Owner;
  if (!ContextDecl)
    Owner = dyn_cast<NamedDecl>(DC);
  else if (isa<ParmVarDecl>(ContextDecl))
    Owner =
        dyn_cast<NamedDecl>(ContextDecl->getDeclContext()->getRedeclContext());
  else
    Owner = cast<NamedDecl>(ContextDecl);

  if (!Owner)
    return LinkageInfo::none();

  // If the owner has a deduced type, we need to skip querying the linkage and
  // visibility of that type, because it might involve this closure type.  The
  // only effect of this is that we might give a lambda VisibleNoLinkage rather
  // than NoLinkage when we don't strictly need to, which is benign.
  auto *VD = dyn_cast<VarDecl>(Owner);
  LinkageInfo OwnerLV =
      VD && VD->getType()->getContainedDeducedType()
          ? computeLVForDecl(Owner, computation, /*IgnoreVarTypeLinkage*/true)
          : getLVForDecl(Owner, computation);

  // A lambda never formally has linkage. But if the owner is externally
  // visible, then the lambda is too. We apply the same rules to blocks.
  if (!isExternallyVisible(OwnerLV.getLinkage()))
    return LinkageInfo::none();
  return LinkageInfo(VisibleNoLinkage, OwnerLV.getVisibility(),
                     OwnerLV.isVisibilityExplicit());
}

LinkageInfo LinkageComputer::getLVForLocalDecl(const NamedDecl *D,
                                               LVComputationKind computation) {
  if (const auto *Function = dyn_cast<FunctionDecl>(D)) {
    if (Function->isInAnonymousNamespace() &&
        !isFirstInExternCContext(Function))
      return getInternalLinkageFor(Function);

    // This is a "void f();" which got merged with a file static.
    if (Function->getCanonicalDecl()->getStorageClass() == SC_Static)
      return getInternalLinkageFor(Function);

    LinkageInfo LV;
    if (!hasExplicitVisibilityAlready(computation)) {
      if (Optional<Visibility> Vis =
              getExplicitVisibility(Function, computation))
        LV.mergeVisibility(*Vis, true);
    }

    // Note that Sema::MergeCompatibleFunctionDecls already takes care of
    // merging storage classes and visibility attributes, so we don't have to
    // look at previous decls in here.

    return LV;
  }

  if (const auto *Var = dyn_cast<VarDecl>(D)) {
    if (Var->hasExternalStorage()) {
      if (Var->isInAnonymousNamespace() && !isFirstInExternCContext(Var))
        return getInternalLinkageFor(Var);

      LinkageInfo LV;
      if (Var->getStorageClass() == SC_PrivateExtern)
        LV.mergeVisibility(HiddenVisibility, true);
      else if (!hasExplicitVisibilityAlready(computation)) {
        if (Optional<Visibility> Vis = getExplicitVisibility(Var, computation))
          LV.mergeVisibility(*Vis, true);
      }

      if (const VarDecl *Prev = Var->getPreviousDecl()) {
        LinkageInfo PrevLV = getLVForDecl(Prev, computation);
        if (PrevLV.getLinkage())
          LV.setLinkage(PrevLV.getLinkage());
        LV.mergeVisibility(PrevLV);
      }

      return LV;
    }

    if (!Var->isStaticLocal())
      return LinkageInfo::none();
  }

  ASTContext &Context = D->getASTContext();
  if (!Context.getLangOpts().CPlusPlus)
    return LinkageInfo::none();

  const Decl *OuterD = getOutermostFuncOrBlockContext(D);
  if (!OuterD || OuterD->isInvalidDecl())
    return LinkageInfo::none();

  LinkageInfo LV;
  if (const auto *BD = dyn_cast<BlockDecl>(OuterD)) {
    if (!BD->getBlockManglingNumber())
      return LinkageInfo::none();

    LV = getLVForClosure(BD->getDeclContext()->getRedeclContext(),
                         BD->getBlockManglingContextDecl(), computation);
  } else {
    const auto *FD = cast<FunctionDecl>(OuterD);
    if (!FD->isInlined() &&
        !isTemplateInstantiation(FD->getTemplateSpecializationKind()))
      return LinkageInfo::none();

    // If a function is hidden by -fvisibility-inlines-hidden option and
    // is not explicitly attributed as a hidden function,
    // we should not make static local variables in the function hidden.
    LV = getLVForDecl(FD, computation);
    if (isa<VarDecl>(D) && useInlineVisibilityHidden(FD) &&
        !LV.isVisibilityExplicit() &&
        !Context.getLangOpts().VisibilityInlinesHiddenStaticLocalVar) {
      assert(cast<VarDecl>(D)->isStaticLocal());
      // If this was an implicitly hidden inline method, check again for
      // explicit visibility on the parent class, and use that for static locals
      // if present.
      if (const auto *MD = dyn_cast<CXXMethodDecl>(FD))
        LV = getLVForDecl(MD->getParent(), computation);
      if (!LV.isVisibilityExplicit()) {
        Visibility globalVisibility =
            computation.isValueVisibility()
                ? Context.getLangOpts().getValueVisibilityMode()
                : Context.getLangOpts().getTypeVisibilityMode();
        return LinkageInfo(VisibleNoLinkage, globalVisibility,
                           /*visibilityExplicit=*/false);
      }
    }
  }
  if (!isExternallyVisible(LV.getLinkage()))
    return LinkageInfo::none();
  return LinkageInfo(VisibleNoLinkage, LV.getVisibility(),
                     LV.isVisibilityExplicit());
}

LinkageInfo LinkageComputer::computeLVForDecl(const NamedDecl *D,
                                              LVComputationKind computation,
                                              bool IgnoreVarTypeLinkage) {
  // Internal_linkage attribute overrides other considerations.
  if (D->hasAttr<InternalLinkageAttr>())
    return getInternalLinkageFor(D);

  // Objective-C: treat all Objective-C declarations as having external
  // linkage.
  switch (D->getKind()) {
    default:
      break;

    // Per C++ [basic.link]p2, only the names of objects, references,
    // functions, types, templates, namespaces, and values ever have linkage.
    //
    // Note that the name of a typedef, namespace alias, using declaration,
    // and so on are not the name of the corresponding type, namespace, or
    // declaration, so they do *not* have linkage.
    case Decl::ImplicitParam:
    case Decl::Label:
    case Decl::NamespaceAlias:
    case Decl::ParmVar:
    case Decl::Using:
    case Decl::UsingShadow:
    case Decl::UsingDirective:
      return LinkageInfo::none();

    case Decl::EnumConstant:
      // C++ [basic.link]p4: an enumerator has the linkage of its enumeration.
      if (D->getASTContext().getLangOpts().CPlusPlus)
        return getLVForDecl(cast<EnumDecl>(D->getDeclContext()), computation);
      return LinkageInfo::visible_none();

    case Decl::Typedef:
    case Decl::TypeAlias:
      // A typedef declaration has linkage if it gives a type a name for
      // linkage purposes.
      if (!cast<TypedefNameDecl>(D)
               ->getAnonDeclWithTypedefName(/*AnyRedecl*/true))
        return LinkageInfo::none();
      break;

    case Decl::TemplateTemplateParm: // count these as external
    case Decl::NonTypeTemplateParm:
    case Decl::ObjCAtDefsField:
    case Decl::ObjCCategory:
    case Decl::ObjCCategoryImpl:
    case Decl::ObjCCompatibleAlias:
    case Decl::ObjCImplementation:
    case Decl::ObjCMethod:
    case Decl::ObjCProperty:
    case Decl::ObjCPropertyImpl:
    case Decl::ObjCProtocol:
      return getExternalLinkageFor(D);

    case Decl::CXXRecord: {
      const auto *Record = cast<CXXRecordDecl>(D);
      if (Record->isLambda()) {
        if (Record->hasKnownLambdaInternalLinkage() ||
            !Record->getLambdaManglingNumber()) {
          // This lambda has no mangling number, so it's internal.
          return getInternalLinkageFor(D);
        }

        return getLVForClosure(
                  Record->getDeclContext()->getRedeclContext(),
                  Record->getLambdaContextDecl(), computation);
      }

      break;
    }
  }

  // Handle linkage for namespace-scope names.
  if (D->getDeclContext()->getRedeclContext()->isFileContext())
    return getLVForNamespaceScopeDecl(D, computation, IgnoreVarTypeLinkage);

  // C++ [basic.link]p5:
  //   In addition, a member function, static data member, a named
  //   class or enumeration of class scope, or an unnamed class or
  //   enumeration defined in a class-scope typedef declaration such
  //   that the class or enumeration has the typedef name for linkage
  //   purposes (7.1.3), has external linkage if the name of the class
  //   has external linkage.
  if (D->getDeclContext()->isRecord())
    return getLVForClassMember(D, computation, IgnoreVarTypeLinkage);

  // C++ [basic.link]p6:
  //   The name of a function declared in block scope and the name of
  //   an object declared by a block scope extern declaration have
  //   linkage. If there is a visible declaration of an entity with
  //   linkage having the same name and type, ignoring entities
  //   declared outside the innermost enclosing namespace scope, the
  //   block scope declaration declares that same entity and receives
  //   the linkage of the previous declaration. If there is more than
  //   one such matching entity, the program is ill-formed. Otherwise,
  //   if no matching entity is found, the block scope entity receives
  //   external linkage.
  if (D->getDeclContext()->isFunctionOrMethod())
    return getLVForLocalDecl(D, computation);

  // C++ [basic.link]p6:
  //   Names not covered by these rules have no linkage.
  return LinkageInfo::none();
}

/// getLVForDecl - Get the linkage and visibility for the given declaration.
LinkageInfo LinkageComputer::getLVForDecl(const NamedDecl *D,
                                          LVComputationKind computation) {
  // Internal_linkage attribute overrides other considerations.
  if (D->hasAttr<InternalLinkageAttr>())
    return getInternalLinkageFor(D);

  if (computation.IgnoreAllVisibility && D->hasCachedLinkage())
    return LinkageInfo(D->getCachedLinkage(), DefaultVisibility, false);

  if (llvm::Optional<LinkageInfo> LI = lookup(D, computation))
    return *LI;

  LinkageInfo LV = computeLVForDecl(D, computation);
  if (D->hasCachedLinkage())
    assert(D->getCachedLinkage() == LV.getLinkage());

  D->setCachedLinkage(LV.getLinkage());
  cache(D, computation, LV);

#ifndef NDEBUG
  // In C (because of gnu inline) and in c++ with microsoft extensions an
  // static can follow an extern, so we can have two decls with different
  // linkages.
  const LangOptions &Opts = D->getASTContext().getLangOpts();
  if (!Opts.CPlusPlus || Opts.MicrosoftExt)
    return LV;

  // We have just computed the linkage for this decl. By induction we know
  // that all other computed linkages match, check that the one we just
  // computed also does.
  NamedDecl *Old = nullptr;
  for (auto I : D->redecls()) {
    auto *T = cast<NamedDecl>(I);
    if (T == D)
      continue;
    if (!T->isInvalidDecl() && T->hasCachedLinkage()) {
      Old = T;
      break;
    }
  }
  assert(!Old || Old->getCachedLinkage() == D->getCachedLinkage());
#endif

  return LV;
}

LinkageInfo LinkageComputer::getDeclLinkageAndVisibility(const NamedDecl *D) {
  return getLVForDecl(D,
                      LVComputationKind(usesTypeVisibility(D)
                                            ? NamedDecl::VisibilityForType
                                            : NamedDecl::VisibilityForValue));
}

Module *Decl::getOwningModuleForLinkage(bool IgnoreLinkage) const {
  Module *M = getOwningModule();
  if (!M)
    return nullptr;

  switch (M->Kind) {
  case Module::ModuleMapModule:
    // Module map modules have no special linkage semantics.
    return nullptr;

  case Module::ModuleInterfaceUnit:
    return M;

  case Module::GlobalModuleFragment: {
    // External linkage declarations in the global module have no owning module
    // for linkage purposes. But internal linkage declarations in the global
    // module fragment of a particular module are owned by that module for
    // linkage purposes.
    if (IgnoreLinkage)
      return nullptr;
    bool InternalLinkage;
    if (auto *ND = dyn_cast<NamedDecl>(this))
      InternalLinkage = !ND->hasExternalFormalLinkage();
    else {
      auto *NSD = dyn_cast<NamespaceDecl>(this);
      InternalLinkage = (NSD && NSD->isAnonymousNamespace()) ||
                        isInAnonymousNamespace();
    }
    return InternalLinkage ? M->Parent : nullptr;
  }

  case Module::PrivateModuleFragment:
    // The private module fragment is part of its containing module for linkage
    // purposes.
    return M->Parent;
  }

  llvm_unreachable("unknown module kind");
}

void NamedDecl::printName(raw_ostream &os) const {
  os << Name;
}

std::string NamedDecl::getQualifiedNameAsString() const {
  std::string QualName;
  llvm::raw_string_ostream OS(QualName);
  printQualifiedName(OS, getASTContext().getPrintingPolicy());
  return OS.str();
}

void NamedDecl::printQualifiedName(raw_ostream &OS) const {
  printQualifiedName(OS, getASTContext().getPrintingPolicy());
}

void NamedDecl::printQualifiedName(raw_ostream &OS,
                                   const PrintingPolicy &P) const {
  if (getDeclContext()->isFunctionOrMethod()) {
    // We do not print '(anonymous)' for function parameters without name.
    printName(OS);
    return;
  }
  printNestedNameSpecifier(OS, P);
  if (getDeclName())
    OS << *this;
  else {
    // Give the printName override a chance to pick a different name before we
    // fall back to "(anonymous)".
    SmallString<64> NameBuffer;
    llvm::raw_svector_ostream NameOS(NameBuffer);
    printName(NameOS);
    if (NameBuffer.empty())
      OS << "(anonymous)";
    else
      OS << NameBuffer;
  }
}

void NamedDecl::printNestedNameSpecifier(raw_ostream &OS) const {
  printNestedNameSpecifier(OS, getASTContext().getPrintingPolicy());
}

void NamedDecl::printNestedNameSpecifier(raw_ostream &OS,
                                         const PrintingPolicy &P) const {
  const DeclContext *Ctx = getDeclContext();

  // For ObjC methods and properties, look through categories and use the
  // interface as context.
  if (auto *MD = dyn_cast<ObjCMethodDecl>(this)) {
    if (auto *ID = MD->getClassInterface())
      Ctx = ID;
  } else if (auto *PD = dyn_cast<ObjCPropertyDecl>(this)) {
    if (auto *MD = PD->getGetterMethodDecl())
      if (auto *ID = MD->getClassInterface())
        Ctx = ID;
  } else if (auto *ID = dyn_cast<ObjCIvarDecl>(this)) {
    if (auto *CI = ID->getContainingInterface())
      Ctx = CI;
  }

  if (Ctx->isFunctionOrMethod())
    return;

  using ContextsTy = SmallVector<const DeclContext *, 8>;
  ContextsTy Contexts;

  // Collect named contexts.
  while (Ctx) {
    if (isa<NamedDecl>(Ctx))
      Contexts.push_back(Ctx);
    Ctx = Ctx->getParent();
  }

  for (const DeclContext *DC : llvm::reverse(Contexts)) {
    if (const auto *Spec = dyn_cast<ClassTemplateSpecializationDecl>(DC)) {
      OS << Spec->getName();
      const TemplateArgumentList &TemplateArgs = Spec->getTemplateArgs();
      printTemplateArgumentList(OS, TemplateArgs.asArray(), P);
    } else if (const auto *ND = dyn_cast<NamespaceDecl>(DC)) {
      if (P.SuppressUnwrittenScope &&
          (ND->isAnonymousNamespace() || ND->isInline()))
        continue;
      if (ND->isAnonymousNamespace()) {
        OS << (P.MSVCFormatting ? "`anonymous namespace\'"
                                : "(anonymous namespace)");
      }
      else
        OS << *ND;
    } else if (const auto *RD = dyn_cast<RecordDecl>(DC)) {
      if (!RD->getIdentifier())
        OS << "(anonymous " << RD->getKindName() << ')';
      else
        OS << *RD;
    } else if (const auto *FD = dyn_cast<FunctionDecl>(DC)) {
      const FunctionProtoType *FT = nullptr;
      if (FD->hasWrittenPrototype())
        FT = dyn_cast<FunctionProtoType>(FD->getType()->castAs<FunctionType>());

      OS << *FD << '(';
      if (FT) {
        unsigned NumParams = FD->getNumParams();
        for (unsigned i = 0; i < NumParams; ++i) {
          if (i)
            OS << ", ";
          OS << FD->getParamDecl(i)->getType().stream(P);
        }

        if (FT->isVariadic()) {
          if (NumParams > 0)
            OS << ", ";
          OS << "...";
        }
      }
      OS << ')';
    } else if (const auto *ED = dyn_cast<EnumDecl>(DC)) {
      // C++ [dcl.enum]p10: Each enum-name and each unscoped
      // enumerator is declared in the scope that immediately contains
      // the enum-specifier. Each scoped enumerator is declared in the
      // scope of the enumeration.
      // For the case of unscoped enumerator, do not include in the qualified
      // name any information about its enum enclosing scope, as its visibility
      // is global.
      if (ED->isScoped())
        OS << *ED;
      else
        continue;
    } else {
      OS << *cast<NamedDecl>(DC);
    }
    OS << "::";
  }
}

void NamedDecl::getNameForDiagnostic(raw_ostream &OS,
                                     const PrintingPolicy &Policy,
                                     bool Qualified) const {
  if (Qualified)
    printQualifiedName(OS, Policy);
  else
    printName(OS);
}

template<typename T> static bool isRedeclarableImpl(Redeclarable<T> *) {
  return true;
}
static bool isRedeclarableImpl(...) { return false; }
static bool isRedeclarable(Decl::Kind K) {
  switch (K) {
#define DECL(Type, Base) \
  case Decl::Type: \
    return isRedeclarableImpl((Type##Decl *)nullptr);
#define ABSTRACT_DECL(DECL)
#include "clang/AST/DeclNodes.inc"
  }
  llvm_unreachable("unknown decl kind");
}

bool NamedDecl::declarationReplaces(NamedDecl *OldD, bool IsKnownNewer) const {
  assert(getDeclName() == OldD->getDeclName() && "Declaration name mismatch");

  // Never replace one imported declaration with another; we need both results
  // when re-exporting.
  if (OldD->isFromASTFile() && isFromASTFile())
    return false;

  // A kind mismatch implies that the declaration is not replaced.
  if (OldD->getKind() != getKind())
    return false;

  // For method declarations, we never replace. (Why?)
  if (isa<ObjCMethodDecl>(this))
    return false;

  // For parameters, pick the newer one. This is either an error or (in
  // Objective-C) permitted as an extension.
  if (isa<ParmVarDecl>(this))
    return true;

  // Inline namespaces can give us two declarations with the same
  // name and kind in the same scope but different contexts; we should
  // keep both declarations in this case.
  if (!this->getDeclContext()->getRedeclContext()->Equals(
          OldD->getDeclContext()->getRedeclContext()))
    return false;

  // Using declarations can be replaced if they import the same name from the
  // same context.
  if (auto *UD = dyn_cast<UsingDecl>(this)) {
    ASTContext &Context = getASTContext();
    return Context.getCanonicalNestedNameSpecifier(UD->getQualifier()) ==
           Context.getCanonicalNestedNameSpecifier(
               cast<UsingDecl>(OldD)->getQualifier());
  }
  if (auto *UUVD = dyn_cast<UnresolvedUsingValueDecl>(this)) {
    ASTContext &Context = getASTContext();
    return Context.getCanonicalNestedNameSpecifier(UUVD->getQualifier()) ==
           Context.getCanonicalNestedNameSpecifier(
                        cast<UnresolvedUsingValueDecl>(OldD)->getQualifier());
  }

  if (isRedeclarable(getKind())) {
    if (getCanonicalDecl() != OldD->getCanonicalDecl())
      return false;

    if (IsKnownNewer)
      return true;

    // Check whether this is actually newer than OldD. We want to keep the
    // newer declaration. This loop will usually only iterate once, because
    // OldD is usually the previous declaration.
    for (auto D : redecls()) {
      if (D == OldD)
        break;

      // If we reach the canonical declaration, then OldD is not actually older
      // than this one.
      //
      // FIXME: In this case, we should not add this decl to the lookup table.
      if (D->isCanonicalDecl())
        return false;
    }

    // It's a newer declaration of the same kind of declaration in the same
    // scope: we want this decl instead of the existing one.
    return true;
  }

  // In all other cases, we need to keep both declarations in case they have
  // different visibility. Any attempt to use the name will result in an
  // ambiguity if more than one is visible.
  return false;
}

bool NamedDecl::hasLinkage() const {
  return getFormalLinkage() != NoLinkage;
}

NamedDecl *NamedDecl::getUnderlyingDeclImpl() {
  NamedDecl *ND = this;
  while (auto *UD = dyn_cast<UsingShadowDecl>(ND))
    ND = UD->getTargetDecl();

  if (auto *AD = dyn_cast<ObjCCompatibleAliasDecl>(ND))
    return AD->getClassInterface();

  if (auto *AD = dyn_cast<NamespaceAliasDecl>(ND))
    return AD->getNamespace();

  return ND;
}

bool NamedDecl::isCXXInstanceMember() const {
  if (!isCXXClassMember())
    return false;

  const NamedDecl *D = this;
  if (isa<UsingShadowDecl>(D))
    D = cast<UsingShadowDecl>(D)->getTargetDecl();

  if (isa<FieldDecl>(D) || isa<IndirectFieldDecl>(D) || isa<MSPropertyDecl>(D))
    return true;
  if (const auto *MD = dyn_cast_or_null<CXXMethodDecl>(D->getAsFunction()))
    return MD->isInstance();
  return false;
}

//===----------------------------------------------------------------------===//
// DeclaratorDecl Implementation
//===----------------------------------------------------------------------===//

template <typename DeclT>
static SourceLocation getTemplateOrInnerLocStart(const DeclT *decl) {
  if (decl->getNumTemplateParameterLists() > 0)
    return decl->getTemplateParameterList(0)->getTemplateLoc();
  else
    return decl->getInnerLocStart();
}

SourceLocation DeclaratorDecl::getTypeSpecStartLoc() const {
  TypeSourceInfo *TSI = getTypeSourceInfo();
  if (TSI) return TSI->getTypeLoc().getBeginLoc();
  return SourceLocation();
}

SourceLocation DeclaratorDecl::getTypeSpecEndLoc() const {
  TypeSourceInfo *TSI = getTypeSourceInfo();
  if (TSI) return TSI->getTypeLoc().getEndLoc();
  return SourceLocation();
}

void DeclaratorDecl::setQualifierInfo(NestedNameSpecifierLoc QualifierLoc) {
  if (QualifierLoc) {
    // Make sure the extended decl info is allocated.
    if (!hasExtInfo()) {
      // Save (non-extended) type source info pointer.
      auto *savedTInfo = DeclInfo.get<TypeSourceInfo*>();
      // Allocate external info struct.
      DeclInfo = new (getASTContext()) ExtInfo;
      // Restore savedTInfo into (extended) decl info.
      getExtInfo()->TInfo = savedTInfo;
    }
    // Set qualifier info.
    getExtInfo()->QualifierLoc = QualifierLoc;
  } else if (hasExtInfo()) {
    // Here Qualifier == 0, i.e., we are removing the qualifier (if any).
    getExtInfo()->QualifierLoc = QualifierLoc;
  }
}

void DeclaratorDecl::setTrailingRequiresClause(Expr *TrailingRequiresClause) {
  assert(TrailingRequiresClause);
  // Make sure the extended decl info is allocated.
  if (!hasExtInfo()) {
    // Save (non-extended) type source info pointer.
    auto *savedTInfo = DeclInfo.get<TypeSourceInfo*>();
    // Allocate external info struct.
    DeclInfo = new (getASTContext()) ExtInfo;
    // Restore savedTInfo into (extended) decl info.
    getExtInfo()->TInfo = savedTInfo;
  }
  // Set requires clause info.
  getExtInfo()->TrailingRequiresClause = TrailingRequiresClause;
}

void DeclaratorDecl::setTemplateParameterListsInfo(
    ASTContext &Context, ArrayRef<TemplateParameterList *> TPLists) {
  assert(!TPLists.empty());
  // Make sure the extended decl info is allocated.
  if (!hasExtInfo()) {
    // Save (non-extended) type source info pointer.
    auto *savedTInfo = DeclInfo.get<TypeSourceInfo*>();
    // Allocate external info struct.
    DeclInfo = new (getASTContext()) ExtInfo;
    // Restore savedTInfo into (extended) decl info.
    getExtInfo()->TInfo = savedTInfo;
  }
  // Set the template parameter lists info.
  getExtInfo()->setTemplateParameterListsInfo(Context, TPLists);
}

SourceLocation DeclaratorDecl::getOuterLocStart() const {
  return getTemplateOrInnerLocStart(this);
}

// Helper function: returns true if QT is or contains a type
// having a postfix component.
static bool typeIsPostfix(QualType QT) {
  while (true) {
    const Type* T = QT.getTypePtr();
    switch (T->getTypeClass()) {
    default:
      return false;
    case Type::Pointer:
      QT = cast<PointerType>(T)->getPointeeType();
      break;
    case Type::BlockPointer:
      QT = cast<BlockPointerType>(T)->getPointeeType();
      break;
    case Type::MemberPointer:
      QT = cast<MemberPointerType>(T)->getPointeeType();
      break;
    case Type::LValueReference:
    case Type::RValueReference:
      QT = cast<ReferenceType>(T)->getPointeeType();
      break;
    case Type::PackExpansion:
      QT = cast<PackExpansionType>(T)->getPattern();
      break;
    case Type::Paren:
    case Type::ConstantArray:
    case Type::DependentSizedArray:
    case Type::IncompleteArray:
    case Type::VariableArray:
    case Type::FunctionProto:
    case Type::FunctionNoProto:
      return true;
    }
  }
}

SourceRange DeclaratorDecl::getSourceRange() const {
  SourceLocation RangeEnd = getLocation();
  if (TypeSourceInfo *TInfo = getTypeSourceInfo()) {
    // If the declaration has no name or the type extends past the name take the
    // end location of the type.
    if (!getDeclName() || typeIsPostfix(TInfo->getType()))
      RangeEnd = TInfo->getTypeLoc().getSourceRange().getEnd();
  }
  return SourceRange(getOuterLocStart(), RangeEnd);
}

void QualifierInfo::setTemplateParameterListsInfo(
    ASTContext &Context, ArrayRef<TemplateParameterList *> TPLists) {
  // Free previous template parameters (if any).
  if (NumTemplParamLists > 0) {
    Context.Deallocate(TemplParamLists);
    TemplParamLists = nullptr;
    NumTemplParamLists = 0;
  }
  // Set info on matched template parameter lists (if any).
  if (!TPLists.empty()) {
    TemplParamLists = new (Context) TemplateParameterList *[TPLists.size()];
    NumTemplParamLists = TPLists.size();
    std::copy(TPLists.begin(), TPLists.end(), TemplParamLists);
  }
}

//===----------------------------------------------------------------------===//
// VarDecl Implementation
//===----------------------------------------------------------------------===//

const char *VarDecl::getStorageClassSpecifierString(StorageClass SC) {
  switch (SC) {
  case SC_None:                 break;
  case SC_Auto:                 return "auto";
  case SC_Extern:               return "extern";
  case SC_PrivateExtern:        return "__private_extern__";
  case SC_Register:             return "register";
  case SC_Static:               return "static";
  }

  llvm_unreachable("Invalid storage class");
}

VarDecl::VarDecl(Kind DK, ASTContext &C, DeclContext *DC,
                 SourceLocation StartLoc, SourceLocation NameLoc,
                 const DeclarationName &Name, QualType T, TypeSourceInfo *TInfo,
                 StorageClass SC)
    : DeclaratorDecl(DK, DC, NameLoc, Name, T, TInfo, StartLoc),
      redeclarable_base(C) {
  static_assert(sizeof(VarDeclBitfields) <= sizeof(unsigned),
                "VarDeclBitfields too large!");
  static_assert(sizeof(ParmVarDeclBitfields) <= sizeof(unsigned),
                "ParmVarDeclBitfields too large!");
  static_assert(sizeof(NonParmVarDeclBitfields) <= sizeof(unsigned),
                "NonParmVarDeclBitfields too large!");
  AllBits = 0;
  VarDeclBits.SClass = SC;
  // Everything else is implicitly initialized to false.
}

VarDecl *VarDecl::Create(ASTContext &C, DeclContext *DC,
                         SourceLocation StartL,
                         SourceLocation NameLoc, const DeclarationName &Name,
                         QualType T, TypeSourceInfo *TInfo, StorageClass S) {
  return new (C, DC) VarDecl(Var, C, DC, StartL, NameLoc, Name, T, TInfo, S);
}

VarDecl *VarDecl::CreateDeserialized(ASTContext &C, unsigned ID) {
  return new (C, ID)
      VarDecl(Var, C, nullptr, SourceLocation(), SourceLocation(), DeclarationName(),
              QualType(), nullptr, SC_None);
}

void VarDecl::setStorageClass(StorageClass SC) {
  assert(isLegalForVariable(SC));
  VarDeclBits.SClass = SC;
}

VarDecl::TLSKind VarDecl::getTLSKind() const {
  switch (VarDeclBits.TSCSpec) {
  case TSCS_unspecified:
    if (!hasAttr<ThreadAttr>() &&
        !(getASTContext().getLangOpts().OpenMPUseTLS &&
          getASTContext().getTargetInfo().isTLSSupported() &&
          hasAttr<OMPThreadPrivateDeclAttr>()))
      return TLS_None;
    return ((getASTContext().getLangOpts().isCompatibleWithMSVC(
                LangOptions::MSVC2015)) ||
            hasAttr<OMPThreadPrivateDeclAttr>())
               ? TLS_Dynamic
               : TLS_Static;
  case TSCS___thread: // Fall through.
  case TSCS__Thread_local:
    return TLS_Static;
  case TSCS_thread_local:
    return TLS_Dynamic;
  }
  llvm_unreachable("Unknown thread storage class specifier!");
}

SourceRange VarDecl::getSourceRange() const {
  if (const Expr *Init = getInit()) {
    SourceLocation InitEnd = Init->getEndLoc();
    // If Init is implicit, ignore its source range and fallback on
    // DeclaratorDecl::getSourceRange() to handle postfix elements.
    if (InitEnd.isValid() && InitEnd != getLocation())
      return SourceRange(getOuterLocStart(), InitEnd);
  }
  return DeclaratorDecl::getSourceRange();
}

template<typename T>
static LanguageLinkage getDeclLanguageLinkage(const T &D) {
  // C++ [dcl.link]p1: All function types, function names with external linkage,
  // and variable names with external linkage have a language linkage.
  if (!D.hasExternalFormalLinkage())
    return NoLanguageLinkage;

  // Language linkage is a C++ concept, but saying that everything else in C has
  // C language linkage fits the implementation nicely.
  ASTContext &Context = D.getASTContext();
  if (!Context.getLangOpts().CPlusPlus)
    return CLanguageLinkage;

  // C++ [dcl.link]p4: A C language linkage is ignored in determining the
  // language linkage of the names of class members and the function type of
  // class member functions.
  const DeclContext *DC = D.getDeclContext();
  if (DC->isRecord())
    return CXXLanguageLinkage;

  // If the first decl is in an extern "C" context, any other redeclaration
  // will have C language linkage. If the first one is not in an extern "C"
  // context, we would have reported an error for any other decl being in one.
  if (isFirstInExternCContext(&D))
    return CLanguageLinkage;
  return CXXLanguageLinkage;
}

template<typename T>
static bool isDeclExternC(const T &D) {
  // Since the context is ignored for class members, they can only have C++
  // language linkage or no language linkage.
  const DeclContext *DC = D.getDeclContext();
  if (DC->isRecord()) {
    assert(D.getASTContext().getLangOpts().CPlusPlus);
    return false;
  }

  return D.getLanguageLinkage() == CLanguageLinkage;
}

LanguageLinkage VarDecl::getLanguageLinkage() const {
  return getDeclLanguageLinkage(*this);
}

bool VarDecl::isExternC() const {
  return isDeclExternC(*this);
}

bool VarDecl::isInExternCContext() const {
  return getLexicalDeclContext()->isExternCContext();
}

bool VarDecl::isInExternCXXContext() const {
  return getLexicalDeclContext()->isExternCXXContext();
}

VarDecl *VarDecl::getCanonicalDecl() { return getFirstDecl(); }

VarDecl::DefinitionKind
VarDecl::isThisDeclarationADefinition(ASTContext &C) const {
  if (isThisDeclarationADemotedDefinition())
    return DeclarationOnly;

  // C++ [basic.def]p2:
  //   A declaration is a definition unless [...] it contains the 'extern'
  //   specifier or a linkage-specification and neither an initializer [...],
  //   it declares a non-inline static data member in a class declaration [...],
  //   it declares a static data member outside a class definition and the variable
  //   was defined within the class with the constexpr specifier [...],
  // C++1y [temp.expl.spec]p15:
  //   An explicit specialization of a static data member or an explicit
  //   specialization of a static data member template is a definition if the
  //   declaration includes an initializer; otherwise, it is a declaration.
  //
  // FIXME: How do you declare (but not define) a partial specialization of
  // a static data member template outside the containing class?
  if (isStaticDataMember()) {
    if (isOutOfLine() &&
        !(getCanonicalDecl()->isInline() &&
          getCanonicalDecl()->isConstexpr()) &&
        (hasInit() ||
         // If the first declaration is out-of-line, this may be an
         // instantiation of an out-of-line partial specialization of a variable
         // template for which we have not yet instantiated the initializer.
         (getFirstDecl()->isOutOfLine()
              ? getTemplateSpecializationKind() == TSK_Undeclared
              : getTemplateSpecializationKind() !=
                    TSK_ExplicitSpecialization) ||
         isa<VarTemplatePartialSpecializationDecl>(this)))
      return Definition;
    else if (!isOutOfLine() && isInline())
      return Definition;
    else
      return DeclarationOnly;
  }
  // C99 6.7p5:
  //   A definition of an identifier is a declaration for that identifier that
  //   [...] causes storage to be reserved for that object.
  // Note: that applies for all non-file-scope objects.
  // C99 6.9.2p1:
  //   If the declaration of an identifier for an object has file scope and an
  //   initializer, the declaration is an external definition for the identifier
  if (hasInit())
    return Definition;

  if (hasDefiningAttr())
    return Definition;

  if (const auto *SAA = getAttr<SelectAnyAttr>())
    if (!SAA->isInherited())
      return Definition;

  // A variable template specialization (other than a static data member
  // template or an explicit specialization) is a declaration until we
  // instantiate its initializer.
  if (auto *VTSD = dyn_cast<VarTemplateSpecializationDecl>(this)) {
    if (VTSD->getTemplateSpecializationKind() != TSK_ExplicitSpecialization &&
        !isa<VarTemplatePartialSpecializationDecl>(VTSD) &&
        !VTSD->IsCompleteDefinition)
      return DeclarationOnly;
  }

  if (hasExternalStorage())
    return DeclarationOnly;

  // [dcl.link] p7:
  //   A declaration directly contained in a linkage-specification is treated
  //   as if it contains the extern specifier for the purpose of determining
  //   the linkage of the declared name and whether it is a definition.
  if (isSingleLineLanguageLinkage(*this))
    return DeclarationOnly;

  // C99 6.9.2p2:
  //   A declaration of an object that has file scope without an initializer,
  //   and without a storage class specifier or the scs 'static', constitutes
  //   a tentative definition.
  // No such thing in C++.
  if (!C.getLangOpts().CPlusPlus && isFileVarDecl())
    return TentativeDefinition;

  // What's left is (in C, block-scope) declarations without initializers or
  // external storage. These are definitions.
  return Definition;
}

VarDecl *VarDecl::getActingDefinition() {
  DefinitionKind Kind = isThisDeclarationADefinition();
  if (Kind != TentativeDefinition)
    return nullptr;

  VarDecl *LastTentative = nullptr;
  VarDecl *First = getFirstDecl();
  for (auto I : First->redecls()) {
    Kind = I->isThisDeclarationADefinition();
    if (Kind == Definition)
      return nullptr;
    else if (Kind == TentativeDefinition)
      LastTentative = I;
  }
  return LastTentative;
}

VarDecl *VarDecl::getDefinition(ASTContext &C) {
  VarDecl *First = getFirstDecl();
  for (auto I : First->redecls()) {
    if (I->isThisDeclarationADefinition(C) == Definition)
      return I;
  }
  return nullptr;
}

VarDecl::DefinitionKind VarDecl::hasDefinition(ASTContext &C) const {
  DefinitionKind Kind = DeclarationOnly;

  const VarDecl *First = getFirstDecl();
  for (auto I : First->redecls()) {
    Kind = std::max(Kind, I->isThisDeclarationADefinition(C));
    if (Kind == Definition)
      break;
  }

  return Kind;
}

const Expr *VarDecl::getAnyInitializer(const VarDecl *&D) const {
  for (auto I : redecls()) {
    if (auto Expr = I->getInit()) {
      D = I;
      return Expr;
    }
  }
  return nullptr;
}

bool VarDecl::hasInit() const {
  if (auto *P = dyn_cast<ParmVarDecl>(this))
    if (P->hasUnparsedDefaultArg() || P->hasUninstantiatedDefaultArg())
      return false;

  return !Init.isNull();
}

Expr *VarDecl::getInit() {
  if (!hasInit())
    return nullptr;

  if (auto *S = Init.dyn_cast<Stmt *>())
    return cast<Expr>(S);

  return cast_or_null<Expr>(Init.get<EvaluatedStmt *>()->Value);
}

Stmt **VarDecl::getInitAddress() {
  if (auto *ES = Init.dyn_cast<EvaluatedStmt *>())
    return &ES->Value;

  return Init.getAddrOfPtr1();
}

VarDecl *VarDecl::getInitializingDeclaration() {
  VarDecl *Def = nullptr;
  for (auto I : redecls()) {
    if (I->hasInit())
      return I;

    if (I->isThisDeclarationADefinition()) {
      if (isStaticDataMember())
        return I;
      else
        Def = I;
    }
  }
  return Def;
}

bool VarDecl::isOutOfLine() const {
  if (Decl::isOutOfLine())
    return true;

  if (!isStaticDataMember())
    return false;

  // If this static data member was instantiated from a static data member of
  // a class template, check whether that static data member was defined
  // out-of-line.
  if (VarDecl *VD = getInstantiatedFromStaticDataMember())
    return VD->isOutOfLine();

  return false;
}

void VarDecl::setInit(Expr *I) {
  if (auto *Eval = Init.dyn_cast<EvaluatedStmt *>()) {
    Eval->~EvaluatedStmt();
    getASTContext().Deallocate(Eval);
  }

  Init = I;
}

bool VarDecl::mightBeUsableInConstantExpressions(const ASTContext &C) const {
  const LangOptions &Lang = C.getLangOpts();

  // OpenCL permits const integral variables to be used in constant
  // expressions, like in C++98.
  if (!Lang.CPlusPlus && !Lang.OpenCL)
    return false;

  // Function parameters are never usable in constant expressions.
  if (isa<ParmVarDecl>(this))
    return false;

  // The values of weak variables are never usable in constant expressions.
  if (isWeak())
    return false;

  // In C++11, any variable of reference type can be used in a constant
  // expression if it is initialized by a constant expression.
  if (Lang.CPlusPlus11 && getType()->isReferenceType())
    return true;

  // Only const objects can be used in constant expressions in C++. C++98 does
  // not require the variable to be non-volatile, but we consider this to be a
  // defect.
  if (!getType().isConstant(C) || getType().isVolatileQualified())
    return false;

  // In C++, const, non-volatile variables of integral or enumeration types
  // can be used in constant expressions.
  if (getType()->isIntegralOrEnumerationType())
    return true;

  // Additionally, in C++11, non-volatile constexpr variables can be used in
  // constant expressions.
  return Lang.CPlusPlus11 && isConstexpr();
}

bool VarDecl::isUsableInConstantExpressions(const ASTContext &Context) const {
  // C++2a [expr.const]p3:
  //   A variable is usable in constant expressions after its initializing
  //   declaration is encountered...
  const VarDecl *DefVD = nullptr;
  const Expr *Init = getAnyInitializer(DefVD);
  if (!Init || Init->isValueDependent() || getType()->isDependentType())
    return false;
  //   ... if it is a constexpr variable, or it is of reference type or of
  //   const-qualified integral or enumeration type, ...
  if (!DefVD->mightBeUsableInConstantExpressions(Context))
    return false;
  //   ... and its initializer is a constant initializer.
  if (Context.getLangOpts().CPlusPlus && !DefVD->hasConstantInitialization())
    return false;
  // C++98 [expr.const]p1:
  //   An integral constant-expression can involve only [...] const variables
  //   or static data members of integral or enumeration types initialized with
  //   [integer] constant expressions (dcl.init)
  if ((Context.getLangOpts().CPlusPlus || Context.getLangOpts().OpenCL) &&
      !Context.getLangOpts().CPlusPlus11 && !DefVD->hasICEInitializer(Context))
    return false;
  return true;
}

/// Convert the initializer for this declaration to the elaborated EvaluatedStmt
/// form, which contains extra information on the evaluated value of the
/// initializer.
EvaluatedStmt *VarDecl::ensureEvaluatedStmt() const {
  auto *Eval = Init.dyn_cast<EvaluatedStmt *>();
  if (!Eval) {
    // Note: EvaluatedStmt contains an APValue, which usually holds
    // resources not allocated from the ASTContext.  We need to do some
    // work to avoid leaking those, but we do so in VarDecl::evaluateValue
    // where we can detect whether there's anything to clean up or not.
    Eval = new (getASTContext()) EvaluatedStmt;
    Eval->Value = Init.get<Stmt *>();
    Init = Eval;
  }
  return Eval;
}

EvaluatedStmt *VarDecl::getEvaluatedStmt() const {
  return Init.dyn_cast<EvaluatedStmt *>();
}

APValue *VarDecl::evaluateValue() const {
  SmallVector<PartialDiagnosticAt, 8> Notes;
  return evaluateValueImpl(Notes, hasConstantInitialization());
}

APValue *VarDecl::evaluateValueImpl(SmallVectorImpl<PartialDiagnosticAt> &Notes,
                                    bool IsConstantInitialization) const {
  EvaluatedStmt *Eval = ensureEvaluatedStmt();

  const auto *Init = cast<Expr>(Eval->Value);
  assert(!Init->isValueDependent());

  // We only produce notes indicating why an initializer is non-constant the
  // first time it is evaluated. FIXME: The notes won't always be emitted the
  // first time we try evaluation, so might not be produced at all.
  if (Eval->WasEvaluated)
    return Eval->Evaluated.isAbsent() ? nullptr : &Eval->Evaluated;

  if (Eval->IsEvaluating) {
    // FIXME: Produce a diagnostic for self-initialization.
    return nullptr;
  }

  Eval->IsEvaluating = true;
  Expr::EvalContext EvalCtx(getASTContext(), nullptr);
  bool Result = Init->EvaluateAsInitializer(
      Eval->Evaluated, EvalCtx, this, Notes, IsConstantInitialization);

  // In C++11, this isn't a constant initializer if we produced notes. In that
  // case, we can't keep the result, because it may only be correct under the
  // assumption that the initializer is a constant context.
  if (IsConstantInitialization && getASTContext().getLangOpts().CPlusPlus11 &&
      !Notes.empty())
    Result = false;

  // Ensure the computed APValue is cleaned up later if evaluation succeeded,
  // or that it's empty (so that there's nothing to clean up) if evaluation
  // failed.
  if (!Result)
    Eval->Evaluated = APValue();
  else if (Eval->Evaluated.needsCleanup())
    getASTContext().addDestruction(&Eval->Evaluated);

  Eval->IsEvaluating = false;
  Eval->WasEvaluated = true;

  return Result ? &Eval->Evaluated : nullptr;
}

APValue *VarDecl::getEvaluatedValue() const {
  if (EvaluatedStmt *Eval = getEvaluatedStmt())
    if (Eval->WasEvaluated)
      return &Eval->Evaluated;

  return nullptr;
}

bool VarDecl::hasICEInitializer(const ASTContext &Context) const {
  const Expr *Init = getInit();
  assert(Init && "no initializer");

  EvaluatedStmt *Eval = ensureEvaluatedStmt();
  if (!Eval->CheckedForICEInit) {
    Eval->CheckedForICEInit = true;
    Expr::EvalContext EvalCtx(getASTContext(), nullptr);
    Eval->HasICEInit = Init->isIntegerConstantExpr(EvalCtx);
  }
  return Eval->HasICEInit;
}

bool VarDecl::hasConstantInitialization() const {
  // In C, all globals (and only globals) have constant initialization.
  if (hasGlobalStorage() && !getASTContext().getLangOpts().CPlusPlus)
    return true;

  // In C++, it depends on whether the evaluation at the point of definition
  // was evaluatable as a constant initializer.
  if (EvaluatedStmt *Eval = getEvaluatedStmt())
    return Eval->HasConstantInitialization;

  return false;
}

bool VarDecl::checkForConstantInitialization(
    SmallVectorImpl<PartialDiagnosticAt> &Notes) const {
  EvaluatedStmt *Eval = ensureEvaluatedStmt();
  // If we ask for the value before we know whether we have a constant
  // initializer, we can compute the wrong value (for example, due to
  // std::is_constant_evaluated()).
  assert(!Eval->WasEvaluated &&
         "already evaluated var value before checking for constant init");
  assert(getASTContext().getLangOpts().CPlusPlus && "only meaningful in C++");

  assert(!cast<Expr>(Eval->Value)->isValueDependent());

  // Evaluate the initializer to check whether it's a constant expression.
  Eval->HasConstantInitialization =
      evaluateValueImpl(Notes, true) && Notes.empty();

  // If evaluation as a constant initializer failed, allow re-evaluation as a
  // non-constant initializer if we later find we want the value.
  if (!Eval->HasConstantInitialization)
    Eval->WasEvaluated = false;

  return Eval->HasConstantInitialization;
}

bool VarDecl::isParameterPack() const {
  return isa<PackExpansionType>(getType());
}

template<typename DeclT>
static DeclT *getDefinitionOrSelf(DeclT *D) {
  assert(D);
  if (auto *Def = D->getDefinition())
    return Def;
  return D;
}

bool VarDecl::isEscapingByref() const {
  return hasAttr<BlocksAttr>() && NonParmVarDeclBits.EscapingByref;
}

bool VarDecl::isNonEscapingByref() const {
  return hasAttr<BlocksAttr>() && !NonParmVarDeclBits.EscapingByref;
}

VarDecl *VarDecl::getTemplateInstantiationPattern() const {
  const VarDecl *VD = this;

  // If this is an instantiated member, walk back to the template from which
  // it was instantiated.
  if (MemberSpecializationInfo *MSInfo = VD->getMemberSpecializationInfo()) {
    if (isTemplateInstantiation(MSInfo->getTemplateSpecializationKind())) {
      VD = VD->getInstantiatedFromStaticDataMember();
      while (auto *NewVD = VD->getInstantiatedFromStaticDataMember())
        VD = NewVD;
    }
  }

  // If it's an instantiated variable template specialization, find the
  // template or partial specialization from which it was instantiated.
  if (auto *VDTemplSpec = dyn_cast<VarTemplateSpecializationDecl>(VD)) {
    if (isTemplateInstantiation(VDTemplSpec->getTemplateSpecializationKind())) {
      auto From = VDTemplSpec->getInstantiatedFrom();
      if (auto *VTD = From.dyn_cast<VarTemplateDecl *>()) {
        while (!VTD->isMemberSpecialization()) {
          auto *NewVTD = VTD->getInstantiatedFromMemberTemplate();
          if (!NewVTD)
            break;
          VTD = NewVTD;
        }
        return getDefinitionOrSelf(VTD->getTemplatedDecl());
      }
      if (auto *VTPSD =
              From.dyn_cast<VarTemplatePartialSpecializationDecl *>()) {
        while (!VTPSD->isMemberSpecialization()) {
          auto *NewVTPSD = VTPSD->getInstantiatedFromMember();
          if (!NewVTPSD)
            break;
          VTPSD = NewVTPSD;
        }
        return getDefinitionOrSelf<VarDecl>(VTPSD);
      }
    }
  }

  // If this is the pattern of a variable template, find where it was
  // instantiated from. FIXME: Is this necessary?
  if (VarTemplateDecl *VarTemplate = VD->getDescribedVarTemplate()) {
    while (!VarTemplate->isMemberSpecialization()) {
      auto *NewVT = VarTemplate->getInstantiatedFromMemberTemplate();
      if (!NewVT)
        break;
      VarTemplate = NewVT;
    }

    return getDefinitionOrSelf(VarTemplate->getTemplatedDecl());
  }

  if (VD == this)
    return nullptr;
  return getDefinitionOrSelf(const_cast<VarDecl*>(VD));
}

VarDecl *VarDecl::getInstantiatedFromStaticDataMember() const {
  if (MemberSpecializationInfo *MSI = getMemberSpecializationInfo())
    return cast<VarDecl>(MSI->getInstantiatedFrom());

  return nullptr;
}

TemplateSpecializationKind VarDecl::getTemplateSpecializationKind() const {
  if (const auto *Spec = dyn_cast<VarTemplateSpecializationDecl>(this))
    return Spec->getSpecializationKind();

  if (MemberSpecializationInfo *MSI = getMemberSpecializationInfo())
    return MSI->getTemplateSpecializationKind();

  return TSK_Undeclared;
}

TemplateSpecializationKind
VarDecl::getTemplateSpecializationKindForInstantiation() const {
  if (MemberSpecializationInfo *MSI = getMemberSpecializationInfo())
    return MSI->getTemplateSpecializationKind();

  if (const auto *Spec = dyn_cast<VarTemplateSpecializationDecl>(this))
    return Spec->getSpecializationKind();

  return TSK_Undeclared;
}

SourceLocation VarDecl::getPointOfInstantiation() const {
  if (const auto *Spec = dyn_cast<VarTemplateSpecializationDecl>(this))
    return Spec->getPointOfInstantiation();

  if (MemberSpecializationInfo *MSI = getMemberSpecializationInfo())
    return MSI->getPointOfInstantiation();

  return SourceLocation();
}

VarTemplateDecl *VarDecl::getDescribedVarTemplate() const {
  return getASTContext().getTemplateOrSpecializationInfo(this)
      .dyn_cast<VarTemplateDecl *>();
}

void VarDecl::setDescribedVarTemplate(VarTemplateDecl *Template) {
  getASTContext().setTemplateOrSpecializationInfo(this, Template);
}

bool VarDecl::isKnownToBeDefined() const {
  const auto &LangOpts = getASTContext().getLangOpts();
  // In CUDA mode without relocatable device code, variables of form 'extern
  // __shared__ Foo foo[]' are pointers to the base of the GPU core's shared
  // memory pool.  These are never undefined variables, even if they appear
  // inside of an anon namespace or static function.
  //
  // With CUDA relocatable device code enabled, these variables don't get
  // special handling; they're treated like regular extern variables.
  if (LangOpts.CUDA && !LangOpts.GPURelocatableDeviceCode &&
      hasExternalStorage() && hasAttr<CUDASharedAttr>() &&
      isa<IncompleteArrayType>(getType()))
    return true;

  return hasDefinition();
}

bool VarDecl::isNoDestroy(const ASTContext &Ctx) const {
  return hasGlobalStorage() && (hasAttr<NoDestroyAttr>() ||
                                (!Ctx.getLangOpts().RegisterStaticDestructors &&
                                 !hasAttr<AlwaysDestroyAttr>()));
}

QualType::DestructionKind
VarDecl::needsDestruction(const ASTContext &Ctx) const {
  if (EvaluatedStmt *Eval = getEvaluatedStmt())
    if (Eval->HasConstantDestruction)
      return QualType::DK_none;

  if (isNoDestroy(Ctx))
    return QualType::DK_none;

  return getType().isDestructedType();
}

MemberSpecializationInfo *VarDecl::getMemberSpecializationInfo() const {
  if (isStaticDataMember())
    // FIXME: Remove ?
    // return getASTContext().getInstantiatedFromStaticDataMember(this);
    return getASTContext().getTemplateOrSpecializationInfo(this)
        .dyn_cast<MemberSpecializationInfo *>();
  return nullptr;
}

void VarDecl::setTemplateSpecializationKind(TemplateSpecializationKind TSK,
                                         SourceLocation PointOfInstantiation) {
  assert((isa<VarTemplateSpecializationDecl>(this) ||
          getMemberSpecializationInfo()) &&
         "not a variable or static data member template specialization");

  if (VarTemplateSpecializationDecl *Spec =
          dyn_cast<VarTemplateSpecializationDecl>(this)) {
    Spec->setSpecializationKind(TSK);
    if (TSK != TSK_ExplicitSpecialization &&
        PointOfInstantiation.isValid() &&
        Spec->getPointOfInstantiation().isInvalid()) {
      Spec->setPointOfInstantiation(PointOfInstantiation);
      if (ASTMutationListener *L = getASTContext().getASTMutationListener())
        L->InstantiationRequested(this);
    }
  } else if (MemberSpecializationInfo *MSI = getMemberSpecializationInfo()) {
    MSI->setTemplateSpecializationKind(TSK);
    if (TSK != TSK_ExplicitSpecialization && PointOfInstantiation.isValid() &&
        MSI->getPointOfInstantiation().isInvalid()) {
      MSI->setPointOfInstantiation(PointOfInstantiation);
      if (ASTMutationListener *L = getASTContext().getASTMutationListener())
        L->InstantiationRequested(this);
    }
  }
}

void
VarDecl::setInstantiationOfStaticDataMember(VarDecl *VD,
                                            TemplateSpecializationKind TSK) {
  assert(getASTContext().getTemplateOrSpecializationInfo(this).isNull() &&
         "Previous template or instantiation?");
  getASTContext().setInstantiatedFromStaticDataMember(this, VD, TSK);
}

//===----------------------------------------------------------------------===//
// ParmVarDecl Implementation
//===----------------------------------------------------------------------===//

ParmVarDecl::ParmVarDecl(ASTContext &C, DeclContext *DC,
                         SourceLocation StartLoc, SourceLocation NameLoc,
                         const DeclarationName &Name, QualType T,
                         TypeSourceInfo *TInfo, StorageClass S, Expr *DefArg)
    : VarDecl(ParmVar, C, DC, StartLoc, NameLoc, Name, T, TInfo, S),
      InjectedParmsInfo(nullptr) {
  assert(ParmVarDeclBits.HasInheritedDefaultArg == false);
  assert(ParmVarDeclBits.DefaultArgKind == DAK_None);
  assert(ParmVarDeclBits.IsKNRPromoted == false);
  assert(ParmVarDeclBits.IsObjCMethodParam == false);
  setDefaultArg(DefArg);
}

ParmVarDecl::ParmVarDecl(ASTContext &C, DeclContext *DC, const CXXInjectedParmsInfo &IPI)
    : VarDecl(ParmVar, C, DC, SourceLocation(), SourceLocation(),
              DeclarationName(), C.DependentTy, nullptr, SC_None),
      InjectedParmsInfo(new (C) CXXInjectedParmsInfo(IPI)) {
  setDefaultArg(nullptr);
}

ParmVarDecl *ParmVarDecl::Create(ASTContext &C, DeclContext *DC,
                                 SourceLocation StartLoc,
                                 SourceLocation NameLoc,
                                 const DeclarationName &Name,
                                 QualType T, TypeSourceInfo *TInfo,
                                 StorageClass S, Expr *DefArg) {
  return new (C, DC) ParmVarDecl(C, DC, StartLoc, NameLoc, Name, T, TInfo,
                                 S, DefArg);
}

ParmVarDecl *ParmVarDecl::Create(ASTContext &C,
                                const CXXInjectedParmsInfo &InjectedParmsInfo) {
  DeclContext *DC = C.getTranslationUnitDecl();
  return new (C, DC) ParmVarDecl(C, DC, InjectedParmsInfo);
}

QualType ParmVarDecl::getOriginalType() const {
  TypeSourceInfo *TSI = getTypeSourceInfo();
  QualType T = TSI ? TSI->getType() : getType();
  if (const auto *DT = dyn_cast<DecayedType>(T))
    return DT->getOriginalType();
  return T;
}

ParmVarDecl *ParmVarDecl::CreateDeserialized(ASTContext &C, unsigned ID) {
  return new (C, ID)
      ParmVarDecl(C, nullptr, SourceLocation(), SourceLocation(),
                  static_cast<IdentifierInfo *>(nullptr), QualType(), nullptr,
                  SC_None, nullptr);
}

SourceRange ParmVarDecl::getSourceRange() const {
  if (!hasInheritedDefaultArg()) {
    SourceRange ArgRange = getDefaultArgRange();
    if (ArgRange.isValid())
      return SourceRange(getOuterLocStart(), ArgRange.getEnd());
  }

  // DeclaratorDecl considers the range of postfix types as overlapping with the
  // declaration name, but this is not the case with parameters in ObjC methods.
  if (isa<ObjCMethodDecl>(getDeclContext()))
    return SourceRange(DeclaratorDecl::getBeginLoc(), getLocation());

  return DeclaratorDecl::getSourceRange();
}

Expr *ParmVarDecl::getDefaultArg() {
  assert(!hasUnparsedDefaultArg() && "Default argument is not yet parsed!");
  assert(!hasUninstantiatedDefaultArg() &&
         "Default argument is not yet instantiated!");

  Expr *Arg = getInit();
  if (auto *E = dyn_cast_or_null<FullExpr>(Arg))
    return E->getSubExpr();

  return Arg;
}

void ParmVarDecl::setDefaultArg(Expr *defarg) {
  ParmVarDeclBits.DefaultArgKind = DAK_Normal;
  Init = defarg;
}

SourceRange ParmVarDecl::getDefaultArgRange() const {
  switch (ParmVarDeclBits.DefaultArgKind) {
  case DAK_None:
  case DAK_Unparsed:
    // Nothing we can do here.
    return SourceRange();

  case DAK_Uninstantiated:
    return getUninstantiatedDefaultArg()->getSourceRange();

  case DAK_Normal:
    if (const Expr *E = getInit())
      return E->getSourceRange();

    // Missing an actual expression, may be invalid.
    return SourceRange();
  }
  llvm_unreachable("Invalid default argument kind.");
}

void ParmVarDecl::setUninstantiatedDefaultArg(Expr *arg) {
  ParmVarDeclBits.DefaultArgKind = DAK_Uninstantiated;
  Init = arg;
}

Expr *ParmVarDecl::getUninstantiatedDefaultArg() {
  assert(hasUninstantiatedDefaultArg() &&
         "Wrong kind of initialization expression!");
  return cast_or_null<Expr>(Init.get<Stmt *>());
}

bool ParmVarDecl::hasDefaultArg() const {
  // FIXME: We should just return false for DAK_None here once callers are
  // prepared for the case that we encountered an invalid default argument and
  // were unable to even build an invalid expression.
  return hasUnparsedDefaultArg() || hasUninstantiatedDefaultArg() ||
         !Init.isNull();
}

void ParmVarDecl::setParameterIndexLarge(unsigned parameterIndex) {
  getASTContext().setParameterIndex(this, parameterIndex);
  ParmVarDeclBits.ParameterIndex = ParameterIndexSentinel;
}

unsigned ParmVarDecl::getParameterIndexLarge() const {
  return getASTContext().getParameterIndex(this);
}

//===----------------------------------------------------------------------===//
// FunctionDecl Implementation
//===----------------------------------------------------------------------===//

FunctionDecl::FunctionDecl(Kind DK, ASTContext &C, DeclContext *DC,
                           SourceLocation StartLoc,
                           const DeclarationNameInfo &NameInfo, QualType T,
                           TypeSourceInfo *TInfo, StorageClass S,
                           bool isInlineSpecified,
                           ConstexprSpecKind ConstexprKind,
                           Expr *TrailingRequiresClause)
    : DeclaratorDecl(DK, DC, NameInfo.getLoc(), NameInfo.getName(), T, TInfo,
                     StartLoc),
      DeclContext(DK), redeclarable_base(C), Body(), ODRHash(0),
      EndRangeLoc(NameInfo.getEndLoc()), DNLoc(NameInfo.getInfo()) {
  assert(T.isNull() || T->isFunctionType());

  FunctionDeclBits.SClass = S;
  FunctionDeclBits.IsInline = isInlineSpecified;
  FunctionDeclBits.IsInlineSpecified = isInlineSpecified;
  FunctionDeclBits.IsVirtualAsWritten = false;
  FunctionDeclBits.IsPure = false;
  FunctionDeclBits.HasInheritedPrototype = false;
  FunctionDeclBits.HasWrittenPrototype = true;
  FunctionDeclBits.IsDeleted = false;
  FunctionDeclBits.IsTrivial = false;
  FunctionDeclBits.IsTrivialForCall = false;
  FunctionDeclBits.IsDefaulted = false;
  FunctionDeclBits.IsExplicitlyDefaulted = false;
  FunctionDeclBits.HasDefaultedFunctionInfo = false;
  FunctionDeclBits.HasImplicitReturnZero = false;
  FunctionDeclBits.IsLateTemplateParsed = false;
  FunctionDeclBits.ConstexprKind = ConstexprKind;
  FunctionDeclBits.InstantiationIsPending = false;
  FunctionDeclBits.UsesSEHTry = false;
  FunctionDeclBits.UsesFPIntrin = false;
  FunctionDeclBits.HasSkippedBody = false;
  FunctionDeclBits.WillHaveBody = false;
  FunctionDeclBits.IsMultiVersion = false;
  FunctionDeclBits.IsCopyDeductionCandidate = false;
  FunctionDeclBits.HasODRHash = false;

  if (TrailingRequiresClause)
    setTrailingRequiresClause(TrailingRequiresClause);

  setMetaprogram(false);
}

void FunctionDecl::getNameForDiagnostic(
    raw_ostream &OS, const PrintingPolicy &Policy, bool Qualified) const {
  NamedDecl::getNameForDiagnostic(OS, Policy, Qualified);
  const TemplateArgumentList *TemplateArgs = getTemplateSpecializationArgs();
  if (TemplateArgs)
    printTemplateArgumentList(OS, TemplateArgs->asArray(), Policy);
}

bool FunctionDecl::isVariadic() const {
  if (const auto *FT = getType()->getAs<FunctionProtoType>())
    return FT->isVariadic();
  return false;
}

FunctionDecl::DefaultedFunctionInfo *
FunctionDecl::DefaultedFunctionInfo::Create(ASTContext &Context,
                                            ArrayRef<DeclAccessPair> Lookups) {
  DefaultedFunctionInfo *Info = new (Context.Allocate(
      totalSizeToAlloc<DeclAccessPair>(Lookups.size()),
      std::max(alignof(DefaultedFunctionInfo), alignof(DeclAccessPair))))
      DefaultedFunctionInfo;
  Info->NumLookups = Lookups.size();
  std::uninitialized_copy(Lookups.begin(), Lookups.end(),
                          Info->getTrailingObjects<DeclAccessPair>());
  return Info;
}

void FunctionDecl::setDefaultedFunctionInfo(DefaultedFunctionInfo *Info) {
  assert(!FunctionDeclBits.HasDefaultedFunctionInfo && "already have this");
  assert(!Body && "can't replace function body with defaulted function info");

  FunctionDeclBits.HasDefaultedFunctionInfo = true;
  DefaultedInfo = Info;
}

FunctionDecl::DefaultedFunctionInfo *
FunctionDecl::getDefaultedFunctionInfo() const {
  return FunctionDeclBits.HasDefaultedFunctionInfo ? DefaultedInfo : nullptr;
}

bool FunctionDecl::hasBody(const FunctionDecl *&Definition) const {
  for (auto I : redecls()) {
    if (I->doesThisDeclarationHaveABody()) {
      Definition = I;
      return true;
    }
  }

  return false;
}

bool FunctionDecl::hasTrivialBody() const {
  Stmt *S = getBody();
  if (!S) {
    // Since we don't have a body for this function, we don't know if it's
    // trivial or not.
    return false;
  }

  if (isa<CompoundStmt>(S) && cast<CompoundStmt>(S)->body_empty())
    return true;
  return false;
}

bool FunctionDecl::isThisDeclarationInstantiatedFromAFriendDefinition() const {
  if (!getFriendObjectKind())
    return false;

  // Check for a friend function instantiated from a friend function
  // definition in a templated class.
  if (const FunctionDecl *InstantiatedFrom =
          getInstantiatedFromMemberFunction())
    return InstantiatedFrom->getFriendObjectKind() &&
           InstantiatedFrom->isThisDeclarationADefinition();

  // Check for a friend function template instantiated from a friend
  // function template definition in a templated class.
  if (const FunctionTemplateDecl *Template = getDescribedFunctionTemplate()) {
    if (const FunctionTemplateDecl *InstantiatedFrom =
            Template->getInstantiatedFromMemberTemplate())
      return InstantiatedFrom->getFriendObjectKind() &&
             InstantiatedFrom->isThisDeclarationADefinition();
  }

  return false;
}

bool FunctionDecl::isDefined(const FunctionDecl *&Definition,
                             bool CheckForPendingFriendDefinition) const {
  for (const FunctionDecl *FD : redecls()) {
    if (FD->isThisDeclarationADefinition()) {
      Definition = FD;
      return true;
    }

    // If this is a friend function defined in a class template, it does not
    // have a body until it is used, nevertheless it is a definition, see
    // [temp.inst]p2:
    //
    // ... for the purpose of determining whether an instantiated redeclaration
    // is valid according to [basic.def.odr] and [class.mem], a declaration that
    // corresponds to a definition in the template is considered to be a
    // definition.
    //
    // The following code must produce redefinition error:
    //
    //     template<typename T> struct C20 { friend void func_20() {} };
    //     C20<int> c20i;
    //     void func_20() {}
    //
    if (CheckForPendingFriendDefinition &&
        FD->isThisDeclarationInstantiatedFromAFriendDefinition()) {
      Definition = FD;
      return true;
    }
  }

  return false;
}

Stmt *FunctionDecl::getBody(const FunctionDecl *&Definition) const {
  if (!hasBody(Definition))
    return nullptr;

  assert(!Definition->FunctionDeclBits.HasDefaultedFunctionInfo &&
         "definition should not have a body");
  if (Definition->Body)
    return Definition->Body.get(getASTContext().getExternalSource());

  return nullptr;
}

bool FunctionDecl::doesThisDeclarationHaveAPrintableBody() const {
  // This function may have a body, however, that body is generated
  // and should not be printed.
  if (isExplicitlyDefaulted())
    return false;

  if (doesThisDeclarationHaveABody())
    return true;

  if (FunctionDecl *Pattern = getInstantiatedFromMemberFunction())
    return Pattern->doesThisDeclarationHaveABody();

  return false;
}

void FunctionDecl::setBody(Stmt *B) {
  FunctionDeclBits.HasDefaultedFunctionInfo = false;
  Body = LazyDeclStmtPtr(B);
  if (B)
    EndRangeLoc = B->getEndLoc();
}

void FunctionDecl::setPure(bool P) {
  FunctionDeclBits.IsPure = P;
  if (P)
    if (auto *Parent = dyn_cast<CXXRecordDecl>(getDeclContext()))
      Parent->markedVirtualFunctionPure();
}

template<std::size_t Len>
static bool isNamed(const NamedDecl *ND, const char (&Str)[Len]) {
  IdentifierInfo *II = ND->getIdentifier();
  return II && II->isStr(Str);
}

bool FunctionDecl::isMain() const {
  const TranslationUnitDecl *tunit =
    dyn_cast<TranslationUnitDecl>(getDeclContext()->getRedeclContext());
  return tunit &&
         !tunit->getASTContext().getLangOpts().Freestanding &&
         isNamed(this, "main");
}

bool FunctionDecl::isMSVCRTEntryPoint() const {
  const TranslationUnitDecl *TUnit =
      dyn_cast<TranslationUnitDecl>(getDeclContext()->getRedeclContext());
  if (!TUnit)
    return false;

  // Even though we aren't really targeting MSVCRT if we are freestanding,
  // semantic analysis for these functions remains the same.

  // MSVCRT entry points only exist on MSVCRT targets.
  if (!TUnit->getASTContext().getTargetInfo().getTriple().isOSMSVCRT())
    return false;

  // Nameless functions like constructors cannot be entry points.
  if (!getIdentifier())
    return false;

  return llvm::StringSwitch<bool>(getName())
      .Cases("main",     // an ANSI console app
             "wmain",    // a Unicode console App
             "WinMain",  // an ANSI GUI app
             "wWinMain", // a Unicode GUI app
             "DllMain",  // a DLL
             true)
      .Default(false);
}

bool FunctionDecl::isReservedGlobalPlacementOperator() const {
  assert(getDeclName().getNameKind() == DeclarationName::CXXOperatorName);
  assert(getDeclName().getCXXOverloadedOperator() == OO_New ||
         getDeclName().getCXXOverloadedOperator() == OO_Delete ||
         getDeclName().getCXXOverloadedOperator() == OO_Array_New ||
         getDeclName().getCXXOverloadedOperator() == OO_Array_Delete);

  if (!getDeclContext()->getRedeclContext()->isTranslationUnit())
    return false;

  const auto *proto = getType()->castAs<FunctionProtoType>();
  if (proto->getNumParams() != 2 || proto->isVariadic())
    return false;

  ASTContext &Context =
    cast<TranslationUnitDecl>(getDeclContext()->getRedeclContext())
      ->getASTContext();

  // The result type and first argument type are constant across all
  // these operators.  The second argument must be exactly void*.
  return (proto->getParamType(1).getCanonicalType() == Context.VoidPtrTy);
}

bool FunctionDecl::isReplaceableGlobalAllocationFunction(
    Optional<unsigned> *AlignmentParam, bool *IsNothrow) const {
  if (getDeclName().getNameKind() != DeclarationName::CXXOperatorName)
    return false;
  if (getDeclName().getCXXOverloadedOperator() != OO_New &&
      getDeclName().getCXXOverloadedOperator() != OO_Delete &&
      getDeclName().getCXXOverloadedOperator() != OO_Array_New &&
      getDeclName().getCXXOverloadedOperator() != OO_Array_Delete)
    return false;

  if (isa<CXXRecordDecl>(getDeclContext()))
    return false;

  // This can only fail for an invalid 'operator new' declaration.
  if (!getDeclContext()->getRedeclContext()->isTranslationUnit())
    return false;

  const auto *FPT = getType()->castAs<FunctionProtoType>();
  if (FPT->getNumParams() == 0 || FPT->getNumParams() > 3 || FPT->isVariadic())
    return false;

  // If this is a single-parameter function, it must be a replaceable global
  // allocation or deallocation function.
  if (FPT->getNumParams() == 1)
    return true;

  unsigned Params = 1;
  QualType Ty = FPT->getParamType(Params);
  ASTContext &Ctx = getASTContext();

  auto Consume = [&] {
    ++Params;
    Ty = Params < FPT->getNumParams() ? FPT->getParamType(Params) : QualType();
  };

  // In C++14, the next parameter can be a 'std::size_t' for sized delete.
  bool IsSizedDelete = false;
  if (Ctx.getLangOpts().SizedDeallocation &&
      (getDeclName().getCXXOverloadedOperator() == OO_Delete ||
       getDeclName().getCXXOverloadedOperator() == OO_Array_Delete) &&
      Ctx.hasSameType(Ty, Ctx.getSizeType())) {
    IsSizedDelete = true;
    Consume();
  }

  // In C++17, the next parameter can be a 'std::align_val_t' for aligned
  // new/delete.
  if (Ctx.getLangOpts().AlignedAllocation && !Ty.isNull() && Ty->isAlignValT()) {
    Consume();
    if (AlignmentParam)
      *AlignmentParam = Params;
  }

  // Finally, if this is not a sized delete, the final parameter can
  // be a 'const std::nothrow_t&'.
  if (!IsSizedDelete && !Ty.isNull() && Ty->isReferenceType()) {
    Ty = Ty->getPointeeType();
    if (Ty.getCVRQualifiers() != Qualifiers::Const)
      return false;
    if (Ty->isNothrowT()) {
      if (IsNothrow)
        *IsNothrow = true;
      Consume();
    }
  }

  return Params == FPT->getNumParams();
}

bool FunctionDecl::isInlineBuiltinDeclaration() const {
  if (!getBuiltinID())
    return false;

  const FunctionDecl *Definition;
  return hasBody(Definition) && Definition->isInlineSpecified();
}

bool FunctionDecl::isDestroyingOperatorDelete() const {
  // C++ P0722:
  //   Within a class C, a single object deallocation function with signature
  //     (T, std::destroying_delete_t, <more params>)
  //   is a destroying operator delete.
  if (!isa<CXXMethodDecl>(this) || getOverloadedOperator() != OO_Delete ||
      getNumParams() < 2)
    return false;

  auto *RD = getParamDecl(1)->getType()->getAsCXXRecordDecl();
  return RD && RD->isInStdNamespace() && RD->getIdentifier() &&
         RD->getIdentifier()->isStr("destroying_delete_t");
}

LanguageLinkage FunctionDecl::getLanguageLinkage() const {
  return getDeclLanguageLinkage(*this);
}

bool FunctionDecl::isExternC() const {
  return isDeclExternC(*this);
}

bool FunctionDecl::isInExternCContext() const {
  if (hasAttr<OpenCLKernelAttr>())
    return true;
  return getLexicalDeclContext()->isExternCContext();
}

bool FunctionDecl::isInExternCXXContext() const {
  return getLexicalDeclContext()->isExternCXXContext();
}

bool FunctionDecl::isGlobal() const {
  if (const auto *Method = dyn_cast<CXXMethodDecl>(this))
    return Method->isStatic();

  if (getCanonicalDecl()->getStorageClass() == SC_Static)
    return false;

  for (const DeclContext *DC = getDeclContext();
       DC->isNamespace();
       DC = DC->getParent()) {
    if (const auto *Namespace = cast<NamespaceDecl>(DC)) {
      if (!Namespace->getDeclName())
        return false;
      break;
    }
  }

  return true;
}

bool FunctionDecl::isNoReturn() const {
  if (hasAttr<NoReturnAttr>() || hasAttr<CXX11NoReturnAttr>() ||
      hasAttr<C11NoReturnAttr>())
    return true;

  if (auto *FnTy = getType()->getAs<FunctionType>())
    return FnTy->getNoReturnAttr();

  return false;
}


MultiVersionKind FunctionDecl::getMultiVersionKind() const {
  if (hasAttr<TargetAttr>())
    return MultiVersionKind::Target;
  if (hasAttr<CPUDispatchAttr>())
    return MultiVersionKind::CPUDispatch;
  if (hasAttr<CPUSpecificAttr>())
    return MultiVersionKind::CPUSpecific;
  return MultiVersionKind::None;
}

bool FunctionDecl::isCPUDispatchMultiVersion() const {
  return isMultiVersion() && hasAttr<CPUDispatchAttr>();
}

bool FunctionDecl::isCPUSpecificMultiVersion() const {
  return isMultiVersion() && hasAttr<CPUSpecificAttr>();
}

bool FunctionDecl::isTargetMultiVersion() const {
  return isMultiVersion() && hasAttr<TargetAttr>();
}

void
FunctionDecl::setPreviousDeclaration(FunctionDecl *PrevDecl) {
  redeclarable_base::setPreviousDecl(PrevDecl);

  if (FunctionTemplateDecl *FunTmpl = getDescribedFunctionTemplate()) {
    FunctionTemplateDecl *PrevFunTmpl
      = PrevDecl? PrevDecl->getDescribedFunctionTemplate() : nullptr;
    assert((!PrevDecl || PrevFunTmpl) && "Function/function template mismatch");
    FunTmpl->setPreviousDecl(PrevFunTmpl);
  }

  if (PrevDecl && PrevDecl->isInlined())
    setImplicitlyInline(true);
}

FunctionDecl *FunctionDecl::getCanonicalDecl() { return getFirstDecl(); }

/// Returns a value indicating whether this function corresponds to a builtin
/// function.
///
/// The function corresponds to a built-in function if it is declared at
/// translation scope or within an extern "C" block and its name matches with
/// the name of a builtin. The returned value will be 0 for functions that do
/// not correspond to a builtin, a value of type \c Builtin::ID if in the
/// target-independent range \c [1,Builtin::First), or a target-specific builtin
/// value.
///
/// \param ConsiderWrapperFunctions If true, we should consider wrapper
/// functions as their wrapped builtins. This shouldn't be done in general, but
/// it's useful in Sema to diagnose calls to wrappers based on their semantics.
unsigned FunctionDecl::getBuiltinID(bool ConsiderWrapperFunctions) const {
  unsigned BuiltinID = 0;

  if (const auto *ABAA = getAttr<ArmBuiltinAliasAttr>()) {
    BuiltinID = ABAA->getBuiltinName()->getBuiltinID();
  } else if (const auto *A = getAttr<BuiltinAttr>()) {
    BuiltinID = A->getID();
  }

  if (!BuiltinID)
    return 0;

  // If the function is marked "overloadable", it has a different mangled name
  // and is not the C library function.
  if (!ConsiderWrapperFunctions && hasAttr<OverloadableAttr>() &&
      !hasAttr<ArmBuiltinAliasAttr>())
    return 0;

  ASTContext &Context = getASTContext();
  if (!Context.BuiltinInfo.isPredefinedLibFunction(BuiltinID))
    return BuiltinID;

  // This function has the name of a known C library
  // function. Determine whether it actually refers to the C library
  // function or whether it just has the same name.

  // If this is a static function, it's not a builtin.
  if (!ConsiderWrapperFunctions && getStorageClass() == SC_Static)
    return 0;

  // OpenCL v1.2 s6.9.f - The library functions defined in
  // the C99 standard headers are not available.
  if (Context.getLangOpts().OpenCL &&
      Context.BuiltinInfo.isPredefinedLibFunction(BuiltinID))
    return 0;

  // CUDA does not have device-side standard library. printf and malloc are the
  // only special cases that are supported by device-side runtime.
  if (Context.getLangOpts().CUDA && hasAttr<CUDADeviceAttr>() &&
      !hasAttr<CUDAHostAttr>() &&
      !(BuiltinID == Builtin::BIprintf || BuiltinID == Builtin::BImalloc))
    return 0;

  // As AMDGCN implementation of OpenMP does not have a device-side standard
  // library, none of the predefined library functions except printf and malloc
  // should be treated as a builtin i.e. 0 should be returned for them.
  if (Context.getTargetInfo().getTriple().isAMDGCN() &&
      Context.getLangOpts().OpenMPIsDevice &&
      Context.BuiltinInfo.isPredefinedLibFunction(BuiltinID) &&
      !(BuiltinID == Builtin::BIprintf || BuiltinID == Builtin::BImalloc))
    return 0;

  return BuiltinID;
}

/// getNumParams - Return the number of parameters this function must have
/// based on its FunctionType.  This is the length of the ParamInfo array
/// after it has been created.
unsigned FunctionDecl::getNumParams() const {
  const auto *FPT = getType()->getAs<FunctionProtoType>();
  return FPT ? FPT->getNumParams() : 0;
}

void FunctionDecl::setParams(ASTContext &C,
                             ArrayRef<ParmVarDecl *> NewParamInfo) {
  assert(!ParamInfo && "Already has param info!");
  assert(NewParamInfo.size() == getNumParams() && "Parameter count mismatch!");

  // Zero params -> null pointer.
  if (!NewParamInfo.empty()) {
    ParamInfo = new (C) ParmVarDecl*[NewParamInfo.size()];
    std::copy(NewParamInfo.begin(), NewParamInfo.end(), ParamInfo);
  }
}

/// getMinRequiredArguments - Returns the minimum number of arguments
/// needed to call this function. This may be fewer than the number of
/// function parameters, if some of the parameters have default
/// arguments (in C++) or are parameter packs (C++11).
unsigned FunctionDecl::getMinRequiredArguments() const {
  if (!getASTContext().getLangOpts().CPlusPlus)
    return getNumParams();

  // Note that it is possible for a parameter with no default argument to
  // follow a parameter with a default argument.
  unsigned NumRequiredArgs = 0;
  unsigned MinParamsSoFar = 0;
  for (auto *Param : parameters()) {
    if (!Param->isParameterPack()) {
      ++MinParamsSoFar;
      if (!Param->hasDefaultArg())
        NumRequiredArgs = MinParamsSoFar;
    }
  }
  return NumRequiredArgs;
}

bool FunctionDecl::hasOneParamOrDefaultArgs() const {
  return getNumParams() == 1 ||
         (getNumParams() > 1 &&
          std::all_of(param_begin() + 1, param_end(),
                      [](ParmVarDecl *P) { return P->hasDefaultArg(); }));
}

/// The combination of the extern and inline keywords under MSVC forces
/// the function to be required.
///
/// Note: This function assumes that we will only get called when isInlined()
/// would return true for this FunctionDecl.
bool FunctionDecl::isMSExternInline() const {
  assert(isInlined() && "expected to get called on an inlined function!");

  const ASTContext &Context = getASTContext();
  if (!Context.getTargetInfo().getCXXABI().isMicrosoft() &&
      !hasAttr<DLLExportAttr>())
    return false;

  for (const FunctionDecl *FD = getMostRecentDecl(); FD;
       FD = FD->getPreviousDecl())
    if (!FD->isImplicit() && FD->getStorageClass() == SC_Extern)
      return true;

  return false;
}

static bool redeclForcesDefMSVC(const FunctionDecl *Redecl) {
  if (Redecl->getStorageClass() != SC_Extern)
    return false;

  for (const FunctionDecl *FD = Redecl->getPreviousDecl(); FD;
       FD = FD->getPreviousDecl())
    if (!FD->isImplicit() && FD->getStorageClass() == SC_Extern)
      return false;

  return true;
}

static bool RedeclForcesDefC99(const FunctionDecl *Redecl) {
  // Only consider file-scope declarations in this test.
  if (!Redecl->getLexicalDeclContext()->isTranslationUnit())
    return false;

  // Only consider explicit declarations; the presence of a builtin for a
  // libcall shouldn't affect whether a definition is externally visible.
  if (Redecl->isImplicit())
    return false;

  if (!Redecl->isInlineSpecified() || Redecl->getStorageClass() == SC_Extern)
    return true; // Not an inline definition

  return false;
}

/// For a function declaration in C or C++, determine whether this
/// declaration causes the definition to be externally visible.
///
/// For instance, this determines if adding the current declaration to the set
/// of redeclarations of the given functions causes
/// isInlineDefinitionExternallyVisible to change from false to true.
bool FunctionDecl::doesDeclarationForceExternallyVisibleDefinition() const {
  assert(!doesThisDeclarationHaveABody() &&
         "Must have a declaration without a body.");

  ASTContext &Context = getASTContext();

  if (Context.getLangOpts().MSVCCompat) {
    const FunctionDecl *Definition;
    if (hasBody(Definition) && Definition->isInlined() &&
        redeclForcesDefMSVC(this))
      return true;
  }

  if (Context.getLangOpts().CPlusPlus)
    return false;

  if (Context.getLangOpts().GNUInline || hasAttr<GNUInlineAttr>()) {
    // With GNU inlining, a declaration with 'inline' but not 'extern', forces
    // an externally visible definition.
    //
    // FIXME: What happens if gnu_inline gets added on after the first
    // declaration?
    if (!isInlineSpecified() || getStorageClass() == SC_Extern)
      return false;

    const FunctionDecl *Prev = this;
    bool FoundBody = false;
    while ((Prev = Prev->getPreviousDecl())) {
      FoundBody |= Prev->doesThisDeclarationHaveABody();

      if (Prev->doesThisDeclarationHaveABody()) {
        // If it's not the case that both 'inline' and 'extern' are
        // specified on the definition, then it is always externally visible.
        if (!Prev->isInlineSpecified() ||
            Prev->getStorageClass() != SC_Extern)
          return false;
      } else if (Prev->isInlineSpecified() &&
                 Prev->getStorageClass() != SC_Extern) {
        return false;
      }
    }
    return FoundBody;
  }

  // C99 6.7.4p6:
  //   [...] If all of the file scope declarations for a function in a
  //   translation unit include the inline function specifier without extern,
  //   then the definition in that translation unit is an inline definition.
  if (isInlineSpecified() && getStorageClass() != SC_Extern)
    return false;
  const FunctionDecl *Prev = this;
  bool FoundBody = false;
  while ((Prev = Prev->getPreviousDecl())) {
    FoundBody |= Prev->doesThisDeclarationHaveABody();
    if (RedeclForcesDefC99(Prev))
      return false;
  }
  return FoundBody;
}

FunctionTypeLoc FunctionDecl::getFunctionTypeLoc() const {
  const TypeSourceInfo *TSI = getTypeSourceInfo();
  return TSI ? TSI->getTypeLoc().IgnoreParens().getAs<FunctionTypeLoc>()
             : FunctionTypeLoc();
}

SourceRange FunctionDecl::getReturnTypeSourceRange() const {
  FunctionTypeLoc FTL = getFunctionTypeLoc();
  if (!FTL)
    return SourceRange();

  // Skip self-referential return types.
  const SourceManager &SM = getASTContext().getSourceManager();
  SourceRange RTRange = FTL.getReturnLoc().getSourceRange();
  SourceLocation Boundary = getNameInfo().getBeginLoc();
  if (RTRange.isInvalid() || Boundary.isInvalid() ||
      !SM.isBeforeInTranslationUnit(RTRange.getEnd(), Boundary))
    return SourceRange();

  return RTRange;
}

SourceRange FunctionDecl::getParametersSourceRange() const {
  unsigned NP = getNumParams();
  SourceLocation EllipsisLoc = getEllipsisLoc();

  if (NP == 0 && EllipsisLoc.isInvalid())
    return SourceRange();

  SourceLocation Begin =
      NP > 0 ? ParamInfo[0]->getSourceRange().getBegin() : EllipsisLoc;
  SourceLocation End = EllipsisLoc.isValid()
                           ? EllipsisLoc
                           : ParamInfo[NP - 1]->getSourceRange().getEnd();

  return SourceRange(Begin, End);
}

SourceRange FunctionDecl::getExceptionSpecSourceRange() const {
  FunctionTypeLoc FTL = getFunctionTypeLoc();
  return FTL ? FTL.getExceptionSpecRange() : SourceRange();
}

/// For an inline function definition in C, or for a gnu_inline function
/// in C++, determine whether the definition will be externally visible.
///
/// Inline function definitions are always available for inlining optimizations.
/// However, depending on the language dialect, declaration specifiers, and
/// attributes, the definition of an inline function may or may not be
/// "externally" visible to other translation units in the program.
///
/// In C99, inline definitions are not externally visible by default. However,
/// if even one of the global-scope declarations is marked "extern inline", the
/// inline definition becomes externally visible (C99 6.7.4p6).
///
/// In GNU89 mode, or if the gnu_inline attribute is attached to the function
/// definition, we use the GNU semantics for inline, which are nearly the
/// opposite of C99 semantics. In particular, "inline" by itself will create
/// an externally visible symbol, but "extern inline" will not create an
/// externally visible symbol.
bool FunctionDecl::isInlineDefinitionExternallyVisible() const {
  assert((doesThisDeclarationHaveABody() || willHaveBody() ||
          hasAttr<AliasAttr>()) &&
         "Must be a function definition");
  assert(isInlined() && "Function must be inline");
  ASTContext &Context = getASTContext();

  if (Context.getLangOpts().GNUInline || hasAttr<GNUInlineAttr>()) {
    // Note: If you change the logic here, please change
    // doesDeclarationForceExternallyVisibleDefinition as well.
    //
    // If it's not the case that both 'inline' and 'extern' are
    // specified on the definition, then this inline definition is
    // externally visible.
    if (Context.getLangOpts().CPlusPlus)
      return false;
    if (!(isInlineSpecified() && getStorageClass() == SC_Extern))
      return true;

    // If any declaration is 'inline' but not 'extern', then this definition
    // is externally visible.
    for (auto Redecl : redecls()) {
      if (Redecl->isInlineSpecified() &&
          Redecl->getStorageClass() != SC_Extern)
        return true;
    }

    return false;
  }

  // The rest of this function is C-only.
  assert(!Context.getLangOpts().CPlusPlus &&
         "should not use C inline rules in C++");

  // C99 6.7.4p6:
  //   [...] If all of the file scope declarations for a function in a
  //   translation unit include the inline function specifier without extern,
  //   then the definition in that translation unit is an inline definition.
  for (auto Redecl : redecls()) {
    if (RedeclForcesDefC99(Redecl))
      return true;
  }

  // C99 6.7.4p6:
  //   An inline definition does not provide an external definition for the
  //   function, and does not forbid an external definition in another
  //   translation unit.
  return false;
}

/// getOverloadedOperator - Which C++ overloaded operator this
/// function represents, if any.
OverloadedOperatorKind FunctionDecl::getOverloadedOperator() const {
  if (getDeclName().getNameKind() == DeclarationName::CXXOperatorName)
    return getDeclName().getCXXOverloadedOperator();
  else
    return OO_None;
}

/// getLiteralIdentifier - The literal suffix identifier this function
/// represents, if any.
const IdentifierInfo *FunctionDecl::getLiteralIdentifier() const {
  if (getDeclName().getNameKind() == DeclarationName::CXXLiteralOperatorName)
    return getDeclName().getCXXLiteralIdentifier();
  else
    return nullptr;
}

FunctionDecl::TemplatedKind FunctionDecl::getTemplatedKind() const {
  if (TemplateOrSpecialization.isNull())
    return TK_NonTemplate;
  if (TemplateOrSpecialization.is<FunctionTemplateDecl *>())
    return TK_FunctionTemplate;
  if (TemplateOrSpecialization.is<MemberSpecializationInfo *>())
    return TK_MemberSpecialization;
  if (TemplateOrSpecialization.is<FunctionTemplateSpecializationInfo *>())
    return TK_FunctionTemplateSpecialization;
  if (TemplateOrSpecialization.is
                               <DependentFunctionTemplateSpecializationInfo*>())
    return TK_DependentFunctionTemplateSpecialization;

  llvm_unreachable("Did we miss a TemplateOrSpecialization type?");
}

FunctionDecl *FunctionDecl::getInstantiatedFromMemberFunction() const {
  if (MemberSpecializationInfo *Info = getMemberSpecializationInfo())
    return cast<FunctionDecl>(Info->getInstantiatedFrom());

  return nullptr;
}

MemberSpecializationInfo *FunctionDecl::getMemberSpecializationInfo() const {
  if (auto *MSI =
          TemplateOrSpecialization.dyn_cast<MemberSpecializationInfo *>())
    return MSI;
  if (auto *FTSI = TemplateOrSpecialization
                       .dyn_cast<FunctionTemplateSpecializationInfo *>())
    return FTSI->getMemberSpecializationInfo();
  return nullptr;
}

void
FunctionDecl::setInstantiationOfMemberFunction(ASTContext &C,
                                               FunctionDecl *FD,
                                               TemplateSpecializationKind TSK) {
  assert(TemplateOrSpecialization.isNull() &&
         "Member function is already a specialization");
  MemberSpecializationInfo *Info
    = new (C) MemberSpecializationInfo(FD, TSK);
  TemplateOrSpecialization = Info;
}

FunctionTemplateDecl *FunctionDecl::getDescribedFunctionTemplate() const {
  return TemplateOrSpecialization.dyn_cast<FunctionTemplateDecl *>();
}

void FunctionDecl::setDescribedFunctionTemplate(FunctionTemplateDecl *Template) {
  assert(TemplateOrSpecialization.isNull() &&
         "Member function is already a specialization");
  TemplateOrSpecialization = Template;
}

bool FunctionDecl::isImplicitlyInstantiable() const {
  // If the function is invalid, it can't be implicitly instantiated.
  if (isInvalidDecl())
    return false;

  switch (getTemplateSpecializationKindForInstantiation()) {
  case TSK_Undeclared:
  case TSK_ExplicitInstantiationDefinition:
  case TSK_ExplicitSpecialization:
    return false;

  case TSK_ImplicitInstantiation:
    return true;

  case TSK_ExplicitInstantiationDeclaration:
    // Handled below.
    break;
  }

  // Find the actual template from which we will instantiate.
  const FunctionDecl *PatternDecl = getTemplateInstantiationPattern();
  bool HasPattern = false;
  if (PatternDecl)
    HasPattern = PatternDecl->hasBody(PatternDecl);

  // C++0x [temp.explicit]p9:
  //   Except for inline functions, other explicit instantiation declarations
  //   have the effect of suppressing the implicit instantiation of the entity
  //   to which they refer.
  if (!HasPattern || !PatternDecl)
    return true;

  return PatternDecl->isInlined();
}

bool FunctionDecl::isTemplateInstantiation() const {
  // FIXME: Remove this, it's not clear what it means. (Which template
  // specialization kind?)
  return clang::isTemplateInstantiation(getTemplateSpecializationKind());
}

FunctionDecl *
FunctionDecl::getTemplateInstantiationPattern(bool ForDefinition) const {
  // If this is a generic lambda call operator specialization, its
  // instantiation pattern is always its primary template's pattern
  // even if its primary template was instantiated from another
  // member template (which happens with nested generic lambdas).
  // Since a lambda's call operator's body is transformed eagerly,
  // we don't have to go hunting for a prototype definition template
  // (i.e. instantiated-from-member-template) to use as an instantiation
  // pattern.

  if (isGenericLambdaCallOperatorSpecialization(
          dyn_cast<CXXMethodDecl>(this))) {
    assert(getPrimaryTemplate() && "not a generic lambda call operator?");
    return getDefinitionOrSelf(getPrimaryTemplate()->getTemplatedDecl());
  }

  // Check for a declaration of this function that was instantiated from a
  // friend definition.
  const FunctionDecl *FD = nullptr;
  if (!isDefined(FD, /*CheckForPendingFriendDefinition=*/true))
    FD = this;

  if (MemberSpecializationInfo *Info = FD->getMemberSpecializationInfo()) {
    if (ForDefinition &&
        !clang::isTemplateInstantiation(Info->getTemplateSpecializationKind()))
      return nullptr;
    return getDefinitionOrSelf(cast<FunctionDecl>(Info->getInstantiatedFrom()));
  }

  if (ForDefinition &&
      !clang::isTemplateInstantiation(getTemplateSpecializationKind()))
    return nullptr;

  if (FunctionTemplateDecl *Primary = getPrimaryTemplate()) {
    // If we hit a point where the user provided a specialization of this
    // template, we're done looking.
    while (!ForDefinition || !Primary->isMemberSpecialization()) {
      auto *NewPrimary = Primary->getInstantiatedFromMemberTemplate();
      if (!NewPrimary)
        break;
      Primary = NewPrimary;
    }

    return getDefinitionOrSelf(Primary->getTemplatedDecl());
  }

  return nullptr;
}

FunctionTemplateDecl *FunctionDecl::getPrimaryTemplate() const {
  if (FunctionTemplateSpecializationInfo *Info
        = TemplateOrSpecialization
            .dyn_cast<FunctionTemplateSpecializationInfo*>()) {
    return Info->getTemplate();
  }
  return nullptr;
}

FunctionTemplateSpecializationInfo *
FunctionDecl::getTemplateSpecializationInfo() const {
  return TemplateOrSpecialization
      .dyn_cast<FunctionTemplateSpecializationInfo *>();
}

const TemplateArgumentList *
FunctionDecl::getTemplateSpecializationArgs() const {
  if (FunctionTemplateSpecializationInfo *Info
        = TemplateOrSpecialization
            .dyn_cast<FunctionTemplateSpecializationInfo*>()) {
    return Info->TemplateArguments;
  }
  return nullptr;
}

const ASTTemplateArgumentListInfo *
FunctionDecl::getTemplateSpecializationArgsAsWritten() const {
  if (FunctionTemplateSpecializationInfo *Info
        = TemplateOrSpecialization
            .dyn_cast<FunctionTemplateSpecializationInfo*>()) {
    return Info->TemplateArgumentsAsWritten;
  }
  return nullptr;
}

void
FunctionDecl::setFunctionTemplateSpecialization(ASTContext &C,
                                                FunctionTemplateDecl *Template,
                                     const TemplateArgumentList *TemplateArgs,
                                                void *InsertPos,
                                                TemplateSpecializationKind TSK,
                        const TemplateArgumentListInfo *TemplateArgsAsWritten,
                                          SourceLocation PointOfInstantiation) {
  assert((TemplateOrSpecialization.isNull() ||
          TemplateOrSpecialization.is<MemberSpecializationInfo *>()) &&
         "Member function is already a specialization");
  assert(TSK != TSK_Undeclared &&
         "Must specify the type of function template specialization");
  assert((TemplateOrSpecialization.isNull() ||
          TSK == TSK_ExplicitSpecialization) &&
         "Member specialization must be an explicit specialization");
  FunctionTemplateSpecializationInfo *Info =
      FunctionTemplateSpecializationInfo::Create(
          C, this, Template, TSK, TemplateArgs, TemplateArgsAsWritten,
          PointOfInstantiation,
          TemplateOrSpecialization.dyn_cast<MemberSpecializationInfo *>());
  TemplateOrSpecialization = Info;
  Template->addSpecialization(Info, InsertPos);
}

void
FunctionDecl::setDependentTemplateSpecialization(ASTContext &Context,
                                    const UnresolvedSetImpl &Templates,
                             const TemplateArgumentListInfo &TemplateArgs) {
  assert(TemplateOrSpecialization.isNull());
  DependentFunctionTemplateSpecializationInfo *Info =
      DependentFunctionTemplateSpecializationInfo::Create(Context, Templates,
                                                          TemplateArgs);
  TemplateOrSpecialization = Info;
}

DependentFunctionTemplateSpecializationInfo *
FunctionDecl::getDependentSpecializationInfo() const {
  return TemplateOrSpecialization
      .dyn_cast<DependentFunctionTemplateSpecializationInfo *>();
}

DependentFunctionTemplateSpecializationInfo *
DependentFunctionTemplateSpecializationInfo::Create(
    ASTContext &Context, const UnresolvedSetImpl &Ts,
    const TemplateArgumentListInfo &TArgs) {
  void *Buffer = Context.Allocate(
      totalSizeToAlloc<TemplateArgumentLoc, FunctionTemplateDecl *>(
          TArgs.size(), Ts.size()));
  return new (Buffer) DependentFunctionTemplateSpecializationInfo(Ts, TArgs);
}

DependentFunctionTemplateSpecializationInfo::
DependentFunctionTemplateSpecializationInfo(const UnresolvedSetImpl &Ts,
                                      const TemplateArgumentListInfo &TArgs)
  : AngleLocs(TArgs.getLAngleLoc(), TArgs.getRAngleLoc()) {
  NumTemplates = Ts.size();
  NumArgs = TArgs.size();

  FunctionTemplateDecl **TsArray = getTrailingObjects<FunctionTemplateDecl *>();
  for (unsigned I = 0, E = Ts.size(); I != E; ++I)
    TsArray[I] = cast<FunctionTemplateDecl>(Ts[I]->getUnderlyingDecl());

  TemplateArgumentLoc *ArgsArray = getTrailingObjects<TemplateArgumentLoc>();
  for (unsigned I = 0, E = TArgs.size(); I != E; ++I)
    new (&ArgsArray[I]) TemplateArgumentLoc(TArgs[I]);
}

TemplateSpecializationKind FunctionDecl::getTemplateSpecializationKind() const {
  // For a function template specialization, query the specialization
  // information object.
  if (FunctionTemplateSpecializationInfo *FTSInfo =
          TemplateOrSpecialization
              .dyn_cast<FunctionTemplateSpecializationInfo *>())
    return FTSInfo->getTemplateSpecializationKind();

  if (MemberSpecializationInfo *MSInfo =
          TemplateOrSpecialization.dyn_cast<MemberSpecializationInfo *>())
    return MSInfo->getTemplateSpecializationKind();

  return TSK_Undeclared;
}

TemplateSpecializationKind
FunctionDecl::getTemplateSpecializationKindForInstantiation() const {
  // This is the same as getTemplateSpecializationKind(), except that for a
  // function that is both a function template specialization and a member
  // specialization, we prefer the member specialization information. Eg:
  //
  // template<typename T> struct A {
  //   template<typename U> void f() {}
  //   template<> void f<int>() {}
  // };
  //
  // For A<int>::f<int>():
  // * getTemplateSpecializationKind() will return TSK_ExplicitSpecialization
  // * getTemplateSpecializationKindForInstantiation() will return
  //       TSK_ImplicitInstantiation
  //
  // This reflects the facts that A<int>::f<int> is an explicit specialization
  // of A<int>::f, and that A<int>::f<int> should be implicitly instantiated
  // from A::f<int> if a definition is needed.
  if (FunctionTemplateSpecializationInfo *FTSInfo =
          TemplateOrSpecialization
              .dyn_cast<FunctionTemplateSpecializationInfo *>()) {
    if (auto *MSInfo = FTSInfo->getMemberSpecializationInfo())
      return MSInfo->getTemplateSpecializationKind();
    return FTSInfo->getTemplateSpecializationKind();
  }

  if (MemberSpecializationInfo *MSInfo =
          TemplateOrSpecialization.dyn_cast<MemberSpecializationInfo *>())
    return MSInfo->getTemplateSpecializationKind();

  return TSK_Undeclared;
}

void
FunctionDecl::setTemplateSpecializationKind(TemplateSpecializationKind TSK,
                                          SourceLocation PointOfInstantiation) {
  if (FunctionTemplateSpecializationInfo *FTSInfo
        = TemplateOrSpecialization.dyn_cast<
                                    FunctionTemplateSpecializationInfo*>()) {
    FTSInfo->setTemplateSpecializationKind(TSK);
    if (TSK != TSK_ExplicitSpecialization &&
        PointOfInstantiation.isValid() &&
        FTSInfo->getPointOfInstantiation().isInvalid()) {
      FTSInfo->setPointOfInstantiation(PointOfInstantiation);
      if (ASTMutationListener *L = getASTContext().getASTMutationListener())
        L->InstantiationRequested(this);
    }
  } else if (MemberSpecializationInfo *MSInfo
             = TemplateOrSpecialization.dyn_cast<MemberSpecializationInfo*>()) {
    MSInfo->setTemplateSpecializationKind(TSK);
    if (TSK != TSK_ExplicitSpecialization &&
        PointOfInstantiation.isValid() &&
        MSInfo->getPointOfInstantiation().isInvalid()) {
      MSInfo->setPointOfInstantiation(PointOfInstantiation);
      if (ASTMutationListener *L = getASTContext().getASTMutationListener())
        L->InstantiationRequested(this);
    }
  } else
    llvm_unreachable("Function cannot have a template specialization kind");
}

SourceLocation FunctionDecl::getPointOfInstantiation() const {
  if (FunctionTemplateSpecializationInfo *FTSInfo
        = TemplateOrSpecialization.dyn_cast<
                                        FunctionTemplateSpecializationInfo*>())
    return FTSInfo->getPointOfInstantiation();
  else if (MemberSpecializationInfo *MSInfo
             = TemplateOrSpecialization.dyn_cast<MemberSpecializationInfo*>())
    return MSInfo->getPointOfInstantiation();

  return SourceLocation();
}

bool FunctionDecl::isOutOfLine() const {
  if (Decl::isOutOfLine())
    return true;

  // If this function was instantiated from a member function of a
  // class template, check whether that member function was defined out-of-line.
  if (FunctionDecl *FD = getInstantiatedFromMemberFunction()) {
    const FunctionDecl *Definition;
    if (FD->hasBody(Definition))
      return Definition->isOutOfLine();
  }

  // If this function was instantiated from a function template,
  // check whether that function template was defined out-of-line.
  if (FunctionTemplateDecl *FunTmpl = getPrimaryTemplate()) {
    const FunctionDecl *Definition;
    if (FunTmpl->getTemplatedDecl()->hasBody(Definition))
      return Definition->isOutOfLine();
  }

  return false;
}

SourceRange FunctionDecl::getSourceRange() const {
  return SourceRange(getOuterLocStart(), EndRangeLoc);
}

unsigned FunctionDecl::getMemoryFunctionKind() const {
  IdentifierInfo *FnInfo = getIdentifier();

  if (!FnInfo)
    return 0;

  // Builtin handling.
  switch (getBuiltinID()) {
  case Builtin::BI__builtin_memset:
  case Builtin::BI__builtin___memset_chk:
  case Builtin::BImemset:
    return Builtin::BImemset;

  case Builtin::BI__builtin_memcpy:
  case Builtin::BI__builtin___memcpy_chk:
  case Builtin::BImemcpy:
    return Builtin::BImemcpy;

  case Builtin::BI__builtin_mempcpy:
  case Builtin::BI__builtin___mempcpy_chk:
  case Builtin::BImempcpy:
    return Builtin::BImempcpy;

  case Builtin::BI__builtin_memmove:
  case Builtin::BI__builtin___memmove_chk:
  case Builtin::BImemmove:
    return Builtin::BImemmove;

  case Builtin::BIstrlcpy:
  case Builtin::BI__builtin___strlcpy_chk:
    return Builtin::BIstrlcpy;

  case Builtin::BIstrlcat:
  case Builtin::BI__builtin___strlcat_chk:
    return Builtin::BIstrlcat;

  case Builtin::BI__builtin_memcmp:
  case Builtin::BImemcmp:
    return Builtin::BImemcmp;

  case Builtin::BI__builtin_bcmp:
  case Builtin::BIbcmp:
    return Builtin::BIbcmp;

  case Builtin::BI__builtin_strncpy:
  case Builtin::BI__builtin___strncpy_chk:
  case Builtin::BIstrncpy:
    return Builtin::BIstrncpy;

  case Builtin::BI__builtin_strncmp:
  case Builtin::BIstrncmp:
    return Builtin::BIstrncmp;

  case Builtin::BI__builtin_strncasecmp:
  case Builtin::BIstrncasecmp:
    return Builtin::BIstrncasecmp;

  case Builtin::BI__builtin_strncat:
  case Builtin::BI__builtin___strncat_chk:
  case Builtin::BIstrncat:
    return Builtin::BIstrncat;

  case Builtin::BI__builtin_strndup:
  case Builtin::BIstrndup:
    return Builtin::BIstrndup;

  case Builtin::BI__builtin_strlen:
  case Builtin::BIstrlen:
    return Builtin::BIstrlen;

  case Builtin::BI__builtin_bzero:
  case Builtin::BIbzero:
    return Builtin::BIbzero;

  case Builtin::BIfree:
    return Builtin::BIfree;

  default:
    if (isExternC()) {
      if (FnInfo->isStr("memset"))
        return Builtin::BImemset;
      else if (FnInfo->isStr("memcpy"))
        return Builtin::BImemcpy;
      else if (FnInfo->isStr("mempcpy"))
        return Builtin::BImempcpy;
      else if (FnInfo->isStr("memmove"))
        return Builtin::BImemmove;
      else if (FnInfo->isStr("memcmp"))
        return Builtin::BImemcmp;
      else if (FnInfo->isStr("bcmp"))
        return Builtin::BIbcmp;
      else if (FnInfo->isStr("strncpy"))
        return Builtin::BIstrncpy;
      else if (FnInfo->isStr("strncmp"))
        return Builtin::BIstrncmp;
      else if (FnInfo->isStr("strncasecmp"))
        return Builtin::BIstrncasecmp;
      else if (FnInfo->isStr("strncat"))
        return Builtin::BIstrncat;
      else if (FnInfo->isStr("strndup"))
        return Builtin::BIstrndup;
      else if (FnInfo->isStr("strlen"))
        return Builtin::BIstrlen;
      else if (FnInfo->isStr("bzero"))
        return Builtin::BIbzero;
    } else if (isInStdNamespace()) {
      if (FnInfo->isStr("free"))
        return Builtin::BIfree;
    }
    break;
  }
  return 0;
}

unsigned FunctionDecl::getODRHash() const {
  assert(hasODRHash());
  return ODRHash;
}

unsigned FunctionDecl::getODRHash() {
  if (hasODRHash())
    return ODRHash;

  if (auto *FT = getInstantiatedFromMemberFunction()) {
    setHasODRHash(true);
    ODRHash = FT->getODRHash();
    return ODRHash;
  }

  class ODRHash Hash;
  Hash.AddFunctionDecl(this);
  setHasODRHash(true);
  ODRHash = Hash.CalculateHash();
  return ODRHash;
}

//===----------------------------------------------------------------------===//
// FieldDecl Implementation
//===----------------------------------------------------------------------===//

FieldDecl *FieldDecl::Create(const ASTContext &C, DeclContext *DC,
                             SourceLocation StartLoc, SourceLocation NameLoc,
                             const DeclarationName &Name, QualType T,
                             TypeSourceInfo *TInfo, Expr *BW, bool Mutable,
                             InClassInitStyle InitStyle) {
  return new (C, DC) FieldDecl(Decl::Field, DC, StartLoc, NameLoc, Name, T,
                               TInfo, BW, Mutable, InitStyle);
}

FieldDecl *FieldDecl::CreateDeserialized(ASTContext &C, unsigned ID) {
  return new (C, ID) FieldDecl(Field, nullptr, SourceLocation(),
                               SourceLocation(), DeclarationName(), QualType(),
                               nullptr, nullptr, false, ICIS_NoInit);
}

bool FieldDecl::isAnonymousStructOrUnion() const {
  if (!isImplicit() || getDeclName())
    return false;

  if (const auto *Record = getType()->getAs<RecordType>())
    return Record->getDecl()->isAnonymousStructOrUnion();

  return false;
}

unsigned FieldDecl::getBitWidthValue(const ASTContext &Ctx) const {
  assert(isBitField() && "not a bitfield");

  Expr::EvalContext EvalCtx(Ctx, nullptr);
  return getBitWidth()->EvaluateKnownConstInt(EvalCtx).getZExtValue();
}

bool FieldDecl::isZeroLengthBitField(const ASTContext &Ctx) const {
  return isUnnamedBitfield() && !getBitWidth()->isValueDependent() &&
         getBitWidthValue(Ctx) == 0;
}

bool FieldDecl::isZeroSize(const ASTContext &Ctx) const {
  if (isZeroLengthBitField(Ctx))
    return true;

  // C++2a [intro.object]p7:
  //   An object has nonzero size if it
  //     -- is not a potentially-overlapping subobject, or
  if (!hasAttr<NoUniqueAddressAttr>())
    return false;

  //     -- is not of class type, or
  const auto *RT = getType()->getAs<RecordType>();
  if (!RT)
    return false;
  const RecordDecl *RD = RT->getDecl()->getDefinition();
  if (!RD) {
    assert(isInvalidDecl() && "valid field has incomplete type");
    return false;
  }

  //     -- [has] virtual member functions or virtual base classes, or
  //     -- has subobjects of nonzero size or bit-fields of nonzero length
  const auto *CXXRD = cast<CXXRecordDecl>(RD);
  if (!CXXRD->isEmpty())
    return false;

  // Otherwise, [...] the circumstances under which the object has zero size
  // are implementation-defined.
  // FIXME: This might be Itanium ABI specific; we don't yet know what the MS
  // ABI will do.
  return true;
}

unsigned FieldDecl::getFieldIndex() const {
  const FieldDecl *Canonical = getCanonicalDecl();
  if (Canonical != this)
    return Canonical->getFieldIndex();

  if (CachedFieldIndex) return CachedFieldIndex - 1;

  unsigned Index = 0;
  const RecordDecl *RD = getParent()->getDefinition();
  assert(RD && "requested index for field of struct with no definition");

  for (auto *Field : RD->fields()) {
    Field->getCanonicalDecl()->CachedFieldIndex = Index + 1;
    ++Index;
  }

  assert(CachedFieldIndex && "failed to find field in parent");
  return CachedFieldIndex - 1;
}

SourceRange FieldDecl::getSourceRange() const {
  const Expr *FinalExpr = getInClassInitializer();
  if (!FinalExpr)
    FinalExpr = getBitWidth();
  if (FinalExpr)
    return SourceRange(getInnerLocStart(), FinalExpr->getEndLoc());
  return DeclaratorDecl::getSourceRange();
}

void FieldDecl::setCapturedVLAType(const VariableArrayType *VLAType) {
  assert((getParent()->isLambda() || getParent()->isCapturedRecord()) &&
         "capturing type in non-lambda or captured record.");
  assert(InitStorage.getInt() == ISK_NoInit &&
         InitStorage.getPointer() == nullptr &&
         "bit width, initializer or captured type already set");
  InitStorage.setPointerAndInt(const_cast<VariableArrayType *>(VLAType),
                               ISK_CapturedVLAType);
}

//===----------------------------------------------------------------------===//
// TagDecl Implementation
//===----------------------------------------------------------------------===//

TagDecl::TagDecl(Kind DK, TagKind TK, const ASTContext &C, DeclContext *DC,
                 SourceLocation L, IdentifierInfo *Id, TagDecl *PrevDecl,
                 SourceLocation StartL)
    : TypeDecl(DK, DC, L, Id, StartL), DeclContext(DK), redeclarable_base(C),
      TypedefNameDeclOrQualifier((TypedefNameDecl *)nullptr) {
  assert((DK != Enum || TK == TTK_Enum) &&
         "EnumDecl not matched with TTK_Enum");
  setPreviousDecl(PrevDecl);
  setTagKind(TK);
  setCompleteDefinition(false);
  setBeingDefined(false);
  setEmbeddedInDeclarator(false);
  setFreeStanding(false);
  setCompleteDefinitionRequired(false);
}

SourceLocation TagDecl::getOuterLocStart() const {
  return getTemplateOrInnerLocStart(this);
}

SourceRange TagDecl::getSourceRange() const {
  SourceLocation RBraceLoc = BraceRange.getEnd();
  SourceLocation E = RBraceLoc.isValid() ? RBraceLoc : getLocation();
  return SourceRange(getOuterLocStart(), E);
}

TagDecl *TagDecl::getCanonicalDecl() { return getFirstDecl(); }

AccessSpecifier TagDecl::getDefaultAccessSpecifier() const {
  switch (getTagKind()) {
  case TTK_Struct:
  case TTK_Union:
  case TTK_Enum:
    return AS_public;
  case TTK_Class:
    return AS_private;
  case TTK_Interface:
    break;
  }
  llvm_unreachable("Invalid tag kind");
}

void TagDecl::setTypedefNameForAnonDecl(TypedefNameDecl *TDD) {
  TypedefNameDeclOrQualifier = TDD;
  if (const Type *T = getTypeForDecl()) {
    (void)T;
    assert(T->isLinkageValid());
  }
  assert(isLinkageValid());
}

void TagDecl::startDefinition() {
  setBeingDefined(true);

  if (auto *D = dyn_cast<CXXRecordDecl>(this)) {
    struct CXXRecordDecl::DefinitionData *Data =
      new (getASTContext()) struct CXXRecordDecl::DefinitionData(D);
    for (auto I : redecls())
      cast<CXXRecordDecl>(I)->DefinitionData = Data;
  }
}

void TagDecl::completeDefinition() {
  assert((!isa<CXXRecordDecl>(this) ||
          cast<CXXRecordDecl>(this)->hasDefinition()) &&
         "definition completed but not started");

  setCompleteDefinition(true);
  setBeingDefined(false);

  if (ASTMutationListener *L = getASTMutationListener())
    L->CompletedTagDefinition(this);
}

TagDecl *TagDecl::getDefinition() const {
  if (isCompleteDefinition())
    return const_cast<TagDecl *>(this);

  // If it's possible for us to have an out-of-date definition, check now.
  if (mayHaveOutOfDateDef()) {
    if (IdentifierInfo *II = getIdentifier()) {
      if (II->isOutOfDate()) {
        updateOutOfDate(*II);
      }
    }
  }

  if (const auto *CXXRD = dyn_cast<CXXRecordDecl>(this))
    return CXXRD->getDefinition();

  for (auto R : redecls())
    if (R->isCompleteDefinition())
      return R;

  return nullptr;
}

void TagDecl::setQualifierInfo(NestedNameSpecifierLoc QualifierLoc) {
  if (QualifierLoc) {
    // Make sure the extended qualifier info is allocated.
    if (!hasExtInfo())
      TypedefNameDeclOrQualifier = new (getASTContext()) ExtInfo;
    // Set qualifier info.
    getExtInfo()->QualifierLoc = QualifierLoc;
  } else {
    // Here Qualifier == 0, i.e., we are removing the qualifier (if any).
    if (hasExtInfo()) {
      if (getExtInfo()->NumTemplParamLists == 0) {
        getASTContext().Deallocate(getExtInfo());
        TypedefNameDeclOrQualifier = (TypedefNameDecl *)nullptr;
      }
      else
        getExtInfo()->QualifierLoc = QualifierLoc;
    }
  }
}

void TagDecl::setTemplateParameterListsInfo(
    ASTContext &Context, ArrayRef<TemplateParameterList *> TPLists) {
  assert(!TPLists.empty());
  // Make sure the extended decl info is allocated.
  if (!hasExtInfo())
    // Allocate external info struct.
    TypedefNameDeclOrQualifier = new (getASTContext()) ExtInfo;
  // Set the template parameter lists info.
  getExtInfo()->setTemplateParameterListsInfo(Context, TPLists);
}

//===----------------------------------------------------------------------===//
// EnumDecl Implementation
//===----------------------------------------------------------------------===//

EnumDecl::EnumDecl(ASTContext &C, DeclContext *DC, SourceLocation StartLoc,
                   SourceLocation IdLoc, IdentifierInfo *Id, EnumDecl *PrevDecl,
                   bool Scoped, bool ScopedUsingClassTag, bool Fixed)
    : TagDecl(Enum, TTK_Enum, C, DC, IdLoc, Id, PrevDecl, StartLoc) {
  assert(Scoped || !ScopedUsingClassTag);
  IntegerType = nullptr;
  setNumPositiveBits(0);
  setNumNegativeBits(0);
  setScoped(Scoped);
  setScopedUsingClassTag(ScopedUsingClassTag);
  setFixed(Fixed);
  setHasODRHash(false);
  ODRHash = 0;
}

void EnumDecl::anchor() {}

EnumDecl *EnumDecl::Create(ASTContext &C, DeclContext *DC,
                           SourceLocation StartLoc, SourceLocation IdLoc,
                           IdentifierInfo *Id,
                           EnumDecl *PrevDecl, bool IsScoped,
                           bool IsScopedUsingClassTag, bool IsFixed) {
  auto *Enum = new (C, DC) EnumDecl(C, DC, StartLoc, IdLoc, Id, PrevDecl,
                                    IsScoped, IsScopedUsingClassTag, IsFixed);
  Enum->setMayHaveOutOfDateDef(C.getLangOpts().Modules);
  C.getTypeDeclType(Enum, PrevDecl);
  return Enum;
}

EnumDecl *EnumDecl::CreateDeserialized(ASTContext &C, unsigned ID) {
  EnumDecl *Enum =
      new (C, ID) EnumDecl(C, nullptr, SourceLocation(), SourceLocation(),
                           nullptr, nullptr, false, false, false);
  Enum->setMayHaveOutOfDateDef(C.getLangOpts().Modules);
  return Enum;
}

SourceRange EnumDecl::getIntegerTypeRange() const {
  if (const TypeSourceInfo *TI = getIntegerTypeSourceInfo())
    return TI->getTypeLoc().getSourceRange();
  return SourceRange();
}

void EnumDecl::completeDefinition(QualType NewType,
                                  QualType NewPromotionType,
                                  unsigned NumPositiveBits,
                                  unsigned NumNegativeBits) {
  assert(!isCompleteDefinition() && "Cannot redefine enums!");
  if (!IntegerType)
    IntegerType = NewType.getTypePtr();
  PromotionType = NewPromotionType;
  setNumPositiveBits(NumPositiveBits);
  setNumNegativeBits(NumNegativeBits);
  TagDecl::completeDefinition();
}

bool EnumDecl::isClosed() const {
  if (const auto *A = getAttr<EnumExtensibilityAttr>())
    return A->getExtensibility() == EnumExtensibilityAttr::Closed;
  return true;
}

bool EnumDecl::isClosedFlag() const {
  return isClosed() && hasAttr<FlagEnumAttr>();
}

bool EnumDecl::isClosedNonFlag() const {
  return isClosed() && !hasAttr<FlagEnumAttr>();
}

TemplateSpecializationKind EnumDecl::getTemplateSpecializationKind() const {
  if (MemberSpecializationInfo *MSI = getMemberSpecializationInfo())
    return MSI->getTemplateSpecializationKind();

  return TSK_Undeclared;
}

void EnumDecl::setTemplateSpecializationKind(TemplateSpecializationKind TSK,
                                         SourceLocation PointOfInstantiation) {
  MemberSpecializationInfo *MSI = getMemberSpecializationInfo();
  assert(MSI && "Not an instantiated member enumeration?");
  MSI->setTemplateSpecializationKind(TSK);
  if (TSK != TSK_ExplicitSpecialization &&
      PointOfInstantiation.isValid() &&
      MSI->getPointOfInstantiation().isInvalid())
    MSI->setPointOfInstantiation(PointOfInstantiation);
}

EnumDecl *EnumDecl::getTemplateInstantiationPattern() const {
  if (MemberSpecializationInfo *MSInfo = getMemberSpecializationInfo()) {
    if (isTemplateInstantiation(MSInfo->getTemplateSpecializationKind())) {
      EnumDecl *ED = getInstantiatedFromMemberEnum();
      while (auto *NewED = ED->getInstantiatedFromMemberEnum())
        ED = NewED;
      return getDefinitionOrSelf(ED);
    }
  }

  assert(!isTemplateInstantiation(getTemplateSpecializationKind()) &&
         "couldn't find pattern for enum instantiation");
  return nullptr;
}

EnumDecl *EnumDecl::getInstantiatedFromMemberEnum() const {
  if (SpecializationInfo)
    return cast<EnumDecl>(SpecializationInfo->getInstantiatedFrom());

  return nullptr;
}

void EnumDecl::setInstantiationOfMemberEnum(ASTContext &C, EnumDecl *ED,
                                            TemplateSpecializationKind TSK) {
  assert(!SpecializationInfo && "Member enum is already a specialization");
  SpecializationInfo = new (C) MemberSpecializationInfo(ED, TSK);
}

unsigned EnumDecl::getODRHash() {
  if (hasODRHash())
    return ODRHash;

  class ODRHash Hash;
  Hash.AddEnumDecl(this);
  setHasODRHash(true);
  ODRHash = Hash.CalculateHash();
  return ODRHash;
}

//===----------------------------------------------------------------------===//
// RecordDecl Implementation
//===----------------------------------------------------------------------===//

RecordDecl::RecordDecl(Kind DK, TagKind TK, const ASTContext &C,
                       DeclContext *DC, SourceLocation StartLoc,
                       SourceLocation IdLoc, IdentifierInfo *Id,
                       RecordDecl *PrevDecl)
    : TagDecl(DK, TK, C, DC, IdLoc, Id, PrevDecl, StartLoc) {
  assert(classof(static_cast<Decl *>(this)) && "Invalid Kind!");
  setHasFlexibleArrayMember(false);
  setAnonymousStructOrUnion(false);
  setHasObjectMember(false);
  setHasVolatileMember(false);
  setHasLoadedFieldsFromExternalStorage(false);
  setNonTrivialToPrimitiveDefaultInitialize(false);
  setNonTrivialToPrimitiveCopy(false);
  setNonTrivialToPrimitiveDestroy(false);
  setHasNonTrivialToPrimitiveDefaultInitializeCUnion(false);
  setHasNonTrivialToPrimitiveDestructCUnion(false);
  setHasNonTrivialToPrimitiveCopyCUnion(false);
  setParamDestroyedInCallee(false);
  setArgPassingRestrictions(APK_CanPassInRegs);
}

RecordDecl *RecordDecl::Create(const ASTContext &C, TagKind TK, DeclContext *DC,
                               SourceLocation StartLoc, SourceLocation IdLoc,
                               IdentifierInfo *Id, RecordDecl* PrevDecl) {
  RecordDecl *R = new (C, DC) RecordDecl(Record, TK, C, DC,
                                         StartLoc, IdLoc, Id, PrevDecl);
  R->setMayHaveOutOfDateDef(C.getLangOpts().Modules);

  C.getTypeDeclType(R, PrevDecl);
  return R;
}

RecordDecl *RecordDecl::CreateDeserialized(const ASTContext &C, unsigned ID) {
  RecordDecl *R =
      new (C, ID) RecordDecl(Record, TTK_Struct, C, nullptr, SourceLocation(),
                             SourceLocation(), nullptr, nullptr);
  R->setMayHaveOutOfDateDef(C.getLangOpts().Modules);
  return R;
}

bool RecordDecl::isInjectedClassName() const {
  return isImplicit() && getDeclName() && getDeclContext()->isRecord() &&
    cast<RecordDecl>(getDeclContext())->getDeclName() == getDeclName();
}

bool RecordDecl::isLambda() const {
  if (auto RD = dyn_cast<CXXRecordDecl>(this))
    return RD->isLambda();
  return false;
}

bool RecordDecl::isCapturedRecord() const {
  return hasAttr<CapturedRecordAttr>();
}

void RecordDecl::setCapturedRecord() {
  addAttr(CapturedRecordAttr::CreateImplicit(getASTContext()));
}

bool RecordDecl::isOrContainsUnion() const {
  if (isUnion())
    return true;

  if (const RecordDecl *Def = getDefinition()) {
    for (const FieldDecl *FD : Def->fields()) {
      const RecordType *RT = FD->getType()->getAs<RecordType>();
      if (RT && RT->getDecl()->isOrContainsUnion())
        return true;
    }
  }

  return false;
}

RecordDecl::field_iterator RecordDecl::field_begin() const {
  if (hasExternalLexicalStorage() && !hasLoadedFieldsFromExternalStorage())
    LoadFieldsFromExternalStorage();

  return field_iterator(decl_iterator(FirstDecl));
}

/// completeDefinition - Notes that the definition of this type is now
/// complete.
void RecordDecl::completeDefinition() {
  assert(!isCompleteDefinition() && "Cannot redefine record!");
  TagDecl::completeDefinition();
}

/// isMsStruct - Get whether or not this record uses ms_struct layout.
/// This which can be turned on with an attribute, pragma, or the
/// -mms-bitfields command-line option.
bool RecordDecl::isMsStruct(const ASTContext &C) const {
  return hasAttr<MSStructAttr>() || C.getLangOpts().MSBitfields == 1;
}

void RecordDecl::LoadFieldsFromExternalStorage() const {
  ExternalASTSource *Source = getASTContext().getExternalSource();
  assert(hasExternalLexicalStorage() && Source && "No external storage?");

  // Notify that we have a RecordDecl doing some initialization.
  ExternalASTSource::Deserializing TheFields(Source);

  SmallVector<Decl*, 64> Decls;
  setHasLoadedFieldsFromExternalStorage(true);
  Source->FindExternalLexicalDecls(this, [](Decl::Kind K) {
    return FieldDecl::classofKind(K) || IndirectFieldDecl::classofKind(K);
  }, Decls);

#ifndef NDEBUG
  // Check that all decls we got were FieldDecls.
  for (unsigned i=0, e=Decls.size(); i != e; ++i)
    assert(isa<FieldDecl>(Decls[i]) || isa<IndirectFieldDecl>(Decls[i]));
#endif

  if (Decls.empty())
    return;

  std::tie(FirstDecl, LastDecl) = BuildDeclChain(Decls,
                                                 /*FieldsAlreadyLoaded=*/false);
}

bool RecordDecl::mayInsertExtraPadding(bool EmitRemark) const {
  ASTContext &Context = getASTContext();
  const SanitizerMask EnabledAsanMask = Context.getLangOpts().Sanitize.Mask &
      (SanitizerKind::Address | SanitizerKind::KernelAddress);
  if (!EnabledAsanMask || !Context.getLangOpts().SanitizeAddressFieldPadding)
    return false;
  const auto &Blacklist = Context.getSanitizerBlacklist();
  const auto *CXXRD = dyn_cast<CXXRecordDecl>(this);
  // We may be able to relax some of these requirements.
  int ReasonToReject = -1;
  if (!CXXRD || CXXRD->isExternCContext())
    ReasonToReject = 0;  // is not C++.
  else if (CXXRD->hasAttr<PackedAttr>())
    ReasonToReject = 1;  // is packed.
  else if (CXXRD->isUnion())
    ReasonToReject = 2;  // is a union.
  else if (CXXRD->isTriviallyCopyable())
    ReasonToReject = 3;  // is trivially copyable.
  else if (CXXRD->hasTrivialDestructor())
    ReasonToReject = 4;  // has trivial destructor.
  else if (CXXRD->isStandardLayout())
    ReasonToReject = 5;  // is standard layout.
  else if (Blacklist.isBlacklistedLocation(EnabledAsanMask, getLocation(),
                                           "field-padding"))
    ReasonToReject = 6;  // is in an excluded file.
  else if (Blacklist.isBlacklistedType(EnabledAsanMask,
                                       getQualifiedNameAsString(),
                                       "field-padding"))
    ReasonToReject = 7;  // The type is excluded.

  if (EmitRemark) {
    if (ReasonToReject >= 0)
      Context.getDiagnostics().Report(
          getLocation(),
          diag::remark_sanitize_address_insert_extra_padding_rejected)
          << getQualifiedNameAsString() << ReasonToReject;
    else
      Context.getDiagnostics().Report(
          getLocation(),
          diag::remark_sanitize_address_insert_extra_padding_accepted)
          << getQualifiedNameAsString();
  }
  return ReasonToReject < 0;
}

const FieldDecl *RecordDecl::findFirstNamedDataMember() const {
  for (const auto *I : fields()) {
    if (I->getIdentifier())
      return I;

    if (const auto *RT = I->getType()->getAs<RecordType>())
      if (const FieldDecl *NamedDataMember =
              RT->getDecl()->findFirstNamedDataMember())
        return NamedDataMember;
  }

  // We didn't find a named data member.
  return nullptr;
}

//===----------------------------------------------------------------------===//
// BlockDecl Implementation
//===----------------------------------------------------------------------===//

BlockDecl::BlockDecl(DeclContext *DC, SourceLocation CaretLoc)
    : Decl(Block, DC, CaretLoc), DeclContext(Block) {
  setIsVariadic(false);
  setCapturesCXXThis(false);
  setBlockMissingReturnType(true);
  setIsConversionFromLambda(false);
  setDoesNotEscape(false);
  setCanAvoidCopyToHeap(false);
}

void BlockDecl::setParams(ArrayRef<ParmVarDecl *> NewParamInfo) {
  assert(!ParamInfo && "Already has param info!");

  // Zero params -> null pointer.
  if (!NewParamInfo.empty()) {
    NumParams = NewParamInfo.size();
    ParamInfo = new (getASTContext()) ParmVarDecl*[NewParamInfo.size()];
    std::copy(NewParamInfo.begin(), NewParamInfo.end(), ParamInfo);
  }
}

void BlockDecl::setCaptures(ASTContext &Context, ArrayRef<Capture> Captures,
                            bool CapturesCXXThis) {
  this->setCapturesCXXThis(CapturesCXXThis);
  this->NumCaptures = Captures.size();

  if (Captures.empty()) {
    this->Captures = nullptr;
    return;
  }

  this->Captures = Captures.copy(Context).data();
}

bool BlockDecl::capturesVariable(const VarDecl *variable) const {
  for (const auto &I : captures())
    // Only auto vars can be captured, so no redeclaration worries.
    if (I.getVariable() == variable)
      return true;

  return false;
}

SourceRange BlockDecl::getSourceRange() const {
  return SourceRange(getLocation(), Body ? Body->getEndLoc() : getLocation());
}

//===----------------------------------------------------------------------===//
// Other Decl Allocation/Deallocation Method Implementations
//===----------------------------------------------------------------------===//

void TranslationUnitDecl::anchor() {}

TranslationUnitDecl *TranslationUnitDecl::Create(ASTContext &C) {
  return new (C, (DeclContext *)nullptr) TranslationUnitDecl(C);
}

void PragmaCommentDecl::anchor() {}

PragmaCommentDecl *PragmaCommentDecl::Create(const ASTContext &C,
                                             TranslationUnitDecl *DC,
                                             SourceLocation CommentLoc,
                                             PragmaMSCommentKind CommentKind,
                                             StringRef Arg) {
  PragmaCommentDecl *PCD =
      new (C, DC, additionalSizeToAlloc<char>(Arg.size() + 1))
          PragmaCommentDecl(DC, CommentLoc, CommentKind);
  memcpy(PCD->getTrailingObjects<char>(), Arg.data(), Arg.size());
  PCD->getTrailingObjects<char>()[Arg.size()] = '\0';
  return PCD;
}

PragmaCommentDecl *PragmaCommentDecl::CreateDeserialized(ASTContext &C,
                                                         unsigned ID,
                                                         unsigned ArgSize) {
  return new (C, ID, additionalSizeToAlloc<char>(ArgSize + 1))
      PragmaCommentDecl(nullptr, SourceLocation(), PCK_Unknown);
}

void PragmaDetectMismatchDecl::anchor() {}

PragmaDetectMismatchDecl *
PragmaDetectMismatchDecl::Create(const ASTContext &C, TranslationUnitDecl *DC,
                                 SourceLocation Loc, StringRef Name,
                                 StringRef Value) {
  size_t ValueStart = Name.size() + 1;
  PragmaDetectMismatchDecl *PDMD =
      new (C, DC, additionalSizeToAlloc<char>(ValueStart + Value.size() + 1))
          PragmaDetectMismatchDecl(DC, Loc, ValueStart);
  memcpy(PDMD->getTrailingObjects<char>(), Name.data(), Name.size());
  PDMD->getTrailingObjects<char>()[Name.size()] = '\0';
  memcpy(PDMD->getTrailingObjects<char>() + ValueStart, Value.data(),
         Value.size());
  PDMD->getTrailingObjects<char>()[ValueStart + Value.size()] = '\0';
  return PDMD;
}

PragmaDetectMismatchDecl *
PragmaDetectMismatchDecl::CreateDeserialized(ASTContext &C, unsigned ID,
                                             unsigned NameValueSize) {
  return new (C, ID, additionalSizeToAlloc<char>(NameValueSize + 1))
      PragmaDetectMismatchDecl(nullptr, SourceLocation(), 0);
}

void ExternCContextDecl::anchor() {}

ExternCContextDecl *ExternCContextDecl::Create(const ASTContext &C,
                                               TranslationUnitDecl *DC) {
  return new (C, DC) ExternCContextDecl(DC);
}

void LabelDecl::anchor() {}

LabelDecl *LabelDecl::Create(ASTContext &C, DeclContext *DC,
                             SourceLocation IdentL, IdentifierInfo *II) {
  return new (C, DC) LabelDecl(DC, IdentL, II, nullptr, IdentL);
}

LabelDecl *LabelDecl::Create(ASTContext &C, DeclContext *DC,
                             SourceLocation IdentL, IdentifierInfo *II,
                             SourceLocation GnuLabelL) {
  assert(GnuLabelL != IdentL && "Use this only for GNU local labels");
  return new (C, DC) LabelDecl(DC, IdentL, II, nullptr, GnuLabelL);
}

LabelDecl *LabelDecl::CreateDeserialized(ASTContext &C, unsigned ID) {
  return new (C, ID) LabelDecl(nullptr, SourceLocation(), nullptr, nullptr,
                               SourceLocation());
}

void LabelDecl::setMSAsmLabel(StringRef Name) {
char *Buffer = new (getASTContext(), 1) char[Name.size() + 1];
  memcpy(Buffer, Name.data(), Name.size());
  Buffer[Name.size()] = '\0';
  MSAsmName = Buffer;
}

NamespaceDecl::NamespaceDecl(ASTContext &C, DeclContext *DC, bool Inline,
                             SourceLocation StartLoc, SourceLocation IdLoc,
                             IdentifierInfo *Id, NamespaceDecl *PrevDecl)
    : NamedDecl(Namespace, DC, IdLoc, Id), DeclContext(Namespace),
      redeclarable_base(C), LocStart(StartLoc),
      AnonOrFirstNamespaceAndInline(nullptr, Inline) {
  setPreviousDecl(PrevDecl);

  if (PrevDecl)
    AnonOrFirstNamespaceAndInline.setPointer(PrevDecl->getOriginalNamespace());
}

NamespaceDecl *NamespaceDecl::Create(ASTContext &C, DeclContext *DC,
                                     bool Inline, SourceLocation StartLoc,
                                     SourceLocation IdLoc, IdentifierInfo *Id,
                                     NamespaceDecl *PrevDecl) {
  return new (C, DC) NamespaceDecl(C, DC, Inline, StartLoc, IdLoc, Id,
                                   PrevDecl);
}

NamespaceDecl *NamespaceDecl::CreateDeserialized(ASTContext &C, unsigned ID) {
  return new (C, ID) NamespaceDecl(C, nullptr, false, SourceLocation(),
                                   SourceLocation(), nullptr, nullptr);
}

NamespaceDecl *NamespaceDecl::getOriginalNamespace() {
  if (isFirstDecl())
    return this;

  return AnonOrFirstNamespaceAndInline.getPointer();
}

const NamespaceDecl *NamespaceDecl::getOriginalNamespace() const {
  if (isFirstDecl())
    return this;

  return AnonOrFirstNamespaceAndInline.getPointer();
}

bool NamespaceDecl::isOriginalNamespace() const { return isFirstDecl(); }

NamespaceDecl *NamespaceDecl::getNextRedeclarationImpl() {
  return getNextRedeclaration();
}

NamespaceDecl *NamespaceDecl::getPreviousDeclImpl() {
  return getPreviousDecl();
}

NamespaceDecl *NamespaceDecl::getMostRecentDeclImpl() {
  return getMostRecentDecl();
}

void ValueDecl::anchor() {}

bool ValueDecl::isWeak() const {
  auto *MostRecent = getMostRecentDecl();
  return MostRecent->hasAttr<WeakAttr>() ||
         MostRecent->hasAttr<WeakRefAttr>() || isWeakImported();
}

void ImplicitParamDecl::anchor() {}

ImplicitParamDecl *ImplicitParamDecl::Create(ASTContext &C, DeclContext *DC,
                                             SourceLocation IdLoc,
                                             IdentifierInfo *Id, QualType Type,
                                             ImplicitParamKind ParamKind) {
  return new (C, DC) ImplicitParamDecl(C, DC, IdLoc, Id, Type, ParamKind);
}

ImplicitParamDecl *ImplicitParamDecl::Create(ASTContext &C, QualType Type,
                                             ImplicitParamKind ParamKind) {
  return new (C, nullptr) ImplicitParamDecl(C, Type, ParamKind);
}

ImplicitParamDecl *ImplicitParamDecl::CreateDeserialized(ASTContext &C,
                                                         unsigned ID) {
  return new (C, ID) ImplicitParamDecl(C, QualType(), ImplicitParamKind::Other);
}

FunctionDecl *FunctionDecl::Create(ASTContext &C, DeclContext *DC,
                                   SourceLocation StartLoc,
                                   const DeclarationNameInfo &NameInfo,
                                   QualType T, TypeSourceInfo *TInfo,
                                   StorageClass SC, bool isInlineSpecified,
                                   bool hasWrittenPrototype,
                                   ConstexprSpecKind ConstexprKind,
                                   Expr *TrailingRequiresClause) {
  FunctionDecl *New =
      new (C, DC) FunctionDecl(Function, C, DC, StartLoc, NameInfo, T, TInfo,
                               SC, isInlineSpecified, ConstexprKind,
                               TrailingRequiresClause);
  New->setHasWrittenPrototype(hasWrittenPrototype);
  return New;
}

FunctionDecl *FunctionDecl::CreateDeserialized(ASTContext &C, unsigned ID) {
  return new (C, ID) FunctionDecl(Function, C, nullptr, SourceLocation(),
                                  DeclarationNameInfo(), QualType(), nullptr,
                                  SC_None, false, CSK_unspecified, nullptr);
}

BlockDecl *BlockDecl::Create(ASTContext &C, DeclContext *DC, SourceLocation L) {
  return new (C, DC) BlockDecl(DC, L);
}

BlockDecl *BlockDecl::CreateDeserialized(ASTContext &C, unsigned ID) {
  return new (C, ID) BlockDecl(nullptr, SourceLocation());
}

CapturedDecl::CapturedDecl(DeclContext *DC, unsigned NumParams)
    : Decl(Captured, DC, SourceLocation()), DeclContext(Captured),
      NumParams(NumParams), ContextParam(0), BodyAndNothrow(nullptr, false) {}

CapturedDecl *CapturedDecl::Create(ASTContext &C, DeclContext *DC,
                                   unsigned NumParams) {
  return new (C, DC, additionalSizeToAlloc<ImplicitParamDecl *>(NumParams))
      CapturedDecl(DC, NumParams);
}

CapturedDecl *CapturedDecl::CreateDeserialized(ASTContext &C, unsigned ID,
                                               unsigned NumParams) {
  return new (C, ID, additionalSizeToAlloc<ImplicitParamDecl *>(NumParams))
      CapturedDecl(nullptr, NumParams);
}

Stmt *CapturedDecl::getBody() const { return BodyAndNothrow.getPointer(); }
void CapturedDecl::setBody(Stmt *B) { BodyAndNothrow.setPointer(B); }

bool CapturedDecl::isNothrow() const { return BodyAndNothrow.getInt(); }
void CapturedDecl::setNothrow(bool Nothrow) { BodyAndNothrow.setInt(Nothrow); }

EnumConstantDecl *EnumConstantDecl::Create(ASTContext &C, EnumDecl *CD,
                                           SourceLocation NameLoc,
                                           const DeclarationName &Name,
                                           QualType T, Expr *E,
                                           const llvm::APSInt &V) {
  return new (C, CD) EnumConstantDecl(CD, NameLoc, Name, T, E, V);
}

EnumConstantDecl *
EnumConstantDecl::CreateDeserialized(ASTContext &C, unsigned ID) {
  return new (C, ID) EnumConstantDecl(nullptr, SourceLocation(),
                                      DeclarationName(), QualType(),
                                      nullptr, llvm::APSInt());
}

void IndirectFieldDecl::anchor() {}

IndirectFieldDecl::IndirectFieldDecl(ASTContext &C, DeclContext *DC,
                                     SourceLocation L, DeclarationName N,
                                     QualType T,
                                     MutableArrayRef<NamedDecl *> CH)
    : ValueDecl(IndirectField, DC, L, N, T), Chaining(CH.data()),
      ChainingSize(CH.size()) {
  // In C++, indirect field declarations conflict with tag declarations in the
  // same scope, so add them to IDNS_Tag so that tag redeclaration finds them.
  if (C.getLangOpts().CPlusPlus)
    IdentifierNamespace |= IDNS_Tag;
}

IndirectFieldDecl *
IndirectFieldDecl::Create(ASTContext &C, DeclContext *DC, SourceLocation L,
                          IdentifierInfo *Id, QualType T,
                          llvm::MutableArrayRef<NamedDecl *> CH) {
  return new (C, DC) IndirectFieldDecl(C, DC, L, Id, T, CH);
}

IndirectFieldDecl *IndirectFieldDecl::CreateDeserialized(ASTContext &C,
                                                         unsigned ID) {
  return new (C, ID) IndirectFieldDecl(C, nullptr, SourceLocation(),
                                       DeclarationName(), QualType(), None);
}

SourceRange EnumConstantDecl::getSourceRange() const {
  SourceLocation End = getLocation();
  if (Init)
    End = Init->getEndLoc();
  return SourceRange(getLocation(), End);
}

void TypeDecl::anchor() {}

TypedefDecl *TypedefDecl::Create(ASTContext &C, DeclContext *DC,
                                 SourceLocation StartLoc, SourceLocation IdLoc,
                                 IdentifierInfo *Id, TypeSourceInfo *TInfo) {
  return new (C, DC) TypedefDecl(C, DC, StartLoc, IdLoc, Id, TInfo);
}

void TypedefNameDecl::anchor() {}

TagDecl *TypedefNameDecl::getAnonDeclWithTypedefName(bool AnyRedecl) const {
  if (auto *TT = getTypeSourceInfo()->getType()->getAs<TagType>()) {
    auto *OwningTypedef = TT->getDecl()->getTypedefNameForAnonDecl();
    auto *ThisTypedef = this;
    if (AnyRedecl && OwningTypedef) {
      OwningTypedef = OwningTypedef->getCanonicalDecl();
      ThisTypedef = ThisTypedef->getCanonicalDecl();
    }
    if (OwningTypedef == ThisTypedef)
      return TT->getDecl();
  }

  return nullptr;
}

bool TypedefNameDecl::isTransparentTagSlow() const {
  auto determineIsTransparent = [&]() {
    if (auto *TT = getUnderlyingType()->getAs<TagType>()) {
      if (auto *TD = TT->getDecl()) {
        if (TD->getName() != getName())
          return false;
        SourceLocation TTLoc = getLocation();
        SourceLocation TDLoc = TD->getLocation();
        if (!TTLoc.isMacroID() || !TDLoc.isMacroID())
          return false;
        SourceManager &SM = getASTContext().getSourceManager();
        return SM.getSpellingLoc(TTLoc) == SM.getSpellingLoc(TDLoc);
      }
    }
    return false;
  };

  bool isTransparent = determineIsTransparent();
  MaybeModedTInfo.setInt((isTransparent << 1) | 1);
  return isTransparent;
}

TypedefDecl *TypedefDecl::CreateDeserialized(ASTContext &C, unsigned ID) {
  return new (C, ID) TypedefDecl(C, nullptr, SourceLocation(), SourceLocation(),
                                 nullptr, nullptr);
}

TypeAliasDecl *TypeAliasDecl::Create(ASTContext &C, DeclContext *DC,
                                     SourceLocation StartLoc,
                                     SourceLocation IdLoc, IdentifierInfo *Id,
                                     TypeSourceInfo *TInfo) {
  return new (C, DC) TypeAliasDecl(C, DC, StartLoc, IdLoc, Id, TInfo);
}

TypeAliasDecl *TypeAliasDecl::CreateDeserialized(ASTContext &C, unsigned ID) {
  return new (C, ID) TypeAliasDecl(C, nullptr, SourceLocation(),
                                   SourceLocation(), nullptr, nullptr);
}

SourceRange TypedefDecl::getSourceRange() const {
  SourceLocation RangeEnd = getLocation();
  if (TypeSourceInfo *TInfo = getTypeSourceInfo()) {
    if (typeIsPostfix(TInfo->getType()))
      RangeEnd = TInfo->getTypeLoc().getSourceRange().getEnd();
  }
  return SourceRange(getBeginLoc(), RangeEnd);
}

SourceRange TypeAliasDecl::getSourceRange() const {
  SourceLocation RangeEnd = getBeginLoc();
  if (TypeSourceInfo *TInfo = getTypeSourceInfo())
    RangeEnd = TInfo->getTypeLoc().getSourceRange().getEnd();
  return SourceRange(getBeginLoc(), RangeEnd);
}

void FileScopeAsmDecl::anchor() {}

FileScopeAsmDecl *FileScopeAsmDecl::Create(ASTContext &C, DeclContext *DC,
                                           StringLiteral *Str,
                                           SourceLocation AsmLoc,
                                           SourceLocation RParenLoc) {
  return new (C, DC) FileScopeAsmDecl(DC, Str, AsmLoc, RParenLoc);
}

FileScopeAsmDecl *FileScopeAsmDecl::CreateDeserialized(ASTContext &C,
                                                       unsigned ID) {
  return new (C, ID) FileScopeAsmDecl(nullptr, nullptr, SourceLocation(),
                                      SourceLocation());
}

void EmptyDecl::anchor() {}

EmptyDecl *EmptyDecl::Create(ASTContext &C, DeclContext *DC, SourceLocation L) {
  return new (C, DC) EmptyDecl(DC, L);
}

EmptyDecl *EmptyDecl::CreateDeserialized(ASTContext &C, unsigned ID) {
  return new (C, ID) EmptyDecl(nullptr, SourceLocation());
}

//===----------------------------------------------------------------------===//
// ImportDecl Implementation
//===----------------------------------------------------------------------===//

/// Retrieve the number of module identifiers needed to name the given
/// module.
static unsigned getNumModuleIdentifiers(Module *Mod) {
  unsigned Result = 1;
  while (Mod->Parent) {
    Mod = Mod->Parent;
    ++Result;
  }
  return Result;
}

ImportDecl::ImportDecl(DeclContext *DC, SourceLocation StartLoc,
                       Module *Imported,
                       ArrayRef<SourceLocation> IdentifierLocs)
    : Decl(Import, DC, StartLoc), ImportedModule(Imported),
      NextLocalImportAndComplete(nullptr, true) {
  assert(getNumModuleIdentifiers(Imported) == IdentifierLocs.size());
  auto *StoredLocs = getTrailingObjects<SourceLocation>();
  std::uninitialized_copy(IdentifierLocs.begin(), IdentifierLocs.end(),
                          StoredLocs);
}

ImportDecl::ImportDecl(DeclContext *DC, SourceLocation StartLoc,
                       Module *Imported, SourceLocation EndLoc)
    : Decl(Import, DC, StartLoc), ImportedModule(Imported),
      NextLocalImportAndComplete(nullptr, false) {
  *getTrailingObjects<SourceLocation>() = EndLoc;
}

ImportDecl *ImportDecl::Create(ASTContext &C, DeclContext *DC,
                               SourceLocation StartLoc, Module *Imported,
                               ArrayRef<SourceLocation> IdentifierLocs) {
  return new (C, DC,
              additionalSizeToAlloc<SourceLocation>(IdentifierLocs.size()))
      ImportDecl(DC, StartLoc, Imported, IdentifierLocs);
}

ImportDecl *ImportDecl::CreateImplicit(ASTContext &C, DeclContext *DC,
                                       SourceLocation StartLoc,
                                       Module *Imported,
                                       SourceLocation EndLoc) {
  ImportDecl *Import = new (C, DC, additionalSizeToAlloc<SourceLocation>(1))
      ImportDecl(DC, StartLoc, Imported, EndLoc);
  Import->setImplicit();
  return Import;
}

ImportDecl *ImportDecl::CreateDeserialized(ASTContext &C, unsigned ID,
                                           unsigned NumLocations) {
  return new (C, ID, additionalSizeToAlloc<SourceLocation>(NumLocations))
      ImportDecl(EmptyShell());
}

ArrayRef<SourceLocation> ImportDecl::getIdentifierLocs() const {
  if (!isImportComplete())
    return None;

  const auto *StoredLocs = getTrailingObjects<SourceLocation>();
  return llvm::makeArrayRef(StoredLocs,
                            getNumModuleIdentifiers(getImportedModule()));
}

SourceRange ImportDecl::getSourceRange() const {
  if (!isImportComplete())
    return SourceRange(getLocation(), *getTrailingObjects<SourceLocation>());

  return SourceRange(getLocation(), getIdentifierLocs().back());
}

//===----------------------------------------------------------------------===//
// ExportDecl Implementation
//===----------------------------------------------------------------------===//

void ExportDecl::anchor() {}

ExportDecl *ExportDecl::Create(ASTContext &C, DeclContext *DC,
                               SourceLocation ExportLoc) {
  return new (C, DC) ExportDecl(DC, ExportLoc);
}

ExportDecl *ExportDecl::CreateDeserialized(ASTContext &C, unsigned ID) {
  return new (C, ID) ExportDecl(nullptr, SourceLocation());
}<|MERGE_RESOLUTION|>--- conflicted
+++ resolved
@@ -329,34 +329,6 @@
 
     case TemplateArgument::Expression: {
       Expr *E = Arg.getAsExpr();
-<<<<<<< HEAD
-      if (E->getType()->isReflectionType()) {
-        Expr::EvalResult Result;
-        Expr::EvalContext EvalCtx(Ctx, nullptr);
-        bool EvalStatus = E->EvaluateAsRValue(Result, EvalCtx);
-        assert(EvalStatus);
-
-        Reflection Refl(Ctx, Result.Val);
-        switch (Refl.getKind()) {
-        case RK_type: {
-          QualType ReflTy = Refl.getAsType().getCanonicalType();
-          LV.merge(getLVForType(*ReflTy, computation));
-          continue;
-        }
-        case RK_declaration: {
-          const Decl *D = Refl.getAsDeclaration();
-          if (const auto *ND = dyn_cast<NamedDecl>(D)) {
-            LV.merge(getLVForDecl(ND, computation));
-            continue;
-          }
-          LLVM_FALLTHROUGH;
-        }
-        case RK_invalid:
-        case RK_expression:
-        case RK_fragment:
-        case RK_base_specifier: {
-          LV.merge(LinkageInfo::internal());
-=======
       if (!E->getType()->isReflectionType())
         continue;
 
@@ -374,13 +346,13 @@
         const Decl *D = Refl.getAsDeclaration();
         if (const auto *ND = dyn_cast<NamedDecl>(D)) {
           LV.merge(getLVForDecl(ND, computation));
->>>>>>> cf0c906f
           continue;
         }
         LLVM_FALLTHROUGH;
       }
       case RK_invalid:
       case RK_expression:
+      case RK_fragment:
       case RK_base_specifier: {
         LV.merge(LinkageInfo::internal());
         continue;
