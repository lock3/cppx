--- conflicted
+++ resolved
@@ -4045,20 +4045,18 @@
     return Cache::get(cast<AtomicType>(T)->getValueType());
   case Type::Pipe:
     return Cache::get(cast<PipeType>(T)->getElementType());
-<<<<<<< HEAD
 
   case Type::CppxKind:
   case Type::CppxTemplate:
   case Type::CppxArgs:
     // Just return something for now.
     return CachedProperties(ExternalLinkage, false);
-=======
+
   case Type::InParameter:
   case Type::OutParameter:
   case Type::InOutParameter:
   case Type::MoveParameter:
     return Cache::get(cast<ParameterType>(T)->getParameterType());
->>>>>>> c0038db6
   }
 
   llvm_unreachable("unhandled type class");
@@ -4147,7 +4145,6 @@
     return computeTypeLinkageInfo(cast<AtomicType>(T)->getValueType());
   case Type::Pipe:
     return computeTypeLinkageInfo(cast<PipeType>(T)->getElementType());
-<<<<<<< HEAD
 
   case Type::CppxKind:
   case Type::CppxArgs:
@@ -4155,13 +4152,12 @@
   case Type::CppxTemplate:
   case Type::CppxNamespace:
     return LinkageInfo::external();
-=======
+
   case Type::InParameter:
   case Type::OutParameter:
   case Type::InOutParameter:
   case Type::MoveParameter:
     return computeTypeLinkageInfo(cast<ParameterType>(T)->getParameterType());
->>>>>>> c0038db6
   }
 
   llvm_unreachable("unhandled type class");
@@ -4609,12 +4605,11 @@
     Arg.Profile(ID, Context);
 }
 
-<<<<<<< HEAD
 CppxTemplateType::CppxTemplateType(TemplateDecl *TemplateD)
   : Type(CppxTemplate, QualType{ }, TypeDependence(), /*MetaType=*/false),
     TD(TemplateD)
 { }
-=======
+
 void AutoType::Profile(llvm::FoldingSetNodeID &ID, const ASTContext &Context,
                       QualType Expected) {
   Expected.Profile(ID);
@@ -4677,5 +4672,4 @@
 
 bool MoveParameterType::isPassByValue(const ASTContext &Ctx, QualType T) {
   return shouldPassByValue(Ctx, T);
-}
->>>>>>> c0038db6
+}