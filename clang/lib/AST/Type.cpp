//===- Type.cpp - Type representation and manipulation --------------------===//
//
// Part of the LLVM Project, under the Apache License v2.0 with LLVM Exceptions.
// See https://llvm.org/LICENSE.txt for license information.
// SPDX-License-Identifier: Apache-2.0 WITH LLVM-exception
//
//===----------------------------------------------------------------------===//
//
//  This file implements type-related functionality.
//
//===----------------------------------------------------------------------===//

#include "clang/AST/Type.h"
#include "Linkage.h"
#include "clang/AST/ASTContext.h"
#include "clang/AST/Attr.h"
#include "clang/AST/CharUnits.h"
#include "clang/AST/Decl.h"
#include "clang/AST/DeclBase.h"
#include "clang/AST/DeclCXX.h"
#include "clang/AST/DeclObjC.h"
#include "clang/AST/DeclTemplate.h"
#include "clang/AST/DependenceFlags.h"
#include "clang/AST/Expr.h"
#include "clang/AST/LocInfoType.h"
#include "clang/AST/NestedNameSpecifier.h"
#include "clang/AST/NonTrivialTypeVisitor.h"
#include "clang/AST/PrettyPrinter.h"
#include "clang/AST/TemplateBase.h"
#include "clang/AST/TemplateName.h"
#include "clang/AST/TypeVisitor.h"
#include "clang/Basic/AddressSpaces.h"
#include "clang/Basic/ExceptionSpecificationType.h"
#include "clang/Basic/IdentifierTable.h"
#include "clang/Basic/LLVM.h"
#include "clang/Basic/LangOptions.h"
#include "clang/Basic/Linkage.h"
#include "clang/Basic/Specifiers.h"
#include "clang/Basic/TargetCXXABI.h"
#include "clang/Basic/TargetInfo.h"
#include "clang/Basic/Visibility.h"
#include "llvm/ADT/APInt.h"
#include "llvm/ADT/APSInt.h"
#include "llvm/ADT/ArrayRef.h"
#include "llvm/ADT/FoldingSet.h"
#include "llvm/ADT/None.h"
#include "llvm/ADT/SmallVector.h"
#include "llvm/Support/Casting.h"
#include "llvm/Support/ErrorHandling.h"
#include "llvm/Support/MathExtras.h"
#include <algorithm>
#include <cassert>
#include <cstdint>
#include <cstring>
#include <type_traits>

using namespace clang;

bool Qualifiers::isStrictSupersetOf(Qualifiers Other) const {
  return (*this != Other) &&
    // CVR qualifiers superset
    (((Mask & CVRMask) | (Other.Mask & CVRMask)) == (Mask & CVRMask)) &&
    // ObjC GC qualifiers superset
    ((getObjCGCAttr() == Other.getObjCGCAttr()) ||
     (hasObjCGCAttr() && !Other.hasObjCGCAttr())) &&
    // Address space superset.
    ((getAddressSpace() == Other.getAddressSpace()) ||
     (hasAddressSpace()&& !Other.hasAddressSpace())) &&
    // Lifetime qualifier superset.
    ((getObjCLifetime() == Other.getObjCLifetime()) ||
     (hasObjCLifetime() && !Other.hasObjCLifetime()));
}

const IdentifierInfo* QualType::getBaseTypeIdentifier() const {
  const Type* ty = getTypePtr();
  NamedDecl *ND = nullptr;
  if (ty->isPointerType() || ty->isReferenceType())
    return ty->getPointeeType().getBaseTypeIdentifier();
  else if (ty->isRecordType())
    ND = ty->castAs<RecordType>()->getDecl();
  else if (ty->isEnumeralType())
    ND = ty->castAs<EnumType>()->getDecl();
  else if (ty->getTypeClass() == Type::Typedef)
    ND = ty->castAs<TypedefType>()->getDecl();
  else if (ty->isArrayType())
    return ty->castAsArrayTypeUnsafe()->
        getElementType().getBaseTypeIdentifier();

  if (ND)
    return ND->getIdentifier();
  return nullptr;
}

bool QualType::mayBeDynamicClass() const {
  const auto *ClassDecl = getTypePtr()->getPointeeCXXRecordDecl();
  return ClassDecl && ClassDecl->mayBeDynamicClass();
}

bool QualType::mayBeNotDynamicClass() const {
  const auto *ClassDecl = getTypePtr()->getPointeeCXXRecordDecl();
  return !ClassDecl || ClassDecl->mayBeNonDynamicClass();
}

bool QualType::isConstant(QualType T, const ASTContext &Ctx) {
  if (T.isConstQualified())
    return true;

  if (const ArrayType *AT = Ctx.getAsArrayType(T))
    return AT->getElementType().isConstant(Ctx);

  return T.getAddressSpace() == LangAS::opencl_constant;
}

// C++ [temp.dep.type]p1:
//   A type is dependent if it is...
//     - an array type constructed from any dependent type or whose
//       size is specified by a constant expression that is
//       value-dependent,
ArrayType::ArrayType(TypeClass tc, QualType et, QualType can,
                     ArraySizeModifier sm, unsigned tq, const Expr *sz)
    // Note, we need to check for DependentSizedArrayType explicitly here
    // because we use a DependentSizedArrayType with no size expression as the
    // type of a dependent array of unknown bound with a dependent braced
    // initializer:
    //
    //   template<int ...N> int arr[] = {N...};
    : Type(tc, can,
           et->getDependence() |
               (sz ? toTypeDependence(
                         turnValueToTypeDependence(sz->getDependence()))
                   : TypeDependence::None) |
               (tc == VariableArray ? TypeDependence::VariablyModified
                                    : TypeDependence::None) |
               (tc == DependentSizedArray
                    ? TypeDependence::DependentInstantiation
                    : TypeDependence::None), et->isMetaType()),
      ElementType(et) {
  ArrayTypeBits.IndexTypeQuals = tq;
  ArrayTypeBits.SizeModifier = sm;
}

unsigned ConstantArrayType::getNumAddressingBits(const ASTContext &Context,
                                                 QualType ElementType,
                                               const llvm::APInt &NumElements) {
  uint64_t ElementSize = Context.getTypeSizeInChars(ElementType).getQuantity();

  // Fast path the common cases so we can avoid the conservative computation
  // below, which in common cases allocates "large" APSInt values, which are
  // slow.

  // If the element size is a power of 2, we can directly compute the additional
  // number of addressing bits beyond those required for the element count.
  if (llvm::isPowerOf2_64(ElementSize)) {
    return NumElements.getActiveBits() + llvm::Log2_64(ElementSize);
  }

  // If both the element count and element size fit in 32-bits, we can do the
  // computation directly in 64-bits.
  if ((ElementSize >> 32) == 0 && NumElements.getBitWidth() <= 64 &&
      (NumElements.getZExtValue() >> 32) == 0) {
    uint64_t TotalSize = NumElements.getZExtValue() * ElementSize;
    return 64 - llvm::countLeadingZeros(TotalSize);
  }

  // Otherwise, use APSInt to handle arbitrary sized values.
  llvm::APSInt SizeExtended(NumElements, true);
  unsigned SizeTypeBits = Context.getTypeSize(Context.getSizeType());
  SizeExtended = SizeExtended.extend(std::max(SizeTypeBits,
                                              SizeExtended.getBitWidth()) * 2);

  llvm::APSInt TotalSize(llvm::APInt(SizeExtended.getBitWidth(), ElementSize));
  TotalSize *= SizeExtended;

  return TotalSize.getActiveBits();
}

unsigned ConstantArrayType::getMaxSizeBits(const ASTContext &Context) {
  unsigned Bits = Context.getTypeSize(Context.getSizeType());

  // Limit the number of bits in size_t so that maximal bit size fits 64 bit
  // integer (see PR8256).  We can do this as currently there is no hardware
  // that supports full 64-bit virtual space.
  if (Bits > 61)
    Bits = 61;

  return Bits;
}

void ConstantArrayType::Profile(llvm::FoldingSetNodeID &ID,
                                const ASTContext &Context, QualType ET,
                                const llvm::APInt &ArraySize,
                                const Expr *SizeExpr, ArraySizeModifier SizeMod,
                                unsigned TypeQuals) {
  ID.AddPointer(ET.getAsOpaquePtr());
  ID.AddInteger(ArraySize.getZExtValue());
  ID.AddInteger(SizeMod);
  ID.AddInteger(TypeQuals);
  ID.AddBoolean(SizeExpr != 0);
  if (SizeExpr)
    SizeExpr->Profile(ID, Context, true);
}

DependentSizedArrayType::DependentSizedArrayType(const ASTContext &Context,
                                                 QualType et, QualType can,
                                                 Expr *e, ArraySizeModifier sm,
                                                 unsigned tq,
                                                 SourceRange brackets)
    : ArrayType(DependentSizedArray, et, can, sm, tq, e),
      Context(Context), SizeExpr((Stmt*) e), Brackets(brackets) {}

void DependentSizedArrayType::Profile(llvm::FoldingSetNodeID &ID,
                                      const ASTContext &Context,
                                      QualType ET,
                                      ArraySizeModifier SizeMod,
                                      unsigned TypeQuals,
                                      Expr *E) {
  ID.AddPointer(ET.getAsOpaquePtr());
  ID.AddInteger(SizeMod);
  ID.AddInteger(TypeQuals);
  E->Profile(ID, Context, true);
}

DependentVectorType::DependentVectorType(const ASTContext &Context,
                                         QualType ElementType,
                                         QualType CanonType, Expr *SizeExpr,
                                         SourceLocation Loc,
                                         VectorType::VectorKind VecKind)
    : Type(DependentVector, CanonType,
           TypeDependence::DependentInstantiation |
               ElementType->getDependence() |
               (SizeExpr ? toTypeDependence(SizeExpr->getDependence())
                         : TypeDependence::None), ElementType->isMetaType()),
      Context(Context), ElementType(ElementType), SizeExpr(SizeExpr), Loc(Loc) {
  VectorTypeBits.VecKind = VecKind;
}

void DependentVectorType::Profile(llvm::FoldingSetNodeID &ID,
                                  const ASTContext &Context,
                                  QualType ElementType, const Expr *SizeExpr,
                                  VectorType::VectorKind VecKind) {
  ID.AddPointer(ElementType.getAsOpaquePtr());
  ID.AddInteger(VecKind);
  SizeExpr->Profile(ID, Context, true);
}

DependentSizedExtVectorType::DependentSizedExtVectorType(
    const ASTContext &Context, QualType ElementType, QualType can,
    Expr *SizeExpr, SourceLocation loc)
    : Type(DependentSizedExtVector, can,
           TypeDependence::DependentInstantiation |
               ElementType->getDependence() |
               (SizeExpr ? toTypeDependence(SizeExpr->getDependence())
                         : TypeDependence::None), ElementType->isMetaType()),
      Context(Context), SizeExpr(SizeExpr), ElementType(ElementType), loc(loc) {
}

void
DependentSizedExtVectorType::Profile(llvm::FoldingSetNodeID &ID,
                                     const ASTContext &Context,
                                     QualType ElementType, Expr *SizeExpr) {
  ID.AddPointer(ElementType.getAsOpaquePtr());
  SizeExpr->Profile(ID, Context, true);
}

DependentAddressSpaceType::DependentAddressSpaceType(const ASTContext &Context,
                                                     QualType PointeeType,
                                                     QualType can,
                                                     Expr *AddrSpaceExpr,
                                                     SourceLocation loc)
    : Type(DependentAddressSpace, can,
           TypeDependence::DependentInstantiation |
               PointeeType->getDependence() |
               (AddrSpaceExpr ? toTypeDependence(AddrSpaceExpr->getDependence())
                              : TypeDependence::None),
           PointeeType->isMetaType()),
      Context(Context), AddrSpaceExpr(AddrSpaceExpr), PointeeType(PointeeType),
      loc(loc) {}

void DependentAddressSpaceType::Profile(llvm::FoldingSetNodeID &ID,
                                        const ASTContext &Context,
                                        QualType PointeeType,
                                        Expr *AddrSpaceExpr) {
  ID.AddPointer(PointeeType.getAsOpaquePtr());
  AddrSpaceExpr->Profile(ID, Context, true);
}

VectorType::VectorType(QualType vecType, unsigned nElements, QualType canonType,
                       VectorKind vecKind)
    : VectorType(Vector, vecType, nElements, canonType, vecKind) {}

VectorType::VectorType(TypeClass tc, QualType vecType, unsigned nElements,
                       QualType canonType, VectorKind vecKind)
    : Type(tc, canonType, vecType->getDependence(), vecType->isMetaType()),
      ElementType(vecType) {
  VectorTypeBits.VecKind = vecKind;
  VectorTypeBits.NumElements = nElements;
}

ExtIntType::ExtIntType(bool IsUnsigned, unsigned NumBits)
    : Type(ExtInt, QualType{}, TypeDependence::None, /*MetaType=*/false),
      IsUnsigned(IsUnsigned), NumBits(NumBits) {}

DependentExtIntType::DependentExtIntType(const ASTContext &Context,
                                         bool IsUnsigned, Expr *NumBitsExpr)
    : Type(DependentExtInt, QualType{},
           ((NumBitsExpr->isValueDependent() || NumBitsExpr->isTypeDependent())
                ? TypeDependence::Dependent
                : TypeDependence::None) |
               (NumBitsExpr->isInstantiationDependent()
                    ? TypeDependence::Instantiation
                    : TypeDependence::None) |
               (NumBitsExpr->containsUnexpandedParameterPack()
                    ? TypeDependence::VariablyModified
                    : TypeDependence::None), /*MetaType=*/false),
      Context(Context), ExprAndUnsigned(NumBitsExpr, IsUnsigned) {}

bool DependentExtIntType::isUnsigned() const {
  return ExprAndUnsigned.getInt();
}

clang::Expr *DependentExtIntType::getNumBitsExpr() const {
  return ExprAndUnsigned.getPointer();
}

void DependentExtIntType::Profile(llvm::FoldingSetNodeID &ID,
                                  const ASTContext &Context, bool IsUnsigned,
                                  Expr *NumBitsExpr) {
  ID.AddBoolean(IsUnsigned);
  NumBitsExpr->Profile(ID, Context, true);
}

/// getArrayElementTypeNoTypeQual - If this is an array type, return the
/// element type of the array, potentially with type qualifiers missing.
/// This method should never be used when type qualifiers are meaningful.
const Type *Type::getArrayElementTypeNoTypeQual() const {
  // If this is directly an array type, return it.
  if (const auto *ATy = dyn_cast<ArrayType>(this))
    return ATy->getElementType().getTypePtr();

  // If the canonical form of this type isn't the right kind, reject it.
  if (!isa<ArrayType>(CanonicalType))
    return nullptr;

  // If this is a typedef for an array type, strip the typedef off without
  // losing all typedef information.
  return cast<ArrayType>(getUnqualifiedDesugaredType())
    ->getElementType().getTypePtr();
}

/// getDesugaredType - Return the specified type with any "sugar" removed from
/// the type.  This takes off typedefs, typeof's etc.  If the outer level of
/// the type is already concrete, it returns it unmodified.  This is similar
/// to getting the canonical type, but it doesn't remove *all* typedefs.  For
/// example, it returns "T*" as "T*", (not as "int*"), because the pointer is
/// concrete.
QualType QualType::getDesugaredType(QualType T, const ASTContext &Context) {
  SplitQualType split = getSplitDesugaredType(T);
  return Context.getQualifiedType(split.Ty, split.Quals);
}

QualType QualType::getSingleStepDesugaredTypeImpl(QualType type,
                                                  const ASTContext &Context) {
  SplitQualType split = type.split();
  QualType desugar = split.Ty->getLocallyUnqualifiedSingleStepDesugaredType();
  return Context.getQualifiedType(desugar, split.Quals);
}

// Check that no type class is polymorphic. LLVM style RTTI should be used
// instead. If absolutely needed an exception can still be added here by
// defining the appropriate macro (but please don't do this).
#define TYPE(CLASS, BASE) \
  static_assert(!std::is_polymorphic<CLASS##Type>::value, \
                #CLASS "Type should not be polymorphic!");
#include "clang/AST/TypeNodes.inc"

// Check that no type class has a non-trival destructor. Types are
// allocated with the BumpPtrAllocator from ASTContext and therefore
// their destructor is not executed.
//
// FIXME: ConstantArrayType is not trivially destructible because of its
// APInt member. It should be replaced in favor of ASTContext allocation.
#define TYPE(CLASS, BASE)                                                      \
  static_assert(std::is_trivially_destructible<CLASS##Type>::value ||          \
                    std::is_same<CLASS##Type, ConstantArrayType>::value,       \
                #CLASS "Type should be trivially destructible!");
#include "clang/AST/TypeNodes.inc"

QualType Type::getLocallyUnqualifiedSingleStepDesugaredType() const {
  if (const LocInfoType *LIT = dyn_cast<LocInfoType>(this))
    return LIT->getType()->getLocallyUnqualifiedSingleStepDesugaredType();

  switch (getTypeClass()) {
#define ABSTRACT_TYPE(Class, Parent)
#define TYPE(Class, Parent) \
  case Type::Class: { \
    const auto *ty = cast<Class##Type>(this); \
    if (!ty->isSugared()) return QualType(ty, 0); \
    return ty->desugar(); \
  }
#include "clang/AST/TypeNodes.inc"
  }
  llvm_unreachable("bad type kind!");
}

SplitQualType QualType::getSplitDesugaredType(QualType T) {
  QualifierCollector Qs;

  QualType Cur = T;
  while (true) {
    if (const LocInfoType *LITy = dyn_cast<LocInfoType>(Cur.getTypePtr()))
      Cur = LITy->getType();
    const Type *CurTy = Qs.strip(Cur);
    switch (CurTy->getTypeClass()) {
#define ABSTRACT_TYPE(Class, Parent)
#define TYPE(Class, Parent) \
    case Type::Class: { \
      const auto *Ty = cast<Class##Type>(CurTy); \
      if (!Ty->isSugared()) \
        return SplitQualType(Ty, Qs); \
      Cur = Ty->desugar(); \
      continue; \
    }
#include "clang/AST/TypeNodes.inc"
    }
    llvm_unreachable("bad type kind!");
  }
}

SplitQualType QualType::getSplitUnqualifiedTypeImpl(QualType type) {
  SplitQualType split = type.split();

  // All the qualifiers we've seen so far.
  Qualifiers quals = split.Quals;

  // The last type node we saw with any nodes inside it.
  const Type *lastTypeWithQuals = split.Ty;

  while (true) {
    QualType next;

    // Do a single-step desugar, aborting the loop if the type isn't
    // sugared.
    switch (split.Ty->getTypeClass()) {
#define ABSTRACT_TYPE(Class, Parent)
#define TYPE(Class, Parent) \
    case Type::Class: { \
      const auto *ty = cast<Class##Type>(split.Ty); \
      if (!ty->isSugared()) goto done; \
      next = ty->desugar(); \
      break; \
    }
#include "clang/AST/TypeNodes.inc"
    }

    // Otherwise, split the underlying type.  If that yields qualifiers,
    // update the information.
    split = next.split();
    if (!split.Quals.empty()) {
      lastTypeWithQuals = split.Ty;
      quals.addConsistentQualifiers(split.Quals);
    }
  }

 done:
  return SplitQualType(lastTypeWithQuals, quals);
}

QualType QualType::IgnoreParens(QualType T) {
  // FIXME: this seems inherently un-qualifiers-safe.
  while (const auto *PT = T->getAs<ParenType>())
    T = PT->getInnerType();
  return T;
}

/// This will check for a T (which should be a Type which can act as
/// sugar, such as a TypedefType) by removing any existing sugar until it
/// reaches a T or a non-sugared type.
template<typename T> static const T *getAsSugar(const Type *Cur) {
  while (true) {
    if (const LocInfoType *LITy = dyn_cast<LocInfoType>(Cur))
      Cur = LITy->getType().getTypePtr();
    if (const auto *Sugar = dyn_cast<T>(Cur))
      return Sugar;
    switch (Cur->getTypeClass()) {
#define ABSTRACT_TYPE(Class, Parent)
#define TYPE(Class, Parent) \
    case Type::Class: { \
      const auto *Ty = cast<Class##Type>(Cur); \
      if (!Ty->isSugared()) return 0; \
      Cur = Ty->desugar().getTypePtr(); \
      break; \
    }
#include "clang/AST/TypeNodes.inc"
    }
  }
}

template <> const TypedefType *Type::getAs() const {
  return getAsSugar<TypedefType>(this);
}

template <> const TemplateSpecializationType *Type::getAs() const {
  return getAsSugar<TemplateSpecializationType>(this);
}

template <> const AttributedType *Type::getAs() const {
  return getAsSugar<AttributedType>(this);
}

/// getUnqualifiedDesugaredType - Pull any qualifiers and syntactic
/// sugar off the given type.  This should produce an object of the
/// same dynamic type as the canonical type.
const Type *Type::getUnqualifiedDesugaredType() const {
  const Type *Cur = this;

  while (true) {
    if (const LocInfoType *LITy = dyn_cast<LocInfoType>(Cur))
      Cur = LITy->getType().getTypePtr();
    switch (Cur->getTypeClass()) {
#define ABSTRACT_TYPE(Class, Parent)
#define TYPE(Class, Parent) \
    case Class: { \
      const auto *Ty = cast<Class##Type>(Cur); \
      if (!Ty->isSugared()) return Cur; \
      Cur = Ty->desugar().getTypePtr(); \
      break; \
    }
#include "clang/AST/TypeNodes.inc"
    }
  }
}

bool Type::isClassType() const {
  if (const auto *RT = getAs<RecordType>())
    return RT->getDecl()->isClass();
  return false;
}

bool Type::isStructureType() const {
  if (const auto *RT = getAs<RecordType>())
    return RT->getDecl()->isStruct();
  return false;
}

bool Type::isMetaType() const {
  const Type *CanonType = getCanonicalTypeInternal().getTypePtr();
  if (CanonType != this) {
    return CanonType->isMetaType();
  }

  return TypeBits.MetaType;
}

bool Type::isFragmentType() const {
  if (CXXRecordDecl *RD = getAsCXXRecordDecl())
    return RD->isFragment();
  return false;
}

bool Type::isObjCBoxableRecordType() const {
  if (const auto *RT = getAs<RecordType>())
    return RT->getDecl()->hasAttr<ObjCBoxableAttr>();
  return false;
}

bool Type::isInterfaceType() const {
  if (const auto *RT = getAs<RecordType>())
    return RT->getDecl()->isInterface();
  return false;
}

bool Type::isStructureOrClassType() const {
  if (const auto *RT = getAs<RecordType>()) {
    RecordDecl *RD = RT->getDecl();
    return RD->isStruct() || RD->isClass() || RD->isInterface();
  }
  return false;
}

bool Type::isVoidPointerType() const {
  if (const auto *PT = getAs<PointerType>())
    return PT->getPointeeType()->isVoidType();
  return false;
}

bool Type::isUnionType() const {
  if (const auto *RT = getAs<RecordType>())
    return RT->getDecl()->isUnion();
  return false;
}

bool Type::isComplexType() const {
  if (const auto *CT = dyn_cast<ComplexType>(CanonicalType))
    return CT->getElementType()->isFloatingType();
  return false;
}

bool Type::isComplexIntegerType() const {
  // Check for GCC complex integer extension.
  return getAsComplexIntegerType();
}

bool Type::isScopedEnumeralType() const {
  if (const auto *ET = getAs<EnumType>())
    return ET->getDecl()->isScoped();
  return false;
}

const ComplexType *Type::getAsComplexIntegerType() const {
  if (const auto *Complex = getAs<ComplexType>())
    if (Complex->getElementType()->isIntegerType())
      return Complex;
  return nullptr;
}

QualType Type::getPointeeType() const {
  if (const auto *PT = getAs<PointerType>())
    return PT->getPointeeType();
  if (const auto *OPT = getAs<ObjCObjectPointerType>())
    return OPT->getPointeeType();
  if (const auto *BPT = getAs<BlockPointerType>())
    return BPT->getPointeeType();
  if (const auto *RT = getAs<ReferenceType>())
    return RT->getPointeeType();
  if (const auto *MPT = getAs<MemberPointerType>())
    return MPT->getPointeeType();
  if (const auto *DT = getAs<DecayedType>())
    return DT->getPointeeType();
  return {};
}

const RecordType *Type::getAsStructureType() const {
  // If this is directly a structure type, return it.
  if (const auto *RT = dyn_cast<RecordType>(this)) {
    if (RT->getDecl()->isStruct())
      return RT;
  }

  // If the canonical form of this type isn't the right kind, reject it.
  if (const auto *RT = dyn_cast<RecordType>(CanonicalType)) {
    if (!RT->getDecl()->isStruct())
      return nullptr;

    // If this is a typedef for a structure type, strip the typedef off without
    // losing all typedef information.
    return cast<RecordType>(getUnqualifiedDesugaredType());
  }
  return nullptr;
}

const RecordType *Type::getAsUnionType() const {
  // If this is directly a union type, return it.
  if (const auto *RT = dyn_cast<RecordType>(this)) {
    if (RT->getDecl()->isUnion())
      return RT;
  }

  // If the canonical form of this type isn't the right kind, reject it.
  if (const auto *RT = dyn_cast<RecordType>(CanonicalType)) {
    if (!RT->getDecl()->isUnion())
      return nullptr;

    // If this is a typedef for a union type, strip the typedef off without
    // losing all typedef information.
    return cast<RecordType>(getUnqualifiedDesugaredType());
  }

  return nullptr;
}

bool Type::isObjCIdOrObjectKindOfType(const ASTContext &ctx,
                                      const ObjCObjectType *&bound) const {
  bound = nullptr;

  const auto *OPT = getAs<ObjCObjectPointerType>();
  if (!OPT)
    return false;

  // Easy case: id.
  if (OPT->isObjCIdType())
    return true;

  // If it's not a __kindof type, reject it now.
  if (!OPT->isKindOfType())
    return false;

  // If it's Class or qualified Class, it's not an object type.
  if (OPT->isObjCClassType() || OPT->isObjCQualifiedClassType())
    return false;

  // Figure out the type bound for the __kindof type.
  bound = OPT->getObjectType()->stripObjCKindOfTypeAndQuals(ctx)
            ->getAs<ObjCObjectType>();
  return true;
}

bool Type::isObjCClassOrClassKindOfType() const {
  const auto *OPT = getAs<ObjCObjectPointerType>();
  if (!OPT)
    return false;

  // Easy case: Class.
  if (OPT->isObjCClassType())
    return true;

  // If it's not a __kindof type, reject it now.
  if (!OPT->isKindOfType())
    return false;

  // If it's Class or qualified Class, it's a class __kindof type.
  return OPT->isObjCClassType() || OPT->isObjCQualifiedClassType();
}

ObjCTypeParamType::ObjCTypeParamType(const ObjCTypeParamDecl *D, QualType can,
                                     ArrayRef<ObjCProtocolDecl *> protocols)
    : Type(ObjCTypeParam, can,
           can->getDependence() & ~TypeDependence::UnexpandedPack,
           /*MetaType=*/false),
      OTPDecl(const_cast<ObjCTypeParamDecl *>(D)) {
  initialize(protocols);
}

ObjCObjectType::ObjCObjectType(QualType Canonical, QualType Base,
                               ArrayRef<QualType> typeArgs,
                               ArrayRef<ObjCProtocolDecl *> protocols,
                               bool isKindOf)
    : Type(ObjCObject, Canonical, Base->getDependence(), /*MetaType=*/false),
      BaseType(Base) {
  ObjCObjectTypeBits.IsKindOf = isKindOf;

  ObjCObjectTypeBits.NumTypeArgs = typeArgs.size();
  assert(getTypeArgsAsWritten().size() == typeArgs.size() &&
         "bitfield overflow in type argument count");
  if (!typeArgs.empty())
    memcpy(getTypeArgStorage(), typeArgs.data(),
           typeArgs.size() * sizeof(QualType));

  for (auto typeArg : typeArgs) {
    addDependence(typeArg->getDependence() & ~TypeDependence::VariablyModified);
  }
  // Initialize the protocol qualifiers. The protocol storage is known
  // after we set number of type arguments.
  initialize(protocols);
}

bool ObjCObjectType::isSpecialized() const {
  // If we have type arguments written here, the type is specialized.
  if (ObjCObjectTypeBits.NumTypeArgs > 0)
    return true;

  // Otherwise, check whether the base type is specialized.
  if (const auto objcObject = getBaseType()->getAs<ObjCObjectType>()) {
    // Terminate when we reach an interface type.
    if (isa<ObjCInterfaceType>(objcObject))
      return false;

    return objcObject->isSpecialized();
  }

  // Not specialized.
  return false;
}

ArrayRef<QualType> ObjCObjectType::getTypeArgs() const {
  // We have type arguments written on this type.
  if (isSpecializedAsWritten())
    return getTypeArgsAsWritten();

  // Look at the base type, which might have type arguments.
  if (const auto objcObject = getBaseType()->getAs<ObjCObjectType>()) {
    // Terminate when we reach an interface type.
    if (isa<ObjCInterfaceType>(objcObject))
      return {};

    return objcObject->getTypeArgs();
  }

  // No type arguments.
  return {};
}

bool ObjCObjectType::isKindOfType() const {
  if (isKindOfTypeAsWritten())
    return true;

  // Look at the base type, which might have type arguments.
  if (const auto objcObject = getBaseType()->getAs<ObjCObjectType>()) {
    // Terminate when we reach an interface type.
    if (isa<ObjCInterfaceType>(objcObject))
      return false;

    return objcObject->isKindOfType();
  }

  // Not a "__kindof" type.
  return false;
}

QualType ObjCObjectType::stripObjCKindOfTypeAndQuals(
           const ASTContext &ctx) const {
  if (!isKindOfType() && qual_empty())
    return QualType(this, 0);

  // Recursively strip __kindof.
  SplitQualType splitBaseType = getBaseType().split();
  QualType baseType(splitBaseType.Ty, 0);
  if (const auto *baseObj = splitBaseType.Ty->getAs<ObjCObjectType>())
    baseType = baseObj->stripObjCKindOfTypeAndQuals(ctx);

  return ctx.getObjCObjectType(ctx.getQualifiedType(baseType,
                                                    splitBaseType.Quals),
                               getTypeArgsAsWritten(),
                               /*protocols=*/{},
                               /*isKindOf=*/false);
}

const ObjCObjectPointerType *ObjCObjectPointerType::stripObjCKindOfTypeAndQuals(
                               const ASTContext &ctx) const {
  if (!isKindOfType() && qual_empty())
    return this;

  QualType obj = getObjectType()->stripObjCKindOfTypeAndQuals(ctx);
  return ctx.getObjCObjectPointerType(obj)->castAs<ObjCObjectPointerType>();
}

namespace {

/// Visitor used to perform a simple type transformation that does not change
/// the semantics of the type.
template <typename Derived>
struct SimpleTransformVisitor : public TypeVisitor<Derived, QualType> {
  ASTContext &Ctx;

  QualType recurse(QualType type) {
    // Split out the qualifiers from the type.
    SplitQualType splitType = type.split();

    // Visit the type itself.
    QualType result = static_cast<Derived *>(this)->Visit(splitType.Ty);
    if (result.isNull())
      return result;

    // Reconstruct the transformed type by applying the local qualifiers
    // from the split type.
    return Ctx.getQualifiedType(result, splitType.Quals);
  }

public:
  explicit SimpleTransformVisitor(ASTContext &ctx) : Ctx(ctx) {}

  // None of the clients of this transformation can occur where
  // there are dependent types, so skip dependent types.
#define TYPE(Class, Base)
#define META_TYPE(Class, Base)
#define DEPENDENT_TYPE(Class, Base) \
  QualType Visit##Class##Type(const Class##Type *T) { return QualType(T, 0); }
#include "clang/AST/TypeNodes.inc"

#define TRIVIAL_TYPE_CLASS(Class) \
  QualType Visit##Class##Type(const Class##Type *T) { return QualType(T, 0); }
#define SUGARED_TYPE_CLASS(Class) \
  QualType Visit##Class##Type(const Class##Type *T) { \
    if (!T->isSugared()) \
      return QualType(T, 0); \
    QualType desugaredType = recurse(T->desugar()); \
    if (desugaredType.isNull()) \
      return {}; \
    if (desugaredType.getAsOpaquePtr() == T->desugar().getAsOpaquePtr()) \
      return QualType(T, 0); \
    return desugaredType; \
  }

  TRIVIAL_TYPE_CLASS(Builtin)

  QualType VisitComplexType(const ComplexType *T) {
    QualType elementType = recurse(T->getElementType());
    if (elementType.isNull())
      return {};

    if (elementType.getAsOpaquePtr() == T->getElementType().getAsOpaquePtr())
      return QualType(T, 0);

    return Ctx.getComplexType(elementType);
  }

  QualType VisitPointerType(const PointerType *T) {
    QualType pointeeType = recurse(T->getPointeeType());
    if (pointeeType.isNull())
      return {};

    if (pointeeType.getAsOpaquePtr() == T->getPointeeType().getAsOpaquePtr())
      return QualType(T, 0);

    return Ctx.getPointerType(pointeeType);
  }

  QualType VisitBlockPointerType(const BlockPointerType *T) {
    QualType pointeeType = recurse(T->getPointeeType());
    if (pointeeType.isNull())
      return {};

    if (pointeeType.getAsOpaquePtr() == T->getPointeeType().getAsOpaquePtr())
      return QualType(T, 0);

    return Ctx.getBlockPointerType(pointeeType);
  }

  QualType VisitLValueReferenceType(const LValueReferenceType *T) {
    QualType pointeeType = recurse(T->getPointeeTypeAsWritten());
    if (pointeeType.isNull())
      return {};

    if (pointeeType.getAsOpaquePtr()
          == T->getPointeeTypeAsWritten().getAsOpaquePtr())
      return QualType(T, 0);

    return Ctx.getLValueReferenceType(pointeeType, T->isSpelledAsLValue());
  }

  QualType VisitRValueReferenceType(const RValueReferenceType *T) {
    QualType pointeeType = recurse(T->getPointeeTypeAsWritten());
    if (pointeeType.isNull())
      return {};

    if (pointeeType.getAsOpaquePtr()
          == T->getPointeeTypeAsWritten().getAsOpaquePtr())
      return QualType(T, 0);

    return Ctx.getRValueReferenceType(pointeeType);
  }

  QualType VisitMemberPointerType(const MemberPointerType *T) {
    QualType pointeeType = recurse(T->getPointeeType());
    if (pointeeType.isNull())
      return {};

    if (pointeeType.getAsOpaquePtr() == T->getPointeeType().getAsOpaquePtr())
      return QualType(T, 0);

    return Ctx.getMemberPointerType(pointeeType, T->getClass());
  }

  QualType VisitConstantArrayType(const ConstantArrayType *T) {
    QualType elementType = recurse(T->getElementType());
    if (elementType.isNull())
      return {};

    if (elementType.getAsOpaquePtr() == T->getElementType().getAsOpaquePtr())
      return QualType(T, 0);

    return Ctx.getConstantArrayType(elementType, T->getSize(), T->getSizeExpr(),
                                    T->getSizeModifier(),
                                    T->getIndexTypeCVRQualifiers());
  }

  QualType VisitVariableArrayType(const VariableArrayType *T) {
    QualType elementType = recurse(T->getElementType());
    if (elementType.isNull())
      return {};

    if (elementType.getAsOpaquePtr() == T->getElementType().getAsOpaquePtr())
      return QualType(T, 0);

    return Ctx.getVariableArrayType(elementType, T->getSizeExpr(),
                                    T->getSizeModifier(),
                                    T->getIndexTypeCVRQualifiers(),
                                    T->getBracketsRange());
  }

  QualType VisitIncompleteArrayType(const IncompleteArrayType *T) {
    QualType elementType = recurse(T->getElementType());
    if (elementType.isNull())
      return {};

    if (elementType.getAsOpaquePtr() == T->getElementType().getAsOpaquePtr())
      return QualType(T, 0);

    return Ctx.getIncompleteArrayType(elementType, T->getSizeModifier(),
                                      T->getIndexTypeCVRQualifiers());
  }

  QualType VisitVectorType(const VectorType *T) {
    QualType elementType = recurse(T->getElementType());
    if (elementType.isNull())
      return {};

    if (elementType.getAsOpaquePtr() == T->getElementType().getAsOpaquePtr())
      return QualType(T, 0);

    return Ctx.getVectorType(elementType, T->getNumElements(),
                             T->getVectorKind());
  }

  QualType VisitExtVectorType(const ExtVectorType *T) {
    QualType elementType = recurse(T->getElementType());
    if (elementType.isNull())
      return {};

    if (elementType.getAsOpaquePtr() == T->getElementType().getAsOpaquePtr())
      return QualType(T, 0);

    return Ctx.getExtVectorType(elementType, T->getNumElements());
  }

  QualType VisitFunctionNoProtoType(const FunctionNoProtoType *T) {
    QualType returnType = recurse(T->getReturnType());
    if (returnType.isNull())
      return {};

    if (returnType.getAsOpaquePtr() == T->getReturnType().getAsOpaquePtr())
      return QualType(T, 0);

    return Ctx.getFunctionNoProtoType(returnType, T->getExtInfo());
  }

  QualType VisitFunctionProtoType(const FunctionProtoType *T) {
    QualType returnType = recurse(T->getReturnType());
    if (returnType.isNull())
      return {};

    // Transform parameter types.
    SmallVector<QualType, 4> paramTypes;
    bool paramChanged = false;
    for (auto paramType : T->getParamTypes()) {
      QualType newParamType = recurse(paramType);
      if (newParamType.isNull())
        return {};

      if (newParamType.getAsOpaquePtr() != paramType.getAsOpaquePtr())
        paramChanged = true;

      paramTypes.push_back(newParamType);
    }

    // Transform extended info.
    FunctionProtoType::ExtProtoInfo info = T->getExtProtoInfo();
    bool exceptionChanged = false;
    if (info.ExceptionSpec.Type == EST_Dynamic) {
      SmallVector<QualType, 4> exceptionTypes;
      for (auto exceptionType : info.ExceptionSpec.Exceptions) {
        QualType newExceptionType = recurse(exceptionType);
        if (newExceptionType.isNull())
          return {};

        if (newExceptionType.getAsOpaquePtr() != exceptionType.getAsOpaquePtr())
          exceptionChanged = true;

        exceptionTypes.push_back(newExceptionType);
      }

      if (exceptionChanged) {
        info.ExceptionSpec.Exceptions =
            llvm::makeArrayRef(exceptionTypes).copy(Ctx);
      }
    }

    if (returnType.getAsOpaquePtr() == T->getReturnType().getAsOpaquePtr() &&
        !paramChanged && !exceptionChanged)
      return QualType(T, 0);

    return Ctx.getFunctionType(returnType, paramTypes, info);
  }

  QualType VisitParenType(const ParenType *T) {
    QualType innerType = recurse(T->getInnerType());
    if (innerType.isNull())
      return {};

    if (innerType.getAsOpaquePtr() == T->getInnerType().getAsOpaquePtr())
      return QualType(T, 0);

    return Ctx.getParenType(innerType);
  }

  SUGARED_TYPE_CLASS(Typedef)
  SUGARED_TYPE_CLASS(ObjCTypeParam)
  SUGARED_TYPE_CLASS(MacroQualified)

  QualType VisitAdjustedType(const AdjustedType *T) {
    QualType originalType = recurse(T->getOriginalType());
    if (originalType.isNull())
      return {};

    QualType adjustedType = recurse(T->getAdjustedType());
    if (adjustedType.isNull())
      return {};

    if (originalType.getAsOpaquePtr()
          == T->getOriginalType().getAsOpaquePtr() &&
        adjustedType.getAsOpaquePtr() == T->getAdjustedType().getAsOpaquePtr())
      return QualType(T, 0);

    return Ctx.getAdjustedType(originalType, adjustedType);
  }

  QualType VisitDecayedType(const DecayedType *T) {
    QualType originalType = recurse(T->getOriginalType());
    if (originalType.isNull())
      return {};

    if (originalType.getAsOpaquePtr()
          == T->getOriginalType().getAsOpaquePtr())
      return QualType(T, 0);

    return Ctx.getDecayedType(originalType);
  }

  SUGARED_TYPE_CLASS(TypeOfExpr)
  SUGARED_TYPE_CLASS(TypeOf)
  SUGARED_TYPE_CLASS(Decltype)
  SUGARED_TYPE_CLASS(Reflected)
  SUGARED_TYPE_CLASS(UnaryTransform)
  TRIVIAL_TYPE_CLASS(Record)
  TRIVIAL_TYPE_CLASS(Enum)

  // FIXME: Non-trivial to implement, but important for C++
  SUGARED_TYPE_CLASS(Elaborated)

  QualType VisitAttributedType(const AttributedType *T) {
    QualType modifiedType = recurse(T->getModifiedType());
    if (modifiedType.isNull())
      return {};

    QualType equivalentType = recurse(T->getEquivalentType());
    if (equivalentType.isNull())
      return {};

    if (modifiedType.getAsOpaquePtr()
          == T->getModifiedType().getAsOpaquePtr() &&
        equivalentType.getAsOpaquePtr()
          == T->getEquivalentType().getAsOpaquePtr())
      return QualType(T, 0);

    return Ctx.getAttributedType(T->getAttrKind(), modifiedType,
                                 equivalentType);
  }

  QualType VisitSubstTemplateTypeParmType(const SubstTemplateTypeParmType *T) {
    QualType replacementType = recurse(T->getReplacementType());
    if (replacementType.isNull())
      return {};

    if (replacementType.getAsOpaquePtr()
          == T->getReplacementType().getAsOpaquePtr())
      return QualType(T, 0);

    return Ctx.getSubstTemplateTypeParmType(T->getReplacedParameter(),
                                            replacementType);
  }

  // FIXME: Non-trivial to implement, but important for C++
  SUGARED_TYPE_CLASS(TemplateSpecialization)

  QualType VisitAutoType(const AutoType *T) {
    if (!T->isDeduced())
      return QualType(T, 0);

    QualType deducedType = recurse(T->getDeducedType());
    if (deducedType.isNull())
      return {};

    if (deducedType.getAsOpaquePtr()
          == T->getDeducedType().getAsOpaquePtr())
      return QualType(T, 0);

    return Ctx.getAutoType(deducedType, T->getKeyword(),
                           T->isDependentType(), /*IsPack=*/false,
                           T->getTypeConstraintConcept(),
                           T->getTypeConstraintArguments());
  }

  // FIXME: Non-trivial to implement, but important for C++
  SUGARED_TYPE_CLASS(PackExpansion)

  QualType VisitObjCObjectType(const ObjCObjectType *T) {
    QualType baseType = recurse(T->getBaseType());
    if (baseType.isNull())
      return {};

    // Transform type arguments.
    bool typeArgChanged = false;
    SmallVector<QualType, 4> typeArgs;
    for (auto typeArg : T->getTypeArgsAsWritten()) {
      QualType newTypeArg = recurse(typeArg);
      if (newTypeArg.isNull())
        return {};

      if (newTypeArg.getAsOpaquePtr() != typeArg.getAsOpaquePtr())
        typeArgChanged = true;

      typeArgs.push_back(newTypeArg);
    }

    if (baseType.getAsOpaquePtr() == T->getBaseType().getAsOpaquePtr() &&
        !typeArgChanged)
      return QualType(T, 0);

    return Ctx.getObjCObjectType(baseType, typeArgs,
                                 llvm::makeArrayRef(T->qual_begin(),
                                                    T->getNumProtocols()),
                                 T->isKindOfTypeAsWritten());
  }

  TRIVIAL_TYPE_CLASS(ObjCInterface)

  QualType VisitObjCObjectPointerType(const ObjCObjectPointerType *T) {
    QualType pointeeType = recurse(T->getPointeeType());
    if (pointeeType.isNull())
      return {};

    if (pointeeType.getAsOpaquePtr()
          == T->getPointeeType().getAsOpaquePtr())
      return QualType(T, 0);

    return Ctx.getObjCObjectPointerType(pointeeType);
  }

  QualType VisitAtomicType(const AtomicType *T) {
    QualType valueType = recurse(T->getValueType());
    if (valueType.isNull())
      return {};

    if (valueType.getAsOpaquePtr()
          == T->getValueType().getAsOpaquePtr())
      return QualType(T, 0);

    return Ctx.getAtomicType(valueType);
  }

#undef TRIVIAL_TYPE_CLASS
#undef SUGARED_TYPE_CLASS
};

struct SubstObjCTypeArgsVisitor
    : public SimpleTransformVisitor<SubstObjCTypeArgsVisitor> {
  using BaseType = SimpleTransformVisitor<SubstObjCTypeArgsVisitor>;

  ArrayRef<QualType> TypeArgs;
  ObjCSubstitutionContext SubstContext;

  SubstObjCTypeArgsVisitor(ASTContext &ctx, ArrayRef<QualType> typeArgs,
                           ObjCSubstitutionContext context)
      : BaseType(ctx), TypeArgs(typeArgs), SubstContext(context) {}

  QualType VisitObjCTypeParamType(const ObjCTypeParamType *OTPTy) {
    // Replace an Objective-C type parameter reference with the corresponding
    // type argument.
    ObjCTypeParamDecl *typeParam = OTPTy->getDecl();
    // If we have type arguments, use them.
    if (!TypeArgs.empty()) {
      QualType argType = TypeArgs[typeParam->getIndex()];
      if (OTPTy->qual_empty())
        return argType;

      // Apply protocol lists if exists.
      bool hasError;
      SmallVector<ObjCProtocolDecl *, 8> protocolsVec;
      protocolsVec.append(OTPTy->qual_begin(), OTPTy->qual_end());
      ArrayRef<ObjCProtocolDecl *> protocolsToApply = protocolsVec;
      return Ctx.applyObjCProtocolQualifiers(
          argType, protocolsToApply, hasError, true/*allowOnPointerType*/);
    }

    switch (SubstContext) {
    case ObjCSubstitutionContext::Ordinary:
    case ObjCSubstitutionContext::Parameter:
    case ObjCSubstitutionContext::Superclass:
      // Substitute the bound.
      return typeParam->getUnderlyingType();

    case ObjCSubstitutionContext::Result:
    case ObjCSubstitutionContext::Property: {
      // Substitute the __kindof form of the underlying type.
      const auto *objPtr =
          typeParam->getUnderlyingType()->castAs<ObjCObjectPointerType>();

      // __kindof types, id, and Class don't need an additional
      // __kindof.
      if (objPtr->isKindOfType() || objPtr->isObjCIdOrClassType())
        return typeParam->getUnderlyingType();

      // Add __kindof.
      const auto *obj = objPtr->getObjectType();
      QualType resultTy = Ctx.getObjCObjectType(
          obj->getBaseType(), obj->getTypeArgsAsWritten(), obj->getProtocols(),
          /*isKindOf=*/true);

      // Rebuild object pointer type.
      return Ctx.getObjCObjectPointerType(resultTy);
    }
    }
    llvm_unreachable("Unexpected ObjCSubstitutionContext!");
  }

  QualType VisitFunctionType(const FunctionType *funcType) {
    // If we have a function type, update the substitution context
    // appropriately.

    //Substitute result type.
    QualType returnType = funcType->getReturnType().substObjCTypeArgs(
        Ctx, TypeArgs, ObjCSubstitutionContext::Result);
    if (returnType.isNull())
      return {};

    // Handle non-prototyped functions, which only substitute into the result
    // type.
    if (isa<FunctionNoProtoType>(funcType)) {
      // If the return type was unchanged, do nothing.
      if (returnType.getAsOpaquePtr() ==
          funcType->getReturnType().getAsOpaquePtr())
        return BaseType::VisitFunctionType(funcType);

      // Otherwise, build a new type.
      return Ctx.getFunctionNoProtoType(returnType, funcType->getExtInfo());
    }

    const auto *funcProtoType = cast<FunctionProtoType>(funcType);

    // Transform parameter types.
    SmallVector<QualType, 4> paramTypes;
    bool paramChanged = false;
    for (auto paramType : funcProtoType->getParamTypes()) {
      QualType newParamType = paramType.substObjCTypeArgs(
          Ctx, TypeArgs, ObjCSubstitutionContext::Parameter);
      if (newParamType.isNull())
        return {};

      if (newParamType.getAsOpaquePtr() != paramType.getAsOpaquePtr())
        paramChanged = true;

      paramTypes.push_back(newParamType);
    }

    // Transform extended info.
    FunctionProtoType::ExtProtoInfo info = funcProtoType->getExtProtoInfo();
    bool exceptionChanged = false;
    if (info.ExceptionSpec.Type == EST_Dynamic) {
      SmallVector<QualType, 4> exceptionTypes;
      for (auto exceptionType : info.ExceptionSpec.Exceptions) {
        QualType newExceptionType = exceptionType.substObjCTypeArgs(
            Ctx, TypeArgs, ObjCSubstitutionContext::Ordinary);
        if (newExceptionType.isNull())
          return {};

        if (newExceptionType.getAsOpaquePtr() != exceptionType.getAsOpaquePtr())
          exceptionChanged = true;

        exceptionTypes.push_back(newExceptionType);
      }

      if (exceptionChanged) {
        info.ExceptionSpec.Exceptions =
            llvm::makeArrayRef(exceptionTypes).copy(Ctx);
      }
    }

    if (returnType.getAsOpaquePtr() ==
            funcProtoType->getReturnType().getAsOpaquePtr() &&
        !paramChanged && !exceptionChanged)
      return BaseType::VisitFunctionType(funcType);

    return Ctx.getFunctionType(returnType, paramTypes, info);
  }

  QualType VisitObjCObjectType(const ObjCObjectType *objcObjectType) {
    // Substitute into the type arguments of a specialized Objective-C object
    // type.
    if (objcObjectType->isSpecializedAsWritten()) {
      SmallVector<QualType, 4> newTypeArgs;
      bool anyChanged = false;
      for (auto typeArg : objcObjectType->getTypeArgsAsWritten()) {
        QualType newTypeArg = typeArg.substObjCTypeArgs(
            Ctx, TypeArgs, ObjCSubstitutionContext::Ordinary);
        if (newTypeArg.isNull())
          return {};

        if (newTypeArg.getAsOpaquePtr() != typeArg.getAsOpaquePtr()) {
          // If we're substituting based on an unspecialized context type,
          // produce an unspecialized type.
          ArrayRef<ObjCProtocolDecl *> protocols(
              objcObjectType->qual_begin(), objcObjectType->getNumProtocols());
          if (TypeArgs.empty() &&
              SubstContext != ObjCSubstitutionContext::Superclass) {
            return Ctx.getObjCObjectType(
                objcObjectType->getBaseType(), {}, protocols,
                objcObjectType->isKindOfTypeAsWritten());
          }

          anyChanged = true;
        }

        newTypeArgs.push_back(newTypeArg);
      }

      if (anyChanged) {
        ArrayRef<ObjCProtocolDecl *> protocols(
            objcObjectType->qual_begin(), objcObjectType->getNumProtocols());
        return Ctx.getObjCObjectType(objcObjectType->getBaseType(), newTypeArgs,
                                     protocols,
                                     objcObjectType->isKindOfTypeAsWritten());
      }
    }

    return BaseType::VisitObjCObjectType(objcObjectType);
  }

  QualType VisitAttributedType(const AttributedType *attrType) {
    QualType newType = BaseType::VisitAttributedType(attrType);
    if (newType.isNull())
      return {};

    const auto *newAttrType = dyn_cast<AttributedType>(newType.getTypePtr());
    if (!newAttrType || newAttrType->getAttrKind() != attr::ObjCKindOf)
      return newType;

    // Find out if it's an Objective-C object or object pointer type;
    QualType newEquivType = newAttrType->getEquivalentType();
    const ObjCObjectPointerType *ptrType =
        newEquivType->getAs<ObjCObjectPointerType>();
    const ObjCObjectType *objType = ptrType
                                        ? ptrType->getObjectType()
                                        : newEquivType->getAs<ObjCObjectType>();
    if (!objType)
      return newType;

    // Rebuild the "equivalent" type, which pushes __kindof down into
    // the object type.
    newEquivType = Ctx.getObjCObjectType(
        objType->getBaseType(), objType->getTypeArgsAsWritten(),
        objType->getProtocols(),
        // There is no need to apply kindof on an unqualified id type.
        /*isKindOf=*/objType->isObjCUnqualifiedId() ? false : true);

    // If we started with an object pointer type, rebuild it.
    if (ptrType)
      newEquivType = Ctx.getObjCObjectPointerType(newEquivType);

    // Rebuild the attributed type.
    return Ctx.getAttributedType(newAttrType->getAttrKind(),
                                 newAttrType->getModifiedType(), newEquivType);
  }
};

struct StripObjCKindOfTypeVisitor
    : public SimpleTransformVisitor<StripObjCKindOfTypeVisitor> {
  using BaseType = SimpleTransformVisitor<StripObjCKindOfTypeVisitor>;

  explicit StripObjCKindOfTypeVisitor(ASTContext &ctx) : BaseType(ctx) {}

  QualType VisitObjCObjectType(const ObjCObjectType *objType) {
    if (!objType->isKindOfType())
      return BaseType::VisitObjCObjectType(objType);

    QualType baseType = objType->getBaseType().stripObjCKindOfType(Ctx);
    return Ctx.getObjCObjectType(baseType, objType->getTypeArgsAsWritten(),
                                 objType->getProtocols(),
                                 /*isKindOf=*/false);
  }
};

} // namespace

/// Substitute the given type arguments for Objective-C type
/// parameters within the given type, recursively.
QualType QualType::substObjCTypeArgs(ASTContext &ctx,
                                     ArrayRef<QualType> typeArgs,
                                     ObjCSubstitutionContext context) const {
  SubstObjCTypeArgsVisitor visitor(ctx, typeArgs, context);
  return visitor.recurse(*this);
}

QualType QualType::substObjCMemberType(QualType objectType,
                                       const DeclContext *dc,
                                       ObjCSubstitutionContext context) const {
  if (auto subs = objectType->getObjCSubstitutions(dc))
    return substObjCTypeArgs(dc->getParentASTContext(), *subs, context);

  return *this;
}

QualType QualType::stripObjCKindOfType(const ASTContext &constCtx) const {
  // FIXME: Because ASTContext::getAttributedType() is non-const.
  auto &ctx = const_cast<ASTContext &>(constCtx);
  StripObjCKindOfTypeVisitor visitor(ctx);
  return visitor.recurse(*this);
}

QualType QualType::getAtomicUnqualifiedType() const {
  if (const auto AT = getTypePtr()->getAs<AtomicType>())
    return AT->getValueType().getUnqualifiedType();
  return getUnqualifiedType();
}

Optional<ArrayRef<QualType>> Type::getObjCSubstitutions(
                               const DeclContext *dc) const {
  // Look through method scopes.
  if (const auto method = dyn_cast<ObjCMethodDecl>(dc))
    dc = method->getDeclContext();

  // Find the class or category in which the type we're substituting
  // was declared.
  const auto *dcClassDecl = dyn_cast<ObjCInterfaceDecl>(dc);
  const ObjCCategoryDecl *dcCategoryDecl = nullptr;
  ObjCTypeParamList *dcTypeParams = nullptr;
  if (dcClassDecl) {
    // If the class does not have any type parameters, there's no
    // substitution to do.
    dcTypeParams = dcClassDecl->getTypeParamList();
    if (!dcTypeParams)
      return None;
  } else {
    // If we are in neither a class nor a category, there's no
    // substitution to perform.
    dcCategoryDecl = dyn_cast<ObjCCategoryDecl>(dc);
    if (!dcCategoryDecl)
      return None;

    // If the category does not have any type parameters, there's no
    // substitution to do.
    dcTypeParams = dcCategoryDecl->getTypeParamList();
    if (!dcTypeParams)
      return None;

    dcClassDecl = dcCategoryDecl->getClassInterface();
    if (!dcClassDecl)
      return None;
  }
  assert(dcTypeParams && "No substitutions to perform");
  assert(dcClassDecl && "No class context");

  // Find the underlying object type.
  const ObjCObjectType *objectType;
  if (const auto *objectPointerType = getAs<ObjCObjectPointerType>()) {
    objectType = objectPointerType->getObjectType();
  } else if (getAs<BlockPointerType>()) {
    ASTContext &ctx = dc->getParentASTContext();
    objectType = ctx.getObjCObjectType(ctx.ObjCBuiltinIdTy, {}, {})
                   ->castAs<ObjCObjectType>();
  } else {
    objectType = getAs<ObjCObjectType>();
  }

  /// Extract the class from the receiver object type.
  ObjCInterfaceDecl *curClassDecl = objectType ? objectType->getInterface()
                                               : nullptr;
  if (!curClassDecl) {
    // If we don't have a context type (e.g., this is "id" or some
    // variant thereof), substitute the bounds.
    return llvm::ArrayRef<QualType>();
  }

  // Follow the superclass chain until we've mapped the receiver type
  // to the same class as the context.
  while (curClassDecl != dcClassDecl) {
    // Map to the superclass type.
    QualType superType = objectType->getSuperClassType();
    if (superType.isNull()) {
      objectType = nullptr;
      break;
    }

    objectType = superType->castAs<ObjCObjectType>();
    curClassDecl = objectType->getInterface();
  }

  // If we don't have a receiver type, or the receiver type does not
  // have type arguments, substitute in the defaults.
  if (!objectType || objectType->isUnspecialized()) {
    return llvm::ArrayRef<QualType>();
  }

  // The receiver type has the type arguments we want.
  return objectType->getTypeArgs();
}

bool Type::acceptsObjCTypeParams() const {
  if (auto *IfaceT = getAsObjCInterfaceType()) {
    if (auto *ID = IfaceT->getInterface()) {
      if (ID->getTypeParamList())
        return true;
    }
  }

  return false;
}

void ObjCObjectType::computeSuperClassTypeSlow() const {
  // Retrieve the class declaration for this type. If there isn't one
  // (e.g., this is some variant of "id" or "Class"), then there is no
  // superclass type.
  ObjCInterfaceDecl *classDecl = getInterface();
  if (!classDecl) {
    CachedSuperClassType.setInt(true);
    return;
  }

  // Extract the superclass type.
  const ObjCObjectType *superClassObjTy = classDecl->getSuperClassType();
  if (!superClassObjTy) {
    CachedSuperClassType.setInt(true);
    return;
  }

  ObjCInterfaceDecl *superClassDecl = superClassObjTy->getInterface();
  if (!superClassDecl) {
    CachedSuperClassType.setInt(true);
    return;
  }

  // If the superclass doesn't have type parameters, then there is no
  // substitution to perform.
  QualType superClassType(superClassObjTy, 0);
  ObjCTypeParamList *superClassTypeParams = superClassDecl->getTypeParamList();
  if (!superClassTypeParams) {
    CachedSuperClassType.setPointerAndInt(
      superClassType->castAs<ObjCObjectType>(), true);
    return;
  }

  // If the superclass reference is unspecialized, return it.
  if (superClassObjTy->isUnspecialized()) {
    CachedSuperClassType.setPointerAndInt(superClassObjTy, true);
    return;
  }

  // If the subclass is not parameterized, there aren't any type
  // parameters in the superclass reference to substitute.
  ObjCTypeParamList *typeParams = classDecl->getTypeParamList();
  if (!typeParams) {
    CachedSuperClassType.setPointerAndInt(
      superClassType->castAs<ObjCObjectType>(), true);
    return;
  }

  // If the subclass type isn't specialized, return the unspecialized
  // superclass.
  if (isUnspecialized()) {
    QualType unspecializedSuper
      = classDecl->getASTContext().getObjCInterfaceType(
          superClassObjTy->getInterface());
    CachedSuperClassType.setPointerAndInt(
      unspecializedSuper->castAs<ObjCObjectType>(),
      true);
    return;
  }

  // Substitute the provided type arguments into the superclass type.
  ArrayRef<QualType> typeArgs = getTypeArgs();
  assert(typeArgs.size() == typeParams->size());
  CachedSuperClassType.setPointerAndInt(
    superClassType.substObjCTypeArgs(classDecl->getASTContext(), typeArgs,
                                     ObjCSubstitutionContext::Superclass)
      ->castAs<ObjCObjectType>(),
    true);
}

const ObjCInterfaceType *ObjCObjectPointerType::getInterfaceType() const {
  if (auto interfaceDecl = getObjectType()->getInterface()) {
    return interfaceDecl->getASTContext().getObjCInterfaceType(interfaceDecl)
             ->castAs<ObjCInterfaceType>();
  }

  return nullptr;
}

QualType ObjCObjectPointerType::getSuperClassType() const {
  QualType superObjectType = getObjectType()->getSuperClassType();
  if (superObjectType.isNull())
    return superObjectType;

  ASTContext &ctx = getInterfaceDecl()->getASTContext();
  return ctx.getObjCObjectPointerType(superObjectType);
}

const ObjCObjectType *Type::getAsObjCQualifiedInterfaceType() const {
  // There is no sugar for ObjCObjectType's, just return the canonical
  // type pointer if it is the right class.  There is no typedef information to
  // return and these cannot be Address-space qualified.
  if (const auto *T = getAs<ObjCObjectType>())
    if (T->getNumProtocols() && T->getInterface())
      return T;
  return nullptr;
}

bool Type::isObjCQualifiedInterfaceType() const {
  return getAsObjCQualifiedInterfaceType() != nullptr;
}

const ObjCObjectPointerType *Type::getAsObjCQualifiedIdType() const {
  // There is no sugar for ObjCQualifiedIdType's, just return the canonical
  // type pointer if it is the right class.
  if (const auto *OPT = getAs<ObjCObjectPointerType>()) {
    if (OPT->isObjCQualifiedIdType())
      return OPT;
  }
  return nullptr;
}

const ObjCObjectPointerType *Type::getAsObjCQualifiedClassType() const {
  // There is no sugar for ObjCQualifiedClassType's, just return the canonical
  // type pointer if it is the right class.
  if (const auto *OPT = getAs<ObjCObjectPointerType>()) {
    if (OPT->isObjCQualifiedClassType())
      return OPT;
  }
  return nullptr;
}

const ObjCObjectType *Type::getAsObjCInterfaceType() const {
  if (const auto *OT = getAs<ObjCObjectType>()) {
    if (OT->getInterface())
      return OT;
  }
  return nullptr;
}

const ObjCObjectPointerType *Type::getAsObjCInterfacePointerType() const {
  if (const auto *OPT = getAs<ObjCObjectPointerType>()) {
    if (OPT->getInterfaceType())
      return OPT;
  }
  return nullptr;
}

const CXXRecordDecl *Type::getPointeeCXXRecordDecl() const {
  QualType PointeeType;
  if (const auto *PT = getAs<PointerType>())
    PointeeType = PT->getPointeeType();
  else if (const auto *RT = getAs<ReferenceType>())
    PointeeType = RT->getPointeeType();
  else
    return nullptr;

  if (const auto *RT = PointeeType->getAs<RecordType>())
    return dyn_cast<CXXRecordDecl>(RT->getDecl());

  return nullptr;
}

CXXRecordDecl *Type::getAsCXXRecordDecl() const {
  return dyn_cast_or_null<CXXRecordDecl>(getAsTagDecl());
}

RecordDecl *Type::getAsRecordDecl() const {
  return dyn_cast_or_null<RecordDecl>(getAsTagDecl());
}

TagDecl *Type::getAsTagDecl() const {
  if (const auto *TT = getAs<TagType>())
    return TT->getDecl();
  if (const auto *Injected = getAs<InjectedClassNameType>())
    return Injected->getDecl();

  return nullptr;
}

bool Type::hasAttr(attr::Kind AK) const {
  const Type *Cur = this;
  while (const auto *AT = Cur->getAs<AttributedType>()) {
    if (AT->getAttrKind() == AK)
      return true;
    Cur = AT->getEquivalentType().getTypePtr();
  }
  return false;
}

namespace {

  class GetContainedDeducedTypeVisitor :
    public TypeVisitor<GetContainedDeducedTypeVisitor, Type*> {
    bool Syntactic;

  public:
    GetContainedDeducedTypeVisitor(bool Syntactic = false)
        : Syntactic(Syntactic) {}

    using TypeVisitor<GetContainedDeducedTypeVisitor, Type*>::Visit;

    Type *Visit(QualType T) {
      if (T.isNull())
        return nullptr;
      return Visit(T.getTypePtr());
    }

    // The deduced type itself.
    Type *VisitDeducedType(const DeducedType *AT) {
      return const_cast<DeducedType*>(AT);
    }

    // Only these types can contain the desired 'auto' type.

    Type *VisitElaboratedType(const ElaboratedType *T) {
      return Visit(T->getNamedType());
    }

    Type *VisitPointerType(const PointerType *T) {
      return Visit(T->getPointeeType());
    }

    Type *VisitBlockPointerType(const BlockPointerType *T) {
      return Visit(T->getPointeeType());
    }

    Type *VisitReferenceType(const ReferenceType *T) {
      return Visit(T->getPointeeTypeAsWritten());
    }

    Type *VisitMemberPointerType(const MemberPointerType *T) {
      return Visit(T->getPointeeType());
    }

    Type *VisitArrayType(const ArrayType *T) {
      return Visit(T->getElementType());
    }

    Type *VisitDependentSizedExtVectorType(
      const DependentSizedExtVectorType *T) {
      return Visit(T->getElementType());
    }

    Type *VisitVectorType(const VectorType *T) {
      return Visit(T->getElementType());
    }

    Type *VisitFunctionProtoType(const FunctionProtoType *T) {
      if (Syntactic && T->hasTrailingReturn())
        return const_cast<FunctionProtoType*>(T);
      return VisitFunctionType(T);
    }

    Type *VisitFunctionType(const FunctionType *T) {
      return Visit(T->getReturnType());
    }

    Type *VisitParenType(const ParenType *T) {
      return Visit(T->getInnerType());
    }

    Type *VisitAttributedType(const AttributedType *T) {
      return Visit(T->getModifiedType());
    }

    Type *VisitMacroQualifiedType(const MacroQualifiedType *T) {
      return Visit(T->getUnderlyingType());
    }

    Type *VisitAdjustedType(const AdjustedType *T) {
      return Visit(T->getOriginalType());
    }

    Type *VisitPackExpansionType(const PackExpansionType *T) {
      return Visit(T->getPattern());
    }
  };

} // namespace

DeducedType *Type::getContainedDeducedType() const {
  return cast_or_null<DeducedType>(
      GetContainedDeducedTypeVisitor().Visit(this));
}

bool Type::hasAutoForTrailingReturnType() const {
  return dyn_cast_or_null<FunctionType>(
      GetContainedDeducedTypeVisitor(true).Visit(this));
}

bool Type::hasIntegerRepresentation() const {
  if (const auto *VT = dyn_cast<VectorType>(CanonicalType))
    return VT->getElementType()->isIntegerType();
  else
    return isIntegerType();
}

/// Determine whether this type is an integral type.
///
/// This routine determines whether the given type is an integral type per
/// C++ [basic.fundamental]p7. Although the C standard does not define the
/// term "integral type", it has a similar term "integer type", and in C++
/// the two terms are equivalent. However, C's "integer type" includes
/// enumeration types, while C++'s "integer type" does not. The \c ASTContext
/// parameter is used to determine whether we should be following the C or
/// C++ rules when determining whether this type is an integral/integer type.
///
/// For cases where C permits "an integer type" and C++ permits "an integral
/// type", use this routine.
///
/// For cases where C permits "an integer type" and C++ permits "an integral
/// or enumeration type", use \c isIntegralOrEnumerationType() instead.
///
/// \param Ctx The context in which this type occurs.
///
/// \returns true if the type is considered an integral type, false otherwise.
bool Type::isIntegralType(const ASTContext &Ctx) const {
  if (const auto *BT = dyn_cast<BuiltinType>(CanonicalType))
    return BT->getKind() >= BuiltinType::Bool &&
           BT->getKind() <= BuiltinType::Int128;

  // Complete enum types are integral in C.
  if (!Ctx.getLangOpts().CPlusPlus)
    if (const auto *ET = dyn_cast<EnumType>(CanonicalType))
      return ET->getDecl()->isComplete();

  return isExtIntType();
}

bool Type::isIntegralOrUnscopedEnumerationType() const {
  if (const auto *BT = dyn_cast<BuiltinType>(CanonicalType))
    return BT->getKind() >= BuiltinType::Bool &&
           BT->getKind() <= BuiltinType::Int128;

  if (isExtIntType())
    return true;

  return isUnscopedEnumerationType();
}

bool Type::isUnscopedEnumerationType() const {
  if (const auto *ET = dyn_cast<EnumType>(CanonicalType))
    return !ET->getDecl()->isScoped();

  return false;
}

bool Type::isCharType() const {
  if (const auto *BT = dyn_cast<BuiltinType>(CanonicalType))
    return BT->getKind() == BuiltinType::Char_U ||
           BT->getKind() == BuiltinType::UChar ||
           BT->getKind() == BuiltinType::Char_S ||
           BT->getKind() == BuiltinType::SChar;
  return false;
}

bool Type::isWideCharType() const {
  if (const auto *BT = dyn_cast<BuiltinType>(CanonicalType))
    return BT->getKind() == BuiltinType::WChar_S ||
           BT->getKind() == BuiltinType::WChar_U;
  return false;
}

bool Type::isChar8Type() const {
  if (const BuiltinType *BT = dyn_cast<BuiltinType>(CanonicalType))
    return BT->getKind() == BuiltinType::Char8;
  return false;
}

bool Type::isChar16Type() const {
  if (const auto *BT = dyn_cast<BuiltinType>(CanonicalType))
    return BT->getKind() == BuiltinType::Char16;
  return false;
}

bool Type::isChar32Type() const {
  if (const auto *BT = dyn_cast<BuiltinType>(CanonicalType))
    return BT->getKind() == BuiltinType::Char32;
  return false;
}

/// Determine whether this type is any of the built-in character
/// types.
bool Type::isAnyCharacterType() const {
  const auto *BT = dyn_cast<BuiltinType>(CanonicalType);
  if (!BT) return false;
  switch (BT->getKind()) {
  default: return false;
  case BuiltinType::Char_U:
  case BuiltinType::UChar:
  case BuiltinType::WChar_U:
  case BuiltinType::Char8:
  case BuiltinType::Char16:
  case BuiltinType::Char32:
  case BuiltinType::Char_S:
  case BuiltinType::SChar:
  case BuiltinType::WChar_S:
    return true;
  }
}

/// isSignedIntegerType - Return true if this is an integer type that is
/// signed, according to C99 6.2.5p4 [char, signed char, short, int, long..],
/// an enum decl which has a signed representation
bool Type::isSignedIntegerType() const {
  if (const auto *BT = dyn_cast<BuiltinType>(CanonicalType)) {
    return BT->getKind() >= BuiltinType::Char_S &&
           BT->getKind() <= BuiltinType::Int128;
  }

  if (const EnumType *ET = dyn_cast<EnumType>(CanonicalType)) {
    // Incomplete enum types are not treated as integer types.
    // FIXME: In C++, enum types are never integer types.
    if (ET->getDecl()->isComplete() && !ET->getDecl()->isScoped())
      return ET->getDecl()->getIntegerType()->isSignedIntegerType();
  }

  if (const ExtIntType *IT = dyn_cast<ExtIntType>(CanonicalType))
    return IT->isSigned();

  return false;
}

bool Type::isSignedIntegerOrEnumerationType() const {
  if (const auto *BT = dyn_cast<BuiltinType>(CanonicalType)) {
    return BT->getKind() >= BuiltinType::Char_S &&
           BT->getKind() <= BuiltinType::Int128;
  }

  if (const auto *ET = dyn_cast<EnumType>(CanonicalType)) {
    if (ET->getDecl()->isComplete())
      return ET->getDecl()->getIntegerType()->isSignedIntegerType();
  }

  if (const ExtIntType *IT = dyn_cast<ExtIntType>(CanonicalType))
    return IT->isSigned();


  return false;
}

bool Type::hasSignedIntegerRepresentation() const {
  if (const auto *VT = dyn_cast<VectorType>(CanonicalType))
    return VT->getElementType()->isSignedIntegerOrEnumerationType();
  else
    return isSignedIntegerOrEnumerationType();
}

/// isUnsignedIntegerType - Return true if this is an integer type that is
/// unsigned, according to C99 6.2.5p6 [which returns true for _Bool], an enum
/// decl which has an unsigned representation
bool Type::isUnsignedIntegerType() const {
  if (const auto *BT = dyn_cast<BuiltinType>(CanonicalType)) {
    return BT->getKind() >= BuiltinType::Bool &&
           BT->getKind() <= BuiltinType::UInt128;
  }

  if (const auto *ET = dyn_cast<EnumType>(CanonicalType)) {
    // Incomplete enum types are not treated as integer types.
    // FIXME: In C++, enum types are never integer types.
    if (ET->getDecl()->isComplete() && !ET->getDecl()->isScoped())
      return ET->getDecl()->getIntegerType()->isUnsignedIntegerType();
  }

  if (const ExtIntType *IT = dyn_cast<ExtIntType>(CanonicalType))
    return IT->isUnsigned();

  return false;
}

bool Type::isUnsignedIntegerOrEnumerationType() const {
  if (const auto *BT = dyn_cast<BuiltinType>(CanonicalType)) {
    return BT->getKind() >= BuiltinType::Bool &&
    BT->getKind() <= BuiltinType::UInt128;
  }

  if (const auto *ET = dyn_cast<EnumType>(CanonicalType)) {
    if (ET->getDecl()->isComplete())
      return ET->getDecl()->getIntegerType()->isUnsignedIntegerType();
  }

  if (const ExtIntType *IT = dyn_cast<ExtIntType>(CanonicalType))
    return IT->isUnsigned();

  return false;
}

bool Type::hasUnsignedIntegerRepresentation() const {
  if (const auto *VT = dyn_cast<VectorType>(CanonicalType))
    return VT->getElementType()->isUnsignedIntegerOrEnumerationType();
  else
    return isUnsignedIntegerOrEnumerationType();
}

bool Type::isFloatingType() const {
  if (const auto *BT = dyn_cast<BuiltinType>(CanonicalType))
    return BT->getKind() >= BuiltinType::Half &&
           BT->getKind() <= BuiltinType::Float128;
  if (const auto *CT = dyn_cast<ComplexType>(CanonicalType))
    return CT->getElementType()->isFloatingType();
  return false;
}

bool Type::hasFloatingRepresentation() const {
  if (const auto *VT = dyn_cast<VectorType>(CanonicalType))
    return VT->getElementType()->isFloatingType();
  else
    return isFloatingType();
}

bool Type::isRealFloatingType() const {
  if (const auto *BT = dyn_cast<BuiltinType>(CanonicalType))
    return BT->isFloatingPoint();
  return false;
}

bool Type::isRealType() const {
  if (const auto *BT = dyn_cast<BuiltinType>(CanonicalType))
    return BT->getKind() >= BuiltinType::Bool &&
           BT->getKind() <= BuiltinType::Float128;
  if (const auto *ET = dyn_cast<EnumType>(CanonicalType))
      return ET->getDecl()->isComplete() && !ET->getDecl()->isScoped();
  return isExtIntType();
}

bool Type::isArithmeticType() const {
  if (const auto *BT = dyn_cast<BuiltinType>(CanonicalType))
    return BT->getKind() >= BuiltinType::Bool &&
           BT->getKind() <= BuiltinType::Float128;
  if (const auto *ET = dyn_cast<EnumType>(CanonicalType))
    // GCC allows forward declaration of enum types (forbid by C99 6.7.2.3p2).
    // If a body isn't seen by the time we get here, return false.
    //
    // C++0x: Enumerations are not arithmetic types. For now, just return
    // false for scoped enumerations since that will disable any
    // unwanted implicit conversions.
    return !ET->getDecl()->isScoped() && ET->getDecl()->isComplete();
  return isa<ComplexType>(CanonicalType) || isExtIntType();
}

Type::ScalarTypeKind Type::getScalarTypeKind() const {
  assert(isScalarType());

  const Type *T = CanonicalType.getTypePtr();
  if (const auto *BT = dyn_cast<BuiltinType>(T)) {
    if (BT->getKind() == BuiltinType::Bool) return STK_Bool;
    if (BT->getKind() == BuiltinType::NullPtr) return STK_CPointer;
    if (BT->getKind() == BuiltinType::MetaInfo) return STK_Integral;
    if (BT->isInteger()) return STK_Integral;
    if (BT->isFloatingPoint()) return STK_Floating;
    if (BT->isFixedPointType()) return STK_FixedPoint;
    llvm_unreachable("unknown scalar builtin type");
  } else if (isa<PointerType>(T)) {
    return STK_CPointer;
  } else if (isa<BlockPointerType>(T)) {
    return STK_BlockPointer;
  } else if (isa<ObjCObjectPointerType>(T)) {
    return STK_ObjCObjectPointer;
  } else if (isa<MemberPointerType>(T)) {
    return STK_MemberPointer;
  } else if (isa<EnumType>(T)) {
    assert(cast<EnumType>(T)->getDecl()->isComplete());
    return STK_Integral;
  } else if (const auto *CT = dyn_cast<ComplexType>(T)) {
    if (CT->getElementType()->isRealFloatingType())
      return STK_FloatingComplex;
    return STK_IntegralComplex;
  } else if (isExtIntType()) {
    return STK_Integral;
  }

  llvm_unreachable("unknown scalar type");
}

/// Determines whether the type is a C++ aggregate type or C
/// aggregate or union type.
///
/// An aggregate type is an array or a class type (struct, union, or
/// class) that has no user-declared constructors, no private or
/// protected non-static data members, no base classes, and no virtual
/// functions (C++ [dcl.init.aggr]p1). The notion of an aggregate type
/// subsumes the notion of C aggregates (C99 6.2.5p21) because it also
/// includes union types.
bool Type::isAggregateType() const {
  if (const auto *Record = dyn_cast<RecordType>(CanonicalType)) {
    if (const auto *ClassDecl = dyn_cast<CXXRecordDecl>(Record->getDecl()))
      return ClassDecl->isAggregate();

    return true;
  }

  return isa<ArrayType>(CanonicalType);
}

/// isConstantSizeType - Return true if this is not a variable sized type,
/// according to the rules of C99 6.7.5p3.  It is not legal to call this on
/// incomplete types or dependent types.
bool Type::isConstantSizeType() const {
  assert(!isIncompleteType() && "This doesn't make sense for incomplete types");
  assert(!isDependentType() && "This doesn't make sense for dependent types");
  // The VAT must have a size, as it is known to be complete.
  return !isa<VariableArrayType>(CanonicalType);
}

/// isIncompleteType - Return true if this is an incomplete type (C99 6.2.5p1)
/// - a type that can describe objects, but which lacks information needed to
/// determine its size.
bool Type::isIncompleteType(NamedDecl **Def) const {
  if (Def)
    *Def = nullptr;

  switch (CanonicalType->getTypeClass()) {
  default: return false;
  case Builtin:
    // Void is the only incomplete builtin type.  Per C99 6.2.5p19, it can never
    // be completed.
    return isVoidType();
  case Enum: {
    EnumDecl *EnumD = cast<EnumType>(CanonicalType)->getDecl();
    if (Def)
      *Def = EnumD;
    return !EnumD->isComplete();
  }
  case Record: {
    // A tagged type (struct/union/enum/class) is incomplete if the decl is a
    // forward declaration, but not a full definition (C99 6.2.5p22).
    RecordDecl *Rec = cast<RecordType>(CanonicalType)->getDecl();
    if (Def)
      *Def = Rec;
    return !Rec->isCompleteDefinition();
  }
  case ConstantArray:
    // An array is incomplete if its element type is incomplete
    // (C++ [dcl.array]p1).
    // We don't handle variable arrays (they're not allowed in C++) or
    // dependent-sized arrays (dependent types are never treated as incomplete).
    return cast<ArrayType>(CanonicalType)->getElementType()
             ->isIncompleteType(Def);
  case IncompleteArray:
    // An array of unknown size is an incomplete type (C99 6.2.5p22).
    return true;
  case MemberPointer: {
    // Member pointers in the MS ABI have special behavior in
    // RequireCompleteType: they attach a MSInheritanceAttr to the CXXRecordDecl
    // to indicate which inheritance model to use.
    auto *MPTy = cast<MemberPointerType>(CanonicalType);
    const Type *ClassTy = MPTy->getClass();
    // Member pointers with dependent class types don't get special treatment.
    if (ClassTy->isDependentType())
      return false;
    const CXXRecordDecl *RD = ClassTy->getAsCXXRecordDecl();
    ASTContext &Context = RD->getASTContext();
    // Member pointers not in the MS ABI don't get special treatment.
    if (!Context.getTargetInfo().getCXXABI().isMicrosoft())
      return false;
    // The inheritance attribute might only be present on the most recent
    // CXXRecordDecl, use that one.
    RD = RD->getMostRecentNonInjectedDecl();
    // Nothing interesting to do if the inheritance attribute is already set.
    if (RD->hasAttr<MSInheritanceAttr>())
      return false;
    return true;
  }
  case ObjCObject:
    return cast<ObjCObjectType>(CanonicalType)->getBaseType()
             ->isIncompleteType(Def);
  case ObjCInterface: {
    // ObjC interfaces are incomplete if they are @class, not @interface.
    ObjCInterfaceDecl *Interface
      = cast<ObjCInterfaceType>(CanonicalType)->getDecl();
    if (Def)
      *Def = Interface;
    return !Interface->hasDefinition();
  }
  }
}

bool Type::isSizelessBuiltinType() const {
  if (const BuiltinType *BT = getAs<BuiltinType>()) {
    switch (BT->getKind()) {
      // SVE Types
#define SVE_TYPE(Name, Id, SingletonId) case BuiltinType::Id:
#include "clang/Basic/AArch64SVEACLETypes.def"
      return true;
    default:
      return false;
    }
  }
  return false;
}

bool Type::isSizelessType() const { return isSizelessBuiltinType(); }

bool QualType::isPODType(const ASTContext &Context) const {
  // C++11 has a more relaxed definition of POD.
  if (Context.getLangOpts().CPlusPlus11)
    return isCXX11PODType(Context);

  return isCXX98PODType(Context);
}

bool QualType::isCXX98PODType(const ASTContext &Context) const {
  // The compiler shouldn't query this for incomplete types, but the user might.
  // We return false for that case. Except for incomplete arrays of PODs, which
  // are PODs according to the standard.
  if (isNull())
    return false;

  if ((*this)->isIncompleteArrayType())
    return Context.getBaseElementType(*this).isCXX98PODType(Context);

  if ((*this)->isIncompleteType())
    return false;

  if (hasNonTrivialObjCLifetime())
    return false;

  QualType CanonicalType = getTypePtr()->CanonicalType;
  switch (CanonicalType->getTypeClass()) {
    // Everything not explicitly mentioned is not POD.
  default: return false;
  case Type::VariableArray:
  case Type::ConstantArray:
    // IncompleteArray is handled above.
    return Context.getBaseElementType(*this).isCXX98PODType(Context);

  case Type::ObjCObjectPointer:
  case Type::BlockPointer:
  case Type::Builtin:
  case Type::Complex:
  case Type::Pointer:
  case Type::MemberPointer:
  case Type::Vector:
  case Type::ExtVector:
  case Type::ExtInt:
    return true;

  case Type::Enum:
    return true;

  case Type::Record:
    if (const auto *ClassDecl =
            dyn_cast<CXXRecordDecl>(cast<RecordType>(CanonicalType)->getDecl()))
      return ClassDecl->isPOD();

    // C struct/union is POD.
    return true;
  }
}

bool QualType::isTrivialType(const ASTContext &Context) const {
  // The compiler shouldn't query this for incomplete types, but the user might.
  // We return false for that case. Except for incomplete arrays of PODs, which
  // are PODs according to the standard.
  if (isNull())
    return false;

  if ((*this)->isArrayType())
    return Context.getBaseElementType(*this).isTrivialType(Context);

  if ((*this)->isSizelessBuiltinType())
    return true;

  // Return false for incomplete types after skipping any incomplete array
  // types which are expressly allowed by the standard and thus our API.
  if ((*this)->isIncompleteType())
    return false;

  if (hasNonTrivialObjCLifetime())
    return false;

  QualType CanonicalType = getTypePtr()->CanonicalType;
  if (CanonicalType->isDependentType())
    return false;

  // C++0x [basic.types]p9:
  //   Scalar types, trivial class types, arrays of such types, and
  //   cv-qualified versions of these types are collectively called trivial
  //   types.

  // As an extension, Clang treats vector types as Scalar types.
  if (CanonicalType->isScalarType() || CanonicalType->isVectorType())
    return true;
  if (const auto *RT = CanonicalType->getAs<RecordType>()) {
    if (const auto *ClassDecl = dyn_cast<CXXRecordDecl>(RT->getDecl())) {
      // C++11 [class]p6:
      //   A trivial class is a class that has a default constructor,
      //   has no non-trivial default constructors, and is trivially
      //   copyable.
      return ClassDecl->hasDefaultConstructor() &&
             !ClassDecl->hasNonTrivialDefaultConstructor() &&
             ClassDecl->isTriviallyCopyable();
    }

    return true;
  }

  // No other types can match.
  return false;
}

bool QualType::isTriviallyCopyableType(const ASTContext &Context) const {
  if ((*this)->isArrayType())
    return Context.getBaseElementType(*this).isTriviallyCopyableType(Context);

  if (hasNonTrivialObjCLifetime())
    return false;

  // C++11 [basic.types]p9 - See Core 2094
  //   Scalar types, trivially copyable class types, arrays of such types, and
  //   cv-qualified versions of these types are collectively
  //   called trivially copyable types.

  QualType CanonicalType = getCanonicalType();
  if (CanonicalType->isDependentType())
    return false;

  if (CanonicalType->isSizelessBuiltinType())
    return true;

  // Return false for incomplete types after skipping any incomplete array types
  // which are expressly allowed by the standard and thus our API.
  if (CanonicalType->isIncompleteType())
    return false;

  // As an extension, Clang treats vector types as Scalar types.
  if (CanonicalType->isScalarType() || CanonicalType->isVectorType())
    return true;

  if (const auto *RT = CanonicalType->getAs<RecordType>()) {
    if (const auto *ClassDecl = dyn_cast<CXXRecordDecl>(RT->getDecl())) {
      if (!ClassDecl->isTriviallyCopyable()) return false;
    }

    return true;
  }

  // No other types can match.
  return false;
}

bool QualType::isNonWeakInMRRWithObjCWeak(const ASTContext &Context) const {
  return !Context.getLangOpts().ObjCAutoRefCount &&
         Context.getLangOpts().ObjCWeak &&
         getObjCLifetime() != Qualifiers::OCL_Weak;
}

bool QualType::hasNonTrivialToPrimitiveDefaultInitializeCUnion(const RecordDecl *RD) {
  return RD->hasNonTrivialToPrimitiveDefaultInitializeCUnion();
}

bool QualType::hasNonTrivialToPrimitiveDestructCUnion(const RecordDecl *RD) {
  return RD->hasNonTrivialToPrimitiveDestructCUnion();
}

bool QualType::hasNonTrivialToPrimitiveCopyCUnion(const RecordDecl *RD) {
  return RD->hasNonTrivialToPrimitiveCopyCUnion();
}

QualType::PrimitiveDefaultInitializeKind
QualType::isNonTrivialToPrimitiveDefaultInitialize() const {
  if (const auto *RT =
          getTypePtr()->getBaseElementTypeUnsafe()->getAs<RecordType>())
    if (RT->getDecl()->isNonTrivialToPrimitiveDefaultInitialize())
      return PDIK_Struct;

  switch (getQualifiers().getObjCLifetime()) {
  case Qualifiers::OCL_Strong:
    return PDIK_ARCStrong;
  case Qualifiers::OCL_Weak:
    return PDIK_ARCWeak;
  default:
    return PDIK_Trivial;
  }
}

QualType::PrimitiveCopyKind QualType::isNonTrivialToPrimitiveCopy() const {
  if (const auto *RT =
          getTypePtr()->getBaseElementTypeUnsafe()->getAs<RecordType>())
    if (RT->getDecl()->isNonTrivialToPrimitiveCopy())
      return PCK_Struct;

  Qualifiers Qs = getQualifiers();
  switch (Qs.getObjCLifetime()) {
  case Qualifiers::OCL_Strong:
    return PCK_ARCStrong;
  case Qualifiers::OCL_Weak:
    return PCK_ARCWeak;
  default:
    return Qs.hasVolatile() ? PCK_VolatileTrivial : PCK_Trivial;
  }
}

QualType::PrimitiveCopyKind
QualType::isNonTrivialToPrimitiveDestructiveMove() const {
  return isNonTrivialToPrimitiveCopy();
}

bool Type::isLiteralType(const ASTContext &Ctx) const {
  // Fragments act as literal types even though they're dependent contexts.
  // Their value is not actually dependent, just the name used internally.
  if (isFragmentType())
    return true;

  if (isDependentType())
    return false;

  // C++1y [basic.types]p10:
  //   A type is a literal type if it is:
  //   -- cv void; or
  if (Ctx.getLangOpts().CPlusPlus14 && isVoidType())
    return true;

  // C++11 [basic.types]p10:
  //   A type is a literal type if it is:
  //   [...]
  //   -- an array of literal type other than an array of runtime bound; or
  if (isVariableArrayType())
    return false;
  const Type *BaseTy = getBaseElementTypeUnsafe();
  assert(BaseTy && "NULL element type");

  // Return false for incomplete types after skipping any incomplete array
  // types; those are expressly allowed by the standard and thus our API.
  if (BaseTy->isIncompleteType())
    return false;

  // C++11 [basic.types]p10:
  //   A type is a literal type if it is:
  //    -- a scalar type; or
  // As an extension, Clang treats vector types and complex types as
  // literal types.
  if (BaseTy->isScalarType() || BaseTy->isVectorType() ||
      BaseTy->isAnyComplexType())
    return true;
  //    -- a reference type; or
  if (BaseTy->isReferenceType())
    return true;
  //    -- a class type that has all of the following properties:
  if (const auto *RT = BaseTy->getAs<RecordType>()) {
    //    -- a trivial destructor,
    //    -- every constructor call and full-expression in the
    //       brace-or-equal-initializers for non-static data members (if any)
    //       is a constant expression,
    //    -- it is an aggregate type or has at least one constexpr
    //       constructor or constructor template that is not a copy or move
    //       constructor, and
    //    -- all non-static data members and base classes of literal types
    //
    // We resolve DR1361 by ignoring the second bullet.
    if (const auto *ClassDecl = dyn_cast<CXXRecordDecl>(RT->getDecl()))
      return ClassDecl->isLiteral();

    return true;
  }

  // We treat _Atomic T as a literal type if T is a literal type.
  if (const auto *AT = BaseTy->getAs<AtomicType>())
    return AT->getValueType()->isLiteralType(Ctx);

  // If this type hasn't been deduced yet, then conservatively assume that
  // it'll work out to be a literal type.
  if (isa<AutoType>(BaseTy->getCanonicalTypeInternal()))
    return true;

  // The kind of types is literal.
  if (isKindType())
    return true;

  return false;
}

bool Type::isStandardLayoutType() const {
  if (isDependentType())
    return false;

  // C++0x [basic.types]p9:
  //   Scalar types, standard-layout class types, arrays of such types, and
  //   cv-qualified versions of these types are collectively called
  //   standard-layout types.
  const Type *BaseTy = getBaseElementTypeUnsafe();
  assert(BaseTy && "NULL element type");

  // Return false for incomplete types after skipping any incomplete array
  // types which are expressly allowed by the standard and thus our API.
  if (BaseTy->isIncompleteType())
    return false;

  // As an extension, Clang treats vector types as Scalar types.
  if (BaseTy->isScalarType() || BaseTy->isVectorType()) return true;
  if (const auto *RT = BaseTy->getAs<RecordType>()) {
    if (const auto *ClassDecl = dyn_cast<CXXRecordDecl>(RT->getDecl()))
      if (!ClassDecl->isStandardLayout())
        return false;

    // Default to 'true' for non-C++ class types.
    // FIXME: This is a bit dubious, but plain C structs should trivially meet
    // all the requirements of standard layout classes.
    return true;
  }

  // No other types can match.
  return false;
}

// This is effectively the intersection of isTrivialType and
// isStandardLayoutType. We implement it directly to avoid redundant
// conversions from a type to a CXXRecordDecl.
bool QualType::isCXX11PODType(const ASTContext &Context) const {
  const Type *ty = getTypePtr();
  if (ty->isDependentType())
    return false;

  if (hasNonTrivialObjCLifetime())
    return false;

  // C++11 [basic.types]p9:
  //   Scalar types, POD classes, arrays of such types, and cv-qualified
  //   versions of these types are collectively called trivial types.
  const Type *BaseTy = ty->getBaseElementTypeUnsafe();
  assert(BaseTy && "NULL element type");

  if (BaseTy->isSizelessBuiltinType())
    return true;

  // Return false for incomplete types after skipping any incomplete array
  // types which are expressly allowed by the standard and thus our API.
  if (BaseTy->isIncompleteType())
    return false;

  // As an extension, Clang treats vector types as Scalar types.
  if (BaseTy->isScalarType() || BaseTy->isVectorType()) return true;
  if (const auto *RT = BaseTy->getAs<RecordType>()) {
    if (const auto *ClassDecl = dyn_cast<CXXRecordDecl>(RT->getDecl())) {
      // C++11 [class]p10:
      //   A POD struct is a non-union class that is both a trivial class [...]
      if (!ClassDecl->isTrivial()) return false;

      // C++11 [class]p10:
      //   A POD struct is a non-union class that is both a trivial class and
      //   a standard-layout class [...]
      if (!ClassDecl->isStandardLayout()) return false;

      // C++11 [class]p10:
      //   A POD struct is a non-union class that is both a trivial class and
      //   a standard-layout class, and has no non-static data members of type
      //   non-POD struct, non-POD union (or array of such types). [...]
      //
      // We don't directly query the recursive aspect as the requirements for
      // both standard-layout classes and trivial classes apply recursively
      // already.
    }

    return true;
  }

  // No other types can match.
  return false;
}

static const QualType seeThroughAlias(QualType Ty) {
  if (const TypedefType *TDT = dyn_cast<TypedefType>(Ty.getTypePtr()))
    return TDT->desugar();
  else
    return Ty;
}

static bool isConstCharPtr(QualType Ty) {
  if (const PointerType *Ptr = dyn_cast<PointerType>(Ty))
    Ty = Ptr->getPointeeType();
  return Ty.isConstQualified() && Ty->isCharType();
}

static bool isCharArray(QualType Ty) {
  if (Ty->isConstantArrayType())
    Ty = cast<ArrayType>(Ty.getTypePtr())->getElementType();
  return Ty->isCharType();
}

bool QualType::isCXXStringLiteralType() const {
  const QualType Ty = seeThroughAlias(*this);
  if (isConstCharPtr(Ty))
    return true;
  if (isCharArray(Ty))
    return true;
  return false;
}

bool Type::isNothrowT() const {
  if (const auto *RD = getAsCXXRecordDecl()) {
    IdentifierInfo *II = RD->getIdentifier();
    if (II && II->isStr("nothrow_t") && RD->isInStdNamespace())
      return true;
  }
  return false;
}

bool Type::isAlignValT() const {
  if (const auto *ET = getAs<EnumType>()) {
    IdentifierInfo *II = ET->getDecl()->getIdentifier();
    if (II && II->isStr("align_val_t") && ET->getDecl()->isInStdNamespace())
      return true;
  }
  return false;
}

bool Type::isStdByteType() const {
  if (const auto *ET = getAs<EnumType>()) {
    IdentifierInfo *II = ET->getDecl()->getIdentifier();
    if (II && II->isStr("byte") && ET->getDecl()->isInStdNamespace())
      return true;
  }
  return false;
}

bool Type::isPromotableIntegerType() const {
  if (const auto *BT = getAs<BuiltinType>())
    switch (BT->getKind()) {
    case BuiltinType::Bool:
    case BuiltinType::Char_S:
    case BuiltinType::Char_U:
    case BuiltinType::SChar:
    case BuiltinType::UChar:
    case BuiltinType::Short:
    case BuiltinType::UShort:
    case BuiltinType::WChar_S:
    case BuiltinType::WChar_U:
    case BuiltinType::Char8:
    case BuiltinType::Char16:
    case BuiltinType::Char32:
      return true;
    default:
      return false;
    }

  // Enumerated types are promotable to their compatible integer types
  // (C99 6.3.1.1) a.k.a. its underlying type (C++ [conv.prom]p2).
  if (const auto *ET = getAs<EnumType>()){
    if (this->isDependentType() || ET->getDecl()->getPromotionType().isNull()
        || ET->getDecl()->isScoped())
      return false;

    return true;
  }

  return false;
}

bool Type::isSpecifierType() const {
  // Note that this intentionally does not use the canonical type.
  switch (getTypeClass()) {
  case Builtin:
  case Record:
  case Enum:
  case Typedef:
  case Complex:
  case TypeOfExpr:
  case TypeOf:
  case TemplateTypeParm:
  case SubstTemplateTypeParm:
  case TemplateSpecialization:
  case Elaborated:
  case DependentName:
  case DependentTemplateSpecialization:
  case ObjCInterface:
  case ObjCObject:
  case ObjCObjectPointer: // FIXME: object pointers aren't really specifiers
    return true;
  default:
    return false;
  }
}

ElaboratedTypeKeyword
TypeWithKeyword::getKeywordForTypeSpec(unsigned TypeSpec) {
  switch (TypeSpec) {
  default: return ETK_None;
  case TST_typename: return ETK_Typename;
  case TST_class: return ETK_Class;
  case TST_struct: return ETK_Struct;
  case TST_interface: return ETK_Interface;
  case TST_union: return ETK_Union;
  case TST_enum: return ETK_Enum;
  }
}

TagTypeKind
TypeWithKeyword::getTagTypeKindForTypeSpec(unsigned TypeSpec) {
  switch(TypeSpec) {
  case TST_class: return TTK_Class;
  case TST_struct: return TTK_Struct;
  case TST_interface: return TTK_Interface;
  case TST_union: return TTK_Union;
  case TST_enum: return TTK_Enum;
  }

  llvm_unreachable("Type specifier is not a tag type kind.");
}

ElaboratedTypeKeyword
TypeWithKeyword::getKeywordForTagTypeKind(TagTypeKind Kind) {
  switch (Kind) {
  case TTK_Class: return ETK_Class;
  case TTK_Struct: return ETK_Struct;
  case TTK_Interface: return ETK_Interface;
  case TTK_Union: return ETK_Union;
  case TTK_Enum: return ETK_Enum;
  }
  llvm_unreachable("Unknown tag type kind.");
}

TagTypeKind
TypeWithKeyword::getTagTypeKindForKeyword(ElaboratedTypeKeyword Keyword) {
  switch (Keyword) {
  case ETK_Class: return TTK_Class;
  case ETK_Struct: return TTK_Struct;
  case ETK_Interface: return TTK_Interface;
  case ETK_Union: return TTK_Union;
  case ETK_Enum: return TTK_Enum;
  case ETK_None: // Fall through.
  case ETK_Typename:
    llvm_unreachable("Elaborated type keyword is not a tag type kind.");
  }
  llvm_unreachable("Unknown elaborated type keyword.");
}

bool
TypeWithKeyword::KeywordIsTagTypeKind(ElaboratedTypeKeyword Keyword) {
  switch (Keyword) {
  case ETK_None:
  case ETK_Typename:
    return false;
  case ETK_Class:
  case ETK_Struct:
  case ETK_Interface:
  case ETK_Union:
  case ETK_Enum:
    return true;
  }
  llvm_unreachable("Unknown elaborated type keyword.");
}

StringRef TypeWithKeyword::getKeywordName(ElaboratedTypeKeyword Keyword) {
  switch (Keyword) {
  case ETK_None: return {};
  case ETK_Typename: return "typename";
  case ETK_Class:  return "class";
  case ETK_Struct: return "struct";
  case ETK_Interface: return "__interface";
  case ETK_Union:  return "union";
  case ETK_Enum:   return "enum";
  }

  llvm_unreachable("Unknown elaborated type keyword.");
}

DependentTemplateSpecializationType::DependentTemplateSpecializationType(
    ElaboratedTypeKeyword Keyword, NestedNameSpecifier *NNS,
    const IdentifierInfo *Name, ArrayRef<TemplateArgument> Args, QualType Canon)
    : TypeWithKeyword(Keyword, DependentTemplateSpecialization, Canon,
                      TypeDependence::DependentInstantiation |
                          (NNS ? toTypeDependence(NNS->getDependence())
                               : TypeDependence::None)),
      NNS(NNS), Name(Name) {
  DependentTemplateSpecializationTypeBits.NumArgs = Args.size();
  assert((!NNS || NNS->isDependent()) &&
         "DependentTemplateSpecializatonType requires dependent qualifier");
  TemplateArgument *ArgBuffer = getArgBuffer();
  for (const TemplateArgument &Arg : Args) {
    addDependence(toTypeDependence(Arg.getDependence() &
                                   TemplateArgumentDependence::UnexpandedPack));

    new (ArgBuffer++) TemplateArgument(Arg);
  }
}

void
DependentTemplateSpecializationType::Profile(llvm::FoldingSetNodeID &ID,
                                             const ASTContext &Context,
                                             ElaboratedTypeKeyword Keyword,
                                             NestedNameSpecifier *Qualifier,
                                             const IdentifierInfo *Name,
                                             ArrayRef<TemplateArgument> Args) {
  ID.AddInteger(Keyword);
  ID.AddPointer(Qualifier);
  ID.AddPointer(Name);
  for (const TemplateArgument &Arg : Args)
    Arg.Profile(ID, Context);
}

bool Type::isElaboratedTypeSpecifier() const {
  ElaboratedTypeKeyword Keyword;
  if (const auto *Elab = dyn_cast<ElaboratedType>(this))
    Keyword = Elab->getKeyword();
  else if (const auto *DepName = dyn_cast<DependentNameType>(this))
    Keyword = DepName->getKeyword();
  else if (const auto *DepTST =
               dyn_cast<DependentTemplateSpecializationType>(this))
    Keyword = DepTST->getKeyword();
  else
    return false;

  return TypeWithKeyword::KeywordIsTagTypeKind(Keyword);
}

const char *Type::getTypeClassName() const {
  switch (TypeBits.TC) {
#define ABSTRACT_TYPE(Derived, Base)
#define TYPE(Derived, Base) case Derived: return #Derived;
#include "clang/AST/TypeNodes.inc"
  }

  llvm_unreachable("Invalid type class.");
}

StringRef BuiltinType::getName() const {
  LangOptions LO;
  return getName(PrintingPolicy(LO));
}

StringRef BuiltinType::getName(const PrintingPolicy &Policy) const {
  switch (getKind()) {
  case Void:
    return "void";
  case Bool:
    return Policy.Bool ? "bool" : "_Bool";
  case Char_S:
    return "char";
  case Char_U:
    return "char";
  case SChar:
    return "signed char";
  case Short:
    return "short";
  case Int:
    return "int";
  case Long:
    return "long";
  case LongLong:
    return "long long";
  case Int128:
    return "__int128";
  case UChar:
    return "unsigned char";
  case UShort:
    return "unsigned short";
  case UInt:
    return "unsigned int";
  case ULong:
    return "unsigned long";
  case ULongLong:
    return "unsigned long long";
  case UInt128:
    return "unsigned __int128";
  case Half:
    return Policy.Half ? "half" : "__fp16";
  case Float:
    return "float";
  case Double:
    return "double";
  case LongDouble:
    return "long double";
  case ShortAccum:
    return "short _Accum";
  case Accum:
    return "_Accum";
  case LongAccum:
    return "long _Accum";
  case UShortAccum:
    return "unsigned short _Accum";
  case UAccum:
    return "unsigned _Accum";
  case ULongAccum:
    return "unsigned long _Accum";
  case BuiltinType::ShortFract:
    return "short _Fract";
  case BuiltinType::Fract:
    return "_Fract";
  case BuiltinType::LongFract:
    return "long _Fract";
  case BuiltinType::UShortFract:
    return "unsigned short _Fract";
  case BuiltinType::UFract:
    return "unsigned _Fract";
  case BuiltinType::ULongFract:
    return "unsigned long _Fract";
  case BuiltinType::SatShortAccum:
    return "_Sat short _Accum";
  case BuiltinType::SatAccum:
    return "_Sat _Accum";
  case BuiltinType::SatLongAccum:
    return "_Sat long _Accum";
  case BuiltinType::SatUShortAccum:
    return "_Sat unsigned short _Accum";
  case BuiltinType::SatUAccum:
    return "_Sat unsigned _Accum";
  case BuiltinType::SatULongAccum:
    return "_Sat unsigned long _Accum";
  case BuiltinType::SatShortFract:
    return "_Sat short _Fract";
  case BuiltinType::SatFract:
    return "_Sat _Fract";
  case BuiltinType::SatLongFract:
    return "_Sat long _Fract";
  case BuiltinType::SatUShortFract:
    return "_Sat unsigned short _Fract";
  case BuiltinType::SatUFract:
    return "_Sat unsigned _Fract";
  case BuiltinType::SatULongFract:
    return "_Sat unsigned long _Fract";
  case Float16:
    return "_Float16";
  case Float128:
    return "__float128";
  case WChar_S:
  case WChar_U:
    return Policy.MSWChar ? "__wchar_t" : "wchar_t";
  case Char8:
    return "char8_t";
  case Char16:
    return "char16_t";
  case Char32:
    return "char32_t";
  case NullPtr:
    return "nullptr_t";
  case MetaInfo:
    return "meta::info";
  case Overload:
    return "<overloaded function type>";
  case BoundMember:
    return "<bound member function type>";
  case PseudoObject:
    return "<pseudo-object type>";
  case Dependent:
    return "<dependent type>";
  case UnknownAny:
    return "<unknown type>";
  case ARCUnbridgedCast:
    return "<ARC unbridged cast type>";
  case BuiltinFn:
    return "<builtin fn type>";
  case ObjCId:
    return "id";
  case ObjCClass:
    return "Class";
  case ObjCSel:
    return "SEL";
#define IMAGE_TYPE(ImgType, Id, SingletonId, Access, Suffix) \
  case Id: \
    return "__" #Access " " #ImgType "_t";
#include "clang/Basic/OpenCLImageTypes.def"
  case OCLSampler:
    return "sampler_t";
  case OCLEvent:
    return "event_t";
  case OCLClkEvent:
    return "clk_event_t";
  case OCLQueue:
    return "queue_t";
  case OCLReserveID:
    return "reserve_id_t";
  case OMPArraySection:
    return "<OpenMP array section type>";
  case OMPArrayShaping:
    return "<OpenMP array shaping type>";
  case OMPIterator:
    return "<OpenMP iterator type>";
#define EXT_OPAQUE_TYPE(ExtType, Id, Ext) \
  case Id: \
    return #ExtType;
#include "clang/Basic/OpenCLExtensionTypes.def"
#define SVE_TYPE(Name, Id, SingletonId) \
  case Id: \
    return Name;
#include "clang/Basic/AArch64SVEACLETypes.def"
  }

  llvm_unreachable("Invalid builtin type.");
}

QualType QualType::getNonLValueExprType(const ASTContext &Context) const {
  if (const auto *RefType = getTypePtr()->getAs<ReferenceType>())
    return RefType->getPointeeType();

  // C++0x [basic.lval]:
  //   Class prvalues can have cv-qualified types; non-class prvalues always
  //   have cv-unqualified types.
  //
  // See also C99 6.3.2.1p2.
  if (!Context.getLangOpts().CPlusPlus ||
      (!getTypePtr()->isDependentType() && !getTypePtr()->isRecordType()))
    return getUnqualifiedType();

  return *this;
}

StringRef FunctionType::getNameForCallConv(CallingConv CC) {
  switch (CC) {
  case CC_C: return "cdecl";
  case CC_X86StdCall: return "stdcall";
  case CC_X86FastCall: return "fastcall";
  case CC_X86ThisCall: return "thiscall";
  case CC_X86Pascal: return "pascal";
  case CC_X86VectorCall: return "vectorcall";
  case CC_Win64: return "ms_abi";
  case CC_X86_64SysV: return "sysv_abi";
  case CC_X86RegCall : return "regcall";
  case CC_AAPCS: return "aapcs";
  case CC_AAPCS_VFP: return "aapcs-vfp";
  case CC_AArch64VectorCall: return "aarch64_vector_pcs";
  case CC_IntelOclBicc: return "intel_ocl_bicc";
  case CC_SpirFunction: return "spir_function";
  case CC_OpenCLKernel: return "opencl_kernel";
  case CC_Swift: return "swiftcall";
  case CC_PreserveMost: return "preserve_most";
  case CC_PreserveAll: return "preserve_all";
  }

  llvm_unreachable("Invalid calling convention.");
}

FunctionProtoType::FunctionProtoType(QualType result, ArrayRef<QualType> params,
                                     QualType canonical,
                                     const ExtProtoInfo &epi)
    : FunctionType(FunctionProto, result, canonical, result->getDependence(),
                   epi.ExtInfo), NumParams(params.size()) {
  assert(getNumParams() == params.size() && "NumParams overflow!");
  FunctionTypeBits.FastTypeQuals = epi.TypeQuals.getFastQualifiers();
  FunctionTypeBits.RefQualifier = epi.RefQualifier;
  FunctionTypeBits.ExceptionSpecType = epi.ExceptionSpec.Type;
  FunctionTypeBits.HasExtParameterInfos = !!epi.ExtParameterInfos;
  FunctionTypeBits.Variadic = epi.Variadic;
  FunctionTypeBits.HasTrailingReturn = epi.HasTrailingReturn;

  // Fill in the extra trailing bitfields if present.
  if (hasExtraBitfields(epi.ExceptionSpec.Type)) {
    auto &ExtraBits = *getTrailingObjects<FunctionTypeExtraBitfields>();
    ExtraBits.NumExceptionType = epi.ExceptionSpec.Exceptions.size();
  }

  // Fill in the trailing argument array.
  auto *argSlot = getTrailingObjects<QualType>();
  for (unsigned i = 0; i != getNumParams(); ++i) {
    addDependence(params[i]->getDependence() &
                  ~TypeDependence::VariablyModified);
    argSlot[i] = params[i];
  }

  // Fill in the exception type array if present.
  if (getExceptionSpecType() == EST_Dynamic) {
    assert(hasExtraBitfields() && "missing trailing extra bitfields!");
    auto *exnSlot =
        reinterpret_cast<QualType *>(getTrailingObjects<ExceptionType>());
    unsigned I = 0;
    for (QualType ExceptionType : epi.ExceptionSpec.Exceptions) {
      // Note that, before C++17, a dependent exception specification does
      // *not* make a type dependent; it's not even part of the C++ type
      // system.
      addDependence(
          ExceptionType->getDependence() &
          (TypeDependence::Instantiation | TypeDependence::UnexpandedPack));

      exnSlot[I++] = ExceptionType;
    }
  }
  // Fill in the Expr * in the exception specification if present.
  else if (isComputedNoexcept(getExceptionSpecType())) {
    assert(epi.ExceptionSpec.NoexceptExpr && "computed noexcept with no expr");
    assert((getExceptionSpecType() == EST_DependentNoexcept) ==
           epi.ExceptionSpec.NoexceptExpr->isValueDependent());

    // Store the noexcept expression and context.
    *getTrailingObjects<Expr *>() = epi.ExceptionSpec.NoexceptExpr;

    addDependence(
        toTypeDependence(epi.ExceptionSpec.NoexceptExpr->getDependence()) &
        (TypeDependence::Instantiation | TypeDependence::UnexpandedPack));
  }
  // Fill in the FunctionDecl * in the exception specification if present.
  else if (getExceptionSpecType() == EST_Uninstantiated) {
    // Store the function decl from which we will resolve our
    // exception specification.
    auto **slot = getTrailingObjects<FunctionDecl *>();
    slot[0] = epi.ExceptionSpec.SourceDecl;
    slot[1] = epi.ExceptionSpec.SourceTemplate;
    // This exception specification doesn't make the type dependent, because
    // it's not instantiated as part of instantiating the type.
  } else if (getExceptionSpecType() == EST_Unevaluated) {
    // Store the function decl from which we will resolve our
    // exception specification.
    auto **slot = getTrailingObjects<FunctionDecl *>();
    slot[0] = epi.ExceptionSpec.SourceDecl;
  }

  // If this is a canonical type, and its exception specification is dependent,
  // then it's a dependent type. This only happens in C++17 onwards.
  if (isCanonicalUnqualified()) {
    if (getExceptionSpecType() == EST_Dynamic ||
        getExceptionSpecType() == EST_DependentNoexcept) {
      assert(hasDependentExceptionSpec() && "type should not be canonical");
      addDependence(TypeDependence::DependentInstantiation);
    }
  } else if (getCanonicalTypeInternal()->isDependentType()) {
    // Ask our canonical type whether our exception specification was dependent.
    addDependence(TypeDependence::DependentInstantiation);
  }

  // Fill in the extra parameter info if present.
  if (epi.ExtParameterInfos) {
    auto *extParamInfos = getTrailingObjects<ExtParameterInfo>();
    for (unsigned i = 0; i != getNumParams(); ++i)
      extParamInfos[i] = epi.ExtParameterInfos[i];
  }

  if (epi.TypeQuals.hasNonFastQualifiers()) {
    FunctionTypeBits.HasExtQuals = 1;
    *getTrailingObjects<Qualifiers>() = epi.TypeQuals;
  } else {
    FunctionTypeBits.HasExtQuals = 0;
  }

  // Fill in the Ellipsis location info if present.
  if (epi.Variadic) {
    auto &EllipsisLoc = *getTrailingObjects<SourceLocation>();
    EllipsisLoc = epi.EllipsisLoc;
  }
}

bool FunctionProtoType::hasDependentExceptionSpec() const {
  if (Expr *NE = getNoexceptExpr())
    return NE->isValueDependent();
  for (QualType ET : exceptions())
    // A pack expansion with a non-dependent pattern is still dependent,
    // because we don't know whether the pattern is in the exception spec
    // or not (that depends on whether the pack has 0 expansions).
    if (ET->isDependentType() || ET->getAs<PackExpansionType>())
      return true;
  return false;
}

bool FunctionProtoType::hasInstantiationDependentExceptionSpec() const {
  if (Expr *NE = getNoexceptExpr())
    return NE->isInstantiationDependent();
  for (QualType ET : exceptions())
    if (ET->isInstantiationDependentType())
      return true;
  return false;
}

CanThrowResult FunctionProtoType::canThrow() const {
  switch (getExceptionSpecType()) {
  case EST_Unparsed:
  case EST_Unevaluated:
  case EST_Uninstantiated:
    llvm_unreachable("should not call this with unresolved exception specs");

  case EST_DynamicNone:
  case EST_BasicNoexcept:
  case EST_NoexceptTrue:
  case EST_NoThrow:
    return CT_Cannot;

  case EST_None:
  case EST_MSAny:
  case EST_NoexceptFalse:
    return CT_Can;

  case EST_Dynamic:
    // A dynamic exception specification is throwing unless every exception
    // type is an (unexpanded) pack expansion type.
    for (unsigned I = 0; I != getNumExceptions(); ++I)
      if (!getExceptionType(I)->getAs<PackExpansionType>())
        return CT_Can;
    return CT_Dependent;

  case EST_DependentNoexcept:
    return CT_Dependent;
  }

  llvm_unreachable("unexpected exception specification kind");
}

bool FunctionProtoType::isTemplateVariadic() const {
  for (unsigned ArgIdx = getNumParams(); ArgIdx; --ArgIdx)
    if (isa<PackExpansionType>(getParamType(ArgIdx - 1)))
      return true;

  return false;
}

void FunctionProtoType::Profile(llvm::FoldingSetNodeID &ID, QualType Result,
                                const QualType *ArgTys, unsigned NumParams,
                                const ExtProtoInfo &epi,
                                const ASTContext &Context, bool Canonical) {
  // We have to be careful not to get ambiguous profile encodings.
  // Note that valid type pointers are never ambiguous with anything else.
  //
  // The encoding grammar begins:
  //      type type* bool int bool
  // If that final bool is true, then there is a section for the EH spec:
  //      bool type*
  // This is followed by an optional "consumed argument" section of the
  // same length as the first type sequence:
  //      bool*
  // Finally, we have the ext info and trailing return type flag:
  //      int bool
  //
  // There is no ambiguity between the consumed arguments and an empty EH
  // spec because of the leading 'bool' which unambiguously indicates
  // whether the following bool is the EH spec or part of the arguments.

  ID.AddPointer(Result.getAsOpaquePtr());
  for (unsigned i = 0; i != NumParams; ++i)
    ID.AddPointer(ArgTys[i].getAsOpaquePtr());
  // This method is relatively performance sensitive, so as a performance
  // shortcut, use one AddInteger call instead of four for the next four
  // fields.
  assert(!(unsigned(epi.Variadic) & ~1) &&
         !(unsigned(epi.RefQualifier) & ~3) &&
         !(unsigned(epi.ExceptionSpec.Type) & ~15) &&
         "Values larger than expected.");
  ID.AddInteger(unsigned(epi.Variadic) +
                (epi.RefQualifier << 1) +
                (epi.ExceptionSpec.Type << 3));
  ID.Add(epi.TypeQuals);
  if (epi.ExceptionSpec.Type == EST_Dynamic) {
    for (QualType Ex : epi.ExceptionSpec.Exceptions)
      ID.AddPointer(Ex.getAsOpaquePtr());
  } else if (isComputedNoexcept(epi.ExceptionSpec.Type)) {
    epi.ExceptionSpec.NoexceptExpr->Profile(ID, Context, Canonical);
  } else if (epi.ExceptionSpec.Type == EST_Uninstantiated ||
             epi.ExceptionSpec.Type == EST_Unevaluated) {
    ID.AddPointer(epi.ExceptionSpec.SourceDecl->getCanonicalDecl());
  }
  if (epi.ExtParameterInfos) {
    for (unsigned i = 0; i != NumParams; ++i)
      ID.AddInteger(epi.ExtParameterInfos[i].getOpaqueValue());
  }
  epi.ExtInfo.Profile(ID);
  ID.AddBoolean(epi.HasTrailingReturn);
}

void FunctionProtoType::Profile(llvm::FoldingSetNodeID &ID,
                                const ASTContext &Ctx) {
  Profile(ID, getReturnType(), param_type_begin(), getNumParams(),
          getExtProtoInfo(), Ctx, isCanonicalUnqualified());
}

QualType TypedefType::desugar() const {
  return getDecl()->getUnderlyingType();
}

QualType MacroQualifiedType::desugar() const { return getUnderlyingType(); }

QualType MacroQualifiedType::getModifiedType() const {
  // Step over MacroQualifiedTypes from the same macro to find the type
  // ultimately qualified by the macro qualifier.
  QualType Inner = cast<AttributedType>(getUnderlyingType())->getModifiedType();
  while (auto *InnerMQT = dyn_cast<MacroQualifiedType>(Inner)) {
    if (InnerMQT->getMacroIdentifier() != getMacroIdentifier())
      break;
    Inner = InnerMQT->getModifiedType();
  }
  return Inner;
}

TypeOfExprType::TypeOfExprType(Expr *E, QualType can)
    : Type(TypeOfExpr, can,
           toTypeDependence(E->getDependence()) |
               (E->getType()->getDependence() &
                TypeDependence::VariablyModified), E->getType()->isMetaType()),
      TOExpr(E) {}

bool TypeOfExprType::isSugared() const {
  return !TOExpr->isTypeDependent();
}

QualType TypeOfExprType::desugar() const {
  if (isSugared())
    return getUnderlyingExpr()->getType();

  return QualType(this, 0);
}

void DependentTypeOfExprType::Profile(llvm::FoldingSetNodeID &ID,
                                      const ASTContext &Context, Expr *E) {
  E->Profile(ID, Context, true);
}

DecltypeType::DecltypeType(Expr *E, QualType underlyingType, QualType can)
    // C++11 [temp.type]p2: "If an expression e involves a template parameter,
    // decltype(e) denotes a unique dependent type." Hence a decltype type is
    // type-dependent even if its expression is only instantiation-dependent.
    : Type(Decltype, can,
           toTypeDependence(E->getDependence()) |
               (E->isInstantiationDependent() ? TypeDependence::Dependent
                                              : TypeDependence::None) |
               (E->getType()->getDependence() &
                TypeDependence::VariablyModified), E->getType()->isMetaType()),
      E(E), UnderlyingType(underlyingType) {}

bool DecltypeType::isSugared() const { return !E->isInstantiationDependent(); }

QualType DecltypeType::desugar() const {
  if (isSugared())
    return getUnderlyingType();

  return QualType(this, 0);
}

DependentDecltypeType::DependentDecltypeType(const ASTContext &Context, Expr *E)
    : DecltypeType(E, Context.DependentTy), Context(Context) {}

void DependentDecltypeType::Profile(llvm::FoldingSetNodeID &ID,
                                    const ASTContext &Context, Expr *E) {
  E->Profile(ID, Context, true);
}

ReflectedType::ReflectedType(Expr *E, QualType T, QualType Can)
  : Type(Reflected, Can, toTypeDependence(E->getDependence()),
         T->isMetaType()),
    Reflection(E), UnderlyingType(T) {
}

bool ReflectedType::isSugared() const {
  // A reflected type is sugared if it's non-dependent.
  return !Reflection->isInstantiationDependent();
}

QualType ReflectedType::desugar() const {
  if (isSugared())
    return getUnderlyingType();
  else
    return QualType(this, 0);
}

DependentReflectedType::DependentReflectedType(const ASTContext &Cxt, Expr *E)
  : ReflectedType(E, Cxt.DependentTy), Context(Cxt) { }

void DependentReflectedType::Profile(llvm::FoldingSetNodeID &ID,
                                     const ASTContext& Context, Expr *E) {
  E->Profile(ID, Context, true);
}

UnaryTransformType::UnaryTransformType(QualType BaseType,
                                       QualType UnderlyingType, UTTKind UKind,
                                       QualType CanonicalType)
    : Type(UnaryTransform, CanonicalType, BaseType->getDependence(),
           BaseType->isMetaType()),
      BaseType(BaseType), UnderlyingType(UnderlyingType), UKind(UKind) {}

DependentUnaryTransformType::DependentUnaryTransformType(const ASTContext &C,
                                                         QualType BaseType,
                                                         UTTKind UKind)
     : UnaryTransformType(BaseType, C.DependentTy, UKind, QualType()) {}

TagType::TagType(TypeClass TC, const TagDecl *D, QualType can)
    : Type(TC, can,
           D->isDependentType() ? TypeDependence::DependentInstantiation
                                : TypeDependence::None, /*MetaType=*/false),
      decl(const_cast<TagDecl *>(D)) {}

static TagDecl *getInterestingTagDecl(TagDecl *decl) {
  for (auto I : decl->redecls()) {
    if (I->isCompleteDefinition() || I->isBeingDefined())
      return I;
  }
  // If there's no definition (not even in progress), return what we have.
  return decl;
}

TagDecl *TagType::getDecl() const {
  return getInterestingTagDecl(decl);
}

bool TagType::isBeingDefined() const {
  return getDecl()->isBeingDefined();
}

bool RecordType::hasConstFields() const {
  std::vector<const RecordType*> RecordTypeList;
  RecordTypeList.push_back(this);
  unsigned NextToCheckIndex = 0;

  while (RecordTypeList.size() > NextToCheckIndex) {
    for (FieldDecl *FD :
         RecordTypeList[NextToCheckIndex]->getDecl()->fields()) {
      QualType FieldTy = FD->getType();
      if (FieldTy.isConstQualified())
        return true;
      FieldTy = FieldTy.getCanonicalType();
      if (const auto *FieldRecTy = FieldTy->getAs<RecordType>()) {
        if (llvm::find(RecordTypeList, FieldRecTy) == RecordTypeList.end())
          RecordTypeList.push_back(FieldRecTy);
      }
    }
    ++NextToCheckIndex;
  }
  return false;
}

bool AttributedType::isQualifier() const {
  // FIXME: Generate this with TableGen.
  switch (getAttrKind()) {
  // These are type qualifiers in the traditional C sense: they annotate
  // something about a specific value/variable of a type.  (They aren't
  // always part of the canonical type, though.)
  case attr::ObjCGC:
  case attr::ObjCOwnership:
  case attr::ObjCInertUnsafeUnretained:
  case attr::TypeNonNull:
  case attr::TypeNullable:
  case attr::TypeNullUnspecified:
  case attr::LifetimeBound:
  case attr::AddressSpace:
    return true;

  // All other type attributes aren't qualifiers; they rewrite the modified
  // type to be a semantically different type.
  default:
    return false;
  }
}

bool AttributedType::isMSTypeSpec() const {
  // FIXME: Generate this with TableGen?
  switch (getAttrKind()) {
  default: return false;
  case attr::Ptr32:
  case attr::Ptr64:
  case attr::SPtr:
  case attr::UPtr:
    return true;
  }
  llvm_unreachable("invalid attr kind");
}

bool AttributedType::isCallingConv() const {
  // FIXME: Generate this with TableGen.
  switch (getAttrKind()) {
  default: return false;
  case attr::Pcs:
  case attr::CDecl:
  case attr::FastCall:
  case attr::StdCall:
  case attr::ThisCall:
  case attr::RegCall:
  case attr::SwiftCall:
  case attr::VectorCall:
  case attr::AArch64VectorPcs:
  case attr::Pascal:
  case attr::MSABI:
  case attr::SysVABI:
  case attr::IntelOclBicc:
  case attr::PreserveMost:
  case attr::PreserveAll:
    return true;
  }
  llvm_unreachable("invalid attr kind");
}

CXXRecordDecl *InjectedClassNameType::getDecl() const {
  return cast<CXXRecordDecl>(getInterestingTagDecl(Decl));
}

IdentifierInfo *TemplateTypeParmType::getIdentifier() const {
  return isCanonicalUnqualified() ? nullptr : getDecl()->getIdentifier();
}

SubstTemplateTypeParmPackType::SubstTemplateTypeParmPackType(
    const TemplateTypeParmType *Param, QualType Canon,
    const TemplateArgument &ArgPack)
    : Type(SubstTemplateTypeParmPack, Canon,
           TypeDependence::DependentInstantiation |
               TypeDependence::UnexpandedPack, /*MetaType=*/false),
      Replaced(Param), Arguments(ArgPack.pack_begin()) {
  SubstTemplateTypeParmPackTypeBits.NumArgs = ArgPack.pack_size();
}

TemplateArgument SubstTemplateTypeParmPackType::getArgumentPack() const {
  return TemplateArgument(llvm::makeArrayRef(Arguments, getNumArgs()));
}

void SubstTemplateTypeParmPackType::Profile(llvm::FoldingSetNodeID &ID) {
  Profile(ID, getReplacedParameter(), getArgumentPack());
}

void SubstTemplateTypeParmPackType::Profile(llvm::FoldingSetNodeID &ID,
                                           const TemplateTypeParmType *Replaced,
                                            const TemplateArgument &ArgPack) {
  ID.AddPointer(Replaced);
  ID.AddInteger(ArgPack.pack_size());
  for (const auto &P : ArgPack.pack_elements())
    ID.AddPointer(P.getAsType().getAsOpaquePtr());
}

bool TemplateSpecializationType::
anyDependentTemplateArguments(const TemplateArgumentListInfo &Args,
                              bool &InstantiationDependent) {
  return anyDependentTemplateArguments(Args.arguments(),
                                       InstantiationDependent);
}

bool TemplateSpecializationType::
anyDependentTemplateArguments(ArrayRef<TemplateArgumentLoc> Args,
                              bool &InstantiationDependent) {
  for (const TemplateArgumentLoc &ArgLoc : Args) {
    if (ArgLoc.getArgument().isDependent()) {
      InstantiationDependent = true;
      return true;
    }

    if (ArgLoc.getArgument().isInstantiationDependent())
      InstantiationDependent = true;
  }
  return false;
}

TemplateSpecializationType::TemplateSpecializationType(
    TemplateName T, ArrayRef<TemplateArgument> Args, QualType Canon,
    QualType AliasedType)
    : Type(TemplateSpecialization, Canon.isNull() ? QualType(this, 0) : Canon,
           (Canon.isNull()
                ? TypeDependence::DependentInstantiation
                : Canon->getDependence() & ~(TypeDependence::VariablyModified |
                                             TypeDependence::UnexpandedPack)) |
               (toTypeDependence(T.getDependence()) &
                TypeDependence::UnexpandedPack), /*MetaType=*/false),
      Template(T) {
  TemplateSpecializationTypeBits.NumArgs = Args.size();
  TemplateSpecializationTypeBits.TypeAlias = !AliasedType.isNull();

  assert(!T.getAsDependentTemplateName() &&
         "Use DependentTemplateSpecializationType for dependent template-name");
  assert((T.getKind() == TemplateName::Template ||
          T.getKind() == TemplateName::SubstTemplateTemplateParm ||
          T.getKind() == TemplateName::SubstTemplateTemplateParmPack) &&
         "Unexpected template name for TemplateSpecializationType");

  auto *TemplateArgs = reinterpret_cast<TemplateArgument *>(this + 1);
  for (const TemplateArgument &Arg : Args) {
    // Update instantiation-dependent and variably-modified bits.
    // If the canonical type exists and is non-dependent, the template
    // specialization type can be non-dependent even if one of the type
    // arguments is. Given:
    //   template<typename T> using U = int;
    // U<T> is always non-dependent, irrespective of the type T.
    // However, U<Ts> contains an unexpanded parameter pack, even though
    // its expansion (and thus its desugared type) doesn't.
    addDependence(toTypeDependence(Arg.getDependence()) &
                  ~TypeDependence::Dependent);
    if (Arg.getKind() == TemplateArgument::Type)
      addDependence(Arg.getAsType()->getDependence() &
                    TypeDependence::VariablyModified);
    new (TemplateArgs++) TemplateArgument(Arg);
  }

  // Store the aliased type if this is a type alias template specialization.
  if (isTypeAlias()) {
    auto *Begin = reinterpret_cast<TemplateArgument *>(this + 1);
    *reinterpret_cast<QualType*>(Begin + getNumArgs()) = AliasedType;
  }
}

void
TemplateSpecializationType::Profile(llvm::FoldingSetNodeID &ID,
                                    TemplateName T,
                                    ArrayRef<TemplateArgument> Args,
                                    const ASTContext &Context) {
  T.Profile(ID);
  for (const TemplateArgument &Arg : Args)
    Arg.Profile(ID, Context);
}

QualType
QualifierCollector::apply(const ASTContext &Context, QualType QT) const {
  if (!hasNonFastQualifiers())
    return QT.withFastQualifiers(getFastQualifiers());

  return Context.getQualifiedType(QT, *this);
}

QualType
QualifierCollector::apply(const ASTContext &Context, const Type *T) const {
  if (!hasNonFastQualifiers())
    return QualType(T, getFastQualifiers());

  return Context.getQualifiedType(T, *this);
}

void ObjCObjectTypeImpl::Profile(llvm::FoldingSetNodeID &ID,
                                 QualType BaseType,
                                 ArrayRef<QualType> typeArgs,
                                 ArrayRef<ObjCProtocolDecl *> protocols,
                                 bool isKindOf) {
  ID.AddPointer(BaseType.getAsOpaquePtr());
  ID.AddInteger(typeArgs.size());
  for (auto typeArg : typeArgs)
    ID.AddPointer(typeArg.getAsOpaquePtr());
  ID.AddInteger(protocols.size());
  for (auto proto : protocols)
    ID.AddPointer(proto);
  ID.AddBoolean(isKindOf);
}

void ObjCObjectTypeImpl::Profile(llvm::FoldingSetNodeID &ID) {
  Profile(ID, getBaseType(), getTypeArgsAsWritten(),
          llvm::makeArrayRef(qual_begin(), getNumProtocols()),
          isKindOfTypeAsWritten());
}

void ObjCTypeParamType::Profile(llvm::FoldingSetNodeID &ID,
                                const ObjCTypeParamDecl *OTPDecl,
                                QualType CanonicalType,
                                ArrayRef<ObjCProtocolDecl *> protocols) {
  ID.AddPointer(OTPDecl);
  ID.AddPointer(CanonicalType.getAsOpaquePtr());
  ID.AddInteger(protocols.size());
  for (auto proto : protocols)
    ID.AddPointer(proto);
}

void ObjCTypeParamType::Profile(llvm::FoldingSetNodeID &ID) {
  Profile(ID, getDecl(), getCanonicalTypeInternal(),
          llvm::makeArrayRef(qual_begin(), getNumProtocols()));
}

namespace {

/// The cached properties of a type.
class CachedProperties {
  Linkage L;
  bool local;

public:
  CachedProperties(Linkage L, bool local) : L(L), local(local) {}

  Linkage getLinkage() const { return L; }
  bool hasLocalOrUnnamedType() const { return local; }

  friend CachedProperties merge(CachedProperties L, CachedProperties R) {
    Linkage MergedLinkage = minLinkage(L.L, R.L);
    return CachedProperties(MergedLinkage,
                         L.hasLocalOrUnnamedType() | R.hasLocalOrUnnamedType());
  }
};

} // namespace

static CachedProperties computeCachedProperties(const Type *T);

namespace clang {

/// The type-property cache.  This is templated so as to be
/// instantiated at an internal type to prevent unnecessary symbol
/// leakage.
template <class Private> class TypePropertyCache {
public:
  static CachedProperties get(QualType T) {
    return get(T.getTypePtr());
  }

  static CachedProperties get(const Type *T) {
    ensure(T);
    return CachedProperties(T->TypeBits.getLinkage(),
                            T->TypeBits.hasLocalOrUnnamedType());
  }

  static void ensure(const Type *T) {
    // If the cache is valid, we're okay.
    if (T->TypeBits.isCacheValid()) return;

    // If this type is non-canonical, ask its canonical type for the
    // relevant information.
    if (!T->isCanonicalUnqualified()) {
      const Type *CT = T->getCanonicalTypeInternal().getTypePtr();
      ensure(CT);
      T->TypeBits.CacheValid = true;
      T->TypeBits.CachedLinkage = CT->TypeBits.CachedLinkage;
      T->TypeBits.CachedLocalOrUnnamed = CT->TypeBits.CachedLocalOrUnnamed;
      return;
    }

    // Compute the cached properties and then set the cache.
    CachedProperties Result = computeCachedProperties(T);
    T->TypeBits.CacheValid = true;
    T->TypeBits.CachedLinkage = Result.getLinkage();
    T->TypeBits.CachedLocalOrUnnamed = Result.hasLocalOrUnnamedType();
  }
};

} // namespace clang

// Instantiate the friend template at a private class.  In a
// reasonable implementation, these symbols will be internal.
// It is terrible that this is the best way to accomplish this.
namespace {

class Private {};

} // namespace

using Cache = TypePropertyCache<Private>;

static CachedProperties computeCachedProperties(const Type *T) {
  switch (T->getTypeClass()) {
#define TYPE(Class,Base)
#define NON_CANONICAL_TYPE(Class,Base) case Type::Class:
#include "clang/AST/TypeNodes.inc"
    llvm_unreachable("didn't expect a non-canonical type here");

#define TYPE(Class,Base)
#define DEPENDENT_TYPE(Class,Base) case Type::Class:
#define NON_CANONICAL_UNLESS_DEPENDENT_TYPE(Class,Base) case Type::Class:
#include "clang/AST/TypeNodes.inc"
    // Treat instantiation-dependent types as external.
    if (!T->isInstantiationDependentType()) T->dump();
    assert(T->isInstantiationDependentType());
    return CachedProperties(ExternalLinkage, false);

  case Type::Auto:
  case Type::DeducedTemplateSpecialization:
    // Give non-deduced 'auto' types external linkage. We should only see them
    // here in error recovery.
    return CachedProperties(ExternalLinkage, false);

  case Type::ExtInt:
  case Type::Builtin:
    // C++ [basic.link]p8:
    //   A type is said to have linkage if and only if:
    //     - it is a fundamental type (3.9.1); or
    return CachedProperties(ExternalLinkage, false);

  case Type::Record:
  case Type::Enum: {
    const TagDecl *Tag = cast<TagType>(T)->getDecl();

    // C++ [basic.link]p8:
    //     - it is a class or enumeration type that is named (or has a name
    //       for linkage purposes (7.1.3)) and the name has linkage; or
    //     -  it is a specialization of a class template (14); or
    Linkage L = Tag->getLinkageInternal();
    bool IsLocalOrUnnamed =
      Tag->getDeclContext()->isFunctionOrMethod() ||
      !Tag->hasNameForLinkage();
    return CachedProperties(L, IsLocalOrUnnamed);
  }

    // C++ [basic.link]p8:
    //   - it is a compound type (3.9.2) other than a class or enumeration,
    //     compounded exclusively from types that have linkage; or
  case Type::Complex:
    return Cache::get(cast<ComplexType>(T)->getElementType());
  case Type::Pointer:
    return Cache::get(cast<PointerType>(T)->getPointeeType());
  case Type::BlockPointer:
    return Cache::get(cast<BlockPointerType>(T)->getPointeeType());
  case Type::LValueReference:
  case Type::RValueReference:
    return Cache::get(cast<ReferenceType>(T)->getPointeeType());
  case Type::MemberPointer: {
    const auto *MPT = cast<MemberPointerType>(T);
    return merge(Cache::get(MPT->getClass()),
                 Cache::get(MPT->getPointeeType()));
  }
  case Type::ConstantArray:
  case Type::IncompleteArray:
  case Type::VariableArray:
    return Cache::get(cast<ArrayType>(T)->getElementType());
  case Type::Vector:
  case Type::ExtVector:
    return Cache::get(cast<VectorType>(T)->getElementType());
  case Type::FunctionNoProto:
    return Cache::get(cast<FunctionType>(T)->getReturnType());
  case Type::FunctionProto: {
    const auto *FPT = cast<FunctionProtoType>(T);
    CachedProperties result = Cache::get(FPT->getReturnType());
    for (const auto &ai : FPT->param_types())
      result = merge(result, Cache::get(ai));
    return result;
  }
  case Type::ObjCInterface: {
    Linkage L = cast<ObjCInterfaceType>(T)->getDecl()->getLinkageInternal();
    return CachedProperties(L, false);
  }
  case Type::ObjCObject:
    return Cache::get(cast<ObjCObjectType>(T)->getBaseType());
  case Type::ObjCObjectPointer:
    return Cache::get(cast<ObjCObjectPointerType>(T)->getPointeeType());
  case Type::Atomic:
    return Cache::get(cast<AtomicType>(T)->getValueType());
  case Type::Pipe:
    return Cache::get(cast<PipeType>(T)->getElementType());

  case Type::CppxKind:
    // Just return something for now.
    return CachedProperties(ExternalLinkage, false);
  case Type::Template:
    // I don't know what's going on here but I'm mimicing cppxkind type.
    return CachedProperties(ExternalLinkage, false);
  }

  llvm_unreachable("unhandled type class");
}

/// Determine the linkage of this type.
Linkage Type::getLinkage() const {
  Cache::ensure(this);
  return TypeBits.getLinkage();
}

bool Type::hasUnnamedOrLocalType() const {
  Cache::ensure(this);
  return TypeBits.hasLocalOrUnnamedType();
}

LinkageInfo LinkageComputer::computeTypeLinkageInfo(const Type *T) {
  switch (T->getTypeClass()) {
#define TYPE(Class,Base)
#define NON_CANONICAL_TYPE(Class,Base) case Type::Class:
#include "clang/AST/TypeNodes.inc"
    llvm_unreachable("didn't expect a non-canonical type here");

#define TYPE(Class,Base)
#define DEPENDENT_TYPE(Class,Base) case Type::Class:
#define NON_CANONICAL_UNLESS_DEPENDENT_TYPE(Class,Base) case Type::Class:
#include "clang/AST/TypeNodes.inc"
    // Treat instantiation-dependent types as external.
    assert(T->isInstantiationDependentType());
    return LinkageInfo::external();

  case Type::ExtInt:
  case Type::Builtin:
    return LinkageInfo::external();

  case Type::Auto:
  case Type::DeducedTemplateSpecialization:
    return LinkageInfo::external();

  case Type::Record:
  case Type::Enum:
    return getDeclLinkageAndVisibility(cast<TagType>(T)->getDecl());

  case Type::Complex:
    return computeTypeLinkageInfo(cast<ComplexType>(T)->getElementType());
  case Type::Pointer:
    return computeTypeLinkageInfo(cast<PointerType>(T)->getPointeeType());
  case Type::BlockPointer:
    return computeTypeLinkageInfo(cast<BlockPointerType>(T)->getPointeeType());
  case Type::LValueReference:
  case Type::RValueReference:
    return computeTypeLinkageInfo(cast<ReferenceType>(T)->getPointeeType());
  case Type::MemberPointer: {
    const auto *MPT = cast<MemberPointerType>(T);
    LinkageInfo LV = computeTypeLinkageInfo(MPT->getClass());
    LV.merge(computeTypeLinkageInfo(MPT->getPointeeType()));
    return LV;
  }
  case Type::ConstantArray:
  case Type::IncompleteArray:
  case Type::VariableArray:
    return computeTypeLinkageInfo(cast<ArrayType>(T)->getElementType());
  case Type::Vector:
  case Type::ExtVector:
    return computeTypeLinkageInfo(cast<VectorType>(T)->getElementType());
  case Type::FunctionNoProto:
    return computeTypeLinkageInfo(cast<FunctionType>(T)->getReturnType());
  case Type::FunctionProto: {
    const auto *FPT = cast<FunctionProtoType>(T);
    LinkageInfo LV = computeTypeLinkageInfo(FPT->getReturnType());
    for (const auto &ai : FPT->param_types())
      LV.merge(computeTypeLinkageInfo(ai));
    return LV;
  }
  case Type::ObjCInterface:
    return getDeclLinkageAndVisibility(cast<ObjCInterfaceType>(T)->getDecl());
  case Type::ObjCObject:
    return computeTypeLinkageInfo(cast<ObjCObjectType>(T)->getBaseType());
  case Type::ObjCObjectPointer:
    return computeTypeLinkageInfo(
        cast<ObjCObjectPointerType>(T)->getPointeeType());
  case Type::Atomic:
    return computeTypeLinkageInfo(cast<AtomicType>(T)->getValueType());
  case Type::Pipe:
    return computeTypeLinkageInfo(cast<PipeType>(T)->getElementType());

  case Type::CppxKind:
    return LinkageInfo::external();

  // This type shouldn't have linkage, should it?
  case Type::Template:
      return LinkageInfo::external();
  }

  llvm_unreachable("unhandled type class");
}

bool Type::isLinkageValid() const {
  if (!TypeBits.isCacheValid())
    return true;

  Linkage L = LinkageComputer{}
                  .computeTypeLinkageInfo(getCanonicalTypeInternal())
                  .getLinkage();
  return L == TypeBits.getLinkage();
}

LinkageInfo LinkageComputer::getTypeLinkageAndVisibility(const Type *T) {
  if (!T->isCanonicalUnqualified())
    return computeTypeLinkageInfo(T->getCanonicalTypeInternal());

  LinkageInfo LV = computeTypeLinkageInfo(T);
  assert(LV.getLinkage() == T->getLinkage());
  return LV;
}

LinkageInfo Type::getLinkageAndVisibility() const {
  return LinkageComputer{}.getTypeLinkageAndVisibility(this);
}

Optional<NullabilityKind>
Type::getNullability(const ASTContext &Context) const {
  QualType Type(this, 0);
  while (const auto *AT = Type->getAs<AttributedType>()) {
    // Check whether this is an attributed type with nullability
    // information.
    if (auto Nullability = AT->getImmediateNullability())
      return Nullability;

    Type = AT->getEquivalentType();
  }
  return None;
}

bool Type::canHaveNullability(bool ResultIfUnknown) const {
  QualType type = getCanonicalTypeInternal();

  switch (type->getTypeClass()) {
  // We'll only see canonical types here.
#define NON_CANONICAL_TYPE(Class, Parent)       \
  case Type::Class:                             \
    llvm_unreachable("non-canonical type");
#define TYPE(Class, Parent)
#include "clang/AST/TypeNodes.inc"

  // Pointer types.
  case Type::Pointer:
  case Type::BlockPointer:
  case Type::MemberPointer:
  case Type::ObjCObjectPointer:
    return true;

  // Dependent types that could instantiate to pointer types.
  case Type::UnresolvedUsing:
  case Type::TypeOfExpr:
  case Type::TypeOf:
  case Type::Decltype:
  case Type::Reflected:
  case Type::UnaryTransform:
  case Type::TemplateTypeParm:
  case Type::SubstTemplateTypeParmPack:
  case Type::DependentName:
  case Type::DependentTemplateSpecialization:
  case Type::Auto:
  case Type::CXXRequiredType:
    return ResultIfUnknown;

  // Dependent template specializations can instantiate to pointer
  // types unless they're known to be specializations of a class
  // template.
  case Type::TemplateSpecialization:
    if (TemplateDecl *templateDecl
          = cast<TemplateSpecializationType>(type.getTypePtr())
              ->getTemplateName().getAsTemplateDecl()) {
      if (isa<ClassTemplateDecl>(templateDecl))
        return false;
    }
    return ResultIfUnknown;

  case Type::Builtin:
    switch (cast<BuiltinType>(type.getTypePtr())->getKind()) {
      // Signed, unsigned, and floating-point types cannot have nullability.
#define SIGNED_TYPE(Id, SingletonId) case BuiltinType::Id:
#define UNSIGNED_TYPE(Id, SingletonId) case BuiltinType::Id:
#define FLOATING_TYPE(Id, SingletonId) case BuiltinType::Id:
#define BUILTIN_TYPE(Id, SingletonId)
#include "clang/AST/BuiltinTypes.def"
      return false;

    // Dependent types that could instantiate to a pointer type.
    case BuiltinType::Dependent:
    case BuiltinType::Overload:
    case BuiltinType::BoundMember:
    case BuiltinType::PseudoObject:
    case BuiltinType::UnknownAny:
    case BuiltinType::ARCUnbridgedCast:
      return ResultIfUnknown;

    case BuiltinType::Void:
    case BuiltinType::ObjCId:
    case BuiltinType::ObjCClass:
    case BuiltinType::ObjCSel:
#define IMAGE_TYPE(ImgType, Id, SingletonId, Access, Suffix) \
    case BuiltinType::Id:
#include "clang/Basic/OpenCLImageTypes.def"
#define EXT_OPAQUE_TYPE(ExtType, Id, Ext) \
    case BuiltinType::Id:
#include "clang/Basic/OpenCLExtensionTypes.def"
    case BuiltinType::OCLSampler:
    case BuiltinType::OCLEvent:
    case BuiltinType::OCLClkEvent:
    case BuiltinType::OCLQueue:
    case BuiltinType::OCLReserveID:
#define SVE_TYPE(Name, Id, SingletonId) \
    case BuiltinType::Id:
#include "clang/Basic/AArch64SVEACLETypes.def"
    case BuiltinType::BuiltinFn:
    case BuiltinType::NullPtr:
    case BuiltinType::MetaInfo:
    case BuiltinType::OMPArraySection:
    case BuiltinType::OMPArrayShaping:
    case BuiltinType::OMPIterator:
      return false;
    }
    llvm_unreachable("unknown builtin type");

  // Non-pointer types.
  case Type::Complex:
  case Type::LValueReference:
  case Type::RValueReference:
  case Type::ConstantArray:
  case Type::IncompleteArray:
  case Type::VariableArray:
  case Type::DependentSizedArray:
  case Type::DependentVector:
  case Type::DependentSizedExtVector:
  case Type::Vector:
  case Type::ExtVector:
  case Type::DependentAddressSpace:
  case Type::FunctionProto:
  case Type::FunctionNoProto:
  case Type::Record:
  case Type::DeducedTemplateSpecialization:
  case Type::Enum:
  case Type::InjectedClassName:
  case Type::PackExpansion:
  case Type::CXXDependentVariadicReifier:
  case Type::ObjCObject:
  case Type::ObjCInterface:
  case Type::Atomic:
  case Type::Pipe:
<<<<<<< HEAD
  case Type::CppxKind:
  case Type::Template:
=======
  case Type::ExtInt:
  case Type::DependentExtInt:
>>>>>>> 4465236a
    return false;
  }
  llvm_unreachable("bad type kind!");
}

llvm::Optional<NullabilityKind>
AttributedType::getImmediateNullability() const {
  if (getAttrKind() == attr::TypeNonNull)
    return NullabilityKind::NonNull;
  if (getAttrKind() == attr::TypeNullable)
    return NullabilityKind::Nullable;
  if (getAttrKind() == attr::TypeNullUnspecified)
    return NullabilityKind::Unspecified;
  return None;
}

Optional<NullabilityKind> AttributedType::stripOuterNullability(QualType &T) {
  QualType AttrTy = T;
  if (auto MacroTy = dyn_cast<MacroQualifiedType>(T))
    AttrTy = MacroTy->getUnderlyingType();

  if (auto attributed = dyn_cast<AttributedType>(AttrTy)) {
    if (auto nullability = attributed->getImmediateNullability()) {
      T = attributed->getModifiedType();
      return nullability;
    }
  }

  return None;
}

bool Type::isBlockCompatibleObjCPointerType(ASTContext &ctx) const {
  const auto *objcPtr = getAs<ObjCObjectPointerType>();
  if (!objcPtr)
    return false;

  if (objcPtr->isObjCIdType()) {
    // id is always okay.
    return true;
  }

  // Blocks are NSObjects.
  if (ObjCInterfaceDecl *iface = objcPtr->getInterfaceDecl()) {
    if (iface->getIdentifier() != ctx.getNSObjectName())
      return false;

    // Continue to check qualifiers, below.
  } else if (objcPtr->isObjCQualifiedIdType()) {
    // Continue to check qualifiers, below.
  } else {
    return false;
  }

  // Check protocol qualifiers.
  for (ObjCProtocolDecl *proto : objcPtr->quals()) {
    // Blocks conform to NSObject and NSCopying.
    if (proto->getIdentifier() != ctx.getNSObjectName() &&
        proto->getIdentifier() != ctx.getNSCopyingName())
      return false;
  }

  return true;
}

Qualifiers::ObjCLifetime Type::getObjCARCImplicitLifetime() const {
  if (isObjCARCImplicitlyUnretainedType())
    return Qualifiers::OCL_ExplicitNone;
  return Qualifiers::OCL_Strong;
}

bool Type::isObjCARCImplicitlyUnretainedType() const {
  assert(isObjCLifetimeType() &&
         "cannot query implicit lifetime for non-inferrable type");

  const Type *canon = getCanonicalTypeInternal().getTypePtr();

  // Walk down to the base type.  We don't care about qualifiers for this.
  while (const auto *array = dyn_cast<ArrayType>(canon))
    canon = array->getElementType().getTypePtr();

  if (const auto *opt = dyn_cast<ObjCObjectPointerType>(canon)) {
    // Class and Class<Protocol> don't require retention.
    if (opt->getObjectType()->isObjCClass())
      return true;
  }

  return false;
}

bool Type::isObjCNSObjectType() const {
  const Type *cur = this;
  while (true) {
    if (const auto *typedefType = dyn_cast<TypedefType>(cur))
      return typedefType->getDecl()->hasAttr<ObjCNSObjectAttr>();

    // Single-step desugar until we run out of sugar.
    QualType next = cur->getLocallyUnqualifiedSingleStepDesugaredType();
    if (next.getTypePtr() == cur) return false;
    cur = next.getTypePtr();
  }
}

bool Type::isObjCIndependentClassType() const {
  if (const auto *typedefType = dyn_cast<TypedefType>(this))
    return typedefType->getDecl()->hasAttr<ObjCIndependentClassAttr>();
  return false;
}

bool Type::isObjCRetainableType() const {
  return isObjCObjectPointerType() ||
         isBlockPointerType() ||
         isObjCNSObjectType();
}

bool Type::isObjCIndirectLifetimeType() const {
  if (isObjCLifetimeType())
    return true;
  if (const auto *OPT = getAs<PointerType>())
    return OPT->getPointeeType()->isObjCIndirectLifetimeType();
  if (const auto *Ref = getAs<ReferenceType>())
    return Ref->getPointeeType()->isObjCIndirectLifetimeType();
  if (const auto *MemPtr = getAs<MemberPointerType>())
    return MemPtr->getPointeeType()->isObjCIndirectLifetimeType();
  return false;
}

/// Returns true if objects of this type have lifetime semantics under
/// ARC.
bool Type::isObjCLifetimeType() const {
  const Type *type = this;
  while (const ArrayType *array = type->getAsArrayTypeUnsafe())
    type = array->getElementType().getTypePtr();
  return type->isObjCRetainableType();
}

/// Determine whether the given type T is a "bridgable" Objective-C type,
/// which is either an Objective-C object pointer type or an
bool Type::isObjCARCBridgableType() const {
  return isObjCObjectPointerType() || isBlockPointerType();
}

/// Determine whether the given type T is a "bridgeable" C type.
bool Type::isCARCBridgableType() const {
  const auto *Pointer = getAs<PointerType>();
  if (!Pointer)
    return false;

  QualType Pointee = Pointer->getPointeeType();
  return Pointee->isVoidType() || Pointee->isRecordType();
}

/// Check if the specified type is the CUDA device builtin surface type.
bool Type::isCUDADeviceBuiltinSurfaceType() const {
  if (const auto *RT = getAs<RecordType>())
    return RT->getDecl()->hasAttr<CUDADeviceBuiltinSurfaceTypeAttr>();
  return false;
}

/// Check if the specified type is the CUDA device builtin texture type.
bool Type::isCUDADeviceBuiltinTextureType() const {
  if (const auto *RT = getAs<RecordType>())
    return RT->getDecl()->hasAttr<CUDADeviceBuiltinTextureTypeAttr>();
  return false;
}

bool Type::hasSizedVLAType() const {
  if (!isVariablyModifiedType()) return false;

  if (const auto *ptr = getAs<PointerType>())
    return ptr->getPointeeType()->hasSizedVLAType();
  if (const auto *ref = getAs<ReferenceType>())
    return ref->getPointeeType()->hasSizedVLAType();
  if (const ArrayType *arr = getAsArrayTypeUnsafe()) {
    if (isa<VariableArrayType>(arr) &&
        cast<VariableArrayType>(arr)->getSizeExpr())
      return true;

    return arr->getElementType()->hasSizedVLAType();
  }

  return false;
}

QualType::DestructionKind QualType::isDestructedTypeImpl(QualType type) {
  switch (type.getObjCLifetime()) {
  case Qualifiers::OCL_None:
  case Qualifiers::OCL_ExplicitNone:
  case Qualifiers::OCL_Autoreleasing:
    break;

  case Qualifiers::OCL_Strong:
    return DK_objc_strong_lifetime;
  case Qualifiers::OCL_Weak:
    return DK_objc_weak_lifetime;
  }

  if (const auto *RT =
          type->getBaseElementTypeUnsafe()->getAs<RecordType>()) {
    const RecordDecl *RD = RT->getDecl();
    if (const auto *CXXRD = dyn_cast<CXXRecordDecl>(RD)) {
      /// Check if this is a C++ object with a non-trivial destructor.
      if (CXXRD->hasDefinition() && !CXXRD->hasTrivialDestructor())
        return DK_cxx_destructor;
    } else {
      /// Check if this is a C struct that is non-trivial to destroy or an array
      /// that contains such a struct.
      if (RD->isNonTrivialToPrimitiveDestroy())
        return DK_nontrivial_c_struct;
    }
  }

  return DK_none;
}

CXXRecordDecl *MemberPointerType::getMostRecentCXXRecordDecl() const {
  return getClass()->getAsCXXRecordDecl()->getMostRecentNonInjectedDecl();
}

void clang::FixedPointValueToString(SmallVectorImpl<char> &Str,
                                    llvm::APSInt Val, unsigned Scale) {
  FixedPointSemantics FXSema(Val.getBitWidth(), Scale, Val.isSigned(),
                             /*IsSaturated=*/false,
                             /*HasUnsignedPadding=*/false);
  APFixedPoint(Val, FXSema).toString(Str);
}

AutoType::AutoType(QualType DeducedAsType, AutoTypeKeyword Keyword,
                   TypeDependence ExtraDependence,
                   ConceptDecl *TypeConstraintConcept,
                   ArrayRef<TemplateArgument> TypeConstraintArgs)
    : DeducedType(Auto, DeducedAsType, ExtraDependence) {
  AutoTypeBits.Keyword = (unsigned)Keyword;
  AutoTypeBits.NumArgs = TypeConstraintArgs.size();
  this->TypeConstraintConcept = TypeConstraintConcept;
  if (TypeConstraintConcept) {
    TemplateArgument *ArgBuffer = getArgBuffer();
    for (const TemplateArgument &Arg : TypeConstraintArgs) {
      addDependence(toTypeDependence(
          Arg.getDependence() & TemplateArgumentDependence::UnexpandedPack));

      new (ArgBuffer++) TemplateArgument(Arg);
    }
  }
}

void AutoType::Profile(llvm::FoldingSetNodeID &ID, const ASTContext &Context,
                      QualType Deduced, AutoTypeKeyword Keyword,
                      bool IsDependent, ConceptDecl *CD,
                      ArrayRef<TemplateArgument> Arguments) {
  ID.AddPointer(Deduced.getAsOpaquePtr());
  ID.AddInteger((unsigned)Keyword);
  ID.AddBoolean(IsDependent);
  ID.AddPointer(CD);
  for (const TemplateArgument &Arg : Arguments)
    Arg.Profile(ID, Context);
}<|MERGE_RESOLUTION|>--- conflicted
+++ resolved
@@ -4126,13 +4126,10 @@
   case Type::ObjCInterface:
   case Type::Atomic:
   case Type::Pipe:
-<<<<<<< HEAD
   case Type::CppxKind:
   case Type::Template:
-=======
   case Type::ExtInt:
   case Type::DependentExtInt:
->>>>>>> 4465236a
     return false;
   }
   llvm_unreachable("bad type kind!");
