--- conflicted
+++ resolved
@@ -351,19 +351,7 @@
 DependentExtIntType::DependentExtIntType(const ASTContext &Context,
                                          bool IsUnsigned, Expr *NumBitsExpr)
     : Type(DependentExtInt, QualType{},
-<<<<<<< HEAD
-           ((NumBitsExpr->isValueDependent() || NumBitsExpr->isTypeDependent())
-                ? TypeDependence::Dependent
-                : TypeDependence::None) |
-               (NumBitsExpr->isInstantiationDependent()
-                    ? TypeDependence::Instantiation
-                    : TypeDependence::None) |
-               (NumBitsExpr->containsUnexpandedParameterPack()
-                    ? TypeDependence::VariablyModified
-                    : TypeDependence::None), /*MetaType=*/false),
-=======
-           toTypeDependence(NumBitsExpr->getDependence())),
->>>>>>> 6ab3208d
+           toTypeDependence(NumBitsExpr->getDependence()), /*MetaType=*/false),
       Context(Context), ExprAndUnsigned(NumBitsExpr, IsUnsigned) {}
 
 bool DependentExtIntType::isUnsigned() const {
