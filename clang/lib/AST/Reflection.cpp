--- conflicted
+++ resolved
@@ -3507,11 +3507,7 @@
 }
 
 void DiagnoseInvalidReflection(Sema &SemaRef, Expr *E, const Reflection &R) {
-<<<<<<< HEAD
-  SemaRef.Diag(E->getExprLoc(), diag::err_reify_invalid_reflection);
-=======
   SemaRef.Diag(E->getExprLoc(), diag::err_splice_invalid_reflection);
->>>>>>> cf0c906f
 
   const InvalidReflection *InvalidRefl = R.getAsInvalidReflection();
   if (!InvalidRefl)
