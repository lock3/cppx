//===--- Expr.cpp - Expression AST Node Implementation --------------------===//
//
// Part of the LLVM Project, under the Apache License v2.0 with LLVM Exceptions.
// See https://llvm.org/LICENSE.txt for license information.
// SPDX-License-Identifier: Apache-2.0 WITH LLVM-exception
//
//===----------------------------------------------------------------------===//
//
// This file implements the Expr class and subclasses.
//
//===----------------------------------------------------------------------===//

#include "clang/AST/Expr.h"
#include "clang/AST/APValue.h"
#include "clang/AST/ASTContext.h"
#include "clang/AST/Attr.h"
#include "clang/AST/ComputeDependence.h"
#include "clang/AST/DeclCXX.h"
#include "clang/AST/DeclObjC.h"
#include "clang/AST/DeclTemplate.h"
#include "clang/AST/DependenceFlags.h"
#include "clang/AST/EvaluatedExprVisitor.h"
#include "clang/AST/ExprCXX.h"
#include "clang/AST/IgnoreExpr.h"
#include "clang/AST/Mangle.h"
#include "clang/AST/RecordLayout.h"
#include "clang/AST/StmtVisitor.h"
#include "clang/Basic/Builtins.h"
#include "clang/Basic/CharInfo.h"
#include "clang/Basic/SourceManager.h"
#include "clang/Basic/TargetInfo.h"
#include "clang/Lex/Lexer.h"
#include "clang/Lex/LiteralSupport.h"
#include "llvm/Support/ErrorHandling.h"
#include "llvm/Support/raw_ostream.h"
#include <algorithm>
#include <cstring>
using namespace clang;

const Expr *Expr::getBestDynamicClassTypeExpr() const {
  const Expr *E = this;
  while (true) {
    E = E->IgnoreParenBaseCasts();

    // Follow the RHS of a comma operator.
    if (auto *BO = dyn_cast<BinaryOperator>(E)) {
      if (BO->getOpcode() == BO_Comma) {
        E = BO->getRHS();
        continue;
      }
    }

    // Step into initializer for materialized temporaries.
    if (auto *MTE = dyn_cast<MaterializeTemporaryExpr>(E)) {
      E = MTE->getSubExpr();
      continue;
    }

    break;
  }

  return E;
}

const CXXRecordDecl *Expr::getBestDynamicClassType() const {
  const Expr *E = getBestDynamicClassTypeExpr();
  QualType DerivedType = E->getType();
  if (const PointerType *PTy = DerivedType->getAs<PointerType>())
    DerivedType = PTy->getPointeeType();

  if (DerivedType->isDependentType())
    return nullptr;

  const RecordType *Ty = DerivedType->castAs<RecordType>();
  Decl *D = Ty->getDecl();
  return cast<CXXRecordDecl>(D);
}

const Expr *Expr::skipRValueSubobjectAdjustments(
    SmallVectorImpl<const Expr *> &CommaLHSs,
    SmallVectorImpl<SubobjectAdjustment> &Adjustments) const {
  const Expr *E = this;
  while (true) {
    E = E->IgnoreParens();

    if (const CastExpr *CE = dyn_cast<CastExpr>(E)) {
      if ((CE->getCastKind() == CK_DerivedToBase ||
           CE->getCastKind() == CK_UncheckedDerivedToBase) &&
          E->getType()->isRecordType()) {
        E = CE->getSubExpr();
        auto *Derived =
            cast<CXXRecordDecl>(E->getType()->castAs<RecordType>()->getDecl());
        Adjustments.push_back(SubobjectAdjustment(CE, Derived));
        continue;
      }

      if (CE->getCastKind() == CK_NoOp) {
        E = CE->getSubExpr();
        continue;
      }
    } else if (const MemberExpr *ME = dyn_cast<MemberExpr>(E)) {
      if (!ME->isArrow()) {
        assert(ME->getBase()->getType()->isRecordType());
        if (FieldDecl *Field = dyn_cast<FieldDecl>(ME->getMemberDecl())) {
          if (!Field->isBitField() && !Field->getType()->isReferenceType()) {
            E = ME->getBase();
            Adjustments.push_back(SubobjectAdjustment(Field));
            continue;
          }
        }
      }
    } else if (const BinaryOperator *BO = dyn_cast<BinaryOperator>(E)) {
      if (BO->getOpcode() == BO_PtrMemD) {
        assert(BO->getRHS()->isRValue());
        E = BO->getLHS();
        const MemberPointerType *MPT =
          BO->getRHS()->getType()->getAs<MemberPointerType>();
        Adjustments.push_back(SubobjectAdjustment(MPT, BO->getRHS()));
        continue;
      } else if (BO->getOpcode() == BO_Comma) {
        CommaLHSs.push_back(BO->getLHS());
        E = BO->getRHS();
        continue;
      }
    }

    // Nothing changed.
    break;
  }
  return E;
}

bool Expr::isKnownToHaveBooleanValue(bool Semantic) const {
  const Expr *E = IgnoreParens();

  // If this value has _Bool type, it is obvious 0/1.
  if (E->getType()->isBooleanType()) return true;
  // If this is a non-scalar-integer type, we don't care enough to try.
  if (!E->getType()->isIntegralOrEnumerationType()) return false;

  if (const UnaryOperator *UO = dyn_cast<UnaryOperator>(E)) {
    switch (UO->getOpcode()) {
    case UO_Plus:
      return UO->getSubExpr()->isKnownToHaveBooleanValue(Semantic);
    case UO_LNot:
      return true;
    default:
      return false;
    }
  }

  // Only look through implicit casts.  If the user writes
  // '(int) (a && b)' treat it as an arbitrary int.
  // FIXME: Should we look through any cast expression in !Semantic mode?
  if (const ImplicitCastExpr *CE = dyn_cast<ImplicitCastExpr>(E))
    return CE->getSubExpr()->isKnownToHaveBooleanValue(Semantic);

  if (const BinaryOperator *BO = dyn_cast<BinaryOperator>(E)) {
    switch (BO->getOpcode()) {
    default: return false;
    case BO_LT:   // Relational operators.
    case BO_GT:
    case BO_LE:
    case BO_GE:
    case BO_EQ:   // Equality operators.
    case BO_NE:
    case BO_LAnd: // AND operator.
    case BO_LOr:  // Logical OR operator.
      return true;

    case BO_And:  // Bitwise AND operator.
    case BO_Xor:  // Bitwise XOR operator.
    case BO_Or:   // Bitwise OR operator.
      // Handle things like (x==2)|(y==12).
      return BO->getLHS()->isKnownToHaveBooleanValue(Semantic) &&
             BO->getRHS()->isKnownToHaveBooleanValue(Semantic);

    case BO_Comma:
    case BO_Assign:
      return BO->getRHS()->isKnownToHaveBooleanValue(Semantic);
    }
  }

  if (const ConditionalOperator *CO = dyn_cast<ConditionalOperator>(E))
    return CO->getTrueExpr()->isKnownToHaveBooleanValue(Semantic) &&
           CO->getFalseExpr()->isKnownToHaveBooleanValue(Semantic);

  if (isa<ObjCBoolLiteralExpr>(E))
    return true;

  if (const auto *OVE = dyn_cast<OpaqueValueExpr>(E))
    return OVE->getSourceExpr()->isKnownToHaveBooleanValue(Semantic);

  if (const FieldDecl *FD = E->getSourceBitField())
    if (!Semantic && FD->getType()->isUnsignedIntegerType() &&
        !FD->getBitWidth()->isValueDependent() &&
        FD->getBitWidthValue(FD->getASTContext()) == 1)
      return true;

  return false;
}

// Amusing macro metaprogramming hack: check whether a class provides
// a more specific implementation of getExprLoc().
//
// See also Stmt.cpp:{getBeginLoc(),getEndLoc()}.
namespace {
  /// This implementation is used when a class provides a custom
  /// implementation of getExprLoc.
  template <class E, class T>
  SourceLocation getExprLocImpl(const Expr *expr,
                                SourceLocation (T::*v)() const) {
    return static_cast<const E*>(expr)->getExprLoc();
  }

  /// This implementation is used when a class doesn't provide
  /// a custom implementation of getExprLoc.  Overload resolution
  /// should pick it over the implementation above because it's
  /// more specialized according to function template partial ordering.
  template <class E>
  SourceLocation getExprLocImpl(const Expr *expr,
                                SourceLocation (Expr::*v)() const) {
    return static_cast<const E *>(expr)->getBeginLoc();
  }
}

SourceLocation Expr::getExprLoc() const {
  switch (getStmtClass()) {
  case Stmt::NoStmtClass: llvm_unreachable("statement without class");
#define ABSTRACT_STMT(type)
#define STMT(type, base) \
  case Stmt::type##Class: break;
#define EXPR(type, base) \
  case Stmt::type##Class: return getExprLocImpl<type>(this, &type::getExprLoc);
#include "clang/AST/StmtNodes.inc"
  }
  llvm_unreachable("unknown expression kind");
}

//===----------------------------------------------------------------------===//
// Primary Expressions.
//===----------------------------------------------------------------------===//

static void AssertResultStorageKind(ConstantExpr::ResultStorageKind Kind) {
  assert((Kind == ConstantExpr::RSK_APValue ||
          Kind == ConstantExpr::RSK_Int64 || Kind == ConstantExpr::RSK_None) &&
         "Invalid StorageKind Value");
  (void)Kind;
}

ConstantExpr::ResultStorageKind
ConstantExpr::getStorageKind(const APValue &Value) {
  switch (Value.getKind()) {
  case APValue::None:
  case APValue::Indeterminate:
    return ConstantExpr::RSK_None;
  case APValue::Int:
    if (!Value.getInt().needsCleanup())
      return ConstantExpr::RSK_Int64;
    LLVM_FALLTHROUGH;
  default:
    return ConstantExpr::RSK_APValue;
  }
}

ConstantExpr::ResultStorageKind
ConstantExpr::getStorageKind(const Type *T, const ASTContext &Context) {
  if (T->isIntegralOrEnumerationType() && Context.getTypeInfo(T).Width <= 64)
    return ConstantExpr::RSK_Int64;
  return ConstantExpr::RSK_APValue;
}

ConstantExpr::ConstantExpr(Expr *SubExpr, ResultStorageKind StorageKind,
                           bool IsImmediateInvocation)
    : FullExpr(ConstantExprClass, SubExpr) {
  ConstantExprBits.ResultKind = StorageKind;
  ConstantExprBits.APValueKind = APValue::None;
  ConstantExprBits.IsUnsigned = false;
  ConstantExprBits.BitWidth = 0;
  ConstantExprBits.HasCleanup = false;
  ConstantExprBits.IsImmediateInvocation = IsImmediateInvocation;

  if (StorageKind == ConstantExpr::RSK_APValue)
    ::new (getTrailingObjects<APValue>()) APValue();
}

ConstantExpr *ConstantExpr::Create(const ASTContext &Context, Expr *E,
                                   ResultStorageKind StorageKind,
                                   bool IsImmediateInvocation) {
  assert(!isa<ConstantExpr>(E));
  AssertResultStorageKind(StorageKind);

  unsigned Size = totalSizeToAlloc<APValue, uint64_t>(
      StorageKind == ConstantExpr::RSK_APValue,
      StorageKind == ConstantExpr::RSK_Int64);
  void *Mem = Context.Allocate(Size, alignof(ConstantExpr));
  return new (Mem) ConstantExpr(E, StorageKind, IsImmediateInvocation);
}

ConstantExpr *ConstantExpr::Create(const ASTContext &Context, Expr *E,
                                   const APValue &Result) {
  ResultStorageKind StorageKind = getStorageKind(Result);
  ConstantExpr *Self = Create(Context, E, StorageKind);
  Self->SetResult(Result, Context);
  return Self;
}

ConstantExpr::ConstantExpr(EmptyShell Empty, ResultStorageKind StorageKind)
    : FullExpr(ConstantExprClass, Empty) {
  ConstantExprBits.ResultKind = StorageKind;

  if (StorageKind == ConstantExpr::RSK_APValue)
    ::new (getTrailingObjects<APValue>()) APValue();
}

ConstantExpr *ConstantExpr::CreateEmpty(const ASTContext &Context,
                                        ResultStorageKind StorageKind) {
  AssertResultStorageKind(StorageKind);

  unsigned Size = totalSizeToAlloc<APValue, uint64_t>(
      StorageKind == ConstantExpr::RSK_APValue,
      StorageKind == ConstantExpr::RSK_Int64);
  void *Mem = Context.Allocate(Size, alignof(ConstantExpr));
  return new (Mem) ConstantExpr(EmptyShell(), StorageKind);
}

void ConstantExpr::MoveIntoResult(APValue &Value, const ASTContext &Context) {
  assert((unsigned)getStorageKind(Value) <= ConstantExprBits.ResultKind &&
         "Invalid storage for this value kind");
  ConstantExprBits.APValueKind = Value.getKind();
  switch (ConstantExprBits.ResultKind) {
  case RSK_None:
    return;
  case RSK_Int64:
    Int64Result() = *Value.getInt().getRawData();
    ConstantExprBits.BitWidth = Value.getInt().getBitWidth();
    ConstantExprBits.IsUnsigned = Value.getInt().isUnsigned();
    return;
  case RSK_APValue:
    if (!ConstantExprBits.HasCleanup && Value.needsCleanup()) {
      ConstantExprBits.HasCleanup = true;
      Context.addDestruction(&APValueResult());
    }
    APValueResult() = std::move(Value);
    return;
  }
  llvm_unreachable("Invalid ResultKind Bits");
}

llvm::APSInt ConstantExpr::getResultAsAPSInt() const {
  switch (ConstantExprBits.ResultKind) {
  case ConstantExpr::RSK_APValue:
    return APValueResult().getInt();
  case ConstantExpr::RSK_Int64:
    return llvm::APSInt(llvm::APInt(ConstantExprBits.BitWidth, Int64Result()),
                        ConstantExprBits.IsUnsigned);
  default:
    llvm_unreachable("invalid Accessor");
  }
}

APValue ConstantExpr::getAPValueResult() const {

  switch (ConstantExprBits.ResultKind) {
  case ConstantExpr::RSK_APValue:
    return APValueResult();
  case ConstantExpr::RSK_Int64:
    return APValue(
        llvm::APSInt(llvm::APInt(ConstantExprBits.BitWidth, Int64Result()),
                     ConstantExprBits.IsUnsigned));
  case ConstantExpr::RSK_None:
    if (ConstantExprBits.APValueKind == APValue::Indeterminate)
      return APValue::IndeterminateValue();
    return APValue();
  }
  llvm_unreachable("invalid ResultKind");
}

DeclRefExpr::DeclRefExpr(const ASTContext &Ctx, ValueDecl *D,
                         bool RefersToEnclosingVariableOrCapture, QualType T,
                         ExprValueKind VK, SourceLocation L,
                         const DeclarationNameLoc &LocInfo,
                         NonOdrUseReason NOUR)
    : Expr(DeclRefExprClass, T, VK, OK_Ordinary), D(D), DNLoc(LocInfo) {
  DeclRefExprBits.HasQualifier = false;
  DeclRefExprBits.HasTemplateKWAndArgsInfo = false;
  DeclRefExprBits.HasFoundDecl = false;
  DeclRefExprBits.HadMultipleCandidates = false;
  DeclRefExprBits.RefersToEnclosingVariableOrCapture =
      RefersToEnclosingVariableOrCapture;
  DeclRefExprBits.NonOdrUseReason = NOUR;
  DeclRefExprBits.Loc = L;
  setDependence(computeDependence(this, Ctx));
}

DeclRefExpr::DeclRefExpr(const ASTContext &Ctx,
                         NestedNameSpecifierLoc QualifierLoc,
                         SourceLocation TemplateKWLoc, ValueDecl *D,
                         bool RefersToEnclosingVariableOrCapture,
                         const DeclarationNameInfo &NameInfo, NamedDecl *FoundD,
                         const TemplateArgumentListInfo *TemplateArgs,
                         QualType T, ExprValueKind VK, NonOdrUseReason NOUR)
    : Expr(DeclRefExprClass, T, VK, OK_Ordinary), D(D),
      DNLoc(NameInfo.getInfo()) {
  DeclRefExprBits.Loc = NameInfo.getLoc();
  DeclRefExprBits.HasQualifier = QualifierLoc ? 1 : 0;
  if (QualifierLoc)
    new (getTrailingObjects<NestedNameSpecifierLoc>())
        NestedNameSpecifierLoc(QualifierLoc);
  DeclRefExprBits.HasFoundDecl = FoundD ? 1 : 0;
  if (FoundD)
    *getTrailingObjects<NamedDecl *>() = FoundD;
  DeclRefExprBits.HasTemplateKWAndArgsInfo
    = (TemplateArgs || TemplateKWLoc.isValid()) ? 1 : 0;
  DeclRefExprBits.RefersToEnclosingVariableOrCapture =
      RefersToEnclosingVariableOrCapture;
  DeclRefExprBits.NonOdrUseReason = NOUR;
  if (TemplateArgs) {
    auto Deps = TemplateArgumentDependence::None;
    getTrailingObjects<ASTTemplateKWAndArgsInfo>()->initializeFrom(
        TemplateKWLoc, *TemplateArgs, getTrailingObjects<TemplateArgumentLoc>(),
        Deps);
    assert(!(Deps & TemplateArgumentDependence::Dependent) &&
           "built a DeclRefExpr with dependent template args");
  } else if (TemplateKWLoc.isValid()) {
    getTrailingObjects<ASTTemplateKWAndArgsInfo>()->initializeFrom(
        TemplateKWLoc);
  }
  DeclRefExprBits.HadMultipleCandidates = 0;
  setDependence(computeDependence(this, Ctx));
}

DeclRefExpr *DeclRefExpr::Create(const ASTContext &Context,
                                 NestedNameSpecifierLoc QualifierLoc,
                                 SourceLocation TemplateKWLoc, ValueDecl *D,
                                 bool RefersToEnclosingVariableOrCapture,
                                 SourceLocation NameLoc, QualType T,
                                 ExprValueKind VK, NamedDecl *FoundD,
                                 const TemplateArgumentListInfo *TemplateArgs,
                                 NonOdrUseReason NOUR) {
  return Create(Context, QualifierLoc, TemplateKWLoc, D,
                RefersToEnclosingVariableOrCapture,
                DeclarationNameInfo(D->getDeclName(), NameLoc),
                T, VK, FoundD, TemplateArgs, NOUR);
}

DeclRefExpr *DeclRefExpr::Create(const ASTContext &Context,
                                 NestedNameSpecifierLoc QualifierLoc,
                                 SourceLocation TemplateKWLoc, ValueDecl *D,
                                 bool RefersToEnclosingVariableOrCapture,
                                 const DeclarationNameInfo &NameInfo,
                                 QualType T, ExprValueKind VK,
                                 NamedDecl *FoundD,
                                 const TemplateArgumentListInfo *TemplateArgs,
                                 NonOdrUseReason NOUR) {
  // Filter out cases where the found Decl is the same as the value refenenced.
  if (D == FoundD)
    FoundD = nullptr;

  bool HasTemplateKWAndArgsInfo = TemplateArgs || TemplateKWLoc.isValid();
  std::size_t Size =
      totalSizeToAlloc<NestedNameSpecifierLoc, NamedDecl *,
                       ASTTemplateKWAndArgsInfo, TemplateArgumentLoc>(
          QualifierLoc ? 1 : 0, FoundD ? 1 : 0,
          HasTemplateKWAndArgsInfo ? 1 : 0,
          TemplateArgs ? TemplateArgs->size() : 0);

  void *Mem = Context.Allocate(Size, alignof(DeclRefExpr));
  return new (Mem) DeclRefExpr(Context, QualifierLoc, TemplateKWLoc, D,
                               RefersToEnclosingVariableOrCapture, NameInfo,
                               FoundD, TemplateArgs, T, VK, NOUR);
}

DeclRefExpr *DeclRefExpr::CreateEmpty(const ASTContext &Context,
                                      bool HasQualifier,
                                      bool HasFoundDecl,
                                      bool HasTemplateKWAndArgsInfo,
                                      unsigned NumTemplateArgs) {
  assert(NumTemplateArgs == 0 || HasTemplateKWAndArgsInfo);
  std::size_t Size =
      totalSizeToAlloc<NestedNameSpecifierLoc, NamedDecl *,
                       ASTTemplateKWAndArgsInfo, TemplateArgumentLoc>(
          HasQualifier ? 1 : 0, HasFoundDecl ? 1 : 0, HasTemplateKWAndArgsInfo,
          NumTemplateArgs);
  void *Mem = Context.Allocate(Size, alignof(DeclRefExpr));
  return new (Mem) DeclRefExpr(EmptyShell());
}

SourceLocation DeclRefExpr::getBeginLoc() const {
  if (hasQualifier())
    return getQualifierLoc().getBeginLoc();
  return getNameInfo().getBeginLoc();
}
SourceLocation DeclRefExpr::getEndLoc() const {
  if (hasExplicitTemplateArgs())
    return getRAngleLoc();
  return getNameInfo().getEndLoc();
}

PredefinedExpr::PredefinedExpr(SourceLocation L, QualType FNTy, IdentKind IK,
                               StringLiteral *SL)
    : Expr(PredefinedExprClass, FNTy, VK_LValue, OK_Ordinary) {
  PredefinedExprBits.Kind = IK;
  assert((getIdentKind() == IK) &&
         "IdentKind do not fit in PredefinedExprBitfields!");
  bool HasFunctionName = SL != nullptr;
  PredefinedExprBits.HasFunctionName = HasFunctionName;
  PredefinedExprBits.Loc = L;
  if (HasFunctionName)
    setFunctionName(SL);
  setDependence(computeDependence(this));
}

PredefinedExpr::PredefinedExpr(EmptyShell Empty, bool HasFunctionName)
    : Expr(PredefinedExprClass, Empty) {
  PredefinedExprBits.HasFunctionName = HasFunctionName;
}

PredefinedExpr *PredefinedExpr::Create(const ASTContext &Ctx, SourceLocation L,
                                       QualType FNTy, IdentKind IK,
                                       StringLiteral *SL) {
  bool HasFunctionName = SL != nullptr;
  void *Mem = Ctx.Allocate(totalSizeToAlloc<Stmt *>(HasFunctionName),
                           alignof(PredefinedExpr));
  return new (Mem) PredefinedExpr(L, FNTy, IK, SL);
}

PredefinedExpr *PredefinedExpr::CreateEmpty(const ASTContext &Ctx,
                                            bool HasFunctionName) {
  void *Mem = Ctx.Allocate(totalSizeToAlloc<Stmt *>(HasFunctionName),
                           alignof(PredefinedExpr));
  return new (Mem) PredefinedExpr(EmptyShell(), HasFunctionName);
}

StringRef PredefinedExpr::getIdentKindName(PredefinedExpr::IdentKind IK) {
  switch (IK) {
  case Func:
    return "__func__";
  case Function:
    return "__FUNCTION__";
  case FuncDName:
    return "__FUNCDNAME__";
  case LFunction:
    return "L__FUNCTION__";
  case PrettyFunction:
    return "__PRETTY_FUNCTION__";
  case FuncSig:
    return "__FUNCSIG__";
  case LFuncSig:
    return "L__FUNCSIG__";
  case PrettyFunctionNoVirtual:
    break;
  }
  llvm_unreachable("Unknown ident kind for PredefinedExpr");
}

// FIXME: Maybe this should use DeclPrinter with a special "print predefined
// expr" policy instead.
std::string PredefinedExpr::ComputeName(IdentKind IK, const Decl *CurrentDecl) {
  ASTContext &Context = CurrentDecl->getASTContext();

  if (IK == PredefinedExpr::FuncDName) {
    if (const NamedDecl *ND = dyn_cast<NamedDecl>(CurrentDecl)) {
      std::unique_ptr<MangleContext> MC;
      MC.reset(Context.createMangleContext());

      if (MC->shouldMangleDeclName(ND)) {
        SmallString<256> Buffer;
        llvm::raw_svector_ostream Out(Buffer);
        GlobalDecl GD;
        if (const CXXConstructorDecl *CD = dyn_cast<CXXConstructorDecl>(ND))
          GD = GlobalDecl(CD, Ctor_Base);
        else if (const CXXDestructorDecl *DD = dyn_cast<CXXDestructorDecl>(ND))
          GD = GlobalDecl(DD, Dtor_Base);
        else if (ND->hasAttr<CUDAGlobalAttr>())
          GD = GlobalDecl(cast<FunctionDecl>(ND));
        else
          GD = GlobalDecl(ND);
        MC->mangleName(GD, Out);

        if (!Buffer.empty() && Buffer.front() == '\01')
          return std::string(Buffer.substr(1));
        return std::string(Buffer.str());
      } else
        return std::string(ND->getIdentifier()->getName());
    }
    return "";
  }
  if (isa<BlockDecl>(CurrentDecl)) {
    // For blocks we only emit something if it is enclosed in a function
    // For top-level block we'd like to include the name of variable, but we
    // don't have it at this point.
    auto DC = CurrentDecl->getDeclContext();
    if (DC->isFileContext())
      return "";

    SmallString<256> Buffer;
    llvm::raw_svector_ostream Out(Buffer);
    if (auto *DCBlock = dyn_cast<BlockDecl>(DC))
      // For nested blocks, propagate up to the parent.
      Out << ComputeName(IK, DCBlock);
    else if (auto *DCDecl = dyn_cast<Decl>(DC))
      Out << ComputeName(IK, DCDecl) << "_block_invoke";
    return std::string(Out.str());
  }
  if (const FunctionDecl *FD = dyn_cast<FunctionDecl>(CurrentDecl)) {
    if (IK != PrettyFunction && IK != PrettyFunctionNoVirtual &&
        IK != FuncSig && IK != LFuncSig)
      return FD->getNameAsString();

    SmallString<256> Name;
    llvm::raw_svector_ostream Out(Name);

    if (const CXXMethodDecl *MD = dyn_cast<CXXMethodDecl>(FD)) {
      if (MD->isVirtual() && IK != PrettyFunctionNoVirtual)
        Out << "virtual ";
      if (MD->isStatic())
        Out << "static ";
    }

    PrintingPolicy Policy(Context.getLangOpts());
    std::string Proto;
    llvm::raw_string_ostream POut(Proto);

    const FunctionDecl *Decl = FD;
    if (const FunctionDecl* Pattern = FD->getTemplateInstantiationPattern())
      Decl = Pattern;
    const FunctionType *AFT = Decl->getType()->getAs<FunctionType>();
    const FunctionProtoType *FT = nullptr;
    if (FD->hasWrittenPrototype())
      FT = dyn_cast<FunctionProtoType>(AFT);

    if (IK == FuncSig || IK == LFuncSig) {
      switch (AFT->getCallConv()) {
      case CC_C: POut << "__cdecl "; break;
      case CC_X86StdCall: POut << "__stdcall "; break;
      case CC_X86FastCall: POut << "__fastcall "; break;
      case CC_X86ThisCall: POut << "__thiscall "; break;
      case CC_X86VectorCall: POut << "__vectorcall "; break;
      case CC_X86RegCall: POut << "__regcall "; break;
      // Only bother printing the conventions that MSVC knows about.
      default: break;
      }
    }

    FD->printQualifiedName(POut, Policy);

    POut << "(";
    if (FT) {
      for (unsigned i = 0, e = Decl->getNumParams(); i != e; ++i) {
        if (i) POut << ", ";
        POut << Decl->getParamDecl(i)->getType().stream(Policy);
      }

      if (FT->isVariadic()) {
        if (FD->getNumParams()) POut << ", ";
        POut << "...";
      } else if ((IK == FuncSig || IK == LFuncSig ||
                  !Context.getLangOpts().CPlusPlus) &&
                 !Decl->getNumParams()) {
        POut << "void";
      }
    }
    POut << ")";

    if (const CXXMethodDecl *MD = dyn_cast<CXXMethodDecl>(FD)) {
      assert(FT && "We must have a written prototype in this case.");
      if (FT->isConst())
        POut << " const";
      if (FT->isVolatile())
        POut << " volatile";
      RefQualifierKind Ref = MD->getRefQualifier();
      if (Ref == RQ_LValue)
        POut << " &";
      else if (Ref == RQ_RValue)
        POut << " &&";
    }

    typedef SmallVector<const ClassTemplateSpecializationDecl *, 8> SpecsTy;
    SpecsTy Specs;
    const DeclContext *Ctx = FD->getDeclContext();
    while (Ctx && isa<NamedDecl>(Ctx)) {
      const ClassTemplateSpecializationDecl *Spec
                               = dyn_cast<ClassTemplateSpecializationDecl>(Ctx);
      if (Spec && !Spec->isExplicitSpecialization())
        Specs.push_back(Spec);
      Ctx = Ctx->getParent();
    }

    std::string TemplateParams;
    llvm::raw_string_ostream TOut(TemplateParams);
    for (SpecsTy::reverse_iterator I = Specs.rbegin(), E = Specs.rend();
         I != E; ++I) {
      const TemplateParameterList *Params
                  = (*I)->getSpecializedTemplate()->getTemplateParameters();
      const TemplateArgumentList &Args = (*I)->getTemplateArgs();
      assert(Params->size() == Args.size());
      for (unsigned i = 0, numParams = Params->size(); i != numParams; ++i) {
        StringRef Param = Params->getParam(i)->getName();
        if (Param.empty()) continue;
        TOut << Param << " = ";
        Args.get(i).print(Policy, TOut);
        TOut << ", ";
      }
    }

    FunctionTemplateSpecializationInfo *FSI
                                          = FD->getTemplateSpecializationInfo();
    if (FSI && !FSI->isExplicitSpecialization()) {
      const TemplateParameterList* Params
                                  = FSI->getTemplate()->getTemplateParameters();
      const TemplateArgumentList* Args = FSI->TemplateArguments;
      assert(Params->size() == Args->size());
      for (unsigned i = 0, e = Params->size(); i != e; ++i) {
        StringRef Param = Params->getParam(i)->getName();
        if (Param.empty()) continue;
        TOut << Param << " = ";
        Args->get(i).print(Policy, TOut);
        TOut << ", ";
      }
    }

    TOut.flush();
    if (!TemplateParams.empty()) {
      // remove the trailing comma and space
      TemplateParams.resize(TemplateParams.size() - 2);
      POut << " [" << TemplateParams << "]";
    }

    POut.flush();

    // Print "auto" for all deduced return types. This includes C++1y return
    // type deduction and lambdas. For trailing return types resolve the
    // decltype expression. Otherwise print the real type when this is
    // not a constructor or destructor.
    if (isa<CXXMethodDecl>(FD) &&
         cast<CXXMethodDecl>(FD)->getParent()->isLambda())
      Proto = "auto " + Proto;
    else if (FT && FT->getReturnType()->getAs<DecltypeType>())
      FT->getReturnType()
          ->getAs<DecltypeType>()
          ->getUnderlyingType()
          .getAsStringInternal(Proto, Policy);
    else if (!isa<CXXConstructorDecl>(FD) && !isa<CXXDestructorDecl>(FD))
      AFT->getReturnType().getAsStringInternal(Proto, Policy);

    Out << Proto;

    return std::string(Name);
  }
  if (const CapturedDecl *CD = dyn_cast<CapturedDecl>(CurrentDecl)) {
    for (const DeclContext *DC = CD->getParent(); DC; DC = DC->getParent())
      // Skip to its enclosing function or method, but not its enclosing
      // CapturedDecl.
      if (DC->isFunctionOrMethod() && (DC->getDeclKind() != Decl::Captured)) {
        const Decl *D = Decl::castFromDeclContext(DC);
        return ComputeName(IK, D);
      }
    llvm_unreachable("CapturedDecl not inside a function or method");
  }
  if (const ObjCMethodDecl *MD = dyn_cast<ObjCMethodDecl>(CurrentDecl)) {
    SmallString<256> Name;
    llvm::raw_svector_ostream Out(Name);
    Out << (MD->isInstanceMethod() ? '-' : '+');
    Out << '[';

    // For incorrect code, there might not be an ObjCInterfaceDecl.  Do
    // a null check to avoid a crash.
    if (const ObjCInterfaceDecl *ID = MD->getClassInterface())
      Out << *ID;

    if (const ObjCCategoryImplDecl *CID =
        dyn_cast<ObjCCategoryImplDecl>(MD->getDeclContext()))
      Out << '(' << *CID << ')';

    Out <<  ' ';
    MD->getSelector().print(Out);
    Out <<  ']';

    return std::string(Name);
  }
  if (isa<TranslationUnitDecl>(CurrentDecl) && IK == PrettyFunction) {
    // __PRETTY_FUNCTION__ -> "top level", the others produce an empty string.
    return "top level";
  }
  return "";
}

void APNumericStorage::setIntValue(const ASTContext &C,
                                   const llvm::APInt &Val) {
  if (hasAllocation())
    C.Deallocate(pVal);

  BitWidth = Val.getBitWidth();
  unsigned NumWords = Val.getNumWords();
  const uint64_t* Words = Val.getRawData();
  if (NumWords > 1) {
    pVal = new (C) uint64_t[NumWords];
    std::copy(Words, Words + NumWords, pVal);
  } else if (NumWords == 1)
    VAL = Words[0];
  else
    VAL = 0;
}

IntegerLiteral::IntegerLiteral(const ASTContext &C, const llvm::APInt &V,
                               QualType type, SourceLocation l)
    : Expr(IntegerLiteralClass, type, VK_RValue, OK_Ordinary), Loc(l) {
  assert(type->isIntegerType() && "Illegal type in IntegerLiteral");
  assert(V.getBitWidth() == C.getIntWidth(type) &&
         "Integer type is not the correct size for constant.");
  setValue(C, V);
  setDependence(ExprDependence::None);
}

IntegerLiteral *
IntegerLiteral::Create(const ASTContext &C, const llvm::APInt &V,
                       QualType type, SourceLocation l) {
  return new (C) IntegerLiteral(C, V, type, l);
}

IntegerLiteral *
IntegerLiteral::Create(const ASTContext &C, EmptyShell Empty) {
  return new (C) IntegerLiteral(Empty);
}

FixedPointLiteral::FixedPointLiteral(const ASTContext &C, const llvm::APInt &V,
                                     QualType type, SourceLocation l,
                                     unsigned Scale)
    : Expr(FixedPointLiteralClass, type, VK_RValue, OK_Ordinary), Loc(l),
      Scale(Scale) {
  assert(type->isFixedPointType() && "Illegal type in FixedPointLiteral");
  assert(V.getBitWidth() == C.getTypeInfo(type).Width &&
         "Fixed point type is not the correct size for constant.");
  setValue(C, V);
  setDependence(ExprDependence::None);
}

FixedPointLiteral *FixedPointLiteral::CreateFromRawInt(const ASTContext &C,
                                                       const llvm::APInt &V,
                                                       QualType type,
                                                       SourceLocation l,
                                                       unsigned Scale) {
  return new (C) FixedPointLiteral(C, V, type, l, Scale);
}

FixedPointLiteral *FixedPointLiteral::Create(const ASTContext &C,
                                             EmptyShell Empty) {
  return new (C) FixedPointLiteral(Empty);
}

std::string FixedPointLiteral::getValueAsString(unsigned Radix) const {
  // Currently the longest decimal number that can be printed is the max for an
  // unsigned long _Accum: 4294967295.99999999976716935634613037109375
  // which is 43 characters.
  SmallString<64> S;
  FixedPointValueToString(
      S, llvm::APSInt::getUnsigned(getValue().getZExtValue()), Scale);
  return std::string(S.str());
}

FloatingLiteral::FloatingLiteral(const ASTContext &C, const llvm::APFloat &V,
                                 bool isexact, QualType Type, SourceLocation L)
    : Expr(FloatingLiteralClass, Type, VK_RValue, OK_Ordinary), Loc(L) {
  setSemantics(V.getSemantics());
  FloatingLiteralBits.IsExact = isexact;
  setValue(C, V);
  setDependence(ExprDependence::None);
}

FloatingLiteral::FloatingLiteral(const ASTContext &C, EmptyShell Empty)
  : Expr(FloatingLiteralClass, Empty) {
  setRawSemantics(llvm::APFloatBase::S_IEEEhalf);
  FloatingLiteralBits.IsExact = false;
}

FloatingLiteral *
FloatingLiteral::Create(const ASTContext &C, const llvm::APFloat &V,
                        bool isexact, QualType Type, SourceLocation L) {
  return new (C) FloatingLiteral(C, V, isexact, Type, L);
}

FloatingLiteral *
FloatingLiteral::Create(const ASTContext &C, EmptyShell Empty) {
  return new (C) FloatingLiteral(C, Empty);
}

/// getValueAsApproximateDouble - This returns the value as an inaccurate
/// double.  Note that this may cause loss of precision, but is useful for
/// debugging dumps, etc.
double FloatingLiteral::getValueAsApproximateDouble() const {
  llvm::APFloat V = getValue();
  bool ignored;
  V.convert(llvm::APFloat::IEEEdouble(), llvm::APFloat::rmNearestTiesToEven,
            &ignored);
  return V.convertToDouble();
}

unsigned StringLiteral::mapCharByteWidth(TargetInfo const &Target,
                                         StringKind SK) {
  unsigned CharByteWidth = 0;
  switch (SK) {
  case Ascii:
  case UTF8:
    CharByteWidth = Target.getCharWidth();
    break;
  case Wide:
    CharByteWidth = Target.getWCharWidth();
    break;
  case UTF16:
    CharByteWidth = Target.getChar16Width();
    break;
  case UTF32:
    CharByteWidth = Target.getChar32Width();
    break;
  }
  assert((CharByteWidth & 7) == 0 && "Assumes character size is byte multiple");
  CharByteWidth /= 8;
  assert((CharByteWidth == 1 || CharByteWidth == 2 || CharByteWidth == 4) &&
         "The only supported character byte widths are 1,2 and 4!");
  return CharByteWidth;
}

StringLiteral::StringLiteral(const ASTContext &Ctx, StringRef Str,
                             StringKind Kind, bool Pascal, QualType Ty,
                             const SourceLocation *Loc,
                             unsigned NumConcatenated)
    : Expr(StringLiteralClass, Ty, VK_LValue, OK_Ordinary) {
  assert(Ctx.getAsConstantArrayType(Ty) &&
         "StringLiteral must be of constant array type!");
  unsigned CharByteWidth = mapCharByteWidth(Ctx.getTargetInfo(), Kind);
  unsigned ByteLength = Str.size();
  assert((ByteLength % CharByteWidth == 0) &&
         "The size of the data must be a multiple of CharByteWidth!");

  // Avoid the expensive division. The compiler should be able to figure it
  // out by itself. However as of clang 7, even with the appropriate
  // llvm_unreachable added just here, it is not able to do so.
  unsigned Length;
  switch (CharByteWidth) {
  case 1:
    Length = ByteLength;
    break;
  case 2:
    Length = ByteLength / 2;
    break;
  case 4:
    Length = ByteLength / 4;
    break;
  default:
    llvm_unreachable("Unsupported character width!");
  }

  StringLiteralBits.Kind = Kind;
  StringLiteralBits.CharByteWidth = CharByteWidth;
  StringLiteralBits.IsPascal = Pascal;
  StringLiteralBits.NumConcatenated = NumConcatenated;
  *getTrailingObjects<unsigned>() = Length;

  // Initialize the trailing array of SourceLocation.
  // This is safe since SourceLocation is POD-like.
  std::memcpy(getTrailingObjects<SourceLocation>(), Loc,
              NumConcatenated * sizeof(SourceLocation));

  // Initialize the trailing array of char holding the string data.
  std::memcpy(getTrailingObjects<char>(), Str.data(), ByteLength);

  setDependence(ExprDependence::None);
}

StringLiteral::StringLiteral(EmptyShell Empty, unsigned NumConcatenated,
                             unsigned Length, unsigned CharByteWidth)
    : Expr(StringLiteralClass, Empty) {
  StringLiteralBits.CharByteWidth = CharByteWidth;
  StringLiteralBits.NumConcatenated = NumConcatenated;
  *getTrailingObjects<unsigned>() = Length;
}

StringLiteral *StringLiteral::Create(const ASTContext &Ctx, StringRef Str,
                                     StringKind Kind, bool Pascal, QualType Ty,
                                     const SourceLocation *Loc,
                                     unsigned NumConcatenated) {
  void *Mem = Ctx.Allocate(totalSizeToAlloc<unsigned, SourceLocation, char>(
                               1, NumConcatenated, Str.size()),
                           alignof(StringLiteral));
  return new (Mem)
      StringLiteral(Ctx, Str, Kind, Pascal, Ty, Loc, NumConcatenated);
}

StringLiteral *StringLiteral::CreateEmpty(const ASTContext &Ctx,
                                          unsigned NumConcatenated,
                                          unsigned Length,
                                          unsigned CharByteWidth) {
  void *Mem = Ctx.Allocate(totalSizeToAlloc<unsigned, SourceLocation, char>(
                               1, NumConcatenated, Length * CharByteWidth),
                           alignof(StringLiteral));
  return new (Mem)
      StringLiteral(EmptyShell(), NumConcatenated, Length, CharByteWidth);
}

void StringLiteral::outputString(raw_ostream &OS) const {
  switch (getKind()) {
  case Ascii: break; // no prefix.
  case Wide:  OS << 'L'; break;
  case UTF8:  OS << "u8"; break;
  case UTF16: OS << 'u'; break;
  case UTF32: OS << 'U'; break;
  }
  OS << '"';
  static const char Hex[] = "0123456789ABCDEF";

  unsigned LastSlashX = getLength();
  for (unsigned I = 0, N = getLength(); I != N; ++I) {
    switch (uint32_t Char = getCodeUnit(I)) {
    default:
      // FIXME: Convert UTF-8 back to codepoints before rendering.

      // Convert UTF-16 surrogate pairs back to codepoints before rendering.
      // Leave invalid surrogates alone; we'll use \x for those.
      if (getKind() == UTF16 && I != N - 1 && Char >= 0xd800 &&
          Char <= 0xdbff) {
        uint32_t Trail = getCodeUnit(I + 1);
        if (Trail >= 0xdc00 && Trail <= 0xdfff) {
          Char = 0x10000 + ((Char - 0xd800) << 10) + (Trail - 0xdc00);
          ++I;
        }
      }

      if (Char > 0xff) {
        // If this is a wide string, output characters over 0xff using \x
        // escapes. Otherwise, this is a UTF-16 or UTF-32 string, and Char is a
        // codepoint: use \x escapes for invalid codepoints.
        if (getKind() == Wide ||
            (Char >= 0xd800 && Char <= 0xdfff) || Char >= 0x110000) {
          // FIXME: Is this the best way to print wchar_t?
          OS << "\\x";
          int Shift = 28;
          while ((Char >> Shift) == 0)
            Shift -= 4;
          for (/**/; Shift >= 0; Shift -= 4)
            OS << Hex[(Char >> Shift) & 15];
          LastSlashX = I;
          break;
        }

        if (Char > 0xffff)
          OS << "\\U00"
             << Hex[(Char >> 20) & 15]
             << Hex[(Char >> 16) & 15];
        else
          OS << "\\u";
        OS << Hex[(Char >> 12) & 15]
           << Hex[(Char >>  8) & 15]
           << Hex[(Char >>  4) & 15]
           << Hex[(Char >>  0) & 15];
        break;
      }

      // If we used \x... for the previous character, and this character is a
      // hexadecimal digit, prevent it being slurped as part of the \x.
      if (LastSlashX + 1 == I) {
        switch (Char) {
          case '0': case '1': case '2': case '3': case '4':
          case '5': case '6': case '7': case '8': case '9':
          case 'a': case 'b': case 'c': case 'd': case 'e': case 'f':
          case 'A': case 'B': case 'C': case 'D': case 'E': case 'F':
            OS << "\"\"";
        }
      }

      assert(Char <= 0xff &&
             "Characters above 0xff should already have been handled.");

      if (isPrintable(Char))
        OS << (char)Char;
      else  // Output anything hard as an octal escape.
        OS << '\\'
           << (char)('0' + ((Char >> 6) & 7))
           << (char)('0' + ((Char >> 3) & 7))
           << (char)('0' + ((Char >> 0) & 7));
      break;
    // Handle some common non-printable cases to make dumps prettier.
    case '\\': OS << "\\\\"; break;
    case '"': OS << "\\\""; break;
    case '\a': OS << "\\a"; break;
    case '\b': OS << "\\b"; break;
    case '\f': OS << "\\f"; break;
    case '\n': OS << "\\n"; break;
    case '\r': OS << "\\r"; break;
    case '\t': OS << "\\t"; break;
    case '\v': OS << "\\v"; break;
    }
  }
  OS << '"';
}

/// getLocationOfByte - Return a source location that points to the specified
/// byte of this string literal.
///
/// Strings are amazingly complex.  They can be formed from multiple tokens and
/// can have escape sequences in them in addition to the usual trigraph and
/// escaped newline business.  This routine handles this complexity.
///
/// The *StartToken sets the first token to be searched in this function and
/// the *StartTokenByteOffset is the byte offset of the first token. Before
/// returning, it updates the *StartToken to the TokNo of the token being found
/// and sets *StartTokenByteOffset to the byte offset of the token in the
/// string.
/// Using these two parameters can reduce the time complexity from O(n^2) to
/// O(n) if one wants to get the location of byte for all the tokens in a
/// string.
///
SourceLocation
StringLiteral::getLocationOfByte(unsigned ByteNo, const SourceManager &SM,
                                 const LangOptions &Features,
                                 const TargetInfo &Target, unsigned *StartToken,
                                 unsigned *StartTokenByteOffset) const {
  assert((getKind() == StringLiteral::Ascii ||
          getKind() == StringLiteral::UTF8) &&
         "Only narrow string literals are currently supported");

  // Loop over all of the tokens in this string until we find the one that
  // contains the byte we're looking for.
  unsigned TokNo = 0;
  unsigned StringOffset = 0;
  if (StartToken)
    TokNo = *StartToken;
  if (StartTokenByteOffset) {
    StringOffset = *StartTokenByteOffset;
    ByteNo -= StringOffset;
  }
  while (1) {
    assert(TokNo < getNumConcatenated() && "Invalid byte number!");
    SourceLocation StrTokLoc = getStrTokenLoc(TokNo);

    // Get the spelling of the string so that we can get the data that makes up
    // the string literal, not the identifier for the macro it is potentially
    // expanded through.
    SourceLocation StrTokSpellingLoc = SM.getSpellingLoc(StrTokLoc);

    // Re-lex the token to get its length and original spelling.
    std::pair<FileID, unsigned> LocInfo =
        SM.getDecomposedLoc(StrTokSpellingLoc);
    bool Invalid = false;
    StringRef Buffer = SM.getBufferData(LocInfo.first, &Invalid);
    if (Invalid) {
      if (StartTokenByteOffset != nullptr)
        *StartTokenByteOffset = StringOffset;
      if (StartToken != nullptr)
        *StartToken = TokNo;
      return StrTokSpellingLoc;
    }

    const char *StrData = Buffer.data()+LocInfo.second;

    // Create a lexer starting at the beginning of this token.
    Lexer TheLexer(SM.getLocForStartOfFile(LocInfo.first), Features,
                   Buffer.begin(), StrData, Buffer.end());
    Token TheTok;
    TheLexer.LexFromRawLexer(TheTok);

    // Use the StringLiteralParser to compute the length of the string in bytes.
    StringLiteralParser SLP(TheTok, SM, Features, Target);
    unsigned TokNumBytes = SLP.GetStringLength();

    // If the byte is in this token, return the location of the byte.
    if (ByteNo < TokNumBytes ||
        (ByteNo == TokNumBytes && TokNo == getNumConcatenated() - 1)) {
      unsigned Offset = SLP.getOffsetOfStringByte(TheTok, ByteNo);

      // Now that we know the offset of the token in the spelling, use the
      // preprocessor to get the offset in the original source.
      if (StartTokenByteOffset != nullptr)
        *StartTokenByteOffset = StringOffset;
      if (StartToken != nullptr)
        *StartToken = TokNo;
      return Lexer::AdvanceToTokenCharacter(StrTokLoc, Offset, SM, Features);
    }

    // Move to the next string token.
    StringOffset += TokNumBytes;
    ++TokNo;
    ByteNo -= TokNumBytes;
  }
}

/// getOpcodeStr - Turn an Opcode enum value into the punctuation char it
/// corresponds to, e.g. "sizeof" or "[pre]++".
StringRef UnaryOperator::getOpcodeStr(Opcode Op) {
  switch (Op) {
#define UNARY_OPERATION(Name, Spelling) case UO_##Name: return Spelling;
#include "clang/AST/OperationKinds.def"
  }
  llvm_unreachable("Unknown unary operator");
}

UnaryOperatorKind
UnaryOperator::getOverloadedOpcode(OverloadedOperatorKind OO, bool Postfix) {
  switch (OO) {
  default: llvm_unreachable("No unary operator for overloaded function");
  case OO_PlusPlus:   return Postfix ? UO_PostInc : UO_PreInc;
  case OO_MinusMinus: return Postfix ? UO_PostDec : UO_PreDec;
  case OO_Amp:        return UO_AddrOf;
  case OO_Star:       return UO_Deref;
  case OO_Plus:       return UO_Plus;
  case OO_Minus:      return UO_Minus;
  case OO_Tilde:      return UO_Not;
  case OO_Exclaim:    return UO_LNot;
  case OO_Coawait:    return UO_Coawait;
  }
}

OverloadedOperatorKind UnaryOperator::getOverloadedOperator(Opcode Opc) {
  switch (Opc) {
  case UO_PostInc: case UO_PreInc: return OO_PlusPlus;
  case UO_PostDec: case UO_PreDec: return OO_MinusMinus;
  case UO_AddrOf: return OO_Amp;
  case UO_Deref: return OO_Star;
  case UO_Plus: return OO_Plus;
  case UO_Minus: return OO_Minus;
  case UO_Not: return OO_Tilde;
  case UO_LNot: return OO_Exclaim;
  case UO_Coawait: return OO_Coawait;
  default: return OO_None;
  }
}


//===----------------------------------------------------------------------===//
// Postfix Operators.
//===----------------------------------------------------------------------===//

CallExpr::CallExpr(StmtClass SC, Expr *Fn, ArrayRef<Expr *> PreArgs,
                   ArrayRef<Expr *> Args, QualType Ty, ExprValueKind VK,
                   SourceLocation RParenLoc, FPOptionsOverride FPFeatures,
                   unsigned MinNumArgs, ADLCallKind UsesADL)
    : Expr(SC, Ty, VK, OK_Ordinary), RParenLoc(RParenLoc) {
  NumArgs = std::max<unsigned>(Args.size(), MinNumArgs);
  unsigned NumPreArgs = PreArgs.size();
  CallExprBits.NumPreArgs = NumPreArgs;
  assert((NumPreArgs == getNumPreArgs()) && "NumPreArgs overflow!");

  unsigned OffsetToTrailingObjects = offsetToTrailingObjects(SC);
  CallExprBits.OffsetToTrailingObjects = OffsetToTrailingObjects;
  assert((CallExprBits.OffsetToTrailingObjects == OffsetToTrailingObjects) &&
         "OffsetToTrailingObjects overflow!");

  CallExprBits.UsesADL = static_cast<bool>(UsesADL);

  setCallee(Fn);
  for (unsigned I = 0; I != NumPreArgs; ++I)
    setPreArg(I, PreArgs[I]);
  for (unsigned I = 0; I != Args.size(); ++I)
    setArg(I, Args[I]);
  for (unsigned I = Args.size(); I != NumArgs; ++I)
    setArg(I, nullptr);

  setDependence(computeDependence(this, PreArgs));

  CallExprBits.HasFPFeatures = FPFeatures.requiresTrailingStorage();
  if (hasStoredFPFeatures())
    setStoredFPFeatures(FPFeatures);
}

CallExpr::CallExpr(StmtClass SC, unsigned NumPreArgs, unsigned NumArgs,
                   bool HasFPFeatures, EmptyShell Empty)
    : Expr(SC, Empty), NumArgs(NumArgs) {
  CallExprBits.NumPreArgs = NumPreArgs;
  assert((NumPreArgs == getNumPreArgs()) && "NumPreArgs overflow!");

  unsigned OffsetToTrailingObjects = offsetToTrailingObjects(SC);
  CallExprBits.OffsetToTrailingObjects = OffsetToTrailingObjects;
  assert((CallExprBits.OffsetToTrailingObjects == OffsetToTrailingObjects) &&
         "OffsetToTrailingObjects overflow!");
  CallExprBits.HasFPFeatures = HasFPFeatures;
}

CallExpr *CallExpr::Create(const ASTContext &Ctx, Expr *Fn,
                           ArrayRef<Expr *> Args, QualType Ty, ExprValueKind VK,
                           SourceLocation RParenLoc,
                           FPOptionsOverride FPFeatures, unsigned MinNumArgs,
                           ADLCallKind UsesADL) {
  unsigned NumArgs = std::max<unsigned>(Args.size(), MinNumArgs);
  unsigned SizeOfTrailingObjects = CallExpr::sizeOfTrailingObjects(
      /*NumPreArgs=*/0, NumArgs, FPFeatures.requiresTrailingStorage());
  void *Mem =
      Ctx.Allocate(sizeof(CallExpr) + SizeOfTrailingObjects, alignof(CallExpr));
  return new (Mem) CallExpr(CallExprClass, Fn, /*PreArgs=*/{}, Args, Ty, VK,
                            RParenLoc, FPFeatures, MinNumArgs, UsesADL);
}

CallExpr *CallExpr::CreateTemporary(void *Mem, Expr *Fn, QualType Ty,
                                    ExprValueKind VK, SourceLocation RParenLoc,
                                    ADLCallKind UsesADL) {
  assert(!(reinterpret_cast<uintptr_t>(Mem) % alignof(CallExpr)) &&
         "Misaligned memory in CallExpr::CreateTemporary!");
  return new (Mem) CallExpr(CallExprClass, Fn, /*PreArgs=*/{}, /*Args=*/{}, Ty,
                            VK, RParenLoc, FPOptionsOverride(),
                            /*MinNumArgs=*/0, UsesADL);
}

CallExpr *CallExpr::CreateEmpty(const ASTContext &Ctx, unsigned NumArgs,
                                bool HasFPFeatures, EmptyShell Empty) {
  unsigned SizeOfTrailingObjects =
      CallExpr::sizeOfTrailingObjects(/*NumPreArgs=*/0, NumArgs, HasFPFeatures);
  void *Mem =
      Ctx.Allocate(sizeof(CallExpr) + SizeOfTrailingObjects, alignof(CallExpr));
  return new (Mem)
      CallExpr(CallExprClass, /*NumPreArgs=*/0, NumArgs, HasFPFeatures, Empty);
}

unsigned CallExpr::offsetToTrailingObjects(StmtClass SC) {
  switch (SC) {
  case CallExprClass:
    return sizeof(CallExpr);
  case CXXOperatorCallExprClass:
    return sizeof(CXXOperatorCallExpr);
  case CXXMemberCallExprClass:
    return sizeof(CXXMemberCallExpr);
  case UserDefinedLiteralClass:
    return sizeof(UserDefinedLiteral);
  case CUDAKernelCallExprClass:
    return sizeof(CUDAKernelCallExpr);
  default:
    llvm_unreachable("unexpected class deriving from CallExpr!");
  }
}

Decl *Expr::getReferencedDeclOfCallee() {
  Expr *CEE = IgnoreParenImpCasts();

  while (SubstNonTypeTemplateParmExpr *NTTP =
             dyn_cast<SubstNonTypeTemplateParmExpr>(CEE)) {
    CEE = NTTP->getReplacement()->IgnoreParenImpCasts();
  }

  // If we're calling a dereference, look at the pointer instead.
  while (true) {
    if (BinaryOperator *BO = dyn_cast<BinaryOperator>(CEE)) {
      if (BO->isPtrMemOp()) {
        CEE = BO->getRHS()->IgnoreParenImpCasts();
        continue;
      }
    } else if (UnaryOperator *UO = dyn_cast<UnaryOperator>(CEE)) {
      if (UO->getOpcode() == UO_Deref || UO->getOpcode() == UO_AddrOf ||
          UO->getOpcode() == UO_Plus) {
        CEE = UO->getSubExpr()->IgnoreParenImpCasts();
        continue;
      }
    }
    break;
  }

  if (DeclRefExpr *DRE = dyn_cast<DeclRefExpr>(CEE))
    return DRE->getDecl();
  if (MemberExpr *ME = dyn_cast<MemberExpr>(CEE))
    return ME->getMemberDecl();
  if (auto *BE = dyn_cast<BlockExpr>(CEE))
    return BE->getBlockDecl();

  return nullptr;
}

/// If this is a call to a builtin, return the builtin ID. If not, return 0.
unsigned CallExpr::getBuiltinCallee() const {
  auto *FDecl =
      dyn_cast_or_null<FunctionDecl>(getCallee()->getReferencedDeclOfCallee());
  return FDecl ? FDecl->getBuiltinID() : 0;
}

bool CallExpr::isUnevaluatedBuiltinCall(const ASTContext &Ctx) const {
  if (unsigned BI = getBuiltinCallee())
    return Ctx.BuiltinInfo.isUnevaluated(BI);
  return false;
}

QualType CallExpr::getCallReturnType(const ASTContext &Ctx) const {
  const Expr *Callee = getCallee();
  QualType CalleeType = Callee->getType();
  if (const auto *FnTypePtr = CalleeType->getAs<PointerType>()) {
    CalleeType = FnTypePtr->getPointeeType();
  } else if (const auto *BPT = CalleeType->getAs<BlockPointerType>()) {
    CalleeType = BPT->getPointeeType();
  } else if (CalleeType->isSpecificPlaceholderType(BuiltinType::BoundMember)) {
    if (isa<CXXPseudoDestructorExpr>(Callee->IgnoreParens()))
      return Ctx.VoidTy;

    // This should never be overloaded and so should never return null.
    CalleeType = Expr::findBoundMemberType(Callee);
  }

  const FunctionType *FnType = CalleeType->castAs<FunctionType>();
  return FnType->getReturnType();
}

const Attr *CallExpr::getUnusedResultAttr(const ASTContext &Ctx) const {
  // If the return type is a struct, union, or enum that is marked nodiscard,
  // then return the return type attribute.
  if (const TagDecl *TD = getCallReturnType(Ctx)->getAsTagDecl())
    if (const auto *A = TD->getAttr<WarnUnusedResultAttr>())
      return A;

  // Otherwise, see if the callee is marked nodiscard and return that attribute
  // instead.
  const Decl *D = getCalleeDecl();
  return D ? D->getAttr<WarnUnusedResultAttr>() : nullptr;
}

SourceLocation CallExpr::getBeginLoc() const {
  if (isa<CXXOperatorCallExpr>(this))
    return cast<CXXOperatorCallExpr>(this)->getBeginLoc();

  SourceLocation begin = getCallee()->getBeginLoc();
  if (begin.isInvalid() && getNumArgs() > 0 && getArg(0))
    begin = getArg(0)->getBeginLoc();
  return begin;
}
SourceLocation CallExpr::getEndLoc() const {
  if (isa<CXXOperatorCallExpr>(this))
    return cast<CXXOperatorCallExpr>(this)->getEndLoc();

  SourceLocation end = getRParenLoc();
  if (end.isInvalid() && getNumArgs() > 0 && getArg(getNumArgs() - 1))
    end = getArg(getNumArgs() - 1)->getEndLoc();
  return end;
}

OffsetOfExpr *OffsetOfExpr::Create(const ASTContext &C, QualType type,
                                   SourceLocation OperatorLoc,
                                   TypeSourceInfo *tsi,
                                   ArrayRef<OffsetOfNode> comps,
                                   ArrayRef<Expr*> exprs,
                                   SourceLocation RParenLoc) {
  void *Mem = C.Allocate(
      totalSizeToAlloc<OffsetOfNode, Expr *>(comps.size(), exprs.size()));

  return new (Mem) OffsetOfExpr(C, type, OperatorLoc, tsi, comps, exprs,
                                RParenLoc);
}

OffsetOfExpr *OffsetOfExpr::CreateEmpty(const ASTContext &C,
                                        unsigned numComps, unsigned numExprs) {
  void *Mem =
      C.Allocate(totalSizeToAlloc<OffsetOfNode, Expr *>(numComps, numExprs));
  return new (Mem) OffsetOfExpr(numComps, numExprs);
}

OffsetOfExpr::OffsetOfExpr(const ASTContext &C, QualType type,
                           SourceLocation OperatorLoc, TypeSourceInfo *tsi,
                           ArrayRef<OffsetOfNode> comps, ArrayRef<Expr *> exprs,
                           SourceLocation RParenLoc)
    : Expr(OffsetOfExprClass, type, VK_RValue, OK_Ordinary),
      OperatorLoc(OperatorLoc), RParenLoc(RParenLoc), TSInfo(tsi),
      NumComps(comps.size()), NumExprs(exprs.size()) {
  for (unsigned i = 0; i != comps.size(); ++i)
    setComponent(i, comps[i]);
  for (unsigned i = 0; i != exprs.size(); ++i)
    setIndexExpr(i, exprs[i]);

  setDependence(computeDependence(this));
}

IdentifierInfo *OffsetOfNode::getFieldName() const {
  assert(getKind() == Field || getKind() == Identifier);
  if (getKind() == Field)
    return getField()->getIdentifier();

  return reinterpret_cast<IdentifierInfo *> (Data & ~(uintptr_t)Mask);
}

UnaryExprOrTypeTraitExpr::UnaryExprOrTypeTraitExpr(
    UnaryExprOrTypeTrait ExprKind, Expr *E, QualType resultType,
    SourceLocation op, SourceLocation rp)
    : Expr(UnaryExprOrTypeTraitExprClass, resultType, VK_RValue, OK_Ordinary),
      OpLoc(op), RParenLoc(rp) {
  assert(ExprKind <= UETT_Last && "invalid enum value!");
  UnaryExprOrTypeTraitExprBits.Kind = ExprKind;
  assert(static_cast<unsigned>(ExprKind) == UnaryExprOrTypeTraitExprBits.Kind &&
         "UnaryExprOrTypeTraitExprBits.Kind overflow!");
  UnaryExprOrTypeTraitExprBits.IsType = false;
  Argument.Ex = E;
  setDependence(computeDependence(this));
}

MemberExpr::MemberExpr(Expr *Base, bool IsArrow, SourceLocation OperatorLoc,
                       ValueDecl *MemberDecl,
                       const DeclarationNameInfo &NameInfo, QualType T,
                       ExprValueKind VK, ExprObjectKind OK,
                       NonOdrUseReason NOUR)
    : Expr(MemberExprClass, T, VK, OK), Base(Base), MemberDecl(MemberDecl),
      MemberDNLoc(NameInfo.getInfo()), MemberLoc(NameInfo.getLoc()) {
  assert(!NameInfo.getName() ||
         MemberDecl->getDeclName() == NameInfo.getName());
  MemberExprBits.IsArrow = IsArrow;
  MemberExprBits.HasQualifierOrFoundDecl = false;
  MemberExprBits.HasTemplateKWAndArgsInfo = false;
  MemberExprBits.HadMultipleCandidates = false;
  MemberExprBits.NonOdrUseReason = NOUR;
  MemberExprBits.OperatorLoc = OperatorLoc;
  setDependence(computeDependence(this));
}

MemberExpr *MemberExpr::Create(
    const ASTContext &C, Expr *Base, bool IsArrow, SourceLocation OperatorLoc,
    NestedNameSpecifierLoc QualifierLoc, SourceLocation TemplateKWLoc,
    ValueDecl *MemberDecl, DeclAccessPair FoundDecl,
    DeclarationNameInfo NameInfo, const TemplateArgumentListInfo *TemplateArgs,
    QualType T, ExprValueKind VK, ExprObjectKind OK, NonOdrUseReason NOUR) {
  bool HasQualOrFound = QualifierLoc || FoundDecl.getDecl() != MemberDecl ||
                        FoundDecl.getAccess() != MemberDecl->getAccess();
  bool HasTemplateKWAndArgsInfo = TemplateArgs || TemplateKWLoc.isValid();
  std::size_t Size =
      totalSizeToAlloc<MemberExprNameQualifier, ASTTemplateKWAndArgsInfo,
                       TemplateArgumentLoc>(
          HasQualOrFound ? 1 : 0, HasTemplateKWAndArgsInfo ? 1 : 0,
          TemplateArgs ? TemplateArgs->size() : 0);

  void *Mem = C.Allocate(Size, alignof(MemberExpr));
  MemberExpr *E = new (Mem) MemberExpr(Base, IsArrow, OperatorLoc, MemberDecl,
                                       NameInfo, T, VK, OK, NOUR);

  // FIXME: remove remaining dependence computation to computeDependence().
  auto Deps = E->getDependence();
  if (HasQualOrFound) {
    // FIXME: Wrong. We should be looking at the member declaration we found.
    if (QualifierLoc && QualifierLoc.getNestedNameSpecifier()->isDependent())
      Deps |= ExprDependence::TypeValueInstantiation;
    else if (QualifierLoc &&
             QualifierLoc.getNestedNameSpecifier()->isInstantiationDependent())
      Deps |= ExprDependence::Instantiation;

    E->MemberExprBits.HasQualifierOrFoundDecl = true;

    MemberExprNameQualifier *NQ =
        E->getTrailingObjects<MemberExprNameQualifier>();
    NQ->QualifierLoc = QualifierLoc;
    NQ->FoundDecl = FoundDecl;
  }

  E->MemberExprBits.HasTemplateKWAndArgsInfo =
      TemplateArgs || TemplateKWLoc.isValid();

  if (TemplateArgs) {
    auto TemplateArgDeps = TemplateArgumentDependence::None;
    E->getTrailingObjects<ASTTemplateKWAndArgsInfo>()->initializeFrom(
        TemplateKWLoc, *TemplateArgs,
        E->getTrailingObjects<TemplateArgumentLoc>(), TemplateArgDeps);
    if (TemplateArgDeps & TemplateArgumentDependence::Instantiation)
      Deps |= ExprDependence::Instantiation;
  } else if (TemplateKWLoc.isValid()) {
    E->getTrailingObjects<ASTTemplateKWAndArgsInfo>()->initializeFrom(
        TemplateKWLoc);
  }
  E->setDependence(Deps);

  return E;
}

MemberExpr *MemberExpr::CreateEmpty(const ASTContext &Context,
                                    bool HasQualifier, bool HasFoundDecl,
                                    bool HasTemplateKWAndArgsInfo,
                                    unsigned NumTemplateArgs) {
  assert((!NumTemplateArgs || HasTemplateKWAndArgsInfo) &&
         "template args but no template arg info?");
  bool HasQualOrFound = HasQualifier || HasFoundDecl;
  std::size_t Size =
      totalSizeToAlloc<MemberExprNameQualifier, ASTTemplateKWAndArgsInfo,
                       TemplateArgumentLoc>(HasQualOrFound ? 1 : 0,
                                            HasTemplateKWAndArgsInfo ? 1 : 0,
                                            NumTemplateArgs);
  void *Mem = Context.Allocate(Size, alignof(MemberExpr));
  return new (Mem) MemberExpr(EmptyShell());
}

SourceLocation MemberExpr::getBeginLoc() const {
  if (isImplicitAccess()) {
    if (hasQualifier())
      return getQualifierLoc().getBeginLoc();
    return MemberLoc;
  }

  // FIXME: We don't want this to happen. Rather, we should be able to
  // detect all kinds of implicit accesses more cleanly.
  SourceLocation BaseStartLoc = getBase()->getBeginLoc();
  if (BaseStartLoc.isValid())
    return BaseStartLoc;
  return MemberLoc;
}
SourceLocation MemberExpr::getEndLoc() const {
  SourceLocation EndLoc = getMemberNameInfo().getEndLoc();
  if (hasExplicitTemplateArgs())
    EndLoc = getRAngleLoc();
  else if (EndLoc.isInvalid())
    EndLoc = getBase()->getEndLoc();
  return EndLoc;
}

bool CastExpr::CastConsistency() const {
  switch (getCastKind()) {
  case CK_DerivedToBase:
  case CK_UncheckedDerivedToBase:
  case CK_DerivedToBaseMemberPointer:
  case CK_BaseToDerived:
  case CK_BaseToDerivedMemberPointer:
    assert(!path_empty() && "Cast kind should have a base path!");
    break;

  case CK_CPointerToObjCPointerCast:
    assert(getType()->isObjCObjectPointerType());
    assert(getSubExpr()->getType()->isPointerType());
    goto CheckNoBasePath;

  case CK_BlockPointerToObjCPointerCast:
    assert(getType()->isObjCObjectPointerType());
    assert(getSubExpr()->getType()->isBlockPointerType());
    goto CheckNoBasePath;

  case CK_ReinterpretMemberPointer:
    assert(getType()->isMemberPointerType());
    assert(getSubExpr()->getType()->isMemberPointerType());
    goto CheckNoBasePath;

  case CK_BitCast:
    // Arbitrary casts to C pointer types count as bitcasts.
    // Otherwise, we should only have block and ObjC pointer casts
    // here if they stay within the type kind.
    if (!getType()->isPointerType()) {
      assert(getType()->isObjCObjectPointerType() ==
             getSubExpr()->getType()->isObjCObjectPointerType());
      assert(getType()->isBlockPointerType() ==
             getSubExpr()->getType()->isBlockPointerType());
    }
    goto CheckNoBasePath;

  case CK_AnyPointerToBlockPointerCast:
    assert(getType()->isBlockPointerType());
    assert(getSubExpr()->getType()->isAnyPointerType() &&
           !getSubExpr()->getType()->isBlockPointerType());
    goto CheckNoBasePath;

  case CK_CopyAndAutoreleaseBlockObject:
    assert(getType()->isBlockPointerType());
    assert(getSubExpr()->getType()->isBlockPointerType());
    goto CheckNoBasePath;

  case CK_FunctionToPointerDecay:
    assert(getType()->isPointerType());
    assert(getSubExpr()->getType()->isFunctionType());
    goto CheckNoBasePath;

  case CK_AddressSpaceConversion: {
    auto Ty = getType();
    auto SETy = getSubExpr()->getType();
    assert(getValueKindForType(Ty) == Expr::getValueKindForType(SETy));
    if (isRValue() && !Ty->isDependentType() && !SETy->isDependentType()) {
      Ty = Ty->getPointeeType();
      SETy = SETy->getPointeeType();
    }
    assert((Ty->isDependentType() || SETy->isDependentType()) ||
           (!Ty.isNull() && !SETy.isNull() &&
            Ty.getAddressSpace() != SETy.getAddressSpace()));
    goto CheckNoBasePath;
  }
  // These should not have an inheritance path.
  case CK_Dynamic:
  case CK_ToUnion:
  case CK_ArrayToPointerDecay:
  case CK_NullToMemberPointer:
  case CK_NullToPointer:
  case CK_ConstructorConversion:
  case CK_IntegralToPointer:
  case CK_PointerToIntegral:
  case CK_ToVoid:
  case CK_VectorSplat:
  case CK_IntegralCast:
  case CK_BooleanToSignedIntegral:
  case CK_IntegralToFloating:
  case CK_FloatingToIntegral:
  case CK_FloatingCast:
  case CK_ObjCObjectLValueCast:
  case CK_FloatingRealToComplex:
  case CK_FloatingComplexToReal:
  case CK_FloatingComplexCast:
  case CK_FloatingComplexToIntegralComplex:
  case CK_IntegralRealToComplex:
  case CK_IntegralComplexToReal:
  case CK_IntegralComplexCast:
  case CK_IntegralComplexToFloatingComplex:
  case CK_ARCProduceObject:
  case CK_ARCConsumeObject:
  case CK_ARCReclaimReturnedObject:
  case CK_ARCExtendBlockObject:
  case CK_ZeroToOCLOpaqueType:
  case CK_IntToOCLSampler:
  case CK_FloatingToFixedPoint:
  case CK_FixedPointToFloating:
  case CK_FixedPointCast:
  case CK_FixedPointToIntegral:
  case CK_IntegralToFixedPoint:
    assert(!getType()->isBooleanType() && "unheralded conversion to bool");
    goto CheckNoBasePath;

  case CK_Dependent:
  case CK_LValueToRValue:
  case CK_NoOp:
  case CK_AtomicToNonAtomic:
  case CK_NonAtomicToAtomic:
  case CK_PointerToBoolean:
  case CK_IntegralToBoolean:
  case CK_FloatingToBoolean:
  case CK_MemberPointerToBoolean:
  case CK_FloatingComplexToBoolean:
  case CK_IntegralComplexToBoolean:
  case CK_ReflectionToBoolean:
  case CK_LValueBitCast:            // -> bool&
  case CK_LValueToRValueBitCast:
  case CK_UserDefinedConversion:    // operator bool()
  case CK_BuiltinFnToFnPtr:
  case CK_FixedPointToBoolean:
  CheckNoBasePath:
    assert(path_empty() && "Cast kind should not have a base path!");
    break;
  }
  return true;
}

const char *CastExpr::getCastKindName(CastKind CK) {
  switch (CK) {
#define CAST_OPERATION(Name) case CK_##Name: return #Name;
#include "clang/AST/OperationKinds.def"
  }
  llvm_unreachable("Unhandled cast kind!");
}

namespace {
  const Expr *skipImplicitTemporary(const Expr *E) {
    // Skip through reference binding to temporary.
    if (auto *Materialize = dyn_cast<MaterializeTemporaryExpr>(E))
      E = Materialize->getSubExpr();

    // Skip any temporary bindings; they're implicit.
    if (auto *Binder = dyn_cast<CXXBindTemporaryExpr>(E))
      E = Binder->getSubExpr();

    return E;
  }
}

Expr *CastExpr::getSubExprAsWritten() {
  const Expr *SubExpr = nullptr;
  const CastExpr *E = this;
  do {
    SubExpr = skipImplicitTemporary(E->getSubExpr());

    // Conversions by constructor and conversion functions have a
    // subexpression describing the call; strip it off.
    if (E->getCastKind() == CK_ConstructorConversion) {
      if (isa<ConstantExpr>(SubExpr))
        break;

      SubExpr =
        skipImplicitTemporary(cast<CXXConstructExpr>(SubExpr)->getArg(0));
    } else if (E->getCastKind() == CK_UserDefinedConversion) {
      assert((isa<CXXMemberCallExpr>(SubExpr) ||
              isa<BlockExpr>(SubExpr)) &&
             "Unexpected SubExpr for CK_UserDefinedConversion.");
      if (auto *MCE = dyn_cast<CXXMemberCallExpr>(SubExpr))
        SubExpr = MCE->getImplicitObjectArgument();
    }

    // If the subexpression we're left with is an implicit cast, look
    // through that, too.
  } while ((E = dyn_cast<ImplicitCastExpr>(SubExpr)));

  return const_cast<Expr*>(SubExpr);
}

NamedDecl *CastExpr::getConversionFunction() const {
  const Expr *SubExpr = nullptr;

  for (const CastExpr *E = this; E; E = dyn_cast<ImplicitCastExpr>(SubExpr)) {
    SubExpr = skipImplicitTemporary(E->getSubExpr());

    if (E->getCastKind() == CK_ConstructorConversion)
      return cast<CXXConstructExpr>(SubExpr)->getConstructor();

    if (E->getCastKind() == CK_UserDefinedConversion) {
      if (auto *MCE = dyn_cast<CXXMemberCallExpr>(SubExpr))
        return MCE->getMethodDecl();
    }
  }

  return nullptr;
}

CXXBaseSpecifier **CastExpr::path_buffer() {
  switch (getStmtClass()) {
#define ABSTRACT_STMT(x)
#define CASTEXPR(Type, Base)                                                   \
  case Stmt::Type##Class:                                                      \
    return static_cast<Type *>(this)->getTrailingObjects<CXXBaseSpecifier *>();
#define STMT(Type, Base)
#include "clang/AST/StmtNodes.inc"
  default:
    llvm_unreachable("non-cast expressions not possible here");
  }
}

const FieldDecl *CastExpr::getTargetFieldForToUnionCast(QualType unionType,
                                                        QualType opType) {
  auto RD = unionType->castAs<RecordType>()->getDecl();
  return getTargetFieldForToUnionCast(RD, opType);
}

const FieldDecl *CastExpr::getTargetFieldForToUnionCast(const RecordDecl *RD,
                                                        QualType OpType) {
  auto &Ctx = RD->getASTContext();
  RecordDecl::field_iterator Field, FieldEnd;
  for (Field = RD->field_begin(), FieldEnd = RD->field_end();
       Field != FieldEnd; ++Field) {
    if (Ctx.hasSameUnqualifiedType(Field->getType(), OpType) &&
        !Field->isUnnamedBitfield()) {
      return *Field;
    }
  }
  return nullptr;
}

FPOptionsOverride *CastExpr::getTrailingFPFeatures() {
  assert(hasStoredFPFeatures());
  switch (getStmtClass()) {
  case ImplicitCastExprClass:
    return static_cast<ImplicitCastExpr *>(this)
        ->getTrailingObjects<FPOptionsOverride>();
  case CStyleCastExprClass:
    return static_cast<CStyleCastExpr *>(this)
        ->getTrailingObjects<FPOptionsOverride>();
  case CXXFunctionalCastExprClass:
    return static_cast<CXXFunctionalCastExpr *>(this)
        ->getTrailingObjects<FPOptionsOverride>();
  case CXXStaticCastExprClass:
    return static_cast<CXXStaticCastExpr *>(this)
        ->getTrailingObjects<FPOptionsOverride>();
  default:
    llvm_unreachable("Cast does not have FPFeatures");
  }
}

ImplicitCastExpr *ImplicitCastExpr::Create(const ASTContext &C, QualType T,
                                           CastKind Kind, Expr *Operand,
                                           const CXXCastPath *BasePath,
                                           ExprValueKind VK,
                                           FPOptionsOverride FPO) {
  unsigned PathSize = (BasePath ? BasePath->size() : 0);
  void *Buffer =
      C.Allocate(totalSizeToAlloc<CXXBaseSpecifier *, FPOptionsOverride>(
          PathSize, FPO.requiresTrailingStorage()));
  // Per C++ [conv.lval]p3, lvalue-to-rvalue conversions on class and
  // std::nullptr_t have special semantics not captured by CK_LValueToRValue.
  assert((Kind != CK_LValueToRValue ||
          !(T->isNullPtrType() || T->getAsCXXRecordDecl())) &&
         "invalid type for lvalue-to-rvalue conversion");
  ImplicitCastExpr *E =
      new (Buffer) ImplicitCastExpr(T, Kind, Operand, PathSize, FPO, VK);
  if (PathSize)
    std::uninitialized_copy_n(BasePath->data(), BasePath->size(),
                              E->getTrailingObjects<CXXBaseSpecifier *>());
  return E;
}

ImplicitCastExpr *ImplicitCastExpr::CreateEmpty(const ASTContext &C,
                                                unsigned PathSize,
                                                bool HasFPFeatures) {
  void *Buffer =
      C.Allocate(totalSizeToAlloc<CXXBaseSpecifier *, FPOptionsOverride>(
          PathSize, HasFPFeatures));
  return new (Buffer) ImplicitCastExpr(EmptyShell(), PathSize, HasFPFeatures);
}

CStyleCastExpr *CStyleCastExpr::Create(const ASTContext &C, QualType T,
                                       ExprValueKind VK, CastKind K, Expr *Op,
                                       const CXXCastPath *BasePath,
                                       FPOptionsOverride FPO,
                                       TypeSourceInfo *WrittenTy,
                                       SourceLocation L, SourceLocation R) {
  unsigned PathSize = (BasePath ? BasePath->size() : 0);
  void *Buffer =
      C.Allocate(totalSizeToAlloc<CXXBaseSpecifier *, FPOptionsOverride>(
          PathSize, FPO.requiresTrailingStorage()));
  CStyleCastExpr *E =
      new (Buffer) CStyleCastExpr(T, VK, K, Op, PathSize, FPO, WrittenTy, L, R);
  if (PathSize)
    std::uninitialized_copy_n(BasePath->data(), BasePath->size(),
                              E->getTrailingObjects<CXXBaseSpecifier *>());
  return E;
}

CStyleCastExpr *CStyleCastExpr::CreateEmpty(const ASTContext &C,
                                            unsigned PathSize,
                                            bool HasFPFeatures) {
  void *Buffer =
      C.Allocate(totalSizeToAlloc<CXXBaseSpecifier *, FPOptionsOverride>(
          PathSize, HasFPFeatures));
  return new (Buffer) CStyleCastExpr(EmptyShell(), PathSize, HasFPFeatures);
}

/// getOpcodeStr - Turn an Opcode enum value into the punctuation char it
/// corresponds to, e.g. "<<=".
StringRef BinaryOperator::getOpcodeStr(Opcode Op) {
  switch (Op) {
#define BINARY_OPERATION(Name, Spelling) case BO_##Name: return Spelling;
#include "clang/AST/OperationKinds.def"
  }
  llvm_unreachable("Invalid OpCode!");
}

BinaryOperatorKind
BinaryOperator::getOverloadedOpcode(OverloadedOperatorKind OO) {
  switch (OO) {
  default: llvm_unreachable("Not an overloadable binary operator");
  case OO_Plus: return BO_Add;
  case OO_Minus: return BO_Sub;
  case OO_Star: return BO_Mul;
  case OO_Slash: return BO_Div;
  case OO_Percent: return BO_Rem;
  case OO_Caret: return BO_Xor;
  case OO_Amp: return BO_And;
  case OO_Pipe: return BO_Or;
  case OO_Equal: return BO_Assign;
  case OO_Spaceship: return BO_Cmp;
  case OO_Less: return BO_LT;
  case OO_Greater: return BO_GT;
  case OO_PlusEqual: return BO_AddAssign;
  case OO_MinusEqual: return BO_SubAssign;
  case OO_StarEqual: return BO_MulAssign;
  case OO_SlashEqual: return BO_DivAssign;
  case OO_PercentEqual: return BO_RemAssign;
  case OO_CaretEqual: return BO_XorAssign;
  case OO_AmpEqual: return BO_AndAssign;
  case OO_PipeEqual: return BO_OrAssign;
  case OO_LessLess: return BO_Shl;
  case OO_GreaterGreater: return BO_Shr;
  case OO_LessLessEqual: return BO_ShlAssign;
  case OO_GreaterGreaterEqual: return BO_ShrAssign;
  case OO_EqualEqual: return BO_EQ;
  case OO_ExclaimEqual: return BO_NE;
  case OO_LessEqual: return BO_LE;
  case OO_GreaterEqual: return BO_GE;
  case OO_AmpAmp: return BO_LAnd;
  case OO_PipePipe: return BO_LOr;
  case OO_Comma: return BO_Comma;
  case OO_ArrowStar: return BO_PtrMemI;
  }
}

OverloadedOperatorKind BinaryOperator::getOverloadedOperator(Opcode Opc) {
  static const OverloadedOperatorKind OverOps[] = {
    /* .* Cannot be overloaded */OO_None, OO_ArrowStar,
    OO_Star, OO_Slash, OO_Percent,
    OO_Plus, OO_Minus,
    OO_LessLess, OO_GreaterGreater,
    OO_Spaceship,
    OO_Less, OO_Greater, OO_LessEqual, OO_GreaterEqual,
    OO_EqualEqual, OO_ExclaimEqual,
    OO_Amp,
    OO_Caret,
    OO_Pipe,
    OO_AmpAmp,
    OO_PipePipe,
    OO_Equal, OO_StarEqual,
    OO_SlashEqual, OO_PercentEqual,
    OO_PlusEqual, OO_MinusEqual,
    OO_LessLessEqual, OO_GreaterGreaterEqual,
    OO_AmpEqual, OO_CaretEqual,
    OO_PipeEqual,
    OO_Comma
  };
  return OverOps[Opc];
}

bool BinaryOperator::isNullPointerArithmeticExtension(ASTContext &Ctx,
                                                      Opcode Opc,
                                                      Expr *LHS, Expr *RHS) {
  if (Opc != BO_Add)
    return false;

  // Check that we have one pointer and one integer operand.
  Expr *PExp;
  if (LHS->getType()->isPointerType()) {
    if (!RHS->getType()->isIntegerType())
      return false;
    PExp = LHS;
  } else if (RHS->getType()->isPointerType()) {
    if (!LHS->getType()->isIntegerType())
      return false;
    PExp = RHS;
  } else {
    return false;
  }

  // Check that the pointer is a nullptr.
  if (!PExp->IgnoreParenCasts()
          ->isNullPointerConstant(Ctx, Expr::NPC_ValueDependentIsNotNull))
    return false;

  // Check that the pointee type is char-sized.
  const PointerType *PTy = PExp->getType()->getAs<PointerType>();
  if (!PTy || !PTy->getPointeeType()->isCharType())
    return false;

  return true;
}

static QualType getDecayedSourceLocExprType(const ASTContext &Ctx,
                                            SourceLocExpr::IdentKind Kind) {
  switch (Kind) {
  case SourceLocExpr::File:
  case SourceLocExpr::Function: {
    QualType ArrTy = Ctx.getStringLiteralArrayType(Ctx.CharTy, 0);
    return Ctx.getPointerType(ArrTy->getAsArrayTypeUnsafe()->getElementType());
  }
  case SourceLocExpr::Line:
  case SourceLocExpr::Column:
    return Ctx.UnsignedIntTy;
  }
  llvm_unreachable("unhandled case");
}

SourceLocExpr::SourceLocExpr(const ASTContext &Ctx, IdentKind Kind,
                             SourceLocation BLoc, SourceLocation RParenLoc,
                             DeclContext *ParentContext)
    : Expr(SourceLocExprClass, getDecayedSourceLocExprType(Ctx, Kind),
           VK_RValue, OK_Ordinary),
      BuiltinLoc(BLoc), RParenLoc(RParenLoc), ParentContext(ParentContext) {
  SourceLocExprBits.Kind = Kind;
  setDependence(ExprDependence::None);
}

StringRef SourceLocExpr::getBuiltinStr() const {
  switch (getIdentKind()) {
  case File:
    return "__builtin_FILE";
  case Function:
    return "__builtin_FUNCTION";
  case Line:
    return "__builtin_LINE";
  case Column:
    return "__builtin_COLUMN";
  }
  llvm_unreachable("unexpected IdentKind!");
}

APValue SourceLocExpr::EvaluateInContext(const ASTContext &Ctx,
                                         const Expr *DefaultExpr) const {
  SourceLocation Loc;
  const DeclContext *Context;

  std::tie(Loc,
           Context) = [&]() -> std::pair<SourceLocation, const DeclContext *> {
    if (auto *DIE = dyn_cast_or_null<CXXDefaultInitExpr>(DefaultExpr))
      return {DIE->getUsedLocation(), DIE->getUsedContext()};
    if (auto *DAE = dyn_cast_or_null<CXXDefaultArgExpr>(DefaultExpr))
      return {DAE->getUsedLocation(), DAE->getUsedContext()};
    return {this->getLocation(), this->getParentContext()};
  }();

  PresumedLoc PLoc = Ctx.getSourceManager().getPresumedLoc(
      Ctx.getSourceManager().getExpansionRange(Loc).getEnd());

  auto MakeStringLiteral = [&](StringRef Tmp) {
    using LValuePathEntry = APValue::LValuePathEntry;
    StringLiteral *Res = Ctx.getPredefinedStringLiteralFromCache(Tmp);
    // Decay the string to a pointer to the first character.
    LValuePathEntry Path[1] = {LValuePathEntry::ArrayIndex(0)};
    return APValue(Res, CharUnits::Zero(), Path, /*OnePastTheEnd=*/false);
  };

  switch (getIdentKind()) {
  case SourceLocExpr::File:
    return MakeStringLiteral(PLoc.getFilename());
  case SourceLocExpr::Function: {
    const Decl *CurDecl = dyn_cast_or_null<Decl>(Context);
    return MakeStringLiteral(
        CurDecl ? PredefinedExpr::ComputeName(PredefinedExpr::Function, CurDecl)
                : std::string(""));
  }
  case SourceLocExpr::Line:
  case SourceLocExpr::Column: {
    llvm::APSInt IntVal(Ctx.getIntWidth(Ctx.UnsignedIntTy),
                        /*isUnsigned=*/true);
    IntVal = getIdentKind() == SourceLocExpr::Line ? PLoc.getLine()
                                                   : PLoc.getColumn();
    return APValue(IntVal);
  }
  }
  llvm_unreachable("unhandled case");
}

InitListExpr::InitListExpr(const ASTContext &C, SourceLocation lbraceloc,
                           ArrayRef<Expr *> initExprs, SourceLocation rbraceloc)
    : Expr(InitListExprClass, QualType(), VK_RValue, OK_Ordinary),
      InitExprs(C, initExprs.size()), LBraceLoc(lbraceloc),
      RBraceLoc(rbraceloc), AltForm(nullptr, true) {
  sawArrayRangeDesignator(false);
  InitExprs.insert(C, InitExprs.end(), initExprs.begin(), initExprs.end());

  setDependence(computeDependence(this));
}

void InitListExpr::reserveInits(const ASTContext &C, unsigned NumInits) {
  if (NumInits > InitExprs.size())
    InitExprs.reserve(C, NumInits);
}

void InitListExpr::resizeInits(const ASTContext &C, unsigned NumInits) {
  InitExprs.resize(C, NumInits, nullptr);
}

Expr *InitListExpr::updateInit(const ASTContext &C, unsigned Init, Expr *expr) {
  if (Init >= InitExprs.size()) {
    InitExprs.insert(C, InitExprs.end(), Init - InitExprs.size() + 1, nullptr);
    setInit(Init, expr);
    return nullptr;
  }

  Expr *Result = cast_or_null<Expr>(InitExprs[Init]);
  setInit(Init, expr);
  return Result;
}

void InitListExpr::setArrayFiller(Expr *filler) {
  assert(!hasArrayFiller() && "Filler already set!");
  ArrayFillerOrUnionFieldInit = filler;
  // Fill out any "holes" in the array due to designated initializers.
  Expr **inits = getInits();
  for (unsigned i = 0, e = getNumInits(); i != e; ++i)
    if (inits[i] == nullptr)
      inits[i] = filler;
}

bool InitListExpr::isStringLiteralInit() const {
  if (getNumInits() != 1)
    return false;
  const ArrayType *AT = getType()->getAsArrayTypeUnsafe();
  if (!AT || !AT->getElementType()->isIntegerType())
    return false;
  // It is possible for getInit() to return null.
  const Expr *Init = getInit(0);
  if (!Init)
    return false;
  Init = Init->IgnoreParens();
  return isa<StringLiteral>(Init) || isa<ObjCEncodeExpr>(Init);
}

bool InitListExpr::isTransparent() const {
  assert(isSemanticForm() && "syntactic form never semantically transparent");

  // A glvalue InitListExpr is always just sugar.
  if (isGLValue()) {
    assert(getNumInits() == 1 && "multiple inits in glvalue init list");
    return true;
  }

  // Otherwise, we're sugar if and only if we have exactly one initializer that
  // is of the same type.
  if (getNumInits() != 1 || !getInit(0))
    return false;

  // Don't confuse aggregate initialization of a struct X { X &x; }; with a
  // transparent struct copy.
  if (!getInit(0)->isRValue() && getType()->isRecordType())
    return false;

  return getType().getCanonicalType() ==
         getInit(0)->getType().getCanonicalType();
}

bool InitListExpr::isIdiomaticZeroInitializer(const LangOptions &LangOpts) const {
  assert(isSyntacticForm() && "only test syntactic form as zero initializer");

  if (LangOpts.CPlusPlus || getNumInits() != 1 || !getInit(0)) {
    return false;
  }

  const IntegerLiteral *Lit = dyn_cast<IntegerLiteral>(getInit(0)->IgnoreImplicit());
  return Lit && Lit->getValue() == 0;
}

SourceLocation InitListExpr::getBeginLoc() const {
  if (InitListExpr *SyntacticForm = getSyntacticForm())
    return SyntacticForm->getBeginLoc();
  SourceLocation Beg = LBraceLoc;
  if (Beg.isInvalid()) {
    // Find the first non-null initializer.
    for (InitExprsTy::const_iterator I = InitExprs.begin(),
                                     E = InitExprs.end();
      I != E; ++I) {
      if (Stmt *S = *I) {
        Beg = S->getBeginLoc();
        break;
      }
    }
  }
  return Beg;
}

SourceLocation InitListExpr::getEndLoc() const {
  if (InitListExpr *SyntacticForm = getSyntacticForm())
    return SyntacticForm->getEndLoc();
  SourceLocation End = RBraceLoc;
  if (End.isInvalid()) {
    // Find the first non-null initializer from the end.
    for (InitExprsTy::const_reverse_iterator I = InitExprs.rbegin(),
         E = InitExprs.rend();
         I != E; ++I) {
      if (Stmt *S = *I) {
        End = S->getEndLoc();
        break;
      }
    }
  }
  return End;
}

/// getFunctionType - Return the underlying function type for this block.
///
const FunctionProtoType *BlockExpr::getFunctionType() const {
  // The block pointer is never sugared, but the function type might be.
  return cast<BlockPointerType>(getType())
           ->getPointeeType()->castAs<FunctionProtoType>();
}

SourceLocation BlockExpr::getCaretLocation() const {
  return TheBlock->getCaretLocation();
}
const Stmt *BlockExpr::getBody() const {
  return TheBlock->getBody();
}
Stmt *BlockExpr::getBody() {
  return TheBlock->getBody();
}


//===----------------------------------------------------------------------===//
// Generic Expression Routines
//===----------------------------------------------------------------------===//

bool Expr::isReadIfDiscardedInCPlusPlus11() const {
  // In C++11, discarded-value expressions of a certain form are special,
  // according to [expr]p10:
  //   The lvalue-to-rvalue conversion (4.1) is applied only if the
  //   expression is an lvalue of volatile-qualified type and it has
  //   one of the following forms:
  if (!isGLValue() || !getType().isVolatileQualified())
    return false;

  const Expr *E = IgnoreParens();

  //   - id-expression (5.1.1),
  if (isa<DeclRefExpr>(E))
    return true;

  //   - subscripting (5.2.1),
  if (isa<ArraySubscriptExpr>(E))
    return true;

  //   - class member access (5.2.5),
  if (isa<MemberExpr>(E))
    return true;

  //   - indirection (5.3.1),
  if (auto *UO = dyn_cast<UnaryOperator>(E))
    if (UO->getOpcode() == UO_Deref)
      return true;

  if (auto *BO = dyn_cast<BinaryOperator>(E)) {
    //   - pointer-to-member operation (5.5),
    if (BO->isPtrMemOp())
      return true;

    //   - comma expression (5.18) where the right operand is one of the above.
    if (BO->getOpcode() == BO_Comma)
      return BO->getRHS()->isReadIfDiscardedInCPlusPlus11();
  }

  //   - conditional expression (5.16) where both the second and the third
  //     operands are one of the above, or
  if (auto *CO = dyn_cast<ConditionalOperator>(E))
    return CO->getTrueExpr()->isReadIfDiscardedInCPlusPlus11() &&
           CO->getFalseExpr()->isReadIfDiscardedInCPlusPlus11();
  // The related edge case of "*x ?: *x".
  if (auto *BCO =
          dyn_cast<BinaryConditionalOperator>(E)) {
    if (auto *OVE = dyn_cast<OpaqueValueExpr>(BCO->getTrueExpr()))
      return OVE->getSourceExpr()->isReadIfDiscardedInCPlusPlus11() &&
             BCO->getFalseExpr()->isReadIfDiscardedInCPlusPlus11();
  }

  // Objective-C++ extensions to the rule.
  if (isa<PseudoObjectExpr>(E) || isa<ObjCIvarRefExpr>(E))
    return true;

  return false;
}

/// isUnusedResultAWarning - Return true if this immediate expression should
/// be warned about if the result is unused.  If so, fill in Loc and Ranges
/// with location to warn on and the source range[s] to report with the
/// warning.
bool Expr::isUnusedResultAWarning(const Expr *&WarnE, SourceLocation &Loc,
                                  SourceRange &R1, SourceRange &R2,
                                  ASTContext &Ctx) const {
  // Don't warn if the expr is type dependent. The type could end up
  // instantiating to void.
  if (isTypeDependent())
    return false;

  switch (getStmtClass()) {
  default:
    if (getType()->isVoidType())
      return false;
    WarnE = this;
    Loc = getExprLoc();
    R1 = getSourceRange();
    return true;
  case ParenExprClass:
    return cast<ParenExpr>(this)->getSubExpr()->
      isUnusedResultAWarning(WarnE, Loc, R1, R2, Ctx);
  case GenericSelectionExprClass:
    return cast<GenericSelectionExpr>(this)->getResultExpr()->
      isUnusedResultAWarning(WarnE, Loc, R1, R2, Ctx);
  case CoawaitExprClass:
  case CoyieldExprClass:
    return cast<CoroutineSuspendExpr>(this)->getResumeExpr()->
      isUnusedResultAWarning(WarnE, Loc, R1, R2, Ctx);
  case ChooseExprClass:
    return cast<ChooseExpr>(this)->getChosenSubExpr()->
      isUnusedResultAWarning(WarnE, Loc, R1, R2, Ctx);
  case UnaryOperatorClass: {
    const UnaryOperator *UO = cast<UnaryOperator>(this);

    switch (UO->getOpcode()) {
    case UO_Plus:
    case UO_Minus:
    case UO_AddrOf:
    case UO_Not:
    case UO_LNot:
    case UO_Deref:
      break;
    case UO_Coawait:
      // This is just the 'operator co_await' call inside the guts of a
      // dependent co_await call.
    case UO_PostInc:
    case UO_PostDec:
    case UO_PreInc:
    case UO_PreDec:                 // ++/--
      return false;  // Not a warning.
    case UO_Real:
    case UO_Imag:
      // accessing a piece of a volatile complex is a side-effect.
      if (Ctx.getCanonicalType(UO->getSubExpr()->getType())
          .isVolatileQualified())
        return false;
      break;
    case UO_Extension:
      return UO->getSubExpr()->isUnusedResultAWarning(WarnE, Loc, R1, R2, Ctx);
    }
    WarnE = this;
    Loc = UO->getOperatorLoc();
    R1 = UO->getSubExpr()->getSourceRange();
    return true;
  }
  case BinaryOperatorClass: {
    const BinaryOperator *BO = cast<BinaryOperator>(this);
    switch (BO->getOpcode()) {
      default:
        break;
      // Consider the RHS of comma for side effects. LHS was checked by
      // Sema::CheckCommaOperands.
      case BO_Comma:
        // ((foo = <blah>), 0) is an idiom for hiding the result (and
        // lvalue-ness) of an assignment written in a macro.
        if (IntegerLiteral *IE =
              dyn_cast<IntegerLiteral>(BO->getRHS()->IgnoreParens()))
          if (IE->getValue() == 0)
            return false;
        return BO->getRHS()->isUnusedResultAWarning(WarnE, Loc, R1, R2, Ctx);
      // Consider '||', '&&' to have side effects if the LHS or RHS does.
      case BO_LAnd:
      case BO_LOr:
        if (!BO->getLHS()->isUnusedResultAWarning(WarnE, Loc, R1, R2, Ctx) ||
            !BO->getRHS()->isUnusedResultAWarning(WarnE, Loc, R1, R2, Ctx))
          return false;
        break;
    }
    if (BO->isAssignmentOp())
      return false;
    WarnE = this;
    Loc = BO->getOperatorLoc();
    R1 = BO->getLHS()->getSourceRange();
    R2 = BO->getRHS()->getSourceRange();
    return true;
  }
  case CompoundAssignOperatorClass:
  case VAArgExprClass:
  case AtomicExprClass:
    return false;

  case ConditionalOperatorClass: {
    // If only one of the LHS or RHS is a warning, the operator might
    // be being used for control flow. Only warn if both the LHS and
    // RHS are warnings.
    const auto *Exp = cast<ConditionalOperator>(this);
    return Exp->getLHS()->isUnusedResultAWarning(WarnE, Loc, R1, R2, Ctx) &&
           Exp->getRHS()->isUnusedResultAWarning(WarnE, Loc, R1, R2, Ctx);
  }
  case BinaryConditionalOperatorClass: {
    const auto *Exp = cast<BinaryConditionalOperator>(this);
    return Exp->getFalseExpr()->isUnusedResultAWarning(WarnE, Loc, R1, R2, Ctx);
  }

  case MemberExprClass:
    WarnE = this;
    Loc = cast<MemberExpr>(this)->getMemberLoc();
    R1 = SourceRange(Loc, Loc);
    R2 = cast<MemberExpr>(this)->getBase()->getSourceRange();
    return true;

  case ArraySubscriptExprClass:
    WarnE = this;
    Loc = cast<ArraySubscriptExpr>(this)->getRBracketLoc();
    R1 = cast<ArraySubscriptExpr>(this)->getLHS()->getSourceRange();
    R2 = cast<ArraySubscriptExpr>(this)->getRHS()->getSourceRange();
    return true;

  case CXXOperatorCallExprClass: {
    // Warn about operator ==,!=,<,>,<=, and >= even when user-defined operator
    // overloads as there is no reasonable way to define these such that they
    // have non-trivial, desirable side-effects. See the -Wunused-comparison
    // warning: operators == and != are commonly typo'ed, and so warning on them
    // provides additional value as well. If this list is updated,
    // DiagnoseUnusedComparison should be as well.
    const CXXOperatorCallExpr *Op = cast<CXXOperatorCallExpr>(this);
    switch (Op->getOperator()) {
    default:
      break;
    case OO_EqualEqual:
    case OO_ExclaimEqual:
    case OO_Less:
    case OO_Greater:
    case OO_GreaterEqual:
    case OO_LessEqual:
      if (Op->getCallReturnType(Ctx)->isReferenceType() ||
          Op->getCallReturnType(Ctx)->isVoidType())
        break;
      WarnE = this;
      Loc = Op->getOperatorLoc();
      R1 = Op->getSourceRange();
      return true;
    }

    // Fallthrough for generic call handling.
    LLVM_FALLTHROUGH;
  }
  case CallExprClass:
  case CXXMemberCallExprClass:
  case UserDefinedLiteralClass: {
    // If this is a direct call, get the callee.
    const CallExpr *CE = cast<CallExpr>(this);
    if (const Decl *FD = CE->getCalleeDecl()) {
      // If the callee has attribute pure, const, or warn_unused_result, warn
      // about it. void foo() { strlen("bar"); } should warn.
      //
      // Note: If new cases are added here, DiagnoseUnusedExprResult should be
      // updated to match for QoI.
      if (CE->hasUnusedResultAttr(Ctx) ||
          FD->hasAttr<PureAttr>() || FD->hasAttr<ConstAttr>()) {
        WarnE = this;
        Loc = CE->getCallee()->getBeginLoc();
        R1 = CE->getCallee()->getSourceRange();

        if (unsigned NumArgs = CE->getNumArgs())
          R2 = SourceRange(CE->getArg(0)->getBeginLoc(),
                           CE->getArg(NumArgs - 1)->getEndLoc());
        return true;
      }
    }
    return false;
  }

  // If we don't know precisely what we're looking at, let's not warn.
  case UnresolvedLookupExprClass:
  case CXXUnresolvedConstructExprClass:
  case RecoveryExprClass:
    return false;

  case CXXTemporaryObjectExprClass:
  case CXXConstructExprClass: {
    if (const CXXRecordDecl *Type = getType()->getAsCXXRecordDecl()) {
      const auto *WarnURAttr = Type->getAttr<WarnUnusedResultAttr>();
      if (Type->hasAttr<WarnUnusedAttr>() ||
          (WarnURAttr && WarnURAttr->IsCXX11NoDiscard())) {
        WarnE = this;
        Loc = getBeginLoc();
        R1 = getSourceRange();
        return true;
      }
    }

    const auto *CE = cast<CXXConstructExpr>(this);
    if (const CXXConstructorDecl *Ctor = CE->getConstructor()) {
      const auto *WarnURAttr = Ctor->getAttr<WarnUnusedResultAttr>();
      if (WarnURAttr && WarnURAttr->IsCXX11NoDiscard()) {
        WarnE = this;
        Loc = getBeginLoc();
        R1 = getSourceRange();

        if (unsigned NumArgs = CE->getNumArgs())
          R2 = SourceRange(CE->getArg(0)->getBeginLoc(),
                           CE->getArg(NumArgs - 1)->getEndLoc());
        return true;
      }
    }

    return false;
  }

  case ObjCMessageExprClass: {
    const ObjCMessageExpr *ME = cast<ObjCMessageExpr>(this);
    if (Ctx.getLangOpts().ObjCAutoRefCount &&
        ME->isInstanceMessage() &&
        !ME->getType()->isVoidType() &&
        ME->getMethodFamily() == OMF_init) {
      WarnE = this;
      Loc = getExprLoc();
      R1 = ME->getSourceRange();
      return true;
    }

    if (const ObjCMethodDecl *MD = ME->getMethodDecl())
      if (MD->hasAttr<WarnUnusedResultAttr>()) {
        WarnE = this;
        Loc = getExprLoc();
        return true;
      }

    return false;
  }

  case ObjCPropertyRefExprClass:
    WarnE = this;
    Loc = getExprLoc();
    R1 = getSourceRange();
    return true;

  case PseudoObjectExprClass: {
    const PseudoObjectExpr *PO = cast<PseudoObjectExpr>(this);

    // Only complain about things that have the form of a getter.
    if (isa<UnaryOperator>(PO->getSyntacticForm()) ||
        isa<BinaryOperator>(PO->getSyntacticForm()))
      return false;

    WarnE = this;
    Loc = getExprLoc();
    R1 = getSourceRange();
    return true;
  }

  case StmtExprClass: {
    // Statement exprs don't logically have side effects themselves, but are
    // sometimes used in macros in ways that give them a type that is unused.
    // For example ({ blah; foo(); }) will end up with a type if foo has a type.
    // however, if the result of the stmt expr is dead, we don't want to emit a
    // warning.
    const CompoundStmt *CS = cast<StmtExpr>(this)->getSubStmt();
    if (!CS->body_empty()) {
      if (const Expr *E = dyn_cast<Expr>(CS->body_back()))
        return E->isUnusedResultAWarning(WarnE, Loc, R1, R2, Ctx);
      if (const LabelStmt *Label = dyn_cast<LabelStmt>(CS->body_back()))
        if (const Expr *E = dyn_cast<Expr>(Label->getSubStmt()))
          return E->isUnusedResultAWarning(WarnE, Loc, R1, R2, Ctx);
    }

    if (getType()->isVoidType())
      return false;
    WarnE = this;
    Loc = cast<StmtExpr>(this)->getLParenLoc();
    R1 = getSourceRange();
    return true;
  }
  case CXXFunctionalCastExprClass:
  case CStyleCastExprClass: {
    // Ignore an explicit cast to void, except in C++98 if the operand is a
    // volatile glvalue for which we would trigger an implicit read in any
    // other language mode. (Such an implicit read always happens as part of
    // the lvalue conversion in C, and happens in C++ for expressions of all
    // forms where it seems likely the user intended to trigger a volatile
    // load.)
    const CastExpr *CE = cast<CastExpr>(this);
    const Expr *SubE = CE->getSubExpr()->IgnoreParens();
    if (CE->getCastKind() == CK_ToVoid) {
      if (Ctx.getLangOpts().CPlusPlus && !Ctx.getLangOpts().CPlusPlus11 &&
          SubE->isReadIfDiscardedInCPlusPlus11()) {
        // Suppress the "unused value" warning for idiomatic usage of
        // '(void)var;' used to suppress "unused variable" warnings.
        if (auto *DRE = dyn_cast<DeclRefExpr>(SubE))
          if (auto *VD = dyn_cast<VarDecl>(DRE->getDecl()))
            if (!VD->isExternallyVisible())
              return false;

        // The lvalue-to-rvalue conversion would have no effect for an array.
        // It's implausible that the programmer expected this to result in a
        // volatile array load, so don't warn.
        if (SubE->getType()->isArrayType())
          return false;

        return SubE->isUnusedResultAWarning(WarnE, Loc, R1, R2, Ctx);
      }
      return false;
    }

    // If this is a cast to a constructor conversion, check the operand.
    // Otherwise, the result of the cast is unused.
    if (CE->getCastKind() == CK_ConstructorConversion)
      return CE->getSubExpr()->isUnusedResultAWarning(WarnE, Loc, R1, R2, Ctx);
    if (CE->getCastKind() == CK_Dependent)
      return false;

    WarnE = this;
    if (const CXXFunctionalCastExpr *CXXCE =
            dyn_cast<CXXFunctionalCastExpr>(this)) {
      Loc = CXXCE->getBeginLoc();
      R1 = CXXCE->getSubExpr()->getSourceRange();
    } else {
      const CStyleCastExpr *CStyleCE = cast<CStyleCastExpr>(this);
      Loc = CStyleCE->getLParenLoc();
      R1 = CStyleCE->getSubExpr()->getSourceRange();
    }
    return true;
  }
  case ImplicitCastExprClass: {
    const CastExpr *ICE = cast<ImplicitCastExpr>(this);

    // lvalue-to-rvalue conversion on a volatile lvalue is a side-effect.
    if (ICE->getCastKind() == CK_LValueToRValue &&
        ICE->getSubExpr()->getType().isVolatileQualified())
      return false;

    return ICE->getSubExpr()->isUnusedResultAWarning(WarnE, Loc, R1, R2, Ctx);
  }
  case CXXDefaultArgExprClass:
    return (cast<CXXDefaultArgExpr>(this)
            ->getExpr()->isUnusedResultAWarning(WarnE, Loc, R1, R2, Ctx));
  case CXXDefaultInitExprClass:
    return (cast<CXXDefaultInitExpr>(this)
            ->getExpr()->isUnusedResultAWarning(WarnE, Loc, R1, R2, Ctx));

  case CXXNewExprClass:
    // FIXME: In theory, there might be new expressions that don't have side
    // effects (e.g. a placement new with an uninitialized POD).
  case CXXDeleteExprClass:
    return false;
  case MaterializeTemporaryExprClass:
    return cast<MaterializeTemporaryExpr>(this)
        ->getSubExpr()
        ->isUnusedResultAWarning(WarnE, Loc, R1, R2, Ctx);
  case CXXBindTemporaryExprClass:
    return cast<CXXBindTemporaryExpr>(this)->getSubExpr()
               ->isUnusedResultAWarning(WarnE, Loc, R1, R2, Ctx);
  case ExprWithCleanupsClass:
    return cast<ExprWithCleanups>(this)->getSubExpr()
               ->isUnusedResultAWarning(WarnE, Loc, R1, R2, Ctx);
  }
}

/// isOBJCGCCandidate - Check if an expression is objc gc'able.
/// returns true, if it is; false otherwise.
bool Expr::isOBJCGCCandidate(ASTContext &Ctx) const {
  const Expr *E = IgnoreParens();
  switch (E->getStmtClass()) {
  default:
    return false;
  case ObjCIvarRefExprClass:
    return true;
  case Expr::UnaryOperatorClass:
    return cast<UnaryOperator>(E)->getSubExpr()->isOBJCGCCandidate(Ctx);
  case ImplicitCastExprClass:
    return cast<ImplicitCastExpr>(E)->getSubExpr()->isOBJCGCCandidate(Ctx);
  case MaterializeTemporaryExprClass:
    return cast<MaterializeTemporaryExpr>(E)->getSubExpr()->isOBJCGCCandidate(
        Ctx);
  case CStyleCastExprClass:
    return cast<CStyleCastExpr>(E)->getSubExpr()->isOBJCGCCandidate(Ctx);
  case DeclRefExprClass: {
    const Decl *D = cast<DeclRefExpr>(E)->getDecl();

    if (const VarDecl *VD = dyn_cast<VarDecl>(D)) {
      if (VD->hasGlobalStorage())
        return true;
      QualType T = VD->getType();
      // dereferencing to a  pointer is always a gc'able candidate,
      // unless it is __weak.
      return T->isPointerType() &&
             (Ctx.getObjCGCAttrKind(T) != Qualifiers::Weak);
    }
    return false;
  }
  case MemberExprClass: {
    const MemberExpr *M = cast<MemberExpr>(E);
    return M->getBase()->isOBJCGCCandidate(Ctx);
  }
  case ArraySubscriptExprClass:
    return cast<ArraySubscriptExpr>(E)->getBase()->isOBJCGCCandidate(Ctx);
  }
}

bool Expr::isBoundMemberFunction(ASTContext &Ctx) const {
  if (isTypeDependent())
    return false;
  return ClassifyLValue(Ctx) == Expr::LV_MemberFunction;
}

QualType Expr::findBoundMemberType(const Expr *expr) {
  assert(expr->hasPlaceholderType(BuiltinType::BoundMember));

  // Bound member expressions are always one of these possibilities:
  //   x->m      x.m      x->*y      x.*y
  // (possibly parenthesized)

  expr = expr->IgnoreParens();
  if (const MemberExpr *mem = dyn_cast<MemberExpr>(expr)) {
    assert(isa<CXXMethodDecl>(mem->getMemberDecl()));
    return mem->getMemberDecl()->getType();
  }

  if (const BinaryOperator *op = dyn_cast<BinaryOperator>(expr)) {
    QualType type = op->getRHS()->getType()->castAs<MemberPointerType>()
                      ->getPointeeType();
    assert(type->isFunctionType());
    return type;
  }

  assert(isa<UnresolvedMemberExpr>(expr) || isa<CXXPseudoDestructorExpr>(expr));
  return QualType();
}

Expr *Expr::IgnoreImpCasts() {
  return IgnoreExprNodes(this, IgnoreImplicitCastsSingleStep);
}

Expr *Expr::IgnoreCasts() {
  return IgnoreExprNodes(this, IgnoreCastsSingleStep);
}

Expr *Expr::IgnoreImplicit() {
  return IgnoreExprNodes(this, IgnoreImplicitSingleStep);
}

Expr *Expr::IgnoreImplicitAsWritten() {
  return IgnoreExprNodes(this, IgnoreImplicitAsWrittenSingleStep);
}

Expr *Expr::IgnoreParens() {
  return IgnoreExprNodes(this, IgnoreParensSingleStep);
}

Expr *Expr::IgnoreParenImpCasts() {
  return IgnoreExprNodes(this, IgnoreParensSingleStep,
                         IgnoreImplicitCastsExtraSingleStep);
}

Expr *Expr::IgnoreParenCasts() {
  return IgnoreExprNodes(this, IgnoreParensSingleStep, IgnoreCastsSingleStep);
}

Expr *Expr::IgnoreConversionOperatorSingleStep() {
  if (auto *MCE = dyn_cast<CXXMemberCallExpr>(this)) {
    if (MCE->getMethodDecl() && isa<CXXConversionDecl>(MCE->getMethodDecl()))
      return MCE->getImplicitObjectArgument();
  }
  return this;
}

Expr *Expr::IgnoreParenLValueCasts() {
  return IgnoreExprNodes(this, IgnoreParensSingleStep,
                         IgnoreLValueCastsSingleStep);
}

Expr *Expr::IgnoreParenBaseCasts() {
  return IgnoreExprNodes(this, IgnoreParensSingleStep,
                         IgnoreBaseCastsSingleStep);
}

Expr *Expr::IgnoreParenNoopCasts(const ASTContext &Ctx) {
  auto IgnoreNoopCastsSingleStep = [&Ctx](Expr *E) {
    if (auto *CE = dyn_cast<CastExpr>(E)) {
      // We ignore integer <-> casts that are of the same width, ptr<->ptr and
      // ptr<->int casts of the same width. We also ignore all identity casts.
      Expr *SubExpr = CE->getSubExpr();
      bool IsIdentityCast =
          Ctx.hasSameUnqualifiedType(E->getType(), SubExpr->getType());
      bool IsSameWidthCast = (E->getType()->isPointerType() ||
                              E->getType()->isIntegralType(Ctx)) &&
                             (SubExpr->getType()->isPointerType() ||
                              SubExpr->getType()->isIntegralType(Ctx)) &&
                             (Ctx.getTypeSize(E->getType()) ==
                              Ctx.getTypeSize(SubExpr->getType()));

      if (IsIdentityCast || IsSameWidthCast)
        return SubExpr;
    } else if (auto *NTTP = dyn_cast<SubstNonTypeTemplateParmExpr>(E))
      return NTTP->getReplacement();

    return E;
  };
  return IgnoreExprNodes(this, IgnoreParensSingleStep,
                         IgnoreNoopCastsSingleStep);
}

Expr *Expr::IgnoreUnlessSpelledInSource() {
  auto IgnoreImplicitConstructorSingleStep = [](Expr *E) {
    if (auto *Cast = dyn_cast<CXXFunctionalCastExpr>(E)) {
      auto *SE = Cast->getSubExpr();
      if (SE->getSourceRange() == E->getSourceRange())
        return SE;
    }

    if (auto *C = dyn_cast<CXXConstructExpr>(E)) {
      auto NumArgs = C->getNumArgs();
      if (NumArgs == 1 ||
          (NumArgs > 1 && isa<CXXDefaultArgExpr>(C->getArg(1)))) {
        Expr *A = C->getArg(0);
        if (A->getSourceRange() == E->getSourceRange() || C->isElidable())
          return A;
      }
    }
    return E;
  };
  auto IgnoreImplicitMemberCallSingleStep = [](Expr *E) {
    if (auto *C = dyn_cast<CXXMemberCallExpr>(E)) {
      Expr *ExprNode = C->getImplicitObjectArgument();
      if (ExprNode->getSourceRange() == E->getSourceRange()) {
        return ExprNode;
      }
      if (auto *PE = dyn_cast<ParenExpr>(ExprNode)) {
        if (PE->getSourceRange() == C->getSourceRange()) {
          return cast<Expr>(PE);
        }
      }
      ExprNode = ExprNode->IgnoreParenImpCasts();
      if (ExprNode->getSourceRange() == E->getSourceRange())
        return ExprNode;
    }
    return E;
  };
  return IgnoreExprNodes(
      this, IgnoreImplicitSingleStep, IgnoreImplicitCastsExtraSingleStep,
      IgnoreParensOnlySingleStep, IgnoreImplicitConstructorSingleStep,
      IgnoreImplicitMemberCallSingleStep);
}

bool Expr::isDefaultArgument() const {
  const Expr *E = this;
  if (const MaterializeTemporaryExpr *M = dyn_cast<MaterializeTemporaryExpr>(E))
    E = M->getSubExpr();

  while (const ImplicitCastExpr *ICE = dyn_cast<ImplicitCastExpr>(E))
    E = ICE->getSubExprAsWritten();

  return isa<CXXDefaultArgExpr>(E);
}

/// Skip over any no-op casts and any temporary-binding
/// expressions.
static const Expr *skipTemporaryBindingsNoOpCastsAndParens(const Expr *E) {
  if (const MaterializeTemporaryExpr *M = dyn_cast<MaterializeTemporaryExpr>(E))
    E = M->getSubExpr();

  while (const ImplicitCastExpr *ICE = dyn_cast<ImplicitCastExpr>(E)) {
    if (ICE->getCastKind() == CK_NoOp)
      E = ICE->getSubExpr();
    else
      break;
  }

  while (const CXXBindTemporaryExpr *BE = dyn_cast<CXXBindTemporaryExpr>(E))
    E = BE->getSubExpr();

  while (const ImplicitCastExpr *ICE = dyn_cast<ImplicitCastExpr>(E)) {
    if (ICE->getCastKind() == CK_NoOp)
      E = ICE->getSubExpr();
    else
      break;
  }

  return E->IgnoreParens();
}

/// isTemporaryObject - Determines if this expression produces a
/// temporary of the given class type.
bool Expr::isTemporaryObject(ASTContext &C, const CXXRecordDecl *TempTy) const {
  if (!C.hasSameUnqualifiedType(getType(), C.getTypeDeclType(TempTy)))
    return false;

  const Expr *E = skipTemporaryBindingsNoOpCastsAndParens(this);

  // Temporaries are by definition pr-values of class type.
  if (!E->Classify(C).isPRValue()) {
    // In this context, property reference is a message call and is pr-value.
    if (!isa<ObjCPropertyRefExpr>(E))
      return false;
  }

  // Black-list a few cases which yield pr-values of class type that don't
  // refer to temporaries of that type:

  // - implicit derived-to-base conversions
  if (isa<ImplicitCastExpr>(E)) {
    switch (cast<ImplicitCastExpr>(E)->getCastKind()) {
    case CK_DerivedToBase:
    case CK_UncheckedDerivedToBase:
      return false;
    default:
      break;
    }
  }

  // - member expressions (all)
  if (isa<MemberExpr>(E))
    return false;

  if (const BinaryOperator *BO = dyn_cast<BinaryOperator>(E))
    if (BO->isPtrMemOp())
      return false;

  // - opaque values (all)
  if (isa<OpaqueValueExpr>(E))
    return false;

  return true;
}

bool Expr::isImplicitCXXThis() const {
  const Expr *E = this;

  // Strip away parentheses and casts we don't care about.
  while (true) {
    if (const ParenExpr *Paren = dyn_cast<ParenExpr>(E)) {
      E = Paren->getSubExpr();
      continue;
    }

    if (const ImplicitCastExpr *ICE = dyn_cast<ImplicitCastExpr>(E)) {
      if (ICE->getCastKind() == CK_NoOp ||
          ICE->getCastKind() == CK_LValueToRValue ||
          ICE->getCastKind() == CK_DerivedToBase ||
          ICE->getCastKind() == CK_UncheckedDerivedToBase) {
        E = ICE->getSubExpr();
        continue;
      }
    }

    if (const UnaryOperator* UnOp = dyn_cast<UnaryOperator>(E)) {
      if (UnOp->getOpcode() == UO_Extension) {
        E = UnOp->getSubExpr();
        continue;
      }
    }

    if (const MaterializeTemporaryExpr *M
                                      = dyn_cast<MaterializeTemporaryExpr>(E)) {
      E = M->getSubExpr();
      continue;
    }

    break;
  }

  if (const CXXThisExpr *This = dyn_cast<CXXThisExpr>(E))
    return This->isImplicit();

  return false;
}

/// hasAnyTypeDependentArguments - Determines if any of the expressions
/// in Exprs is type-dependent.
bool Expr::hasAnyTypeDependentArguments(ArrayRef<Expr *> Exprs) {
  for (unsigned I = 0; I < Exprs.size(); ++I)
    if (Exprs[I]->isTypeDependent())
      return true;

  return false;
}

bool Expr::isConstantInitializer(ASTContext &Ctx, bool IsForRef,
                                 const Expr **Culprit) const {
  assert(!isValueDependent() &&
         "Expression evaluator can't be called on a dependent expression.");

  // This function is attempting whether an expression is an initializer
  // which can be evaluated at compile-time. It very closely parallels
  // ConstExprEmitter in CGExprConstant.cpp; if they don't match, it
  // will lead to unexpected results.  Like ConstExprEmitter, it falls back
  // to isEvaluatable most of the time.
  //
  // If we ever capture reference-binding directly in the AST, we can
  // kill the second parameter.

  if (IsForRef) {
    EvalResult Result;
    EvalContext EvalCtx(Ctx, nullptr);
    if (EvaluateAsLValue(Result, EvalCtx) && !Result.HasSideEffects)
      return true;
    if (Culprit)
      *Culprit = this;
    return false;
  }

  switch (getStmtClass()) {
  default: break;
  case Stmt::ExprWithCleanupsClass:
    return cast<ExprWithCleanups>(this)->getSubExpr()->isConstantInitializer(
        Ctx, IsForRef, Culprit);
  case StringLiteralClass:
  case ObjCEncodeExprClass:
    return true;
  case CXXTemporaryObjectExprClass:
  case CXXConstructExprClass: {
    const CXXConstructExpr *CE = cast<CXXConstructExpr>(this);

    if (CE->getConstructor()->isTrivial() &&
        CE->getConstructor()->getParent()->hasTrivialDestructor()) {
      // Trivial default constructor
      if (!CE->getNumArgs()) return true;

      // Trivial copy constructor
      assert(CE->getNumArgs() == 1 && "trivial ctor with > 1 argument");
      return CE->getArg(0)->isConstantInitializer(Ctx, false, Culprit);
    }

    break;
  }
  case ConstantExprClass: {
    // FIXME: We should be able to return "true" here, but it can lead to extra
    // error messages. E.g. in Sema/array-init.c.
    const Expr *Exp = cast<ConstantExpr>(this)->getSubExpr();
    return Exp->isConstantInitializer(Ctx, false, Culprit);
  }
  case CompoundLiteralExprClass: {
    // This handles gcc's extension that allows global initializers like
    // "struct x {int x;} x = (struct x) {};".
    // FIXME: This accepts other cases it shouldn't!
    const Expr *Exp = cast<CompoundLiteralExpr>(this)->getInitializer();
    return Exp->isConstantInitializer(Ctx, false, Culprit);
  }
  case DesignatedInitUpdateExprClass: {
    const DesignatedInitUpdateExpr *DIUE = cast<DesignatedInitUpdateExpr>(this);
    return DIUE->getBase()->isConstantInitializer(Ctx, false, Culprit) &&
           DIUE->getUpdater()->isConstantInitializer(Ctx, false, Culprit);
  }
  case InitListExprClass: {
    const InitListExpr *ILE = cast<InitListExpr>(this);
    assert(ILE->isSemanticForm() && "InitListExpr must be in semantic form");
    if (ILE->getType()->isArrayType()) {
      unsigned numInits = ILE->getNumInits();
      for (unsigned i = 0; i < numInits; i++) {
        if (!ILE->getInit(i)->isConstantInitializer(Ctx, false, Culprit))
          return false;
      }
      return true;
    }

    if (ILE->getType()->isRecordType()) {
      unsigned ElementNo = 0;
      RecordDecl *RD = ILE->getType()->castAs<RecordType>()->getDecl();
      for (const auto *Field : RD->fields()) {
        // If this is a union, skip all the fields that aren't being initialized.
        if (RD->isUnion() && ILE->getInitializedFieldInUnion() != Field)
          continue;

        // Don't emit anonymous bitfields, they just affect layout.
        if (Field->isUnnamedBitfield())
          continue;

        if (ElementNo < ILE->getNumInits()) {
          const Expr *Elt = ILE->getInit(ElementNo++);
          if (Field->isBitField()) {
            // Bitfields have to evaluate to an integer.
            EvalResult Result;
            EvalContext EvalCtx(Ctx, nullptr);
            if (!Elt->EvaluateAsInt(Result, EvalCtx)) {
              if (Culprit)
                *Culprit = Elt;
              return false;
            }
          } else {
            bool RefType = Field->getType()->isReferenceType();
            if (!Elt->isConstantInitializer(Ctx, RefType, Culprit))
              return false;
          }
        }
      }
      return true;
    }

    break;
  }
  case ImplicitValueInitExprClass:
  case NoInitExprClass:
    return true;
  case ParenExprClass:
    return cast<ParenExpr>(this)->getSubExpr()
      ->isConstantInitializer(Ctx, IsForRef, Culprit);
  case GenericSelectionExprClass:
    return cast<GenericSelectionExpr>(this)->getResultExpr()
      ->isConstantInitializer(Ctx, IsForRef, Culprit);
  case ChooseExprClass:
    if (cast<ChooseExpr>(this)->isConditionDependent()) {
      if (Culprit)
        *Culprit = this;
      return false;
    }
    return cast<ChooseExpr>(this)->getChosenSubExpr()
      ->isConstantInitializer(Ctx, IsForRef, Culprit);
  case UnaryOperatorClass: {
    const UnaryOperator* Exp = cast<UnaryOperator>(this);
    if (Exp->getOpcode() == UO_Extension)
      return Exp->getSubExpr()->isConstantInitializer(Ctx, false, Culprit);
    break;
  }
  case CXXFunctionalCastExprClass:
  case CXXStaticCastExprClass:
  case ImplicitCastExprClass:
  case CStyleCastExprClass:
  case ObjCBridgedCastExprClass:
  case CXXDynamicCastExprClass:
  case CXXReinterpretCastExprClass:
  case CXXAddrspaceCastExprClass:
  case CXXConstCastExprClass: {
    const CastExpr *CE = cast<CastExpr>(this);

    // Handle misc casts we want to ignore.
    if (CE->getCastKind() == CK_NoOp ||
        CE->getCastKind() == CK_LValueToRValue ||
        CE->getCastKind() == CK_ToUnion ||
        CE->getCastKind() == CK_ConstructorConversion ||
        CE->getCastKind() == CK_NonAtomicToAtomic ||
        CE->getCastKind() == CK_AtomicToNonAtomic ||
        CE->getCastKind() == CK_IntToOCLSampler)
      return CE->getSubExpr()->isConstantInitializer(Ctx, false, Culprit);

    break;
  }
  case MaterializeTemporaryExprClass:
    return cast<MaterializeTemporaryExpr>(this)
        ->getSubExpr()
        ->isConstantInitializer(Ctx, false, Culprit);

  case SubstNonTypeTemplateParmExprClass:
    return cast<SubstNonTypeTemplateParmExpr>(this)->getReplacement()
      ->isConstantInitializer(Ctx, false, Culprit);
  case CXXDefaultArgExprClass:
    return cast<CXXDefaultArgExpr>(this)->getExpr()
      ->isConstantInitializer(Ctx, false, Culprit);
  case CXXDefaultInitExprClass:
    return cast<CXXDefaultInitExpr>(this)->getExpr()
      ->isConstantInitializer(Ctx, false, Culprit);
  }
  // Allow certain forms of UB in constant initializers: signed integer
  // overflow and floating-point division by zero. We'll give a warning on
  // these, but they're common enough that we have to accept them.
  EvalContext EvalCtx(Ctx, nullptr);
  if (isEvaluatable(EvalCtx, SE_AllowUndefinedBehavior))
    return true;
  if (Culprit)
    *Culprit = this;
  return false;
}

bool CallExpr::isBuiltinAssumeFalse(const EvalContext &Ctx) const {
  const FunctionDecl* FD = getDirectCallee();
  if (!FD || (FD->getBuiltinID() != Builtin::BI__assume &&
              FD->getBuiltinID() != Builtin::BI__builtin_assume))
    return false;

  const Expr* Arg = getArg(0);
  bool ArgVal;
  return !Arg->isValueDependent() &&
         Arg->EvaluateAsBooleanCondition(ArgVal, Ctx) && !ArgVal;
}

namespace {
  /// Look for any side effects within a Stmt.
  class SideEffectFinder : public ConstEvaluatedExprVisitor<SideEffectFinder> {
    typedef ConstEvaluatedExprVisitor<SideEffectFinder> Inherited;
    const bool IncludePossibleEffects;
    bool HasSideEffects;

  public:
    explicit SideEffectFinder(const Expr::EvalContext &Context, bool IncludePossible)
      : Inherited(Context),
        IncludePossibleEffects(IncludePossible), HasSideEffects(false) { }

    bool hasSideEffects() const { return HasSideEffects; }

    void VisitDecl(const Decl *D) {
      if (!D)
        return;

      // We assume the caller checks subexpressions (eg, the initializer, VLA
      // bounds) for side-effects on our behalf.
      if (auto *VD = dyn_cast<VarDecl>(D)) {
        // Registering a destructor is a side-effect.
        if (IncludePossibleEffects && VD->isThisDeclarationADefinition() &&
            VD->needsDestruction(Context.ASTCtx))
          HasSideEffects = true;
      }
    }

    void VisitDeclStmt(const DeclStmt *DS) {
      for (auto *D : DS->decls())
        VisitDecl(D);
      Inherited::VisitDeclStmt(DS);
    }

    void VisitExpr(const Expr *E) {
      if (!HasSideEffects &&
          E->HasSideEffects(Context, IncludePossibleEffects))
        HasSideEffects = true;
    }
  };
}

bool Expr::HasSideEffects(const EvalContext &Ctx,
                          bool IncludePossibleEffects) const {
  // In circumstances where we care about definite side effects instead of
  // potential side effects, we want to ignore expressions that are part of a
  // macro expansion as a potential side effect.
  if (!IncludePossibleEffects && getExprLoc().isMacroID())
    return false;

  if (isInstantiationDependent())
    return IncludePossibleEffects;

  switch (getStmtClass()) {
  case NoStmtClass:
  #define ABSTRACT_STMT(Type)
  #define STMT(Type, Base) case Type##Class:
  #define EXPR(Type, Base)
  #include "clang/AST/StmtNodes.inc"
    llvm_unreachable("unexpected Expr kind");

  case DependentScopeDeclRefExprClass:
  case CXXUnresolvedConstructExprClass:
  case CXXDependentScopeMemberExprClass:
  case UnresolvedLookupExprClass:
  case UnresolvedMemberExprClass:
  case PackExpansionExprClass:
  case SubstNonTypeTemplateParmPackExprClass:
  case FunctionParmPackExprClass:
  case TypoExprClass:
  case RecoveryExprClass:
  case CXXFoldExprClass:
    llvm_unreachable("shouldn't see dependent / unresolved nodes here");

  case DeclRefExprClass:
  case ObjCIvarRefExprClass:
  case PredefinedExprClass:
  case IntegerLiteralClass:
  case FixedPointLiteralClass:
  case FloatingLiteralClass:
  case ImaginaryLiteralClass:
  case StringLiteralClass:
  case CharacterLiteralClass:
  case OffsetOfExprClass:
  case ImplicitValueInitExprClass:
  case UnaryExprOrTypeTraitExprClass:
  case AddrLabelExprClass:
  case GNUNullExprClass:
  case ArrayInitIndexExprClass:
  case NoInitExprClass:
  case CXXBoolLiteralExprClass:
  case CXXNullPtrLiteralExprClass:
  case CXXThisExprClass:
  case CXXScalarValueInitExprClass:
  case TypeTraitExprClass:
  case ArrayTypeTraitExprClass:
  case ExpressionTraitExprClass:
  case CXXNoexceptExprClass:
  case SizeOfPackExprClass:
  case ObjCStringLiteralClass:
  case ObjCEncodeExprClass:
  case ObjCBoolLiteralExprClass:
  case ObjCAvailabilityCheckExprClass:
  case CXXUuidofExprClass:
  case OpaqueValueExprClass:
  case SourceLocExprClass:
  case ConceptSpecializationExprClass:
  case RequiresExprClass:
  case CXXReflectExprClass:
  case CXXInvalidReflectionExprClass:
  case CXXReflectionReadQueryExprClass:
  case CXXReflectionWriteQueryExprClass:
  case CXXReflectPrintLiteralExprClass:
  case CXXReflectPrintReflectionExprClass:
  case CXXReflectDumpReflectionExprClass:
  case CXXCompilerErrorExprClass:
  case CXXExprSpliceExprClass:
  case CXXMemberExprSpliceExprClass:
  case CXXPackSpliceExprClass:
  case CXXDependentSpliceIdExprClass:
  case CXXConcatenateExprClass:
<<<<<<< HEAD
  case CXXDependentVariadicReifierExprClass:
  case CXXFragmentExprClass:
  case CXXFragmentCaptureExprClass:
  case CXXInjectedValueExprClass:
=======
>>>>>>> cf0c906f
  case CXXSelectMemberExprClass:
  case CXXSelectPackExprClass:
    // These never have a side-effect.
    return false;

  case ConstantExprClass:
    // FIXME: Move this into the "return false;" block above.
    return cast<ConstantExpr>(this)->getSubExpr()->HasSideEffects(
        Ctx, IncludePossibleEffects);

  case CallExprClass:
  case CXXOperatorCallExprClass:
  case CXXMemberCallExprClass:
  case CUDAKernelCallExprClass:
  case UserDefinedLiteralClass: {
    // We don't know a call definitely has side effects, except for calls
    // to pure/const functions that definitely don't.
    // If the call itself is considered side-effect free, check the operands.
    const Decl *FD = cast<CallExpr>(this)->getCalleeDecl();
    bool IsPure = FD && (FD->hasAttr<ConstAttr>() || FD->hasAttr<PureAttr>());
    if (IsPure || !IncludePossibleEffects)
      break;
    return true;
  }

  case BlockExprClass:
  case CXXBindTemporaryExprClass:
    if (!IncludePossibleEffects)
      break;
    return true;

  case MSPropertyRefExprClass:
  case MSPropertySubscriptExprClass:
  case CompoundAssignOperatorClass:
  case VAArgExprClass:
  case AtomicExprClass:
  case CXXThrowExprClass:
  case CXXNewExprClass:
  case CXXDeleteExprClass:
  case CoawaitExprClass:
  case DependentCoawaitExprClass:
  case CoyieldExprClass:
    // These always have a side-effect.
    return true;

  case StmtExprClass: {
    // StmtExprs have a side-effect if any substatement does.
    SideEffectFinder Finder(Ctx, IncludePossibleEffects);
    Finder.Visit(cast<StmtExpr>(this)->getSubStmt());
    return Finder.hasSideEffects();
  }

  case ExprWithCleanupsClass:
    if (IncludePossibleEffects)
      if (cast<ExprWithCleanups>(this)->cleanupsHaveSideEffects())
        return true;
    break;

  case ParenExprClass:
  case ArraySubscriptExprClass:
  case MatrixSubscriptExprClass:
  case OMPArraySectionExprClass:
  case OMPArrayShapingExprClass:
  case OMPIteratorExprClass:
  case MemberExprClass:
  case ConditionalOperatorClass:
  case BinaryConditionalOperatorClass:
  case CompoundLiteralExprClass:
  case ExtVectorElementExprClass:
  case DesignatedInitExprClass:
  case DesignatedInitUpdateExprClass:
  case ArrayInitLoopExprClass:
  case ParenListExprClass:
  case CXXPseudoDestructorExprClass:
  case CXXRewrittenBinaryOperatorClass:
  case CXXStdInitializerListExprClass:
  case SubstNonTypeTemplateParmExprClass:
  case MaterializeTemporaryExprClass:
  case ShuffleVectorExprClass:
  case ConvertVectorExprClass:
  case AsTypeExprClass:
    // These have a side-effect if any subexpression does.
    break;

  case UnaryOperatorClass:
    if (cast<UnaryOperator>(this)->isIncrementDecrementOp())
      return true;
    break;

  case BinaryOperatorClass:
    if (cast<BinaryOperator>(this)->isAssignmentOp())
      return true;
    break;

  case InitListExprClass:
    // FIXME: The children for an InitListExpr doesn't include the array filler.
    if (const Expr *E = cast<InitListExpr>(this)->getArrayFiller())
      if (E->HasSideEffects(Ctx, IncludePossibleEffects))
        return true;
    break;

  case GenericSelectionExprClass:
    return cast<GenericSelectionExpr>(this)->getResultExpr()->
        HasSideEffects(Ctx, IncludePossibleEffects);

  case ChooseExprClass:
    return cast<ChooseExpr>(this)->getChosenSubExpr()->HasSideEffects(
        Ctx, IncludePossibleEffects);

  case CXXDefaultArgExprClass:
    return cast<CXXDefaultArgExpr>(this)->getExpr()->HasSideEffects(
        Ctx, IncludePossibleEffects);

  case CXXDefaultInitExprClass: {
    const FieldDecl *FD = cast<CXXDefaultInitExpr>(this)->getField();
    if (const Expr *E = FD->getInClassInitializer())
      return E->HasSideEffects(Ctx, IncludePossibleEffects);
    // If we've not yet parsed the initializer, assume it has side-effects.
    return true;
  }

  case CXXDynamicCastExprClass: {
    // A dynamic_cast expression has side-effects if it can throw.
    const CXXDynamicCastExpr *DCE = cast<CXXDynamicCastExpr>(this);
    if (DCE->getTypeAsWritten()->isReferenceType() &&
        DCE->getCastKind() == CK_Dynamic)
      return true;
    }
    LLVM_FALLTHROUGH;
  case ImplicitCastExprClass:
  case CStyleCastExprClass:
  case CXXStaticCastExprClass:
  case CXXReinterpretCastExprClass:
  case CXXConstCastExprClass:
  case CXXAddrspaceCastExprClass:
  case CXXFunctionalCastExprClass:
  case BuiltinBitCastExprClass: {
    // While volatile reads are side-effecting in both C and C++, we treat them
    // as having possible (not definite) side-effects. This allows idiomatic
    // code to behave without warning, such as sizeof(*v) for a volatile-
    // qualified pointer.
    if (!IncludePossibleEffects)
      break;

    const CastExpr *CE = cast<CastExpr>(this);
    if (CE->getCastKind() == CK_LValueToRValue &&
        CE->getSubExpr()->getType().isVolatileQualified())
      return true;
    break;
  }

  case CXXTypeidExprClass:
    // typeid might throw if its subexpression is potentially-evaluated, so has
    // side-effects in that case whether or not its subexpression does.
    return cast<CXXTypeidExpr>(this)->isPotentiallyEvaluated();

  case CXXConstructExprClass:
  case CXXTemporaryObjectExprClass: {
    const CXXConstructExpr *CE = cast<CXXConstructExpr>(this);
    if (!CE->getConstructor()->isTrivial() && IncludePossibleEffects)
      return true;
    // A trivial constructor does not add any side-effects of its own. Just look
    // at its arguments.
    break;
  }

  case CXXInheritedCtorInitExprClass: {
    const auto *ICIE = cast<CXXInheritedCtorInitExpr>(this);
    if (!ICIE->getConstructor()->isTrivial() && IncludePossibleEffects)
      return true;
    break;
  }

  case LambdaExprClass: {
    const LambdaExpr *LE = cast<LambdaExpr>(this);
    for (Expr *E : LE->capture_inits())
      if (E && E->HasSideEffects(Ctx, IncludePossibleEffects))
        return true;
    return false;
  }

  case PseudoObjectExprClass: {
    // Only look for side-effects in the semantic form, and look past
    // OpaqueValueExpr bindings in that form.
    const PseudoObjectExpr *PO = cast<PseudoObjectExpr>(this);
    for (PseudoObjectExpr::const_semantics_iterator I = PO->semantics_begin(),
                                                    E = PO->semantics_end();
         I != E; ++I) {
      const Expr *Subexpr = *I;
      if (const OpaqueValueExpr *OVE = dyn_cast<OpaqueValueExpr>(Subexpr))
        Subexpr = OVE->getSourceExpr();
      if (Subexpr->HasSideEffects(Ctx, IncludePossibleEffects))
        return true;
    }
    return false;
  }

  case ObjCBoxedExprClass:
  case ObjCArrayLiteralClass:
  case ObjCDictionaryLiteralClass:
  case ObjCSelectorExprClass:
  case ObjCProtocolExprClass:
  case ObjCIsaExprClass:
  case ObjCIndirectCopyRestoreExprClass:
  case ObjCSubscriptRefExprClass:
  case ObjCBridgedCastExprClass:
  case ObjCMessageExprClass:
  case ObjCPropertyRefExprClass:
  // FIXME: Classify these cases better.
    if (IncludePossibleEffects)
      return true;
    break;
  }

  // Recurse to children.
  for (const Stmt *SubStmt : children())
    if (SubStmt &&
        cast<Expr>(SubStmt)->HasSideEffects(Ctx, IncludePossibleEffects))
      return true;

  return false;
}

FPOptions Expr::getFPFeaturesInEffect(const LangOptions &LO) const {
  if (auto Call = dyn_cast<CallExpr>(this))
    return Call->getFPFeaturesInEffect(LO);
  if (auto UO = dyn_cast<UnaryOperator>(this))
    return UO->getFPFeaturesInEffect(LO);
  if (auto BO = dyn_cast<BinaryOperator>(this))
    return BO->getFPFeaturesInEffect(LO);
  if (auto Cast = dyn_cast<CastExpr>(this))
    return Cast->getFPFeaturesInEffect(LO);
  return FPOptions::defaultWithoutTrailingStorage(LO);
}

namespace {
  /// Look for a call to a non-trivial function within an expression.
  class NonTrivialCallFinder : public ConstEvaluatedExprVisitor<NonTrivialCallFinder>
  {
    typedef ConstEvaluatedExprVisitor<NonTrivialCallFinder> Inherited;

    bool NonTrivial;

  public:
    explicit NonTrivialCallFinder(const Expr::EvalContext &Context)
      : Inherited(Context), NonTrivial(false) { }

    bool hasNonTrivialCall() const { return NonTrivial; }

    void VisitCallExpr(const CallExpr *E) {
      if (const CXXMethodDecl *Method
          = dyn_cast_or_null<const CXXMethodDecl>(E->getCalleeDecl())) {
        if (Method->isTrivial()) {
          // Recurse to children of the call.
          Inherited::VisitStmt(E);
          return;
        }
      }

      NonTrivial = true;
    }

    void VisitCXXConstructExpr(const CXXConstructExpr *E) {
      if (E->getConstructor()->isTrivial()) {
        // Recurse to children of the call.
        Inherited::VisitStmt(E);
        return;
      }

      NonTrivial = true;
    }

    void VisitCXXBindTemporaryExpr(const CXXBindTemporaryExpr *E) {
      if (E->getTemporary()->getDestructor()->isTrivial()) {
        Inherited::VisitStmt(E);
        return;
      }

      NonTrivial = true;
    }
  };
}

bool Expr::hasNonTrivialCall(const EvalContext &Ctx) const {
  NonTrivialCallFinder Finder(Ctx);
  Finder.Visit(this);
  return Finder.hasNonTrivialCall();
}

/// isNullPointerConstant - C99 6.3.2.3p3 - Return whether this is a null
/// pointer constant or not, as well as the specific kind of constant detected.
/// Null pointer constants can be integer constant expressions with the
/// value zero, casts of zero to void*, nullptr (C++0X), or __null
/// (a GNU extension).
Expr::NullPointerConstantKind
Expr::isNullPointerConstant(ASTContext &Ctx,
                            NullPointerConstantValueDependence NPC) const {
  if (isValueDependent() &&
      (!Ctx.getLangOpts().CPlusPlus11 || Ctx.getLangOpts().MSVCCompat)) {
    // Error-dependent expr should never be a null pointer.
    if (containsErrors())
      return NPCK_NotNull;
    switch (NPC) {
    case NPC_NeverValueDependent:
      llvm_unreachable("Unexpected value dependent expression!");
    case NPC_ValueDependentIsNull:
      if (isTypeDependent() || getType()->isIntegralType(Ctx))
        return NPCK_ZeroExpression;
      else
        return NPCK_NotNull;

    case NPC_ValueDependentIsNotNull:
      return NPCK_NotNull;
    }
  }

  // Strip off a cast to void*, if it exists. Except in C++.
  if (const ExplicitCastExpr *CE = dyn_cast<ExplicitCastExpr>(this)) {
    if (!Ctx.getLangOpts().CPlusPlus) {
      // Check that it is a cast to void*.
      if (const PointerType *PT = CE->getType()->getAs<PointerType>()) {
        QualType Pointee = PT->getPointeeType();
        Qualifiers Qs = Pointee.getQualifiers();
        // Only (void*)0 or equivalent are treated as nullptr. If pointee type
        // has non-default address space it is not treated as nullptr.
        // (__generic void*)0 in OpenCL 2.0 should not be treated as nullptr
        // since it cannot be assigned to a pointer to constant address space.
        if ((Ctx.getLangOpts().OpenCLVersion >= 200 &&
             Pointee.getAddressSpace() == LangAS::opencl_generic) ||
            (Ctx.getLangOpts().OpenCL &&
             Ctx.getLangOpts().OpenCLVersion < 200 &&
             Pointee.getAddressSpace() == LangAS::opencl_private))
          Qs.removeAddressSpace();

        if (Pointee->isVoidType() && Qs.empty() && // to void*
            CE->getSubExpr()->getType()->isIntegerType()) // from int
          return CE->getSubExpr()->isNullPointerConstant(Ctx, NPC);
      }
    }
  } else if (const ImplicitCastExpr *ICE = dyn_cast<ImplicitCastExpr>(this)) {
    // Ignore the ImplicitCastExpr type entirely.
    return ICE->getSubExpr()->isNullPointerConstant(Ctx, NPC);
  } else if (const ParenExpr *PE = dyn_cast<ParenExpr>(this)) {
    // Accept ((void*)0) as a null pointer constant, as many other
    // implementations do.
    return PE->getSubExpr()->isNullPointerConstant(Ctx, NPC);
  } else if (const GenericSelectionExpr *GE =
               dyn_cast<GenericSelectionExpr>(this)) {
    if (GE->isResultDependent())
      return NPCK_NotNull;
    return GE->getResultExpr()->isNullPointerConstant(Ctx, NPC);
  } else if (const ChooseExpr *CE = dyn_cast<ChooseExpr>(this)) {
    if (CE->isConditionDependent())
      return NPCK_NotNull;
    return CE->getChosenSubExpr()->isNullPointerConstant(Ctx, NPC);
  } else if (const CXXDefaultArgExpr *DefaultArg
               = dyn_cast<CXXDefaultArgExpr>(this)) {
    // See through default argument expressions.
    return DefaultArg->getExpr()->isNullPointerConstant(Ctx, NPC);
  } else if (const CXXDefaultInitExpr *DefaultInit
               = dyn_cast<CXXDefaultInitExpr>(this)) {
    // See through default initializer expressions.
    return DefaultInit->getExpr()->isNullPointerConstant(Ctx, NPC);
  } else if (isa<GNUNullExpr>(this)) {
    // The GNU __null extension is always a null pointer constant.
    return NPCK_GNUNull;
  } else if (const MaterializeTemporaryExpr *M
                                   = dyn_cast<MaterializeTemporaryExpr>(this)) {
    return M->getSubExpr()->isNullPointerConstant(Ctx, NPC);
  } else if (const OpaqueValueExpr *OVE = dyn_cast<OpaqueValueExpr>(this)) {
    if (const Expr *Source = OVE->getSourceExpr())
      return Source->isNullPointerConstant(Ctx, NPC);
  }

  // If the expression has no type information, it cannot be a null pointer
  // constant.
  if (getType().isNull())
    return NPCK_NotNull;

  // C++11 nullptr_t is always a null pointer constant.
  if (getType()->isNullPtrType())
    return NPCK_CXX11_nullptr;

  if (const RecordType *UT = getType()->getAsUnionType())
    if (!Ctx.getLangOpts().CPlusPlus11 &&
        UT && UT->getDecl()->hasAttr<TransparentUnionAttr>())
      if (const CompoundLiteralExpr *CLE = dyn_cast<CompoundLiteralExpr>(this)){
        const Expr *InitExpr = CLE->getInitializer();
        if (const InitListExpr *ILE = dyn_cast<InitListExpr>(InitExpr))
          return ILE->getInit(0)->isNullPointerConstant(Ctx, NPC);
      }
  // This expression must be an integer type.
  if (!getType()->isIntegerType() ||
      (Ctx.getLangOpts().CPlusPlus && getType()->isEnumeralType()))
    return NPCK_NotNull;

  Expr::EvalContext EvalCtx(Ctx, nullptr);
  if (Ctx.getLangOpts().CPlusPlus11) {
    // C++11 [conv.ptr]p1: A null pointer constant is an integer literal with
    // value zero or a prvalue of type std::nullptr_t.
    // Microsoft mode permits C++98 rules reflecting MSVC behavior.
    const IntegerLiteral *Lit = dyn_cast<IntegerLiteral>(this);
    if (Lit && !Lit->getValue())
      return NPCK_ZeroLiteral;
    else if (!Ctx.getLangOpts().MSVCCompat || !isCXX98IntegralConstantExpr(EvalCtx))
      return NPCK_NotNull;
  } else {
    // If we have an integer constant expression, we need to *evaluate* it and
    // test for the value 0.
    if (!isIntegerConstantExpr(EvalCtx))
      return NPCK_NotNull;
  }

  if (EvaluateKnownConstInt(EvalCtx) != 0)
    return NPCK_NotNull;

  if (isa<IntegerLiteral>(this))
    return NPCK_ZeroLiteral;
  return NPCK_ZeroExpression;
}

/// If this expression is an l-value for an Objective C
/// property, find the underlying property reference expression.
const ObjCPropertyRefExpr *Expr::getObjCProperty() const {
  const Expr *E = this;
  while (true) {
    assert((E->getValueKind() == VK_LValue &&
            E->getObjectKind() == OK_ObjCProperty) &&
           "expression is not a property reference");
    E = E->IgnoreParenCasts();
    if (const BinaryOperator *BO = dyn_cast<BinaryOperator>(E)) {
      if (BO->getOpcode() == BO_Comma) {
        E = BO->getRHS();
        continue;
      }
    }

    break;
  }

  return cast<ObjCPropertyRefExpr>(E);
}

bool Expr::isObjCSelfExpr() const {
  const Expr *E = IgnoreParenImpCasts();

  const DeclRefExpr *DRE = dyn_cast<DeclRefExpr>(E);
  if (!DRE)
    return false;

  const ImplicitParamDecl *Param = dyn_cast<ImplicitParamDecl>(DRE->getDecl());
  if (!Param)
    return false;

  const ObjCMethodDecl *M = dyn_cast<ObjCMethodDecl>(Param->getDeclContext());
  if (!M)
    return false;

  return M->getSelfDecl() == Param;
}

FieldDecl *Expr::getSourceBitField() {
  Expr *E = this->IgnoreParens();

  while (ImplicitCastExpr *ICE = dyn_cast<ImplicitCastExpr>(E)) {
    if (ICE->getCastKind() == CK_LValueToRValue ||
        (ICE->getValueKind() != VK_RValue && ICE->getCastKind() == CK_NoOp))
      E = ICE->getSubExpr()->IgnoreParens();
    else
      break;
  }

  if (MemberExpr *MemRef = dyn_cast<MemberExpr>(E))
    if (FieldDecl *Field = dyn_cast<FieldDecl>(MemRef->getMemberDecl()))
      if (Field->isBitField())
        return Field;

  if (ObjCIvarRefExpr *IvarRef = dyn_cast<ObjCIvarRefExpr>(E)) {
    FieldDecl *Ivar = IvarRef->getDecl();
    if (Ivar->isBitField())
      return Ivar;
  }

  if (DeclRefExpr *DeclRef = dyn_cast<DeclRefExpr>(E)) {
    if (FieldDecl *Field = dyn_cast<FieldDecl>(DeclRef->getDecl()))
      if (Field->isBitField())
        return Field;

    if (BindingDecl *BD = dyn_cast<BindingDecl>(DeclRef->getDecl()))
      if (Expr *E = BD->getBinding())
        return E->getSourceBitField();
  }

  if (BinaryOperator *BinOp = dyn_cast<BinaryOperator>(E)) {
    if (BinOp->isAssignmentOp() && BinOp->getLHS())
      return BinOp->getLHS()->getSourceBitField();

    if (BinOp->getOpcode() == BO_Comma && BinOp->getRHS())
      return BinOp->getRHS()->getSourceBitField();
  }

  if (UnaryOperator *UnOp = dyn_cast<UnaryOperator>(E))
    if (UnOp->isPrefix() && UnOp->isIncrementDecrementOp())
      return UnOp->getSubExpr()->getSourceBitField();

  return nullptr;
}

bool Expr::refersToVectorElement() const {
  // FIXME: Why do we not just look at the ObjectKind here?
  const Expr *E = this->IgnoreParens();

  while (const ImplicitCastExpr *ICE = dyn_cast<ImplicitCastExpr>(E)) {
    if (ICE->getValueKind() != VK_RValue &&
        ICE->getCastKind() == CK_NoOp)
      E = ICE->getSubExpr()->IgnoreParens();
    else
      break;
  }

  if (const ArraySubscriptExpr *ASE = dyn_cast<ArraySubscriptExpr>(E))
    return ASE->getBase()->getType()->isVectorType();

  if (isa<ExtVectorElementExpr>(E))
    return true;

  if (auto *DRE = dyn_cast<DeclRefExpr>(E))
    if (auto *BD = dyn_cast<BindingDecl>(DRE->getDecl()))
      if (auto *E = BD->getBinding())
        return E->refersToVectorElement();

  return false;
}

bool Expr::refersToGlobalRegisterVar() const {
  const Expr *E = this->IgnoreParenImpCasts();

  if (const DeclRefExpr *DRE = dyn_cast<DeclRefExpr>(E))
    if (const auto *VD = dyn_cast<VarDecl>(DRE->getDecl()))
      if (VD->getStorageClass() == SC_Register &&
          VD->hasAttr<AsmLabelAttr>() && !VD->isLocalVarDecl())
        return true;

  return false;
}

bool Expr::isSameComparisonOperand(const Expr* E1, const Expr* E2) {
  E1 = E1->IgnoreParens();
  E2 = E2->IgnoreParens();

  if (E1->getStmtClass() != E2->getStmtClass())
    return false;

  switch (E1->getStmtClass()) {
    default:
      return false;
    case CXXThisExprClass:
      return true;
    case DeclRefExprClass: {
      // DeclRefExpr without an ImplicitCastExpr can happen for integral
      // template parameters.
      const auto *DRE1 = cast<DeclRefExpr>(E1);
      const auto *DRE2 = cast<DeclRefExpr>(E2);
      return DRE1->isRValue() && DRE2->isRValue() &&
             DRE1->getDecl() == DRE2->getDecl();
    }
    case ImplicitCastExprClass: {
      // Peel off implicit casts.
      while (true) {
        const auto *ICE1 = dyn_cast<ImplicitCastExpr>(E1);
        const auto *ICE2 = dyn_cast<ImplicitCastExpr>(E2);
        if (!ICE1 || !ICE2)
          return false;
        if (ICE1->getCastKind() != ICE2->getCastKind())
          return false;
        E1 = ICE1->getSubExpr()->IgnoreParens();
        E2 = ICE2->getSubExpr()->IgnoreParens();
        // The final cast must be one of these types.
        if (ICE1->getCastKind() == CK_LValueToRValue ||
            ICE1->getCastKind() == CK_ArrayToPointerDecay ||
            ICE1->getCastKind() == CK_FunctionToPointerDecay) {
          break;
        }
      }

      const auto *DRE1 = dyn_cast<DeclRefExpr>(E1);
      const auto *DRE2 = dyn_cast<DeclRefExpr>(E2);
      if (DRE1 && DRE2)
        return declaresSameEntity(DRE1->getDecl(), DRE2->getDecl());

      const auto *Ivar1 = dyn_cast<ObjCIvarRefExpr>(E1);
      const auto *Ivar2 = dyn_cast<ObjCIvarRefExpr>(E2);
      if (Ivar1 && Ivar2) {
        return Ivar1->isFreeIvar() && Ivar2->isFreeIvar() &&
               declaresSameEntity(Ivar1->getDecl(), Ivar2->getDecl());
      }

      const auto *Array1 = dyn_cast<ArraySubscriptExpr>(E1);
      const auto *Array2 = dyn_cast<ArraySubscriptExpr>(E2);
      if (Array1 && Array2) {
        if (!isSameComparisonOperand(Array1->getBase(), Array2->getBase()))
          return false;

        auto Idx1 = Array1->getIdx();
        auto Idx2 = Array2->getIdx();
        const auto Integer1 = dyn_cast<IntegerLiteral>(Idx1);
        const auto Integer2 = dyn_cast<IntegerLiteral>(Idx2);
        if (Integer1 && Integer2) {
          if (!llvm::APInt::isSameValue(Integer1->getValue(),
                                        Integer2->getValue()))
            return false;
        } else {
          if (!isSameComparisonOperand(Idx1, Idx2))
            return false;
        }

        return true;
      }

      // Walk the MemberExpr chain.
      while (isa<MemberExpr>(E1) && isa<MemberExpr>(E2)) {
        const auto *ME1 = cast<MemberExpr>(E1);
        const auto *ME2 = cast<MemberExpr>(E2);
        if (!declaresSameEntity(ME1->getMemberDecl(), ME2->getMemberDecl()))
          return false;
        if (const auto *D = dyn_cast<VarDecl>(ME1->getMemberDecl()))
          if (D->isStaticDataMember())
            return true;
        E1 = ME1->getBase()->IgnoreParenImpCasts();
        E2 = ME2->getBase()->IgnoreParenImpCasts();
      }

      if (isa<CXXThisExpr>(E1) && isa<CXXThisExpr>(E2))
        return true;

      // A static member variable can end the MemberExpr chain with either
      // a MemberExpr or a DeclRefExpr.
      auto getAnyDecl = [](const Expr *E) -> const ValueDecl * {
        if (const auto *DRE = dyn_cast<DeclRefExpr>(E))
          return DRE->getDecl();
        if (const auto *ME = dyn_cast<MemberExpr>(E))
          return ME->getMemberDecl();
        return nullptr;
      };

      const ValueDecl *VD1 = getAnyDecl(E1);
      const ValueDecl *VD2 = getAnyDecl(E2);
      return declaresSameEntity(VD1, VD2);
    }
  }
}

/// isArrow - Return true if the base expression is a pointer to vector,
/// return false if the base expression is a vector.
bool ExtVectorElementExpr::isArrow() const {
  return getBase()->getType()->isPointerType();
}

unsigned ExtVectorElementExpr::getNumElements() const {
  if (const VectorType *VT = getType()->getAs<VectorType>())
    return VT->getNumElements();
  return 1;
}

/// containsDuplicateElements - Return true if any element access is repeated.
bool ExtVectorElementExpr::containsDuplicateElements() const {
  // FIXME: Refactor this code to an accessor on the AST node which returns the
  // "type" of component access, and share with code below and in Sema.
  StringRef Comp = Accessor->getName();

  // Halving swizzles do not contain duplicate elements.
  if (Comp == "hi" || Comp == "lo" || Comp == "even" || Comp == "odd")
    return false;

  // Advance past s-char prefix on hex swizzles.
  if (Comp[0] == 's' || Comp[0] == 'S')
    Comp = Comp.substr(1);

  for (unsigned i = 0, e = Comp.size(); i != e; ++i)
    if (Comp.substr(i + 1).find(Comp[i]) != StringRef::npos)
        return true;

  return false;
}

/// getEncodedElementAccess - We encode the fields as a llvm ConstantArray.
void ExtVectorElementExpr::getEncodedElementAccess(
    SmallVectorImpl<uint32_t> &Elts) const {
  StringRef Comp = Accessor->getName();
  bool isNumericAccessor = false;
  if (Comp[0] == 's' || Comp[0] == 'S') {
    Comp = Comp.substr(1);
    isNumericAccessor = true;
  }

  bool isHi =   Comp == "hi";
  bool isLo =   Comp == "lo";
  bool isEven = Comp == "even";
  bool isOdd  = Comp == "odd";

  for (unsigned i = 0, e = getNumElements(); i != e; ++i) {
    uint64_t Index;

    if (isHi)
      Index = e + i;
    else if (isLo)
      Index = i;
    else if (isEven)
      Index = 2 * i;
    else if (isOdd)
      Index = 2 * i + 1;
    else
      Index = ExtVectorType::getAccessorIdx(Comp[i], isNumericAccessor);

    Elts.push_back(Index);
  }
}

ShuffleVectorExpr::ShuffleVectorExpr(const ASTContext &C, ArrayRef<Expr *> args,
                                     QualType Type, SourceLocation BLoc,
                                     SourceLocation RP)
    : Expr(ShuffleVectorExprClass, Type, VK_RValue, OK_Ordinary),
      BuiltinLoc(BLoc), RParenLoc(RP), NumExprs(args.size()) {
  SubExprs = new (C) Stmt*[args.size()];
  for (unsigned i = 0; i != args.size(); i++)
    SubExprs[i] = args[i];

  setDependence(computeDependence(this));
}

void ShuffleVectorExpr::setExprs(const ASTContext &C, ArrayRef<Expr *> Exprs) {
  if (SubExprs) C.Deallocate(SubExprs);

  this->NumExprs = Exprs.size();
  SubExprs = new (C) Stmt*[NumExprs];
  memcpy(SubExprs, Exprs.data(), sizeof(Expr *) * Exprs.size());
}

GenericSelectionExpr::GenericSelectionExpr(
    const ASTContext &, SourceLocation GenericLoc, Expr *ControllingExpr,
    ArrayRef<TypeSourceInfo *> AssocTypes, ArrayRef<Expr *> AssocExprs,
    SourceLocation DefaultLoc, SourceLocation RParenLoc,
    bool ContainsUnexpandedParameterPack, unsigned ResultIndex)
    : Expr(GenericSelectionExprClass, AssocExprs[ResultIndex]->getType(),
           AssocExprs[ResultIndex]->getValueKind(),
           AssocExprs[ResultIndex]->getObjectKind()),
      NumAssocs(AssocExprs.size()), ResultIndex(ResultIndex),
      DefaultLoc(DefaultLoc), RParenLoc(RParenLoc) {
  assert(AssocTypes.size() == AssocExprs.size() &&
         "Must have the same number of association expressions"
         " and TypeSourceInfo!");
  assert(ResultIndex < NumAssocs && "ResultIndex is out-of-bounds!");

  GenericSelectionExprBits.GenericLoc = GenericLoc;
  getTrailingObjects<Stmt *>()[ControllingIndex] = ControllingExpr;
  std::copy(AssocExprs.begin(), AssocExprs.end(),
            getTrailingObjects<Stmt *>() + AssocExprStartIndex);
  std::copy(AssocTypes.begin(), AssocTypes.end(),
            getTrailingObjects<TypeSourceInfo *>());

  setDependence(computeDependence(this, ContainsUnexpandedParameterPack));
}

GenericSelectionExpr::GenericSelectionExpr(
    const ASTContext &Context, SourceLocation GenericLoc, Expr *ControllingExpr,
    ArrayRef<TypeSourceInfo *> AssocTypes, ArrayRef<Expr *> AssocExprs,
    SourceLocation DefaultLoc, SourceLocation RParenLoc,
    bool ContainsUnexpandedParameterPack)
    : Expr(GenericSelectionExprClass, Context.DependentTy, VK_RValue,
           OK_Ordinary),
      NumAssocs(AssocExprs.size()), ResultIndex(ResultDependentIndex),
      DefaultLoc(DefaultLoc), RParenLoc(RParenLoc) {
  assert(AssocTypes.size() == AssocExprs.size() &&
         "Must have the same number of association expressions"
         " and TypeSourceInfo!");

  GenericSelectionExprBits.GenericLoc = GenericLoc;
  getTrailingObjects<Stmt *>()[ControllingIndex] = ControllingExpr;
  std::copy(AssocExprs.begin(), AssocExprs.end(),
            getTrailingObjects<Stmt *>() + AssocExprStartIndex);
  std::copy(AssocTypes.begin(), AssocTypes.end(),
            getTrailingObjects<TypeSourceInfo *>());

  setDependence(computeDependence(this, ContainsUnexpandedParameterPack));
}

GenericSelectionExpr::GenericSelectionExpr(EmptyShell Empty, unsigned NumAssocs)
    : Expr(GenericSelectionExprClass, Empty), NumAssocs(NumAssocs) {}

GenericSelectionExpr *GenericSelectionExpr::Create(
    const ASTContext &Context, SourceLocation GenericLoc, Expr *ControllingExpr,
    ArrayRef<TypeSourceInfo *> AssocTypes, ArrayRef<Expr *> AssocExprs,
    SourceLocation DefaultLoc, SourceLocation RParenLoc,
    bool ContainsUnexpandedParameterPack, unsigned ResultIndex) {
  unsigned NumAssocs = AssocExprs.size();
  void *Mem = Context.Allocate(
      totalSizeToAlloc<Stmt *, TypeSourceInfo *>(1 + NumAssocs, NumAssocs),
      alignof(GenericSelectionExpr));
  return new (Mem) GenericSelectionExpr(
      Context, GenericLoc, ControllingExpr, AssocTypes, AssocExprs, DefaultLoc,
      RParenLoc, ContainsUnexpandedParameterPack, ResultIndex);
}

GenericSelectionExpr *GenericSelectionExpr::Create(
    const ASTContext &Context, SourceLocation GenericLoc, Expr *ControllingExpr,
    ArrayRef<TypeSourceInfo *> AssocTypes, ArrayRef<Expr *> AssocExprs,
    SourceLocation DefaultLoc, SourceLocation RParenLoc,
    bool ContainsUnexpandedParameterPack) {
  unsigned NumAssocs = AssocExprs.size();
  void *Mem = Context.Allocate(
      totalSizeToAlloc<Stmt *, TypeSourceInfo *>(1 + NumAssocs, NumAssocs),
      alignof(GenericSelectionExpr));
  return new (Mem) GenericSelectionExpr(
      Context, GenericLoc, ControllingExpr, AssocTypes, AssocExprs, DefaultLoc,
      RParenLoc, ContainsUnexpandedParameterPack);
}

GenericSelectionExpr *
GenericSelectionExpr::CreateEmpty(const ASTContext &Context,
                                  unsigned NumAssocs) {
  void *Mem = Context.Allocate(
      totalSizeToAlloc<Stmt *, TypeSourceInfo *>(1 + NumAssocs, NumAssocs),
      alignof(GenericSelectionExpr));
  return new (Mem) GenericSelectionExpr(EmptyShell(), NumAssocs);
}

//===----------------------------------------------------------------------===//
//  DesignatedInitExpr
//===----------------------------------------------------------------------===//

IdentifierInfo *DesignatedInitExpr::Designator::getFieldName() const {
  assert(Kind == FieldDesignator && "Only valid on a field designator");
  if (Field.NameOrField & 0x01)
    return reinterpret_cast<IdentifierInfo *>(Field.NameOrField&~0x01);
  else
    return getField()->getIdentifier();
}

DesignatedInitExpr::DesignatedInitExpr(const ASTContext &C, QualType Ty,
                                       llvm::ArrayRef<Designator> Designators,
                                       SourceLocation EqualOrColonLoc,
                                       bool GNUSyntax,
                                       ArrayRef<Expr *> IndexExprs, Expr *Init)
    : Expr(DesignatedInitExprClass, Ty, Init->getValueKind(),
           Init->getObjectKind()),
      EqualOrColonLoc(EqualOrColonLoc), GNUSyntax(GNUSyntax),
      NumDesignators(Designators.size()), NumSubExprs(IndexExprs.size() + 1) {
  this->Designators = new (C) Designator[NumDesignators];

  // Record the initializer itself.
  child_iterator Child = child_begin();
  *Child++ = Init;

  // Copy the designators and their subexpressions, computing
  // value-dependence along the way.
  unsigned IndexIdx = 0;
  for (unsigned I = 0; I != NumDesignators; ++I) {
    this->Designators[I] = Designators[I];
    if (this->Designators[I].isArrayDesignator()) {
      // Copy the index expressions into permanent storage.
      *Child++ = IndexExprs[IndexIdx++];
    } else if (this->Designators[I].isArrayRangeDesignator()) {
      // Copy the start/end expressions into permanent storage.
      *Child++ = IndexExprs[IndexIdx++];
      *Child++ = IndexExprs[IndexIdx++];
    }
  }

  assert(IndexIdx == IndexExprs.size() && "Wrong number of index expressions");
  setDependence(computeDependence(this));
}

DesignatedInitExpr *
DesignatedInitExpr::Create(const ASTContext &C,
                           llvm::ArrayRef<Designator> Designators,
                           ArrayRef<Expr*> IndexExprs,
                           SourceLocation ColonOrEqualLoc,
                           bool UsesColonSyntax, Expr *Init) {
  void *Mem = C.Allocate(totalSizeToAlloc<Stmt *>(IndexExprs.size() + 1),
                         alignof(DesignatedInitExpr));
  return new (Mem) DesignatedInitExpr(C, C.VoidTy, Designators,
                                      ColonOrEqualLoc, UsesColonSyntax,
                                      IndexExprs, Init);
}

DesignatedInitExpr *DesignatedInitExpr::CreateEmpty(const ASTContext &C,
                                                    unsigned NumIndexExprs) {
  void *Mem = C.Allocate(totalSizeToAlloc<Stmt *>(NumIndexExprs + 1),
                         alignof(DesignatedInitExpr));
  return new (Mem) DesignatedInitExpr(NumIndexExprs + 1);
}

void DesignatedInitExpr::setDesignators(const ASTContext &C,
                                        const Designator *Desigs,
                                        unsigned NumDesigs) {
  Designators = new (C) Designator[NumDesigs];
  NumDesignators = NumDesigs;
  for (unsigned I = 0; I != NumDesigs; ++I)
    Designators[I] = Desigs[I];
}

SourceRange DesignatedInitExpr::getDesignatorsSourceRange() const {
  DesignatedInitExpr *DIE = const_cast<DesignatedInitExpr*>(this);
  if (size() == 1)
    return DIE->getDesignator(0)->getSourceRange();
  return SourceRange(DIE->getDesignator(0)->getBeginLoc(),
                     DIE->getDesignator(size() - 1)->getEndLoc());
}

SourceLocation DesignatedInitExpr::getBeginLoc() const {
  SourceLocation StartLoc;
  auto *DIE = const_cast<DesignatedInitExpr *>(this);
  Designator &First = *DIE->getDesignator(0);
  if (First.isFieldDesignator()) {
    if (GNUSyntax)
      StartLoc = SourceLocation::getFromRawEncoding(First.Field.FieldLoc);
    else
      StartLoc = SourceLocation::getFromRawEncoding(First.Field.DotLoc);
  } else
    StartLoc =
      SourceLocation::getFromRawEncoding(First.ArrayOrRange.LBracketLoc);
  return StartLoc;
}

SourceLocation DesignatedInitExpr::getEndLoc() const {
  return getInit()->getEndLoc();
}

Expr *DesignatedInitExpr::getArrayIndex(const Designator& D) const {
  assert(D.Kind == Designator::ArrayDesignator && "Requires array designator");
  return getSubExpr(D.ArrayOrRange.Index + 1);
}

Expr *DesignatedInitExpr::getArrayRangeStart(const Designator &D) const {
  assert(D.Kind == Designator::ArrayRangeDesignator &&
         "Requires array range designator");
  return getSubExpr(D.ArrayOrRange.Index + 1);
}

Expr *DesignatedInitExpr::getArrayRangeEnd(const Designator &D) const {
  assert(D.Kind == Designator::ArrayRangeDesignator &&
         "Requires array range designator");
  return getSubExpr(D.ArrayOrRange.Index + 2);
}

/// Replaces the designator at index @p Idx with the series
/// of designators in [First, Last).
void DesignatedInitExpr::ExpandDesignator(const ASTContext &C, unsigned Idx,
                                          const Designator *First,
                                          const Designator *Last) {
  unsigned NumNewDesignators = Last - First;
  if (NumNewDesignators == 0) {
    std::copy_backward(Designators + Idx + 1,
                       Designators + NumDesignators,
                       Designators + Idx);
    --NumNewDesignators;
    return;
  } else if (NumNewDesignators == 1) {
    Designators[Idx] = *First;
    return;
  }

  Designator *NewDesignators
    = new (C) Designator[NumDesignators - 1 + NumNewDesignators];
  std::copy(Designators, Designators + Idx, NewDesignators);
  std::copy(First, Last, NewDesignators + Idx);
  std::copy(Designators + Idx + 1, Designators + NumDesignators,
            NewDesignators + Idx + NumNewDesignators);
  Designators = NewDesignators;
  NumDesignators = NumDesignators - 1 + NumNewDesignators;
}

DesignatedInitUpdateExpr::DesignatedInitUpdateExpr(const ASTContext &C,
                                                   SourceLocation lBraceLoc,
                                                   Expr *baseExpr,
                                                   SourceLocation rBraceLoc)
    : Expr(DesignatedInitUpdateExprClass, baseExpr->getType(), VK_RValue,
           OK_Ordinary) {
  BaseAndUpdaterExprs[0] = baseExpr;

  InitListExpr *ILE = new (C) InitListExpr(C, lBraceLoc, None, rBraceLoc);
  ILE->setType(baseExpr->getType());
  BaseAndUpdaterExprs[1] = ILE;

  // FIXME: this is wrong, set it correctly.
  setDependence(ExprDependence::None);
}

SourceLocation DesignatedInitUpdateExpr::getBeginLoc() const {
  return getBase()->getBeginLoc();
}

SourceLocation DesignatedInitUpdateExpr::getEndLoc() const {
  return getBase()->getEndLoc();
}

ParenListExpr::ParenListExpr(SourceLocation LParenLoc, ArrayRef<Expr *> Exprs,
                             SourceLocation RParenLoc)
    : Expr(ParenListExprClass, QualType(), VK_RValue, OK_Ordinary),
      LParenLoc(LParenLoc), RParenLoc(RParenLoc) {
  ParenListExprBits.NumExprs = Exprs.size();

  for (unsigned I = 0, N = Exprs.size(); I != N; ++I)
    getTrailingObjects<Stmt *>()[I] = Exprs[I];
  setDependence(computeDependence(this));
}

ParenListExpr::ParenListExpr(EmptyShell Empty, unsigned NumExprs)
    : Expr(ParenListExprClass, Empty) {
  ParenListExprBits.NumExprs = NumExprs;
}

ParenListExpr *ParenListExpr::Create(const ASTContext &Ctx,
                                     SourceLocation LParenLoc,
                                     ArrayRef<Expr *> Exprs,
                                     SourceLocation RParenLoc) {
  void *Mem = Ctx.Allocate(totalSizeToAlloc<Stmt *>(Exprs.size()),
                           alignof(ParenListExpr));
  return new (Mem) ParenListExpr(LParenLoc, Exprs, RParenLoc);
}

ParenListExpr *ParenListExpr::CreateEmpty(const ASTContext &Ctx,
                                          unsigned NumExprs) {
  void *Mem =
      Ctx.Allocate(totalSizeToAlloc<Stmt *>(NumExprs), alignof(ParenListExpr));
  return new (Mem) ParenListExpr(EmptyShell(), NumExprs);
}

BinaryOperator::BinaryOperator(const ASTContext &Ctx, Expr *lhs, Expr *rhs,
                               Opcode opc, QualType ResTy, ExprValueKind VK,
                               ExprObjectKind OK, SourceLocation opLoc,
                               FPOptionsOverride FPFeatures)
    : Expr(BinaryOperatorClass, ResTy, VK, OK) {
  BinaryOperatorBits.Opc = opc;
  assert(!isCompoundAssignmentOp() &&
         "Use CompoundAssignOperator for compound assignments");
  BinaryOperatorBits.OpLoc = opLoc;
  SubExprs[LHS] = lhs;
  SubExprs[RHS] = rhs;
  BinaryOperatorBits.HasFPFeatures = FPFeatures.requiresTrailingStorage();
  if (hasStoredFPFeatures())
    setStoredFPFeatures(FPFeatures);
  setDependence(computeDependence(this));
}

BinaryOperator::BinaryOperator(const ASTContext &Ctx, Expr *lhs, Expr *rhs,
                               Opcode opc, QualType ResTy, ExprValueKind VK,
                               ExprObjectKind OK, SourceLocation opLoc,
                               FPOptionsOverride FPFeatures, bool dead2)
    : Expr(CompoundAssignOperatorClass, ResTy, VK, OK) {
  BinaryOperatorBits.Opc = opc;
  assert(isCompoundAssignmentOp() &&
         "Use CompoundAssignOperator for compound assignments");
  BinaryOperatorBits.OpLoc = opLoc;
  SubExprs[LHS] = lhs;
  SubExprs[RHS] = rhs;
  BinaryOperatorBits.HasFPFeatures = FPFeatures.requiresTrailingStorage();
  if (hasStoredFPFeatures())
    setStoredFPFeatures(FPFeatures);
  setDependence(computeDependence(this));
}

BinaryOperator *BinaryOperator::CreateEmpty(const ASTContext &C,
                                            bool HasFPFeatures) {
  unsigned Extra = sizeOfTrailingObjects(HasFPFeatures);
  void *Mem =
      C.Allocate(sizeof(BinaryOperator) + Extra, alignof(BinaryOperator));
  return new (Mem) BinaryOperator(EmptyShell());
}

BinaryOperator *BinaryOperator::Create(const ASTContext &C, Expr *lhs,
                                       Expr *rhs, Opcode opc, QualType ResTy,
                                       ExprValueKind VK, ExprObjectKind OK,
                                       SourceLocation opLoc,
                                       FPOptionsOverride FPFeatures) {
  bool HasFPFeatures = FPFeatures.requiresTrailingStorage();
  unsigned Extra = sizeOfTrailingObjects(HasFPFeatures);
  void *Mem =
      C.Allocate(sizeof(BinaryOperator) + Extra, alignof(BinaryOperator));
  return new (Mem)
      BinaryOperator(C, lhs, rhs, opc, ResTy, VK, OK, opLoc, FPFeatures);
}

CompoundAssignOperator *
CompoundAssignOperator::CreateEmpty(const ASTContext &C, bool HasFPFeatures) {
  unsigned Extra = sizeOfTrailingObjects(HasFPFeatures);
  void *Mem = C.Allocate(sizeof(CompoundAssignOperator) + Extra,
                         alignof(CompoundAssignOperator));
  return new (Mem) CompoundAssignOperator(C, EmptyShell(), HasFPFeatures);
}

CompoundAssignOperator *
CompoundAssignOperator::Create(const ASTContext &C, Expr *lhs, Expr *rhs,
                               Opcode opc, QualType ResTy, ExprValueKind VK,
                               ExprObjectKind OK, SourceLocation opLoc,
                               FPOptionsOverride FPFeatures,
                               QualType CompLHSType, QualType CompResultType) {
  bool HasFPFeatures = FPFeatures.requiresTrailingStorage();
  unsigned Extra = sizeOfTrailingObjects(HasFPFeatures);
  void *Mem = C.Allocate(sizeof(CompoundAssignOperator) + Extra,
                         alignof(CompoundAssignOperator));
  return new (Mem)
      CompoundAssignOperator(C, lhs, rhs, opc, ResTy, VK, OK, opLoc, FPFeatures,
                             CompLHSType, CompResultType);
}

UnaryOperator *UnaryOperator::CreateEmpty(const ASTContext &C,
                                          bool hasFPFeatures) {
  void *Mem = C.Allocate(totalSizeToAlloc<FPOptionsOverride>(hasFPFeatures),
                         alignof(UnaryOperator));
  return new (Mem) UnaryOperator(hasFPFeatures, EmptyShell());
}

UnaryOperator::UnaryOperator(const ASTContext &Ctx, Expr *input, Opcode opc,
                             QualType type, ExprValueKind VK, ExprObjectKind OK,
                             SourceLocation l, bool CanOverflow,
                             FPOptionsOverride FPFeatures)
    : Expr(UnaryOperatorClass, type, VK, OK), Val(input) {
  UnaryOperatorBits.Opc = opc;
  UnaryOperatorBits.CanOverflow = CanOverflow;
  UnaryOperatorBits.Loc = l;
  UnaryOperatorBits.HasFPFeatures = FPFeatures.requiresTrailingStorage();
  if (hasStoredFPFeatures())
    setStoredFPFeatures(FPFeatures);
  setDependence(computeDependence(this));
}

UnaryOperator *UnaryOperator::Create(const ASTContext &C, Expr *input,
                                     Opcode opc, QualType type,
                                     ExprValueKind VK, ExprObjectKind OK,
                                     SourceLocation l, bool CanOverflow,
                                     FPOptionsOverride FPFeatures) {
  bool HasFPFeatures = FPFeatures.requiresTrailingStorage();
  unsigned Size = totalSizeToAlloc<FPOptionsOverride>(HasFPFeatures);
  void *Mem = C.Allocate(Size, alignof(UnaryOperator));
  return new (Mem)
      UnaryOperator(C, input, opc, type, VK, OK, l, CanOverflow, FPFeatures);
}

const OpaqueValueExpr *OpaqueValueExpr::findInCopyConstruct(const Expr *e) {
  if (const ExprWithCleanups *ewc = dyn_cast<ExprWithCleanups>(e))
    e = ewc->getSubExpr();
  if (const MaterializeTemporaryExpr *m = dyn_cast<MaterializeTemporaryExpr>(e))
    e = m->getSubExpr();
  e = cast<CXXConstructExpr>(e)->getArg(0);
  while (const ImplicitCastExpr *ice = dyn_cast<ImplicitCastExpr>(e))
    e = ice->getSubExpr();
  return cast<OpaqueValueExpr>(e);
}

PseudoObjectExpr *PseudoObjectExpr::Create(const ASTContext &Context,
                                           EmptyShell sh,
                                           unsigned numSemanticExprs) {
  void *buffer =
      Context.Allocate(totalSizeToAlloc<Expr *>(1 + numSemanticExprs),
                       alignof(PseudoObjectExpr));
  return new(buffer) PseudoObjectExpr(sh, numSemanticExprs);
}

PseudoObjectExpr::PseudoObjectExpr(EmptyShell shell, unsigned numSemanticExprs)
  : Expr(PseudoObjectExprClass, shell) {
  PseudoObjectExprBits.NumSubExprs = numSemanticExprs + 1;
}

PseudoObjectExpr *PseudoObjectExpr::Create(const ASTContext &C, Expr *syntax,
                                           ArrayRef<Expr*> semantics,
                                           unsigned resultIndex) {
  assert(syntax && "no syntactic expression!");
  assert(semantics.size() && "no semantic expressions!");

  QualType type;
  ExprValueKind VK;
  if (resultIndex == NoResult) {
    type = C.VoidTy;
    VK = VK_RValue;
  } else {
    assert(resultIndex < semantics.size());
    type = semantics[resultIndex]->getType();
    VK = semantics[resultIndex]->getValueKind();
    assert(semantics[resultIndex]->getObjectKind() == OK_Ordinary);
  }

  void *buffer = C.Allocate(totalSizeToAlloc<Expr *>(semantics.size() + 1),
                            alignof(PseudoObjectExpr));
  return new(buffer) PseudoObjectExpr(type, VK, syntax, semantics,
                                      resultIndex);
}

PseudoObjectExpr::PseudoObjectExpr(QualType type, ExprValueKind VK,
                                   Expr *syntax, ArrayRef<Expr *> semantics,
                                   unsigned resultIndex)
    : Expr(PseudoObjectExprClass, type, VK, OK_Ordinary) {
  PseudoObjectExprBits.NumSubExprs = semantics.size() + 1;
  PseudoObjectExprBits.ResultIndex = resultIndex + 1;

  for (unsigned i = 0, e = semantics.size() + 1; i != e; ++i) {
    Expr *E = (i == 0 ? syntax : semantics[i-1]);
    getSubExprsBuffer()[i] = E;

    if (isa<OpaqueValueExpr>(E))
      assert(cast<OpaqueValueExpr>(E)->getSourceExpr() != nullptr &&
             "opaque-value semantic expressions for pseudo-object "
             "operations must have sources");
  }

  setDependence(computeDependence(this));
}

//===----------------------------------------------------------------------===//
//  Child Iterators for iterating over subexpressions/substatements
//===----------------------------------------------------------------------===//

// UnaryExprOrTypeTraitExpr
Stmt::child_range UnaryExprOrTypeTraitExpr::children() {
  const_child_range CCR =
      const_cast<const UnaryExprOrTypeTraitExpr *>(this)->children();
  return child_range(cast_away_const(CCR.begin()), cast_away_const(CCR.end()));
}

Stmt::const_child_range UnaryExprOrTypeTraitExpr::children() const {
  // If this is of a type and the type is a VLA type (and not a typedef), the
  // size expression of the VLA needs to be treated as an executable expression.
  // Why isn't this weirdness documented better in StmtIterator?
  if (isArgumentType()) {
    if (const VariableArrayType *T =
            dyn_cast<VariableArrayType>(getArgumentType().getTypePtr()))
      return const_child_range(const_child_iterator(T), const_child_iterator());
    return const_child_range(const_child_iterator(), const_child_iterator());
  }
  return const_child_range(&Argument.Ex, &Argument.Ex + 1);
}

AtomicExpr::AtomicExpr(SourceLocation BLoc, ArrayRef<Expr *> args, QualType t,
                       AtomicOp op, SourceLocation RP)
    : Expr(AtomicExprClass, t, VK_RValue, OK_Ordinary),
      NumSubExprs(args.size()), BuiltinLoc(BLoc), RParenLoc(RP), Op(op) {
  assert(args.size() == getNumSubExprs(op) && "wrong number of subexpressions");
  for (unsigned i = 0; i != args.size(); i++)
    SubExprs[i] = args[i];
  setDependence(computeDependence(this));
}

unsigned AtomicExpr::getNumSubExprs(AtomicOp Op) {
  switch (Op) {
  case AO__c11_atomic_init:
  case AO__opencl_atomic_init:
  case AO__c11_atomic_load:
  case AO__atomic_load_n:
    return 2;

  case AO__opencl_atomic_load:
  case AO__c11_atomic_store:
  case AO__c11_atomic_exchange:
  case AO__atomic_load:
  case AO__atomic_store:
  case AO__atomic_store_n:
  case AO__atomic_exchange_n:
  case AO__c11_atomic_fetch_add:
  case AO__c11_atomic_fetch_sub:
  case AO__c11_atomic_fetch_and:
  case AO__c11_atomic_fetch_or:
  case AO__c11_atomic_fetch_xor:
  case AO__c11_atomic_fetch_max:
  case AO__c11_atomic_fetch_min:
  case AO__atomic_fetch_add:
  case AO__atomic_fetch_sub:
  case AO__atomic_fetch_and:
  case AO__atomic_fetch_or:
  case AO__atomic_fetch_xor:
  case AO__atomic_fetch_nand:
  case AO__atomic_add_fetch:
  case AO__atomic_sub_fetch:
  case AO__atomic_and_fetch:
  case AO__atomic_or_fetch:
  case AO__atomic_xor_fetch:
  case AO__atomic_nand_fetch:
  case AO__atomic_min_fetch:
  case AO__atomic_max_fetch:
  case AO__atomic_fetch_min:
  case AO__atomic_fetch_max:
    return 3;

  case AO__opencl_atomic_store:
  case AO__opencl_atomic_exchange:
  case AO__opencl_atomic_fetch_add:
  case AO__opencl_atomic_fetch_sub:
  case AO__opencl_atomic_fetch_and:
  case AO__opencl_atomic_fetch_or:
  case AO__opencl_atomic_fetch_xor:
  case AO__opencl_atomic_fetch_min:
  case AO__opencl_atomic_fetch_max:
  case AO__atomic_exchange:
    return 4;

  case AO__c11_atomic_compare_exchange_strong:
  case AO__c11_atomic_compare_exchange_weak:
    return 5;

  case AO__opencl_atomic_compare_exchange_strong:
  case AO__opencl_atomic_compare_exchange_weak:
  case AO__atomic_compare_exchange:
  case AO__atomic_compare_exchange_n:
    return 6;
  }
  llvm_unreachable("unknown atomic op");
}

QualType AtomicExpr::getValueType() const {
  auto T = getPtr()->getType()->castAs<PointerType>()->getPointeeType();
  if (auto AT = T->getAs<AtomicType>())
    return AT->getValueType();
  return T;
}

QualType OMPArraySectionExpr::getBaseOriginalType(const Expr *Base) {
  unsigned ArraySectionCount = 0;
  while (auto *OASE = dyn_cast<OMPArraySectionExpr>(Base->IgnoreParens())) {
    Base = OASE->getBase();
    ++ArraySectionCount;
  }
  while (auto *ASE =
             dyn_cast<ArraySubscriptExpr>(Base->IgnoreParenImpCasts())) {
    Base = ASE->getBase();
    ++ArraySectionCount;
  }
  Base = Base->IgnoreParenImpCasts();
  auto OriginalTy = Base->getType();
  if (auto *DRE = dyn_cast<DeclRefExpr>(Base))
    if (auto *PVD = dyn_cast<ParmVarDecl>(DRE->getDecl()))
      OriginalTy = PVD->getOriginalType().getNonReferenceType();

  for (unsigned Cnt = 0; Cnt < ArraySectionCount; ++Cnt) {
    if (OriginalTy->isAnyPointerType())
      OriginalTy = OriginalTy->getPointeeType();
    else {
      assert (OriginalTy->isArrayType());
      OriginalTy = OriginalTy->castAsArrayTypeUnsafe()->getElementType();
    }
  }
  return OriginalTy;
}

RecoveryExpr::RecoveryExpr(ASTContext &Ctx, QualType T, SourceLocation BeginLoc,
                           SourceLocation EndLoc, ArrayRef<Expr *> SubExprs)
    : Expr(RecoveryExprClass, T.getNonReferenceType(),
           T->isDependentType() ? VK_LValue : getValueKindForType(T),
           OK_Ordinary),
      BeginLoc(BeginLoc), EndLoc(EndLoc), NumExprs(SubExprs.size()) {
  assert(!T.isNull());
  assert(llvm::all_of(SubExprs, [](Expr* E) { return E != nullptr; }));

  llvm::copy(SubExprs, getTrailingObjects<Expr *>());
  setDependence(computeDependence(this));
}

RecoveryExpr *RecoveryExpr::Create(ASTContext &Ctx, QualType T,
                                   SourceLocation BeginLoc,
                                   SourceLocation EndLoc,
                                   ArrayRef<Expr *> SubExprs) {
  void *Mem = Ctx.Allocate(totalSizeToAlloc<Expr *>(SubExprs.size()),
                           alignof(RecoveryExpr));
  return new (Mem) RecoveryExpr(Ctx, T, BeginLoc, EndLoc, SubExprs);
}

RecoveryExpr *RecoveryExpr::CreateEmpty(ASTContext &Ctx, unsigned NumSubExprs) {
  void *Mem = Ctx.Allocate(totalSizeToAlloc<Expr *>(NumSubExprs),
                           alignof(RecoveryExpr));
  return new (Mem) RecoveryExpr(EmptyShell(), NumSubExprs);
}

void OMPArrayShapingExpr::setDimensions(ArrayRef<Expr *> Dims) {
  assert(
      NumDims == Dims.size() &&
      "Preallocated number of dimensions is different from the provided one.");
  llvm::copy(Dims, getTrailingObjects<Expr *>());
}

void OMPArrayShapingExpr::setBracketsRanges(ArrayRef<SourceRange> BR) {
  assert(
      NumDims == BR.size() &&
      "Preallocated number of dimensions is different from the provided one.");
  llvm::copy(BR, getTrailingObjects<SourceRange>());
}

OMPArrayShapingExpr::OMPArrayShapingExpr(QualType ExprTy, Expr *Op,
                                         SourceLocation L, SourceLocation R,
                                         ArrayRef<Expr *> Dims)
    : Expr(OMPArrayShapingExprClass, ExprTy, VK_LValue, OK_Ordinary), LPLoc(L),
      RPLoc(R), NumDims(Dims.size()) {
  setBase(Op);
  setDimensions(Dims);
  setDependence(computeDependence(this));
}

OMPArrayShapingExpr *
OMPArrayShapingExpr::Create(const ASTContext &Context, QualType T, Expr *Op,
                            SourceLocation L, SourceLocation R,
                            ArrayRef<Expr *> Dims,
                            ArrayRef<SourceRange> BracketRanges) {
  assert(Dims.size() == BracketRanges.size() &&
         "Different number of dimensions and brackets ranges.");
  void *Mem = Context.Allocate(
      totalSizeToAlloc<Expr *, SourceRange>(Dims.size() + 1, Dims.size()),
      alignof(OMPArrayShapingExpr));
  auto *E = new (Mem) OMPArrayShapingExpr(T, Op, L, R, Dims);
  E->setBracketsRanges(BracketRanges);
  return E;
}

OMPArrayShapingExpr *OMPArrayShapingExpr::CreateEmpty(const ASTContext &Context,
                                                      unsigned NumDims) {
  void *Mem = Context.Allocate(
      totalSizeToAlloc<Expr *, SourceRange>(NumDims + 1, NumDims),
      alignof(OMPArrayShapingExpr));
  return new (Mem) OMPArrayShapingExpr(EmptyShell(), NumDims);
}

void OMPIteratorExpr::setIteratorDeclaration(unsigned I, Decl *D) {
  assert(I < NumIterators &&
         "Idx is greater or equal the number of iterators definitions.");
  getTrailingObjects<Decl *>()[I] = D;
}

void OMPIteratorExpr::setAssignmentLoc(unsigned I, SourceLocation Loc) {
  assert(I < NumIterators &&
         "Idx is greater or equal the number of iterators definitions.");
  getTrailingObjects<
      SourceLocation>()[I * static_cast<int>(RangeLocOffset::Total) +
                        static_cast<int>(RangeLocOffset::AssignLoc)] = Loc;
}

void OMPIteratorExpr::setIteratorRange(unsigned I, Expr *Begin,
                                       SourceLocation ColonLoc, Expr *End,
                                       SourceLocation SecondColonLoc,
                                       Expr *Step) {
  assert(I < NumIterators &&
         "Idx is greater or equal the number of iterators definitions.");
  getTrailingObjects<Expr *>()[I * static_cast<int>(RangeExprOffset::Total) +
                               static_cast<int>(RangeExprOffset::Begin)] =
      Begin;
  getTrailingObjects<Expr *>()[I * static_cast<int>(RangeExprOffset::Total) +
                               static_cast<int>(RangeExprOffset::End)] = End;
  getTrailingObjects<Expr *>()[I * static_cast<int>(RangeExprOffset::Total) +
                               static_cast<int>(RangeExprOffset::Step)] = Step;
  getTrailingObjects<
      SourceLocation>()[I * static_cast<int>(RangeLocOffset::Total) +
                        static_cast<int>(RangeLocOffset::FirstColonLoc)] =
      ColonLoc;
  getTrailingObjects<
      SourceLocation>()[I * static_cast<int>(RangeLocOffset::Total) +
                        static_cast<int>(RangeLocOffset::SecondColonLoc)] =
      SecondColonLoc;
}

Decl *OMPIteratorExpr::getIteratorDecl(unsigned I) {
  return getTrailingObjects<Decl *>()[I];
}

OMPIteratorExpr::IteratorRange OMPIteratorExpr::getIteratorRange(unsigned I) {
  IteratorRange Res;
  Res.Begin =
      getTrailingObjects<Expr *>()[I * static_cast<int>(
                                           RangeExprOffset::Total) +
                                   static_cast<int>(RangeExprOffset::Begin)];
  Res.End =
      getTrailingObjects<Expr *>()[I * static_cast<int>(
                                           RangeExprOffset::Total) +
                                   static_cast<int>(RangeExprOffset::End)];
  Res.Step =
      getTrailingObjects<Expr *>()[I * static_cast<int>(
                                           RangeExprOffset::Total) +
                                   static_cast<int>(RangeExprOffset::Step)];
  return Res;
}

SourceLocation OMPIteratorExpr::getAssignLoc(unsigned I) const {
  return getTrailingObjects<
      SourceLocation>()[I * static_cast<int>(RangeLocOffset::Total) +
                        static_cast<int>(RangeLocOffset::AssignLoc)];
}

SourceLocation OMPIteratorExpr::getColonLoc(unsigned I) const {
  return getTrailingObjects<
      SourceLocation>()[I * static_cast<int>(RangeLocOffset::Total) +
                        static_cast<int>(RangeLocOffset::FirstColonLoc)];
}

SourceLocation OMPIteratorExpr::getSecondColonLoc(unsigned I) const {
  return getTrailingObjects<
      SourceLocation>()[I * static_cast<int>(RangeLocOffset::Total) +
                        static_cast<int>(RangeLocOffset::SecondColonLoc)];
}

void OMPIteratorExpr::setHelper(unsigned I, const OMPIteratorHelperData &D) {
  getTrailingObjects<OMPIteratorHelperData>()[I] = D;
}

OMPIteratorHelperData &OMPIteratorExpr::getHelper(unsigned I) {
  return getTrailingObjects<OMPIteratorHelperData>()[I];
}

const OMPIteratorHelperData &OMPIteratorExpr::getHelper(unsigned I) const {
  return getTrailingObjects<OMPIteratorHelperData>()[I];
}

OMPIteratorExpr::OMPIteratorExpr(
    QualType ExprTy, SourceLocation IteratorKwLoc, SourceLocation L,
    SourceLocation R, ArrayRef<OMPIteratorExpr::IteratorDefinition> Data,
    ArrayRef<OMPIteratorHelperData> Helpers)
    : Expr(OMPIteratorExprClass, ExprTy, VK_LValue, OK_Ordinary),
      IteratorKwLoc(IteratorKwLoc), LPLoc(L), RPLoc(R),
      NumIterators(Data.size()) {
  for (unsigned I = 0, E = Data.size(); I < E; ++I) {
    const IteratorDefinition &D = Data[I];
    setIteratorDeclaration(I, D.IteratorDecl);
    setAssignmentLoc(I, D.AssignmentLoc);
    setIteratorRange(I, D.Range.Begin, D.ColonLoc, D.Range.End,
                     D.SecondColonLoc, D.Range.Step);
    setHelper(I, Helpers[I]);
  }
  setDependence(computeDependence(this));
}

OMPIteratorExpr *
OMPIteratorExpr::Create(const ASTContext &Context, QualType T,
                        SourceLocation IteratorKwLoc, SourceLocation L,
                        SourceLocation R,
                        ArrayRef<OMPIteratorExpr::IteratorDefinition> Data,
                        ArrayRef<OMPIteratorHelperData> Helpers) {
  assert(Data.size() == Helpers.size() &&
         "Data and helpers must have the same size.");
  void *Mem = Context.Allocate(
      totalSizeToAlloc<Decl *, Expr *, SourceLocation, OMPIteratorHelperData>(
          Data.size(), Data.size() * static_cast<int>(RangeExprOffset::Total),
          Data.size() * static_cast<int>(RangeLocOffset::Total),
          Helpers.size()),
      alignof(OMPIteratorExpr));
  return new (Mem) OMPIteratorExpr(T, IteratorKwLoc, L, R, Data, Helpers);
}

OMPIteratorExpr *OMPIteratorExpr::CreateEmpty(const ASTContext &Context,
                                              unsigned NumIterators) {
  void *Mem = Context.Allocate(
      totalSizeToAlloc<Decl *, Expr *, SourceLocation, OMPIteratorHelperData>(
          NumIterators, NumIterators * static_cast<int>(RangeExprOffset::Total),
          NumIterators * static_cast<int>(RangeLocOffset::Total), NumIterators),
      alignof(OMPIteratorExpr));
  return new (Mem) OMPIteratorExpr(EmptyShell(), NumIterators);
}

const StreamingDiagnostic &clang::operator<<(const StreamingDiagnostic &DB,
                                             const Expr *E) {
  // FIXME: We're guessing at LangOptions!
  SmallString<32> Str;
  llvm::raw_svector_ostream OS(Str);
  LangOptions LangOpts;
  LangOpts.CPlusPlus = true;
  PrintingPolicy Policy(LangOpts);
  E->printPretty(OS, nullptr, Policy);
  return DB << OS.str();
}<|MERGE_RESOLUTION|>--- conflicted
+++ resolved
@@ -3311,13 +3311,9 @@
   case CXXPackSpliceExprClass:
   case CXXDependentSpliceIdExprClass:
   case CXXConcatenateExprClass:
-<<<<<<< HEAD
-  case CXXDependentVariadicReifierExprClass:
   case CXXFragmentExprClass:
   case CXXFragmentCaptureExprClass:
   case CXXInjectedValueExprClass:
-=======
->>>>>>> cf0c906f
   case CXXSelectMemberExprClass:
   case CXXSelectPackExprClass:
     // These never have a side-effect.
