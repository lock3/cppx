--- conflicted
+++ resolved
@@ -1770,13 +1770,8 @@
         break;
 
       SubExpr =
-<<<<<<< HEAD
-        skipImplicitTemporary(cast<CXXConstructExpr>(SubExpr)->getArg(0));
+        skipImplicitTemporary(cast<CXXConstructExpr>(SubExpr->IgnoreImplicit())->getArg(0));
     } else if (E->getCastKind() == CK_UserDefinedConversion) {
-=======
-        skipImplicitTemporary(cast<CXXConstructExpr>(SubExpr->IgnoreImplicit())->getArg(0));
-    else if (E->getCastKind() == CK_UserDefinedConversion) {
->>>>>>> 7d09e1d7
       assert((isa<CXXMemberCallExpr>(SubExpr) ||
               isa<BlockExpr>(SubExpr)) &&
              "Unexpected SubExpr for CK_UserDefinedConversion.");
@@ -3728,11 +3723,7 @@
     const IntegerLiteral *Lit = dyn_cast<IntegerLiteral>(this);
     if (Lit && !Lit->getValue())
       return NPCK_ZeroLiteral;
-<<<<<<< HEAD
-    else if (!Ctx.getLangOpts().MSVCCompat || !isCXX98IntegralConstantExpr(EvalCtx))
-=======
-    if (!Ctx.getLangOpts().MSVCCompat || !isCXX98IntegralConstantExpr(Ctx))
->>>>>>> 7d09e1d7
+    if (!Ctx.getLangOpts().MSVCCompat || !isCXX98IntegralConstantExpr(EvalCtx))
       return NPCK_NotNull;
   } else {
     // If we have an integer constant expression, we need to *evaluate* it and
