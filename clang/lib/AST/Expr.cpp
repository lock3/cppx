//===--- Expr.cpp - Expression AST Node Implementation --------------------===//
//
// Part of the LLVM Project, under the Apache License v2.0 with LLVM Exceptions.
// See https://llvm.org/LICENSE.txt for license information.
// SPDX-License-Identifier: Apache-2.0 WITH LLVM-exception
//
//===----------------------------------------------------------------------===//
//
// This file implements the Expr class and subclasses.
//
//===----------------------------------------------------------------------===//

#include "clang/AST/Expr.h"
#include "clang/AST/APValue.h"
#include "clang/AST/ASTContext.h"
#include "clang/AST/Attr.h"
#include "clang/AST/ComputeDependence.h"
#include "clang/AST/DeclCXX.h"
#include "clang/AST/DeclObjC.h"
#include "clang/AST/DeclTemplate.h"
#include "clang/AST/DependenceFlags.h"
#include "clang/AST/EvaluatedExprVisitor.h"
#include "clang/AST/ExprCXX.h"
#include "clang/AST/IgnoreExpr.h"
#include "clang/AST/Mangle.h"
#include "clang/AST/RecordLayout.h"
#include "clang/AST/StmtVisitor.h"
#include "clang/Basic/Builtins.h"
#include "clang/Basic/CharInfo.h"
#include "clang/Basic/SourceManager.h"
#include "clang/Basic/TargetInfo.h"
#include "clang/Lex/Lexer.h"
#include "clang/Lex/LiteralSupport.h"
#include "llvm/Support/ErrorHandling.h"
#include "llvm/Support/raw_ostream.h"
#include <algorithm>
#include <cstring>
using namespace clang;

const Expr *Expr::getBestDynamicClassTypeExpr() const {
  const Expr *E = this;
  while (true) {
    E = E->IgnoreParenBaseCasts();

    // Follow the RHS of a comma operator.
    if (auto *BO = dyn_cast<BinaryOperator>(E)) {
      if (BO->getOpcode() == BO_Comma) {
        E = BO->getRHS();
        continue;
      }
    }

    // Step into initializer for materialized temporaries.
    if (auto *MTE = dyn_cast<MaterializeTemporaryExpr>(E)) {
      E = MTE->getSubExpr();
      continue;
    }

    break;
  }

  return E;
}

const CXXRecordDecl *Expr::getBestDynamicClassType() const {
  const Expr *E = getBestDynamicClassTypeExpr();
  QualType DerivedType = E->getType();
  if (const PointerType *PTy = DerivedType->getAs<PointerType>())
    DerivedType = PTy->getPointeeType();

  if (DerivedType->isDependentType())
    return nullptr;

  const RecordType *Ty = DerivedType->castAs<RecordType>();
  Decl *D = Ty->getDecl();
  return cast<CXXRecordDecl>(D);
}

const Expr *Expr::skipRValueSubobjectAdjustments(
    SmallVectorImpl<const Expr *> &CommaLHSs,
    SmallVectorImpl<SubobjectAdjustment> &Adjustments) const {
  const Expr *E = this;
  while (true) {
    E = E->IgnoreParens();

    if (const CastExpr *CE = dyn_cast<CastExpr>(E)) {
      if ((CE->getCastKind() == CK_DerivedToBase ||
           CE->getCastKind() == CK_UncheckedDerivedToBase) &&
          E->getType()->isRecordType()) {
        E = CE->getSubExpr();
        auto *Derived =
            cast<CXXRecordDecl>(E->getType()->castAs<RecordType>()->getDecl());
        Adjustments.push_back(SubobjectAdjustment(CE, Derived));
        continue;
      }

      if (CE->getCastKind() == CK_NoOp) {
        E = CE->getSubExpr();
        continue;
      }
    } else if (const MemberExpr *ME = dyn_cast<MemberExpr>(E)) {
      if (!ME->isArrow()) {
        assert(ME->getBase()->getType()->isRecordType());
        if (FieldDecl *Field = dyn_cast<FieldDecl>(ME->getMemberDecl())) {
          if (!Field->isBitField() && !Field->getType()->isReferenceType()) {
            E = ME->getBase();
            Adjustments.push_back(SubobjectAdjustment(Field));
            continue;
          }
        }
      }
    } else if (const BinaryOperator *BO = dyn_cast<BinaryOperator>(E)) {
      if (BO->getOpcode() == BO_PtrMemD) {
        assert(BO->getRHS()->isRValue());
        E = BO->getLHS();
        const MemberPointerType *MPT =
          BO->getRHS()->getType()->getAs<MemberPointerType>();
        Adjustments.push_back(SubobjectAdjustment(MPT, BO->getRHS()));
        continue;
      }
      if (BO->getOpcode() == BO_Comma) {
        CommaLHSs.push_back(BO->getLHS());
        E = BO->getRHS();
        continue;
      }
    }

    // Nothing changed.
    break;
  }
  return E;
}

bool Expr::isKnownToHaveBooleanValue(bool Semantic) const {
  const Expr *E = IgnoreParens();

  // If this value has _Bool type, it is obvious 0/1.
  if (E->getType()->isBooleanType()) return true;
  // If this is a non-scalar-integer type, we don't care enough to try.
  if (!E->getType()->isIntegralOrEnumerationType()) return false;

  if (const UnaryOperator *UO = dyn_cast<UnaryOperator>(E)) {
    switch (UO->getOpcode()) {
    case UO_Plus:
      return UO->getSubExpr()->isKnownToHaveBooleanValue(Semantic);
    case UO_LNot:
      return true;
    default:
      return false;
    }
  }

  // Only look through implicit casts.  If the user writes
  // '(int) (a && b)' treat it as an arbitrary int.
  // FIXME: Should we look through any cast expression in !Semantic mode?
  if (const ImplicitCastExpr *CE = dyn_cast<ImplicitCastExpr>(E))
    return CE->getSubExpr()->isKnownToHaveBooleanValue(Semantic);

  if (const BinaryOperator *BO = dyn_cast<BinaryOperator>(E)) {
    switch (BO->getOpcode()) {
    default: return false;
    case BO_LT:   // Relational operators.
    case BO_GT:
    case BO_LE:
    case BO_GE:
    case BO_EQ:   // Equality operators.
    case BO_NE:
    case BO_LAnd: // AND operator.
    case BO_LOr:  // Logical OR operator.
      return true;

    case BO_And:  // Bitwise AND operator.
    case BO_Xor:  // Bitwise XOR operator.
    case BO_Or:   // Bitwise OR operator.
      // Handle things like (x==2)|(y==12).
      return BO->getLHS()->isKnownToHaveBooleanValue(Semantic) &&
             BO->getRHS()->isKnownToHaveBooleanValue(Semantic);

    case BO_Comma:
    case BO_Assign:
      return BO->getRHS()->isKnownToHaveBooleanValue(Semantic);
    }
  }

  if (const ConditionalOperator *CO = dyn_cast<ConditionalOperator>(E))
    return CO->getTrueExpr()->isKnownToHaveBooleanValue(Semantic) &&
           CO->getFalseExpr()->isKnownToHaveBooleanValue(Semantic);

  if (isa<ObjCBoolLiteralExpr>(E))
    return true;

  if (const auto *OVE = dyn_cast<OpaqueValueExpr>(E))
    return OVE->getSourceExpr()->isKnownToHaveBooleanValue(Semantic);

  if (const FieldDecl *FD = E->getSourceBitField())
    if (!Semantic && FD->getType()->isUnsignedIntegerType() &&
        !FD->getBitWidth()->isValueDependent() &&
        FD->getBitWidthValue(FD->getASTContext()) == 1)
      return true;

  return false;
}

// Amusing macro metaprogramming hack: check whether a class provides
// a more specific implementation of getExprLoc().
//
// See also Stmt.cpp:{getBeginLoc(),getEndLoc()}.
namespace {
  /// This implementation is used when a class provides a custom
  /// implementation of getExprLoc.
  template <class E, class T>
  SourceLocation getExprLocImpl(const Expr *expr,
                                SourceLocation (T::*v)() const) {
    return static_cast<const E*>(expr)->getExprLoc();
  }

  /// This implementation is used when a class doesn't provide
  /// a custom implementation of getExprLoc.  Overload resolution
  /// should pick it over the implementation above because it's
  /// more specialized according to function template partial ordering.
  template <class E>
  SourceLocation getExprLocImpl(const Expr *expr,
                                SourceLocation (Expr::*v)() const) {
    return static_cast<const E *>(expr)->getBeginLoc();
  }
}

SourceLocation Expr::getExprLoc() const {
  switch (getStmtClass()) {
  case Stmt::NoStmtClass: llvm_unreachable("statement without class");
#define ABSTRACT_STMT(type)
#define STMT(type, base) \
  case Stmt::type##Class: break;
#define EXPR(type, base) \
  case Stmt::type##Class: return getExprLocImpl<type>(this, &type::getExprLoc);
#include "clang/AST/StmtNodes.inc"
  }
  llvm_unreachable("unknown expression kind");
}

//===----------------------------------------------------------------------===//
// Primary Expressions.
//===----------------------------------------------------------------------===//

static void AssertResultStorageKind(ConstantExpr::ResultStorageKind Kind) {
  assert((Kind == ConstantExpr::RSK_APValue ||
          Kind == ConstantExpr::RSK_Int64 || Kind == ConstantExpr::RSK_None) &&
         "Invalid StorageKind Value");
  (void)Kind;
}

ConstantExpr::ResultStorageKind
ConstantExpr::getStorageKind(const APValue &Value) {
  switch (Value.getKind()) {
  case APValue::None:
  case APValue::Indeterminate:
    return ConstantExpr::RSK_None;
  case APValue::Int:
    if (!Value.getInt().needsCleanup())
      return ConstantExpr::RSK_Int64;
    LLVM_FALLTHROUGH;
  default:
    return ConstantExpr::RSK_APValue;
  }
}

ConstantExpr::ResultStorageKind
ConstantExpr::getStorageKind(const Type *T, const ASTContext &Context) {
  if (T->isIntegralOrEnumerationType() && Context.getTypeInfo(T).Width <= 64)
    return ConstantExpr::RSK_Int64;
  return ConstantExpr::RSK_APValue;
}

ConstantExpr::ConstantExpr(Expr *SubExpr, ResultStorageKind StorageKind,
                           bool IsImmediateInvocation)
    : FullExpr(ConstantExprClass, SubExpr) {
  ConstantExprBits.ResultKind = StorageKind;
  ConstantExprBits.APValueKind = APValue::None;
  ConstantExprBits.IsUnsigned = false;
  ConstantExprBits.BitWidth = 0;
  ConstantExprBits.HasCleanup = false;
  ConstantExprBits.IsImmediateInvocation = IsImmediateInvocation;

  if (StorageKind == ConstantExpr::RSK_APValue)
    ::new (getTrailingObjects<APValue>()) APValue();
}

ConstantExpr *ConstantExpr::Create(const ASTContext &Context, Expr *E,
                                   ResultStorageKind StorageKind,
                                   bool IsImmediateInvocation) {
  assert(!isa<ConstantExpr>(E));
  AssertResultStorageKind(StorageKind);

  unsigned Size = totalSizeToAlloc<APValue, uint64_t>(
      StorageKind == ConstantExpr::RSK_APValue,
      StorageKind == ConstantExpr::RSK_Int64);
  void *Mem = Context.Allocate(Size, alignof(ConstantExpr));
  return new (Mem) ConstantExpr(E, StorageKind, IsImmediateInvocation);
}

ConstantExpr *ConstantExpr::Create(const ASTContext &Context, Expr *E,
                                   const APValue &Result) {
  ResultStorageKind StorageKind = getStorageKind(Result);
  ConstantExpr *Self = Create(Context, E, StorageKind);
  Self->SetResult(Result, Context);
  return Self;
}

ConstantExpr::ConstantExpr(EmptyShell Empty, ResultStorageKind StorageKind)
    : FullExpr(ConstantExprClass, Empty) {
  ConstantExprBits.ResultKind = StorageKind;

  if (StorageKind == ConstantExpr::RSK_APValue)
    ::new (getTrailingObjects<APValue>()) APValue();
}

ConstantExpr *ConstantExpr::CreateEmpty(const ASTContext &Context,
                                        ResultStorageKind StorageKind) {
  AssertResultStorageKind(StorageKind);

  unsigned Size = totalSizeToAlloc<APValue, uint64_t>(
      StorageKind == ConstantExpr::RSK_APValue,
      StorageKind == ConstantExpr::RSK_Int64);
  void *Mem = Context.Allocate(Size, alignof(ConstantExpr));
  return new (Mem) ConstantExpr(EmptyShell(), StorageKind);
}

void ConstantExpr::MoveIntoResult(APValue &Value, const ASTContext &Context) {
  assert((unsigned)getStorageKind(Value) <= ConstantExprBits.ResultKind &&
         "Invalid storage for this value kind");
  ConstantExprBits.APValueKind = Value.getKind();
  switch (ConstantExprBits.ResultKind) {
  case RSK_None:
    return;
  case RSK_Int64:
    Int64Result() = *Value.getInt().getRawData();
    ConstantExprBits.BitWidth = Value.getInt().getBitWidth();
    ConstantExprBits.IsUnsigned = Value.getInt().isUnsigned();
    return;
  case RSK_APValue:
    if (!ConstantExprBits.HasCleanup && Value.needsCleanup()) {
      ConstantExprBits.HasCleanup = true;
      Context.addDestruction(&APValueResult());
    }
    APValueResult() = std::move(Value);
    return;
  }
  llvm_unreachable("Invalid ResultKind Bits");
}

llvm::APSInt ConstantExpr::getResultAsAPSInt() const {
  switch (ConstantExprBits.ResultKind) {
  case ConstantExpr::RSK_APValue:
    return APValueResult().getInt();
  case ConstantExpr::RSK_Int64:
    return llvm::APSInt(llvm::APInt(ConstantExprBits.BitWidth, Int64Result()),
                        ConstantExprBits.IsUnsigned);
  default:
    llvm_unreachable("invalid Accessor");
  }
}

APValue ConstantExpr::getAPValueResult() const {

  switch (ConstantExprBits.ResultKind) {
  case ConstantExpr::RSK_APValue:
    return APValueResult();
  case ConstantExpr::RSK_Int64:
    return APValue(
        llvm::APSInt(llvm::APInt(ConstantExprBits.BitWidth, Int64Result()),
                     ConstantExprBits.IsUnsigned));
  case ConstantExpr::RSK_None:
    if (ConstantExprBits.APValueKind == APValue::Indeterminate)
      return APValue::IndeterminateValue();
    return APValue();
  }
  llvm_unreachable("invalid ResultKind");
}

DeclRefExpr::DeclRefExpr(const ASTContext &Ctx, ValueDecl *D,
                         bool RefersToEnclosingVariableOrCapture, QualType T,
                         ExprValueKind VK, SourceLocation L,
                         const DeclarationNameLoc &LocInfo,
                         NonOdrUseReason NOUR)
    : Expr(DeclRefExprClass, T, VK, OK_Ordinary), D(D), DNLoc(LocInfo) {
  DeclRefExprBits.HasQualifier = false;
  DeclRefExprBits.HasTemplateKWAndArgsInfo = false;
  DeclRefExprBits.HasFoundDecl = false;
  DeclRefExprBits.HadMultipleCandidates = false;
  DeclRefExprBits.RefersToEnclosingVariableOrCapture =
      RefersToEnclosingVariableOrCapture;
  DeclRefExprBits.NonOdrUseReason = NOUR;
  DeclRefExprBits.Loc = L;
  setDependence(computeDependence(this, Ctx));
}

DeclRefExpr::DeclRefExpr(const ASTContext &Ctx,
                         NestedNameSpecifierLoc QualifierLoc,
                         SourceLocation TemplateKWLoc, ValueDecl *D,
                         bool RefersToEnclosingVariableOrCapture,
                         const DeclarationNameInfo &NameInfo, NamedDecl *FoundD,
                         const TemplateArgumentListInfo *TemplateArgs,
                         QualType T, ExprValueKind VK, NonOdrUseReason NOUR)
    : Expr(DeclRefExprClass, T, VK, OK_Ordinary), D(D),
      DNLoc(NameInfo.getInfo()) {
  DeclRefExprBits.Loc = NameInfo.getLoc();
  DeclRefExprBits.HasQualifier = QualifierLoc ? 1 : 0;
  if (QualifierLoc)
    new (getTrailingObjects<NestedNameSpecifierLoc>())
        NestedNameSpecifierLoc(QualifierLoc);
  DeclRefExprBits.HasFoundDecl = FoundD ? 1 : 0;
  if (FoundD)
    *getTrailingObjects<NamedDecl *>() = FoundD;
  DeclRefExprBits.HasTemplateKWAndArgsInfo
    = (TemplateArgs || TemplateKWLoc.isValid()) ? 1 : 0;
  DeclRefExprBits.RefersToEnclosingVariableOrCapture =
      RefersToEnclosingVariableOrCapture;
  DeclRefExprBits.NonOdrUseReason = NOUR;
  if (TemplateArgs) {
    auto Deps = TemplateArgumentDependence::None;
    getTrailingObjects<ASTTemplateKWAndArgsInfo>()->initializeFrom(
        TemplateKWLoc, *TemplateArgs, getTrailingObjects<TemplateArgumentLoc>(),
        Deps);
    assert(!(Deps & TemplateArgumentDependence::Dependent) &&
           "built a DeclRefExpr with dependent template args");
  } else if (TemplateKWLoc.isValid()) {
    getTrailingObjects<ASTTemplateKWAndArgsInfo>()->initializeFrom(
        TemplateKWLoc);
  }
  DeclRefExprBits.HadMultipleCandidates = 0;
  setDependence(computeDependence(this, Ctx));
}

DeclRefExpr *DeclRefExpr::Create(const ASTContext &Context,
                                 NestedNameSpecifierLoc QualifierLoc,
                                 SourceLocation TemplateKWLoc, ValueDecl *D,
                                 bool RefersToEnclosingVariableOrCapture,
                                 SourceLocation NameLoc, QualType T,
                                 ExprValueKind VK, NamedDecl *FoundD,
                                 const TemplateArgumentListInfo *TemplateArgs,
                                 NonOdrUseReason NOUR) {
  return Create(Context, QualifierLoc, TemplateKWLoc, D,
                RefersToEnclosingVariableOrCapture,
                DeclarationNameInfo(D->getDeclName(), NameLoc),
                T, VK, FoundD, TemplateArgs, NOUR);
}

DeclRefExpr *DeclRefExpr::Create(const ASTContext &Context,
                                 NestedNameSpecifierLoc QualifierLoc,
                                 SourceLocation TemplateKWLoc, ValueDecl *D,
                                 bool RefersToEnclosingVariableOrCapture,
                                 const DeclarationNameInfo &NameInfo,
                                 QualType T, ExprValueKind VK,
                                 NamedDecl *FoundD,
                                 const TemplateArgumentListInfo *TemplateArgs,
                                 NonOdrUseReason NOUR) {
  // Filter out cases where the found Decl is the same as the value refenenced.
  if (D == FoundD)
    FoundD = nullptr;

  bool HasTemplateKWAndArgsInfo = TemplateArgs || TemplateKWLoc.isValid();
  std::size_t Size =
      totalSizeToAlloc<NestedNameSpecifierLoc, NamedDecl *,
                       ASTTemplateKWAndArgsInfo, TemplateArgumentLoc>(
          QualifierLoc ? 1 : 0, FoundD ? 1 : 0,
          HasTemplateKWAndArgsInfo ? 1 : 0,
          TemplateArgs ? TemplateArgs->size() : 0);

  void *Mem = Context.Allocate(Size, alignof(DeclRefExpr));
  return new (Mem) DeclRefExpr(Context, QualifierLoc, TemplateKWLoc, D,
                               RefersToEnclosingVariableOrCapture, NameInfo,
                               FoundD, TemplateArgs, T, VK, NOUR);
}

DeclRefExpr *DeclRefExpr::CreateEmpty(const ASTContext &Context,
                                      bool HasQualifier,
                                      bool HasFoundDecl,
                                      bool HasTemplateKWAndArgsInfo,
                                      unsigned NumTemplateArgs) {
  assert(NumTemplateArgs == 0 || HasTemplateKWAndArgsInfo);
  std::size_t Size =
      totalSizeToAlloc<NestedNameSpecifierLoc, NamedDecl *,
                       ASTTemplateKWAndArgsInfo, TemplateArgumentLoc>(
          HasQualifier ? 1 : 0, HasFoundDecl ? 1 : 0, HasTemplateKWAndArgsInfo,
          NumTemplateArgs);
  void *Mem = Context.Allocate(Size, alignof(DeclRefExpr));
  return new (Mem) DeclRefExpr(EmptyShell());
}

void DeclRefExpr::setDecl(ValueDecl *NewD) {
  D = NewD;
  setDependence(computeDependence(this, NewD->getASTContext()));
}

SourceLocation DeclRefExpr::getBeginLoc() const {
  if (hasQualifier())
    return getQualifierLoc().getBeginLoc();
  return getNameInfo().getBeginLoc();
}
SourceLocation DeclRefExpr::getEndLoc() const {
  if (hasExplicitTemplateArgs())
    return getRAngleLoc();
  return getNameInfo().getEndLoc();
}

PredefinedExpr::PredefinedExpr(SourceLocation L, QualType FNTy, IdentKind IK,
                               StringLiteral *SL)
    : Expr(PredefinedExprClass, FNTy, VK_LValue, OK_Ordinary) {
  PredefinedExprBits.Kind = IK;
  assert((getIdentKind() == IK) &&
         "IdentKind do not fit in PredefinedExprBitfields!");
  bool HasFunctionName = SL != nullptr;
  PredefinedExprBits.HasFunctionName = HasFunctionName;
  PredefinedExprBits.Loc = L;
  if (HasFunctionName)
    setFunctionName(SL);
  setDependence(computeDependence(this));
}

PredefinedExpr::PredefinedExpr(EmptyShell Empty, bool HasFunctionName)
    : Expr(PredefinedExprClass, Empty) {
  PredefinedExprBits.HasFunctionName = HasFunctionName;
}

PredefinedExpr *PredefinedExpr::Create(const ASTContext &Ctx, SourceLocation L,
                                       QualType FNTy, IdentKind IK,
                                       StringLiteral *SL) {
  bool HasFunctionName = SL != nullptr;
  void *Mem = Ctx.Allocate(totalSizeToAlloc<Stmt *>(HasFunctionName),
                           alignof(PredefinedExpr));
  return new (Mem) PredefinedExpr(L, FNTy, IK, SL);
}

PredefinedExpr *PredefinedExpr::CreateEmpty(const ASTContext &Ctx,
                                            bool HasFunctionName) {
  void *Mem = Ctx.Allocate(totalSizeToAlloc<Stmt *>(HasFunctionName),
                           alignof(PredefinedExpr));
  return new (Mem) PredefinedExpr(EmptyShell(), HasFunctionName);
}

StringRef PredefinedExpr::getIdentKindName(PredefinedExpr::IdentKind IK) {
  switch (IK) {
  case Func:
    return "__func__";
  case Function:
    return "__FUNCTION__";
  case FuncDName:
    return "__FUNCDNAME__";
  case LFunction:
    return "L__FUNCTION__";
  case PrettyFunction:
    return "__PRETTY_FUNCTION__";
  case FuncSig:
    return "__FUNCSIG__";
  case LFuncSig:
    return "L__FUNCSIG__";
  case PrettyFunctionNoVirtual:
    break;
  }
  llvm_unreachable("Unknown ident kind for PredefinedExpr");
}

// FIXME: Maybe this should use DeclPrinter with a special "print predefined
// expr" policy instead.
std::string PredefinedExpr::ComputeName(IdentKind IK, const Decl *CurrentDecl) {
  ASTContext &Context = CurrentDecl->getASTContext();

  if (IK == PredefinedExpr::FuncDName) {
    if (const NamedDecl *ND = dyn_cast<NamedDecl>(CurrentDecl)) {
      std::unique_ptr<MangleContext> MC;
      MC.reset(Context.createMangleContext());

      if (MC->shouldMangleDeclName(ND)) {
        SmallString<256> Buffer;
        llvm::raw_svector_ostream Out(Buffer);
        GlobalDecl GD;
        if (const CXXConstructorDecl *CD = dyn_cast<CXXConstructorDecl>(ND))
          GD = GlobalDecl(CD, Ctor_Base);
        else if (const CXXDestructorDecl *DD = dyn_cast<CXXDestructorDecl>(ND))
          GD = GlobalDecl(DD, Dtor_Base);
        else if (ND->hasAttr<CUDAGlobalAttr>())
          GD = GlobalDecl(cast<FunctionDecl>(ND));
        else
          GD = GlobalDecl(ND);
        MC->mangleName(GD, Out);

        if (!Buffer.empty() && Buffer.front() == '\01')
          return std::string(Buffer.substr(1));
        return std::string(Buffer.str());
      }
      return std::string(ND->getIdentifier()->getName());
    }
    return "";
  }
  if (isa<BlockDecl>(CurrentDecl)) {
    // For blocks we only emit something if it is enclosed in a function
    // For top-level block we'd like to include the name of variable, but we
    // don't have it at this point.
    auto DC = CurrentDecl->getDeclContext();
    if (DC->isFileContext())
      return "";

    SmallString<256> Buffer;
    llvm::raw_svector_ostream Out(Buffer);
    if (auto *DCBlock = dyn_cast<BlockDecl>(DC))
      // For nested blocks, propagate up to the parent.
      Out << ComputeName(IK, DCBlock);
    else if (auto *DCDecl = dyn_cast<Decl>(DC))
      Out << ComputeName(IK, DCDecl) << "_block_invoke";
    return std::string(Out.str());
  }
  if (const FunctionDecl *FD = dyn_cast<FunctionDecl>(CurrentDecl)) {
    if (IK != PrettyFunction && IK != PrettyFunctionNoVirtual &&
        IK != FuncSig && IK != LFuncSig)
      return FD->getNameAsString();

    SmallString<256> Name;
    llvm::raw_svector_ostream Out(Name);

    if (const CXXMethodDecl *MD = dyn_cast<CXXMethodDecl>(FD)) {
      if (MD->isVirtual() && IK != PrettyFunctionNoVirtual)
        Out << "virtual ";
      if (MD->isStatic())
        Out << "static ";
    }

    PrintingPolicy Policy(Context.getLangOpts());
    std::string Proto;
    llvm::raw_string_ostream POut(Proto);

    const FunctionDecl *Decl = FD;
    if (const FunctionDecl* Pattern = FD->getTemplateInstantiationPattern())
      Decl = Pattern;
    const FunctionType *AFT = Decl->getType()->getAs<FunctionType>();
    const FunctionProtoType *FT = nullptr;
    if (FD->hasWrittenPrototype())
      FT = dyn_cast<FunctionProtoType>(AFT);

    if (IK == FuncSig || IK == LFuncSig) {
      switch (AFT->getCallConv()) {
      case CC_C: POut << "__cdecl "; break;
      case CC_X86StdCall: POut << "__stdcall "; break;
      case CC_X86FastCall: POut << "__fastcall "; break;
      case CC_X86ThisCall: POut << "__thiscall "; break;
      case CC_X86VectorCall: POut << "__vectorcall "; break;
      case CC_X86RegCall: POut << "__regcall "; break;
      // Only bother printing the conventions that MSVC knows about.
      default: break;
      }
    }

    FD->printQualifiedName(POut, Policy);

    POut << "(";
    if (FT) {
      for (unsigned i = 0, e = Decl->getNumParams(); i != e; ++i) {
        if (i) POut << ", ";
        POut << Decl->getParamDecl(i)->getType().stream(Policy);
      }

      if (FT->isVariadic()) {
        if (FD->getNumParams()) POut << ", ";
        POut << "...";
      } else if ((IK == FuncSig || IK == LFuncSig ||
                  !Context.getLangOpts().CPlusPlus) &&
                 !Decl->getNumParams()) {
        POut << "void";
      }
    }
    POut << ")";

    if (const CXXMethodDecl *MD = dyn_cast<CXXMethodDecl>(FD)) {
      assert(FT && "We must have a written prototype in this case.");
      if (FT->isConst())
        POut << " const";
      if (FT->isVolatile())
        POut << " volatile";
      RefQualifierKind Ref = MD->getRefQualifier();
      if (Ref == RQ_LValue)
        POut << " &";
      else if (Ref == RQ_RValue)
        POut << " &&";
    }

    typedef SmallVector<const ClassTemplateSpecializationDecl *, 8> SpecsTy;
    SpecsTy Specs;
    const DeclContext *Ctx = FD->getDeclContext();
    while (Ctx && isa<NamedDecl>(Ctx)) {
      const ClassTemplateSpecializationDecl *Spec
                               = dyn_cast<ClassTemplateSpecializationDecl>(Ctx);
      if (Spec && !Spec->isExplicitSpecialization())
        Specs.push_back(Spec);
      Ctx = Ctx->getParent();
    }

    std::string TemplateParams;
    llvm::raw_string_ostream TOut(TemplateParams);
    for (SpecsTy::reverse_iterator I = Specs.rbegin(), E = Specs.rend();
         I != E; ++I) {
      const TemplateParameterList *Params
                  = (*I)->getSpecializedTemplate()->getTemplateParameters();
      const TemplateArgumentList &Args = (*I)->getTemplateArgs();
      assert(Params->size() == Args.size());
      for (unsigned i = 0, numParams = Params->size(); i != numParams; ++i) {
        StringRef Param = Params->getParam(i)->getName();
        if (Param.empty()) continue;
        TOut << Param << " = ";
        Args.get(i).print(Policy, TOut);
        TOut << ", ";
      }
    }

    FunctionTemplateSpecializationInfo *FSI
                                          = FD->getTemplateSpecializationInfo();
    if (FSI && !FSI->isExplicitSpecialization()) {
      const TemplateParameterList* Params
                                  = FSI->getTemplate()->getTemplateParameters();
      const TemplateArgumentList* Args = FSI->TemplateArguments;
      assert(Params->size() == Args->size());
      for (unsigned i = 0, e = Params->size(); i != e; ++i) {
        StringRef Param = Params->getParam(i)->getName();
        if (Param.empty()) continue;
        TOut << Param << " = ";
        Args->get(i).print(Policy, TOut);
        TOut << ", ";
      }
    }

    TOut.flush();
    if (!TemplateParams.empty()) {
      // remove the trailing comma and space
      TemplateParams.resize(TemplateParams.size() - 2);
      POut << " [" << TemplateParams << "]";
    }

    POut.flush();

    // Print "auto" for all deduced return types. This includes C++1y return
    // type deduction and lambdas. For trailing return types resolve the
    // decltype expression. Otherwise print the real type when this is
    // not a constructor or destructor.
    if (isa<CXXMethodDecl>(FD) &&
         cast<CXXMethodDecl>(FD)->getParent()->isLambda())
      Proto = "auto " + Proto;
    else if (FT && FT->getReturnType()->getAs<DecltypeType>())
      FT->getReturnType()
          ->getAs<DecltypeType>()
          ->getUnderlyingType()
          .getAsStringInternal(Proto, Policy);
    else if (!isa<CXXConstructorDecl>(FD) && !isa<CXXDestructorDecl>(FD))
      AFT->getReturnType().getAsStringInternal(Proto, Policy);

    Out << Proto;

    return std::string(Name);
  }
  if (const CapturedDecl *CD = dyn_cast<CapturedDecl>(CurrentDecl)) {
    for (const DeclContext *DC = CD->getParent(); DC; DC = DC->getParent())
      // Skip to its enclosing function or method, but not its enclosing
      // CapturedDecl.
      if (DC->isFunctionOrMethod() && (DC->getDeclKind() != Decl::Captured)) {
        const Decl *D = Decl::castFromDeclContext(DC);
        return ComputeName(IK, D);
      }
    llvm_unreachable("CapturedDecl not inside a function or method");
  }
  if (const ObjCMethodDecl *MD = dyn_cast<ObjCMethodDecl>(CurrentDecl)) {
    SmallString<256> Name;
    llvm::raw_svector_ostream Out(Name);
    Out << (MD->isInstanceMethod() ? '-' : '+');
    Out << '[';

    // For incorrect code, there might not be an ObjCInterfaceDecl.  Do
    // a null check to avoid a crash.
    if (const ObjCInterfaceDecl *ID = MD->getClassInterface())
      Out << *ID;

    if (const ObjCCategoryImplDecl *CID =
        dyn_cast<ObjCCategoryImplDecl>(MD->getDeclContext()))
      Out << '(' << *CID << ')';

    Out <<  ' ';
    MD->getSelector().print(Out);
    Out <<  ']';

    return std::string(Name);
  }
  if (isa<TranslationUnitDecl>(CurrentDecl) && IK == PrettyFunction) {
    // __PRETTY_FUNCTION__ -> "top level", the others produce an empty string.
    return "top level";
  }
  return "";
}

void APNumericStorage::setIntValue(const ASTContext &C,
                                   const llvm::APInt &Val) {
  if (hasAllocation())
    C.Deallocate(pVal);

  BitWidth = Val.getBitWidth();
  unsigned NumWords = Val.getNumWords();
  const uint64_t* Words = Val.getRawData();
  if (NumWords > 1) {
    pVal = new (C) uint64_t[NumWords];
    std::copy(Words, Words + NumWords, pVal);
  } else if (NumWords == 1)
    VAL = Words[0];
  else
    VAL = 0;
}

IntegerLiteral::IntegerLiteral(const ASTContext &C, const llvm::APInt &V,
                               QualType type, SourceLocation l)
    : Expr(IntegerLiteralClass, type, VK_RValue, OK_Ordinary), Loc(l) {
  assert(type->isIntegerType() && "Illegal type in IntegerLiteral");
  assert(V.getBitWidth() == C.getIntWidth(type) &&
         "Integer type is not the correct size for constant.");
  setValue(C, V);
  setDependence(ExprDependence::None);
}

IntegerLiteral *
IntegerLiteral::Create(const ASTContext &C, const llvm::APInt &V,
                       QualType type, SourceLocation l) {
  return new (C) IntegerLiteral(C, V, type, l);
}

IntegerLiteral *
IntegerLiteral::Create(const ASTContext &C, EmptyShell Empty) {
  return new (C) IntegerLiteral(Empty);
}

FixedPointLiteral::FixedPointLiteral(const ASTContext &C, const llvm::APInt &V,
                                     QualType type, SourceLocation l,
                                     unsigned Scale)
    : Expr(FixedPointLiteralClass, type, VK_RValue, OK_Ordinary), Loc(l),
      Scale(Scale) {
  assert(type->isFixedPointType() && "Illegal type in FixedPointLiteral");
  assert(V.getBitWidth() == C.getTypeInfo(type).Width &&
         "Fixed point type is not the correct size for constant.");
  setValue(C, V);
  setDependence(ExprDependence::None);
}

FixedPointLiteral *FixedPointLiteral::CreateFromRawInt(const ASTContext &C,
                                                       const llvm::APInt &V,
                                                       QualType type,
                                                       SourceLocation l,
                                                       unsigned Scale) {
  return new (C) FixedPointLiteral(C, V, type, l, Scale);
}

FixedPointLiteral *FixedPointLiteral::Create(const ASTContext &C,
                                             EmptyShell Empty) {
  return new (C) FixedPointLiteral(Empty);
}

std::string FixedPointLiteral::getValueAsString(unsigned Radix) const {
  // Currently the longest decimal number that can be printed is the max for an
  // unsigned long _Accum: 4294967295.99999999976716935634613037109375
  // which is 43 characters.
  SmallString<64> S;
  FixedPointValueToString(
      S, llvm::APSInt::getUnsigned(getValue().getZExtValue()), Scale);
  return std::string(S.str());
}

FloatingLiteral::FloatingLiteral(const ASTContext &C, const llvm::APFloat &V,
                                 bool isexact, QualType Type, SourceLocation L)
    : Expr(FloatingLiteralClass, Type, VK_RValue, OK_Ordinary), Loc(L) {
  setSemantics(V.getSemantics());
  FloatingLiteralBits.IsExact = isexact;
  setValue(C, V);
  setDependence(ExprDependence::None);
}

FloatingLiteral::FloatingLiteral(const ASTContext &C, EmptyShell Empty)
  : Expr(FloatingLiteralClass, Empty) {
  setRawSemantics(llvm::APFloatBase::S_IEEEhalf);
  FloatingLiteralBits.IsExact = false;
}

FloatingLiteral *
FloatingLiteral::Create(const ASTContext &C, const llvm::APFloat &V,
                        bool isexact, QualType Type, SourceLocation L) {
  return new (C) FloatingLiteral(C, V, isexact, Type, L);
}

FloatingLiteral *
FloatingLiteral::Create(const ASTContext &C, EmptyShell Empty) {
  return new (C) FloatingLiteral(C, Empty);
}

/// getValueAsApproximateDouble - This returns the value as an inaccurate
/// double.  Note that this may cause loss of precision, but is useful for
/// debugging dumps, etc.
double FloatingLiteral::getValueAsApproximateDouble() const {
  llvm::APFloat V = getValue();
  bool ignored;
  V.convert(llvm::APFloat::IEEEdouble(), llvm::APFloat::rmNearestTiesToEven,
            &ignored);
  return V.convertToDouble();
}

unsigned StringLiteral::mapCharByteWidth(TargetInfo const &Target,
                                         StringKind SK) {
  unsigned CharByteWidth = 0;
  switch (SK) {
  case Ascii:
  case UTF8:
    CharByteWidth = Target.getCharWidth();
    break;
  case Wide:
    CharByteWidth = Target.getWCharWidth();
    break;
  case UTF16:
    CharByteWidth = Target.getChar16Width();
    break;
  case UTF32:
    CharByteWidth = Target.getChar32Width();
    break;
  }
  assert((CharByteWidth & 7) == 0 && "Assumes character size is byte multiple");
  CharByteWidth /= 8;
  assert((CharByteWidth == 1 || CharByteWidth == 2 || CharByteWidth == 4) &&
         "The only supported character byte widths are 1,2 and 4!");
  return CharByteWidth;
}

StringLiteral::StringLiteral(const ASTContext &Ctx, StringRef Str,
                             StringKind Kind, bool Pascal, QualType Ty,
                             const SourceLocation *Loc,
                             unsigned NumConcatenated)
    : Expr(StringLiteralClass, Ty, VK_LValue, OK_Ordinary) {
  assert(Ctx.getAsConstantArrayType(Ty) &&
         "StringLiteral must be of constant array type!");
  unsigned CharByteWidth = mapCharByteWidth(Ctx.getTargetInfo(), Kind);
  unsigned ByteLength = Str.size();
  assert((ByteLength % CharByteWidth == 0) &&
         "The size of the data must be a multiple of CharByteWidth!");

  // Avoid the expensive division. The compiler should be able to figure it
  // out by itself. However as of clang 7, even with the appropriate
  // llvm_unreachable added just here, it is not able to do so.
  unsigned Length;
  switch (CharByteWidth) {
  case 1:
    Length = ByteLength;
    break;
  case 2:
    Length = ByteLength / 2;
    break;
  case 4:
    Length = ByteLength / 4;
    break;
  default:
    llvm_unreachable("Unsupported character width!");
  }

  StringLiteralBits.Kind = Kind;
  StringLiteralBits.CharByteWidth = CharByteWidth;
  StringLiteralBits.IsPascal = Pascal;
  StringLiteralBits.NumConcatenated = NumConcatenated;
  *getTrailingObjects<unsigned>() = Length;

  // Initialize the trailing array of SourceLocation.
  // This is safe since SourceLocation is POD-like.
  std::memcpy(getTrailingObjects<SourceLocation>(), Loc,
              NumConcatenated * sizeof(SourceLocation));

  // Initialize the trailing array of char holding the string data.
  std::memcpy(getTrailingObjects<char>(), Str.data(), ByteLength);

  setDependence(ExprDependence::None);
}

StringLiteral::StringLiteral(EmptyShell Empty, unsigned NumConcatenated,
                             unsigned Length, unsigned CharByteWidth)
    : Expr(StringLiteralClass, Empty) {
  StringLiteralBits.CharByteWidth = CharByteWidth;
  StringLiteralBits.NumConcatenated = NumConcatenated;
  *getTrailingObjects<unsigned>() = Length;
}

StringLiteral *StringLiteral::Create(const ASTContext &Ctx, StringRef Str,
                                     StringKind Kind, bool Pascal, QualType Ty,
                                     const SourceLocation *Loc,
                                     unsigned NumConcatenated) {
  void *Mem = Ctx.Allocate(totalSizeToAlloc<unsigned, SourceLocation, char>(
                               1, NumConcatenated, Str.size()),
                           alignof(StringLiteral));
  return new (Mem)
      StringLiteral(Ctx, Str, Kind, Pascal, Ty, Loc, NumConcatenated);
}

StringLiteral *StringLiteral::CreateEmpty(const ASTContext &Ctx,
                                          unsigned NumConcatenated,
                                          unsigned Length,
                                          unsigned CharByteWidth) {
  void *Mem = Ctx.Allocate(totalSizeToAlloc<unsigned, SourceLocation, char>(
                               1, NumConcatenated, Length * CharByteWidth),
                           alignof(StringLiteral));
  return new (Mem)
      StringLiteral(EmptyShell(), NumConcatenated, Length, CharByteWidth);
}

void StringLiteral::outputString(raw_ostream &OS) const {
  switch (getKind()) {
  case Ascii: break; // no prefix.
  case Wide:  OS << 'L'; break;
  case UTF8:  OS << "u8"; break;
  case UTF16: OS << 'u'; break;
  case UTF32: OS << 'U'; break;
  }
  OS << '"';
  static const char Hex[] = "0123456789ABCDEF";

  unsigned LastSlashX = getLength();
  for (unsigned I = 0, N = getLength(); I != N; ++I) {
    switch (uint32_t Char = getCodeUnit(I)) {
    default:
      // FIXME: Convert UTF-8 back to codepoints before rendering.

      // Convert UTF-16 surrogate pairs back to codepoints before rendering.
      // Leave invalid surrogates alone; we'll use \x for those.
      if (getKind() == UTF16 && I != N - 1 && Char >= 0xd800 &&
          Char <= 0xdbff) {
        uint32_t Trail = getCodeUnit(I + 1);
        if (Trail >= 0xdc00 && Trail <= 0xdfff) {
          Char = 0x10000 + ((Char - 0xd800) << 10) + (Trail - 0xdc00);
          ++I;
        }
      }

      if (Char > 0xff) {
        // If this is a wide string, output characters over 0xff using \x
        // escapes. Otherwise, this is a UTF-16 or UTF-32 string, and Char is a
        // codepoint: use \x escapes for invalid codepoints.
        if (getKind() == Wide ||
            (Char >= 0xd800 && Char <= 0xdfff) || Char >= 0x110000) {
          // FIXME: Is this the best way to print wchar_t?
          OS << "\\x";
          int Shift = 28;
          while ((Char >> Shift) == 0)
            Shift -= 4;
          for (/**/; Shift >= 0; Shift -= 4)
            OS << Hex[(Char >> Shift) & 15];
          LastSlashX = I;
          break;
        }

        if (Char > 0xffff)
          OS << "\\U00"
             << Hex[(Char >> 20) & 15]
             << Hex[(Char >> 16) & 15];
        else
          OS << "\\u";
        OS << Hex[(Char >> 12) & 15]
           << Hex[(Char >>  8) & 15]
           << Hex[(Char >>  4) & 15]
           << Hex[(Char >>  0) & 15];
        break;
      }

      // If we used \x... for the previous character, and this character is a
      // hexadecimal digit, prevent it being slurped as part of the \x.
      if (LastSlashX + 1 == I) {
        switch (Char) {
          case '0': case '1': case '2': case '3': case '4':
          case '5': case '6': case '7': case '8': case '9':
          case 'a': case 'b': case 'c': case 'd': case 'e': case 'f':
          case 'A': case 'B': case 'C': case 'D': case 'E': case 'F':
            OS << "\"\"";
        }
      }

      assert(Char <= 0xff &&
             "Characters above 0xff should already have been handled.");

      if (isPrintable(Char))
        OS << (char)Char;
      else  // Output anything hard as an octal escape.
        OS << '\\'
           << (char)('0' + ((Char >> 6) & 7))
           << (char)('0' + ((Char >> 3) & 7))
           << (char)('0' + ((Char >> 0) & 7));
      break;
    // Handle some common non-printable cases to make dumps prettier.
    case '\\': OS << "\\\\"; break;
    case '"': OS << "\\\""; break;
    case '\a': OS << "\\a"; break;
    case '\b': OS << "\\b"; break;
    case '\f': OS << "\\f"; break;
    case '\n': OS << "\\n"; break;
    case '\r': OS << "\\r"; break;
    case '\t': OS << "\\t"; break;
    case '\v': OS << "\\v"; break;
    }
  }
  OS << '"';
}

/// getLocationOfByte - Return a source location that points to the specified
/// byte of this string literal.
///
/// Strings are amazingly complex.  They can be formed from multiple tokens and
/// can have escape sequences in them in addition to the usual trigraph and
/// escaped newline business.  This routine handles this complexity.
///
/// The *StartToken sets the first token to be searched in this function and
/// the *StartTokenByteOffset is the byte offset of the first token. Before
/// returning, it updates the *StartToken to the TokNo of the token being found
/// and sets *StartTokenByteOffset to the byte offset of the token in the
/// string.
/// Using these two parameters can reduce the time complexity from O(n^2) to
/// O(n) if one wants to get the location of byte for all the tokens in a
/// string.
///
SourceLocation
StringLiteral::getLocationOfByte(unsigned ByteNo, const SourceManager &SM,
                                 const LangOptions &Features,
                                 const TargetInfo &Target, unsigned *StartToken,
                                 unsigned *StartTokenByteOffset) const {
  assert((getKind() == StringLiteral::Ascii ||
          getKind() == StringLiteral::UTF8) &&
         "Only narrow string literals are currently supported");

  // Loop over all of the tokens in this string until we find the one that
  // contains the byte we're looking for.
  unsigned TokNo = 0;
  unsigned StringOffset = 0;
  if (StartToken)
    TokNo = *StartToken;
  if (StartTokenByteOffset) {
    StringOffset = *StartTokenByteOffset;
    ByteNo -= StringOffset;
  }
  while (1) {
    assert(TokNo < getNumConcatenated() && "Invalid byte number!");
    SourceLocation StrTokLoc = getStrTokenLoc(TokNo);

    // Get the spelling of the string so that we can get the data that makes up
    // the string literal, not the identifier for the macro it is potentially
    // expanded through.
    SourceLocation StrTokSpellingLoc = SM.getSpellingLoc(StrTokLoc);

    // Re-lex the token to get its length and original spelling.
    std::pair<FileID, unsigned> LocInfo =
        SM.getDecomposedLoc(StrTokSpellingLoc);
    bool Invalid = false;
    StringRef Buffer = SM.getBufferData(LocInfo.first, &Invalid);
    if (Invalid) {
      if (StartTokenByteOffset != nullptr)
        *StartTokenByteOffset = StringOffset;
      if (StartToken != nullptr)
        *StartToken = TokNo;
      return StrTokSpellingLoc;
    }

    const char *StrData = Buffer.data()+LocInfo.second;

    // Create a lexer starting at the beginning of this token.
    Lexer TheLexer(SM.getLocForStartOfFile(LocInfo.first), Features,
                   Buffer.begin(), StrData, Buffer.end());
    Token TheTok;
    TheLexer.LexFromRawLexer(TheTok);

    // Use the StringLiteralParser to compute the length of the string in bytes.
    StringLiteralParser SLP(TheTok, SM, Features, Target);
    unsigned TokNumBytes = SLP.GetStringLength();

    // If the byte is in this token, return the location of the byte.
    if (ByteNo < TokNumBytes ||
        (ByteNo == TokNumBytes && TokNo == getNumConcatenated() - 1)) {
      unsigned Offset = SLP.getOffsetOfStringByte(TheTok, ByteNo);

      // Now that we know the offset of the token in the spelling, use the
      // preprocessor to get the offset in the original source.
      if (StartTokenByteOffset != nullptr)
        *StartTokenByteOffset = StringOffset;
      if (StartToken != nullptr)
        *StartToken = TokNo;
      return Lexer::AdvanceToTokenCharacter(StrTokLoc, Offset, SM, Features);
    }

    // Move to the next string token.
    StringOffset += TokNumBytes;
    ++TokNo;
    ByteNo -= TokNumBytes;
  }
}

/// getOpcodeStr - Turn an Opcode enum value into the punctuation char it
/// corresponds to, e.g. "sizeof" or "[pre]++".
StringRef UnaryOperator::getOpcodeStr(Opcode Op) {
  switch (Op) {
#define UNARY_OPERATION(Name, Spelling) case UO_##Name: return Spelling;
#include "clang/AST/OperationKinds.def"
  }
  llvm_unreachable("Unknown unary operator");
}

UnaryOperatorKind
UnaryOperator::getOverloadedOpcode(OverloadedOperatorKind OO, bool Postfix) {
  switch (OO) {
  default: llvm_unreachable("No unary operator for overloaded function");
  case OO_PlusPlus:   return Postfix ? UO_PostInc : UO_PreInc;
  case OO_MinusMinus: return Postfix ? UO_PostDec : UO_PreDec;
  case OO_Amp:        return UO_AddrOf;
  case OO_Star:       return UO_Deref;
  case OO_Plus:       return UO_Plus;
  case OO_Minus:      return UO_Minus;
  case OO_Tilde:      return UO_Not;
  case OO_Exclaim:    return UO_LNot;
  case OO_Coawait:    return UO_Coawait;
  }
}

OverloadedOperatorKind UnaryOperator::getOverloadedOperator(Opcode Opc) {
  switch (Opc) {
  case UO_PostInc: case UO_PreInc: return OO_PlusPlus;
  case UO_PostDec: case UO_PreDec: return OO_MinusMinus;
  case UO_AddrOf: return OO_Amp;
  case UO_Deref: return OO_Star;
  case UO_Plus: return OO_Plus;
  case UO_Minus: return OO_Minus;
  case UO_Not: return OO_Tilde;
  case UO_LNot: return OO_Exclaim;
  case UO_Coawait: return OO_Coawait;
  default: return OO_None;
  }
}


//===----------------------------------------------------------------------===//
// Postfix Operators.
//===----------------------------------------------------------------------===//

CallExpr::CallExpr(StmtClass SC, Expr *Fn, ArrayRef<Expr *> PreArgs,
                   ArrayRef<Expr *> Args, QualType Ty, ExprValueKind VK,
                   SourceLocation RParenLoc, FPOptionsOverride FPFeatures,
                   unsigned MinNumArgs, ADLCallKind UsesADL)
    : Expr(SC, Ty, VK, OK_Ordinary), RParenLoc(RParenLoc) {
  NumArgs = std::max<unsigned>(Args.size(), MinNumArgs);
  unsigned NumPreArgs = PreArgs.size();
  CallExprBits.NumPreArgs = NumPreArgs;
  assert((NumPreArgs == getNumPreArgs()) && "NumPreArgs overflow!");

  unsigned OffsetToTrailingObjects = offsetToTrailingObjects(SC);
  CallExprBits.OffsetToTrailingObjects = OffsetToTrailingObjects;
  assert((CallExprBits.OffsetToTrailingObjects == OffsetToTrailingObjects) &&
         "OffsetToTrailingObjects overflow!");

  CallExprBits.UsesADL = static_cast<bool>(UsesADL);

  setCallee(Fn);
  for (unsigned I = 0; I != NumPreArgs; ++I)
    setPreArg(I, PreArgs[I]);
  for (unsigned I = 0; I != Args.size(); ++I)
    setArg(I, Args[I]);
  for (unsigned I = Args.size(); I != NumArgs; ++I)
    setArg(I, nullptr);

  setDependence(computeDependence(this, PreArgs));

  CallExprBits.HasFPFeatures = FPFeatures.requiresTrailingStorage();
  if (hasStoredFPFeatures())
    setStoredFPFeatures(FPFeatures);
}

CallExpr::CallExpr(StmtClass SC, unsigned NumPreArgs, unsigned NumArgs,
                   bool HasFPFeatures, EmptyShell Empty)
    : Expr(SC, Empty), NumArgs(NumArgs) {
  CallExprBits.NumPreArgs = NumPreArgs;
  assert((NumPreArgs == getNumPreArgs()) && "NumPreArgs overflow!");

  unsigned OffsetToTrailingObjects = offsetToTrailingObjects(SC);
  CallExprBits.OffsetToTrailingObjects = OffsetToTrailingObjects;
  assert((CallExprBits.OffsetToTrailingObjects == OffsetToTrailingObjects) &&
         "OffsetToTrailingObjects overflow!");
  CallExprBits.HasFPFeatures = HasFPFeatures;
}

CallExpr *CallExpr::Create(const ASTContext &Ctx, Expr *Fn,
                           ArrayRef<Expr *> Args, QualType Ty, ExprValueKind VK,
                           SourceLocation RParenLoc,
                           FPOptionsOverride FPFeatures, unsigned MinNumArgs,
                           ADLCallKind UsesADL) {
  unsigned NumArgs = std::max<unsigned>(Args.size(), MinNumArgs);
  unsigned SizeOfTrailingObjects = CallExpr::sizeOfTrailingObjects(
      /*NumPreArgs=*/0, NumArgs, FPFeatures.requiresTrailingStorage());
  void *Mem =
      Ctx.Allocate(sizeof(CallExpr) + SizeOfTrailingObjects, alignof(CallExpr));
  return new (Mem) CallExpr(CallExprClass, Fn, /*PreArgs=*/{}, Args, Ty, VK,
                            RParenLoc, FPFeatures, MinNumArgs, UsesADL);
}

CallExpr *CallExpr::CreateTemporary(void *Mem, Expr *Fn, QualType Ty,
                                    ExprValueKind VK, SourceLocation RParenLoc,
                                    ADLCallKind UsesADL) {
  assert(!(reinterpret_cast<uintptr_t>(Mem) % alignof(CallExpr)) &&
         "Misaligned memory in CallExpr::CreateTemporary!");
  return new (Mem) CallExpr(CallExprClass, Fn, /*PreArgs=*/{}, /*Args=*/{}, Ty,
                            VK, RParenLoc, FPOptionsOverride(),
                            /*MinNumArgs=*/0, UsesADL);
}

CallExpr *CallExpr::CreateEmpty(const ASTContext &Ctx, unsigned NumArgs,
                                bool HasFPFeatures, EmptyShell Empty) {
  unsigned SizeOfTrailingObjects =
      CallExpr::sizeOfTrailingObjects(/*NumPreArgs=*/0, NumArgs, HasFPFeatures);
  void *Mem =
      Ctx.Allocate(sizeof(CallExpr) + SizeOfTrailingObjects, alignof(CallExpr));
  return new (Mem)
      CallExpr(CallExprClass, /*NumPreArgs=*/0, NumArgs, HasFPFeatures, Empty);
}

unsigned CallExpr::offsetToTrailingObjects(StmtClass SC) {
  switch (SC) {
  case CallExprClass:
    return sizeof(CallExpr);
  case CXXOperatorCallExprClass:
    return sizeof(CXXOperatorCallExpr);
  case CXXMemberCallExprClass:
    return sizeof(CXXMemberCallExpr);
  case UserDefinedLiteralClass:
    return sizeof(UserDefinedLiteral);
  case CUDAKernelCallExprClass:
    return sizeof(CUDAKernelCallExpr);
  default:
    llvm_unreachable("unexpected class deriving from CallExpr!");
  }
}

Decl *Expr::getReferencedDeclOfCallee() {
  Expr *CEE = IgnoreParenImpCasts();

  while (SubstNonTypeTemplateParmExpr *NTTP =
             dyn_cast<SubstNonTypeTemplateParmExpr>(CEE)) {
    CEE = NTTP->getReplacement()->IgnoreParenImpCasts();
  }

  // If we're calling a dereference, look at the pointer instead.
  while (true) {
    if (BinaryOperator *BO = dyn_cast<BinaryOperator>(CEE)) {
      if (BO->isPtrMemOp()) {
        CEE = BO->getRHS()->IgnoreParenImpCasts();
        continue;
      }
    } else if (UnaryOperator *UO = dyn_cast<UnaryOperator>(CEE)) {
      if (UO->getOpcode() == UO_Deref || UO->getOpcode() == UO_AddrOf ||
          UO->getOpcode() == UO_Plus) {
        CEE = UO->getSubExpr()->IgnoreParenImpCasts();
        continue;
      }
    }
    break;
  }

  if (DeclRefExpr *DRE = dyn_cast<DeclRefExpr>(CEE))
    return DRE->getDecl();
  if (MemberExpr *ME = dyn_cast<MemberExpr>(CEE))
    return ME->getMemberDecl();
  if (auto *BE = dyn_cast<BlockExpr>(CEE))
    return BE->getBlockDecl();

  return nullptr;
}

/// If this is a call to a builtin, return the builtin ID. If not, return 0.
unsigned CallExpr::getBuiltinCallee() const {
  auto *FDecl =
      dyn_cast_or_null<FunctionDecl>(getCallee()->getReferencedDeclOfCallee());
  return FDecl ? FDecl->getBuiltinID() : 0;
}

bool CallExpr::isUnevaluatedBuiltinCall(const ASTContext &Ctx) const {
  if (unsigned BI = getBuiltinCallee())
    return Ctx.BuiltinInfo.isUnevaluated(BI);
  return false;
}

QualType CallExpr::getCallReturnType(const ASTContext &Ctx) const {
  const Expr *Callee = getCallee();
  QualType CalleeType = Callee->getType();
  if (const auto *FnTypePtr = CalleeType->getAs<PointerType>()) {
    CalleeType = FnTypePtr->getPointeeType();
  } else if (const auto *BPT = CalleeType->getAs<BlockPointerType>()) {
    CalleeType = BPT->getPointeeType();
  } else if (CalleeType->isSpecificPlaceholderType(BuiltinType::BoundMember)) {
    if (isa<CXXPseudoDestructorExpr>(Callee->IgnoreParens()))
      return Ctx.VoidTy;

    // This should never be overloaded and so should never return null.
    CalleeType = Expr::findBoundMemberType(Callee);
  }

  const FunctionType *FnType = CalleeType->castAs<FunctionType>();
  return FnType->getReturnType();
}

const Attr *CallExpr::getUnusedResultAttr(const ASTContext &Ctx) const {
  // If the return type is a struct, union, or enum that is marked nodiscard,
  // then return the return type attribute.
  if (const TagDecl *TD = getCallReturnType(Ctx)->getAsTagDecl())
    if (const auto *A = TD->getAttr<WarnUnusedResultAttr>())
      return A;

  // Otherwise, see if the callee is marked nodiscard and return that attribute
  // instead.
  const Decl *D = getCalleeDecl();
  return D ? D->getAttr<WarnUnusedResultAttr>() : nullptr;
}

SourceLocation CallExpr::getBeginLoc() const {
  if (isa<CXXOperatorCallExpr>(this))
    return cast<CXXOperatorCallExpr>(this)->getBeginLoc();

  SourceLocation begin = getCallee()->getBeginLoc();
  if (begin.isInvalid() && getNumArgs() > 0 && getArg(0))
    begin = getArg(0)->getBeginLoc();
  return begin;
}
SourceLocation CallExpr::getEndLoc() const {
  if (isa<CXXOperatorCallExpr>(this))
    return cast<CXXOperatorCallExpr>(this)->getEndLoc();

  SourceLocation end = getRParenLoc();
  if (end.isInvalid() && getNumArgs() > 0 && getArg(getNumArgs() - 1))
    end = getArg(getNumArgs() - 1)->getEndLoc();
  return end;
}

OffsetOfExpr *OffsetOfExpr::Create(const ASTContext &C, QualType type,
                                   SourceLocation OperatorLoc,
                                   TypeSourceInfo *tsi,
                                   ArrayRef<OffsetOfNode> comps,
                                   ArrayRef<Expr*> exprs,
                                   SourceLocation RParenLoc) {
  void *Mem = C.Allocate(
      totalSizeToAlloc<OffsetOfNode, Expr *>(comps.size(), exprs.size()));

  return new (Mem) OffsetOfExpr(C, type, OperatorLoc, tsi, comps, exprs,
                                RParenLoc);
}

OffsetOfExpr *OffsetOfExpr::CreateEmpty(const ASTContext &C,
                                        unsigned numComps, unsigned numExprs) {
  void *Mem =
      C.Allocate(totalSizeToAlloc<OffsetOfNode, Expr *>(numComps, numExprs));
  return new (Mem) OffsetOfExpr(numComps, numExprs);
}

OffsetOfExpr::OffsetOfExpr(const ASTContext &C, QualType type,
                           SourceLocation OperatorLoc, TypeSourceInfo *tsi,
                           ArrayRef<OffsetOfNode> comps, ArrayRef<Expr *> exprs,
                           SourceLocation RParenLoc)
    : Expr(OffsetOfExprClass, type, VK_RValue, OK_Ordinary),
      OperatorLoc(OperatorLoc), RParenLoc(RParenLoc), TSInfo(tsi),
      NumComps(comps.size()), NumExprs(exprs.size()) {
  for (unsigned i = 0; i != comps.size(); ++i)
    setComponent(i, comps[i]);
  for (unsigned i = 0; i != exprs.size(); ++i)
    setIndexExpr(i, exprs[i]);

  setDependence(computeDependence(this));
}

IdentifierInfo *OffsetOfNode::getFieldName() const {
  assert(getKind() == Field || getKind() == Identifier);
  if (getKind() == Field)
    return getField()->getIdentifier();

  return reinterpret_cast<IdentifierInfo *> (Data & ~(uintptr_t)Mask);
}

UnaryExprOrTypeTraitExpr::UnaryExprOrTypeTraitExpr(
    UnaryExprOrTypeTrait ExprKind, Expr *E, QualType resultType,
    SourceLocation op, SourceLocation rp)
    : Expr(UnaryExprOrTypeTraitExprClass, resultType, VK_RValue, OK_Ordinary),
      OpLoc(op), RParenLoc(rp) {
  assert(ExprKind <= UETT_Last && "invalid enum value!");
  UnaryExprOrTypeTraitExprBits.Kind = ExprKind;
  assert(static_cast<unsigned>(ExprKind) == UnaryExprOrTypeTraitExprBits.Kind &&
         "UnaryExprOrTypeTraitExprBits.Kind overflow!");
  UnaryExprOrTypeTraitExprBits.IsType = false;
  Argument.Ex = E;
  setDependence(computeDependence(this));
}

MemberExpr::MemberExpr(Expr *Base, bool IsArrow, SourceLocation OperatorLoc,
                       ValueDecl *MemberDecl,
                       const DeclarationNameInfo &NameInfo, QualType T,
                       ExprValueKind VK, ExprObjectKind OK,
                       NonOdrUseReason NOUR)
    : Expr(MemberExprClass, T, VK, OK), Base(Base), MemberDecl(MemberDecl),
      MemberDNLoc(NameInfo.getInfo()), MemberLoc(NameInfo.getLoc()) {
  assert(!NameInfo.getName() ||
         MemberDecl->getDeclName() == NameInfo.getName());
  MemberExprBits.IsArrow = IsArrow;
  MemberExprBits.HasQualifierOrFoundDecl = false;
  MemberExprBits.HasTemplateKWAndArgsInfo = false;
  MemberExprBits.HadMultipleCandidates = false;
  MemberExprBits.NonOdrUseReason = NOUR;
  MemberExprBits.OperatorLoc = OperatorLoc;
  setDependence(computeDependence(this));
}

MemberExpr *MemberExpr::Create(
    const ASTContext &C, Expr *Base, bool IsArrow, SourceLocation OperatorLoc,
    NestedNameSpecifierLoc QualifierLoc, SourceLocation TemplateKWLoc,
    ValueDecl *MemberDecl, DeclAccessPair FoundDecl,
    DeclarationNameInfo NameInfo, const TemplateArgumentListInfo *TemplateArgs,
    QualType T, ExprValueKind VK, ExprObjectKind OK, NonOdrUseReason NOUR) {
  bool HasQualOrFound = QualifierLoc || FoundDecl.getDecl() != MemberDecl ||
                        FoundDecl.getAccess() != MemberDecl->getAccess();
  bool HasTemplateKWAndArgsInfo = TemplateArgs || TemplateKWLoc.isValid();
  std::size_t Size =
      totalSizeToAlloc<MemberExprNameQualifier, ASTTemplateKWAndArgsInfo,
                       TemplateArgumentLoc>(
          HasQualOrFound ? 1 : 0, HasTemplateKWAndArgsInfo ? 1 : 0,
          TemplateArgs ? TemplateArgs->size() : 0);

  void *Mem = C.Allocate(Size, alignof(MemberExpr));
  MemberExpr *E = new (Mem) MemberExpr(Base, IsArrow, OperatorLoc, MemberDecl,
                                       NameInfo, T, VK, OK, NOUR);

  // FIXME: remove remaining dependence computation to computeDependence().
  auto Deps = E->getDependence();
  if (HasQualOrFound) {
    // FIXME: Wrong. We should be looking at the member declaration we found.
    if (QualifierLoc && QualifierLoc.getNestedNameSpecifier()->isDependent())
      Deps |= ExprDependence::TypeValueInstantiation;
    else if (QualifierLoc &&
             QualifierLoc.getNestedNameSpecifier()->isInstantiationDependent())
      Deps |= ExprDependence::Instantiation;

    E->MemberExprBits.HasQualifierOrFoundDecl = true;

    MemberExprNameQualifier *NQ =
        E->getTrailingObjects<MemberExprNameQualifier>();
    NQ->QualifierLoc = QualifierLoc;
    NQ->FoundDecl = FoundDecl;
  }

  E->MemberExprBits.HasTemplateKWAndArgsInfo =
      TemplateArgs || TemplateKWLoc.isValid();

  if (TemplateArgs) {
    auto TemplateArgDeps = TemplateArgumentDependence::None;
    E->getTrailingObjects<ASTTemplateKWAndArgsInfo>()->initializeFrom(
        TemplateKWLoc, *TemplateArgs,
        E->getTrailingObjects<TemplateArgumentLoc>(), TemplateArgDeps);
    if (TemplateArgDeps & TemplateArgumentDependence::Instantiation)
      Deps |= ExprDependence::Instantiation;
  } else if (TemplateKWLoc.isValid()) {
    E->getTrailingObjects<ASTTemplateKWAndArgsInfo>()->initializeFrom(
        TemplateKWLoc);
  }
  E->setDependence(Deps);

  return E;
}

MemberExpr *MemberExpr::CreateEmpty(const ASTContext &Context,
                                    bool HasQualifier, bool HasFoundDecl,
                                    bool HasTemplateKWAndArgsInfo,
                                    unsigned NumTemplateArgs) {
  assert((!NumTemplateArgs || HasTemplateKWAndArgsInfo) &&
         "template args but no template arg info?");
  bool HasQualOrFound = HasQualifier || HasFoundDecl;
  std::size_t Size =
      totalSizeToAlloc<MemberExprNameQualifier, ASTTemplateKWAndArgsInfo,
                       TemplateArgumentLoc>(HasQualOrFound ? 1 : 0,
                                            HasTemplateKWAndArgsInfo ? 1 : 0,
                                            NumTemplateArgs);
  void *Mem = Context.Allocate(Size, alignof(MemberExpr));
  return new (Mem) MemberExpr(EmptyShell());
}

void MemberExpr::setMemberDecl(ValueDecl *D) {
  MemberDecl = D;
  setDependence(computeDependence(this));
}

SourceLocation MemberExpr::getBeginLoc() const {
  if (isImplicitAccess()) {
    if (hasQualifier())
      return getQualifierLoc().getBeginLoc();
    return MemberLoc;
  }

  // FIXME: We don't want this to happen. Rather, we should be able to
  // detect all kinds of implicit accesses more cleanly.
  SourceLocation BaseStartLoc = getBase()->getBeginLoc();
  if (BaseStartLoc.isValid())
    return BaseStartLoc;
  return MemberLoc;
}
SourceLocation MemberExpr::getEndLoc() const {
  SourceLocation EndLoc = getMemberNameInfo().getEndLoc();
  if (hasExplicitTemplateArgs())
    EndLoc = getRAngleLoc();
  else if (EndLoc.isInvalid())
    EndLoc = getBase()->getEndLoc();
  return EndLoc;
}

bool CastExpr::CastConsistency() const {
  switch (getCastKind()) {
  case CK_DerivedToBase:
  case CK_UncheckedDerivedToBase:
  case CK_DerivedToBaseMemberPointer:
  case CK_BaseToDerived:
  case CK_BaseToDerivedMemberPointer:
    assert(!path_empty() && "Cast kind should have a base path!");
    break;

  case CK_CPointerToObjCPointerCast:
    assert(getType()->isObjCObjectPointerType());
    assert(getSubExpr()->getType()->isPointerType());
    goto CheckNoBasePath;

  case CK_BlockPointerToObjCPointerCast:
    assert(getType()->isObjCObjectPointerType());
    assert(getSubExpr()->getType()->isBlockPointerType());
    goto CheckNoBasePath;

  case CK_ReinterpretMemberPointer:
    assert(getType()->isMemberPointerType());
    assert(getSubExpr()->getType()->isMemberPointerType());
    goto CheckNoBasePath;

  case CK_BitCast:
    // Arbitrary casts to C pointer types count as bitcasts.
    // Otherwise, we should only have block and ObjC pointer casts
    // here if they stay within the type kind.
    if (!getType()->isPointerType()) {
      assert(getType()->isObjCObjectPointerType() ==
             getSubExpr()->getType()->isObjCObjectPointerType());
      assert(getType()->isBlockPointerType() ==
             getSubExpr()->getType()->isBlockPointerType());
    }
    goto CheckNoBasePath;

  case CK_AnyPointerToBlockPointerCast:
    assert(getType()->isBlockPointerType());
    assert(getSubExpr()->getType()->isAnyPointerType() &&
           !getSubExpr()->getType()->isBlockPointerType());
    goto CheckNoBasePath;

  case CK_CopyAndAutoreleaseBlockObject:
    assert(getType()->isBlockPointerType());
    assert(getSubExpr()->getType()->isBlockPointerType());
    goto CheckNoBasePath;

  case CK_FunctionToPointerDecay:
    assert(getType()->isPointerType());
    assert(getSubExpr()->getType()->isFunctionType());
    goto CheckNoBasePath;

  case CK_AddressSpaceConversion: {
    auto Ty = getType();
    auto SETy = getSubExpr()->getType();
    assert(getValueKindForType(Ty) == Expr::getValueKindForType(SETy));
    if (isRValue() && !Ty->isDependentType() && !SETy->isDependentType()) {
      Ty = Ty->getPointeeType();
      SETy = SETy->getPointeeType();
    }
    assert((Ty->isDependentType() || SETy->isDependentType()) ||
           (!Ty.isNull() && !SETy.isNull() &&
            Ty.getAddressSpace() != SETy.getAddressSpace()));
    goto CheckNoBasePath;
  }
  // These should not have an inheritance path.
  case CK_Dynamic:
  case CK_ToUnion:
  case CK_ArrayToPointerDecay:
  case CK_NullToMemberPointer:
  case CK_NullToPointer:
  case CK_ConstructorConversion:
  case CK_IntegralToPointer:
  case CK_PointerToIntegral:
  case CK_ToVoid:
  case CK_VectorSplat:
  case CK_IntegralCast:
  case CK_BooleanToSignedIntegral:
  case CK_IntegralToFloating:
  case CK_FloatingToIntegral:
  case CK_FloatingCast:
  case CK_ObjCObjectLValueCast:
  case CK_FloatingRealToComplex:
  case CK_FloatingComplexToReal:
  case CK_FloatingComplexCast:
  case CK_FloatingComplexToIntegralComplex:
  case CK_IntegralRealToComplex:
  case CK_IntegralComplexToReal:
  case CK_IntegralComplexCast:
  case CK_IntegralComplexToFloatingComplex:
  case CK_ARCProduceObject:
  case CK_ARCConsumeObject:
  case CK_ARCReclaimReturnedObject:
  case CK_ARCExtendBlockObject:
  case CK_ZeroToOCLOpaqueType:
  case CK_IntToOCLSampler:
  case CK_FloatingToFixedPoint:
  case CK_FixedPointToFloating:
  case CK_FixedPointCast:
  case CK_FixedPointToIntegral:
  case CK_IntegralToFixedPoint:
    assert(!getType()->isBooleanType() && "unheralded conversion to bool");
    goto CheckNoBasePath;

  case CK_Dependent:
  case CK_LValueToRValue:
  case CK_NoOp:
  case CK_AtomicToNonAtomic:
  case CK_NonAtomicToAtomic:
  case CK_PointerToBoolean:
  case CK_IntegralToBoolean:
  case CK_FloatingToBoolean:
  case CK_MemberPointerToBoolean:
  case CK_FloatingComplexToBoolean:
  case CK_IntegralComplexToBoolean:
  case CK_ReflectionToBoolean:
  case CK_LValueBitCast:            // -> bool&
  case CK_LValueToRValueBitCast:
  case CK_UserDefinedConversion:    // operator bool()
  case CK_BuiltinFnToFnPtr:
  case CK_FixedPointToBoolean:
  CheckNoBasePath:
    assert(path_empty() && "Cast kind should not have a base path!");
    break;
  }
  return true;
}

const char *CastExpr::getCastKindName(CastKind CK) {
  switch (CK) {
#define CAST_OPERATION(Name) case CK_##Name: return #Name;
#include "clang/AST/OperationKinds.def"
  }
  llvm_unreachable("Unhandled cast kind!");
}

namespace {
  const Expr *skipImplicitTemporary(const Expr *E) {
    // Skip through reference binding to temporary.
    if (auto *Materialize = dyn_cast<MaterializeTemporaryExpr>(E))
      E = Materialize->getSubExpr();

    // Skip any temporary bindings; they're implicit.
    if (auto *Binder = dyn_cast<CXXBindTemporaryExpr>(E))
      E = Binder->getSubExpr();

    return E;
  }
}

Expr *CastExpr::getSubExprAsWritten() {
  const Expr *SubExpr = nullptr;
  const CastExpr *E = this;
  do {
    SubExpr = skipImplicitTemporary(E->getSubExpr());

    // Conversions by constructor and conversion functions have a
    // subexpression describing the call; strip it off.
    if (E->getCastKind() == CK_ConstructorConversion)
      SubExpr =
        skipImplicitTemporary(cast<CXXConstructExpr>(SubExpr->IgnoreImplicit())->getArg(0));
    else if (E->getCastKind() == CK_UserDefinedConversion) {
      assert((isa<CXXMemberCallExpr>(SubExpr) ||
              isa<BlockExpr>(SubExpr)) &&
             "Unexpected SubExpr for CK_UserDefinedConversion.");
      if (auto *MCE = dyn_cast<CXXMemberCallExpr>(SubExpr))
        SubExpr = MCE->getImplicitObjectArgument();
    }

    // If the subexpression we're left with is an implicit cast, look
    // through that, too.
  } while ((E = dyn_cast<ImplicitCastExpr>(SubExpr)));

  return const_cast<Expr*>(SubExpr);
}

NamedDecl *CastExpr::getConversionFunction() const {
  const Expr *SubExpr = nullptr;

  for (const CastExpr *E = this; E; E = dyn_cast<ImplicitCastExpr>(SubExpr)) {
    SubExpr = skipImplicitTemporary(E->getSubExpr());

    if (E->getCastKind() == CK_ConstructorConversion)
      return cast<CXXConstructExpr>(SubExpr)->getConstructor();

    if (E->getCastKind() == CK_UserDefinedConversion) {
      if (auto *MCE = dyn_cast<CXXMemberCallExpr>(SubExpr))
        return MCE->getMethodDecl();
    }
  }

  return nullptr;
}

CXXBaseSpecifier **CastExpr::path_buffer() {
  switch (getStmtClass()) {
#define ABSTRACT_STMT(x)
#define CASTEXPR(Type, Base)                                                   \
  case Stmt::Type##Class:                                                      \
    return static_cast<Type *>(this)->getTrailingObjects<CXXBaseSpecifier *>();
#define STMT(Type, Base)
#include "clang/AST/StmtNodes.inc"
  default:
    llvm_unreachable("non-cast expressions not possible here");
  }
}

const FieldDecl *CastExpr::getTargetFieldForToUnionCast(QualType unionType,
                                                        QualType opType) {
  auto RD = unionType->castAs<RecordType>()->getDecl();
  return getTargetFieldForToUnionCast(RD, opType);
}

const FieldDecl *CastExpr::getTargetFieldForToUnionCast(const RecordDecl *RD,
                                                        QualType OpType) {
  auto &Ctx = RD->getASTContext();
  RecordDecl::field_iterator Field, FieldEnd;
  for (Field = RD->field_begin(), FieldEnd = RD->field_end();
       Field != FieldEnd; ++Field) {
    if (Ctx.hasSameUnqualifiedType(Field->getType(), OpType) &&
        !Field->isUnnamedBitfield()) {
      return *Field;
    }
  }
  return nullptr;
}

FPOptionsOverride *CastExpr::getTrailingFPFeatures() {
  assert(hasStoredFPFeatures());
  switch (getStmtClass()) {
  case ImplicitCastExprClass:
    return static_cast<ImplicitCastExpr *>(this)
        ->getTrailingObjects<FPOptionsOverride>();
  case CStyleCastExprClass:
    return static_cast<CStyleCastExpr *>(this)
        ->getTrailingObjects<FPOptionsOverride>();
  case CXXFunctionalCastExprClass:
    return static_cast<CXXFunctionalCastExpr *>(this)
        ->getTrailingObjects<FPOptionsOverride>();
  case CXXStaticCastExprClass:
    return static_cast<CXXStaticCastExpr *>(this)
        ->getTrailingObjects<FPOptionsOverride>();
  default:
    llvm_unreachable("Cast does not have FPFeatures");
  }
}

ImplicitCastExpr *ImplicitCastExpr::Create(const ASTContext &C, QualType T,
                                           CastKind Kind, Expr *Operand,
                                           const CXXCastPath *BasePath,
                                           ExprValueKind VK,
                                           FPOptionsOverride FPO) {
  unsigned PathSize = (BasePath ? BasePath->size() : 0);
  void *Buffer =
      C.Allocate(totalSizeToAlloc<CXXBaseSpecifier *, FPOptionsOverride>(
          PathSize, FPO.requiresTrailingStorage()));
  // Per C++ [conv.lval]p3, lvalue-to-rvalue conversions on class and
  // std::nullptr_t have special semantics not captured by CK_LValueToRValue.
  assert((Kind != CK_LValueToRValue ||
          !(T->isNullPtrType() || T->getAsCXXRecordDecl())) &&
         "invalid type for lvalue-to-rvalue conversion");
  ImplicitCastExpr *E =
      new (Buffer) ImplicitCastExpr(T, Kind, Operand, PathSize, FPO, VK);
  if (PathSize)
    std::uninitialized_copy_n(BasePath->data(), BasePath->size(),
                              E->getTrailingObjects<CXXBaseSpecifier *>());
  return E;
}

ImplicitCastExpr *ImplicitCastExpr::CreateEmpty(const ASTContext &C,
                                                unsigned PathSize,
                                                bool HasFPFeatures) {
  void *Buffer =
      C.Allocate(totalSizeToAlloc<CXXBaseSpecifier *, FPOptionsOverride>(
          PathSize, HasFPFeatures));
  return new (Buffer) ImplicitCastExpr(EmptyShell(), PathSize, HasFPFeatures);
}

CStyleCastExpr *CStyleCastExpr::Create(const ASTContext &C, QualType T,
                                       ExprValueKind VK, CastKind K, Expr *Op,
                                       const CXXCastPath *BasePath,
                                       FPOptionsOverride FPO,
                                       TypeSourceInfo *WrittenTy,
                                       SourceLocation L, SourceLocation R) {
  unsigned PathSize = (BasePath ? BasePath->size() : 0);
  void *Buffer =
      C.Allocate(totalSizeToAlloc<CXXBaseSpecifier *, FPOptionsOverride>(
          PathSize, FPO.requiresTrailingStorage()));
  CStyleCastExpr *E =
      new (Buffer) CStyleCastExpr(T, VK, K, Op, PathSize, FPO, WrittenTy, L, R);
  if (PathSize)
    std::uninitialized_copy_n(BasePath->data(), BasePath->size(),
                              E->getTrailingObjects<CXXBaseSpecifier *>());
  return E;
}

CStyleCastExpr *CStyleCastExpr::CreateEmpty(const ASTContext &C,
                                            unsigned PathSize,
                                            bool HasFPFeatures) {
  void *Buffer =
      C.Allocate(totalSizeToAlloc<CXXBaseSpecifier *, FPOptionsOverride>(
          PathSize, HasFPFeatures));
  return new (Buffer) CStyleCastExpr(EmptyShell(), PathSize, HasFPFeatures);
}

/// getOpcodeStr - Turn an Opcode enum value into the punctuation char it
/// corresponds to, e.g. "<<=".
StringRef BinaryOperator::getOpcodeStr(Opcode Op) {
  switch (Op) {
#define BINARY_OPERATION(Name, Spelling) case BO_##Name: return Spelling;
#include "clang/AST/OperationKinds.def"
  }
  llvm_unreachable("Invalid OpCode!");
}

BinaryOperatorKind
BinaryOperator::getOverloadedOpcode(OverloadedOperatorKind OO) {
  switch (OO) {
  default: llvm_unreachable("Not an overloadable binary operator");
  case OO_Plus: return BO_Add;
  case OO_Minus: return BO_Sub;
  case OO_Star: return BO_Mul;
  case OO_Slash: return BO_Div;
  case OO_Percent: return BO_Rem;
  case OO_Caret: return BO_Xor;
  case OO_Amp: return BO_And;
  case OO_Pipe: return BO_Or;
  case OO_Equal: return BO_Assign;
  case OO_Spaceship: return BO_Cmp;
  case OO_Less: return BO_LT;
  case OO_Greater: return BO_GT;
  case OO_PlusEqual: return BO_AddAssign;
  case OO_MinusEqual: return BO_SubAssign;
  case OO_StarEqual: return BO_MulAssign;
  case OO_SlashEqual: return BO_DivAssign;
  case OO_PercentEqual: return BO_RemAssign;
  case OO_CaretEqual: return BO_XorAssign;
  case OO_AmpEqual: return BO_AndAssign;
  case OO_PipeEqual: return BO_OrAssign;
  case OO_LessLess: return BO_Shl;
  case OO_GreaterGreater: return BO_Shr;
  case OO_LessLessEqual: return BO_ShlAssign;
  case OO_GreaterGreaterEqual: return BO_ShrAssign;
  case OO_EqualEqual: return BO_EQ;
  case OO_ExclaimEqual: return BO_NE;
  case OO_LessEqual: return BO_LE;
  case OO_GreaterEqual: return BO_GE;
  case OO_AmpAmp: return BO_LAnd;
  case OO_PipePipe: return BO_LOr;
  case OO_Comma: return BO_Comma;
  case OO_ArrowStar: return BO_PtrMemI;
  }
}

OverloadedOperatorKind BinaryOperator::getOverloadedOperator(Opcode Opc) {
  static const OverloadedOperatorKind OverOps[] = {
    /* .* Cannot be overloaded */OO_None, OO_ArrowStar,
    OO_Star, OO_Slash, OO_Percent,
    OO_Plus, OO_Minus,
    OO_LessLess, OO_GreaterGreater,
    OO_Spaceship,
    OO_Less, OO_Greater, OO_LessEqual, OO_GreaterEqual,
    OO_EqualEqual, OO_ExclaimEqual,
    OO_Amp,
    OO_Caret,
    OO_Pipe,
    OO_AmpAmp,
    OO_PipePipe,
    OO_Equal, OO_StarEqual,
    OO_SlashEqual, OO_PercentEqual,
    OO_PlusEqual, OO_MinusEqual,
    OO_LessLessEqual, OO_GreaterGreaterEqual,
    OO_AmpEqual, OO_CaretEqual,
    OO_PipeEqual,
    OO_Comma
  };
  return OverOps[Opc];
}

bool BinaryOperator::isNullPointerArithmeticExtension(ASTContext &Ctx,
                                                      Opcode Opc,
                                                      Expr *LHS, Expr *RHS) {
  if (Opc != BO_Add)
    return false;

  // Check that we have one pointer and one integer operand.
  Expr *PExp;
  if (LHS->getType()->isPointerType()) {
    if (!RHS->getType()->isIntegerType())
      return false;
    PExp = LHS;
  } else if (RHS->getType()->isPointerType()) {
    if (!LHS->getType()->isIntegerType())
      return false;
    PExp = RHS;
  } else {
    return false;
  }

  // Check that the pointer is a nullptr.
  if (!PExp->IgnoreParenCasts()
          ->isNullPointerConstant(Ctx, Expr::NPC_ValueDependentIsNotNull))
    return false;

  // Check that the pointee type is char-sized.
  const PointerType *PTy = PExp->getType()->getAs<PointerType>();
  if (!PTy || !PTy->getPointeeType()->isCharType())
    return false;

  return true;
}

static QualType getDecayedSourceLocExprType(const ASTContext &Ctx,
                                            SourceLocExpr::IdentKind Kind) {
  switch (Kind) {
  case SourceLocExpr::File:
  case SourceLocExpr::Function: {
    QualType ArrTy = Ctx.getStringLiteralArrayType(Ctx.CharTy, 0);
    return Ctx.getPointerType(ArrTy->getAsArrayTypeUnsafe()->getElementType());
  }
  case SourceLocExpr::Line:
  case SourceLocExpr::Column:
    return Ctx.UnsignedIntTy;
  }
  llvm_unreachable("unhandled case");
}

SourceLocExpr::SourceLocExpr(const ASTContext &Ctx, IdentKind Kind,
                             SourceLocation BLoc, SourceLocation RParenLoc,
                             DeclContext *ParentContext)
    : Expr(SourceLocExprClass, getDecayedSourceLocExprType(Ctx, Kind),
           VK_RValue, OK_Ordinary),
      BuiltinLoc(BLoc), RParenLoc(RParenLoc), ParentContext(ParentContext) {
  SourceLocExprBits.Kind = Kind;
  setDependence(ExprDependence::None);
}

StringRef SourceLocExpr::getBuiltinStr() const {
  switch (getIdentKind()) {
  case File:
    return "__builtin_FILE";
  case Function:
    return "__builtin_FUNCTION";
  case Line:
    return "__builtin_LINE";
  case Column:
    return "__builtin_COLUMN";
  }
  llvm_unreachable("unexpected IdentKind!");
}

APValue SourceLocExpr::EvaluateInContext(const ASTContext &Ctx,
                                         const Expr *DefaultExpr) const {
  SourceLocation Loc;
  const DeclContext *Context;

  std::tie(Loc,
           Context) = [&]() -> std::pair<SourceLocation, const DeclContext *> {
    if (auto *DIE = dyn_cast_or_null<CXXDefaultInitExpr>(DefaultExpr))
      return {DIE->getUsedLocation(), DIE->getUsedContext()};
    if (auto *DAE = dyn_cast_or_null<CXXDefaultArgExpr>(DefaultExpr))
      return {DAE->getUsedLocation(), DAE->getUsedContext()};
    return {this->getLocation(), this->getParentContext()};
  }();

  PresumedLoc PLoc = Ctx.getSourceManager().getPresumedLoc(
      Ctx.getSourceManager().getExpansionRange(Loc).getEnd());

  auto MakeStringLiteral = [&](StringRef Tmp) {
    using LValuePathEntry = APValue::LValuePathEntry;
    StringLiteral *Res = Ctx.getPredefinedStringLiteralFromCache(Tmp);
    // Decay the string to a pointer to the first character.
    LValuePathEntry Path[1] = {LValuePathEntry::ArrayIndex(0)};
    return APValue(Res, CharUnits::Zero(), Path, /*OnePastTheEnd=*/false);
  };

  switch (getIdentKind()) {
  case SourceLocExpr::File:
    return MakeStringLiteral(PLoc.getFilename());
  case SourceLocExpr::Function: {
    const Decl *CurDecl = dyn_cast_or_null<Decl>(Context);
    return MakeStringLiteral(
        CurDecl ? PredefinedExpr::ComputeName(PredefinedExpr::Function, CurDecl)
                : std::string(""));
  }
  case SourceLocExpr::Line:
  case SourceLocExpr::Column: {
    llvm::APSInt IntVal(Ctx.getIntWidth(Ctx.UnsignedIntTy),
                        /*isUnsigned=*/true);
    IntVal = getIdentKind() == SourceLocExpr::Line ? PLoc.getLine()
                                                   : PLoc.getColumn();
    return APValue(IntVal);
  }
  }
  llvm_unreachable("unhandled case");
}

InitListExpr::InitListExpr(const ASTContext &C, SourceLocation lbraceloc,
                           ArrayRef<Expr *> initExprs, SourceLocation rbraceloc)
    : Expr(InitListExprClass, QualType(), VK_RValue, OK_Ordinary),
      InitExprs(C, initExprs.size()), LBraceLoc(lbraceloc),
      RBraceLoc(rbraceloc), AltForm(nullptr, true) {
  sawArrayRangeDesignator(false);
  InitExprs.insert(C, InitExprs.end(), initExprs.begin(), initExprs.end());

  setDependence(computeDependence(this));
}

void InitListExpr::reserveInits(const ASTContext &C, unsigned NumInits) {
  if (NumInits > InitExprs.size())
    InitExprs.reserve(C, NumInits);
}

void InitListExpr::resizeInits(const ASTContext &C, unsigned NumInits) {
  InitExprs.resize(C, NumInits, nullptr);
}

Expr *InitListExpr::updateInit(const ASTContext &C, unsigned Init, Expr *expr) {
  if (Init >= InitExprs.size()) {
    InitExprs.insert(C, InitExprs.end(), Init - InitExprs.size() + 1, nullptr);
    setInit(Init, expr);
    return nullptr;
  }

  Expr *Result = cast_or_null<Expr>(InitExprs[Init]);
  setInit(Init, expr);
  return Result;
}

void InitListExpr::setArrayFiller(Expr *filler) {
  assert(!hasArrayFiller() && "Filler already set!");
  ArrayFillerOrUnionFieldInit = filler;
  // Fill out any "holes" in the array due to designated initializers.
  Expr **inits = getInits();
  for (unsigned i = 0, e = getNumInits(); i != e; ++i)
    if (inits[i] == nullptr)
      inits[i] = filler;
}

bool InitListExpr::isStringLiteralInit() const {
  if (getNumInits() != 1)
    return false;
  const ArrayType *AT = getType()->getAsArrayTypeUnsafe();
  if (!AT || !AT->getElementType()->isIntegerType())
    return false;
  // It is possible for getInit() to return null.
  const Expr *Init = getInit(0);
  if (!Init)
    return false;
  Init = Init->IgnoreParens();
  return isa<StringLiteral>(Init) || isa<ObjCEncodeExpr>(Init);
}

bool InitListExpr::isTransparent() const {
  assert(isSemanticForm() && "syntactic form never semantically transparent");

  // A glvalue InitListExpr is always just sugar.
  if (isGLValue()) {
    assert(getNumInits() == 1 && "multiple inits in glvalue init list");
    return true;
  }

  // Otherwise, we're sugar if and only if we have exactly one initializer that
  // is of the same type.
  if (getNumInits() != 1 || !getInit(0))
    return false;

  // Don't confuse aggregate initialization of a struct X { X &x; }; with a
  // transparent struct copy.
  if (!getInit(0)->isRValue() && getType()->isRecordType())
    return false;

  return getType().getCanonicalType() ==
         getInit(0)->getType().getCanonicalType();
}

bool InitListExpr::isIdiomaticZeroInitializer(const LangOptions &LangOpts) const {
  assert(isSyntacticForm() && "only test syntactic form as zero initializer");

  if (LangOpts.CPlusPlus || getNumInits() != 1 || !getInit(0)) {
    return false;
  }

  const IntegerLiteral *Lit = dyn_cast<IntegerLiteral>(getInit(0)->IgnoreImplicit());
  return Lit && Lit->getValue() == 0;
}

SourceLocation InitListExpr::getBeginLoc() const {
  if (InitListExpr *SyntacticForm = getSyntacticForm())
    return SyntacticForm->getBeginLoc();
  SourceLocation Beg = LBraceLoc;
  if (Beg.isInvalid()) {
    // Find the first non-null initializer.
    for (InitExprsTy::const_iterator I = InitExprs.begin(),
                                     E = InitExprs.end();
      I != E; ++I) {
      if (Stmt *S = *I) {
        Beg = S->getBeginLoc();
        break;
      }
    }
  }
  return Beg;
}

SourceLocation InitListExpr::getEndLoc() const {
  if (InitListExpr *SyntacticForm = getSyntacticForm())
    return SyntacticForm->getEndLoc();
  SourceLocation End = RBraceLoc;
  if (End.isInvalid()) {
    // Find the first non-null initializer from the end.
    for (InitExprsTy::const_reverse_iterator I = InitExprs.rbegin(),
         E = InitExprs.rend();
         I != E; ++I) {
      if (Stmt *S = *I) {
        End = S->getEndLoc();
        break;
      }
    }
  }
  return End;
}

/// getFunctionType - Return the underlying function type for this block.
///
const FunctionProtoType *BlockExpr::getFunctionType() const {
  // The block pointer is never sugared, but the function type might be.
  return cast<BlockPointerType>(getType())
           ->getPointeeType()->castAs<FunctionProtoType>();
}

SourceLocation BlockExpr::getCaretLocation() const {
  return TheBlock->getCaretLocation();
}
const Stmt *BlockExpr::getBody() const {
  return TheBlock->getBody();
}
Stmt *BlockExpr::getBody() {
  return TheBlock->getBody();
}


//===----------------------------------------------------------------------===//
// Generic Expression Routines
//===----------------------------------------------------------------------===//

bool Expr::isReadIfDiscardedInCPlusPlus11() const {
  // In C++11, discarded-value expressions of a certain form are special,
  // according to [expr]p10:
  //   The lvalue-to-rvalue conversion (4.1) is applied only if the
  //   expression is an lvalue of volatile-qualified type and it has
  //   one of the following forms:
  if (!isGLValue() || !getType().isVolatileQualified())
    return false;

  const Expr *E = IgnoreParens();

  //   - id-expression (5.1.1),
  if (isa<DeclRefExpr>(E))
    return true;

  //   - subscripting (5.2.1),
  if (isa<ArraySubscriptExpr>(E))
    return true;

  //   - class member access (5.2.5),
  if (isa<MemberExpr>(E))
    return true;

  //   - indirection (5.3.1),
  if (auto *UO = dyn_cast<UnaryOperator>(E))
    if (UO->getOpcode() == UO_Deref)
      return true;

  if (auto *BO = dyn_cast<BinaryOperator>(E)) {
    //   - pointer-to-member operation (5.5),
    if (BO->isPtrMemOp())
      return true;

    //   - comma expression (5.18) where the right operand is one of the above.
    if (BO->getOpcode() == BO_Comma)
      return BO->getRHS()->isReadIfDiscardedInCPlusPlus11();
  }

  //   - conditional expression (5.16) where both the second and the third
  //     operands are one of the above, or
  if (auto *CO = dyn_cast<ConditionalOperator>(E))
    return CO->getTrueExpr()->isReadIfDiscardedInCPlusPlus11() &&
           CO->getFalseExpr()->isReadIfDiscardedInCPlusPlus11();
  // The related edge case of "*x ?: *x".
  if (auto *BCO =
          dyn_cast<BinaryConditionalOperator>(E)) {
    if (auto *OVE = dyn_cast<OpaqueValueExpr>(BCO->getTrueExpr()))
      return OVE->getSourceExpr()->isReadIfDiscardedInCPlusPlus11() &&
             BCO->getFalseExpr()->isReadIfDiscardedInCPlusPlus11();
  }

  // Objective-C++ extensions to the rule.
  if (isa<PseudoObjectExpr>(E) || isa<ObjCIvarRefExpr>(E))
    return true;

  return false;
}

/// isUnusedResultAWarning - Return true if this immediate expression should
/// be warned about if the result is unused.  If so, fill in Loc and Ranges
/// with location to warn on and the source range[s] to report with the
/// warning.
bool Expr::isUnusedResultAWarning(const Expr *&WarnE, SourceLocation &Loc,
                                  SourceRange &R1, SourceRange &R2,
                                  ASTContext &Ctx) const {
  // Don't warn if the expr is type dependent. The type could end up
  // instantiating to void.
  if (isTypeDependent())
    return false;

  switch (getStmtClass()) {
  default:
    if (getType()->isVoidType())
      return false;
    WarnE = this;
    Loc = getExprLoc();
    R1 = getSourceRange();
    return true;
  case ParenExprClass:
    return cast<ParenExpr>(this)->getSubExpr()->
      isUnusedResultAWarning(WarnE, Loc, R1, R2, Ctx);
  case GenericSelectionExprClass:
    return cast<GenericSelectionExpr>(this)->getResultExpr()->
      isUnusedResultAWarning(WarnE, Loc, R1, R2, Ctx);
  case CoawaitExprClass:
  case CoyieldExprClass:
    return cast<CoroutineSuspendExpr>(this)->getResumeExpr()->
      isUnusedResultAWarning(WarnE, Loc, R1, R2, Ctx);
  case ChooseExprClass:
    return cast<ChooseExpr>(this)->getChosenSubExpr()->
      isUnusedResultAWarning(WarnE, Loc, R1, R2, Ctx);
  case UnaryOperatorClass: {
    const UnaryOperator *UO = cast<UnaryOperator>(this);

    switch (UO->getOpcode()) {
    case UO_Plus:
    case UO_Minus:
    case UO_AddrOf:
    case UO_Not:
    case UO_LNot:
    case UO_Deref:
      break;
    case UO_Coawait:
      // This is just the 'operator co_await' call inside the guts of a
      // dependent co_await call.
    case UO_PostInc:
    case UO_PostDec:
    case UO_PreInc:
    case UO_PreDec:                 // ++/--
      return false;  // Not a warning.
    case UO_Real:
    case UO_Imag:
      // accessing a piece of a volatile complex is a side-effect.
      if (Ctx.getCanonicalType(UO->getSubExpr()->getType())
          .isVolatileQualified())
        return false;
      break;
    case UO_Extension:
      return UO->getSubExpr()->isUnusedResultAWarning(WarnE, Loc, R1, R2, Ctx);
    }
    WarnE = this;
    Loc = UO->getOperatorLoc();
    R1 = UO->getSubExpr()->getSourceRange();
    return true;
  }
  case BinaryOperatorClass: {
    const BinaryOperator *BO = cast<BinaryOperator>(this);
    switch (BO->getOpcode()) {
      default:
        break;
      // Consider the RHS of comma for side effects. LHS was checked by
      // Sema::CheckCommaOperands.
      case BO_Comma:
        // ((foo = <blah>), 0) is an idiom for hiding the result (and
        // lvalue-ness) of an assignment written in a macro.
        if (IntegerLiteral *IE =
              dyn_cast<IntegerLiteral>(BO->getRHS()->IgnoreParens()))
          if (IE->getValue() == 0)
            return false;
        return BO->getRHS()->isUnusedResultAWarning(WarnE, Loc, R1, R2, Ctx);
      // Consider '||', '&&' to have side effects if the LHS or RHS does.
      case BO_LAnd:
      case BO_LOr:
        if (!BO->getLHS()->isUnusedResultAWarning(WarnE, Loc, R1, R2, Ctx) ||
            !BO->getRHS()->isUnusedResultAWarning(WarnE, Loc, R1, R2, Ctx))
          return false;
        break;
    }
    if (BO->isAssignmentOp())
      return false;
    WarnE = this;
    Loc = BO->getOperatorLoc();
    R1 = BO->getLHS()->getSourceRange();
    R2 = BO->getRHS()->getSourceRange();
    return true;
  }
  case CompoundAssignOperatorClass:
  case VAArgExprClass:
  case AtomicExprClass:
    return false;

  case ConditionalOperatorClass: {
    // If only one of the LHS or RHS is a warning, the operator might
    // be being used for control flow. Only warn if both the LHS and
    // RHS are warnings.
    const auto *Exp = cast<ConditionalOperator>(this);
    return Exp->getLHS()->isUnusedResultAWarning(WarnE, Loc, R1, R2, Ctx) &&
           Exp->getRHS()->isUnusedResultAWarning(WarnE, Loc, R1, R2, Ctx);
  }
  case BinaryConditionalOperatorClass: {
    const auto *Exp = cast<BinaryConditionalOperator>(this);
    return Exp->getFalseExpr()->isUnusedResultAWarning(WarnE, Loc, R1, R2, Ctx);
  }

  case MemberExprClass:
    WarnE = this;
    Loc = cast<MemberExpr>(this)->getMemberLoc();
    R1 = SourceRange(Loc, Loc);
    R2 = cast<MemberExpr>(this)->getBase()->getSourceRange();
    return true;

  case ArraySubscriptExprClass:
    WarnE = this;
    Loc = cast<ArraySubscriptExpr>(this)->getRBracketLoc();
    R1 = cast<ArraySubscriptExpr>(this)->getLHS()->getSourceRange();
    R2 = cast<ArraySubscriptExpr>(this)->getRHS()->getSourceRange();
    return true;

  case CXXOperatorCallExprClass: {
    // Warn about operator ==,!=,<,>,<=, and >= even when user-defined operator
    // overloads as there is no reasonable way to define these such that they
    // have non-trivial, desirable side-effects. See the -Wunused-comparison
    // warning: operators == and != are commonly typo'ed, and so warning on them
    // provides additional value as well. If this list is updated,
    // DiagnoseUnusedComparison should be as well.
    const CXXOperatorCallExpr *Op = cast<CXXOperatorCallExpr>(this);
    switch (Op->getOperator()) {
    default:
      break;
    case OO_EqualEqual:
    case OO_ExclaimEqual:
    case OO_Less:
    case OO_Greater:
    case OO_GreaterEqual:
    case OO_LessEqual:
      if (Op->getCallReturnType(Ctx)->isReferenceType() ||
          Op->getCallReturnType(Ctx)->isVoidType())
        break;
      WarnE = this;
      Loc = Op->getOperatorLoc();
      R1 = Op->getSourceRange();
      return true;
    }

    // Fallthrough for generic call handling.
    LLVM_FALLTHROUGH;
  }
  case CallExprClass:
  case CXXMemberCallExprClass:
  case UserDefinedLiteralClass: {
    // If this is a direct call, get the callee.
    const CallExpr *CE = cast<CallExpr>(this);
    if (const Decl *FD = CE->getCalleeDecl()) {
      // If the callee has attribute pure, const, or warn_unused_result, warn
      // about it. void foo() { strlen("bar"); } should warn.
      //
      // Note: If new cases are added here, DiagnoseUnusedExprResult should be
      // updated to match for QoI.
      if (CE->hasUnusedResultAttr(Ctx) ||
          FD->hasAttr<PureAttr>() || FD->hasAttr<ConstAttr>()) {
        WarnE = this;
        Loc = CE->getCallee()->getBeginLoc();
        R1 = CE->getCallee()->getSourceRange();

        if (unsigned NumArgs = CE->getNumArgs())
          R2 = SourceRange(CE->getArg(0)->getBeginLoc(),
                           CE->getArg(NumArgs - 1)->getEndLoc());
        return true;
      }
    }
    return false;
  }

  // If we don't know precisely what we're looking at, let's not warn.
  case UnresolvedLookupExprClass:
  case CXXUnresolvedConstructExprClass:
  case RecoveryExprClass:
    return false;

  case CXXTemporaryObjectExprClass:
  case CXXConstructExprClass: {
    if (const CXXRecordDecl *Type = getType()->getAsCXXRecordDecl()) {
      const auto *WarnURAttr = Type->getAttr<WarnUnusedResultAttr>();
      if (Type->hasAttr<WarnUnusedAttr>() ||
          (WarnURAttr && WarnURAttr->IsCXX11NoDiscard())) {
        WarnE = this;
        Loc = getBeginLoc();
        R1 = getSourceRange();
        return true;
      }
    }

    const auto *CE = cast<CXXConstructExpr>(this);
    if (const CXXConstructorDecl *Ctor = CE->getConstructor()) {
      const auto *WarnURAttr = Ctor->getAttr<WarnUnusedResultAttr>();
      if (WarnURAttr && WarnURAttr->IsCXX11NoDiscard()) {
        WarnE = this;
        Loc = getBeginLoc();
        R1 = getSourceRange();

        if (unsigned NumArgs = CE->getNumArgs())
          R2 = SourceRange(CE->getArg(0)->getBeginLoc(),
                           CE->getArg(NumArgs - 1)->getEndLoc());
        return true;
      }
    }

    return false;
  }

  case ObjCMessageExprClass: {
    const ObjCMessageExpr *ME = cast<ObjCMessageExpr>(this);
    if (Ctx.getLangOpts().ObjCAutoRefCount &&
        ME->isInstanceMessage() &&
        !ME->getType()->isVoidType() &&
        ME->getMethodFamily() == OMF_init) {
      WarnE = this;
      Loc = getExprLoc();
      R1 = ME->getSourceRange();
      return true;
    }

    if (const ObjCMethodDecl *MD = ME->getMethodDecl())
      if (MD->hasAttr<WarnUnusedResultAttr>()) {
        WarnE = this;
        Loc = getExprLoc();
        return true;
      }

    return false;
  }

  case ObjCPropertyRefExprClass:
    WarnE = this;
    Loc = getExprLoc();
    R1 = getSourceRange();
    return true;

  case PseudoObjectExprClass: {
    const PseudoObjectExpr *PO = cast<PseudoObjectExpr>(this);

    // Only complain about things that have the form of a getter.
    if (isa<UnaryOperator>(PO->getSyntacticForm()) ||
        isa<BinaryOperator>(PO->getSyntacticForm()))
      return false;

    WarnE = this;
    Loc = getExprLoc();
    R1 = getSourceRange();
    return true;
  }

  case StmtExprClass: {
    // Statement exprs don't logically have side effects themselves, but are
    // sometimes used in macros in ways that give them a type that is unused.
    // For example ({ blah; foo(); }) will end up with a type if foo has a type.
    // however, if the result of the stmt expr is dead, we don't want to emit a
    // warning.
    const CompoundStmt *CS = cast<StmtExpr>(this)->getSubStmt();
    if (!CS->body_empty()) {
      if (const Expr *E = dyn_cast<Expr>(CS->body_back()))
        return E->isUnusedResultAWarning(WarnE, Loc, R1, R2, Ctx);
      if (const LabelStmt *Label = dyn_cast<LabelStmt>(CS->body_back()))
        if (const Expr *E = dyn_cast<Expr>(Label->getSubStmt()))
          return E->isUnusedResultAWarning(WarnE, Loc, R1, R2, Ctx);
    }

    if (getType()->isVoidType())
      return false;
    WarnE = this;
    Loc = cast<StmtExpr>(this)->getLParenLoc();
    R1 = getSourceRange();
    return true;
  }
  case CXXFunctionalCastExprClass:
  case CStyleCastExprClass: {
    // Ignore an explicit cast to void, except in C++98 if the operand is a
    // volatile glvalue for which we would trigger an implicit read in any
    // other language mode. (Such an implicit read always happens as part of
    // the lvalue conversion in C, and happens in C++ for expressions of all
    // forms where it seems likely the user intended to trigger a volatile
    // load.)
    const CastExpr *CE = cast<CastExpr>(this);
    const Expr *SubE = CE->getSubExpr()->IgnoreParens();
    if (CE->getCastKind() == CK_ToVoid) {
      if (Ctx.getLangOpts().CPlusPlus && !Ctx.getLangOpts().CPlusPlus11 &&
          SubE->isReadIfDiscardedInCPlusPlus11()) {
        // Suppress the "unused value" warning for idiomatic usage of
        // '(void)var;' used to suppress "unused variable" warnings.
        if (auto *DRE = dyn_cast<DeclRefExpr>(SubE))
          if (auto *VD = dyn_cast<VarDecl>(DRE->getDecl()))
            if (!VD->isExternallyVisible())
              return false;

        // The lvalue-to-rvalue conversion would have no effect for an array.
        // It's implausible that the programmer expected this to result in a
        // volatile array load, so don't warn.
        if (SubE->getType()->isArrayType())
          return false;

        return SubE->isUnusedResultAWarning(WarnE, Loc, R1, R2, Ctx);
      }
      return false;
    }

    // If this is a cast to a constructor conversion, check the operand.
    // Otherwise, the result of the cast is unused.
    if (CE->getCastKind() == CK_ConstructorConversion)
      return CE->getSubExpr()->isUnusedResultAWarning(WarnE, Loc, R1, R2, Ctx);
    if (CE->getCastKind() == CK_Dependent)
      return false;

    WarnE = this;
    if (const CXXFunctionalCastExpr *CXXCE =
            dyn_cast<CXXFunctionalCastExpr>(this)) {
      Loc = CXXCE->getBeginLoc();
      R1 = CXXCE->getSubExpr()->getSourceRange();
    } else {
      const CStyleCastExpr *CStyleCE = cast<CStyleCastExpr>(this);
      Loc = CStyleCE->getLParenLoc();
      R1 = CStyleCE->getSubExpr()->getSourceRange();
    }
    return true;
  }
  case ImplicitCastExprClass: {
    const CastExpr *ICE = cast<ImplicitCastExpr>(this);

    // lvalue-to-rvalue conversion on a volatile lvalue is a side-effect.
    if (ICE->getCastKind() == CK_LValueToRValue &&
        ICE->getSubExpr()->getType().isVolatileQualified())
      return false;

    return ICE->getSubExpr()->isUnusedResultAWarning(WarnE, Loc, R1, R2, Ctx);
  }
  case CXXDefaultArgExprClass:
    return (cast<CXXDefaultArgExpr>(this)
            ->getExpr()->isUnusedResultAWarning(WarnE, Loc, R1, R2, Ctx));
  case CXXDefaultInitExprClass:
    return (cast<CXXDefaultInitExpr>(this)
            ->getExpr()->isUnusedResultAWarning(WarnE, Loc, R1, R2, Ctx));

  case CXXNewExprClass:
    // FIXME: In theory, there might be new expressions that don't have side
    // effects (e.g. a placement new with an uninitialized POD).
  case CXXDeleteExprClass:
    return false;
  case MaterializeTemporaryExprClass:
    return cast<MaterializeTemporaryExpr>(this)
        ->getSubExpr()
        ->isUnusedResultAWarning(WarnE, Loc, R1, R2, Ctx);
  case CXXBindTemporaryExprClass:
    return cast<CXXBindTemporaryExpr>(this)->getSubExpr()
               ->isUnusedResultAWarning(WarnE, Loc, R1, R2, Ctx);
  case ExprWithCleanupsClass:
    return cast<ExprWithCleanups>(this)->getSubExpr()
               ->isUnusedResultAWarning(WarnE, Loc, R1, R2, Ctx);
  }
}

/// isOBJCGCCandidate - Check if an expression is objc gc'able.
/// returns true, if it is; false otherwise.
bool Expr::isOBJCGCCandidate(ASTContext &Ctx) const {
  const Expr *E = IgnoreParens();
  switch (E->getStmtClass()) {
  default:
    return false;
  case ObjCIvarRefExprClass:
    return true;
  case Expr::UnaryOperatorClass:
    return cast<UnaryOperator>(E)->getSubExpr()->isOBJCGCCandidate(Ctx);
  case ImplicitCastExprClass:
    return cast<ImplicitCastExpr>(E)->getSubExpr()->isOBJCGCCandidate(Ctx);
  case MaterializeTemporaryExprClass:
    return cast<MaterializeTemporaryExpr>(E)->getSubExpr()->isOBJCGCCandidate(
        Ctx);
  case CStyleCastExprClass:
    return cast<CStyleCastExpr>(E)->getSubExpr()->isOBJCGCCandidate(Ctx);
  case DeclRefExprClass: {
    const Decl *D = cast<DeclRefExpr>(E)->getDecl();

    if (const VarDecl *VD = dyn_cast<VarDecl>(D)) {
      if (VD->hasGlobalStorage())
        return true;
      QualType T = VD->getType();
      // dereferencing to a  pointer is always a gc'able candidate,
      // unless it is __weak.
      return T->isPointerType() &&
             (Ctx.getObjCGCAttrKind(T) != Qualifiers::Weak);
    }
    return false;
  }
  case MemberExprClass: {
    const MemberExpr *M = cast<MemberExpr>(E);
    return M->getBase()->isOBJCGCCandidate(Ctx);
  }
  case ArraySubscriptExprClass:
    return cast<ArraySubscriptExpr>(E)->getBase()->isOBJCGCCandidate(Ctx);
  }
}

bool Expr::isBoundMemberFunction(ASTContext &Ctx) const {
  if (isTypeDependent())
    return false;
  return ClassifyLValue(Ctx) == Expr::LV_MemberFunction;
}

QualType Expr::findBoundMemberType(const Expr *expr) {
  assert(expr->hasPlaceholderType(BuiltinType::BoundMember));

  // Bound member expressions are always one of these possibilities:
  //   x->m      x.m      x->*y      x.*y
  // (possibly parenthesized)

  expr = expr->IgnoreParens();
  if (const MemberExpr *mem = dyn_cast<MemberExpr>(expr)) {
    assert(isa<CXXMethodDecl>(mem->getMemberDecl()));
    return mem->getMemberDecl()->getType();
  }

  if (const BinaryOperator *op = dyn_cast<BinaryOperator>(expr)) {
    QualType type = op->getRHS()->getType()->castAs<MemberPointerType>()
                      ->getPointeeType();
    assert(type->isFunctionType());
    return type;
  }

  assert(isa<UnresolvedMemberExpr>(expr) || isa<CXXPseudoDestructorExpr>(expr));
  return QualType();
}

Expr *Expr::IgnoreImpCasts() {
  return IgnoreExprNodes(this, IgnoreImplicitCastsSingleStep);
}

Expr *Expr::IgnoreCasts() {
  return IgnoreExprNodes(this, IgnoreCastsSingleStep);
}

Expr *Expr::IgnoreImplicit() {
  return IgnoreExprNodes(this, IgnoreImplicitSingleStep);
}

Expr *Expr::IgnoreImplicitAsWritten() {
  return IgnoreExprNodes(this, IgnoreImplicitAsWrittenSingleStep);
}

Expr *Expr::IgnoreParens() {
  return IgnoreExprNodes(this, IgnoreParensSingleStep);
}

Expr *Expr::IgnoreParenImpCasts() {
  return IgnoreExprNodes(this, IgnoreParensSingleStep,
                         IgnoreImplicitCastsExtraSingleStep);
}

Expr *Expr::IgnoreParenCasts() {
  return IgnoreExprNodes(this, IgnoreParensSingleStep, IgnoreCastsSingleStep);
}

Expr *Expr::IgnoreConversionOperatorSingleStep() {
  if (auto *MCE = dyn_cast<CXXMemberCallExpr>(this)) {
    if (MCE->getMethodDecl() && isa<CXXConversionDecl>(MCE->getMethodDecl()))
      return MCE->getImplicitObjectArgument();
  }
  return this;
}

Expr *Expr::IgnoreParenLValueCasts() {
  return IgnoreExprNodes(this, IgnoreParensSingleStep,
                         IgnoreLValueCastsSingleStep);
}

Expr *Expr::IgnoreParenBaseCasts() {
  return IgnoreExprNodes(this, IgnoreParensSingleStep,
                         IgnoreBaseCastsSingleStep);
}

Expr *Expr::IgnoreParenNoopCasts(const ASTContext &Ctx) {
  auto IgnoreNoopCastsSingleStep = [&Ctx](Expr *E) {
    if (auto *CE = dyn_cast<CastExpr>(E)) {
      // We ignore integer <-> casts that are of the same width, ptr<->ptr and
      // ptr<->int casts of the same width. We also ignore all identity casts.
      Expr *SubExpr = CE->getSubExpr();
      bool IsIdentityCast =
          Ctx.hasSameUnqualifiedType(E->getType(), SubExpr->getType());
      bool IsSameWidthCast = (E->getType()->isPointerType() ||
                              E->getType()->isIntegralType(Ctx)) &&
                             (SubExpr->getType()->isPointerType() ||
                              SubExpr->getType()->isIntegralType(Ctx)) &&
                             (Ctx.getTypeSize(E->getType()) ==
                              Ctx.getTypeSize(SubExpr->getType()));

      if (IsIdentityCast || IsSameWidthCast)
        return SubExpr;
    } else if (auto *NTTP = dyn_cast<SubstNonTypeTemplateParmExpr>(E))
      return NTTP->getReplacement();

    return E;
  };
  return IgnoreExprNodes(this, IgnoreParensSingleStep,
                         IgnoreNoopCastsSingleStep);
}

Expr *Expr::IgnoreUnlessSpelledInSource() {
  auto IgnoreImplicitConstructorSingleStep = [](Expr *E) {
    if (auto *Cast = dyn_cast<CXXFunctionalCastExpr>(E)) {
      auto *SE = Cast->getSubExpr();
      if (SE->getSourceRange() == E->getSourceRange())
        return SE;
    }

    if (auto *C = dyn_cast<CXXConstructExpr>(E)) {
      auto NumArgs = C->getNumArgs();
      if (NumArgs == 1 ||
          (NumArgs > 1 && isa<CXXDefaultArgExpr>(C->getArg(1)))) {
        Expr *A = C->getArg(0);
        if (A->getSourceRange() == E->getSourceRange() || C->isElidable())
          return A;
      }
    }
    return E;
  };
  auto IgnoreImplicitMemberCallSingleStep = [](Expr *E) {
    if (auto *C = dyn_cast<CXXMemberCallExpr>(E)) {
      Expr *ExprNode = C->getImplicitObjectArgument();
      if (ExprNode->getSourceRange() == E->getSourceRange()) {
        return ExprNode;
      }
      if (auto *PE = dyn_cast<ParenExpr>(ExprNode)) {
        if (PE->getSourceRange() == C->getSourceRange()) {
          return cast<Expr>(PE);
        }
      }
      ExprNode = ExprNode->IgnoreParenImpCasts();
      if (ExprNode->getSourceRange() == E->getSourceRange())
        return ExprNode;
    }
    return E;
  };
  return IgnoreExprNodes(
      this, IgnoreImplicitSingleStep, IgnoreImplicitCastsExtraSingleStep,
      IgnoreParensOnlySingleStep, IgnoreImplicitConstructorSingleStep,
      IgnoreImplicitMemberCallSingleStep);
}

bool Expr::isDefaultArgument() const {
  const Expr *E = this;
  if (const MaterializeTemporaryExpr *M = dyn_cast<MaterializeTemporaryExpr>(E))
    E = M->getSubExpr();

  while (const ImplicitCastExpr *ICE = dyn_cast<ImplicitCastExpr>(E))
    E = ICE->getSubExprAsWritten();

  return isa<CXXDefaultArgExpr>(E);
}

/// Skip over any no-op casts and any temporary-binding
/// expressions.
static const Expr *skipTemporaryBindingsNoOpCastsAndParens(const Expr *E) {
  if (const MaterializeTemporaryExpr *M = dyn_cast<MaterializeTemporaryExpr>(E))
    E = M->getSubExpr();

  while (const ImplicitCastExpr *ICE = dyn_cast<ImplicitCastExpr>(E)) {
    if (ICE->getCastKind() == CK_NoOp)
      E = ICE->getSubExpr();
    else
      break;
  }

  while (const CXXBindTemporaryExpr *BE = dyn_cast<CXXBindTemporaryExpr>(E))
    E = BE->getSubExpr();

  while (const ImplicitCastExpr *ICE = dyn_cast<ImplicitCastExpr>(E)) {
    if (ICE->getCastKind() == CK_NoOp)
      E = ICE->getSubExpr();
    else
      break;
  }

  return E->IgnoreParens();
}

/// isTemporaryObject - Determines if this expression produces a
/// temporary of the given class type.
bool Expr::isTemporaryObject(ASTContext &C, const CXXRecordDecl *TempTy) const {
  if (!C.hasSameUnqualifiedType(getType(), C.getTypeDeclType(TempTy)))
    return false;

  const Expr *E = skipTemporaryBindingsNoOpCastsAndParens(this);

  // Temporaries are by definition pr-values of class type.
  if (!E->Classify(C).isPRValue()) {
    // In this context, property reference is a message call and is pr-value.
    if (!isa<ObjCPropertyRefExpr>(E))
      return false;
  }

  // Black-list a few cases which yield pr-values of class type that don't
  // refer to temporaries of that type:

  // - implicit derived-to-base conversions
  if (isa<ImplicitCastExpr>(E)) {
    switch (cast<ImplicitCastExpr>(E)->getCastKind()) {
    case CK_DerivedToBase:
    case CK_UncheckedDerivedToBase:
      return false;
    default:
      break;
    }
  }

  // - member expressions (all)
  if (isa<MemberExpr>(E))
    return false;

  if (const BinaryOperator *BO = dyn_cast<BinaryOperator>(E))
    if (BO->isPtrMemOp())
      return false;

  // - opaque values (all)
  if (isa<OpaqueValueExpr>(E))
    return false;

  return true;
}

bool Expr::isImplicitCXXThis() const {
  const Expr *E = this;

  // Strip away parentheses and casts we don't care about.
  while (true) {
    if (const ParenExpr *Paren = dyn_cast<ParenExpr>(E)) {
      E = Paren->getSubExpr();
      continue;
    }

    if (const ImplicitCastExpr *ICE = dyn_cast<ImplicitCastExpr>(E)) {
      if (ICE->getCastKind() == CK_NoOp ||
          ICE->getCastKind() == CK_LValueToRValue ||
          ICE->getCastKind() == CK_DerivedToBase ||
          ICE->getCastKind() == CK_UncheckedDerivedToBase) {
        E = ICE->getSubExpr();
        continue;
      }
    }

    if (const UnaryOperator* UnOp = dyn_cast<UnaryOperator>(E)) {
      if (UnOp->getOpcode() == UO_Extension) {
        E = UnOp->getSubExpr();
        continue;
      }
    }

    if (const MaterializeTemporaryExpr *M
                                      = dyn_cast<MaterializeTemporaryExpr>(E)) {
      E = M->getSubExpr();
      continue;
    }

    break;
  }

  if (const CXXThisExpr *This = dyn_cast<CXXThisExpr>(E))
    return This->isImplicit();

  return false;
}

/// hasAnyTypeDependentArguments - Determines if any of the expressions
/// in Exprs is type-dependent.
bool Expr::hasAnyTypeDependentArguments(ArrayRef<Expr *> Exprs) {
  for (unsigned I = 0; I < Exprs.size(); ++I)
    if (Exprs[I]->isTypeDependent())
      return true;

  return false;
}

bool Expr::isConstantInitializer(ASTContext &Ctx, bool IsForRef,
                                 const Expr **Culprit) const {
  assert(!isValueDependent() &&
         "Expression evaluator can't be called on a dependent expression.");

  // This function is attempting whether an expression is an initializer
  // which can be evaluated at compile-time. It very closely parallels
  // ConstExprEmitter in CGExprConstant.cpp; if they don't match, it
  // will lead to unexpected results.  Like ConstExprEmitter, it falls back
  // to isEvaluatable most of the time.
  //
  // If we ever capture reference-binding directly in the AST, we can
  // kill the second parameter.

  if (IsForRef) {
    EvalResult Result;
    EvalContext EvalCtx(Ctx, nullptr);
    if (EvaluateAsLValue(Result, EvalCtx) && !Result.HasSideEffects)
      return true;
    if (Culprit)
      *Culprit = this;
    return false;
  }

  switch (getStmtClass()) {
  default: break;
  case Stmt::ExprWithCleanupsClass:
    return cast<ExprWithCleanups>(this)->getSubExpr()->isConstantInitializer(
        Ctx, IsForRef, Culprit);
  case StringLiteralClass:
  case ObjCEncodeExprClass:
    return true;
  case CXXTemporaryObjectExprClass:
  case CXXConstructExprClass: {
    const CXXConstructExpr *CE = cast<CXXConstructExpr>(this);

    if (CE->getConstructor()->isTrivial() &&
        CE->getConstructor()->getParent()->hasTrivialDestructor()) {
      // Trivial default constructor
      if (!CE->getNumArgs()) return true;

      // Trivial copy constructor
      assert(CE->getNumArgs() == 1 && "trivial ctor with > 1 argument");
      return CE->getArg(0)->isConstantInitializer(Ctx, false, Culprit);
    }

    break;
  }
  case ConstantExprClass: {
    // FIXME: We should be able to return "true" here, but it can lead to extra
    // error messages. E.g. in Sema/array-init.c.
    const Expr *Exp = cast<ConstantExpr>(this)->getSubExpr();
    return Exp->isConstantInitializer(Ctx, false, Culprit);
  }
  case CompoundLiteralExprClass: {
    // This handles gcc's extension that allows global initializers like
    // "struct x {int x;} x = (struct x) {};".
    // FIXME: This accepts other cases it shouldn't!
    const Expr *Exp = cast<CompoundLiteralExpr>(this)->getInitializer();
    return Exp->isConstantInitializer(Ctx, false, Culprit);
  }
  case DesignatedInitUpdateExprClass: {
    const DesignatedInitUpdateExpr *DIUE = cast<DesignatedInitUpdateExpr>(this);
    return DIUE->getBase()->isConstantInitializer(Ctx, false, Culprit) &&
           DIUE->getUpdater()->isConstantInitializer(Ctx, false, Culprit);
  }
  case InitListExprClass: {
    const InitListExpr *ILE = cast<InitListExpr>(this);
    assert(ILE->isSemanticForm() && "InitListExpr must be in semantic form");
    if (ILE->getType()->isArrayType()) {
      unsigned numInits = ILE->getNumInits();
      for (unsigned i = 0; i < numInits; i++) {
        if (!ILE->getInit(i)->isConstantInitializer(Ctx, false, Culprit))
          return false;
      }
      return true;
    }

    if (ILE->getType()->isRecordType()) {
      unsigned ElementNo = 0;
      RecordDecl *RD = ILE->getType()->castAs<RecordType>()->getDecl();
      for (const auto *Field : RD->fields()) {
        // If this is a union, skip all the fields that aren't being initialized.
        if (RD->isUnion() && ILE->getInitializedFieldInUnion() != Field)
          continue;

        // Don't emit anonymous bitfields, they just affect layout.
        if (Field->isUnnamedBitfield())
          continue;

        if (ElementNo < ILE->getNumInits()) {
          const Expr *Elt = ILE->getInit(ElementNo++);
          if (Field->isBitField()) {
            // Bitfields have to evaluate to an integer.
            EvalResult Result;
            EvalContext EvalCtx(Ctx, nullptr);
            if (!Elt->EvaluateAsInt(Result, EvalCtx)) {
              if (Culprit)
                *Culprit = Elt;
              return false;
            }
          } else {
            bool RefType = Field->getType()->isReferenceType();
            if (!Elt->isConstantInitializer(Ctx, RefType, Culprit))
              return false;
          }
        }
      }
      return true;
    }

    break;
  }
  case ImplicitValueInitExprClass:
  case NoInitExprClass:
    return true;
  case ParenExprClass:
    return cast<ParenExpr>(this)->getSubExpr()
      ->isConstantInitializer(Ctx, IsForRef, Culprit);
  case GenericSelectionExprClass:
    return cast<GenericSelectionExpr>(this)->getResultExpr()
      ->isConstantInitializer(Ctx, IsForRef, Culprit);
  case ChooseExprClass:
    if (cast<ChooseExpr>(this)->isConditionDependent()) {
      if (Culprit)
        *Culprit = this;
      return false;
    }
    return cast<ChooseExpr>(this)->getChosenSubExpr()
      ->isConstantInitializer(Ctx, IsForRef, Culprit);
  case UnaryOperatorClass: {
    const UnaryOperator* Exp = cast<UnaryOperator>(this);
    if (Exp->getOpcode() == UO_Extension)
      return Exp->getSubExpr()->isConstantInitializer(Ctx, false, Culprit);
    break;
  }
  case CXXFunctionalCastExprClass:
  case CXXStaticCastExprClass:
  case ImplicitCastExprClass:
  case CStyleCastExprClass:
  case ObjCBridgedCastExprClass:
  case CXXDynamicCastExprClass:
  case CXXReinterpretCastExprClass:
  case CXXAddrspaceCastExprClass:
  case CXXConstCastExprClass: {
    const CastExpr *CE = cast<CastExpr>(this);

    // Handle misc casts we want to ignore.
    if (CE->getCastKind() == CK_NoOp ||
        CE->getCastKind() == CK_LValueToRValue ||
        CE->getCastKind() == CK_ToUnion ||
        CE->getCastKind() == CK_ConstructorConversion ||
        CE->getCastKind() == CK_NonAtomicToAtomic ||
        CE->getCastKind() == CK_AtomicToNonAtomic ||
        CE->getCastKind() == CK_IntToOCLSampler)
      return CE->getSubExpr()->isConstantInitializer(Ctx, false, Culprit);

    break;
  }
  case MaterializeTemporaryExprClass:
    return cast<MaterializeTemporaryExpr>(this)
        ->getSubExpr()
        ->isConstantInitializer(Ctx, false, Culprit);

  case SubstNonTypeTemplateParmExprClass:
    return cast<SubstNonTypeTemplateParmExpr>(this)->getReplacement()
      ->isConstantInitializer(Ctx, false, Culprit);
  case CXXDefaultArgExprClass:
    return cast<CXXDefaultArgExpr>(this)->getExpr()
      ->isConstantInitializer(Ctx, false, Culprit);
  case CXXDefaultInitExprClass:
    return cast<CXXDefaultInitExpr>(this)->getExpr()
      ->isConstantInitializer(Ctx, false, Culprit);
  }
  // Allow certain forms of UB in constant initializers: signed integer
  // overflow and floating-point division by zero. We'll give a warning on
  // these, but they're common enough that we have to accept them.
  EvalContext EvalCtx(Ctx, nullptr);
  if (isEvaluatable(EvalCtx, SE_AllowUndefinedBehavior))
    return true;
  if (Culprit)
    *Culprit = this;
  return false;
}

bool CallExpr::isBuiltinAssumeFalse(const EvalContext &Ctx) const {
  const FunctionDecl* FD = getDirectCallee();
  if (!FD || (FD->getBuiltinID() != Builtin::BI__assume &&
              FD->getBuiltinID() != Builtin::BI__builtin_assume))
    return false;

  const Expr* Arg = getArg(0);
  bool ArgVal;
  return !Arg->isValueDependent() &&
         Arg->EvaluateAsBooleanCondition(ArgVal, Ctx) && !ArgVal;
}

namespace {
  /// Look for any side effects within a Stmt.
  class SideEffectFinder : public ConstEvaluatedExprVisitor<SideEffectFinder> {
    typedef ConstEvaluatedExprVisitor<SideEffectFinder> Inherited;
    const bool IncludePossibleEffects;
    bool HasSideEffects;

  public:
    explicit SideEffectFinder(const Expr::EvalContext &Context, bool IncludePossible)
      : Inherited(Context),
        IncludePossibleEffects(IncludePossible), HasSideEffects(false) { }

    bool hasSideEffects() const { return HasSideEffects; }

    void VisitDecl(const Decl *D) {
      if (!D)
        return;

      // We assume the caller checks subexpressions (eg, the initializer, VLA
      // bounds) for side-effects on our behalf.
      if (auto *VD = dyn_cast<VarDecl>(D)) {
        // Registering a destructor is a side-effect.
        if (IncludePossibleEffects && VD->isThisDeclarationADefinition() &&
            VD->needsDestruction(Context.ASTCtx))
          HasSideEffects = true;
      }
    }

    void VisitDeclStmt(const DeclStmt *DS) {
      for (auto *D : DS->decls())
        VisitDecl(D);
      Inherited::VisitDeclStmt(DS);
    }

    void VisitExpr(const Expr *E) {
      if (!HasSideEffects &&
          E->HasSideEffects(Context, IncludePossibleEffects))
        HasSideEffects = true;
    }
  };
}

bool Expr::HasSideEffects(const EvalContext &Ctx,
                          bool IncludePossibleEffects) const {
  // In circumstances where we care about definite side effects instead of
  // potential side effects, we want to ignore expressions that are part of a
  // macro expansion as a potential side effect.
  if (!IncludePossibleEffects && getExprLoc().isMacroID())
    return false;

  switch (getStmtClass()) {
  case NoStmtClass:
  #define ABSTRACT_STMT(Type)
  #define STMT(Type, Base) case Type##Class:
  #define EXPR(Type, Base)
  #include "clang/AST/StmtNodes.inc"
    llvm_unreachable("unexpected Expr kind");

  case DependentScopeDeclRefExprClass:
  case CXXUnresolvedConstructExprClass:
  case CXXDependentScopeMemberExprClass:
  case CppxDependentMemberAccessExprClass:
  case CppxCallOrConstructorExprClass:
  case CppxDerefOrPtrExprClass:
  case CppxWildcardExprClass:
  case CppxTemplateOrArrayExprClass:
  case UnresolvedLookupExprClass:
  case UnresolvedMemberExprClass:
  case PackExpansionExprClass:
  case SubstNonTypeTemplateParmPackExprClass:
  case FunctionParmPackExprClass:
  case TypoExprClass:
  case RecoveryExprClass:
  case CXXFoldExprClass:
    // Make a conservative assumption for dependent nodes.
    return IncludePossibleEffects;

  case DeclRefExprClass:
  case ObjCIvarRefExprClass:
  case PredefinedExprClass:
  case IntegerLiteralClass:
  case FixedPointLiteralClass:
  case FloatingLiteralClass:
  case ImaginaryLiteralClass:
  case StringLiteralClass:
  case CharacterLiteralClass:
  case OffsetOfExprClass:
  case ImplicitValueInitExprClass:
  case UnaryExprOrTypeTraitExprClass:
  case AddrLabelExprClass:
  case GNUNullExprClass:
  case ArrayInitIndexExprClass:
  case NoInitExprClass:
  case CXXBoolLiteralExprClass:
  case CXXNullPtrLiteralExprClass:
  case CXXThisExprClass:
  case CXXScalarValueInitExprClass:
  case TypeTraitExprClass:
  case ArrayTypeTraitExprClass:
  case ExpressionTraitExprClass:
  case CXXNoexceptExprClass:
  case SizeOfPackExprClass:
  case ObjCStringLiteralClass:
  case ObjCEncodeExprClass:
  case ObjCBoolLiteralExprClass:
  case ObjCAvailabilityCheckExprClass:
  case CXXUuidofExprClass:
  case OpaqueValueExprClass:
  case SourceLocExprClass:
  case ConceptSpecializationExprClass:
  case RequiresExprClass:
  case CXXReflectExprClass:
  case CXXInvalidReflectionExprClass:
  case CXXReflectionReadQueryExprClass:
  case CXXReflectionWriteQueryExprClass:
  case CXXReflectPrintLiteralExprClass:
  case CXXReflectPrintReflectionExprClass:
  case CXXReflectDumpReflectionExprClass:
  case CXXCompilerErrorExprClass:
  case CXXExprSpliceExprClass:
  case CXXMemberExprSpliceExprClass:
  case CXXPackSpliceExprClass:
  case CXXDependentSpliceIdExprClass:
  case CXXConcatenateExprClass:
  case CXXFragmentExprClass:
  case CXXFragmentCaptureExprClass:
  case CXXInjectedValueExprClass:
  case CXXSelectMemberExprClass:
  case CXXSelectPackExprClass:
<<<<<<< HEAD
  case CppxTypeLiteralClass:
  case CppxDeclRefExprClass:
  case CppxPartialEvalExprClass:
  case CXXParameterInfoExprClass:
=======
>>>>>>> 1dcf6d28
    // These never have a side-effect.
    return false;

  case ConstantExprClass:
    // FIXME: Move this into the "return false;" block above.
    return cast<ConstantExpr>(this)->getSubExpr()->HasSideEffects(
        Ctx, IncludePossibleEffects);

  case CallExprClass:
  case CXXOperatorCallExprClass:
  case CXXMemberCallExprClass:
  case CUDAKernelCallExprClass:
  case UserDefinedLiteralClass: {
    // We don't know a call definitely has side effects, except for calls
    // to pure/const functions that definitely don't.
    // If the call itself is considered side-effect free, check the operands.
    const Decl *FD = cast<CallExpr>(this)->getCalleeDecl();
    bool IsPure = FD && (FD->hasAttr<ConstAttr>() || FD->hasAttr<PureAttr>());
    if (IsPure || !IncludePossibleEffects)
      break;
    return true;
  }

  case BlockExprClass:
  case CXXBindTemporaryExprClass:
    if (!IncludePossibleEffects)
      break;
    return true;

  case MSPropertyRefExprClass:
  case MSPropertySubscriptExprClass:
  case CompoundAssignOperatorClass:
  case VAArgExprClass:
  case AtomicExprClass:
  case CXXThrowExprClass:
  case CXXNewExprClass:
  case CXXDeleteExprClass:
  case CoawaitExprClass:
  case DependentCoawaitExprClass:
  case CoyieldExprClass:
    // These always have a side-effect.
    return true;

  case StmtExprClass: {
    // StmtExprs have a side-effect if any substatement does.
    SideEffectFinder Finder(Ctx, IncludePossibleEffects);
    Finder.Visit(cast<StmtExpr>(this)->getSubStmt());
    return Finder.hasSideEffects();
  }

  case ExprWithCleanupsClass:
    if (IncludePossibleEffects)
      if (cast<ExprWithCleanups>(this)->cleanupsHaveSideEffects())
        return true;
    break;

  case ParenExprClass:
  case ArraySubscriptExprClass:
  case MatrixSubscriptExprClass:
  case OMPArraySectionExprClass:
  case OMPArrayShapingExprClass:
  case OMPIteratorExprClass:
  case MemberExprClass:
  case ConditionalOperatorClass:
  case BinaryConditionalOperatorClass:
  case CompoundLiteralExprClass:
  case ExtVectorElementExprClass:
  case DesignatedInitExprClass:
  case DesignatedInitUpdateExprClass:
  case ArrayInitLoopExprClass:
  case ParenListExprClass:
  case CXXPseudoDestructorExprClass:
  case CXXRewrittenBinaryOperatorClass:
  case CXXStdInitializerListExprClass:
  case SubstNonTypeTemplateParmExprClass:
  case MaterializeTemporaryExprClass:
  case ShuffleVectorExprClass:
  case ConvertVectorExprClass:
  case AsTypeExprClass:
    // These have a side-effect if any subexpression does.
    break;

  case UnaryOperatorClass:
    if (cast<UnaryOperator>(this)->isIncrementDecrementOp())
      return true;
    break;

  case BinaryOperatorClass:
    if (cast<BinaryOperator>(this)->isAssignmentOp())
      return true;
    break;

  case InitListExprClass:
    // FIXME: The children for an InitListExpr doesn't include the array filler.
    if (const Expr *E = cast<InitListExpr>(this)->getArrayFiller())
      if (E->HasSideEffects(Ctx, IncludePossibleEffects))
        return true;
    break;

  case GenericSelectionExprClass:
    return cast<GenericSelectionExpr>(this)->getResultExpr()->
        HasSideEffects(Ctx, IncludePossibleEffects);

  case ChooseExprClass:
    return cast<ChooseExpr>(this)->getChosenSubExpr()->HasSideEffects(
        Ctx, IncludePossibleEffects);

  case CXXDefaultArgExprClass:
    return cast<CXXDefaultArgExpr>(this)->getExpr()->HasSideEffects(
        Ctx, IncludePossibleEffects);

  case CXXDefaultInitExprClass: {
    const FieldDecl *FD = cast<CXXDefaultInitExpr>(this)->getField();
    if (const Expr *E = FD->getInClassInitializer())
      return E->HasSideEffects(Ctx, IncludePossibleEffects);
    // If we've not yet parsed the initializer, assume it has side-effects.
    return true;
  }

  case CXXDynamicCastExprClass: {
    // A dynamic_cast expression has side-effects if it can throw.
    const CXXDynamicCastExpr *DCE = cast<CXXDynamicCastExpr>(this);
    if (DCE->getTypeAsWritten()->isReferenceType() &&
        DCE->getCastKind() == CK_Dynamic)
      return true;
    }
    LLVM_FALLTHROUGH;
  case ImplicitCastExprClass:
  case CStyleCastExprClass:
  case CXXStaticCastExprClass:
  case CXXReinterpretCastExprClass:
  case CXXConstCastExprClass:
  case CXXAddrspaceCastExprClass:
  case CXXFunctionalCastExprClass:
  case BuiltinBitCastExprClass: {
    // While volatile reads are side-effecting in both C and C++, we treat them
    // as having possible (not definite) side-effects. This allows idiomatic
    // code to behave without warning, such as sizeof(*v) for a volatile-
    // qualified pointer.
    if (!IncludePossibleEffects)
      break;

    const CastExpr *CE = cast<CastExpr>(this);
    if (CE->getCastKind() == CK_LValueToRValue &&
        CE->getSubExpr()->getType().isVolatileQualified())
      return true;
    break;
  }

  case CXXTypeidExprClass:
    // typeid might throw if its subexpression is potentially-evaluated, so has
    // side-effects in that case whether or not its subexpression does.
    return cast<CXXTypeidExpr>(this)->isPotentiallyEvaluated();

  case CXXConstructExprClass:
  case CXXTemporaryObjectExprClass: {
    const CXXConstructExpr *CE = cast<CXXConstructExpr>(this);
    if (!CE->getConstructor()->isTrivial() && IncludePossibleEffects)
      return true;
    // A trivial constructor does not add any side-effects of its own. Just look
    // at its arguments.
    break;
  }

  case CXXInheritedCtorInitExprClass: {
    const auto *ICIE = cast<CXXInheritedCtorInitExpr>(this);
    if (!ICIE->getConstructor()->isTrivial() && IncludePossibleEffects)
      return true;
    break;
  }

  case LambdaExprClass: {
    const LambdaExpr *LE = cast<LambdaExpr>(this);
    for (Expr *E : LE->capture_inits())
      if (E && E->HasSideEffects(Ctx, IncludePossibleEffects))
        return true;
    return false;
  }

  case PseudoObjectExprClass: {
    // Only look for side-effects in the semantic form, and look past
    // OpaqueValueExpr bindings in that form.
    const PseudoObjectExpr *PO = cast<PseudoObjectExpr>(this);
    for (PseudoObjectExpr::const_semantics_iterator I = PO->semantics_begin(),
                                                    E = PO->semantics_end();
         I != E; ++I) {
      const Expr *Subexpr = *I;
      if (const OpaqueValueExpr *OVE = dyn_cast<OpaqueValueExpr>(Subexpr))
        Subexpr = OVE->getSourceExpr();
      if (Subexpr->HasSideEffects(Ctx, IncludePossibleEffects))
        return true;
    }
    return false;
  }

  case ObjCBoxedExprClass:
  case ObjCArrayLiteralClass:
  case ObjCDictionaryLiteralClass:
  case ObjCSelectorExprClass:
  case ObjCProtocolExprClass:
  case ObjCIsaExprClass:
  case ObjCIndirectCopyRestoreExprClass:
  case ObjCSubscriptRefExprClass:
  case ObjCBridgedCastExprClass:
  case ObjCMessageExprClass:
  case ObjCPropertyRefExprClass:
  // FIXME: Classify these cases better.
    if (IncludePossibleEffects)
      return true;
    break;
  }

  // Recurse to children.
  for (const Stmt *SubStmt : children())
    if (SubStmt &&
        cast<Expr>(SubStmt)->HasSideEffects(Ctx, IncludePossibleEffects))
      return true;

  return false;
}

FPOptions Expr::getFPFeaturesInEffect(const LangOptions &LO) const {
  if (auto Call = dyn_cast<CallExpr>(this))
    return Call->getFPFeaturesInEffect(LO);
  if (auto UO = dyn_cast<UnaryOperator>(this))
    return UO->getFPFeaturesInEffect(LO);
  if (auto BO = dyn_cast<BinaryOperator>(this))
    return BO->getFPFeaturesInEffect(LO);
  if (auto Cast = dyn_cast<CastExpr>(this))
    return Cast->getFPFeaturesInEffect(LO);
  return FPOptions::defaultWithoutTrailingStorage(LO);
}

namespace {
  /// Look for a call to a non-trivial function within an expression.
  class NonTrivialCallFinder : public ConstEvaluatedExprVisitor<NonTrivialCallFinder>
  {
    typedef ConstEvaluatedExprVisitor<NonTrivialCallFinder> Inherited;

    bool NonTrivial;

  public:
    explicit NonTrivialCallFinder(const Expr::EvalContext &Context)
      : Inherited(Context), NonTrivial(false) { }

    bool hasNonTrivialCall() const { return NonTrivial; }

    void VisitCallExpr(const CallExpr *E) {
      if (const CXXMethodDecl *Method
          = dyn_cast_or_null<const CXXMethodDecl>(E->getCalleeDecl())) {
        if (Method->isTrivial()) {
          // Recurse to children of the call.
          Inherited::VisitStmt(E);
          return;
        }
      }

      NonTrivial = true;
    }

    void VisitCXXConstructExpr(const CXXConstructExpr *E) {
      if (E->getConstructor()->isTrivial()) {
        // Recurse to children of the call.
        Inherited::VisitStmt(E);
        return;
      }

      NonTrivial = true;
    }

    void VisitCXXBindTemporaryExpr(const CXXBindTemporaryExpr *E) {
      if (E->getTemporary()->getDestructor()->isTrivial()) {
        Inherited::VisitStmt(E);
        return;
      }

      NonTrivial = true;
    }
  };
}

bool Expr::hasNonTrivialCall(const EvalContext &Ctx) const {
  NonTrivialCallFinder Finder(Ctx);
  Finder.Visit(this);
  return Finder.hasNonTrivialCall();
}

/// isNullPointerConstant - C99 6.3.2.3p3 - Return whether this is a null
/// pointer constant or not, as well as the specific kind of constant detected.
/// Null pointer constants can be integer constant expressions with the
/// value zero, casts of zero to void*, nullptr (C++0X), or __null
/// (a GNU extension).
Expr::NullPointerConstantKind
Expr::isNullPointerConstant(ASTContext &Ctx,
                            NullPointerConstantValueDependence NPC) const {
  if (isValueDependent() &&
      (!Ctx.getLangOpts().CPlusPlus11 || Ctx.getLangOpts().MSVCCompat)) {
    // Error-dependent expr should never be a null pointer.
    if (containsErrors())
      return NPCK_NotNull;
    switch (NPC) {
    case NPC_NeverValueDependent:
      llvm_unreachable("Unexpected value dependent expression!");
    case NPC_ValueDependentIsNull:
      if (isTypeDependent() || getType()->isIntegralType(Ctx))
        return NPCK_ZeroExpression;
      else
        return NPCK_NotNull;

    case NPC_ValueDependentIsNotNull:
      return NPCK_NotNull;
    }
  }

  // Strip off a cast to void*, if it exists. Except in C++.
  if (const ExplicitCastExpr *CE = dyn_cast<ExplicitCastExpr>(this)) {
    if (!Ctx.getLangOpts().CPlusPlus) {
      // Check that it is a cast to void*.
      if (const PointerType *PT = CE->getType()->getAs<PointerType>()) {
        QualType Pointee = PT->getPointeeType();
        Qualifiers Qs = Pointee.getQualifiers();
        // Only (void*)0 or equivalent are treated as nullptr. If pointee type
        // has non-default address space it is not treated as nullptr.
        // (__generic void*)0 in OpenCL 2.0 should not be treated as nullptr
        // since it cannot be assigned to a pointer to constant address space.
        if ((Ctx.getLangOpts().OpenCLVersion >= 200 &&
             Pointee.getAddressSpace() == LangAS::opencl_generic) ||
            (Ctx.getLangOpts().OpenCL &&
             Ctx.getLangOpts().OpenCLVersion < 200 &&
             Pointee.getAddressSpace() == LangAS::opencl_private))
          Qs.removeAddressSpace();

        if (Pointee->isVoidType() && Qs.empty() && // to void*
            CE->getSubExpr()->getType()->isIntegerType()) // from int
          return CE->getSubExpr()->isNullPointerConstant(Ctx, NPC);
      }
    }
  } else if (const ImplicitCastExpr *ICE = dyn_cast<ImplicitCastExpr>(this)) {
    // Ignore the ImplicitCastExpr type entirely.
    return ICE->getSubExpr()->isNullPointerConstant(Ctx, NPC);
  } else if (const ParenExpr *PE = dyn_cast<ParenExpr>(this)) {
    // Accept ((void*)0) as a null pointer constant, as many other
    // implementations do.
    return PE->getSubExpr()->isNullPointerConstant(Ctx, NPC);
  } else if (const GenericSelectionExpr *GE =
               dyn_cast<GenericSelectionExpr>(this)) {
    if (GE->isResultDependent())
      return NPCK_NotNull;
    return GE->getResultExpr()->isNullPointerConstant(Ctx, NPC);
  } else if (const ChooseExpr *CE = dyn_cast<ChooseExpr>(this)) {
    if (CE->isConditionDependent())
      return NPCK_NotNull;
    return CE->getChosenSubExpr()->isNullPointerConstant(Ctx, NPC);
  } else if (const CXXDefaultArgExpr *DefaultArg
               = dyn_cast<CXXDefaultArgExpr>(this)) {
    // See through default argument expressions.
    return DefaultArg->getExpr()->isNullPointerConstant(Ctx, NPC);
  } else if (const CXXDefaultInitExpr *DefaultInit
               = dyn_cast<CXXDefaultInitExpr>(this)) {
    // See through default initializer expressions.
    return DefaultInit->getExpr()->isNullPointerConstant(Ctx, NPC);
  } else if (isa<GNUNullExpr>(this)) {
    // The GNU __null extension is always a null pointer constant.
    return NPCK_GNUNull;
  } else if (const MaterializeTemporaryExpr *M
                                   = dyn_cast<MaterializeTemporaryExpr>(this)) {
    return M->getSubExpr()->isNullPointerConstant(Ctx, NPC);
  } else if (const OpaqueValueExpr *OVE = dyn_cast<OpaqueValueExpr>(this)) {
    if (const Expr *Source = OVE->getSourceExpr())
      return Source->isNullPointerConstant(Ctx, NPC);
  }

  // If the expression has no type information, it cannot be a null pointer
  // constant.
  if (getType().isNull())
    return NPCK_NotNull;

  // C++11 nullptr_t is always a null pointer constant.
  if (getType()->isNullPtrType())
    return NPCK_CXX11_nullptr;

  if (const RecordType *UT = getType()->getAsUnionType())
    if (!Ctx.getLangOpts().CPlusPlus11 &&
        UT && UT->getDecl()->hasAttr<TransparentUnionAttr>())
      if (const CompoundLiteralExpr *CLE = dyn_cast<CompoundLiteralExpr>(this)){
        const Expr *InitExpr = CLE->getInitializer();
        if (const InitListExpr *ILE = dyn_cast<InitListExpr>(InitExpr))
          return ILE->getInit(0)->isNullPointerConstant(Ctx, NPC);
      }
  // This expression must be an integer type.
  if (!getType()->isIntegerType() ||
      (Ctx.getLangOpts().CPlusPlus && getType()->isEnumeralType()))
    return NPCK_NotNull;

  Expr::EvalContext EvalCtx(Ctx, nullptr);
  if (Ctx.getLangOpts().CPlusPlus11) {
    // C++11 [conv.ptr]p1: A null pointer constant is an integer literal with
    // value zero or a prvalue of type std::nullptr_t.
    // Microsoft mode permits C++98 rules reflecting MSVC behavior.
    const IntegerLiteral *Lit = dyn_cast<IntegerLiteral>(this);
    if (Lit && !Lit->getValue())
      return NPCK_ZeroLiteral;
    if (!Ctx.getLangOpts().MSVCCompat || !isCXX98IntegralConstantExpr(EvalCtx))
      return NPCK_NotNull;
  } else {
    // If we have an integer constant expression, we need to *evaluate* it and
    // test for the value 0.
    if (!isIntegerConstantExpr(EvalCtx))
      return NPCK_NotNull;
  }

  if (EvaluateKnownConstInt(EvalCtx) != 0)
    return NPCK_NotNull;

  if (isa<IntegerLiteral>(this))
    return NPCK_ZeroLiteral;
  return NPCK_ZeroExpression;
}

/// If this expression is an l-value for an Objective C
/// property, find the underlying property reference expression.
const ObjCPropertyRefExpr *Expr::getObjCProperty() const {
  const Expr *E = this;
  while (true) {
    assert((E->getValueKind() == VK_LValue &&
            E->getObjectKind() == OK_ObjCProperty) &&
           "expression is not a property reference");
    E = E->IgnoreParenCasts();
    if (const BinaryOperator *BO = dyn_cast<BinaryOperator>(E)) {
      if (BO->getOpcode() == BO_Comma) {
        E = BO->getRHS();
        continue;
      }
    }

    break;
  }

  return cast<ObjCPropertyRefExpr>(E);
}

bool Expr::isObjCSelfExpr() const {
  const Expr *E = IgnoreParenImpCasts();

  const DeclRefExpr *DRE = dyn_cast<DeclRefExpr>(E);
  if (!DRE)
    return false;

  const ImplicitParamDecl *Param = dyn_cast<ImplicitParamDecl>(DRE->getDecl());
  if (!Param)
    return false;

  const ObjCMethodDecl *M = dyn_cast<ObjCMethodDecl>(Param->getDeclContext());
  if (!M)
    return false;

  return M->getSelfDecl() == Param;
}

FieldDecl *Expr::getSourceBitField() {
  Expr *E = this->IgnoreParens();

  while (ImplicitCastExpr *ICE = dyn_cast<ImplicitCastExpr>(E)) {
    if (ICE->getCastKind() == CK_LValueToRValue ||
        (ICE->getValueKind() != VK_RValue && ICE->getCastKind() == CK_NoOp))
      E = ICE->getSubExpr()->IgnoreParens();
    else
      break;
  }

  if (MemberExpr *MemRef = dyn_cast<MemberExpr>(E))
    if (FieldDecl *Field = dyn_cast<FieldDecl>(MemRef->getMemberDecl()))
      if (Field->isBitField())
        return Field;

  if (ObjCIvarRefExpr *IvarRef = dyn_cast<ObjCIvarRefExpr>(E)) {
    FieldDecl *Ivar = IvarRef->getDecl();
    if (Ivar->isBitField())
      return Ivar;
  }

  if (DeclRefExpr *DeclRef = dyn_cast<DeclRefExpr>(E)) {
    if (FieldDecl *Field = dyn_cast<FieldDecl>(DeclRef->getDecl()))
      if (Field->isBitField())
        return Field;

    if (BindingDecl *BD = dyn_cast<BindingDecl>(DeclRef->getDecl()))
      if (Expr *E = BD->getBinding())
        return E->getSourceBitField();
  }

  if (BinaryOperator *BinOp = dyn_cast<BinaryOperator>(E)) {
    if (BinOp->isAssignmentOp() && BinOp->getLHS())
      return BinOp->getLHS()->getSourceBitField();

    if (BinOp->getOpcode() == BO_Comma && BinOp->getRHS())
      return BinOp->getRHS()->getSourceBitField();
  }

  if (UnaryOperator *UnOp = dyn_cast<UnaryOperator>(E))
    if (UnOp->isPrefix() && UnOp->isIncrementDecrementOp())
      return UnOp->getSubExpr()->getSourceBitField();

  return nullptr;
}

bool Expr::refersToVectorElement() const {
  // FIXME: Why do we not just look at the ObjectKind here?
  const Expr *E = this->IgnoreParens();

  while (const ImplicitCastExpr *ICE = dyn_cast<ImplicitCastExpr>(E)) {
    if (ICE->getValueKind() != VK_RValue &&
        ICE->getCastKind() == CK_NoOp)
      E = ICE->getSubExpr()->IgnoreParens();
    else
      break;
  }

  if (const ArraySubscriptExpr *ASE = dyn_cast<ArraySubscriptExpr>(E))
    return ASE->getBase()->getType()->isVectorType();

  if (isa<ExtVectorElementExpr>(E))
    return true;

  if (auto *DRE = dyn_cast<DeclRefExpr>(E))
    if (auto *BD = dyn_cast<BindingDecl>(DRE->getDecl()))
      if (auto *E = BD->getBinding())
        return E->refersToVectorElement();

  return false;
}

bool Expr::refersToGlobalRegisterVar() const {
  const Expr *E = this->IgnoreParenImpCasts();

  if (const DeclRefExpr *DRE = dyn_cast<DeclRefExpr>(E))
    if (const auto *VD = dyn_cast<VarDecl>(DRE->getDecl()))
      if (VD->getStorageClass() == SC_Register &&
          VD->hasAttr<AsmLabelAttr>() && !VD->isLocalVarDecl())
        return true;

  return false;
}

bool Expr::isSameComparisonOperand(const Expr* E1, const Expr* E2) {
  E1 = E1->IgnoreParens();
  E2 = E2->IgnoreParens();

  if (E1->getStmtClass() != E2->getStmtClass())
    return false;

  switch (E1->getStmtClass()) {
    default:
      return false;
    case CXXThisExprClass:
      return true;
    case DeclRefExprClass: {
      // DeclRefExpr without an ImplicitCastExpr can happen for integral
      // template parameters.
      const auto *DRE1 = cast<DeclRefExpr>(E1);
      const auto *DRE2 = cast<DeclRefExpr>(E2);
      return DRE1->isRValue() && DRE2->isRValue() &&
             DRE1->getDecl() == DRE2->getDecl();
    }
    case ImplicitCastExprClass: {
      // Peel off implicit casts.
      while (true) {
        const auto *ICE1 = dyn_cast<ImplicitCastExpr>(E1);
        const auto *ICE2 = dyn_cast<ImplicitCastExpr>(E2);
        if (!ICE1 || !ICE2)
          return false;
        if (ICE1->getCastKind() != ICE2->getCastKind())
          return false;
        E1 = ICE1->getSubExpr()->IgnoreParens();
        E2 = ICE2->getSubExpr()->IgnoreParens();
        // The final cast must be one of these types.
        if (ICE1->getCastKind() == CK_LValueToRValue ||
            ICE1->getCastKind() == CK_ArrayToPointerDecay ||
            ICE1->getCastKind() == CK_FunctionToPointerDecay) {
          break;
        }
      }

      const auto *DRE1 = dyn_cast<DeclRefExpr>(E1);
      const auto *DRE2 = dyn_cast<DeclRefExpr>(E2);
      if (DRE1 && DRE2)
        return declaresSameEntity(DRE1->getDecl(), DRE2->getDecl());

      const auto *Ivar1 = dyn_cast<ObjCIvarRefExpr>(E1);
      const auto *Ivar2 = dyn_cast<ObjCIvarRefExpr>(E2);
      if (Ivar1 && Ivar2) {
        return Ivar1->isFreeIvar() && Ivar2->isFreeIvar() &&
               declaresSameEntity(Ivar1->getDecl(), Ivar2->getDecl());
      }

      const auto *Array1 = dyn_cast<ArraySubscriptExpr>(E1);
      const auto *Array2 = dyn_cast<ArraySubscriptExpr>(E2);
      if (Array1 && Array2) {
        if (!isSameComparisonOperand(Array1->getBase(), Array2->getBase()))
          return false;

        auto Idx1 = Array1->getIdx();
        auto Idx2 = Array2->getIdx();
        const auto Integer1 = dyn_cast<IntegerLiteral>(Idx1);
        const auto Integer2 = dyn_cast<IntegerLiteral>(Idx2);
        if (Integer1 && Integer2) {
          if (!llvm::APInt::isSameValue(Integer1->getValue(),
                                        Integer2->getValue()))
            return false;
        } else {
          if (!isSameComparisonOperand(Idx1, Idx2))
            return false;
        }

        return true;
      }

      // Walk the MemberExpr chain.
      while (isa<MemberExpr>(E1) && isa<MemberExpr>(E2)) {
        const auto *ME1 = cast<MemberExpr>(E1);
        const auto *ME2 = cast<MemberExpr>(E2);
        if (!declaresSameEntity(ME1->getMemberDecl(), ME2->getMemberDecl()))
          return false;
        if (const auto *D = dyn_cast<VarDecl>(ME1->getMemberDecl()))
          if (D->isStaticDataMember())
            return true;
        E1 = ME1->getBase()->IgnoreParenImpCasts();
        E2 = ME2->getBase()->IgnoreParenImpCasts();
      }

      if (isa<CXXThisExpr>(E1) && isa<CXXThisExpr>(E2))
        return true;

      // A static member variable can end the MemberExpr chain with either
      // a MemberExpr or a DeclRefExpr.
      auto getAnyDecl = [](const Expr *E) -> const ValueDecl * {
        if (const auto *DRE = dyn_cast<DeclRefExpr>(E))
          return DRE->getDecl();
        if (const auto *ME = dyn_cast<MemberExpr>(E))
          return ME->getMemberDecl();
        return nullptr;
      };

      const ValueDecl *VD1 = getAnyDecl(E1);
      const ValueDecl *VD2 = getAnyDecl(E2);
      return declaresSameEntity(VD1, VD2);
    }
  }
}

/// isArrow - Return true if the base expression is a pointer to vector,
/// return false if the base expression is a vector.
bool ExtVectorElementExpr::isArrow() const {
  return getBase()->getType()->isPointerType();
}

unsigned ExtVectorElementExpr::getNumElements() const {
  if (const VectorType *VT = getType()->getAs<VectorType>())
    return VT->getNumElements();
  return 1;
}

/// containsDuplicateElements - Return true if any element access is repeated.
bool ExtVectorElementExpr::containsDuplicateElements() const {
  // FIXME: Refactor this code to an accessor on the AST node which returns the
  // "type" of component access, and share with code below and in Sema.
  StringRef Comp = Accessor->getName();

  // Halving swizzles do not contain duplicate elements.
  if (Comp == "hi" || Comp == "lo" || Comp == "even" || Comp == "odd")
    return false;

  // Advance past s-char prefix on hex swizzles.
  if (Comp[0] == 's' || Comp[0] == 'S')
    Comp = Comp.substr(1);

  for (unsigned i = 0, e = Comp.size(); i != e; ++i)
    if (Comp.substr(i + 1).find(Comp[i]) != StringRef::npos)
        return true;

  return false;
}

/// getEncodedElementAccess - We encode the fields as a llvm ConstantArray.
void ExtVectorElementExpr::getEncodedElementAccess(
    SmallVectorImpl<uint32_t> &Elts) const {
  StringRef Comp = Accessor->getName();
  bool isNumericAccessor = false;
  if (Comp[0] == 's' || Comp[0] == 'S') {
    Comp = Comp.substr(1);
    isNumericAccessor = true;
  }

  bool isHi =   Comp == "hi";
  bool isLo =   Comp == "lo";
  bool isEven = Comp == "even";
  bool isOdd  = Comp == "odd";

  for (unsigned i = 0, e = getNumElements(); i != e; ++i) {
    uint64_t Index;

    if (isHi)
      Index = e + i;
    else if (isLo)
      Index = i;
    else if (isEven)
      Index = 2 * i;
    else if (isOdd)
      Index = 2 * i + 1;
    else
      Index = ExtVectorType::getAccessorIdx(Comp[i], isNumericAccessor);

    Elts.push_back(Index);
  }
}

ShuffleVectorExpr::ShuffleVectorExpr(const ASTContext &C, ArrayRef<Expr *> args,
                                     QualType Type, SourceLocation BLoc,
                                     SourceLocation RP)
    : Expr(ShuffleVectorExprClass, Type, VK_RValue, OK_Ordinary),
      BuiltinLoc(BLoc), RParenLoc(RP), NumExprs(args.size()) {
  SubExprs = new (C) Stmt*[args.size()];
  for (unsigned i = 0; i != args.size(); i++)
    SubExprs[i] = args[i];

  setDependence(computeDependence(this));
}

void ShuffleVectorExpr::setExprs(const ASTContext &C, ArrayRef<Expr *> Exprs) {
  if (SubExprs) C.Deallocate(SubExprs);

  this->NumExprs = Exprs.size();
  SubExprs = new (C) Stmt*[NumExprs];
  memcpy(SubExprs, Exprs.data(), sizeof(Expr *) * Exprs.size());
}

GenericSelectionExpr::GenericSelectionExpr(
    const ASTContext &, SourceLocation GenericLoc, Expr *ControllingExpr,
    ArrayRef<TypeSourceInfo *> AssocTypes, ArrayRef<Expr *> AssocExprs,
    SourceLocation DefaultLoc, SourceLocation RParenLoc,
    bool ContainsUnexpandedParameterPack, unsigned ResultIndex)
    : Expr(GenericSelectionExprClass, AssocExprs[ResultIndex]->getType(),
           AssocExprs[ResultIndex]->getValueKind(),
           AssocExprs[ResultIndex]->getObjectKind()),
      NumAssocs(AssocExprs.size()), ResultIndex(ResultIndex),
      DefaultLoc(DefaultLoc), RParenLoc(RParenLoc) {
  assert(AssocTypes.size() == AssocExprs.size() &&
         "Must have the same number of association expressions"
         " and TypeSourceInfo!");
  assert(ResultIndex < NumAssocs && "ResultIndex is out-of-bounds!");

  GenericSelectionExprBits.GenericLoc = GenericLoc;
  getTrailingObjects<Stmt *>()[ControllingIndex] = ControllingExpr;
  std::copy(AssocExprs.begin(), AssocExprs.end(),
            getTrailingObjects<Stmt *>() + AssocExprStartIndex);
  std::copy(AssocTypes.begin(), AssocTypes.end(),
            getTrailingObjects<TypeSourceInfo *>());

  setDependence(computeDependence(this, ContainsUnexpandedParameterPack));
}

GenericSelectionExpr::GenericSelectionExpr(
    const ASTContext &Context, SourceLocation GenericLoc, Expr *ControllingExpr,
    ArrayRef<TypeSourceInfo *> AssocTypes, ArrayRef<Expr *> AssocExprs,
    SourceLocation DefaultLoc, SourceLocation RParenLoc,
    bool ContainsUnexpandedParameterPack)
    : Expr(GenericSelectionExprClass, Context.DependentTy, VK_RValue,
           OK_Ordinary),
      NumAssocs(AssocExprs.size()), ResultIndex(ResultDependentIndex),
      DefaultLoc(DefaultLoc), RParenLoc(RParenLoc) {
  assert(AssocTypes.size() == AssocExprs.size() &&
         "Must have the same number of association expressions"
         " and TypeSourceInfo!");

  GenericSelectionExprBits.GenericLoc = GenericLoc;
  getTrailingObjects<Stmt *>()[ControllingIndex] = ControllingExpr;
  std::copy(AssocExprs.begin(), AssocExprs.end(),
            getTrailingObjects<Stmt *>() + AssocExprStartIndex);
  std::copy(AssocTypes.begin(), AssocTypes.end(),
            getTrailingObjects<TypeSourceInfo *>());

  setDependence(computeDependence(this, ContainsUnexpandedParameterPack));
}

GenericSelectionExpr::GenericSelectionExpr(EmptyShell Empty, unsigned NumAssocs)
    : Expr(GenericSelectionExprClass, Empty), NumAssocs(NumAssocs) {}

GenericSelectionExpr *GenericSelectionExpr::Create(
    const ASTContext &Context, SourceLocation GenericLoc, Expr *ControllingExpr,
    ArrayRef<TypeSourceInfo *> AssocTypes, ArrayRef<Expr *> AssocExprs,
    SourceLocation DefaultLoc, SourceLocation RParenLoc,
    bool ContainsUnexpandedParameterPack, unsigned ResultIndex) {
  unsigned NumAssocs = AssocExprs.size();
  void *Mem = Context.Allocate(
      totalSizeToAlloc<Stmt *, TypeSourceInfo *>(1 + NumAssocs, NumAssocs),
      alignof(GenericSelectionExpr));
  return new (Mem) GenericSelectionExpr(
      Context, GenericLoc, ControllingExpr, AssocTypes, AssocExprs, DefaultLoc,
      RParenLoc, ContainsUnexpandedParameterPack, ResultIndex);
}

GenericSelectionExpr *GenericSelectionExpr::Create(
    const ASTContext &Context, SourceLocation GenericLoc, Expr *ControllingExpr,
    ArrayRef<TypeSourceInfo *> AssocTypes, ArrayRef<Expr *> AssocExprs,
    SourceLocation DefaultLoc, SourceLocation RParenLoc,
    bool ContainsUnexpandedParameterPack) {
  unsigned NumAssocs = AssocExprs.size();
  void *Mem = Context.Allocate(
      totalSizeToAlloc<Stmt *, TypeSourceInfo *>(1 + NumAssocs, NumAssocs),
      alignof(GenericSelectionExpr));
  return new (Mem) GenericSelectionExpr(
      Context, GenericLoc, ControllingExpr, AssocTypes, AssocExprs, DefaultLoc,
      RParenLoc, ContainsUnexpandedParameterPack);
}

GenericSelectionExpr *
GenericSelectionExpr::CreateEmpty(const ASTContext &Context,
                                  unsigned NumAssocs) {
  void *Mem = Context.Allocate(
      totalSizeToAlloc<Stmt *, TypeSourceInfo *>(1 + NumAssocs, NumAssocs),
      alignof(GenericSelectionExpr));
  return new (Mem) GenericSelectionExpr(EmptyShell(), NumAssocs);
}

//===----------------------------------------------------------------------===//
//  DesignatedInitExpr
//===----------------------------------------------------------------------===//

IdentifierInfo *DesignatedInitExpr::Designator::getFieldName() const {
  assert(Kind == FieldDesignator && "Only valid on a field designator");
  if (Field.NameOrField & 0x01)
    return reinterpret_cast<IdentifierInfo *>(Field.NameOrField & ~0x01);
  return getField()->getIdentifier();
}

DesignatedInitExpr::DesignatedInitExpr(const ASTContext &C, QualType Ty,
                                       llvm::ArrayRef<Designator> Designators,
                                       SourceLocation EqualOrColonLoc,
                                       bool GNUSyntax,
                                       ArrayRef<Expr *> IndexExprs, Expr *Init)
    : Expr(DesignatedInitExprClass, Ty, Init->getValueKind(),
           Init->getObjectKind()),
      EqualOrColonLoc(EqualOrColonLoc), GNUSyntax(GNUSyntax),
      NumDesignators(Designators.size()), NumSubExprs(IndexExprs.size() + 1) {
  this->Designators = new (C) Designator[NumDesignators];

  // Record the initializer itself.
  child_iterator Child = child_begin();
  *Child++ = Init;

  // Copy the designators and their subexpressions, computing
  // value-dependence along the way.
  unsigned IndexIdx = 0;
  for (unsigned I = 0; I != NumDesignators; ++I) {
    this->Designators[I] = Designators[I];
    if (this->Designators[I].isArrayDesignator()) {
      // Copy the index expressions into permanent storage.
      *Child++ = IndexExprs[IndexIdx++];
    } else if (this->Designators[I].isArrayRangeDesignator()) {
      // Copy the start/end expressions into permanent storage.
      *Child++ = IndexExprs[IndexIdx++];
      *Child++ = IndexExprs[IndexIdx++];
    }
  }

  assert(IndexIdx == IndexExprs.size() && "Wrong number of index expressions");
  setDependence(computeDependence(this));
}

DesignatedInitExpr *
DesignatedInitExpr::Create(const ASTContext &C,
                           llvm::ArrayRef<Designator> Designators,
                           ArrayRef<Expr*> IndexExprs,
                           SourceLocation ColonOrEqualLoc,
                           bool UsesColonSyntax, Expr *Init) {
  void *Mem = C.Allocate(totalSizeToAlloc<Stmt *>(IndexExprs.size() + 1),
                         alignof(DesignatedInitExpr));
  return new (Mem) DesignatedInitExpr(C, C.VoidTy, Designators,
                                      ColonOrEqualLoc, UsesColonSyntax,
                                      IndexExprs, Init);
}

DesignatedInitExpr *DesignatedInitExpr::CreateEmpty(const ASTContext &C,
                                                    unsigned NumIndexExprs) {
  void *Mem = C.Allocate(totalSizeToAlloc<Stmt *>(NumIndexExprs + 1),
                         alignof(DesignatedInitExpr));
  return new (Mem) DesignatedInitExpr(NumIndexExprs + 1);
}

void DesignatedInitExpr::setDesignators(const ASTContext &C,
                                        const Designator *Desigs,
                                        unsigned NumDesigs) {
  Designators = new (C) Designator[NumDesigs];
  NumDesignators = NumDesigs;
  for (unsigned I = 0; I != NumDesigs; ++I)
    Designators[I] = Desigs[I];
}

SourceRange DesignatedInitExpr::getDesignatorsSourceRange() const {
  DesignatedInitExpr *DIE = const_cast<DesignatedInitExpr*>(this);
  if (size() == 1)
    return DIE->getDesignator(0)->getSourceRange();
  return SourceRange(DIE->getDesignator(0)->getBeginLoc(),
                     DIE->getDesignator(size() - 1)->getEndLoc());
}

SourceLocation DesignatedInitExpr::getBeginLoc() const {
  SourceLocation StartLoc;
  auto *DIE = const_cast<DesignatedInitExpr *>(this);
  Designator &First = *DIE->getDesignator(0);
  if (First.isFieldDesignator())
    StartLoc = GNUSyntax ? First.Field.FieldLoc : First.Field.DotLoc;
  else
    StartLoc = First.ArrayOrRange.LBracketLoc;
  return StartLoc;
}

SourceLocation DesignatedInitExpr::getEndLoc() const {
  return getInit()->getEndLoc();
}

Expr *DesignatedInitExpr::getArrayIndex(const Designator& D) const {
  assert(D.Kind == Designator::ArrayDesignator && "Requires array designator");
  return getSubExpr(D.ArrayOrRange.Index + 1);
}

Expr *DesignatedInitExpr::getArrayRangeStart(const Designator &D) const {
  assert(D.Kind == Designator::ArrayRangeDesignator &&
         "Requires array range designator");
  return getSubExpr(D.ArrayOrRange.Index + 1);
}

Expr *DesignatedInitExpr::getArrayRangeEnd(const Designator &D) const {
  assert(D.Kind == Designator::ArrayRangeDesignator &&
         "Requires array range designator");
  return getSubExpr(D.ArrayOrRange.Index + 2);
}

/// Replaces the designator at index @p Idx with the series
/// of designators in [First, Last).
void DesignatedInitExpr::ExpandDesignator(const ASTContext &C, unsigned Idx,
                                          const Designator *First,
                                          const Designator *Last) {
  unsigned NumNewDesignators = Last - First;
  if (NumNewDesignators == 0) {
    std::copy_backward(Designators + Idx + 1,
                       Designators + NumDesignators,
                       Designators + Idx);
    --NumNewDesignators;
    return;
  }
  if (NumNewDesignators == 1) {
    Designators[Idx] = *First;
    return;
  }

  Designator *NewDesignators
    = new (C) Designator[NumDesignators - 1 + NumNewDesignators];
  std::copy(Designators, Designators + Idx, NewDesignators);
  std::copy(First, Last, NewDesignators + Idx);
  std::copy(Designators + Idx + 1, Designators + NumDesignators,
            NewDesignators + Idx + NumNewDesignators);
  Designators = NewDesignators;
  NumDesignators = NumDesignators - 1 + NumNewDesignators;
}

DesignatedInitUpdateExpr::DesignatedInitUpdateExpr(const ASTContext &C,
                                                   SourceLocation lBraceLoc,
                                                   Expr *baseExpr,
                                                   SourceLocation rBraceLoc)
    : Expr(DesignatedInitUpdateExprClass, baseExpr->getType(), VK_RValue,
           OK_Ordinary) {
  BaseAndUpdaterExprs[0] = baseExpr;

  InitListExpr *ILE = new (C) InitListExpr(C, lBraceLoc, None, rBraceLoc);
  ILE->setType(baseExpr->getType());
  BaseAndUpdaterExprs[1] = ILE;

  // FIXME: this is wrong, set it correctly.
  setDependence(ExprDependence::None);
}

SourceLocation DesignatedInitUpdateExpr::getBeginLoc() const {
  return getBase()->getBeginLoc();
}

SourceLocation DesignatedInitUpdateExpr::getEndLoc() const {
  return getBase()->getEndLoc();
}

ParenListExpr::ParenListExpr(SourceLocation LParenLoc, ArrayRef<Expr *> Exprs,
                             SourceLocation RParenLoc)
    : Expr(ParenListExprClass, QualType(), VK_RValue, OK_Ordinary),
      LParenLoc(LParenLoc), RParenLoc(RParenLoc) {
  ParenListExprBits.NumExprs = Exprs.size();

  for (unsigned I = 0, N = Exprs.size(); I != N; ++I)
    getTrailingObjects<Stmt *>()[I] = Exprs[I];
  setDependence(computeDependence(this));
}

ParenListExpr::ParenListExpr(EmptyShell Empty, unsigned NumExprs)
    : Expr(ParenListExprClass, Empty) {
  ParenListExprBits.NumExprs = NumExprs;
}

ParenListExpr *ParenListExpr::Create(const ASTContext &Ctx,
                                     SourceLocation LParenLoc,
                                     ArrayRef<Expr *> Exprs,
                                     SourceLocation RParenLoc) {
  void *Mem = Ctx.Allocate(totalSizeToAlloc<Stmt *>(Exprs.size()),
                           alignof(ParenListExpr));
  return new (Mem) ParenListExpr(LParenLoc, Exprs, RParenLoc);
}

ParenListExpr *ParenListExpr::CreateEmpty(const ASTContext &Ctx,
                                          unsigned NumExprs) {
  void *Mem =
      Ctx.Allocate(totalSizeToAlloc<Stmt *>(NumExprs), alignof(ParenListExpr));
  return new (Mem) ParenListExpr(EmptyShell(), NumExprs);
}

BinaryOperator::BinaryOperator(const ASTContext &Ctx, Expr *lhs, Expr *rhs,
                               Opcode opc, QualType ResTy, ExprValueKind VK,
                               ExprObjectKind OK, SourceLocation opLoc,
                               FPOptionsOverride FPFeatures)
    : Expr(BinaryOperatorClass, ResTy, VK, OK) {
  BinaryOperatorBits.Opc = opc;
  assert(!isCompoundAssignmentOp() &&
         "Use CompoundAssignOperator for compound assignments");
  BinaryOperatorBits.OpLoc = opLoc;
  SubExprs[LHS] = lhs;
  SubExprs[RHS] = rhs;
  BinaryOperatorBits.HasFPFeatures = FPFeatures.requiresTrailingStorage();
  if (hasStoredFPFeatures())
    setStoredFPFeatures(FPFeatures);
  setDependence(computeDependence(this));
}

BinaryOperator::BinaryOperator(const ASTContext &Ctx, Expr *lhs, Expr *rhs,
                               Opcode opc, QualType ResTy, ExprValueKind VK,
                               ExprObjectKind OK, SourceLocation opLoc,
                               FPOptionsOverride FPFeatures, bool dead2)
    : Expr(CompoundAssignOperatorClass, ResTy, VK, OK) {
  BinaryOperatorBits.Opc = opc;
  assert(isCompoundAssignmentOp() &&
         "Use CompoundAssignOperator for compound assignments");
  BinaryOperatorBits.OpLoc = opLoc;
  SubExprs[LHS] = lhs;
  SubExprs[RHS] = rhs;
  BinaryOperatorBits.HasFPFeatures = FPFeatures.requiresTrailingStorage();
  if (hasStoredFPFeatures())
    setStoredFPFeatures(FPFeatures);
  setDependence(computeDependence(this));
}

BinaryOperator *BinaryOperator::CreateEmpty(const ASTContext &C,
                                            bool HasFPFeatures) {
  unsigned Extra = sizeOfTrailingObjects(HasFPFeatures);
  void *Mem =
      C.Allocate(sizeof(BinaryOperator) + Extra, alignof(BinaryOperator));
  return new (Mem) BinaryOperator(EmptyShell());
}

BinaryOperator *BinaryOperator::Create(const ASTContext &C, Expr *lhs,
                                       Expr *rhs, Opcode opc, QualType ResTy,
                                       ExprValueKind VK, ExprObjectKind OK,
                                       SourceLocation opLoc,
                                       FPOptionsOverride FPFeatures) {
  bool HasFPFeatures = FPFeatures.requiresTrailingStorage();
  unsigned Extra = sizeOfTrailingObjects(HasFPFeatures);
  void *Mem =
      C.Allocate(sizeof(BinaryOperator) + Extra, alignof(BinaryOperator));
  return new (Mem)
      BinaryOperator(C, lhs, rhs, opc, ResTy, VK, OK, opLoc, FPFeatures);
}

CompoundAssignOperator *
CompoundAssignOperator::CreateEmpty(const ASTContext &C, bool HasFPFeatures) {
  unsigned Extra = sizeOfTrailingObjects(HasFPFeatures);
  void *Mem = C.Allocate(sizeof(CompoundAssignOperator) + Extra,
                         alignof(CompoundAssignOperator));
  return new (Mem) CompoundAssignOperator(C, EmptyShell(), HasFPFeatures);
}

CompoundAssignOperator *
CompoundAssignOperator::Create(const ASTContext &C, Expr *lhs, Expr *rhs,
                               Opcode opc, QualType ResTy, ExprValueKind VK,
                               ExprObjectKind OK, SourceLocation opLoc,
                               FPOptionsOverride FPFeatures,
                               QualType CompLHSType, QualType CompResultType) {
  bool HasFPFeatures = FPFeatures.requiresTrailingStorage();
  unsigned Extra = sizeOfTrailingObjects(HasFPFeatures);
  void *Mem = C.Allocate(sizeof(CompoundAssignOperator) + Extra,
                         alignof(CompoundAssignOperator));
  return new (Mem)
      CompoundAssignOperator(C, lhs, rhs, opc, ResTy, VK, OK, opLoc, FPFeatures,
                             CompLHSType, CompResultType);
}

UnaryOperator *UnaryOperator::CreateEmpty(const ASTContext &C,
                                          bool hasFPFeatures) {
  void *Mem = C.Allocate(totalSizeToAlloc<FPOptionsOverride>(hasFPFeatures),
                         alignof(UnaryOperator));
  return new (Mem) UnaryOperator(hasFPFeatures, EmptyShell());
}

UnaryOperator::UnaryOperator(const ASTContext &Ctx, Expr *input, Opcode opc,
                             QualType type, ExprValueKind VK, ExprObjectKind OK,
                             SourceLocation l, bool CanOverflow,
                             FPOptionsOverride FPFeatures)
    : Expr(UnaryOperatorClass, type, VK, OK), Val(input) {
  UnaryOperatorBits.Opc = opc;
  UnaryOperatorBits.CanOverflow = CanOverflow;
  UnaryOperatorBits.Loc = l;
  UnaryOperatorBits.HasFPFeatures = FPFeatures.requiresTrailingStorage();
  if (hasStoredFPFeatures())
    setStoredFPFeatures(FPFeatures);
  setDependence(computeDependence(this, Ctx));
}

UnaryOperator *UnaryOperator::Create(const ASTContext &C, Expr *input,
                                     Opcode opc, QualType type,
                                     ExprValueKind VK, ExprObjectKind OK,
                                     SourceLocation l, bool CanOverflow,
                                     FPOptionsOverride FPFeatures) {
  bool HasFPFeatures = FPFeatures.requiresTrailingStorage();
  unsigned Size = totalSizeToAlloc<FPOptionsOverride>(HasFPFeatures);
  void *Mem = C.Allocate(Size, alignof(UnaryOperator));
  return new (Mem)
      UnaryOperator(C, input, opc, type, VK, OK, l, CanOverflow, FPFeatures);
}

const OpaqueValueExpr *OpaqueValueExpr::findInCopyConstruct(const Expr *e) {
  if (const ExprWithCleanups *ewc = dyn_cast<ExprWithCleanups>(e))
    e = ewc->getSubExpr();
  if (const MaterializeTemporaryExpr *m = dyn_cast<MaterializeTemporaryExpr>(e))
    e = m->getSubExpr();
  e = cast<CXXConstructExpr>(e)->getArg(0);
  while (const ImplicitCastExpr *ice = dyn_cast<ImplicitCastExpr>(e))
    e = ice->getSubExpr();
  return cast<OpaqueValueExpr>(e);
}

PseudoObjectExpr *PseudoObjectExpr::Create(const ASTContext &Context,
                                           EmptyShell sh,
                                           unsigned numSemanticExprs) {
  void *buffer =
      Context.Allocate(totalSizeToAlloc<Expr *>(1 + numSemanticExprs),
                       alignof(PseudoObjectExpr));
  return new(buffer) PseudoObjectExpr(sh, numSemanticExprs);
}

PseudoObjectExpr::PseudoObjectExpr(EmptyShell shell, unsigned numSemanticExprs)
  : Expr(PseudoObjectExprClass, shell) {
  PseudoObjectExprBits.NumSubExprs = numSemanticExprs + 1;
}

PseudoObjectExpr *PseudoObjectExpr::Create(const ASTContext &C, Expr *syntax,
                                           ArrayRef<Expr*> semantics,
                                           unsigned resultIndex) {
  assert(syntax && "no syntactic expression!");
  assert(semantics.size() && "no semantic expressions!");

  QualType type;
  ExprValueKind VK;
  if (resultIndex == NoResult) {
    type = C.VoidTy;
    VK = VK_RValue;
  } else {
    assert(resultIndex < semantics.size());
    type = semantics[resultIndex]->getType();
    VK = semantics[resultIndex]->getValueKind();
    assert(semantics[resultIndex]->getObjectKind() == OK_Ordinary);
  }

  void *buffer = C.Allocate(totalSizeToAlloc<Expr *>(semantics.size() + 1),
                            alignof(PseudoObjectExpr));
  return new(buffer) PseudoObjectExpr(type, VK, syntax, semantics,
                                      resultIndex);
}

PseudoObjectExpr::PseudoObjectExpr(QualType type, ExprValueKind VK,
                                   Expr *syntax, ArrayRef<Expr *> semantics,
                                   unsigned resultIndex)
    : Expr(PseudoObjectExprClass, type, VK, OK_Ordinary) {
  PseudoObjectExprBits.NumSubExprs = semantics.size() + 1;
  PseudoObjectExprBits.ResultIndex = resultIndex + 1;

  for (unsigned i = 0, e = semantics.size() + 1; i != e; ++i) {
    Expr *E = (i == 0 ? syntax : semantics[i-1]);
    getSubExprsBuffer()[i] = E;

    if (isa<OpaqueValueExpr>(E))
      assert(cast<OpaqueValueExpr>(E)->getSourceExpr() != nullptr &&
             "opaque-value semantic expressions for pseudo-object "
             "operations must have sources");
  }

  setDependence(computeDependence(this));
}

//===----------------------------------------------------------------------===//
//  Child Iterators for iterating over subexpressions/substatements
//===----------------------------------------------------------------------===//

// UnaryExprOrTypeTraitExpr
Stmt::child_range UnaryExprOrTypeTraitExpr::children() {
  const_child_range CCR =
      const_cast<const UnaryExprOrTypeTraitExpr *>(this)->children();
  return child_range(cast_away_const(CCR.begin()), cast_away_const(CCR.end()));
}

Stmt::const_child_range UnaryExprOrTypeTraitExpr::children() const {
  // If this is of a type and the type is a VLA type (and not a typedef), the
  // size expression of the VLA needs to be treated as an executable expression.
  // Why isn't this weirdness documented better in StmtIterator?
  if (isArgumentType()) {
    if (const VariableArrayType *T =
            dyn_cast<VariableArrayType>(getArgumentType().getTypePtr()))
      return const_child_range(const_child_iterator(T), const_child_iterator());
    return const_child_range(const_child_iterator(), const_child_iterator());
  }
  return const_child_range(&Argument.Ex, &Argument.Ex + 1);
}

AtomicExpr::AtomicExpr(SourceLocation BLoc, ArrayRef<Expr *> args, QualType t,
                       AtomicOp op, SourceLocation RP)
    : Expr(AtomicExprClass, t, VK_RValue, OK_Ordinary),
      NumSubExprs(args.size()), BuiltinLoc(BLoc), RParenLoc(RP), Op(op) {
  assert(args.size() == getNumSubExprs(op) && "wrong number of subexpressions");
  for (unsigned i = 0; i != args.size(); i++)
    SubExprs[i] = args[i];
  setDependence(computeDependence(this));
}

unsigned AtomicExpr::getNumSubExprs(AtomicOp Op) {
  switch (Op) {
  case AO__c11_atomic_init:
  case AO__opencl_atomic_init:
  case AO__c11_atomic_load:
  case AO__atomic_load_n:
    return 2;

  case AO__opencl_atomic_load:
  case AO__c11_atomic_store:
  case AO__c11_atomic_exchange:
  case AO__atomic_load:
  case AO__atomic_store:
  case AO__atomic_store_n:
  case AO__atomic_exchange_n:
  case AO__c11_atomic_fetch_add:
  case AO__c11_atomic_fetch_sub:
  case AO__c11_atomic_fetch_and:
  case AO__c11_atomic_fetch_or:
  case AO__c11_atomic_fetch_xor:
  case AO__c11_atomic_fetch_max:
  case AO__c11_atomic_fetch_min:
  case AO__atomic_fetch_add:
  case AO__atomic_fetch_sub:
  case AO__atomic_fetch_and:
  case AO__atomic_fetch_or:
  case AO__atomic_fetch_xor:
  case AO__atomic_fetch_nand:
  case AO__atomic_add_fetch:
  case AO__atomic_sub_fetch:
  case AO__atomic_and_fetch:
  case AO__atomic_or_fetch:
  case AO__atomic_xor_fetch:
  case AO__atomic_nand_fetch:
  case AO__atomic_min_fetch:
  case AO__atomic_max_fetch:
  case AO__atomic_fetch_min:
  case AO__atomic_fetch_max:
    return 3;

  case AO__opencl_atomic_store:
  case AO__opencl_atomic_exchange:
  case AO__opencl_atomic_fetch_add:
  case AO__opencl_atomic_fetch_sub:
  case AO__opencl_atomic_fetch_and:
  case AO__opencl_atomic_fetch_or:
  case AO__opencl_atomic_fetch_xor:
  case AO__opencl_atomic_fetch_min:
  case AO__opencl_atomic_fetch_max:
  case AO__atomic_exchange:
    return 4;

  case AO__c11_atomic_compare_exchange_strong:
  case AO__c11_atomic_compare_exchange_weak:
    return 5;

  case AO__opencl_atomic_compare_exchange_strong:
  case AO__opencl_atomic_compare_exchange_weak:
  case AO__atomic_compare_exchange:
  case AO__atomic_compare_exchange_n:
    return 6;
  }
  llvm_unreachable("unknown atomic op");
}

QualType AtomicExpr::getValueType() const {
  auto T = getPtr()->getType()->castAs<PointerType>()->getPointeeType();
  if (auto AT = T->getAs<AtomicType>())
    return AT->getValueType();
  return T;
}

QualType OMPArraySectionExpr::getBaseOriginalType(const Expr *Base) {
  unsigned ArraySectionCount = 0;
  while (auto *OASE = dyn_cast<OMPArraySectionExpr>(Base->IgnoreParens())) {
    Base = OASE->getBase();
    ++ArraySectionCount;
  }
  while (auto *ASE =
             dyn_cast<ArraySubscriptExpr>(Base->IgnoreParenImpCasts())) {
    Base = ASE->getBase();
    ++ArraySectionCount;
  }
  Base = Base->IgnoreParenImpCasts();
  auto OriginalTy = Base->getType();
  if (auto *DRE = dyn_cast<DeclRefExpr>(Base))
    if (auto *PVD = dyn_cast<ParmVarDecl>(DRE->getDecl()))
      OriginalTy = PVD->getOriginalType().getNonReferenceType();

  for (unsigned Cnt = 0; Cnt < ArraySectionCount; ++Cnt) {
    if (OriginalTy->isAnyPointerType())
      OriginalTy = OriginalTy->getPointeeType();
    else {
      assert (OriginalTy->isArrayType());
      OriginalTy = OriginalTy->castAsArrayTypeUnsafe()->getElementType();
    }
  }
  return OriginalTy;
}

RecoveryExpr::RecoveryExpr(ASTContext &Ctx, QualType T, SourceLocation BeginLoc,
                           SourceLocation EndLoc, ArrayRef<Expr *> SubExprs)
    : Expr(RecoveryExprClass, T.getNonReferenceType(),
           T->isDependentType() ? VK_LValue : getValueKindForType(T),
           OK_Ordinary),
      BeginLoc(BeginLoc), EndLoc(EndLoc), NumExprs(SubExprs.size()) {
  assert(!T.isNull());
  assert(llvm::all_of(SubExprs, [](Expr* E) { return E != nullptr; }));

  llvm::copy(SubExprs, getTrailingObjects<Expr *>());
  setDependence(computeDependence(this));
}

RecoveryExpr *RecoveryExpr::Create(ASTContext &Ctx, QualType T,
                                   SourceLocation BeginLoc,
                                   SourceLocation EndLoc,
                                   ArrayRef<Expr *> SubExprs) {
  void *Mem = Ctx.Allocate(totalSizeToAlloc<Expr *>(SubExprs.size()),
                           alignof(RecoveryExpr));
  return new (Mem) RecoveryExpr(Ctx, T, BeginLoc, EndLoc, SubExprs);
}

RecoveryExpr *RecoveryExpr::CreateEmpty(ASTContext &Ctx, unsigned NumSubExprs) {
  void *Mem = Ctx.Allocate(totalSizeToAlloc<Expr *>(NumSubExprs),
                           alignof(RecoveryExpr));
  return new (Mem) RecoveryExpr(EmptyShell(), NumSubExprs);
}

void OMPArrayShapingExpr::setDimensions(ArrayRef<Expr *> Dims) {
  assert(
      NumDims == Dims.size() &&
      "Preallocated number of dimensions is different from the provided one.");
  llvm::copy(Dims, getTrailingObjects<Expr *>());
}

void OMPArrayShapingExpr::setBracketsRanges(ArrayRef<SourceRange> BR) {
  assert(
      NumDims == BR.size() &&
      "Preallocated number of dimensions is different from the provided one.");
  llvm::copy(BR, getTrailingObjects<SourceRange>());
}

OMPArrayShapingExpr::OMPArrayShapingExpr(QualType ExprTy, Expr *Op,
                                         SourceLocation L, SourceLocation R,
                                         ArrayRef<Expr *> Dims)
    : Expr(OMPArrayShapingExprClass, ExprTy, VK_LValue, OK_Ordinary), LPLoc(L),
      RPLoc(R), NumDims(Dims.size()) {
  setBase(Op);
  setDimensions(Dims);
  setDependence(computeDependence(this));
}

OMPArrayShapingExpr *
OMPArrayShapingExpr::Create(const ASTContext &Context, QualType T, Expr *Op,
                            SourceLocation L, SourceLocation R,
                            ArrayRef<Expr *> Dims,
                            ArrayRef<SourceRange> BracketRanges) {
  assert(Dims.size() == BracketRanges.size() &&
         "Different number of dimensions and brackets ranges.");
  void *Mem = Context.Allocate(
      totalSizeToAlloc<Expr *, SourceRange>(Dims.size() + 1, Dims.size()),
      alignof(OMPArrayShapingExpr));
  auto *E = new (Mem) OMPArrayShapingExpr(T, Op, L, R, Dims);
  E->setBracketsRanges(BracketRanges);
  return E;
}

OMPArrayShapingExpr *OMPArrayShapingExpr::CreateEmpty(const ASTContext &Context,
                                                      unsigned NumDims) {
  void *Mem = Context.Allocate(
      totalSizeToAlloc<Expr *, SourceRange>(NumDims + 1, NumDims),
      alignof(OMPArrayShapingExpr));
  return new (Mem) OMPArrayShapingExpr(EmptyShell(), NumDims);
}

void OMPIteratorExpr::setIteratorDeclaration(unsigned I, Decl *D) {
  assert(I < NumIterators &&
         "Idx is greater or equal the number of iterators definitions.");
  getTrailingObjects<Decl *>()[I] = D;
}

void OMPIteratorExpr::setAssignmentLoc(unsigned I, SourceLocation Loc) {
  assert(I < NumIterators &&
         "Idx is greater or equal the number of iterators definitions.");
  getTrailingObjects<
      SourceLocation>()[I * static_cast<int>(RangeLocOffset::Total) +
                        static_cast<int>(RangeLocOffset::AssignLoc)] = Loc;
}

void OMPIteratorExpr::setIteratorRange(unsigned I, Expr *Begin,
                                       SourceLocation ColonLoc, Expr *End,
                                       SourceLocation SecondColonLoc,
                                       Expr *Step) {
  assert(I < NumIterators &&
         "Idx is greater or equal the number of iterators definitions.");
  getTrailingObjects<Expr *>()[I * static_cast<int>(RangeExprOffset::Total) +
                               static_cast<int>(RangeExprOffset::Begin)] =
      Begin;
  getTrailingObjects<Expr *>()[I * static_cast<int>(RangeExprOffset::Total) +
                               static_cast<int>(RangeExprOffset::End)] = End;
  getTrailingObjects<Expr *>()[I * static_cast<int>(RangeExprOffset::Total) +
                               static_cast<int>(RangeExprOffset::Step)] = Step;
  getTrailingObjects<
      SourceLocation>()[I * static_cast<int>(RangeLocOffset::Total) +
                        static_cast<int>(RangeLocOffset::FirstColonLoc)] =
      ColonLoc;
  getTrailingObjects<
      SourceLocation>()[I * static_cast<int>(RangeLocOffset::Total) +
                        static_cast<int>(RangeLocOffset::SecondColonLoc)] =
      SecondColonLoc;
}

Decl *OMPIteratorExpr::getIteratorDecl(unsigned I) {
  return getTrailingObjects<Decl *>()[I];
}

OMPIteratorExpr::IteratorRange OMPIteratorExpr::getIteratorRange(unsigned I) {
  IteratorRange Res;
  Res.Begin =
      getTrailingObjects<Expr *>()[I * static_cast<int>(
                                           RangeExprOffset::Total) +
                                   static_cast<int>(RangeExprOffset::Begin)];
  Res.End =
      getTrailingObjects<Expr *>()[I * static_cast<int>(
                                           RangeExprOffset::Total) +
                                   static_cast<int>(RangeExprOffset::End)];
  Res.Step =
      getTrailingObjects<Expr *>()[I * static_cast<int>(
                                           RangeExprOffset::Total) +
                                   static_cast<int>(RangeExprOffset::Step)];
  return Res;
}

SourceLocation OMPIteratorExpr::getAssignLoc(unsigned I) const {
  return getTrailingObjects<
      SourceLocation>()[I * static_cast<int>(RangeLocOffset::Total) +
                        static_cast<int>(RangeLocOffset::AssignLoc)];
}

SourceLocation OMPIteratorExpr::getColonLoc(unsigned I) const {
  return getTrailingObjects<
      SourceLocation>()[I * static_cast<int>(RangeLocOffset::Total) +
                        static_cast<int>(RangeLocOffset::FirstColonLoc)];
}

SourceLocation OMPIteratorExpr::getSecondColonLoc(unsigned I) const {
  return getTrailingObjects<
      SourceLocation>()[I * static_cast<int>(RangeLocOffset::Total) +
                        static_cast<int>(RangeLocOffset::SecondColonLoc)];
}

void OMPIteratorExpr::setHelper(unsigned I, const OMPIteratorHelperData &D) {
  getTrailingObjects<OMPIteratorHelperData>()[I] = D;
}

OMPIteratorHelperData &OMPIteratorExpr::getHelper(unsigned I) {
  return getTrailingObjects<OMPIteratorHelperData>()[I];
}

const OMPIteratorHelperData &OMPIteratorExpr::getHelper(unsigned I) const {
  return getTrailingObjects<OMPIteratorHelperData>()[I];
}

OMPIteratorExpr::OMPIteratorExpr(
    QualType ExprTy, SourceLocation IteratorKwLoc, SourceLocation L,
    SourceLocation R, ArrayRef<OMPIteratorExpr::IteratorDefinition> Data,
    ArrayRef<OMPIteratorHelperData> Helpers)
    : Expr(OMPIteratorExprClass, ExprTy, VK_LValue, OK_Ordinary),
      IteratorKwLoc(IteratorKwLoc), LPLoc(L), RPLoc(R),
      NumIterators(Data.size()) {
  for (unsigned I = 0, E = Data.size(); I < E; ++I) {
    const IteratorDefinition &D = Data[I];
    setIteratorDeclaration(I, D.IteratorDecl);
    setAssignmentLoc(I, D.AssignmentLoc);
    setIteratorRange(I, D.Range.Begin, D.ColonLoc, D.Range.End,
                     D.SecondColonLoc, D.Range.Step);
    setHelper(I, Helpers[I]);
  }
  setDependence(computeDependence(this));
}

OMPIteratorExpr *
OMPIteratorExpr::Create(const ASTContext &Context, QualType T,
                        SourceLocation IteratorKwLoc, SourceLocation L,
                        SourceLocation R,
                        ArrayRef<OMPIteratorExpr::IteratorDefinition> Data,
                        ArrayRef<OMPIteratorHelperData> Helpers) {
  assert(Data.size() == Helpers.size() &&
         "Data and helpers must have the same size.");
  void *Mem = Context.Allocate(
      totalSizeToAlloc<Decl *, Expr *, SourceLocation, OMPIteratorHelperData>(
          Data.size(), Data.size() * static_cast<int>(RangeExprOffset::Total),
          Data.size() * static_cast<int>(RangeLocOffset::Total),
          Helpers.size()),
      alignof(OMPIteratorExpr));
  return new (Mem) OMPIteratorExpr(T, IteratorKwLoc, L, R, Data, Helpers);
}

OMPIteratorExpr *OMPIteratorExpr::CreateEmpty(const ASTContext &Context,
                                              unsigned NumIterators) {
  void *Mem = Context.Allocate(
      totalSizeToAlloc<Decl *, Expr *, SourceLocation, OMPIteratorHelperData>(
          NumIterators, NumIterators * static_cast<int>(RangeExprOffset::Total),
          NumIterators * static_cast<int>(RangeLocOffset::Total), NumIterators),
      alignof(OMPIteratorExpr));
  return new (Mem) OMPIteratorExpr(EmptyShell(), NumIterators);
}

const StreamingDiagnostic &clang::operator<<(const StreamingDiagnostic &DB,
                                             const Expr *E) {
  // FIXME: We're guessing at LangOptions!
  SmallString<32> Str;
  llvm::raw_svector_ostream OS(Str);
  LangOptions LangOpts;
  LangOpts.CPlusPlus = true;
  PrintingPolicy Policy(LangOpts);
  E->printPretty(OS, nullptr, Policy);
  return DB << OS.str();
}<|MERGE_RESOLUTION|>--- conflicted
+++ resolved
@@ -3327,13 +3327,9 @@
   case CXXInjectedValueExprClass:
   case CXXSelectMemberExprClass:
   case CXXSelectPackExprClass:
-<<<<<<< HEAD
   case CppxTypeLiteralClass:
   case CppxDeclRefExprClass:
   case CppxPartialEvalExprClass:
-  case CXXParameterInfoExprClass:
-=======
->>>>>>> 1dcf6d28
     // These never have a side-effect.
     return false;
 
