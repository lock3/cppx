--- conflicted
+++ resolved
@@ -2065,11 +2065,7 @@
   case Type::DeducedTemplateSpecialization:
   case Type::PackExpansion:
   case Type::DependentIdentifierSplice:
-<<<<<<< HEAD
-  case Type::CXXDependentVariadicReifier:
   case Type::CXXRequiredType:
-=======
->>>>>>> cf0c906f
   case Type::ObjCObject:
   case Type::ObjCInterface:
   case Type::ObjCObjectPointer:
