//===--- ItaniumMangle.cpp - Itanium C++ Name Mangling ----------*- C++ -*-===//
//
// Part of the LLVM Project, under the Apache License v2.0 with LLVM Exceptions.
// See https://llvm.org/LICENSE.txt for license information.
// SPDX-License-Identifier: Apache-2.0 WITH LLVM-exception
//
//===----------------------------------------------------------------------===//
//
// Implements C++ name mangling according to the Itanium C++ ABI,
// which is used in GCC 3.2 and newer (and many compilers that are
// ABI-compatible with GCC):
//
//   http://itanium-cxx-abi.github.io/cxx-abi/abi.html#mangling
//
//===----------------------------------------------------------------------===//

#include "clang/AST/Mangle.h"
#include "clang/AST/ASTContext.h"
#include "clang/AST/Attr.h"
#include "clang/AST/Decl.h"
#include "clang/AST/DeclCXX.h"
#include "clang/AST/DeclObjC.h"
#include "clang/AST/DeclOpenMP.h"
#include "clang/AST/DeclTemplate.h"
#include "clang/AST/Expr.h"
#include "clang/AST/ExprConcepts.h"
#include "clang/AST/ExprCXX.h"
#include "clang/AST/ExprObjC.h"
#include "clang/AST/TypeLoc.h"
#include "clang/Basic/ABI.h"
#include "clang/Basic/Module.h"
#include "clang/Basic/SourceManager.h"
#include "clang/Basic/TargetInfo.h"
#include "llvm/ADT/StringExtras.h"
#include "llvm/Support/ErrorHandling.h"
#include "llvm/Support/raw_ostream.h"

using namespace clang;

namespace {

/// Retrieve the declaration context that should be used when mangling the given
/// declaration.
static const DeclContext *getEffectiveDeclContext(const Decl *D) {
  // The ABI assumes that lambda closure types that occur within
  // default arguments live in the context of the function. However, due to
  // the way in which Clang parses and creates function declarations, this is
  // not the case: the lambda closure type ends up living in the context
  // where the function itself resides, because the function declaration itself
  // had not yet been created. Fix the context here.
  if (const CXXRecordDecl *RD = dyn_cast<CXXRecordDecl>(D)) {
    if (RD->isLambda())
      if (ParmVarDecl *ContextParam
            = dyn_cast_or_null<ParmVarDecl>(RD->getLambdaContextDecl()))
        return ContextParam->getDeclContext();
  }

  // Perform the same check for block literals.
  if (const BlockDecl *BD = dyn_cast<BlockDecl>(D)) {
    if (ParmVarDecl *ContextParam
          = dyn_cast_or_null<ParmVarDecl>(BD->getBlockManglingContextDecl()))
      return ContextParam->getDeclContext();
  }

  const DeclContext *DC = D->getDeclContext();
  if (isa<CapturedDecl>(DC) || isa<OMPDeclareReductionDecl>(DC) ||
      isa<OMPDeclareMapperDecl>(DC)) {
    return getEffectiveDeclContext(cast<Decl>(DC));
  }

  if (const auto *VD = dyn_cast<VarDecl>(D))
    if (VD->isExternC())
      return VD->getASTContext().getTranslationUnitDecl();

  if (const auto *FD = dyn_cast<FunctionDecl>(D))
    if (FD->isExternC())
      return FD->getASTContext().getTranslationUnitDecl();

  return DC->getRedeclContext();
}

static const DeclContext *getEffectiveParentContext(const DeclContext *DC) {
  return getEffectiveDeclContext(cast<Decl>(DC));
}

static bool isLocalContainerContext(const DeclContext *DC) {
  return isa<FunctionDecl>(DC) || isa<ObjCMethodDecl>(DC) || isa<BlockDecl>(DC);
}

static const RecordDecl *GetLocalClassDecl(const Decl *D) {
  const DeclContext *DC = getEffectiveDeclContext(D);
  while (!DC->isNamespace() && !DC->isTranslationUnit()) {
    if (isLocalContainerContext(DC))
      return dyn_cast<RecordDecl>(D);
    D = cast<Decl>(DC);
    DC = getEffectiveDeclContext(D);
  }
  return nullptr;
}

static const FunctionDecl *getStructor(const FunctionDecl *fn) {
  if (const FunctionTemplateDecl *ftd = fn->getPrimaryTemplate())
    return ftd->getTemplatedDecl();

  return fn;
}

static const NamedDecl *getStructor(const NamedDecl *decl) {
  const FunctionDecl *fn = dyn_cast_or_null<FunctionDecl>(decl);
  return (fn ? getStructor(fn) : decl);
}

static bool isLambda(const NamedDecl *ND) {
  const CXXRecordDecl *Record = dyn_cast<CXXRecordDecl>(ND);
  if (!Record)
    return false;

  return Record->isLambda();
}

static const unsigned UnknownArity = ~0U;

class ItaniumMangleContextImpl : public ItaniumMangleContext {
  typedef std::pair<const DeclContext*, IdentifierInfo*> DiscriminatorKeyTy;
  llvm::DenseMap<DiscriminatorKeyTy, unsigned> Discriminator;
  llvm::DenseMap<const NamedDecl*, unsigned> Uniquifier;

public:
  explicit ItaniumMangleContextImpl(ASTContext &Context,
                                    DiagnosticsEngine &Diags)
      : ItaniumMangleContext(Context, Diags) {}

  /// @name Mangler Entry Points
  /// @{

  bool shouldMangleCXXName(const NamedDecl *D) override;
  bool shouldMangleStringLiteral(const StringLiteral *) override {
    return false;
  }
  void mangleCXXName(GlobalDecl GD, raw_ostream &) override;
  void mangleThunk(const CXXMethodDecl *MD, const ThunkInfo &Thunk,
                   raw_ostream &) override;
  void mangleCXXDtorThunk(const CXXDestructorDecl *DD, CXXDtorType Type,
                          const ThisAdjustment &ThisAdjustment,
                          raw_ostream &) override;
  void mangleReferenceTemporary(const VarDecl *D, unsigned ManglingNumber,
                                raw_ostream &) override;
  void mangleCXXVTable(const CXXRecordDecl *RD, raw_ostream &) override;
  void mangleCXXVTT(const CXXRecordDecl *RD, raw_ostream &) override;
  void mangleCXXCtorVTable(const CXXRecordDecl *RD, int64_t Offset,
                           const CXXRecordDecl *Type, raw_ostream &) override;
  void mangleCXXRTTI(QualType T, raw_ostream &) override;
  void mangleCXXRTTIName(QualType T, raw_ostream &) override;
  void mangleTypeName(QualType T, raw_ostream &) override;

  void mangleCXXCtorComdat(const CXXConstructorDecl *D, raw_ostream &) override;
  void mangleCXXDtorComdat(const CXXDestructorDecl *D, raw_ostream &) override;
  void mangleStaticGuardVariable(const VarDecl *D, raw_ostream &) override;
  void mangleDynamicInitializer(const VarDecl *D, raw_ostream &Out) override;
  void mangleDynamicAtExitDestructor(const VarDecl *D,
                                     raw_ostream &Out) override;
  void mangleDynamicStermFinalizer(const VarDecl *D, raw_ostream &Out) override;
  void mangleSEHFilterExpression(const NamedDecl *EnclosingDecl,
                                 raw_ostream &Out) override;
  void mangleSEHFinallyBlock(const NamedDecl *EnclosingDecl,
                             raw_ostream &Out) override;
  void mangleItaniumThreadLocalInit(const VarDecl *D, raw_ostream &) override;
  void mangleItaniumThreadLocalWrapper(const VarDecl *D,
                                       raw_ostream &) override;

  void mangleStringLiteral(const StringLiteral *, raw_ostream &) override;

  void mangleLambdaSig(const CXXRecordDecl *Lambda, raw_ostream &) override;

  bool getNextDiscriminator(const NamedDecl *ND, unsigned &disc) {
    // Lambda closure types are already numbered.
    if (isLambda(ND))
      return false;

    // Anonymous tags are already numbered.
    if (const TagDecl *Tag = dyn_cast<TagDecl>(ND)) {
      if (Tag->getName().empty() && !Tag->getTypedefNameForAnonDecl())
        return false;
    }

    // Use the canonical number for externally visible decls.
    if (ND->isExternallyVisible()) {
      unsigned discriminator = getASTContext().getManglingNumber(ND);
      if (discriminator == 1)
        return false;
      disc = discriminator - 2;
      return true;
    }

    // Make up a reasonable number for internal decls.
    unsigned &discriminator = Uniquifier[ND];
    if (!discriminator) {
      const DeclContext *DC = getEffectiveDeclContext(ND);
      discriminator = ++Discriminator[std::make_pair(DC, ND->getIdentifier())];
    }
    if (discriminator == 1)
      return false;
    disc = discriminator-2;
    return true;
  }
  /// @}
};

/// Manage the mangling of a single name.
class CXXNameMangler {
  ItaniumMangleContextImpl &Context;
  raw_ostream &Out;
  bool NullOut = false;
  /// In the "DisableDerivedAbiTags" mode derived ABI tags are not calculated.
  /// This mode is used when mangler creates another mangler recursively to
  /// calculate ABI tags for the function return value or the variable type.
  /// Also it is required to avoid infinite recursion in some cases.
  bool DisableDerivedAbiTags = false;

  /// The "structor" is the top-level declaration being mangled, if
  /// that's not a template specialization; otherwise it's the pattern
  /// for that specialization.
  const NamedDecl *Structor;
  unsigned StructorType;

  /// The next substitution sequence number.
  unsigned SeqID;

  class FunctionTypeDepthState {
    unsigned Bits;

    enum { InResultTypeMask = 1 };

  public:
    FunctionTypeDepthState() : Bits(0) {}

    /// The number of function types we're inside.
    unsigned getDepth() const {
      return Bits >> 1;
    }

    /// True if we're in the return type of the innermost function type.
    bool isInResultType() const {
      return Bits & InResultTypeMask;
    }

    FunctionTypeDepthState push() {
      FunctionTypeDepthState tmp = *this;
      Bits = (Bits & ~InResultTypeMask) + 2;
      return tmp;
    }

    void enterResultType() {
      Bits |= InResultTypeMask;
    }

    void leaveResultType() {
      Bits &= ~InResultTypeMask;
    }

    void pop(FunctionTypeDepthState saved) {
      assert(getDepth() == saved.getDepth() + 1);
      Bits = saved.Bits;
    }

  } FunctionTypeDepth;

  // abi_tag is a gcc attribute, taking one or more strings called "tags".
  // The goal is to annotate against which version of a library an object was
  // built and to be able to provide backwards compatibility ("dual abi").
  // For more information see docs/ItaniumMangleAbiTags.rst.
  typedef SmallVector<StringRef, 4> AbiTagList;

  // State to gather all implicit and explicit tags used in a mangled name.
  // Must always have an instance of this while emitting any name to keep
  // track.
  class AbiTagState final {
  public:
    explicit AbiTagState(AbiTagState *&Head) : LinkHead(Head) {
      Parent = LinkHead;
      LinkHead = this;
    }

    // No copy, no move.
    AbiTagState(const AbiTagState &) = delete;
    AbiTagState &operator=(const AbiTagState &) = delete;

    ~AbiTagState() { pop(); }

    void write(raw_ostream &Out, const NamedDecl *ND,
               const AbiTagList *AdditionalAbiTags) {
      ND = cast<NamedDecl>(ND->getCanonicalDecl());
      if (!isa<FunctionDecl>(ND) && !isa<VarDecl>(ND)) {
        assert(
            !AdditionalAbiTags &&
            "only function and variables need a list of additional abi tags");
        if (const auto *NS = dyn_cast<NamespaceDecl>(ND)) {
          if (const auto *AbiTag = NS->getAttr<AbiTagAttr>()) {
            UsedAbiTags.insert(UsedAbiTags.end(), AbiTag->tags().begin(),
                               AbiTag->tags().end());
          }
          // Don't emit abi tags for namespaces.
          return;
        }
      }

      AbiTagList TagList;
      if (const auto *AbiTag = ND->getAttr<AbiTagAttr>()) {
        UsedAbiTags.insert(UsedAbiTags.end(), AbiTag->tags().begin(),
                           AbiTag->tags().end());
        TagList.insert(TagList.end(), AbiTag->tags().begin(),
                       AbiTag->tags().end());
      }

      if (AdditionalAbiTags) {
        UsedAbiTags.insert(UsedAbiTags.end(), AdditionalAbiTags->begin(),
                           AdditionalAbiTags->end());
        TagList.insert(TagList.end(), AdditionalAbiTags->begin(),
                       AdditionalAbiTags->end());
      }

      llvm::sort(TagList);
      TagList.erase(std::unique(TagList.begin(), TagList.end()), TagList.end());

      writeSortedUniqueAbiTags(Out, TagList);
    }

    const AbiTagList &getUsedAbiTags() const { return UsedAbiTags; }
    void setUsedAbiTags(const AbiTagList &AbiTags) {
      UsedAbiTags = AbiTags;
    }

    const AbiTagList &getEmittedAbiTags() const {
      return EmittedAbiTags;
    }

    const AbiTagList &getSortedUniqueUsedAbiTags() {
      llvm::sort(UsedAbiTags);
      UsedAbiTags.erase(std::unique(UsedAbiTags.begin(), UsedAbiTags.end()),
                        UsedAbiTags.end());
      return UsedAbiTags;
    }

  private:
    //! All abi tags used implicitly or explicitly.
    AbiTagList UsedAbiTags;
    //! All explicit abi tags (i.e. not from namespace).
    AbiTagList EmittedAbiTags;

    AbiTagState *&LinkHead;
    AbiTagState *Parent = nullptr;

    void pop() {
      assert(LinkHead == this &&
             "abi tag link head must point to us on destruction");
      if (Parent) {
        Parent->UsedAbiTags.insert(Parent->UsedAbiTags.end(),
                                   UsedAbiTags.begin(), UsedAbiTags.end());
        Parent->EmittedAbiTags.insert(Parent->EmittedAbiTags.end(),
                                      EmittedAbiTags.begin(),
                                      EmittedAbiTags.end());
      }
      LinkHead = Parent;
    }

    void writeSortedUniqueAbiTags(raw_ostream &Out, const AbiTagList &AbiTags) {
      for (const auto &Tag : AbiTags) {
        EmittedAbiTags.push_back(Tag);
        Out << "B";
        Out << Tag.size();
        Out << Tag;
      }
    }
  };

  AbiTagState *AbiTags = nullptr;
  AbiTagState AbiTagsRoot;

  llvm::DenseMap<uintptr_t, unsigned> Substitutions;
  llvm::DenseMap<StringRef, unsigned> ModuleSubstitutions;

  ASTContext &getASTContext() const { return Context.getASTContext(); }

public:
  CXXNameMangler(ItaniumMangleContextImpl &C, raw_ostream &Out_,
                 const NamedDecl *D = nullptr, bool NullOut_ = false)
    : Context(C), Out(Out_), NullOut(NullOut_),  Structor(getStructor(D)),
      StructorType(0), SeqID(0), AbiTagsRoot(AbiTags) {
    // These can't be mangled without a ctor type or dtor type.
    assert(!D || (!isa<CXXDestructorDecl>(D) &&
                  !isa<CXXConstructorDecl>(D)));
  }
  CXXNameMangler(ItaniumMangleContextImpl &C, raw_ostream &Out_,
                 const CXXConstructorDecl *D, CXXCtorType Type)
    : Context(C), Out(Out_), Structor(getStructor(D)), StructorType(Type),
      SeqID(0), AbiTagsRoot(AbiTags) { }
  CXXNameMangler(ItaniumMangleContextImpl &C, raw_ostream &Out_,
                 const CXXDestructorDecl *D, CXXDtorType Type)
    : Context(C), Out(Out_), Structor(getStructor(D)), StructorType(Type),
      SeqID(0), AbiTagsRoot(AbiTags) { }

  CXXNameMangler(CXXNameMangler &Outer, raw_ostream &Out_)
      : Context(Outer.Context), Out(Out_), NullOut(false),
        Structor(Outer.Structor), StructorType(Outer.StructorType),
        SeqID(Outer.SeqID), FunctionTypeDepth(Outer.FunctionTypeDepth),
        AbiTagsRoot(AbiTags), Substitutions(Outer.Substitutions) {}

  CXXNameMangler(CXXNameMangler &Outer, llvm::raw_null_ostream &Out_)
      : Context(Outer.Context), Out(Out_), NullOut(true),
        Structor(Outer.Structor), StructorType(Outer.StructorType),
        SeqID(Outer.SeqID), FunctionTypeDepth(Outer.FunctionTypeDepth),
        AbiTagsRoot(AbiTags), Substitutions(Outer.Substitutions) {}

  raw_ostream &getStream() { return Out; }

  void disableDerivedAbiTags() { DisableDerivedAbiTags = true; }
  static bool shouldHaveAbiTags(ItaniumMangleContextImpl &C, const VarDecl *VD);

  void mangle(GlobalDecl GD);
  void mangleCallOffset(int64_t NonVirtual, int64_t Virtual);
  void mangleNumber(const llvm::APSInt &I);
  void mangleNumber(int64_t Number);
  void mangleFloat(const llvm::APFloat &F);
  void mangleFunctionEncoding(GlobalDecl GD);
  void mangleSeqID(unsigned SeqID);
  void mangleName(GlobalDecl GD);
  void mangleType(QualType T);
  void mangleNameOrStandardSubstitution(const NamedDecl *ND);
  void mangleLambdaSig(const CXXRecordDecl *Lambda);

private:

  bool mangleSubstitution(const NamedDecl *ND);
  bool mangleSubstitution(QualType T);
  bool mangleSubstitution(TemplateName Template);
  bool mangleSubstitution(uintptr_t Ptr);

  void mangleExistingSubstitution(TemplateName name);

  bool mangleStandardSubstitution(const NamedDecl *ND);

  void addSubstitution(const NamedDecl *ND) {
    ND = cast<NamedDecl>(ND->getCanonicalDecl());

    addSubstitution(reinterpret_cast<uintptr_t>(ND));
  }
  void addSubstitution(QualType T);
  void addSubstitution(TemplateName Template);
  void addSubstitution(uintptr_t Ptr);
  // Destructive copy substitutions from other mangler.
  void extendSubstitutions(CXXNameMangler* Other);

  void mangleUnresolvedPrefix(NestedNameSpecifier *qualifier,
                              bool recursive = false);
  void mangleUnresolvedName(NestedNameSpecifier *qualifier,
                            DeclarationName name,
                            const TemplateArgumentLoc *TemplateArgs,
                            unsigned NumTemplateArgs,
                            unsigned KnownArity = UnknownArity);

  void mangleFunctionEncodingBareType(const FunctionDecl *FD);

  void mangleNameWithAbiTags(GlobalDecl GD,
                             const AbiTagList *AdditionalAbiTags);
  void mangleModuleName(const Module *M);
  void mangleModuleNamePrefix(StringRef Name);
  void mangleTemplateName(const TemplateDecl *TD,
                          const TemplateArgument *TemplateArgs,
                          unsigned NumTemplateArgs);
  void mangleUnqualifiedName(GlobalDecl GD,
                             const AbiTagList *AdditionalAbiTags) {
    mangleUnqualifiedName(GD, cast<NamedDecl>(GD.getDecl())->getDeclName(), UnknownArity,
                          AdditionalAbiTags);
  }
  void mangleUnqualifiedName(GlobalDecl GD, DeclarationName Name,
                             unsigned KnownArity,
                             const AbiTagList *AdditionalAbiTags);
  void mangleUnscopedName(GlobalDecl GD,
                          const AbiTagList *AdditionalAbiTags);
  void mangleUnscopedTemplateName(GlobalDecl GD,
                                  const AbiTagList *AdditionalAbiTags);
  void mangleUnscopedTemplateName(TemplateName,
                                  const AbiTagList *AdditionalAbiTags);
  void mangleSourceName(const IdentifierInfo *II);
  void mangleRegCallName(const IdentifierInfo *II);
  void mangleDeviceStubName(const IdentifierInfo *II);
  void mangleSourceNameWithAbiTags(
      const NamedDecl *ND, const AbiTagList *AdditionalAbiTags = nullptr);
  void mangleLocalName(GlobalDecl GD,
                       const AbiTagList *AdditionalAbiTags);
  void mangleBlockForPrefix(const BlockDecl *Block);
  void mangleUnqualifiedBlock(const BlockDecl *Block);
  void mangleTemplateParamDecl(const NamedDecl *Decl);
  void mangleLambda(const CXXRecordDecl *Lambda);
  void mangleNestedName(GlobalDecl GD, const DeclContext *DC,
                        const AbiTagList *AdditionalAbiTags,
                        bool NoFunction=false);
  void mangleNestedName(const TemplateDecl *TD,
                        const TemplateArgument *TemplateArgs,
                        unsigned NumTemplateArgs);
  void manglePrefix(NestedNameSpecifier *qualifier);
  void manglePrefix(const DeclContext *DC, bool NoFunction=false);
  void manglePrefix(QualType type);
  void mangleTemplatePrefix(GlobalDecl GD, bool NoFunction=false);
  void mangleTemplatePrefix(TemplateName Template);
  bool mangleUnresolvedTypeOrSimpleId(QualType DestroyedType,
                                      StringRef Prefix = "");
  void mangleOperatorName(DeclarationName Name, unsigned Arity);
  void mangleOperatorName(OverloadedOperatorKind OO, unsigned Arity);
  void mangleVendorQualifier(StringRef qualifier);
  void mangleQualifiers(Qualifiers Quals, const DependentAddressSpaceType *DAST = nullptr);
  void mangleRefQualifier(RefQualifierKind RefQualifier);

  void mangleObjCMethodName(const ObjCMethodDecl *MD);

  // Declare manglers for every type class.
#define ABSTRACT_TYPE(CLASS, PARENT)
#define NON_CANONICAL_TYPE(CLASS, PARENT)
#define META_TYPE(CLASS, PARENT)
#define TYPE(CLASS, PARENT) void mangleType(const CLASS##Type *T);
#include "clang/AST/TypeNodes.inc"

  void mangleType(const TagType*);
  void mangleType(TemplateName);
  static StringRef getCallingConvQualifierName(CallingConv CC);
  void mangleExtParameterInfo(FunctionProtoType::ExtParameterInfo info);
  void mangleExtFunctionInfo(const FunctionType *T);
  void mangleBareFunctionType(const FunctionProtoType *T, bool MangleReturnType,
                              const FunctionDecl *FD = nullptr);
  void mangleNeonVectorType(const VectorType *T);
  void mangleNeonVectorType(const DependentVectorType *T);
  void mangleAArch64NeonVectorType(const VectorType *T);
  void mangleAArch64NeonVectorType(const DependentVectorType *T);
  void mangleAArch64FixedSveVectorType(const VectorType *T);
  void mangleAArch64FixedSveVectorType(const DependentVectorType *T);

  void mangleIntegerLiteral(QualType T, const llvm::APSInt &Value);
  void mangleMemberExprBase(const Expr *base, bool isArrow);
  void mangleMemberExpr(const Expr *base, bool isArrow,
                        NestedNameSpecifier *qualifier,
                        NamedDecl *firstQualifierLookup,
                        DeclarationName name,
                        const TemplateArgumentLoc *TemplateArgs,
                        unsigned NumTemplateArgs,
                        unsigned knownArity);
  void mangleCastExpression(const Expr *E, StringRef CastEncoding);
  void mangleInitListElements(const InitListExpr *InitList);
  void mangleDeclRefExpr(const NamedDecl *D);
  void mangleReflectionOp(const ReflectionOperand &Op);
  void mangleExpression(const Expr *E, unsigned Arity = UnknownArity);
  void mangleCXXCtorType(CXXCtorType T, const CXXRecordDecl *InheritedFrom);
  void mangleCXXDtorType(CXXDtorType T);

  void mangleTemplateArgs(const TemplateArgumentLoc *TemplateArgs,
                          unsigned NumTemplateArgs);
  void mangleTemplateArgs(const TemplateArgument *TemplateArgs,
                          unsigned NumTemplateArgs);
  void mangleTemplateArgs(const TemplateArgumentList &AL);
  void mangleTemplateArg(TemplateArgument A);

  void mangleTemplateParameter(unsigned Depth, unsigned Index);

  void mangleFunctionParam(const ParmVarDecl *parm);

  void writeAbiTags(const NamedDecl *ND,
                    const AbiTagList *AdditionalAbiTags);

  // Returns sorted unique list of ABI tags.
  AbiTagList makeFunctionReturnTypeTags(const FunctionDecl *FD);
  // Returns sorted unique list of ABI tags.
  AbiTagList makeVariableTypeTags(const VarDecl *VD);
};

}

bool ItaniumMangleContextImpl::shouldMangleCXXName(const NamedDecl *D) {
  const FunctionDecl *FD = dyn_cast<FunctionDecl>(D);
  if (FD) {
    LanguageLinkage L = FD->getLanguageLinkage();
    // Overloadable functions need mangling.
    if (FD->hasAttr<OverloadableAttr>())
      return true;

    // "main" is not mangled.
    if (FD->isMain())
      return false;

    // The Windows ABI expects that we would never mangle "typical"
    // user-defined entry points regardless of visibility or freestanding-ness.
    //
    // N.B. This is distinct from asking about "main".  "main" has a lot of
    // special rules associated with it in the standard while these
    // user-defined entry points are outside of the purview of the standard.
    // For example, there can be only one definition for "main" in a standards
    // compliant program; however nothing forbids the existence of wmain and
    // WinMain in the same translation unit.
    if (FD->isMSVCRTEntryPoint())
      return false;

    // C++ functions and those whose names are not a simple identifier need
    // mangling.
    if (!FD->getDeclName().isIdentifier() || L == CXXLanguageLinkage)
      return true;

    // C functions are not mangled.
    if (L == CLanguageLinkage)
      return false;
  }

  // Otherwise, no mangling is done outside C++ mode.
  if (!getASTContext().getLangOpts().CPlusPlus)
    return false;

  const VarDecl *VD = dyn_cast<VarDecl>(D);
  if (VD && !isa<DecompositionDecl>(D)) {
    // C variables are not mangled.
    if (VD->isExternC())
      return false;

    // Variables at global scope with non-internal linkage are not mangled
    const DeclContext *DC = getEffectiveDeclContext(D);
    // Check for extern variable declared locally.
    if (DC->isFunctionOrMethod() && D->hasLinkage())
      while (!DC->isNamespace() && !DC->isTranslationUnit())
        DC = getEffectiveParentContext(DC);
    if (DC->isTranslationUnit() && D->getFormalLinkage() != InternalLinkage &&
        !CXXNameMangler::shouldHaveAbiTags(*this, VD) &&
        !isa<VarTemplateSpecializationDecl>(D))
      return false;
  }

  return true;
}

void CXXNameMangler::writeAbiTags(const NamedDecl *ND,
                                  const AbiTagList *AdditionalAbiTags) {
  assert(AbiTags && "require AbiTagState");
  AbiTags->write(Out, ND, DisableDerivedAbiTags ? nullptr : AdditionalAbiTags);
}

void CXXNameMangler::mangleSourceNameWithAbiTags(
    const NamedDecl *ND, const AbiTagList *AdditionalAbiTags) {
  mangleSourceName(ND->getIdentifier());
  writeAbiTags(ND, AdditionalAbiTags);
}

void CXXNameMangler::mangle(GlobalDecl GD) {
  // <mangled-name> ::= _Z <encoding>
  //            ::= <data name>
  //            ::= <special-name>
  Out << "_Z";
  if (isa<FunctionDecl>(GD.getDecl()))
    mangleFunctionEncoding(GD);
  else if (const VarDecl *VD = dyn_cast<VarDecl>(GD.getDecl()))
    mangleName(VD);
  else if (const IndirectFieldDecl *IFD =
               dyn_cast<IndirectFieldDecl>(GD.getDecl()))
    mangleName(IFD->getAnonField());
  else if (const FieldDecl *FD = dyn_cast<FieldDecl>(GD.getDecl()))
    mangleName(FD);
  else if (const MSGuidDecl *GuidD = dyn_cast<MSGuidDecl>(GD.getDecl()))
    mangleName(GuidD);
  else if (const BindingDecl *BD = dyn_cast<BindingDecl>(GD.getDecl()))
    mangleName(BD);
  else if (isa<TemplateParamObjectDecl>(GD.getDecl())) {
    DiagnosticsEngine &Diags = Context.getDiags();
    unsigned DiagID = Diags.getCustomDiagID(DiagnosticsEngine::Error,
      "cannot mangle template parameter objects yet");
    Diags.Report(SourceLocation(), DiagID);
  } else
    llvm_unreachable("unexpected kind of global decl");
}

void CXXNameMangler::mangleFunctionEncoding(GlobalDecl GD) {
  const FunctionDecl *FD = cast<FunctionDecl>(GD.getDecl());
  // <encoding> ::= <function name> <bare-function-type>

  // Don't mangle in the type if this isn't a decl we should typically mangle.
  if (!Context.shouldMangleDeclName(FD)) {
    mangleName(GD);
    return;
  }

  AbiTagList ReturnTypeAbiTags = makeFunctionReturnTypeTags(FD);
  if (ReturnTypeAbiTags.empty()) {
    // There are no tags for return type, the simplest case.
    mangleName(GD);
    mangleFunctionEncodingBareType(FD);
    return;
  }

  // Mangle function name and encoding to temporary buffer.
  // We have to output name and encoding to the same mangler to get the same
  // substitution as it will be in final mangling.
  SmallString<256> FunctionEncodingBuf;
  llvm::raw_svector_ostream FunctionEncodingStream(FunctionEncodingBuf);
  CXXNameMangler FunctionEncodingMangler(*this, FunctionEncodingStream);
  // Output name of the function.
  FunctionEncodingMangler.disableDerivedAbiTags();
  FunctionEncodingMangler.mangleNameWithAbiTags(FD, nullptr);

  // Remember length of the function name in the buffer.
  size_t EncodingPositionStart = FunctionEncodingStream.str().size();
  FunctionEncodingMangler.mangleFunctionEncodingBareType(FD);

  // Get tags from return type that are not present in function name or
  // encoding.
  const AbiTagList &UsedAbiTags =
      FunctionEncodingMangler.AbiTagsRoot.getSortedUniqueUsedAbiTags();
  AbiTagList AdditionalAbiTags(ReturnTypeAbiTags.size());
  AdditionalAbiTags.erase(
      std::set_difference(ReturnTypeAbiTags.begin(), ReturnTypeAbiTags.end(),
                          UsedAbiTags.begin(), UsedAbiTags.end(),
                          AdditionalAbiTags.begin()),
      AdditionalAbiTags.end());

  // Output name with implicit tags and function encoding from temporary buffer.
  mangleNameWithAbiTags(FD, &AdditionalAbiTags);
  Out << FunctionEncodingStream.str().substr(EncodingPositionStart);

  // Function encoding could create new substitutions so we have to add
  // temp mangled substitutions to main mangler.
  extendSubstitutions(&FunctionEncodingMangler);
}

void CXXNameMangler::mangleFunctionEncodingBareType(const FunctionDecl *FD) {
  if (FD->hasAttr<EnableIfAttr>()) {
    FunctionTypeDepthState Saved = FunctionTypeDepth.push();
    Out << "Ua9enable_ifI";
    for (AttrVec::const_iterator I = FD->getAttrs().begin(),
                                 E = FD->getAttrs().end();
         I != E; ++I) {
      EnableIfAttr *EIA = dyn_cast<EnableIfAttr>(*I);
      if (!EIA)
        continue;
      Out << 'X';
      mangleExpression(EIA->getCond());
      Out << 'E';
    }
    Out << 'E';
    FunctionTypeDepth.pop(Saved);
  }

  // When mangling an inheriting constructor, the bare function type used is
  // that of the inherited constructor.
  if (auto *CD = dyn_cast<CXXConstructorDecl>(FD))
    if (auto Inherited = CD->getInheritedConstructor())
      FD = Inherited.getConstructor();

  // Whether the mangling of a function type includes the return type depends on
  // the context and the nature of the function. The rules for deciding whether
  // the return type is included are:
  //
  //   1. Template functions (names or types) have return types encoded, with
  //   the exceptions listed below.
  //   2. Function types not appearing as part of a function name mangling,
  //   e.g. parameters, pointer types, etc., have return type encoded, with the
  //   exceptions listed below.
  //   3. Non-template function names do not have return types encoded.
  //
  // The exceptions mentioned in (1) and (2) above, for which the return type is
  // never included, are
  //   1. Constructors.
  //   2. Destructors.
  //   3. Conversion operator functions, e.g. operator int.
  bool MangleReturnType = false;
  if (FunctionTemplateDecl *PrimaryTemplate = FD->getPrimaryTemplate()) {
    if (!(isa<CXXConstructorDecl>(FD) || isa<CXXDestructorDecl>(FD) ||
          isa<CXXConversionDecl>(FD)))
      MangleReturnType = true;

    // Mangle the type of the primary template.
    FD = PrimaryTemplate->getTemplatedDecl();
  }

  mangleBareFunctionType(FD->getType()->castAs<FunctionProtoType>(),
                         MangleReturnType, FD);
}

static const DeclContext *IgnoreLinkageSpecDecls(const DeclContext *DC) {
  while (isa<LinkageSpecDecl>(DC)) {
    DC = getEffectiveParentContext(DC);
  }

  return DC;
}

/// Return whether a given namespace is the 'std' namespace.
static bool isStd(const NamespaceDecl *NS) {
  if (!IgnoreLinkageSpecDecls(getEffectiveParentContext(NS))
                                ->isTranslationUnit())
    return false;

  const IdentifierInfo *II = NS->getOriginalNamespace()->getIdentifier();
  return II && II->isStr("std");
}

// isStdNamespace - Return whether a given decl context is a toplevel 'std'
// namespace.
static bool isStdNamespace(const DeclContext *DC) {
  if (!DC->isNamespace())
    return false;

  return isStd(cast<NamespaceDecl>(DC));
}

static const GlobalDecl
isTemplate(GlobalDecl GD, const TemplateArgumentList *&TemplateArgs) {
  const NamedDecl *ND = cast<NamedDecl>(GD.getDecl());
  // Check if we have a function template.
  if (const FunctionDecl *FD = dyn_cast<FunctionDecl>(ND)) {
    if (const TemplateDecl *TD = FD->getPrimaryTemplate()) {
      TemplateArgs = FD->getTemplateSpecializationArgs();
      return GD.getWithDecl(TD);
    }
  }

  // Check if we have a class template.
  if (const ClassTemplateSpecializationDecl *Spec =
        dyn_cast<ClassTemplateSpecializationDecl>(ND)) {
    TemplateArgs = &Spec->getTemplateArgs();
    return GD.getWithDecl(Spec->getSpecializedTemplate());
  }

  // Check if we have a variable template.
  if (const VarTemplateSpecializationDecl *Spec =
          dyn_cast<VarTemplateSpecializationDecl>(ND)) {
    TemplateArgs = &Spec->getTemplateArgs();
    return GD.getWithDecl(Spec->getSpecializedTemplate());
  }

  return GlobalDecl();
}

void CXXNameMangler::mangleName(GlobalDecl GD) {
  const NamedDecl *ND = cast<NamedDecl>(GD.getDecl());
  if (const VarDecl *VD = dyn_cast<VarDecl>(ND)) {
    // Variables should have implicit tags from its type.
    AbiTagList VariableTypeAbiTags = makeVariableTypeTags(VD);
    if (VariableTypeAbiTags.empty()) {
      // Simple case no variable type tags.
      mangleNameWithAbiTags(VD, nullptr);
      return;
    }

    // Mangle variable name to null stream to collect tags.
    llvm::raw_null_ostream NullOutStream;
    CXXNameMangler VariableNameMangler(*this, NullOutStream);
    VariableNameMangler.disableDerivedAbiTags();
    VariableNameMangler.mangleNameWithAbiTags(VD, nullptr);

    // Get tags from variable type that are not present in its name.
    const AbiTagList &UsedAbiTags =
        VariableNameMangler.AbiTagsRoot.getSortedUniqueUsedAbiTags();
    AbiTagList AdditionalAbiTags(VariableTypeAbiTags.size());
    AdditionalAbiTags.erase(
        std::set_difference(VariableTypeAbiTags.begin(),
                            VariableTypeAbiTags.end(), UsedAbiTags.begin(),
                            UsedAbiTags.end(), AdditionalAbiTags.begin()),
        AdditionalAbiTags.end());

    // Output name with implicit tags.
    mangleNameWithAbiTags(VD, &AdditionalAbiTags);
  } else {
    mangleNameWithAbiTags(GD, nullptr);
  }
}

void CXXNameMangler::mangleNameWithAbiTags(GlobalDecl GD,
                                           const AbiTagList *AdditionalAbiTags) {
  const NamedDecl *ND = cast<NamedDecl>(GD.getDecl());
  //  <name> ::= [<module-name>] <nested-name>
  //         ::= [<module-name>] <unscoped-name>
  //         ::= [<module-name>] <unscoped-template-name> <template-args>
  //         ::= <local-name>
  //
  const DeclContext *DC = getEffectiveDeclContext(ND);

  // If this is an extern variable declared locally, the relevant DeclContext
  // is that of the containing namespace, or the translation unit.
  // FIXME: This is a hack; extern variables declared locally should have
  // a proper semantic declaration context!
  if (isLocalContainerContext(DC) && ND->hasLinkage() && !isLambda(ND))
    while (!DC->isNamespace() && !DC->isTranslationUnit())
      DC = getEffectiveParentContext(DC);
  else if (GetLocalClassDecl(ND)) {
    mangleLocalName(GD, AdditionalAbiTags);
    return;
  }

  DC = IgnoreLinkageSpecDecls(DC);

  if (isLocalContainerContext(DC)) {
    mangleLocalName(GD, AdditionalAbiTags);
    return;
  }

  // Do not mangle the owning module for an external linkage declaration.
  // This enables backwards-compatibility with non-modular code, and is
  // a valid choice since conflicts are not permitted by C++ Modules TS
  // [basic.def.odr]/6.2.
  if (!ND->hasExternalFormalLinkage())
    if (Module *M = ND->getOwningModuleForLinkage())
      mangleModuleName(M);

  if (DC->isTranslationUnit() || isStdNamespace(DC)) {
    // Check if we have a template.
    const TemplateArgumentList *TemplateArgs = nullptr;
    if (GlobalDecl TD = isTemplate(GD, TemplateArgs)) {
      mangleUnscopedTemplateName(TD, AdditionalAbiTags);
      mangleTemplateArgs(*TemplateArgs);
      return;
    }

    mangleUnscopedName(GD, AdditionalAbiTags);
    return;
  }

  mangleNestedName(GD, DC, AdditionalAbiTags);
}

void CXXNameMangler::mangleModuleName(const Module *M) {
  // Implement the C++ Modules TS name mangling proposal; see
  //     https://gcc.gnu.org/wiki/cxx-modules?action=AttachFile
  //
  //   <module-name> ::= W <unscoped-name>+ E
  //                 ::= W <module-subst> <unscoped-name>* E
  Out << 'W';
  mangleModuleNamePrefix(M->Name);
  Out << 'E';
}

void CXXNameMangler::mangleModuleNamePrefix(StringRef Name) {
  //  <module-subst> ::= _ <seq-id>          # 0 < seq-id < 10
  //                 ::= W <seq-id - 10> _   # otherwise
  auto It = ModuleSubstitutions.find(Name);
  if (It != ModuleSubstitutions.end()) {
    if (It->second < 10)
      Out << '_' << static_cast<char>('0' + It->second);
    else
      Out << 'W' << (It->second - 10) << '_';
    return;
  }

  // FIXME: Preserve hierarchy in module names rather than flattening
  // them to strings; use Module*s as substitution keys.
  auto Parts = Name.rsplit('.');
  if (Parts.second.empty())
    Parts.second = Parts.first;
  else
    mangleModuleNamePrefix(Parts.first);

  Out << Parts.second.size() << Parts.second;
  ModuleSubstitutions.insert({Name, ModuleSubstitutions.size()});
}

void CXXNameMangler::mangleTemplateName(const TemplateDecl *TD,
                                        const TemplateArgument *TemplateArgs,
                                        unsigned NumTemplateArgs) {
  const DeclContext *DC = IgnoreLinkageSpecDecls(getEffectiveDeclContext(TD));

  if (DC->isTranslationUnit() || isStdNamespace(DC)) {
    mangleUnscopedTemplateName(TD, nullptr);
    mangleTemplateArgs(TemplateArgs, NumTemplateArgs);
  } else {
    mangleNestedName(TD, TemplateArgs, NumTemplateArgs);
  }
}

void CXXNameMangler::mangleUnscopedName(GlobalDecl GD,
                                        const AbiTagList *AdditionalAbiTags) {
  const NamedDecl *ND = cast<NamedDecl>(GD.getDecl());
  //  <unscoped-name> ::= <unqualified-name>
  //                  ::= St <unqualified-name>   # ::std::

  if (isStdNamespace(IgnoreLinkageSpecDecls(getEffectiveDeclContext(ND))))
    Out << "St";

  mangleUnqualifiedName(GD, AdditionalAbiTags);
}

void CXXNameMangler::mangleUnscopedTemplateName(
    GlobalDecl GD, const AbiTagList *AdditionalAbiTags) {
  const TemplateDecl *ND = cast<TemplateDecl>(GD.getDecl());
  //     <unscoped-template-name> ::= <unscoped-name>
  //                              ::= <substitution>
  if (mangleSubstitution(ND))
    return;

  // <template-template-param> ::= <template-param>
  if (const auto *TTP = dyn_cast<TemplateTemplateParmDecl>(ND)) {
    assert(!AdditionalAbiTags &&
           "template template param cannot have abi tags");
    mangleTemplateParameter(TTP->getDepth(), TTP->getIndex());
  } else if (isa<BuiltinTemplateDecl>(ND) || isa<ConceptDecl>(ND)) {
    mangleUnscopedName(GD, AdditionalAbiTags);
  } else {
    mangleUnscopedName(GD.getWithDecl(ND->getTemplatedDecl()), AdditionalAbiTags);
  }

  addSubstitution(ND);
}

void CXXNameMangler::mangleUnscopedTemplateName(
    TemplateName Template, const AbiTagList *AdditionalAbiTags) {
  //     <unscoped-template-name> ::= <unscoped-name>
  //                              ::= <substitution>
  if (TemplateDecl *TD = Template.getAsTemplateDecl())
    return mangleUnscopedTemplateName(TD, AdditionalAbiTags);

  if (mangleSubstitution(Template))
    return;

  assert(!AdditionalAbiTags &&
         "dependent template name cannot have abi tags");

  DependentTemplateName *Dependent = Template.getAsDependentTemplateName();
  assert(Dependent && "Not a dependent template name?");
  if (const IdentifierInfo *Id = Dependent->getIdentifier())
    mangleSourceName(Id);
  else
    mangleOperatorName(Dependent->getOperator(), UnknownArity);

  addSubstitution(Template);
}

void CXXNameMangler::mangleFloat(const llvm::APFloat &f) {
  // ABI:
  //   Floating-point literals are encoded using a fixed-length
  //   lowercase hexadecimal string corresponding to the internal
  //   representation (IEEE on Itanium), high-order bytes first,
  //   without leading zeroes. For example: "Lf bf800000 E" is -1.0f
  //   on Itanium.
  // The 'without leading zeroes' thing seems to be an editorial
  // mistake; see the discussion on cxx-abi-dev beginning on
  // 2012-01-16.

  // Our requirements here are just barely weird enough to justify
  // using a custom algorithm instead of post-processing APInt::toString().

  llvm::APInt valueBits = f.bitcastToAPInt();
  unsigned numCharacters = (valueBits.getBitWidth() + 3) / 4;
  assert(numCharacters != 0);

  // Allocate a buffer of the right number of characters.
  SmallVector<char, 20> buffer(numCharacters);

  // Fill the buffer left-to-right.
  for (unsigned stringIndex = 0; stringIndex != numCharacters; ++stringIndex) {
    // The bit-index of the next hex digit.
    unsigned digitBitIndex = 4 * (numCharacters - stringIndex - 1);

    // Project out 4 bits starting at 'digitIndex'.
    uint64_t hexDigit = valueBits.getRawData()[digitBitIndex / 64];
    hexDigit >>= (digitBitIndex % 64);
    hexDigit &= 0xF;

    // Map that over to a lowercase hex digit.
    static const char charForHex[16] = {
      '0', '1', '2', '3', '4', '5', '6', '7',
      '8', '9', 'a', 'b', 'c', 'd', 'e', 'f'
    };
    buffer[stringIndex] = charForHex[hexDigit];
  }

  Out.write(buffer.data(), numCharacters);
}

void CXXNameMangler::mangleNumber(const llvm::APSInt &Value) {
  if (Value.isSigned() && Value.isNegative()) {
    Out << 'n';
    Value.abs().print(Out, /*signed*/ false);
  } else {
    Value.print(Out, /*signed*/ false);
  }
}

void CXXNameMangler::mangleNumber(int64_t Number) {
  //  <number> ::= [n] <non-negative decimal integer>
  if (Number < 0) {
    Out << 'n';
    Number = -Number;
  }

  Out << Number;
}

void CXXNameMangler::mangleCallOffset(int64_t NonVirtual, int64_t Virtual) {
  //  <call-offset>  ::= h <nv-offset> _
  //                 ::= v <v-offset> _
  //  <nv-offset>    ::= <offset number>        # non-virtual base override
  //  <v-offset>     ::= <offset number> _ <virtual offset number>
  //                      # virtual base override, with vcall offset
  if (!Virtual) {
    Out << 'h';
    mangleNumber(NonVirtual);
    Out << '_';
    return;
  }

  Out << 'v';
  mangleNumber(NonVirtual);
  Out << '_';
  mangleNumber(Virtual);
  Out << '_';
}

void CXXNameMangler::manglePrefix(QualType type) {
  if (const auto *TST = type->getAs<TemplateSpecializationType>()) {
    if (!mangleSubstitution(QualType(TST, 0))) {
      mangleTemplatePrefix(TST->getTemplateName());

      // FIXME: GCC does not appear to mangle the template arguments when
      // the template in question is a dependent template name. Should we
      // emulate that badness?
      mangleTemplateArgs(TST->getArgs(), TST->getNumArgs());
      addSubstitution(QualType(TST, 0));
    }
  } else if (const auto *DTST =
                 type->getAs<DependentTemplateSpecializationType>()) {
    if (!mangleSubstitution(QualType(DTST, 0))) {
      TemplateName Template = getASTContext().getDependentTemplateName(
          DTST->getQualifier(), DTST->getIdentifier());
      mangleTemplatePrefix(Template);

      // FIXME: GCC does not appear to mangle the template arguments when
      // the template in question is a dependent template name. Should we
      // emulate that badness?
      mangleTemplateArgs(DTST->getArgs(), DTST->getNumArgs());
      addSubstitution(QualType(DTST, 0));
    }
  } else {
    // We use the QualType mangle type variant here because it handles
    // substitutions.
    mangleType(type);
  }
}

/// Mangle everything prior to the base-unresolved-name in an unresolved-name.
///
/// \param recursive - true if this is being called recursively,
///   i.e. if there is more prefix "to the right".
void CXXNameMangler::mangleUnresolvedPrefix(NestedNameSpecifier *qualifier,
                                            bool recursive) {

  // x, ::x
  // <unresolved-name> ::= [gs] <base-unresolved-name>

  // T::x / decltype(p)::x
  // <unresolved-name> ::= sr <unresolved-type> <base-unresolved-name>

  // T::N::x /decltype(p)::N::x
  // <unresolved-name> ::= srN <unresolved-type> <unresolved-qualifier-level>+ E
  //                       <base-unresolved-name>

  // A::x, N::y, A<T>::z; "gs" means leading "::"
  // <unresolved-name> ::= [gs] sr <unresolved-qualifier-level>+ E
  //                       <base-unresolved-name>

  switch (qualifier->getKind()) {
  case NestedNameSpecifier::Global:
    Out << "gs";

    // We want an 'sr' unless this is the entire NNS.
    if (recursive)
      Out << "sr";

    // We never want an 'E' here.
    return;

  case NestedNameSpecifier::Super:
    llvm_unreachable("Can't mangle __super specifier");

  case NestedNameSpecifier::Namespace:
    if (qualifier->getPrefix())
      mangleUnresolvedPrefix(qualifier->getPrefix(),
                             /*recursive*/ true);
    else
      Out << "sr";
    mangleSourceNameWithAbiTags(qualifier->getAsNamespace());
    break;
  case NestedNameSpecifier::NamespaceAlias:
    if (qualifier->getPrefix())
      mangleUnresolvedPrefix(qualifier->getPrefix(),
                             /*recursive*/ true);
    else
      Out << "sr";
    mangleSourceNameWithAbiTags(qualifier->getAsNamespaceAlias());
    break;

  case NestedNameSpecifier::TypeSpec:
  case NestedNameSpecifier::TypeSpecWithTemplate: {
    const Type *type = qualifier->getAsType();

    // We only want to use an unresolved-type encoding if this is one of:
    //   - a decltype
    //   - a template type parameter
    //   - a template template parameter with arguments
    // In all of these cases, we should have no prefix.
    if (qualifier->getPrefix()) {
      mangleUnresolvedPrefix(qualifier->getPrefix(),
                             /*recursive*/ true);
    } else {
      // Otherwise, all the cases want this.
      Out << "sr";
    }

    if (mangleUnresolvedTypeOrSimpleId(QualType(type, 0), recursive ? "N" : ""))
      return;

    break;
  }

  case NestedNameSpecifier::Identifier:
    // Member expressions can have these without prefixes.
    if (qualifier->getPrefix())
      mangleUnresolvedPrefix(qualifier->getPrefix(),
                             /*recursive*/ true);
    else
      Out << "sr";

    mangleSourceName(qualifier->getAsIdentifier());
    // An Identifier has no type information, so we can't emit abi tags for it.
    break;
  }

  // If this was the innermost part of the NNS, and we fell out to
  // here, append an 'E'.
  if (!recursive)
    Out << 'E';
}

/// Mangle an unresolved-name, which is generally used for names which
/// weren't resolved to specific entities.
void CXXNameMangler::mangleUnresolvedName(
    NestedNameSpecifier *qualifier, DeclarationName name,
    const TemplateArgumentLoc *TemplateArgs, unsigned NumTemplateArgs,
    unsigned knownArity) {
  if (qualifier) mangleUnresolvedPrefix(qualifier);
  switch (name.getNameKind()) {
    // <base-unresolved-name> ::= <simple-id>
    case DeclarationName::Identifier:
      mangleSourceName(name.getAsIdentifierInfo());
      break;
    // <base-unresolved-name> ::= dn <destructor-name>
    case DeclarationName::CXXDestructorName:
      Out << "dn";
      mangleUnresolvedTypeOrSimpleId(name.getCXXNameType());
      break;
    // <base-unresolved-name> ::= on <operator-name>
    case DeclarationName::CXXConversionFunctionName:
    case DeclarationName::CXXLiteralOperatorName:
    case DeclarationName::CXXOperatorName:
      Out << "on";
      mangleOperatorName(name, knownArity);
      break;
    case DeclarationName::CXXConstructorName:
      llvm_unreachable("Can't mangle a constructor name!");
    case DeclarationName::CXXUsingDirective:
      llvm_unreachable("Can't mangle a using directive name!");
    case DeclarationName::CXXDeductionGuideName:
      llvm_unreachable("Can't mangle a deduction guide name!");
    case DeclarationName::ObjCMultiArgSelector:
    case DeclarationName::ObjCOneArgSelector:
    case DeclarationName::ObjCZeroArgSelector:
      llvm_unreachable("Can't mangle Objective-C selector names here!");
  }

  // The <simple-id> and on <operator-name> productions end in an optional
  // <template-args>.
  if (TemplateArgs)
    mangleTemplateArgs(TemplateArgs, NumTemplateArgs);
}

void CXXNameMangler::mangleUnqualifiedName(GlobalDecl GD,
                                           DeclarationName Name,
                                           unsigned KnownArity,
                                           const AbiTagList *AdditionalAbiTags) {
  const NamedDecl *ND = cast_or_null<NamedDecl>(GD.getDecl());
  unsigned Arity = KnownArity;
  //  <unqualified-name> ::= <operator-name>
  //                     ::= <ctor-dtor-name>
  //                     ::= <source-name>
  switch (Name.getNameKind()) {
  case DeclarationName::Identifier: {
    const IdentifierInfo *II = Name.getAsIdentifierInfo();

    // We mangle decomposition declarations as the names of their bindings.
    if (auto *DD = dyn_cast<DecompositionDecl>(ND)) {
      // FIXME: Non-standard mangling for decomposition declarations:
      //
      //  <unqualified-name> ::= DC <source-name>* E
      //
      // These can never be referenced across translation units, so we do
      // not need a cross-vendor mangling for anything other than demanglers.
      // Proposed on cxx-abi-dev on 2016-08-12
      Out << "DC";
      for (auto *BD : DD->bindings())
        mangleSourceName(BD->getDeclName().getAsIdentifierInfo());
      Out << 'E';
      writeAbiTags(ND, AdditionalAbiTags);
      break;
    }

    if (auto *GD = dyn_cast<MSGuidDecl>(ND)) {
      // We follow MSVC in mangling GUID declarations as if they were variables
      // with a particular reserved name. Continue the pretense here.
      SmallString<sizeof("_GUID_12345678_1234_1234_1234_1234567890ab")> GUID;
      llvm::raw_svector_ostream GUIDOS(GUID);
      Context.mangleMSGuidDecl(GD, GUIDOS);
      Out << GUID.size() << GUID;
      break;
    }

    if (II) {
      // Match GCC's naming convention for internal linkage symbols, for
      // symbols that are not actually visible outside of this TU. GCC
      // distinguishes between internal and external linkage symbols in
      // its mangling, to support cases like this that were valid C++ prior
      // to DR426:
      //
      //   void test() { extern void foo(); }
      //   static void foo();
      //
      // Don't bother with the L marker for names in anonymous namespaces; the
      // 12_GLOBAL__N_1 mangling is quite sufficient there, and this better
      // matches GCC anyway, because GCC does not treat anonymous namespaces as
      // implying internal linkage.
      if (ND && ND->getFormalLinkage() == InternalLinkage &&
          !ND->isExternallyVisible() &&
          getEffectiveDeclContext(ND)->isFileContext() &&
          !ND->isInAnonymousNamespace())
        Out << 'L';

      auto *FD = dyn_cast<FunctionDecl>(ND);
      bool IsRegCall = FD &&
                       FD->getType()->castAs<FunctionType>()->getCallConv() ==
                           clang::CC_X86RegCall;
      bool IsDeviceStub =
          FD && FD->hasAttr<CUDAGlobalAttr>() &&
          GD.getKernelReferenceKind() == KernelReferenceKind::Stub;
      if (IsDeviceStub)
        mangleDeviceStubName(II);
      else if (IsRegCall)
        mangleRegCallName(II);
      else
        mangleSourceName(II);

      writeAbiTags(ND, AdditionalAbiTags);
      break;
    }

    // Otherwise, an anonymous entity.  We must have a declaration.
    assert(ND && "mangling empty name without declaration");

    if (const NamespaceDecl *NS = dyn_cast<NamespaceDecl>(ND)) {
      if (NS->isAnonymousNamespace()) {
        // This is how gcc mangles these names.
        Out << "12_GLOBAL__N_1";
        break;
      }
    }

    if (const VarDecl *VD = dyn_cast<VarDecl>(ND)) {
      // We must have an anonymous union or struct declaration.
      const RecordDecl *RD = VD->getType()->castAs<RecordType>()->getDecl();

      // Itanium C++ ABI 5.1.2:
      //
      //   For the purposes of mangling, the name of an anonymous union is
      //   considered to be the name of the first named data member found by a
      //   pre-order, depth-first, declaration-order walk of the data members of
      //   the anonymous union. If there is no such data member (i.e., if all of
      //   the data members in the union are unnamed), then there is no way for
      //   a program to refer to the anonymous union, and there is therefore no
      //   need to mangle its name.
      assert(RD->isAnonymousStructOrUnion()
             && "Expected anonymous struct or union!");
      const FieldDecl *FD = RD->findFirstNamedDataMember();

      // It's actually possible for various reasons for us to get here
      // with an empty anonymous struct / union.  Fortunately, it
      // doesn't really matter what name we generate.
      if (!FD) break;
      assert(FD->getIdentifier() && "Data member name isn't an identifier!");

      mangleSourceName(FD->getIdentifier());
      // Not emitting abi tags: internal name anyway.
      break;
    }

    // Class extensions have no name as a category, and it's possible
    // for them to be the semantic parent of certain declarations
    // (primarily, tag decls defined within declarations).  Such
    // declarations will always have internal linkage, so the name
    // doesn't really matter, but we shouldn't crash on them.  For
    // safety, just handle all ObjC containers here.
    if (isa<ObjCContainerDecl>(ND))
      break;

    // We must have an anonymous struct.
    const TagDecl *TD = cast<TagDecl>(ND);
    if (const TypedefNameDecl *D = TD->getTypedefNameForAnonDecl()) {
      assert(TD->getDeclContext() == D->getDeclContext() &&
             "Typedef should not be in another decl context!");
      assert(D->getDeclName().getAsIdentifierInfo() &&
             "Typedef was not named!");
      mangleSourceName(D->getDeclName().getAsIdentifierInfo());
      assert(!AdditionalAbiTags && "Type cannot have additional abi tags");
      // Explicit abi tags are still possible; take from underlying type, not
      // from typedef.
      writeAbiTags(TD, nullptr);
      break;
    }

    // <unnamed-type-name> ::= <closure-type-name>
    //
    // <closure-type-name> ::= Ul <lambda-sig> E [ <nonnegative number> ] _
    // <lambda-sig> ::= <template-param-decl>* <parameter-type>+
    //     # Parameter types or 'v' for 'void'.
    if (const CXXRecordDecl *Record = dyn_cast<CXXRecordDecl>(TD)) {
      if (Record->isLambda() && Record->getLambdaManglingNumber()) {
        assert(!AdditionalAbiTags &&
               "Lambda type cannot have additional abi tags");
        mangleLambda(Record);
        break;
      }
    }

    if (TD->isExternallyVisible()) {
      unsigned UnnamedMangle = getASTContext().getManglingNumber(TD);
      Out << "Ut";
      if (UnnamedMangle > 1)
        Out << UnnamedMangle - 2;
      Out << '_';
      writeAbiTags(TD, AdditionalAbiTags);
      break;
    }

    // Get a unique id for the anonymous struct. If it is not a real output
    // ID doesn't matter so use fake one.
    unsigned AnonStructId = NullOut ? 0 : Context.getAnonymousStructId(TD);

    // Mangle it as a source name in the form
    // [n] $_<id>
    // where n is the length of the string.
    SmallString<8> Str;
    Str += "$_";
    Str += llvm::utostr(AnonStructId);

    Out << Str.size();
    Out << Str;
    break;
  }

  case DeclarationName::ObjCZeroArgSelector:
  case DeclarationName::ObjCOneArgSelector:
  case DeclarationName::ObjCMultiArgSelector:
    llvm_unreachable("Can't mangle Objective-C selector names here!");

  case DeclarationName::CXXConstructorName: {
    const CXXRecordDecl *InheritedFrom = nullptr;
    const TemplateArgumentList *InheritedTemplateArgs = nullptr;
    if (auto Inherited =
            cast<CXXConstructorDecl>(ND)->getInheritedConstructor()) {
      InheritedFrom = Inherited.getConstructor()->getParent();
      InheritedTemplateArgs =
          Inherited.getConstructor()->getTemplateSpecializationArgs();
    }

    if (ND == Structor)
      // If the named decl is the C++ constructor we're mangling, use the type
      // we were given.
      mangleCXXCtorType(static_cast<CXXCtorType>(StructorType), InheritedFrom);
    else
      // Otherwise, use the complete constructor name. This is relevant if a
      // class with a constructor is declared within a constructor.
      mangleCXXCtorType(Ctor_Complete, InheritedFrom);

    // FIXME: The template arguments are part of the enclosing prefix or
    // nested-name, but it's more convenient to mangle them here.
    if (InheritedTemplateArgs)
      mangleTemplateArgs(*InheritedTemplateArgs);

    writeAbiTags(ND, AdditionalAbiTags);
    break;
  }

  case DeclarationName::CXXDestructorName:
    if (ND == Structor)
      // If the named decl is the C++ destructor we're mangling, use the type we
      // were given.
      mangleCXXDtorType(static_cast<CXXDtorType>(StructorType));
    else
      // Otherwise, use the complete destructor name. This is relevant if a
      // class with a destructor is declared within a destructor.
      mangleCXXDtorType(Dtor_Complete);
    writeAbiTags(ND, AdditionalAbiTags);
    break;

  case DeclarationName::CXXOperatorName:
    if (ND && Arity == UnknownArity) {
      Arity = cast<FunctionDecl>(ND)->getNumParams();

      // If we have a member function, we need to include the 'this' pointer.
      if (const auto *MD = dyn_cast<CXXMethodDecl>(ND))
        if (!MD->isStatic())
          Arity++;
    }
    LLVM_FALLTHROUGH;
  case DeclarationName::CXXConversionFunctionName:
  case DeclarationName::CXXLiteralOperatorName:
    mangleOperatorName(Name, Arity);
    writeAbiTags(ND, AdditionalAbiTags);
    break;

  case DeclarationName::CXXDeductionGuideName:
    llvm_unreachable("Can't mangle a deduction guide name!");

  case DeclarationName::CXXUsingDirective:
    llvm_unreachable("Can't mangle a using directive name!");
  }
}

void CXXNameMangler::mangleRegCallName(const IdentifierInfo *II) {
  // <source-name> ::= <positive length number> __regcall3__ <identifier>
  // <number> ::= [n] <non-negative decimal integer>
  // <identifier> ::= <unqualified source code identifier>
  Out << II->getLength() + sizeof("__regcall3__") - 1 << "__regcall3__"
      << II->getName();
}

void CXXNameMangler::mangleDeviceStubName(const IdentifierInfo *II) {
  // <source-name> ::= <positive length number> __device_stub__ <identifier>
  // <number> ::= [n] <non-negative decimal integer>
  // <identifier> ::= <unqualified source code identifier>
  Out << II->getLength() + sizeof("__device_stub__") - 1 << "__device_stub__"
      << II->getName();
}

void CXXNameMangler::mangleSourceName(const IdentifierInfo *II) {
  // <source-name> ::= <positive length number> <identifier>
  // <number> ::= [n] <non-negative decimal integer>
  // <identifier> ::= <unqualified source code identifier>
  Out << II->getLength() << II->getName();
}

void CXXNameMangler::mangleNestedName(GlobalDecl GD,
                                      const DeclContext *DC,
                                      const AbiTagList *AdditionalAbiTags,
                                      bool NoFunction) {
  const NamedDecl *ND = cast<NamedDecl>(GD.getDecl());
  // <nested-name>
  //   ::= N [<CV-qualifiers>] [<ref-qualifier>] <prefix> <unqualified-name> E
  //   ::= N [<CV-qualifiers>] [<ref-qualifier>] <template-prefix>
  //       <template-args> E

  Out << 'N';
  if (const CXXMethodDecl *Method = dyn_cast<CXXMethodDecl>(ND)) {
    Qualifiers MethodQuals = Method->getMethodQualifiers();
    // We do not consider restrict a distinguishing attribute for overloading
    // purposes so we must not mangle it.
    MethodQuals.removeRestrict();
    mangleQualifiers(MethodQuals);
    mangleRefQualifier(Method->getRefQualifier());
  }

  // Check if we have a template.
  const TemplateArgumentList *TemplateArgs = nullptr;
  if (GlobalDecl TD = isTemplate(GD, TemplateArgs)) {
    mangleTemplatePrefix(TD, NoFunction);
    mangleTemplateArgs(*TemplateArgs);
  }
  else {
    manglePrefix(DC, NoFunction);
    mangleUnqualifiedName(GD, AdditionalAbiTags);
  }

  Out << 'E';
}
void CXXNameMangler::mangleNestedName(const TemplateDecl *TD,
                                      const TemplateArgument *TemplateArgs,
                                      unsigned NumTemplateArgs) {
  // <nested-name> ::= N [<CV-qualifiers>] <template-prefix> <template-args> E

  Out << 'N';

  mangleTemplatePrefix(TD);
  mangleTemplateArgs(TemplateArgs, NumTemplateArgs);

  Out << 'E';
}

static GlobalDecl getParentOfLocalEntity(const DeclContext *DC) {
  GlobalDecl GD;
  // The Itanium spec says:
  // For entities in constructors and destructors, the mangling of the
  // complete object constructor or destructor is used as the base function
  // name, i.e. the C1 or D1 version.
  if (auto *CD = dyn_cast<CXXConstructorDecl>(DC))
    GD = GlobalDecl(CD, Ctor_Complete);
  else if (auto *DD = dyn_cast<CXXDestructorDecl>(DC))
    GD = GlobalDecl(DD, Dtor_Complete);
  else
    GD = GlobalDecl(cast<FunctionDecl>(DC));
  return GD;
}

void CXXNameMangler::mangleLocalName(GlobalDecl GD,
                                     const AbiTagList *AdditionalAbiTags) {
  const Decl *D = GD.getDecl();
  // <local-name> := Z <function encoding> E <entity name> [<discriminator>]
  //              := Z <function encoding> E s [<discriminator>]
  // <local-name> := Z <function encoding> E d [ <parameter number> ]
  //                 _ <entity name>
  // <discriminator> := _ <non-negative number>
  assert(isa<NamedDecl>(D) || isa<BlockDecl>(D));
  const RecordDecl *RD = GetLocalClassDecl(D);
  const DeclContext *DC = getEffectiveDeclContext(RD ? RD : D);

  Out << 'Z';

  {
    AbiTagState LocalAbiTags(AbiTags);

    if (const ObjCMethodDecl *MD = dyn_cast<ObjCMethodDecl>(DC))
      mangleObjCMethodName(MD);
    else if (const BlockDecl *BD = dyn_cast<BlockDecl>(DC))
      mangleBlockForPrefix(BD);
    else
      mangleFunctionEncoding(getParentOfLocalEntity(DC));

    // Implicit ABI tags (from namespace) are not available in the following
    // entity; reset to actually emitted tags, which are available.
    LocalAbiTags.setUsedAbiTags(LocalAbiTags.getEmittedAbiTags());
  }

  Out << 'E';

  // GCC 5.3.0 doesn't emit derived ABI tags for local names but that seems to
  // be a bug that is fixed in trunk.

  if (RD) {
    // The parameter number is omitted for the last parameter, 0 for the
    // second-to-last parameter, 1 for the third-to-last parameter, etc. The
    // <entity name> will of course contain a <closure-type-name>: Its
    // numbering will be local to the particular argument in which it appears
    // -- other default arguments do not affect its encoding.
    const CXXRecordDecl *CXXRD = dyn_cast<CXXRecordDecl>(RD);
    if (CXXRD && CXXRD->isLambda()) {
      if (const ParmVarDecl *Parm
              = dyn_cast_or_null<ParmVarDecl>(CXXRD->getLambdaContextDecl())) {
        if (const FunctionDecl *Func
              = dyn_cast<FunctionDecl>(Parm->getDeclContext())) {
          Out << 'd';
          unsigned Num = Func->getNumParams() - Parm->getFunctionScopeIndex();
          if (Num > 1)
            mangleNumber(Num - 2);
          Out << '_';
        }
      }
    }

    // Mangle the name relative to the closest enclosing function.
    // equality ok because RD derived from ND above
    if (D == RD)  {
      mangleUnqualifiedName(RD, AdditionalAbiTags);
    } else if (const BlockDecl *BD = dyn_cast<BlockDecl>(D)) {
      manglePrefix(getEffectiveDeclContext(BD), true /*NoFunction*/);
      assert(!AdditionalAbiTags && "Block cannot have additional abi tags");
      mangleUnqualifiedBlock(BD);
    } else {
      const NamedDecl *ND = cast<NamedDecl>(D);
      mangleNestedName(GD, getEffectiveDeclContext(ND), AdditionalAbiTags,
                       true /*NoFunction*/);
    }
  } else if (const BlockDecl *BD = dyn_cast<BlockDecl>(D)) {
    // Mangle a block in a default parameter; see above explanation for
    // lambdas.
    if (const ParmVarDecl *Parm
            = dyn_cast_or_null<ParmVarDecl>(BD->getBlockManglingContextDecl())) {
      if (const FunctionDecl *Func
            = dyn_cast<FunctionDecl>(Parm->getDeclContext())) {
        Out << 'd';
        unsigned Num = Func->getNumParams() - Parm->getFunctionScopeIndex();
        if (Num > 1)
          mangleNumber(Num - 2);
        Out << '_';
      }
    }

    assert(!AdditionalAbiTags && "Block cannot have additional abi tags");
    mangleUnqualifiedBlock(BD);
  } else {
    mangleUnqualifiedName(GD, AdditionalAbiTags);
  }

  if (const NamedDecl *ND = dyn_cast<NamedDecl>(RD ? RD : D)) {
    unsigned disc;
    if (Context.getNextDiscriminator(ND, disc)) {
      if (disc < 10)
        Out << '_' << disc;
      else
        Out << "__" << disc << '_';
    }
  }
}

void CXXNameMangler::mangleBlockForPrefix(const BlockDecl *Block) {
  if (GetLocalClassDecl(Block)) {
    mangleLocalName(Block, /* AdditionalAbiTags */ nullptr);
    return;
  }
  const DeclContext *DC = getEffectiveDeclContext(Block);
  if (isLocalContainerContext(DC)) {
    mangleLocalName(Block, /* AdditionalAbiTags */ nullptr);
    return;
  }
  manglePrefix(getEffectiveDeclContext(Block));
  mangleUnqualifiedBlock(Block);
}

void CXXNameMangler::mangleUnqualifiedBlock(const BlockDecl *Block) {
  if (Decl *Context = Block->getBlockManglingContextDecl()) {
    if ((isa<VarDecl>(Context) || isa<FieldDecl>(Context)) &&
        Context->getDeclContext()->isRecord()) {
      const auto *ND = cast<NamedDecl>(Context);
      if (ND->getIdentifier()) {
        mangleSourceNameWithAbiTags(ND);
        Out << 'M';
      }
    }
  }

  // If we have a block mangling number, use it.
  unsigned Number = Block->getBlockManglingNumber();
  // Otherwise, just make up a number. It doesn't matter what it is because
  // the symbol in question isn't externally visible.
  if (!Number)
    Number = Context.getBlockId(Block, false);
  else {
    // Stored mangling numbers are 1-based.
    --Number;
  }
  Out << "Ub";
  if (Number > 0)
    Out << Number - 1;
  Out << '_';
}

// <template-param-decl>
//   ::= Ty                              # template type parameter
//   ::= Tn <type>                       # template non-type parameter
//   ::= Tt <template-param-decl>* E     # template template parameter
//   ::= Tp <template-param-decl>        # template parameter pack
void CXXNameMangler::mangleTemplateParamDecl(const NamedDecl *Decl) {
  if (auto *Ty = dyn_cast<TemplateTypeParmDecl>(Decl)) {
    if (Ty->isParameterPack())
      Out << "Tp";
    Out << "Ty";
  } else if (auto *Tn = dyn_cast<NonTypeTemplateParmDecl>(Decl)) {
    if (Tn->isExpandedParameterPack()) {
      for (unsigned I = 0, N = Tn->getNumExpansionTypes(); I != N; ++I) {
        Out << "Tn";
        mangleType(Tn->getExpansionType(I));
      }
    } else {
      QualType T = Tn->getType();
      if (Tn->isParameterPack()) {
        Out << "Tp";
        if (auto *PackExpansion = T->getAs<PackExpansionType>())
          T = PackExpansion->getPattern();
      }
      Out << "Tn";
      mangleType(T);
    }
  } else if (auto *Tt = dyn_cast<TemplateTemplateParmDecl>(Decl)) {
    if (Tt->isExpandedParameterPack()) {
      for (unsigned I = 0, N = Tt->getNumExpansionTemplateParameters(); I != N;
           ++I) {
        Out << "Tt";
        for (auto *Param : *Tt->getExpansionTemplateParameters(I))
          mangleTemplateParamDecl(Param);
        Out << "E";
      }
    } else {
      if (Tt->isParameterPack())
        Out << "Tp";
      Out << "Tt";
      for (auto *Param : *Tt->getTemplateParameters())
        mangleTemplateParamDecl(Param);
      Out << "E";
    }
  }
}

void CXXNameMangler::mangleLambda(const CXXRecordDecl *Lambda) {
  // If the context of a closure type is an initializer for a class member
  // (static or nonstatic), it is encoded in a qualified name with a final
  // <prefix> of the form:
  //
  //   <data-member-prefix> := <member source-name> M
  //
  // Technically, the data-member-prefix is part of the <prefix>. However,
  // since a closure type will always be mangled with a prefix, it's easier
  // to emit that last part of the prefix here.
  if (Decl *Context = Lambda->getLambdaContextDecl()) {
    if ((isa<VarDecl>(Context) || isa<FieldDecl>(Context)) &&
        !isa<ParmVarDecl>(Context)) {
      // FIXME: 'inline auto [a, b] = []{ return ... };' does not get a
      // reasonable mangling here.
      if (const IdentifierInfo *Name
            = cast<NamedDecl>(Context)->getIdentifier()) {
        mangleSourceName(Name);
        const TemplateArgumentList *TemplateArgs = nullptr;
        if (isTemplate(cast<NamedDecl>(Context), TemplateArgs))
          mangleTemplateArgs(*TemplateArgs);
        Out << 'M';
      }
    }
  }

  Out << "Ul";
  mangleLambdaSig(Lambda);
  Out << "E";

  // The number is omitted for the first closure type with a given
  // <lambda-sig> in a given context; it is n-2 for the nth closure type
  // (in lexical order) with that same <lambda-sig> and context.
  //
  // The AST keeps track of the number for us.
  unsigned Number = Lambda->getLambdaManglingNumber();
  assert(Number > 0 && "Lambda should be mangled as an unnamed class");
  if (Number > 1)
    mangleNumber(Number - 2);
  Out << '_';
}

void CXXNameMangler::mangleLambdaSig(const CXXRecordDecl *Lambda) {
  for (auto *D : Lambda->getLambdaExplicitTemplateParameters())
    mangleTemplateParamDecl(D);
  auto *Proto =
      Lambda->getLambdaTypeInfo()->getType()->castAs<FunctionProtoType>();
  mangleBareFunctionType(Proto, /*MangleReturnType=*/false,
                         Lambda->getLambdaStaticInvoker());
}

void CXXNameMangler::manglePrefix(NestedNameSpecifier *qualifier) {
  switch (qualifier->getKind()) {
  case NestedNameSpecifier::Global:
    // nothing
    return;

  case NestedNameSpecifier::Super:
    llvm_unreachable("Can't mangle __super specifier");

  case NestedNameSpecifier::Namespace:
    mangleName(qualifier->getAsNamespace());
    return;

  case NestedNameSpecifier::NamespaceAlias:
    mangleName(qualifier->getAsNamespaceAlias()->getNamespace());
    return;

  case NestedNameSpecifier::TypeSpec:
  case NestedNameSpecifier::TypeSpecWithTemplate:
    manglePrefix(QualType(qualifier->getAsType(), 0));
    return;

  case NestedNameSpecifier::Identifier:
    // Member expressions can have these without prefixes, but that
    // should end up in mangleUnresolvedPrefix instead.
    assert(qualifier->getPrefix());
    manglePrefix(qualifier->getPrefix());

    mangleSourceName(qualifier->getAsIdentifier());
    return;
  }

  llvm_unreachable("unexpected nested name specifier");
}

void CXXNameMangler::manglePrefix(const DeclContext *DC, bool NoFunction) {
  //  <prefix> ::= <prefix> <unqualified-name>
  //           ::= <template-prefix> <template-args>
  //           ::= <template-param>
  //           ::= # empty
  //           ::= <substitution>

  DC = IgnoreLinkageSpecDecls(DC);

  if (DC->isTranslationUnit())
    return;

  if (NoFunction && isLocalContainerContext(DC))
    return;

  if (isa<CXXFragmentDecl>(DC))
    return;

  assert(!isLocalContainerContext(DC));

  const NamedDecl *ND = cast<NamedDecl>(DC);
  if (mangleSubstitution(ND))
    return;

  // Check if we have a template.
  const TemplateArgumentList *TemplateArgs = nullptr;
  if (GlobalDecl TD = isTemplate(ND, TemplateArgs)) {
    mangleTemplatePrefix(TD);
    mangleTemplateArgs(*TemplateArgs);
  } else {
    manglePrefix(getEffectiveDeclContext(ND), NoFunction);
    mangleUnqualifiedName(ND, nullptr);
  }

  addSubstitution(ND);
}

void CXXNameMangler::mangleTemplatePrefix(TemplateName Template) {
  // <template-prefix> ::= <prefix> <template unqualified-name>
  //                   ::= <template-param>
  //                   ::= <substitution>
  if (TemplateDecl *TD = Template.getAsTemplateDecl())
    return mangleTemplatePrefix(TD);

  if (QualifiedTemplateName *Qualified = Template.getAsQualifiedTemplateName())
    manglePrefix(Qualified->getQualifier());

  if (OverloadedTemplateStorage *Overloaded
                                      = Template.getAsOverloadedTemplate()) {
    mangleUnqualifiedName(GlobalDecl(), (*Overloaded->begin())->getDeclName(),
                          UnknownArity, nullptr);
    return;
  }

  DependentTemplateName *Dependent = Template.getAsDependentTemplateName();
  assert(Dependent && "Unknown template name kind?");
  if (NestedNameSpecifier *Qualifier = Dependent->getQualifier())
    manglePrefix(Qualifier);
  mangleUnscopedTemplateName(Template, /* AdditionalAbiTags */ nullptr);
}

void CXXNameMangler::mangleTemplatePrefix(GlobalDecl GD,
                                          bool NoFunction) {
  const TemplateDecl *ND = cast<TemplateDecl>(GD.getDecl());
  // <template-prefix> ::= <prefix> <template unqualified-name>
  //                   ::= <template-param>
  //                   ::= <substitution>
  // <template-template-param> ::= <template-param>
  //                               <substitution>

  if (mangleSubstitution(ND))
    return;

  // <template-template-param> ::= <template-param>
  if (const auto *TTP = dyn_cast<TemplateTemplateParmDecl>(ND)) {
    mangleTemplateParameter(TTP->getDepth(), TTP->getIndex());
  } else {
    manglePrefix(getEffectiveDeclContext(ND), NoFunction);
    if (isa<BuiltinTemplateDecl>(ND) || isa<ConceptDecl>(ND))
      mangleUnqualifiedName(GD, nullptr);
    else
      mangleUnqualifiedName(GD.getWithDecl(ND->getTemplatedDecl()), nullptr);
  }

  addSubstitution(ND);
}

/// Mangles a template name under the production <type>.  Required for
/// template template arguments.
///   <type> ::= <class-enum-type>
///          ::= <template-param>
///          ::= <substitution>
void CXXNameMangler::mangleType(TemplateName TN) {
  if (mangleSubstitution(TN))
    return;

  TemplateDecl *TD = nullptr;

  switch (TN.getKind()) {
  case TemplateName::QualifiedTemplate:
    TD = TN.getAsQualifiedTemplateName()->getTemplateDecl();
    goto HaveDecl;

  case TemplateName::Template:
    TD = TN.getAsTemplateDecl();
    goto HaveDecl;

  HaveDecl:
    if (auto *TTP = dyn_cast<TemplateTemplateParmDecl>(TD))
      mangleTemplateParameter(TTP->getDepth(), TTP->getIndex());
    else
      mangleName(TD);
    break;

  case TemplateName::OverloadedTemplate:
  case TemplateName::AssumedTemplate:
    llvm_unreachable("can't mangle an overloaded template name as a <type>");

  case TemplateName::DependentTemplate: {
    const DependentTemplateName *Dependent = TN.getAsDependentTemplateName();
    assert(Dependent->isIdentifier());

    // <class-enum-type> ::= <name>
    // <name> ::= <nested-name>
    mangleUnresolvedPrefix(Dependent->getQualifier());
    mangleSourceName(Dependent->getIdentifier());
    break;
  }

  case TemplateName::SubstTemplateTemplateParm: {
    // Substituted template parameters are mangled as the substituted
    // template.  This will check for the substitution twice, which is
    // fine, but we have to return early so that we don't try to *add*
    // the substitution twice.
    SubstTemplateTemplateParmStorage *subst
      = TN.getAsSubstTemplateTemplateParm();
    mangleType(subst->getReplacement());
    return;
  }

  case TemplateName::SubstTemplateTemplateParmPack: {
    // FIXME: not clear how to mangle this!
    // template <template <class> class T...> class A {
    //   template <template <class> class U...> void foo(B<T,U> x...);
    // };
    Out << "_SUBSTPACK_";
    break;
  }
  }

  addSubstitution(TN);
}

bool CXXNameMangler::mangleUnresolvedTypeOrSimpleId(QualType Ty,
                                                    StringRef Prefix) {
  // Only certain other types are valid as prefixes;  enumerate them.
  switch (Ty->getTypeClass()) {
  case Type::Builtin:
  case Type::Complex:
  case Type::Adjusted:
  case Type::Decayed:
  case Type::Pointer:
  case Type::BlockPointer:
  case Type::LValueReference:
  case Type::RValueReference:
  case Type::MemberPointer:
  case Type::ConstantArray:
  case Type::IncompleteArray:
  case Type::VariableArray:
  case Type::DependentSizedArray:
  case Type::DependentAddressSpace:
  case Type::DependentVector:
  case Type::DependentSizedExtVector:
  case Type::Vector:
  case Type::ExtVector:
  case Type::ConstantMatrix:
  case Type::DependentSizedMatrix:
  case Type::FunctionProto:
  case Type::FunctionNoProto:
  case Type::Paren:
  case Type::Attributed:
  case Type::Auto:
  case Type::DeducedTemplateSpecialization:
  case Type::PackExpansion:
  case Type::DependentIdentifierSplice:
  case Type::CXXDependentVariadicReifier:
  case Type::CXXRequiredType:
  case Type::ObjCObject:
  case Type::ObjCInterface:
  case Type::ObjCObjectPointer:
  case Type::ObjCTypeParam:
  case Type::Atomic:
  case Type::Pipe:
  case Type::MacroQualified:
  case Type::CppxKind:
  case Type::CppxNamespace:
  case Type::CppxTemplate:
  case Type::CppxArgs:
  case Type::ExtInt:
  case Type::DependentExtInt:
  case Type::InParameter:
  case Type::OutParameter:
  case Type::InOutParameter:
  case Type::MoveParameter:
    llvm_unreachable("type is illegal as a nested name specifier");

  case Type::SubstTemplateTypeParmPack:
    // FIXME: not clear how to mangle this!
    // template <class T...> class A {
    //   template <class U...> void foo(decltype(T::foo(U())) x...);
    // };
    Out << "_SUBSTPACK_";
    break;

  // <unresolved-type> ::= <template-param>
  //                   ::= <decltype>
  //                   ::= <template-template-param> <template-args>
  // (this last is not official yet)
  case Type::TypeOfExpr:
  case Type::TypeOf:
  case Type::Decltype:
  case Type::Reflected:
  case Type::TemplateTypeParm:
  case Type::UnaryTransform:
  case Type::SubstTemplateTypeParm:
  unresolvedType:
    // Some callers want a prefix before the mangled type.
    Out << Prefix;

    // This seems to do everything we want.  It's not really
    // sanctioned for a substituted template parameter, though.
    mangleType(Ty);

    // We never want to print 'E' directly after an unresolved-type,
    // so we return directly.
    return true;

  case Type::Typedef:
    mangleSourceNameWithAbiTags(cast<TypedefType>(Ty)->getDecl());
    break;

  case Type::UnresolvedUsing:
    mangleSourceNameWithAbiTags(
        cast<UnresolvedUsingType>(Ty)->getDecl());
    break;

  case Type::Enum:
  case Type::Record:
    mangleSourceNameWithAbiTags(cast<TagType>(Ty)->getDecl());
    break;

  case Type::TemplateSpecialization: {
    const TemplateSpecializationType *TST =
        cast<TemplateSpecializationType>(Ty);
    TemplateName TN = TST->getTemplateName();
    switch (TN.getKind()) {
    case TemplateName::Template:
    case TemplateName::QualifiedTemplate: {
      TemplateDecl *TD = TN.getAsTemplateDecl();

      // If the base is a template template parameter, this is an
      // unresolved type.
      assert(TD && "no template for template specialization type");
      if (isa<TemplateTemplateParmDecl>(TD))
        goto unresolvedType;

      mangleSourceNameWithAbiTags(TD);
      break;
    }

    case TemplateName::OverloadedTemplate:
    case TemplateName::AssumedTemplate:
    case TemplateName::DependentTemplate:
      llvm_unreachable("invalid base for a template specialization type");

    case TemplateName::SubstTemplateTemplateParm: {
      SubstTemplateTemplateParmStorage *subst =
          TN.getAsSubstTemplateTemplateParm();
      mangleExistingSubstitution(subst->getReplacement());
      break;
    }

    case TemplateName::SubstTemplateTemplateParmPack: {
      // FIXME: not clear how to mangle this!
      // template <template <class U> class T...> class A {
      //   template <class U...> void foo(decltype(T<U>::foo) x...);
      // };
      Out << "_SUBSTPACK_";
      break;
    }
    }

    mangleTemplateArgs(TST->getArgs(), TST->getNumArgs());
    break;
  }

  case Type::InjectedClassName:
    mangleSourceNameWithAbiTags(
        cast<InjectedClassNameType>(Ty)->getDecl());
    break;

  case Type::DependentName:
    mangleSourceName(cast<DependentNameType>(Ty)->getIdentifier());
    break;

  case Type::DependentTemplateSpecialization: {
    const DependentTemplateSpecializationType *DTST =
        cast<DependentTemplateSpecializationType>(Ty);
    mangleSourceName(DTST->getIdentifier());
    mangleTemplateArgs(DTST->getArgs(), DTST->getNumArgs());
    break;
  }

  case Type::Elaborated:
    return mangleUnresolvedTypeOrSimpleId(
        cast<ElaboratedType>(Ty)->getNamedType(), Prefix);
  }

  return false;
}

void CXXNameMangler::mangleOperatorName(DeclarationName Name, unsigned Arity) {
  switch (Name.getNameKind()) {
  case DeclarationName::CXXConstructorName:
  case DeclarationName::CXXDestructorName:
  case DeclarationName::CXXDeductionGuideName:
  case DeclarationName::CXXUsingDirective:
  case DeclarationName::Identifier:
  case DeclarationName::ObjCMultiArgSelector:
  case DeclarationName::ObjCOneArgSelector:
  case DeclarationName::ObjCZeroArgSelector:
    llvm_unreachable("Not an operator name");

  case DeclarationName::CXXConversionFunctionName:
    // <operator-name> ::= cv <type>    # (cast)
    Out << "cv";
    mangleType(Name.getCXXNameType());
    break;

  case DeclarationName::CXXLiteralOperatorName:
    Out << "li";
    mangleSourceName(Name.getCXXLiteralIdentifier());
    return;

  case DeclarationName::CXXOperatorName:
    mangleOperatorName(Name.getCXXOverloadedOperator(), Arity);
    break;
  }
}

void
CXXNameMangler::mangleOperatorName(OverloadedOperatorKind OO, unsigned Arity) {
  switch (OO) {
  // <operator-name> ::= nw     # new
  case OO_New: Out << "nw"; break;
  //              ::= na        # new[]
  case OO_Array_New: Out << "na"; break;
  //              ::= dl        # delete
  case OO_Delete: Out << "dl"; break;
  //              ::= da        # delete[]
  case OO_Array_Delete: Out << "da"; break;
  //              ::= ps        # + (unary)
  //              ::= pl        # + (binary or unknown)
  case OO_Plus:
    Out << (Arity == 1? "ps" : "pl"); break;
  //              ::= ng        # - (unary)
  //              ::= mi        # - (binary or unknown)
  case OO_Minus:
    Out << (Arity == 1? "ng" : "mi"); break;
  //              ::= ad        # & (unary)
  //              ::= an        # & (binary or unknown)
  case OO_Amp:
    Out << (Arity == 1? "ad" : "an"); break;
  //              ::= de        # * (unary)
  //              ::= ml        # * (binary or unknown)
  case OO_Star:
    // Use binary when unknown.
    Out << (Arity == 1? "de" : "ml"); break;
  //              ::= co        # ~
  case OO_Tilde: Out << "co"; break;
  //              ::= dv        # /
  case OO_Slash: Out << "dv"; break;
  //              ::= rm        # %
  case OO_Percent: Out << "rm"; break;
  //              ::= or        # |
  case OO_Pipe: Out << "or"; break;
  //              ::= eo        # ^
  case OO_Caret: Out << "eo"; break;
  //              ::= aS        # =
  case OO_Equal: Out << "aS"; break;
  //              ::= pL        # +=
  case OO_PlusEqual: Out << "pL"; break;
  //              ::= mI        # -=
  case OO_MinusEqual: Out << "mI"; break;
  //              ::= mL        # *=
  case OO_StarEqual: Out << "mL"; break;
  //              ::= dV        # /=
  case OO_SlashEqual: Out << "dV"; break;
  //              ::= rM        # %=
  case OO_PercentEqual: Out << "rM"; break;
  //              ::= aN        # &=
  case OO_AmpEqual: Out << "aN"; break;
  //              ::= oR        # |=
  case OO_PipeEqual: Out << "oR"; break;
  //              ::= eO        # ^=
  case OO_CaretEqual: Out << "eO"; break;
  //              ::= ls        # <<
  case OO_LessLess: Out << "ls"; break;
  //              ::= rs        # >>
  case OO_GreaterGreater: Out << "rs"; break;
  //              ::= lS        # <<=
  case OO_LessLessEqual: Out << "lS"; break;
  //              ::= rS        # >>=
  case OO_GreaterGreaterEqual: Out << "rS"; break;
  //              ::= eq        # ==
  case OO_EqualEqual: Out << "eq"; break;
  //              ::= ne        # !=
  case OO_ExclaimEqual: Out << "ne"; break;
  //              ::= lt        # <
  case OO_Less: Out << "lt"; break;
  //              ::= gt        # >
  case OO_Greater: Out << "gt"; break;
  //              ::= le        # <=
  case OO_LessEqual: Out << "le"; break;
  //              ::= ge        # >=
  case OO_GreaterEqual: Out << "ge"; break;
  //              ::= nt        # !
  case OO_Exclaim: Out << "nt"; break;
  //              ::= aa        # &&
  case OO_AmpAmp: Out << "aa"; break;
  //              ::= oo        # ||
  case OO_PipePipe: Out << "oo"; break;
  //              ::= pp        # ++
  case OO_PlusPlus: Out << "pp"; break;
  //              ::= mm        # --
  case OO_MinusMinus: Out << "mm"; break;
  //              ::= cm        # ,
  case OO_Comma: Out << "cm"; break;
  //              ::= pm        # ->*
  case OO_ArrowStar: Out << "pm"; break;
  //              ::= pt        # ->
  case OO_Arrow: Out << "pt"; break;
  //              ::= cl        # ()
  case OO_Call: Out << "cl"; break;
  //              ::= ix        # []
  case OO_Subscript: Out << "ix"; break;

  //              ::= qu        # ?
  // The conditional operator can't be overloaded, but we still handle it when
  // mangling expressions.
  case OO_Conditional: Out << "qu"; break;
  // Proposal on cxx-abi-dev, 2015-10-21.
  //              ::= aw        # co_await
  case OO_Coawait: Out << "aw"; break;
  // Proposed in cxx-abi github issue 43.
  //              ::= ss        # <=>
  case OO_Spaceship: Out << "ss"; break;

  case OO_None:
  case NUM_OVERLOADED_OPERATORS:
    llvm_unreachable("Not an overloaded operator");
  }
}

void CXXNameMangler::mangleQualifiers(Qualifiers Quals, const DependentAddressSpaceType *DAST) {
  // Vendor qualifiers come first and if they are order-insensitive they must
  // be emitted in reversed alphabetical order, see Itanium ABI 5.1.5.

  // <type> ::= U <addrspace-expr>
  if (DAST) {
    Out << "U2ASI";
    mangleExpression(DAST->getAddrSpaceExpr());
    Out << "E";
  }

  // Address space qualifiers start with an ordinary letter.
  if (Quals.hasAddressSpace()) {
    // Address space extension:
    //
    //   <type> ::= U <target-addrspace>
    //   <type> ::= U <OpenCL-addrspace>
    //   <type> ::= U <CUDA-addrspace>

    SmallString<64> ASString;
    LangAS AS = Quals.getAddressSpace();

    if (Context.getASTContext().addressSpaceMapManglingFor(AS)) {
      //  <target-addrspace> ::= "AS" <address-space-number>
      unsigned TargetAS = Context.getASTContext().getTargetAddressSpace(AS);
      if (TargetAS != 0)
        ASString = "AS" + llvm::utostr(TargetAS);
    } else {
      switch (AS) {
      default: llvm_unreachable("Not a language specific address space");
      //  <OpenCL-addrspace> ::= "CL" [ "global" | "local" | "constant" |
      //                                "private"| "generic" | "device" |
      //                                "host" ]
      case LangAS::opencl_global:
        ASString = "CLglobal";
        break;
      case LangAS::opencl_global_device:
        ASString = "CLdevice";
        break;
      case LangAS::opencl_global_host:
        ASString = "CLhost";
        break;
      case LangAS::opencl_local:
        ASString = "CLlocal";
        break;
      case LangAS::opencl_constant:
        ASString = "CLconstant";
        break;
      case LangAS::opencl_private:
        ASString = "CLprivate";
        break;
      case LangAS::opencl_generic:
        ASString = "CLgeneric";
        break;
      //  <CUDA-addrspace> ::= "CU" [ "device" | "constant" | "shared" ]
      case LangAS::cuda_device:
        ASString = "CUdevice";
        break;
      case LangAS::cuda_constant:
        ASString = "CUconstant";
        break;
      case LangAS::cuda_shared:
        ASString = "CUshared";
        break;
      //  <ptrsize-addrspace> ::= [ "ptr32_sptr" | "ptr32_uptr" | "ptr64" ]
      case LangAS::ptr32_sptr:
        ASString = "ptr32_sptr";
        break;
      case LangAS::ptr32_uptr:
        ASString = "ptr32_uptr";
        break;
      case LangAS::ptr64:
        ASString = "ptr64";
        break;
      }
    }
    if (!ASString.empty())
      mangleVendorQualifier(ASString);
  }

  // The ARC ownership qualifiers start with underscores.
  // Objective-C ARC Extension:
  //
  //   <type> ::= U "__strong"
  //   <type> ::= U "__weak"
  //   <type> ::= U "__autoreleasing"
  //
  // Note: we emit __weak first to preserve the order as
  // required by the Itanium ABI.
  if (Quals.getObjCLifetime() == Qualifiers::OCL_Weak)
    mangleVendorQualifier("__weak");

  // __unaligned (from -fms-extensions)
  if (Quals.hasUnaligned())
    mangleVendorQualifier("__unaligned");

  // Remaining ARC ownership qualifiers.
  switch (Quals.getObjCLifetime()) {
  case Qualifiers::OCL_None:
    break;

  case Qualifiers::OCL_Weak:
    // Do nothing as we already handled this case above.
    break;

  case Qualifiers::OCL_Strong:
    mangleVendorQualifier("__strong");
    break;

  case Qualifiers::OCL_Autoreleasing:
    mangleVendorQualifier("__autoreleasing");
    break;

  case Qualifiers::OCL_ExplicitNone:
    // The __unsafe_unretained qualifier is *not* mangled, so that
    // __unsafe_unretained types in ARC produce the same manglings as the
    // equivalent (but, naturally, unqualified) types in non-ARC, providing
    // better ABI compatibility.
    //
    // It's safe to do this because unqualified 'id' won't show up
    // in any type signatures that need to be mangled.
    break;
  }

  // <CV-qualifiers> ::= [r] [V] [K]    # restrict (C99), volatile, const
  if (Quals.hasRestrict())
    Out << 'r';
  if (Quals.hasVolatile())
    Out << 'V';
  if (Quals.hasConst())
    Out << 'K';
}

void CXXNameMangler::mangleVendorQualifier(StringRef name) {
  Out << 'U' << name.size() << name;
}

void CXXNameMangler::mangleRefQualifier(RefQualifierKind RefQualifier) {
  // <ref-qualifier> ::= R                # lvalue reference
  //                 ::= O                # rvalue-reference
  switch (RefQualifier) {
  case RQ_None:
    break;

  case RQ_LValue:
    Out << 'R';
    break;

  case RQ_RValue:
    Out << 'O';
    break;
  }
}

void CXXNameMangler::mangleObjCMethodName(const ObjCMethodDecl *MD) {
  Context.mangleObjCMethodNameAsSourceName(MD, Out);
}

static bool isTypeSubstitutable(Qualifiers Quals, const Type *Ty,
                                ASTContext &Ctx) {
  if (Quals)
    return true;
  if (Ty->isSpecificBuiltinType(BuiltinType::ObjCSel))
    return true;
  if (Ty->isOpenCLSpecificType())
    return true;
  if (Ty->isBuiltinType())
    return false;
  // Through to Clang 6.0, we accidentally treated undeduced auto types as
  // substitution candidates.
  if (Ctx.getLangOpts().getClangABICompat() > LangOptions::ClangABI::Ver6 &&
      isa<AutoType>(Ty))
    return false;
  return true;
}

void CXXNameMangler::mangleType(QualType T) {
  // If our type is instantiation-dependent but not dependent, we mangle
  // it as it was written in the source, removing any top-level sugar.
  // Otherwise, use the canonical type.
  //
  // FIXME: This is an approximation of the instantiation-dependent name
  // mangling rules, since we should really be using the type as written and
  // augmented via semantic analysis (i.e., with implicit conversions and
  // default template arguments) for any instantiation-dependent type.
  // Unfortunately, that requires several changes to our AST:
  //   - Instantiation-dependent TemplateSpecializationTypes will need to be
  //     uniqued, so that we can handle substitutions properly
  //   - Default template arguments will need to be represented in the
  //     TemplateSpecializationType, since they need to be mangled even though
  //     they aren't written.
  //   - Conversions on non-type template arguments need to be expressed, since
  //     they can affect the mangling of sizeof/alignof.
  //
  // FIXME: This is wrong when mapping to the canonical type for a dependent
  // type discards instantiation-dependent portions of the type, such as for:
  //
  //   template<typename T, int N> void f(T (&)[sizeof(N)]);
  //   template<typename T> void f(T() throw(typename T::type)); (pre-C++17)
  //
  // It's also wrong in the opposite direction when instantiation-dependent,
  // canonically-equivalent types differ in some irrelevant portion of inner
  // type sugar. In such cases, we fail to form correct substitutions, eg:
  //
  //   template<int N> void f(A<sizeof(N)> *, A<sizeof(N)> (*));
  //
  // We should instead canonicalize the non-instantiation-dependent parts,
  // regardless of whether the type as a whole is dependent or instantiation
  // dependent.
  if (!T->isInstantiationDependentType() || T->isDependentType())
    T = T.getCanonicalType();
  else {
    // Desugar any types that are purely sugar.
    do {
      // Don't desugar through template specialization types that aren't
      // type aliases. We need to mangle the template arguments as written.
      if (const TemplateSpecializationType *TST
                                      = dyn_cast<TemplateSpecializationType>(T))
        if (!TST->isTypeAlias())
          break;

      QualType Desugared
        = T.getSingleStepDesugaredType(Context.getASTContext());
      if (Desugared == T)
        break;

      T = Desugared;
    } while (true);
  }
  SplitQualType split = T.split();
  Qualifiers quals = split.Quals;
  const Type *ty = split.Ty;

  bool isSubstitutable =
    isTypeSubstitutable(quals, ty, Context.getASTContext());
  if (isSubstitutable && mangleSubstitution(T))
    return;

  // If we're mangling a qualified array type, push the qualifiers to
  // the element type.
  if (quals && isa<ArrayType>(T)) {
    ty = Context.getASTContext().getAsArrayType(T);
    quals = Qualifiers();

    // Note that we don't update T: we want to add the
    // substitution at the original type.
  }

  if (quals || ty->isDependentAddressSpaceType()) {
    if (const DependentAddressSpaceType *DAST =
        dyn_cast<DependentAddressSpaceType>(ty)) {
      SplitQualType splitDAST = DAST->getPointeeType().split();
      mangleQualifiers(splitDAST.Quals, DAST);
      mangleType(QualType(splitDAST.Ty, 0));
    } else {
      mangleQualifiers(quals);

      // Recurse:  even if the qualified type isn't yet substitutable,
      // the unqualified type might be.
      mangleType(QualType(ty, 0));
    }
  } else {
    switch (ty->getTypeClass()) {
#define ABSTRACT_TYPE(CLASS, PARENT)
#define NON_CANONICAL_TYPE(CLASS, PARENT) \
    case Type::CLASS: \
      llvm_unreachable("can't mangle non-canonical type " #CLASS "Type"); \
      return;
#define META_TYPE(CLASS, PARENT) \
    case Type::CLASS: \
      llvm_unreachable("can't mangle meta type " #CLASS "Type"); \
      return;
#define TYPE(CLASS, PARENT) \
    case Type::CLASS: \
      mangleType(static_cast<const CLASS##Type*>(ty)); \
      break;
#include "clang/AST/TypeNodes.inc"
    }
  }

  // Add the substitution.
  if (isSubstitutable)
    addSubstitution(T);
}

void CXXNameMangler::mangleNameOrStandardSubstitution(const NamedDecl *ND) {
  if (!mangleStandardSubstitution(ND))
    mangleName(ND);
}

void CXXNameMangler::mangleType(const BuiltinType *T) {
  //  <type>         ::= <builtin-type>
  //  <builtin-type> ::= v  # void
  //                 ::= w  # wchar_t
  //                 ::= b  # bool
  //                 ::= c  # char
  //                 ::= a  # signed char
  //                 ::= h  # unsigned char
  //                 ::= s  # short
  //                 ::= t  # unsigned short
  //                 ::= i  # int
  //                 ::= j  # unsigned int
  //                 ::= l  # long
  //                 ::= m  # unsigned long
  //                 ::= x  # long long, __int64
  //                 ::= y  # unsigned long long, __int64
  //                 ::= n  # __int128
  //                 ::= o  # unsigned __int128
  //                 ::= f  # float
  //                 ::= d  # double
  //                 ::= e  # long double, __float80
  //                 ::= g  # __float128
  // UNSUPPORTED:    ::= Dd # IEEE 754r decimal floating point (64 bits)
  // UNSUPPORTED:    ::= De # IEEE 754r decimal floating point (128 bits)
  // UNSUPPORTED:    ::= Df # IEEE 754r decimal floating point (32 bits)
  //                 ::= Dh # IEEE 754r half-precision floating point (16 bits)
  //                 ::= DF <number> _ # ISO/IEC TS 18661 binary floating point type _FloatN (N bits);
  //                 ::= Di # char32_t
  //                 ::= Ds # char16_t
  //                 ::= Dn # std::nullptr_t (i.e., decltype(nullptr))
  //                 ::= Dm # std::meta::info (i.e., typename(reflexpr(void)))
  //                 ::= u <source-name>    # vendor extended type
  std::string type_name;
  switch (T->getKind()) {
  case BuiltinType::Void:
    Out << 'v';
    break;
  case BuiltinType::Bool:
    Out << 'b';
    break;
  case BuiltinType::Char_U:
  case BuiltinType::Char_S:
    Out << 'c';
    break;
  case BuiltinType::UChar:
    Out << 'h';
    break;
  case BuiltinType::UShort:
    Out << 't';
    break;
  case BuiltinType::UInt:
    Out << 'j';
    break;
  case BuiltinType::ULong:
    Out << 'm';
    break;
  case BuiltinType::ULongLong:
    Out << 'y';
    break;
  case BuiltinType::UInt128:
    Out << 'o';
    break;
  case BuiltinType::SChar:
    Out << 'a';
    break;
  case BuiltinType::WChar_S:
  case BuiltinType::WChar_U:
    Out << 'w';
    break;
  case BuiltinType::Char8:
    Out << "Du";
    break;
  case BuiltinType::Char16:
    Out << "Ds";
    break;
  case BuiltinType::Char32:
    Out << "Di";
    break;
  case BuiltinType::Short:
    Out << 's';
    break;
  case BuiltinType::Int:
    Out << 'i';
    break;
  case BuiltinType::Long:
    Out << 'l';
    break;
  case BuiltinType::LongLong:
    Out << 'x';
    break;
  case BuiltinType::Int128:
    Out << 'n';
    break;
  case BuiltinType::Float16:
    Out << "DF16_";
    break;
  case BuiltinType::ShortAccum:
  case BuiltinType::Accum:
  case BuiltinType::LongAccum:
  case BuiltinType::UShortAccum:
  case BuiltinType::UAccum:
  case BuiltinType::ULongAccum:
  case BuiltinType::ShortFract:
  case BuiltinType::Fract:
  case BuiltinType::LongFract:
  case BuiltinType::UShortFract:
  case BuiltinType::UFract:
  case BuiltinType::ULongFract:
  case BuiltinType::SatShortAccum:
  case BuiltinType::SatAccum:
  case BuiltinType::SatLongAccum:
  case BuiltinType::SatUShortAccum:
  case BuiltinType::SatUAccum:
  case BuiltinType::SatULongAccum:
  case BuiltinType::SatShortFract:
  case BuiltinType::SatFract:
  case BuiltinType::SatLongFract:
  case BuiltinType::SatUShortFract:
  case BuiltinType::SatUFract:
  case BuiltinType::SatULongFract:
    llvm_unreachable("Fixed point types are disabled for c++");
  case BuiltinType::Half:
    Out << "Dh";
    break;
  case BuiltinType::Float:
    Out << 'f';
    break;
  case BuiltinType::Double:
    Out << 'd';
    break;
  case BuiltinType::LongDouble: {
    const TargetInfo *TI = getASTContext().getLangOpts().OpenMP &&
                                   getASTContext().getLangOpts().OpenMPIsDevice
                               ? getASTContext().getAuxTargetInfo()
                               : &getASTContext().getTargetInfo();
    Out << TI->getLongDoubleMangling();
    break;
  }
  case BuiltinType::Float128: {
    const TargetInfo *TI = getASTContext().getLangOpts().OpenMP &&
                                   getASTContext().getLangOpts().OpenMPIsDevice
                               ? getASTContext().getAuxTargetInfo()
                               : &getASTContext().getTargetInfo();
    Out << TI->getFloat128Mangling();
    break;
  }
  case BuiltinType::BFloat16: {
    const TargetInfo *TI = &getASTContext().getTargetInfo();
    Out << TI->getBFloat16Mangling();
    break;
  }
  case BuiltinType::NullPtr:
    Out << "Dn";
    break;
  case BuiltinType::MetaInfo:
    Out << "Dm";
    break;

#define BUILTIN_TYPE(Id, SingletonId)
#define PLACEHOLDER_TYPE(Id, SingletonId) \
  case BuiltinType::Id:
#include "clang/AST/BuiltinTypes.def"
  case BuiltinType::Dependent:
    if (!NullOut)
      llvm_unreachable("mangling a placeholder type");
    break;
  case BuiltinType::ObjCId:
    Out << "11objc_object";
    break;
  case BuiltinType::ObjCClass:
    Out << "10objc_class";
    break;
  case BuiltinType::ObjCSel:
    Out << "13objc_selector";
    break;
#define IMAGE_TYPE(ImgType, Id, SingletonId, Access, Suffix) \
  case BuiltinType::Id: \
    type_name = "ocl_" #ImgType "_" #Suffix; \
    Out << type_name.size() << type_name; \
    break;
#include "clang/Basic/OpenCLImageTypes.def"
  case BuiltinType::OCLSampler:
    Out << "11ocl_sampler";
    break;
  case BuiltinType::OCLEvent:
    Out << "9ocl_event";
    break;
  case BuiltinType::OCLClkEvent:
    Out << "12ocl_clkevent";
    break;
  case BuiltinType::OCLQueue:
    Out << "9ocl_queue";
    break;
  case BuiltinType::OCLReserveID:
    Out << "13ocl_reserveid";
    break;
#define EXT_OPAQUE_TYPE(ExtType, Id, Ext) \
  case BuiltinType::Id: \
    type_name = "ocl_" #ExtType; \
    Out << type_name.size() << type_name; \
    break;
#include "clang/Basic/OpenCLExtensionTypes.def"
  // The SVE types are effectively target-specific.  The mangling scheme
  // is defined in the appendices to the Procedure Call Standard for the
  // Arm Architecture.
#define SVE_VECTOR_TYPE(InternalName, MangledName, Id, SingletonId, NumEls,    \
                        ElBits, IsSigned, IsFP, IsBF)                          \
  case BuiltinType::Id:                                                        \
    type_name = MangledName;                                                   \
    Out << (type_name == InternalName ? "u" : "") << type_name.size()          \
        << type_name;                                                          \
    break;
#define SVE_PREDICATE_TYPE(InternalName, MangledName, Id, SingletonId, NumEls) \
  case BuiltinType::Id:                                                        \
    type_name = MangledName;                                                   \
    Out << (type_name == InternalName ? "u" : "") << type_name.size()          \
        << type_name;                                                          \
    break;
#include "clang/Basic/AArch64SVEACLETypes.def"
#define PPC_MMA_VECTOR_TYPE(Name, Id, Size) \
  case BuiltinType::Id: \
    type_name = #Name; \
    Out << 'u' << type_name.size() << type_name; \
    break;
#include "clang/Basic/PPCTypes.def"
  }
}

StringRef CXXNameMangler::getCallingConvQualifierName(CallingConv CC) {
  switch (CC) {
  case CC_C:
    return "";

  case CC_X86VectorCall:
  case CC_X86Pascal:
  case CC_X86RegCall:
  case CC_AAPCS:
  case CC_AAPCS_VFP:
  case CC_AArch64VectorCall:
  case CC_IntelOclBicc:
  case CC_SpirFunction:
  case CC_OpenCLKernel:
  case CC_PreserveMost:
  case CC_PreserveAll:
    // FIXME: we should be mangling all of the above.
    return "";

  case CC_X86ThisCall:
    // FIXME: To match mingw GCC, thiscall should only be mangled in when it is
    // used explicitly. At this point, we don't have that much information in
    // the AST, since clang tends to bake the convention into the canonical
    // function type. thiscall only rarely used explicitly, so don't mangle it
    // for now.
    return "";

  case CC_X86StdCall:
    return "stdcall";
  case CC_X86FastCall:
    return "fastcall";
  case CC_X86_64SysV:
    return "sysv_abi";
  case CC_Win64:
    return "ms_abi";
  case CC_Swift:
    return "swiftcall";
  }
  llvm_unreachable("bad calling convention");
}

void CXXNameMangler::mangleExtFunctionInfo(const FunctionType *T) {
  // Fast path.
  if (T->getExtInfo() == FunctionType::ExtInfo())
    return;

  // Vendor-specific qualifiers are emitted in reverse alphabetical order.
  // This will get more complicated in the future if we mangle other
  // things here; but for now, since we mangle ns_returns_retained as
  // a qualifier on the result type, we can get away with this:
  StringRef CCQualifier = getCallingConvQualifierName(T->getExtInfo().getCC());
  if (!CCQualifier.empty())
    mangleVendorQualifier(CCQualifier);

  // FIXME: regparm
  // FIXME: noreturn
}

void
CXXNameMangler::mangleExtParameterInfo(FunctionProtoType::ExtParameterInfo PI) {
  // Vendor-specific qualifiers are emitted in reverse alphabetical order.

  // Note that these are *not* substitution candidates.  Demanglers might
  // have trouble with this if the parameter type is fully substituted.

  switch (PI.getABI()) {
  case ParameterABI::Ordinary:
    break;

  // All of these start with "swift", so they come before "ns_consumed".
  case ParameterABI::SwiftContext:
  case ParameterABI::SwiftErrorResult:
  case ParameterABI::SwiftIndirectResult:
    mangleVendorQualifier(getParameterABISpelling(PI.getABI()));
    break;
  }

  if (PI.isConsumed())
    mangleVendorQualifier("ns_consumed");

  if (PI.isNoEscape())
    mangleVendorQualifier("noescape");
}

// <type>          ::= <function-type>
// <function-type> ::= [<CV-qualifiers>] F [Y]
//                      <bare-function-type> [<ref-qualifier>] E
void CXXNameMangler::mangleType(const FunctionProtoType *T) {
  mangleExtFunctionInfo(T);

  // Mangle CV-qualifiers, if present.  These are 'this' qualifiers,
  // e.g. "const" in "int (A::*)() const".
  mangleQualifiers(T->getMethodQuals());

  // Mangle instantiation-dependent exception-specification, if present,
  // per cxx-abi-dev proposal on 2016-10-11.
  if (T->hasInstantiationDependentExceptionSpec()) {
    if (isComputedNoexcept(T->getExceptionSpecType())) {
      Out << "DO";
      mangleExpression(T->getNoexceptExpr());
      Out << "E";
    } else {
      assert(T->getExceptionSpecType() == EST_Dynamic);
      Out << "Dw";
      for (auto ExceptTy : T->exceptions())
        mangleType(ExceptTy);
      Out << "E";
    }
  } else if (T->isNothrow()) {
    Out << "Do";
  }

  Out << 'F';

  // FIXME: We don't have enough information in the AST to produce the 'Y'
  // encoding for extern "C" function types.
  mangleBareFunctionType(T, /*MangleReturnType=*/true);

  // Mangle the ref-qualifier, if present.
  mangleRefQualifier(T->getRefQualifier());

  Out << 'E';
}

void CXXNameMangler::mangleType(const FunctionNoProtoType *T) {
  // Function types without prototypes can arise when mangling a function type
  // within an overloadable function in C. We mangle these as the absence of any
  // parameter types (not even an empty parameter list).
  Out << 'F';

  FunctionTypeDepthState saved = FunctionTypeDepth.push();

  FunctionTypeDepth.enterResultType();
  mangleType(T->getReturnType());
  FunctionTypeDepth.leaveResultType();

  FunctionTypeDepth.pop(saved);
  Out << 'E';
}

void CXXNameMangler::mangleBareFunctionType(const FunctionProtoType *Proto,
                                            bool MangleReturnType,
                                            const FunctionDecl *FD) {
  // Record that we're in a function type.  See mangleFunctionParam
  // for details on what we're trying to achieve here.
  FunctionTypeDepthState saved = FunctionTypeDepth.push();

  // <bare-function-type> ::= <signature type>+
  if (MangleReturnType) {
    FunctionTypeDepth.enterResultType();

    // Mangle ns_returns_retained as an order-sensitive qualifier here.
    if (Proto->getExtInfo().getProducesResult() && FD == nullptr)
      mangleVendorQualifier("ns_returns_retained");

    // Mangle the return type without any direct ARC ownership qualifiers.
    QualType ReturnTy = Proto->getReturnType();
    if (ReturnTy.getObjCLifetime()) {
      auto SplitReturnTy = ReturnTy.split();
      SplitReturnTy.Quals.removeObjCLifetime();
      ReturnTy = getASTContext().getQualifiedType(SplitReturnTy);
    }
    mangleType(ReturnTy);

    FunctionTypeDepth.leaveResultType();
  }

  if (Proto->getNumParams() == 0 && !Proto->isVariadic()) {
    //   <builtin-type> ::= v   # void
    Out << 'v';

    FunctionTypeDepth.pop(saved);
    return;
  }

  assert(!FD || FD->getNumParams() == Proto->getNumParams());
  for (unsigned I = 0, E = Proto->getNumParams(); I != E; ++I) {
    // Mangle extended parameter info as order-sensitive qualifiers here.
    if (Proto->hasExtParameterInfos() && FD == nullptr) {
      mangleExtParameterInfo(Proto->getExtParameterInfo(I));
    }

    // Mangle the type.
    QualType ParamTy = Proto->getParamType(I);
    mangleType(Context.getASTContext().getSignatureParameterType(ParamTy));

    if (FD) {
      if (auto *Attr = FD->getParamDecl(I)->getAttr<PassObjectSizeAttr>()) {
        // Attr can only take 1 character, so we can hardcode the length below.
        assert(Attr->getType() <= 9 && Attr->getType() >= 0);
        if (Attr->isDynamic())
          Out << "U25pass_dynamic_object_size" << Attr->getType();
        else
          Out << "U17pass_object_size" << Attr->getType();
      }
    }
  }

  FunctionTypeDepth.pop(saved);

  // <builtin-type>      ::= z  # ellipsis
  if (Proto->isVariadic())
    Out << 'z';
}

// <type>            ::= <class-enum-type>
// <class-enum-type> ::= <name>
void CXXNameMangler::mangleType(const UnresolvedUsingType *T) {
  mangleName(T->getDecl());
}

// <type>            ::= <class-enum-type>
// <class-enum-type> ::= <name>
void CXXNameMangler::mangleType(const EnumType *T) {
  mangleType(static_cast<const TagType*>(T));
}
void CXXNameMangler::mangleType(const RecordType *T) {
  mangleType(static_cast<const TagType*>(T));
}
void CXXNameMangler::mangleType(const TagType *T) {
  mangleName(T->getDecl());
}

// <type>       ::= <array-type>
// <array-type> ::= A <positive dimension number> _ <element type>
//              ::= A [<dimension expression>] _ <element type>
void CXXNameMangler::mangleType(const ConstantArrayType *T) {
  Out << 'A' << T->getSize() << '_';
  mangleType(T->getElementType());
}
void CXXNameMangler::mangleType(const VariableArrayType *T) {
  Out << 'A';
  // decayed vla types (size 0) will just be skipped.
  if (T->getSizeExpr())
    mangleExpression(T->getSizeExpr());
  Out << '_';
  mangleType(T->getElementType());
}
void CXXNameMangler::mangleType(const DependentSizedArrayType *T) {
  Out << 'A';
  mangleExpression(T->getSizeExpr());
  Out << '_';
  mangleType(T->getElementType());
}
void CXXNameMangler::mangleType(const IncompleteArrayType *T) {
  Out << "A_";
  mangleType(T->getElementType());
}

// <type>                   ::= <pointer-to-member-type>
// <pointer-to-member-type> ::= M <class type> <member type>
void CXXNameMangler::mangleType(const MemberPointerType *T) {
  Out << 'M';
  mangleType(QualType(T->getClass(), 0));
  QualType PointeeType = T->getPointeeType();
  if (const FunctionProtoType *FPT = dyn_cast<FunctionProtoType>(PointeeType)) {
    mangleType(FPT);

    // Itanium C++ ABI 5.1.8:
    //
    //   The type of a non-static member function is considered to be different,
    //   for the purposes of substitution, from the type of a namespace-scope or
    //   static member function whose type appears similar. The types of two
    //   non-static member functions are considered to be different, for the
    //   purposes of substitution, if the functions are members of different
    //   classes. In other words, for the purposes of substitution, the class of
    //   which the function is a member is considered part of the type of
    //   function.

    // Given that we already substitute member function pointers as a
    // whole, the net effect of this rule is just to unconditionally
    // suppress substitution on the function type in a member pointer.
    // We increment the SeqID here to emulate adding an entry to the
    // substitution table.
    ++SeqID;
  } else
    mangleType(PointeeType);
}

// <type>           ::= <template-param>
void CXXNameMangler::mangleType(const TemplateTypeParmType *T) {
  mangleTemplateParameter(T->getDepth(), T->getIndex());
}

// <type>           ::= <template-param>
void CXXNameMangler::mangleType(const SubstTemplateTypeParmPackType *T) {
  // FIXME: not clear how to mangle this!
  // template <class T...> class A {
  //   template <class U...> void foo(T(*)(U) x...);
  // };
  Out << "_SUBSTPACK_";
}

// <type> ::= P <type>   # pointer-to
void CXXNameMangler::mangleType(const PointerType *T) {
  Out << 'P';
  mangleType(T->getPointeeType());
}
void CXXNameMangler::mangleType(const ObjCObjectPointerType *T) {
  Out << 'P';
  mangleType(T->getPointeeType());
}

// <type> ::= R <type>   # reference-to
void CXXNameMangler::mangleType(const LValueReferenceType *T) {
  Out << 'R';
  mangleType(T->getPointeeType());
}

// <type> ::= O <type>   # rvalue reference-to (C++0x)
void CXXNameMangler::mangleType(const RValueReferenceType *T) {
  Out << 'O';
  mangleType(T->getPointeeType());
}

// <type> ::= C <type>   # complex pair (C 2000)
void CXXNameMangler::mangleType(const ComplexType *T) {
  Out << 'C';
  mangleType(T->getElementType());
}

// ARM's ABI for Neon vector types specifies that they should be mangled as
// if they are structs (to match ARM's initial implementation).  The
// vector type must be one of the special types predefined by ARM.
void CXXNameMangler::mangleNeonVectorType(const VectorType *T) {
  QualType EltType = T->getElementType();
  assert(EltType->isBuiltinType() && "Neon vector element not a BuiltinType");
  const char *EltName = nullptr;
  if (T->getVectorKind() == VectorType::NeonPolyVector) {
    switch (cast<BuiltinType>(EltType)->getKind()) {
    case BuiltinType::SChar:
    case BuiltinType::UChar:
      EltName = "poly8_t";
      break;
    case BuiltinType::Short:
    case BuiltinType::UShort:
      EltName = "poly16_t";
      break;
    case BuiltinType::LongLong:
    case BuiltinType::ULongLong:
      EltName = "poly64_t";
      break;
    default: llvm_unreachable("unexpected Neon polynomial vector element type");
    }
  } else {
    switch (cast<BuiltinType>(EltType)->getKind()) {
    case BuiltinType::SChar:     EltName = "int8_t"; break;
    case BuiltinType::UChar:     EltName = "uint8_t"; break;
    case BuiltinType::Short:     EltName = "int16_t"; break;
    case BuiltinType::UShort:    EltName = "uint16_t"; break;
    case BuiltinType::Int:       EltName = "int32_t"; break;
    case BuiltinType::UInt:      EltName = "uint32_t"; break;
    case BuiltinType::LongLong:  EltName = "int64_t"; break;
    case BuiltinType::ULongLong: EltName = "uint64_t"; break;
    case BuiltinType::Double:    EltName = "float64_t"; break;
    case BuiltinType::Float:     EltName = "float32_t"; break;
    case BuiltinType::Half:      EltName = "float16_t"; break;
    case BuiltinType::BFloat16:  EltName = "bfloat16_t"; break;
    default:
      llvm_unreachable("unexpected Neon vector element type");
    }
  }
  const char *BaseName = nullptr;
  unsigned BitSize = (T->getNumElements() *
                      getASTContext().getTypeSize(EltType));
  if (BitSize == 64)
    BaseName = "__simd64_";
  else {
    assert(BitSize == 128 && "Neon vector type not 64 or 128 bits");
    BaseName = "__simd128_";
  }
  Out << strlen(BaseName) + strlen(EltName);
  Out << BaseName << EltName;
}

void CXXNameMangler::mangleNeonVectorType(const DependentVectorType *T) {
  DiagnosticsEngine &Diags = Context.getDiags();
  unsigned DiagID = Diags.getCustomDiagID(
      DiagnosticsEngine::Error,
      "cannot mangle this dependent neon vector type yet");
  Diags.Report(T->getAttributeLoc(), DiagID);
}

static StringRef mangleAArch64VectorBase(const BuiltinType *EltType) {
  switch (EltType->getKind()) {
  case BuiltinType::SChar:
    return "Int8";
  case BuiltinType::Short:
    return "Int16";
  case BuiltinType::Int:
    return "Int32";
  case BuiltinType::Long:
  case BuiltinType::LongLong:
    return "Int64";
  case BuiltinType::UChar:
    return "Uint8";
  case BuiltinType::UShort:
    return "Uint16";
  case BuiltinType::UInt:
    return "Uint32";
  case BuiltinType::ULong:
  case BuiltinType::ULongLong:
    return "Uint64";
  case BuiltinType::Half:
    return "Float16";
  case BuiltinType::Float:
    return "Float32";
  case BuiltinType::Double:
    return "Float64";
  case BuiltinType::BFloat16:
    return "Bfloat16";
  default:
    llvm_unreachable("Unexpected vector element base type");
  }
}

// AArch64's ABI for Neon vector types specifies that they should be mangled as
// the equivalent internal name. The vector type must be one of the special
// types predefined by ARM.
void CXXNameMangler::mangleAArch64NeonVectorType(const VectorType *T) {
  QualType EltType = T->getElementType();
  assert(EltType->isBuiltinType() && "Neon vector element not a BuiltinType");
  unsigned BitSize =
      (T->getNumElements() * getASTContext().getTypeSize(EltType));
  (void)BitSize; // Silence warning.

  assert((BitSize == 64 || BitSize == 128) &&
         "Neon vector type not 64 or 128 bits");

  StringRef EltName;
  if (T->getVectorKind() == VectorType::NeonPolyVector) {
    switch (cast<BuiltinType>(EltType)->getKind()) {
    case BuiltinType::UChar:
      EltName = "Poly8";
      break;
    case BuiltinType::UShort:
      EltName = "Poly16";
      break;
    case BuiltinType::ULong:
    case BuiltinType::ULongLong:
      EltName = "Poly64";
      break;
    default:
      llvm_unreachable("unexpected Neon polynomial vector element type");
    }
  } else
    EltName = mangleAArch64VectorBase(cast<BuiltinType>(EltType));

  std::string TypeName =
      ("__" + EltName + "x" + Twine(T->getNumElements()) + "_t").str();
  Out << TypeName.length() << TypeName;
}
void CXXNameMangler::mangleAArch64NeonVectorType(const DependentVectorType *T) {
  DiagnosticsEngine &Diags = Context.getDiags();
  unsigned DiagID = Diags.getCustomDiagID(
      DiagnosticsEngine::Error,
      "cannot mangle this dependent neon vector type yet");
  Diags.Report(T->getAttributeLoc(), DiagID);
}

// The AArch64 ACLE specifies that fixed-length SVE vector and predicate types
// defined with the 'arm_sve_vector_bits' attribute map to the same AAPCS64
// type as the sizeless variants.
//
// The mangling scheme for VLS types is implemented as a "pseudo" template:
//
//   '__SVE_VLS<<type>, <vector length>>'
//
// Combining the existing SVE type and a specific vector length (in bits).
// For example:
//
//   typedef __SVInt32_t foo __attribute__((arm_sve_vector_bits(512)));
//
// is described as '__SVE_VLS<__SVInt32_t, 512u>' and mangled as:
//
//   "9__SVE_VLSI" + base type mangling + "Lj" + __ARM_FEATURE_SVE_BITS + "EE"
//
//   i.e. 9__SVE_VLSIu11__SVInt32_tLj512EE
//
// The latest ACLE specification (00bet5) does not contain details of this
// mangling scheme, it will be specified in the next revision. The mangling
// scheme is otherwise defined in the appendices to the Procedure Call Standard
// for the Arm Architecture, see
// https://github.com/ARM-software/abi-aa/blob/master/aapcs64/aapcs64.rst#appendix-c-mangling
void CXXNameMangler::mangleAArch64FixedSveVectorType(const VectorType *T) {
  assert((T->getVectorKind() == VectorType::SveFixedLengthDataVector ||
          T->getVectorKind() == VectorType::SveFixedLengthPredicateVector) &&
         "expected fixed-length SVE vector!");

  QualType EltType = T->getElementType();
  assert(EltType->isBuiltinType() &&
         "expected builtin type for fixed-length SVE vector!");

  StringRef TypeName;
  switch (cast<BuiltinType>(EltType)->getKind()) {
  case BuiltinType::SChar:
    TypeName = "__SVInt8_t";
    break;
  case BuiltinType::UChar: {
    if (T->getVectorKind() == VectorType::SveFixedLengthDataVector)
      TypeName = "__SVUint8_t";
    else
      TypeName = "__SVBool_t";
    break;
  }
  case BuiltinType::Short:
    TypeName = "__SVInt16_t";
    break;
  case BuiltinType::UShort:
    TypeName = "__SVUint16_t";
    break;
  case BuiltinType::Int:
    TypeName = "__SVInt32_t";
    break;
  case BuiltinType::UInt:
    TypeName = "__SVUint32_t";
    break;
  case BuiltinType::Long:
    TypeName = "__SVInt64_t";
    break;
  case BuiltinType::ULong:
    TypeName = "__SVUint64_t";
    break;
  case BuiltinType::Half:
    TypeName = "__SVFloat16_t";
    break;
  case BuiltinType::Float:
    TypeName = "__SVFloat32_t";
    break;
  case BuiltinType::Double:
    TypeName = "__SVFloat64_t";
    break;
  case BuiltinType::BFloat16:
    TypeName = "__SVBfloat16_t";
    break;
  default:
    llvm_unreachable("unexpected element type for fixed-length SVE vector!");
  }

  unsigned VecSizeInBits = getASTContext().getTypeInfo(T).Width;

  if (T->getVectorKind() == VectorType::SveFixedLengthPredicateVector)
    VecSizeInBits *= 8;

  Out << "9__SVE_VLSI" << 'u' << TypeName.size() << TypeName << "Lj"
      << VecSizeInBits << "EE";
}

void CXXNameMangler::mangleAArch64FixedSveVectorType(
    const DependentVectorType *T) {
  DiagnosticsEngine &Diags = Context.getDiags();
  unsigned DiagID = Diags.getCustomDiagID(
      DiagnosticsEngine::Error,
      "cannot mangle this dependent fixed-length SVE vector type yet");
  Diags.Report(T->getAttributeLoc(), DiagID);
}

// GNU extension: vector types
// <type>                  ::= <vector-type>
// <vector-type>           ::= Dv <positive dimension number> _
//                                    <extended element type>
//                         ::= Dv [<dimension expression>] _ <element type>
// <extended element type> ::= <element type>
//                         ::= p # AltiVec vector pixel
//                         ::= b # Altivec vector bool
void CXXNameMangler::mangleType(const VectorType *T) {
  if ((T->getVectorKind() == VectorType::NeonVector ||
       T->getVectorKind() == VectorType::NeonPolyVector)) {
    llvm::Triple Target = getASTContext().getTargetInfo().getTriple();
    llvm::Triple::ArchType Arch =
        getASTContext().getTargetInfo().getTriple().getArch();
    if ((Arch == llvm::Triple::aarch64 ||
         Arch == llvm::Triple::aarch64_be) && !Target.isOSDarwin())
      mangleAArch64NeonVectorType(T);
    else
      mangleNeonVectorType(T);
    return;
  } else if (T->getVectorKind() == VectorType::SveFixedLengthDataVector ||
             T->getVectorKind() == VectorType::SveFixedLengthPredicateVector) {
    mangleAArch64FixedSveVectorType(T);
    return;
  }
  Out << "Dv" << T->getNumElements() << '_';
  if (T->getVectorKind() == VectorType::AltiVecPixel)
    Out << 'p';
  else if (T->getVectorKind() == VectorType::AltiVecBool)
    Out << 'b';
  else
    mangleType(T->getElementType());
}

void CXXNameMangler::mangleType(const DependentVectorType *T) {
  if ((T->getVectorKind() == VectorType::NeonVector ||
       T->getVectorKind() == VectorType::NeonPolyVector)) {
    llvm::Triple Target = getASTContext().getTargetInfo().getTriple();
    llvm::Triple::ArchType Arch =
        getASTContext().getTargetInfo().getTriple().getArch();
    if ((Arch == llvm::Triple::aarch64 || Arch == llvm::Triple::aarch64_be) &&
        !Target.isOSDarwin())
      mangleAArch64NeonVectorType(T);
    else
      mangleNeonVectorType(T);
    return;
  } else if (T->getVectorKind() == VectorType::SveFixedLengthDataVector ||
             T->getVectorKind() == VectorType::SveFixedLengthPredicateVector) {
    mangleAArch64FixedSveVectorType(T);
    return;
  }

  Out << "Dv";
  mangleExpression(T->getSizeExpr());
  Out << '_';
  if (T->getVectorKind() == VectorType::AltiVecPixel)
    Out << 'p';
  else if (T->getVectorKind() == VectorType::AltiVecBool)
    Out << 'b';
  else
    mangleType(T->getElementType());
}

void CXXNameMangler::mangleType(const ExtVectorType *T) {
  mangleType(static_cast<const VectorType*>(T));
}
void CXXNameMangler::mangleType(const DependentSizedExtVectorType *T) {
  Out << "Dv";
  mangleExpression(T->getSizeExpr());
  Out << '_';
  mangleType(T->getElementType());
}

void CXXNameMangler::mangleType(const ConstantMatrixType *T) {
  // Mangle matrix types using a vendor extended type qualifier:
  // U<Len>matrix_type<Rows><Columns><element type>
  StringRef VendorQualifier = "matrix_type";
  Out << "U" << VendorQualifier.size() << VendorQualifier;
  auto &ASTCtx = getASTContext();
  unsigned BitWidth = ASTCtx.getTypeSize(ASTCtx.getSizeType());
  llvm::APSInt Rows(BitWidth);
  Rows = T->getNumRows();
  mangleIntegerLiteral(ASTCtx.getSizeType(), Rows);
  llvm::APSInt Columns(BitWidth);
  Columns = T->getNumColumns();
  mangleIntegerLiteral(ASTCtx.getSizeType(), Columns);
  mangleType(T->getElementType());
}

void CXXNameMangler::mangleType(const DependentSizedMatrixType *T) {
  // U<Len>matrix_type<row expr><column expr><element type>
  StringRef VendorQualifier = "matrix_type";
  Out << "U" << VendorQualifier.size() << VendorQualifier;
  mangleTemplateArg({T->getRowExpr(), TemplateArgument::Expression});
  mangleTemplateArg({T->getColumnExpr(), TemplateArgument::Expression});
  mangleType(T->getElementType());
}

void CXXNameMangler::mangleType(const DependentAddressSpaceType *T) {
  SplitQualType split = T->getPointeeType().split();
  mangleQualifiers(split.Quals, T);
  mangleType(QualType(split.Ty, 0));
}

void CXXNameMangler::mangleType(const PackExpansionType *T) {
  // <type>  ::= Dp <type>          # pack expansion (C++0x)
  Out << "Dp";
  mangleType(T->getPattern());
}

void CXXNameMangler::mangleType(const ObjCInterfaceType *T) {
  mangleSourceName(T->getDecl()->getIdentifier());
}

void CXXNameMangler::mangleType(const ObjCObjectType *T) {
  // Treat __kindof as a vendor extended type qualifier.
  if (T->isKindOfType())
    Out << "U8__kindof";

  if (!T->qual_empty()) {
    // Mangle protocol qualifiers.
    SmallString<64> QualStr;
    llvm::raw_svector_ostream QualOS(QualStr);
    QualOS << "objcproto";
    for (const auto *I : T->quals()) {
      StringRef name = I->getName();
      QualOS << name.size() << name;
    }
    Out << 'U' << QualStr.size() << QualStr;
  }

  mangleType(T->getBaseType());

  if (T->isSpecialized()) {
    // Mangle type arguments as I <type>+ E
    Out << 'I';
    for (auto typeArg : T->getTypeArgs())
      mangleType(typeArg);
    Out << 'E';
  }
}

void CXXNameMangler::mangleType(const BlockPointerType *T) {
  Out << "U13block_pointer";
  mangleType(T->getPointeeType());
}

void CXXNameMangler::mangleType(const InjectedClassNameType *T) {
  // Mangle injected class name types as if the user had written the
  // specialization out fully.  It may not actually be possible to see
  // this mangling, though.
  mangleType(T->getInjectedSpecializationType());
}

void CXXNameMangler::mangleType(const CppxKindType *T) {
  llvm_unreachable("unexpected type");
}

void CXXNameMangler::mangleType(const CppxTemplateType *T) {
  llvm_unreachable("unexpected type");
}

void CXXNameMangler::mangleType(const CppxNamespaceType *T) {
  llvm_unreachable("unexpected type");
}

void CXXNameMangler::mangleType(const CppxArgsType *T) {
  llvm_unreachable("unexpected type");
}

void CXXNameMangler::mangleType(const TemplateSpecializationType *T) {
  if (TemplateDecl *TD = T->getTemplateName().getAsTemplateDecl()) {
    mangleTemplateName(TD, T->getArgs(), T->getNumArgs());
  } else {
    if (mangleSubstitution(QualType(T, 0)))
      return;

    mangleTemplatePrefix(T->getTemplateName());

    // FIXME: GCC does not appear to mangle the template arguments when
    // the template in question is a dependent template name. Should we
    // emulate that badness?
    mangleTemplateArgs(T->getArgs(), T->getNumArgs());
    addSubstitution(QualType(T, 0));
  }
}

void CXXNameMangler::mangleType(const DependentNameType *T) {
  // Proposal by cxx-abi-dev, 2014-03-26
  // <class-enum-type> ::= <name>    # non-dependent or dependent type name or
  //                                 # dependent elaborated type specifier using
  //                                 # 'typename'
  //                   ::= Ts <name> # dependent elaborated type specifier using
  //                                 # 'struct' or 'class'
  //                   ::= Tu <name> # dependent elaborated type specifier using
  //                                 # 'union'
  //                   ::= Te <name> # dependent elaborated type specifier using
  //                                 # 'enum'
  switch (T->getKeyword()) {
    case ETK_None:
    case ETK_Typename:
      break;
    case ETK_Struct:
    case ETK_Class:
    case ETK_Interface:
      Out << "Ts";
      break;
    case ETK_Union:
      Out << "Tu";
      break;
    case ETK_Enum:
      Out << "Te";
      break;
  }
  // Typename types are always nested
  Out << 'N';
  manglePrefix(T->getQualifier());
  mangleSourceName(T->getIdentifier());
  Out << 'E';
}

void CXXNameMangler::mangleType(const DependentTemplateSpecializationType *T) {
  // Dependently-scoped template types are nested if they have a prefix.
  Out << 'N';

  // TODO: avoid making this TemplateName.
  TemplateName Prefix =
    getASTContext().getDependentTemplateName(T->getQualifier(),
                                             T->getIdentifier());
  mangleTemplatePrefix(Prefix);

  // FIXME: GCC does not appear to mangle the template arguments when
  // the template in question is a dependent template name. Should we
  // emulate that badness?
  mangleTemplateArgs(T->getArgs(), T->getNumArgs());
  Out << 'E';
}

void CXXNameMangler::mangleType(const TypeOfType *T) {
  // FIXME: this is pretty unsatisfactory, but there isn't an obvious
  // "extension with parameters" mangling.
  Out << "u6typeof";
}

void CXXNameMangler::mangleType(const TypeOfExprType *T) {
  // FIXME: this is pretty unsatisfactory, but there isn't an obvious
  // "extension with parameters" mangling.
  Out << "u6typeof";
}

void CXXNameMangler::mangleType(const DecltypeType *T) {
  Expr *E = T->getUnderlyingExpr();

  // type ::= Dt <expression> E  # decltype of an id-expression
  //                             #   or class member access
  //      ::= DT <expression> E  # decltype of an expression

  // This purports to be an exhaustive list of id-expressions and
  // class member accesses.  Note that we do not ignore parentheses;
  // parentheses change the semantics of decltype for these
  // expressions (and cause the mangler to use the other form).
  if (isa<DeclRefExpr>(E) ||
      isa<MemberExpr>(E) ||
      isa<UnresolvedLookupExpr>(E) ||
      isa<DependentScopeDeclRefExpr>(E) ||
      isa<CXXDependentScopeMemberExpr>(E) ||
      isa<UnresolvedMemberExpr>(E))
    Out << "Dt";
  else
    Out << "DT";
  mangleExpression(E);
  Out << 'E';
}

void CXXNameMangler::mangleType(const ReflectedType *T) {
  // <type> ::= RT <expression> E  # typename of an expression
  Out << "RT";
  mangleExpression(T->getReflection());
  Out << 'E';
}

void CXXNameMangler::mangleType(const UnaryTransformType *T) {
  // If this is dependent, we need to record that. If not, we simply
  // mangle it as the underlying type since they are equivalent.
  if (T->isDependentType()) {
    Out << 'U';

    switch (T->getUTTKind()) {
      case UnaryTransformType::EnumUnderlyingType:
        Out << "3eut";
        break;
    }
  }

  mangleType(T->getBaseType());
}

void CXXNameMangler::mangleType(const AutoType *T) {
  assert(T->getDeducedType().isNull() &&
         "Deduced AutoType shouldn't be handled here!");
  assert(T->getKeyword() != AutoTypeKeyword::GNUAutoType &&
         "shouldn't need to mangle __auto_type!");
  // <builtin-type> ::= Da # auto
  //                ::= Dc # decltype(auto)
  Out << (T->isDecltypeAuto() ? "Dc" : "Da");
}

void CXXNameMangler::mangleType(const DeducedTemplateSpecializationType *T) {
  QualType Deduced = T->getDeducedType();
  if (!Deduced.isNull())
    mangleType(Deduced);
  else if (TemplateDecl *TD = T->getTemplateName().getAsTemplateDecl())
    mangleName(GlobalDecl(TD));
  else {
    // For an unresolved template-name, mangle it as if it were a template
    // specialization but leave off the template arguments.
    Out << 'N';
    mangleTemplatePrefix(T->getTemplateName());
    Out << 'E';
  }
}

void CXXNameMangler::mangleType(const AtomicType *T) {
  // <type> ::= U <source-name> <type>  # vendor extended type qualifier
  // (Until there's a standardized mangling...)
  Out << "U7_Atomic";
  mangleType(T->getValueType());
}

void CXXNameMangler::mangleType(const PipeType *T) {
  // Pipe type mangling rules are described in SPIR 2.0 specification
  // A.1 Data types and A.3 Summary of changes
  // <type> ::= 8ocl_pipe
  Out << "8ocl_pipe";
}

void CXXNameMangler::mangleType(const ExtIntType *T) {
  Out << "U7_ExtInt";
  llvm::APSInt BW(32, true);
  BW = T->getNumBits();
  TemplateArgument TA(Context.getASTContext(), BW, getASTContext().IntTy);
  mangleTemplateArgs(&TA, 1);
  if (T->isUnsigned())
    Out << "j";
  else
    Out << "i";
}

void CXXNameMangler::mangleType(const DependentExtIntType *T) {
  Out << "U7_ExtInt";
  TemplateArgument TA(T->getNumBitsExpr(), TemplateArgument::Expression);
  mangleTemplateArgs(&TA, 1);
  if (T->isUnsigned())
    Out << "j";
  else
    Out << "i";
}

// <type> ::= ???

void CXXNameMangler::mangleType(const InParameterType *T) {
  Out << "U1i";
  return mangleType(T->getParameterType());
}

void CXXNameMangler::mangleType(const OutParameterType *T) {
  Out << "U1o";
  return mangleType(T->getParameterType());
}

void CXXNameMangler::mangleType(const InOutParameterType *T) {
  Out << "U2io";
  return mangleType(T->getParameterType());
}

void CXXNameMangler::mangleType(const MoveParameterType *T) {
  Out << "U1m";
  return mangleType(T->getParameterType());
}

void CXXNameMangler::mangleIntegerLiteral(QualType T,
                                          const llvm::APSInt &Value) {
  //  <expr-primary> ::= L <type> <value number> E # integer literal
  Out << 'L';

  mangleType(T);
  if (T->isBooleanType()) {
    // Boolean values are encoded as 0/1.
    Out << (Value.getBoolValue() ? '1' : '0');
  } else {
    mangleNumber(Value);
  }
  Out << 'E';

}

void CXXNameMangler::mangleMemberExprBase(const Expr *Base, bool IsArrow) {
  // Ignore member expressions involving anonymous unions.
  while (const auto *RT = Base->getType()->getAs<RecordType>()) {
    if (!RT->getDecl()->isAnonymousStructOrUnion())
      break;
    const auto *ME = dyn_cast<MemberExpr>(Base);
    if (!ME)
      break;
    Base = ME->getBase();
    IsArrow = ME->isArrow();
  }

  if (Base->isImplicitCXXThis()) {
    // Note: GCC mangles member expressions to the implicit 'this' as
    // *this., whereas we represent them as this->. The Itanium C++ ABI
    // does not specify anything here, so we follow GCC.
    Out << "dtdefpT";
  } else {
    Out << (IsArrow ? "pt" : "dt");
    mangleExpression(Base);
  }
}

/// Mangles a member expression.
void CXXNameMangler::mangleMemberExpr(const Expr *base,
                                      bool isArrow,
                                      NestedNameSpecifier *qualifier,
                                      NamedDecl *firstQualifierLookup,
                                      DeclarationName member,
                                      const TemplateArgumentLoc *TemplateArgs,
                                      unsigned NumTemplateArgs,
                                      unsigned arity) {
  // <expression> ::= dt <expression> <unresolved-name>
  //              ::= pt <expression> <unresolved-name>
  if (base)
    mangleMemberExprBase(base, isArrow);
  mangleUnresolvedName(qualifier, member, TemplateArgs, NumTemplateArgs, arity);
}

/// Look at the callee of the given call expression and determine if
/// it's a parenthesized id-expression which would have triggered ADL
/// otherwise.
static bool isParenthesizedADLCallee(const CallExpr *call) {
  const Expr *callee = call->getCallee();
  const Expr *fn = callee->IgnoreParens();

  // Must be parenthesized.  IgnoreParens() skips __extension__ nodes,
  // too, but for those to appear in the callee, it would have to be
  // parenthesized.
  if (callee == fn) return false;

  // Must be an unresolved lookup.
  const UnresolvedLookupExpr *lookup = dyn_cast<UnresolvedLookupExpr>(fn);
  if (!lookup) return false;

  assert(!lookup->requiresADL());

  // Must be an unqualified lookup.
  if (lookup->getQualifier()) return false;

  // Must not have found a class member.  Note that if one is a class
  // member, they're all class members.
  if (lookup->getNumDecls() > 0 &&
      (*lookup->decls_begin())->isCXXClassMember())
    return false;

  // Otherwise, ADL would have been triggered.
  return true;
}

void CXXNameMangler::mangleCastExpression(const Expr *E, StringRef CastEncoding) {
  const ExplicitCastExpr *ECE = cast<ExplicitCastExpr>(E);
  Out << CastEncoding;
  mangleType(ECE->getType());
  mangleExpression(ECE->getSubExpr());
}

void CXXNameMangler::mangleInitListElements(const InitListExpr *InitList) {
  if (auto *Syntactic = InitList->getSyntacticForm())
    InitList = Syntactic;
  for (unsigned i = 0, e = InitList->getNumInits(); i != e; ++i)
    mangleExpression(InitList->getInit(i));
}

void CXXNameMangler::mangleDeclRefExpr(const NamedDecl *D) {
  switch (D->getKind()) {
  default:
    //  <expr-primary> ::= L <mangled-name> E # external name
    Out << 'L';
    mangle(D);
    Out << 'E';
    break;

  case Decl::ParmVar:
    mangleFunctionParam(cast<ParmVarDecl>(D));
    break;

  case Decl::EnumConstant: {
    const EnumConstantDecl *ED = cast<EnumConstantDecl>(D);
    mangleIntegerLiteral(ED->getType(), ED->getInitVal());
    break;
  }

  case Decl::NonTypeTemplateParm:
    const NonTypeTemplateParmDecl *PD = cast<NonTypeTemplateParmDecl>(D);
    mangleTemplateParameter(PD->getDepth(), PD->getIndex());
    break;
  }
}

void CXXNameMangler::mangleReflectionOp(const ReflectionOperand &Op) {
  switch (Op.getKind()) {
  case ReflectionOperand::Type: {
    Out << "Ty";
    mangleType(Op.getAsType().getCanonicalType());
    return;
  }
  case ReflectionOperand::Template: {
    mangleTemplatePrefix(Op.getAsTemplate());
    return;
  }
  case ReflectionOperand::Namespace: {
    Decl *D = Op.getAsNamespace().getNamespaceAsDecl();
    if (NamespaceDecl *NSD = dyn_cast<NamespaceDecl>(D)) {
      mangleName(NSD);
    } else {
      assert(isa<TranslationUnitDecl>(D));
      Out << "Tu";
    }
    return;
  }
  case ReflectionOperand::Expression: {
    Out << reinterpret_cast<std::uintmax_t>(Op.getOpaqueReflectionValue());
    return;
  }
  case ReflectionOperand::Invalid:
  case ReflectionOperand::Declaration:
  case ReflectionOperand::BaseSpecifier: {
    // These reflections should never show up in the mangler, as there
    // isn't a way to directly reflect them.
    llvm_unreachable("invalid reflection kind");
  }

  }

  llvm_unreachable("unhandled reflection kind");
}

void CXXNameMangler::mangleExpression(const Expr *E, unsigned Arity) {
  // <expression> ::= <unary operator-name> <expression>
  //              ::= <binary operator-name> <expression> <expression>
  //              ::= <trinary operator-name> <expression> <expression> <expression>
  //              ::= cv <type> expression           # conversion with one argument
  //              ::= cv <type> _ <expression>* E # conversion with a different number of arguments
  //              ::= dc <type> <expression>         # dynamic_cast<type> (expression)
  //              ::= sc <type> <expression>         # static_cast<type> (expression)
  //              ::= cc <type> <expression>         # const_cast<type> (expression)
  //              ::= rc <type> <expression>         # reinterpret_cast<type> (expression)
  //              ::= st <type>                      # sizeof (a type)
  //              ::= at <type>                      # alignof (a type)
  //              ::= <template-param>
  //              ::= <function-param>
  //              ::= sr <type> <unqualified-name>                   # dependent name
  //              ::= sr <type> <unqualified-name> <template-args>   # dependent template-id
  //              ::= ds <expression> <expression>                   # expr.*expr
  //              ::= sZ <template-param>                            # size of a parameter pack
  //              ::= sZ <function-param>    # size of a function parameter pack
  //              ::= <expr-primary>
  // <expr-primary> ::= L <type> <value number> E    # integer literal
  //                ::= L <type <value float> E      # floating literal
  //                ::= L <mangled-name> E           # external name
  //                ::= fpT                          # 'this' expression
  QualType ImplicitlyConvertedToType;

recurse:
  switch (E->getStmtClass()) {
  case Expr::NoStmtClass:
#define ABSTRACT_STMT(Type)
#define EXPR(Type, Base)
#define STMT(Type, Base) \
  case Expr::Type##Class:
#include "clang/AST/StmtNodes.inc"
    // fallthrough

  // These all can only appear in local or variable-initialization
  // contexts and so should never appear in a mangling.
  case Expr::AddrLabelExprClass:
  case Expr::DesignatedInitUpdateExprClass:
  case Expr::ImplicitValueInitExprClass:
  case Expr::ArrayInitLoopExprClass:
  case Expr::ArrayInitIndexExprClass:
  case Expr::NoInitExprClass:
  case Expr::ParenListExprClass:
  case Expr::LambdaExprClass:
  case Expr::MSPropertyRefExprClass:
  case Expr::MSPropertySubscriptExprClass:
  case Expr::TypoExprClass: // This should no longer exist in the AST by now.
  case Expr::RecoveryExprClass:
  case Expr::OMPArraySectionExprClass:
  case Expr::OMPArrayShapingExprClass:
  case Expr::OMPIteratorExprClass:
  case Expr::CXXInheritedCtorInitExprClass:
  case Expr::CXXIdExprExprClass:
  case Expr::CXXMemberIdExprExprClass:
  case Expr::CXXDependentSpliceIdExprClass:
  case Expr::CXXValueOfExprClass:
  case Expr::CXXConcatenateExprClass:
  case Expr::CXXDependentVariadicReifierExprClass:
  case Expr::CXXCompilerErrorExprClass:
<<<<<<< HEAD
  case Expr::CppxTypeLiteralClass:
  case Expr::CppxDeclRefExprClass:
  case Expr::CppxPartialEvalExprClass:
=======
  case Expr::CXXParameterInfoExprClass:
>>>>>>> c0038db6
    llvm_unreachable("unexpected statement kind");

  case Expr::ConstantExprClass:
    E = cast<ConstantExpr>(E)->getSubExpr();
    goto recurse;

  // FIXME: invent manglings for all these.
  case Expr::BlockExprClass:
  case Expr::ChooseExprClass:
  case Expr::CompoundLiteralExprClass:
  case Expr::ExtVectorElementExprClass:
  case Expr::GenericSelectionExprClass:
  case Expr::ObjCEncodeExprClass:
  case Expr::ObjCIsaExprClass:
  case Expr::ObjCIvarRefExprClass:
  case Expr::ObjCMessageExprClass:
  case Expr::ObjCPropertyRefExprClass:
  case Expr::ObjCProtocolExprClass:
  case Expr::ObjCSelectorExprClass:
  case Expr::ObjCStringLiteralClass:
  case Expr::ObjCBoxedExprClass:
  case Expr::ObjCArrayLiteralClass:
  case Expr::ObjCDictionaryLiteralClass:
  case Expr::ObjCSubscriptRefExprClass:
  case Expr::ObjCIndirectCopyRestoreExprClass:
  case Expr::ObjCAvailabilityCheckExprClass:
  case Expr::OffsetOfExprClass:
  case Expr::PredefinedExprClass:
  case Expr::ShuffleVectorExprClass:
  case Expr::ConvertVectorExprClass:
  case Expr::StmtExprClass:
  case Expr::TypeTraitExprClass:
  case Expr::RequiresExprClass:
  case Expr::ArrayTypeTraitExprClass:
  case Expr::ExpressionTraitExprClass:
  case Expr::VAArgExprClass:
  case Expr::CUDAKernelCallExprClass:
  case Expr::AsTypeExprClass:
  case Expr::PseudoObjectExprClass:
  case Expr::AtomicExprClass:
  case Expr::SourceLocExprClass:
  case Expr::CXXInvalidReflectionExprClass:
  case Expr::CXXReflectionReadQueryExprClass:
  case Expr::CXXReflectionWriteQueryExprClass:
  case Expr::CXXReflectPrintLiteralExprClass:
  case Expr::CXXReflectPrintReflectionExprClass:
  case Expr::CXXReflectDumpReflectionExprClass:
  case Expr::FixedPointLiteralClass:
  case Expr::BuiltinBitCastExprClass:
  case Expr::CXXFragmentCaptureExprClass:
  case Expr::CXXInjectedValueExprClass:
  {
    if (!NullOut) {
      // As bad as this diagnostic is, it's better than crashing.
      DiagnosticsEngine &Diags = Context.getDiags();
      unsigned DiagID = Diags.getCustomDiagID(DiagnosticsEngine::Error,
                                       "cannot yet mangle expression type %0");
      Diags.Report(E->getExprLoc(), DiagID)
        << E->getStmtClassName() << E->getSourceRange();
    }
    break;
  }

  case Expr::CXXReflectExprClass: {
    const auto *RE = cast<CXXReflectExpr>(E);
    const ReflectionOperand &Op = RE->getOperand();

    Out << "Re";
    mangleReflectionOp(Op);
    break;
  }

  case Expr::CXXFragmentExprClass: {
    const auto *FE = cast<CXXFragmentExpr>(E);

    Out << "ReF";
    Out << reinterpret_cast<std::uintmax_t>(FE);
    for (Expr *E : FE->captures()) {
      Out << "C";
      mangleExpression(E);
    }
    break;
  }

  case Expr::CXXUuidofExprClass: {
    const CXXUuidofExpr *UE = cast<CXXUuidofExpr>(E);
    if (UE->isTypeOperand()) {
      QualType UuidT = UE->getTypeOperand(Context.getASTContext());
      Out << "u8__uuidoft";
      mangleType(UuidT);
    } else {
      Expr *UuidExp = UE->getExprOperand();
      Out << "u8__uuidofz";
      mangleExpression(UuidExp, Arity);
    }
    break;
  }

  // Even gcc-4.5 doesn't mangle this.
  case Expr::BinaryConditionalOperatorClass: {
    DiagnosticsEngine &Diags = Context.getDiags();
    unsigned DiagID =
      Diags.getCustomDiagID(DiagnosticsEngine::Error,
                "?: operator with omitted middle operand cannot be mangled");
    Diags.Report(E->getExprLoc(), DiagID)
      << E->getStmtClassName() << E->getSourceRange();
    break;
  }

  // These are used for internal purposes and cannot be meaningfully mangled.
  case Expr::OpaqueValueExprClass:
    llvm_unreachable("cannot mangle opaque value; mangling wrong thing?");

  case Expr::InitListExprClass: {
    Out << "il";
    mangleInitListElements(cast<InitListExpr>(E));
    Out << "E";
    break;
  }

  case Expr::DesignatedInitExprClass: {
    auto *DIE = cast<DesignatedInitExpr>(E);
    for (const auto &Designator : DIE->designators()) {
      if (Designator.isFieldDesignator()) {
        Out << "di";
        mangleSourceName(Designator.getFieldName());
      } else if (Designator.isArrayDesignator()) {
        Out << "dx";
        mangleExpression(DIE->getArrayIndex(Designator));
      } else {
        assert(Designator.isArrayRangeDesignator() &&
               "unknown designator kind");
        Out << "dX";
        mangleExpression(DIE->getArrayRangeStart(Designator));
        mangleExpression(DIE->getArrayRangeEnd(Designator));
      }
    }
    mangleExpression(DIE->getInit());
    break;
  }

  case Expr::CXXDefaultArgExprClass:
    mangleExpression(cast<CXXDefaultArgExpr>(E)->getExpr(), Arity);
    break;

  case Expr::CXXDefaultInitExprClass:
    mangleExpression(cast<CXXDefaultInitExpr>(E)->getExpr(), Arity);
    break;

  case Expr::CXXStdInitializerListExprClass:
    mangleExpression(cast<CXXStdInitializerListExpr>(E)->getSubExpr(), Arity);
    break;

  case Expr::SubstNonTypeTemplateParmExprClass:
    mangleExpression(cast<SubstNonTypeTemplateParmExpr>(E)->getReplacement(),
                     Arity);
    break;

  case Expr::UserDefinedLiteralClass:
    // We follow g++'s approach of mangling a UDL as a call to the literal
    // operator.
  case Expr::CXXMemberCallExprClass: // fallthrough
  case Expr::CallExprClass: {
    const CallExpr *CE = cast<CallExpr>(E);

    // <expression> ::= cp <simple-id> <expression>* E
    // We use this mangling only when the call would use ADL except
    // for being parenthesized.  Per discussion with David
    // Vandervoorde, 2011.04.25.
    if (isParenthesizedADLCallee(CE)) {
      Out << "cp";
      // The callee here is a parenthesized UnresolvedLookupExpr with
      // no qualifier and should always get mangled as a <simple-id>
      // anyway.

    // <expression> ::= cl <expression>* E
    } else {
      Out << "cl";
    }

    unsigned CallArity = CE->getNumArgs();
    for (const Expr *Arg : CE->arguments())
      if (isa<PackExpansionExpr>(Arg))
        CallArity = UnknownArity;

    mangleExpression(CE->getCallee(), CallArity);
    for (const Expr *Arg : CE->arguments())
      mangleExpression(Arg);
    Out << 'E';
    break;
  }

  case Expr::CXXNewExprClass: {
    const CXXNewExpr *New = cast<CXXNewExpr>(E);
    if (New->isGlobalNew()) Out << "gs";
    Out << (New->isArray() ? "na" : "nw");
    for (CXXNewExpr::const_arg_iterator I = New->placement_arg_begin(),
           E = New->placement_arg_end(); I != E; ++I)
      mangleExpression(*I);
    Out << '_';
    mangleType(New->getAllocatedType());
    if (New->hasInitializer()) {
      if (New->getInitializationStyle() == CXXNewExpr::ListInit)
        Out << "il";
      else
        Out << "pi";
      const Expr *Init = New->getInitializer();
      if (const CXXConstructExpr *CCE = dyn_cast<CXXConstructExpr>(Init)) {
        // Directly inline the initializers.
        for (CXXConstructExpr::const_arg_iterator I = CCE->arg_begin(),
                                                  E = CCE->arg_end();
             I != E; ++I)
          mangleExpression(*I);
      } else if (const ParenListExpr *PLE = dyn_cast<ParenListExpr>(Init)) {
        for (unsigned i = 0, e = PLE->getNumExprs(); i != e; ++i)
          mangleExpression(PLE->getExpr(i));
      } else if (New->getInitializationStyle() == CXXNewExpr::ListInit &&
                 isa<InitListExpr>(Init)) {
        // Only take InitListExprs apart for list-initialization.
        mangleInitListElements(cast<InitListExpr>(Init));
      } else
        mangleExpression(Init);
    }
    Out << 'E';
    break;
  }

  case Expr::CXXPseudoDestructorExprClass: {
    const auto *PDE = cast<CXXPseudoDestructorExpr>(E);
    if (const Expr *Base = PDE->getBase())
      mangleMemberExprBase(Base, PDE->isArrow());
    NestedNameSpecifier *Qualifier = PDE->getQualifier();
    if (TypeSourceInfo *ScopeInfo = PDE->getScopeTypeInfo()) {
      if (Qualifier) {
        mangleUnresolvedPrefix(Qualifier,
                               /*recursive=*/true);
        mangleUnresolvedTypeOrSimpleId(ScopeInfo->getType());
        Out << 'E';
      } else {
        Out << "sr";
        if (!mangleUnresolvedTypeOrSimpleId(ScopeInfo->getType()))
          Out << 'E';
      }
    } else if (Qualifier) {
      mangleUnresolvedPrefix(Qualifier);
    }
    // <base-unresolved-name> ::= dn <destructor-name>
    Out << "dn";
    QualType DestroyedType = PDE->getDestroyedType();
    mangleUnresolvedTypeOrSimpleId(DestroyedType);
    break;
  }

  case Expr::MemberExprClass: {
    const MemberExpr *ME = cast<MemberExpr>(E);
    mangleMemberExpr(ME->getBase(), ME->isArrow(),
                     ME->getQualifier(), nullptr,
                     ME->getMemberDecl()->getDeclName(),
                     ME->getTemplateArgs(), ME->getNumTemplateArgs(),
                     Arity);
    break;
  }

  case Expr::UnresolvedMemberExprClass: {
    const UnresolvedMemberExpr *ME = cast<UnresolvedMemberExpr>(E);
    mangleMemberExpr(ME->isImplicitAccess() ? nullptr : ME->getBase(),
                     ME->isArrow(), ME->getQualifier(), nullptr,
                     ME->getMemberName(),
                     ME->getTemplateArgs(), ME->getNumTemplateArgs(),
                     Arity);
    break;
  }

  case Expr::CXXDependentScopeMemberExprClass: {
    const CXXDependentScopeMemberExpr *ME
      = cast<CXXDependentScopeMemberExpr>(E);
    mangleMemberExpr(ME->isImplicitAccess() ? nullptr : ME->getBase(),
                     ME->isArrow(), ME->getQualifier(),
                     ME->getFirstQualifierFoundInScope(),
                     ME->getMember(),
                     ME->getTemplateArgs(), ME->getNumTemplateArgs(),
                     Arity);
    break;
  }

  case Expr::UnresolvedLookupExprClass: {
    const UnresolvedLookupExpr *ULE = cast<UnresolvedLookupExpr>(E);
    mangleUnresolvedName(ULE->getQualifier(), ULE->getName(),
                         ULE->getTemplateArgs(), ULE->getNumTemplateArgs(),
                         Arity);
    break;
  }

  case Expr::CXXUnresolvedConstructExprClass: {
    const CXXUnresolvedConstructExpr *CE = cast<CXXUnresolvedConstructExpr>(E);
    unsigned N = CE->getNumArgs();

    if (CE->isListInitialization()) {
      assert(N == 1 && "unexpected form for list initialization");
      auto *IL = cast<InitListExpr>(CE->getArg(0));
      Out << "tl";
      mangleType(CE->getType());
      mangleInitListElements(IL);
      Out << "E";
      return;
    }

    Out << "cv";
    mangleType(CE->getType());
    if (N != 1) Out << '_';
    for (unsigned I = 0; I != N; ++I) mangleExpression(CE->getArg(I));
    if (N != 1) Out << 'E';
    break;
  }

  case Expr::CXXConstructExprClass: {
    const auto *CE = cast<CXXConstructExpr>(E);
    if (!CE->isListInitialization() || CE->isStdInitListInitialization()) {
      assert(
          CE->getNumArgs() >= 1 &&
          (CE->getNumArgs() == 1 || isa<CXXDefaultArgExpr>(CE->getArg(1))) &&
          "implicit CXXConstructExpr must have one argument");
      return mangleExpression(cast<CXXConstructExpr>(E)->getArg(0));
    }
    Out << "il";
    for (auto *E : CE->arguments())
      mangleExpression(E);
    Out << "E";
    break;
  }

  case Expr::CXXTemporaryObjectExprClass: {
    const auto *CE = cast<CXXTemporaryObjectExpr>(E);
    unsigned N = CE->getNumArgs();
    bool List = CE->isListInitialization();

    if (List)
      Out << "tl";
    else
      Out << "cv";
    mangleType(CE->getType());
    if (!List && N != 1)
      Out << '_';
    if (CE->isStdInitListInitialization()) {
      // We implicitly created a std::initializer_list<T> for the first argument
      // of a constructor of type U in an expression of the form U{a, b, c}.
      // Strip all the semantic gunk off the initializer list.
      auto *SILE =
          cast<CXXStdInitializerListExpr>(CE->getArg(0)->IgnoreImplicit());
      auto *ILE = cast<InitListExpr>(SILE->getSubExpr()->IgnoreImplicit());
      mangleInitListElements(ILE);
    } else {
      for (auto *E : CE->arguments())
        mangleExpression(E);
    }
    if (List || N != 1)
      Out << 'E';
    break;
  }

  case Expr::CXXScalarValueInitExprClass:
    Out << "cv";
    mangleType(E->getType());
    Out << "_E";
    break;

  case Expr::CXXNoexceptExprClass:
    Out << "nx";
    mangleExpression(cast<CXXNoexceptExpr>(E)->getOperand());
    break;

  case Expr::UnaryExprOrTypeTraitExprClass: {
    const UnaryExprOrTypeTraitExpr *SAE = cast<UnaryExprOrTypeTraitExpr>(E);

    if (!SAE->isInstantiationDependent()) {
      // Itanium C++ ABI:
      //   If the operand of a sizeof or alignof operator is not
      //   instantiation-dependent it is encoded as an integer literal
      //   reflecting the result of the operator.
      //
      //   If the result of the operator is implicitly converted to a known
      //   integer type, that type is used for the literal; otherwise, the type
      //   of std::size_t or std::ptrdiff_t is used.
      QualType T = (ImplicitlyConvertedToType.isNull() ||
                    !ImplicitlyConvertedToType->isIntegerType())? SAE->getType()
                                                    : ImplicitlyConvertedToType;
      Expr::EvalContext EvalCtx(Context.getASTContext(), nullptr);
      llvm::APSInt V = SAE->EvaluateKnownConstInt(EvalCtx);
      mangleIntegerLiteral(T, V);
      break;
    }

    switch(SAE->getKind()) {
    case UETT_SizeOf:
      Out << 's';
      break;
    case UETT_PreferredAlignOf:
    case UETT_AlignOf:
      Out << 'a';
      break;
    case UETT_VecStep: {
      DiagnosticsEngine &Diags = Context.getDiags();
      unsigned DiagID = Diags.getCustomDiagID(DiagnosticsEngine::Error,
                                     "cannot yet mangle vec_step expression");
      Diags.Report(DiagID);
      return;
    }
    case UETT_OpenMPRequiredSimdAlign: {
      DiagnosticsEngine &Diags = Context.getDiags();
      unsigned DiagID = Diags.getCustomDiagID(
          DiagnosticsEngine::Error,
          "cannot yet mangle __builtin_omp_required_simd_align expression");
      Diags.Report(DiagID);
      return;
    }
    }
    if (SAE->isArgumentType()) {
      Out << 't';
      mangleType(SAE->getArgumentType());
    } else {
      Out << 'z';
      mangleExpression(SAE->getArgumentExpr());
    }
    break;
  }

  case Expr::CXXThrowExprClass: {
    const CXXThrowExpr *TE = cast<CXXThrowExpr>(E);
    //  <expression> ::= tw <expression>  # throw expression
    //               ::= tr               # rethrow
    if (TE->getSubExpr()) {
      Out << "tw";
      mangleExpression(TE->getSubExpr());
    } else {
      Out << "tr";
    }
    break;
  }

  case Expr::CXXTypeidExprClass: {
    const CXXTypeidExpr *TIE = cast<CXXTypeidExpr>(E);
    //  <expression> ::= ti <type>        # typeid (type)
    //               ::= te <expression>  # typeid (expression)
    if (TIE->isTypeOperand()) {
      Out << "ti";
      mangleType(TIE->getTypeOperand(Context.getASTContext()));
    } else {
      Out << "te";
      mangleExpression(TIE->getExprOperand());
    }
    break;
  }

  case Expr::CXXDeleteExprClass: {
    const CXXDeleteExpr *DE = cast<CXXDeleteExpr>(E);
    //  <expression> ::= [gs] dl <expression>  # [::] delete expr
    //               ::= [gs] da <expression>  # [::] delete [] expr
    if (DE->isGlobalDelete()) Out << "gs";
    Out << (DE->isArrayForm() ? "da" : "dl");
    mangleExpression(DE->getArgument());
    break;
  }

  case Expr::UnaryOperatorClass: {
    const UnaryOperator *UO = cast<UnaryOperator>(E);
    mangleOperatorName(UnaryOperator::getOverloadedOperator(UO->getOpcode()),
                       /*Arity=*/1);
    mangleExpression(UO->getSubExpr());
    break;
  }

  case Expr::ArraySubscriptExprClass: {
    const ArraySubscriptExpr *AE = cast<ArraySubscriptExpr>(E);

    // Array subscript is treated as a syntactically weird form of
    // binary operator.
    Out << "ix";
    mangleExpression(AE->getLHS());
    mangleExpression(AE->getRHS());
    break;
  }

  case Expr::MatrixSubscriptExprClass: {
    const MatrixSubscriptExpr *ME = cast<MatrixSubscriptExpr>(E);
    Out << "ixix";
    mangleExpression(ME->getBase());
    mangleExpression(ME->getRowIdx());
    mangleExpression(ME->getColumnIdx());
    break;
  }
  case Expr::CXXSelectMemberExprClass:
  case Expr::CXXSelectPackExprClass: {
    const CXXSelectionExpr *SME = cast<CXXSelectMemberExpr>(E);

    // Treated as a binary operator, see: ArraySubscriptExpr
    Out << "ix";
    mangleExpression(SME->getBase());
    mangleExpression(SME->getSelector());
    break;
  }

  case Expr::CompoundAssignOperatorClass: // fallthrough
  case Expr::BinaryOperatorClass: {
    const BinaryOperator *BO = cast<BinaryOperator>(E);
    if (BO->getOpcode() == BO_PtrMemD)
      Out << "ds";
    else
      mangleOperatorName(BinaryOperator::getOverloadedOperator(BO->getOpcode()),
                         /*Arity=*/2);
    mangleExpression(BO->getLHS());
    mangleExpression(BO->getRHS());
    break;
  }

  case Expr::CXXRewrittenBinaryOperatorClass: {
    // The mangled form represents the original syntax.
    CXXRewrittenBinaryOperator::DecomposedForm Decomposed =
        cast<CXXRewrittenBinaryOperator>(E)->getDecomposedForm();
    mangleOperatorName(BinaryOperator::getOverloadedOperator(Decomposed.Opcode),
                       /*Arity=*/2);
    mangleExpression(Decomposed.LHS);
    mangleExpression(Decomposed.RHS);
    break;
  }

  case Expr::ConditionalOperatorClass: {
    const ConditionalOperator *CO = cast<ConditionalOperator>(E);
    mangleOperatorName(OO_Conditional, /*Arity=*/3);
    mangleExpression(CO->getCond());
    mangleExpression(CO->getLHS(), Arity);
    mangleExpression(CO->getRHS(), Arity);
    break;
  }

  case Expr::ImplicitCastExprClass: {
    ImplicitlyConvertedToType = E->getType();
    E = cast<ImplicitCastExpr>(E)->getSubExpr();
    goto recurse;
  }

  case Expr::ObjCBridgedCastExprClass: {
    // Mangle ownership casts as a vendor extended operator __bridge,
    // __bridge_transfer, or __bridge_retain.
    StringRef Kind = cast<ObjCBridgedCastExpr>(E)->getBridgeKindName();
    Out << "v1U" << Kind.size() << Kind;
  }
  // Fall through to mangle the cast itself.
  LLVM_FALLTHROUGH;

  case Expr::CStyleCastExprClass:
    mangleCastExpression(E, "cv");
    break;

  case Expr::CXXFunctionalCastExprClass: {
    auto *Sub = cast<ExplicitCastExpr>(E)->getSubExpr()->IgnoreImplicit();
    // FIXME: Add isImplicit to CXXConstructExpr.
    if (auto *CCE = dyn_cast<CXXConstructExpr>(Sub))
      if (CCE->getParenOrBraceRange().isInvalid())
        Sub = CCE->getArg(0)->IgnoreImplicit();
    if (auto *StdInitList = dyn_cast<CXXStdInitializerListExpr>(Sub))
      Sub = StdInitList->getSubExpr()->IgnoreImplicit();
    if (auto *IL = dyn_cast<InitListExpr>(Sub)) {
      Out << "tl";
      mangleType(E->getType());
      mangleInitListElements(IL);
      Out << "E";
    } else {
      mangleCastExpression(E, "cv");
    }
    break;
  }

  case Expr::CXXStaticCastExprClass:
    mangleCastExpression(E, "sc");
    break;
  case Expr::CXXDynamicCastExprClass:
    mangleCastExpression(E, "dc");
    break;
  case Expr::CXXReinterpretCastExprClass:
    mangleCastExpression(E, "rc");
    break;
  case Expr::CXXConstCastExprClass:
    mangleCastExpression(E, "cc");
    break;
  case Expr::CXXAddrspaceCastExprClass:
    mangleCastExpression(E, "ac");
    break;

  case Expr::CXXOperatorCallExprClass: {
    const CXXOperatorCallExpr *CE = cast<CXXOperatorCallExpr>(E);
    unsigned NumArgs = CE->getNumArgs();
    // A CXXOperatorCallExpr for OO_Arrow models only semantics, not syntax
    // (the enclosing MemberExpr covers the syntactic portion).
    if (CE->getOperator() != OO_Arrow)
      mangleOperatorName(CE->getOperator(), /*Arity=*/NumArgs);
    // Mangle the arguments.
    for (unsigned i = 0; i != NumArgs; ++i)
      mangleExpression(CE->getArg(i));
    break;
  }

  case Expr::ParenExprClass:
    mangleExpression(cast<ParenExpr>(E)->getSubExpr(), Arity);
    break;


  case Expr::ConceptSpecializationExprClass: {
    //  <expr-primary> ::= L <mangled-name> E # external name
    Out << "L_Z";
    auto *CSE = cast<ConceptSpecializationExpr>(E);
    mangleTemplateName(CSE->getNamedConcept(),
                       CSE->getTemplateArguments().data(),
                       CSE->getTemplateArguments().size());
    Out << 'E';
    break;
  }

  case Expr::DeclRefExprClass:
    mangleDeclRefExpr(cast<DeclRefExpr>(E)->getDecl());
    break;

  case Expr::SubstNonTypeTemplateParmPackExprClass:
    // FIXME: not clear how to mangle this!
    // template <unsigned N...> class A {
    //   template <class U...> void foo(U (&x)[N]...);
    // };
    Out << "_SUBSTPACK_";
    break;

  case Expr::FunctionParmPackExprClass: {
    // FIXME: not clear how to mangle this!
    const FunctionParmPackExpr *FPPE = cast<FunctionParmPackExpr>(E);
    Out << "v110_SUBSTPACK";
    mangleDeclRefExpr(FPPE->getParameterPack());
    break;
  }

  case Expr::DependentScopeDeclRefExprClass: {
    const DependentScopeDeclRefExpr *DRE = cast<DependentScopeDeclRefExpr>(E);
    mangleUnresolvedName(DRE->getQualifier(), DRE->getDeclName(),
                         DRE->getTemplateArgs(), DRE->getNumTemplateArgs(),
                         Arity);
    break;
  }

  case Expr::CXXBindTemporaryExprClass:
    mangleExpression(cast<CXXBindTemporaryExpr>(E)->getSubExpr());
    break;

  case Expr::ExprWithCleanupsClass:
    mangleExpression(cast<ExprWithCleanups>(E)->getSubExpr(), Arity);
    break;

  case Expr::FloatingLiteralClass: {
    const FloatingLiteral *FL = cast<FloatingLiteral>(E);
    Out << 'L';
    mangleType(FL->getType());
    mangleFloat(FL->getValue());
    Out << 'E';
    break;
  }

  case Expr::CharacterLiteralClass:
    Out << 'L';
    mangleType(E->getType());
    Out << cast<CharacterLiteral>(E)->getValue();
    Out << 'E';
    break;

  // FIXME. __objc_yes/__objc_no are mangled same as true/false
  case Expr::ObjCBoolLiteralExprClass:
    Out << "Lb";
    Out << (cast<ObjCBoolLiteralExpr>(E)->getValue() ? '1' : '0');
    Out << 'E';
    break;

  case Expr::CXXBoolLiteralExprClass:
    Out << "Lb";
    Out << (cast<CXXBoolLiteralExpr>(E)->getValue() ? '1' : '0');
    Out << 'E';
    break;

  case Expr::IntegerLiteralClass: {
    llvm::APSInt Value(cast<IntegerLiteral>(E)->getValue());
    if (E->getType()->isSignedIntegerType())
      Value.setIsSigned(true);
    mangleIntegerLiteral(E->getType(), Value);
    break;
  }

  case Expr::ImaginaryLiteralClass: {
    const ImaginaryLiteral *IE = cast<ImaginaryLiteral>(E);
    // Mangle as if a complex literal.
    // Proposal from David Vandevoorde, 2010.06.30.
    Out << 'L';
    mangleType(E->getType());
    if (const FloatingLiteral *Imag =
          dyn_cast<FloatingLiteral>(IE->getSubExpr())) {
      // Mangle a floating-point zero of the appropriate type.
      mangleFloat(llvm::APFloat(Imag->getValue().getSemantics()));
      Out << '_';
      mangleFloat(Imag->getValue());
    } else {
      Out << "0_";
      llvm::APSInt Value(cast<IntegerLiteral>(IE->getSubExpr())->getValue());
      if (IE->getSubExpr()->getType()->isSignedIntegerType())
        Value.setIsSigned(true);
      mangleNumber(Value);
    }
    Out << 'E';
    break;
  }

  case Expr::StringLiteralClass: {
    // Revised proposal from David Vandervoorde, 2010.07.15.
    Out << 'L';
    assert(isa<ConstantArrayType>(E->getType()));
    mangleType(E->getType());
    Out << 'E';
    break;
  }

  case Expr::GNUNullExprClass:
    // Mangle as if an integer literal 0.
    Out << 'L';
    mangleType(E->getType());
    Out << "0E";
    break;

  case Expr::CXXNullPtrLiteralExprClass: {
    Out << "LDnE";
    break;
  }

  case Expr::PackExpansionExprClass:
    Out << "sp";
    mangleExpression(cast<PackExpansionExpr>(E)->getPattern());
    break;

  case Expr::SizeOfPackExprClass: {
    auto *SPE = cast<SizeOfPackExpr>(E);
    if (SPE->isPartiallySubstituted()) {
      Out << "sP";
      for (const auto &A : SPE->getPartialArguments())
        mangleTemplateArg(A);
      Out << "E";
      break;
    }

    Out << "sZ";
    const NamedDecl *Pack = SPE->getPack();
    if (const TemplateTypeParmDecl *TTP = dyn_cast<TemplateTypeParmDecl>(Pack))
      mangleTemplateParameter(TTP->getDepth(), TTP->getIndex());
    else if (const NonTypeTemplateParmDecl *NTTP
                = dyn_cast<NonTypeTemplateParmDecl>(Pack))
      mangleTemplateParameter(NTTP->getDepth(), NTTP->getIndex());
    else if (const TemplateTemplateParmDecl *TempTP
                                    = dyn_cast<TemplateTemplateParmDecl>(Pack))
      mangleTemplateParameter(TempTP->getDepth(), TempTP->getIndex());
    else
      mangleFunctionParam(cast<ParmVarDecl>(Pack));
    break;
  }

  case Expr::MaterializeTemporaryExprClass: {
    mangleExpression(cast<MaterializeTemporaryExpr>(E)->getSubExpr());
    break;
  }

  case Expr::CXXFoldExprClass: {
    auto *FE = cast<CXXFoldExpr>(E);
    if (FE->isLeftFold())
      Out << (FE->getInit() ? "fL" : "fl");
    else
      Out << (FE->getInit() ? "fR" : "fr");

    if (FE->getOperator() == BO_PtrMemD)
      Out << "ds";
    else
      mangleOperatorName(
          BinaryOperator::getOverloadedOperator(FE->getOperator()),
          /*Arity=*/2);

    if (FE->getLHS())
      mangleExpression(FE->getLHS());
    if (FE->getRHS())
      mangleExpression(FE->getRHS());
    break;
  }

  case Expr::CXXThisExprClass:
    Out << "fpT";
    break;

  case Expr::CoawaitExprClass:
    // FIXME: Propose a non-vendor mangling.
    Out << "v18co_await";
    mangleExpression(cast<CoawaitExpr>(E)->getOperand());
    break;

  case Expr::DependentCoawaitExprClass:
    // FIXME: Propose a non-vendor mangling.
    Out << "v18co_await";
    mangleExpression(cast<DependentCoawaitExpr>(E)->getOperand());
    break;

  case Expr::CoyieldExprClass:
    // FIXME: Propose a non-vendor mangling.
    Out << "v18co_yield";
    mangleExpression(cast<CoawaitExpr>(E)->getOperand());
    break;
  }
}

/// Mangle an expression which refers to a parameter variable.
///
/// <expression>     ::= <function-param>
/// <function-param> ::= fp <top-level CV-qualifiers> _      # L == 0, I == 0
/// <function-param> ::= fp <top-level CV-qualifiers>
///                      <parameter-2 non-negative number> _ # L == 0, I > 0
/// <function-param> ::= fL <L-1 non-negative number>
///                      p <top-level CV-qualifiers> _       # L > 0, I == 0
/// <function-param> ::= fL <L-1 non-negative number>
///                      p <top-level CV-qualifiers>
///                      <I-1 non-negative number> _         # L > 0, I > 0
///
/// L is the nesting depth of the parameter, defined as 1 if the
/// parameter comes from the innermost function prototype scope
/// enclosing the current context, 2 if from the next enclosing
/// function prototype scope, and so on, with one special case: if
/// we've processed the full parameter clause for the innermost
/// function type, then L is one less.  This definition conveniently
/// makes it irrelevant whether a function's result type was written
/// trailing or leading, but is otherwise overly complicated; the
/// numbering was first designed without considering references to
/// parameter in locations other than return types, and then the
/// mangling had to be generalized without changing the existing
/// manglings.
///
/// I is the zero-based index of the parameter within its parameter
/// declaration clause.  Note that the original ABI document describes
/// this using 1-based ordinals.
void CXXNameMangler::mangleFunctionParam(const ParmVarDecl *parm) {
  unsigned parmDepth = parm->getFunctionScopeDepth();
  unsigned parmIndex = parm->getFunctionScopeIndex();

  // Compute 'L'.
  // parmDepth does not include the declaring function prototype.
  // FunctionTypeDepth does account for that.
  assert(parmDepth < FunctionTypeDepth.getDepth());
  unsigned nestingDepth = FunctionTypeDepth.getDepth() - parmDepth;
  if (FunctionTypeDepth.isInResultType())
    nestingDepth--;

  if (nestingDepth == 0) {
    Out << "fp";
  } else {
    Out << "fL" << (nestingDepth - 1) << 'p';
  }

  // Top-level qualifiers.  We don't have to worry about arrays here,
  // because parameters declared as arrays should already have been
  // transformed to have pointer type. FIXME: apparently these don't
  // get mangled if used as an rvalue of a known non-class type?
  assert(!parm->getType()->isArrayType()
         && "parameter's type is still an array type?");

  if (const DependentAddressSpaceType *DAST =
      dyn_cast<DependentAddressSpaceType>(parm->getType())) {
    mangleQualifiers(DAST->getPointeeType().getQualifiers(), DAST);
  } else {
    mangleQualifiers(parm->getType().getQualifiers());
  }

  // Parameter index.
  if (parmIndex != 0) {
    Out << (parmIndex - 1);
  }
  Out << '_';
}

void CXXNameMangler::mangleCXXCtorType(CXXCtorType T,
                                       const CXXRecordDecl *InheritedFrom) {
  // <ctor-dtor-name> ::= C1  # complete object constructor
  //                  ::= C2  # base object constructor
  //                  ::= CI1 <type> # complete inheriting constructor
  //                  ::= CI2 <type> # base inheriting constructor
  //
  // In addition, C5 is a comdat name with C1 and C2 in it.
  Out << 'C';
  if (InheritedFrom)
    Out << 'I';
  switch (T) {
  case Ctor_Complete:
    Out << '1';
    break;
  case Ctor_Base:
    Out << '2';
    break;
  case Ctor_Comdat:
    Out << '5';
    break;
  case Ctor_DefaultClosure:
  case Ctor_CopyingClosure:
    llvm_unreachable("closure constructors don't exist for the Itanium ABI!");
  }
  if (InheritedFrom)
    mangleName(InheritedFrom);
}

void CXXNameMangler::mangleCXXDtorType(CXXDtorType T) {
  // <ctor-dtor-name> ::= D0  # deleting destructor
  //                  ::= D1  # complete object destructor
  //                  ::= D2  # base object destructor
  //
  // In addition, D5 is a comdat name with D1, D2 and, if virtual, D0 in it.
  switch (T) {
  case Dtor_Deleting:
    Out << "D0";
    break;
  case Dtor_Complete:
    Out << "D1";
    break;
  case Dtor_Base:
    Out << "D2";
    break;
  case Dtor_Comdat:
    Out << "D5";
    break;
  }
}

void CXXNameMangler::mangleTemplateArgs(const TemplateArgumentLoc *TemplateArgs,
                                        unsigned NumTemplateArgs) {
  // <template-args> ::= I <template-arg>+ E
  Out << 'I';
  for (unsigned i = 0; i != NumTemplateArgs; ++i)
    mangleTemplateArg(TemplateArgs[i].getArgument());
  Out << 'E';
}

void CXXNameMangler::mangleTemplateArgs(const TemplateArgumentList &AL) {
  // <template-args> ::= I <template-arg>+ E
  Out << 'I';
  for (unsigned i = 0, e = AL.size(); i != e; ++i)
    mangleTemplateArg(AL[i]);
  Out << 'E';
}

void CXXNameMangler::mangleTemplateArgs(const TemplateArgument *TemplateArgs,
                                        unsigned NumTemplateArgs) {
  // <template-args> ::= I <template-arg>+ E
  Out << 'I';
  for (unsigned i = 0; i != NumTemplateArgs; ++i)
    mangleTemplateArg(TemplateArgs[i]);
  Out << 'E';
}

void CXXNameMangler::mangleTemplateArg(TemplateArgument A) {
  // <template-arg> ::= <type>              # type or template
  //                ::= X <expression> E    # expression
  //                ::= <expr-primary>      # simple expressions
  //                ::= J <template-arg>* E # argument pack
  if (!A.isInstantiationDependent() || A.isDependent())
    A = Context.getASTContext().getCanonicalTemplateArgument(A);

  switch (A.getKind()) {
  case TemplateArgument::Null:
    llvm_unreachable("Cannot mangle NULL template argument");

  case TemplateArgument::Type:
    mangleType(A.getAsType());
    break;
  case TemplateArgument::Template:
    // This is mangled as <type>.
    mangleType(A.getAsTemplate());
    break;
  case TemplateArgument::TemplateExpansion:
    // <type>  ::= Dp <type>          # pack expansion (C++0x)
    Out << "Dp";
    mangleType(A.getAsTemplateOrTemplatePattern());
    break;
  case TemplateArgument::Expression: {
    // It's possible to end up with a DeclRefExpr here in certain
    // dependent cases, in which case we should mangle as a
    // declaration.
    const Expr *E = A.getAsExpr()->IgnoreParenImpCasts();
    if (const DeclRefExpr *DRE = dyn_cast<DeclRefExpr>(E)) {
      const ValueDecl *D = DRE->getDecl();
      if (isa<VarDecl>(D) || isa<FunctionDecl>(D)) {
        Out << 'L';
        mangle(D);
        Out << 'E';
        break;
      }
    }

    Out << 'X';
    mangleExpression(E);
    Out << 'E';
    break;
  }
  case TemplateArgument::Integral:
    mangleIntegerLiteral(A.getIntegralType(), A.getAsIntegral());
    break;
  case TemplateArgument::Declaration: {
    //  <expr-primary> ::= L <mangled-name> E # external name
    // Clang produces AST's where pointer-to-member-function expressions
    // and pointer-to-function expressions are represented as a declaration not
    // an expression. We compensate for it here to produce the correct mangling.
    ValueDecl *D = A.getAsDecl();
    bool compensateMangling = !A.getParamTypeForDecl()->isReferenceType();
    if (compensateMangling) {
      Out << 'X';
      mangleOperatorName(OO_Amp, 1);
    }

    Out << 'L';
    // References to external entities use the mangled name; if the name would
    // not normally be mangled then mangle it as unqualified.
    mangle(D);
    Out << 'E';

    if (compensateMangling)
      Out << 'E';

    break;
  }
  case TemplateArgument::NullPtr: {
    //  <expr-primary> ::= L <type> 0 E
    Out << 'L';
    mangleType(A.getNullPtrType());
    Out << "0E";
    break;
  }
  case TemplateArgument::Pack: {
    //  <template-arg> ::= J <template-arg>* E
    Out << 'J';
    for (const auto &P : A.pack_elements())
      mangleTemplateArg(P);
    Out << 'E';
    break;
  }
  case TemplateArgument::Reflected:
    llvm_unreachable("This should not exist at codegen");
  }
}

void CXXNameMangler::mangleTemplateParameter(unsigned Depth, unsigned Index) {
  // <template-param> ::= T_    # first template parameter
  //                  ::= T <parameter-2 non-negative number> _
  //                  ::= TL <L-1 non-negative number> __
  //                  ::= TL <L-1 non-negative number> _
  //                         <parameter-2 non-negative number> _
  //
  // The latter two manglings are from a proposal here:
  // https://github.com/itanium-cxx-abi/cxx-abi/issues/31#issuecomment-528122117
  Out << 'T';
  if (Depth != 0)
    Out << 'L' << (Depth - 1) << '_';
  if (Index != 0)
    Out << (Index - 1);
  Out << '_';
}

void CXXNameMangler::mangleSeqID(unsigned SeqID) {
  if (SeqID == 1)
    Out << '0';
  else if (SeqID > 1) {
    SeqID--;

    // <seq-id> is encoded in base-36, using digits and upper case letters.
    char Buffer[7]; // log(2**32) / log(36) ~= 7
    MutableArrayRef<char> BufferRef(Buffer);
    MutableArrayRef<char>::reverse_iterator I = BufferRef.rbegin();

    for (; SeqID != 0; SeqID /= 36) {
      unsigned C = SeqID % 36;
      *I++ = (C < 10 ? '0' + C : 'A' + C - 10);
    }

    Out.write(I.base(), I - BufferRef.rbegin());
  }
  Out << '_';
}

void CXXNameMangler::mangleExistingSubstitution(TemplateName tname) {
  bool result = mangleSubstitution(tname);
  assert(result && "no existing substitution for template name");
  (void) result;
}

// <substitution> ::= S <seq-id> _
//                ::= S_
bool CXXNameMangler::mangleSubstitution(const NamedDecl *ND) {
  // Try one of the standard substitutions first.
  if (mangleStandardSubstitution(ND))
    return true;

  ND = cast<NamedDecl>(ND->getCanonicalDecl());
  return mangleSubstitution(reinterpret_cast<uintptr_t>(ND));
}

/// Determine whether the given type has any qualifiers that are relevant for
/// substitutions.
static bool hasMangledSubstitutionQualifiers(QualType T) {
  Qualifiers Qs = T.getQualifiers();
  return Qs.getCVRQualifiers() || Qs.hasAddressSpace() || Qs.hasUnaligned();
}

bool CXXNameMangler::mangleSubstitution(QualType T) {
  if (!hasMangledSubstitutionQualifiers(T)) {
    if (const RecordType *RT = T->getAs<RecordType>())
      return mangleSubstitution(RT->getDecl());
  }

  uintptr_t TypePtr = reinterpret_cast<uintptr_t>(T.getAsOpaquePtr());

  return mangleSubstitution(TypePtr);
}

bool CXXNameMangler::mangleSubstitution(TemplateName Template) {
  if (TemplateDecl *TD = Template.getAsTemplateDecl())
    return mangleSubstitution(TD);

  Template = Context.getASTContext().getCanonicalTemplateName(Template);
  return mangleSubstitution(
                      reinterpret_cast<uintptr_t>(Template.getAsVoidPointer()));
}

bool CXXNameMangler::mangleSubstitution(uintptr_t Ptr) {
  llvm::DenseMap<uintptr_t, unsigned>::iterator I = Substitutions.find(Ptr);
  if (I == Substitutions.end())
    return false;

  unsigned SeqID = I->second;
  Out << 'S';
  mangleSeqID(SeqID);

  return true;
}

static bool isCharType(QualType T) {
  if (T.isNull())
    return false;

  return T->isSpecificBuiltinType(BuiltinType::Char_S) ||
    T->isSpecificBuiltinType(BuiltinType::Char_U);
}

/// Returns whether a given type is a template specialization of a given name
/// with a single argument of type char.
static bool isCharSpecialization(QualType T, const char *Name) {
  if (T.isNull())
    return false;

  const RecordType *RT = T->getAs<RecordType>();
  if (!RT)
    return false;

  const ClassTemplateSpecializationDecl *SD =
    dyn_cast<ClassTemplateSpecializationDecl>(RT->getDecl());
  if (!SD)
    return false;

  if (!isStdNamespace(getEffectiveDeclContext(SD)))
    return false;

  const TemplateArgumentList &TemplateArgs = SD->getTemplateArgs();
  if (TemplateArgs.size() != 1)
    return false;

  if (!isCharType(TemplateArgs[0].getAsType()))
    return false;

  return SD->getIdentifier()->getName() == Name;
}

template <std::size_t StrLen>
static bool isStreamCharSpecialization(const ClassTemplateSpecializationDecl*SD,
                                       const char (&Str)[StrLen]) {
  if (!SD->getIdentifier()->isStr(Str))
    return false;

  const TemplateArgumentList &TemplateArgs = SD->getTemplateArgs();
  if (TemplateArgs.size() != 2)
    return false;

  if (!isCharType(TemplateArgs[0].getAsType()))
    return false;

  if (!isCharSpecialization(TemplateArgs[1].getAsType(), "char_traits"))
    return false;

  return true;
}

bool CXXNameMangler::mangleStandardSubstitution(const NamedDecl *ND) {
  // <substitution> ::= St # ::std::
  if (const NamespaceDecl *NS = dyn_cast<NamespaceDecl>(ND)) {
    if (isStd(NS)) {
      Out << "St";
      return true;
    }
  }

  if (const ClassTemplateDecl *TD = dyn_cast<ClassTemplateDecl>(ND)) {
    if (!isStdNamespace(getEffectiveDeclContext(TD)))
      return false;

    // <substitution> ::= Sa # ::std::allocator
    if (TD->getIdentifier()->isStr("allocator")) {
      Out << "Sa";
      return true;
    }

    // <<substitution> ::= Sb # ::std::basic_string
    if (TD->getIdentifier()->isStr("basic_string")) {
      Out << "Sb";
      return true;
    }
  }

  if (const ClassTemplateSpecializationDecl *SD =
        dyn_cast<ClassTemplateSpecializationDecl>(ND)) {
    if (!isStdNamespace(getEffectiveDeclContext(SD)))
      return false;

    //    <substitution> ::= Ss # ::std::basic_string<char,
    //                            ::std::char_traits<char>,
    //                            ::std::allocator<char> >
    if (SD->getIdentifier()->isStr("basic_string")) {
      const TemplateArgumentList &TemplateArgs = SD->getTemplateArgs();

      if (TemplateArgs.size() != 3)
        return false;

      if (!isCharType(TemplateArgs[0].getAsType()))
        return false;

      if (!isCharSpecialization(TemplateArgs[1].getAsType(), "char_traits"))
        return false;

      if (!isCharSpecialization(TemplateArgs[2].getAsType(), "allocator"))
        return false;

      Out << "Ss";
      return true;
    }

    //    <substitution> ::= Si # ::std::basic_istream<char,
    //                            ::std::char_traits<char> >
    if (isStreamCharSpecialization(SD, "basic_istream")) {
      Out << "Si";
      return true;
    }

    //    <substitution> ::= So # ::std::basic_ostream<char,
    //                            ::std::char_traits<char> >
    if (isStreamCharSpecialization(SD, "basic_ostream")) {
      Out << "So";
      return true;
    }

    //    <substitution> ::= Sd # ::std::basic_iostream<char,
    //                            ::std::char_traits<char> >
    if (isStreamCharSpecialization(SD, "basic_iostream")) {
      Out << "Sd";
      return true;
    }
  }
  return false;
}

void CXXNameMangler::addSubstitution(QualType T) {
  if (!hasMangledSubstitutionQualifiers(T)) {
    if (const RecordType *RT = T->getAs<RecordType>()) {
      addSubstitution(RT->getDecl());
      return;
    }
  }

  uintptr_t TypePtr = reinterpret_cast<uintptr_t>(T.getAsOpaquePtr());
  addSubstitution(TypePtr);
}

void CXXNameMangler::addSubstitution(TemplateName Template) {
  if (TemplateDecl *TD = Template.getAsTemplateDecl())
    return addSubstitution(TD);

  Template = Context.getASTContext().getCanonicalTemplateName(Template);
  addSubstitution(reinterpret_cast<uintptr_t>(Template.getAsVoidPointer()));
}

void CXXNameMangler::addSubstitution(uintptr_t Ptr) {
  assert(!Substitutions.count(Ptr) && "Substitution already exists!");
  Substitutions[Ptr] = SeqID++;
}

void CXXNameMangler::extendSubstitutions(CXXNameMangler* Other) {
  assert(Other->SeqID >= SeqID && "Must be superset of substitutions!");
  if (Other->SeqID > SeqID) {
    Substitutions.swap(Other->Substitutions);
    SeqID = Other->SeqID;
  }
}

CXXNameMangler::AbiTagList
CXXNameMangler::makeFunctionReturnTypeTags(const FunctionDecl *FD) {
  // When derived abi tags are disabled there is no need to make any list.
  if (DisableDerivedAbiTags)
    return AbiTagList();

  llvm::raw_null_ostream NullOutStream;
  CXXNameMangler TrackReturnTypeTags(*this, NullOutStream);
  TrackReturnTypeTags.disableDerivedAbiTags();

  const FunctionProtoType *Proto =
      cast<FunctionProtoType>(FD->getType()->getAs<FunctionType>());
  FunctionTypeDepthState saved = TrackReturnTypeTags.FunctionTypeDepth.push();
  TrackReturnTypeTags.FunctionTypeDepth.enterResultType();
  TrackReturnTypeTags.mangleType(Proto->getReturnType());
  TrackReturnTypeTags.FunctionTypeDepth.leaveResultType();
  TrackReturnTypeTags.FunctionTypeDepth.pop(saved);

  return TrackReturnTypeTags.AbiTagsRoot.getSortedUniqueUsedAbiTags();
}

CXXNameMangler::AbiTagList
CXXNameMangler::makeVariableTypeTags(const VarDecl *VD) {
  // When derived abi tags are disabled there is no need to make any list.
  if (DisableDerivedAbiTags)
    return AbiTagList();

  llvm::raw_null_ostream NullOutStream;
  CXXNameMangler TrackVariableType(*this, NullOutStream);
  TrackVariableType.disableDerivedAbiTags();

  TrackVariableType.mangleType(VD->getType());

  return TrackVariableType.AbiTagsRoot.getSortedUniqueUsedAbiTags();
}

bool CXXNameMangler::shouldHaveAbiTags(ItaniumMangleContextImpl &C,
                                       const VarDecl *VD) {
  llvm::raw_null_ostream NullOutStream;
  CXXNameMangler TrackAbiTags(C, NullOutStream, nullptr, true);
  TrackAbiTags.mangle(VD);
  return TrackAbiTags.AbiTagsRoot.getUsedAbiTags().size();
}

//

/// Mangles the name of the declaration D and emits that name to the given
/// output stream.
///
/// If the declaration D requires a mangled name, this routine will emit that
/// mangled name to \p os and return true. Otherwise, \p os will be unchanged
/// and this routine will return false. In this case, the caller should just
/// emit the identifier of the declaration (\c D->getIdentifier()) as its
/// name.
void ItaniumMangleContextImpl::mangleCXXName(GlobalDecl GD,
                                             raw_ostream &Out) {
  const NamedDecl *D = cast<NamedDecl>(GD.getDecl());
  assert((isa<FunctionDecl>(D) || isa<VarDecl>(D)) &&
          "Invalid mangleName() call, argument is not a variable or function!");

  PrettyStackTraceDecl CrashInfo(D, SourceLocation(),
                                 getASTContext().getSourceManager(),
                                 "Mangling declaration");

  if (auto *CD = dyn_cast<CXXConstructorDecl>(D)) {
    auto Type = GD.getCtorType();
    CXXNameMangler Mangler(*this, Out, CD, Type);
    return Mangler.mangle(GlobalDecl(CD, Type));
  }

  if (auto *DD = dyn_cast<CXXDestructorDecl>(D)) {
    auto Type = GD.getDtorType();
    CXXNameMangler Mangler(*this, Out, DD, Type);
    return Mangler.mangle(GlobalDecl(DD, Type));
  }

  CXXNameMangler Mangler(*this, Out, D);
  Mangler.mangle(GD);
}

void ItaniumMangleContextImpl::mangleCXXCtorComdat(const CXXConstructorDecl *D,
                                                   raw_ostream &Out) {
  CXXNameMangler Mangler(*this, Out, D, Ctor_Comdat);
  Mangler.mangle(GlobalDecl(D, Ctor_Comdat));
}

void ItaniumMangleContextImpl::mangleCXXDtorComdat(const CXXDestructorDecl *D,
                                                   raw_ostream &Out) {
  CXXNameMangler Mangler(*this, Out, D, Dtor_Comdat);
  Mangler.mangle(GlobalDecl(D, Dtor_Comdat));
}

void ItaniumMangleContextImpl::mangleThunk(const CXXMethodDecl *MD,
                                           const ThunkInfo &Thunk,
                                           raw_ostream &Out) {
  //  <special-name> ::= T <call-offset> <base encoding>
  //                      # base is the nominal target function of thunk
  //  <special-name> ::= Tc <call-offset> <call-offset> <base encoding>
  //                      # base is the nominal target function of thunk
  //                      # first call-offset is 'this' adjustment
  //                      # second call-offset is result adjustment

  assert(!isa<CXXDestructorDecl>(MD) &&
         "Use mangleCXXDtor for destructor decls!");
  CXXNameMangler Mangler(*this, Out);
  Mangler.getStream() << "_ZT";
  if (!Thunk.Return.isEmpty())
    Mangler.getStream() << 'c';

  // Mangle the 'this' pointer adjustment.
  Mangler.mangleCallOffset(Thunk.This.NonVirtual,
                           Thunk.This.Virtual.Itanium.VCallOffsetOffset);

  // Mangle the return pointer adjustment if there is one.
  if (!Thunk.Return.isEmpty())
    Mangler.mangleCallOffset(Thunk.Return.NonVirtual,
                             Thunk.Return.Virtual.Itanium.VBaseOffsetOffset);

  Mangler.mangleFunctionEncoding(MD);
}

void ItaniumMangleContextImpl::mangleCXXDtorThunk(
    const CXXDestructorDecl *DD, CXXDtorType Type,
    const ThisAdjustment &ThisAdjustment, raw_ostream &Out) {
  //  <special-name> ::= T <call-offset> <base encoding>
  //                      # base is the nominal target function of thunk
  CXXNameMangler Mangler(*this, Out, DD, Type);
  Mangler.getStream() << "_ZT";

  // Mangle the 'this' pointer adjustment.
  Mangler.mangleCallOffset(ThisAdjustment.NonVirtual,
                           ThisAdjustment.Virtual.Itanium.VCallOffsetOffset);

  Mangler.mangleFunctionEncoding(GlobalDecl(DD, Type));
}

/// Returns the mangled name for a guard variable for the passed in VarDecl.
void ItaniumMangleContextImpl::mangleStaticGuardVariable(const VarDecl *D,
                                                         raw_ostream &Out) {
  //  <special-name> ::= GV <object name>       # Guard variable for one-time
  //                                            # initialization
  CXXNameMangler Mangler(*this, Out);
  // GCC 5.3.0 doesn't emit derived ABI tags for local names but that seems to
  // be a bug that is fixed in trunk.
  Mangler.getStream() << "_ZGV";
  Mangler.mangleName(D);
}

void ItaniumMangleContextImpl::mangleDynamicInitializer(const VarDecl *MD,
                                                        raw_ostream &Out) {
  // These symbols are internal in the Itanium ABI, so the names don't matter.
  // Clang has traditionally used this symbol and allowed LLVM to adjust it to
  // avoid duplicate symbols.
  Out << "__cxx_global_var_init";
}

void ItaniumMangleContextImpl::mangleDynamicAtExitDestructor(const VarDecl *D,
                                                             raw_ostream &Out) {
  // Prefix the mangling of D with __dtor_.
  CXXNameMangler Mangler(*this, Out);
  Mangler.getStream() << "__dtor_";
  if (shouldMangleDeclName(D))
    Mangler.mangle(D);
  else
    Mangler.getStream() << D->getName();
}

void ItaniumMangleContextImpl::mangleDynamicStermFinalizer(const VarDecl *D,
                                                           raw_ostream &Out) {
  // Clang generates these internal-linkage functions as part of its
  // implementation of the XL ABI.
  CXXNameMangler Mangler(*this, Out);
  Mangler.getStream() << "__finalize_";
  if (shouldMangleDeclName(D))
    Mangler.mangle(D);
  else
    Mangler.getStream() << D->getName();
}

void ItaniumMangleContextImpl::mangleSEHFilterExpression(
    const NamedDecl *EnclosingDecl, raw_ostream &Out) {
  CXXNameMangler Mangler(*this, Out);
  Mangler.getStream() << "__filt_";
  if (shouldMangleDeclName(EnclosingDecl))
    Mangler.mangle(EnclosingDecl);
  else
    Mangler.getStream() << EnclosingDecl->getName();
}

void ItaniumMangleContextImpl::mangleSEHFinallyBlock(
    const NamedDecl *EnclosingDecl, raw_ostream &Out) {
  CXXNameMangler Mangler(*this, Out);
  Mangler.getStream() << "__fin_";
  if (shouldMangleDeclName(EnclosingDecl))
    Mangler.mangle(EnclosingDecl);
  else
    Mangler.getStream() << EnclosingDecl->getName();
}

void ItaniumMangleContextImpl::mangleItaniumThreadLocalInit(const VarDecl *D,
                                                            raw_ostream &Out) {
  //  <special-name> ::= TH <object name>
  CXXNameMangler Mangler(*this, Out);
  Mangler.getStream() << "_ZTH";
  Mangler.mangleName(D);
}

void
ItaniumMangleContextImpl::mangleItaniumThreadLocalWrapper(const VarDecl *D,
                                                          raw_ostream &Out) {
  //  <special-name> ::= TW <object name>
  CXXNameMangler Mangler(*this, Out);
  Mangler.getStream() << "_ZTW";
  Mangler.mangleName(D);
}

void ItaniumMangleContextImpl::mangleReferenceTemporary(const VarDecl *D,
                                                        unsigned ManglingNumber,
                                                        raw_ostream &Out) {
  // We match the GCC mangling here.
  //  <special-name> ::= GR <object name>
  CXXNameMangler Mangler(*this, Out);
  Mangler.getStream() << "_ZGR";
  Mangler.mangleName(D);
  assert(ManglingNumber > 0 && "Reference temporary mangling number is zero!");
  Mangler.mangleSeqID(ManglingNumber - 1);
}

void ItaniumMangleContextImpl::mangleCXXVTable(const CXXRecordDecl *RD,
                                               raw_ostream &Out) {
  // <special-name> ::= TV <type>  # virtual table
  CXXNameMangler Mangler(*this, Out);
  Mangler.getStream() << "_ZTV";
  Mangler.mangleNameOrStandardSubstitution(RD);
}

void ItaniumMangleContextImpl::mangleCXXVTT(const CXXRecordDecl *RD,
                                            raw_ostream &Out) {
  // <special-name> ::= TT <type>  # VTT structure
  CXXNameMangler Mangler(*this, Out);
  Mangler.getStream() << "_ZTT";
  Mangler.mangleNameOrStandardSubstitution(RD);
}

void ItaniumMangleContextImpl::mangleCXXCtorVTable(const CXXRecordDecl *RD,
                                                   int64_t Offset,
                                                   const CXXRecordDecl *Type,
                                                   raw_ostream &Out) {
  // <special-name> ::= TC <type> <offset number> _ <base type>
  CXXNameMangler Mangler(*this, Out);
  Mangler.getStream() << "_ZTC";
  Mangler.mangleNameOrStandardSubstitution(RD);
  Mangler.getStream() << Offset;
  Mangler.getStream() << '_';
  Mangler.mangleNameOrStandardSubstitution(Type);
}

void ItaniumMangleContextImpl::mangleCXXRTTI(QualType Ty, raw_ostream &Out) {
  // <special-name> ::= TI <type>  # typeinfo structure
  assert(!Ty.hasQualifiers() && "RTTI info cannot have top-level qualifiers");
  CXXNameMangler Mangler(*this, Out);
  Mangler.getStream() << "_ZTI";
  Mangler.mangleType(Ty);
}

void ItaniumMangleContextImpl::mangleCXXRTTIName(QualType Ty,
                                                 raw_ostream &Out) {
  // <special-name> ::= TS <type>  # typeinfo name (null terminated byte string)
  CXXNameMangler Mangler(*this, Out);
  Mangler.getStream() << "_ZTS";
  Mangler.mangleType(Ty);
}

void ItaniumMangleContextImpl::mangleTypeName(QualType Ty, raw_ostream &Out) {
  mangleCXXRTTIName(Ty, Out);
}

void ItaniumMangleContextImpl::mangleStringLiteral(const StringLiteral *, raw_ostream &) {
  llvm_unreachable("Can't mangle string literals");
}

void ItaniumMangleContextImpl::mangleLambdaSig(const CXXRecordDecl *Lambda,
                                               raw_ostream &Out) {
  CXXNameMangler Mangler(*this, Out);
  Mangler.mangleLambdaSig(Lambda);
}

ItaniumMangleContext *
ItaniumMangleContext::create(ASTContext &Context, DiagnosticsEngine &Diags) {
  return new ItaniumMangleContextImpl(Context, Diags);
}<|MERGE_RESOLUTION|>--- conflicted
+++ resolved
@@ -4024,13 +4024,10 @@
   case Expr::CXXConcatenateExprClass:
   case Expr::CXXDependentVariadicReifierExprClass:
   case Expr::CXXCompilerErrorExprClass:
-<<<<<<< HEAD
   case Expr::CppxTypeLiteralClass:
   case Expr::CppxDeclRefExprClass:
   case Expr::CppxPartialEvalExprClass:
-=======
   case Expr::CXXParameterInfoExprClass:
->>>>>>> c0038db6
     llvm_unreachable("unexpected statement kind");
 
   case Expr::ConstantExprClass:
