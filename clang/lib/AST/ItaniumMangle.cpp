//===--- ItaniumMangle.cpp - Itanium C++ Name Mangling ----------*- C++ -*-===//
//
// Part of the LLVM Project, under the Apache License v2.0 with LLVM Exceptions.
// See https://llvm.org/LICENSE.txt for license information.
// SPDX-License-Identifier: Apache-2.0 WITH LLVM-exception
//
//===----------------------------------------------------------------------===//
//
// Implements C++ name mangling according to the Itanium C++ ABI,
// which is used in GCC 3.2 and newer (and many compilers that are
// ABI-compatible with GCC):
//
//   http://itanium-cxx-abi.github.io/cxx-abi/abi.html#mangling
//
//===----------------------------------------------------------------------===//

#include "clang/AST/Mangle.h"
#include "clang/AST/ASTContext.h"
#include "clang/AST/Attr.h"
#include "clang/AST/Decl.h"
#include "clang/AST/DeclCXX.h"
#include "clang/AST/DeclObjC.h"
#include "clang/AST/DeclOpenMP.h"
#include "clang/AST/DeclTemplate.h"
#include "clang/AST/Expr.h"
#include "clang/AST/ExprConcepts.h"
#include "clang/AST/ExprCXX.h"
#include "clang/AST/ExprObjC.h"
#include "clang/AST/TypeLoc.h"
#include "clang/Basic/ABI.h"
#include "clang/Basic/Module.h"
#include "clang/Basic/SourceManager.h"
#include "clang/Basic/TargetInfo.h"
#include "llvm/ADT/StringExtras.h"
#include "llvm/Support/ErrorHandling.h"
#include "llvm/Support/raw_ostream.h"

using namespace clang;

namespace {

/// Retrieve the declaration context that should be used when mangling the given
/// declaration.
static const DeclContext *getEffectiveDeclContext(const Decl *D) {
  // The ABI assumes that lambda closure types that occur within
  // default arguments live in the context of the function. However, due to
  // the way in which Clang parses and creates function declarations, this is
  // not the case: the lambda closure type ends up living in the context
  // where the function itself resides, because the function declaration itself
  // had not yet been created. Fix the context here.
  if (const CXXRecordDecl *RD = dyn_cast<CXXRecordDecl>(D)) {
    if (RD->isLambda())
      if (ParmVarDecl *ContextParam
            = dyn_cast_or_null<ParmVarDecl>(RD->getLambdaContextDecl()))
        return ContextParam->getDeclContext();
  }

  // Perform the same check for block literals.
  if (const BlockDecl *BD = dyn_cast<BlockDecl>(D)) {
    if (ParmVarDecl *ContextParam
          = dyn_cast_or_null<ParmVarDecl>(BD->getBlockManglingContextDecl()))
      return ContextParam->getDeclContext();
  }

  const DeclContext *DC = D->getDeclContext();
  if (isa<CapturedDecl>(DC) || isa<OMPDeclareReductionDecl>(DC) ||
      isa<OMPDeclareMapperDecl>(DC)) {
    return getEffectiveDeclContext(cast<Decl>(DC));
  }

  if (const auto *VD = dyn_cast<VarDecl>(D))
    if (VD->isExternC())
      return VD->getASTContext().getTranslationUnitDecl();

  if (const auto *FD = dyn_cast<FunctionDecl>(D))
    if (FD->isExternC())
      return FD->getASTContext().getTranslationUnitDecl();

  return DC->getRedeclContext();
}

static const DeclContext *getEffectiveParentContext(const DeclContext *DC) {
  return getEffectiveDeclContext(cast<Decl>(DC));
}

static bool isLocalContainerContext(const DeclContext *DC) {
  return isa<FunctionDecl>(DC) || isa<ObjCMethodDecl>(DC) || isa<BlockDecl>(DC);
}

static const RecordDecl *GetLocalClassDecl(const Decl *D) {
  const DeclContext *DC = getEffectiveDeclContext(D);
  while (!DC->isNamespace() && !DC->isTranslationUnit()) {
    if (isLocalContainerContext(DC))
      return dyn_cast<RecordDecl>(D);
    D = cast<Decl>(DC);
    DC = getEffectiveDeclContext(D);
  }
  return nullptr;
}

static const FunctionDecl *getStructor(const FunctionDecl *fn) {
  if (const FunctionTemplateDecl *ftd = fn->getPrimaryTemplate())
    return ftd->getTemplatedDecl();

  return fn;
}

static const NamedDecl *getStructor(const NamedDecl *decl) {
  const FunctionDecl *fn = dyn_cast_or_null<FunctionDecl>(decl);
  return (fn ? getStructor(fn) : decl);
}

static bool isLambda(const NamedDecl *ND) {
  const CXXRecordDecl *Record = dyn_cast<CXXRecordDecl>(ND);
  if (!Record)
    return false;

  return Record->isLambda();
}

static const unsigned UnknownArity = ~0U;

class ItaniumMangleContextImpl : public ItaniumMangleContext {
  typedef std::pair<const DeclContext*, IdentifierInfo*> DiscriminatorKeyTy;
  llvm::DenseMap<DiscriminatorKeyTy, unsigned> Discriminator;
  llvm::DenseMap<const NamedDecl*, unsigned> Uniquifier;

public:
  explicit ItaniumMangleContextImpl(ASTContext &Context,
                                    DiagnosticsEngine &Diags,
                                    bool IsUniqueNameMangler)
      : ItaniumMangleContext(Context, Diags, IsUniqueNameMangler) {}

  /// @name Mangler Entry Points
  /// @{

  bool shouldMangleCXXName(const NamedDecl *D) override;
  bool shouldMangleStringLiteral(const StringLiteral *) override {
    return false;
  }
  void mangleCXXName(GlobalDecl GD, raw_ostream &) override;
  void mangleThunk(const CXXMethodDecl *MD, const ThunkInfo &Thunk,
                   raw_ostream &) override;
  void mangleCXXDtorThunk(const CXXDestructorDecl *DD, CXXDtorType Type,
                          const ThisAdjustment &ThisAdjustment,
                          raw_ostream &) override;
  void mangleReferenceTemporary(const VarDecl *D, unsigned ManglingNumber,
                                raw_ostream &) override;
  void mangleCXXVTable(const CXXRecordDecl *RD, raw_ostream &) override;
  void mangleCXXVTT(const CXXRecordDecl *RD, raw_ostream &) override;
  void mangleCXXCtorVTable(const CXXRecordDecl *RD, int64_t Offset,
                           const CXXRecordDecl *Type, raw_ostream &) override;
  void mangleCXXRTTI(QualType T, raw_ostream &) override;
  void mangleCXXRTTIName(QualType T, raw_ostream &) override;
  void mangleTypeName(QualType T, raw_ostream &) override;

  void mangleCXXCtorComdat(const CXXConstructorDecl *D, raw_ostream &) override;
  void mangleCXXDtorComdat(const CXXDestructorDecl *D, raw_ostream &) override;
  void mangleStaticGuardVariable(const VarDecl *D, raw_ostream &) override;
  void mangleDynamicInitializer(const VarDecl *D, raw_ostream &Out) override;
  void mangleDynamicAtExitDestructor(const VarDecl *D,
                                     raw_ostream &Out) override;
  void mangleSEHFilterExpression(const NamedDecl *EnclosingDecl,
                                 raw_ostream &Out) override;
  void mangleSEHFinallyBlock(const NamedDecl *EnclosingDecl,
                             raw_ostream &Out) override;
  void mangleItaniumThreadLocalInit(const VarDecl *D, raw_ostream &) override;
  void mangleItaniumThreadLocalWrapper(const VarDecl *D,
                                       raw_ostream &) override;

  void mangleStringLiteral(const StringLiteral *, raw_ostream &) override;

  void mangleLambdaSig(const CXXRecordDecl *Lambda, raw_ostream &) override;

  bool getNextDiscriminator(const NamedDecl *ND, unsigned &disc) {
    // Lambda closure types are already numbered.
    if (isLambda(ND))
      return false;

    // Anonymous tags are already numbered.
    if (const TagDecl *Tag = dyn_cast<TagDecl>(ND)) {
      if (Tag->getName().empty() && !Tag->getTypedefNameForAnonDecl())
        return false;
    }

    // Use the canonical number for externally visible decls.
    if (ND->isExternallyVisible()) {
      unsigned discriminator = getASTContext().getManglingNumber(ND);
      if (discriminator == 1)
        return false;
      disc = discriminator - 2;
      return true;
    }

    // Make up a reasonable number for internal decls.
    unsigned &discriminator = Uniquifier[ND];
    if (!discriminator) {
      const DeclContext *DC = getEffectiveDeclContext(ND);
      discriminator = ++Discriminator[std::make_pair(DC, ND->getIdentifier())];
    }
    if (discriminator == 1)
      return false;
    disc = discriminator-2;
    return true;
  }
  /// @}
};

/// Manage the mangling of a single name.
class CXXNameMangler {
  ItaniumMangleContextImpl &Context;
  raw_ostream &Out;
  bool NullOut = false;
  /// In the "DisableDerivedAbiTags" mode derived ABI tags are not calculated.
  /// This mode is used when mangler creates another mangler recursively to
  /// calculate ABI tags for the function return value or the variable type.
  /// Also it is required to avoid infinite recursion in some cases.
  bool DisableDerivedAbiTags = false;

  /// The "structor" is the top-level declaration being mangled, if
  /// that's not a template specialization; otherwise it's the pattern
  /// for that specialization.
  const NamedDecl *Structor;
  unsigned StructorType;

  /// The next substitution sequence number.
  unsigned SeqID;

  class FunctionTypeDepthState {
    unsigned Bits;

    enum { InResultTypeMask = 1 };

  public:
    FunctionTypeDepthState() : Bits(0) {}

    /// The number of function types we're inside.
    unsigned getDepth() const {
      return Bits >> 1;
    }

    /// True if we're in the return type of the innermost function type.
    bool isInResultType() const {
      return Bits & InResultTypeMask;
    }

    FunctionTypeDepthState push() {
      FunctionTypeDepthState tmp = *this;
      Bits = (Bits & ~InResultTypeMask) + 2;
      return tmp;
    }

    void enterResultType() {
      Bits |= InResultTypeMask;
    }

    void leaveResultType() {
      Bits &= ~InResultTypeMask;
    }

    void pop(FunctionTypeDepthState saved) {
      assert(getDepth() == saved.getDepth() + 1);
      Bits = saved.Bits;
    }

  } FunctionTypeDepth;

  // abi_tag is a gcc attribute, taking one or more strings called "tags".
  // The goal is to annotate against which version of a library an object was
  // built and to be able to provide backwards compatibility ("dual abi").
  // For more information see docs/ItaniumMangleAbiTags.rst.
  typedef SmallVector<StringRef, 4> AbiTagList;

  // State to gather all implicit and explicit tags used in a mangled name.
  // Must always have an instance of this while emitting any name to keep
  // track.
  class AbiTagState final {
  public:
    explicit AbiTagState(AbiTagState *&Head) : LinkHead(Head) {
      Parent = LinkHead;
      LinkHead = this;
    }

    // No copy, no move.
    AbiTagState(const AbiTagState &) = delete;
    AbiTagState &operator=(const AbiTagState &) = delete;

    ~AbiTagState() { pop(); }

    void write(raw_ostream &Out, const NamedDecl *ND,
               const AbiTagList *AdditionalAbiTags) {
      ND = cast<NamedDecl>(ND->getCanonicalDecl());
      if (!isa<FunctionDecl>(ND) && !isa<VarDecl>(ND)) {
        assert(
            !AdditionalAbiTags &&
            "only function and variables need a list of additional abi tags");
        if (const auto *NS = dyn_cast<NamespaceDecl>(ND)) {
          if (const auto *AbiTag = NS->getAttr<AbiTagAttr>()) {
            UsedAbiTags.insert(UsedAbiTags.end(), AbiTag->tags().begin(),
                               AbiTag->tags().end());
          }
          // Don't emit abi tags for namespaces.
          return;
        }
      }

      AbiTagList TagList;
      if (const auto *AbiTag = ND->getAttr<AbiTagAttr>()) {
        UsedAbiTags.insert(UsedAbiTags.end(), AbiTag->tags().begin(),
                           AbiTag->tags().end());
        TagList.insert(TagList.end(), AbiTag->tags().begin(),
                       AbiTag->tags().end());
      }

      if (AdditionalAbiTags) {
        UsedAbiTags.insert(UsedAbiTags.end(), AdditionalAbiTags->begin(),
                           AdditionalAbiTags->end());
        TagList.insert(TagList.end(), AdditionalAbiTags->begin(),
                       AdditionalAbiTags->end());
      }

      llvm::sort(TagList);
      TagList.erase(std::unique(TagList.begin(), TagList.end()), TagList.end());

      writeSortedUniqueAbiTags(Out, TagList);
    }

    const AbiTagList &getUsedAbiTags() const { return UsedAbiTags; }
    void setUsedAbiTags(const AbiTagList &AbiTags) {
      UsedAbiTags = AbiTags;
    }

    const AbiTagList &getEmittedAbiTags() const {
      return EmittedAbiTags;
    }

    const AbiTagList &getSortedUniqueUsedAbiTags() {
      llvm::sort(UsedAbiTags);
      UsedAbiTags.erase(std::unique(UsedAbiTags.begin(), UsedAbiTags.end()),
                        UsedAbiTags.end());
      return UsedAbiTags;
    }

  private:
    //! All abi tags used implicitly or explicitly.
    AbiTagList UsedAbiTags;
    //! All explicit abi tags (i.e. not from namespace).
    AbiTagList EmittedAbiTags;

    AbiTagState *&LinkHead;
    AbiTagState *Parent = nullptr;

    void pop() {
      assert(LinkHead == this &&
             "abi tag link head must point to us on destruction");
      if (Parent) {
        Parent->UsedAbiTags.insert(Parent->UsedAbiTags.end(),
                                   UsedAbiTags.begin(), UsedAbiTags.end());
        Parent->EmittedAbiTags.insert(Parent->EmittedAbiTags.end(),
                                      EmittedAbiTags.begin(),
                                      EmittedAbiTags.end());
      }
      LinkHead = Parent;
    }

    void writeSortedUniqueAbiTags(raw_ostream &Out, const AbiTagList &AbiTags) {
      for (const auto &Tag : AbiTags) {
        EmittedAbiTags.push_back(Tag);
        Out << "B";
        Out << Tag.size();
        Out << Tag;
      }
    }
  };

  AbiTagState *AbiTags = nullptr;
  AbiTagState AbiTagsRoot;

  llvm::DenseMap<uintptr_t, unsigned> Substitutions;
  llvm::DenseMap<StringRef, unsigned> ModuleSubstitutions;

  ASTContext &getASTContext() const { return Context.getASTContext(); }

public:
  CXXNameMangler(ItaniumMangleContextImpl &C, raw_ostream &Out_,
                 const NamedDecl *D = nullptr, bool NullOut_ = false)
    : Context(C), Out(Out_), NullOut(NullOut_),  Structor(getStructor(D)),
      StructorType(0), SeqID(0), AbiTagsRoot(AbiTags) {
    // These can't be mangled without a ctor type or dtor type.
    assert(!D || (!isa<CXXDestructorDecl>(D) &&
                  !isa<CXXConstructorDecl>(D)));
  }
  CXXNameMangler(ItaniumMangleContextImpl &C, raw_ostream &Out_,
                 const CXXConstructorDecl *D, CXXCtorType Type)
    : Context(C), Out(Out_), Structor(getStructor(D)), StructorType(Type),
      SeqID(0), AbiTagsRoot(AbiTags) { }
  CXXNameMangler(ItaniumMangleContextImpl &C, raw_ostream &Out_,
                 const CXXDestructorDecl *D, CXXDtorType Type)
    : Context(C), Out(Out_), Structor(getStructor(D)), StructorType(Type),
      SeqID(0), AbiTagsRoot(AbiTags) { }

  CXXNameMangler(CXXNameMangler &Outer, raw_ostream &Out_)
      : Context(Outer.Context), Out(Out_), NullOut(false),
        Structor(Outer.Structor), StructorType(Outer.StructorType),
        SeqID(Outer.SeqID), FunctionTypeDepth(Outer.FunctionTypeDepth),
        AbiTagsRoot(AbiTags), Substitutions(Outer.Substitutions) {}

  CXXNameMangler(CXXNameMangler &Outer, llvm::raw_null_ostream &Out_)
      : Context(Outer.Context), Out(Out_), NullOut(true),
        Structor(Outer.Structor), StructorType(Outer.StructorType),
        SeqID(Outer.SeqID), FunctionTypeDepth(Outer.FunctionTypeDepth),
        AbiTagsRoot(AbiTags), Substitutions(Outer.Substitutions) {}

  raw_ostream &getStream() { return Out; }

  void disableDerivedAbiTags() { DisableDerivedAbiTags = true; }
  static bool shouldHaveAbiTags(ItaniumMangleContextImpl &C, const VarDecl *VD);

  void mangle(GlobalDecl GD);
  void mangleCallOffset(int64_t NonVirtual, int64_t Virtual);
  void mangleNumber(const llvm::APSInt &I);
  void mangleNumber(int64_t Number);
  void mangleFloat(const llvm::APFloat &F);
  void mangleFunctionEncoding(GlobalDecl GD);
  void mangleSeqID(unsigned SeqID);
  void mangleName(GlobalDecl GD);
  void mangleType(QualType T);
  void mangleNameOrStandardSubstitution(const NamedDecl *ND);
  void mangleLambdaSig(const CXXRecordDecl *Lambda);

private:

  bool mangleSubstitution(const NamedDecl *ND);
  bool mangleSubstitution(QualType T);
  bool mangleSubstitution(TemplateName Template);
  bool mangleSubstitution(uintptr_t Ptr);

  void mangleExistingSubstitution(TemplateName name);

  bool mangleStandardSubstitution(const NamedDecl *ND);

  void addSubstitution(const NamedDecl *ND) {
    ND = cast<NamedDecl>(ND->getCanonicalDecl());

    addSubstitution(reinterpret_cast<uintptr_t>(ND));
  }
  void addSubstitution(QualType T);
  void addSubstitution(TemplateName Template);
  void addSubstitution(uintptr_t Ptr);
  // Destructive copy substitutions from other mangler.
  void extendSubstitutions(CXXNameMangler* Other);

  void mangleUnresolvedPrefix(NestedNameSpecifier *qualifier,
                              bool recursive = false);
  void mangleUnresolvedName(NestedNameSpecifier *qualifier,
                            DeclarationName name,
                            const TemplateArgumentLoc *TemplateArgs,
                            unsigned NumTemplateArgs,
                            unsigned KnownArity = UnknownArity);

  void mangleFunctionEncodingBareType(const FunctionDecl *FD);

  void mangleNameWithAbiTags(GlobalDecl GD,
                             const AbiTagList *AdditionalAbiTags);
  void mangleModuleName(const Module *M);
  void mangleModuleNamePrefix(StringRef Name);
  void mangleTemplateName(const TemplateDecl *TD,
                          const TemplateArgument *TemplateArgs,
                          unsigned NumTemplateArgs);
  void mangleUnqualifiedName(GlobalDecl GD,
                             const AbiTagList *AdditionalAbiTags) {
    mangleUnqualifiedName(GD, cast<NamedDecl>(GD.getDecl())->getDeclName(), UnknownArity,
                          AdditionalAbiTags);
  }
  void mangleUnqualifiedName(GlobalDecl GD, DeclarationName Name,
                             unsigned KnownArity,
                             const AbiTagList *AdditionalAbiTags);
  void mangleUnscopedName(GlobalDecl GD,
                          const AbiTagList *AdditionalAbiTags);
  void mangleUnscopedTemplateName(GlobalDecl GD,
                                  const AbiTagList *AdditionalAbiTags);
  void mangleUnscopedTemplateName(TemplateName,
                                  const AbiTagList *AdditionalAbiTags);
  void mangleSourceName(const IdentifierInfo *II);
  void mangleRegCallName(const IdentifierInfo *II);
  void mangleDeviceStubName(const IdentifierInfo *II);
  void mangleSourceNameWithAbiTags(
      const NamedDecl *ND, const AbiTagList *AdditionalAbiTags = nullptr);
  void mangleLocalName(GlobalDecl GD,
                       const AbiTagList *AdditionalAbiTags);
  void mangleBlockForPrefix(const BlockDecl *Block);
  void mangleUnqualifiedBlock(const BlockDecl *Block);
  void mangleTemplateParamDecl(const NamedDecl *Decl);
  void mangleLambda(const CXXRecordDecl *Lambda);
  void mangleNestedName(GlobalDecl GD, const DeclContext *DC,
                        const AbiTagList *AdditionalAbiTags,
                        bool NoFunction=false);
  void mangleNestedName(const TemplateDecl *TD,
                        const TemplateArgument *TemplateArgs,
                        unsigned NumTemplateArgs);
  void manglePrefix(NestedNameSpecifier *qualifier);
  void manglePrefix(const DeclContext *DC, bool NoFunction=false);
  void manglePrefix(QualType type);
  void mangleTemplatePrefix(GlobalDecl GD, bool NoFunction=false);
  void mangleTemplatePrefix(TemplateName Template);
  bool mangleUnresolvedTypeOrSimpleId(QualType DestroyedType,
                                      StringRef Prefix = "");
  void mangleOperatorName(DeclarationName Name, unsigned Arity);
  void mangleOperatorName(OverloadedOperatorKind OO, unsigned Arity);
  void mangleVendorQualifier(StringRef qualifier);
  void mangleQualifiers(Qualifiers Quals, const DependentAddressSpaceType *DAST = nullptr);
  void mangleRefQualifier(RefQualifierKind RefQualifier);

  void mangleObjCMethodName(const ObjCMethodDecl *MD);

  // Declare manglers for every type class.
#define ABSTRACT_TYPE(CLASS, PARENT)
#define NON_CANONICAL_TYPE(CLASS, PARENT)
#define META_TYPE(CLASS, PARENT)
#define TYPE(CLASS, PARENT) void mangleType(const CLASS##Type *T);
#include "clang/AST/TypeNodes.inc"

  void mangleType(const TagType*);
  void mangleType(TemplateName);
  static StringRef getCallingConvQualifierName(CallingConv CC);
  void mangleExtParameterInfo(FunctionProtoType::ExtParameterInfo info);
  void mangleExtFunctionInfo(const FunctionType *T);
  void mangleBareFunctionType(const FunctionProtoType *T, bool MangleReturnType,
                              const FunctionDecl *FD = nullptr);
  void mangleNeonVectorType(const VectorType *T);
  void mangleNeonVectorType(const DependentVectorType *T);
  void mangleAArch64NeonVectorType(const VectorType *T);
  void mangleAArch64NeonVectorType(const DependentVectorType *T);

  void mangleIntegerLiteral(QualType T, const llvm::APSInt &Value);
  void mangleMemberExprBase(const Expr *base, bool isArrow);
  void mangleMemberExpr(const Expr *base, bool isArrow,
                        NestedNameSpecifier *qualifier,
                        NamedDecl *firstQualifierLookup,
                        DeclarationName name,
                        const TemplateArgumentLoc *TemplateArgs,
                        unsigned NumTemplateArgs,
                        unsigned knownArity);
  void mangleCastExpression(const Expr *E, StringRef CastEncoding);
  void mangleInitListElements(const InitListExpr *InitList);
  void mangleDeclRefExpr(const NamedDecl *D);
  void mangleReflectionOp(const ReflectionOperand &Op);
  void mangleExpression(const Expr *E, unsigned Arity = UnknownArity);
  void mangleCXXCtorType(CXXCtorType T, const CXXRecordDecl *InheritedFrom);
  void mangleCXXDtorType(CXXDtorType T);

  void mangleTemplateArgs(const TemplateArgumentLoc *TemplateArgs,
                          unsigned NumTemplateArgs);
  void mangleTemplateArgs(const TemplateArgument *TemplateArgs,
                          unsigned NumTemplateArgs);
  void mangleTemplateArgs(const TemplateArgumentList &AL);
  void mangleTemplateArg(TemplateArgument A);

  void mangleTemplateParameter(unsigned Depth, unsigned Index);

  void mangleFunctionParam(const ParmVarDecl *parm);

  void writeAbiTags(const NamedDecl *ND,
                    const AbiTagList *AdditionalAbiTags);

  // Returns sorted unique list of ABI tags.
  AbiTagList makeFunctionReturnTypeTags(const FunctionDecl *FD);
  // Returns sorted unique list of ABI tags.
  AbiTagList makeVariableTypeTags(const VarDecl *VD);
};

}

bool ItaniumMangleContextImpl::shouldMangleCXXName(const NamedDecl *D) {
  const FunctionDecl *FD = dyn_cast<FunctionDecl>(D);
  if (FD) {
    LanguageLinkage L = FD->getLanguageLinkage();
    // Overloadable functions need mangling.
    if (FD->hasAttr<OverloadableAttr>())
      return true;

    // "main" is not mangled.
    if (FD->isMain())
      return false;

    // The Windows ABI expects that we would never mangle "typical"
    // user-defined entry points regardless of visibility or freestanding-ness.
    //
    // N.B. This is distinct from asking about "main".  "main" has a lot of
    // special rules associated with it in the standard while these
    // user-defined entry points are outside of the purview of the standard.
    // For example, there can be only one definition for "main" in a standards
    // compliant program; however nothing forbids the existence of wmain and
    // WinMain in the same translation unit.
    if (FD->isMSVCRTEntryPoint())
      return false;

    // C++ functions and those whose names are not a simple identifier need
    // mangling.
    if (!FD->getDeclName().isIdentifier() || L == CXXLanguageLinkage)
      return true;

    // C functions are not mangled.
    if (L == CLanguageLinkage)
      return false;
  }

  // Otherwise, no mangling is done outside C++ mode.
  if (!getASTContext().getLangOpts().CPlusPlus)
    return false;

  const VarDecl *VD = dyn_cast<VarDecl>(D);
  if (VD && !isa<DecompositionDecl>(D)) {
    // C variables are not mangled.
    if (VD->isExternC())
      return false;

    // Variables at global scope with non-internal linkage are not mangled
    const DeclContext *DC = getEffectiveDeclContext(D);
    // Check for extern variable declared locally.
    if (DC->isFunctionOrMethod() && D->hasLinkage())
      while (!DC->isNamespace() && !DC->isTranslationUnit())
        DC = getEffectiveParentContext(DC);
    if (DC->isTranslationUnit() && D->getFormalLinkage() != InternalLinkage &&
        !CXXNameMangler::shouldHaveAbiTags(*this, VD) &&
        !isa<VarTemplateSpecializationDecl>(D))
      return false;
  }

  return true;
}

void CXXNameMangler::writeAbiTags(const NamedDecl *ND,
                                  const AbiTagList *AdditionalAbiTags) {
  assert(AbiTags && "require AbiTagState");
  AbiTags->write(Out, ND, DisableDerivedAbiTags ? nullptr : AdditionalAbiTags);
}

void CXXNameMangler::mangleSourceNameWithAbiTags(
    const NamedDecl *ND, const AbiTagList *AdditionalAbiTags) {
  mangleSourceName(ND->getIdentifier());
  writeAbiTags(ND, AdditionalAbiTags);
}

void CXXNameMangler::mangle(GlobalDecl GD) {
  // <mangled-name> ::= _Z <encoding>
  //            ::= <data name>
  //            ::= <special-name>
  Out << "_Z";
  if (isa<FunctionDecl>(GD.getDecl()))
    mangleFunctionEncoding(GD);
  else if (const VarDecl *VD = dyn_cast<VarDecl>(GD.getDecl()))
    mangleName(VD);
  else if (const IndirectFieldDecl *IFD =
               dyn_cast<IndirectFieldDecl>(GD.getDecl()))
    mangleName(IFD->getAnonField());
  else if (const FieldDecl *FD = dyn_cast<FieldDecl>(GD.getDecl()))
    mangleName(FD);
  else if (const MSGuidDecl *GuidD = dyn_cast<MSGuidDecl>(GD.getDecl()))
    mangleName(GuidD);
  else
    llvm_unreachable("unexpected kind of global decl");
}

void CXXNameMangler::mangleFunctionEncoding(GlobalDecl GD) {
  const FunctionDecl *FD = cast<FunctionDecl>(GD.getDecl());
  // <encoding> ::= <function name> <bare-function-type>

  // Don't mangle in the type if this isn't a decl we should typically mangle.
  if (!Context.shouldMangleDeclName(FD)) {
    mangleName(GD);
    return;
  }

  AbiTagList ReturnTypeAbiTags = makeFunctionReturnTypeTags(FD);
  if (ReturnTypeAbiTags.empty()) {
    // There are no tags for return type, the simplest case.
    mangleName(GD);
    mangleFunctionEncodingBareType(FD);
    return;
  }

  // Mangle function name and encoding to temporary buffer.
  // We have to output name and encoding to the same mangler to get the same
  // substitution as it will be in final mangling.
  SmallString<256> FunctionEncodingBuf;
  llvm::raw_svector_ostream FunctionEncodingStream(FunctionEncodingBuf);
  CXXNameMangler FunctionEncodingMangler(*this, FunctionEncodingStream);
  // Output name of the function.
  FunctionEncodingMangler.disableDerivedAbiTags();
  FunctionEncodingMangler.mangleNameWithAbiTags(FD, nullptr);

  // Remember length of the function name in the buffer.
  size_t EncodingPositionStart = FunctionEncodingStream.str().size();
  FunctionEncodingMangler.mangleFunctionEncodingBareType(FD);

  // Get tags from return type that are not present in function name or
  // encoding.
  const AbiTagList &UsedAbiTags =
      FunctionEncodingMangler.AbiTagsRoot.getSortedUniqueUsedAbiTags();
  AbiTagList AdditionalAbiTags(ReturnTypeAbiTags.size());
  AdditionalAbiTags.erase(
      std::set_difference(ReturnTypeAbiTags.begin(), ReturnTypeAbiTags.end(),
                          UsedAbiTags.begin(), UsedAbiTags.end(),
                          AdditionalAbiTags.begin()),
      AdditionalAbiTags.end());

  // Output name with implicit tags and function encoding from temporary buffer.
  mangleNameWithAbiTags(FD, &AdditionalAbiTags);
  Out << FunctionEncodingStream.str().substr(EncodingPositionStart);

  // Function encoding could create new substitutions so we have to add
  // temp mangled substitutions to main mangler.
  extendSubstitutions(&FunctionEncodingMangler);
}

void CXXNameMangler::mangleFunctionEncodingBareType(const FunctionDecl *FD) {
  if (FD->hasAttr<EnableIfAttr>()) {
    FunctionTypeDepthState Saved = FunctionTypeDepth.push();
    Out << "Ua9enable_ifI";
    for (AttrVec::const_iterator I = FD->getAttrs().begin(),
                                 E = FD->getAttrs().end();
         I != E; ++I) {
      EnableIfAttr *EIA = dyn_cast<EnableIfAttr>(*I);
      if (!EIA)
        continue;
      Out << 'X';
      mangleExpression(EIA->getCond());
      Out << 'E';
    }
    Out << 'E';
    FunctionTypeDepth.pop(Saved);
  }

  // When mangling an inheriting constructor, the bare function type used is
  // that of the inherited constructor.
  if (auto *CD = dyn_cast<CXXConstructorDecl>(FD))
    if (auto Inherited = CD->getInheritedConstructor())
      FD = Inherited.getConstructor();

  // Whether the mangling of a function type includes the return type depends on
  // the context and the nature of the function. The rules for deciding whether
  // the return type is included are:
  //
  //   1. Template functions (names or types) have return types encoded, with
  //   the exceptions listed below.
  //   2. Function types not appearing as part of a function name mangling,
  //   e.g. parameters, pointer types, etc., have return type encoded, with the
  //   exceptions listed below.
  //   3. Non-template function names do not have return types encoded.
  //
  // The exceptions mentioned in (1) and (2) above, for which the return type is
  // never included, are
  //   1. Constructors.
  //   2. Destructors.
  //   3. Conversion operator functions, e.g. operator int.
  bool MangleReturnType = false;
  if (FunctionTemplateDecl *PrimaryTemplate = FD->getPrimaryTemplate()) {
    if (!(isa<CXXConstructorDecl>(FD) || isa<CXXDestructorDecl>(FD) ||
          isa<CXXConversionDecl>(FD)))
      MangleReturnType = true;

    // Mangle the type of the primary template.
    FD = PrimaryTemplate->getTemplatedDecl();
  }

  mangleBareFunctionType(FD->getType()->castAs<FunctionProtoType>(),
                         MangleReturnType, FD);
}

static const DeclContext *IgnoreLinkageSpecDecls(const DeclContext *DC) {
  while (isa<LinkageSpecDecl>(DC)) {
    DC = getEffectiveParentContext(DC);
  }

  return DC;
}

/// Return whether a given namespace is the 'std' namespace.
static bool isStd(const NamespaceDecl *NS) {
  if (!IgnoreLinkageSpecDecls(getEffectiveParentContext(NS))
                                ->isTranslationUnit())
    return false;

  const IdentifierInfo *II = NS->getOriginalNamespace()->getIdentifier();
  return II && II->isStr("std");
}

// isStdNamespace - Return whether a given decl context is a toplevel 'std'
// namespace.
static bool isStdNamespace(const DeclContext *DC) {
  if (!DC->isNamespace())
    return false;

  return isStd(cast<NamespaceDecl>(DC));
}

static const GlobalDecl
isTemplate(GlobalDecl GD, const TemplateArgumentList *&TemplateArgs) {
  const NamedDecl *ND = cast<NamedDecl>(GD.getDecl());
  // Check if we have a function template.
  if (const FunctionDecl *FD = dyn_cast<FunctionDecl>(ND)) {
    if (const TemplateDecl *TD = FD->getPrimaryTemplate()) {
      TemplateArgs = FD->getTemplateSpecializationArgs();
      return GD.getWithDecl(TD);
    }
  }

  // Check if we have a class template.
  if (const ClassTemplateSpecializationDecl *Spec =
        dyn_cast<ClassTemplateSpecializationDecl>(ND)) {
    TemplateArgs = &Spec->getTemplateArgs();
    return GD.getWithDecl(Spec->getSpecializedTemplate());
  }

  // Check if we have a variable template.
  if (const VarTemplateSpecializationDecl *Spec =
          dyn_cast<VarTemplateSpecializationDecl>(ND)) {
    TemplateArgs = &Spec->getTemplateArgs();
    return GD.getWithDecl(Spec->getSpecializedTemplate());
  }

  return GlobalDecl();
}

void CXXNameMangler::mangleName(GlobalDecl GD) {
  const NamedDecl *ND = cast<NamedDecl>(GD.getDecl());
  if (const VarDecl *VD = dyn_cast<VarDecl>(ND)) {
    // Variables should have implicit tags from its type.
    AbiTagList VariableTypeAbiTags = makeVariableTypeTags(VD);
    if (VariableTypeAbiTags.empty()) {
      // Simple case no variable type tags.
      mangleNameWithAbiTags(VD, nullptr);
      return;
    }

    // Mangle variable name to null stream to collect tags.
    llvm::raw_null_ostream NullOutStream;
    CXXNameMangler VariableNameMangler(*this, NullOutStream);
    VariableNameMangler.disableDerivedAbiTags();
    VariableNameMangler.mangleNameWithAbiTags(VD, nullptr);

    // Get tags from variable type that are not present in its name.
    const AbiTagList &UsedAbiTags =
        VariableNameMangler.AbiTagsRoot.getSortedUniqueUsedAbiTags();
    AbiTagList AdditionalAbiTags(VariableTypeAbiTags.size());
    AdditionalAbiTags.erase(
        std::set_difference(VariableTypeAbiTags.begin(),
                            VariableTypeAbiTags.end(), UsedAbiTags.begin(),
                            UsedAbiTags.end(), AdditionalAbiTags.begin()),
        AdditionalAbiTags.end());

    // Output name with implicit tags.
    mangleNameWithAbiTags(VD, &AdditionalAbiTags);
  } else {
    mangleNameWithAbiTags(GD, nullptr);
  }
}

void CXXNameMangler::mangleNameWithAbiTags(GlobalDecl GD,
                                           const AbiTagList *AdditionalAbiTags) {
  const NamedDecl *ND = cast<NamedDecl>(GD.getDecl());
  //  <name> ::= [<module-name>] <nested-name>
  //         ::= [<module-name>] <unscoped-name>
  //         ::= [<module-name>] <unscoped-template-name> <template-args>
  //         ::= <local-name>
  //
  const DeclContext *DC = getEffectiveDeclContext(ND);

  // If this is an extern variable declared locally, the relevant DeclContext
  // is that of the containing namespace, or the translation unit.
  // FIXME: This is a hack; extern variables declared locally should have
  // a proper semantic declaration context!
  if (isLocalContainerContext(DC) && ND->hasLinkage() && !isLambda(ND))
    while (!DC->isNamespace() && !DC->isTranslationUnit())
      DC = getEffectiveParentContext(DC);
  else if (GetLocalClassDecl(ND)) {
    mangleLocalName(GD, AdditionalAbiTags);
    return;
  }

  DC = IgnoreLinkageSpecDecls(DC);

  if (isLocalContainerContext(DC)) {
    mangleLocalName(GD, AdditionalAbiTags);
    return;
  }

  // Do not mangle the owning module for an external linkage declaration.
  // This enables backwards-compatibility with non-modular code, and is
  // a valid choice since conflicts are not permitted by C++ Modules TS
  // [basic.def.odr]/6.2.
  if (!ND->hasExternalFormalLinkage())
    if (Module *M = ND->getOwningModuleForLinkage())
      mangleModuleName(M);

  if (DC->isTranslationUnit() || isStdNamespace(DC)) {
    // Check if we have a template.
    const TemplateArgumentList *TemplateArgs = nullptr;
    if (GlobalDecl TD = isTemplate(GD, TemplateArgs)) {
      mangleUnscopedTemplateName(TD, AdditionalAbiTags);
      mangleTemplateArgs(*TemplateArgs);
      return;
    }

    mangleUnscopedName(GD, AdditionalAbiTags);
    return;
  }

  mangleNestedName(GD, DC, AdditionalAbiTags);
}

void CXXNameMangler::mangleModuleName(const Module *M) {
  // Implement the C++ Modules TS name mangling proposal; see
  //     https://gcc.gnu.org/wiki/cxx-modules?action=AttachFile
  //
  //   <module-name> ::= W <unscoped-name>+ E
  //                 ::= W <module-subst> <unscoped-name>* E
  Out << 'W';
  mangleModuleNamePrefix(M->Name);
  Out << 'E';
}

void CXXNameMangler::mangleModuleNamePrefix(StringRef Name) {
  //  <module-subst> ::= _ <seq-id>          # 0 < seq-id < 10
  //                 ::= W <seq-id - 10> _   # otherwise
  auto It = ModuleSubstitutions.find(Name);
  if (It != ModuleSubstitutions.end()) {
    if (It->second < 10)
      Out << '_' << static_cast<char>('0' + It->second);
    else
      Out << 'W' << (It->second - 10) << '_';
    return;
  }

  // FIXME: Preserve hierarchy in module names rather than flattening
  // them to strings; use Module*s as substitution keys.
  auto Parts = Name.rsplit('.');
  if (Parts.second.empty())
    Parts.second = Parts.first;
  else
    mangleModuleNamePrefix(Parts.first);

  Out << Parts.second.size() << Parts.second;
  ModuleSubstitutions.insert({Name, ModuleSubstitutions.size()});
}

void CXXNameMangler::mangleTemplateName(const TemplateDecl *TD,
                                        const TemplateArgument *TemplateArgs,
                                        unsigned NumTemplateArgs) {
  const DeclContext *DC = IgnoreLinkageSpecDecls(getEffectiveDeclContext(TD));

  if (DC->isTranslationUnit() || isStdNamespace(DC)) {
    mangleUnscopedTemplateName(TD, nullptr);
    mangleTemplateArgs(TemplateArgs, NumTemplateArgs);
  } else {
    mangleNestedName(TD, TemplateArgs, NumTemplateArgs);
  }
}

void CXXNameMangler::mangleUnscopedName(GlobalDecl GD,
                                        const AbiTagList *AdditionalAbiTags) {
  const NamedDecl *ND = cast<NamedDecl>(GD.getDecl());
  //  <unscoped-name> ::= <unqualified-name>
  //                  ::= St <unqualified-name>   # ::std::

  if (isStdNamespace(IgnoreLinkageSpecDecls(getEffectiveDeclContext(ND))))
    Out << "St";

  mangleUnqualifiedName(GD, AdditionalAbiTags);
}

void CXXNameMangler::mangleUnscopedTemplateName(
    GlobalDecl GD, const AbiTagList *AdditionalAbiTags) {
  const TemplateDecl *ND = cast<TemplateDecl>(GD.getDecl());
  //     <unscoped-template-name> ::= <unscoped-name>
  //                              ::= <substitution>
  if (mangleSubstitution(ND))
    return;

  // <template-template-param> ::= <template-param>
  if (const auto *TTP = dyn_cast<TemplateTemplateParmDecl>(ND)) {
    assert(!AdditionalAbiTags &&
           "template template param cannot have abi tags");
    mangleTemplateParameter(TTP->getDepth(), TTP->getIndex());
  } else if (isa<BuiltinTemplateDecl>(ND) || isa<ConceptDecl>(ND)) {
    mangleUnscopedName(GD, AdditionalAbiTags);
  } else {
    mangleUnscopedName(GD.getWithDecl(ND->getTemplatedDecl()), AdditionalAbiTags);
  }

  addSubstitution(ND);
}

void CXXNameMangler::mangleUnscopedTemplateName(
    TemplateName Template, const AbiTagList *AdditionalAbiTags) {
  //     <unscoped-template-name> ::= <unscoped-name>
  //                              ::= <substitution>
  if (TemplateDecl *TD = Template.getAsTemplateDecl())
    return mangleUnscopedTemplateName(TD, AdditionalAbiTags);

  if (mangleSubstitution(Template))
    return;

  assert(!AdditionalAbiTags &&
         "dependent template name cannot have abi tags");

  DependentTemplateName *Dependent = Template.getAsDependentTemplateName();
  assert(Dependent && "Not a dependent template name?");
  if (const IdentifierInfo *Id = Dependent->getIdentifier())
    mangleSourceName(Id);
  else
    mangleOperatorName(Dependent->getOperator(), UnknownArity);

  addSubstitution(Template);
}

void CXXNameMangler::mangleFloat(const llvm::APFloat &f) {
  // ABI:
  //   Floating-point literals are encoded using a fixed-length
  //   lowercase hexadecimal string corresponding to the internal
  //   representation (IEEE on Itanium), high-order bytes first,
  //   without leading zeroes. For example: "Lf bf800000 E" is -1.0f
  //   on Itanium.
  // The 'without leading zeroes' thing seems to be an editorial
  // mistake; see the discussion on cxx-abi-dev beginning on
  // 2012-01-16.

  // Our requirements here are just barely weird enough to justify
  // using a custom algorithm instead of post-processing APInt::toString().

  llvm::APInt valueBits = f.bitcastToAPInt();
  unsigned numCharacters = (valueBits.getBitWidth() + 3) / 4;
  assert(numCharacters != 0);

  // Allocate a buffer of the right number of characters.
  SmallVector<char, 20> buffer(numCharacters);

  // Fill the buffer left-to-right.
  for (unsigned stringIndex = 0; stringIndex != numCharacters; ++stringIndex) {
    // The bit-index of the next hex digit.
    unsigned digitBitIndex = 4 * (numCharacters - stringIndex - 1);

    // Project out 4 bits starting at 'digitIndex'.
    uint64_t hexDigit = valueBits.getRawData()[digitBitIndex / 64];
    hexDigit >>= (digitBitIndex % 64);
    hexDigit &= 0xF;

    // Map that over to a lowercase hex digit.
    static const char charForHex[16] = {
      '0', '1', '2', '3', '4', '5', '6', '7',
      '8', '9', 'a', 'b', 'c', 'd', 'e', 'f'
    };
    buffer[stringIndex] = charForHex[hexDigit];
  }

  Out.write(buffer.data(), numCharacters);
}

void CXXNameMangler::mangleNumber(const llvm::APSInt &Value) {
  if (Value.isSigned() && Value.isNegative()) {
    Out << 'n';
    Value.abs().print(Out, /*signed*/ false);
  } else {
    Value.print(Out, /*signed*/ false);
  }
}

void CXXNameMangler::mangleNumber(int64_t Number) {
  //  <number> ::= [n] <non-negative decimal integer>
  if (Number < 0) {
    Out << 'n';
    Number = -Number;
  }

  Out << Number;
}

void CXXNameMangler::mangleCallOffset(int64_t NonVirtual, int64_t Virtual) {
  //  <call-offset>  ::= h <nv-offset> _
  //                 ::= v <v-offset> _
  //  <nv-offset>    ::= <offset number>        # non-virtual base override
  //  <v-offset>     ::= <offset number> _ <virtual offset number>
  //                      # virtual base override, with vcall offset
  if (!Virtual) {
    Out << 'h';
    mangleNumber(NonVirtual);
    Out << '_';
    return;
  }

  Out << 'v';
  mangleNumber(NonVirtual);
  Out << '_';
  mangleNumber(Virtual);
  Out << '_';
}

void CXXNameMangler::manglePrefix(QualType type) {
  if (const auto *TST = type->getAs<TemplateSpecializationType>()) {
    if (!mangleSubstitution(QualType(TST, 0))) {
      mangleTemplatePrefix(TST->getTemplateName());

      // FIXME: GCC does not appear to mangle the template arguments when
      // the template in question is a dependent template name. Should we
      // emulate that badness?
      mangleTemplateArgs(TST->getArgs(), TST->getNumArgs());
      addSubstitution(QualType(TST, 0));
    }
  } else if (const auto *DTST =
                 type->getAs<DependentTemplateSpecializationType>()) {
    if (!mangleSubstitution(QualType(DTST, 0))) {
      TemplateName Template = getASTContext().getDependentTemplateName(
          DTST->getQualifier(), DTST->getIdentifier());
      mangleTemplatePrefix(Template);

      // FIXME: GCC does not appear to mangle the template arguments when
      // the template in question is a dependent template name. Should we
      // emulate that badness?
      mangleTemplateArgs(DTST->getArgs(), DTST->getNumArgs());
      addSubstitution(QualType(DTST, 0));
    }
  } else {
    // We use the QualType mangle type variant here because it handles
    // substitutions.
    mangleType(type);
  }
}

/// Mangle everything prior to the base-unresolved-name in an unresolved-name.
///
/// \param recursive - true if this is being called recursively,
///   i.e. if there is more prefix "to the right".
void CXXNameMangler::mangleUnresolvedPrefix(NestedNameSpecifier *qualifier,
                                            bool recursive) {

  // x, ::x
  // <unresolved-name> ::= [gs] <base-unresolved-name>

  // T::x / decltype(p)::x
  // <unresolved-name> ::= sr <unresolved-type> <base-unresolved-name>

  // T::N::x /decltype(p)::N::x
  // <unresolved-name> ::= srN <unresolved-type> <unresolved-qualifier-level>+ E
  //                       <base-unresolved-name>

  // A::x, N::y, A<T>::z; "gs" means leading "::"
  // <unresolved-name> ::= [gs] sr <unresolved-qualifier-level>+ E
  //                       <base-unresolved-name>

  switch (qualifier->getKind()) {
  case NestedNameSpecifier::Global:
    Out << "gs";

    // We want an 'sr' unless this is the entire NNS.
    if (recursive)
      Out << "sr";

    // We never want an 'E' here.
    return;

  case NestedNameSpecifier::Super:
    llvm_unreachable("Can't mangle __super specifier");

  case NestedNameSpecifier::Namespace:
    if (qualifier->getPrefix())
      mangleUnresolvedPrefix(qualifier->getPrefix(),
                             /*recursive*/ true);
    else
      Out << "sr";
    mangleSourceNameWithAbiTags(qualifier->getAsNamespace());
    break;
  case NestedNameSpecifier::NamespaceAlias:
    if (qualifier->getPrefix())
      mangleUnresolvedPrefix(qualifier->getPrefix(),
                             /*recursive*/ true);
    else
      Out << "sr";
    mangleSourceNameWithAbiTags(qualifier->getAsNamespaceAlias());
    break;

  case NestedNameSpecifier::TypeSpec:
  case NestedNameSpecifier::TypeSpecWithTemplate: {
    const Type *type = qualifier->getAsType();

    // We only want to use an unresolved-type encoding if this is one of:
    //   - a decltype
    //   - a template type parameter
    //   - a template template parameter with arguments
    // In all of these cases, we should have no prefix.
    if (qualifier->getPrefix()) {
      mangleUnresolvedPrefix(qualifier->getPrefix(),
                             /*recursive*/ true);
    } else {
      // Otherwise, all the cases want this.
      Out << "sr";
    }

    if (mangleUnresolvedTypeOrSimpleId(QualType(type, 0), recursive ? "N" : ""))
      return;

    break;
  }

  case NestedNameSpecifier::Identifier:
    // Member expressions can have these without prefixes.
    if (qualifier->getPrefix())
      mangleUnresolvedPrefix(qualifier->getPrefix(),
                             /*recursive*/ true);
    else
      Out << "sr";

    mangleSourceName(qualifier->getAsIdentifier());
    // An Identifier has no type information, so we can't emit abi tags for it.
    break;
  }

  // If this was the innermost part of the NNS, and we fell out to
  // here, append an 'E'.
  if (!recursive)
    Out << 'E';
}

/// Mangle an unresolved-name, which is generally used for names which
/// weren't resolved to specific entities.
void CXXNameMangler::mangleUnresolvedName(
    NestedNameSpecifier *qualifier, DeclarationName name,
    const TemplateArgumentLoc *TemplateArgs, unsigned NumTemplateArgs,
    unsigned knownArity) {
  if (qualifier) mangleUnresolvedPrefix(qualifier);
  switch (name.getNameKind()) {
    // <base-unresolved-name> ::= <simple-id>
    case DeclarationName::Identifier:
      mangleSourceName(name.getAsIdentifierInfo());
      break;
    // <base-unresolved-name> ::= dn <destructor-name>
    case DeclarationName::CXXDestructorName:
      Out << "dn";
      mangleUnresolvedTypeOrSimpleId(name.getCXXNameType());
      break;
    // <base-unresolved-name> ::= on <operator-name>
    case DeclarationName::CXXConversionFunctionName:
    case DeclarationName::CXXLiteralOperatorName:
    case DeclarationName::CXXOperatorName:
      Out << "on";
      mangleOperatorName(name, knownArity);
      break;
    case DeclarationName::CXXConstructorName:
      llvm_unreachable("Can't mangle a constructor name!");
    case DeclarationName::CXXUsingDirective:
      llvm_unreachable("Can't mangle a using directive name!");
    case DeclarationName::CXXDeductionGuideName:
      llvm_unreachable("Can't mangle a deduction guide name!");
    case DeclarationName::CXXReflectedIdName:
      llvm_unreachable("Can't mangle a reflected-id name!");
    case DeclarationName::ObjCMultiArgSelector:
    case DeclarationName::ObjCOneArgSelector:
    case DeclarationName::ObjCZeroArgSelector:
      llvm_unreachable("Can't mangle Objective-C selector names here!");
  }

  // The <simple-id> and on <operator-name> productions end in an optional
  // <template-args>.
  if (TemplateArgs)
    mangleTemplateArgs(TemplateArgs, NumTemplateArgs);
}

void CXXNameMangler::mangleUnqualifiedName(GlobalDecl GD,
                                           DeclarationName Name,
                                           unsigned KnownArity,
                                           const AbiTagList *AdditionalAbiTags) {
  const NamedDecl *ND = cast_or_null<NamedDecl>(GD.getDecl());
  unsigned Arity = KnownArity;
  //  <unqualified-name> ::= <operator-name>
  //                     ::= <ctor-dtor-name>
  //                     ::= <source-name>
  switch (Name.getNameKind()) {
  case DeclarationName::Identifier: {
    const IdentifierInfo *II = Name.getAsIdentifierInfo();

    // We mangle decomposition declarations as the names of their bindings.
    if (auto *DD = dyn_cast<DecompositionDecl>(ND)) {
      // FIXME: Non-standard mangling for decomposition declarations:
      //
      //  <unqualified-name> ::= DC <source-name>* E
      //
      // These can never be referenced across translation units, so we do
      // not need a cross-vendor mangling for anything other than demanglers.
      // Proposed on cxx-abi-dev on 2016-08-12
      Out << "DC";
      for (auto *BD : DD->bindings())
        mangleSourceName(BD->getDeclName().getAsIdentifierInfo());
      Out << 'E';
      writeAbiTags(ND, AdditionalAbiTags);
      break;
    }

    if (auto *GD = dyn_cast<MSGuidDecl>(ND)) {
      // We follow MSVC in mangling GUID declarations as if they were variables
      // with a particular reserved name. Continue the pretense here.
      SmallString<sizeof("_GUID_12345678_1234_1234_1234_1234567890ab")> GUID;
      llvm::raw_svector_ostream GUIDOS(GUID);
      Context.mangleMSGuidDecl(GD, GUIDOS);
      Out << GUID.size() << GUID;
      break;
    }

    if (II) {
      // Match GCC's naming convention for internal linkage symbols, for
      // symbols that are not actually visible outside of this TU. GCC
      // distinguishes between internal and external linkage symbols in
      // its mangling, to support cases like this that were valid C++ prior
      // to DR426:
      //
      //   void test() { extern void foo(); }
      //   static void foo();
      //
      // Don't bother with the L marker for names in anonymous namespaces; the
      // 12_GLOBAL__N_1 mangling is quite sufficient there, and this better
      // matches GCC anyway, because GCC does not treat anonymous namespaces as
      // implying internal linkage.
      if (ND && ND->getFormalLinkage() == InternalLinkage &&
          !ND->isExternallyVisible() &&
          getEffectiveDeclContext(ND)->isFileContext() &&
          !ND->isInAnonymousNamespace())
        Out << 'L';

      auto *FD = dyn_cast<FunctionDecl>(ND);
      bool IsRegCall = FD &&
                       FD->getType()->castAs<FunctionType>()->getCallConv() ==
                           clang::CC_X86RegCall;
      bool IsDeviceStub =
          FD && FD->hasAttr<CUDAGlobalAttr>() &&
          GD.getKernelReferenceKind() == KernelReferenceKind::Stub;
      if (IsDeviceStub)
        mangleDeviceStubName(II);
      else if (IsRegCall)
        mangleRegCallName(II);
      else
        mangleSourceName(II);

      writeAbiTags(ND, AdditionalAbiTags);
      break;
    }

    // Otherwise, an anonymous entity.  We must have a declaration.
    assert(ND && "mangling empty name without declaration");

    if (const NamespaceDecl *NS = dyn_cast<NamespaceDecl>(ND)) {
      if (NS->isAnonymousNamespace()) {
        // This is how gcc mangles these names.
        Out << "12_GLOBAL__N_1";
        break;
      }
    }

    if (const VarDecl *VD = dyn_cast<VarDecl>(ND)) {
      // We must have an anonymous union or struct declaration.
      const RecordDecl *RD = VD->getType()->castAs<RecordType>()->getDecl();

      // Itanium C++ ABI 5.1.2:
      //
      //   For the purposes of mangling, the name of an anonymous union is
      //   considered to be the name of the first named data member found by a
      //   pre-order, depth-first, declaration-order walk of the data members of
      //   the anonymous union. If there is no such data member (i.e., if all of
      //   the data members in the union are unnamed), then there is no way for
      //   a program to refer to the anonymous union, and there is therefore no
      //   need to mangle its name.
      assert(RD->isAnonymousStructOrUnion()
             && "Expected anonymous struct or union!");
      const FieldDecl *FD = RD->findFirstNamedDataMember();

      // It's actually possible for various reasons for us to get here
      // with an empty anonymous struct / union.  Fortunately, it
      // doesn't really matter what name we generate.
      if (!FD) break;
      assert(FD->getIdentifier() && "Data member name isn't an identifier!");

      mangleSourceName(FD->getIdentifier());
      // Not emitting abi tags: internal name anyway.
      break;
    }

    // Class extensions have no name as a category, and it's possible
    // for them to be the semantic parent of certain declarations
    // (primarily, tag decls defined within declarations).  Such
    // declarations will always have internal linkage, so the name
    // doesn't really matter, but we shouldn't crash on them.  For
    // safety, just handle all ObjC containers here.
    if (isa<ObjCContainerDecl>(ND))
      break;

    // We must have an anonymous struct.
    const TagDecl *TD = cast<TagDecl>(ND);
    if (const TypedefNameDecl *D = TD->getTypedefNameForAnonDecl()) {
      assert(TD->getDeclContext() == D->getDeclContext() &&
             "Typedef should not be in another decl context!");
      assert(D->getDeclName().getAsIdentifierInfo() &&
             "Typedef was not named!");
      mangleSourceName(D->getDeclName().getAsIdentifierInfo());
      assert(!AdditionalAbiTags && "Type cannot have additional abi tags");
      // Explicit abi tags are still possible; take from underlying type, not
      // from typedef.
      writeAbiTags(TD, nullptr);
      break;
    }

    // <unnamed-type-name> ::= <closure-type-name>
    //
    // <closure-type-name> ::= Ul <lambda-sig> E [ <nonnegative number> ] _
    // <lambda-sig> ::= <template-param-decl>* <parameter-type>+
    //     # Parameter types or 'v' for 'void'.
    if (const CXXRecordDecl *Record = dyn_cast<CXXRecordDecl>(TD)) {
      if (Record->isLambda() && (Record->getLambdaManglingNumber() ||
                                 Context.isUniqueNameMangler())) {
        assert(!AdditionalAbiTags &&
               "Lambda type cannot have additional abi tags");
        mangleLambda(Record);
        break;
      }
    }

    if (TD->isExternallyVisible()) {
      unsigned UnnamedMangle = getASTContext().getManglingNumber(TD);
      Out << "Ut";
      if (UnnamedMangle > 1)
        Out << UnnamedMangle - 2;
      Out << '_';
      writeAbiTags(TD, AdditionalAbiTags);
      break;
    }

    // Get a unique id for the anonymous struct. If it is not a real output
    // ID doesn't matter so use fake one.
    unsigned AnonStructId = NullOut ? 0 : Context.getAnonymousStructId(TD);

    // Mangle it as a source name in the form
    // [n] $_<id>
    // where n is the length of the string.
    SmallString<8> Str;
    Str += "$_";
    Str += llvm::utostr(AnonStructId);

    Out << Str.size();
    Out << Str;
    break;
  }

  case DeclarationName::ObjCZeroArgSelector:
  case DeclarationName::ObjCOneArgSelector:
  case DeclarationName::ObjCMultiArgSelector:
    llvm_unreachable("Can't mangle Objective-C selector names here!");

  case DeclarationName::CXXConstructorName: {
    const CXXRecordDecl *InheritedFrom = nullptr;
    const TemplateArgumentList *InheritedTemplateArgs = nullptr;
    if (auto Inherited =
            cast<CXXConstructorDecl>(ND)->getInheritedConstructor()) {
      InheritedFrom = Inherited.getConstructor()->getParent();
      InheritedTemplateArgs =
          Inherited.getConstructor()->getTemplateSpecializationArgs();
    }

    if (ND == Structor)
      // If the named decl is the C++ constructor we're mangling, use the type
      // we were given.
      mangleCXXCtorType(static_cast<CXXCtorType>(StructorType), InheritedFrom);
    else
      // Otherwise, use the complete constructor name. This is relevant if a
      // class with a constructor is declared within a constructor.
      mangleCXXCtorType(Ctor_Complete, InheritedFrom);

    // FIXME: The template arguments are part of the enclosing prefix or
    // nested-name, but it's more convenient to mangle them here.
    if (InheritedTemplateArgs)
      mangleTemplateArgs(*InheritedTemplateArgs);

    writeAbiTags(ND, AdditionalAbiTags);
    break;
  }

  case DeclarationName::CXXDestructorName:
    if (ND == Structor)
      // If the named decl is the C++ destructor we're mangling, use the type we
      // were given.
      mangleCXXDtorType(static_cast<CXXDtorType>(StructorType));
    else
      // Otherwise, use the complete destructor name. This is relevant if a
      // class with a destructor is declared within a destructor.
      mangleCXXDtorType(Dtor_Complete);
    writeAbiTags(ND, AdditionalAbiTags);
    break;

  case DeclarationName::CXXOperatorName:
    if (ND && Arity == UnknownArity) {
      Arity = cast<FunctionDecl>(ND)->getNumParams();

      // If we have a member function, we need to include the 'this' pointer.
      if (const auto *MD = dyn_cast<CXXMethodDecl>(ND))
        if (!MD->isStatic())
          Arity++;
    }
    LLVM_FALLTHROUGH;
  case DeclarationName::CXXConversionFunctionName:
  case DeclarationName::CXXLiteralOperatorName:
    mangleOperatorName(Name, Arity);
    writeAbiTags(ND, AdditionalAbiTags);
    break;

  case DeclarationName::CXXDeductionGuideName:
    llvm_unreachable("Can't mangle a deduction guide name!");

  case DeclarationName::CXXReflectedIdName:
    llvm_unreachable("Can't mangle an reflected-id name!");

  case DeclarationName::CXXUsingDirective:
    llvm_unreachable("Can't mangle a using directive name!");
  }
}

void CXXNameMangler::mangleRegCallName(const IdentifierInfo *II) {
  // <source-name> ::= <positive length number> __regcall3__ <identifier>
  // <number> ::= [n] <non-negative decimal integer>
  // <identifier> ::= <unqualified source code identifier>
  Out << II->getLength() + sizeof("__regcall3__") - 1 << "__regcall3__"
      << II->getName();
}

void CXXNameMangler::mangleDeviceStubName(const IdentifierInfo *II) {
  // <source-name> ::= <positive length number> __device_stub__ <identifier>
  // <number> ::= [n] <non-negative decimal integer>
  // <identifier> ::= <unqualified source code identifier>
  Out << II->getLength() + sizeof("__device_stub__") - 1 << "__device_stub__"
      << II->getName();
}

void CXXNameMangler::mangleSourceName(const IdentifierInfo *II) {
  // <source-name> ::= <positive length number> <identifier>
  // <number> ::= [n] <non-negative decimal integer>
  // <identifier> ::= <unqualified source code identifier>
  Out << II->getLength() << II->getName();
}

void CXXNameMangler::mangleNestedName(GlobalDecl GD,
                                      const DeclContext *DC,
                                      const AbiTagList *AdditionalAbiTags,
                                      bool NoFunction) {
  const NamedDecl *ND = cast<NamedDecl>(GD.getDecl());
  // <nested-name>
  //   ::= N [<CV-qualifiers>] [<ref-qualifier>] <prefix> <unqualified-name> E
  //   ::= N [<CV-qualifiers>] [<ref-qualifier>] <template-prefix>
  //       <template-args> E

  Out << 'N';
  if (const CXXMethodDecl *Method = dyn_cast<CXXMethodDecl>(ND)) {
    Qualifiers MethodQuals = Method->getMethodQualifiers();
    // We do not consider restrict a distinguishing attribute for overloading
    // purposes so we must not mangle it.
    MethodQuals.removeRestrict();
    mangleQualifiers(MethodQuals);
    mangleRefQualifier(Method->getRefQualifier());
  }

  // Check if we have a template.
  const TemplateArgumentList *TemplateArgs = nullptr;
  if (GlobalDecl TD = isTemplate(GD, TemplateArgs)) {
    mangleTemplatePrefix(TD, NoFunction);
    mangleTemplateArgs(*TemplateArgs);
  }
  else {
    manglePrefix(DC, NoFunction);
    mangleUnqualifiedName(GD, AdditionalAbiTags);
  }

  Out << 'E';
}
void CXXNameMangler::mangleNestedName(const TemplateDecl *TD,
                                      const TemplateArgument *TemplateArgs,
                                      unsigned NumTemplateArgs) {
  // <nested-name> ::= N [<CV-qualifiers>] <template-prefix> <template-args> E

  Out << 'N';

  mangleTemplatePrefix(TD);
  mangleTemplateArgs(TemplateArgs, NumTemplateArgs);

  Out << 'E';
}

static GlobalDecl getParentOfLocalEntity(const DeclContext *DC) {
  GlobalDecl GD;
  // The Itanium spec says:
  // For entities in constructors and destructors, the mangling of the
  // complete object constructor or destructor is used as the base function
  // name, i.e. the C1 or D1 version.
  if (auto *CD = dyn_cast<CXXConstructorDecl>(DC))
    GD = GlobalDecl(CD, Ctor_Complete);
  else if (auto *DD = dyn_cast<CXXDestructorDecl>(DC))
    GD = GlobalDecl(DD, Dtor_Complete);
  else
    GD = GlobalDecl(cast<FunctionDecl>(DC));
  return GD;
}

void CXXNameMangler::mangleLocalName(GlobalDecl GD,
                                     const AbiTagList *AdditionalAbiTags) {
  const Decl *D = GD.getDecl();
  // <local-name> := Z <function encoding> E <entity name> [<discriminator>]
  //              := Z <function encoding> E s [<discriminator>]
  // <local-name> := Z <function encoding> E d [ <parameter number> ]
  //                 _ <entity name>
  // <discriminator> := _ <non-negative number>
  assert(isa<NamedDecl>(D) || isa<BlockDecl>(D));
  const RecordDecl *RD = GetLocalClassDecl(D);
  const DeclContext *DC = getEffectiveDeclContext(RD ? RD : D);

  Out << 'Z';

  {
    AbiTagState LocalAbiTags(AbiTags);

    if (const ObjCMethodDecl *MD = dyn_cast<ObjCMethodDecl>(DC))
      mangleObjCMethodName(MD);
    else if (const BlockDecl *BD = dyn_cast<BlockDecl>(DC))
      mangleBlockForPrefix(BD);
    else
      mangleFunctionEncoding(getParentOfLocalEntity(DC));

    // Implicit ABI tags (from namespace) are not available in the following
    // entity; reset to actually emitted tags, which are available.
    LocalAbiTags.setUsedAbiTags(LocalAbiTags.getEmittedAbiTags());
  }

  Out << 'E';

  // GCC 5.3.0 doesn't emit derived ABI tags for local names but that seems to
  // be a bug that is fixed in trunk.

  if (RD) {
    // The parameter number is omitted for the last parameter, 0 for the
    // second-to-last parameter, 1 for the third-to-last parameter, etc. The
    // <entity name> will of course contain a <closure-type-name>: Its
    // numbering will be local to the particular argument in which it appears
    // -- other default arguments do not affect its encoding.
    const CXXRecordDecl *CXXRD = dyn_cast<CXXRecordDecl>(RD);
    if (CXXRD && CXXRD->isLambda()) {
      if (const ParmVarDecl *Parm
              = dyn_cast_or_null<ParmVarDecl>(CXXRD->getLambdaContextDecl())) {
        if (const FunctionDecl *Func
              = dyn_cast<FunctionDecl>(Parm->getDeclContext())) {
          Out << 'd';
          unsigned Num = Func->getNumParams() - Parm->getFunctionScopeIndex();
          if (Num > 1)
            mangleNumber(Num - 2);
          Out << '_';
        }
      }
    }

    // Mangle the name relative to the closest enclosing function.
    // equality ok because RD derived from ND above
    if (D == RD)  {
      mangleUnqualifiedName(RD, AdditionalAbiTags);
    } else if (const BlockDecl *BD = dyn_cast<BlockDecl>(D)) {
      manglePrefix(getEffectiveDeclContext(BD), true /*NoFunction*/);
      assert(!AdditionalAbiTags && "Block cannot have additional abi tags");
      mangleUnqualifiedBlock(BD);
    } else {
      const NamedDecl *ND = cast<NamedDecl>(D);
      mangleNestedName(GD, getEffectiveDeclContext(ND), AdditionalAbiTags,
                       true /*NoFunction*/);
    }
  } else if (const BlockDecl *BD = dyn_cast<BlockDecl>(D)) {
    // Mangle a block in a default parameter; see above explanation for
    // lambdas.
    if (const ParmVarDecl *Parm
            = dyn_cast_or_null<ParmVarDecl>(BD->getBlockManglingContextDecl())) {
      if (const FunctionDecl *Func
            = dyn_cast<FunctionDecl>(Parm->getDeclContext())) {
        Out << 'd';
        unsigned Num = Func->getNumParams() - Parm->getFunctionScopeIndex();
        if (Num > 1)
          mangleNumber(Num - 2);
        Out << '_';
      }
    }

    assert(!AdditionalAbiTags && "Block cannot have additional abi tags");
    mangleUnqualifiedBlock(BD);
  } else {
    mangleUnqualifiedName(GD, AdditionalAbiTags);
  }

  if (const NamedDecl *ND = dyn_cast<NamedDecl>(RD ? RD : D)) {
    unsigned disc;
    if (Context.getNextDiscriminator(ND, disc)) {
      if (disc < 10)
        Out << '_' << disc;
      else
        Out << "__" << disc << '_';
    }
  }
}

void CXXNameMangler::mangleBlockForPrefix(const BlockDecl *Block) {
  if (GetLocalClassDecl(Block)) {
    mangleLocalName(Block, /* AdditionalAbiTags */ nullptr);
    return;
  }
  const DeclContext *DC = getEffectiveDeclContext(Block);
  if (isLocalContainerContext(DC)) {
    mangleLocalName(Block, /* AdditionalAbiTags */ nullptr);
    return;
  }
  manglePrefix(getEffectiveDeclContext(Block));
  mangleUnqualifiedBlock(Block);
}

void CXXNameMangler::mangleUnqualifiedBlock(const BlockDecl *Block) {
  if (Decl *Context = Block->getBlockManglingContextDecl()) {
    if ((isa<VarDecl>(Context) || isa<FieldDecl>(Context)) &&
        Context->getDeclContext()->isRecord()) {
      const auto *ND = cast<NamedDecl>(Context);
      if (ND->getIdentifier()) {
        mangleSourceNameWithAbiTags(ND);
        Out << 'M';
      }
    }
  }

  // If we have a block mangling number, use it.
  unsigned Number = Block->getBlockManglingNumber();
  // Otherwise, just make up a number. It doesn't matter what it is because
  // the symbol in question isn't externally visible.
  if (!Number)
    Number = Context.getBlockId(Block, false);
  else {
    // Stored mangling numbers are 1-based.
    --Number;
  }
  Out << "Ub";
  if (Number > 0)
    Out << Number - 1;
  Out << '_';
}

// <template-param-decl>
//   ::= Ty                              # template type parameter
//   ::= Tn <type>                       # template non-type parameter
//   ::= Tt <template-param-decl>* E     # template template parameter
//   ::= Tp <template-param-decl>        # template parameter pack
void CXXNameMangler::mangleTemplateParamDecl(const NamedDecl *Decl) {
  if (auto *Ty = dyn_cast<TemplateTypeParmDecl>(Decl)) {
    if (Ty->isParameterPack())
      Out << "Tp";
    Out << "Ty";
  } else if (auto *Tn = dyn_cast<NonTypeTemplateParmDecl>(Decl)) {
    if (Tn->isExpandedParameterPack()) {
      for (unsigned I = 0, N = Tn->getNumExpansionTypes(); I != N; ++I) {
        Out << "Tn";
        mangleType(Tn->getExpansionType(I));
      }
    } else {
      QualType T = Tn->getType();
      if (Tn->isParameterPack()) {
        Out << "Tp";
        if (auto *PackExpansion = T->getAs<PackExpansionType>())
          T = PackExpansion->getPattern();
      }
      Out << "Tn";
      mangleType(T);
    }
  } else if (auto *Tt = dyn_cast<TemplateTemplateParmDecl>(Decl)) {
    if (Tt->isExpandedParameterPack()) {
      for (unsigned I = 0, N = Tt->getNumExpansionTemplateParameters(); I != N;
           ++I) {
        Out << "Tt";
        for (auto *Param : *Tt->getExpansionTemplateParameters(I))
          mangleTemplateParamDecl(Param);
        Out << "E";
      }
    } else {
      if (Tt->isParameterPack())
        Out << "Tp";
      Out << "Tt";
      for (auto *Param : *Tt->getTemplateParameters())
        mangleTemplateParamDecl(Param);
      Out << "E";
    }
  }
}

// Handles the __builtin_unique_stable_name feature for lambdas.  Instead of the
// ordinal of the lambda in its mangling, this does line/column to uniquely and
// reliably identify the lambda.  Additionally, macro expansions are expressed
// as well to prevent macros causing duplicates.
static void mangleUniqueNameLambda(CXXNameMangler &Mangler, SourceManager &SM,
                                   raw_ostream &Out,
                                   const CXXRecordDecl *Lambda) {
  SourceLocation Loc = Lambda->getLocation();

  PresumedLoc PLoc = SM.getPresumedLoc(Loc);
  Mangler.mangleNumber(PLoc.getLine());
  Out << "_";
  Mangler.mangleNumber(PLoc.getColumn());

  while(Loc.isMacroID()) {
    SourceLocation SLToPrint = Loc;
    if (SM.isMacroArgExpansion(Loc))
      SLToPrint = SM.getImmediateExpansionRange(Loc).getBegin();

    PLoc = SM.getPresumedLoc(SM.getSpellingLoc(SLToPrint));
    Out << "m";
    Mangler.mangleNumber(PLoc.getLine());
    Out << "_";
    Mangler.mangleNumber(PLoc.getColumn());

    Loc = SM.getImmediateMacroCallerLoc(Loc);
    if (Loc.isFileID())
      Loc = SM.getImmediateMacroCallerLoc(SLToPrint);
  }
}

void CXXNameMangler::mangleLambda(const CXXRecordDecl *Lambda) {
  // If the context of a closure type is an initializer for a class member
  // (static or nonstatic), it is encoded in a qualified name with a final
  // <prefix> of the form:
  //
  //   <data-member-prefix> := <member source-name> M
  //
  // Technically, the data-member-prefix is part of the <prefix>. However,
  // since a closure type will always be mangled with a prefix, it's easier
  // to emit that last part of the prefix here.
  if (Decl *Context = Lambda->getLambdaContextDecl()) {
    if ((isa<VarDecl>(Context) || isa<FieldDecl>(Context)) &&
        !isa<ParmVarDecl>(Context)) {
      // FIXME: 'inline auto [a, b] = []{ return ... };' does not get a
      // reasonable mangling here.
      if (const IdentifierInfo *Name
            = cast<NamedDecl>(Context)->getIdentifier()) {
        mangleSourceName(Name);
        const TemplateArgumentList *TemplateArgs = nullptr;
        if (isTemplate(cast<NamedDecl>(Context), TemplateArgs))
          mangleTemplateArgs(*TemplateArgs);
        Out << 'M';
      }
    }
  }

  Out << "Ul";
  mangleLambdaSig(Lambda);
  Out << "E";

  if (Context.isUniqueNameMangler()) {
    mangleUniqueNameLambda(
        *this, Context.getASTContext().getSourceManager(), Out, Lambda);
    return;
  }

  // The number is omitted for the first closure type with a given
  // <lambda-sig> in a given context; it is n-2 for the nth closure type
  // (in lexical order) with that same <lambda-sig> and context.
  //
  // The AST keeps track of the number for us.
  unsigned Number = Lambda->getLambdaManglingNumber();
  assert(Number > 0 && "Lambda should be mangled as an unnamed class");
  if (Number > 1)
    mangleNumber(Number - 2);
  Out << '_';
}

void CXXNameMangler::mangleLambdaSig(const CXXRecordDecl *Lambda) {
  for (auto *D : Lambda->getLambdaExplicitTemplateParameters())
    mangleTemplateParamDecl(D);
  auto *Proto =
      Lambda->getLambdaTypeInfo()->getType()->castAs<FunctionProtoType>();
  mangleBareFunctionType(Proto, /*MangleReturnType=*/false,
                         Lambda->getLambdaStaticInvoker());
}

void CXXNameMangler::manglePrefix(NestedNameSpecifier *qualifier) {
  switch (qualifier->getKind()) {
  case NestedNameSpecifier::Global:
    // nothing
    return;

  case NestedNameSpecifier::Super:
    llvm_unreachable("Can't mangle __super specifier");

  case NestedNameSpecifier::Namespace:
    mangleName(qualifier->getAsNamespace());
    return;

  case NestedNameSpecifier::NamespaceAlias:
    mangleName(qualifier->getAsNamespaceAlias()->getNamespace());
    return;

  case NestedNameSpecifier::TypeSpec:
  case NestedNameSpecifier::TypeSpecWithTemplate:
    manglePrefix(QualType(qualifier->getAsType(), 0));
    return;

  case NestedNameSpecifier::Identifier:
    // Member expressions can have these without prefixes, but that
    // should end up in mangleUnresolvedPrefix instead.
    assert(qualifier->getPrefix());
    manglePrefix(qualifier->getPrefix());

    mangleSourceName(qualifier->getAsIdentifier());
    return;
  }

  llvm_unreachable("unexpected nested name specifier");
}

void CXXNameMangler::manglePrefix(const DeclContext *DC, bool NoFunction) {
  //  <prefix> ::= <prefix> <unqualified-name>
  //           ::= <template-prefix> <template-args>
  //           ::= <template-param>
  //           ::= # empty
  //           ::= <substitution>

  DC = IgnoreLinkageSpecDecls(DC);

  if (DC->isTranslationUnit())
    return;

  if (NoFunction && isLocalContainerContext(DC))
    return;

  assert(!isLocalContainerContext(DC));

  const NamedDecl *ND = cast<NamedDecl>(DC);
  if (mangleSubstitution(ND))
    return;

  // Check if we have a template.
  const TemplateArgumentList *TemplateArgs = nullptr;
  if (GlobalDecl TD = isTemplate(ND, TemplateArgs)) {
    mangleTemplatePrefix(TD);
    mangleTemplateArgs(*TemplateArgs);
  } else {
    manglePrefix(getEffectiveDeclContext(ND), NoFunction);
    mangleUnqualifiedName(ND, nullptr);
  }

  addSubstitution(ND);
}

void CXXNameMangler::mangleTemplatePrefix(TemplateName Template) {
  // <template-prefix> ::= <prefix> <template unqualified-name>
  //                   ::= <template-param>
  //                   ::= <substitution>
  if (TemplateDecl *TD = Template.getAsTemplateDecl())
    return mangleTemplatePrefix(TD);

  if (QualifiedTemplateName *Qualified = Template.getAsQualifiedTemplateName())
    manglePrefix(Qualified->getQualifier());

  if (OverloadedTemplateStorage *Overloaded
                                      = Template.getAsOverloadedTemplate()) {
    mangleUnqualifiedName(GlobalDecl(), (*Overloaded->begin())->getDeclName(),
                          UnknownArity, nullptr);
    return;
  }

  DependentTemplateName *Dependent = Template.getAsDependentTemplateName();
  assert(Dependent && "Unknown template name kind?");
  if (NestedNameSpecifier *Qualifier = Dependent->getQualifier())
    manglePrefix(Qualifier);
  mangleUnscopedTemplateName(Template, /* AdditionalAbiTags */ nullptr);
}

void CXXNameMangler::mangleTemplatePrefix(GlobalDecl GD,
                                          bool NoFunction) {
  const TemplateDecl *ND = cast<TemplateDecl>(GD.getDecl());
  // <template-prefix> ::= <prefix> <template unqualified-name>
  //                   ::= <template-param>
  //                   ::= <substitution>
  // <template-template-param> ::= <template-param>
  //                               <substitution>

  if (mangleSubstitution(ND))
    return;

  // <template-template-param> ::= <template-param>
  if (const auto *TTP = dyn_cast<TemplateTemplateParmDecl>(ND)) {
    mangleTemplateParameter(TTP->getDepth(), TTP->getIndex());
  } else {
    manglePrefix(getEffectiveDeclContext(ND), NoFunction);
    if (isa<BuiltinTemplateDecl>(ND) || isa<ConceptDecl>(ND))
      mangleUnqualifiedName(GD, nullptr);
    else
      mangleUnqualifiedName(GD.getWithDecl(ND->getTemplatedDecl()), nullptr);
  }

  addSubstitution(ND);
}

/// Mangles a template name under the production <type>.  Required for
/// template template arguments.
///   <type> ::= <class-enum-type>
///          ::= <template-param>
///          ::= <substitution>
void CXXNameMangler::mangleType(TemplateName TN) {
  if (mangleSubstitution(TN))
    return;

  TemplateDecl *TD = nullptr;

  switch (TN.getKind()) {
  case TemplateName::QualifiedTemplate:
    TD = TN.getAsQualifiedTemplateName()->getTemplateDecl();
    goto HaveDecl;

  case TemplateName::Template:
    TD = TN.getAsTemplateDecl();
    goto HaveDecl;

  HaveDecl:
    if (auto *TTP = dyn_cast<TemplateTemplateParmDecl>(TD))
      mangleTemplateParameter(TTP->getDepth(), TTP->getIndex());
    else
      mangleName(TD);
    break;

  case TemplateName::OverloadedTemplate:
  case TemplateName::AssumedTemplate:
    llvm_unreachable("can't mangle an overloaded template name as a <type>");

  case TemplateName::DependentTemplate: {
    const DependentTemplateName *Dependent = TN.getAsDependentTemplateName();
    assert(Dependent->isIdentifier());

    // <class-enum-type> ::= <name>
    // <name> ::= <nested-name>
    mangleUnresolvedPrefix(Dependent->getQualifier());
    mangleSourceName(Dependent->getIdentifier());
    break;
  }

  case TemplateName::SubstTemplateTemplateParm: {
    // Substituted template parameters are mangled as the substituted
    // template.  This will check for the substitution twice, which is
    // fine, but we have to return early so that we don't try to *add*
    // the substitution twice.
    SubstTemplateTemplateParmStorage *subst
      = TN.getAsSubstTemplateTemplateParm();
    mangleType(subst->getReplacement());
    return;
  }

  case TemplateName::SubstTemplateTemplateParmPack: {
    // FIXME: not clear how to mangle this!
    // template <template <class> class T...> class A {
    //   template <template <class> class U...> void foo(B<T,U> x...);
    // };
    Out << "_SUBSTPACK_";
    break;
  }
  }

  addSubstitution(TN);
}

bool CXXNameMangler::mangleUnresolvedTypeOrSimpleId(QualType Ty,
                                                    StringRef Prefix) {
  // Only certain other types are valid as prefixes;  enumerate them.
  switch (Ty->getTypeClass()) {
  case Type::Builtin:
  case Type::Complex:
  case Type::Adjusted:
  case Type::Decayed:
  case Type::Pointer:
  case Type::BlockPointer:
  case Type::LValueReference:
  case Type::RValueReference:
  case Type::MemberPointer:
  case Type::ConstantArray:
  case Type::IncompleteArray:
  case Type::VariableArray:
  case Type::DependentSizedArray:
  case Type::DependentAddressSpace:
  case Type::DependentVector:
  case Type::DependentSizedExtVector:
  case Type::Vector:
  case Type::ExtVector:
  case Type::ConstantMatrix:
  case Type::DependentSizedMatrix:
  case Type::FunctionProto:
  case Type::FunctionNoProto:
  case Type::Paren:
  case Type::Attributed:
  case Type::Auto:
  case Type::DeducedTemplateSpecialization:
  case Type::PackExpansion:
  case Type::CXXDependentVariadicReifier:
  case Type::ObjCObject:
  case Type::ObjCInterface:
  case Type::ObjCObjectPointer:
  case Type::ObjCTypeParam:
  case Type::Atomic:
  case Type::Pipe:
  case Type::MacroQualified:
  case Type::ExtInt:
  case Type::DependentExtInt:
    llvm_unreachable("type is illegal as a nested name specifier");

  case Type::SubstTemplateTypeParmPack:
    // FIXME: not clear how to mangle this!
    // template <class T...> class A {
    //   template <class U...> void foo(decltype(T::foo(U())) x...);
    // };
    Out << "_SUBSTPACK_";
    break;

  // <unresolved-type> ::= <template-param>
  //                   ::= <decltype>
  //                   ::= <template-template-param> <template-args>
  // (this last is not official yet)
  case Type::TypeOfExpr:
  case Type::TypeOf:
  case Type::Decltype:
  case Type::Reflected:
  case Type::TemplateTypeParm:
  case Type::UnaryTransform:
  case Type::SubstTemplateTypeParm:
  unresolvedType:
    // Some callers want a prefix before the mangled type.
    Out << Prefix;

    // This seems to do everything we want.  It's not really
    // sanctioned for a substituted template parameter, though.
    mangleType(Ty);

    // We never want to print 'E' directly after an unresolved-type,
    // so we return directly.
    return true;

  case Type::Typedef:
    mangleSourceNameWithAbiTags(cast<TypedefType>(Ty)->getDecl());
    break;

  case Type::UnresolvedUsing:
    mangleSourceNameWithAbiTags(
        cast<UnresolvedUsingType>(Ty)->getDecl());
    break;

  case Type::Enum:
  case Type::Record:
    mangleSourceNameWithAbiTags(cast<TagType>(Ty)->getDecl());
    break;

  case Type::TemplateSpecialization: {
    const TemplateSpecializationType *TST =
        cast<TemplateSpecializationType>(Ty);
    TemplateName TN = TST->getTemplateName();
    switch (TN.getKind()) {
    case TemplateName::Template:
    case TemplateName::QualifiedTemplate: {
      TemplateDecl *TD = TN.getAsTemplateDecl();

      // If the base is a template template parameter, this is an
      // unresolved type.
      assert(TD && "no template for template specialization type");
      if (isa<TemplateTemplateParmDecl>(TD))
        goto unresolvedType;

      mangleSourceNameWithAbiTags(TD);
      break;
    }

    case TemplateName::OverloadedTemplate:
    case TemplateName::AssumedTemplate:
    case TemplateName::DependentTemplate:
      llvm_unreachable("invalid base for a template specialization type");

    case TemplateName::SubstTemplateTemplateParm: {
      SubstTemplateTemplateParmStorage *subst =
          TN.getAsSubstTemplateTemplateParm();
      mangleExistingSubstitution(subst->getReplacement());
      break;
    }

    case TemplateName::SubstTemplateTemplateParmPack: {
      // FIXME: not clear how to mangle this!
      // template <template <class U> class T...> class A {
      //   template <class U...> void foo(decltype(T<U>::foo) x...);
      // };
      Out << "_SUBSTPACK_";
      break;
    }
    }

    mangleTemplateArgs(TST->getArgs(), TST->getNumArgs());
    break;
  }

  case Type::InjectedClassName:
    mangleSourceNameWithAbiTags(
        cast<InjectedClassNameType>(Ty)->getDecl());
    break;

  case Type::DependentName:
    mangleSourceName(cast<DependentNameType>(Ty)->getIdentifier());
    break;

  case Type::DependentTemplateSpecialization: {
    const DependentTemplateSpecializationType *DTST =
        cast<DependentTemplateSpecializationType>(Ty);
    mangleSourceName(DTST->getIdentifier());
    mangleTemplateArgs(DTST->getArgs(), DTST->getNumArgs());
    break;
  }

  case Type::Elaborated:
    return mangleUnresolvedTypeOrSimpleId(
        cast<ElaboratedType>(Ty)->getNamedType(), Prefix);
  }

  return false;
}

void CXXNameMangler::mangleOperatorName(DeclarationName Name, unsigned Arity) {
  switch (Name.getNameKind()) {
  case DeclarationName::CXXConstructorName:
  case DeclarationName::CXXDestructorName:
  case DeclarationName::CXXDeductionGuideName:
  case DeclarationName::CXXReflectedIdName:
  case DeclarationName::CXXUsingDirective:
  case DeclarationName::Identifier:
  case DeclarationName::ObjCMultiArgSelector:
  case DeclarationName::ObjCOneArgSelector:
  case DeclarationName::ObjCZeroArgSelector:
    llvm_unreachable("Not an operator name");

  case DeclarationName::CXXConversionFunctionName:
    // <operator-name> ::= cv <type>    # (cast)
    Out << "cv";
    mangleType(Name.getCXXNameType());
    break;

  case DeclarationName::CXXLiteralOperatorName:
    Out << "li";
    mangleSourceName(Name.getCXXLiteralIdentifier());
    return;

  case DeclarationName::CXXOperatorName:
    mangleOperatorName(Name.getCXXOverloadedOperator(), Arity);
    break;
  }
}

void
CXXNameMangler::mangleOperatorName(OverloadedOperatorKind OO, unsigned Arity) {
  switch (OO) {
  // <operator-name> ::= nw     # new
  case OO_New: Out << "nw"; break;
  //              ::= na        # new[]
  case OO_Array_New: Out << "na"; break;
  //              ::= dl        # delete
  case OO_Delete: Out << "dl"; break;
  //              ::= da        # delete[]
  case OO_Array_Delete: Out << "da"; break;
  //              ::= ps        # + (unary)
  //              ::= pl        # + (binary or unknown)
  case OO_Plus:
    Out << (Arity == 1? "ps" : "pl"); break;
  //              ::= ng        # - (unary)
  //              ::= mi        # - (binary or unknown)
  case OO_Minus:
    Out << (Arity == 1? "ng" : "mi"); break;
  //              ::= ad        # & (unary)
  //              ::= an        # & (binary or unknown)
  case OO_Amp:
    Out << (Arity == 1? "ad" : "an"); break;
  //              ::= de        # * (unary)
  //              ::= ml        # * (binary or unknown)
  case OO_Star:
    // Use binary when unknown.
    Out << (Arity == 1? "de" : "ml"); break;
  //              ::= co        # ~
  case OO_Tilde: Out << "co"; break;
  //              ::= dv        # /
  case OO_Slash: Out << "dv"; break;
  //              ::= rm        # %
  case OO_Percent: Out << "rm"; break;
  //              ::= or        # |
  case OO_Pipe: Out << "or"; break;
  //              ::= eo        # ^
  case OO_Caret: Out << "eo"; break;
  //              ::= aS        # =
  case OO_Equal: Out << "aS"; break;
  //              ::= pL        # +=
  case OO_PlusEqual: Out << "pL"; break;
  //              ::= mI        # -=
  case OO_MinusEqual: Out << "mI"; break;
  //              ::= mL        # *=
  case OO_StarEqual: Out << "mL"; break;
  //              ::= dV        # /=
  case OO_SlashEqual: Out << "dV"; break;
  //              ::= rM        # %=
  case OO_PercentEqual: Out << "rM"; break;
  //              ::= aN        # &=
  case OO_AmpEqual: Out << "aN"; break;
  //              ::= oR        # |=
  case OO_PipeEqual: Out << "oR"; break;
  //              ::= eO        # ^=
  case OO_CaretEqual: Out << "eO"; break;
  //              ::= ls        # <<
  case OO_LessLess: Out << "ls"; break;
  //              ::= rs        # >>
  case OO_GreaterGreater: Out << "rs"; break;
  //              ::= lS        # <<=
  case OO_LessLessEqual: Out << "lS"; break;
  //              ::= rS        # >>=
  case OO_GreaterGreaterEqual: Out << "rS"; break;
  //              ::= eq        # ==
  case OO_EqualEqual: Out << "eq"; break;
  //              ::= ne        # !=
  case OO_ExclaimEqual: Out << "ne"; break;
  //              ::= lt        # <
  case OO_Less: Out << "lt"; break;
  //              ::= gt        # >
  case OO_Greater: Out << "gt"; break;
  //              ::= le        # <=
  case OO_LessEqual: Out << "le"; break;
  //              ::= ge        # >=
  case OO_GreaterEqual: Out << "ge"; break;
  //              ::= nt        # !
  case OO_Exclaim: Out << "nt"; break;
  //              ::= aa        # &&
  case OO_AmpAmp: Out << "aa"; break;
  //              ::= oo        # ||
  case OO_PipePipe: Out << "oo"; break;
  //              ::= pp        # ++
  case OO_PlusPlus: Out << "pp"; break;
  //              ::= mm        # --
  case OO_MinusMinus: Out << "mm"; break;
  //              ::= cm        # ,
  case OO_Comma: Out << "cm"; break;
  //              ::= pm        # ->*
  case OO_ArrowStar: Out << "pm"; break;
  //              ::= pt        # ->
  case OO_Arrow: Out << "pt"; break;
  //              ::= cl        # ()
  case OO_Call: Out << "cl"; break;
  //              ::= ix        # []
  case OO_Subscript: Out << "ix"; break;

  //              ::= qu        # ?
  // The conditional operator can't be overloaded, but we still handle it when
  // mangling expressions.
  case OO_Conditional: Out << "qu"; break;
  // Proposal on cxx-abi-dev, 2015-10-21.
  //              ::= aw        # co_await
  case OO_Coawait: Out << "aw"; break;
  // Proposed in cxx-abi github issue 43.
  //              ::= ss        # <=>
  case OO_Spaceship: Out << "ss"; break;

  case OO_None:
  case NUM_OVERLOADED_OPERATORS:
    llvm_unreachable("Not an overloaded operator");
  }
}

void CXXNameMangler::mangleQualifiers(Qualifiers Quals, const DependentAddressSpaceType *DAST) {
  // Vendor qualifiers come first and if they are order-insensitive they must
  // be emitted in reversed alphabetical order, see Itanium ABI 5.1.5.

  // <type> ::= U <addrspace-expr>
  if (DAST) {
    Out << "U2ASI";
    mangleExpression(DAST->getAddrSpaceExpr());
    Out << "E";
  }

  // Address space qualifiers start with an ordinary letter.
  if (Quals.hasAddressSpace()) {
    // Address space extension:
    //
    //   <type> ::= U <target-addrspace>
    //   <type> ::= U <OpenCL-addrspace>
    //   <type> ::= U <CUDA-addrspace>

    SmallString<64> ASString;
    LangAS AS = Quals.getAddressSpace();

    if (Context.getASTContext().addressSpaceMapManglingFor(AS)) {
      //  <target-addrspace> ::= "AS" <address-space-number>
      unsigned TargetAS = Context.getASTContext().getTargetAddressSpace(AS);
      if (TargetAS != 0)
        ASString = "AS" + llvm::utostr(TargetAS);
    } else {
      switch (AS) {
      default: llvm_unreachable("Not a language specific address space");
      //  <OpenCL-addrspace> ::= "CL" [ "global" | "local" | "constant" |
      //                                "private"| "generic" ]
      case LangAS::opencl_global:   ASString = "CLglobal";   break;
      case LangAS::opencl_local:    ASString = "CLlocal";    break;
      case LangAS::opencl_constant: ASString = "CLconstant"; break;
      case LangAS::opencl_private:  ASString = "CLprivate";  break;
      case LangAS::opencl_generic:  ASString = "CLgeneric";  break;
      //  <CUDA-addrspace> ::= "CU" [ "device" | "constant" | "shared" ]
      case LangAS::cuda_device:     ASString = "CUdevice";   break;
      case LangAS::cuda_constant:   ASString = "CUconstant"; break;
      case LangAS::cuda_shared:     ASString = "CUshared";   break;
      //  <ptrsize-addrspace> ::= [ "ptr32_sptr" | "ptr32_uptr" | "ptr64" ]
      case LangAS::ptr32_sptr:
        ASString = "ptr32_sptr";
        break;
      case LangAS::ptr32_uptr:
        ASString = "ptr32_uptr";
        break;
      case LangAS::ptr64:
        ASString = "ptr64";
        break;
      }
    }
    if (!ASString.empty())
      mangleVendorQualifier(ASString);
  }

  // The ARC ownership qualifiers start with underscores.
  // Objective-C ARC Extension:
  //
  //   <type> ::= U "__strong"
  //   <type> ::= U "__weak"
  //   <type> ::= U "__autoreleasing"
  //
  // Note: we emit __weak first to preserve the order as
  // required by the Itanium ABI.
  if (Quals.getObjCLifetime() == Qualifiers::OCL_Weak)
    mangleVendorQualifier("__weak");

  // __unaligned (from -fms-extensions)
  if (Quals.hasUnaligned())
    mangleVendorQualifier("__unaligned");

  // Remaining ARC ownership qualifiers.
  switch (Quals.getObjCLifetime()) {
  case Qualifiers::OCL_None:
    break;

  case Qualifiers::OCL_Weak:
    // Do nothing as we already handled this case above.
    break;

  case Qualifiers::OCL_Strong:
    mangleVendorQualifier("__strong");
    break;

  case Qualifiers::OCL_Autoreleasing:
    mangleVendorQualifier("__autoreleasing");
    break;

  case Qualifiers::OCL_ExplicitNone:
    // The __unsafe_unretained qualifier is *not* mangled, so that
    // __unsafe_unretained types in ARC produce the same manglings as the
    // equivalent (but, naturally, unqualified) types in non-ARC, providing
    // better ABI compatibility.
    //
    // It's safe to do this because unqualified 'id' won't show up
    // in any type signatures that need to be mangled.
    break;
  }

  // <CV-qualifiers> ::= [r] [V] [K]    # restrict (C99), volatile, const
  if (Quals.hasRestrict())
    Out << 'r';
  if (Quals.hasVolatile())
    Out << 'V';
  if (Quals.hasConst())
    Out << 'K';
}

void CXXNameMangler::mangleVendorQualifier(StringRef name) {
  Out << 'U' << name.size() << name;
}

void CXXNameMangler::mangleRefQualifier(RefQualifierKind RefQualifier) {
  // <ref-qualifier> ::= R                # lvalue reference
  //                 ::= O                # rvalue-reference
  switch (RefQualifier) {
  case RQ_None:
    break;

  case RQ_LValue:
    Out << 'R';
    break;

  case RQ_RValue:
    Out << 'O';
    break;
  }
}

void CXXNameMangler::mangleObjCMethodName(const ObjCMethodDecl *MD) {
  Context.mangleObjCMethodName(MD, Out);
}

static bool isTypeSubstitutable(Qualifiers Quals, const Type *Ty,
                                ASTContext &Ctx) {
  if (Quals)
    return true;
  if (Ty->isSpecificBuiltinType(BuiltinType::ObjCSel))
    return true;
  if (Ty->isOpenCLSpecificType())
    return true;
  if (Ty->isBuiltinType())
    return false;
  // Through to Clang 6.0, we accidentally treated undeduced auto types as
  // substitution candidates.
  if (Ctx.getLangOpts().getClangABICompat() > LangOptions::ClangABI::Ver6 &&
      isa<AutoType>(Ty))
    return false;
  return true;
}

void CXXNameMangler::mangleType(QualType T) {
  // If our type is instantiation-dependent but not dependent, we mangle
  // it as it was written in the source, removing any top-level sugar.
  // Otherwise, use the canonical type.
  //
  // FIXME: This is an approximation of the instantiation-dependent name
  // mangling rules, since we should really be using the type as written and
  // augmented via semantic analysis (i.e., with implicit conversions and
  // default template arguments) for any instantiation-dependent type.
  // Unfortunately, that requires several changes to our AST:
  //   - Instantiation-dependent TemplateSpecializationTypes will need to be
  //     uniqued, so that we can handle substitutions properly
  //   - Default template arguments will need to be represented in the
  //     TemplateSpecializationType, since they need to be mangled even though
  //     they aren't written.
  //   - Conversions on non-type template arguments need to be expressed, since
  //     they can affect the mangling of sizeof/alignof.
  //
  // FIXME: This is wrong when mapping to the canonical type for a dependent
  // type discards instantiation-dependent portions of the type, such as for:
  //
  //   template<typename T, int N> void f(T (&)[sizeof(N)]);
  //   template<typename T> void f(T() throw(typename T::type)); (pre-C++17)
  //
  // It's also wrong in the opposite direction when instantiation-dependent,
  // canonically-equivalent types differ in some irrelevant portion of inner
  // type sugar. In such cases, we fail to form correct substitutions, eg:
  //
  //   template<int N> void f(A<sizeof(N)> *, A<sizeof(N)> (*));
  //
  // We should instead canonicalize the non-instantiation-dependent parts,
  // regardless of whether the type as a whole is dependent or instantiation
  // dependent.
  if (!T->isInstantiationDependentType() || T->isDependentType())
    T = T.getCanonicalType();
  else {
    // Desugar any types that are purely sugar.
    do {
      // Don't desugar through template specialization types that aren't
      // type aliases. We need to mangle the template arguments as written.
      if (const TemplateSpecializationType *TST
                                      = dyn_cast<TemplateSpecializationType>(T))
        if (!TST->isTypeAlias())
          break;

      QualType Desugared
        = T.getSingleStepDesugaredType(Context.getASTContext());
      if (Desugared == T)
        break;

      T = Desugared;
    } while (true);
  }
  SplitQualType split = T.split();
  Qualifiers quals = split.Quals;
  const Type *ty = split.Ty;

  bool isSubstitutable =
    isTypeSubstitutable(quals, ty, Context.getASTContext());
  if (isSubstitutable && mangleSubstitution(T))
    return;

  // If we're mangling a qualified array type, push the qualifiers to
  // the element type.
  if (quals && isa<ArrayType>(T)) {
    ty = Context.getASTContext().getAsArrayType(T);
    quals = Qualifiers();

    // Note that we don't update T: we want to add the
    // substitution at the original type.
  }

  if (quals || ty->isDependentAddressSpaceType()) {
    if (const DependentAddressSpaceType *DAST =
        dyn_cast<DependentAddressSpaceType>(ty)) {
      SplitQualType splitDAST = DAST->getPointeeType().split();
      mangleQualifiers(splitDAST.Quals, DAST);
      mangleType(QualType(splitDAST.Ty, 0));
    } else {
      mangleQualifiers(quals);

      // Recurse:  even if the qualified type isn't yet substitutable,
      // the unqualified type might be.
      mangleType(QualType(ty, 0));
    }
  } else {
    switch (ty->getTypeClass()) {
#define ABSTRACT_TYPE(CLASS, PARENT)
#define NON_CANONICAL_TYPE(CLASS, PARENT) \
    case Type::CLASS: \
      llvm_unreachable("can't mangle non-canonical type " #CLASS "Type"); \
      return;
#define META_TYPE(CLASS, PARENT) \
    case Type::CLASS: \
      llvm_unreachable("can't mangle meta type " #CLASS "Type"); \
      return;
#define TYPE(CLASS, PARENT) \
    case Type::CLASS: \
      mangleType(static_cast<const CLASS##Type*>(ty)); \
      break;
#include "clang/AST/TypeNodes.inc"
    }
  }

  // Add the substitution.
  if (isSubstitutable)
    addSubstitution(T);
}

void CXXNameMangler::mangleNameOrStandardSubstitution(const NamedDecl *ND) {
  if (!mangleStandardSubstitution(ND))
    mangleName(ND);
}

void CXXNameMangler::mangleType(const BuiltinType *T) {
  //  <type>         ::= <builtin-type>
  //  <builtin-type> ::= v  # void
  //                 ::= w  # wchar_t
  //                 ::= b  # bool
  //                 ::= c  # char
  //                 ::= a  # signed char
  //                 ::= h  # unsigned char
  //                 ::= s  # short
  //                 ::= t  # unsigned short
  //                 ::= i  # int
  //                 ::= j  # unsigned int
  //                 ::= l  # long
  //                 ::= m  # unsigned long
  //                 ::= x  # long long, __int64
  //                 ::= y  # unsigned long long, __int64
  //                 ::= n  # __int128
  //                 ::= o  # unsigned __int128
  //                 ::= f  # float
  //                 ::= d  # double
  //                 ::= e  # long double, __float80
  //                 ::= g  # __float128
  // UNSUPPORTED:    ::= Dd # IEEE 754r decimal floating point (64 bits)
  // UNSUPPORTED:    ::= De # IEEE 754r decimal floating point (128 bits)
  // UNSUPPORTED:    ::= Df # IEEE 754r decimal floating point (32 bits)
  //                 ::= Dh # IEEE 754r half-precision floating point (16 bits)
  //                 ::= DF <number> _ # ISO/IEC TS 18661 binary floating point type _FloatN (N bits);
  //                 ::= Di # char32_t
  //                 ::= Ds # char16_t
  //                 ::= Dn # std::nullptr_t (i.e., decltype(nullptr))
  //                 ::= Dm # std::meta::info (i.e., typename(reflexpr(void)))
  //                 ::= u <source-name>    # vendor extended type
  std::string type_name;
  switch (T->getKind()) {
  case BuiltinType::Void:
    Out << 'v';
    break;
  case BuiltinType::Bool:
    Out << 'b';
    break;
  case BuiltinType::Char_U:
  case BuiltinType::Char_S:
    Out << 'c';
    break;
  case BuiltinType::UChar:
    Out << 'h';
    break;
  case BuiltinType::UShort:
    Out << 't';
    break;
  case BuiltinType::UInt:
    Out << 'j';
    break;
  case BuiltinType::ULong:
    Out << 'm';
    break;
  case BuiltinType::ULongLong:
    Out << 'y';
    break;
  case BuiltinType::UInt128:
    Out << 'o';
    break;
  case BuiltinType::SChar:
    Out << 'a';
    break;
  case BuiltinType::WChar_S:
  case BuiltinType::WChar_U:
    Out << 'w';
    break;
  case BuiltinType::Char8:
    Out << "Du";
    break;
  case BuiltinType::Char16:
    Out << "Ds";
    break;
  case BuiltinType::Char32:
    Out << "Di";
    break;
  case BuiltinType::Short:
    Out << 's';
    break;
  case BuiltinType::Int:
    Out << 'i';
    break;
  case BuiltinType::Long:
    Out << 'l';
    break;
  case BuiltinType::LongLong:
    Out << 'x';
    break;
  case BuiltinType::Int128:
    Out << 'n';
    break;
  case BuiltinType::Float16:
    Out << "DF16_";
    break;
  case BuiltinType::ShortAccum:
  case BuiltinType::Accum:
  case BuiltinType::LongAccum:
  case BuiltinType::UShortAccum:
  case BuiltinType::UAccum:
  case BuiltinType::ULongAccum:
  case BuiltinType::ShortFract:
  case BuiltinType::Fract:
  case BuiltinType::LongFract:
  case BuiltinType::UShortFract:
  case BuiltinType::UFract:
  case BuiltinType::ULongFract:
  case BuiltinType::SatShortAccum:
  case BuiltinType::SatAccum:
  case BuiltinType::SatLongAccum:
  case BuiltinType::SatUShortAccum:
  case BuiltinType::SatUAccum:
  case BuiltinType::SatULongAccum:
  case BuiltinType::SatShortFract:
  case BuiltinType::SatFract:
  case BuiltinType::SatLongFract:
  case BuiltinType::SatUShortFract:
  case BuiltinType::SatUFract:
  case BuiltinType::SatULongFract:
    llvm_unreachable("Fixed point types are disabled for c++");
  case BuiltinType::Half:
    Out << "Dh";
    break;
  case BuiltinType::Float:
    Out << 'f';
    break;
  case BuiltinType::Double:
    Out << 'd';
    break;
  case BuiltinType::LongDouble: {
    const TargetInfo *TI = getASTContext().getLangOpts().OpenMP &&
                                   getASTContext().getLangOpts().OpenMPIsDevice
                               ? getASTContext().getAuxTargetInfo()
                               : &getASTContext().getTargetInfo();
    Out << TI->getLongDoubleMangling();
    break;
  }
  case BuiltinType::Float128: {
    const TargetInfo *TI = getASTContext().getLangOpts().OpenMP &&
                                   getASTContext().getLangOpts().OpenMPIsDevice
                               ? getASTContext().getAuxTargetInfo()
                               : &getASTContext().getTargetInfo();
    Out << TI->getFloat128Mangling();
    break;
  }
  case BuiltinType::BFloat16: {
    const TargetInfo *TI = &getASTContext().getTargetInfo();
    Out << TI->getBFloat16Mangling();
    break;
  }
  case BuiltinType::NullPtr:
    Out << "Dn";
    break;
  case BuiltinType::MetaInfo:
    Out << "Dm";
    break;

#define BUILTIN_TYPE(Id, SingletonId)
#define PLACEHOLDER_TYPE(Id, SingletonId) \
  case BuiltinType::Id:
#include "clang/AST/BuiltinTypes.def"
  case BuiltinType::Dependent:
    if (!NullOut)
      llvm_unreachable("mangling a placeholder type");
    break;
  case BuiltinType::ObjCId:
    Out << "11objc_object";
    break;
  case BuiltinType::ObjCClass:
    Out << "10objc_class";
    break;
  case BuiltinType::ObjCSel:
    Out << "13objc_selector";
    break;
#define IMAGE_TYPE(ImgType, Id, SingletonId, Access, Suffix) \
  case BuiltinType::Id: \
    type_name = "ocl_" #ImgType "_" #Suffix; \
    Out << type_name.size() << type_name; \
    break;
#include "clang/Basic/OpenCLImageTypes.def"
  case BuiltinType::OCLSampler:
    Out << "11ocl_sampler";
    break;
  case BuiltinType::OCLEvent:
    Out << "9ocl_event";
    break;
  case BuiltinType::OCLClkEvent:
    Out << "12ocl_clkevent";
    break;
  case BuiltinType::OCLQueue:
    Out << "9ocl_queue";
    break;
  case BuiltinType::OCLReserveID:
    Out << "13ocl_reserveid";
    break;
#define EXT_OPAQUE_TYPE(ExtType, Id, Ext) \
  case BuiltinType::Id: \
    type_name = "ocl_" #ExtType; \
    Out << type_name.size() << type_name; \
    break;
#include "clang/Basic/OpenCLExtensionTypes.def"
  // The SVE types are effectively target-specific.  The mangling scheme
  // is defined in the appendices to the Procedure Call Standard for the
  // Arm Architecture.
#define SVE_TYPE(Name, Id, SingletonId) \
  case BuiltinType::Id: \
    type_name = Name; \
    Out << 'u' << type_name.size() << type_name; \
    break;
#include "clang/Basic/AArch64SVEACLETypes.def"
  }
}

StringRef CXXNameMangler::getCallingConvQualifierName(CallingConv CC) {
  switch (CC) {
  case CC_C:
    return "";

  case CC_X86VectorCall:
  case CC_X86Pascal:
  case CC_X86RegCall:
  case CC_AAPCS:
  case CC_AAPCS_VFP:
  case CC_AArch64VectorCall:
  case CC_IntelOclBicc:
  case CC_SpirFunction:
  case CC_OpenCLKernel:
  case CC_PreserveMost:
  case CC_PreserveAll:
    // FIXME: we should be mangling all of the above.
    return "";

  case CC_X86ThisCall:
    // FIXME: To match mingw GCC, thiscall should only be mangled in when it is
    // used explicitly. At this point, we don't have that much information in
    // the AST, since clang tends to bake the convention into the canonical
    // function type. thiscall only rarely used explicitly, so don't mangle it
    // for now.
    return "";

  case CC_X86StdCall:
    return "stdcall";
  case CC_X86FastCall:
    return "fastcall";
  case CC_X86_64SysV:
    return "sysv_abi";
  case CC_Win64:
    return "ms_abi";
  case CC_Swift:
    return "swiftcall";
  }
  llvm_unreachable("bad calling convention");
}

void CXXNameMangler::mangleExtFunctionInfo(const FunctionType *T) {
  // Fast path.
  if (T->getExtInfo() == FunctionType::ExtInfo())
    return;

  // Vendor-specific qualifiers are emitted in reverse alphabetical order.
  // This will get more complicated in the future if we mangle other
  // things here; but for now, since we mangle ns_returns_retained as
  // a qualifier on the result type, we can get away with this:
  StringRef CCQualifier = getCallingConvQualifierName(T->getExtInfo().getCC());
  if (!CCQualifier.empty())
    mangleVendorQualifier(CCQualifier);

  // FIXME: regparm
  // FIXME: noreturn
}

void
CXXNameMangler::mangleExtParameterInfo(FunctionProtoType::ExtParameterInfo PI) {
  // Vendor-specific qualifiers are emitted in reverse alphabetical order.

  // Note that these are *not* substitution candidates.  Demanglers might
  // have trouble with this if the parameter type is fully substituted.

  switch (PI.getABI()) {
  case ParameterABI::Ordinary:
    break;

  // All of these start with "swift", so they come before "ns_consumed".
  case ParameterABI::SwiftContext:
  case ParameterABI::SwiftErrorResult:
  case ParameterABI::SwiftIndirectResult:
    mangleVendorQualifier(getParameterABISpelling(PI.getABI()));
    break;
  }

  if (PI.isConsumed())
    mangleVendorQualifier("ns_consumed");

  if (PI.isNoEscape())
    mangleVendorQualifier("noescape");
}

// <type>          ::= <function-type>
// <function-type> ::= [<CV-qualifiers>] F [Y]
//                      <bare-function-type> [<ref-qualifier>] E
void CXXNameMangler::mangleType(const FunctionProtoType *T) {
  mangleExtFunctionInfo(T);

  // Mangle CV-qualifiers, if present.  These are 'this' qualifiers,
  // e.g. "const" in "int (A::*)() const".
  mangleQualifiers(T->getMethodQuals());

  // Mangle instantiation-dependent exception-specification, if present,
  // per cxx-abi-dev proposal on 2016-10-11.
  if (T->hasInstantiationDependentExceptionSpec()) {
    if (isComputedNoexcept(T->getExceptionSpecType())) {
      Out << "DO";
      mangleExpression(T->getNoexceptExpr());
      Out << "E";
    } else {
      assert(T->getExceptionSpecType() == EST_Dynamic);
      Out << "Dw";
      for (auto ExceptTy : T->exceptions())
        mangleType(ExceptTy);
      Out << "E";
    }
  } else if (T->isNothrow()) {
    Out << "Do";
  }

  Out << 'F';

  // FIXME: We don't have enough information in the AST to produce the 'Y'
  // encoding for extern "C" function types.
  mangleBareFunctionType(T, /*MangleReturnType=*/true);

  // Mangle the ref-qualifier, if present.
  mangleRefQualifier(T->getRefQualifier());

  Out << 'E';
}

void CXXNameMangler::mangleType(const FunctionNoProtoType *T) {
  // Function types without prototypes can arise when mangling a function type
  // within an overloadable function in C. We mangle these as the absence of any
  // parameter types (not even an empty parameter list).
  Out << 'F';

  FunctionTypeDepthState saved = FunctionTypeDepth.push();

  FunctionTypeDepth.enterResultType();
  mangleType(T->getReturnType());
  FunctionTypeDepth.leaveResultType();

  FunctionTypeDepth.pop(saved);
  Out << 'E';
}

void CXXNameMangler::mangleBareFunctionType(const FunctionProtoType *Proto,
                                            bool MangleReturnType,
                                            const FunctionDecl *FD) {
  // Record that we're in a function type.  See mangleFunctionParam
  // for details on what we're trying to achieve here.
  FunctionTypeDepthState saved = FunctionTypeDepth.push();

  // <bare-function-type> ::= <signature type>+
  if (MangleReturnType) {
    FunctionTypeDepth.enterResultType();

    // Mangle ns_returns_retained as an order-sensitive qualifier here.
    if (Proto->getExtInfo().getProducesResult() && FD == nullptr)
      mangleVendorQualifier("ns_returns_retained");

    // Mangle the return type without any direct ARC ownership qualifiers.
    QualType ReturnTy = Proto->getReturnType();
    if (ReturnTy.getObjCLifetime()) {
      auto SplitReturnTy = ReturnTy.split();
      SplitReturnTy.Quals.removeObjCLifetime();
      ReturnTy = getASTContext().getQualifiedType(SplitReturnTy);
    }
    mangleType(ReturnTy);

    FunctionTypeDepth.leaveResultType();
  }

  if (Proto->getNumParams() == 0 && !Proto->isVariadic()) {
    //   <builtin-type> ::= v   # void
    Out << 'v';

    FunctionTypeDepth.pop(saved);
    return;
  }

  assert(!FD || FD->getNumParams() == Proto->getNumParams());
  for (unsigned I = 0, E = Proto->getNumParams(); I != E; ++I) {
    // Mangle extended parameter info as order-sensitive qualifiers here.
    if (Proto->hasExtParameterInfos() && FD == nullptr) {
      mangleExtParameterInfo(Proto->getExtParameterInfo(I));
    }

    // Mangle the type.
    QualType ParamTy = Proto->getParamType(I);
    mangleType(Context.getASTContext().getSignatureParameterType(ParamTy));

    if (FD) {
      if (auto *Attr = FD->getParamDecl(I)->getAttr<PassObjectSizeAttr>()) {
        // Attr can only take 1 character, so we can hardcode the length below.
        assert(Attr->getType() <= 9 && Attr->getType() >= 0);
        if (Attr->isDynamic())
          Out << "U25pass_dynamic_object_size" << Attr->getType();
        else
          Out << "U17pass_object_size" << Attr->getType();
      }
    }
  }

  FunctionTypeDepth.pop(saved);

  // <builtin-type>      ::= z  # ellipsis
  if (Proto->isVariadic())
    Out << 'z';
}

// <type>            ::= <class-enum-type>
// <class-enum-type> ::= <name>
void CXXNameMangler::mangleType(const UnresolvedUsingType *T) {
  mangleName(T->getDecl());
}

// <type>            ::= <class-enum-type>
// <class-enum-type> ::= <name>
void CXXNameMangler::mangleType(const EnumType *T) {
  mangleType(static_cast<const TagType*>(T));
}
void CXXNameMangler::mangleType(const RecordType *T) {
  mangleType(static_cast<const TagType*>(T));
}
void CXXNameMangler::mangleType(const TagType *T) {
  mangleName(T->getDecl());
}

// <type>       ::= <array-type>
// <array-type> ::= A <positive dimension number> _ <element type>
//              ::= A [<dimension expression>] _ <element type>
void CXXNameMangler::mangleType(const ConstantArrayType *T) {
  Out << 'A' << T->getSize() << '_';
  mangleType(T->getElementType());
}
void CXXNameMangler::mangleType(const VariableArrayType *T) {
  Out << 'A';
  // decayed vla types (size 0) will just be skipped.
  if (T->getSizeExpr())
    mangleExpression(T->getSizeExpr());
  Out << '_';
  mangleType(T->getElementType());
}
void CXXNameMangler::mangleType(const DependentSizedArrayType *T) {
  Out << 'A';
  mangleExpression(T->getSizeExpr());
  Out << '_';
  mangleType(T->getElementType());
}
void CXXNameMangler::mangleType(const IncompleteArrayType *T) {
  Out << "A_";
  mangleType(T->getElementType());
}

// <type>                   ::= <pointer-to-member-type>
// <pointer-to-member-type> ::= M <class type> <member type>
void CXXNameMangler::mangleType(const MemberPointerType *T) {
  Out << 'M';
  mangleType(QualType(T->getClass(), 0));
  QualType PointeeType = T->getPointeeType();
  if (const FunctionProtoType *FPT = dyn_cast<FunctionProtoType>(PointeeType)) {
    mangleType(FPT);

    // Itanium C++ ABI 5.1.8:
    //
    //   The type of a non-static member function is considered to be different,
    //   for the purposes of substitution, from the type of a namespace-scope or
    //   static member function whose type appears similar. The types of two
    //   non-static member functions are considered to be different, for the
    //   purposes of substitution, if the functions are members of different
    //   classes. In other words, for the purposes of substitution, the class of
    //   which the function is a member is considered part of the type of
    //   function.

    // Given that we already substitute member function pointers as a
    // whole, the net effect of this rule is just to unconditionally
    // suppress substitution on the function type in a member pointer.
    // We increment the SeqID here to emulate adding an entry to the
    // substitution table.
    ++SeqID;
  } else
    mangleType(PointeeType);
}

// <type>           ::= <template-param>
void CXXNameMangler::mangleType(const TemplateTypeParmType *T) {
  mangleTemplateParameter(T->getDepth(), T->getIndex());
}

// <type>           ::= <template-param>
void CXXNameMangler::mangleType(const SubstTemplateTypeParmPackType *T) {
  // FIXME: not clear how to mangle this!
  // template <class T...> class A {
  //   template <class U...> void foo(T(*)(U) x...);
  // };
  Out << "_SUBSTPACK_";
}

// <type> ::= P <type>   # pointer-to
void CXXNameMangler::mangleType(const PointerType *T) {
  Out << 'P';
  mangleType(T->getPointeeType());
}
void CXXNameMangler::mangleType(const ObjCObjectPointerType *T) {
  Out << 'P';
  mangleType(T->getPointeeType());
}

// <type> ::= R <type>   # reference-to
void CXXNameMangler::mangleType(const LValueReferenceType *T) {
  Out << 'R';
  mangleType(T->getPointeeType());
}

// <type> ::= O <type>   # rvalue reference-to (C++0x)
void CXXNameMangler::mangleType(const RValueReferenceType *T) {
  Out << 'O';
  mangleType(T->getPointeeType());
}

// <type> ::= C <type>   # complex pair (C 2000)
void CXXNameMangler::mangleType(const ComplexType *T) {
  Out << 'C';
  mangleType(T->getElementType());
}

// ARM's ABI for Neon vector types specifies that they should be mangled as
// if they are structs (to match ARM's initial implementation).  The
// vector type must be one of the special types predefined by ARM.
void CXXNameMangler::mangleNeonVectorType(const VectorType *T) {
  QualType EltType = T->getElementType();
  assert(EltType->isBuiltinType() && "Neon vector element not a BuiltinType");
  const char *EltName = nullptr;
  if (T->getVectorKind() == VectorType::NeonPolyVector) {
    switch (cast<BuiltinType>(EltType)->getKind()) {
    case BuiltinType::SChar:
    case BuiltinType::UChar:
      EltName = "poly8_t";
      break;
    case BuiltinType::Short:
    case BuiltinType::UShort:
      EltName = "poly16_t";
      break;
    case BuiltinType::LongLong:
    case BuiltinType::ULongLong:
      EltName = "poly64_t";
      break;
    default: llvm_unreachable("unexpected Neon polynomial vector element type");
    }
  } else {
    switch (cast<BuiltinType>(EltType)->getKind()) {
    case BuiltinType::SChar:     EltName = "int8_t"; break;
    case BuiltinType::UChar:     EltName = "uint8_t"; break;
    case BuiltinType::Short:     EltName = "int16_t"; break;
    case BuiltinType::UShort:    EltName = "uint16_t"; break;
    case BuiltinType::Int:       EltName = "int32_t"; break;
    case BuiltinType::UInt:      EltName = "uint32_t"; break;
    case BuiltinType::LongLong:  EltName = "int64_t"; break;
    case BuiltinType::ULongLong: EltName = "uint64_t"; break;
    case BuiltinType::Double:    EltName = "float64_t"; break;
    case BuiltinType::Float:     EltName = "float32_t"; break;
    case BuiltinType::Half:      EltName = "float16_t"; break;
    case BuiltinType::BFloat16:  EltName = "bfloat16_t"; break;
    default:
      llvm_unreachable("unexpected Neon vector element type");
    }
  }
  const char *BaseName = nullptr;
  unsigned BitSize = (T->getNumElements() *
                      getASTContext().getTypeSize(EltType));
  if (BitSize == 64)
    BaseName = "__simd64_";
  else {
    assert(BitSize == 128 && "Neon vector type not 64 or 128 bits");
    BaseName = "__simd128_";
  }
  Out << strlen(BaseName) + strlen(EltName);
  Out << BaseName << EltName;
}

void CXXNameMangler::mangleNeonVectorType(const DependentVectorType *T) {
  DiagnosticsEngine &Diags = Context.getDiags();
  unsigned DiagID = Diags.getCustomDiagID(
      DiagnosticsEngine::Error,
      "cannot mangle this dependent neon vector type yet");
  Diags.Report(T->getAttributeLoc(), DiagID);
}

static StringRef mangleAArch64VectorBase(const BuiltinType *EltType) {
  switch (EltType->getKind()) {
  case BuiltinType::SChar:
    return "Int8";
  case BuiltinType::Short:
    return "Int16";
  case BuiltinType::Int:
    return "Int32";
  case BuiltinType::Long:
  case BuiltinType::LongLong:
    return "Int64";
  case BuiltinType::UChar:
    return "Uint8";
  case BuiltinType::UShort:
    return "Uint16";
  case BuiltinType::UInt:
    return "Uint32";
  case BuiltinType::ULong:
  case BuiltinType::ULongLong:
    return "Uint64";
  case BuiltinType::Half:
    return "Float16";
  case BuiltinType::Float:
    return "Float32";
  case BuiltinType::Double:
    return "Float64";
  case BuiltinType::BFloat16:
    return "BFloat16";
  default:
    llvm_unreachable("Unexpected vector element base type");
  }
}

// AArch64's ABI for Neon vector types specifies that they should be mangled as
// the equivalent internal name. The vector type must be one of the special
// types predefined by ARM.
void CXXNameMangler::mangleAArch64NeonVectorType(const VectorType *T) {
  QualType EltType = T->getElementType();
  assert(EltType->isBuiltinType() && "Neon vector element not a BuiltinType");
  unsigned BitSize =
      (T->getNumElements() * getASTContext().getTypeSize(EltType));
  (void)BitSize; // Silence warning.

  assert((BitSize == 64 || BitSize == 128) &&
         "Neon vector type not 64 or 128 bits");

  StringRef EltName;
  if (T->getVectorKind() == VectorType::NeonPolyVector) {
    switch (cast<BuiltinType>(EltType)->getKind()) {
    case BuiltinType::UChar:
      EltName = "Poly8";
      break;
    case BuiltinType::UShort:
      EltName = "Poly16";
      break;
    case BuiltinType::ULong:
    case BuiltinType::ULongLong:
      EltName = "Poly64";
      break;
    default:
      llvm_unreachable("unexpected Neon polynomial vector element type");
    }
  } else
    EltName = mangleAArch64VectorBase(cast<BuiltinType>(EltType));

  std::string TypeName =
      ("__" + EltName + "x" + Twine(T->getNumElements()) + "_t").str();
  Out << TypeName.length() << TypeName;
}
void CXXNameMangler::mangleAArch64NeonVectorType(const DependentVectorType *T) {
  DiagnosticsEngine &Diags = Context.getDiags();
  unsigned DiagID = Diags.getCustomDiagID(
      DiagnosticsEngine::Error,
      "cannot mangle this dependent neon vector type yet");
  Diags.Report(T->getAttributeLoc(), DiagID);
}

// GNU extension: vector types
// <type>                  ::= <vector-type>
// <vector-type>           ::= Dv <positive dimension number> _
//                                    <extended element type>
//                         ::= Dv [<dimension expression>] _ <element type>
// <extended element type> ::= <element type>
//                         ::= p # AltiVec vector pixel
//                         ::= b # Altivec vector bool
void CXXNameMangler::mangleType(const VectorType *T) {
  if ((T->getVectorKind() == VectorType::NeonVector ||
       T->getVectorKind() == VectorType::NeonPolyVector)) {
    llvm::Triple Target = getASTContext().getTargetInfo().getTriple();
    llvm::Triple::ArchType Arch =
        getASTContext().getTargetInfo().getTriple().getArch();
    if ((Arch == llvm::Triple::aarch64 ||
         Arch == llvm::Triple::aarch64_be) && !Target.isOSDarwin())
      mangleAArch64NeonVectorType(T);
    else
      mangleNeonVectorType(T);
    return;
  }
  Out << "Dv" << T->getNumElements() << '_';
  if (T->getVectorKind() == VectorType::AltiVecPixel)
    Out << 'p';
  else if (T->getVectorKind() == VectorType::AltiVecBool)
    Out << 'b';
  else
    mangleType(T->getElementType());
}

void CXXNameMangler::mangleType(const DependentVectorType *T) {
  if ((T->getVectorKind() == VectorType::NeonVector ||
       T->getVectorKind() == VectorType::NeonPolyVector)) {
    llvm::Triple Target = getASTContext().getTargetInfo().getTriple();
    llvm::Triple::ArchType Arch =
        getASTContext().getTargetInfo().getTriple().getArch();
    if ((Arch == llvm::Triple::aarch64 || Arch == llvm::Triple::aarch64_be) &&
        !Target.isOSDarwin())
      mangleAArch64NeonVectorType(T);
    else
      mangleNeonVectorType(T);
    return;
  }

  Out << "Dv";
  mangleExpression(T->getSizeExpr());
  Out << '_';
  if (T->getVectorKind() == VectorType::AltiVecPixel)
    Out << 'p';
  else if (T->getVectorKind() == VectorType::AltiVecBool)
    Out << 'b';
  else
    mangleType(T->getElementType());
}

void CXXNameMangler::mangleType(const ExtVectorType *T) {
  mangleType(static_cast<const VectorType*>(T));
}
void CXXNameMangler::mangleType(const DependentSizedExtVectorType *T) {
  Out << "Dv";
  mangleExpression(T->getSizeExpr());
  Out << '_';
  mangleType(T->getElementType());
}

void CXXNameMangler::mangleType(const ConstantMatrixType *T) {
  // Mangle matrix types using a vendor extended type qualifier:
  // U<Len>matrix_type<Rows><Columns><element type>
  StringRef VendorQualifier = "matrix_type";
  Out << "U" << VendorQualifier.size() << VendorQualifier;
  auto &ASTCtx = getASTContext();
  unsigned BitWidth = ASTCtx.getTypeSize(ASTCtx.getSizeType());
  llvm::APSInt Rows(BitWidth);
  Rows = T->getNumRows();
  mangleIntegerLiteral(ASTCtx.getSizeType(), Rows);
  llvm::APSInt Columns(BitWidth);
  Columns = T->getNumColumns();
  mangleIntegerLiteral(ASTCtx.getSizeType(), Columns);
  mangleType(T->getElementType());
}

void CXXNameMangler::mangleType(const DependentSizedMatrixType *T) {
  // U<Len>matrix_type<row expr><column expr><element type>
  StringRef VendorQualifier = "matrix_type";
  Out << "U" << VendorQualifier.size() << VendorQualifier;
  mangleTemplateArg({T->getRowExpr(), TemplateArgument::Expression});
  mangleTemplateArg({T->getColumnExpr(), TemplateArgument::Expression});
  mangleType(T->getElementType());
}

void CXXNameMangler::mangleType(const DependentAddressSpaceType *T) {
  SplitQualType split = T->getPointeeType().split();
  mangleQualifiers(split.Quals, T);
  mangleType(QualType(split.Ty, 0));
}

void CXXNameMangler::mangleType(const PackExpansionType *T) {
  // <type>  ::= Dp <type>          # pack expansion (C++0x)
  Out << "Dp";
  mangleType(T->getPattern());
}

void CXXNameMangler::mangleType(const ObjCInterfaceType *T) {
  mangleSourceName(T->getDecl()->getIdentifier());
}

void CXXNameMangler::mangleType(const ObjCObjectType *T) {
  // Treat __kindof as a vendor extended type qualifier.
  if (T->isKindOfType())
    Out << "U8__kindof";

  if (!T->qual_empty()) {
    // Mangle protocol qualifiers.
    SmallString<64> QualStr;
    llvm::raw_svector_ostream QualOS(QualStr);
    QualOS << "objcproto";
    for (const auto *I : T->quals()) {
      StringRef name = I->getName();
      QualOS << name.size() << name;
    }
    Out << 'U' << QualStr.size() << QualStr;
  }

  mangleType(T->getBaseType());

  if (T->isSpecialized()) {
    // Mangle type arguments as I <type>+ E
    Out << 'I';
    for (auto typeArg : T->getTypeArgs())
      mangleType(typeArg);
    Out << 'E';
  }
}

void CXXNameMangler::mangleType(const BlockPointerType *T) {
  Out << "U13block_pointer";
  mangleType(T->getPointeeType());
}

void CXXNameMangler::mangleType(const InjectedClassNameType *T) {
  // Mangle injected class name types as if the user had written the
  // specialization out fully.  It may not actually be possible to see
  // this mangling, though.
  mangleType(T->getInjectedSpecializationType());
}

void CXXNameMangler::mangleType(const TemplateSpecializationType *T) {
  if (TemplateDecl *TD = T->getTemplateName().getAsTemplateDecl()) {
    mangleTemplateName(TD, T->getArgs(), T->getNumArgs());
  } else {
    if (mangleSubstitution(QualType(T, 0)))
      return;

    mangleTemplatePrefix(T->getTemplateName());

    // FIXME: GCC does not appear to mangle the template arguments when
    // the template in question is a dependent template name. Should we
    // emulate that badness?
    mangleTemplateArgs(T->getArgs(), T->getNumArgs());
    addSubstitution(QualType(T, 0));
  }
}

void CXXNameMangler::mangleType(const DependentNameType *T) {
  // Proposal by cxx-abi-dev, 2014-03-26
  // <class-enum-type> ::= <name>    # non-dependent or dependent type name or
  //                                 # dependent elaborated type specifier using
  //                                 # 'typename'
  //                   ::= Ts <name> # dependent elaborated type specifier using
  //                                 # 'struct' or 'class'
  //                   ::= Tu <name> # dependent elaborated type specifier using
  //                                 # 'union'
  //                   ::= Te <name> # dependent elaborated type specifier using
  //                                 # 'enum'
  switch (T->getKeyword()) {
    case ETK_None:
    case ETK_Typename:
      break;
    case ETK_Struct:
    case ETK_Class:
    case ETK_Interface:
      Out << "Ts";
      break;
    case ETK_Union:
      Out << "Tu";
      break;
    case ETK_Enum:
      Out << "Te";
      break;
  }
  // Typename types are always nested
  Out << 'N';
  manglePrefix(T->getQualifier());
  mangleSourceName(T->getIdentifier());
  Out << 'E';
}

void CXXNameMangler::mangleType(const DependentTemplateSpecializationType *T) {
  // Dependently-scoped template types are nested if they have a prefix.
  Out << 'N';

  // TODO: avoid making this TemplateName.
  TemplateName Prefix =
    getASTContext().getDependentTemplateName(T->getQualifier(),
                                             T->getIdentifier());
  mangleTemplatePrefix(Prefix);

  // FIXME: GCC does not appear to mangle the template arguments when
  // the template in question is a dependent template name. Should we
  // emulate that badness?
  mangleTemplateArgs(T->getArgs(), T->getNumArgs());
  Out << 'E';
}

void CXXNameMangler::mangleType(const TypeOfType *T) {
  // FIXME: this is pretty unsatisfactory, but there isn't an obvious
  // "extension with parameters" mangling.
  Out << "u6typeof";
}

void CXXNameMangler::mangleType(const TypeOfExprType *T) {
  // FIXME: this is pretty unsatisfactory, but there isn't an obvious
  // "extension with parameters" mangling.
  Out << "u6typeof";
}

void CXXNameMangler::mangleType(const DecltypeType *T) {
  Expr *E = T->getUnderlyingExpr();

  // type ::= Dt <expression> E  # decltype of an id-expression
  //                             #   or class member access
  //      ::= DT <expression> E  # decltype of an expression

  // This purports to be an exhaustive list of id-expressions and
  // class member accesses.  Note that we do not ignore parentheses;
  // parentheses change the semantics of decltype for these
  // expressions (and cause the mangler to use the other form).
  if (isa<DeclRefExpr>(E) ||
      isa<MemberExpr>(E) ||
      isa<UnresolvedLookupExpr>(E) ||
      isa<DependentScopeDeclRefExpr>(E) ||
      isa<CXXDependentScopeMemberExpr>(E) ||
      isa<UnresolvedMemberExpr>(E))
    Out << "Dt";
  else
    Out << "DT";
  mangleExpression(E);
  Out << 'E';
}

void CXXNameMangler::mangleType(const ReflectedType *T) {
  // <type> ::= RT <expression> E  # decltype of an expression
  Out << "RT";
  mangleExpression(T->getReflection());
  Out << 'E';
}

void CXXNameMangler::mangleType(const UnaryTransformType *T) {
  // If this is dependent, we need to record that. If not, we simply
  // mangle it as the underlying type since they are equivalent.
  if (T->isDependentType()) {
    Out << 'U';

    switch (T->getUTTKind()) {
      case UnaryTransformType::EnumUnderlyingType:
        Out << "3eut";
        break;
    }
  }

  mangleType(T->getBaseType());
}

void CXXNameMangler::mangleType(const AutoType *T) {
  assert(T->getDeducedType().isNull() &&
         "Deduced AutoType shouldn't be handled here!");
  assert(T->getKeyword() != AutoTypeKeyword::GNUAutoType &&
         "shouldn't need to mangle __auto_type!");
  // <builtin-type> ::= Da # auto
  //                ::= Dc # decltype(auto)
  Out << (T->isDecltypeAuto() ? "Dc" : "Da");
}

void CXXNameMangler::mangleType(const DeducedTemplateSpecializationType *T) {
  // FIXME: This is not the right mangling. We also need to include a scope
  // here in some cases.
  QualType D = T->getDeducedType();
  if (D.isNull())
    mangleUnscopedTemplateName(T->getTemplateName(), nullptr);
  else
    mangleType(D);
}

void CXXNameMangler::mangleType(const AtomicType *T) {
  // <type> ::= U <source-name> <type>  # vendor extended type qualifier
  // (Until there's a standardized mangling...)
  Out << "U7_Atomic";
  mangleType(T->getValueType());
}

void CXXNameMangler::mangleType(const PipeType *T) {
  // Pipe type mangling rules are described in SPIR 2.0 specification
  // A.1 Data types and A.3 Summary of changes
  // <type> ::= 8ocl_pipe
  Out << "8ocl_pipe";
}

void CXXNameMangler::mangleType(const ExtIntType *T) {
  Out << "U7_ExtInt";
  llvm::APSInt BW(32, true);
  BW = T->getNumBits();
  TemplateArgument TA(Context.getASTContext(), BW, getASTContext().IntTy);
  mangleTemplateArgs(&TA, 1);
  if (T->isUnsigned())
    Out << "j";
  else
    Out << "i";
}

void CXXNameMangler::mangleType(const DependentExtIntType *T) {
  Out << "U7_ExtInt";
  TemplateArgument TA(T->getNumBitsExpr(), TemplateArgument::Expression);
  mangleTemplateArgs(&TA, 1);
  if (T->isUnsigned())
    Out << "j";
  else
    Out << "i";
}

void CXXNameMangler::mangleIntegerLiteral(QualType T,
                                          const llvm::APSInt &Value) {
  //  <expr-primary> ::= L <type> <value number> E # integer literal
  Out << 'L';

  mangleType(T);
  if (T->isBooleanType()) {
    // Boolean values are encoded as 0/1.
    Out << (Value.getBoolValue() ? '1' : '0');
  } else {
    mangleNumber(Value);
  }
  Out << 'E';

}

void CXXNameMangler::mangleMemberExprBase(const Expr *Base, bool IsArrow) {
  // Ignore member expressions involving anonymous unions.
  while (const auto *RT = Base->getType()->getAs<RecordType>()) {
    if (!RT->getDecl()->isAnonymousStructOrUnion())
      break;
    const auto *ME = dyn_cast<MemberExpr>(Base);
    if (!ME)
      break;
    Base = ME->getBase();
    IsArrow = ME->isArrow();
  }

  if (Base->isImplicitCXXThis()) {
    // Note: GCC mangles member expressions to the implicit 'this' as
    // *this., whereas we represent them as this->. The Itanium C++ ABI
    // does not specify anything here, so we follow GCC.
    Out << "dtdefpT";
  } else {
    Out << (IsArrow ? "pt" : "dt");
    mangleExpression(Base);
  }
}

/// Mangles a member expression.
void CXXNameMangler::mangleMemberExpr(const Expr *base,
                                      bool isArrow,
                                      NestedNameSpecifier *qualifier,
                                      NamedDecl *firstQualifierLookup,
                                      DeclarationName member,
                                      const TemplateArgumentLoc *TemplateArgs,
                                      unsigned NumTemplateArgs,
                                      unsigned arity) {
  // <expression> ::= dt <expression> <unresolved-name>
  //              ::= pt <expression> <unresolved-name>
  if (base)
    mangleMemberExprBase(base, isArrow);
  mangleUnresolvedName(qualifier, member, TemplateArgs, NumTemplateArgs, arity);
}

/// Look at the callee of the given call expression and determine if
/// it's a parenthesized id-expression which would have triggered ADL
/// otherwise.
static bool isParenthesizedADLCallee(const CallExpr *call) {
  const Expr *callee = call->getCallee();
  const Expr *fn = callee->IgnoreParens();

  // Must be parenthesized.  IgnoreParens() skips __extension__ nodes,
  // too, but for those to appear in the callee, it would have to be
  // parenthesized.
  if (callee == fn) return false;

  // Must be an unresolved lookup.
  const UnresolvedLookupExpr *lookup = dyn_cast<UnresolvedLookupExpr>(fn);
  if (!lookup) return false;

  assert(!lookup->requiresADL());

  // Must be an unqualified lookup.
  if (lookup->getQualifier()) return false;

  // Must not have found a class member.  Note that if one is a class
  // member, they're all class members.
  if (lookup->getNumDecls() > 0 &&
      (*lookup->decls_begin())->isCXXClassMember())
    return false;

  // Otherwise, ADL would have been triggered.
  return true;
}

void CXXNameMangler::mangleCastExpression(const Expr *E, StringRef CastEncoding) {
  const ExplicitCastExpr *ECE = cast<ExplicitCastExpr>(E);
  Out << CastEncoding;
  mangleType(ECE->getType());
  mangleExpression(ECE->getSubExpr());
}

void CXXNameMangler::mangleInitListElements(const InitListExpr *InitList) {
  if (auto *Syntactic = InitList->getSyntacticForm())
    InitList = Syntactic;
  for (unsigned i = 0, e = InitList->getNumInits(); i != e; ++i)
    mangleExpression(InitList->getInit(i));
}

void CXXNameMangler::mangleDeclRefExpr(const NamedDecl *D) {
  switch (D->getKind()) {
  default:
    //  <expr-primary> ::= L <mangled-name> E # external name
    Out << 'L';
    mangle(D);
    Out << 'E';
    break;

  case Decl::ParmVar:
    mangleFunctionParam(cast<ParmVarDecl>(D));
    break;

  case Decl::EnumConstant: {
    const EnumConstantDecl *ED = cast<EnumConstantDecl>(D);
    mangleIntegerLiteral(ED->getType(), ED->getInitVal());
    break;
  }

  case Decl::NonTypeTemplateParm:
    const NonTypeTemplateParmDecl *PD = cast<NonTypeTemplateParmDecl>(D);
    mangleTemplateParameter(PD->getDepth(), PD->getIndex());
    break;
  }
}

void CXXNameMangler::mangleReflectionOp(const ReflectionOperand &Op) {
  switch (Op.getKind()) {
  case ReflectionOperand::Type: {
    Out << "Ty";
    mangleType(Op.getAsType());
    return;
  }
  case ReflectionOperand::Template: {
    mangleTemplatePrefix(Op.getAsTemplate());
    return;
  }
  case ReflectionOperand::Namespace: {
    Decl *D = Op.getAsNamespace().getNamespaceAsDecl();
    if (NamespaceDecl *NSD = dyn_cast<NamespaceDecl>(D)) {
      mangleName(NSD);
    } else {
      assert(isa<TranslationUnitDecl>(D));
      Out << "Tu";
    }
    return;
  }
  case ReflectionOperand::Declaration: {
    NamedDecl *ND = cast<NamedDecl>(Op.getAsDeclaration());
    mangleName(ND);
    return;
  }
  case ReflectionOperand::Invalid:
  case ReflectionOperand::Expression:
  case ReflectionOperand::BaseSpecifier: {
    Out << reinterpret_cast<std::uintmax_t>(Op.getOpaqueReflectionValue());
    return;
  }
  }

  llvm_unreachable("unhandled reflection kind");
}

void CXXNameMangler::mangleExpression(const Expr *E, unsigned Arity) {
  // <expression> ::= <unary operator-name> <expression>
  //              ::= <binary operator-name> <expression> <expression>
  //              ::= <trinary operator-name> <expression> <expression> <expression>
  //              ::= cv <type> expression           # conversion with one argument
  //              ::= cv <type> _ <expression>* E # conversion with a different number of arguments
  //              ::= dc <type> <expression>         # dynamic_cast<type> (expression)
  //              ::= sc <type> <expression>         # static_cast<type> (expression)
  //              ::= cc <type> <expression>         # const_cast<type> (expression)
  //              ::= rc <type> <expression>         # reinterpret_cast<type> (expression)
  //              ::= st <type>                      # sizeof (a type)
  //              ::= at <type>                      # alignof (a type)
  //              ::= <template-param>
  //              ::= <function-param>
  //              ::= sr <type> <unqualified-name>                   # dependent name
  //              ::= sr <type> <unqualified-name> <template-args>   # dependent template-id
  //              ::= ds <expression> <expression>                   # expr.*expr
  //              ::= sZ <template-param>                            # size of a parameter pack
  //              ::= sZ <function-param>    # size of a function parameter pack
  //              ::= <expr-primary>
  // <expr-primary> ::= L <type> <value number> E    # integer literal
  //                ::= L <type <value float> E      # floating literal
  //                ::= L <mangled-name> E           # external name
  //                ::= fpT                          # 'this' expression
  QualType ImplicitlyConvertedToType;

recurse:
  switch (E->getStmtClass()) {
  case Expr::NoStmtClass:
#define ABSTRACT_STMT(Type)
#define EXPR(Type, Base)
#define STMT(Type, Base) \
  case Expr::Type##Class:
#include "clang/AST/StmtNodes.inc"
    // fallthrough

  // These all can only appear in local or variable-initialization
  // contexts and so should never appear in a mangling.
  case Expr::AddrLabelExprClass:
  case Expr::DesignatedInitUpdateExprClass:
  case Expr::ImplicitValueInitExprClass:
  case Expr::ArrayInitLoopExprClass:
  case Expr::ArrayInitIndexExprClass:
  case Expr::NoInitExprClass:
  case Expr::ParenListExprClass:
  case Expr::LambdaExprClass:
  case Expr::MSPropertyRefExprClass:
  case Expr::MSPropertySubscriptExprClass:
  case Expr::TypoExprClass: // This should no longer exist in the AST by now.
  case Expr::RecoveryExprClass:
  case Expr::OMPArraySectionExprClass:
  case Expr::OMPArrayShapingExprClass:
  case Expr::OMPIteratorExprClass:
  case Expr::CXXInheritedCtorInitExprClass:
  case Expr::CXXIdExprExprClass:
  case Expr::CXXReflectedIdExprClass:
  case Expr::CXXValueOfExprClass:
  case Expr::CXXConcatenateExprClass:
  case Expr::CXXDependentVariadicReifierExprClass:
  case Expr::CXXCompilerErrorExprClass:
    llvm_unreachable("unexpected statement kind");

  case Expr::ConstantExprClass:
    E = cast<ConstantExpr>(E)->getSubExpr();
    goto recurse;

  // FIXME: invent manglings for all these.
  case Expr::BlockExprClass:
  case Expr::ChooseExprClass:
  case Expr::CompoundLiteralExprClass:
  case Expr::ExtVectorElementExprClass:
  case Expr::GenericSelectionExprClass:
  case Expr::ObjCEncodeExprClass:
  case Expr::ObjCIsaExprClass:
  case Expr::ObjCIvarRefExprClass:
  case Expr::ObjCMessageExprClass:
  case Expr::ObjCPropertyRefExprClass:
  case Expr::ObjCProtocolExprClass:
  case Expr::ObjCSelectorExprClass:
  case Expr::ObjCStringLiteralClass:
  case Expr::ObjCBoxedExprClass:
  case Expr::ObjCArrayLiteralClass:
  case Expr::ObjCDictionaryLiteralClass:
  case Expr::ObjCSubscriptRefExprClass:
  case Expr::ObjCIndirectCopyRestoreExprClass:
  case Expr::ObjCAvailabilityCheckExprClass:
  case Expr::OffsetOfExprClass:
  case Expr::PredefinedExprClass:
  case Expr::ShuffleVectorExprClass:
  case Expr::ConvertVectorExprClass:
  case Expr::StmtExprClass:
  case Expr::TypeTraitExprClass:
  case Expr::RequiresExprClass:
  case Expr::ArrayTypeTraitExprClass:
  case Expr::ExpressionTraitExprClass:
  case Expr::VAArgExprClass:
  case Expr::CUDAKernelCallExprClass:
  case Expr::AsTypeExprClass:
  case Expr::PseudoObjectExprClass:
  case Expr::AtomicExprClass:
  case Expr::SourceLocExprClass:
  case Expr::CXXInvalidReflectionExprClass:
  case Expr::CXXReflectionReadQueryExprClass:
  case Expr::CXXReflectPrintLiteralExprClass:
  case Expr::CXXReflectPrintReflectionExprClass:
  case Expr::CXXReflectDumpReflectionExprClass:
  case Expr::FixedPointLiteralClass:
  case Expr::BuiltinBitCastExprClass:
  {
    if (!NullOut) {
      // As bad as this diagnostic is, it's better than crashing.
      DiagnosticsEngine &Diags = Context.getDiags();
      unsigned DiagID = Diags.getCustomDiagID(DiagnosticsEngine::Error,
                                       "cannot yet mangle expression type %0");
      Diags.Report(E->getExprLoc(), DiagID)
        << E->getStmtClassName() << E->getSourceRange();
    }
    break;
  }

  case Expr::CXXReflectExprClass: {
    Out << "Re";

    const CXXReflectExpr *RE = cast<CXXReflectExpr>(E);
    const ReflectionOperand &Op = RE->getOperand();

    mangleReflectionOp(Op);
    break;
 }

  case Expr::CXXUuidofExprClass: {
    const CXXUuidofExpr *UE = cast<CXXUuidofExpr>(E);
    if (UE->isTypeOperand()) {
      QualType UuidT = UE->getTypeOperand(Context.getASTContext());
      Out << "u8__uuidoft";
      mangleType(UuidT);
    } else {
      Expr *UuidExp = UE->getExprOperand();
      Out << "u8__uuidofz";
      mangleExpression(UuidExp, Arity);
    }
    break;
  }

  // Even gcc-4.5 doesn't mangle this.
  case Expr::BinaryConditionalOperatorClass: {
    DiagnosticsEngine &Diags = Context.getDiags();
    unsigned DiagID =
      Diags.getCustomDiagID(DiagnosticsEngine::Error,
                "?: operator with omitted middle operand cannot be mangled");
    Diags.Report(E->getExprLoc(), DiagID)
      << E->getStmtClassName() << E->getSourceRange();
    break;
  }

  // These are used for internal purposes and cannot be meaningfully mangled.
  case Expr::OpaqueValueExprClass:
    llvm_unreachable("cannot mangle opaque value; mangling wrong thing?");

  case Expr::InitListExprClass: {
    Out << "il";
    mangleInitListElements(cast<InitListExpr>(E));
    Out << "E";
    break;
  }

  case Expr::DesignatedInitExprClass: {
    auto *DIE = cast<DesignatedInitExpr>(E);
    for (const auto &Designator : DIE->designators()) {
      if (Designator.isFieldDesignator()) {
        Out << "di";
        mangleSourceName(Designator.getFieldName());
      } else if (Designator.isArrayDesignator()) {
        Out << "dx";
        mangleExpression(DIE->getArrayIndex(Designator));
      } else {
        assert(Designator.isArrayRangeDesignator() &&
               "unknown designator kind");
        Out << "dX";
        mangleExpression(DIE->getArrayRangeStart(Designator));
        mangleExpression(DIE->getArrayRangeEnd(Designator));
      }
    }
    mangleExpression(DIE->getInit());
    break;
  }

  case Expr::CXXDefaultArgExprClass:
    mangleExpression(cast<CXXDefaultArgExpr>(E)->getExpr(), Arity);
    break;

  case Expr::CXXDefaultInitExprClass:
    mangleExpression(cast<CXXDefaultInitExpr>(E)->getExpr(), Arity);
    break;

  case Expr::CXXStdInitializerListExprClass:
    mangleExpression(cast<CXXStdInitializerListExpr>(E)->getSubExpr(), Arity);
    break;

  case Expr::SubstNonTypeTemplateParmExprClass:
    mangleExpression(cast<SubstNonTypeTemplateParmExpr>(E)->getReplacement(),
                     Arity);
    break;

  case Expr::UserDefinedLiteralClass:
    // We follow g++'s approach of mangling a UDL as a call to the literal
    // operator.
  case Expr::CXXMemberCallExprClass: // fallthrough
  case Expr::CallExprClass: {
    const CallExpr *CE = cast<CallExpr>(E);

    // <expression> ::= cp <simple-id> <expression>* E
    // We use this mangling only when the call would use ADL except
    // for being parenthesized.  Per discussion with David
    // Vandervoorde, 2011.04.25.
    if (isParenthesizedADLCallee(CE)) {
      Out << "cp";
      // The callee here is a parenthesized UnresolvedLookupExpr with
      // no qualifier and should always get mangled as a <simple-id>
      // anyway.

    // <expression> ::= cl <expression>* E
    } else {
      Out << "cl";
    }

    unsigned CallArity = CE->getNumArgs();
    for (const Expr *Arg : CE->arguments())
      if (isa<PackExpansionExpr>(Arg))
        CallArity = UnknownArity;

    mangleExpression(CE->getCallee(), CallArity);
    for (const Expr *Arg : CE->arguments())
      mangleExpression(Arg);
    Out << 'E';
    break;
  }

  case Expr::CXXNewExprClass: {
    const CXXNewExpr *New = cast<CXXNewExpr>(E);
    if (New->isGlobalNew()) Out << "gs";
    Out << (New->isArray() ? "na" : "nw");
    for (CXXNewExpr::const_arg_iterator I = New->placement_arg_begin(),
           E = New->placement_arg_end(); I != E; ++I)
      mangleExpression(*I);
    Out << '_';
    mangleType(New->getAllocatedType());
    if (New->hasInitializer()) {
      if (New->getInitializationStyle() == CXXNewExpr::ListInit)
        Out << "il";
      else
        Out << "pi";
      const Expr *Init = New->getInitializer();
      if (const CXXConstructExpr *CCE = dyn_cast<CXXConstructExpr>(Init)) {
        // Directly inline the initializers.
        for (CXXConstructExpr::const_arg_iterator I = CCE->arg_begin(),
                                                  E = CCE->arg_end();
             I != E; ++I)
          mangleExpression(*I);
      } else if (const ParenListExpr *PLE = dyn_cast<ParenListExpr>(Init)) {
        for (unsigned i = 0, e = PLE->getNumExprs(); i != e; ++i)
          mangleExpression(PLE->getExpr(i));
      } else if (New->getInitializationStyle() == CXXNewExpr::ListInit &&
                 isa<InitListExpr>(Init)) {
        // Only take InitListExprs apart for list-initialization.
        mangleInitListElements(cast<InitListExpr>(Init));
      } else
        mangleExpression(Init);
    }
    Out << 'E';
    break;
  }

  case Expr::CXXPseudoDestructorExprClass: {
    const auto *PDE = cast<CXXPseudoDestructorExpr>(E);
    if (const Expr *Base = PDE->getBase())
      mangleMemberExprBase(Base, PDE->isArrow());
    NestedNameSpecifier *Qualifier = PDE->getQualifier();
    if (TypeSourceInfo *ScopeInfo = PDE->getScopeTypeInfo()) {
      if (Qualifier) {
        mangleUnresolvedPrefix(Qualifier,
                               /*recursive=*/true);
        mangleUnresolvedTypeOrSimpleId(ScopeInfo->getType());
        Out << 'E';
      } else {
        Out << "sr";
        if (!mangleUnresolvedTypeOrSimpleId(ScopeInfo->getType()))
          Out << 'E';
      }
    } else if (Qualifier) {
      mangleUnresolvedPrefix(Qualifier);
    }
    // <base-unresolved-name> ::= dn <destructor-name>
    Out << "dn";
    QualType DestroyedType = PDE->getDestroyedType();
    mangleUnresolvedTypeOrSimpleId(DestroyedType);
    break;
  }

  case Expr::MemberExprClass: {
    const MemberExpr *ME = cast<MemberExpr>(E);
    mangleMemberExpr(ME->getBase(), ME->isArrow(),
                     ME->getQualifier(), nullptr,
                     ME->getMemberDecl()->getDeclName(),
                     ME->getTemplateArgs(), ME->getNumTemplateArgs(),
                     Arity);
    break;
  }

  case Expr::UnresolvedMemberExprClass: {
    const UnresolvedMemberExpr *ME = cast<UnresolvedMemberExpr>(E);
    mangleMemberExpr(ME->isImplicitAccess() ? nullptr : ME->getBase(),
                     ME->isArrow(), ME->getQualifier(), nullptr,
                     ME->getMemberName(),
                     ME->getTemplateArgs(), ME->getNumTemplateArgs(),
                     Arity);
    break;
  }

  case Expr::CXXDependentScopeMemberExprClass: {
    const CXXDependentScopeMemberExpr *ME
      = cast<CXXDependentScopeMemberExpr>(E);
    mangleMemberExpr(ME->isImplicitAccess() ? nullptr : ME->getBase(),
                     ME->isArrow(), ME->getQualifier(),
                     ME->getFirstQualifierFoundInScope(),
                     ME->getMember(),
                     ME->getTemplateArgs(), ME->getNumTemplateArgs(),
                     Arity);
    break;
  }

  case Expr::UnresolvedLookupExprClass: {
    const UnresolvedLookupExpr *ULE = cast<UnresolvedLookupExpr>(E);
    mangleUnresolvedName(ULE->getQualifier(), ULE->getName(),
                         ULE->getTemplateArgs(), ULE->getNumTemplateArgs(),
                         Arity);
    break;
  }

  case Expr::CXXUnresolvedConstructExprClass: {
    const CXXUnresolvedConstructExpr *CE = cast<CXXUnresolvedConstructExpr>(E);
    unsigned N = CE->arg_size();

    if (CE->isListInitialization()) {
      assert(N == 1 && "unexpected form for list initialization");
      auto *IL = cast<InitListExpr>(CE->getArg(0));
      Out << "tl";
      mangleType(CE->getType());
      mangleInitListElements(IL);
      Out << "E";
      return;
    }

    Out << "cv";
    mangleType(CE->getType());
    if (N != 1) Out << '_';
    for (unsigned I = 0; I != N; ++I) mangleExpression(CE->getArg(I));
    if (N != 1) Out << 'E';
    break;
  }

  case Expr::CXXConstructExprClass: {
    const auto *CE = cast<CXXConstructExpr>(E);
    if (!CE->isListInitialization() || CE->isStdInitListInitialization()) {
      assert(
          CE->getNumArgs() >= 1 &&
          (CE->getNumArgs() == 1 || isa<CXXDefaultArgExpr>(CE->getArg(1))) &&
          "implicit CXXConstructExpr must have one argument");
      return mangleExpression(cast<CXXConstructExpr>(E)->getArg(0));
    }
    Out << "il";
    for (auto *E : CE->arguments())
      mangleExpression(E);
    Out << "E";
    break;
  }

  case Expr::CXXTemporaryObjectExprClass: {
    const auto *CE = cast<CXXTemporaryObjectExpr>(E);
    unsigned N = CE->getNumArgs();
    bool List = CE->isListInitialization();

    if (List)
      Out << "tl";
    else
      Out << "cv";
    mangleType(CE->getType());
    if (!List && N != 1)
      Out << '_';
    if (CE->isStdInitListInitialization()) {
      // We implicitly created a std::initializer_list<T> for the first argument
      // of a constructor of type U in an expression of the form U{a, b, c}.
      // Strip all the semantic gunk off the initializer list.
      auto *SILE =
          cast<CXXStdInitializerListExpr>(CE->getArg(0)->IgnoreImplicit());
      auto *ILE = cast<InitListExpr>(SILE->getSubExpr()->IgnoreImplicit());
      mangleInitListElements(ILE);
    } else {
      for (auto *E : CE->arguments())
        mangleExpression(E);
    }
    if (List || N != 1)
      Out << 'E';
    break;
  }

  case Expr::CXXScalarValueInitExprClass:
    Out << "cv";
    mangleType(E->getType());
    Out << "_E";
    break;

  case Expr::CXXNoexceptExprClass:
    Out << "nx";
    mangleExpression(cast<CXXNoexceptExpr>(E)->getOperand());
    break;

  case Expr::UnaryExprOrTypeTraitExprClass: {
    const UnaryExprOrTypeTraitExpr *SAE = cast<UnaryExprOrTypeTraitExpr>(E);

    if (!SAE->isInstantiationDependent()) {
      // Itanium C++ ABI:
      //   If the operand of a sizeof or alignof operator is not
      //   instantiation-dependent it is encoded as an integer literal
      //   reflecting the result of the operator.
      //
      //   If the result of the operator is implicitly converted to a known
      //   integer type, that type is used for the literal; otherwise, the type
      //   of std::size_t or std::ptrdiff_t is used.
      QualType T = (ImplicitlyConvertedToType.isNull() ||
                    !ImplicitlyConvertedToType->isIntegerType())? SAE->getType()
                                                    : ImplicitlyConvertedToType;
      Expr::EvalContext EvalCtx(Context.getASTContext(), nullptr);
      llvm::APSInt V = SAE->EvaluateKnownConstInt(EvalCtx);
      mangleIntegerLiteral(T, V);
      break;
    }

    switch(SAE->getKind()) {
    case UETT_SizeOf:
      Out << 's';
      break;
    case UETT_PreferredAlignOf:
    case UETT_AlignOf:
      Out << 'a';
      break;
    case UETT_VecStep: {
      DiagnosticsEngine &Diags = Context.getDiags();
      unsigned DiagID = Diags.getCustomDiagID(DiagnosticsEngine::Error,
                                     "cannot yet mangle vec_step expression");
      Diags.Report(DiagID);
      return;
    }
    case UETT_OpenMPRequiredSimdAlign: {
      DiagnosticsEngine &Diags = Context.getDiags();
      unsigned DiagID = Diags.getCustomDiagID(
          DiagnosticsEngine::Error,
          "cannot yet mangle __builtin_omp_required_simd_align expression");
      Diags.Report(DiagID);
      return;
    }
    }
    if (SAE->isArgumentType()) {
      Out << 't';
      mangleType(SAE->getArgumentType());
    } else {
      Out << 'z';
      mangleExpression(SAE->getArgumentExpr());
    }
    break;
  }

  case Expr::CXXThrowExprClass: {
    const CXXThrowExpr *TE = cast<CXXThrowExpr>(E);
    //  <expression> ::= tw <expression>  # throw expression
    //               ::= tr               # rethrow
    if (TE->getSubExpr()) {
      Out << "tw";
      mangleExpression(TE->getSubExpr());
    } else {
      Out << "tr";
    }
    break;
  }

  case Expr::CXXTypeidExprClass: {
    const CXXTypeidExpr *TIE = cast<CXXTypeidExpr>(E);
    //  <expression> ::= ti <type>        # typeid (type)
    //               ::= te <expression>  # typeid (expression)
    if (TIE->isTypeOperand()) {
      Out << "ti";
      mangleType(TIE->getTypeOperand(Context.getASTContext()));
    } else {
      Out << "te";
      mangleExpression(TIE->getExprOperand());
    }
    break;
  }

  case Expr::CXXDeleteExprClass: {
    const CXXDeleteExpr *DE = cast<CXXDeleteExpr>(E);
    //  <expression> ::= [gs] dl <expression>  # [::] delete expr
    //               ::= [gs] da <expression>  # [::] delete [] expr
    if (DE->isGlobalDelete()) Out << "gs";
    Out << (DE->isArrayForm() ? "da" : "dl");
    mangleExpression(DE->getArgument());
    break;
  }

  case Expr::UnaryOperatorClass: {
    const UnaryOperator *UO = cast<UnaryOperator>(E);
    mangleOperatorName(UnaryOperator::getOverloadedOperator(UO->getOpcode()),
                       /*Arity=*/1);
    mangleExpression(UO->getSubExpr());
    break;
  }

  case Expr::ArraySubscriptExprClass: {
    const ArraySubscriptExpr *AE = cast<ArraySubscriptExpr>(E);

    // Array subscript is treated as a syntactically weird form of
    // binary operator.
    Out << "ix";
    mangleExpression(AE->getLHS());
    mangleExpression(AE->getRHS());
    break;
  }

<<<<<<< HEAD
  case Expr::CXXSelectMemberExprClass:
  case Expr::CXXSelectPackExprClass: {
    const CXXSelectionExpr *SME = cast<CXXSelectMemberExpr>(E);

    // Treated as a binary operator, see: ArraySubscriptExpr
    Out << "ix";
    mangleExpression(SME->getBase());
    mangleExpression(SME->getSelector());
=======
  case Expr::MatrixSubscriptExprClass: {
    const MatrixSubscriptExpr *ME = cast<MatrixSubscriptExpr>(E);
    Out << "ixix";
    mangleExpression(ME->getBase());
    mangleExpression(ME->getRowIdx());
    mangleExpression(ME->getColumnIdx());
>>>>>>> fda5192d
    break;
  }

  case Expr::CompoundAssignOperatorClass: // fallthrough
  case Expr::BinaryOperatorClass: {
    const BinaryOperator *BO = cast<BinaryOperator>(E);
    if (BO->getOpcode() == BO_PtrMemD)
      Out << "ds";
    else
      mangleOperatorName(BinaryOperator::getOverloadedOperator(BO->getOpcode()),
                         /*Arity=*/2);
    mangleExpression(BO->getLHS());
    mangleExpression(BO->getRHS());
    break;
  }

  case Expr::CXXRewrittenBinaryOperatorClass: {
    // The mangled form represents the original syntax.
    CXXRewrittenBinaryOperator::DecomposedForm Decomposed =
        cast<CXXRewrittenBinaryOperator>(E)->getDecomposedForm();
    mangleOperatorName(BinaryOperator::getOverloadedOperator(Decomposed.Opcode),
                       /*Arity=*/2);
    mangleExpression(Decomposed.LHS);
    mangleExpression(Decomposed.RHS);
    break;
  }

  case Expr::ConditionalOperatorClass: {
    const ConditionalOperator *CO = cast<ConditionalOperator>(E);
    mangleOperatorName(OO_Conditional, /*Arity=*/3);
    mangleExpression(CO->getCond());
    mangleExpression(CO->getLHS(), Arity);
    mangleExpression(CO->getRHS(), Arity);
    break;
  }

  case Expr::ImplicitCastExprClass: {
    ImplicitlyConvertedToType = E->getType();
    E = cast<ImplicitCastExpr>(E)->getSubExpr();
    goto recurse;
  }

  case Expr::ObjCBridgedCastExprClass: {
    // Mangle ownership casts as a vendor extended operator __bridge,
    // __bridge_transfer, or __bridge_retain.
    StringRef Kind = cast<ObjCBridgedCastExpr>(E)->getBridgeKindName();
    Out << "v1U" << Kind.size() << Kind;
  }
  // Fall through to mangle the cast itself.
  LLVM_FALLTHROUGH;

  case Expr::CStyleCastExprClass:
    mangleCastExpression(E, "cv");
    break;

  case Expr::CXXFunctionalCastExprClass: {
    auto *Sub = cast<ExplicitCastExpr>(E)->getSubExpr()->IgnoreImplicit();
    // FIXME: Add isImplicit to CXXConstructExpr.
    if (auto *CCE = dyn_cast<CXXConstructExpr>(Sub))
      if (CCE->getParenOrBraceRange().isInvalid())
        Sub = CCE->getArg(0)->IgnoreImplicit();
    if (auto *StdInitList = dyn_cast<CXXStdInitializerListExpr>(Sub))
      Sub = StdInitList->getSubExpr()->IgnoreImplicit();
    if (auto *IL = dyn_cast<InitListExpr>(Sub)) {
      Out << "tl";
      mangleType(E->getType());
      mangleInitListElements(IL);
      Out << "E";
    } else {
      mangleCastExpression(E, "cv");
    }
    break;
  }

  case Expr::CXXStaticCastExprClass:
    mangleCastExpression(E, "sc");
    break;
  case Expr::CXXDynamicCastExprClass:
    mangleCastExpression(E, "dc");
    break;
  case Expr::CXXReinterpretCastExprClass:
    mangleCastExpression(E, "rc");
    break;
  case Expr::CXXConstCastExprClass:
    mangleCastExpression(E, "cc");
    break;
  case Expr::CXXAddrspaceCastExprClass:
    mangleCastExpression(E, "ac");
    break;

  case Expr::CXXOperatorCallExprClass: {
    const CXXOperatorCallExpr *CE = cast<CXXOperatorCallExpr>(E);
    unsigned NumArgs = CE->getNumArgs();
    // A CXXOperatorCallExpr for OO_Arrow models only semantics, not syntax
    // (the enclosing MemberExpr covers the syntactic portion).
    if (CE->getOperator() != OO_Arrow)
      mangleOperatorName(CE->getOperator(), /*Arity=*/NumArgs);
    // Mangle the arguments.
    for (unsigned i = 0; i != NumArgs; ++i)
      mangleExpression(CE->getArg(i));
    break;
  }

  case Expr::ParenExprClass:
    mangleExpression(cast<ParenExpr>(E)->getSubExpr(), Arity);
    break;


  case Expr::ConceptSpecializationExprClass: {
    //  <expr-primary> ::= L <mangled-name> E # external name
    Out << "L_Z";
    auto *CSE = cast<ConceptSpecializationExpr>(E);
    mangleTemplateName(CSE->getNamedConcept(),
                       CSE->getTemplateArguments().data(),
                       CSE->getTemplateArguments().size());
    Out << 'E';
    break;
  }

  case Expr::DeclRefExprClass:
    mangleDeclRefExpr(cast<DeclRefExpr>(E)->getDecl());
    break;

  case Expr::SubstNonTypeTemplateParmPackExprClass:
    // FIXME: not clear how to mangle this!
    // template <unsigned N...> class A {
    //   template <class U...> void foo(U (&x)[N]...);
    // };
    Out << "_SUBSTPACK_";
    break;

  case Expr::FunctionParmPackExprClass: {
    // FIXME: not clear how to mangle this!
    const FunctionParmPackExpr *FPPE = cast<FunctionParmPackExpr>(E);
    Out << "v110_SUBSTPACK";
    mangleDeclRefExpr(FPPE->getParameterPack());
    break;
  }

  case Expr::DependentScopeDeclRefExprClass: {
    const DependentScopeDeclRefExpr *DRE = cast<DependentScopeDeclRefExpr>(E);
    mangleUnresolvedName(DRE->getQualifier(), DRE->getDeclName(),
                         DRE->getTemplateArgs(), DRE->getNumTemplateArgs(),
                         Arity);
    break;
  }

  case Expr::CXXBindTemporaryExprClass:
    mangleExpression(cast<CXXBindTemporaryExpr>(E)->getSubExpr());
    break;

  case Expr::ExprWithCleanupsClass:
    mangleExpression(cast<ExprWithCleanups>(E)->getSubExpr(), Arity);
    break;

  case Expr::FloatingLiteralClass: {
    const FloatingLiteral *FL = cast<FloatingLiteral>(E);
    Out << 'L';
    mangleType(FL->getType());
    mangleFloat(FL->getValue());
    Out << 'E';
    break;
  }

  case Expr::CharacterLiteralClass:
    Out << 'L';
    mangleType(E->getType());
    Out << cast<CharacterLiteral>(E)->getValue();
    Out << 'E';
    break;

  // FIXME. __objc_yes/__objc_no are mangled same as true/false
  case Expr::ObjCBoolLiteralExprClass:
    Out << "Lb";
    Out << (cast<ObjCBoolLiteralExpr>(E)->getValue() ? '1' : '0');
    Out << 'E';
    break;

  case Expr::CXXBoolLiteralExprClass:
    Out << "Lb";
    Out << (cast<CXXBoolLiteralExpr>(E)->getValue() ? '1' : '0');
    Out << 'E';
    break;

  case Expr::IntegerLiteralClass: {
    llvm::APSInt Value(cast<IntegerLiteral>(E)->getValue());
    if (E->getType()->isSignedIntegerType())
      Value.setIsSigned(true);
    mangleIntegerLiteral(E->getType(), Value);
    break;
  }

  case Expr::ImaginaryLiteralClass: {
    const ImaginaryLiteral *IE = cast<ImaginaryLiteral>(E);
    // Mangle as if a complex literal.
    // Proposal from David Vandevoorde, 2010.06.30.
    Out << 'L';
    mangleType(E->getType());
    if (const FloatingLiteral *Imag =
          dyn_cast<FloatingLiteral>(IE->getSubExpr())) {
      // Mangle a floating-point zero of the appropriate type.
      mangleFloat(llvm::APFloat(Imag->getValue().getSemantics()));
      Out << '_';
      mangleFloat(Imag->getValue());
    } else {
      Out << "0_";
      llvm::APSInt Value(cast<IntegerLiteral>(IE->getSubExpr())->getValue());
      if (IE->getSubExpr()->getType()->isSignedIntegerType())
        Value.setIsSigned(true);
      mangleNumber(Value);
    }
    Out << 'E';
    break;
  }

  case Expr::StringLiteralClass: {
    // Revised proposal from David Vandervoorde, 2010.07.15.
    Out << 'L';
    assert(isa<ConstantArrayType>(E->getType()));
    mangleType(E->getType());
    Out << 'E';
    break;
  }

  case Expr::GNUNullExprClass:
    // Mangle as if an integer literal 0.
    Out << 'L';
    mangleType(E->getType());
    Out << "0E";
    break;

  case Expr::CXXNullPtrLiteralExprClass: {
    Out << "LDnE";
    break;
  }

  case Expr::PackExpansionExprClass:
    Out << "sp";
    mangleExpression(cast<PackExpansionExpr>(E)->getPattern());
    break;

  case Expr::SizeOfPackExprClass: {
    auto *SPE = cast<SizeOfPackExpr>(E);
    if (SPE->isPartiallySubstituted()) {
      Out << "sP";
      for (const auto &A : SPE->getPartialArguments())
        mangleTemplateArg(A);
      Out << "E";
      break;
    }

    Out << "sZ";
    const NamedDecl *Pack = SPE->getPack();
    if (const TemplateTypeParmDecl *TTP = dyn_cast<TemplateTypeParmDecl>(Pack))
      mangleTemplateParameter(TTP->getDepth(), TTP->getIndex());
    else if (const NonTypeTemplateParmDecl *NTTP
                = dyn_cast<NonTypeTemplateParmDecl>(Pack))
      mangleTemplateParameter(NTTP->getDepth(), NTTP->getIndex());
    else if (const TemplateTemplateParmDecl *TempTP
                                    = dyn_cast<TemplateTemplateParmDecl>(Pack))
      mangleTemplateParameter(TempTP->getDepth(), TempTP->getIndex());
    else
      mangleFunctionParam(cast<ParmVarDecl>(Pack));
    break;
  }

  case Expr::MaterializeTemporaryExprClass: {
    mangleExpression(cast<MaterializeTemporaryExpr>(E)->getSubExpr());
    break;
  }

  case Expr::CXXFoldExprClass: {
    auto *FE = cast<CXXFoldExpr>(E);
    if (FE->isLeftFold())
      Out << (FE->getInit() ? "fL" : "fl");
    else
      Out << (FE->getInit() ? "fR" : "fr");

    if (FE->getOperator() == BO_PtrMemD)
      Out << "ds";
    else
      mangleOperatorName(
          BinaryOperator::getOverloadedOperator(FE->getOperator()),
          /*Arity=*/2);

    if (FE->getLHS())
      mangleExpression(FE->getLHS());
    if (FE->getRHS())
      mangleExpression(FE->getRHS());
    break;
  }

  case Expr::CXXThisExprClass:
    Out << "fpT";
    break;

  case Expr::CoawaitExprClass:
    // FIXME: Propose a non-vendor mangling.
    Out << "v18co_await";
    mangleExpression(cast<CoawaitExpr>(E)->getOperand());
    break;

  case Expr::DependentCoawaitExprClass:
    // FIXME: Propose a non-vendor mangling.
    Out << "v18co_await";
    mangleExpression(cast<DependentCoawaitExpr>(E)->getOperand());
    break;

  case Expr::CoyieldExprClass:
    // FIXME: Propose a non-vendor mangling.
    Out << "v18co_yield";
    mangleExpression(cast<CoawaitExpr>(E)->getOperand());
    break;
  }
}

/// Mangle an expression which refers to a parameter variable.
///
/// <expression>     ::= <function-param>
/// <function-param> ::= fp <top-level CV-qualifiers> _      # L == 0, I == 0
/// <function-param> ::= fp <top-level CV-qualifiers>
///                      <parameter-2 non-negative number> _ # L == 0, I > 0
/// <function-param> ::= fL <L-1 non-negative number>
///                      p <top-level CV-qualifiers> _       # L > 0, I == 0
/// <function-param> ::= fL <L-1 non-negative number>
///                      p <top-level CV-qualifiers>
///                      <I-1 non-negative number> _         # L > 0, I > 0
///
/// L is the nesting depth of the parameter, defined as 1 if the
/// parameter comes from the innermost function prototype scope
/// enclosing the current context, 2 if from the next enclosing
/// function prototype scope, and so on, with one special case: if
/// we've processed the full parameter clause for the innermost
/// function type, then L is one less.  This definition conveniently
/// makes it irrelevant whether a function's result type was written
/// trailing or leading, but is otherwise overly complicated; the
/// numbering was first designed without considering references to
/// parameter in locations other than return types, and then the
/// mangling had to be generalized without changing the existing
/// manglings.
///
/// I is the zero-based index of the parameter within its parameter
/// declaration clause.  Note that the original ABI document describes
/// this using 1-based ordinals.
void CXXNameMangler::mangleFunctionParam(const ParmVarDecl *parm) {
  unsigned parmDepth = parm->getFunctionScopeDepth();
  unsigned parmIndex = parm->getFunctionScopeIndex();

  // Compute 'L'.
  // parmDepth does not include the declaring function prototype.
  // FunctionTypeDepth does account for that.
  assert(parmDepth < FunctionTypeDepth.getDepth());
  unsigned nestingDepth = FunctionTypeDepth.getDepth() - parmDepth;
  if (FunctionTypeDepth.isInResultType())
    nestingDepth--;

  if (nestingDepth == 0) {
    Out << "fp";
  } else {
    Out << "fL" << (nestingDepth - 1) << 'p';
  }

  // Top-level qualifiers.  We don't have to worry about arrays here,
  // because parameters declared as arrays should already have been
  // transformed to have pointer type. FIXME: apparently these don't
  // get mangled if used as an rvalue of a known non-class type?
  assert(!parm->getType()->isArrayType()
         && "parameter's type is still an array type?");

  if (const DependentAddressSpaceType *DAST =
      dyn_cast<DependentAddressSpaceType>(parm->getType())) {
    mangleQualifiers(DAST->getPointeeType().getQualifiers(), DAST);
  } else {
    mangleQualifiers(parm->getType().getQualifiers());
  }

  // Parameter index.
  if (parmIndex != 0) {
    Out << (parmIndex - 1);
  }
  Out << '_';
}

void CXXNameMangler::mangleCXXCtorType(CXXCtorType T,
                                       const CXXRecordDecl *InheritedFrom) {
  // <ctor-dtor-name> ::= C1  # complete object constructor
  //                  ::= C2  # base object constructor
  //                  ::= CI1 <type> # complete inheriting constructor
  //                  ::= CI2 <type> # base inheriting constructor
  //
  // In addition, C5 is a comdat name with C1 and C2 in it.
  Out << 'C';
  if (InheritedFrom)
    Out << 'I';
  switch (T) {
  case Ctor_Complete:
    Out << '1';
    break;
  case Ctor_Base:
    Out << '2';
    break;
  case Ctor_Comdat:
    Out << '5';
    break;
  case Ctor_DefaultClosure:
  case Ctor_CopyingClosure:
    llvm_unreachable("closure constructors don't exist for the Itanium ABI!");
  }
  if (InheritedFrom)
    mangleName(InheritedFrom);
}

void CXXNameMangler::mangleCXXDtorType(CXXDtorType T) {
  // <ctor-dtor-name> ::= D0  # deleting destructor
  //                  ::= D1  # complete object destructor
  //                  ::= D2  # base object destructor
  //
  // In addition, D5 is a comdat name with D1, D2 and, if virtual, D0 in it.
  switch (T) {
  case Dtor_Deleting:
    Out << "D0";
    break;
  case Dtor_Complete:
    Out << "D1";
    break;
  case Dtor_Base:
    Out << "D2";
    break;
  case Dtor_Comdat:
    Out << "D5";
    break;
  }
}

void CXXNameMangler::mangleTemplateArgs(const TemplateArgumentLoc *TemplateArgs,
                                        unsigned NumTemplateArgs) {
  // <template-args> ::= I <template-arg>+ E
  Out << 'I';
  for (unsigned i = 0; i != NumTemplateArgs; ++i)
    mangleTemplateArg(TemplateArgs[i].getArgument());
  Out << 'E';
}

void CXXNameMangler::mangleTemplateArgs(const TemplateArgumentList &AL) {
  // <template-args> ::= I <template-arg>+ E
  Out << 'I';
  for (unsigned i = 0, e = AL.size(); i != e; ++i)
    mangleTemplateArg(AL[i]);
  Out << 'E';
}

void CXXNameMangler::mangleTemplateArgs(const TemplateArgument *TemplateArgs,
                                        unsigned NumTemplateArgs) {
  // <template-args> ::= I <template-arg>+ E
  Out << 'I';
  for (unsigned i = 0; i != NumTemplateArgs; ++i)
    mangleTemplateArg(TemplateArgs[i]);
  Out << 'E';
}

void CXXNameMangler::mangleTemplateArg(TemplateArgument A) {
  // <template-arg> ::= <type>              # type or template
  //                ::= X <expression> E    # expression
  //                ::= <expr-primary>      # simple expressions
  //                ::= J <template-arg>* E # argument pack
  if (!A.isInstantiationDependent() || A.isDependent())
    A = Context.getASTContext().getCanonicalTemplateArgument(A);

  switch (A.getKind()) {
  case TemplateArgument::Null:
    llvm_unreachable("Cannot mangle NULL template argument");

  case TemplateArgument::Type:
    mangleType(A.getAsType());
    break;
  case TemplateArgument::Template:
    // This is mangled as <type>.
    mangleType(A.getAsTemplate());
    break;
  case TemplateArgument::TemplateExpansion:
    // <type>  ::= Dp <type>          # pack expansion (C++0x)
    Out << "Dp";
    mangleType(A.getAsTemplateOrTemplatePattern());
    break;
  case TemplateArgument::Expression: {
    // It's possible to end up with a DeclRefExpr here in certain
    // dependent cases, in which case we should mangle as a
    // declaration.
    const Expr *E = A.getAsExpr()->IgnoreParenImpCasts();
    if (const DeclRefExpr *DRE = dyn_cast<DeclRefExpr>(E)) {
      const ValueDecl *D = DRE->getDecl();
      if (isa<VarDecl>(D) || isa<FunctionDecl>(D)) {
        Out << 'L';
        mangle(D);
        Out << 'E';
        break;
      }
    }

    Out << 'X';
    mangleExpression(E);
    Out << 'E';
    break;
  }
  case TemplateArgument::Integral:
    mangleIntegerLiteral(A.getIntegralType(), A.getAsIntegral());
    break;
  case TemplateArgument::Declaration: {
    //  <expr-primary> ::= L <mangled-name> E # external name
    // Clang produces AST's where pointer-to-member-function expressions
    // and pointer-to-function expressions are represented as a declaration not
    // an expression. We compensate for it here to produce the correct mangling.
    ValueDecl *D = A.getAsDecl();
    bool compensateMangling = !A.getParamTypeForDecl()->isReferenceType();
    if (compensateMangling) {
      Out << 'X';
      mangleOperatorName(OO_Amp, 1);
    }

    Out << 'L';
    // References to external entities use the mangled name; if the name would
    // not normally be mangled then mangle it as unqualified.
    mangle(D);
    Out << 'E';

    if (compensateMangling)
      Out << 'E';

    break;
  }
  case TemplateArgument::NullPtr: {
    //  <expr-primary> ::= L <type> 0 E
    Out << 'L';
    mangleType(A.getNullPtrType());
    Out << "0E";
    break;
  }
  case TemplateArgument::Pack: {
    //  <template-arg> ::= J <template-arg>* E
    Out << 'J';
    for (const auto &P : A.pack_elements())
      mangleTemplateArg(P);
    Out << 'E';
    break;
  }
  case TemplateArgument::Reflected:
    llvm_unreachable("This should not exist at codegen");
  }
}

void CXXNameMangler::mangleTemplateParameter(unsigned Depth, unsigned Index) {
  // <template-param> ::= T_    # first template parameter
  //                  ::= T <parameter-2 non-negative number> _
  //                  ::= TL <L-1 non-negative number> __
  //                  ::= TL <L-1 non-negative number> _
  //                         <parameter-2 non-negative number> _
  //
  // The latter two manglings are from a proposal here:
  // https://github.com/itanium-cxx-abi/cxx-abi/issues/31#issuecomment-528122117
  Out << 'T';
  if (Depth != 0)
    Out << 'L' << (Depth - 1) << '_';
  if (Index != 0)
    Out << (Index - 1);
  Out << '_';
}

void CXXNameMangler::mangleSeqID(unsigned SeqID) {
  if (SeqID == 1)
    Out << '0';
  else if (SeqID > 1) {
    SeqID--;

    // <seq-id> is encoded in base-36, using digits and upper case letters.
    char Buffer[7]; // log(2**32) / log(36) ~= 7
    MutableArrayRef<char> BufferRef(Buffer);
    MutableArrayRef<char>::reverse_iterator I = BufferRef.rbegin();

    for (; SeqID != 0; SeqID /= 36) {
      unsigned C = SeqID % 36;
      *I++ = (C < 10 ? '0' + C : 'A' + C - 10);
    }

    Out.write(I.base(), I - BufferRef.rbegin());
  }
  Out << '_';
}

void CXXNameMangler::mangleExistingSubstitution(TemplateName tname) {
  bool result = mangleSubstitution(tname);
  assert(result && "no existing substitution for template name");
  (void) result;
}

// <substitution> ::= S <seq-id> _
//                ::= S_
bool CXXNameMangler::mangleSubstitution(const NamedDecl *ND) {
  // Try one of the standard substitutions first.
  if (mangleStandardSubstitution(ND))
    return true;

  ND = cast<NamedDecl>(ND->getCanonicalDecl());
  return mangleSubstitution(reinterpret_cast<uintptr_t>(ND));
}

/// Determine whether the given type has any qualifiers that are relevant for
/// substitutions.
static bool hasMangledSubstitutionQualifiers(QualType T) {
  Qualifiers Qs = T.getQualifiers();
  return Qs.getCVRQualifiers() || Qs.hasAddressSpace() || Qs.hasUnaligned();
}

bool CXXNameMangler::mangleSubstitution(QualType T) {
  if (!hasMangledSubstitutionQualifiers(T)) {
    if (const RecordType *RT = T->getAs<RecordType>())
      return mangleSubstitution(RT->getDecl());
  }

  uintptr_t TypePtr = reinterpret_cast<uintptr_t>(T.getAsOpaquePtr());

  return mangleSubstitution(TypePtr);
}

bool CXXNameMangler::mangleSubstitution(TemplateName Template) {
  if (TemplateDecl *TD = Template.getAsTemplateDecl())
    return mangleSubstitution(TD);

  Template = Context.getASTContext().getCanonicalTemplateName(Template);
  return mangleSubstitution(
                      reinterpret_cast<uintptr_t>(Template.getAsVoidPointer()));
}

bool CXXNameMangler::mangleSubstitution(uintptr_t Ptr) {
  llvm::DenseMap<uintptr_t, unsigned>::iterator I = Substitutions.find(Ptr);
  if (I == Substitutions.end())
    return false;

  unsigned SeqID = I->second;
  Out << 'S';
  mangleSeqID(SeqID);

  return true;
}

static bool isCharType(QualType T) {
  if (T.isNull())
    return false;

  return T->isSpecificBuiltinType(BuiltinType::Char_S) ||
    T->isSpecificBuiltinType(BuiltinType::Char_U);
}

/// Returns whether a given type is a template specialization of a given name
/// with a single argument of type char.
static bool isCharSpecialization(QualType T, const char *Name) {
  if (T.isNull())
    return false;

  const RecordType *RT = T->getAs<RecordType>();
  if (!RT)
    return false;

  const ClassTemplateSpecializationDecl *SD =
    dyn_cast<ClassTemplateSpecializationDecl>(RT->getDecl());
  if (!SD)
    return false;

  if (!isStdNamespace(getEffectiveDeclContext(SD)))
    return false;

  const TemplateArgumentList &TemplateArgs = SD->getTemplateArgs();
  if (TemplateArgs.size() != 1)
    return false;

  if (!isCharType(TemplateArgs[0].getAsType()))
    return false;

  return SD->getIdentifier()->getName() == Name;
}

template <std::size_t StrLen>
static bool isStreamCharSpecialization(const ClassTemplateSpecializationDecl*SD,
                                       const char (&Str)[StrLen]) {
  if (!SD->getIdentifier()->isStr(Str))
    return false;

  const TemplateArgumentList &TemplateArgs = SD->getTemplateArgs();
  if (TemplateArgs.size() != 2)
    return false;

  if (!isCharType(TemplateArgs[0].getAsType()))
    return false;

  if (!isCharSpecialization(TemplateArgs[1].getAsType(), "char_traits"))
    return false;

  return true;
}

bool CXXNameMangler::mangleStandardSubstitution(const NamedDecl *ND) {
  // <substitution> ::= St # ::std::
  if (const NamespaceDecl *NS = dyn_cast<NamespaceDecl>(ND)) {
    if (isStd(NS)) {
      Out << "St";
      return true;
    }
  }

  if (const ClassTemplateDecl *TD = dyn_cast<ClassTemplateDecl>(ND)) {
    if (!isStdNamespace(getEffectiveDeclContext(TD)))
      return false;

    // <substitution> ::= Sa # ::std::allocator
    if (TD->getIdentifier()->isStr("allocator")) {
      Out << "Sa";
      return true;
    }

    // <<substitution> ::= Sb # ::std::basic_string
    if (TD->getIdentifier()->isStr("basic_string")) {
      Out << "Sb";
      return true;
    }
  }

  if (const ClassTemplateSpecializationDecl *SD =
        dyn_cast<ClassTemplateSpecializationDecl>(ND)) {
    if (!isStdNamespace(getEffectiveDeclContext(SD)))
      return false;

    //    <substitution> ::= Ss # ::std::basic_string<char,
    //                            ::std::char_traits<char>,
    //                            ::std::allocator<char> >
    if (SD->getIdentifier()->isStr("basic_string")) {
      const TemplateArgumentList &TemplateArgs = SD->getTemplateArgs();

      if (TemplateArgs.size() != 3)
        return false;

      if (!isCharType(TemplateArgs[0].getAsType()))
        return false;

      if (!isCharSpecialization(TemplateArgs[1].getAsType(), "char_traits"))
        return false;

      if (!isCharSpecialization(TemplateArgs[2].getAsType(), "allocator"))
        return false;

      Out << "Ss";
      return true;
    }

    //    <substitution> ::= Si # ::std::basic_istream<char,
    //                            ::std::char_traits<char> >
    if (isStreamCharSpecialization(SD, "basic_istream")) {
      Out << "Si";
      return true;
    }

    //    <substitution> ::= So # ::std::basic_ostream<char,
    //                            ::std::char_traits<char> >
    if (isStreamCharSpecialization(SD, "basic_ostream")) {
      Out << "So";
      return true;
    }

    //    <substitution> ::= Sd # ::std::basic_iostream<char,
    //                            ::std::char_traits<char> >
    if (isStreamCharSpecialization(SD, "basic_iostream")) {
      Out << "Sd";
      return true;
    }
  }
  return false;
}

void CXXNameMangler::addSubstitution(QualType T) {
  if (!hasMangledSubstitutionQualifiers(T)) {
    if (const RecordType *RT = T->getAs<RecordType>()) {
      addSubstitution(RT->getDecl());
      return;
    }
  }

  uintptr_t TypePtr = reinterpret_cast<uintptr_t>(T.getAsOpaquePtr());
  addSubstitution(TypePtr);
}

void CXXNameMangler::addSubstitution(TemplateName Template) {
  if (TemplateDecl *TD = Template.getAsTemplateDecl())
    return addSubstitution(TD);

  Template = Context.getASTContext().getCanonicalTemplateName(Template);
  addSubstitution(reinterpret_cast<uintptr_t>(Template.getAsVoidPointer()));
}

void CXXNameMangler::addSubstitution(uintptr_t Ptr) {
  assert(!Substitutions.count(Ptr) && "Substitution already exists!");
  Substitutions[Ptr] = SeqID++;
}

void CXXNameMangler::extendSubstitutions(CXXNameMangler* Other) {
  assert(Other->SeqID >= SeqID && "Must be superset of substitutions!");
  if (Other->SeqID > SeqID) {
    Substitutions.swap(Other->Substitutions);
    SeqID = Other->SeqID;
  }
}

CXXNameMangler::AbiTagList
CXXNameMangler::makeFunctionReturnTypeTags(const FunctionDecl *FD) {
  // When derived abi tags are disabled there is no need to make any list.
  if (DisableDerivedAbiTags)
    return AbiTagList();

  llvm::raw_null_ostream NullOutStream;
  CXXNameMangler TrackReturnTypeTags(*this, NullOutStream);
  TrackReturnTypeTags.disableDerivedAbiTags();

  const FunctionProtoType *Proto =
      cast<FunctionProtoType>(FD->getType()->getAs<FunctionType>());
  FunctionTypeDepthState saved = TrackReturnTypeTags.FunctionTypeDepth.push();
  TrackReturnTypeTags.FunctionTypeDepth.enterResultType();
  TrackReturnTypeTags.mangleType(Proto->getReturnType());
  TrackReturnTypeTags.FunctionTypeDepth.leaveResultType();
  TrackReturnTypeTags.FunctionTypeDepth.pop(saved);

  return TrackReturnTypeTags.AbiTagsRoot.getSortedUniqueUsedAbiTags();
}

CXXNameMangler::AbiTagList
CXXNameMangler::makeVariableTypeTags(const VarDecl *VD) {
  // When derived abi tags are disabled there is no need to make any list.
  if (DisableDerivedAbiTags)
    return AbiTagList();

  llvm::raw_null_ostream NullOutStream;
  CXXNameMangler TrackVariableType(*this, NullOutStream);
  TrackVariableType.disableDerivedAbiTags();

  TrackVariableType.mangleType(VD->getType());

  return TrackVariableType.AbiTagsRoot.getSortedUniqueUsedAbiTags();
}

bool CXXNameMangler::shouldHaveAbiTags(ItaniumMangleContextImpl &C,
                                       const VarDecl *VD) {
  llvm::raw_null_ostream NullOutStream;
  CXXNameMangler TrackAbiTags(C, NullOutStream, nullptr, true);
  TrackAbiTags.mangle(VD);
  return TrackAbiTags.AbiTagsRoot.getUsedAbiTags().size();
}

//

/// Mangles the name of the declaration D and emits that name to the given
/// output stream.
///
/// If the declaration D requires a mangled name, this routine will emit that
/// mangled name to \p os and return true. Otherwise, \p os will be unchanged
/// and this routine will return false. In this case, the caller should just
/// emit the identifier of the declaration (\c D->getIdentifier()) as its
/// name.
void ItaniumMangleContextImpl::mangleCXXName(GlobalDecl GD,
                                             raw_ostream &Out) {
  const NamedDecl *D = cast<NamedDecl>(GD.getDecl());
  assert((isa<FunctionDecl>(D) || isa<VarDecl>(D)) &&
          "Invalid mangleName() call, argument is not a variable or function!");

  PrettyStackTraceDecl CrashInfo(D, SourceLocation(),
                                 getASTContext().getSourceManager(),
                                 "Mangling declaration");

  if (auto *CD = dyn_cast<CXXConstructorDecl>(D)) {
    auto Type = GD.getCtorType();
    CXXNameMangler Mangler(*this, Out, CD, Type);
    return Mangler.mangle(GlobalDecl(CD, Type));
  }

  if (auto *DD = dyn_cast<CXXDestructorDecl>(D)) {
    auto Type = GD.getDtorType();
    CXXNameMangler Mangler(*this, Out, DD, Type);
    return Mangler.mangle(GlobalDecl(DD, Type));
  }

  CXXNameMangler Mangler(*this, Out, D);
  Mangler.mangle(GD);
}

void ItaniumMangleContextImpl::mangleCXXCtorComdat(const CXXConstructorDecl *D,
                                                   raw_ostream &Out) {
  CXXNameMangler Mangler(*this, Out, D, Ctor_Comdat);
  Mangler.mangle(GlobalDecl(D, Ctor_Comdat));
}

void ItaniumMangleContextImpl::mangleCXXDtorComdat(const CXXDestructorDecl *D,
                                                   raw_ostream &Out) {
  CXXNameMangler Mangler(*this, Out, D, Dtor_Comdat);
  Mangler.mangle(GlobalDecl(D, Dtor_Comdat));
}

void ItaniumMangleContextImpl::mangleThunk(const CXXMethodDecl *MD,
                                           const ThunkInfo &Thunk,
                                           raw_ostream &Out) {
  //  <special-name> ::= T <call-offset> <base encoding>
  //                      # base is the nominal target function of thunk
  //  <special-name> ::= Tc <call-offset> <call-offset> <base encoding>
  //                      # base is the nominal target function of thunk
  //                      # first call-offset is 'this' adjustment
  //                      # second call-offset is result adjustment

  assert(!isa<CXXDestructorDecl>(MD) &&
         "Use mangleCXXDtor for destructor decls!");
  CXXNameMangler Mangler(*this, Out);
  Mangler.getStream() << "_ZT";
  if (!Thunk.Return.isEmpty())
    Mangler.getStream() << 'c';

  // Mangle the 'this' pointer adjustment.
  Mangler.mangleCallOffset(Thunk.This.NonVirtual,
                           Thunk.This.Virtual.Itanium.VCallOffsetOffset);

  // Mangle the return pointer adjustment if there is one.
  if (!Thunk.Return.isEmpty())
    Mangler.mangleCallOffset(Thunk.Return.NonVirtual,
                             Thunk.Return.Virtual.Itanium.VBaseOffsetOffset);

  Mangler.mangleFunctionEncoding(MD);
}

void ItaniumMangleContextImpl::mangleCXXDtorThunk(
    const CXXDestructorDecl *DD, CXXDtorType Type,
    const ThisAdjustment &ThisAdjustment, raw_ostream &Out) {
  //  <special-name> ::= T <call-offset> <base encoding>
  //                      # base is the nominal target function of thunk
  CXXNameMangler Mangler(*this, Out, DD, Type);
  Mangler.getStream() << "_ZT";

  // Mangle the 'this' pointer adjustment.
  Mangler.mangleCallOffset(ThisAdjustment.NonVirtual,
                           ThisAdjustment.Virtual.Itanium.VCallOffsetOffset);

  Mangler.mangleFunctionEncoding(GlobalDecl(DD, Type));
}

/// Returns the mangled name for a guard variable for the passed in VarDecl.
void ItaniumMangleContextImpl::mangleStaticGuardVariable(const VarDecl *D,
                                                         raw_ostream &Out) {
  //  <special-name> ::= GV <object name>       # Guard variable for one-time
  //                                            # initialization
  CXXNameMangler Mangler(*this, Out);
  // GCC 5.3.0 doesn't emit derived ABI tags for local names but that seems to
  // be a bug that is fixed in trunk.
  Mangler.getStream() << "_ZGV";
  Mangler.mangleName(D);
}

void ItaniumMangleContextImpl::mangleDynamicInitializer(const VarDecl *MD,
                                                        raw_ostream &Out) {
  // These symbols are internal in the Itanium ABI, so the names don't matter.
  // Clang has traditionally used this symbol and allowed LLVM to adjust it to
  // avoid duplicate symbols.
  Out << "__cxx_global_var_init";
}

void ItaniumMangleContextImpl::mangleDynamicAtExitDestructor(const VarDecl *D,
                                                             raw_ostream &Out) {
  // Prefix the mangling of D with __dtor_.
  CXXNameMangler Mangler(*this, Out);
  Mangler.getStream() << "__dtor_";
  if (shouldMangleDeclName(D))
    Mangler.mangle(D);
  else
    Mangler.getStream() << D->getName();
}

void ItaniumMangleContextImpl::mangleSEHFilterExpression(
    const NamedDecl *EnclosingDecl, raw_ostream &Out) {
  CXXNameMangler Mangler(*this, Out);
  Mangler.getStream() << "__filt_";
  if (shouldMangleDeclName(EnclosingDecl))
    Mangler.mangle(EnclosingDecl);
  else
    Mangler.getStream() << EnclosingDecl->getName();
}

void ItaniumMangleContextImpl::mangleSEHFinallyBlock(
    const NamedDecl *EnclosingDecl, raw_ostream &Out) {
  CXXNameMangler Mangler(*this, Out);
  Mangler.getStream() << "__fin_";
  if (shouldMangleDeclName(EnclosingDecl))
    Mangler.mangle(EnclosingDecl);
  else
    Mangler.getStream() << EnclosingDecl->getName();
}

void ItaniumMangleContextImpl::mangleItaniumThreadLocalInit(const VarDecl *D,
                                                            raw_ostream &Out) {
  //  <special-name> ::= TH <object name>
  CXXNameMangler Mangler(*this, Out);
  Mangler.getStream() << "_ZTH";
  Mangler.mangleName(D);
}

void
ItaniumMangleContextImpl::mangleItaniumThreadLocalWrapper(const VarDecl *D,
                                                          raw_ostream &Out) {
  //  <special-name> ::= TW <object name>
  CXXNameMangler Mangler(*this, Out);
  Mangler.getStream() << "_ZTW";
  Mangler.mangleName(D);
}

void ItaniumMangleContextImpl::mangleReferenceTemporary(const VarDecl *D,
                                                        unsigned ManglingNumber,
                                                        raw_ostream &Out) {
  // We match the GCC mangling here.
  //  <special-name> ::= GR <object name>
  CXXNameMangler Mangler(*this, Out);
  Mangler.getStream() << "_ZGR";
  Mangler.mangleName(D);
  assert(ManglingNumber > 0 && "Reference temporary mangling number is zero!");
  Mangler.mangleSeqID(ManglingNumber - 1);
}

void ItaniumMangleContextImpl::mangleCXXVTable(const CXXRecordDecl *RD,
                                               raw_ostream &Out) {
  // <special-name> ::= TV <type>  # virtual table
  CXXNameMangler Mangler(*this, Out);
  Mangler.getStream() << "_ZTV";
  Mangler.mangleNameOrStandardSubstitution(RD);
}

void ItaniumMangleContextImpl::mangleCXXVTT(const CXXRecordDecl *RD,
                                            raw_ostream &Out) {
  // <special-name> ::= TT <type>  # VTT structure
  CXXNameMangler Mangler(*this, Out);
  Mangler.getStream() << "_ZTT";
  Mangler.mangleNameOrStandardSubstitution(RD);
}

void ItaniumMangleContextImpl::mangleCXXCtorVTable(const CXXRecordDecl *RD,
                                                   int64_t Offset,
                                                   const CXXRecordDecl *Type,
                                                   raw_ostream &Out) {
  // <special-name> ::= TC <type> <offset number> _ <base type>
  CXXNameMangler Mangler(*this, Out);
  Mangler.getStream() << "_ZTC";
  Mangler.mangleNameOrStandardSubstitution(RD);
  Mangler.getStream() << Offset;
  Mangler.getStream() << '_';
  Mangler.mangleNameOrStandardSubstitution(Type);
}

void ItaniumMangleContextImpl::mangleCXXRTTI(QualType Ty, raw_ostream &Out) {
  // <special-name> ::= TI <type>  # typeinfo structure
  assert(!Ty.hasQualifiers() && "RTTI info cannot have top-level qualifiers");
  CXXNameMangler Mangler(*this, Out);
  Mangler.getStream() << "_ZTI";
  Mangler.mangleType(Ty);
}

void ItaniumMangleContextImpl::mangleCXXRTTIName(QualType Ty,
                                                 raw_ostream &Out) {
  // <special-name> ::= TS <type>  # typeinfo name (null terminated byte string)
  CXXNameMangler Mangler(*this, Out);
  Mangler.getStream() << "_ZTS";
  Mangler.mangleType(Ty);
}

void ItaniumMangleContextImpl::mangleTypeName(QualType Ty, raw_ostream &Out) {
  mangleCXXRTTIName(Ty, Out);
}

void ItaniumMangleContextImpl::mangleStringLiteral(const StringLiteral *, raw_ostream &) {
  llvm_unreachable("Can't mangle string literals");
}

void ItaniumMangleContextImpl::mangleLambdaSig(const CXXRecordDecl *Lambda,
                                               raw_ostream &Out) {
  CXXNameMangler Mangler(*this, Out);
  Mangler.mangleLambdaSig(Lambda);
}

ItaniumMangleContext *ItaniumMangleContext::create(ASTContext &Context,
                                                   DiagnosticsEngine &Diags,
                                                   bool IsUniqueNameMangler) {
  return new ItaniumMangleContextImpl(Context, Diags, IsUniqueNameMangler);
}<|MERGE_RESOLUTION|>--- conflicted
+++ resolved
@@ -4327,23 +4327,22 @@
     break;
   }
 
-<<<<<<< HEAD
-  case Expr::CXXSelectMemberExprClass:
-  case Expr::CXXSelectPackExprClass: {
-    const CXXSelectionExpr *SME = cast<CXXSelectMemberExpr>(E);
-
-    // Treated as a binary operator, see: ArraySubscriptExpr
-    Out << "ix";
-    mangleExpression(SME->getBase());
-    mangleExpression(SME->getSelector());
-=======
   case Expr::MatrixSubscriptExprClass: {
     const MatrixSubscriptExpr *ME = cast<MatrixSubscriptExpr>(E);
     Out << "ixix";
     mangleExpression(ME->getBase());
     mangleExpression(ME->getRowIdx());
     mangleExpression(ME->getColumnIdx());
->>>>>>> fda5192d
+    break;
+  }
+  case Expr::CXXSelectMemberExprClass:
+  case Expr::CXXSelectPackExprClass: {
+    const CXXSelectionExpr *SME = cast<CXXSelectMemberExpr>(E);
+
+    // Treated as a binary operator, see: ArraySubscriptExpr
+    Out << "ix";
+    mangleExpression(SME->getBase());
+    mangleExpression(SME->getSelector());
     break;
   }
 
