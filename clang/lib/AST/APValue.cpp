//===--- APValue.cpp - Union class for APFloat/APSInt/Complex -------------===//
//
// Part of the LLVM Project, under the Apache License v2.0 with LLVM Exceptions.
// See https://llvm.org/LICENSE.txt for license information.
// SPDX-License-Identifier: Apache-2.0 WITH LLVM-exception
//
//===----------------------------------------------------------------------===//
//
//  This file implements the APValue class.
//
//===----------------------------------------------------------------------===//

#include "clang/AST/APValue.h"
#include "Linkage.h"
#include "clang/AST/ASTContext.h"
#include "clang/AST/CharUnits.h"
#include "clang/AST/DeclCXX.h"
#include "clang/AST/Expr.h"
#include "clang/AST/ExprCXX.h"
<<<<<<< HEAD
#include "clang/AST/Reflection.h"
=======
>>>>>>> 8938d674
#include "clang/AST/Type.h"
#include "llvm/Support/ErrorHandling.h"
#include "llvm/Support/raw_ostream.h"
using namespace clang;

/// The identity of a type_info object depends on the canonical unqualified
/// type only.
TypeInfoLValue::TypeInfoLValue(const Type *T)
    : T(T->getCanonicalTypeUnqualified().getTypePtr()) {}

void TypeInfoLValue::print(llvm::raw_ostream &Out,
                           const PrintingPolicy &Policy) const {
  Out << "typeid(";
  QualType(getType(), 0).print(Out, Policy);
  Out << ")";
}

static_assert(
    1 << llvm::PointerLikeTypeTraits<TypeInfoLValue>::NumLowBitsAvailable <=
        alignof(Type),
    "Type is insufficiently aligned");

APValue::LValueBase::LValueBase(const ValueDecl *P, unsigned I, unsigned V)
    : Ptr(P ? cast<ValueDecl>(P->getCanonicalDecl()) : nullptr), Local{I, V} {}
APValue::LValueBase::LValueBase(const Expr *P, unsigned I, unsigned V)
    : Ptr(P), Local{I, V} {}

APValue::LValueBase APValue::LValueBase::getDynamicAlloc(DynamicAllocLValue LV,
                                                         QualType Type) {
  LValueBase Base;
  Base.Ptr = LV;
  Base.DynamicAllocType = Type.getAsOpaquePtr();
  return Base;
}

APValue::LValueBase APValue::LValueBase::getTypeInfo(TypeInfoLValue LV,
                                                     QualType TypeInfo) {
  LValueBase Base;
  Base.Ptr = LV;
  Base.TypeInfoType = TypeInfo.getAsOpaquePtr();
  return Base;
}

QualType APValue::LValueBase::getType() const {
  if (!*this) return QualType();
  if (const ValueDecl *D = dyn_cast<const ValueDecl*>()) {
    // FIXME: It's unclear where we're supposed to take the type from, and
    // this actually matters for arrays of unknown bound. Eg:
    //
    // extern int arr[]; void f() { extern int arr[3]; };
    // constexpr int *p = &arr[1]; // valid?
    //
    // For now, we take the most complete type we can find.
    for (auto *Redecl = cast<ValueDecl>(D->getMostRecentDecl()); Redecl;
         Redecl = cast_or_null<ValueDecl>(Redecl->getPreviousDecl())) {
      QualType T = Redecl->getType();
      if (!T->isIncompleteArrayType())
        return T;
    }
    return D->getType();
  }

  if (is<TypeInfoLValue>())
    return getTypeInfoType();

  if (is<DynamicAllocLValue>())
    return getDynamicAllocType();

  const Expr *Base = get<const Expr*>();

  // For a materialized temporary, the type of the temporary we materialized
  // may not be the type of the expression.
  if (const MaterializeTemporaryExpr *MTE =
          clang::dyn_cast<MaterializeTemporaryExpr>(Base)) {
    SmallVector<const Expr *, 2> CommaLHSs;
    SmallVector<SubobjectAdjustment, 2> Adjustments;
    const Expr *Temp = MTE->getSubExpr();
    const Expr *Inner = Temp->skipRValueSubobjectAdjustments(CommaLHSs,
                                                             Adjustments);
    // Keep any cv-qualifiers from the reference if we generated a temporary
    // for it directly. Otherwise use the type after adjustment.
    if (!Adjustments.empty())
      return Inner->getType();
  }

  return Base->getType();
}

unsigned APValue::LValueBase::getCallIndex() const {
  return (is<TypeInfoLValue>() || is<DynamicAllocLValue>()) ? 0
                                                            : Local.CallIndex;
}

unsigned APValue::LValueBase::getVersion() const {
  return (is<TypeInfoLValue>() || is<DynamicAllocLValue>()) ? 0 : Local.Version;
}

QualType APValue::LValueBase::getTypeInfoType() const {
  assert(is<TypeInfoLValue>() && "not a type_info lvalue");
  return QualType::getFromOpaquePtr(TypeInfoType);
}

QualType APValue::LValueBase::getDynamicAllocType() const {
  assert(is<DynamicAllocLValue>() && "not a dynamic allocation lvalue");
  return QualType::getFromOpaquePtr(DynamicAllocType);
}

void APValue::LValueBase::Profile(llvm::FoldingSetNodeID &ID) const {
  ID.AddPointer(Ptr.getOpaqueValue());
  if (is<TypeInfoLValue>() || is<DynamicAllocLValue>())
    return;
  ID.AddInteger(Local.CallIndex);
  ID.AddInteger(Local.Version);
}

namespace clang {
bool operator==(const APValue::LValueBase &LHS,
                const APValue::LValueBase &RHS) {
  if (LHS.Ptr != RHS.Ptr)
    return false;
  if (LHS.is<TypeInfoLValue>() || LHS.is<DynamicAllocLValue>())
    return true;
  return LHS.Local.CallIndex == RHS.Local.CallIndex &&
         LHS.Local.Version == RHS.Local.Version;
}
}

APValue::LValuePathEntry::LValuePathEntry(BaseOrMemberType BaseOrMember) {
  if (const Decl *D = BaseOrMember.getPointer())
    BaseOrMember.setPointer(D->getCanonicalDecl());
  Value = reinterpret_cast<uintptr_t>(BaseOrMember.getOpaqueValue());
}

void APValue::LValuePathEntry::Profile(llvm::FoldingSetNodeID &ID) const {
  ID.AddInteger(Value);
}

APValue::LValuePathSerializationHelper::LValuePathSerializationHelper(
    ArrayRef<LValuePathEntry> Path, QualType ElemTy)
    : ElemTy((const void *)ElemTy.getTypePtrOrNull()), Path(Path) {}

QualType APValue::LValuePathSerializationHelper::getType() {
  return QualType::getFromOpaquePtr(ElemTy);
}

namespace {
  struct LVBase {
    APValue::LValueBase Base;
    CharUnits Offset;
    unsigned PathLength;
    bool IsNullPtr : 1;
    bool IsOnePastTheEnd : 1;
  };
}

void *APValue::LValueBase::getOpaqueValue() const {
  return Ptr.getOpaqueValue();
}

bool APValue::LValueBase::isNull() const {
  return Ptr.isNull();
}

APValue::LValueBase::operator bool () const {
  return static_cast<bool>(Ptr);
}

clang::APValue::LValueBase
llvm::DenseMapInfo<clang::APValue::LValueBase>::getEmptyKey() {
  clang::APValue::LValueBase B;
  B.Ptr = DenseMapInfo<const ValueDecl*>::getEmptyKey();
  return B;
}

clang::APValue::LValueBase
llvm::DenseMapInfo<clang::APValue::LValueBase>::getTombstoneKey() {
  clang::APValue::LValueBase B;
  B.Ptr = DenseMapInfo<const ValueDecl*>::getTombstoneKey();
  return B;
}

namespace clang {
llvm::hash_code hash_value(const APValue::LValueBase &Base) {
  if (Base.is<TypeInfoLValue>() || Base.is<DynamicAllocLValue>())
    return llvm::hash_value(Base.getOpaqueValue());
  return llvm::hash_combine(Base.getOpaqueValue(), Base.getCallIndex(),
                            Base.getVersion());
}
}

unsigned llvm::DenseMapInfo<clang::APValue::LValueBase>::getHashValue(
    const clang::APValue::LValueBase &Base) {
  return hash_value(Base);
}

bool llvm::DenseMapInfo<clang::APValue::LValueBase>::isEqual(
    const clang::APValue::LValueBase &LHS,
    const clang::APValue::LValueBase &RHS) {
  return LHS == RHS;
}

struct APValue::LV : LVBase {
  static const unsigned InlinePathSpace =
      (DataSize - sizeof(LVBase)) / sizeof(LValuePathEntry);

  /// Path - The sequence of base classes, fields and array indices to follow to
  /// walk from Base to the subobject. When performing GCC-style folding, there
  /// may not be such a path.
  union {
    LValuePathEntry Path[InlinePathSpace];
    LValuePathEntry *PathPtr;
  };

  LV() { PathLength = (unsigned)-1; }
  ~LV() { resizePath(0); }

  void resizePath(unsigned Length) {
    if (Length == PathLength)
      return;
    if (hasPathPtr())
      delete [] PathPtr;
    PathLength = Length;
    if (hasPathPtr())
      PathPtr = new LValuePathEntry[Length];
  }

  bool hasPath() const { return PathLength != (unsigned)-1; }
  bool hasPathPtr() const { return hasPath() && PathLength > InlinePathSpace; }

  LValuePathEntry *getPath() { return hasPathPtr() ? PathPtr : Path; }
  const LValuePathEntry *getPath() const {
    return hasPathPtr() ? PathPtr : Path;
  }
};

namespace {
  struct MemberPointerBase {
    llvm::PointerIntPair<const ValueDecl*, 1, bool> MemberAndIsDerivedMember;
    unsigned PathLength;
  };
}

struct APValue::MemberPointerData : MemberPointerBase {
  static const unsigned InlinePathSpace =
      (DataSize - sizeof(MemberPointerBase)) / sizeof(const CXXRecordDecl*);
  typedef const CXXRecordDecl *PathElem;
  union {
    PathElem Path[InlinePathSpace];
    PathElem *PathPtr;
  };

  MemberPointerData() { PathLength = 0; }
  ~MemberPointerData() { resizePath(0); }

  void resizePath(unsigned Length) {
    if (Length == PathLength)
      return;
    if (hasPathPtr())
      delete [] PathPtr;
    PathLength = Length;
    if (hasPathPtr())
      PathPtr = new PathElem[Length];
  }

  bool hasPathPtr() const { return PathLength > InlinePathSpace; }

  PathElem *getPath() { return hasPathPtr() ? PathPtr : Path; }
  const PathElem *getPath() const {
    return hasPathPtr() ? PathPtr : Path;
  }
};

// FIXME: Reduce the malloc traffic here.

APValue::Arr::Arr(unsigned NumElts, unsigned Size) :
  Elts(new APValue[NumElts + (NumElts != Size ? 1 : 0)]),
  NumElts(NumElts), ArrSize(Size) {}
APValue::Arr::~Arr() { delete [] Elts; }

APValue::StructData::StructData(unsigned NumBases, unsigned NumFields) :
  Elts(new APValue[NumBases+NumFields]),
  NumBases(NumBases), NumFields(NumFields) {}
APValue::StructData::~StructData() {
  delete [] Elts;
}

APValue::UnionData::UnionData() : Field(nullptr), Value(new APValue) {}
APValue::UnionData::~UnionData () {
  delete Value;
}

APValue::ReflectionBase::ReflectionBase(ReflectionKind ReflKind) :
  ReflKind(ReflKind) {}

APValue::ReflectionData::ReflectionData(ReflectionKind ReflKind,
                                        const void *ReflEntity,
                                        const ReflectionModifiers &ReflModifiers,
                                        unsigned Offset,
                                        const APValue *Parent) :
  ReflectionBase(ReflKind), ReflEntity(ReflEntity),
  ReflModifiers(new ReflectionModifiers(ReflModifiers)),
  Offset(Offset), Parent(Parent ? new APValue(*Parent) : nullptr) {
}

APValue::ReflectionData::~ReflectionData() {
  delete ReflModifiers;
  delete Parent;
}

APValue::FragmentData::FragmentData(
    const Expr *Parent, const ArrayRef<APValue> Captures) :
  ReflectionBase(RK_fragment), Parent(Parent),
  Captures(new APValue[Captures.size()]) {

  for (unsigned I = 0; I < Captures.size(); ++I) {
    this->Captures[I] = Captures[I];
  }

  assert(cast<CXXFragmentExpr>(Parent)->getNumCaptures() == Captures.size());
}

APValue::FragmentData::~FragmentData() {
  delete [] Captures;
}

APValue::APValue(const APValue &RHS) : Kind(None) {
  switch (RHS.getKind()) {
  case None:
  case Indeterminate:
    Kind = RHS.getKind();
    break;
  case Int:
    MakeInt();
    setInt(RHS.getInt());
    break;
  case Float:
    MakeFloat();
    setFloat(RHS.getFloat());
    break;
  case FixedPoint: {
    APFixedPoint FXCopy = RHS.getFixedPoint();
    MakeFixedPoint(std::move(FXCopy));
    break;
  }
  case Vector:
    MakeVector();
    setVector(((const Vec *)(const char *)&RHS.Data)->Elts,
              RHS.getVectorLength());
    break;
  case ComplexInt:
    MakeComplexInt();
    setComplexInt(RHS.getComplexIntReal(), RHS.getComplexIntImag());
    break;
  case ComplexFloat:
    MakeComplexFloat();
    setComplexFloat(RHS.getComplexFloatReal(), RHS.getComplexFloatImag());
    break;
  case LValue:
    MakeLValue();
    if (RHS.hasLValuePath())
      setLValue(RHS.getLValueBase(), RHS.getLValueOffset(), RHS.getLValuePath(),
                RHS.isLValueOnePastTheEnd(), RHS.isNullPointer());
    else
      setLValue(RHS.getLValueBase(), RHS.getLValueOffset(), NoLValuePath(),
                RHS.isNullPointer());
    break;
  case Array:
    MakeArray(RHS.getArrayInitializedElts(), RHS.getArraySize());
    for (unsigned I = 0, N = RHS.getArrayInitializedElts(); I != N; ++I)
      getArrayInitializedElt(I) = RHS.getArrayInitializedElt(I);
    if (RHS.hasArrayFiller())
      getArrayFiller() = RHS.getArrayFiller();
    break;
  case Struct:
    MakeStruct(RHS.getStructNumBases(), RHS.getStructNumFields());
    for (unsigned I = 0, N = RHS.getStructNumBases(); I != N; ++I)
      getStructBase(I) = RHS.getStructBase(I);
    for (unsigned I = 0, N = RHS.getStructNumFields(); I != N; ++I)
      getStructField(I) = RHS.getStructField(I);
    break;
  case Union:
    MakeUnion();
    setUnion(RHS.getUnionField(), RHS.getUnionValue());
    break;
  case MemberPointer:
    MakeMemberPointer(RHS.getMemberPointerDecl(),
                      RHS.isMemberPointerToDerivedMember(),
                      RHS.getMemberPointerPath());
    break;
  case AddrLabelDiff:
    MakeAddrLabelDiff();
    setAddrLabelDiff(RHS.getAddrLabelDiffLHS(), RHS.getAddrLabelDiffRHS());
    break;
  case Reflection: {
    const APValue *ParentRefl = RHS.hasParentReflection()
                              ? &RHS.getParentReflection() : nullptr;
    MakeReflection(RHS.getReflectionKind(), RHS.getOpaqueReflectionValue(),
                   RHS.getReflectionModifiers(),
                   RHS.getReflectionOffset(), ParentRefl);
    break;
  }
  case Fragment: {
    auto *Parent = cast<CXXFragmentExpr>(RHS.getFragmentExpr());
    ArrayRef<APValue> Captures(
        RHS.getFragmentCaptures(), Parent->getNumCaptures());

    MakeFragment(Parent, Captures);
    break;
  }
  }
}

APValue::APValue(ReflectionKind ReflKind, const void *ReflEntity)
  : APValue(ReflKind, ReflEntity, ReflectionModifiers()) {
}

APValue::APValue(ReflectionKind ReflKind, const void *ReflEntity,
                 const ReflectionModifiers &ReflModifiers)
    : Kind(None) {
  MakeReflection(ReflKind, ReflEntity, ReflModifiers, 0, nullptr);
}

APValue::APValue(ReflectionKind ReflKind, const void *ReflEntity,
                 unsigned Offset, const APValue &Parent)
    : Kind(None) {
  MakeReflection(ReflKind, ReflEntity, ReflectionModifiers(), Offset, &Parent);
}


APValue::APValue(ReflectionKind ReflKind, const void *ReflEntity,
                 unsigned Offset)
    : Kind(None) {
  MakeReflection(ReflKind, ReflEntity, ReflectionModifiers(), Offset, nullptr);
}

APValue::APValue(const Expr *Parent, const ArrayRef<APValue> Captures)
  : Kind(None) {
  MakeFragment(Parent, Captures);
}

APValue::APValue(APValue &&RHS) : Kind(RHS.Kind), Data(RHS.Data) {
  RHS.Kind = None;
}

APValue &APValue::operator=(const APValue &RHS) {
  if (this != &RHS)
    *this = APValue(RHS);
  return *this;
}

APValue &APValue::operator=(APValue &&RHS) {
  if (Kind != None && Kind != Indeterminate)
    DestroyDataAndMakeUninit();
  Kind = RHS.Kind;
  Data = RHS.Data;
  RHS.Kind = None;
  return *this;
}

void APValue::DestroyDataAndMakeUninit() {
  if (Kind == Int)
    ((APSInt *)(char *)&Data)->~APSInt();
  else if (Kind == Float)
    ((APFloat *)(char *)&Data)->~APFloat();
  else if (Kind == FixedPoint)
    ((APFixedPoint *)(char *)&Data)->~APFixedPoint();
  else if (Kind == Vector)
    ((Vec *)(char *)&Data)->~Vec();
  else if (Kind == ComplexInt)
    ((ComplexAPSInt *)(char *)&Data)->~ComplexAPSInt();
  else if (Kind == ComplexFloat)
    ((ComplexAPFloat *)(char *)&Data)->~ComplexAPFloat();
  else if (Kind == LValue)
    ((LV *)(char *)&Data)->~LV();
  else if (Kind == Array)
    ((Arr *)(char *)&Data)->~Arr();
  else if (Kind == Struct)
    ((StructData *)(char *)&Data)->~StructData();
  else if (Kind == Union)
    ((UnionData *)(char *)&Data)->~UnionData();
  else if (Kind == MemberPointer)
    ((MemberPointerData *)(char *)&Data)->~MemberPointerData();
  else if (Kind == AddrLabelDiff)
    ((AddrLabelDiffData *)(char *)&Data)->~AddrLabelDiffData();
  Kind = None;
}

bool APValue::needsCleanup() const {
  switch (getKind()) {
  case None:
  case Indeterminate:
  case AddrLabelDiff:
    return false;
  case Struct:
  case Union:
  case Array:
  case Vector:
  case Reflection:
  case Fragment:
    return true;
  case Int:
    return getInt().needsCleanup();
  case Float:
    return getFloat().needsCleanup();
  case FixedPoint:
    return getFixedPoint().getValue().needsCleanup();
  case ComplexFloat:
    assert(getComplexFloatImag().needsCleanup() ==
               getComplexFloatReal().needsCleanup() &&
           "In _Complex float types, real and imaginary values always have the "
           "same size.");
    return getComplexFloatReal().needsCleanup();
  case ComplexInt:
    assert(getComplexIntImag().needsCleanup() ==
               getComplexIntReal().needsCleanup() &&
           "In _Complex int types, real and imaginary values must have the "
           "same size.");
    return getComplexIntReal().needsCleanup();
  case LValue:
    return reinterpret_cast<const LV *>(&Data)->hasPathPtr();
  case MemberPointer:
<<<<<<< HEAD
    return reinterpret_cast<const MemberPointerData *>(Data.buffer)
        ->hasPathPtr();
=======
    return reinterpret_cast<const MemberPointerData *>(&Data)->hasPathPtr();
  case Reflection:
    return reinterpret_cast<const ReflectionData *>(&Data)->Parent;
>>>>>>> 8938d674
  }
  llvm_unreachable("Unknown APValue kind!");
}

void APValue::swap(APValue &RHS) {
  std::swap(Kind, RHS.Kind);
  std::swap(Data, RHS.Data);
}

/// Profile the value of an APInt, excluding its bit-width.
static void profileIntValue(llvm::FoldingSetNodeID &ID, const llvm::APInt &V) {
  for (unsigned I = 0, N = V.getBitWidth(); I < N; I += 32)
    ID.AddInteger((uint32_t)V.extractBitsAsZExtValue(std::min(32u, N - I), I));
}

void APValue::Profile(llvm::FoldingSetNodeID &ID) const {
  // Note that our profiling assumes that only APValues of the same type are
  // ever compared. As a result, we don't consider collisions that could only
  // happen if the types are different. (For example, structs with different
  // numbers of members could profile the same.)

  ID.AddInteger(Kind);

  switch (Kind) {
  case None:
  case Indeterminate:
    return;

  case AddrLabelDiff:
    ID.AddPointer(getAddrLabelDiffLHS()->getLabel()->getCanonicalDecl());
    ID.AddPointer(getAddrLabelDiffRHS()->getLabel()->getCanonicalDecl());
    return;

  case Struct:
    for (unsigned I = 0, N = getStructNumBases(); I != N; ++I)
      getStructBase(I).Profile(ID);
    for (unsigned I = 0, N = getStructNumFields(); I != N; ++I)
      getStructField(I).Profile(ID);
    return;

  case Union:
    if (!getUnionField()) {
      ID.AddInteger(0);
      return;
    }
    ID.AddInteger(getUnionField()->getFieldIndex() + 1);
    getUnionValue().Profile(ID);
    return;

  case Array: {
    if (getArraySize() == 0)
      return;

    // The profile should not depend on whether the array is expanded or
    // not, but we don't want to profile the array filler many times for
    // a large array. So treat all equal trailing elements as the filler.
    // Elements are profiled in reverse order to support this, and the
    // first profiled element is followed by a count. For example:
    //
    //   ['a', 'c', 'x', 'x', 'x'] is profiled as
    //   [5, 'x', 3, 'c', 'a']
    llvm::FoldingSetNodeID FillerID;
    (hasArrayFiller() ? getArrayFiller()
                      : getArrayInitializedElt(getArrayInitializedElts() - 1))
        .Profile(FillerID);
    ID.AddNodeID(FillerID);
    unsigned NumFillers = getArraySize() - getArrayInitializedElts();
    unsigned N = getArrayInitializedElts();

    // Count the number of elements equal to the last one. This loop ends
    // by adding an integer indicating the number of such elements, with
    // N set to the number of elements left to profile.
    while (true) {
      if (N == 0) {
        // All elements are fillers.
        assert(NumFillers == getArraySize());
        ID.AddInteger(NumFillers);
        break;
      }

      // No need to check if the last element is equal to the last
      // element.
      if (N != getArraySize()) {
        llvm::FoldingSetNodeID ElemID;
        getArrayInitializedElt(N - 1).Profile(ElemID);
        if (ElemID != FillerID) {
          ID.AddInteger(NumFillers);
          ID.AddNodeID(ElemID);
          --N;
          break;
        }
      }

      // This is a filler.
      ++NumFillers;
      --N;
    }

    // Emit the remaining elements.
    for (; N != 0; --N)
      getArrayInitializedElt(N - 1).Profile(ID);
    return;
  }

  case Vector:
    for (unsigned I = 0, N = getVectorLength(); I != N; ++I)
      getVectorElt(I).Profile(ID);
    return;

  case Int:
    profileIntValue(ID, getInt());
    return;

  case Float:
    profileIntValue(ID, getFloat().bitcastToAPInt());
    return;

  case FixedPoint:
    profileIntValue(ID, getFixedPoint().getValue());
    return;

  case ComplexFloat:
    profileIntValue(ID, getComplexFloatReal().bitcastToAPInt());
    profileIntValue(ID, getComplexFloatImag().bitcastToAPInt());
    return;

  case ComplexInt:
    profileIntValue(ID, getComplexIntReal());
    profileIntValue(ID, getComplexIntImag());
    return;

  case LValue:
    getLValueBase().Profile(ID);
    ID.AddInteger(getLValueOffset().getQuantity());
    ID.AddInteger((isNullPointer() ? 1 : 0) |
                  (isLValueOnePastTheEnd() ? 2 : 0) |
                  (hasLValuePath() ? 4 : 0));
    if (hasLValuePath()) {
      ID.AddInteger(getLValuePath().size());
      // For uniqueness, we only need to profile the entries corresponding
      // to union members, but we don't have the type here so we don't know
      // how to interpret the entries.
      for (LValuePathEntry E : getLValuePath())
        E.Profile(ID);
    }
    return;

  case MemberPointer:
    ID.AddPointer(getMemberPointerDecl());
    ID.AddInteger(isMemberPointerToDerivedMember());
    for (const CXXRecordDecl *D : getMemberPointerPath())
      ID.AddPointer(D);
    return;

  case Reflection:
    ID.AddInteger(getReflectionKind());
    ID.AddPointer(getOpaqueReflectionValue());
    ID.AddInteger(getReflectionOffset());
    if (hasParentReflection())
      getParentReflection().Profile(ID);
    return;
  case Fragment: {
    auto *E = cast<CXXFragmentExpr>(getFragmentExpr());
    ID.AddPointer(E);
    for (unsigned I = 0; I < E->getNumCaptures(); ++I)
      getFragmentCaptures()[I].Profile(ID);
    return;
  }

  }

  llvm_unreachable("Unknown APValue kind!");
}

static double GetApproxValue(const llvm::APFloat &F) {
  llvm::APFloat V = F;
  bool ignored;
  V.convert(llvm::APFloat::IEEEdouble(), llvm::APFloat::rmNearestTiesToEven,
            &ignored);
  return V.convertToDouble();
}

void APValue::printPretty(raw_ostream &Out, const ASTContext &Ctx,
                          QualType Ty) const {
  printPretty(Out, Ctx.getPrintingPolicy(), Ty, &Ctx);
}

void APValue::printPretty(raw_ostream &Out, const PrintingPolicy &Policy,
                          QualType Ty, const ASTContext *Ctx) const {
  // There are no objects of type 'void', but values of this type can be
  // returned from functions.
  if (Ty->isVoidType()) {
    Out << "void()";
    return;
  }

  switch (getKind()) {
  case APValue::None:
    Out << "<out of lifetime>";
    return;
  case APValue::Indeterminate:
    Out << "<uninitialized>";
    return;
  case APValue::Int:
    if (Ty->isBooleanType())
      Out << (getInt().getBoolValue() ? "true" : "false");
    else
      Out << getInt();
    return;
  case APValue::Float:
    Out << GetApproxValue(getFloat());
    return;
  case APValue::FixedPoint:
    Out << getFixedPoint();
    return;
  case APValue::Vector: {
    Out << '{';
    QualType ElemTy = Ty->castAs<VectorType>()->getElementType();
    getVectorElt(0).printPretty(Out, Policy, ElemTy, Ctx);
    for (unsigned i = 1; i != getVectorLength(); ++i) {
      Out << ", ";
      getVectorElt(i).printPretty(Out, Policy, ElemTy, Ctx);
    }
    Out << '}';
    return;
  }
  case APValue::ComplexInt:
    Out << getComplexIntReal() << "+" << getComplexIntImag() << "i";
    return;
  case APValue::ComplexFloat:
    Out << GetApproxValue(getComplexFloatReal()) << "+"
        << GetApproxValue(getComplexFloatImag()) << "i";
    return;
  case APValue::LValue: {
    bool IsReference = Ty->isReferenceType();
    QualType InnerTy
      = IsReference ? Ty.getNonReferenceType() : Ty->getPointeeType();
    if (InnerTy.isNull())
      InnerTy = Ty;

    LValueBase Base = getLValueBase();
    if (!Base) {
      if (isNullPointer()) {
        Out << (Policy.Nullptr ? "nullptr" : "0");
      } else if (IsReference) {
        Out << "*(" << InnerTy.stream(Policy) << "*)"
            << getLValueOffset().getQuantity();
      } else {
        Out << "(" << Ty.stream(Policy) << ")"
            << getLValueOffset().getQuantity();
      }
      return;
    }

    if (!hasLValuePath()) {
      // No lvalue path: just print the offset.
      CharUnits O = getLValueOffset();
      CharUnits S = Ctx ? Ctx->getTypeSizeInChars(InnerTy) : CharUnits::Zero();
      if (!O.isZero()) {
        if (IsReference)
          Out << "*(";
        if (S.isZero() || O % S) {
          Out << "(char*)";
          S = CharUnits::One();
        }
        Out << '&';
      } else if (!IsReference) {
        Out << '&';
      }

      if (const ValueDecl *VD = Base.dyn_cast<const ValueDecl*>())
        Out << *VD;
      else if (TypeInfoLValue TI = Base.dyn_cast<TypeInfoLValue>()) {
        TI.print(Out, Policy);
      } else if (DynamicAllocLValue DA = Base.dyn_cast<DynamicAllocLValue>()) {
        Out << "{*new "
            << Base.getDynamicAllocType().stream(Policy) << "#"
            << DA.getIndex() << "}";
      } else {
        assert(Base.get<const Expr *>() != nullptr &&
               "Expecting non-null Expr");
        Base.get<const Expr*>()->printPretty(Out, nullptr, Policy);
      }

      if (!O.isZero()) {
        Out << " + " << (O / S);
        if (IsReference)
          Out << ')';
      }
      return;
    }

    // We have an lvalue path. Print it out nicely.
    if (!IsReference)
      Out << '&';
    else if (isLValueOnePastTheEnd())
      Out << "*(&";

    QualType ElemTy = Base.getType();
    if (const ValueDecl *VD = Base.dyn_cast<const ValueDecl*>()) {
      Out << *VD;
    } else if (TypeInfoLValue TI = Base.dyn_cast<TypeInfoLValue>()) {
      TI.print(Out, Policy);
    } else if (DynamicAllocLValue DA = Base.dyn_cast<DynamicAllocLValue>()) {
      Out << "{*new " << Base.getDynamicAllocType().stream(Policy) << "#"
          << DA.getIndex() << "}";
    } else {
      const Expr *E = Base.get<const Expr*>();
      assert(E != nullptr && "Expecting non-null Expr");
      E->printPretty(Out, nullptr, Policy);
    }

    ArrayRef<LValuePathEntry> Path = getLValuePath();
    const CXXRecordDecl *CastToBase = nullptr;
    for (unsigned I = 0, N = Path.size(); I != N; ++I) {
      if (ElemTy->isRecordType()) {
        // The lvalue refers to a class type, so the next path entry is a base
        // or member.
        const Decl *BaseOrMember = Path[I].getAsBaseOrMember().getPointer();
        if (const CXXRecordDecl *RD = dyn_cast<CXXRecordDecl>(BaseOrMember)) {
          CastToBase = RD;
          // Leave ElemTy referring to the most-derived class. The actual type
          // doesn't matter except for array types.
        } else {
          const ValueDecl *VD = cast<ValueDecl>(BaseOrMember);
          Out << ".";
          if (CastToBase)
            Out << *CastToBase << "::";
          Out << *VD;
          ElemTy = VD->getType();
        }
      } else {
        // The lvalue must refer to an array.
        Out << '[' << Path[I].getAsArrayIndex() << ']';
        ElemTy = ElemTy->castAsArrayTypeUnsafe()->getElementType();
      }
    }

    // Handle formatting of one-past-the-end lvalues.
    if (isLValueOnePastTheEnd()) {
      // FIXME: If CastToBase is non-0, we should prefix the output with
      // "(CastToBase*)".
      Out << " + 1";
      if (IsReference)
        Out << ')';
    }
    return;
  }
  case APValue::Array: {
    const ArrayType *AT = Ty->castAsArrayTypeUnsafe();
    QualType ElemTy = AT->getElementType();
    Out << '{';
    if (unsigned N = getArrayInitializedElts()) {
      getArrayInitializedElt(0).printPretty(Out, Policy, ElemTy, Ctx);
      for (unsigned I = 1; I != N; ++I) {
        Out << ", ";
        if (I == 10) {
          // Avoid printing out the entire contents of large arrays.
          Out << "...";
          break;
        }
        getArrayInitializedElt(I).printPretty(Out, Policy, ElemTy, Ctx);
      }
    }
    Out << '}';
    return;
  }
  case APValue::Struct: {
    Out << '{';
    const RecordDecl *RD = Ty->castAs<RecordType>()->getDecl();
    bool First = true;
    if (unsigned N = getStructNumBases()) {
      const CXXRecordDecl *CD = cast<CXXRecordDecl>(RD);
      CXXRecordDecl::base_class_const_iterator BI = CD->bases_begin();
      for (unsigned I = 0; I != N; ++I, ++BI) {
        assert(BI != CD->bases_end());
        if (!First)
          Out << ", ";
        getStructBase(I).printPretty(Out, Policy, BI->getType(), Ctx);
        First = false;
      }
    }
    for (const auto *FI : RD->fields()) {
      if (!First)
        Out << ", ";
      if (FI->isUnnamedBitfield()) continue;
      getStructField(FI->getFieldIndex()).
        printPretty(Out, Policy, FI->getType(), Ctx);
      First = false;
    }
    Out << '}';
    return;
  }
  case APValue::Union:
    Out << '{';
    if (const FieldDecl *FD = getUnionField()) {
      Out << "." << *FD << " = ";
      getUnionValue().printPretty(Out, Policy, FD->getType(), Ctx);
    }
    Out << '}';
    return;
  case APValue::MemberPointer:
    // FIXME: This is not enough to unambiguously identify the member in a
    // multiple-inheritance scenario.
    if (const ValueDecl *VD = getMemberPointerDecl()) {
      Out << '&' << *cast<CXXRecordDecl>(VD->getDeclContext()) << "::" << *VD;
      return;
    }
    Out << "0";
    return;
  case APValue::AddrLabelDiff:
    Out << "&&" << getAddrLabelDiffLHS()->getLabel()->getName();
    Out << " - ";
    Out << "&&" << getAddrLabelDiffRHS()->getLabel()->getName();
    return;
  case APValue::Reflection:
    // FIXME: This needs implemented
    return;
  case APValue::Fragment:
    // FIXME: This needs implemented
    return;
  }
  llvm_unreachable("Unknown APValue kind!");
}

std::string APValue::getAsString(const ASTContext &Ctx, QualType Ty) const {
  std::string Result;
  llvm::raw_string_ostream Out(Result);
  printPretty(Out, Ctx, Ty);
  Out.flush();
  return Result;
}

bool APValue::toIntegralConstant(APSInt &Result, QualType SrcTy,
                                 const ASTContext &Ctx) const {
  if (isInt()) {
    Result = getInt();
    return true;
  }

  if (isLValue() && isNullPointer()) {
    Result = Ctx.MakeIntValue(Ctx.getTargetNullPointerValue(SrcTy), SrcTy);
    return true;
  }

  if (isLValue() && !getLValueBase()) {
    Result = Ctx.MakeIntValue(getLValueOffset().getQuantity(), SrcTy);
    return true;
  }

  return false;
}

const APValue::LValueBase APValue::getLValueBase() const {
  assert(isLValue() && "Invalid accessor");
  return ((const LV *)(const void *)&Data)->Base;
}

bool APValue::isLValueOnePastTheEnd() const {
  assert(isLValue() && "Invalid accessor");
  return ((const LV *)(const void *)&Data)->IsOnePastTheEnd;
}

CharUnits &APValue::getLValueOffset() {
  assert(isLValue() && "Invalid accessor");
  return ((LV *)(void *)&Data)->Offset;
}

bool APValue::hasLValuePath() const {
  assert(isLValue() && "Invalid accessor");
  return ((const LV *)(const char *)&Data)->hasPath();
}

ArrayRef<APValue::LValuePathEntry> APValue::getLValuePath() const {
  assert(isLValue() && hasLValuePath() && "Invalid accessor");
  const LV &LVal = *((const LV *)(const char *)&Data);
  return llvm::makeArrayRef(LVal.getPath(), LVal.PathLength);
}

unsigned APValue::getLValueCallIndex() const {
  assert(isLValue() && "Invalid accessor");
  return ((const LV *)(const char *)&Data)->Base.getCallIndex();
}

unsigned APValue::getLValueVersion() const {
  assert(isLValue() && "Invalid accessor");
  return ((const LV *)(const char *)&Data)->Base.getVersion();
}

bool APValue::isNullPointer() const {
  assert(isLValue() && "Invalid usage");
  return ((const LV *)(const char *)&Data)->IsNullPtr;
}

void APValue::setLValue(LValueBase B, const CharUnits &O, NoLValuePath,
                        bool IsNullPtr) {
  assert(isLValue() && "Invalid accessor");
  LV &LVal = *((LV *)(char *)&Data);
  LVal.Base = B;
  LVal.IsOnePastTheEnd = false;
  LVal.Offset = O;
  LVal.resizePath((unsigned)-1);
  LVal.IsNullPtr = IsNullPtr;
}

MutableArrayRef<APValue::LValuePathEntry>
APValue::setLValueUninit(LValueBase B, const CharUnits &O, unsigned Size,
                         bool IsOnePastTheEnd, bool IsNullPtr) {
  assert(isLValue() && "Invalid accessor");
  LV &LVal = *((LV *)(char *)&Data);
  LVal.Base = B;
  LVal.IsOnePastTheEnd = IsOnePastTheEnd;
  LVal.Offset = O;
  LVal.IsNullPtr = IsNullPtr;
  LVal.resizePath(Size);
  return {LVal.getPath(), Size};
}

void APValue::setLValue(LValueBase B, const CharUnits &O,
                        ArrayRef<LValuePathEntry> Path, bool IsOnePastTheEnd,
                        bool IsNullPtr) {
  MutableArrayRef<APValue::LValuePathEntry> InternalPath =
      setLValueUninit(B, O, Path.size(), IsOnePastTheEnd, IsNullPtr);
  if (Path.size()) {
    memcpy(InternalPath.data(), Path.data(),
           Path.size() * sizeof(LValuePathEntry));
  }
}

void APValue::setUnion(const FieldDecl *Field, const APValue &Value) {
  assert(isUnion() && "Invalid accessor");
  ((UnionData *)(char *)&Data)->Field =
      Field ? Field->getCanonicalDecl() : nullptr;
  *((UnionData *)(char *)&Data)->Value = Value;
}

const ValueDecl *APValue::getMemberPointerDecl() const {
  assert(isMemberPointer() && "Invalid accessor");
  const MemberPointerData &MPD =
      *((const MemberPointerData *)(const char *)&Data);
  return MPD.MemberAndIsDerivedMember.getPointer();
}

bool APValue::isMemberPointerToDerivedMember() const {
  assert(isMemberPointer() && "Invalid accessor");
  const MemberPointerData &MPD =
      *((const MemberPointerData *)(const char *)&Data);
  return MPD.MemberAndIsDerivedMember.getInt();
}

ArrayRef<const CXXRecordDecl*> APValue::getMemberPointerPath() const {
  assert(isMemberPointer() && "Invalid accessor");
  const MemberPointerData &MPD =
      *((const MemberPointerData *)(const char *)&Data);
  return llvm::makeArrayRef(MPD.getPath(), MPD.PathLength);
}

bool APValue::isInvalidReflection() const {
  return getReflectionKind() == RK_invalid;
}

const InvalidReflection *APValue::getInvalidReflectionInfo() const {
  assert(getReflectionKind() == RK_invalid);

  using InvalidReflTy = const InvalidReflection *;
  return reinterpret_cast<InvalidReflTy>(getOpaqueReflectionValue());
}

QualType APValue::getReflectedType() const {
  assert(getReflectionKind() == RK_type);
  return QualType::getFromOpaquePtr(getOpaqueReflectionValue());
}

const Decl *APValue::getReflectedDeclaration() const {
  assert(getReflectionKind() == RK_declaration);
  return reinterpret_cast<const Decl *>(getOpaqueReflectionValue());
}

const Expr *APValue::getReflectedExpression() const {
  assert(getReflectionKind() == RK_expression);
  return reinterpret_cast<const Expr *>(getOpaqueReflectionValue());
}

const CXXBaseSpecifier *APValue::getReflectedBaseSpecifier() const {
  assert(getReflectionKind() == RK_base_specifier);
  return reinterpret_cast<const CXXBaseSpecifier *>(getOpaqueReflectionValue());
}

const ReflectionModifiers &APValue::getReflectionModifiers() const {
  assert(isReflection() && "Invalid accessor");
  return *(((const ReflectionData*)(const char*)Data.buffer)->ReflModifiers);
}

void APValue::MakeLValue() {
  assert(isAbsent() && "Bad state change");
  static_assert(sizeof(LV) <= DataSize, "LV too big");
  new ((void *)(char *)&Data) LV();
  Kind = LValue;
}

void APValue::MakeArray(unsigned InitElts, unsigned Size) {
  assert(isAbsent() && "Bad state change");
  new ((void *)(char *)&Data) Arr(InitElts, Size);
  Kind = Array;
}

MutableArrayRef<APValue::LValuePathEntry>
setLValueUninit(APValue::LValueBase B, const CharUnits &O, unsigned Size,
                bool OnePastTheEnd, bool IsNullPtr);

MutableArrayRef<const CXXRecordDecl *>
APValue::setMemberPointerUninit(const ValueDecl *Member, bool IsDerivedMember,
                                unsigned Size) {
  assert(isAbsent() && "Bad state change");
  MemberPointerData *MPD = new ((void *)(char *)&Data) MemberPointerData;
  Kind = MemberPointer;
  MPD->MemberAndIsDerivedMember.setPointer(
      Member ? cast<ValueDecl>(Member->getCanonicalDecl()) : nullptr);
  MPD->MemberAndIsDerivedMember.setInt(IsDerivedMember);
  MPD->resizePath(Size);
  return {MPD->getPath(), MPD->PathLength};
}

void APValue::MakeMemberPointer(const ValueDecl *Member, bool IsDerivedMember,
                                ArrayRef<const CXXRecordDecl *> Path) {
  MutableArrayRef<const CXXRecordDecl *> InternalPath =
      setMemberPointerUninit(Member, IsDerivedMember, Path.size());
  for (unsigned I = 0; I != Path.size(); ++I)
    InternalPath[I] = Path[I]->getCanonicalDecl();
}

LinkageInfo LinkageComputer::getLVForValue(const APValue &V,
                                           LVComputationKind computation) {
  LinkageInfo LV = LinkageInfo::external();

  auto MergeLV = [&](LinkageInfo MergeLV) {
    LV.merge(MergeLV);
    return LV.getLinkage() == InternalLinkage;
  };
  auto Merge = [&](const APValue &V) {
    return MergeLV(getLVForValue(V, computation));
  };

  switch (V.getKind()) {
  case APValue::None:
  case APValue::Indeterminate:
  case APValue::Int:
  case APValue::Float:
  case APValue::FixedPoint:
  case APValue::ComplexInt:
  case APValue::ComplexFloat:
  case APValue::Vector:
  case APValue::Reflection:
    break;

  case APValue::AddrLabelDiff:
    // Even for an inline function, it's not reasonable to treat a difference
    // between the addresses of labels as an external value.
    return LinkageInfo::internal();

  case APValue::Struct: {
    for (unsigned I = 0, N = V.getStructNumBases(); I != N; ++I)
      if (Merge(V.getStructBase(I)))
        break;
    for (unsigned I = 0, N = V.getStructNumFields(); I != N; ++I)
      if (Merge(V.getStructField(I)))
        break;
    break;
  }

  case APValue::Union:
    if (V.getUnionField())
      Merge(V.getUnionValue());
    break;

  case APValue::Array: {
    for (unsigned I = 0, N = V.getArrayInitializedElts(); I != N; ++I)
      if (Merge(V.getArrayInitializedElt(I)))
        break;
    if (V.hasArrayFiller())
      Merge(V.getArrayFiller());
    break;
  }

  case APValue::LValue: {
    if (!V.getLValueBase()) {
      // Null or absolute address: this is external.
    } else if (const auto *VD =
                   V.getLValueBase().dyn_cast<const ValueDecl *>()) {
      if (VD && MergeLV(getLVForDecl(VD, computation)))
        break;
    } else if (const auto TI = V.getLValueBase().dyn_cast<TypeInfoLValue>()) {
      if (MergeLV(getLVForType(*TI.getType(), computation)))
        break;
    } else if (const Expr *E = V.getLValueBase().dyn_cast<const Expr *>()) {
      // Almost all expression bases are internal. The exception is
      // lifetime-extended temporaries.
      // FIXME: These should be modeled as having the
      // LifetimeExtendedTemporaryDecl itself as the base.
      // FIXME: If we permit Objective-C object literals in template arguments,
      // they should not imply internal linkage.
      auto *MTE = dyn_cast<MaterializeTemporaryExpr>(E);
      if (!MTE || MTE->getStorageDuration() == SD_FullExpression)
        return LinkageInfo::internal();
      if (MergeLV(getLVForDecl(MTE->getExtendingDecl(), computation)))
        break;
    } else {
      assert(V.getLValueBase().is<DynamicAllocLValue>() &&
             "unexpected LValueBase kind");
      return LinkageInfo::internal();
    }
    // The lvalue path doesn't matter: pointers to all subobjects always have
    // the same visibility as pointers to the complete object.
    break;
  }

  case APValue::MemberPointer:
    if (const NamedDecl *D = V.getMemberPointerDecl())
      MergeLV(getLVForDecl(D, computation));
    // Note that we could have a base-to-derived conversion here to a member of
    // a derived class with less linkage/visibility. That's covered by the
    // linkage and visibility of the value's type.
    break;
  }

  return LV;
}<|MERGE_RESOLUTION|>--- conflicted
+++ resolved
@@ -17,10 +17,7 @@
 #include "clang/AST/DeclCXX.h"
 #include "clang/AST/Expr.h"
 #include "clang/AST/ExprCXX.h"
-<<<<<<< HEAD
 #include "clang/AST/Reflection.h"
-=======
->>>>>>> 8938d674
 #include "clang/AST/Type.h"
 #include "llvm/Support/ErrorHandling.h"
 #include "llvm/Support/raw_ostream.h"
@@ -542,14 +539,7 @@
   case LValue:
     return reinterpret_cast<const LV *>(&Data)->hasPathPtr();
   case MemberPointer:
-<<<<<<< HEAD
-    return reinterpret_cast<const MemberPointerData *>(Data.buffer)
-        ->hasPathPtr();
-=======
     return reinterpret_cast<const MemberPointerData *>(&Data)->hasPathPtr();
-  case Reflection:
-    return reinterpret_cast<const ReflectionData *>(&Data)->Parent;
->>>>>>> 8938d674
   }
   llvm_unreachable("Unknown APValue kind!");
 }
@@ -1203,6 +1193,7 @@
   case APValue::ComplexFloat:
   case APValue::Vector:
   case APValue::Reflection:
+  case APValue::Fragment:
     break;
 
   case APValue::AddrLabelDiff:
