--- conflicted
+++ resolved
@@ -406,11 +406,11 @@
   MakeFragment(Parent, Captures);
 }
 
-<<<<<<< HEAD
 APValue::APValue(QualType T)
     : Kind(None) {
   MakeType(); setType(T);
-=======
+}
+
 APValue::APValue(APValue &&RHS) : Kind(RHS.Kind), Data(RHS.Data) {
   RHS.Kind = None;
 }
@@ -428,7 +428,6 @@
   Data = RHS.Data;
   RHS.Kind = None;
   return *this;
->>>>>>> c0038db6
 }
 
 void APValue::DestroyDataAndMakeUninit() {
