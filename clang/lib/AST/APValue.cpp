//===--- APValue.cpp - Union class for APFloat/APSInt/Complex -------------===//
//
// Part of the LLVM Project, under the Apache License v2.0 with LLVM Exceptions.
// See https://llvm.org/LICENSE.txt for license information.
// SPDX-License-Identifier: Apache-2.0 WITH LLVM-exception
//
//===----------------------------------------------------------------------===//
//
//  This file implements the APValue class.
//
//===----------------------------------------------------------------------===//

#include "clang/AST/APValue.h"
#include "clang/AST/ASTContext.h"
#include "clang/AST/CharUnits.h"
#include "clang/AST/DeclCXX.h"
#include "clang/AST/Expr.h"
#include "clang/AST/ExprCXX.h"
#include "clang/AST/Reflection.h"
#include "clang/AST/Type.h"
#include "llvm/Support/ErrorHandling.h"
#include "llvm/Support/raw_ostream.h"
using namespace clang;

/// The identity of a type_info object depends on the canonical unqualified
/// type only.
TypeInfoLValue::TypeInfoLValue(const Type *T)
    : T(T->getCanonicalTypeUnqualified().getTypePtr()) {}

void TypeInfoLValue::print(llvm::raw_ostream &Out,
                           const PrintingPolicy &Policy) const {
  Out << "typeid(";
  QualType(getType(), 0).print(Out, Policy);
  Out << ")";
}

static_assert(
    1 << llvm::PointerLikeTypeTraits<TypeInfoLValue>::NumLowBitsAvailable <=
        alignof(Type),
    "Type is insufficiently aligned");

APValue::LValueBase::LValueBase(const ValueDecl *P, unsigned I, unsigned V)
    : Ptr(P), Local{I, V} {}
APValue::LValueBase::LValueBase(const Expr *P, unsigned I, unsigned V)
    : Ptr(P), Local{I, V} {}

APValue::LValueBase APValue::LValueBase::getDynamicAlloc(DynamicAllocLValue LV,
                                                         QualType Type) {
  LValueBase Base;
  Base.Ptr = LV;
  Base.DynamicAllocType = Type.getAsOpaquePtr();
  return Base;
}

APValue::LValueBase APValue::LValueBase::getTypeInfo(TypeInfoLValue LV,
                                                     QualType TypeInfo) {
  LValueBase Base;
  Base.Ptr = LV;
  Base.TypeInfoType = TypeInfo.getAsOpaquePtr();
  return Base;
}

unsigned APValue::LValueBase::getCallIndex() const {
  return (is<TypeInfoLValue>() || is<DynamicAllocLValue>()) ? 0
                                                            : Local.CallIndex;
}

unsigned APValue::LValueBase::getVersion() const {
  return (is<TypeInfoLValue>() || is<DynamicAllocLValue>()) ? 0 : Local.Version;
}

QualType APValue::LValueBase::getTypeInfoType() const {
  assert(is<TypeInfoLValue>() && "not a type_info lvalue");
  return QualType::getFromOpaquePtr(TypeInfoType);
}

QualType APValue::LValueBase::getDynamicAllocType() const {
  assert(is<DynamicAllocLValue>() && "not a dynamic allocation lvalue");
  return QualType::getFromOpaquePtr(DynamicAllocType);
}

namespace clang {
bool operator==(const APValue::LValueBase &LHS,
                const APValue::LValueBase &RHS) {
  if (LHS.Ptr != RHS.Ptr)
    return false;
  if (LHS.is<TypeInfoLValue>())
    return true;
  return LHS.Local.CallIndex == RHS.Local.CallIndex &&
         LHS.Local.Version == RHS.Local.Version;
}
}

namespace {
  struct LVBase {
    APValue::LValueBase Base;
    CharUnits Offset;
    unsigned PathLength;
    bool IsNullPtr : 1;
    bool IsOnePastTheEnd : 1;
  };
}

void *APValue::LValueBase::getOpaqueValue() const {
  return Ptr.getOpaqueValue();
}

bool APValue::LValueBase::isNull() const {
  return Ptr.isNull();
}

APValue::LValueBase::operator bool () const {
  return static_cast<bool>(Ptr);
}

clang::APValue::LValueBase
llvm::DenseMapInfo<clang::APValue::LValueBase>::getEmptyKey() {
  return clang::APValue::LValueBase(
      DenseMapInfo<const ValueDecl*>::getEmptyKey());
}

clang::APValue::LValueBase
llvm::DenseMapInfo<clang::APValue::LValueBase>::getTombstoneKey() {
  return clang::APValue::LValueBase(
      DenseMapInfo<const ValueDecl*>::getTombstoneKey());
}

namespace clang {
llvm::hash_code hash_value(const APValue::LValueBase &Base) {
  if (Base.is<TypeInfoLValue>() || Base.is<DynamicAllocLValue>())
    return llvm::hash_value(Base.getOpaqueValue());
  return llvm::hash_combine(Base.getOpaqueValue(), Base.getCallIndex(),
                            Base.getVersion());
}
}

unsigned llvm::DenseMapInfo<clang::APValue::LValueBase>::getHashValue(
    const clang::APValue::LValueBase &Base) {
  return hash_value(Base);
}

bool llvm::DenseMapInfo<clang::APValue::LValueBase>::isEqual(
    const clang::APValue::LValueBase &LHS,
    const clang::APValue::LValueBase &RHS) {
  return LHS == RHS;
}

struct APValue::LV : LVBase {
  static const unsigned InlinePathSpace =
      (DataSize - sizeof(LVBase)) / sizeof(LValuePathEntry);

  /// Path - The sequence of base classes, fields and array indices to follow to
  /// walk from Base to the subobject. When performing GCC-style folding, there
  /// may not be such a path.
  union {
    LValuePathEntry Path[InlinePathSpace];
    LValuePathEntry *PathPtr;
  };

  LV() { PathLength = (unsigned)-1; }
  ~LV() { resizePath(0); }

  void resizePath(unsigned Length) {
    if (Length == PathLength)
      return;
    if (hasPathPtr())
      delete [] PathPtr;
    PathLength = Length;
    if (hasPathPtr())
      PathPtr = new LValuePathEntry[Length];
  }

  bool hasPath() const { return PathLength != (unsigned)-1; }
  bool hasPathPtr() const { return hasPath() && PathLength > InlinePathSpace; }

  LValuePathEntry *getPath() { return hasPathPtr() ? PathPtr : Path; }
  const LValuePathEntry *getPath() const {
    return hasPathPtr() ? PathPtr : Path;
  }
};

namespace {
  struct MemberPointerBase {
    llvm::PointerIntPair<const ValueDecl*, 1, bool> MemberAndIsDerivedMember;
    unsigned PathLength;
  };
}

struct APValue::MemberPointerData : MemberPointerBase {
  static const unsigned InlinePathSpace =
      (DataSize - sizeof(MemberPointerBase)) / sizeof(const CXXRecordDecl*);
  typedef const CXXRecordDecl *PathElem;
  union {
    PathElem Path[InlinePathSpace];
    PathElem *PathPtr;
  };

  MemberPointerData() { PathLength = 0; }
  ~MemberPointerData() { resizePath(0); }

  void resizePath(unsigned Length) {
    if (Length == PathLength)
      return;
    if (hasPathPtr())
      delete [] PathPtr;
    PathLength = Length;
    if (hasPathPtr())
      PathPtr = new PathElem[Length];
  }

  bool hasPathPtr() const { return PathLength > InlinePathSpace; }

  PathElem *getPath() { return hasPathPtr() ? PathPtr : Path; }
  const PathElem *getPath() const {
    return hasPathPtr() ? PathPtr : Path;
  }
};

// FIXME: Reduce the malloc traffic here.

APValue::Arr::Arr(unsigned NumElts, unsigned Size) :
  Elts(new APValue[NumElts + (NumElts != Size ? 1 : 0)]),
  NumElts(NumElts), ArrSize(Size) {}
APValue::Arr::~Arr() { delete [] Elts; }

APValue::StructData::StructData(unsigned NumBases, unsigned NumFields) :
  Elts(new APValue[NumBases+NumFields]),
  NumBases(NumBases), NumFields(NumFields) {}
APValue::StructData::~StructData() {
  delete [] Elts;
}

APValue::UnionData::UnionData() : Field(nullptr), Value(new APValue) {}
APValue::UnionData::~UnionData () {
  delete Value;
}

APValue::ReflectionBase::ReflectionBase(ReflectionKind ReflKind) :
  ReflKind(ReflKind) {}

APValue::ReflectionData::ReflectionData(ReflectionKind ReflKind,
                                        const void *ReflEntity,
                                        const ReflectionModifiers &ReflModifiers,
                                        unsigned Offset,
                                        const APValue *Parent) :
  ReflectionBase(ReflKind), ReflEntity(ReflEntity),
  ReflModifiers(new ReflectionModifiers(ReflModifiers)),
  Offset(Offset), Parent(nullptr) {
  if (Parent)
    this->Parent = new APValue(*Parent);
}

APValue::ReflectionData::~ReflectionData() {
  delete ReflModifiers;
  if (Parent)
    delete Parent;
}

APValue::FragmentData::FragmentData(
    const Expr *Parent, const ArrayRef<APValue> Captures) :
  ReflectionBase(RK_fragment), Parent(Parent),
  Captures(new APValue[Captures.size()]) {

  for (unsigned I = 0; I < Captures.size(); ++I) {
    this->Captures[I] = Captures[I];
  }

  assert(cast<CXXFragmentExpr>(Parent)->getNumCaptures() == Captures.size());
}

APValue::FragmentData::~FragmentData() {
  delete [] Captures;
}

APValue::APValue(const APValue &RHS) : Kind(None) {
  switch (RHS.getKind()) {
  case None:
  case Indeterminate:
    Kind = RHS.getKind();
    break;
  case Int:
    MakeInt();
    setInt(RHS.getInt());
    break;
  case Float:
    MakeFloat();
    setFloat(RHS.getFloat());
    break;
  case FixedPoint: {
    APFixedPoint FXCopy = RHS.getFixedPoint();
    MakeFixedPoint(std::move(FXCopy));
    break;
  }
  case Vector:
    MakeVector();
    setVector(((const Vec *)(const char *)RHS.Data.buffer)->Elts,
              RHS.getVectorLength());
    break;
  case ComplexInt:
    MakeComplexInt();
    setComplexInt(RHS.getComplexIntReal(), RHS.getComplexIntImag());
    break;
  case ComplexFloat:
    MakeComplexFloat();
    setComplexFloat(RHS.getComplexFloatReal(), RHS.getComplexFloatImag());
    break;
  case LValue:
    MakeLValue();
    if (RHS.hasLValuePath())
      setLValue(RHS.getLValueBase(), RHS.getLValueOffset(), RHS.getLValuePath(),
                RHS.isLValueOnePastTheEnd(), RHS.isNullPointer());
    else
      setLValue(RHS.getLValueBase(), RHS.getLValueOffset(), NoLValuePath(),
                RHS.isNullPointer());
    break;
  case Array:
    MakeArray(RHS.getArrayInitializedElts(), RHS.getArraySize());
    for (unsigned I = 0, N = RHS.getArrayInitializedElts(); I != N; ++I)
      getArrayInitializedElt(I) = RHS.getArrayInitializedElt(I);
    if (RHS.hasArrayFiller())
      getArrayFiller() = RHS.getArrayFiller();
    break;
  case Struct:
    MakeStruct(RHS.getStructNumBases(), RHS.getStructNumFields());
    for (unsigned I = 0, N = RHS.getStructNumBases(); I != N; ++I)
      getStructBase(I) = RHS.getStructBase(I);
    for (unsigned I = 0, N = RHS.getStructNumFields(); I != N; ++I)
      getStructField(I) = RHS.getStructField(I);
    break;
  case Union:
    MakeUnion();
    setUnion(RHS.getUnionField(), RHS.getUnionValue());
    break;
  case MemberPointer:
    MakeMemberPointer(RHS.getMemberPointerDecl(),
                      RHS.isMemberPointerToDerivedMember(),
                      RHS.getMemberPointerPath());
    break;
  case AddrLabelDiff:
    MakeAddrLabelDiff();
    setAddrLabelDiff(RHS.getAddrLabelDiffLHS(), RHS.getAddrLabelDiffRHS());
    break;
  case Reflection: {
    const APValue *ParentRefl = RHS.hasParentReflection()
                              ? &RHS.getParentReflection() : nullptr;
    MakeReflection(RHS.getReflectionKind(), RHS.getOpaqueReflectionValue(),
                   RHS.getReflectionModifiers(),
                   RHS.getReflectionOffset(), ParentRefl);
    break;
  }
  case Fragment: {
    auto *Parent = cast<CXXFragmentExpr>(RHS.getFragmentExpr());
    ArrayRef<APValue> Captures(
        RHS.getFragmentCaptures(), Parent->getNumCaptures());

    MakeFragment(Parent, Captures);
    break;
  }
  }
}

<<<<<<< HEAD
APValue::APValue(ReflectionKind ReflKind, const void *ReflEntity)
  : APValue(ReflKind, ReflEntity, ReflectionModifiers()) {
}

APValue::APValue(ReflectionKind ReflKind, const void *ReflEntity,
                 const ReflectionModifiers &ReflModifiers)
    : Kind(None) {
  MakeReflection(ReflKind, ReflEntity, ReflModifiers, 0, nullptr);
}

APValue::APValue(ReflectionKind ReflKind, const void *ReflEntity,
                 unsigned Offset, const APValue &Parent)
    : Kind(None) {
  MakeReflection(ReflKind, ReflEntity, ReflectionModifiers(), Offset, &Parent);
}

APValue::APValue(const Expr *Parent, const ArrayRef<APValue> Captures)
  : Kind(None) {
  MakeFragment(Parent, Captures);
=======
APValue::APValue(APValue &&RHS) : Kind(RHS.Kind), Data(RHS.Data) {
  RHS.Kind = None;
}

APValue &APValue::operator=(const APValue &RHS) {
  if (this != &RHS)
    *this = APValue(RHS);
  return *this;
}

APValue &APValue::operator=(APValue &&RHS) {
  if (Kind != None && Kind != Indeterminate)
    DestroyDataAndMakeUninit();
  Kind = RHS.Kind;
  Data = RHS.Data;
  RHS.Kind = None;
  return *this;
>>>>>>> 45ef356a
}

void APValue::DestroyDataAndMakeUninit() {
  if (Kind == Int)
    ((APSInt*)(char*)Data.buffer)->~APSInt();
  else if (Kind == Float)
    ((APFloat*)(char*)Data.buffer)->~APFloat();
  else if (Kind == FixedPoint)
    ((APFixedPoint *)(char *)Data.buffer)->~APFixedPoint();
  else if (Kind == Vector)
    ((Vec*)(char*)Data.buffer)->~Vec();
  else if (Kind == ComplexInt)
    ((ComplexAPSInt*)(char*)Data.buffer)->~ComplexAPSInt();
  else if (Kind == ComplexFloat)
    ((ComplexAPFloat*)(char*)Data.buffer)->~ComplexAPFloat();
  else if (Kind == LValue)
    ((LV*)(char*)Data.buffer)->~LV();
  else if (Kind == Array)
    ((Arr*)(char*)Data.buffer)->~Arr();
  else if (Kind == Struct)
    ((StructData*)(char*)Data.buffer)->~StructData();
  else if (Kind == Union)
    ((UnionData*)(char*)Data.buffer)->~UnionData();
  else if (Kind == MemberPointer)
    ((MemberPointerData*)(char*)Data.buffer)->~MemberPointerData();
  else if (Kind == AddrLabelDiff)
    ((AddrLabelDiffData*)(char*)Data.buffer)->~AddrLabelDiffData();
  Kind = None;
}

bool APValue::needsCleanup() const {
  switch (getKind()) {
  case None:
  case Indeterminate:
  case AddrLabelDiff:
    return false;
  case Struct:
  case Union:
  case Array:
  case Vector:
  case Reflection:
  case Fragment:
    return true;
  case Int:
    return getInt().needsCleanup();
  case Float:
    return getFloat().needsCleanup();
  case FixedPoint:
    return getFixedPoint().getValue().needsCleanup();
  case ComplexFloat:
    assert(getComplexFloatImag().needsCleanup() ==
               getComplexFloatReal().needsCleanup() &&
           "In _Complex float types, real and imaginary values always have the "
           "same size.");
    return getComplexFloatReal().needsCleanup();
  case ComplexInt:
    assert(getComplexIntImag().needsCleanup() ==
               getComplexIntReal().needsCleanup() &&
           "In _Complex int types, real and imaginary values must have the "
           "same size.");
    return getComplexIntReal().needsCleanup();
  case LValue:
    return reinterpret_cast<const LV *>(Data.buffer)->hasPathPtr();
  case MemberPointer:
    return reinterpret_cast<const MemberPointerData *>(Data.buffer)
        ->hasPathPtr();
  }
  llvm_unreachable("Unknown APValue kind!");
}

void APValue::swap(APValue &RHS) {
  std::swap(Kind, RHS.Kind);
  std::swap(Data, RHS.Data);
}

static double GetApproxValue(const llvm::APFloat &F) {
  llvm::APFloat V = F;
  bool ignored;
  V.convert(llvm::APFloat::IEEEdouble(), llvm::APFloat::rmNearestTiesToEven,
            &ignored);
  return V.convertToDouble();
}

void APValue::printPretty(raw_ostream &Out, const ASTContext &Ctx,
                          QualType Ty) const {
  // There are no objects of type 'void', but values of this type can be
  // returned from functions.
  if (Ty->isVoidType()) {
    Out << "void()";
    return;
  }

  switch (getKind()) {
  case APValue::None:
    Out << "<out of lifetime>";
    return;
  case APValue::Indeterminate:
    Out << "<uninitialized>";
    return;
  case APValue::Int:
    if (Ty->isBooleanType())
      Out << (getInt().getBoolValue() ? "true" : "false");
    else
      Out << getInt();
    return;
  case APValue::Float:
    Out << GetApproxValue(getFloat());
    return;
  case APValue::FixedPoint:
    Out << getFixedPoint();
    return;
  case APValue::Vector: {
    Out << '{';
    QualType ElemTy = Ty->castAs<VectorType>()->getElementType();
    getVectorElt(0).printPretty(Out, Ctx, ElemTy);
    for (unsigned i = 1; i != getVectorLength(); ++i) {
      Out << ", ";
      getVectorElt(i).printPretty(Out, Ctx, ElemTy);
    }
    Out << '}';
    return;
  }
  case APValue::ComplexInt:
    Out << getComplexIntReal() << "+" << getComplexIntImag() << "i";
    return;
  case APValue::ComplexFloat:
    Out << GetApproxValue(getComplexFloatReal()) << "+"
        << GetApproxValue(getComplexFloatImag()) << "i";
    return;
  case APValue::LValue: {
    bool IsReference = Ty->isReferenceType();
    QualType InnerTy
      = IsReference ? Ty.getNonReferenceType() : Ty->getPointeeType();
    if (InnerTy.isNull())
      InnerTy = Ty;

    LValueBase Base = getLValueBase();
    if (!Base) {
      if (isNullPointer()) {
        Out << (Ctx.getLangOpts().CPlusPlus11 ? "nullptr" : "0");
      } else if (IsReference) {
        Out << "*(" << InnerTy.stream(Ctx.getPrintingPolicy()) << "*)"
            << getLValueOffset().getQuantity();
      } else {
        Out << "(" << Ty.stream(Ctx.getPrintingPolicy()) << ")"
            << getLValueOffset().getQuantity();
      }
      return;
    }

    if (!hasLValuePath()) {
      // No lvalue path: just print the offset.
      CharUnits O = getLValueOffset();
      CharUnits S = Ctx.getTypeSizeInChars(InnerTy);
      if (!O.isZero()) {
        if (IsReference)
          Out << "*(";
        if (O % S) {
          Out << "(char*)";
          S = CharUnits::One();
        }
        Out << '&';
      } else if (!IsReference) {
        Out << '&';
      }

      if (const ValueDecl *VD = Base.dyn_cast<const ValueDecl*>())
        Out << *VD;
      else if (TypeInfoLValue TI = Base.dyn_cast<TypeInfoLValue>()) {
        TI.print(Out, Ctx.getPrintingPolicy());
      } else if (DynamicAllocLValue DA = Base.dyn_cast<DynamicAllocLValue>()) {
        Out << "{*new "
            << Base.getDynamicAllocType().stream(Ctx.getPrintingPolicy()) << "#"
            << DA.getIndex() << "}";
      } else {
        assert(Base.get<const Expr *>() != nullptr &&
               "Expecting non-null Expr");
        Base.get<const Expr*>()->printPretty(Out, nullptr,
                                             Ctx.getPrintingPolicy());
      }

      if (!O.isZero()) {
        Out << " + " << (O / S);
        if (IsReference)
          Out << ')';
      }
      return;
    }

    // We have an lvalue path. Print it out nicely.
    if (!IsReference)
      Out << '&';
    else if (isLValueOnePastTheEnd())
      Out << "*(&";

    QualType ElemTy;
    if (const ValueDecl *VD = Base.dyn_cast<const ValueDecl*>()) {
      Out << *VD;
      ElemTy = VD->getType();
    } else if (TypeInfoLValue TI = Base.dyn_cast<TypeInfoLValue>()) {
      TI.print(Out, Ctx.getPrintingPolicy());
      ElemTy = Base.getTypeInfoType();
    } else if (DynamicAllocLValue DA = Base.dyn_cast<DynamicAllocLValue>()) {
      Out << "{*new "
          << Base.getDynamicAllocType().stream(Ctx.getPrintingPolicy()) << "#"
          << DA.getIndex() << "}";
      ElemTy = Base.getDynamicAllocType();
    } else {
      const Expr *E = Base.get<const Expr*>();
      assert(E != nullptr && "Expecting non-null Expr");
      E->printPretty(Out, nullptr, Ctx.getPrintingPolicy());
      // FIXME: This is wrong if E is a MaterializeTemporaryExpr with an lvalue
      // adjustment.
      ElemTy = E->getType();
    }

    ArrayRef<LValuePathEntry> Path = getLValuePath();
    const CXXRecordDecl *CastToBase = nullptr;
    for (unsigned I = 0, N = Path.size(); I != N; ++I) {
      if (ElemTy->getAs<RecordType>()) {
        // The lvalue refers to a class type, so the next path entry is a base
        // or member.
        const Decl *BaseOrMember = Path[I].getAsBaseOrMember().getPointer();
        if (const CXXRecordDecl *RD = dyn_cast<CXXRecordDecl>(BaseOrMember)) {
          CastToBase = RD;
          ElemTy = Ctx.getRecordType(RD);
        } else {
          const ValueDecl *VD = cast<ValueDecl>(BaseOrMember);
          Out << ".";
          if (CastToBase)
            Out << *CastToBase << "::";
          Out << *VD;
          ElemTy = VD->getType();
        }
      } else {
        // The lvalue must refer to an array.
        Out << '[' << Path[I].getAsArrayIndex() << ']';
        ElemTy = Ctx.getAsArrayType(ElemTy)->getElementType();
      }
    }

    // Handle formatting of one-past-the-end lvalues.
    if (isLValueOnePastTheEnd()) {
      // FIXME: If CastToBase is non-0, we should prefix the output with
      // "(CastToBase*)".
      Out << " + 1";
      if (IsReference)
        Out << ')';
    }
    return;
  }
  case APValue::Array: {
    const ArrayType *AT = Ctx.getAsArrayType(Ty);
    QualType ElemTy = AT->getElementType();
    Out << '{';
    if (unsigned N = getArrayInitializedElts()) {
      getArrayInitializedElt(0).printPretty(Out, Ctx, ElemTy);
      for (unsigned I = 1; I != N; ++I) {
        Out << ", ";
        if (I == 10) {
          // Avoid printing out the entire contents of large arrays.
          Out << "...";
          break;
        }
        getArrayInitializedElt(I).printPretty(Out, Ctx, ElemTy);
      }
    }
    Out << '}';
    return;
  }
  case APValue::Struct: {
    Out << '{';
    const RecordDecl *RD = Ty->castAs<RecordType>()->getDecl();
    bool First = true;
    if (unsigned N = getStructNumBases()) {
      const CXXRecordDecl *CD = cast<CXXRecordDecl>(RD);
      CXXRecordDecl::base_class_const_iterator BI = CD->bases_begin();
      for (unsigned I = 0; I != N; ++I, ++BI) {
        assert(BI != CD->bases_end());
        if (!First)
          Out << ", ";
        getStructBase(I).printPretty(Out, Ctx, BI->getType());
        First = false;
      }
    }
    for (const auto *FI : RD->fields()) {
      if (!First)
        Out << ", ";
      if (FI->isUnnamedBitfield()) continue;
      getStructField(FI->getFieldIndex()).
        printPretty(Out, Ctx, FI->getType());
      First = false;
    }
    Out << '}';
    return;
  }
  case APValue::Union:
    Out << '{';
    if (const FieldDecl *FD = getUnionField()) {
      Out << "." << *FD << " = ";
      getUnionValue().printPretty(Out, Ctx, FD->getType());
    }
    Out << '}';
    return;
  case APValue::MemberPointer:
    // FIXME: This is not enough to unambiguously identify the member in a
    // multiple-inheritance scenario.
    if (const ValueDecl *VD = getMemberPointerDecl()) {
      Out << '&' << *cast<CXXRecordDecl>(VD->getDeclContext()) << "::" << *VD;
      return;
    }
    Out << "0";
    return;
  case APValue::AddrLabelDiff:
    Out << "&&" << getAddrLabelDiffLHS()->getLabel()->getName();
    Out << " - ";
    Out << "&&" << getAddrLabelDiffRHS()->getLabel()->getName();
    return;
  case APValue::Reflection:
    // FIXME: This needs implemented
    return;
  case APValue::Fragment:
    // FIXME: This needs implemented
    return;
  }
  llvm_unreachable("Unknown APValue kind!");
}

std::string APValue::getAsString(const ASTContext &Ctx, QualType Ty) const {
  std::string Result;
  llvm::raw_string_ostream Out(Result);
  printPretty(Out, Ctx, Ty);
  Out.flush();
  return Result;
}

bool APValue::toIntegralConstant(APSInt &Result, QualType SrcTy,
                                 const ASTContext &Ctx) const {
  if (isInt()) {
    Result = getInt();
    return true;
  }

  if (isLValue() && isNullPointer()) {
    Result = Ctx.MakeIntValue(Ctx.getTargetNullPointerValue(SrcTy), SrcTy);
    return true;
  }

  if (isLValue() && !getLValueBase()) {
    Result = Ctx.MakeIntValue(getLValueOffset().getQuantity(), SrcTy);
    return true;
  }

  return false;
}

const APValue::LValueBase APValue::getLValueBase() const {
  assert(isLValue() && "Invalid accessor");
  return ((const LV*)(const void*)Data.buffer)->Base;
}

bool APValue::isLValueOnePastTheEnd() const {
  assert(isLValue() && "Invalid accessor");
  return ((const LV*)(const void*)Data.buffer)->IsOnePastTheEnd;
}

CharUnits &APValue::getLValueOffset() {
  assert(isLValue() && "Invalid accessor");
  return ((LV*)(void*)Data.buffer)->Offset;
}

bool APValue::hasLValuePath() const {
  assert(isLValue() && "Invalid accessor");
  return ((const LV*)(const char*)Data.buffer)->hasPath();
}

ArrayRef<APValue::LValuePathEntry> APValue::getLValuePath() const {
  assert(isLValue() && hasLValuePath() && "Invalid accessor");
  const LV &LVal = *((const LV*)(const char*)Data.buffer);
  return llvm::makeArrayRef(LVal.getPath(), LVal.PathLength);
}

unsigned APValue::getLValueCallIndex() const {
  assert(isLValue() && "Invalid accessor");
  return ((const LV*)(const char*)Data.buffer)->Base.getCallIndex();
}

unsigned APValue::getLValueVersion() const {
  assert(isLValue() && "Invalid accessor");
  return ((const LV*)(const char*)Data.buffer)->Base.getVersion();
}

bool APValue::isNullPointer() const {
  assert(isLValue() && "Invalid usage");
  return ((const LV*)(const char*)Data.buffer)->IsNullPtr;
}

void APValue::setLValue(LValueBase B, const CharUnits &O, NoLValuePath,
                        bool IsNullPtr) {
  assert(isLValue() && "Invalid accessor");
  LV &LVal = *((LV*)(char*)Data.buffer);
  LVal.Base = B;
  LVal.IsOnePastTheEnd = false;
  LVal.Offset = O;
  LVal.resizePath((unsigned)-1);
  LVal.IsNullPtr = IsNullPtr;
}

void APValue::setLValue(LValueBase B, const CharUnits &O,
                        ArrayRef<LValuePathEntry> Path, bool IsOnePastTheEnd,
                        bool IsNullPtr) {
  assert(isLValue() && "Invalid accessor");
  LV &LVal = *((LV*)(char*)Data.buffer);
  LVal.Base = B;
  LVal.IsOnePastTheEnd = IsOnePastTheEnd;
  LVal.Offset = O;
  LVal.resizePath(Path.size());
  memcpy(LVal.getPath(), Path.data(), Path.size() * sizeof(LValuePathEntry));
  LVal.IsNullPtr = IsNullPtr;
}

const ValueDecl *APValue::getMemberPointerDecl() const {
  assert(isMemberPointer() && "Invalid accessor");
  const MemberPointerData &MPD =
      *((const MemberPointerData *)(const char *)Data.buffer);
  return MPD.MemberAndIsDerivedMember.getPointer();
}

bool APValue::isMemberPointerToDerivedMember() const {
  assert(isMemberPointer() && "Invalid accessor");
  const MemberPointerData &MPD =
      *((const MemberPointerData *)(const char *)Data.buffer);
  return MPD.MemberAndIsDerivedMember.getInt();
}

ArrayRef<const CXXRecordDecl*> APValue::getMemberPointerPath() const {
  assert(isMemberPointer() && "Invalid accessor");
  const MemberPointerData &MPD =
      *((const MemberPointerData *)(const char *)Data.buffer);
  return llvm::makeArrayRef(MPD.getPath(), MPD.PathLength);
}

bool APValue::isInvalidReflection() const {
  return getReflectionKind() == RK_invalid;
}

const InvalidReflection *APValue::getInvalidReflectionInfo() const {
  assert(getReflectionKind() == RK_invalid);

  using InvalidReflTy = const InvalidReflection *;
  return reinterpret_cast<InvalidReflTy>(getOpaqueReflectionValue());
}

QualType APValue::getReflectedType() const {
  assert(getReflectionKind() == RK_type);
  return QualType::getFromOpaquePtr(getOpaqueReflectionValue());
}

const Decl *APValue::getReflectedDeclaration() const {
  assert(getReflectionKind() == RK_declaration);
  return reinterpret_cast<const Decl *>(getOpaqueReflectionValue());
}

const Expr *APValue::getReflectedExpression() const {
  assert(getReflectionKind() == RK_expression);
  return reinterpret_cast<const Expr *>(getOpaqueReflectionValue());
}

const CXXBaseSpecifier *APValue::getReflectedBaseSpecifier() const {
  assert(getReflectionKind() == RK_base_specifier);
  return reinterpret_cast<const CXXBaseSpecifier *>(getOpaqueReflectionValue());
}

const ReflectionModifiers &APValue::getReflectionModifiers() const {
  assert(isReflection() && "Invalid accessor");
  return *(((const ReflectionData*)(const char*)Data.buffer)->ReflModifiers);
}

void APValue::MakeLValue() {
  assert(isAbsent() && "Bad state change");
  static_assert(sizeof(LV) <= DataSize, "LV too big");
  new ((void*)(char*)Data.buffer) LV();
  Kind = LValue;
}

void APValue::MakeArray(unsigned InitElts, unsigned Size) {
  assert(isAbsent() && "Bad state change");
  new ((void*)(char*)Data.buffer) Arr(InitElts, Size);
  Kind = Array;
}

void APValue::MakeMemberPointer(const ValueDecl *Member, bool IsDerivedMember,
                                ArrayRef<const CXXRecordDecl*> Path) {
  assert(isAbsent() && "Bad state change");
  MemberPointerData *MPD = new ((void*)(char*)Data.buffer) MemberPointerData;
  Kind = MemberPointer;
  MPD->MemberAndIsDerivedMember.setPointer(Member);
  MPD->MemberAndIsDerivedMember.setInt(IsDerivedMember);
  MPD->resizePath(Path.size());
  memcpy(MPD->getPath(), Path.data(), Path.size()*sizeof(const CXXRecordDecl*));
}<|MERGE_RESOLUTION|>--- conflicted
+++ resolved
@@ -359,7 +359,6 @@
   }
 }
 
-<<<<<<< HEAD
 APValue::APValue(ReflectionKind ReflKind, const void *ReflEntity)
   : APValue(ReflKind, ReflEntity, ReflectionModifiers()) {
 }
@@ -379,7 +378,8 @@
 APValue::APValue(const Expr *Parent, const ArrayRef<APValue> Captures)
   : Kind(None) {
   MakeFragment(Parent, Captures);
-=======
+}
+
 APValue::APValue(APValue &&RHS) : Kind(RHS.Kind), Data(RHS.Data) {
   RHS.Kind = None;
 }
@@ -397,7 +397,6 @@
   Data = RHS.Data;
   RHS.Kind = None;
   return *this;
->>>>>>> 45ef356a
 }
 
 void APValue::DestroyDataAndMakeUninit() {
