//===- TemplateBase.cpp - Common template AST class implementation --------===//
//
// Part of the LLVM Project, under the Apache License v2.0 with LLVM Exceptions.
// See https://llvm.org/LICENSE.txt for license information.
// SPDX-License-Identifier: Apache-2.0 WITH LLVM-exception
//
//===----------------------------------------------------------------------===//
//
// This file implements common classes used throughout C++ template
// representations.
//
//===----------------------------------------------------------------------===//

#include "clang/AST/TemplateBase.h"
#include "clang/AST/ASTContext.h"
#include "clang/AST/Decl.h"
#include "clang/AST/DeclBase.h"
#include "clang/AST/DeclTemplate.h"
#include "clang/AST/DependenceFlags.h"
#include "clang/AST/Expr.h"
#include "clang/AST/ExprCXX.h"
#include "clang/AST/PrettyPrinter.h"
#include "clang/AST/TemplateName.h"
#include "clang/AST/Type.h"
#include "clang/AST/TypeLoc.h"
#include "clang/Basic/Diagnostic.h"
#include "clang/Basic/LLVM.h"
#include "clang/Basic/LangOptions.h"
#include "clang/Basic/SourceLocation.h"
#include "llvm/ADT/APSInt.h"
#include "llvm/ADT/FoldingSet.h"
#include "llvm/ADT/None.h"
#include "llvm/ADT/SmallString.h"
#include "llvm/ADT/StringRef.h"
#include "llvm/Support/Casting.h"
#include "llvm/Support/Compiler.h"
#include "llvm/Support/ErrorHandling.h"
#include "llvm/Support/raw_ostream.h"
#include <cassert>
#include <cstddef>
#include <cstdint>
#include <cstring>

using namespace clang;

/// Print a template integral argument value.
///
/// \param TemplArg the TemplateArgument instance to print.
///
/// \param Out the raw_ostream instance to use for printing.
///
/// \param Policy the printing policy for EnumConstantDecl printing.
static void printIntegral(const TemplateArgument &TemplArg,
                          raw_ostream &Out, const PrintingPolicy& Policy) {
  const Type *T = TemplArg.getIntegralType().getTypePtr();
  const llvm::APSInt &Val = TemplArg.getAsIntegral();

  if (const EnumType *ET = T->getAs<EnumType>()) {
    for (const EnumConstantDecl* ECD : ET->getDecl()->enumerators()) {
      // In Sema::CheckTemplateArugment, enum template arguments value are
      // extended to the size of the integer underlying the enum type.  This
      // may create a size difference between the enum value and template
      // argument value, requiring isSameValue here instead of operator==.
      if (llvm::APSInt::isSameValue(ECD->getInitVal(), Val)) {
        ECD->printQualifiedName(Out, Policy);
        return;
      }
    }
  }

  if (T->isBooleanType() && !Policy.MSVCFormatting) {
    Out << (Val.getBoolValue() ? "true" : "false");
  } else if (T->isCharType()) {
    const char Ch = Val.getZExtValue();
    Out << ((Ch == '\'') ? "'\\" : "'");
    Out.write_escaped(StringRef(&Ch, 1), /*UseHexEscapes=*/ true);
    Out << "'";
  } else {
    Out << Val;
  }
}

//===----------------------------------------------------------------------===//
// TemplateArgument Implementation
//===----------------------------------------------------------------------===//

TemplateArgument::TemplateArgument(ASTContext &Ctx, const llvm::APSInt &Value,
                                   QualType Type) {
  Integer.Kind = Integral;
  // Copy the APSInt value into our decomposed form.
  Integer.BitWidth = Value.getBitWidth();
  Integer.IsUnsigned = Value.isUnsigned();
  // If the value is large, we have to get additional memory from the ASTContext
  unsigned NumWords = Value.getNumWords();
  if (NumWords > 1) {
    void *Mem = Ctx.Allocate(NumWords * sizeof(uint64_t));
    std::memcpy(Mem, Value.getRawData(), NumWords * sizeof(uint64_t));
    Integer.pVal = static_cast<uint64_t *>(Mem);
  } else {
    Integer.VAL = Value.getZExtValue();
  }

  Integer.Type = Type.getAsOpaquePtr();
}

TemplateArgument
TemplateArgument::CreatePackCopy(ASTContext &Context,
                                 ArrayRef<TemplateArgument> Args) {
  if (Args.empty())
    return getEmptyPack();

  return TemplateArgument(Args.copy(Context));
}

TemplateArgumentDependence TemplateArgument::getDependence() const {
  auto Deps = TemplateArgumentDependence::None;
  switch (getKind()) {
  case Null:
    llvm_unreachable("Should not have a NULL template argument");

  case Type:
    Deps = toTemplateArgumentDependence(getAsType()->getDependence());
    if (isa<PackExpansionType>(getAsType()))
      Deps |= TemplateArgumentDependence::Dependent;
    return Deps;

  case Template:
    return toTemplateArgumentDependence(getAsTemplate().getDependence());

  case TemplateExpansion:
    return TemplateArgumentDependence::Dependent |
           TemplateArgumentDependence::Instantiation;

  case Declaration: {
    auto *DC = dyn_cast<DeclContext>(getAsDecl());
    if (!DC)
      DC = getAsDecl()->getDeclContext();
    if (DC->isDependentContext())
      Deps = TemplateArgumentDependence::Dependent |
             TemplateArgumentDependence::Instantiation;
    return Deps;
  }

  case NullPtr:
  case Integral:
    return TemplateArgumentDependence::None;

  case Reflected:
  case Expression:
    Deps = toTemplateArgumentDependence(getAsExpr()->getDependence());
    if (isa<PackExpansionExpr>(getAsExpr()))
      Deps |= TemplateArgumentDependence::Dependent |
              TemplateArgumentDependence::Instantiation;
    return Deps;

  case Pack:
    for (const auto &P : pack_elements())
      Deps |= P.getDependence();
    return Deps;
  }
  llvm_unreachable("unhandled ArgKind");
}

bool TemplateArgument::isDependent() const {
  return getDependence() & TemplateArgumentDependence::Dependent;
}

bool TemplateArgument::isInstantiationDependent() const {
<<<<<<< HEAD
  switch (getKind()) {
  case Null:
    llvm_unreachable("Should not have a NULL template argument");

  case Type:
    return getAsType()->isInstantiationDependentType();

  case Template:
    return getAsTemplate().isInstantiationDependent();

  case TemplateExpansion:
    return true;

  case Declaration:
    if (DeclContext *DC = dyn_cast<DeclContext>(getAsDecl()))
      return DC->isDependentContext();
    return getAsDecl()->getDeclContext()->isDependentContext();

  case NullPtr:
    return false;

  case Integral:
    // Never dependent
    return false;

  case Reflected:
  case Expression:
    return getAsExpr()->isInstantiationDependent();

  case Pack:
    for (const auto &P : pack_elements())
      if (P.isInstantiationDependent())
        return true;
    return false;
  }

  llvm_unreachable("Invalid TemplateArgument Kind!");
=======
  return getDependence() & TemplateArgumentDependence::Instantiation;
>>>>>>> 63828a35
}

bool TemplateArgument::isPackExpansion() const {
  switch (getKind()) {
  case Null:
  case Declaration:
  case Integral:
  case Pack:
  case Template:
  case NullPtr:
    return false;

  case TemplateExpansion:
    return true;

  case Type:
    return isa<PackExpansionType>(getAsType());

  case Reflected:
  case Expression:
    return isa<PackExpansionExpr>(getAsExpr());
  }

  llvm_unreachable("Invalid TemplateArgument Kind!");
}

bool TemplateArgument::isVariadicReifier() const {
  switch (getKind()) {
  case Null:
  case Declaration:
  case Integral:
  case Pack:
  case Template:
  case NullPtr:
  case TemplateExpansion:
    return false;

  case Type:
    return isa<CXXDependentVariadicReifierType>(getAsType());

  case Reflected:
  case Expression:
    return isa<CXXDependentVariadicReifierExpr>(getAsExpr());
  }

  llvm_unreachable("Invalid TemplateArgument Kind!");
}

bool TemplateArgument::containsUnexpandedParameterPack() const {
<<<<<<< HEAD
  switch (getKind()) {
  case Null:
  case Declaration:
  case Integral:
  case TemplateExpansion:
  case NullPtr:
    break;

  case Type:
    if (getAsType()->containsUnexpandedParameterPack())
      return true;
    break;

  case Template:
    if (getAsTemplate().containsUnexpandedParameterPack())
      return true;
    break;

  case Reflected:
  case Expression:
    if (getAsExpr()->containsUnexpandedParameterPack())
      return true;
    break;

  case Pack:
    for (const auto &P : pack_elements())
      if (P.containsUnexpandedParameterPack())
        return true;

    break;
  }

  return false;
=======
  return getDependence() & TemplateArgumentDependence::UnexpandedPack;
>>>>>>> 63828a35
}

Optional<unsigned> TemplateArgument::getNumTemplateExpansions() const {
  assert(getKind() == TemplateExpansion);
  if (TemplateArg.NumExpansions)
    return TemplateArg.NumExpansions - 1;

  return None;
}

QualType TemplateArgument::getNonTypeTemplateArgumentType() const {
  switch (getKind()) {
  case TemplateArgument::Null:
  case TemplateArgument::Type:
  case TemplateArgument::Template:
  case TemplateArgument::TemplateExpansion:
  case TemplateArgument::Pack:
    return QualType();

  case TemplateArgument::Integral:
    return getIntegralType();

  case TemplateArgument::Reflected:
  case TemplateArgument::Expression:
    return getAsExpr()->getType();

  case TemplateArgument::Declaration:
    return getParamTypeForDecl();

  case TemplateArgument::NullPtr:
    return getNullPtrType();
  }

  llvm_unreachable("Invalid TemplateArgument Kind!");
}

void TemplateArgument::Profile(llvm::FoldingSetNodeID &ID,
                               const ASTContext &Context) const {
  ID.AddInteger(getKind());
  switch (getKind()) {
  case Null:
    break;

  case Type:
    getAsType().Profile(ID);
    break;

  case NullPtr:
    getNullPtrType().Profile(ID);
    break;

  case Declaration:
    ID.AddPointer(getAsDecl()? getAsDecl()->getCanonicalDecl() : nullptr);
    break;

  case Template:
  case TemplateExpansion: {
    TemplateName Template = getAsTemplateOrTemplatePattern();
    if (TemplateTemplateParmDecl *TTP
          = dyn_cast_or_null<TemplateTemplateParmDecl>(
                                                Template.getAsTemplateDecl())) {
      ID.AddBoolean(true);
      ID.AddInteger(TTP->getDepth());
      ID.AddInteger(TTP->getPosition());
      ID.AddBoolean(TTP->isParameterPack());
    } else {
      ID.AddBoolean(false);
      ID.AddPointer(Context.getCanonicalTemplateName(Template)
                                                          .getAsVoidPointer());
    }
    break;
  }

  case Integral:
    getAsIntegral().Profile(ID);
    getIntegralType().Profile(ID);
    break;

  case Reflected:
  case Expression:
    getAsExpr()->Profile(ID, Context, true);
    break;

  case Pack:
    ID.AddInteger(Args.NumArgs);
    for (unsigned I = 0; I != Args.NumArgs; ++I)
      Args.Args[I].Profile(ID, Context);
  }
}

bool TemplateArgument::structurallyEquals(const TemplateArgument &Other) const {
  if (getKind() != Other.getKind()) return false;

  switch (getKind()) {
  case Null:
  case Type:
  case Reflected:
  case Expression:
  case Template:
  case TemplateExpansion:
  case NullPtr:
    return TypeOrValue.V == Other.TypeOrValue.V;

  case Declaration:
    return getAsDecl() == Other.getAsDecl();

  case Integral:
    return getIntegralType() == Other.getIntegralType() &&
           getAsIntegral() == Other.getAsIntegral();

  case Pack:
    if (Args.NumArgs != Other.Args.NumArgs) return false;
    for (unsigned I = 0, E = Args.NumArgs; I != E; ++I)
      if (!Args.Args[I].structurallyEquals(Other.Args.Args[I]))
        return false;
    return true;
  }

  llvm_unreachable("Invalid TemplateArgument Kind!");
}

TemplateArgument TemplateArgument::getPackExpansionPattern() const {
  assert(isPackExpansion());

  auto TemplateArgKind = getKind();
  switch (TemplateArgKind) {
  case Type:
    return getAsType()->castAs<PackExpansionType>()->getPattern();

  case Reflected:
  case Expression:
    return TemplateArgument(cast<PackExpansionExpr>(getAsExpr())->getPattern(),
                            TemplateArgKind);

  case TemplateExpansion:
    return TemplateArgument(getAsTemplateOrTemplatePattern());

  case Declaration:
  case Integral:
  case Pack:
  case Null:
  case Template:
  case NullPtr:
    return TemplateArgument();
  }

  llvm_unreachable("Invalid TemplateArgument Kind!");
}

void TemplateArgument::print(const PrintingPolicy &Policy,
                             raw_ostream &Out) const {
  switch (getKind()) {
  case Null:
    Out << "(no value)";
    break;

  case Type: {
    PrintingPolicy SubPolicy(Policy);
    SubPolicy.SuppressStrongLifetime = true;
    getAsType().print(Out, SubPolicy);
    break;
  }

  case Declaration: {
    NamedDecl *ND = getAsDecl();
    Out << '&';
    if (ND->getDeclName()) {
      // FIXME: distinguish between pointer and reference args?
      ND->printQualifiedName(Out);
    } else {
      Out << "(anonymous)";
    }
    break;
  }

  case NullPtr:
    Out << "nullptr";
    break;

  case Template:
    getAsTemplate().print(Out, Policy);
    break;

  case TemplateExpansion:
    getAsTemplateOrTemplatePattern().print(Out, Policy);
    Out << "...";
    break;

  case Integral:
    printIntegral(*this, Out, Policy);
    break;

  case Reflected:
  case Expression:
    getAsExpr()->printPretty(Out, nullptr, Policy);
    break;

  case Pack:
    Out << "<";
    bool First = true;
    for (const auto &P : pack_elements()) {
      if (First)
        First = false;
      else
        Out << ", ";

      P.print(Policy, Out);
    }
    Out << ">";
    break;
  }
}

void TemplateArgument::dump(raw_ostream &Out) const {
  LangOptions LO; // FIXME! see also TemplateName::dump().
  LO.CPlusPlus = true;
  LO.Bool = true;
  print(PrintingPolicy(LO), Out);
}

LLVM_DUMP_METHOD void TemplateArgument::dump() const { dump(llvm::errs()); }

//===----------------------------------------------------------------------===//
// TemplateArgumentLoc Implementation
//===----------------------------------------------------------------------===//

SourceRange TemplateArgumentLoc::getSourceRange() const {
  switch (Argument.getKind()) {
  case TemplateArgument::Reflected:
  case TemplateArgument::Expression:
    return getSourceExpression()->getSourceRange();

  case TemplateArgument::Declaration:
    return getSourceDeclExpression()->getSourceRange();

  case TemplateArgument::NullPtr:
    return getSourceNullPtrExpression()->getSourceRange();

  case TemplateArgument::Type:
    if (TypeSourceInfo *TSI = getTypeSourceInfo())
      return TSI->getTypeLoc().getSourceRange();
    else
      return SourceRange();

  case TemplateArgument::Template:
    if (getTemplateQualifierLoc())
      return SourceRange(getTemplateQualifierLoc().getBeginLoc(),
                         getTemplateNameLoc());
    return SourceRange(getTemplateNameLoc());

  case TemplateArgument::TemplateExpansion:
    if (getTemplateQualifierLoc())
      return SourceRange(getTemplateQualifierLoc().getBeginLoc(),
                         getTemplateEllipsisLoc());
    return SourceRange(getTemplateNameLoc(), getTemplateEllipsisLoc());

  case TemplateArgument::Integral:
    return getSourceIntegralExpression()->getSourceRange();

  case TemplateArgument::Pack:
  case TemplateArgument::Null:
    return SourceRange();
  }

  llvm_unreachable("Invalid TemplateArgument Kind!");
}

const DiagnosticBuilder &clang::operator<<(const DiagnosticBuilder &DB,
                                           const TemplateArgument &Arg) {
  switch (Arg.getKind()) {
  case TemplateArgument::Null:
    // This is bad, but not as bad as crashing because of argument
    // count mismatches.
    return DB << "(null template argument)";

  case TemplateArgument::Type:
    return DB << Arg.getAsType();

  case TemplateArgument::Declaration:
    return DB << Arg.getAsDecl();

  case TemplateArgument::NullPtr:
    return DB << "nullptr";

  case TemplateArgument::Integral:
    return DB << Arg.getAsIntegral().toString(10);

  case TemplateArgument::Template:
    return DB << Arg.getAsTemplate();

  case TemplateArgument::TemplateExpansion:
    return DB << Arg.getAsTemplateOrTemplatePattern() << "...";

  case TemplateArgument::Reflected:
  case TemplateArgument::Expression: {
    return DB << Arg.getAsExpr();
  }

  case TemplateArgument::Pack: {
    // FIXME: We're guessing at LangOptions!
    SmallString<32> Str;
    llvm::raw_svector_ostream OS(Str);
    LangOptions LangOpts;
    LangOpts.CPlusPlus = true;
    PrintingPolicy Policy(LangOpts);
    Arg.print(Policy, OS);
    return DB << OS.str();
  }
  }

  llvm_unreachable("Invalid TemplateArgument Kind!");
}

const ASTTemplateArgumentListInfo *
ASTTemplateArgumentListInfo::Create(const ASTContext &C,
                                    const TemplateArgumentListInfo &List) {
  std::size_t size = totalSizeToAlloc<TemplateArgumentLoc>(List.size());
  void *Mem = C.Allocate(size, alignof(ASTTemplateArgumentListInfo));
  return new (Mem) ASTTemplateArgumentListInfo(List);
}

ASTTemplateArgumentListInfo::ASTTemplateArgumentListInfo(
    const TemplateArgumentListInfo &Info) {
  LAngleLoc = Info.getLAngleLoc();
  RAngleLoc = Info.getRAngleLoc();
  NumTemplateArgs = Info.size();

  TemplateArgumentLoc *ArgBuffer = getTrailingObjects<TemplateArgumentLoc>();
  for (unsigned i = 0; i != NumTemplateArgs; ++i)
    new (&ArgBuffer[i]) TemplateArgumentLoc(Info[i]);
}

void ASTTemplateKWAndArgsInfo::initializeFrom(
    SourceLocation TemplateKWLoc, const TemplateArgumentListInfo &Info,
    TemplateArgumentLoc *OutArgArray) {
  this->TemplateKWLoc = TemplateKWLoc;
  LAngleLoc = Info.getLAngleLoc();
  RAngleLoc = Info.getRAngleLoc();
  NumTemplateArgs = Info.size();

  for (unsigned i = 0; i != NumTemplateArgs; ++i)
    new (&OutArgArray[i]) TemplateArgumentLoc(Info[i]);
}

void ASTTemplateKWAndArgsInfo::initializeFrom(SourceLocation TemplateKWLoc) {
  assert(TemplateKWLoc.isValid());
  LAngleLoc = SourceLocation();
  RAngleLoc = SourceLocation();
  this->TemplateKWLoc = TemplateKWLoc;
  NumTemplateArgs = 0;
}

void ASTTemplateKWAndArgsInfo::initializeFrom(
    SourceLocation TemplateKWLoc, const TemplateArgumentListInfo &Info,
    TemplateArgumentLoc *OutArgArray, TemplateArgumentDependence &Deps) {
  this->TemplateKWLoc = TemplateKWLoc;
  LAngleLoc = Info.getLAngleLoc();
  RAngleLoc = Info.getRAngleLoc();
  NumTemplateArgs = Info.size();

  for (unsigned i = 0; i != NumTemplateArgs; ++i) {
    Deps |= Info[i].getArgument().getDependence();

    new (&OutArgArray[i]) TemplateArgumentLoc(Info[i]);
  }
}

void ASTTemplateKWAndArgsInfo::copyInto(const TemplateArgumentLoc *ArgArray,
                                        TemplateArgumentListInfo &Info) const {
  Info.setLAngleLoc(LAngleLoc);
  Info.setRAngleLoc(RAngleLoc);
  for (unsigned I = 0; I != NumTemplateArgs; ++I)
    Info.addArgument(ArgArray[I]);
}<|MERGE_RESOLUTION|>--- conflicted
+++ resolved
@@ -166,62 +166,22 @@
 }
 
 bool TemplateArgument::isInstantiationDependent() const {
-<<<<<<< HEAD
-  switch (getKind()) {
-  case Null:
-    llvm_unreachable("Should not have a NULL template argument");
-
-  case Type:
-    return getAsType()->isInstantiationDependentType();
-
-  case Template:
-    return getAsTemplate().isInstantiationDependent();
+  return getDependence() & TemplateArgumentDependence::Instantiation;
+}
+
+bool TemplateArgument::isPackExpansion() const {
+  switch (getKind()) {
+  case Null:
+  case Declaration:
+  case Integral:
+  case Pack:
+  case Template:
+  case NullPtr:
+    return false;
 
   case TemplateExpansion:
     return true;
 
-  case Declaration:
-    if (DeclContext *DC = dyn_cast<DeclContext>(getAsDecl()))
-      return DC->isDependentContext();
-    return getAsDecl()->getDeclContext()->isDependentContext();
-
-  case NullPtr:
-    return false;
-
-  case Integral:
-    // Never dependent
-    return false;
-
-  case Reflected:
-  case Expression:
-    return getAsExpr()->isInstantiationDependent();
-
-  case Pack:
-    for (const auto &P : pack_elements())
-      if (P.isInstantiationDependent())
-        return true;
-    return false;
-  }
-
-  llvm_unreachable("Invalid TemplateArgument Kind!");
-=======
-  return getDependence() & TemplateArgumentDependence::Instantiation;
->>>>>>> 63828a35
-}
-
-bool TemplateArgument::isPackExpansion() const {
-  switch (getKind()) {
-  case Null:
-  case Declaration:
-  case Integral:
-  case Pack:
-  case Template:
-  case NullPtr:
-    return false;
-
-  case TemplateExpansion:
-    return true;
-
   case Type:
     return isa<PackExpansionType>(getAsType());
 
@@ -256,43 +216,7 @@
 }
 
 bool TemplateArgument::containsUnexpandedParameterPack() const {
-<<<<<<< HEAD
-  switch (getKind()) {
-  case Null:
-  case Declaration:
-  case Integral:
-  case TemplateExpansion:
-  case NullPtr:
-    break;
-
-  case Type:
-    if (getAsType()->containsUnexpandedParameterPack())
-      return true;
-    break;
-
-  case Template:
-    if (getAsTemplate().containsUnexpandedParameterPack())
-      return true;
-    break;
-
-  case Reflected:
-  case Expression:
-    if (getAsExpr()->containsUnexpandedParameterPack())
-      return true;
-    break;
-
-  case Pack:
-    for (const auto &P : pack_elements())
-      if (P.containsUnexpandedParameterPack())
-        return true;
-
-    break;
-  }
-
-  return false;
-=======
   return getDependence() & TemplateArgumentDependence::UnexpandedPack;
->>>>>>> 63828a35
 }
 
 Optional<unsigned> TemplateArgument::getNumTemplateExpansions() const {
