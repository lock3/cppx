//===---- StmtProfile.cpp - Profile implementation for Stmt ASTs ----------===//
//
// Part of the LLVM Project, under the Apache License v2.0 with LLVM Exceptions.
// See https://llvm.org/LICENSE.txt for license information.
// SPDX-License-Identifier: Apache-2.0 WITH LLVM-exception
//
//===----------------------------------------------------------------------===//
//
// This file implements the Stmt::Profile method, which builds a unique bit
// representation that identifies a statement/expression.
//
//===----------------------------------------------------------------------===//
#include "clang/AST/ASTContext.h"
#include "clang/AST/DeclCXX.h"
#include "clang/AST/DeclObjC.h"
#include "clang/AST/DeclTemplate.h"
#include "clang/AST/Expr.h"
#include "clang/AST/ExprCXX.h"
#include "clang/AST/ExprObjC.h"
#include "clang/AST/ExprOpenMP.h"
#include "clang/AST/ODRHash.h"
#include "clang/AST/OpenMPClause.h"
#include "clang/AST/PackSplice.h"
#include "clang/AST/StmtVisitor.h"
#include "llvm/ADT/FoldingSet.h"
using namespace clang;

namespace {
  class StmtProfiler : public ConstStmtVisitor<StmtProfiler> {
  protected:
    llvm::FoldingSetNodeID &ID;
    bool Canonical;

  public:
    StmtProfiler(llvm::FoldingSetNodeID &ID, bool Canonical)
        : ID(ID), Canonical(Canonical) {}

    virtual ~StmtProfiler() {}

    void VisitStmt(const Stmt *S);

    virtual void HandleStmtClass(Stmt::StmtClass SC) = 0;

#define STMT(Node, Base) void Visit##Node(const Node *S);
#include "clang/AST/StmtNodes.inc"

    /// Visit a declaration that is referenced within an expression
    /// or statement.
    virtual void VisitDecl(const Decl *D) = 0;

    /// Visit a type that is referenced within an expression or
    /// statement.
    virtual void VisitType(QualType T) = 0;

    /// Visit a name that occurs within an expression or statement.
    virtual void VisitName(DeclarationName Name, bool TreatAsDecl = false) = 0;

    /// Visit identifiers that are not in Decl's or Type's.
    virtual void VisitIdentifierInfo(IdentifierInfo *II) = 0;

    /// Visit a nested-name-specifier that occurs within an expression
    /// or statement.
    virtual void VisitNestedNameSpecifier(NestedNameSpecifier *NNS) = 0;

    /// Visit a template name that occurs within an expression or
    /// statement.
    virtual void VisitTemplateName(TemplateName Name) = 0;

    /// Visit template arguments that occur within an expression or
    /// statement.
    void VisitTemplateArguments(const TemplateArgumentLoc *Args,
                                unsigned NumArgs);

    /// Visit a single template argument.
    void VisitTemplateArgument(const TemplateArgument &Arg);

    /// Visit a pack splice.
    void VisitPackSplice(const PackSplice *PS);
  };

  class StmtProfilerWithPointers : public StmtProfiler {
    const ASTContext &Context;

  public:
    StmtProfilerWithPointers(llvm::FoldingSetNodeID &ID,
                             const ASTContext &Context, bool Canonical)
        : StmtProfiler(ID, Canonical), Context(Context) {}
  private:
    void HandleStmtClass(Stmt::StmtClass SC) override {
      ID.AddInteger(SC);
    }

    void VisitDecl(const Decl *D) override {
      ID.AddInteger(D ? D->getKind() : 0);

      if (Canonical && D) {
        if (const NonTypeTemplateParmDecl *NTTP =
                dyn_cast<NonTypeTemplateParmDecl>(D)) {
          ID.AddInteger(NTTP->getDepth());
          ID.AddInteger(NTTP->getIndex());
          ID.AddBoolean(NTTP->isParameterPack());
          VisitType(NTTP->getType());
          return;
        }

        if (const ParmVarDecl *Parm = dyn_cast<ParmVarDecl>(D)) {
          // The Itanium C++ ABI uses the type, scope depth, and scope
          // index of a parameter when mangling expressions that involve
          // function parameters, so we will use the parameter's type for
          // establishing function parameter identity. That way, our
          // definition of "equivalent" (per C++ [temp.over.link]) is at
          // least as strong as the definition of "equivalent" used for
          // name mangling.
          VisitType(Parm->getType());
          ID.AddInteger(Parm->getFunctionScopeDepth());
          ID.AddInteger(Parm->getFunctionScopeIndex());
          return;
        }

        if (const TemplateTypeParmDecl *TTP =
                dyn_cast<TemplateTypeParmDecl>(D)) {
          ID.AddInteger(TTP->getDepth());
          ID.AddInteger(TTP->getIndex());
          ID.AddBoolean(TTP->isParameterPack());
          return;
        }

        if (const TemplateTemplateParmDecl *TTP =
                dyn_cast<TemplateTemplateParmDecl>(D)) {
          ID.AddInteger(TTP->getDepth());
          ID.AddInteger(TTP->getIndex());
          ID.AddBoolean(TTP->isParameterPack());
          return;
        }
      }

      ID.AddPointer(D ? D->getCanonicalDecl() : nullptr);
    }

    void VisitType(QualType T) override {
      if (Canonical && !T.isNull())
        T = Context.getCanonicalType(T);

      ID.AddPointer(T.getAsOpaquePtr());
    }

    void VisitName(DeclarationName Name, bool /*TreatAsDecl*/) override {
      ID.AddPointer(Name.getAsOpaquePtr());
    }

    void VisitIdentifierInfo(IdentifierInfo *II) override {
      ID.AddPointer(II);
    }

    void VisitNestedNameSpecifier(NestedNameSpecifier *NNS) override {
      if (Canonical)
        NNS = Context.getCanonicalNestedNameSpecifier(NNS);
      ID.AddPointer(NNS);
    }

    void VisitTemplateName(TemplateName Name) override {
      if (Canonical)
        Name = Context.getCanonicalTemplateName(Name);

      Name.Profile(ID);
    }
  };

  class StmtProfilerWithoutPointers : public StmtProfiler {
    ODRHash &Hash;
  public:
    StmtProfilerWithoutPointers(llvm::FoldingSetNodeID &ID, ODRHash &Hash)
        : StmtProfiler(ID, false), Hash(Hash) {}

  private:
    void HandleStmtClass(Stmt::StmtClass SC) override {
      if (SC == Stmt::UnresolvedLookupExprClass) {
        // Pretend that the name looked up is a Decl due to how templates
        // handle some Decl lookups.
        ID.AddInteger(Stmt::DeclRefExprClass);
      } else {
        ID.AddInteger(SC);
      }
    }

    void VisitType(QualType T) override {
      Hash.AddQualType(T);
    }

    void VisitName(DeclarationName Name, bool TreatAsDecl) override {
      if (TreatAsDecl) {
        // A Decl can be null, so each Decl is preceded by a boolean to
        // store its nullness.  Add a boolean here to match.
        ID.AddBoolean(true);
      }
      Hash.AddDeclarationName(Name, TreatAsDecl);
    }
    void VisitIdentifierInfo(IdentifierInfo *II) override {
      ID.AddBoolean(II);
      if (II) {
        Hash.AddIdentifierInfo(II);
      }
    }
    void VisitDecl(const Decl *D) override {
      ID.AddBoolean(D);
      if (D) {
        Hash.AddDecl(D);
      }
    }
    void VisitTemplateName(TemplateName Name) override {
      Hash.AddTemplateName(Name);
    }
    void VisitNestedNameSpecifier(NestedNameSpecifier *NNS) override {
      ID.AddBoolean(NNS);
      if (NNS) {
        Hash.AddNestedNameSpecifier(NNS);
      }
    }
  };
}

void StmtProfiler::VisitStmt(const Stmt *S) {
  assert(S && "Requires non-null Stmt pointer");

  HandleStmtClass(S->getStmtClass());

  for (const Stmt *SubStmt : S->children()) {
    if (SubStmt)
      Visit(SubStmt);
    else
      ID.AddInteger(0);
  }
}

void StmtProfiler::VisitDeclStmt(const DeclStmt *S) {
  VisitStmt(S);
  for (const auto *D : S->decls())
    VisitDecl(D);
}

void StmtProfiler::VisitNullStmt(const NullStmt *S) {
  VisitStmt(S);
}

void StmtProfiler::VisitCompoundStmt(const CompoundStmt *S) {
  VisitStmt(S);
}

void StmtProfiler::VisitCaseStmt(const CaseStmt *S) {
  VisitStmt(S);
}

void StmtProfiler::VisitDefaultStmt(const DefaultStmt *S) {
  VisitStmt(S);
}

void StmtProfiler::VisitLabelStmt(const LabelStmt *S) {
  VisitStmt(S);
  VisitDecl(S->getDecl());
}

void StmtProfiler::VisitAttributedStmt(const AttributedStmt *S) {
  VisitStmt(S);
  // TODO: maybe visit attributes?
}

void StmtProfiler::VisitIfStmt(const IfStmt *S) {
  VisitStmt(S);
  VisitDecl(S->getConditionVariable());
}

void StmtProfiler::VisitSwitchStmt(const SwitchStmt *S) {
  VisitStmt(S);
  VisitDecl(S->getConditionVariable());
}

void StmtProfiler::VisitWhileStmt(const WhileStmt *S) {
  VisitStmt(S);
  VisitDecl(S->getConditionVariable());
}

void StmtProfiler::VisitDoStmt(const DoStmt *S) {
  VisitStmt(S);
}

void StmtProfiler::VisitForStmt(const ForStmt *S) {
  VisitStmt(S);
}

void StmtProfiler::VisitGotoStmt(const GotoStmt *S) {
  VisitStmt(S);
  VisitDecl(S->getLabel());
}

void StmtProfiler::VisitIndirectGotoStmt(const IndirectGotoStmt *S) {
  VisitStmt(S);
}

void StmtProfiler::VisitContinueStmt(const ContinueStmt *S) {
  VisitStmt(S);
}

void StmtProfiler::VisitBreakStmt(const BreakStmt *S) {
  VisitStmt(S);
}

void StmtProfiler::VisitReturnStmt(const ReturnStmt *S) {
  VisitStmt(S);
}

void StmtProfiler::VisitGCCAsmStmt(const GCCAsmStmt *S) {
  VisitStmt(S);
  ID.AddBoolean(S->isVolatile());
  ID.AddBoolean(S->isSimple());
  VisitStringLiteral(S->getAsmString());
  ID.AddInteger(S->getNumOutputs());
  for (unsigned I = 0, N = S->getNumOutputs(); I != N; ++I) {
    ID.AddString(S->getOutputName(I));
    VisitStringLiteral(S->getOutputConstraintLiteral(I));
  }
  ID.AddInteger(S->getNumInputs());
  for (unsigned I = 0, N = S->getNumInputs(); I != N; ++I) {
    ID.AddString(S->getInputName(I));
    VisitStringLiteral(S->getInputConstraintLiteral(I));
  }
  ID.AddInteger(S->getNumClobbers());
  for (unsigned I = 0, N = S->getNumClobbers(); I != N; ++I)
    VisitStringLiteral(S->getClobberStringLiteral(I));
  ID.AddInteger(S->getNumLabels());
  for (auto *L : S->labels())
    VisitDecl(L->getLabel());
}

void StmtProfiler::VisitMSAsmStmt(const MSAsmStmt *S) {
  // FIXME: Implement MS style inline asm statement profiler.
  VisitStmt(S);
}

void StmtProfiler::VisitCXXCatchStmt(const CXXCatchStmt *S) {
  VisitStmt(S);
  VisitType(S->getCaughtType());
}

void StmtProfiler::VisitCXXTryStmt(const CXXTryStmt *S) {
  VisitStmt(S);
}

void StmtProfiler::VisitCXXForRangeStmt(const CXXForRangeStmt *S) {
  VisitStmt(S);
}

void StmtProfiler::VisitCXXPackExpansionStmt(const CXXPackExpansionStmt *S) {
  VisitStmt(S);
}

void StmtProfiler::VisitCXXCompositeExpansionStmt(
                                           const CXXCompositeExpansionStmt *S) {
  VisitStmt(S);
}

void StmtProfiler::VisitCXXInjectionStmt(const CXXInjectionStmt *S) {
  VisitStmt(S);
}

void StmtProfiler::VisitCXXBaseInjectionStmt(const CXXBaseInjectionStmt *S) {
  VisitStmt(S);
}

void StmtProfiler::VisitMSDependentExistsStmt(const MSDependentExistsStmt *S) {
  VisitStmt(S);
  ID.AddBoolean(S->isIfExists());
  VisitNestedNameSpecifier(S->getQualifierLoc().getNestedNameSpecifier());
  VisitName(S->getNameInfo().getName());
}

void StmtProfiler::VisitSEHTryStmt(const SEHTryStmt *S) {
  VisitStmt(S);
}

void StmtProfiler::VisitSEHFinallyStmt(const SEHFinallyStmt *S) {
  VisitStmt(S);
}

void StmtProfiler::VisitSEHExceptStmt(const SEHExceptStmt *S) {
  VisitStmt(S);
}

void StmtProfiler::VisitSEHLeaveStmt(const SEHLeaveStmt *S) {
  VisitStmt(S);
}

void StmtProfiler::VisitCapturedStmt(const CapturedStmt *S) {
  VisitStmt(S);
}

void StmtProfiler::VisitObjCForCollectionStmt(const ObjCForCollectionStmt *S) {
  VisitStmt(S);
}

void StmtProfiler::VisitObjCAtCatchStmt(const ObjCAtCatchStmt *S) {
  VisitStmt(S);
  ID.AddBoolean(S->hasEllipsis());
  if (S->getCatchParamDecl())
    VisitType(S->getCatchParamDecl()->getType());
}

void StmtProfiler::VisitObjCAtFinallyStmt(const ObjCAtFinallyStmt *S) {
  VisitStmt(S);
}

void StmtProfiler::VisitObjCAtTryStmt(const ObjCAtTryStmt *S) {
  VisitStmt(S);
}

void
StmtProfiler::VisitObjCAtSynchronizedStmt(const ObjCAtSynchronizedStmt *S) {
  VisitStmt(S);
}

void StmtProfiler::VisitObjCAtThrowStmt(const ObjCAtThrowStmt *S) {
  VisitStmt(S);
}

void
StmtProfiler::VisitObjCAutoreleasePoolStmt(const ObjCAutoreleasePoolStmt *S) {
  VisitStmt(S);
}

namespace {
class OMPClauseProfiler : public ConstOMPClauseVisitor<OMPClauseProfiler> {
  StmtProfiler *Profiler;
  /// Process clauses with list of variables.
  template <typename T>
  void VisitOMPClauseList(T *Node);

public:
  OMPClauseProfiler(StmtProfiler *P) : Profiler(P) { }
#define OMP_CLAUSE_CLASS(Enum, Str, Class) void Visit##Class(const Class *C);
#include "llvm/Frontend/OpenMP/OMPKinds.def"
  void VistOMPClauseWithPreInit(const OMPClauseWithPreInit *C);
  void VistOMPClauseWithPostUpdate(const OMPClauseWithPostUpdate *C);
};

void OMPClauseProfiler::VistOMPClauseWithPreInit(
    const OMPClauseWithPreInit *C) {
  if (auto *S = C->getPreInitStmt())
    Profiler->VisitStmt(S);
}

void OMPClauseProfiler::VistOMPClauseWithPostUpdate(
    const OMPClauseWithPostUpdate *C) {
  VistOMPClauseWithPreInit(C);
  if (auto *E = C->getPostUpdateExpr())
    Profiler->VisitStmt(E);
}

void OMPClauseProfiler::VisitOMPIfClause(const OMPIfClause *C) {
  VistOMPClauseWithPreInit(C);
  if (C->getCondition())
    Profiler->VisitStmt(C->getCondition());
}

void OMPClauseProfiler::VisitOMPFinalClause(const OMPFinalClause *C) {
  VistOMPClauseWithPreInit(C);
  if (C->getCondition())
    Profiler->VisitStmt(C->getCondition());
}

void OMPClauseProfiler::VisitOMPNumThreadsClause(const OMPNumThreadsClause *C) {
  VistOMPClauseWithPreInit(C);
  if (C->getNumThreads())
    Profiler->VisitStmt(C->getNumThreads());
}

void OMPClauseProfiler::VisitOMPSafelenClause(const OMPSafelenClause *C) {
  if (C->getSafelen())
    Profiler->VisitStmt(C->getSafelen());
}

void OMPClauseProfiler::VisitOMPSimdlenClause(const OMPSimdlenClause *C) {
  if (C->getSimdlen())
    Profiler->VisitStmt(C->getSimdlen());
}

void OMPClauseProfiler::VisitOMPAllocatorClause(const OMPAllocatorClause *C) {
  if (C->getAllocator())
    Profiler->VisitStmt(C->getAllocator());
}

void OMPClauseProfiler::VisitOMPCollapseClause(const OMPCollapseClause *C) {
  if (C->getNumForLoops())
    Profiler->VisitStmt(C->getNumForLoops());
}

void OMPClauseProfiler::VisitOMPDetachClause(const OMPDetachClause *C) {
  if (Expr *Evt = C->getEventHandler())
    Profiler->VisitStmt(Evt);
}

void OMPClauseProfiler::VisitOMPDefaultClause(const OMPDefaultClause *C) { }

void OMPClauseProfiler::VisitOMPProcBindClause(const OMPProcBindClause *C) { }

void OMPClauseProfiler::VisitOMPUnifiedAddressClause(
    const OMPUnifiedAddressClause *C) {}

void OMPClauseProfiler::VisitOMPUnifiedSharedMemoryClause(
    const OMPUnifiedSharedMemoryClause *C) {}

void OMPClauseProfiler::VisitOMPReverseOffloadClause(
    const OMPReverseOffloadClause *C) {}

void OMPClauseProfiler::VisitOMPDynamicAllocatorsClause(
    const OMPDynamicAllocatorsClause *C) {}

void OMPClauseProfiler::VisitOMPAtomicDefaultMemOrderClause(
    const OMPAtomicDefaultMemOrderClause *C) {}

void OMPClauseProfiler::VisitOMPScheduleClause(const OMPScheduleClause *C) {
  VistOMPClauseWithPreInit(C);
  if (auto *S = C->getChunkSize())
    Profiler->VisitStmt(S);
}

void OMPClauseProfiler::VisitOMPOrderedClause(const OMPOrderedClause *C) {
  if (auto *Num = C->getNumForLoops())
    Profiler->VisitStmt(Num);
}

void OMPClauseProfiler::VisitOMPNowaitClause(const OMPNowaitClause *) {}

void OMPClauseProfiler::VisitOMPUntiedClause(const OMPUntiedClause *) {}

void OMPClauseProfiler::VisitOMPMergeableClause(const OMPMergeableClause *) {}

void OMPClauseProfiler::VisitOMPReadClause(const OMPReadClause *) {}

void OMPClauseProfiler::VisitOMPWriteClause(const OMPWriteClause *) {}

void OMPClauseProfiler::VisitOMPUpdateClause(const OMPUpdateClause *) {}

void OMPClauseProfiler::VisitOMPCaptureClause(const OMPCaptureClause *) {}

void OMPClauseProfiler::VisitOMPSeqCstClause(const OMPSeqCstClause *) {}

void OMPClauseProfiler::VisitOMPAcqRelClause(const OMPAcqRelClause *) {}

void OMPClauseProfiler::VisitOMPAcquireClause(const OMPAcquireClause *) {}

void OMPClauseProfiler::VisitOMPReleaseClause(const OMPReleaseClause *) {}

void OMPClauseProfiler::VisitOMPRelaxedClause(const OMPRelaxedClause *) {}

void OMPClauseProfiler::VisitOMPThreadsClause(const OMPThreadsClause *) {}

void OMPClauseProfiler::VisitOMPSIMDClause(const OMPSIMDClause *) {}

void OMPClauseProfiler::VisitOMPNogroupClause(const OMPNogroupClause *) {}

void OMPClauseProfiler::VisitOMPDestroyClause(const OMPDestroyClause *) {}

template<typename T>
void OMPClauseProfiler::VisitOMPClauseList(T *Node) {
  for (auto *E : Node->varlists()) {
    if (E)
      Profiler->VisitStmt(E);
  }
}

void OMPClauseProfiler::VisitOMPPrivateClause(const OMPPrivateClause *C) {
  VisitOMPClauseList(C);
  for (auto *E : C->private_copies()) {
    if (E)
      Profiler->VisitStmt(E);
  }
}
void
OMPClauseProfiler::VisitOMPFirstprivateClause(const OMPFirstprivateClause *C) {
  VisitOMPClauseList(C);
  VistOMPClauseWithPreInit(C);
  for (auto *E : C->private_copies()) {
    if (E)
      Profiler->VisitStmt(E);
  }
  for (auto *E : C->inits()) {
    if (E)
      Profiler->VisitStmt(E);
  }
}
void
OMPClauseProfiler::VisitOMPLastprivateClause(const OMPLastprivateClause *C) {
  VisitOMPClauseList(C);
  VistOMPClauseWithPostUpdate(C);
  for (auto *E : C->source_exprs()) {
    if (E)
      Profiler->VisitStmt(E);
  }
  for (auto *E : C->destination_exprs()) {
    if (E)
      Profiler->VisitStmt(E);
  }
  for (auto *E : C->assignment_ops()) {
    if (E)
      Profiler->VisitStmt(E);
  }
}
void OMPClauseProfiler::VisitOMPSharedClause(const OMPSharedClause *C) {
  VisitOMPClauseList(C);
}
void OMPClauseProfiler::VisitOMPReductionClause(
                                         const OMPReductionClause *C) {
  Profiler->VisitNestedNameSpecifier(
      C->getQualifierLoc().getNestedNameSpecifier());
  Profiler->VisitName(C->getNameInfo().getName());
  VisitOMPClauseList(C);
  VistOMPClauseWithPostUpdate(C);
  for (auto *E : C->privates()) {
    if (E)
      Profiler->VisitStmt(E);
  }
  for (auto *E : C->lhs_exprs()) {
    if (E)
      Profiler->VisitStmt(E);
  }
  for (auto *E : C->rhs_exprs()) {
    if (E)
      Profiler->VisitStmt(E);
  }
  for (auto *E : C->reduction_ops()) {
    if (E)
      Profiler->VisitStmt(E);
  }
  if (C->getModifier() == clang::OMPC_REDUCTION_inscan) {
    for (auto *E : C->copy_ops()) {
      if (E)
        Profiler->VisitStmt(E);
    }
    for (auto *E : C->copy_array_temps()) {
      if (E)
        Profiler->VisitStmt(E);
    }
    for (auto *E : C->copy_array_elems()) {
      if (E)
        Profiler->VisitStmt(E);
    }
  }
}
void OMPClauseProfiler::VisitOMPTaskReductionClause(
    const OMPTaskReductionClause *C) {
  Profiler->VisitNestedNameSpecifier(
      C->getQualifierLoc().getNestedNameSpecifier());
  Profiler->VisitName(C->getNameInfo().getName());
  VisitOMPClauseList(C);
  VistOMPClauseWithPostUpdate(C);
  for (auto *E : C->privates()) {
    if (E)
      Profiler->VisitStmt(E);
  }
  for (auto *E : C->lhs_exprs()) {
    if (E)
      Profiler->VisitStmt(E);
  }
  for (auto *E : C->rhs_exprs()) {
    if (E)
      Profiler->VisitStmt(E);
  }
  for (auto *E : C->reduction_ops()) {
    if (E)
      Profiler->VisitStmt(E);
  }
}
void OMPClauseProfiler::VisitOMPInReductionClause(
    const OMPInReductionClause *C) {
  Profiler->VisitNestedNameSpecifier(
      C->getQualifierLoc().getNestedNameSpecifier());
  Profiler->VisitName(C->getNameInfo().getName());
  VisitOMPClauseList(C);
  VistOMPClauseWithPostUpdate(C);
  for (auto *E : C->privates()) {
    if (E)
      Profiler->VisitStmt(E);
  }
  for (auto *E : C->lhs_exprs()) {
    if (E)
      Profiler->VisitStmt(E);
  }
  for (auto *E : C->rhs_exprs()) {
    if (E)
      Profiler->VisitStmt(E);
  }
  for (auto *E : C->reduction_ops()) {
    if (E)
      Profiler->VisitStmt(E);
  }
  for (auto *E : C->taskgroup_descriptors()) {
    if (E)
      Profiler->VisitStmt(E);
  }
}
void OMPClauseProfiler::VisitOMPLinearClause(const OMPLinearClause *C) {
  VisitOMPClauseList(C);
  VistOMPClauseWithPostUpdate(C);
  for (auto *E : C->privates()) {
    if (E)
      Profiler->VisitStmt(E);
  }
  for (auto *E : C->inits()) {
    if (E)
      Profiler->VisitStmt(E);
  }
  for (auto *E : C->updates()) {
    if (E)
      Profiler->VisitStmt(E);
  }
  for (auto *E : C->finals()) {
    if (E)
      Profiler->VisitStmt(E);
  }
  if (C->getStep())
    Profiler->VisitStmt(C->getStep());
  if (C->getCalcStep())
    Profiler->VisitStmt(C->getCalcStep());
}
void OMPClauseProfiler::VisitOMPAlignedClause(const OMPAlignedClause *C) {
  VisitOMPClauseList(C);
  if (C->getAlignment())
    Profiler->VisitStmt(C->getAlignment());
}
void OMPClauseProfiler::VisitOMPCopyinClause(const OMPCopyinClause *C) {
  VisitOMPClauseList(C);
  for (auto *E : C->source_exprs()) {
    if (E)
      Profiler->VisitStmt(E);
  }
  for (auto *E : C->destination_exprs()) {
    if (E)
      Profiler->VisitStmt(E);
  }
  for (auto *E : C->assignment_ops()) {
    if (E)
      Profiler->VisitStmt(E);
  }
}
void
OMPClauseProfiler::VisitOMPCopyprivateClause(const OMPCopyprivateClause *C) {
  VisitOMPClauseList(C);
  for (auto *E : C->source_exprs()) {
    if (E)
      Profiler->VisitStmt(E);
  }
  for (auto *E : C->destination_exprs()) {
    if (E)
      Profiler->VisitStmt(E);
  }
  for (auto *E : C->assignment_ops()) {
    if (E)
      Profiler->VisitStmt(E);
  }
}
void OMPClauseProfiler::VisitOMPFlushClause(const OMPFlushClause *C) {
  VisitOMPClauseList(C);
}
void OMPClauseProfiler::VisitOMPDepobjClause(const OMPDepobjClause *C) {
  if (const Expr *Depobj = C->getDepobj())
    Profiler->VisitStmt(Depobj);
}
void OMPClauseProfiler::VisitOMPDependClause(const OMPDependClause *C) {
  VisitOMPClauseList(C);
}
void OMPClauseProfiler::VisitOMPDeviceClause(const OMPDeviceClause *C) {
  if (C->getDevice())
    Profiler->VisitStmt(C->getDevice());
}
void OMPClauseProfiler::VisitOMPMapClause(const OMPMapClause *C) {
  VisitOMPClauseList(C);
}
void OMPClauseProfiler::VisitOMPAllocateClause(const OMPAllocateClause *C) {
  if (Expr *Allocator = C->getAllocator())
    Profiler->VisitStmt(Allocator);
  VisitOMPClauseList(C);
}
void OMPClauseProfiler::VisitOMPNumTeamsClause(const OMPNumTeamsClause *C) {
  VistOMPClauseWithPreInit(C);
  if (C->getNumTeams())
    Profiler->VisitStmt(C->getNumTeams());
}
void OMPClauseProfiler::VisitOMPThreadLimitClause(
    const OMPThreadLimitClause *C) {
  VistOMPClauseWithPreInit(C);
  if (C->getThreadLimit())
    Profiler->VisitStmt(C->getThreadLimit());
}
void OMPClauseProfiler::VisitOMPPriorityClause(const OMPPriorityClause *C) {
  VistOMPClauseWithPreInit(C);
  if (C->getPriority())
    Profiler->VisitStmt(C->getPriority());
}
void OMPClauseProfiler::VisitOMPGrainsizeClause(const OMPGrainsizeClause *C) {
  VistOMPClauseWithPreInit(C);
  if (C->getGrainsize())
    Profiler->VisitStmt(C->getGrainsize());
}
void OMPClauseProfiler::VisitOMPNumTasksClause(const OMPNumTasksClause *C) {
  VistOMPClauseWithPreInit(C);
  if (C->getNumTasks())
    Profiler->VisitStmt(C->getNumTasks());
}
void OMPClauseProfiler::VisitOMPHintClause(const OMPHintClause *C) {
  if (C->getHint())
    Profiler->VisitStmt(C->getHint());
}
void OMPClauseProfiler::VisitOMPToClause(const OMPToClause *C) {
  VisitOMPClauseList(C);
}
void OMPClauseProfiler::VisitOMPFromClause(const OMPFromClause *C) {
  VisitOMPClauseList(C);
}
void OMPClauseProfiler::VisitOMPUseDevicePtrClause(
    const OMPUseDevicePtrClause *C) {
  VisitOMPClauseList(C);
}
void OMPClauseProfiler::VisitOMPUseDeviceAddrClause(
    const OMPUseDeviceAddrClause *C) {
  VisitOMPClauseList(C);
}
void OMPClauseProfiler::VisitOMPIsDevicePtrClause(
    const OMPIsDevicePtrClause *C) {
  VisitOMPClauseList(C);
}
void OMPClauseProfiler::VisitOMPNontemporalClause(
    const OMPNontemporalClause *C) {
  VisitOMPClauseList(C);
  for (auto *E : C->private_refs())
    Profiler->VisitStmt(E);
}
void OMPClauseProfiler::VisitOMPInclusiveClause(const OMPInclusiveClause *C) {
  VisitOMPClauseList(C);
}
void OMPClauseProfiler::VisitOMPExclusiveClause(const OMPExclusiveClause *C) {
  VisitOMPClauseList(C);
}
void OMPClauseProfiler::VisitOMPUsesAllocatorsClause(
    const OMPUsesAllocatorsClause *C) {
  for (unsigned I = 0, E = C->getNumberOfAllocators(); I < E; ++I) {
    OMPUsesAllocatorsClause::Data D = C->getAllocatorData(I);
    Profiler->VisitStmt(D.Allocator);
    if (D.AllocatorTraits)
      Profiler->VisitStmt(D.AllocatorTraits);
  }
}
void OMPClauseProfiler::VisitOMPAffinityClause(const OMPAffinityClause *C) {
  if (const Expr *Modifier = C->getModifier())
    Profiler->VisitStmt(Modifier);
  for (const Expr *E : C->varlists())
    Profiler->VisitStmt(E);
}
void OMPClauseProfiler::VisitOMPOrderClause(const OMPOrderClause *C) {}
} // namespace

void
StmtProfiler::VisitOMPExecutableDirective(const OMPExecutableDirective *S) {
  VisitStmt(S);
  OMPClauseProfiler P(this);
  ArrayRef<OMPClause *> Clauses = S->clauses();
  for (ArrayRef<OMPClause *>::iterator I = Clauses.begin(), E = Clauses.end();
       I != E; ++I)
    if (*I)
      P.Visit(*I);
}

void StmtProfiler::VisitOMPLoopDirective(const OMPLoopDirective *S) {
  VisitOMPExecutableDirective(S);
}

void StmtProfiler::VisitOMPParallelDirective(const OMPParallelDirective *S) {
  VisitOMPExecutableDirective(S);
}

void StmtProfiler::VisitOMPSimdDirective(const OMPSimdDirective *S) {
  VisitOMPLoopDirective(S);
}

void StmtProfiler::VisitOMPForDirective(const OMPForDirective *S) {
  VisitOMPLoopDirective(S);
}

void StmtProfiler::VisitOMPForSimdDirective(const OMPForSimdDirective *S) {
  VisitOMPLoopDirective(S);
}

void StmtProfiler::VisitOMPSectionsDirective(const OMPSectionsDirective *S) {
  VisitOMPExecutableDirective(S);
}

void StmtProfiler::VisitOMPSectionDirective(const OMPSectionDirective *S) {
  VisitOMPExecutableDirective(S);
}

void StmtProfiler::VisitOMPSingleDirective(const OMPSingleDirective *S) {
  VisitOMPExecutableDirective(S);
}

void StmtProfiler::VisitOMPMasterDirective(const OMPMasterDirective *S) {
  VisitOMPExecutableDirective(S);
}

void StmtProfiler::VisitOMPCriticalDirective(const OMPCriticalDirective *S) {
  VisitOMPExecutableDirective(S);
  VisitName(S->getDirectiveName().getName());
}

void
StmtProfiler::VisitOMPParallelForDirective(const OMPParallelForDirective *S) {
  VisitOMPLoopDirective(S);
}

void StmtProfiler::VisitOMPParallelForSimdDirective(
    const OMPParallelForSimdDirective *S) {
  VisitOMPLoopDirective(S);
}

void StmtProfiler::VisitOMPParallelMasterDirective(
    const OMPParallelMasterDirective *S) {
  VisitOMPExecutableDirective(S);
}

void StmtProfiler::VisitOMPParallelSectionsDirective(
    const OMPParallelSectionsDirective *S) {
  VisitOMPExecutableDirective(S);
}

void StmtProfiler::VisitOMPTaskDirective(const OMPTaskDirective *S) {
  VisitOMPExecutableDirective(S);
}

void StmtProfiler::VisitOMPTaskyieldDirective(const OMPTaskyieldDirective *S) {
  VisitOMPExecutableDirective(S);
}

void StmtProfiler::VisitOMPBarrierDirective(const OMPBarrierDirective *S) {
  VisitOMPExecutableDirective(S);
}

void StmtProfiler::VisitOMPTaskwaitDirective(const OMPTaskwaitDirective *S) {
  VisitOMPExecutableDirective(S);
}

void StmtProfiler::VisitOMPTaskgroupDirective(const OMPTaskgroupDirective *S) {
  VisitOMPExecutableDirective(S);
  if (const Expr *E = S->getReductionRef())
    VisitStmt(E);
}

void StmtProfiler::VisitOMPFlushDirective(const OMPFlushDirective *S) {
  VisitOMPExecutableDirective(S);
}

void StmtProfiler::VisitOMPDepobjDirective(const OMPDepobjDirective *S) {
  VisitOMPExecutableDirective(S);
}

void StmtProfiler::VisitOMPScanDirective(const OMPScanDirective *S) {
  VisitOMPExecutableDirective(S);
}

void StmtProfiler::VisitOMPOrderedDirective(const OMPOrderedDirective *S) {
  VisitOMPExecutableDirective(S);
}

void StmtProfiler::VisitOMPAtomicDirective(const OMPAtomicDirective *S) {
  VisitOMPExecutableDirective(S);
}

void StmtProfiler::VisitOMPTargetDirective(const OMPTargetDirective *S) {
  VisitOMPExecutableDirective(S);
}

void StmtProfiler::VisitOMPTargetDataDirective(const OMPTargetDataDirective *S) {
  VisitOMPExecutableDirective(S);
}

void StmtProfiler::VisitOMPTargetEnterDataDirective(
    const OMPTargetEnterDataDirective *S) {
  VisitOMPExecutableDirective(S);
}

void StmtProfiler::VisitOMPTargetExitDataDirective(
    const OMPTargetExitDataDirective *S) {
  VisitOMPExecutableDirective(S);
}

void StmtProfiler::VisitOMPTargetParallelDirective(
    const OMPTargetParallelDirective *S) {
  VisitOMPExecutableDirective(S);
}

void StmtProfiler::VisitOMPTargetParallelForDirective(
    const OMPTargetParallelForDirective *S) {
  VisitOMPExecutableDirective(S);
}

void StmtProfiler::VisitOMPTeamsDirective(const OMPTeamsDirective *S) {
  VisitOMPExecutableDirective(S);
}

void StmtProfiler::VisitOMPCancellationPointDirective(
    const OMPCancellationPointDirective *S) {
  VisitOMPExecutableDirective(S);
}

void StmtProfiler::VisitOMPCancelDirective(const OMPCancelDirective *S) {
  VisitOMPExecutableDirective(S);
}

void StmtProfiler::VisitOMPTaskLoopDirective(const OMPTaskLoopDirective *S) {
  VisitOMPLoopDirective(S);
}

void StmtProfiler::VisitOMPTaskLoopSimdDirective(
    const OMPTaskLoopSimdDirective *S) {
  VisitOMPLoopDirective(S);
}

void StmtProfiler::VisitOMPMasterTaskLoopDirective(
    const OMPMasterTaskLoopDirective *S) {
  VisitOMPLoopDirective(S);
}

void StmtProfiler::VisitOMPMasterTaskLoopSimdDirective(
    const OMPMasterTaskLoopSimdDirective *S) {
  VisitOMPLoopDirective(S);
}

void StmtProfiler::VisitOMPParallelMasterTaskLoopDirective(
    const OMPParallelMasterTaskLoopDirective *S) {
  VisitOMPLoopDirective(S);
}

void StmtProfiler::VisitOMPParallelMasterTaskLoopSimdDirective(
    const OMPParallelMasterTaskLoopSimdDirective *S) {
  VisitOMPLoopDirective(S);
}

void StmtProfiler::VisitOMPDistributeDirective(
    const OMPDistributeDirective *S) {
  VisitOMPLoopDirective(S);
}

void OMPClauseProfiler::VisitOMPDistScheduleClause(
    const OMPDistScheduleClause *C) {
  VistOMPClauseWithPreInit(C);
  if (auto *S = C->getChunkSize())
    Profiler->VisitStmt(S);
}

void OMPClauseProfiler::VisitOMPDefaultmapClause(const OMPDefaultmapClause *) {}

void StmtProfiler::VisitOMPTargetUpdateDirective(
    const OMPTargetUpdateDirective *S) {
  VisitOMPExecutableDirective(S);
}

void StmtProfiler::VisitOMPDistributeParallelForDirective(
    const OMPDistributeParallelForDirective *S) {
  VisitOMPLoopDirective(S);
}

void StmtProfiler::VisitOMPDistributeParallelForSimdDirective(
    const OMPDistributeParallelForSimdDirective *S) {
  VisitOMPLoopDirective(S);
}

void StmtProfiler::VisitOMPDistributeSimdDirective(
    const OMPDistributeSimdDirective *S) {
  VisitOMPLoopDirective(S);
}

void StmtProfiler::VisitOMPTargetParallelForSimdDirective(
    const OMPTargetParallelForSimdDirective *S) {
  VisitOMPLoopDirective(S);
}

void StmtProfiler::VisitOMPTargetSimdDirective(
    const OMPTargetSimdDirective *S) {
  VisitOMPLoopDirective(S);
}

void StmtProfiler::VisitOMPTeamsDistributeDirective(
    const OMPTeamsDistributeDirective *S) {
  VisitOMPLoopDirective(S);
}

void StmtProfiler::VisitOMPTeamsDistributeSimdDirective(
    const OMPTeamsDistributeSimdDirective *S) {
  VisitOMPLoopDirective(S);
}

void StmtProfiler::VisitOMPTeamsDistributeParallelForSimdDirective(
    const OMPTeamsDistributeParallelForSimdDirective *S) {
  VisitOMPLoopDirective(S);
}

void StmtProfiler::VisitOMPTeamsDistributeParallelForDirective(
    const OMPTeamsDistributeParallelForDirective *S) {
  VisitOMPLoopDirective(S);
}

void StmtProfiler::VisitOMPTargetTeamsDirective(
    const OMPTargetTeamsDirective *S) {
  VisitOMPExecutableDirective(S);
}

void StmtProfiler::VisitOMPTargetTeamsDistributeDirective(
    const OMPTargetTeamsDistributeDirective *S) {
  VisitOMPLoopDirective(S);
}

void StmtProfiler::VisitOMPTargetTeamsDistributeParallelForDirective(
    const OMPTargetTeamsDistributeParallelForDirective *S) {
  VisitOMPLoopDirective(S);
}

void StmtProfiler::VisitOMPTargetTeamsDistributeParallelForSimdDirective(
    const OMPTargetTeamsDistributeParallelForSimdDirective *S) {
  VisitOMPLoopDirective(S);
}

void StmtProfiler::VisitOMPTargetTeamsDistributeSimdDirective(
    const OMPTargetTeamsDistributeSimdDirective *S) {
  VisitOMPLoopDirective(S);
}

void StmtProfiler::VisitExpr(const Expr *S) {
  VisitStmt(S);
}

void StmtProfiler::VisitConstantExpr(const ConstantExpr *S) {
  VisitExpr(S);
}

void StmtProfiler::VisitDeclRefExpr(const DeclRefExpr *S) {
  VisitExpr(S);
  if (!Canonical)
    VisitNestedNameSpecifier(S->getQualifier());
  VisitDecl(S->getDecl());
  if (!Canonical) {
    ID.AddBoolean(S->hasExplicitTemplateArgs());
    if (S->hasExplicitTemplateArgs())
      VisitTemplateArguments(S->getTemplateArgs(), S->getNumTemplateArgs());
  }
}

void StmtProfiler::VisitPredefinedExpr(const PredefinedExpr *S) {
  VisitExpr(S);
  ID.AddInteger(S->getIdentKind());
}

void StmtProfiler::VisitIntegerLiteral(const IntegerLiteral *S) {
  VisitExpr(S);
  S->getValue().Profile(ID);
  ID.AddInteger(S->getType()->castAs<BuiltinType>()->getKind());
}

void StmtProfiler::VisitFixedPointLiteral(const FixedPointLiteral *S) {
  VisitExpr(S);
  S->getValue().Profile(ID);
  ID.AddInteger(S->getType()->castAs<BuiltinType>()->getKind());
}

void StmtProfiler::VisitCharacterLiteral(const CharacterLiteral *S) {
  VisitExpr(S);
  ID.AddInteger(S->getKind());
  ID.AddInteger(S->getValue());
}

void StmtProfiler::VisitFloatingLiteral(const FloatingLiteral *S) {
  VisitExpr(S);
  S->getValue().Profile(ID);
  ID.AddBoolean(S->isExact());
  ID.AddInteger(S->getType()->castAs<BuiltinType>()->getKind());
}

void StmtProfiler::VisitImaginaryLiteral(const ImaginaryLiteral *S) {
  VisitExpr(S);
}

void StmtProfiler::VisitStringLiteral(const StringLiteral *S) {
  VisitExpr(S);
  ID.AddString(S->getBytes());
  ID.AddInteger(S->getKind());
}

void StmtProfiler::VisitParenExpr(const ParenExpr *S) {
  VisitExpr(S);
}

void StmtProfiler::VisitParenListExpr(const ParenListExpr *S) {
  VisitExpr(S);
}

void StmtProfiler::VisitUnaryOperator(const UnaryOperator *S) {
  VisitExpr(S);
  ID.AddInteger(S->getOpcode());
}

void StmtProfiler::VisitOffsetOfExpr(const OffsetOfExpr *S) {
  VisitType(S->getTypeSourceInfo()->getType());
  unsigned n = S->getNumComponents();
  for (unsigned i = 0; i < n; ++i) {
    const OffsetOfNode &ON = S->getComponent(i);
    ID.AddInteger(ON.getKind());
    switch (ON.getKind()) {
    case OffsetOfNode::Array:
      // Expressions handled below.
      break;

    case OffsetOfNode::Field:
      VisitDecl(ON.getField());
      break;

    case OffsetOfNode::Identifier:
      VisitIdentifierInfo(ON.getFieldName());
      break;

    case OffsetOfNode::Base:
      // These nodes are implicit, and therefore don't need profiling.
      break;
    }
  }

  VisitExpr(S);
}

void
StmtProfiler::VisitUnaryExprOrTypeTraitExpr(const UnaryExprOrTypeTraitExpr *S) {
  VisitExpr(S);
  ID.AddInteger(S->getKind());
  if (S->isArgumentType())
    VisitType(S->getArgumentType());
}

void StmtProfiler::VisitArraySubscriptExpr(const ArraySubscriptExpr *S) {
  VisitExpr(S);
}

void StmtProfiler::VisitMatrixSubscriptExpr(const MatrixSubscriptExpr *S) {
  VisitExpr(S);
}

void StmtProfiler::VisitOMPArraySectionExpr(const OMPArraySectionExpr *S) {
  VisitExpr(S);
}

void StmtProfiler::VisitOMPArrayShapingExpr(const OMPArrayShapingExpr *S) {
  VisitExpr(S);
}

void StmtProfiler::VisitOMPIteratorExpr(const OMPIteratorExpr *S) {
  VisitExpr(S);
  for (unsigned I = 0, E = S->numOfIterators(); I < E; ++I)
    VisitDecl(S->getIteratorDecl(I));
}

void StmtProfiler::VisitCXXSelectMemberExpr(const CXXSelectMemberExpr *S) {
  VisitExpr(S);
}

void StmtProfiler::VisitCXXSelectPackExpr(const CXXSelectPackExpr *S) {
  VisitExpr(S);
}

void StmtProfiler::VisitCallExpr(const CallExpr *S) {
  VisitExpr(S);
}

void StmtProfiler::VisitMemberExpr(const MemberExpr *S) {
  VisitExpr(S);
  VisitDecl(S->getMemberDecl());
  if (!Canonical)
    VisitNestedNameSpecifier(S->getQualifier());
  ID.AddBoolean(S->isArrow());
}

void StmtProfiler::VisitCompoundLiteralExpr(const CompoundLiteralExpr *S) {
  VisitExpr(S);
  ID.AddBoolean(S->isFileScope());
}

void StmtProfiler::VisitCastExpr(const CastExpr *S) {
  VisitExpr(S);
}

void StmtProfiler::VisitImplicitCastExpr(const ImplicitCastExpr *S) {
  VisitCastExpr(S);
  ID.AddInteger(S->getValueKind());
}

void StmtProfiler::VisitExplicitCastExpr(const ExplicitCastExpr *S) {
  VisitCastExpr(S);
  VisitType(S->getTypeAsWritten());
}

void StmtProfiler::VisitCStyleCastExpr(const CStyleCastExpr *S) {
  VisitExplicitCastExpr(S);
}

void StmtProfiler::VisitBinaryOperator(const BinaryOperator *S) {
  VisitExpr(S);
  ID.AddInteger(S->getOpcode());
}

void
StmtProfiler::VisitCompoundAssignOperator(const CompoundAssignOperator *S) {
  VisitBinaryOperator(S);
}

void StmtProfiler::VisitConditionalOperator(const ConditionalOperator *S) {
  VisitExpr(S);
}

void StmtProfiler::VisitBinaryConditionalOperator(
    const BinaryConditionalOperator *S) {
  VisitExpr(S);
}

void StmtProfiler::VisitAddrLabelExpr(const AddrLabelExpr *S) {
  VisitExpr(S);
  VisitDecl(S->getLabel());
}

void StmtProfiler::VisitStmtExpr(const StmtExpr *S) {
  VisitExpr(S);
}

void StmtProfiler::VisitShuffleVectorExpr(const ShuffleVectorExpr *S) {
  VisitExpr(S);
}

void StmtProfiler::VisitConvertVectorExpr(const ConvertVectorExpr *S) {
  VisitExpr(S);
}

void StmtProfiler::VisitChooseExpr(const ChooseExpr *S) {
  VisitExpr(S);
}

void StmtProfiler::VisitGNUNullExpr(const GNUNullExpr *S) {
  VisitExpr(S);
}

void StmtProfiler::VisitVAArgExpr(const VAArgExpr *S) {
  VisitExpr(S);
}

void StmtProfiler::VisitInitListExpr(const InitListExpr *S) {
  if (S->getSyntacticForm()) {
    VisitInitListExpr(S->getSyntacticForm());
    return;
  }

  VisitExpr(S);
}

void StmtProfiler::VisitDesignatedInitExpr(const DesignatedInitExpr *S) {
  VisitExpr(S);
  ID.AddBoolean(S->usesGNUSyntax());
  for (const DesignatedInitExpr::Designator &D : S->designators()) {
    if (D.isFieldDesignator()) {
      ID.AddInteger(0);
      VisitName(D.getFieldName());
      continue;
    }

    if (D.isArrayDesignator()) {
      ID.AddInteger(1);
    } else {
      assert(D.isArrayRangeDesignator());
      ID.AddInteger(2);
    }
    ID.AddInteger(D.getFirstExprIndex());
  }
}

// Seems that if VisitInitListExpr() only works on the syntactic form of an
// InitListExpr, then a DesignatedInitUpdateExpr is not encountered.
void StmtProfiler::VisitDesignatedInitUpdateExpr(
    const DesignatedInitUpdateExpr *S) {
  llvm_unreachable("Unexpected DesignatedInitUpdateExpr in syntactic form of "
                   "initializer");
}

void StmtProfiler::VisitArrayInitLoopExpr(const ArrayInitLoopExpr *S) {
  VisitExpr(S);
}

void StmtProfiler::VisitArrayInitIndexExpr(const ArrayInitIndexExpr *S) {
  VisitExpr(S);
}

void StmtProfiler::VisitNoInitExpr(const NoInitExpr *S) {
  llvm_unreachable("Unexpected NoInitExpr in syntactic form of initializer");
}

void StmtProfiler::VisitImplicitValueInitExpr(const ImplicitValueInitExpr *S) {
  VisitExpr(S);
}

void StmtProfiler::VisitExtVectorElementExpr(const ExtVectorElementExpr *S) {
  VisitExpr(S);
  VisitName(&S->getAccessor());
}

void StmtProfiler::VisitBlockExpr(const BlockExpr *S) {
  VisitExpr(S);
  VisitDecl(S->getBlockDecl());
}

void StmtProfiler::VisitGenericSelectionExpr(const GenericSelectionExpr *S) {
  VisitExpr(S);
  for (const GenericSelectionExpr::ConstAssociation Assoc :
       S->associations()) {
    QualType T = Assoc.getType();
    if (T.isNull())
      ID.AddPointer(nullptr);
    else
      VisitType(T);
    VisitExpr(Assoc.getAssociationExpr());
  }
}

void StmtProfiler::VisitPseudoObjectExpr(const PseudoObjectExpr *S) {
  VisitExpr(S);
  for (PseudoObjectExpr::const_semantics_iterator
         i = S->semantics_begin(), e = S->semantics_end(); i != e; ++i)
    // Normally, we would not profile the source expressions of OVEs.
    if (const OpaqueValueExpr *OVE = dyn_cast<OpaqueValueExpr>(*i))
      Visit(OVE->getSourceExpr());
}

void StmtProfiler::VisitAtomicExpr(const AtomicExpr *S) {
  VisitExpr(S);
  ID.AddInteger(S->getOp());
}

void StmtProfiler::VisitConceptSpecializationExpr(
                                           const ConceptSpecializationExpr *S) {
  VisitExpr(S);
  VisitDecl(S->getNamedConcept());
  for (const TemplateArgument &Arg : S->getTemplateArguments())
    VisitTemplateArgument(Arg);
}

void StmtProfiler::VisitRequiresExpr(const RequiresExpr *S) {
  VisitExpr(S);
  ID.AddInteger(S->getLocalParameters().size());
  for (ParmVarDecl *LocalParam : S->getLocalParameters())
    VisitDecl(LocalParam);
  ID.AddInteger(S->getRequirements().size());
  for (concepts::Requirement *Req : S->getRequirements()) {
    if (auto *TypeReq = dyn_cast<concepts::TypeRequirement>(Req)) {
      ID.AddInteger(concepts::Requirement::RK_Type);
      ID.AddBoolean(TypeReq->isSubstitutionFailure());
      if (!TypeReq->isSubstitutionFailure())
        VisitType(TypeReq->getType()->getType());
    } else if (auto *ExprReq = dyn_cast<concepts::ExprRequirement>(Req)) {
      ID.AddInteger(concepts::Requirement::RK_Compound);
      ID.AddBoolean(ExprReq->isExprSubstitutionFailure());
      if (!ExprReq->isExprSubstitutionFailure())
        Visit(ExprReq->getExpr());
      // C++2a [expr.prim.req.compound]p1 Example:
      //    [...] The compound-requirement in C1 requires that x++ is a valid
      //    expression. It is equivalent to the simple-requirement x++; [...]
      // We therefore do not profile isSimple() here.
      ID.AddBoolean(ExprReq->getNoexceptLoc().isValid());
      const concepts::ExprRequirement::ReturnTypeRequirement &RetReq =
          ExprReq->getReturnTypeRequirement();
      if (RetReq.isEmpty()) {
        ID.AddInteger(0);
      } else if (RetReq.isTypeConstraint()) {
        ID.AddInteger(1);
        Visit(RetReq.getTypeConstraint()->getImmediatelyDeclaredConstraint());
      } else {
        assert(RetReq.isSubstitutionFailure());
        ID.AddInteger(2);
      }
    } else {
      ID.AddInteger(concepts::Requirement::RK_Nested);
      auto *NestedReq = cast<concepts::NestedRequirement>(Req);
      ID.AddBoolean(NestedReq->isSubstitutionFailure());
      if (!NestedReq->isSubstitutionFailure())
        Visit(NestedReq->getConstraintExpr());
    }
  }
}

static Stmt::StmtClass DecodeOperatorCall(const CXXOperatorCallExpr *S,
                                          UnaryOperatorKind &UnaryOp,
                                          BinaryOperatorKind &BinaryOp) {
  switch (S->getOperator()) {
  case OO_None:
  case OO_New:
  case OO_Delete:
  case OO_Array_New:
  case OO_Array_Delete:
  case OO_Arrow:
  case OO_Conditional:
  case NUM_OVERLOADED_OPERATORS:
    llvm_unreachable("Invalid operator call kind");

  case OO_Plus:
    if (S->getNumArgs() == 1) {
      UnaryOp = UO_Plus;
      return Stmt::UnaryOperatorClass;
    }

    BinaryOp = BO_Add;
    return Stmt::BinaryOperatorClass;

  case OO_Minus:
    if (S->getNumArgs() == 1) {
      UnaryOp = UO_Minus;
      return Stmt::UnaryOperatorClass;
    }

    BinaryOp = BO_Sub;
    return Stmt::BinaryOperatorClass;

  case OO_Star:
    if (S->getNumArgs() == 1) {
      UnaryOp = UO_Deref;
      return Stmt::UnaryOperatorClass;
    }

    BinaryOp = BO_Mul;
    return Stmt::BinaryOperatorClass;

  case OO_Slash:
    BinaryOp = BO_Div;
    return Stmt::BinaryOperatorClass;

  case OO_Percent:
    BinaryOp = BO_Rem;
    return Stmt::BinaryOperatorClass;

  case OO_Caret:
    BinaryOp = BO_Xor;
    return Stmt::BinaryOperatorClass;

  case OO_Amp:
    if (S->getNumArgs() == 1) {
      UnaryOp = UO_AddrOf;
      return Stmt::UnaryOperatorClass;
    }

    BinaryOp = BO_And;
    return Stmt::BinaryOperatorClass;

  case OO_Pipe:
    BinaryOp = BO_Or;
    return Stmt::BinaryOperatorClass;

  case OO_Tilde:
    UnaryOp = UO_Not;
    return Stmt::UnaryOperatorClass;

  case OO_Exclaim:
    UnaryOp = UO_LNot;
    return Stmt::UnaryOperatorClass;

  case OO_Equal:
    BinaryOp = BO_Assign;
    return Stmt::BinaryOperatorClass;

  case OO_Less:
    BinaryOp = BO_LT;
    return Stmt::BinaryOperatorClass;

  case OO_Greater:
    BinaryOp = BO_GT;
    return Stmt::BinaryOperatorClass;

  case OO_PlusEqual:
    BinaryOp = BO_AddAssign;
    return Stmt::CompoundAssignOperatorClass;

  case OO_MinusEqual:
    BinaryOp = BO_SubAssign;
    return Stmt::CompoundAssignOperatorClass;

  case OO_StarEqual:
    BinaryOp = BO_MulAssign;
    return Stmt::CompoundAssignOperatorClass;

  case OO_SlashEqual:
    BinaryOp = BO_DivAssign;
    return Stmt::CompoundAssignOperatorClass;

  case OO_PercentEqual:
    BinaryOp = BO_RemAssign;
    return Stmt::CompoundAssignOperatorClass;

  case OO_CaretEqual:
    BinaryOp = BO_XorAssign;
    return Stmt::CompoundAssignOperatorClass;

  case OO_AmpEqual:
    BinaryOp = BO_AndAssign;
    return Stmt::CompoundAssignOperatorClass;

  case OO_PipeEqual:
    BinaryOp = BO_OrAssign;
    return Stmt::CompoundAssignOperatorClass;

  case OO_LessLess:
    BinaryOp = BO_Shl;
    return Stmt::BinaryOperatorClass;

  case OO_GreaterGreater:
    BinaryOp = BO_Shr;
    return Stmt::BinaryOperatorClass;

  case OO_LessLessEqual:
    BinaryOp = BO_ShlAssign;
    return Stmt::CompoundAssignOperatorClass;

  case OO_GreaterGreaterEqual:
    BinaryOp = BO_ShrAssign;
    return Stmt::CompoundAssignOperatorClass;

  case OO_EqualEqual:
    BinaryOp = BO_EQ;
    return Stmt::BinaryOperatorClass;

  case OO_ExclaimEqual:
    BinaryOp = BO_NE;
    return Stmt::BinaryOperatorClass;

  case OO_LessEqual:
    BinaryOp = BO_LE;
    return Stmt::BinaryOperatorClass;

  case OO_GreaterEqual:
    BinaryOp = BO_GE;
    return Stmt::BinaryOperatorClass;

  case OO_Spaceship:
    BinaryOp = BO_Cmp;
    return Stmt::BinaryOperatorClass;

  case OO_AmpAmp:
    BinaryOp = BO_LAnd;
    return Stmt::BinaryOperatorClass;

  case OO_PipePipe:
    BinaryOp = BO_LOr;
    return Stmt::BinaryOperatorClass;

  case OO_PlusPlus:
    UnaryOp = S->getNumArgs() == 1? UO_PreInc
                                  : UO_PostInc;
    return Stmt::UnaryOperatorClass;

  case OO_MinusMinus:
    UnaryOp = S->getNumArgs() == 1? UO_PreDec
                                  : UO_PostDec;
    return Stmt::UnaryOperatorClass;

  case OO_Comma:
    BinaryOp = BO_Comma;
    return Stmt::BinaryOperatorClass;

  case OO_ArrowStar:
    BinaryOp = BO_PtrMemI;
    return Stmt::BinaryOperatorClass;

  case OO_Subscript:
    return Stmt::ArraySubscriptExprClass;

  case OO_Call:
    return Stmt::CallExprClass;

  case OO_Coawait:
    UnaryOp = UO_Coawait;
    return Stmt::UnaryOperatorClass;
  }

  llvm_unreachable("Invalid overloaded operator expression");
}

#if defined(_MSC_VER) && !defined(__clang__)
#if _MSC_VER == 1911
// Work around https://developercommunity.visualstudio.com/content/problem/84002/clang-cl-when-built-with-vc-2017-crashes-cause-vc.html
// MSVC 2017 update 3 miscompiles this function, and a clang built with it
// will crash in stage 2 of a bootstrap build.
#pragma optimize("", off)
#endif
#endif

void StmtProfiler::VisitCXXOperatorCallExpr(const CXXOperatorCallExpr *S) {
  if (S->isTypeDependent()) {
    // Type-dependent operator calls are profiled like their underlying
    // syntactic operator.
    //
    // An operator call to operator-> is always implicit, so just skip it. The
    // enclosing MemberExpr will profile the actual member access.
    if (S->getOperator() == OO_Arrow)
      return Visit(S->getArg(0));

    UnaryOperatorKind UnaryOp = UO_Extension;
    BinaryOperatorKind BinaryOp = BO_Comma;
    Stmt::StmtClass SC = DecodeOperatorCall(S, UnaryOp, BinaryOp);

    ID.AddInteger(SC);
    for (unsigned I = 0, N = S->getNumArgs(); I != N; ++I)
      Visit(S->getArg(I));
    if (SC == Stmt::UnaryOperatorClass)
      ID.AddInteger(UnaryOp);
    else if (SC == Stmt::BinaryOperatorClass ||
             SC == Stmt::CompoundAssignOperatorClass)
      ID.AddInteger(BinaryOp);
    else
      assert(SC == Stmt::ArraySubscriptExprClass || SC == Stmt::CallExprClass);

    return;
  }

  VisitCallExpr(S);
  ID.AddInteger(S->getOperator());
}

void StmtProfiler::VisitCXXRewrittenBinaryOperator(
    const CXXRewrittenBinaryOperator *S) {
  // If a rewritten operator were ever to be type-dependent, we should profile
  // it following its syntactic operator.
  assert(!S->isTypeDependent() &&
         "resolved rewritten operator should never be type-dependent");
  ID.AddBoolean(S->isReversed());
  VisitExpr(S->getSemanticForm());
}

#if defined(_MSC_VER) && !defined(__clang__)
#if _MSC_VER == 1911
#pragma optimize("", on)
#endif
#endif

void StmtProfiler::VisitCXXMemberCallExpr(const CXXMemberCallExpr *S) {
  VisitCallExpr(S);
}

void StmtProfiler::VisitCUDAKernelCallExpr(const CUDAKernelCallExpr *S) {
  VisitCallExpr(S);
}

void StmtProfiler::VisitAsTypeExpr(const AsTypeExpr *S) {
  VisitExpr(S);
}

void StmtProfiler::VisitCXXNamedCastExpr(const CXXNamedCastExpr *S) {
  VisitExplicitCastExpr(S);
}

void StmtProfiler::VisitCXXStaticCastExpr(const CXXStaticCastExpr *S) {
  VisitCXXNamedCastExpr(S);
}

void StmtProfiler::VisitCXXDynamicCastExpr(const CXXDynamicCastExpr *S) {
  VisitCXXNamedCastExpr(S);
}

void
StmtProfiler::VisitCXXReinterpretCastExpr(const CXXReinterpretCastExpr *S) {
  VisitCXXNamedCastExpr(S);
}

void StmtProfiler::VisitCXXConstCastExpr(const CXXConstCastExpr *S) {
  VisitCXXNamedCastExpr(S);
}

void StmtProfiler::VisitBuiltinBitCastExpr(const BuiltinBitCastExpr *S) {
  VisitExpr(S);
  VisitType(S->getTypeInfoAsWritten()->getType());
}

void StmtProfiler::VisitCXXAddrspaceCastExpr(const CXXAddrspaceCastExpr *S) {
  VisitCXXNamedCastExpr(S);
}

void StmtProfiler::VisitUserDefinedLiteral(const UserDefinedLiteral *S) {
  VisitCallExpr(S);
}

void StmtProfiler::VisitCXXBoolLiteralExpr(const CXXBoolLiteralExpr *S) {
  VisitExpr(S);
  ID.AddBoolean(S->getValue());
}

void StmtProfiler::VisitCXXNullPtrLiteralExpr(const CXXNullPtrLiteralExpr *S) {
  VisitExpr(S);
}

void StmtProfiler::VisitCXXStdInitializerListExpr(
    const CXXStdInitializerListExpr *S) {
  VisitExpr(S);
}

void StmtProfiler::VisitCXXTypeidExpr(const CXXTypeidExpr *S) {
  VisitExpr(S);
  if (S->isTypeOperand())
    VisitType(S->getTypeOperandSourceInfo()->getType());
}

void StmtProfiler::VisitCXXUuidofExpr(const CXXUuidofExpr *S) {
  VisitExpr(S);
  if (S->isTypeOperand())
    VisitType(S->getTypeOperandSourceInfo()->getType());
}

void StmtProfiler::VisitMSPropertyRefExpr(const MSPropertyRefExpr *S) {
  VisitExpr(S);
  VisitDecl(S->getPropertyDecl());
}

void StmtProfiler::VisitMSPropertySubscriptExpr(
    const MSPropertySubscriptExpr *S) {
  VisitExpr(S);
}

void StmtProfiler::VisitCXXThisExpr(const CXXThisExpr *S) {
  VisitExpr(S);
  ID.AddBoolean(S->isImplicit());
}

void StmtProfiler::VisitCXXThrowExpr(const CXXThrowExpr *S) {
  VisitExpr(S);
}

void StmtProfiler::VisitCXXDefaultArgExpr(const CXXDefaultArgExpr *S) {
  VisitExpr(S);
  VisitDecl(S->getParam());
}

void StmtProfiler::VisitCXXDefaultInitExpr(const CXXDefaultInitExpr *S) {
  VisitExpr(S);
  VisitDecl(S->getField());
}

void StmtProfiler::VisitCXXBindTemporaryExpr(const CXXBindTemporaryExpr *S) {
  VisitExpr(S);
  VisitDecl(
         const_cast<CXXDestructorDecl *>(S->getTemporary()->getDestructor()));
}

void StmtProfiler::VisitCXXConstructExpr(const CXXConstructExpr *S) {
  VisitExpr(S);
  VisitDecl(S->getConstructor());
  ID.AddBoolean(S->isElidable());
}

void StmtProfiler::VisitCXXInheritedCtorInitExpr(
    const CXXInheritedCtorInitExpr *S) {
  VisitExpr(S);
  VisitDecl(S->getConstructor());
}

void StmtProfiler::VisitCXXFunctionalCastExpr(const CXXFunctionalCastExpr *S) {
  VisitExplicitCastExpr(S);
}

void
StmtProfiler::VisitCXXTemporaryObjectExpr(const CXXTemporaryObjectExpr *S) {
  VisitCXXConstructExpr(S);
}

void
StmtProfiler::VisitLambdaExpr(const LambdaExpr *S) {
  VisitExpr(S);
  for (LambdaExpr::capture_iterator C = S->explicit_capture_begin(),
                                 CEnd = S->explicit_capture_end();
       C != CEnd; ++C) {
    if (C->capturesVLAType())
      continue;

    ID.AddInteger(C->getCaptureKind());
    switch (C->getCaptureKind()) {
    case LCK_StarThis:
    case LCK_This:
      break;
    case LCK_ByRef:
    case LCK_ByCopy:
      VisitDecl(C->getCapturedVar());
      ID.AddBoolean(C->isPackExpansion());
      break;
    case LCK_VLAType:
      llvm_unreachable("VLA type in explicit captures.");
    }
  }
  // Note: If we actually needed to be able to match lambda
  // expressions, we would have to consider parameters and return type
  // here, among other things.
  VisitStmt(S->getBody());
}

void
StmtProfiler::VisitCXXScalarValueInitExpr(const CXXScalarValueInitExpr *S) {
  VisitExpr(S);
}

void StmtProfiler::VisitCXXDeleteExpr(const CXXDeleteExpr *S) {
  VisitExpr(S);
  ID.AddBoolean(S->isGlobalDelete());
  ID.AddBoolean(S->isArrayForm());
  VisitDecl(S->getOperatorDelete());
}

void StmtProfiler::VisitCXXNewExpr(const CXXNewExpr *S) {
  VisitExpr(S);
  VisitType(S->getAllocatedType());
  VisitDecl(S->getOperatorNew());
  VisitDecl(S->getOperatorDelete());
  ID.AddBoolean(S->isArray());
  ID.AddInteger(S->getNumPlacementArgs());
  ID.AddBoolean(S->isGlobalNew());
  ID.AddBoolean(S->isParenTypeId());
  ID.AddInteger(S->getInitializationStyle());
}

void
StmtProfiler::VisitCXXPseudoDestructorExpr(const CXXPseudoDestructorExpr *S) {
  VisitExpr(S);
  ID.AddBoolean(S->isArrow());
  VisitNestedNameSpecifier(S->getQualifier());
  ID.AddBoolean(S->getScopeTypeInfo() != nullptr);
  if (S->getScopeTypeInfo())
    VisitType(S->getScopeTypeInfo()->getType());
  ID.AddBoolean(S->getDestroyedTypeInfo() != nullptr);
  if (S->getDestroyedTypeInfo())
    VisitType(S->getDestroyedType());
  else
    VisitIdentifierInfo(S->getDestroyedTypeIdentifier());
}

void StmtProfiler::VisitOverloadExpr(const OverloadExpr *S) {
  VisitExpr(S);
  VisitNestedNameSpecifier(S->getQualifier());
  VisitName(S->getName(), /*TreatAsDecl*/ true);
  ID.AddBoolean(S->hasExplicitTemplateArgs());
  if (S->hasExplicitTemplateArgs())
    VisitTemplateArguments(S->getTemplateArgs(), S->getNumTemplateArgs());
}

void
StmtProfiler::VisitUnresolvedLookupExpr(const UnresolvedLookupExpr *S) {
  VisitOverloadExpr(S);
}

void StmtProfiler::VisitTypeTraitExpr(const TypeTraitExpr *S) {
  VisitExpr(S);
  ID.AddInteger(S->getTrait());
  ID.AddInteger(S->getNumArgs());
  for (unsigned I = 0, N = S->getNumArgs(); I != N; ++I)
    VisitType(S->getArg(I)->getType());
}

void StmtProfiler::VisitArrayTypeTraitExpr(const ArrayTypeTraitExpr *S) {
  VisitExpr(S);
  ID.AddInteger(S->getTrait());
  VisitType(S->getQueriedType());
}

void StmtProfiler::VisitExpressionTraitExpr(const ExpressionTraitExpr *S) {
  VisitExpr(S);
  ID.AddInteger(S->getTrait());
  VisitExpr(S->getQueriedExpression());
}

void StmtProfiler::VisitDependentScopeDeclRefExpr(
    const DependentScopeDeclRefExpr *S) {
  VisitExpr(S);
  VisitName(S->getDeclName());
  VisitNestedNameSpecifier(S->getQualifier());
  ID.AddBoolean(S->hasExplicitTemplateArgs());
  if (S->hasExplicitTemplateArgs())
    VisitTemplateArguments(S->getTemplateArgs(), S->getNumTemplateArgs());
}

void StmtProfiler::VisitExprWithCleanups(const ExprWithCleanups *S) {
  VisitExpr(S);
}

void StmtProfiler::VisitCXXUnresolvedConstructExpr(
    const CXXUnresolvedConstructExpr *S) {
  VisitExpr(S);
  VisitType(S->getTypeAsWritten());
  ID.AddInteger(S->isListInitialization());
}

void StmtProfiler::VisitCXXDependentScopeMemberExpr(
    const CXXDependentScopeMemberExpr *S) {
  ID.AddBoolean(S->isImplicitAccess());
  if (!S->isImplicitAccess()) {
    VisitExpr(S);
    ID.AddBoolean(S->isArrow());
  }
  VisitNestedNameSpecifier(S->getQualifier());
  VisitName(S->getMember());
  ID.AddBoolean(S->hasExplicitTemplateArgs());
  if (S->hasExplicitTemplateArgs())
    VisitTemplateArguments(S->getTemplateArgs(), S->getNumTemplateArgs());
}

void StmtProfiler::VisitUnresolvedMemberExpr(const UnresolvedMemberExpr *S) {
  ID.AddBoolean(S->isImplicitAccess());
  if (!S->isImplicitAccess()) {
    VisitExpr(S);
    ID.AddBoolean(S->isArrow());
  }
  VisitNestedNameSpecifier(S->getQualifier());
  VisitName(S->getMemberName());
  ID.AddBoolean(S->hasExplicitTemplateArgs());
  if (S->hasExplicitTemplateArgs())
    VisitTemplateArguments(S->getTemplateArgs(), S->getNumTemplateArgs());
}

void StmtProfiler::VisitCXXNoexceptExpr(const CXXNoexceptExpr *S) {
  VisitExpr(S);
}

void StmtProfiler::VisitPackExpansionExpr(const PackExpansionExpr *S) {
  VisitExpr(S);
}

void StmtProfiler::VisitSizeOfPackExpr(const SizeOfPackExpr *S) {
  VisitExpr(S);
  VisitDecl(S->getPack());
  if (S->isPartiallySubstituted()) {
    auto Args = S->getPartialArguments();
    ID.AddInteger(Args.size());
    for (const auto &TA : Args)
      VisitTemplateArgument(TA);
  } else {
    ID.AddInteger(0);
  }
}

void StmtProfiler::VisitSubstNonTypeTemplateParmPackExpr(
    const SubstNonTypeTemplateParmPackExpr *S) {
  VisitExpr(S);
  VisitDecl(S->getParameterPack());
  VisitTemplateArgument(S->getArgumentPack());
}

void StmtProfiler::VisitSubstNonTypeTemplateParmExpr(
    const SubstNonTypeTemplateParmExpr *E) {
  // Profile exactly as the replacement expression.
  Visit(E->getReplacement());
}

void StmtProfiler::VisitFunctionParmPackExpr(const FunctionParmPackExpr *S) {
  VisitExpr(S);
  VisitDecl(S->getParameterPack());
  ID.AddInteger(S->getNumExpansions());
  for (FunctionParmPackExpr::iterator I = S->begin(), E = S->end(); I != E; ++I)
    VisitDecl(*I);
}

void StmtProfiler::VisitMaterializeTemporaryExpr(
                                           const MaterializeTemporaryExpr *S) {
  VisitExpr(S);
}

void StmtProfiler::VisitCXXFoldExpr(const CXXFoldExpr *S) {
  VisitExpr(S);
  ID.AddInteger(S->getOperator());
}

void StmtProfiler::VisitCoroutineBodyStmt(const CoroutineBodyStmt *S) {
  VisitStmt(S);
}

void StmtProfiler::VisitCoreturnStmt(const CoreturnStmt *S) {
  VisitStmt(S);
}

void StmtProfiler::VisitCoawaitExpr(const CoawaitExpr *S) {
  VisitExpr(S);
}

void StmtProfiler::VisitDependentCoawaitExpr(const DependentCoawaitExpr *S) {
  VisitExpr(S);
}

void StmtProfiler::VisitCoyieldExpr(const CoyieldExpr *S) {
  VisitExpr(S);
}

void StmtProfiler::VisitOpaqueValueExpr(const OpaqueValueExpr *E) {
  VisitExpr(E);
}

void StmtProfiler::VisitCXXReflectExpr(const CXXReflectExpr *S) {
  VisitExpr(S);
  const ReflectionOperand &Operand = S->getOperand();
  ID.AddInteger(Operand.getKind());
  ID.AddInteger(reinterpret_cast<std::size_t>(Operand.getOpaqueReflectionValue()));
}

void StmtProfiler::VisitCXXInvalidReflectionExpr(
                                            const CXXInvalidReflectionExpr *E) {
  VisitExpr(E);
}

void StmtProfiler::VisitCXXReflectionReadQueryExpr(
                                          const CXXReflectionReadQueryExpr *E) {
  VisitExpr(E);
}

void StmtProfiler::VisitCXXReflectionWriteQueryExpr(
                                         const CXXReflectionWriteQueryExpr *E) {
  VisitExpr(E);
}

void StmtProfiler::VisitCXXReflectPrintLiteralExpr(
                                          const CXXReflectPrintLiteralExpr *E) {
  VisitExpr(E);
}

void StmtProfiler::VisitCXXReflectPrintReflectionExpr(
                                       const CXXReflectPrintReflectionExpr *E) {
  VisitExpr(E);
}

void StmtProfiler::VisitCXXReflectDumpReflectionExpr(
                                        const CXXReflectDumpReflectionExpr *E) {
  VisitExpr(E);
}

void StmtProfiler::VisitCXXCompilerErrorExpr(const CXXCompilerErrorExpr *E) {
  VisitExpr(E);
}

void StmtProfiler::VisitCXXExprSpliceExpr(const CXXExprSpliceExpr *E) {
  VisitExpr(E);
}

void StmtProfiler::VisitCXXMemberExprSpliceExpr(const CXXMemberExprSpliceExpr *E) {
  VisitExpr(E);
}

void StmtProfiler::VisitCXXPackSpliceExpr(const CXXPackSpliceExpr *E) {
  VisitExpr(E);
}

void StmtProfiler::VisitCXXDependentSpliceIdExpr(const CXXDependentSpliceIdExpr *E) {
  VisitName(E->getNameInfo().getName());
}

<<<<<<< HEAD
void StmtProfiler::VisitCXXDependentVariadicReifierExpr(
    const CXXDependentVariadicReifierExpr *E) {
  VisitExpr(E);
}

void StmtProfiler::VisitCXXFragmentExpr(const CXXFragmentExpr *E) {
  VisitExpr(E);
}

void StmtProfiler::VisitCXXFragmentCaptureExpr(const CXXFragmentCaptureExpr *E) {
  VisitExpr(E);
}

void StmtProfiler::VisitCXXInjectedValueExpr(const CXXInjectedValueExpr *E) {
=======
void StmtProfiler::VisitCXXConcatenateExpr(const CXXConcatenateExpr *E) {
>>>>>>> cf0c906f
  VisitExpr(E);
}

void StmtProfiler::VisitTypoExpr(const TypoExpr *E) {
  VisitExpr(E);
}

void StmtProfiler::VisitSourceLocExpr(const SourceLocExpr *E) {
  VisitExpr(E);
}

void StmtProfiler::VisitRecoveryExpr(const RecoveryExpr *E) { VisitExpr(E); }

void StmtProfiler::VisitObjCStringLiteral(const ObjCStringLiteral *S) {
  VisitExpr(S);
}

void StmtProfiler::VisitObjCBoxedExpr(const ObjCBoxedExpr *E) {
  VisitExpr(E);
}

void StmtProfiler::VisitObjCArrayLiteral(const ObjCArrayLiteral *E) {
  VisitExpr(E);
}

void StmtProfiler::VisitObjCDictionaryLiteral(const ObjCDictionaryLiteral *E) {
  VisitExpr(E);
}

void StmtProfiler::VisitObjCEncodeExpr(const ObjCEncodeExpr *S) {
  VisitExpr(S);
  VisitType(S->getEncodedType());
}

void StmtProfiler::VisitObjCSelectorExpr(const ObjCSelectorExpr *S) {
  VisitExpr(S);
  VisitName(S->getSelector());
}

void StmtProfiler::VisitObjCProtocolExpr(const ObjCProtocolExpr *S) {
  VisitExpr(S);
  VisitDecl(S->getProtocol());
}

void StmtProfiler::VisitObjCIvarRefExpr(const ObjCIvarRefExpr *S) {
  VisitExpr(S);
  VisitDecl(S->getDecl());
  ID.AddBoolean(S->isArrow());
  ID.AddBoolean(S->isFreeIvar());
}

void StmtProfiler::VisitObjCPropertyRefExpr(const ObjCPropertyRefExpr *S) {
  VisitExpr(S);
  if (S->isImplicitProperty()) {
    VisitDecl(S->getImplicitPropertyGetter());
    VisitDecl(S->getImplicitPropertySetter());
  } else {
    VisitDecl(S->getExplicitProperty());
  }
  if (S->isSuperReceiver()) {
    ID.AddBoolean(S->isSuperReceiver());
    VisitType(S->getSuperReceiverType());
  }
}

void StmtProfiler::VisitObjCSubscriptRefExpr(const ObjCSubscriptRefExpr *S) {
  VisitExpr(S);
  VisitDecl(S->getAtIndexMethodDecl());
  VisitDecl(S->setAtIndexMethodDecl());
}

void StmtProfiler::VisitObjCMessageExpr(const ObjCMessageExpr *S) {
  VisitExpr(S);
  VisitName(S->getSelector());
  VisitDecl(S->getMethodDecl());
}

void StmtProfiler::VisitObjCIsaExpr(const ObjCIsaExpr *S) {
  VisitExpr(S);
  ID.AddBoolean(S->isArrow());
}

void StmtProfiler::VisitObjCBoolLiteralExpr(const ObjCBoolLiteralExpr *S) {
  VisitExpr(S);
  ID.AddBoolean(S->getValue());
}

void StmtProfiler::VisitObjCIndirectCopyRestoreExpr(
    const ObjCIndirectCopyRestoreExpr *S) {
  VisitExpr(S);
  ID.AddBoolean(S->shouldCopy());
}

void StmtProfiler::VisitObjCBridgedCastExpr(const ObjCBridgedCastExpr *S) {
  VisitExplicitCastExpr(S);
  ID.AddBoolean(S->getBridgeKind());
}

void StmtProfiler::VisitObjCAvailabilityCheckExpr(
    const ObjCAvailabilityCheckExpr *S) {
  VisitExpr(S);
}

void StmtProfiler::VisitTemplateArguments(const TemplateArgumentLoc *Args,
                                          unsigned NumArgs) {
  ID.AddInteger(NumArgs);
  for (unsigned I = 0; I != NumArgs; ++I)
    VisitTemplateArgument(Args[I].getArgument());
}

void StmtProfiler::VisitTemplateArgument(const TemplateArgument &Arg) {
  // Mostly repetitive with TemplateArgument::Profile!
  ID.AddInteger(Arg.getKind());
  switch (Arg.getKind()) {
  case TemplateArgument::Null:
    break;

  case TemplateArgument::Type:
    VisitType(Arg.getAsType());
    break;

  case TemplateArgument::Template:
  case TemplateArgument::TemplateExpansion:
    VisitTemplateName(Arg.getAsTemplateOrTemplatePattern());
    break;

  case TemplateArgument::Declaration:
    VisitDecl(Arg.getAsDecl());
    break;

  case TemplateArgument::NullPtr:
    VisitType(Arg.getNullPtrType());
    break;

  case TemplateArgument::Integral:
    Arg.getAsIntegral().Profile(ID);
    VisitType(Arg.getIntegralType());
    break;

  case TemplateArgument::Expression:
    Visit(Arg.getAsExpr());
    break;

  case TemplateArgument::Pack:
    for (const auto &P : Arg.pack_elements())
      VisitTemplateArgument(P);
    break;

  case TemplateArgument::PackSplice:
    VisitPackSplice(Arg.getPackSplice());
    break;
  }
}

void StmtProfiler::VisitPackSplice(const PackSplice *PS) {
  Visit(PS->getOperand());

  if (!PS->isExpanded())
    return;

  for (auto *SubOperand : PS->getExpansions())
    Visit(SubOperand);
}

void Stmt::Profile(llvm::FoldingSetNodeID &ID, const ASTContext &Context,
                   bool Canonical) const {
  StmtProfilerWithPointers Profiler(ID, Context, Canonical);
  Profiler.Visit(this);
}

void Stmt::ProcessODRHash(llvm::FoldingSetNodeID &ID,
                          class ODRHash &Hash) const {
  StmtProfilerWithoutPointers Profiler(ID, Hash);
  Profiler.Visit(this);
}<|MERGE_RESOLUTION|>--- conflicted
+++ resolved
@@ -2155,12 +2155,6 @@
   VisitName(E->getNameInfo().getName());
 }
 
-<<<<<<< HEAD
-void StmtProfiler::VisitCXXDependentVariadicReifierExpr(
-    const CXXDependentVariadicReifierExpr *E) {
-  VisitExpr(E);
-}
-
 void StmtProfiler::VisitCXXFragmentExpr(const CXXFragmentExpr *E) {
   VisitExpr(E);
 }
@@ -2170,9 +2164,10 @@
 }
 
 void StmtProfiler::VisitCXXInjectedValueExpr(const CXXInjectedValueExpr *E) {
-=======
+  VisitExpr(E);
+}
+
 void StmtProfiler::VisitCXXConcatenateExpr(const CXXConcatenateExpr *E) {
->>>>>>> cf0c906f
   VisitExpr(E);
 }
 
