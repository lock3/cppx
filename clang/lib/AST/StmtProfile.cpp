--- conflicted
+++ resolved
@@ -1202,14 +1202,6 @@
   VisitExpr(S);
 }
 
-<<<<<<< HEAD
-void StmtProfiler::VisitCXXSelectMemberExpr(const CXXSelectMemberExpr *S) {
-  VisitExpr(S);
-}
-
-void StmtProfiler::VisitCXXSelectPackExpr(const CXXSelectPackExpr *S) {
-  VisitExpr(S);
-=======
 void StmtProfiler::VisitOMPArrayShapingExpr(const OMPArrayShapingExpr *S) {
   VisitExpr(S);
 }
@@ -1218,7 +1210,14 @@
   VisitExpr(S);
   for (unsigned I = 0, E = S->numOfIterators(); I < E; ++I)
     VisitDecl(S->getIteratorDecl(I));
->>>>>>> dbb03567
+}
+
+void StmtProfiler::VisitCXXSelectMemberExpr(const CXXSelectMemberExpr *S) {
+  VisitExpr(S);
+}
+
+void StmtProfiler::VisitCXXSelectPackExpr(const CXXSelectPackExpr *S) {
+  VisitExpr(S);
 }
 
 void StmtProfiler::VisitCallExpr(const CallExpr *S) {
