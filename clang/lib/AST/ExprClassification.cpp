//===- ExprClassification.cpp - Expression AST Node Implementation --------===//
//
// Part of the LLVM Project, under the Apache License v2.0 with LLVM Exceptions.
// See https://llvm.org/LICENSE.txt for license information.
// SPDX-License-Identifier: Apache-2.0 WITH LLVM-exception
//
//===----------------------------------------------------------------------===//
//
// This file implements Expr::classify.
//
//===----------------------------------------------------------------------===//

#include "clang/AST/Expr.h"
#include "clang/AST/ASTContext.h"
#include "clang/AST/DeclCXX.h"
#include "clang/AST/DeclObjC.h"
#include "clang/AST/DeclTemplate.h"
#include "clang/AST/ExprCXX.h"
#include "clang/AST/ExprObjC.h"
#include "llvm/Support/ErrorHandling.h"

using namespace clang;

using Cl = Expr::Classification;

static Cl::Kinds ClassifyInternal(ASTContext &Ctx, const Expr *E);
static Cl::Kinds ClassifyDecl(ASTContext &Ctx, const Decl *D);
static Cl::Kinds ClassifyUnnamed(ASTContext &Ctx, QualType T);
static Cl::Kinds ClassifyMemberExpr(ASTContext &Ctx, const MemberExpr *E);
static Cl::Kinds ClassifyBinaryOp(ASTContext &Ctx, const BinaryOperator *E);
static Cl::Kinds ClassifyConditional(ASTContext &Ctx,
                                     const Expr *trueExpr,
                                     const Expr *falseExpr);
static Cl::ModifiableType IsModifiable(ASTContext &Ctx, const Expr *E,
                                       Cl::Kinds Kind, SourceLocation &Loc);

Cl Expr::ClassifyImpl(ASTContext &Ctx, SourceLocation *Loc) const {
  assert(!TR->isReferenceType() && "Expressions can't have reference type.");

  Cl::Kinds kind = ClassifyInternal(Ctx, this);
  // C99 6.3.2.1: An lvalue is an expression with an object type or an
  //   incomplete type other than void.
  if (!Ctx.getLangOpts().CPlusPlus) {
    // Thus, no functions.
    if (TR->isFunctionType() || TR == Ctx.OverloadTy)
      kind = Cl::CL_Function;
    // No void either, but qualified void is OK because it is "other than void".
    // Void "lvalues" are classified as addressable void values, which are void
    // expressions whose address can be taken.
    else if (TR->isVoidType() && !TR.hasQualifiers())
      kind = (kind == Cl::CL_LValue ? Cl::CL_AddressableVoid : Cl::CL_Void);
  }

  // Enable this assertion for testing.
  switch (kind) {
  case Cl::CL_LValue: assert(getValueKind() == VK_LValue); break;
  case Cl::CL_XValue: assert(getValueKind() == VK_XValue); break;
  case Cl::CL_Function:
  case Cl::CL_Void:
  case Cl::CL_AddressableVoid:
  case Cl::CL_DuplicateVectorComponents:
  case Cl::CL_MemberFunction:
  case Cl::CL_SubObjCPropertySetting:
  case Cl::CL_ClassTemporary:
  case Cl::CL_ArrayTemporary:
  case Cl::CL_ObjCMessageRValue:
  case Cl::CL_PRValue: assert(getValueKind() == VK_RValue); break;
  }

  Cl::ModifiableType modifiable = Cl::CM_Untested;
  if (Loc)
    modifiable = IsModifiable(Ctx, this, kind, *Loc);
  return Classification(kind, modifiable);
}

/// Classify an expression which creates a temporary, based on its type.
static Cl::Kinds ClassifyTemporary(QualType T) {
  if (T->isRecordType())
    return Cl::CL_ClassTemporary;
  if (T->isArrayType())
    return Cl::CL_ArrayTemporary;

  // No special classification: these don't behave differently from normal
  // prvalues.
  return Cl::CL_PRValue;
}

static Cl::Kinds ClassifyExprValueKind(const LangOptions &Lang,
                                       const Expr *E,
                                       ExprValueKind Kind) {
  switch (Kind) {
  case VK_RValue:
    return Lang.CPlusPlus ? ClassifyTemporary(E->getType()) : Cl::CL_PRValue;
  case VK_LValue:
    return Cl::CL_LValue;
  case VK_XValue:
    return Cl::CL_XValue;
  }
  llvm_unreachable("Invalid value category of implicit cast.");
}

static Cl::Kinds ClassifyInternal(ASTContext &Ctx, const Expr *E) {
  // This function takes the first stab at classifying expressions.
  const LangOptions &Lang = Ctx.getLangOpts();

  switch (E->getStmtClass()) {
  case Stmt::NoStmtClass:
#define ABSTRACT_STMT(Kind)
#define STMT(Kind, Base) case Expr::Kind##Class:
#define EXPR(Kind, Base)
#include "clang/AST/StmtNodes.inc"
    llvm_unreachable("cannot classify a statement");

    // First come the expressions that are always lvalues, unconditionally.
  case Expr::ObjCIsaExprClass:
    // C++ [expr.prim.general]p1: A string literal is an lvalue.
  case Expr::StringLiteralClass:
    // @encode is equivalent to its string
  case Expr::ObjCEncodeExprClass:
    // __func__ and friends are too.
  case Expr::PredefinedExprClass:
    // Property references are lvalues
  case Expr::ObjCSubscriptRefExprClass:
  case Expr::ObjCPropertyRefExprClass:
    // C++ [expr.typeid]p1: The result of a typeid expression is an lvalue of...
  case Expr::CXXTypeidExprClass:
  case Expr::CXXUuidofExprClass:
    // Unresolved lookups and uncorrected typos get classified as lvalues.
    // FIXME: Is this wise? Should they get their own kind?
  case Expr::UnresolvedLookupExprClass:
  case Expr::UnresolvedMemberExprClass:
  case Expr::TypoExprClass:
  case Expr::DependentCoawaitExprClass:
  case Expr::CXXDependentScopeMemberExprClass:
  case Expr::DependentScopeDeclRefExprClass:
    // ObjC instance variables are lvalues
    // FIXME: ObjC++0x might have different rules
  case Expr::ObjCIvarRefExprClass:
  case Expr::FunctionParmPackExprClass:
  case Expr::MSPropertyRefExprClass:
  case Expr::MSPropertySubscriptExprClass:
  case Expr::OMPArraySectionExprClass:
  case Expr::OMPArrayShapingExprClass:
  case Expr::OMPIteratorExprClass:
  case Expr::CXXSelectMemberExprClass:
  case Expr::CXXSelectPackExprClass:
    return Cl::CL_LValue;

    // C99 6.5.2.5p5 says that compound literals are lvalues.
    // In C++, they're prvalue temporaries, except for file-scope arrays.
  case Expr::CompoundLiteralExprClass:
    return !E->isLValue() ? ClassifyTemporary(E->getType()) : Cl::CL_LValue;

    // Expressions that are prvalues.
  case Expr::CXXBoolLiteralExprClass:
  case Expr::CXXPseudoDestructorExprClass:
  case Expr::UnaryExprOrTypeTraitExprClass:
  case Expr::CXXNewExprClass:
  case Expr::CXXThisExprClass:
  case Expr::CXXNullPtrLiteralExprClass:
  case Expr::ImaginaryLiteralClass:
  case Expr::GNUNullExprClass:
  case Expr::OffsetOfExprClass:
  case Expr::CXXThrowExprClass:
  case Expr::ShuffleVectorExprClass:
  case Expr::ConvertVectorExprClass:
  case Expr::IntegerLiteralClass:
  case Expr::FixedPointLiteralClass:
  case Expr::CharacterLiteralClass:
  case Expr::AddrLabelExprClass:
  case Expr::CXXDeleteExprClass:
  case Expr::ImplicitValueInitExprClass:
  case Expr::BlockExprClass:
  case Expr::FloatingLiteralClass:
  case Expr::CXXNoexceptExprClass:
  case Expr::CXXScalarValueInitExprClass:
  case Expr::TypeTraitExprClass:
  case Expr::ArrayTypeTraitExprClass:
  case Expr::ExpressionTraitExprClass:
  case Expr::ObjCSelectorExprClass:
  case Expr::ObjCProtocolExprClass:
  case Expr::ObjCStringLiteralClass:
  case Expr::ObjCBoxedExprClass:
  case Expr::ObjCArrayLiteralClass:
  case Expr::ObjCDictionaryLiteralClass:
  case Expr::ObjCBoolLiteralExprClass:
  case Expr::ObjCAvailabilityCheckExprClass:
  case Expr::ParenListExprClass:
  case Expr::SizeOfPackExprClass:
  case Expr::SubstNonTypeTemplateParmPackExprClass:
  case Expr::AsTypeExprClass:
  case Expr::ObjCIndirectCopyRestoreExprClass:
  case Expr::AtomicExprClass:
  case Expr::CXXFoldExprClass:
  case Expr::ArrayInitLoopExprClass:
  case Expr::ArrayInitIndexExprClass:
  case Expr::NoInitExprClass:
  case Expr::DesignatedInitUpdateExprClass:
  case Expr::SourceLocExprClass:
  case Expr::ConceptSpecializationExprClass:
  case Expr::RequiresExprClass:
  case Expr::CXXReflectExprClass:
  case Expr::CXXInvalidReflectionExprClass:
  case Expr::CXXReflectionReadQueryExprClass:
  case Expr::CXXReflectionWriteQueryExprClass:
  case Expr::CXXReflectPrintLiteralExprClass:
  case Expr::CXXReflectPrintReflectionExprClass:
  case Expr::CXXReflectDumpReflectionExprClass:
  case Expr::CXXCompilerErrorExprClass:
  case Expr::CXXIdExprExprClass:
  case Expr::CXXMemberIdExprExprClass:
  case Expr::CXXValueOfExprClass:
  case Expr::CXXDependentSpliceIdExprClass:
  case Expr::CXXConcatenateExprClass:
  case Expr::CXXDependentVariadicReifierExprClass:
  case Expr::CXXFragmentExprClass:
  case Expr::CXXFragmentCaptureExprClass:
<<<<<<< HEAD
  case Expr::CXXParameterInfoExprClass:
=======
  case Expr::CXXInjectedValueExprClass:
>>>>>>> e45c5344
    return Cl::CL_PRValue;

  case Expr::ConstantExprClass:
    return ClassifyInternal(Ctx, cast<ConstantExpr>(E)->getSubExpr());

    // Next come the complicated cases.
  case Expr::SubstNonTypeTemplateParmExprClass:
    return ClassifyInternal(Ctx,
                 cast<SubstNonTypeTemplateParmExpr>(E)->getReplacement());

    // C, C++98 [expr.sub]p1: The result is an lvalue of type "T".
    // C++11 (DR1213): in the case of an array operand, the result is an lvalue
    //                 if that operand is an lvalue and an xvalue otherwise.
    // Subscripting vector types is more like member access.
  case Expr::ArraySubscriptExprClass:
    if (cast<ArraySubscriptExpr>(E)->getBase()->getType()->isVectorType())
      return ClassifyInternal(Ctx, cast<ArraySubscriptExpr>(E)->getBase());
    if (Lang.CPlusPlus11) {
      // Step over the array-to-pointer decay if present, but not over the
      // temporary materialization.
      auto *Base = cast<ArraySubscriptExpr>(E)->getBase()->IgnoreImpCasts();
      if (Base->getType()->isArrayType())
        return ClassifyInternal(Ctx, Base);
    }
    return Cl::CL_LValue;

  // Subscripting matrix types behaves like member accesses.
  case Expr::MatrixSubscriptExprClass:
    return ClassifyInternal(Ctx, cast<MatrixSubscriptExpr>(E)->getBase());

    // C++ [expr.prim.general]p3: The result is an lvalue if the entity is a
    //   function or variable and a prvalue otherwise.
  case Expr::DeclRefExprClass:
    if (E->getType() == Ctx.UnknownAnyTy)
      return isa<FunctionDecl>(cast<DeclRefExpr>(E)->getDecl())
               ? Cl::CL_PRValue : Cl::CL_LValue;
    return ClassifyDecl(Ctx, cast<DeclRefExpr>(E)->getDecl());

    // Member access is complex.
  case Expr::MemberExprClass:
    return ClassifyMemberExpr(Ctx, cast<MemberExpr>(E));

  case Expr::UnaryOperatorClass:
    switch (cast<UnaryOperator>(E)->getOpcode()) {
      // C++ [expr.unary.op]p1: The unary * operator performs indirection:
      //   [...] the result is an lvalue referring to the object or function
      //   to which the expression points.
    case UO_Deref:
      return Cl::CL_LValue;

      // GNU extensions, simply look through them.
    case UO_Extension:
      return ClassifyInternal(Ctx, cast<UnaryOperator>(E)->getSubExpr());

    // Treat _Real and _Imag basically as if they were member
    // expressions:  l-value only if the operand is a true l-value.
    case UO_Real:
    case UO_Imag: {
      const Expr *Op = cast<UnaryOperator>(E)->getSubExpr()->IgnoreParens();
      Cl::Kinds K = ClassifyInternal(Ctx, Op);
      if (K != Cl::CL_LValue) return K;

      if (isa<ObjCPropertyRefExpr>(Op))
        return Cl::CL_SubObjCPropertySetting;
      return Cl::CL_LValue;
    }

      // C++ [expr.pre.incr]p1: The result is the updated operand; it is an
      //   lvalue, [...]
      // Not so in C.
    case UO_PreInc:
    case UO_PreDec:
      return Lang.CPlusPlus ? Cl::CL_LValue : Cl::CL_PRValue;

    default:
      return Cl::CL_PRValue;
    }

  case Expr::RecoveryExprClass:
  case Expr::OpaqueValueExprClass:
    return ClassifyExprValueKind(Lang, E, E->getValueKind());

    // Pseudo-object expressions can produce l-values with reference magic.
  case Expr::PseudoObjectExprClass:
    return ClassifyExprValueKind(Lang, E,
                                 cast<PseudoObjectExpr>(E)->getValueKind());

    // Implicit casts are lvalues if they're lvalue casts. Other than that, we
    // only specifically record class temporaries.
  case Expr::ImplicitCastExprClass:
    return ClassifyExprValueKind(Lang, E, E->getValueKind());

    // C++ [expr.prim.general]p4: The presence of parentheses does not affect
    //   whether the expression is an lvalue.
  case Expr::ParenExprClass:
    return ClassifyInternal(Ctx, cast<ParenExpr>(E)->getSubExpr());

    // C11 6.5.1.1p4: [A generic selection] is an lvalue, a function designator,
    // or a void expression if its result expression is, respectively, an
    // lvalue, a function designator, or a void expression.
  case Expr::GenericSelectionExprClass:
    if (cast<GenericSelectionExpr>(E)->isResultDependent())
      return Cl::CL_PRValue;
    return ClassifyInternal(Ctx,cast<GenericSelectionExpr>(E)->getResultExpr());

  case Expr::BinaryOperatorClass:
  case Expr::CompoundAssignOperatorClass:
    // C doesn't have any binary expressions that are lvalues.
    if (Lang.CPlusPlus)
      return ClassifyBinaryOp(Ctx, cast<BinaryOperator>(E));
    return Cl::CL_PRValue;

  case Expr::CallExprClass:
  case Expr::CXXOperatorCallExprClass:
  case Expr::CXXMemberCallExprClass:
  case Expr::UserDefinedLiteralClass:
  case Expr::CUDAKernelCallExprClass:
    return ClassifyUnnamed(Ctx, cast<CallExpr>(E)->getCallReturnType(Ctx));

  case Expr::CXXRewrittenBinaryOperatorClass:
    return ClassifyInternal(
        Ctx, cast<CXXRewrittenBinaryOperator>(E)->getSemanticForm());

    // __builtin_choose_expr is equivalent to the chosen expression.
  case Expr::ChooseExprClass:
    return ClassifyInternal(Ctx, cast<ChooseExpr>(E)->getChosenSubExpr());

    // Extended vector element access is an lvalue unless there are duplicates
    // in the shuffle expression.
  case Expr::ExtVectorElementExprClass:
    if (cast<ExtVectorElementExpr>(E)->containsDuplicateElements())
      return Cl::CL_DuplicateVectorComponents;
    if (cast<ExtVectorElementExpr>(E)->isArrow())
      return Cl::CL_LValue;
    return ClassifyInternal(Ctx, cast<ExtVectorElementExpr>(E)->getBase());

    // Simply look at the actual default argument.
  case Expr::CXXDefaultArgExprClass:
    return ClassifyInternal(Ctx, cast<CXXDefaultArgExpr>(E)->getExpr());

    // Same idea for default initializers.
  case Expr::CXXDefaultInitExprClass:
    return ClassifyInternal(Ctx, cast<CXXDefaultInitExpr>(E)->getExpr());

    // Same idea for temporary binding.
  case Expr::CXXBindTemporaryExprClass:
    return ClassifyInternal(Ctx, cast<CXXBindTemporaryExpr>(E)->getSubExpr());

    // And the cleanups guard.
  case Expr::ExprWithCleanupsClass:
    return ClassifyInternal(Ctx, cast<ExprWithCleanups>(E)->getSubExpr());

    // Casts depend completely on the target type. All casts work the same.
  case Expr::CStyleCastExprClass:
  case Expr::CXXFunctionalCastExprClass:
  case Expr::CXXStaticCastExprClass:
  case Expr::CXXDynamicCastExprClass:
  case Expr::CXXReinterpretCastExprClass:
  case Expr::CXXConstCastExprClass:
  case Expr::CXXAddrspaceCastExprClass:
  case Expr::ObjCBridgedCastExprClass:
  case Expr::BuiltinBitCastExprClass:
    // Only in C++ can casts be interesting at all.
    if (!Lang.CPlusPlus) return Cl::CL_PRValue;
    return ClassifyUnnamed(Ctx, cast<ExplicitCastExpr>(E)->getTypeAsWritten());

  case Expr::CXXUnresolvedConstructExprClass:
    return ClassifyUnnamed(Ctx,
                      cast<CXXUnresolvedConstructExpr>(E)->getTypeAsWritten());

  case Expr::BinaryConditionalOperatorClass: {
    if (!Lang.CPlusPlus) return Cl::CL_PRValue;
    const auto *co = cast<BinaryConditionalOperator>(E);
    return ClassifyConditional(Ctx, co->getTrueExpr(), co->getFalseExpr());
  }

  case Expr::ConditionalOperatorClass: {
    // Once again, only C++ is interesting.
    if (!Lang.CPlusPlus) return Cl::CL_PRValue;
    const auto *co = cast<ConditionalOperator>(E);
    return ClassifyConditional(Ctx, co->getTrueExpr(), co->getFalseExpr());
  }

    // ObjC message sends are effectively function calls, if the target function
    // is known.
  case Expr::ObjCMessageExprClass:
    if (const ObjCMethodDecl *Method =
          cast<ObjCMessageExpr>(E)->getMethodDecl()) {
      Cl::Kinds kind = ClassifyUnnamed(Ctx, Method->getReturnType());
      return (kind == Cl::CL_PRValue) ? Cl::CL_ObjCMessageRValue : kind;
    }
    return Cl::CL_PRValue;

    // Some C++ expressions are always class temporaries.
  case Expr::CXXConstructExprClass:
  case Expr::CXXInheritedCtorInitExprClass:
  case Expr::CXXTemporaryObjectExprClass:
  case Expr::LambdaExprClass:
  case Expr::CXXStdInitializerListExprClass:
    return Cl::CL_ClassTemporary;

  case Expr::VAArgExprClass:
    return ClassifyUnnamed(Ctx, E->getType());

  case Expr::DesignatedInitExprClass:
    return ClassifyInternal(Ctx, cast<DesignatedInitExpr>(E)->getInit());

  case Expr::StmtExprClass: {
    const CompoundStmt *S = cast<StmtExpr>(E)->getSubStmt();
    if (const auto *LastExpr = dyn_cast_or_null<Expr>(S->body_back()))
      return ClassifyUnnamed(Ctx, LastExpr->getType());
    return Cl::CL_PRValue;
  }

  case Expr::PackExpansionExprClass:
    return ClassifyInternal(Ctx, cast<PackExpansionExpr>(E)->getPattern());

  case Expr::MaterializeTemporaryExprClass:
    return cast<MaterializeTemporaryExpr>(E)->isBoundToLvalueReference()
              ? Cl::CL_LValue
              : Cl::CL_XValue;

  case Expr::InitListExprClass:
    // An init list can be an lvalue if it is bound to a reference and
    // contains only one element. In that case, we look at that element
    // for an exact classification. Init list creation takes care of the
    // value kind for us, so we only need to fine-tune.
    if (E->isRValue())
      return ClassifyExprValueKind(Lang, E, E->getValueKind());
    assert(cast<InitListExpr>(E)->getNumInits() == 1 &&
           "Only 1-element init lists can be glvalues.");
    return ClassifyInternal(Ctx, cast<InitListExpr>(E)->getInit(0));

  case Expr::CoawaitExprClass:
  case Expr::CoyieldExprClass:
    return ClassifyInternal(Ctx, cast<CoroutineSuspendExpr>(E)->getResumeExpr());
  }

  llvm_unreachable("unhandled expression kind in classification");
}

/// ClassifyDecl - Return the classification of an expression referencing the
/// given declaration.
static Cl::Kinds ClassifyDecl(ASTContext &Ctx, const Decl *D) {
  // C++ [expr.prim.general]p6: The result is an lvalue if the entity is a
  //   function, variable, or data member and a prvalue otherwise.
  // In C, functions are not lvalues.
  // In addition, NonTypeTemplateParmDecl derives from VarDecl but isn't an
  // lvalue unless it's a reference type (C++ [temp.param]p6), so we need to
  // special-case this.

  if (isa<CXXMethodDecl>(D) && cast<CXXMethodDecl>(D)->isInstance())
    return Cl::CL_MemberFunction;

  bool islvalue;
  if (const auto *NTTParm = dyn_cast<NonTypeTemplateParmDecl>(D))
    islvalue = NTTParm->getType()->isReferenceType();
  else
    islvalue = isa<VarDecl>(D) || isa<FieldDecl>(D) ||
               isa<IndirectFieldDecl>(D) ||
               isa<BindingDecl>(D) ||
               isa<MSGuidDecl>(D) ||
               (Ctx.getLangOpts().CPlusPlus &&
                (isa<FunctionDecl>(D) || isa<MSPropertyDecl>(D) ||
                 isa<FunctionTemplateDecl>(D)));

  return islvalue ? Cl::CL_LValue : Cl::CL_PRValue;
}

/// ClassifyUnnamed - Return the classification of an expression yielding an
/// unnamed value of the given type. This applies in particular to function
/// calls and casts.
static Cl::Kinds ClassifyUnnamed(ASTContext &Ctx, QualType T) {
  // In C, function calls are always rvalues.
  if (!Ctx.getLangOpts().CPlusPlus) return Cl::CL_PRValue;

  // C++ [expr.call]p10: A function call is an lvalue if the result type is an
  //   lvalue reference type or an rvalue reference to function type, an xvalue
  //   if the result type is an rvalue reference to object type, and a prvalue
  //   otherwise.
  if (T->isLValueReferenceType())
    return Cl::CL_LValue;
  const auto *RV = T->getAs<RValueReferenceType>();
  if (!RV) // Could still be a class temporary, though.
    return ClassifyTemporary(T);

  return RV->getPointeeType()->isFunctionType() ? Cl::CL_LValue : Cl::CL_XValue;
}

static Cl::Kinds ClassifyMemberExpr(ASTContext &Ctx, const MemberExpr *E) {
  if (E->getType() == Ctx.UnknownAnyTy)
    return (isa<FunctionDecl>(E->getMemberDecl())
              ? Cl::CL_PRValue : Cl::CL_LValue);

  // Handle C first, it's easier.
  if (!Ctx.getLangOpts().CPlusPlus) {
    // C99 6.5.2.3p3
    // For dot access, the expression is an lvalue if the first part is. For
    // arrow access, it always is an lvalue.
    if (E->isArrow())
      return Cl::CL_LValue;
    // ObjC property accesses are not lvalues, but get special treatment.
    Expr *Base = E->getBase()->IgnoreParens();
    if (isa<ObjCPropertyRefExpr>(Base))
      return Cl::CL_SubObjCPropertySetting;
    return ClassifyInternal(Ctx, Base);
  }

  NamedDecl *Member = E->getMemberDecl();
  // C++ [expr.ref]p3: E1->E2 is converted to the equivalent form (*(E1)).E2.
  // C++ [expr.ref]p4: If E2 is declared to have type "reference to T", then
  //   E1.E2 is an lvalue.
  if (const auto *Value = dyn_cast<ValueDecl>(Member))
    if (Value->getType()->isReferenceType())
      return Cl::CL_LValue;

  //   Otherwise, one of the following rules applies.
  //   -- If E2 is a static member [...] then E1.E2 is an lvalue.
  if (isa<VarDecl>(Member) && Member->getDeclContext()->isRecord())
    return Cl::CL_LValue;

  //   -- If E2 is a non-static data member [...]. If E1 is an lvalue, then
  //      E1.E2 is an lvalue; if E1 is an xvalue, then E1.E2 is an xvalue;
  //      otherwise, it is a prvalue.
  if (isa<FieldDecl>(Member)) {
    // *E1 is an lvalue
    if (E->isArrow())
      return Cl::CL_LValue;
    Expr *Base = E->getBase()->IgnoreParenImpCasts();
    if (isa<ObjCPropertyRefExpr>(Base))
      return Cl::CL_SubObjCPropertySetting;
    return ClassifyInternal(Ctx, E->getBase());
  }

  //   -- If E2 is a [...] member function, [...]
  //      -- If it refers to a static member function [...], then E1.E2 is an
  //         lvalue; [...]
  //      -- Otherwise [...] E1.E2 is a prvalue.
  if (const auto *Method = dyn_cast<CXXMethodDecl>(Member))
    return Method->isStatic() ? Cl::CL_LValue : Cl::CL_MemberFunction;

  //   -- If E2 is a member enumerator [...], the expression E1.E2 is a prvalue.
  // So is everything else we haven't handled yet.
  return Cl::CL_PRValue;
}

static Cl::Kinds ClassifyBinaryOp(ASTContext &Ctx, const BinaryOperator *E) {
  assert(Ctx.getLangOpts().CPlusPlus &&
         "This is only relevant for C++.");
  // C++ [expr.ass]p1: All [...] return an lvalue referring to the left operand.
  // Except we override this for writes to ObjC properties.
  if (E->isAssignmentOp())
    return (E->getLHS()->getObjectKind() == OK_ObjCProperty
              ? Cl::CL_PRValue : Cl::CL_LValue);

  // C++ [expr.comma]p1: the result is of the same value category as its right
  //   operand, [...].
  if (E->getOpcode() == BO_Comma)
    return ClassifyInternal(Ctx, E->getRHS());

  // C++ [expr.mptr.oper]p6: The result of a .* expression whose second operand
  //   is a pointer to a data member is of the same value category as its first
  //   operand.
  if (E->getOpcode() == BO_PtrMemD)
    return (E->getType()->isFunctionType() ||
            E->hasPlaceholderType(BuiltinType::BoundMember))
             ? Cl::CL_MemberFunction
             : ClassifyInternal(Ctx, E->getLHS());

  // C++ [expr.mptr.oper]p6: The result of an ->* expression is an lvalue if its
  //   second operand is a pointer to data member and a prvalue otherwise.
  if (E->getOpcode() == BO_PtrMemI)
    return (E->getType()->isFunctionType() ||
            E->hasPlaceholderType(BuiltinType::BoundMember))
             ? Cl::CL_MemberFunction
             : Cl::CL_LValue;

  // All other binary operations are prvalues.
  return Cl::CL_PRValue;
}

static Cl::Kinds ClassifyConditional(ASTContext &Ctx, const Expr *True,
                                     const Expr *False) {
  assert(Ctx.getLangOpts().CPlusPlus &&
         "This is only relevant for C++.");

  // C++ [expr.cond]p2
  //   If either the second or the third operand has type (cv) void,
  //   one of the following shall hold:
  if (True->getType()->isVoidType() || False->getType()->isVoidType()) {
    // The second or the third operand (but not both) is a (possibly
    // parenthesized) throw-expression; the result is of the [...] value
    // category of the other.
    bool TrueIsThrow = isa<CXXThrowExpr>(True->IgnoreParenImpCasts());
    bool FalseIsThrow = isa<CXXThrowExpr>(False->IgnoreParenImpCasts());
    if (const Expr *NonThrow = TrueIsThrow ? (FalseIsThrow ? nullptr : False)
                                           : (FalseIsThrow ? True : nullptr))
      return ClassifyInternal(Ctx, NonThrow);

    //   [Otherwise] the result [...] is a prvalue.
    return Cl::CL_PRValue;
  }

  // Note that at this point, we have already performed all conversions
  // according to [expr.cond]p3.
  // C++ [expr.cond]p4: If the second and third operands are glvalues of the
  //   same value category [...], the result is of that [...] value category.
  // C++ [expr.cond]p5: Otherwise, the result is a prvalue.
  Cl::Kinds LCl = ClassifyInternal(Ctx, True),
            RCl = ClassifyInternal(Ctx, False);
  return LCl == RCl ? LCl : Cl::CL_PRValue;
}

static Cl::ModifiableType IsModifiable(ASTContext &Ctx, const Expr *E,
                                       Cl::Kinds Kind, SourceLocation &Loc) {
  // As a general rule, we only care about lvalues. But there are some rvalues
  // for which we want to generate special results.
  if (Kind == Cl::CL_PRValue) {
    // For the sake of better diagnostics, we want to specifically recognize
    // use of the GCC cast-as-lvalue extension.
    if (const auto *CE = dyn_cast<ExplicitCastExpr>(E->IgnoreParens())) {
      if (CE->getSubExpr()->IgnoreParenImpCasts()->isLValue()) {
        Loc = CE->getExprLoc();
        return Cl::CM_LValueCast;
      }
    }
  }
  if (Kind != Cl::CL_LValue)
    return Cl::CM_RValue;

  // This is the lvalue case.
  // Functions are lvalues in C++, but not modifiable. (C++ [basic.lval]p6)
  if (Ctx.getLangOpts().CPlusPlus && E->getType()->isFunctionType())
    return Cl::CM_Function;

  // Assignment to a property in ObjC is an implicit setter access. But a
  // setter might not exist.
  if (const auto *Expr = dyn_cast<ObjCPropertyRefExpr>(E)) {
    if (Expr->isImplicitProperty() &&
        Expr->getImplicitPropertySetter() == nullptr)
      return Cl::CM_NoSetterProperty;
  }

  CanQualType CT = Ctx.getCanonicalType(E->getType());
  // Const stuff is obviously not modifiable.
  if (CT.isConstQualified())
    return Cl::CM_ConstQualified;
  if (Ctx.getLangOpts().OpenCL &&
      CT.getQualifiers().getAddressSpace() == LangAS::opencl_constant)
    return Cl::CM_ConstAddrSpace;

  // Arrays are not modifiable, only their elements are.
  if (CT->isArrayType())
    return Cl::CM_ArrayType;
  // Incomplete types are not modifiable.
  if (CT->isIncompleteType())
    return Cl::CM_IncompleteType;

  // Records with any const fields (recursively) are not modifiable.
  if (const RecordType *R = CT->getAs<RecordType>())
    if (R->hasConstFields())
      return Cl::CM_ConstQualifiedField;

  return Cl::CM_Modifiable;
}

Expr::LValueClassification Expr::ClassifyLValue(ASTContext &Ctx) const {
  Classification VC = Classify(Ctx);
  switch (VC.getKind()) {
  case Cl::CL_LValue: return LV_Valid;
  case Cl::CL_XValue: return LV_InvalidExpression;
  case Cl::CL_Function: return LV_NotObjectType;
  case Cl::CL_Void: return LV_InvalidExpression;
  case Cl::CL_AddressableVoid: return LV_IncompleteVoidType;
  case Cl::CL_DuplicateVectorComponents: return LV_DuplicateVectorComponents;
  case Cl::CL_MemberFunction: return LV_MemberFunction;
  case Cl::CL_SubObjCPropertySetting: return LV_SubObjCPropertySetting;
  case Cl::CL_ClassTemporary: return LV_ClassTemporary;
  case Cl::CL_ArrayTemporary: return LV_ArrayTemporary;
  case Cl::CL_ObjCMessageRValue: return LV_InvalidMessageExpression;
  case Cl::CL_PRValue: return LV_InvalidExpression;
  }
  llvm_unreachable("Unhandled kind");
}

Expr::isModifiableLvalueResult
Expr::isModifiableLvalue(ASTContext &Ctx, SourceLocation *Loc) const {
  SourceLocation dummy;
  Classification VC = ClassifyModifiable(Ctx, Loc ? *Loc : dummy);
  switch (VC.getKind()) {
  case Cl::CL_LValue: break;
  case Cl::CL_XValue: return MLV_InvalidExpression;
  case Cl::CL_Function: return MLV_NotObjectType;
  case Cl::CL_Void: return MLV_InvalidExpression;
  case Cl::CL_AddressableVoid: return MLV_IncompleteVoidType;
  case Cl::CL_DuplicateVectorComponents: return MLV_DuplicateVectorComponents;
  case Cl::CL_MemberFunction: return MLV_MemberFunction;
  case Cl::CL_SubObjCPropertySetting: return MLV_SubObjCPropertySetting;
  case Cl::CL_ClassTemporary: return MLV_ClassTemporary;
  case Cl::CL_ArrayTemporary: return MLV_ArrayTemporary;
  case Cl::CL_ObjCMessageRValue: return MLV_InvalidMessageExpression;
  case Cl::CL_PRValue:
    return VC.getModifiable() == Cl::CM_LValueCast ?
      MLV_LValueCast : MLV_InvalidExpression;
  }
  assert(VC.getKind() == Cl::CL_LValue && "Unhandled kind");
  switch (VC.getModifiable()) {
  case Cl::CM_Untested: llvm_unreachable("Did not test modifiability");
  case Cl::CM_Modifiable: return MLV_Valid;
  case Cl::CM_RValue: llvm_unreachable("CM_RValue and CL_LValue don't match");
  case Cl::CM_Function: return MLV_NotObjectType;
  case Cl::CM_LValueCast:
    llvm_unreachable("CM_LValueCast and CL_LValue don't match");
  case Cl::CM_NoSetterProperty: return MLV_NoSetterProperty;
  case Cl::CM_ConstQualified: return MLV_ConstQualified;
  case Cl::CM_ConstQualifiedField: return MLV_ConstQualifiedField;
  case Cl::CM_ConstAddrSpace: return MLV_ConstAddrSpace;
  case Cl::CM_ArrayType: return MLV_ArrayType;
  case Cl::CM_IncompleteType: return MLV_IncompleteType;
  }
  llvm_unreachable("Unhandled modifiable type");
}<|MERGE_RESOLUTION|>--- conflicted
+++ resolved
@@ -215,11 +215,8 @@
   case Expr::CXXDependentVariadicReifierExprClass:
   case Expr::CXXFragmentExprClass:
   case Expr::CXXFragmentCaptureExprClass:
-<<<<<<< HEAD
+  case Expr::CXXInjectedValueExprClass:
   case Expr::CXXParameterInfoExprClass:
-=======
-  case Expr::CXXInjectedValueExprClass:
->>>>>>> e45c5344
     return Cl::CL_PRValue;
 
   case Expr::ConstantExprClass:
