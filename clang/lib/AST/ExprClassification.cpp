--- conflicted
+++ resolved
@@ -212,13 +212,9 @@
   case Expr::CXXPackSpliceExprClass:
   case Expr::CXXDependentSpliceIdExprClass:
   case Expr::CXXConcatenateExprClass:
-<<<<<<< HEAD
-  case Expr::CXXDependentVariadicReifierExprClass:
   case Expr::CXXFragmentExprClass:
   case Expr::CXXFragmentCaptureExprClass:
   case Expr::CXXInjectedValueExprClass:
-=======
->>>>>>> cf0c906f
     return Cl::CL_PRValue;
 
   case Expr::ConstantExprClass:
