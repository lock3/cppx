--- conflicted
+++ resolved
@@ -2472,26 +2472,14 @@
     Width = Target->getPointerWidth(getTargetAddressSpace(LangAS::opencl_global));
     Align = Target->getPointerAlign(getTargetAddressSpace(LangAS::opencl_global));
     break;
-<<<<<<< HEAD
-
 
   case Type::CppxTemplate:
   case Type::CppxKind:
   case Type::CppxNamespace:
   case Type::CppxArgs:
-  // case Type::CppxTypeExpr:
     Width = 0; // Like void, you can't create objects.
     Align = 1; // Not a real value
     break;
-
-  case Type::InParameter:
-  case Type::OutParameter:
-  case Type::InOutParameter:
-  case Type::MoveParameter:
-    return getTypeInfo(cast<ParameterType>(T)->getParameterType().getTypePtr());
-
-=======
->>>>>>> 1dcf6d28
   }
 
   assert(llvm::isPowerOf2_32(Align) && "Alignment must be power of 2");
@@ -3647,19 +3635,11 @@
   case Type::ExtInt:
   case Type::DependentExtInt:
   case Type::DependentIdentifierSplice:
-<<<<<<< HEAD
-  case Type::CXXRequiredType:
   case Type::CppxKind:
   case Type::CppxNamespace:
   case Type::CppxTemplate:
   case Type::CppxArgs:
   case Type::CppxTypeExpr:
-  case Type::InParameter:
-  case Type::OutParameter:
-  case Type::InOutParameter:
-  case Type::MoveParameter:
-=======
->>>>>>> 1dcf6d28
     llvm_unreachable("type should never be variably-modified");
 
   // These types can be variably-modified but should never need to
