//===- ASTContext.cpp - Context to hold long-lived AST nodes --------------===//
//
// Part of the LLVM Project, under the Apache License v2.0 with LLVM Exceptions.
// See https://llvm.org/LICENSE.txt for license information.
// SPDX-License-Identifier: Apache-2.0 WITH LLVM-exception
//
//===----------------------------------------------------------------------===//
//
//  This file implements the ASTContext interface.
//
//===----------------------------------------------------------------------===//

#include "clang/AST/ASTContext.h"
#include "CXXABI.h"
#include "Interp/Context.h"
#include "clang/AST/APValue.h"
#include "clang/AST/ASTConcept.h"
#include "clang/AST/ASTMutationListener.h"
#include "clang/AST/ASTTypeTraits.h"
#include "clang/AST/Attr.h"
#include "clang/AST/AttrIterator.h"
#include "clang/AST/CharUnits.h"
#include "clang/AST/Comment.h"
#include "clang/AST/Decl.h"
#include "clang/AST/DeclBase.h"
#include "clang/AST/DeclCXX.h"
#include "clang/AST/DeclContextInternals.h"
#include "clang/AST/DeclObjC.h"
#include "clang/AST/DeclOpenMP.h"
#include "clang/AST/DeclTemplate.h"
#include "clang/AST/DeclarationName.h"
#include "clang/AST/DependenceFlags.h"
#include "clang/AST/Expr.h"
#include "clang/AST/ExprCXX.h"
#include "clang/AST/ExprConcepts.h"
#include "clang/AST/ExternalASTSource.h"
#include "clang/AST/LocInfoType.h"
#include "clang/AST/Mangle.h"
#include "clang/AST/MangleNumberingContext.h"
#include "clang/AST/NestedNameSpecifier.h"
#include "clang/AST/ParentMapContext.h"
#include "clang/AST/RawCommentList.h"
#include "clang/AST/RecordLayout.h"
#include "clang/AST/Stmt.h"
#include "clang/AST/TemplateBase.h"
#include "clang/AST/TemplateName.h"
#include "clang/AST/Type.h"
#include "clang/AST/TypeLoc.h"
#include "clang/AST/UnresolvedSet.h"
#include "clang/AST/VTableBuilder.h"
#include "clang/Basic/AddressSpaces.h"
#include "clang/Basic/Builtins.h"
#include "clang/Basic/CommentOptions.h"
#include "clang/Basic/ExceptionSpecificationType.h"
#include "clang/Basic/FixedPoint.h"
#include "clang/Basic/IdentifierTable.h"
#include "clang/Basic/LLVM.h"
#include "clang/Basic/LangOptions.h"
#include "clang/Basic/Linkage.h"
#include "clang/Basic/Module.h"
#include "clang/Basic/ObjCRuntime.h"
#include "clang/Basic/SanitizerBlacklist.h"
#include "clang/Basic/SourceLocation.h"
#include "clang/Basic/SourceManager.h"
#include "clang/Basic/Specifiers.h"
#include "clang/Basic/TargetCXXABI.h"
#include "clang/Basic/TargetInfo.h"
#include "clang/Basic/XRayLists.h"
#include "llvm/ADT/APInt.h"
#include "llvm/ADT/APSInt.h"
#include "llvm/ADT/ArrayRef.h"
#include "llvm/ADT/DenseMap.h"
#include "llvm/ADT/DenseSet.h"
#include "llvm/ADT/FoldingSet.h"
#include "llvm/ADT/None.h"
#include "llvm/ADT/Optional.h"
#include "llvm/ADT/PointerUnion.h"
#include "llvm/ADT/STLExtras.h"
#include "llvm/ADT/SmallPtrSet.h"
#include "llvm/ADT/SmallVector.h"
#include "llvm/ADT/StringExtras.h"
#include "llvm/ADT/StringRef.h"
#include "llvm/ADT/Triple.h"
#include "llvm/Support/Capacity.h"
#include "llvm/Support/Casting.h"
#include "llvm/Support/Compiler.h"
#include "llvm/Support/ErrorHandling.h"
#include "llvm/Support/MathExtras.h"
#include "llvm/Support/raw_ostream.h"
#include <algorithm>
#include <cassert>
#include <cstddef>
#include <cstdint>
#include <cstdlib>
#include <map>
#include <memory>
#include <string>
#include <tuple>
#include <utility>

using namespace clang;

enum FloatingRank {
  BFloat16Rank, Float16Rank, HalfRank, FloatRank, DoubleRank, LongDoubleRank, Float128Rank
};

/// \returns location that is relevant when searching for Doc comments related
/// to \p D.
static SourceLocation getDeclLocForCommentSearch(const Decl *D,
                                                 SourceManager &SourceMgr) {
  assert(D);

  // User can not attach documentation to implicit declarations.
  if (D->isImplicit())
    return {};

  // User can not attach documentation to implicit instantiations.
  if (const auto *FD = dyn_cast<FunctionDecl>(D)) {
    if (FD->getTemplateSpecializationKind() == TSK_ImplicitInstantiation)
      return {};
  }

  if (const auto *VD = dyn_cast<VarDecl>(D)) {
    if (VD->isStaticDataMember() &&
        VD->getTemplateSpecializationKind() == TSK_ImplicitInstantiation)
      return {};
  }

  if (const auto *CRD = dyn_cast<CXXRecordDecl>(D)) {
    if (CRD->getTemplateSpecializationKind() == TSK_ImplicitInstantiation)
      return {};
  }

  if (const auto *CTSD = dyn_cast<ClassTemplateSpecializationDecl>(D)) {
    TemplateSpecializationKind TSK = CTSD->getSpecializationKind();
    if (TSK == TSK_ImplicitInstantiation ||
        TSK == TSK_Undeclared)
      return {};
  }

  if (const auto *ED = dyn_cast<EnumDecl>(D)) {
    if (ED->getTemplateSpecializationKind() == TSK_ImplicitInstantiation)
      return {};
  }
  if (const auto *TD = dyn_cast<TagDecl>(D)) {
    // When tag declaration (but not definition!) is part of the
    // decl-specifier-seq of some other declaration, it doesn't get comment
    if (TD->isEmbeddedInDeclarator() && !TD->isCompleteDefinition())
      return {};
  }
  // TODO: handle comments for function parameters properly.
  if (isa<ParmVarDecl>(D))
    return {};

  // TODO: we could look up template parameter documentation in the template
  // documentation.
  if (isa<TemplateTypeParmDecl>(D) ||
      isa<NonTypeTemplateParmDecl>(D) ||
      isa<TemplateTemplateParmDecl>(D))
    return {};

  // Find declaration location.
  // For Objective-C declarations we generally don't expect to have multiple
  // declarators, thus use declaration starting location as the "declaration
  // location".
  // For all other declarations multiple declarators are used quite frequently,
  // so we use the location of the identifier as the "declaration location".
  if (isa<ObjCMethodDecl>(D) || isa<ObjCContainerDecl>(D) ||
      isa<ObjCPropertyDecl>(D) ||
      isa<RedeclarableTemplateDecl>(D) ||
      isa<ClassTemplateSpecializationDecl>(D) ||
      // Allow association with Y across {} in `typedef struct X {} Y`.
      isa<TypedefDecl>(D))
    return D->getBeginLoc();
  else {
    const SourceLocation DeclLoc = D->getLocation();
    if (DeclLoc.isMacroID()) {
      if (isa<TypedefDecl>(D)) {
        // If location of the typedef name is in a macro, it is because being
        // declared via a macro. Try using declaration's starting location as
        // the "declaration location".
        return D->getBeginLoc();
      } else if (const auto *TD = dyn_cast<TagDecl>(D)) {
        // If location of the tag decl is inside a macro, but the spelling of
        // the tag name comes from a macro argument, it looks like a special
        // macro like NS_ENUM is being used to define the tag decl.  In that
        // case, adjust the source location to the expansion loc so that we can
        // attach the comment to the tag decl.
        if (SourceMgr.isMacroArgExpansion(DeclLoc) &&
            TD->isCompleteDefinition())
          return SourceMgr.getExpansionLoc(DeclLoc);
      }
    }
    return DeclLoc;
  }

  return {};
}

RawComment *ASTContext::getRawCommentForDeclNoCacheImpl(
    const Decl *D, const SourceLocation RepresentativeLocForDecl,
    const std::map<unsigned, RawComment *> &CommentsInTheFile) const {
  // If the declaration doesn't map directly to a location in a file, we
  // can't find the comment.
  if (RepresentativeLocForDecl.isInvalid() ||
      !RepresentativeLocForDecl.isFileID())
    return nullptr;

  // If there are no comments anywhere, we won't find anything.
  if (CommentsInTheFile.empty())
    return nullptr;

  // Decompose the location for the declaration and find the beginning of the
  // file buffer.
  const std::pair<FileID, unsigned> DeclLocDecomp =
      SourceMgr.getDecomposedLoc(RepresentativeLocForDecl);

  // Slow path.
  auto OffsetCommentBehindDecl =
      CommentsInTheFile.lower_bound(DeclLocDecomp.second);

  // First check whether we have a trailing comment.
  if (OffsetCommentBehindDecl != CommentsInTheFile.end()) {
    RawComment *CommentBehindDecl = OffsetCommentBehindDecl->second;
    if ((CommentBehindDecl->isDocumentation() ||
         LangOpts.CommentOpts.ParseAllComments) &&
        CommentBehindDecl->isTrailingComment() &&
        (isa<FieldDecl>(D) || isa<EnumConstantDecl>(D) || isa<VarDecl>(D) ||
         isa<ObjCMethodDecl>(D) || isa<ObjCPropertyDecl>(D))) {

      // Check that Doxygen trailing comment comes after the declaration, starts
      // on the same line and in the same file as the declaration.
      if (SourceMgr.getLineNumber(DeclLocDecomp.first, DeclLocDecomp.second) ==
          Comments.getCommentBeginLine(CommentBehindDecl, DeclLocDecomp.first,
                                       OffsetCommentBehindDecl->first)) {
        return CommentBehindDecl;
      }
    }
  }

  // The comment just after the declaration was not a trailing comment.
  // Let's look at the previous comment.
  if (OffsetCommentBehindDecl == CommentsInTheFile.begin())
    return nullptr;

  auto OffsetCommentBeforeDecl = --OffsetCommentBehindDecl;
  RawComment *CommentBeforeDecl = OffsetCommentBeforeDecl->second;

  // Check that we actually have a non-member Doxygen comment.
  if (!(CommentBeforeDecl->isDocumentation() ||
        LangOpts.CommentOpts.ParseAllComments) ||
      CommentBeforeDecl->isTrailingComment())
    return nullptr;

  // Decompose the end of the comment.
  const unsigned CommentEndOffset =
      Comments.getCommentEndOffset(CommentBeforeDecl);

  // Get the corresponding buffer.
  bool Invalid = false;
  const char *Buffer = SourceMgr.getBufferData(DeclLocDecomp.first,
                                               &Invalid).data();
  if (Invalid)
    return nullptr;

  // Extract text between the comment and declaration.
  StringRef Text(Buffer + CommentEndOffset,
                 DeclLocDecomp.second - CommentEndOffset);

  // There should be no other declarations or preprocessor directives between
  // comment and declaration.
  if (Text.find_first_of(";{}#@") != StringRef::npos)
    return nullptr;

  return CommentBeforeDecl;
}

RawComment *ASTContext::getRawCommentForDeclNoCache(const Decl *D) const {
  const SourceLocation DeclLoc = getDeclLocForCommentSearch(D, SourceMgr);

  // If the declaration doesn't map directly to a location in a file, we
  // can't find the comment.
  if (DeclLoc.isInvalid() || !DeclLoc.isFileID())
    return nullptr;

  if (ExternalSource && !CommentsLoaded) {
    ExternalSource->ReadComments();
    CommentsLoaded = true;
  }

  if (Comments.empty())
    return nullptr;

  const FileID File = SourceMgr.getDecomposedLoc(DeclLoc).first;
  const auto CommentsInThisFile = Comments.getCommentsInFile(File);
  if (!CommentsInThisFile || CommentsInThisFile->empty())
    return nullptr;

  return getRawCommentForDeclNoCacheImpl(D, DeclLoc, *CommentsInThisFile);
}

void ASTContext::addComment(const RawComment &RC) {
  assert(LangOpts.RetainCommentsFromSystemHeaders ||
         !SourceMgr.isInSystemHeader(RC.getSourceRange().getBegin()));
  Comments.addComment(RC, LangOpts.CommentOpts, BumpAlloc);
}

/// If we have a 'templated' declaration for a template, adjust 'D' to
/// refer to the actual template.
/// If we have an implicit instantiation, adjust 'D' to refer to template.
static const Decl &adjustDeclToTemplate(const Decl &D) {
  if (const auto *FD = dyn_cast<FunctionDecl>(&D)) {
    // Is this function declaration part of a function template?
    if (const FunctionTemplateDecl *FTD = FD->getDescribedFunctionTemplate())
      return *FTD;

    // Nothing to do if function is not an implicit instantiation.
    if (FD->getTemplateSpecializationKind() != TSK_ImplicitInstantiation)
      return D;

    // Function is an implicit instantiation of a function template?
    if (const FunctionTemplateDecl *FTD = FD->getPrimaryTemplate())
      return *FTD;

    // Function is instantiated from a member definition of a class template?
    if (const FunctionDecl *MemberDecl =
            FD->getInstantiatedFromMemberFunction())
      return *MemberDecl;

    return D;
  }
  if (const auto *VD = dyn_cast<VarDecl>(&D)) {
    // Static data member is instantiated from a member definition of a class
    // template?
    if (VD->isStaticDataMember())
      if (const VarDecl *MemberDecl = VD->getInstantiatedFromStaticDataMember())
        return *MemberDecl;

    return D;
  }
  if (const auto *CRD = dyn_cast<CXXRecordDecl>(&D)) {
    // Is this class declaration part of a class template?
    if (const ClassTemplateDecl *CTD = CRD->getDescribedClassTemplate())
      return *CTD;

    // Class is an implicit instantiation of a class template or partial
    // specialization?
    if (const auto *CTSD = dyn_cast<ClassTemplateSpecializationDecl>(CRD)) {
      if (CTSD->getSpecializationKind() != TSK_ImplicitInstantiation)
        return D;
      llvm::PointerUnion<ClassTemplateDecl *,
                         ClassTemplatePartialSpecializationDecl *>
          PU = CTSD->getSpecializedTemplateOrPartial();
      return PU.is<ClassTemplateDecl *>()
                 ? *static_cast<const Decl *>(PU.get<ClassTemplateDecl *>())
                 : *static_cast<const Decl *>(
                       PU.get<ClassTemplatePartialSpecializationDecl *>());
    }

    // Class is instantiated from a member definition of a class template?
    if (const MemberSpecializationInfo *Info =
            CRD->getMemberSpecializationInfo())
      return *Info->getInstantiatedFrom();

    return D;
  }
  if (const auto *ED = dyn_cast<EnumDecl>(&D)) {
    // Enum is instantiated from a member definition of a class template?
    if (const EnumDecl *MemberDecl = ED->getInstantiatedFromMemberEnum())
      return *MemberDecl;

    return D;
  }
  // FIXME: Adjust alias templates?
  return D;
}

const RawComment *ASTContext::getRawCommentForAnyRedecl(
                                                const Decl *D,
                                                const Decl **OriginalDecl) const {
  if (!D) {
    if (OriginalDecl)
      OriginalDecl = nullptr;
    return nullptr;
  }

  D = &adjustDeclToTemplate(*D);

  // Any comment directly attached to D?
  {
    auto DeclComment = DeclRawComments.find(D);
    if (DeclComment != DeclRawComments.end()) {
      if (OriginalDecl)
        *OriginalDecl = D;
      return DeclComment->second;
    }
  }

  // Any comment attached to any redeclaration of D?
  const Decl *CanonicalD = D->getCanonicalDecl();
  if (!CanonicalD)
    return nullptr;

  {
    auto RedeclComment = RedeclChainComments.find(CanonicalD);
    if (RedeclComment != RedeclChainComments.end()) {
      if (OriginalDecl)
        *OriginalDecl = RedeclComment->second;
      auto CommentAtRedecl = DeclRawComments.find(RedeclComment->second);
      assert(CommentAtRedecl != DeclRawComments.end() &&
             "This decl is supposed to have comment attached.");
      return CommentAtRedecl->second;
    }
  }

  // Any redeclarations of D that we haven't checked for comments yet?
  // We can't use DenseMap::iterator directly since it'd get invalid.
  auto LastCheckedRedecl = [this, CanonicalD]() -> const Decl * {
    auto LookupRes = CommentlessRedeclChains.find(CanonicalD);
    if (LookupRes != CommentlessRedeclChains.end())
      return LookupRes->second;
    return nullptr;
  }();

  for (const auto Redecl : D->redecls()) {
    assert(Redecl);
    // Skip all redeclarations that have been checked previously.
    if (LastCheckedRedecl) {
      if (LastCheckedRedecl == Redecl) {
        LastCheckedRedecl = nullptr;
      }
      continue;
    }
    const RawComment *RedeclComment = getRawCommentForDeclNoCache(Redecl);
    if (RedeclComment) {
      cacheRawCommentForDecl(*Redecl, *RedeclComment);
      if (OriginalDecl)
        *OriginalDecl = Redecl;
      return RedeclComment;
    }
    CommentlessRedeclChains[CanonicalD] = Redecl;
  }

  if (OriginalDecl)
    *OriginalDecl = nullptr;
  return nullptr;
}

void ASTContext::cacheRawCommentForDecl(const Decl &OriginalD,
                                        const RawComment &Comment) const {
  assert(Comment.isDocumentation() || LangOpts.CommentOpts.ParseAllComments);
  DeclRawComments.try_emplace(&OriginalD, &Comment);
  const Decl *const CanonicalDecl = OriginalD.getCanonicalDecl();
  RedeclChainComments.try_emplace(CanonicalDecl, &OriginalD);
  CommentlessRedeclChains.erase(CanonicalDecl);
}

static void addRedeclaredMethods(const ObjCMethodDecl *ObjCMethod,
                   SmallVectorImpl<const NamedDecl *> &Redeclared) {
  const DeclContext *DC = ObjCMethod->getDeclContext();
  if (const auto *IMD = dyn_cast<ObjCImplDecl>(DC)) {
    const ObjCInterfaceDecl *ID = IMD->getClassInterface();
    if (!ID)
      return;
    // Add redeclared method here.
    for (const auto *Ext : ID->known_extensions()) {
      if (ObjCMethodDecl *RedeclaredMethod =
            Ext->getMethod(ObjCMethod->getSelector(),
                                  ObjCMethod->isInstanceMethod()))
        Redeclared.push_back(RedeclaredMethod);
    }
  }
}

void ASTContext::attachCommentsToJustParsedDecls(ArrayRef<Decl *> Decls,
                                                 const Preprocessor *PP) {
  if (Comments.empty() || Decls.empty())
    return;

  FileID File;
  for (Decl *D : Decls) {
    SourceLocation Loc = D->getLocation();
    if (Loc.isValid()) {
      // See if there are any new comments that are not attached to a decl.
      // The location doesn't have to be precise - we care only about the file.
      File = SourceMgr.getDecomposedLoc(Loc).first;
      break;
    }
  }

  if (File.isInvalid())
    return;

  auto CommentsInThisFile = Comments.getCommentsInFile(File);
  if (!CommentsInThisFile || CommentsInThisFile->empty() ||
      CommentsInThisFile->rbegin()->second->isAttached())
    return;

  // There is at least one comment not attached to a decl.
  // Maybe it should be attached to one of Decls?
  //
  // Note that this way we pick up not only comments that precede the
  // declaration, but also comments that *follow* the declaration -- thanks to
  // the lookahead in the lexer: we've consumed the semicolon and looked
  // ahead through comments.

  for (const Decl *D : Decls) {
    assert(D);
    if (D->isInvalidDecl())
      continue;

    D = &adjustDeclToTemplate(*D);

    const SourceLocation DeclLoc = getDeclLocForCommentSearch(D, SourceMgr);

    if (DeclLoc.isInvalid() || !DeclLoc.isFileID())
      continue;

    if (DeclRawComments.count(D) > 0)
      continue;

    if (RawComment *const DocComment =
            getRawCommentForDeclNoCacheImpl(D, DeclLoc, *CommentsInThisFile)) {
      cacheRawCommentForDecl(*D, *DocComment);
      comments::FullComment *FC = DocComment->parse(*this, PP, D);
      ParsedComments[D->getCanonicalDecl()] = FC;
    }
  }
}

comments::FullComment *ASTContext::cloneFullComment(comments::FullComment *FC,
                                                    const Decl *D) const {
  auto *ThisDeclInfo = new (*this) comments::DeclInfo;
  ThisDeclInfo->CommentDecl = D;
  ThisDeclInfo->IsFilled = false;
  ThisDeclInfo->fill();
  ThisDeclInfo->CommentDecl = FC->getDecl();
  if (!ThisDeclInfo->TemplateParameters)
    ThisDeclInfo->TemplateParameters = FC->getDeclInfo()->TemplateParameters;
  comments::FullComment *CFC =
    new (*this) comments::FullComment(FC->getBlocks(),
                                      ThisDeclInfo);
  return CFC;
}

comments::FullComment *ASTContext::getLocalCommentForDeclUncached(const Decl *D) const {
  const RawComment *RC = getRawCommentForDeclNoCache(D);
  return RC ? RC->parse(*this, nullptr, D) : nullptr;
}

comments::FullComment *ASTContext::getCommentForDecl(
                                              const Decl *D,
                                              const Preprocessor *PP) const {
  if (!D || D->isInvalidDecl())
    return nullptr;
  D = &adjustDeclToTemplate(*D);

  const Decl *Canonical = D->getCanonicalDecl();
  llvm::DenseMap<const Decl *, comments::FullComment *>::iterator Pos =
      ParsedComments.find(Canonical);

  if (Pos != ParsedComments.end()) {
    if (Canonical != D) {
      comments::FullComment *FC = Pos->second;
      comments::FullComment *CFC = cloneFullComment(FC, D);
      return CFC;
    }
    return Pos->second;
  }

  const Decl *OriginalDecl = nullptr;

  const RawComment *RC = getRawCommentForAnyRedecl(D, &OriginalDecl);
  if (!RC) {
    if (isa<ObjCMethodDecl>(D) || isa<FunctionDecl>(D)) {
      SmallVector<const NamedDecl*, 8> Overridden;
      const auto *OMD = dyn_cast<ObjCMethodDecl>(D);
      if (OMD && OMD->isPropertyAccessor())
        if (const ObjCPropertyDecl *PDecl = OMD->findPropertyDecl())
          if (comments::FullComment *FC = getCommentForDecl(PDecl, PP))
            return cloneFullComment(FC, D);
      if (OMD)
        addRedeclaredMethods(OMD, Overridden);
      getOverriddenMethods(dyn_cast<NamedDecl>(D), Overridden);
      for (unsigned i = 0, e = Overridden.size(); i < e; i++)
        if (comments::FullComment *FC = getCommentForDecl(Overridden[i], PP))
          return cloneFullComment(FC, D);
    }
    else if (const auto *TD = dyn_cast<TypedefNameDecl>(D)) {
      // Attach any tag type's documentation to its typedef if latter
      // does not have one of its own.
      QualType QT = TD->getUnderlyingType();
      if (const auto *TT = QT->getAs<TagType>())
        if (const Decl *TD = TT->getDecl())
          if (comments::FullComment *FC = getCommentForDecl(TD, PP))
            return cloneFullComment(FC, D);
    }
    else if (const auto *IC = dyn_cast<ObjCInterfaceDecl>(D)) {
      while (IC->getSuperClass()) {
        IC = IC->getSuperClass();
        if (comments::FullComment *FC = getCommentForDecl(IC, PP))
          return cloneFullComment(FC, D);
      }
    }
    else if (const auto *CD = dyn_cast<ObjCCategoryDecl>(D)) {
      if (const ObjCInterfaceDecl *IC = CD->getClassInterface())
        if (comments::FullComment *FC = getCommentForDecl(IC, PP))
          return cloneFullComment(FC, D);
    }
    else if (const auto *RD = dyn_cast<CXXRecordDecl>(D)) {
      if (!(RD = RD->getDefinition()))
        return nullptr;
      // Check non-virtual bases.
      for (const auto &I : RD->bases()) {
        if (I.isVirtual() || (I.getAccessSpecifier() != AS_public))
          continue;
        QualType Ty = I.getType();
        if (Ty.isNull())
          continue;
        if (const CXXRecordDecl *NonVirtualBase = Ty->getAsCXXRecordDecl()) {
          if (!(NonVirtualBase= NonVirtualBase->getDefinition()))
            continue;

          if (comments::FullComment *FC = getCommentForDecl((NonVirtualBase), PP))
            return cloneFullComment(FC, D);
        }
      }
      // Check virtual bases.
      for (const auto &I : RD->vbases()) {
        if (I.getAccessSpecifier() != AS_public)
          continue;
        QualType Ty = I.getType();
        if (Ty.isNull())
          continue;
        if (const CXXRecordDecl *VirtualBase = Ty->getAsCXXRecordDecl()) {
          if (!(VirtualBase= VirtualBase->getDefinition()))
            continue;
          if (comments::FullComment *FC = getCommentForDecl((VirtualBase), PP))
            return cloneFullComment(FC, D);
        }
      }
    }
    return nullptr;
  }

  // If the RawComment was attached to other redeclaration of this Decl, we
  // should parse the comment in context of that other Decl.  This is important
  // because comments can contain references to parameter names which can be
  // different across redeclarations.
  if (D != OriginalDecl && OriginalDecl)
    return getCommentForDecl(OriginalDecl, PP);

  comments::FullComment *FC = RC->parse(*this, PP, D);
  ParsedComments[Canonical] = FC;
  return FC;
}

void
ASTContext::CanonicalTemplateTemplateParm::Profile(llvm::FoldingSetNodeID &ID,
                                                   const ASTContext &C,
                                               TemplateTemplateParmDecl *Parm) {
  ID.AddInteger(Parm->getDepth());
  ID.AddInteger(Parm->getPosition());
  ID.AddBoolean(Parm->isParameterPack());

  TemplateParameterList *Params = Parm->getTemplateParameters();
  ID.AddInteger(Params->size());
  for (TemplateParameterList::const_iterator P = Params->begin(),
                                          PEnd = Params->end();
       P != PEnd; ++P) {
    if (const auto *TTP = dyn_cast<TemplateTypeParmDecl>(*P)) {
      ID.AddInteger(0);
      ID.AddBoolean(TTP->isParameterPack());
      const TypeConstraint *TC = TTP->getTypeConstraint();
      ID.AddBoolean(TC != nullptr);
      if (TC)
        TC->getImmediatelyDeclaredConstraint()->Profile(ID, C,
                                                        /*Canonical=*/true);
      if (TTP->isExpandedParameterPack()) {
        ID.AddBoolean(true);
        ID.AddInteger(TTP->getNumExpansionParameters());
      } else
        ID.AddBoolean(false);
      continue;
    }

    if (const auto *NTTP = dyn_cast<NonTypeTemplateParmDecl>(*P)) {
      ID.AddInteger(1);
      ID.AddBoolean(NTTP->isParameterPack());
      ID.AddPointer(NTTP->getType().getCanonicalType().getAsOpaquePtr());
      if (NTTP->isExpandedParameterPack()) {
        ID.AddBoolean(true);
        ID.AddInteger(NTTP->getNumExpansionTypes());
        for (unsigned I = 0, N = NTTP->getNumExpansionTypes(); I != N; ++I) {
          QualType T = NTTP->getExpansionType(I);
          ID.AddPointer(T.getCanonicalType().getAsOpaquePtr());
        }
      } else
        ID.AddBoolean(false);
      continue;
    }

    auto *TTP = cast<TemplateTemplateParmDecl>(*P);
    ID.AddInteger(2);
    Profile(ID, C, TTP);
  }
  Expr *RequiresClause = Parm->getTemplateParameters()->getRequiresClause();
  ID.AddBoolean(RequiresClause != nullptr);
  if (RequiresClause)
    RequiresClause->Profile(ID, C, /*Canonical=*/true);
}

static Expr *
canonicalizeImmediatelyDeclaredConstraint(const ASTContext &C, Expr *IDC,
                                          QualType ConstrainedType) {
  // This is a bit ugly - we need to form a new immediately-declared
  // constraint that references the new parameter; this would ideally
  // require semantic analysis (e.g. template<C T> struct S {}; - the
  // converted arguments of C<T> could be an argument pack if C is
  // declared as template<typename... T> concept C = ...).
  // We don't have semantic analysis here so we dig deep into the
  // ready-made constraint expr and change the thing manually.
  ConceptSpecializationExpr *CSE;
  if (const auto *Fold = dyn_cast<CXXFoldExpr>(IDC))
    CSE = cast<ConceptSpecializationExpr>(Fold->getLHS());
  else
    CSE = cast<ConceptSpecializationExpr>(IDC);
  ArrayRef<TemplateArgument> OldConverted = CSE->getTemplateArguments();
  SmallVector<TemplateArgument, 3> NewConverted;
  NewConverted.reserve(OldConverted.size());
  if (OldConverted.front().getKind() == TemplateArgument::Pack) {
    // The case:
    // template<typename... T> concept C = true;
    // template<C<int> T> struct S; -> constraint is C<{T, int}>
    NewConverted.push_back(ConstrainedType);
    for (auto &Arg : OldConverted.front().pack_elements().drop_front(1))
      NewConverted.push_back(Arg);
    TemplateArgument NewPack(NewConverted);

    NewConverted.clear();
    NewConverted.push_back(NewPack);
    assert(OldConverted.size() == 1 &&
           "Template parameter pack should be the last parameter");
  } else {
    assert(OldConverted.front().getKind() == TemplateArgument::Type &&
           "Unexpected first argument kind for immediately-declared "
           "constraint");
    NewConverted.push_back(ConstrainedType);
    for (auto &Arg : OldConverted.drop_front(1))
      NewConverted.push_back(Arg);
  }
  Expr *NewIDC = ConceptSpecializationExpr::Create(
      C, CSE->getNamedConcept(), NewConverted, nullptr,
      CSE->isInstantiationDependent(), CSE->containsUnexpandedParameterPack());

  if (auto *OrigFold = dyn_cast<CXXFoldExpr>(IDC))
    NewIDC = new (C) CXXFoldExpr(
        OrigFold->getType(), /*Callee*/nullptr, SourceLocation(), NewIDC,
        BinaryOperatorKind::BO_LAnd, SourceLocation(), /*RHS=*/nullptr,
        SourceLocation(), /*NumExpansions=*/None);
  return NewIDC;
}

TemplateTemplateParmDecl *
ASTContext::getCanonicalTemplateTemplateParmDecl(
                                          TemplateTemplateParmDecl *TTP) const {
  // Check if we already have a canonical template template parameter.
  llvm::FoldingSetNodeID ID;
  CanonicalTemplateTemplateParm::Profile(ID, *this, TTP);
  void *InsertPos = nullptr;
  CanonicalTemplateTemplateParm *Canonical
    = CanonTemplateTemplateParms.FindNodeOrInsertPos(ID, InsertPos);
  if (Canonical)
    return Canonical->getParam();

  // Build a canonical template parameter list.
  TemplateParameterList *Params = TTP->getTemplateParameters();
  SmallVector<NamedDecl *, 4> CanonParams;
  CanonParams.reserve(Params->size());
  for (TemplateParameterList::const_iterator P = Params->begin(),
                                          PEnd = Params->end();
       P != PEnd; ++P) {
    if (const auto *TTP = dyn_cast<TemplateTypeParmDecl>(*P)) {
      TemplateTypeParmDecl *NewTTP = TemplateTypeParmDecl::Create(*this,
          getTranslationUnitDecl(), SourceLocation(), SourceLocation(),
          TTP->getDepth(), TTP->getIndex(), nullptr, false,
          TTP->isParameterPack(), TTP->hasTypeConstraint(),
          TTP->isExpandedParameterPack() ?
          llvm::Optional<unsigned>(TTP->getNumExpansionParameters()) : None);
      if (const auto *TC = TTP->getTypeConstraint()) {
        QualType ParamAsArgument(NewTTP->getTypeForDecl(), 0);
        Expr *NewIDC = canonicalizeImmediatelyDeclaredConstraint(
                *this, TC->getImmediatelyDeclaredConstraint(),
                ParamAsArgument);
        TemplateArgumentListInfo CanonArgsAsWritten;
        if (auto *Args = TC->getTemplateArgsAsWritten())
          for (const auto &ArgLoc : Args->arguments())
            CanonArgsAsWritten.addArgument(
                TemplateArgumentLoc(ArgLoc.getArgument(),
                                    TemplateArgumentLocInfo()));
        NewTTP->setTypeConstraint(
            NestedNameSpecifierLoc(),
            DeclarationNameInfo(TC->getNamedConcept()->getDeclName(),
                                SourceLocation()), /*FoundDecl=*/nullptr,
            // Actually canonicalizing a TemplateArgumentLoc is difficult so we
            // simply omit the ArgsAsWritten
            TC->getNamedConcept(), /*ArgsAsWritten=*/nullptr, NewIDC);
      }
      CanonParams.push_back(NewTTP);
    } else if (const auto *NTTP = dyn_cast<NonTypeTemplateParmDecl>(*P)) {
      QualType T = getCanonicalType(NTTP->getType());
      TypeSourceInfo *TInfo = getTrivialTypeSourceInfo(T);
      NonTypeTemplateParmDecl *Param;
      if (NTTP->isExpandedParameterPack()) {
        SmallVector<QualType, 2> ExpandedTypes;
        SmallVector<TypeSourceInfo *, 2> ExpandedTInfos;
        for (unsigned I = 0, N = NTTP->getNumExpansionTypes(); I != N; ++I) {
          ExpandedTypes.push_back(getCanonicalType(NTTP->getExpansionType(I)));
          ExpandedTInfos.push_back(
                                getTrivialTypeSourceInfo(ExpandedTypes.back()));
        }

        Param = NonTypeTemplateParmDecl::Create(*this, getTranslationUnitDecl(),
                                                SourceLocation(),
                                                SourceLocation(),
                                                NTTP->getDepth(),
                                                NTTP->getPosition(), nullptr,
                                                T,
                                                TInfo,
                                                ExpandedTypes,
                                                ExpandedTInfos);
      } else {
        Param = NonTypeTemplateParmDecl::Create(*this, getTranslationUnitDecl(),
                                                SourceLocation(),
                                                SourceLocation(),
                                                NTTP->getDepth(),
                                                NTTP->getPosition(), nullptr,
                                                T,
                                                NTTP->isParameterPack(),
                                                TInfo);
      }
      if (AutoType *AT = T->getContainedAutoType()) {
        if (AT->isConstrained()) {
          Param->setPlaceholderTypeConstraint(
              canonicalizeImmediatelyDeclaredConstraint(
                  *this, NTTP->getPlaceholderTypeConstraint(), T));
        }
      }
      CanonParams.push_back(Param);

    } else
      CanonParams.push_back(getCanonicalTemplateTemplateParmDecl(
                                           cast<TemplateTemplateParmDecl>(*P)));
  }

  Expr *CanonRequiresClause = nullptr;
  if (Expr *RequiresClause = TTP->getTemplateParameters()->getRequiresClause())
    CanonRequiresClause = RequiresClause;

  TemplateTemplateParmDecl *CanonTTP
    = TemplateTemplateParmDecl::Create(*this, getTranslationUnitDecl(),
                                       SourceLocation(), TTP->getDepth(),
                                       TTP->getPosition(),
                                       TTP->isParameterPack(),
                                       nullptr,
                         TemplateParameterList::Create(*this, SourceLocation(),
                                                       SourceLocation(),
                                                       CanonParams,
                                                       SourceLocation(),
                                                       CanonRequiresClause));

  // Get the new insert position for the node we care about.
  Canonical = CanonTemplateTemplateParms.FindNodeOrInsertPos(ID, InsertPos);
  assert(!Canonical && "Shouldn't be in the map!");
  (void)Canonical;

  // Create the canonical template template parameter entry.
  Canonical = new (*this) CanonicalTemplateTemplateParm(CanonTTP);
  CanonTemplateTemplateParms.InsertNode(Canonical, InsertPos);
  return CanonTTP;
}

CXXABI *ASTContext::createCXXABI(const TargetInfo &T) {
  if (!LangOpts.CPlusPlus) return nullptr;

  switch (T.getCXXABI().getKind()) {
  case TargetCXXABI::Fuchsia:
  case TargetCXXABI::GenericARM: // Same as Itanium at this level
  case TargetCXXABI::iOS:
  case TargetCXXABI::iOS64:
  case TargetCXXABI::WatchOS:
  case TargetCXXABI::GenericAArch64:
  case TargetCXXABI::GenericMIPS:
  case TargetCXXABI::GenericItanium:
  case TargetCXXABI::WebAssembly:
  case TargetCXXABI::XL:
    return CreateItaniumCXXABI(*this);
  case TargetCXXABI::Microsoft:
    return CreateMicrosoftCXXABI(*this);
  }
  llvm_unreachable("Invalid CXXABI type!");
}

interp::Context &ASTContext::getInterpContext() {
  if (!InterpContext) {
    InterpContext.reset(new interp::Context(*this));
  }
  return *InterpContext.get();
}

ParentMapContext &ASTContext::getParentMapContext() {
  if (!ParentMapCtx)
    ParentMapCtx.reset(new ParentMapContext(*this));
  return *ParentMapCtx.get();
}

static const LangASMap *getAddressSpaceMap(const TargetInfo &T,
                                           const LangOptions &LOpts) {
  if (LOpts.FakeAddressSpaceMap) {
    // The fake address space map must have a distinct entry for each
    // language-specific address space.
    static const unsigned FakeAddrSpaceMap[] = {
        0,  // Default
        1,  // opencl_global
        3,  // opencl_local
        2,  // opencl_constant
        0,  // opencl_private
        4,  // opencl_generic
        5,  // opencl_global_device
        6,  // opencl_global_host
        7,  // cuda_device
        8,  // cuda_constant
        9,  // cuda_shared
        10, // ptr32_sptr
        11, // ptr32_uptr
        12  // ptr64
    };
    return &FakeAddrSpaceMap;
  } else {
    return &T.getAddressSpaceMap();
  }
}

static bool isAddrSpaceMapManglingEnabled(const TargetInfo &TI,
                                          const LangOptions &LangOpts) {
  switch (LangOpts.getAddressSpaceMapMangling()) {
  case LangOptions::ASMM_Target:
    return TI.useAddressSpaceMapMangling();
  case LangOptions::ASMM_On:
    return true;
  case LangOptions::ASMM_Off:
    return false;
  }
  llvm_unreachable("getAddressSpaceMapMangling() doesn't cover anything.");
}

ASTContext::ASTContext(LangOptions &LOpts, SourceManager &SM,
                       IdentifierTable &idents, SelectorTable &sels,
                       Builtin::Context &builtins)
    : ConstantArrayTypes(this_()), FunctionProtoTypes(this_()),
      TemplateSpecializationTypes(this_()),
      DependentTemplateSpecializationTypes(this_()), AutoTypes(this_()),
      SubstTemplateTemplateParmPacks(this_()),
      CanonTemplateTemplateParms(this_()), SourceMgr(SM), LangOpts(LOpts),
      SanitizerBL(new SanitizerBlacklist(LangOpts.SanitizerBlacklistFiles, SM)),
      XRayFilter(new XRayFunctionFilter(LangOpts.XRayAlwaysInstrumentFiles,
                                        LangOpts.XRayNeverInstrumentFiles,
                                        LangOpts.XRayAttrListFiles, SM)),
      PrintingPolicy(LOpts), Idents(idents), Selectors(sels),
      BuiltinInfo(builtins), DeclarationNames(*this), Comments(SM),
      CommentCommandTraits(BumpAlloc, LOpts.CommentOpts),
      CompCategories(this_()), LastSDM(nullptr, 0) {
  TUDecl = TranslationUnitDecl::Create(*this);
  TraversalScope = {TUDecl};
}

ASTContext::~ASTContext() {
  // Release the DenseMaps associated with DeclContext objects.
  // FIXME: Is this the ideal solution?
  ReleaseDeclContextMaps();

  // Call all of the deallocation functions on all of their targets.
  for (auto &Pair : Deallocations)
    (Pair.first)(Pair.second);

  // ASTRecordLayout objects in ASTRecordLayouts must always be destroyed
  // because they can contain DenseMaps.
  for (llvm::DenseMap<const ObjCContainerDecl*,
       const ASTRecordLayout*>::iterator
       I = ObjCLayouts.begin(), E = ObjCLayouts.end(); I != E; )
    // Increment in loop to prevent using deallocated memory.
    if (auto *R = const_cast<ASTRecordLayout *>((I++)->second))
      R->Destroy(*this);

  for (llvm::DenseMap<const RecordDecl*, const ASTRecordLayout*>::iterator
       I = ASTRecordLayouts.begin(), E = ASTRecordLayouts.end(); I != E; ) {
    // Increment in loop to prevent using deallocated memory.
    if (auto *R = const_cast<ASTRecordLayout *>((I++)->second))
      R->Destroy(*this);
  }

  for (llvm::DenseMap<const Decl*, AttrVec*>::iterator A = DeclAttrs.begin(),
                                                    AEnd = DeclAttrs.end();
       A != AEnd; ++A)
    A->second->~AttrVec();

  for (const auto &Value : ModuleInitializers)
    Value.second->~PerModuleInitializers();

  for (APValue *Value : APValueCleanups)
    Value->~APValue();
}

void ASTContext::setTraversalScope(const std::vector<Decl *> &TopLevelDecls) {
  TraversalScope = TopLevelDecls;
  getParentMapContext().clear();
}

void ASTContext::AddDeallocation(void (*Callback)(void *), void *Data) const {
  Deallocations.push_back({Callback, Data});
}

void
ASTContext::setExternalSource(IntrusiveRefCntPtr<ExternalASTSource> Source) {
  ExternalSource = std::move(Source);
}

void ASTContext::PrintStats() const {
  llvm::errs() << "\n*** AST Context Stats:\n";
  llvm::errs() << "  " << Types.size() << " types total.\n";

  unsigned counts[] = {
#define TYPE(Name, Parent) 0,
#define ABSTRACT_TYPE(Name, Parent)
#include "clang/AST/TypeNodes.inc"
    0 // Extra
  };

  for (unsigned i = 0, e = Types.size(); i != e; ++i) {
    Type *T = Types[i];
    counts[(unsigned)T->getTypeClass()]++;
  }

  unsigned Idx = 0;
  unsigned TotalBytes = 0;
#define TYPE(Name, Parent)                                              \
  if (counts[Idx])                                                      \
    llvm::errs() << "    " << counts[Idx] << " " << #Name               \
                 << " types, " << sizeof(Name##Type) << " each "        \
                 << "(" << counts[Idx] * sizeof(Name##Type)             \
                 << " bytes)\n";                                        \
  TotalBytes += counts[Idx] * sizeof(Name##Type);                       \
  ++Idx;
#define ABSTRACT_TYPE(Name, Parent)
#include "clang/AST/TypeNodes.inc"

  llvm::errs() << "Total bytes = " << TotalBytes << "\n";

  // Implicit special member functions.
  llvm::errs() << NumImplicitDefaultConstructorsDeclared << "/"
               << NumImplicitDefaultConstructors
               << " implicit default constructors created\n";
  llvm::errs() << NumImplicitCopyConstructorsDeclared << "/"
               << NumImplicitCopyConstructors
               << " implicit copy constructors created\n";
  if (getLangOpts().CPlusPlus)
    llvm::errs() << NumImplicitMoveConstructorsDeclared << "/"
                 << NumImplicitMoveConstructors
                 << " implicit move constructors created\n";
  llvm::errs() << NumImplicitCopyAssignmentOperatorsDeclared << "/"
               << NumImplicitCopyAssignmentOperators
               << " implicit copy assignment operators created\n";
  if (getLangOpts().CPlusPlus)
    llvm::errs() << NumImplicitMoveAssignmentOperatorsDeclared << "/"
                 << NumImplicitMoveAssignmentOperators
                 << " implicit move assignment operators created\n";
  llvm::errs() << NumImplicitDestructorsDeclared << "/"
               << NumImplicitDestructors
               << " implicit destructors created\n";

  if (ExternalSource) {
    llvm::errs() << "\n";
    ExternalSource->PrintStats();
  }

  BumpAlloc.PrintStats();
}

void ASTContext::mergeDefinitionIntoModule(NamedDecl *ND, Module *M,
                                           bool NotifyListeners) {
  if (NotifyListeners)
    if (auto *Listener = getASTMutationListener())
      Listener->RedefinedHiddenDefinition(ND, M);

  MergedDefModules[cast<NamedDecl>(ND->getCanonicalDecl())].push_back(M);
}

void ASTContext::deduplicateMergedDefinitonsFor(NamedDecl *ND) {
  auto It = MergedDefModules.find(cast<NamedDecl>(ND->getCanonicalDecl()));
  if (It == MergedDefModules.end())
    return;

  auto &Merged = It->second;
  llvm::DenseSet<Module*> Found;
  for (Module *&M : Merged)
    if (!Found.insert(M).second)
      M = nullptr;
  Merged.erase(std::remove(Merged.begin(), Merged.end(), nullptr), Merged.end());
}

ArrayRef<Module *>
ASTContext::getModulesWithMergedDefinition(const NamedDecl *Def) {
  auto MergedIt =
      MergedDefModules.find(cast<NamedDecl>(Def->getCanonicalDecl()));
  if (MergedIt == MergedDefModules.end())
    return None;
  return MergedIt->second;
}

void ASTContext::PerModuleInitializers::resolve(ASTContext &Ctx) {
  if (LazyInitializers.empty())
    return;

  auto *Source = Ctx.getExternalSource();
  assert(Source && "lazy initializers but no external source");

  auto LazyInits = std::move(LazyInitializers);
  LazyInitializers.clear();

  for (auto ID : LazyInits)
    Initializers.push_back(Source->GetExternalDecl(ID));

  assert(LazyInitializers.empty() &&
         "GetExternalDecl for lazy module initializer added more inits");
}

void ASTContext::addModuleInitializer(Module *M, Decl *D) {
  // One special case: if we add a module initializer that imports another
  // module, and that module's only initializer is an ImportDecl, simplify.
  if (const auto *ID = dyn_cast<ImportDecl>(D)) {
    auto It = ModuleInitializers.find(ID->getImportedModule());

    // Maybe the ImportDecl does nothing at all. (Common case.)
    if (It == ModuleInitializers.end())
      return;

    // Maybe the ImportDecl only imports another ImportDecl.
    auto &Imported = *It->second;
    if (Imported.Initializers.size() + Imported.LazyInitializers.size() == 1) {
      Imported.resolve(*this);
      auto *OnlyDecl = Imported.Initializers.front();
      if (isa<ImportDecl>(OnlyDecl))
        D = OnlyDecl;
    }
  }

  auto *&Inits = ModuleInitializers[M];
  if (!Inits)
    Inits = new (*this) PerModuleInitializers;
  Inits->Initializers.push_back(D);
}

void ASTContext::addLazyModuleInitializers(Module *M, ArrayRef<uint32_t> IDs) {
  auto *&Inits = ModuleInitializers[M];
  if (!Inits)
    Inits = new (*this) PerModuleInitializers;
  Inits->LazyInitializers.insert(Inits->LazyInitializers.end(),
                                 IDs.begin(), IDs.end());
}

ArrayRef<Decl *> ASTContext::getModuleInitializers(Module *M) {
  auto It = ModuleInitializers.find(M);
  if (It == ModuleInitializers.end())
    return None;

  auto *Inits = It->second;
  Inits->resolve(*this);
  return Inits->Initializers;
}

ExternCContextDecl *ASTContext::getExternCContextDecl() const {
  if (!ExternCContext)
    ExternCContext = ExternCContextDecl::Create(*this, getTranslationUnitDecl());

  return ExternCContext;
}

BuiltinTemplateDecl *
ASTContext::buildBuiltinTemplateDecl(BuiltinTemplateKind BTK,
                                     const IdentifierInfo *II) const {
  auto *BuiltinTemplate = BuiltinTemplateDecl::Create(*this, TUDecl, II, BTK);
  BuiltinTemplate->setImplicit();
  TUDecl->addDecl(BuiltinTemplate);

  return BuiltinTemplate;
}

BuiltinTemplateDecl *
ASTContext::getMakeIntegerSeqDecl() const {
  if (!MakeIntegerSeqDecl)
    MakeIntegerSeqDecl = buildBuiltinTemplateDecl(BTK__make_integer_seq,
                                                  getMakeIntegerSeqName());
  return MakeIntegerSeqDecl;
}

BuiltinTemplateDecl *
ASTContext::getTypePackElementDecl() const {
  if (!TypePackElementDecl)
    TypePackElementDecl = buildBuiltinTemplateDecl(BTK__type_pack_element,
                                                   getTypePackElementName());
  return TypePackElementDecl;
}

RecordDecl *ASTContext::buildImplicitRecord(StringRef Name,
                                            RecordDecl::TagKind TK) const {
  SourceLocation Loc;
  RecordDecl *NewDecl;
  if (getLangOpts().CPlusPlus)
    NewDecl = CXXRecordDecl::Create(*this, TK, getTranslationUnitDecl(), Loc,
                                    Loc, &Idents.get(Name));
  else
    NewDecl = RecordDecl::Create(*this, TK, getTranslationUnitDecl(), Loc, Loc,
                                 &Idents.get(Name));
  NewDecl->setImplicit();
  NewDecl->addAttr(TypeVisibilityAttr::CreateImplicit(
      const_cast<ASTContext &>(*this), TypeVisibilityAttr::Default));
  return NewDecl;
}

TypedefDecl *ASTContext::buildImplicitTypedef(QualType T,
                                              StringRef Name) const {
  TypeSourceInfo *TInfo = getTrivialTypeSourceInfo(T);
  TypedefDecl *NewDecl = TypedefDecl::Create(
      const_cast<ASTContext &>(*this), getTranslationUnitDecl(),
      SourceLocation(), SourceLocation(), &Idents.get(Name), TInfo);
  NewDecl->setImplicit();
  return NewDecl;
}

TypedefDecl *ASTContext::getInt128Decl() const {
  if (!Int128Decl)
    Int128Decl = buildImplicitTypedef(Int128Ty, "__int128_t");
  return Int128Decl;
}

TypedefDecl *ASTContext::getUInt128Decl() const {
  if (!UInt128Decl)
    UInt128Decl = buildImplicitTypedef(UnsignedInt128Ty, "__uint128_t");
  return UInt128Decl;
}

void ASTContext::InitBuiltinType(CanQualType &R, BuiltinType::Kind K) {
  auto *Ty = new (*this, TypeAlignment) BuiltinType(K);
  R = CanQualType::CreateUnsafe(QualType(Ty, 0));
  Types.push_back(Ty);
}

void ASTContext::InitBuiltinTypes(const TargetInfo &Target,
                                  const TargetInfo *AuxTarget) {
  assert((!this->Target || this->Target == &Target) &&
         "Incorrect target reinitialization");
  assert(VoidTy.isNull() && "Context reinitialized?");

  this->Target = &Target;
  this->AuxTarget = AuxTarget;

  ABI.reset(createCXXABI(Target));
  AddrSpaceMap = getAddressSpaceMap(Target, LangOpts);
  AddrSpaceMapMangling = isAddrSpaceMapManglingEnabled(Target, LangOpts);

  // C99 6.2.5p19.
  InitBuiltinType(VoidTy,              BuiltinType::Void);

  // C99 6.2.5p2.
  InitBuiltinType(BoolTy,              BuiltinType::Bool);
  // C99 6.2.5p3.
  if (LangOpts.CharIsSigned)
    InitBuiltinType(CharTy,            BuiltinType::Char_S);
  else
    InitBuiltinType(CharTy,            BuiltinType::Char_U);
  // C99 6.2.5p4.
  InitBuiltinType(SignedCharTy,        BuiltinType::SChar);
  InitBuiltinType(ShortTy,             BuiltinType::Short);
  InitBuiltinType(IntTy,               BuiltinType::Int);
  InitBuiltinType(LongTy,              BuiltinType::Long);
  InitBuiltinType(LongLongTy,          BuiltinType::LongLong);

  // C99 6.2.5p6.
  InitBuiltinType(UnsignedCharTy,      BuiltinType::UChar);
  InitBuiltinType(UnsignedShortTy,     BuiltinType::UShort);
  InitBuiltinType(UnsignedIntTy,       BuiltinType::UInt);
  InitBuiltinType(UnsignedLongTy,      BuiltinType::ULong);
  InitBuiltinType(UnsignedLongLongTy,  BuiltinType::ULongLong);

  // C99 6.2.5p10.
  InitBuiltinType(FloatTy,             BuiltinType::Float);
  InitBuiltinType(DoubleTy,            BuiltinType::Double);
  InitBuiltinType(LongDoubleTy,        BuiltinType::LongDouble);

  // GNU extension, __float128 for IEEE quadruple precision
  InitBuiltinType(Float128Ty,          BuiltinType::Float128);

  // C11 extension ISO/IEC TS 18661-3
  InitBuiltinType(Float16Ty,           BuiltinType::Float16);

  // ISO/IEC JTC1 SC22 WG14 N1169 Extension
  InitBuiltinType(ShortAccumTy,            BuiltinType::ShortAccum);
  InitBuiltinType(AccumTy,                 BuiltinType::Accum);
  InitBuiltinType(LongAccumTy,             BuiltinType::LongAccum);
  InitBuiltinType(UnsignedShortAccumTy,    BuiltinType::UShortAccum);
  InitBuiltinType(UnsignedAccumTy,         BuiltinType::UAccum);
  InitBuiltinType(UnsignedLongAccumTy,     BuiltinType::ULongAccum);
  InitBuiltinType(ShortFractTy,            BuiltinType::ShortFract);
  InitBuiltinType(FractTy,                 BuiltinType::Fract);
  InitBuiltinType(LongFractTy,             BuiltinType::LongFract);
  InitBuiltinType(UnsignedShortFractTy,    BuiltinType::UShortFract);
  InitBuiltinType(UnsignedFractTy,         BuiltinType::UFract);
  InitBuiltinType(UnsignedLongFractTy,     BuiltinType::ULongFract);
  InitBuiltinType(SatShortAccumTy,         BuiltinType::SatShortAccum);
  InitBuiltinType(SatAccumTy,              BuiltinType::SatAccum);
  InitBuiltinType(SatLongAccumTy,          BuiltinType::SatLongAccum);
  InitBuiltinType(SatUnsignedShortAccumTy, BuiltinType::SatUShortAccum);
  InitBuiltinType(SatUnsignedAccumTy,      BuiltinType::SatUAccum);
  InitBuiltinType(SatUnsignedLongAccumTy,  BuiltinType::SatULongAccum);
  InitBuiltinType(SatShortFractTy,         BuiltinType::SatShortFract);
  InitBuiltinType(SatFractTy,              BuiltinType::SatFract);
  InitBuiltinType(SatLongFractTy,          BuiltinType::SatLongFract);
  InitBuiltinType(SatUnsignedShortFractTy, BuiltinType::SatUShortFract);
  InitBuiltinType(SatUnsignedFractTy,      BuiltinType::SatUFract);
  InitBuiltinType(SatUnsignedLongFractTy,  BuiltinType::SatULongFract);

  // GNU extension, 128-bit integers.
  InitBuiltinType(Int128Ty,            BuiltinType::Int128);
  InitBuiltinType(UnsignedInt128Ty,    BuiltinType::UInt128);

  // C++ 3.9.1p5
  if (TargetInfo::isTypeSigned(Target.getWCharType()))
    InitBuiltinType(WCharTy,           BuiltinType::WChar_S);
  else  // -fshort-wchar makes wchar_t be unsigned.
    InitBuiltinType(WCharTy,           BuiltinType::WChar_U);
  if (LangOpts.CPlusPlus && LangOpts.WChar)
    WideCharTy = WCharTy;
  else {
    // C99 (or C++ using -fno-wchar).
    WideCharTy = getFromTargetType(Target.getWCharType());
  }

  WIntTy = getFromTargetType(Target.getWIntType());

  // C++20 (proposed)
  InitBuiltinType(Char8Ty,              BuiltinType::Char8);

  if (LangOpts.CPlusPlus) // C++0x 3.9.1p5, extension for C++
    InitBuiltinType(Char16Ty,           BuiltinType::Char16);
  else // C99
    Char16Ty = getFromTargetType(Target.getChar16Type());

  if (LangOpts.CPlusPlus) // C++0x 3.9.1p5, extension for C++
    InitBuiltinType(Char32Ty,           BuiltinType::Char32);
  else // C99
    Char32Ty = getFromTargetType(Target.getChar32Type());

  // Placeholder type for type-dependent expressions whose type is
  // completely unknown. No code should ever check a type against
  // DependentTy and users should never see it; however, it is here to
  // help diagnose failures to properly check for type-dependent
  // expressions.
  InitBuiltinType(DependentTy,         BuiltinType::Dependent);

  // Placeholder type for functions.
  InitBuiltinType(OverloadTy,          BuiltinType::Overload);

  // Placeholder type for bound members.
  InitBuiltinType(BoundMemberTy,       BuiltinType::BoundMember);

  // Placeholder type for pseudo-objects.
  InitBuiltinType(PseudoObjectTy,      BuiltinType::PseudoObject);

  // "any" type; useful for debugger-like clients.
  InitBuiltinType(UnknownAnyTy,        BuiltinType::UnknownAny);

  // Placeholder type for unbridged ARC casts.
  InitBuiltinType(ARCUnbridgedCastTy,  BuiltinType::ARCUnbridgedCast);

  // Placeholder type for builtin functions.
  InitBuiltinType(BuiltinFnTy,  BuiltinType::BuiltinFn);

  // Placeholder type for OMP array sections.
  if (LangOpts.OpenMP) {
    InitBuiltinType(OMPArraySectionTy, BuiltinType::OMPArraySection);
    InitBuiltinType(OMPArrayShapingTy, BuiltinType::OMPArrayShaping);
    InitBuiltinType(OMPIteratorTy, BuiltinType::OMPIterator);
  }
  if (LangOpts.MatrixTypes)
    InitBuiltinType(IncompleteMatrixIdxTy, BuiltinType::IncompleteMatrixIdx);

  // C99 6.2.5p11.
  FloatComplexTy      = getComplexType(FloatTy);
  DoubleComplexTy     = getComplexType(DoubleTy);
  LongDoubleComplexTy = getComplexType(LongDoubleTy);
  Float128ComplexTy   = getComplexType(Float128Ty);

  // Builtin types for 'id', 'Class', and 'SEL'.
  InitBuiltinType(ObjCBuiltinIdTy, BuiltinType::ObjCId);
  InitBuiltinType(ObjCBuiltinClassTy, BuiltinType::ObjCClass);
  InitBuiltinType(ObjCBuiltinSelTy, BuiltinType::ObjCSel);

  if (LangOpts.OpenCL) {
#define IMAGE_TYPE(ImgType, Id, SingletonId, Access, Suffix) \
    InitBuiltinType(SingletonId, BuiltinType::Id);
#include "clang/Basic/OpenCLImageTypes.def"

    InitBuiltinType(OCLSamplerTy, BuiltinType::OCLSampler);
    InitBuiltinType(OCLEventTy, BuiltinType::OCLEvent);
    InitBuiltinType(OCLClkEventTy, BuiltinType::OCLClkEvent);
    InitBuiltinType(OCLQueueTy, BuiltinType::OCLQueue);
    InitBuiltinType(OCLReserveIDTy, BuiltinType::OCLReserveID);

#define EXT_OPAQUE_TYPE(ExtType, Id, Ext) \
    InitBuiltinType(Id##Ty, BuiltinType::Id);
#include "clang/Basic/OpenCLExtensionTypes.def"
  }

  if (Target.hasAArch64SVETypes()) {
#define SVE_TYPE(Name, Id, SingletonId) \
    InitBuiltinType(SingletonId, BuiltinType::Id);
#include "clang/Basic/AArch64SVEACLETypes.def"
  }

  // Builtin type for __objc_yes and __objc_no
  ObjCBuiltinBoolTy = (Target.useSignedCharForObjCBool() ?
                       SignedCharTy : BoolTy);

  ObjCConstantStringType = QualType();

  ObjCSuperType = QualType();

  // void * type
  if (LangOpts.OpenCLVersion >= 200) {
    auto Q = VoidTy.getQualifiers();
    Q.setAddressSpace(LangAS::opencl_generic);
    VoidPtrTy = getPointerType(getCanonicalType(
        getQualifiedType(VoidTy.getUnqualifiedType(), Q)));
  } else {
    VoidPtrTy = getPointerType(VoidTy);
  }

  // nullptr type (C++0x 2.14.7)
  InitBuiltinType(NullPtrTy,           BuiltinType::NullPtr);

  // meta::info type
  InitBuiltinType(MetaInfoTy,          BuiltinType::MetaInfo);

  // half type (OpenCL 6.1.1.1) / ARM NEON __fp16
  InitBuiltinType(HalfTy, BuiltinType::Half);

  InitBuiltinType(BFloat16Ty, BuiltinType::BFloat16);

  // Builtin type used to help define __builtin_va_list.
  VaListTagDecl = nullptr;

  // MSVC predeclares struct _GUID, and we need it to create MSGuidDecls.
  if (LangOpts.MicrosoftExt || LangOpts.Borland) {
    MSGuidTagDecl = buildImplicitRecord("_GUID");
    TUDecl->addDecl(MSGuidTagDecl);
  }
}

DiagnosticsEngine &ASTContext::getDiagnostics() const {
  return SourceMgr.getDiagnostics();
}

AttrVec& ASTContext::getDeclAttrs(const Decl *D) {
  AttrVec *&Result = DeclAttrs[D];
  if (!Result) {
    void *Mem = Allocate(sizeof(AttrVec));
    Result = new (Mem) AttrVec;
  }

  return *Result;
}

/// Erase the attributes corresponding to the given declaration.
void ASTContext::eraseDeclAttrs(const Decl *D) {
  llvm::DenseMap<const Decl*, AttrVec*>::iterator Pos = DeclAttrs.find(D);
  if (Pos != DeclAttrs.end()) {
    Pos->second->~AttrVec();
    DeclAttrs.erase(Pos);
  }
}

// FIXME: Remove ?
MemberSpecializationInfo *
ASTContext::getInstantiatedFromStaticDataMember(const VarDecl *Var) {
  assert(Var->isStaticDataMember() && "Not a static data member");
  return getTemplateOrSpecializationInfo(Var)
      .dyn_cast<MemberSpecializationInfo *>();
}

ASTContext::TemplateOrSpecializationInfo
ASTContext::getTemplateOrSpecializationInfo(const VarDecl *Var) {
  llvm::DenseMap<const VarDecl *, TemplateOrSpecializationInfo>::iterator Pos =
      TemplateOrInstantiation.find(Var);
  if (Pos == TemplateOrInstantiation.end())
    return {};

  return Pos->second;
}

void
ASTContext::setInstantiatedFromStaticDataMember(VarDecl *Inst, VarDecl *Tmpl,
                                                TemplateSpecializationKind TSK,
                                          SourceLocation PointOfInstantiation) {
  assert(Inst->isStaticDataMember() && "Not a static data member");
  assert(Tmpl->isStaticDataMember() && "Not a static data member");
  setTemplateOrSpecializationInfo(Inst, new (*this) MemberSpecializationInfo(
                                            Tmpl, TSK, PointOfInstantiation));
}

void
ASTContext::setTemplateOrSpecializationInfo(VarDecl *Inst,
                                            TemplateOrSpecializationInfo TSI) {
  assert(!TemplateOrInstantiation[Inst] &&
         "Already noted what the variable was instantiated from");
  TemplateOrInstantiation[Inst] = TSI;
}

NamedDecl *
ASTContext::getInstantiatedFromUsingDecl(NamedDecl *UUD) {
  auto Pos = InstantiatedFromUsingDecl.find(UUD);
  if (Pos == InstantiatedFromUsingDecl.end())
    return nullptr;

  return Pos->second;
}

void
ASTContext::setInstantiatedFromUsingDecl(NamedDecl *Inst, NamedDecl *Pattern) {
  assert((isa<UsingDecl>(Pattern) ||
          isa<UnresolvedUsingValueDecl>(Pattern) ||
          isa<UnresolvedUsingTypenameDecl>(Pattern)) &&
         "pattern decl is not a using decl");
  assert((isa<UsingDecl>(Inst) ||
          isa<UnresolvedUsingValueDecl>(Inst) ||
          isa<UnresolvedUsingTypenameDecl>(Inst)) &&
         "instantiation did not produce a using decl");
  assert(!InstantiatedFromUsingDecl[Inst] && "pattern already exists");
  InstantiatedFromUsingDecl[Inst] = Pattern;
}

UsingShadowDecl *
ASTContext::getInstantiatedFromUsingShadowDecl(UsingShadowDecl *Inst) {
  llvm::DenseMap<UsingShadowDecl*, UsingShadowDecl*>::const_iterator Pos
    = InstantiatedFromUsingShadowDecl.find(Inst);
  if (Pos == InstantiatedFromUsingShadowDecl.end())
    return nullptr;

  return Pos->second;
}

void
ASTContext::setInstantiatedFromUsingShadowDecl(UsingShadowDecl *Inst,
                                               UsingShadowDecl *Pattern) {
  assert(!InstantiatedFromUsingShadowDecl[Inst] && "pattern already exists");
  InstantiatedFromUsingShadowDecl[Inst] = Pattern;
}

FieldDecl *ASTContext::getInstantiatedFromUnnamedFieldDecl(FieldDecl *Field) {
  llvm::DenseMap<FieldDecl *, FieldDecl *>::iterator Pos
    = InstantiatedFromUnnamedFieldDecl.find(Field);
  if (Pos == InstantiatedFromUnnamedFieldDecl.end())
    return nullptr;

  return Pos->second;
}

void ASTContext::setInstantiatedFromUnnamedFieldDecl(FieldDecl *Inst,
                                                     FieldDecl *Tmpl) {
  assert(!Inst->getDeclName() && "Instantiated field decl is not unnamed");
  assert(!Tmpl->getDeclName() && "Template field decl is not unnamed");
  assert(!InstantiatedFromUnnamedFieldDecl[Inst] &&
         "Already noted what unnamed field was instantiated from");

  InstantiatedFromUnnamedFieldDecl[Inst] = Tmpl;
}

ASTContext::overridden_cxx_method_iterator
ASTContext::overridden_methods_begin(const CXXMethodDecl *Method) const {
  return overridden_methods(Method).begin();
}

ASTContext::overridden_cxx_method_iterator
ASTContext::overridden_methods_end(const CXXMethodDecl *Method) const {
  return overridden_methods(Method).end();
}

unsigned
ASTContext::overridden_methods_size(const CXXMethodDecl *Method) const {
  auto Range = overridden_methods(Method);
  return Range.end() - Range.begin();
}

ASTContext::overridden_method_range
ASTContext::overridden_methods(const CXXMethodDecl *Method) const {
  llvm::DenseMap<const CXXMethodDecl *, CXXMethodVector>::const_iterator Pos =
      OverriddenMethods.find(Method->getCanonicalDecl());
  if (Pos == OverriddenMethods.end())
    return overridden_method_range(nullptr, nullptr);
  return overridden_method_range(Pos->second.begin(), Pos->second.end());
}

void ASTContext::addOverriddenMethod(const CXXMethodDecl *Method,
                                     const CXXMethodDecl *Overridden) {
  assert(Method->isCanonicalDecl() && Overridden->isCanonicalDecl());
  OverriddenMethods[Method].push_back(Overridden);
}

void ASTContext::getOverriddenMethods(
                      const NamedDecl *D,
                      SmallVectorImpl<const NamedDecl *> &Overridden) const {
  assert(D);

  if (const auto *CXXMethod = dyn_cast<CXXMethodDecl>(D)) {
    Overridden.append(overridden_methods_begin(CXXMethod),
                      overridden_methods_end(CXXMethod));
    return;
  }

  const auto *Method = dyn_cast<ObjCMethodDecl>(D);
  if (!Method)
    return;

  SmallVector<const ObjCMethodDecl *, 8> OverDecls;
  Method->getOverriddenMethods(OverDecls);
  Overridden.append(OverDecls.begin(), OverDecls.end());
}

void ASTContext::addedLocalImportDecl(ImportDecl *Import) {
  assert(!Import->getNextLocalImport() &&
         "Import declaration already in the chain");
  assert(!Import->isFromASTFile() && "Non-local import declaration");
  if (!FirstLocalImport) {
    FirstLocalImport = Import;
    LastLocalImport = Import;
    return;
  }

  LastLocalImport->setNextLocalImport(Import);
  LastLocalImport = Import;
}

//===----------------------------------------------------------------------===//
//                         Type Sizing and Analysis
//===----------------------------------------------------------------------===//

/// getFloatTypeSemantics - Return the APFloat 'semantics' for the specified
/// scalar floating point type.
const llvm::fltSemantics &ASTContext::getFloatTypeSemantics(QualType T) const {
  switch (T->castAs<BuiltinType>()->getKind()) {
  default:
    llvm_unreachable("Not a floating point type!");
  case BuiltinType::BFloat16:
    return Target->getBFloat16Format();
  case BuiltinType::Float16:
  case BuiltinType::Half:
    return Target->getHalfFormat();
  case BuiltinType::Float:      return Target->getFloatFormat();
  case BuiltinType::Double:     return Target->getDoubleFormat();
  case BuiltinType::LongDouble:
    if (getLangOpts().OpenMP && getLangOpts().OpenMPIsDevice)
      return AuxTarget->getLongDoubleFormat();
    return Target->getLongDoubleFormat();
  case BuiltinType::Float128:
    if (getLangOpts().OpenMP && getLangOpts().OpenMPIsDevice)
      return AuxTarget->getFloat128Format();
    return Target->getFloat128Format();
  }
}

CharUnits ASTContext::getDeclAlign(const Decl *D, bool ForAlignof) const {
  unsigned Align = Target->getCharWidth();

  bool UseAlignAttrOnly = false;
  if (unsigned AlignFromAttr = D->getMaxAlignment()) {
    Align = AlignFromAttr;

    // __attribute__((aligned)) can increase or decrease alignment
    // *except* on a struct or struct member, where it only increases
    // alignment unless 'packed' is also specified.
    //
    // It is an error for alignas to decrease alignment, so we can
    // ignore that possibility;  Sema should diagnose it.
    if (isa<FieldDecl>(D)) {
      UseAlignAttrOnly = D->hasAttr<PackedAttr>() ||
        cast<FieldDecl>(D)->getParent()->hasAttr<PackedAttr>();
    } else {
      UseAlignAttrOnly = true;
    }
  }
  else if (isa<FieldDecl>(D))
      UseAlignAttrOnly =
        D->hasAttr<PackedAttr>() ||
        cast<FieldDecl>(D)->getParent()->hasAttr<PackedAttr>();

  // If we're using the align attribute only, just ignore everything
  // else about the declaration and its type.
  if (UseAlignAttrOnly) {
    // do nothing
  } else if (const auto *VD = dyn_cast<ValueDecl>(D)) {
    QualType T = VD->getType();
    if (const auto *RT = T->getAs<ReferenceType>()) {
      if (ForAlignof)
        T = RT->getPointeeType();
      else
        T = getPointerType(RT->getPointeeType());
    }
    QualType BaseT = getBaseElementType(T);
    if (T->isFunctionType())
      Align = getTypeInfoImpl(T.getTypePtr()).Align;
    else if (!BaseT->isIncompleteType()) {
      // Adjust alignments of declarations with array type by the
      // large-array alignment on the target.
      if (const ArrayType *arrayType = getAsArrayType(T)) {
        unsigned MinWidth = Target->getLargeArrayMinWidth();
        if (!ForAlignof && MinWidth) {
          if (isa<VariableArrayType>(arrayType))
            Align = std::max(Align, Target->getLargeArrayAlign());
          else if (isa<ConstantArrayType>(arrayType) &&
                   MinWidth <= getTypeSize(cast<ConstantArrayType>(arrayType)))
            Align = std::max(Align, Target->getLargeArrayAlign());
        }
      }
      Align = std::max(Align, getPreferredTypeAlign(T.getTypePtr()));
      if (BaseT.getQualifiers().hasUnaligned())
        Align = Target->getCharWidth();
      if (const auto *VD = dyn_cast<VarDecl>(D)) {
        if (VD->hasGlobalStorage() && !ForAlignof) {
          uint64_t TypeSize = getTypeSize(T.getTypePtr());
          Align = std::max(Align, getTargetInfo().getMinGlobalAlign(TypeSize));
        }
      }
    }

    // Fields can be subject to extra alignment constraints, like if
    // the field is packed, the struct is packed, or the struct has a
    // a max-field-alignment constraint (#pragma pack).  So calculate
    // the actual alignment of the field within the struct, and then
    // (as we're expected to) constrain that by the alignment of the type.
    if (const auto *Field = dyn_cast<FieldDecl>(VD)) {
      const RecordDecl *Parent = Field->getParent();
      // We can only produce a sensible answer if the record is valid.
      if (!Parent->isInvalidDecl()) {
        const ASTRecordLayout &Layout = getASTRecordLayout(Parent);

        // Start with the record's overall alignment.
        unsigned FieldAlign = toBits(Layout.getAlignment());

        // Use the GCD of that and the offset within the record.
        uint64_t Offset = Layout.getFieldOffset(Field->getFieldIndex());
        if (Offset > 0) {
          // Alignment is always a power of 2, so the GCD will be a power of 2,
          // which means we get to do this crazy thing instead of Euclid's.
          uint64_t LowBitOfOffset = Offset & (~Offset + 1);
          if (LowBitOfOffset < FieldAlign)
            FieldAlign = static_cast<unsigned>(LowBitOfOffset);
        }

        Align = std::min(Align, FieldAlign);
      }
    }
  }

  return toCharUnitsFromBits(Align);
}

CharUnits ASTContext::getExnObjectAlignment() const {
  return toCharUnitsFromBits(Target->getExnObjectAlignment());
}

// getTypeInfoDataSizeInChars - Return the size of a type, in
// chars. If the type is a record, its data size is returned.  This is
// the size of the memcpy that's performed when assigning this type
// using a trivial copy/move assignment operator.
std::pair<CharUnits, CharUnits>
ASTContext::getTypeInfoDataSizeInChars(QualType T) const {
  std::pair<CharUnits, CharUnits> sizeAndAlign = getTypeInfoInChars(T);

  // In C++, objects can sometimes be allocated into the tail padding
  // of a base-class subobject.  We decide whether that's possible
  // during class layout, so here we can just trust the layout results.
  if (getLangOpts().CPlusPlus) {
    if (const auto *RT = T->getAs<RecordType>()) {
      const ASTRecordLayout &layout = getASTRecordLayout(RT->getDecl());
      sizeAndAlign.first = layout.getDataSize();
    }
  }

  return sizeAndAlign;
}

/// getConstantArrayInfoInChars - Performing the computation in CharUnits
/// instead of in bits prevents overflowing the uint64_t for some large arrays.
std::pair<CharUnits, CharUnits>
static getConstantArrayInfoInChars(const ASTContext &Context,
                                   const ConstantArrayType *CAT) {
  std::pair<CharUnits, CharUnits> EltInfo =
      Context.getTypeInfoInChars(CAT->getElementType());
  uint64_t Size = CAT->getSize().getZExtValue();
  assert((Size == 0 || static_cast<uint64_t>(EltInfo.first.getQuantity()) <=
              (uint64_t)(-1)/Size) &&
         "Overflow in array type char size evaluation");
  uint64_t Width = EltInfo.first.getQuantity() * Size;
  unsigned Align = EltInfo.second.getQuantity();
  if (!Context.getTargetInfo().getCXXABI().isMicrosoft() ||
      Context.getTargetInfo().getPointerWidth(0) == 64)
    Width = llvm::alignTo(Width, Align);
  return std::make_pair(CharUnits::fromQuantity(Width),
                        CharUnits::fromQuantity(Align));
}

std::pair<CharUnits, CharUnits>
ASTContext::getTypeInfoInChars(const Type *T) const {
  if (const auto *CAT = dyn_cast<ConstantArrayType>(T))
    return getConstantArrayInfoInChars(*this, CAT);
  TypeInfo Info = getTypeInfo(T);
  return std::make_pair(toCharUnitsFromBits(Info.Width),
                        toCharUnitsFromBits(Info.Align));
}

std::pair<CharUnits, CharUnits>
ASTContext::getTypeInfoInChars(QualType T) const {
  return getTypeInfoInChars(T.getTypePtr());
}

bool ASTContext::isAlignmentRequired(const Type *T) const {
  return getTypeInfo(T).AlignIsRequired;
}

bool ASTContext::isAlignmentRequired(QualType T) const {
  return isAlignmentRequired(T.getTypePtr());
}

unsigned ASTContext::getTypeAlignIfKnown(QualType T) const {
  // An alignment on a typedef overrides anything else.
  if (const auto *TT = T->getAs<TypedefType>())
    if (unsigned Align = TT->getDecl()->getMaxAlignment())
      return Align;

  // If we have an (array of) complete type, we're done.
  T = getBaseElementType(T);
  if (!T->isIncompleteType())
    return getTypeAlign(T);

  // If we had an array type, its element type might be a typedef
  // type with an alignment attribute.
  if (const auto *TT = T->getAs<TypedefType>())
    if (unsigned Align = TT->getDecl()->getMaxAlignment())
      return Align;

  // Otherwise, see if the declaration of the type had an attribute.
  if (const auto *TT = T->getAs<TagType>())
    return TT->getDecl()->getMaxAlignment();

  return 0;
}

TypeInfo ASTContext::getTypeInfo(const Type *T) const {
  TypeInfoMap::iterator I = MemoizedTypeInfo.find(T);
  if (I != MemoizedTypeInfo.end())
    return I->second;

  // This call can invalidate MemoizedTypeInfo[T], so we need a second lookup.
  TypeInfo TI = getTypeInfoImpl(T);
  MemoizedTypeInfo[T] = TI;
  return TI;
}

static unsigned getSveVectorWidth(const Type *T) {
  // Get the vector size from the 'arm_sve_vector_bits' attribute via the
  // AttributedTypeLoc associated with the typedef decl.
  if (const auto *TT = T->getAs<TypedefType>()) {
    const TypedefNameDecl *Typedef = TT->getDecl();
    TypeSourceInfo *TInfo = Typedef->getTypeSourceInfo();
    TypeLoc TL = TInfo->getTypeLoc();
    if (AttributedTypeLoc ATL = TL.getAs<AttributedTypeLoc>())
      if (const auto *Attr = ATL.getAttrAs<ArmSveVectorBitsAttr>())
        return Attr->getNumBits();
  }

  llvm_unreachable("bad 'arm_sve_vector_bits' attribute!");
}

static unsigned getSvePredWidth(const ASTContext &Context, const Type *T) {
  return getSveVectorWidth(T) / Context.getCharWidth();
}

unsigned ASTContext::getBitwidthForAttributedSveType(const Type *T) const {
  assert(T->isVLST() &&
         "getBitwidthForAttributedSveType called for non-attributed type!");

  switch (T->castAs<BuiltinType>()->getKind()) {
  default:
    llvm_unreachable("unknown builtin type!");
  case BuiltinType::SveInt8:
  case BuiltinType::SveInt16:
  case BuiltinType::SveInt32:
  case BuiltinType::SveInt64:
  case BuiltinType::SveUint8:
  case BuiltinType::SveUint16:
  case BuiltinType::SveUint32:
  case BuiltinType::SveUint64:
  case BuiltinType::SveFloat16:
  case BuiltinType::SveFloat32:
  case BuiltinType::SveFloat64:
  case BuiltinType::SveBFloat16:
    return getSveVectorWidth(T);
  case BuiltinType::SveBool:
    return getSvePredWidth(*this, T);
  }
}

/// getTypeInfoImpl - Return the size of the specified type, in bits.  This
/// method does not work on incomplete types.
///
/// FIXME: Pointers into different addr spaces could have different sizes and
/// alignment requirements: getPointerInfo should take an AddrSpace, this
/// should take a QualType, &c.
TypeInfo ASTContext::getTypeInfoImpl(const Type *T) const {
  uint64_t Width = 0;
  unsigned Align = 8;
  bool AlignIsRequired = false;
  unsigned AS = 0;
  switch (T->getTypeClass()) {
#define TYPE(Class, Base)
#define ABSTRACT_TYPE(Class, Base)
#define NON_CANONICAL_TYPE(Class, Base)
#define DEPENDENT_TYPE(Class, Base) case Type::Class:
#define NON_CANONICAL_UNLESS_DEPENDENT_TYPE(Class, Base)                       \
  case Type::Class:                                                            \
  assert(!T->isDependentType() && "should not see dependent types here");      \
  return getTypeInfo(cast<Class##Type>(T)->desugar().getTypePtr());
#include "clang/AST/TypeNodes.inc"
    llvm_unreachable("Should not see dependent types");

  case Type::FunctionNoProto:
  case Type::FunctionProto:
    // GCC extension: alignof(function) = 32 bits
    Width = 0;
    Align = 32;
    break;

  case Type::IncompleteArray:
  case Type::VariableArray:
  case Type::ConstantArray: {
    // Model non-constant sized arrays as size zero, but track the alignment.
    uint64_t Size = 0;
    if (const auto *CAT = dyn_cast<ConstantArrayType>(T))
      Size = CAT->getSize().getZExtValue();

    TypeInfo EltInfo = getTypeInfo(cast<ArrayType>(T)->getElementType());
    assert((Size == 0 || EltInfo.Width <= (uint64_t)(-1) / Size) &&
           "Overflow in array type bit size evaluation");
    Width = EltInfo.Width * Size;
    Align = EltInfo.Align;
    AlignIsRequired = EltInfo.AlignIsRequired;
    if (!getTargetInfo().getCXXABI().isMicrosoft() ||
        getTargetInfo().getPointerWidth(0) == 64)
      Width = llvm::alignTo(Width, Align);
    break;
  }

  case Type::ExtVector:
  case Type::Vector: {
    const auto *VT = cast<VectorType>(T);
    TypeInfo EltInfo = getTypeInfo(VT->getElementType());
    Width = EltInfo.Width * VT->getNumElements();
    Align = Width;
    // If the alignment is not a power of 2, round up to the next power of 2.
    // This happens for non-power-of-2 length vectors.
    if (Align & (Align-1)) {
      Align = llvm::NextPowerOf2(Align);
      Width = llvm::alignTo(Width, Align);
    }
    // Adjust the alignment based on the target max.
    uint64_t TargetVectorAlign = Target->getMaxVectorAlign();
    if (TargetVectorAlign && TargetVectorAlign < Align)
      Align = TargetVectorAlign;
    break;
  }

  case Type::ConstantMatrix: {
    const auto *MT = cast<ConstantMatrixType>(T);
    TypeInfo ElementInfo = getTypeInfo(MT->getElementType());
    // The internal layout of a matrix value is implementation defined.
    // Initially be ABI compatible with arrays with respect to alignment and
    // size.
    Width = ElementInfo.Width * MT->getNumRows() * MT->getNumColumns();
    Align = ElementInfo.Align;
    break;
  }

  case Type::Builtin:
    switch (cast<BuiltinType>(T)->getKind()) {
    default: llvm_unreachable("Unknown builtin type!");
    case BuiltinType::Void:
      // GCC extension: alignof(void) = 8 bits.
      Width = 0;
      Align = 8;
      break;
    case BuiltinType::Bool:
      Width = Target->getBoolWidth();
      Align = Target->getBoolAlign();
      break;
    case BuiltinType::Char_S:
    case BuiltinType::Char_U:
    case BuiltinType::UChar:
    case BuiltinType::SChar:
    case BuiltinType::Char8:
      Width = Target->getCharWidth();
      Align = Target->getCharAlign();
      break;
    case BuiltinType::WChar_S:
    case BuiltinType::WChar_U:
      Width = Target->getWCharWidth();
      Align = Target->getWCharAlign();
      break;
    case BuiltinType::Char16:
      Width = Target->getChar16Width();
      Align = Target->getChar16Align();
      break;
    case BuiltinType::Char32:
      Width = Target->getChar32Width();
      Align = Target->getChar32Align();
      break;
    case BuiltinType::UShort:
    case BuiltinType::Short:
      Width = Target->getShortWidth();
      Align = Target->getShortAlign();
      break;
    case BuiltinType::UInt:
    case BuiltinType::Int:
      Width = Target->getIntWidth();
      Align = Target->getIntAlign();
      break;
    case BuiltinType::ULong:
    case BuiltinType::Long:
      Width = Target->getLongWidth();
      Align = Target->getLongAlign();
      break;
    case BuiltinType::ULongLong:
    case BuiltinType::LongLong:
      Width = Target->getLongLongWidth();
      Align = Target->getLongLongAlign();
      break;
    case BuiltinType::Int128:
    case BuiltinType::UInt128:
      Width = 128;
      Align = 128; // int128_t is 128-bit aligned on all targets.
      break;
    case BuiltinType::ShortAccum:
    case BuiltinType::UShortAccum:
    case BuiltinType::SatShortAccum:
    case BuiltinType::SatUShortAccum:
      Width = Target->getShortAccumWidth();
      Align = Target->getShortAccumAlign();
      break;
    case BuiltinType::Accum:
    case BuiltinType::UAccum:
    case BuiltinType::SatAccum:
    case BuiltinType::SatUAccum:
      Width = Target->getAccumWidth();
      Align = Target->getAccumAlign();
      break;
    case BuiltinType::LongAccum:
    case BuiltinType::ULongAccum:
    case BuiltinType::SatLongAccum:
    case BuiltinType::SatULongAccum:
      Width = Target->getLongAccumWidth();
      Align = Target->getLongAccumAlign();
      break;
    case BuiltinType::ShortFract:
    case BuiltinType::UShortFract:
    case BuiltinType::SatShortFract:
    case BuiltinType::SatUShortFract:
      Width = Target->getShortFractWidth();
      Align = Target->getShortFractAlign();
      break;
    case BuiltinType::Fract:
    case BuiltinType::UFract:
    case BuiltinType::SatFract:
    case BuiltinType::SatUFract:
      Width = Target->getFractWidth();
      Align = Target->getFractAlign();
      break;
    case BuiltinType::LongFract:
    case BuiltinType::ULongFract:
    case BuiltinType::SatLongFract:
    case BuiltinType::SatULongFract:
      Width = Target->getLongFractWidth();
      Align = Target->getLongFractAlign();
      break;
    case BuiltinType::BFloat16:
      Width = Target->getBFloat16Width();
      Align = Target->getBFloat16Align();
      break;
    case BuiltinType::Float16:
    case BuiltinType::Half:
      if (Target->hasFloat16Type() || !getLangOpts().OpenMP ||
          !getLangOpts().OpenMPIsDevice) {
        Width = Target->getHalfWidth();
        Align = Target->getHalfAlign();
      } else {
        assert(getLangOpts().OpenMP && getLangOpts().OpenMPIsDevice &&
               "Expected OpenMP device compilation.");
        Width = AuxTarget->getHalfWidth();
        Align = AuxTarget->getHalfAlign();
      }
      break;
    case BuiltinType::Float:
      Width = Target->getFloatWidth();
      Align = Target->getFloatAlign();
      break;
    case BuiltinType::Double:
      Width = Target->getDoubleWidth();
      Align = Target->getDoubleAlign();
      break;
    case BuiltinType::LongDouble:
      if (getLangOpts().OpenMP && getLangOpts().OpenMPIsDevice &&
          (Target->getLongDoubleWidth() != AuxTarget->getLongDoubleWidth() ||
           Target->getLongDoubleAlign() != AuxTarget->getLongDoubleAlign())) {
        Width = AuxTarget->getLongDoubleWidth();
        Align = AuxTarget->getLongDoubleAlign();
      } else {
        Width = Target->getLongDoubleWidth();
        Align = Target->getLongDoubleAlign();
      }
      break;
    case BuiltinType::Float128:
      if (Target->hasFloat128Type() || !getLangOpts().OpenMP ||
          !getLangOpts().OpenMPIsDevice) {
        Width = Target->getFloat128Width();
        Align = Target->getFloat128Align();
      } else {
        assert(getLangOpts().OpenMP && getLangOpts().OpenMPIsDevice &&
               "Expected OpenMP device compilation.");
        Width = AuxTarget->getFloat128Width();
        Align = AuxTarget->getFloat128Align();
      }
      break;
    case BuiltinType::NullPtr:
      Width = Target->getPointerWidth(0); // C++ 3.9.1p11: sizeof(nullptr_t)
      Align = Target->getPointerAlign(0); //   == sizeof(void*)
      break;
    case BuiltinType::MetaInfo:
      Width = Target->getMetaInfoWidth();
      Align = Target->getMetaInfoAlign();
      break;
    case BuiltinType::ObjCId:
    case BuiltinType::ObjCClass:
    case BuiltinType::ObjCSel:
      Width = Target->getPointerWidth(0);
      Align = Target->getPointerAlign(0);
      break;
    case BuiltinType::OCLSampler:
    case BuiltinType::OCLEvent:
    case BuiltinType::OCLClkEvent:
    case BuiltinType::OCLQueue:
    case BuiltinType::OCLReserveID:
#define IMAGE_TYPE(ImgType, Id, SingletonId, Access, Suffix) \
    case BuiltinType::Id:
#include "clang/Basic/OpenCLImageTypes.def"
#define EXT_OPAQUE_TYPE(ExtType, Id, Ext) \
  case BuiltinType::Id:
#include "clang/Basic/OpenCLExtensionTypes.def"
      AS = getTargetAddressSpace(
          Target->getOpenCLTypeAddrSpace(getOpenCLTypeKind(T)));
      Width = Target->getPointerWidth(AS);
      Align = Target->getPointerAlign(AS);
      break;
    // The SVE types are effectively target-specific.  The length of an
    // SVE_VECTOR_TYPE is only known at runtime, but it is always a multiple
    // of 128 bits.  There is one predicate bit for each vector byte, so the
    // length of an SVE_PREDICATE_TYPE is always a multiple of 16 bits.
    //
    // Because the length is only known at runtime, we use a dummy value
    // of 0 for the static length.  The alignment values are those defined
    // by the Procedure Call Standard for the Arm Architecture.
#define SVE_VECTOR_TYPE(Name, MangledName, Id, SingletonId, NumEls, ElBits,    \
                        IsSigned, IsFP, IsBF)                                  \
  case BuiltinType::Id:                                                        \
    Width = 0;                                                                 \
    Align = 128;                                                               \
    break;
#define SVE_PREDICATE_TYPE(Name, MangledName, Id, SingletonId, NumEls)         \
  case BuiltinType::Id:                                                        \
    Width = 0;                                                                 \
    Align = 16;                                                                \
    break;
#include "clang/Basic/AArch64SVEACLETypes.def"
    }
    break;
  case Type::ObjCObjectPointer:
    Width = Target->getPointerWidth(0);
    Align = Target->getPointerAlign(0);
    break;
  case Type::BlockPointer:
    AS = getTargetAddressSpace(cast<BlockPointerType>(T)->getPointeeType());
    Width = Target->getPointerWidth(AS);
    Align = Target->getPointerAlign(AS);
    break;
  case Type::LValueReference:
  case Type::RValueReference:
    // alignof and sizeof should never enter this code path here, so we go
    // the pointer route.
    AS = getTargetAddressSpace(cast<ReferenceType>(T)->getPointeeType());
    Width = Target->getPointerWidth(AS);
    Align = Target->getPointerAlign(AS);
    break;
  case Type::Pointer:
    AS = getTargetAddressSpace(cast<PointerType>(T)->getPointeeType());
    Width = Target->getPointerWidth(AS);
    Align = Target->getPointerAlign(AS);
    break;
  case Type::MemberPointer: {
    const auto *MPT = cast<MemberPointerType>(T);
    CXXABI::MemberPointerInfo MPI = ABI->getMemberPointerInfo(MPT);
    Width = MPI.Width;
    Align = MPI.Align;
    break;
  }
  case Type::Complex: {
    // Complex types have the same alignment as their elements, but twice the
    // size.
    TypeInfo EltInfo = getTypeInfo(cast<ComplexType>(T)->getElementType());
    Width = EltInfo.Width * 2;
    Align = EltInfo.Align;
    break;
  }
  case Type::ObjCObject:
    return getTypeInfo(cast<ObjCObjectType>(T)->getBaseType().getTypePtr());
  case Type::Adjusted:
  case Type::Decayed:
    return getTypeInfo(cast<AdjustedType>(T)->getAdjustedType().getTypePtr());
  case Type::ObjCInterface: {
    const auto *ObjCI = cast<ObjCInterfaceType>(T);
    if (ObjCI->getDecl()->isInvalidDecl()) {
      Width = 8;
      Align = 8;
      break;
    }
    const ASTRecordLayout &Layout = getASTObjCInterfaceLayout(ObjCI->getDecl());
    Width = toBits(Layout.getSize());
    Align = toBits(Layout.getAlignment());
    break;
  }
  case Type::ExtInt: {
    const auto *EIT = cast<ExtIntType>(T);
    Align =
        std::min(static_cast<unsigned>(std::max(
                     getCharWidth(), llvm::PowerOf2Ceil(EIT->getNumBits()))),
                 Target->getLongLongAlign());
    Width = llvm::alignTo(EIT->getNumBits(), Align);
    break;
  }
  case Type::Record:
  case Type::Enum: {
    const auto *TT = cast<TagType>(T);

    if (TT->getDecl()->isInvalidDecl()) {
      Width = 8;
      Align = 8;
      break;
    }

    if (const auto *ET = dyn_cast<EnumType>(TT)) {
      const EnumDecl *ED = ET->getDecl();
      TypeInfo Info =
          getTypeInfo(ED->getIntegerType()->getUnqualifiedDesugaredType());
      if (unsigned AttrAlign = ED->getMaxAlignment()) {
        Info.Align = AttrAlign;
        Info.AlignIsRequired = true;
      }
      return Info;
    }

    const auto *RT = cast<RecordType>(TT);
    const RecordDecl *RD = RT->getDecl();
    const ASTRecordLayout &Layout = getASTRecordLayout(RD);
    Width = toBits(Layout.getSize());
    Align = toBits(Layout.getAlignment());
    AlignIsRequired = RD->hasAttr<AlignedAttr>();
    break;
  }

  case Type::SubstTemplateTypeParm:
    return getTypeInfo(cast<SubstTemplateTypeParmType>(T)->
                       getReplacementType().getTypePtr());

  case Type::Auto:
  case Type::DeducedTemplateSpecialization: {
    const auto *A = cast<DeducedType>(T);
    assert(!A->getDeducedType().isNull() &&
           "cannot request the size of an undeduced or dependent auto type");
    return getTypeInfo(A->getDeducedType().getTypePtr());
  }

  case Type::Paren:
    return getTypeInfo(cast<ParenType>(T)->getInnerType().getTypePtr());

  case Type::MacroQualified:
    return getTypeInfo(
        cast<MacroQualifiedType>(T)->getUnderlyingType().getTypePtr());

  case Type::ObjCTypeParam:
    return getTypeInfo(cast<ObjCTypeParamType>(T)->desugar().getTypePtr());

  case Type::Typedef: {
    const TypedefNameDecl *Typedef = cast<TypedefType>(T)->getDecl();
    TypeInfo Info = getTypeInfo(Typedef->getUnderlyingType().getTypePtr());
    // If the typedef has an aligned attribute on it, it overrides any computed
    // alignment we have.  This violates the GCC documentation (which says that
    // attribute(aligned) can only round up) but matches its implementation.
    if (unsigned AttrAlign = Typedef->getMaxAlignment()) {
      Align = AttrAlign;
      AlignIsRequired = true;
    } else {
      Align = Info.Align;
      AlignIsRequired = Info.AlignIsRequired;
    }
    if (T->isVLST())
      Width = getBitwidthForAttributedSveType(T);
    else
      Width = Info.Width;
    break;
  }

  case Type::Elaborated:
    return getTypeInfo(cast<ElaboratedType>(T)->getNamedType().getTypePtr());

  case Type::Attributed:
    return getTypeInfo(
                  cast<AttributedType>(T)->getEquivalentType().getTypePtr());

  case Type::Atomic: {
    // Start with the base type information.
    TypeInfo Info = getTypeInfo(cast<AtomicType>(T)->getValueType());
    Width = Info.Width;
    Align = Info.Align;

    if (!Width) {
      // An otherwise zero-sized type should still generate an
      // atomic operation.
      Width = Target->getCharWidth();
      assert(Align);
    } else if (Width <= Target->getMaxAtomicPromoteWidth()) {
      // If the size of the type doesn't exceed the platform's max
      // atomic promotion width, make the size and alignment more
      // favorable to atomic operations:

      // Round the size up to a power of 2.
      if (!llvm::isPowerOf2_64(Width))
        Width = llvm::NextPowerOf2(Width);

      // Set the alignment equal to the size.
      Align = static_cast<unsigned>(Width);
    }
  }
  break;

  case Type::Pipe:
    Width = Target->getPointerWidth(getTargetAddressSpace(LangAS::opencl_global));
    Align = Target->getPointerAlign(getTargetAddressSpace(LangAS::opencl_global));
    break;

  case Type::InParameter:
  case Type::OutParameter:
  case Type::InOutParameter:
  case Type::MoveParameter:
    return getTypeInfo(cast<ParameterType>(T)->getParameterType().getTypePtr());
  }

  assert(llvm::isPowerOf2_32(Align) && "Alignment must be power of 2");
  return TypeInfo(Width, Align, AlignIsRequired);
}

unsigned ASTContext::getTypeUnadjustedAlign(const Type *T) const {
  UnadjustedAlignMap::iterator I = MemoizedUnadjustedAlign.find(T);
  if (I != MemoizedUnadjustedAlign.end())
    return I->second;

  unsigned UnadjustedAlign;
  if (const auto *RT = T->getAs<RecordType>()) {
    const RecordDecl *RD = RT->getDecl();
    const ASTRecordLayout &Layout = getASTRecordLayout(RD);
    UnadjustedAlign = toBits(Layout.getUnadjustedAlignment());
  } else if (const auto *ObjCI = T->getAs<ObjCInterfaceType>()) {
    const ASTRecordLayout &Layout = getASTObjCInterfaceLayout(ObjCI->getDecl());
    UnadjustedAlign = toBits(Layout.getUnadjustedAlignment());
  } else {
    UnadjustedAlign = getTypeAlign(T->getUnqualifiedDesugaredType());
  }

  MemoizedUnadjustedAlign[T] = UnadjustedAlign;
  return UnadjustedAlign;
}

unsigned ASTContext::getOpenMPDefaultSimdAlign(QualType T) const {
  unsigned SimdAlign = getTargetInfo().getSimdDefaultAlign();
  // Target ppc64 with QPX: simd default alignment for pointer to double is 32.
  if ((getTargetInfo().getTriple().getArch() == llvm::Triple::ppc64 ||
       getTargetInfo().getTriple().getArch() == llvm::Triple::ppc64le) &&
      getTargetInfo().getABI() == "elfv1-qpx" &&
      T->isSpecificBuiltinType(BuiltinType::Double))
    SimdAlign = 256;
  return SimdAlign;
}

/// toCharUnitsFromBits - Convert a size in bits to a size in characters.
CharUnits ASTContext::toCharUnitsFromBits(int64_t BitSize) const {
  return CharUnits::fromQuantity(BitSize / getCharWidth());
}

/// toBits - Convert a size in characters to a size in characters.
int64_t ASTContext::toBits(CharUnits CharSize) const {
  return CharSize.getQuantity() * getCharWidth();
}

/// getTypeSizeInChars - Return the size of the specified type, in characters.
/// This method does not work on incomplete types.
CharUnits ASTContext::getTypeSizeInChars(QualType T) const {
  return getTypeInfoInChars(T).first;
}
CharUnits ASTContext::getTypeSizeInChars(const Type *T) const {
  return getTypeInfoInChars(T).first;
}

/// getTypeAlignInChars - Return the ABI-specified alignment of a type, in
/// characters. This method does not work on incomplete types.
CharUnits ASTContext::getTypeAlignInChars(QualType T) const {
  return toCharUnitsFromBits(getTypeAlign(T));
}
CharUnits ASTContext::getTypeAlignInChars(const Type *T) const {
  return toCharUnitsFromBits(getTypeAlign(T));
}

/// getTypeUnadjustedAlignInChars - Return the ABI-specified alignment of a
/// type, in characters, before alignment adustments. This method does
/// not work on incomplete types.
CharUnits ASTContext::getTypeUnadjustedAlignInChars(QualType T) const {
  return toCharUnitsFromBits(getTypeUnadjustedAlign(T));
}
CharUnits ASTContext::getTypeUnadjustedAlignInChars(const Type *T) const {
  return toCharUnitsFromBits(getTypeUnadjustedAlign(T));
}

/// getPreferredTypeAlign - Return the "preferred" alignment of the specified
/// type for the current target in bits.  This can be different than the ABI
/// alignment in cases where it is beneficial for performance or backwards
/// compatibility preserving to overalign a data type.
unsigned ASTContext::getPreferredTypeAlign(const Type *T) const {
  TypeInfo TI = getTypeInfo(T);
  unsigned ABIAlign = TI.Align;

  T = T->getBaseElementTypeUnsafe();

  // The preferred alignment of member pointers is that of a pointer.
  if (T->isMemberPointerType())
    return getPreferredTypeAlign(getPointerDiffType().getTypePtr());
 
  if (!Target->allowsLargerPreferedTypeAlignment())
    return ABIAlign;

  if (const auto *RT = T->getAs<RecordType>()) {
    if (TI.AlignIsRequired)
      return ABIAlign;

    unsigned PreferredAlign = static_cast<unsigned>(
        toBits(getASTRecordLayout(RT->getDecl()).PreferredAlignment));
    assert(PreferredAlign >= ABIAlign &&
           "PreferredAlign should be at least as large as ABIAlign.");
    return PreferredAlign;
  }

  // Double (and, for targets supporting AIX `power` alignment, long double) and
  // long long should be naturally aligned (despite requiring less alignment) if
  // possible.
  if (const auto *CT = T->getAs<ComplexType>())
    T = CT->getElementType().getTypePtr();
  if (const auto *ET = T->getAs<EnumType>())
    T = ET->getDecl()->getIntegerType().getTypePtr();
  if (T->isSpecificBuiltinType(BuiltinType::Double) ||
      T->isSpecificBuiltinType(BuiltinType::LongLong) ||
      T->isSpecificBuiltinType(BuiltinType::ULongLong) ||
      (T->isSpecificBuiltinType(BuiltinType::LongDouble) &&
       Target->defaultsToAIXPowerAlignment()))
    // Don't increase the alignment if an alignment attribute was specified on a
    // typedef declaration.
    if (!TI.AlignIsRequired)
      return std::max(ABIAlign, (unsigned)getTypeSize(T));

  return ABIAlign;
}

/// getTargetDefaultAlignForAttributeAligned - Return the default alignment
/// for __attribute__((aligned)) on this target, to be used if no alignment
/// value is specified.
unsigned ASTContext::getTargetDefaultAlignForAttributeAligned() const {
  return getTargetInfo().getDefaultAlignForAttributeAligned();
}

/// getAlignOfGlobalVar - Return the alignment in bits that should be given
/// to a global variable of the specified type.
unsigned ASTContext::getAlignOfGlobalVar(QualType T) const {
  uint64_t TypeSize = getTypeSize(T.getTypePtr());
  return std::max(getTypeAlign(T), getTargetInfo().getMinGlobalAlign(TypeSize));
}

/// getAlignOfGlobalVarInChars - Return the alignment in characters that
/// should be given to a global variable of the specified type.
CharUnits ASTContext::getAlignOfGlobalVarInChars(QualType T) const {
  return toCharUnitsFromBits(getAlignOfGlobalVar(T));
}

CharUnits ASTContext::getOffsetOfBaseWithVBPtr(const CXXRecordDecl *RD) const {
  CharUnits Offset = CharUnits::Zero();
  const ASTRecordLayout *Layout = &getASTRecordLayout(RD);
  while (const CXXRecordDecl *Base = Layout->getBaseSharingVBPtr()) {
    Offset += Layout->getBaseClassOffset(Base);
    Layout = &getASTRecordLayout(Base);
  }
  return Offset;
}

/// DeepCollectObjCIvars -
/// This routine first collects all declared, but not synthesized, ivars in
/// super class and then collects all ivars, including those synthesized for
/// current class. This routine is used for implementation of current class
/// when all ivars, declared and synthesized are known.
void ASTContext::DeepCollectObjCIvars(const ObjCInterfaceDecl *OI,
                                      bool leafClass,
                            SmallVectorImpl<const ObjCIvarDecl*> &Ivars) const {
  if (const ObjCInterfaceDecl *SuperClass = OI->getSuperClass())
    DeepCollectObjCIvars(SuperClass, false, Ivars);
  if (!leafClass) {
    for (const auto *I : OI->ivars())
      Ivars.push_back(I);
  } else {
    auto *IDecl = const_cast<ObjCInterfaceDecl *>(OI);
    for (const ObjCIvarDecl *Iv = IDecl->all_declared_ivar_begin(); Iv;
         Iv= Iv->getNextIvar())
      Ivars.push_back(Iv);
  }
}

/// CollectInheritedProtocols - Collect all protocols in current class and
/// those inherited by it.
void ASTContext::CollectInheritedProtocols(const Decl *CDecl,
                          llvm::SmallPtrSet<ObjCProtocolDecl*, 8> &Protocols) {
  if (const auto *OI = dyn_cast<ObjCInterfaceDecl>(CDecl)) {
    // We can use protocol_iterator here instead of
    // all_referenced_protocol_iterator since we are walking all categories.
    for (auto *Proto : OI->all_referenced_protocols()) {
      CollectInheritedProtocols(Proto, Protocols);
    }

    // Categories of this Interface.
    for (const auto *Cat : OI->visible_categories())
      CollectInheritedProtocols(Cat, Protocols);

    if (ObjCInterfaceDecl *SD = OI->getSuperClass())
      while (SD) {
        CollectInheritedProtocols(SD, Protocols);
        SD = SD->getSuperClass();
      }
  } else if (const auto *OC = dyn_cast<ObjCCategoryDecl>(CDecl)) {
    for (auto *Proto : OC->protocols()) {
      CollectInheritedProtocols(Proto, Protocols);
    }
  } else if (const auto *OP = dyn_cast<ObjCProtocolDecl>(CDecl)) {
    // Insert the protocol.
    if (!Protocols.insert(
          const_cast<ObjCProtocolDecl *>(OP->getCanonicalDecl())).second)
      return;

    for (auto *Proto : OP->protocols())
      CollectInheritedProtocols(Proto, Protocols);
  }
}

static bool unionHasUniqueObjectRepresentations(const ASTContext &Context,
                                                const RecordDecl *RD) {
  assert(RD->isUnion() && "Must be union type");
  CharUnits UnionSize = Context.getTypeSizeInChars(RD->getTypeForDecl());

  for (const auto *Field : RD->fields()) {
    if (!Context.hasUniqueObjectRepresentations(Field->getType()))
      return false;
    CharUnits FieldSize = Context.getTypeSizeInChars(Field->getType());
    if (FieldSize != UnionSize)
      return false;
  }
  return !RD->field_empty();
}

static bool isStructEmpty(QualType Ty) {
  const RecordDecl *RD = Ty->castAs<RecordType>()->getDecl();

  if (!RD->field_empty())
    return false;

  if (const auto *ClassDecl = dyn_cast<CXXRecordDecl>(RD))
    return ClassDecl->isEmpty();

  return true;
}

static llvm::Optional<int64_t>
structHasUniqueObjectRepresentations(const ASTContext &Context,
                                     const RecordDecl *RD) {
  assert(!RD->isUnion() && "Must be struct/class type");
  const auto &Layout = Context.getASTRecordLayout(RD);

  int64_t CurOffsetInBits = 0;
  if (const auto *ClassDecl = dyn_cast<CXXRecordDecl>(RD)) {
    if (ClassDecl->isDynamicClass())
      return llvm::None;

    SmallVector<std::pair<QualType, int64_t>, 4> Bases;
    for (const auto &Base : ClassDecl->bases()) {
      // Empty types can be inherited from, and non-empty types can potentially
      // have tail padding, so just make sure there isn't an error.
      if (!isStructEmpty(Base.getType())) {
        llvm::Optional<int64_t> Size = structHasUniqueObjectRepresentations(
            Context, Base.getType()->castAs<RecordType>()->getDecl());
        if (!Size)
          return llvm::None;
        Bases.emplace_back(Base.getType(), Size.getValue());
      }
    }

    llvm::sort(Bases, [&](const std::pair<QualType, int64_t> &L,
                          const std::pair<QualType, int64_t> &R) {
      return Layout.getBaseClassOffset(L.first->getAsCXXRecordDecl()) <
             Layout.getBaseClassOffset(R.first->getAsCXXRecordDecl());
    });

    for (const auto &Base : Bases) {
      int64_t BaseOffset = Context.toBits(
          Layout.getBaseClassOffset(Base.first->getAsCXXRecordDecl()));
      int64_t BaseSize = Base.second;
      if (BaseOffset != CurOffsetInBits)
        return llvm::None;
      CurOffsetInBits = BaseOffset + BaseSize;
    }
  }

  for (const auto *Field : RD->fields()) {
    if (!Field->getType()->isReferenceType() &&
        !Context.hasUniqueObjectRepresentations(Field->getType()))
      return llvm::None;

    int64_t FieldSizeInBits =
        Context.toBits(Context.getTypeSizeInChars(Field->getType()));
    if (Field->isBitField()) {
      int64_t BitfieldSize = Field->getBitWidthValue(Context);

      if (BitfieldSize > FieldSizeInBits)
        return llvm::None;
      FieldSizeInBits = BitfieldSize;
    }

    int64_t FieldOffsetInBits = Context.getFieldOffset(Field);

    if (FieldOffsetInBits != CurOffsetInBits)
      return llvm::None;

    CurOffsetInBits = FieldSizeInBits + FieldOffsetInBits;
  }

  return CurOffsetInBits;
}

bool ASTContext::hasUniqueObjectRepresentations(QualType Ty) const {
  // C++17 [meta.unary.prop]:
  //   The predicate condition for a template specialization
  //   has_unique_object_representations<T> shall be
  //   satisfied if and only if:
  //     (9.1) - T is trivially copyable, and
  //     (9.2) - any two objects of type T with the same value have the same
  //     object representation, where two objects
  //   of array or non-union class type are considered to have the same value
  //   if their respective sequences of
  //   direct subobjects have the same values, and two objects of union type
  //   are considered to have the same
  //   value if they have the same active member and the corresponding members
  //   have the same value.
  //   The set of scalar types for which this condition holds is
  //   implementation-defined. [ Note: If a type has padding
  //   bits, the condition does not hold; otherwise, the condition holds true
  //   for unsigned integral types. -- end note ]
  assert(!Ty.isNull() && "Null QualType sent to unique object rep check");

  // Arrays are unique only if their element type is unique.
  if (Ty->isArrayType())
    return hasUniqueObjectRepresentations(getBaseElementType(Ty));

  // (9.1) - T is trivially copyable...
  if (!Ty.isTriviallyCopyableType(*this))
    return false;

  // All integrals and enums are unique.
  if (Ty->isIntegralOrEnumerationType())
    return true;

  // All other pointers are unique.
  if (Ty->isPointerType())
    return true;

  if (Ty->isMemberPointerType()) {
    const auto *MPT = Ty->getAs<MemberPointerType>();
    return !ABI->getMemberPointerInfo(MPT).HasPadding;
  }

  if (Ty->isRecordType()) {
    const RecordDecl *Record = Ty->castAs<RecordType>()->getDecl();

    if (Record->isInvalidDecl())
      return false;

    if (Record->isUnion())
      return unionHasUniqueObjectRepresentations(*this, Record);

    Optional<int64_t> StructSize =
        structHasUniqueObjectRepresentations(*this, Record);

    return StructSize &&
           StructSize.getValue() == static_cast<int64_t>(getTypeSize(Ty));
  }

  // FIXME: More cases to handle here (list by rsmith):
  // vectors (careful about, eg, vector of 3 foo)
  // _Complex int and friends
  // _Atomic T
  // Obj-C block pointers
  // Obj-C object pointers
  // and perhaps OpenCL's various builtin types (pipe, sampler_t, event_t,
  // clk_event_t, queue_t, reserve_id_t)
  // There're also Obj-C class types and the Obj-C selector type, but I think it
  // makes sense for those to return false here.

  return false;
}

unsigned ASTContext::CountNonClassIvars(const ObjCInterfaceDecl *OI) const {
  unsigned count = 0;
  // Count ivars declared in class extension.
  for (const auto *Ext : OI->known_extensions())
    count += Ext->ivar_size();

  // Count ivar defined in this class's implementation.  This
  // includes synthesized ivars.
  if (ObjCImplementationDecl *ImplDecl = OI->getImplementation())
    count += ImplDecl->ivar_size();

  return count;
}

bool ASTContext::isSentinelNullExpr(const Expr *E) {
  if (!E)
    return false;

  // nullptr_t is always treated as null.
  if (E->getType()->isNullPtrType()) return true;

  if (E->getType()->isAnyPointerType() &&
      E->IgnoreParenCasts()->isNullPointerConstant(*this,
                                                Expr::NPC_ValueDependentIsNull))
    return true;

  // Unfortunately, __null has type 'int'.
  if (isa<GNUNullExpr>(E)) return true;

  return false;
}

/// Get the implementation of ObjCInterfaceDecl, or nullptr if none
/// exists.
ObjCImplementationDecl *ASTContext::getObjCImplementation(ObjCInterfaceDecl *D) {
  llvm::DenseMap<ObjCContainerDecl*, ObjCImplDecl*>::iterator
    I = ObjCImpls.find(D);
  if (I != ObjCImpls.end())
    return cast<ObjCImplementationDecl>(I->second);
  return nullptr;
}

/// Get the implementation of ObjCCategoryDecl, or nullptr if none
/// exists.
ObjCCategoryImplDecl *ASTContext::getObjCImplementation(ObjCCategoryDecl *D) {
  llvm::DenseMap<ObjCContainerDecl*, ObjCImplDecl*>::iterator
    I = ObjCImpls.find(D);
  if (I != ObjCImpls.end())
    return cast<ObjCCategoryImplDecl>(I->second);
  return nullptr;
}

/// Set the implementation of ObjCInterfaceDecl.
void ASTContext::setObjCImplementation(ObjCInterfaceDecl *IFaceD,
                           ObjCImplementationDecl *ImplD) {
  assert(IFaceD && ImplD && "Passed null params");
  ObjCImpls[IFaceD] = ImplD;
}

/// Set the implementation of ObjCCategoryDecl.
void ASTContext::setObjCImplementation(ObjCCategoryDecl *CatD,
                           ObjCCategoryImplDecl *ImplD) {
  assert(CatD && ImplD && "Passed null params");
  ObjCImpls[CatD] = ImplD;
}

const ObjCMethodDecl *
ASTContext::getObjCMethodRedeclaration(const ObjCMethodDecl *MD) const {
  return ObjCMethodRedecls.lookup(MD);
}

void ASTContext::setObjCMethodRedeclaration(const ObjCMethodDecl *MD,
                                            const ObjCMethodDecl *Redecl) {
  assert(!getObjCMethodRedeclaration(MD) && "MD already has a redeclaration");
  ObjCMethodRedecls[MD] = Redecl;
}

const ObjCInterfaceDecl *ASTContext::getObjContainingInterface(
                                              const NamedDecl *ND) const {
  if (const auto *ID = dyn_cast<ObjCInterfaceDecl>(ND->getDeclContext()))
    return ID;
  if (const auto *CD = dyn_cast<ObjCCategoryDecl>(ND->getDeclContext()))
    return CD->getClassInterface();
  if (const auto *IMD = dyn_cast<ObjCImplDecl>(ND->getDeclContext()))
    return IMD->getClassInterface();

  return nullptr;
}

/// Get the copy initialization expression of VarDecl, or nullptr if
/// none exists.
BlockVarCopyInit ASTContext::getBlockVarCopyInit(const VarDecl *VD) const {
  assert(VD && "Passed null params");
  assert(VD->hasAttr<BlocksAttr>() &&
         "getBlockVarCopyInits - not __block var");
  auto I = BlockVarCopyInits.find(VD);
  if (I != BlockVarCopyInits.end())
    return I->second;
  return {nullptr, false};
}

/// Set the copy initialization expression of a block var decl.
void ASTContext::setBlockVarCopyInit(const VarDecl*VD, Expr *CopyExpr,
                                     bool CanThrow) {
  assert(VD && CopyExpr && "Passed null params");
  assert(VD->hasAttr<BlocksAttr>() &&
         "setBlockVarCopyInits - not __block var");
  BlockVarCopyInits[VD].setExprAndFlag(CopyExpr, CanThrow);
}

TypeSourceInfo *ASTContext::CreateTypeSourceInfo(QualType T,
                                                 unsigned DataSize) const {
  if (!DataSize)
    DataSize = TypeLoc::getFullDataSizeForType(T);
  else
    assert(DataSize == TypeLoc::getFullDataSizeForType(T) &&
           "incorrect data size provided to CreateTypeSourceInfo!");

  auto *TInfo =
    (TypeSourceInfo*)BumpAlloc.Allocate(sizeof(TypeSourceInfo) + DataSize, 8);
  new (TInfo) TypeSourceInfo(T);
  return TInfo;
}

TypeSourceInfo *ASTContext::getTrivialTypeSourceInfo(QualType T,
                                                     SourceLocation L) const {
  TypeSourceInfo *DI = CreateTypeSourceInfo(T);
  DI->getTypeLoc().initialize(const_cast<ASTContext &>(*this), L);
  return DI;
}

const ASTRecordLayout &
ASTContext::getASTObjCInterfaceLayout(const ObjCInterfaceDecl *D) const {
  return getObjCLayout(D, nullptr);
}

const ASTRecordLayout &
ASTContext::getASTObjCImplementationLayout(
                                        const ObjCImplementationDecl *D) const {
  return getObjCLayout(D->getClassInterface(), D);
}

//===----------------------------------------------------------------------===//
//                   Type creation/memoization methods
//===----------------------------------------------------------------------===//

QualType
ASTContext::getExtQualType(const Type *baseType, Qualifiers quals) const {
  unsigned fastQuals = quals.getFastQualifiers();
  quals.removeFastQualifiers();

  // Check if we've already instantiated this type.
  llvm::FoldingSetNodeID ID;
  ExtQuals::Profile(ID, baseType, quals);
  void *insertPos = nullptr;
  if (ExtQuals *eq = ExtQualNodes.FindNodeOrInsertPos(ID, insertPos)) {
    assert(eq->getQualifiers() == quals);
    return QualType(eq, fastQuals);
  }

  // If the base type is not canonical, make the appropriate canonical type.
  QualType canon;
  if (!baseType->isCanonicalUnqualified()) {
    SplitQualType canonSplit = baseType->getCanonicalTypeInternal().split();
    canonSplit.Quals.addConsistentQualifiers(quals);
    canon = getExtQualType(canonSplit.Ty, canonSplit.Quals);

    // Re-find the insert position.
    (void) ExtQualNodes.FindNodeOrInsertPos(ID, insertPos);
  }

  auto *eq = new (*this, TypeAlignment) ExtQuals(baseType, canon, quals);
  ExtQualNodes.InsertNode(eq, insertPos);
  return QualType(eq, fastQuals);
}

QualType ASTContext::getAddrSpaceQualType(QualType T,
                                          LangAS AddressSpace) const {
  QualType CanT = getCanonicalType(T);
  if (CanT.getAddressSpace() == AddressSpace)
    return T;

  // If we are composing extended qualifiers together, merge together
  // into one ExtQuals node.
  QualifierCollector Quals;
  const Type *TypeNode = Quals.strip(T);

  // If this type already has an address space specified, it cannot get
  // another one.
  assert(!Quals.hasAddressSpace() &&
         "Type cannot be in multiple addr spaces!");
  Quals.addAddressSpace(AddressSpace);

  return getExtQualType(TypeNode, Quals);
}

QualType ASTContext::removeAddrSpaceQualType(QualType T) const {
  // If we are composing extended qualifiers together, merge together
  // into one ExtQuals node.
  QualifierCollector Quals;
  const Type *TypeNode = Quals.strip(T);

  // If the qualifier doesn't have an address space just return it.
  if (!Quals.hasAddressSpace())
    return T;

  Quals.removeAddressSpace();

  // Removal of the address space can mean there are no longer any
  // non-fast qualifiers, so creating an ExtQualType isn't possible (asserts)
  // or required.
  if (Quals.hasNonFastQualifiers())
    return getExtQualType(TypeNode, Quals);
  else
    return QualType(TypeNode, Quals.getFastQualifiers());
}

QualType ASTContext::getObjCGCQualType(QualType T,
                                       Qualifiers::GC GCAttr) const {
  QualType CanT = getCanonicalType(T);
  if (CanT.getObjCGCAttr() == GCAttr)
    return T;

  if (const auto *ptr = T->getAs<PointerType>()) {
    QualType Pointee = ptr->getPointeeType();
    if (Pointee->isAnyPointerType()) {
      QualType ResultType = getObjCGCQualType(Pointee, GCAttr);
      return getPointerType(ResultType);
    }
  }

  // If we are composing extended qualifiers together, merge together
  // into one ExtQuals node.
  QualifierCollector Quals;
  const Type *TypeNode = Quals.strip(T);

  // If this type already has an ObjCGC specified, it cannot get
  // another one.
  assert(!Quals.hasObjCGCAttr() &&
         "Type cannot have multiple ObjCGCs!");
  Quals.addObjCGCAttr(GCAttr);

  return getExtQualType(TypeNode, Quals);
}

QualType ASTContext::removePtrSizeAddrSpace(QualType T) const {
  if (const PointerType *Ptr = T->getAs<PointerType>()) {
    QualType Pointee = Ptr->getPointeeType();
    if (isPtrSizeAddressSpace(Pointee.getAddressSpace())) {
      return getPointerType(removeAddrSpaceQualType(Pointee));
    }
  }
  return T;
}

const FunctionType *ASTContext::adjustFunctionType(const FunctionType *T,
                                                   FunctionType::ExtInfo Info) {
  if (T->getExtInfo() == Info)
    return T;

  QualType Result;
  if (const auto *FNPT = dyn_cast<FunctionNoProtoType>(T)) {
    Result = getFunctionNoProtoType(FNPT->getReturnType(), Info);
  } else {
    const auto *FPT = cast<FunctionProtoType>(T);
    FunctionProtoType::ExtProtoInfo EPI = FPT->getExtProtoInfo();
    EPI.ExtInfo = Info;
    Result = getFunctionType(FPT->getReturnType(), FPT->getParamTypes(), EPI);
  }

  return cast<FunctionType>(Result.getTypePtr());
}

void ASTContext::adjustDeducedFunctionResultType(FunctionDecl *FD,
                                                 QualType ResultType) {
  FD = FD->getMostRecentDecl();
  while (true) {
    const auto *FPT = FD->getType()->castAs<FunctionProtoType>();
    FunctionProtoType::ExtProtoInfo EPI = FPT->getExtProtoInfo();
    FD->setType(getFunctionType(ResultType, FPT->getParamTypes(), EPI));
    if (FunctionDecl *Next = FD->getPreviousDecl())
      FD = Next;
    else
      break;
  }
  if (ASTMutationListener *L = getASTMutationListener())
    L->DeducedReturnType(FD, ResultType);
}

/// Get a function type and produce the equivalent function type with the
/// specified exception specification. Type sugar that can be present on a
/// declaration of a function with an exception specification is permitted
/// and preserved. Other type sugar (for instance, typedefs) is not.
QualType ASTContext::getFunctionTypeWithExceptionSpec(
    QualType Orig, const FunctionProtoType::ExceptionSpecInfo &ESI) {
  // Might have some parens.
  if (const auto *PT = dyn_cast<ParenType>(Orig))
    return getParenType(
        getFunctionTypeWithExceptionSpec(PT->getInnerType(), ESI));

  // Might be wrapped in a macro qualified type.
  if (const auto *MQT = dyn_cast<MacroQualifiedType>(Orig))
    return getMacroQualifiedType(
        getFunctionTypeWithExceptionSpec(MQT->getUnderlyingType(), ESI),
        MQT->getMacroIdentifier());

  // Might have a calling-convention attribute.
  if (const auto *AT = dyn_cast<AttributedType>(Orig))
    return getAttributedType(
        AT->getAttrKind(),
        getFunctionTypeWithExceptionSpec(AT->getModifiedType(), ESI),
        getFunctionTypeWithExceptionSpec(AT->getEquivalentType(), ESI));

  // Anything else must be a function type. Rebuild it with the new exception
  // specification.
  const auto *Proto = Orig->castAs<FunctionProtoType>();
  return getFunctionType(
      Proto->getReturnType(), Proto->getParamTypes(),
      Proto->getExtProtoInfo().withExceptionSpec(ESI));
}

bool ASTContext::hasSameFunctionTypeIgnoringExceptionSpec(QualType T,
                                                          QualType U) {
  return hasSameType(T, U) ||
         (getLangOpts().CPlusPlus17 &&
          hasSameType(getFunctionTypeWithExceptionSpec(T, EST_None),
                      getFunctionTypeWithExceptionSpec(U, EST_None)));
}

bool ASTContext::hasSameFunctionTypeIgnoringReturn(QualType T, QualType U) {
  assert(T->isFunctionType() && U->isFunctionType());

  if (hasSameType(T, U))
    return true;

  const auto *TProto = T->getAs<FunctionProtoType>();
  QualType TNoReturn = getFunctionType(DependentTy, TProto->getParamTypes(),
                                       TProto->getExtProtoInfo());
  const auto *UProto = U->getAs<FunctionProtoType>();
  QualType UNoReturn = getFunctionType(DependentTy, UProto->getParamTypes(),
                                       UProto->getExtProtoInfo());
  return hasSameType(TNoReturn, UNoReturn);
}

QualType ASTContext::getFunctionTypeWithoutPtrSizes(QualType T) {
  if (const auto *Proto = T->getAs<FunctionProtoType>()) {
    QualType RetTy = removePtrSizeAddrSpace(Proto->getReturnType());
    SmallVector<QualType, 16> Args(Proto->param_types());
    for (unsigned i = 0, n = Args.size(); i != n; ++i)
      Args[i] = removePtrSizeAddrSpace(Args[i]);
    return getFunctionType(RetTy, Args, Proto->getExtProtoInfo());
  }

  if (const FunctionNoProtoType *Proto = T->getAs<FunctionNoProtoType>()) {
    QualType RetTy = removePtrSizeAddrSpace(Proto->getReturnType());
    return getFunctionNoProtoType(RetTy, Proto->getExtInfo());
  }

  return T;
}

bool ASTContext::hasSameFunctionTypeIgnoringPtrSizes(QualType T, QualType U) {
  return hasSameType(T, U) ||
         hasSameType(getFunctionTypeWithoutPtrSizes(T),
                     getFunctionTypeWithoutPtrSizes(U));
}

void ASTContext::adjustExceptionSpec(
    FunctionDecl *FD, const FunctionProtoType::ExceptionSpecInfo &ESI,
    bool AsWritten) {
  // Update the type.
  QualType Updated =
      getFunctionTypeWithExceptionSpec(FD->getType(), ESI);
  FD->setType(Updated);

  if (!AsWritten)
    return;

  // Update the type in the type source information too.
  if (TypeSourceInfo *TSInfo = FD->getTypeSourceInfo()) {
    // If the type and the type-as-written differ, we may need to update
    // the type-as-written too.
    if (TSInfo->getType() != FD->getType())
      Updated = getFunctionTypeWithExceptionSpec(TSInfo->getType(), ESI);

    // FIXME: When we get proper type location information for exceptions,
    // we'll also have to rebuild the TypeSourceInfo. For now, we just patch
    // up the TypeSourceInfo;
    assert(TypeLoc::getFullDataSizeForType(Updated) ==
               TypeLoc::getFullDataSizeForType(TSInfo->getType()) &&
           "TypeLoc size mismatch from updating exception specification");
    TSInfo->overrideType(Updated);
  }
}

/// getComplexType - Return the uniqued reference to the type for a complex
/// number with the specified element type.
QualType ASTContext::getComplexType(QualType T) const {
  // Unique pointers, to guarantee there is only one pointer of a particular
  // structure.
  llvm::FoldingSetNodeID ID;
  ComplexType::Profile(ID, T);

  void *InsertPos = nullptr;
  if (ComplexType *CT = ComplexTypes.FindNodeOrInsertPos(ID, InsertPos))
    return QualType(CT, 0);

  // If the pointee type isn't canonical, this won't be a canonical type either,
  // so fill in the canonical type field.
  QualType Canonical;
  if (!T.isCanonical()) {
    Canonical = getComplexType(getCanonicalType(T));

    // Get the new insert position for the node we care about.
    ComplexType *NewIP = ComplexTypes.FindNodeOrInsertPos(ID, InsertPos);
    assert(!NewIP && "Shouldn't be in the map!"); (void)NewIP;
  }
  auto *New = new (*this, TypeAlignment) ComplexType(T, Canonical);
  Types.push_back(New);
  ComplexTypes.InsertNode(New, InsertPos);
  return QualType(New, 0);
}

/// getPointerType - Return the uniqued reference to the type for a pointer to
/// the specified type.
QualType ASTContext::getPointerType(QualType T) const {
  // Unique pointers, to guarantee there is only one pointer of a particular
  // structure.
  llvm::FoldingSetNodeID ID;
  PointerType::Profile(ID, T);

  void *InsertPos = nullptr;
  if (PointerType *PT = PointerTypes.FindNodeOrInsertPos(ID, InsertPos))
    return QualType(PT, 0);

  // If the pointee type isn't canonical, this won't be a canonical type either,
  // so fill in the canonical type field.
  QualType Canonical;
  if (!T.isCanonical()) {
    Canonical = getPointerType(getCanonicalType(T));

    // Get the new insert position for the node we care about.
    PointerType *NewIP = PointerTypes.FindNodeOrInsertPos(ID, InsertPos);
    assert(!NewIP && "Shouldn't be in the map!"); (void)NewIP;
  }
  auto *New = new (*this, TypeAlignment) PointerType(T, Canonical);
  Types.push_back(New);
  PointerTypes.InsertNode(New, InsertPos);
  return QualType(New, 0);
}

QualType ASTContext::getAdjustedType(QualType Orig, QualType New) const {
  llvm::FoldingSetNodeID ID;
  AdjustedType::Profile(ID, Orig, New);
  void *InsertPos = nullptr;
  AdjustedType *AT = AdjustedTypes.FindNodeOrInsertPos(ID, InsertPos);
  if (AT)
    return QualType(AT, 0);

  QualType Canonical = getCanonicalType(New);

  // Get the new insert position for the node we care about.
  AT = AdjustedTypes.FindNodeOrInsertPos(ID, InsertPos);
  assert(!AT && "Shouldn't be in the map!");

  AT = new (*this, TypeAlignment)
      AdjustedType(Type::Adjusted, Orig, New, Canonical);
  Types.push_back(AT);
  AdjustedTypes.InsertNode(AT, InsertPos);
  return QualType(AT, 0);
}

QualType ASTContext::getDecayedType(QualType T) const {
  assert((T->isArrayType() || T->isFunctionType()) && "T does not decay");

  QualType Decayed;

  // C99 6.7.5.3p7:
  //   A declaration of a parameter as "array of type" shall be
  //   adjusted to "qualified pointer to type", where the type
  //   qualifiers (if any) are those specified within the [ and ] of
  //   the array type derivation.
  if (T->isArrayType())
    Decayed = getArrayDecayedType(T);

  // C99 6.7.5.3p8:
  //   A declaration of a parameter as "function returning type"
  //   shall be adjusted to "pointer to function returning type", as
  //   in 6.3.2.1.
  if (T->isFunctionType())
    Decayed = getPointerType(T);

  llvm::FoldingSetNodeID ID;
  AdjustedType::Profile(ID, T, Decayed);
  void *InsertPos = nullptr;
  AdjustedType *AT = AdjustedTypes.FindNodeOrInsertPos(ID, InsertPos);
  if (AT)
    return QualType(AT, 0);

  QualType Canonical = getCanonicalType(Decayed);

  // Get the new insert position for the node we care about.
  AT = AdjustedTypes.FindNodeOrInsertPos(ID, InsertPos);
  assert(!AT && "Shouldn't be in the map!");

  AT = new (*this, TypeAlignment) DecayedType(T, Decayed, Canonical);
  Types.push_back(AT);
  AdjustedTypes.InsertNode(AT, InsertPos);
  return QualType(AT, 0);
}

/// getBlockPointerType - Return the uniqued reference to the type for
/// a pointer to the specified block.
QualType ASTContext::getBlockPointerType(QualType T) const {
  assert(T->isFunctionType() && "block of function types only");
  // Unique pointers, to guarantee there is only one block of a particular
  // structure.
  llvm::FoldingSetNodeID ID;
  BlockPointerType::Profile(ID, T);

  void *InsertPos = nullptr;
  if (BlockPointerType *PT =
        BlockPointerTypes.FindNodeOrInsertPos(ID, InsertPos))
    return QualType(PT, 0);

  // If the block pointee type isn't canonical, this won't be a canonical
  // type either so fill in the canonical type field.
  QualType Canonical;
  if (!T.isCanonical()) {
    Canonical = getBlockPointerType(getCanonicalType(T));

    // Get the new insert position for the node we care about.
    BlockPointerType *NewIP =
      BlockPointerTypes.FindNodeOrInsertPos(ID, InsertPos);
    assert(!NewIP && "Shouldn't be in the map!"); (void)NewIP;
  }
  auto *New = new (*this, TypeAlignment) BlockPointerType(T, Canonical);
  Types.push_back(New);
  BlockPointerTypes.InsertNode(New, InsertPos);
  return QualType(New, 0);
}

/// getLValueReferenceType - Return the uniqued reference to the type for an
/// lvalue reference to the specified type.
QualType
ASTContext::getLValueReferenceType(QualType T, bool SpelledAsLValue) const {
  assert(getCanonicalType(T) != OverloadTy &&
         "Unresolved overloaded function type");

  // Unique pointers, to guarantee there is only one pointer of a particular
  // structure.
  llvm::FoldingSetNodeID ID;
  ReferenceType::Profile(ID, T, SpelledAsLValue);

  void *InsertPos = nullptr;
  if (LValueReferenceType *RT =
        LValueReferenceTypes.FindNodeOrInsertPos(ID, InsertPos))
    return QualType(RT, 0);

  const auto *InnerRef = T->getAs<ReferenceType>();

  // If the referencee type isn't canonical, this won't be a canonical type
  // either, so fill in the canonical type field.
  QualType Canonical;
  if (!SpelledAsLValue || InnerRef || !T.isCanonical()) {
    QualType PointeeType = (InnerRef ? InnerRef->getPointeeType() : T);
    Canonical = getLValueReferenceType(getCanonicalType(PointeeType));

    // Get the new insert position for the node we care about.
    LValueReferenceType *NewIP =
      LValueReferenceTypes.FindNodeOrInsertPos(ID, InsertPos);
    assert(!NewIP && "Shouldn't be in the map!"); (void)NewIP;
  }

  auto *New = new (*this, TypeAlignment) LValueReferenceType(T, Canonical,
                                                             SpelledAsLValue);
  Types.push_back(New);
  LValueReferenceTypes.InsertNode(New, InsertPos);

  return QualType(New, 0);
}

/// getRValueReferenceType - Return the uniqued reference to the type for an
/// rvalue reference to the specified type.
QualType ASTContext::getRValueReferenceType(QualType T) const {
  // Unique pointers, to guarantee there is only one pointer of a particular
  // structure.
  llvm::FoldingSetNodeID ID;
  ReferenceType::Profile(ID, T, false);

  void *InsertPos = nullptr;
  if (RValueReferenceType *RT =
        RValueReferenceTypes.FindNodeOrInsertPos(ID, InsertPos))
    return QualType(RT, 0);

  const auto *InnerRef = T->getAs<ReferenceType>();

  // If the referencee type isn't canonical, this won't be a canonical type
  // either, so fill in the canonical type field.
  QualType Canonical;
  if (InnerRef || !T.isCanonical()) {
    QualType PointeeType = (InnerRef ? InnerRef->getPointeeType() : T);
    Canonical = getRValueReferenceType(getCanonicalType(PointeeType));

    // Get the new insert position for the node we care about.
    RValueReferenceType *NewIP =
      RValueReferenceTypes.FindNodeOrInsertPos(ID, InsertPos);
    assert(!NewIP && "Shouldn't be in the map!"); (void)NewIP;
  }

  auto *New = new (*this, TypeAlignment) RValueReferenceType(T, Canonical);
  Types.push_back(New);
  RValueReferenceTypes.InsertNode(New, InsertPos);
  return QualType(New, 0);
}

template<typename ConcreteType>
QualType ASTContext::getParameterType(llvm::FoldingSet<ConcreteType> &Set,
                                      QualType ParmType) {
  // Search for a previously created value of the type.
  llvm::FoldingSetNodeID ID;
  ConcreteType::Profile(ID, ParmType, PPK_in);
  void *InsertPos = nullptr;
  if (ConcreteType *ParmTy = Set.FindNodeOrInsertPos(ID, InsertPos))
    return QualType(ParmTy, 0);

  // Find the canonical type of the parameter if it isn't already so.
  QualType Canonical;
  if (!ParmType.isCanonical()) {
    Canonical = getParameterType(Set, getCanonicalType(ParmType));

    // Update the insert position for the non-canonical type being added.
    auto *NewIP = Set.FindNodeOrInsertPos(ID, InsertPos);
    assert(!NewIP && "Shouldn't be in the map!"); (void)NewIP;
  }

  // Build and register the type.
  auto *NewTy = new (*this, TypeAlignment) ConcreteType(ParmType, Canonical);
  Types.push_back(NewTy);
  Set.InsertNode(NewTy, InsertPos);
  return QualType(NewTy, 0);
}

QualType ASTContext::getInParameterType(QualType T) const {
  // Search for a previously created value of the type.
  llvm::FoldingSetNodeID ID;
  InParameterType::Profile(ID, T, PPK_in);
  void *InsertPos = nullptr;
  if (InParameterType *ParmTy =
        InParameterTypes.FindNodeOrInsertPos(ID, InsertPos))
    return QualType(ParmTy, 0);

  // Find the canonical type of the parameter if it isn't already so.
  QualType Canonical;
  if (!T.isCanonical()) {
    Canonical = getInParameterType(getCanonicalType(T));

    // Update the insert position for the non-canonical type being added.
    auto *NewIP = InParameterTypes.FindNodeOrInsertPos(ID, InsertPos);
    assert(!NewIP && "Shouldn't be in the map!"); (void)NewIP;
  }

  // Build the adjusted type. Input types are passed by value if scalar and
  // non-trivial. For large or non-trivial classes, we pass by reference.
  QualType Adjusted = T;
  if (CXXRecordDecl *Class = T->getAsCXXRecordDecl())
    if (!Class->canPassInRegisters())
      Adjusted = getLValueReferenceType(T);

  // Build and register the type.
  auto *NewTy =
    new (*this, TypeAlignment) InParameterType(T, Canonical, Adjusted);
  Types.push_back(NewTy);
  InParameterTypes.InsertNode(NewTy, InsertPos);
  return QualType(NewTy, 0);
}

QualType ASTContext::getOutParameterType(QualType T) const {
  // Search for a previously created value of the type.
  llvm::FoldingSetNodeID ID;
  OutParameterType::Profile(ID, T, PPK_in);
  void *InsertPos = nullptr;
  if (OutParameterType *ParmTy =
        OutParameterTypes.FindNodeOrInsertPos(ID, InsertPos))
    return QualType(ParmTy, 0);

  // Find the canonical type of the parameter if it isn't already so.
  QualType Canonical;
  if (!T.isCanonical()) {
    Canonical = getOutParameterType(getCanonicalType(T));

    // Update the insert position for the non-canonical type being added.
    auto *NewIP = OutParameterTypes.FindNodeOrInsertPos(ID, InsertPos);
    assert(!NewIP && "Shouldn't be in the map!"); (void)NewIP;
  }

  // Build the adjusted type. This is an lvalue reference.
  QualType Adjusted = getLValueReferenceType(T);

  // Build and register the type.
  auto *NewTy =
    new (*this, TypeAlignment) OutParameterType(T, Canonical, Adjusted);
  Types.push_back(NewTy);
  OutParameterTypes.InsertNode(NewTy, InsertPos);
  return QualType(NewTy, 0);
}

QualType ASTContext::getInOutParameterType(QualType T) const {
  // Search for a previously created value of the type.
  llvm::FoldingSetNodeID ID;
  InOutParameterType::Profile(ID, T, PPK_in);
  void *InsertPos = nullptr;
  if (InOutParameterType *ParmTy =
        InOutParameterTypes.FindNodeOrInsertPos(ID, InsertPos))
    return QualType(ParmTy, 0);

  // Find the canonical type of the parameter if it isn't already so.
  QualType Canonical;
  if (!T.isCanonical()) {
    Canonical = getInOutParameterType(getCanonicalType(T));

    // Update the insert position for the non-canonical type being added.
    auto *NewIP = InOutParameterTypes.FindNodeOrInsertPos(ID, InsertPos);
    assert(!NewIP && "Shouldn't be in the map!"); (void)NewIP;
  }

  // Build the adjusted type. This is an lvalue reference.
  QualType Adjusted = getLValueReferenceType(T);

  // Build and register the type.
  auto *NewTy =
    new (*this, TypeAlignment) InOutParameterType(T, Canonical, Adjusted);
  Types.push_back(NewTy);
  InOutParameterTypes.InsertNode(NewTy, InsertPos);
  return QualType(NewTy, 0);
}

QualType ASTContext::getMoveParameterType(QualType T) const {
  // Search for a previously created value of the type.
  llvm::FoldingSetNodeID ID;
  MoveParameterType::Profile(ID, T, PPK_in);
  void *InsertPos = nullptr;
  if (MoveParameterType *ParmTy =
        MoveParameterTypes.FindNodeOrInsertPos(ID, InsertPos))
    return QualType(ParmTy, 0);

  // Find the canonical type of the parameter if it isn't already so.
  QualType Canonical;
  if (!T.isCanonical()) {
    Canonical = getMoveParameterType(getCanonicalType(T));

    // Update the insert position for the non-canonical type being added.
    auto *NewIP = MoveParameterTypes.FindNodeOrInsertPos(ID, InsertPos);
    assert(!NewIP && "Shouldn't be in the map!"); (void)NewIP;
  }

  // Build the adjusted type. Move types are passed by value if scalar and
  // non-trivial. For large or non-trivial classes, we pass by rvalue reference.
  QualType Adjusted = T;
  if (CXXRecordDecl *Class = T->getAsCXXRecordDecl())
    if (!Class->canPassInRegisters())
      Adjusted = getRValueReferenceType(T);

  // Build and register the type.
  auto *NewTy =
    new (*this, TypeAlignment) MoveParameterType(T, Canonical, Adjusted);
  Types.push_back(NewTy);
  MoveParameterTypes.InsertNode(NewTy, InsertPos);
  return QualType(NewTy, 0);
}

/// getMemberPointerType - Return the uniqued reference to the type for a
/// member pointer to the specified type, in the specified class.
QualType ASTContext::getMemberPointerType(QualType T, const Type *Cls) const {
  // Unique pointers, to guarantee there is only one pointer of a particular
  // structure.
  llvm::FoldingSetNodeID ID;
  MemberPointerType::Profile(ID, T, Cls);

  void *InsertPos = nullptr;
  if (MemberPointerType *PT =
      MemberPointerTypes.FindNodeOrInsertPos(ID, InsertPos))
    return QualType(PT, 0);

  // If the pointee or class type isn't canonical, this won't be a canonical
  // type either, so fill in the canonical type field.
  QualType Canonical;
  if (!T.isCanonical() || !Cls->isCanonicalUnqualified()) {
    Canonical = getMemberPointerType(getCanonicalType(T),getCanonicalType(Cls));

    // Get the new insert position for the node we care about.
    MemberPointerType *NewIP =
      MemberPointerTypes.FindNodeOrInsertPos(ID, InsertPos);
    assert(!NewIP && "Shouldn't be in the map!"); (void)NewIP;
  }
  auto *New = new (*this, TypeAlignment) MemberPointerType(T, Cls, Canonical);
  Types.push_back(New);
  MemberPointerTypes.InsertNode(New, InsertPos);
  return QualType(New, 0);
}

/// getConstantArrayType - Return the unique reference to the type for an
/// array of the specified element type.
QualType ASTContext::getConstantArrayType(QualType EltTy,
                                          const llvm::APInt &ArySizeIn,
                                          const Expr *SizeExpr,
                                          ArrayType::ArraySizeModifier ASM,
                                          unsigned IndexTypeQuals) const {
  assert((EltTy->isDependentType() ||
          EltTy->isIncompleteType() || EltTy->isConstantSizeType()) &&
         "Constant array of VLAs is illegal!");

  // We only need the size as part of the type if it's instantiation-dependent.
  if (SizeExpr && !SizeExpr->isInstantiationDependent())
    SizeExpr = nullptr;

  // Convert the array size into a canonical width matching the pointer size for
  // the target.
  llvm::APInt ArySize(ArySizeIn);
  ArySize = ArySize.zextOrTrunc(Target->getMaxPointerWidth());

  llvm::FoldingSetNodeID ID;
  ConstantArrayType::Profile(ID, *this, EltTy, ArySize, SizeExpr, ASM,
                             IndexTypeQuals);

  void *InsertPos = nullptr;
  if (ConstantArrayType *ATP =
      ConstantArrayTypes.FindNodeOrInsertPos(ID, InsertPos))
    return QualType(ATP, 0);

  // If the element type isn't canonical or has qualifiers, or the array bound
  // is instantiation-dependent, this won't be a canonical type either, so fill
  // in the canonical type field.
  QualType Canon;
  if (!EltTy.isCanonical() || EltTy.hasLocalQualifiers() || SizeExpr) {
    SplitQualType canonSplit = getCanonicalType(EltTy).split();
    Canon = getConstantArrayType(QualType(canonSplit.Ty, 0), ArySize, nullptr,
                                 ASM, IndexTypeQuals);
    Canon = getQualifiedType(Canon, canonSplit.Quals);

    // Get the new insert position for the node we care about.
    ConstantArrayType *NewIP =
      ConstantArrayTypes.FindNodeOrInsertPos(ID, InsertPos);
    assert(!NewIP && "Shouldn't be in the map!"); (void)NewIP;
  }

  void *Mem = Allocate(
      ConstantArrayType::totalSizeToAlloc<const Expr *>(SizeExpr ? 1 : 0),
      TypeAlignment);
  auto *New = new (Mem)
    ConstantArrayType(EltTy, Canon, ArySize, SizeExpr, ASM, IndexTypeQuals);
  ConstantArrayTypes.InsertNode(New, InsertPos);
  Types.push_back(New);
  return QualType(New, 0);
}

/// getVariableArrayDecayedType - Turns the given type, which may be
/// variably-modified, into the corresponding type with all the known
/// sizes replaced with [*].
QualType ASTContext::getVariableArrayDecayedType(QualType type) const {
  // Vastly most common case.
  if (!type->isVariablyModifiedType()) return type;

  QualType result;

  SplitQualType split = type.getSplitDesugaredType();
  const Type *ty = split.Ty;
  switch (ty->getTypeClass()) {
#define TYPE(Class, Base)
#define ABSTRACT_TYPE(Class, Base)
#define NON_CANONICAL_TYPE(Class, Base) case Type::Class:
#include "clang/AST/TypeNodes.inc"
    llvm_unreachable("didn't desugar past all non-canonical types?");

  // These types should never be variably-modified.
  case Type::Builtin:
  case Type::Complex:
  case Type::Vector:
  case Type::DependentVector:
  case Type::ExtVector:
  case Type::DependentSizedExtVector:
  case Type::ConstantMatrix:
  case Type::DependentSizedMatrix:
  case Type::DependentAddressSpace:
  case Type::ObjCObject:
  case Type::ObjCInterface:
  case Type::ObjCObjectPointer:
  case Type::Record:
  case Type::Enum:
  case Type::UnresolvedUsing:
  case Type::TypeOfExpr:
  case Type::TypeOf:
  case Type::Decltype:
  case Type::Reflected:
  case Type::UnaryTransform:
  case Type::DependentName:
  case Type::InjectedClassName:
  case Type::TemplateSpecialization:
  case Type::DependentTemplateSpecialization:
  case Type::TemplateTypeParm:
  case Type::SubstTemplateTypeParmPack:
  case Type::Auto:
  case Type::DeducedTemplateSpecialization:
  case Type::PackExpansion:
  case Type::ExtInt:
  case Type::DependentExtInt:
  case Type::CXXDependentVariadicReifier:
  case Type::DependentIdentifierSplice:
<<<<<<< HEAD
  case Type::CXXRequiredType:
=======
  case Type::InParameter:
  case Type::OutParameter:
  case Type::InOutParameter:
  case Type::MoveParameter:
>>>>>>> aac31227
    llvm_unreachable("type should never be variably-modified");

  // These types can be variably-modified but should never need to
  // further decay.
  case Type::FunctionNoProto:
  case Type::FunctionProto:
  case Type::BlockPointer:
  case Type::MemberPointer:
  case Type::Pipe:
    return type;

  // These types can be variably-modified.  All these modifications
  // preserve structure except as noted by comments.
  // TODO: if we ever care about optimizing VLAs, there are no-op
  // optimizations available here.
  case Type::Pointer:
    result = getPointerType(getVariableArrayDecayedType(
                              cast<PointerType>(ty)->getPointeeType()));
    break;

  case Type::LValueReference: {
    const auto *lv = cast<LValueReferenceType>(ty);
    result = getLValueReferenceType(
                 getVariableArrayDecayedType(lv->getPointeeType()),
                                    lv->isSpelledAsLValue());
    break;
  }

  case Type::RValueReference: {
    const auto *lv = cast<RValueReferenceType>(ty);
    result = getRValueReferenceType(
                 getVariableArrayDecayedType(lv->getPointeeType()));
    break;
  }

  case Type::Atomic: {
    const auto *at = cast<AtomicType>(ty);
    result = getAtomicType(getVariableArrayDecayedType(at->getValueType()));
    break;
  }

  case Type::ConstantArray: {
    const auto *cat = cast<ConstantArrayType>(ty);
    result = getConstantArrayType(
                 getVariableArrayDecayedType(cat->getElementType()),
                                  cat->getSize(),
                                  cat->getSizeExpr(),
                                  cat->getSizeModifier(),
                                  cat->getIndexTypeCVRQualifiers());
    break;
  }

  case Type::DependentSizedArray: {
    const auto *dat = cast<DependentSizedArrayType>(ty);
    result = getDependentSizedArrayType(
                 getVariableArrayDecayedType(dat->getElementType()),
                                        dat->getSizeExpr(),
                                        dat->getSizeModifier(),
                                        dat->getIndexTypeCVRQualifiers(),
                                        dat->getBracketsRange());
    break;
  }

  // Turn incomplete types into [*] types.
  case Type::IncompleteArray: {
    const auto *iat = cast<IncompleteArrayType>(ty);
    result = getVariableArrayType(
                 getVariableArrayDecayedType(iat->getElementType()),
                                  /*size*/ nullptr,
                                  ArrayType::Normal,
                                  iat->getIndexTypeCVRQualifiers(),
                                  SourceRange());
    break;
  }

  // Turn VLA types into [*] types.
  case Type::VariableArray: {
    const auto *vat = cast<VariableArrayType>(ty);
    result = getVariableArrayType(
                 getVariableArrayDecayedType(vat->getElementType()),
                                  /*size*/ nullptr,
                                  ArrayType::Star,
                                  vat->getIndexTypeCVRQualifiers(),
                                  vat->getBracketsRange());
    break;
  }
  }

  // Apply the top-level qualifiers from the original.
  return getQualifiedType(result, split.Quals);
}

/// getVariableArrayType - Returns a non-unique reference to the type for a
/// variable array of the specified element type.
QualType ASTContext::getVariableArrayType(QualType EltTy,
                                          Expr *NumElts,
                                          ArrayType::ArraySizeModifier ASM,
                                          unsigned IndexTypeQuals,
                                          SourceRange Brackets) const {
  // Since we don't unique expressions, it isn't possible to unique VLA's
  // that have an expression provided for their size.
  QualType Canon;

  // Be sure to pull qualifiers off the element type.
  if (!EltTy.isCanonical() || EltTy.hasLocalQualifiers()) {
    SplitQualType canonSplit = getCanonicalType(EltTy).split();
    Canon = getVariableArrayType(QualType(canonSplit.Ty, 0), NumElts, ASM,
                                 IndexTypeQuals, Brackets);
    Canon = getQualifiedType(Canon, canonSplit.Quals);
  }

  auto *New = new (*this, TypeAlignment)
    VariableArrayType(EltTy, Canon, NumElts, ASM, IndexTypeQuals, Brackets);

  VariableArrayTypes.push_back(New);
  Types.push_back(New);
  return QualType(New, 0);
}

/// getDependentSizedArrayType - Returns a non-unique reference to
/// the type for a dependently-sized array of the specified element
/// type.
QualType ASTContext::getDependentSizedArrayType(QualType elementType,
                                                Expr *numElements,
                                                ArrayType::ArraySizeModifier ASM,
                                                unsigned elementTypeQuals,
                                                SourceRange brackets) const {
  assert((!numElements || numElements->isTypeDependent() ||
          numElements->isValueDependent()) &&
         "Size must be type- or value-dependent!");

  // Dependently-sized array types that do not have a specified number
  // of elements will have their sizes deduced from a dependent
  // initializer.  We do no canonicalization here at all, which is okay
  // because they can't be used in most locations.
  if (!numElements) {
    auto *newType
      = new (*this, TypeAlignment)
          DependentSizedArrayType(*this, elementType, QualType(),
                                  numElements, ASM, elementTypeQuals,
                                  brackets);
    Types.push_back(newType);
    return QualType(newType, 0);
  }

  // Otherwise, we actually build a new type every time, but we
  // also build a canonical type.

  SplitQualType canonElementType = getCanonicalType(elementType).split();

  void *insertPos = nullptr;
  llvm::FoldingSetNodeID ID;
  DependentSizedArrayType::Profile(ID, *this,
                                   QualType(canonElementType.Ty, 0),
                                   ASM, elementTypeQuals, numElements);

  // Look for an existing type with these properties.
  DependentSizedArrayType *canonTy =
    DependentSizedArrayTypes.FindNodeOrInsertPos(ID, insertPos);

  // If we don't have one, build one.
  if (!canonTy) {
    canonTy = new (*this, TypeAlignment)
      DependentSizedArrayType(*this, QualType(canonElementType.Ty, 0),
                              QualType(), numElements, ASM, elementTypeQuals,
                              brackets);
    DependentSizedArrayTypes.InsertNode(canonTy, insertPos);
    Types.push_back(canonTy);
  }

  // Apply qualifiers from the element type to the array.
  QualType canon = getQualifiedType(QualType(canonTy,0),
                                    canonElementType.Quals);

  // If we didn't need extra canonicalization for the element type or the size
  // expression, then just use that as our result.
  if (QualType(canonElementType.Ty, 0) == elementType &&
      canonTy->getSizeExpr() == numElements)
    return canon;

  // Otherwise, we need to build a type which follows the spelling
  // of the element type.
  auto *sugaredType
    = new (*this, TypeAlignment)
        DependentSizedArrayType(*this, elementType, canon, numElements,
                                ASM, elementTypeQuals, brackets);
  Types.push_back(sugaredType);
  return QualType(sugaredType, 0);
}

QualType ASTContext::getIncompleteArrayType(QualType elementType,
                                            ArrayType::ArraySizeModifier ASM,
                                            unsigned elementTypeQuals) const {
  llvm::FoldingSetNodeID ID;
  IncompleteArrayType::Profile(ID, elementType, ASM, elementTypeQuals);

  void *insertPos = nullptr;
  if (IncompleteArrayType *iat =
       IncompleteArrayTypes.FindNodeOrInsertPos(ID, insertPos))
    return QualType(iat, 0);

  // If the element type isn't canonical, this won't be a canonical type
  // either, so fill in the canonical type field.  We also have to pull
  // qualifiers off the element type.
  QualType canon;

  if (!elementType.isCanonical() || elementType.hasLocalQualifiers()) {
    SplitQualType canonSplit = getCanonicalType(elementType).split();
    canon = getIncompleteArrayType(QualType(canonSplit.Ty, 0),
                                   ASM, elementTypeQuals);
    canon = getQualifiedType(canon, canonSplit.Quals);

    // Get the new insert position for the node we care about.
    IncompleteArrayType *existing =
      IncompleteArrayTypes.FindNodeOrInsertPos(ID, insertPos);
    assert(!existing && "Shouldn't be in the map!"); (void) existing;
  }

  auto *newType = new (*this, TypeAlignment)
    IncompleteArrayType(elementType, canon, ASM, elementTypeQuals);

  IncompleteArrayTypes.InsertNode(newType, insertPos);
  Types.push_back(newType);
  return QualType(newType, 0);
}

/// getScalableVectorType - Return the unique reference to a scalable vector
/// type of the specified element type and size. VectorType must be a built-in
/// type.
QualType ASTContext::getScalableVectorType(QualType EltTy,
                                           unsigned NumElts) const {
  if (Target->hasAArch64SVETypes()) {
    uint64_t EltTySize = getTypeSize(EltTy);
#define SVE_VECTOR_TYPE(Name, MangledName, Id, SingletonId, NumEls, ElBits,    \
                        IsSigned, IsFP, IsBF)                                  \
  if (!EltTy->isBooleanType() &&                                               \
      ((EltTy->hasIntegerRepresentation() &&                                   \
        EltTy->hasSignedIntegerRepresentation() == IsSigned) ||                \
       (EltTy->hasFloatingRepresentation() && !EltTy->isBFloat16Type() &&      \
        IsFP && !IsBF) ||                                                      \
       (EltTy->hasFloatingRepresentation() && EltTy->isBFloat16Type() &&       \
        IsBF && !IsFP)) &&                                                     \
      EltTySize == ElBits && NumElts == NumEls) {                              \
    return SingletonId;                                                        \
  }
#define SVE_PREDICATE_TYPE(Name, MangledName, Id, SingletonId, NumEls)         \
  if (EltTy->isBooleanType() && NumElts == NumEls)                             \
    return SingletonId;
#include "clang/Basic/AArch64SVEACLETypes.def"
  }
  return QualType();
}

/// getVectorType - Return the unique reference to a vector type of
/// the specified element type and size. VectorType must be a built-in type.
QualType ASTContext::getVectorType(QualType vecType, unsigned NumElts,
                                   VectorType::VectorKind VecKind) const {
  assert(vecType->isBuiltinType());

  // Check if we've already instantiated a vector of this type.
  llvm::FoldingSetNodeID ID;
  VectorType::Profile(ID, vecType, NumElts, Type::Vector, VecKind);

  void *InsertPos = nullptr;
  if (VectorType *VTP = VectorTypes.FindNodeOrInsertPos(ID, InsertPos))
    return QualType(VTP, 0);

  // If the element type isn't canonical, this won't be a canonical type either,
  // so fill in the canonical type field.
  QualType Canonical;
  if (!vecType.isCanonical()) {
    Canonical = getVectorType(getCanonicalType(vecType), NumElts, VecKind);

    // Get the new insert position for the node we care about.
    VectorType *NewIP = VectorTypes.FindNodeOrInsertPos(ID, InsertPos);
    assert(!NewIP && "Shouldn't be in the map!"); (void)NewIP;
  }
  auto *New = new (*this, TypeAlignment)
    VectorType(vecType, NumElts, Canonical, VecKind);
  VectorTypes.InsertNode(New, InsertPos);
  Types.push_back(New);
  return QualType(New, 0);
}

QualType
ASTContext::getDependentVectorType(QualType VecType, Expr *SizeExpr,
                                   SourceLocation AttrLoc,
                                   VectorType::VectorKind VecKind) const {
  llvm::FoldingSetNodeID ID;
  DependentVectorType::Profile(ID, *this, getCanonicalType(VecType), SizeExpr,
                               VecKind);
  void *InsertPos = nullptr;
  DependentVectorType *Canon =
      DependentVectorTypes.FindNodeOrInsertPos(ID, InsertPos);
  DependentVectorType *New;

  if (Canon) {
    New = new (*this, TypeAlignment) DependentVectorType(
        *this, VecType, QualType(Canon, 0), SizeExpr, AttrLoc, VecKind);
  } else {
    QualType CanonVecTy = getCanonicalType(VecType);
    if (CanonVecTy == VecType) {
      New = new (*this, TypeAlignment) DependentVectorType(
          *this, VecType, QualType(), SizeExpr, AttrLoc, VecKind);

      DependentVectorType *CanonCheck =
          DependentVectorTypes.FindNodeOrInsertPos(ID, InsertPos);
      assert(!CanonCheck &&
             "Dependent-sized vector_size canonical type broken");
      (void)CanonCheck;
      DependentVectorTypes.InsertNode(New, InsertPos);
    } else {
      QualType CanonTy = getDependentVectorType(CanonVecTy, SizeExpr,
                                                SourceLocation(), VecKind);
      New = new (*this, TypeAlignment) DependentVectorType(
          *this, VecType, CanonTy, SizeExpr, AttrLoc, VecKind);
    }
  }

  Types.push_back(New);
  return QualType(New, 0);
}

/// getExtVectorType - Return the unique reference to an extended vector type of
/// the specified element type and size. VectorType must be a built-in type.
QualType
ASTContext::getExtVectorType(QualType vecType, unsigned NumElts) const {
  assert(vecType->isBuiltinType() || vecType->isDependentType());

  // Check if we've already instantiated a vector of this type.
  llvm::FoldingSetNodeID ID;
  VectorType::Profile(ID, vecType, NumElts, Type::ExtVector,
                      VectorType::GenericVector);
  void *InsertPos = nullptr;
  if (VectorType *VTP = VectorTypes.FindNodeOrInsertPos(ID, InsertPos))
    return QualType(VTP, 0);

  // If the element type isn't canonical, this won't be a canonical type either,
  // so fill in the canonical type field.
  QualType Canonical;
  if (!vecType.isCanonical()) {
    Canonical = getExtVectorType(getCanonicalType(vecType), NumElts);

    // Get the new insert position for the node we care about.
    VectorType *NewIP = VectorTypes.FindNodeOrInsertPos(ID, InsertPos);
    assert(!NewIP && "Shouldn't be in the map!"); (void)NewIP;
  }
  auto *New = new (*this, TypeAlignment)
    ExtVectorType(vecType, NumElts, Canonical);
  VectorTypes.InsertNode(New, InsertPos);
  Types.push_back(New);
  return QualType(New, 0);
}

QualType
ASTContext::getDependentSizedExtVectorType(QualType vecType,
                                           Expr *SizeExpr,
                                           SourceLocation AttrLoc) const {
  llvm::FoldingSetNodeID ID;
  DependentSizedExtVectorType::Profile(ID, *this, getCanonicalType(vecType),
                                       SizeExpr);

  void *InsertPos = nullptr;
  DependentSizedExtVectorType *Canon
    = DependentSizedExtVectorTypes.FindNodeOrInsertPos(ID, InsertPos);
  DependentSizedExtVectorType *New;
  if (Canon) {
    // We already have a canonical version of this array type; use it as
    // the canonical type for a newly-built type.
    New = new (*this, TypeAlignment)
      DependentSizedExtVectorType(*this, vecType, QualType(Canon, 0),
                                  SizeExpr, AttrLoc);
  } else {
    QualType CanonVecTy = getCanonicalType(vecType);
    if (CanonVecTy == vecType) {
      New = new (*this, TypeAlignment)
        DependentSizedExtVectorType(*this, vecType, QualType(), SizeExpr,
                                    AttrLoc);

      DependentSizedExtVectorType *CanonCheck
        = DependentSizedExtVectorTypes.FindNodeOrInsertPos(ID, InsertPos);
      assert(!CanonCheck && "Dependent-sized ext_vector canonical type broken");
      (void)CanonCheck;
      DependentSizedExtVectorTypes.InsertNode(New, InsertPos);
    } else {
      QualType CanonExtTy = getDependentSizedExtVectorType(CanonVecTy, SizeExpr,
                                                           SourceLocation());
      New = new (*this, TypeAlignment) DependentSizedExtVectorType(
          *this, vecType, CanonExtTy, SizeExpr, AttrLoc);
    }
  }

  Types.push_back(New);
  return QualType(New, 0);
}

QualType ASTContext::getConstantMatrixType(QualType ElementTy, unsigned NumRows,
                                           unsigned NumColumns) const {
  llvm::FoldingSetNodeID ID;
  ConstantMatrixType::Profile(ID, ElementTy, NumRows, NumColumns,
                              Type::ConstantMatrix);

  assert(MatrixType::isValidElementType(ElementTy) &&
         "need a valid element type");
  assert(ConstantMatrixType::isDimensionValid(NumRows) &&
         ConstantMatrixType::isDimensionValid(NumColumns) &&
         "need valid matrix dimensions");
  void *InsertPos = nullptr;
  if (ConstantMatrixType *MTP = MatrixTypes.FindNodeOrInsertPos(ID, InsertPos))
    return QualType(MTP, 0);

  QualType Canonical;
  if (!ElementTy.isCanonical()) {
    Canonical =
        getConstantMatrixType(getCanonicalType(ElementTy), NumRows, NumColumns);

    ConstantMatrixType *NewIP = MatrixTypes.FindNodeOrInsertPos(ID, InsertPos);
    assert(!NewIP && "Matrix type shouldn't already exist in the map");
    (void)NewIP;
  }

  auto *New = new (*this, TypeAlignment)
      ConstantMatrixType(ElementTy, NumRows, NumColumns, Canonical);
  MatrixTypes.InsertNode(New, InsertPos);
  Types.push_back(New);
  return QualType(New, 0);
}

QualType ASTContext::getDependentSizedMatrixType(QualType ElementTy,
                                                 Expr *RowExpr,
                                                 Expr *ColumnExpr,
                                                 SourceLocation AttrLoc) const {
  QualType CanonElementTy = getCanonicalType(ElementTy);
  llvm::FoldingSetNodeID ID;
  DependentSizedMatrixType::Profile(ID, *this, CanonElementTy, RowExpr,
                                    ColumnExpr);

  void *InsertPos = nullptr;
  DependentSizedMatrixType *Canon =
      DependentSizedMatrixTypes.FindNodeOrInsertPos(ID, InsertPos);

  if (!Canon) {
    Canon = new (*this, TypeAlignment) DependentSizedMatrixType(
        *this, CanonElementTy, QualType(), RowExpr, ColumnExpr, AttrLoc);
#ifndef NDEBUG
    DependentSizedMatrixType *CanonCheck =
        DependentSizedMatrixTypes.FindNodeOrInsertPos(ID, InsertPos);
    assert(!CanonCheck && "Dependent-sized matrix canonical type broken");
#endif
    DependentSizedMatrixTypes.InsertNode(Canon, InsertPos);
    Types.push_back(Canon);
  }

  // Already have a canonical version of the matrix type
  //
  // If it exactly matches the requested type, use it directly.
  if (Canon->getElementType() == ElementTy && Canon->getRowExpr() == RowExpr &&
      Canon->getRowExpr() == ColumnExpr)
    return QualType(Canon, 0);

  // Use Canon as the canonical type for newly-built type.
  DependentSizedMatrixType *New = new (*this, TypeAlignment)
      DependentSizedMatrixType(*this, ElementTy, QualType(Canon, 0), RowExpr,
                               ColumnExpr, AttrLoc);
  Types.push_back(New);
  return QualType(New, 0);
}

QualType ASTContext::getDependentAddressSpaceType(QualType PointeeType,
                                                  Expr *AddrSpaceExpr,
                                                  SourceLocation AttrLoc) const {
  assert(AddrSpaceExpr->isInstantiationDependent());

  QualType canonPointeeType = getCanonicalType(PointeeType);

  void *insertPos = nullptr;
  llvm::FoldingSetNodeID ID;
  DependentAddressSpaceType::Profile(ID, *this, canonPointeeType,
                                     AddrSpaceExpr);

  DependentAddressSpaceType *canonTy =
    DependentAddressSpaceTypes.FindNodeOrInsertPos(ID, insertPos);

  if (!canonTy) {
    canonTy = new (*this, TypeAlignment)
      DependentAddressSpaceType(*this, canonPointeeType,
                                QualType(), AddrSpaceExpr, AttrLoc);
    DependentAddressSpaceTypes.InsertNode(canonTy, insertPos);
    Types.push_back(canonTy);
  }

  if (canonPointeeType == PointeeType &&
      canonTy->getAddrSpaceExpr() == AddrSpaceExpr)
    return QualType(canonTy, 0);

  auto *sugaredType
    = new (*this, TypeAlignment)
        DependentAddressSpaceType(*this, PointeeType, QualType(canonTy, 0),
                                  AddrSpaceExpr, AttrLoc);
  Types.push_back(sugaredType);
  return QualType(sugaredType, 0);
}

/// Determine whether \p T is canonical as the result type of a function.
static bool isCanonicalResultType(QualType T) {
  return T.isCanonical() &&
         (T.getObjCLifetime() == Qualifiers::OCL_None ||
          T.getObjCLifetime() == Qualifiers::OCL_ExplicitNone);
}

/// getFunctionNoProtoType - Return a K&R style C function type like 'int()'.
QualType
ASTContext::getFunctionNoProtoType(QualType ResultTy,
                                   const FunctionType::ExtInfo &Info) const {
  // Unique functions, to guarantee there is only one function of a particular
  // structure.
  llvm::FoldingSetNodeID ID;
  FunctionNoProtoType::Profile(ID, ResultTy, Info);

  void *InsertPos = nullptr;
  if (FunctionNoProtoType *FT =
        FunctionNoProtoTypes.FindNodeOrInsertPos(ID, InsertPos))
    return QualType(FT, 0);

  QualType Canonical;
  if (!isCanonicalResultType(ResultTy)) {
    Canonical =
      getFunctionNoProtoType(getCanonicalFunctionResultType(ResultTy), Info);

    // Get the new insert position for the node we care about.
    FunctionNoProtoType *NewIP =
      FunctionNoProtoTypes.FindNodeOrInsertPos(ID, InsertPos);
    assert(!NewIP && "Shouldn't be in the map!"); (void)NewIP;
  }

  auto *New = new (*this, TypeAlignment)
    FunctionNoProtoType(ResultTy, Canonical, Info);
  Types.push_back(New);
  FunctionNoProtoTypes.InsertNode(New, InsertPos);
  return QualType(New, 0);
}

CanQualType
ASTContext::getCanonicalFunctionResultType(QualType ResultType) const {
  CanQualType CanResultType = getCanonicalType(ResultType);

  // Canonical result types do not have ARC lifetime qualifiers.
  if (CanResultType.getQualifiers().hasObjCLifetime()) {
    Qualifiers Qs = CanResultType.getQualifiers();
    Qs.removeObjCLifetime();
    return CanQualType::CreateUnsafe(
             getQualifiedType(CanResultType.getUnqualifiedType(), Qs));
  }

  return CanResultType;
}

static bool isCanonicalExceptionSpecification(
    const FunctionProtoType::ExceptionSpecInfo &ESI, bool NoexceptInType) {
  if (ESI.Type == EST_None)
    return true;
  if (!NoexceptInType)
    return false;

  // C++17 onwards: exception specification is part of the type, as a simple
  // boolean "can this function type throw".
  if (ESI.Type == EST_BasicNoexcept)
    return true;

  // A noexcept(expr) specification is (possibly) canonical if expr is
  // value-dependent.
  if (ESI.Type == EST_DependentNoexcept)
    return true;

  // A dynamic exception specification is canonical if it only contains pack
  // expansions (so we can't tell whether it's non-throwing) and all its
  // contained types are canonical.
  if (ESI.Type == EST_Dynamic) {
    bool AnyPackExpansions = false;
    for (QualType ET : ESI.Exceptions) {
      if (!ET.isCanonical())
        return false;
      if (ET->getAs<PackExpansionType>())
        AnyPackExpansions = true;
    }
    return AnyPackExpansions;
  }

  return false;
}

QualType ASTContext::getFunctionTypeInternal(
    QualType ResultTy, ArrayRef<QualType> ArgArray,
    const FunctionProtoType::ExtProtoInfo &EPI, bool OnlyWantCanonical) const {
  size_t NumArgs = ArgArray.size();

  // Unique functions, to guarantee there is only one function of a particular
  // structure.
  llvm::FoldingSetNodeID ID;
  FunctionProtoType::Profile(ID, ResultTy, ArgArray.begin(), NumArgs, EPI,
                             *this, true);

  QualType Canonical;
  bool Unique = false;

  void *InsertPos = nullptr;
  if (FunctionProtoType *FPT =
        FunctionProtoTypes.FindNodeOrInsertPos(ID, InsertPos)) {
    QualType Existing = QualType(FPT, 0);

    // If we find a pre-existing equivalent FunctionProtoType, we can just reuse
    // it so long as our exception specification doesn't contain a dependent
    // noexcept expression, or we're just looking for a canonical type.
    // Otherwise, we're going to need to create a type
    // sugar node to hold the concrete expression.
    if (OnlyWantCanonical || !isComputedNoexcept(EPI.ExceptionSpec.Type) ||
        EPI.ExceptionSpec.NoexceptExpr == FPT->getNoexceptExpr())
      return Existing;

    // We need a new type sugar node for this one, to hold the new noexcept
    // expression. We do no canonicalization here, but that's OK since we don't
    // expect to see the same noexcept expression much more than once.
    Canonical = getCanonicalType(Existing);
    Unique = true;
  }

  bool NoexceptInType = getLangOpts().CPlusPlus17;
  bool IsCanonicalExceptionSpec =
      isCanonicalExceptionSpecification(EPI.ExceptionSpec, NoexceptInType);

  // Determine whether the type being created is already canonical or not.
  bool isCanonical = !Unique && IsCanonicalExceptionSpec &&
                     isCanonicalResultType(ResultTy) && !EPI.HasTrailingReturn;
  for (unsigned i = 0; i != NumArgs && isCanonical; ++i)
    if (!ArgArray[i].isCanonicalAsParam())
      isCanonical = false;

  if (OnlyWantCanonical)
    assert(isCanonical &&
           "given non-canonical parameters constructing canonical type");

  // If this type isn't canonical, get the canonical version of it if we don't
  // already have it. The exception spec is only partially part of the
  // canonical type, and only in C++17 onwards.
  if (!isCanonical && Canonical.isNull()) {
    SmallVector<QualType, 16> CanonicalArgs;
    CanonicalArgs.reserve(NumArgs);
    for (unsigned i = 0; i != NumArgs; ++i)
      CanonicalArgs.push_back(getCanonicalParamType(ArgArray[i]));

    llvm::SmallVector<QualType, 8> ExceptionTypeStorage;
    FunctionProtoType::ExtProtoInfo CanonicalEPI = EPI;
    CanonicalEPI.HasTrailingReturn = false;

    if (IsCanonicalExceptionSpec) {
      // Exception spec is already OK.
    } else if (NoexceptInType) {
      switch (EPI.ExceptionSpec.Type) {
      case EST_Unparsed: case EST_Unevaluated: case EST_Uninstantiated:
        // We don't know yet. It shouldn't matter what we pick here; no-one
        // should ever look at this.
        LLVM_FALLTHROUGH;
      case EST_None: case EST_MSAny: case EST_NoexceptFalse:
        CanonicalEPI.ExceptionSpec.Type = EST_None;
        break;

        // A dynamic exception specification is almost always "not noexcept",
        // with the exception that a pack expansion might expand to no types.
      case EST_Dynamic: {
        bool AnyPacks = false;
        for (QualType ET : EPI.ExceptionSpec.Exceptions) {
          if (ET->getAs<PackExpansionType>())
            AnyPacks = true;
          ExceptionTypeStorage.push_back(getCanonicalType(ET));
        }
        if (!AnyPacks)
          CanonicalEPI.ExceptionSpec.Type = EST_None;
        else {
          CanonicalEPI.ExceptionSpec.Type = EST_Dynamic;
          CanonicalEPI.ExceptionSpec.Exceptions = ExceptionTypeStorage;
        }
        break;
      }

      case EST_DynamicNone:
      case EST_BasicNoexcept:
      case EST_NoexceptTrue:
      case EST_NoThrow:
        CanonicalEPI.ExceptionSpec.Type = EST_BasicNoexcept;
        break;

      case EST_DependentNoexcept:
        llvm_unreachable("dependent noexcept is already canonical");
      }
    } else {
      CanonicalEPI.ExceptionSpec = FunctionProtoType::ExceptionSpecInfo();
    }

    // Adjust the canonical function result type.
    CanQualType CanResultTy = getCanonicalFunctionResultType(ResultTy);
    Canonical =
        getFunctionTypeInternal(CanResultTy, CanonicalArgs, CanonicalEPI, true);

    // Get the new insert position for the node we care about.
    FunctionProtoType *NewIP =
      FunctionProtoTypes.FindNodeOrInsertPos(ID, InsertPos);
    assert(!NewIP && "Shouldn't be in the map!"); (void)NewIP;
  }

  // Compute the needed size to hold this FunctionProtoType and the
  // various trailing objects.
  auto ESH = FunctionProtoType::getExceptionSpecSize(
      EPI.ExceptionSpec.Type, EPI.ExceptionSpec.Exceptions.size());
  size_t Size = FunctionProtoType::totalSizeToAlloc<
      QualType, SourceLocation, FunctionType::FunctionTypeExtraBitfields,
      FunctionType::ExceptionType, Expr *, FunctionDecl *,
      FunctionProtoType::ExtParameterInfo, Qualifiers>(
      NumArgs, EPI.Variadic,
      FunctionProtoType::hasExtraBitfields(EPI.ExceptionSpec.Type),
      ESH.NumExceptionType, ESH.NumExprPtr, ESH.NumFunctionDeclPtr,
      EPI.ExtParameterInfos ? NumArgs : 0,
      EPI.TypeQuals.hasNonFastQualifiers() ? 1 : 0);

  auto *FTP = (FunctionProtoType *)Allocate(Size, TypeAlignment);
  FunctionProtoType::ExtProtoInfo newEPI = EPI;
  new (FTP) FunctionProtoType(ResultTy, ArgArray, Canonical, newEPI);
  Types.push_back(FTP);
  if (!Unique)
    FunctionProtoTypes.InsertNode(FTP, InsertPos);
  return QualType(FTP, 0);
}

QualType ASTContext::getPipeType(QualType T, bool ReadOnly) const {
  llvm::FoldingSetNodeID ID;
  PipeType::Profile(ID, T, ReadOnly);

  void *InsertPos = nullptr;
  if (PipeType *PT = PipeTypes.FindNodeOrInsertPos(ID, InsertPos))
    return QualType(PT, 0);

  // If the pipe element type isn't canonical, this won't be a canonical type
  // either, so fill in the canonical type field.
  QualType Canonical;
  if (!T.isCanonical()) {
    Canonical = getPipeType(getCanonicalType(T), ReadOnly);

    // Get the new insert position for the node we care about.
    PipeType *NewIP = PipeTypes.FindNodeOrInsertPos(ID, InsertPos);
    assert(!NewIP && "Shouldn't be in the map!");
    (void)NewIP;
  }
  auto *New = new (*this, TypeAlignment) PipeType(T, Canonical, ReadOnly);
  Types.push_back(New);
  PipeTypes.InsertNode(New, InsertPos);
  return QualType(New, 0);
}

QualType ASTContext::adjustStringLiteralBaseType(QualType Ty) const {
  // OpenCL v1.1 s6.5.3: a string literal is in the constant address space.
  return LangOpts.OpenCL ? getAddrSpaceQualType(Ty, LangAS::opencl_constant)
                         : Ty;
}

QualType ASTContext::getReadPipeType(QualType T) const {
  return getPipeType(T, true);
}

QualType ASTContext::getWritePipeType(QualType T) const {
  return getPipeType(T, false);
}

QualType ASTContext::getExtIntType(bool IsUnsigned, unsigned NumBits) const {
  llvm::FoldingSetNodeID ID;
  ExtIntType::Profile(ID, IsUnsigned, NumBits);

  void *InsertPos = nullptr;
  if (ExtIntType *EIT = ExtIntTypes.FindNodeOrInsertPos(ID, InsertPos))
    return QualType(EIT, 0);

  auto *New = new (*this, TypeAlignment) ExtIntType(IsUnsigned, NumBits);
  ExtIntTypes.InsertNode(New, InsertPos);
  Types.push_back(New);
  return QualType(New, 0);
}

QualType ASTContext::getDependentExtIntType(bool IsUnsigned,
                                            Expr *NumBitsExpr) const {
  assert(NumBitsExpr->isInstantiationDependent() && "Only good for dependent");
  llvm::FoldingSetNodeID ID;
  DependentExtIntType::Profile(ID, *this, IsUnsigned, NumBitsExpr);

  void *InsertPos = nullptr;
  if (DependentExtIntType *Existing =
          DependentExtIntTypes.FindNodeOrInsertPos(ID, InsertPos))
    return QualType(Existing, 0);

  auto *New = new (*this, TypeAlignment)
      DependentExtIntType(*this, IsUnsigned, NumBitsExpr);
  DependentExtIntTypes.InsertNode(New, InsertPos);

  Types.push_back(New);
  return QualType(New, 0);
}

#ifndef NDEBUG
static bool NeedsInjectedClassNameType(const RecordDecl *D) {
  if (!isa<CXXRecordDecl>(D)) return false;
  const auto *RD = cast<CXXRecordDecl>(D);
  if (isa<ClassTemplatePartialSpecializationDecl>(RD))
    return true;
  if (RD->getDescribedClassTemplate() &&
      !isa<ClassTemplateSpecializationDecl>(RD))
    return true;
  return false;
}
#endif

/// getInjectedClassNameType - Return the unique reference to the
/// injected class name type for the specified templated declaration.
QualType ASTContext::getInjectedClassNameType(CXXRecordDecl *Decl,
                                              QualType TST) const {
  assert(NeedsInjectedClassNameType(Decl));
  if (Decl->TypeForDecl) {
    assert(isa<InjectedClassNameType>(Decl->TypeForDecl));
  } else if (CXXRecordDecl *PrevDecl = Decl->getPreviousDecl()) {
    assert(PrevDecl->TypeForDecl && "previous declaration has no type");
    Decl->TypeForDecl = PrevDecl->TypeForDecl;
    assert(isa<InjectedClassNameType>(Decl->TypeForDecl));
  } else {
    Type *newType =
      new (*this, TypeAlignment) InjectedClassNameType(Decl, TST);
    Decl->TypeForDecl = newType;
    Types.push_back(newType);
  }
  return QualType(Decl->TypeForDecl, 0);
}

/// getTypeDeclType - Return the unique reference to the type for the
/// specified type declaration.
QualType ASTContext::getTypeDeclTypeSlow(const TypeDecl *Decl) const {
  assert(Decl && "Passed null for Decl param");
  assert(!Decl->TypeForDecl && "TypeForDecl present in slow case");

  if (const auto *Typedef = dyn_cast<TypedefNameDecl>(Decl))
    return getTypedefType(Typedef);

  assert(!isa<TemplateTypeParmDecl>(Decl) &&
         "Template type parameter types are always available.");

  if (const auto *Record = dyn_cast<RecordDecl>(Decl)) {
    assert(Record->isFirstDecl() && "struct/union has previous declaration");
    assert(!NeedsInjectedClassNameType(Record));
    return getRecordType(Record);
  } else if (const auto *Enum = dyn_cast<EnumDecl>(Decl)) {
    assert(Enum->isFirstDecl() && "enum has previous declaration");
    return getEnumType(Enum);
  } else if (const auto *Using = dyn_cast<UnresolvedUsingTypenameDecl>(Decl)) {
    Type *newType = new (*this, TypeAlignment) UnresolvedUsingType(Using);
    Decl->TypeForDecl = newType;
    Types.push_back(newType);
  } else if (const auto *Req = dyn_cast<CXXRequiredTypeDecl>(Decl)) {
    const Type *newType = getCXXRequiredTypeType(Req).getTypePtr();
    Decl->TypeForDecl = newType;
  } else
    llvm_unreachable("TypeDecl without a type?");

  return QualType(Decl->TypeForDecl, 0);
}

/// getTypedefType - Return the unique reference to the type for the
/// specified typedef name decl.
QualType
ASTContext::getTypedefType(const TypedefNameDecl *Decl,
                           QualType Canonical) const {
  if (Decl->TypeForDecl) return QualType(Decl->TypeForDecl, 0);

  if (Canonical.isNull())
    Canonical = getCanonicalType(Decl->getUnderlyingType());
  auto *newType = new (*this, TypeAlignment)
    TypedefType(Type::Typedef, Decl, Canonical);
  Decl->TypeForDecl = newType;
  Types.push_back(newType);
  return QualType(newType, 0);
}

QualType ASTContext::getRecordType(const RecordDecl *Decl) const {
  if (Decl->TypeForDecl) return QualType(Decl->TypeForDecl, 0);

  if (const RecordDecl *PrevDecl = Decl->getPreviousDecl())
    if (PrevDecl->TypeForDecl)
      return QualType(Decl->TypeForDecl = PrevDecl->TypeForDecl, 0);

  auto *newType = new (*this, TypeAlignment) RecordType(Decl);
  Decl->TypeForDecl = newType;
  Types.push_back(newType);
  return QualType(newType, 0);
}

QualType ASTContext::getEnumType(const EnumDecl *Decl) const {
  if (Decl->TypeForDecl) return QualType(Decl->TypeForDecl, 0);

  if (const EnumDecl *PrevDecl = Decl->getPreviousDecl())
    if (PrevDecl->TypeForDecl)
      return QualType(Decl->TypeForDecl = PrevDecl->TypeForDecl, 0);

  auto *newType = new (*this, TypeAlignment) EnumType(Decl);
  Decl->TypeForDecl = newType;
  Types.push_back(newType);
  return QualType(newType, 0);
}

QualType ASTContext::getAttributedType(attr::Kind attrKind,
                                       QualType modifiedType,
                                       QualType equivalentType) {
  llvm::FoldingSetNodeID id;
  AttributedType::Profile(id, attrKind, modifiedType, equivalentType);

  void *insertPos = nullptr;
  AttributedType *type = AttributedTypes.FindNodeOrInsertPos(id, insertPos);
  if (type) return QualType(type, 0);

  QualType canon = getCanonicalType(equivalentType);
  type = new (*this, TypeAlignment)
      AttributedType(canon, attrKind, modifiedType, equivalentType);

  Types.push_back(type);
  AttributedTypes.InsertNode(type, insertPos);

  return QualType(type, 0);
}

/// Retrieve a substitution-result type.
QualType
ASTContext::getSubstTemplateTypeParmType(const TemplateTypeParmType *Parm,
                                         QualType Replacement) const {
  assert(Replacement.isCanonical()
         && "replacement types must always be canonical");

  llvm::FoldingSetNodeID ID;
  SubstTemplateTypeParmType::Profile(ID, Parm, Replacement);
  void *InsertPos = nullptr;
  SubstTemplateTypeParmType *SubstParm
    = SubstTemplateTypeParmTypes.FindNodeOrInsertPos(ID, InsertPos);

  if (!SubstParm) {
    SubstParm = new (*this, TypeAlignment)
      SubstTemplateTypeParmType(Parm, Replacement);
    Types.push_back(SubstParm);
    SubstTemplateTypeParmTypes.InsertNode(SubstParm, InsertPos);
  }

  return QualType(SubstParm, 0);
}

/// Retrieve a
QualType ASTContext::getSubstTemplateTypeParmPackType(
                                          const TemplateTypeParmType *Parm,
                                              const TemplateArgument &ArgPack) {
#ifndef NDEBUG
  for (const auto &P : ArgPack.pack_elements()) {
    assert(P.getKind() == TemplateArgument::Type &&"Pack contains a non-type");
    assert(P.getAsType().isCanonical() && "Pack contains non-canonical type");
  }
#endif

  llvm::FoldingSetNodeID ID;
  SubstTemplateTypeParmPackType::Profile(ID, Parm, ArgPack);
  void *InsertPos = nullptr;
  if (SubstTemplateTypeParmPackType *SubstParm
        = SubstTemplateTypeParmPackTypes.FindNodeOrInsertPos(ID, InsertPos))
    return QualType(SubstParm, 0);

  QualType Canon;
  if (!Parm->isCanonicalUnqualified()) {
    Canon = getCanonicalType(QualType(Parm, 0));
    Canon = getSubstTemplateTypeParmPackType(cast<TemplateTypeParmType>(Canon),
                                             ArgPack);
    SubstTemplateTypeParmPackTypes.FindNodeOrInsertPos(ID, InsertPos);
  }

  auto *SubstParm
    = new (*this, TypeAlignment) SubstTemplateTypeParmPackType(Parm, Canon,
                                                               ArgPack);
  Types.push_back(SubstParm);
  SubstTemplateTypeParmPackTypes.InsertNode(SubstParm, InsertPos);
  return QualType(SubstParm, 0);
}

/// Retrieve the template type parameter type for a template
/// parameter or parameter pack with the given depth, index, and (optionally)
/// name.
QualType ASTContext::getTemplateTypeParmType(unsigned Depth, unsigned Index,
                                             bool ParameterPack,
                                             TemplateTypeParmDecl *TTPDecl) const {
  llvm::FoldingSetNodeID ID;
  TemplateTypeParmType::Profile(ID, Depth, Index, ParameterPack, TTPDecl);
  void *InsertPos = nullptr;
  TemplateTypeParmType *TypeParm
    = TemplateTypeParmTypes.FindNodeOrInsertPos(ID, InsertPos);

  if (TypeParm)
    return QualType(TypeParm, 0);

  if (TTPDecl) {
    QualType Canon = getTemplateTypeParmType(Depth, Index, ParameterPack);
    TypeParm = new (*this, TypeAlignment) TemplateTypeParmType(TTPDecl, Canon);

    TemplateTypeParmType *TypeCheck
      = TemplateTypeParmTypes.FindNodeOrInsertPos(ID, InsertPos);
    assert(!TypeCheck && "Template type parameter canonical type broken");
    (void)TypeCheck;
  } else
    TypeParm = new (*this, TypeAlignment)
      TemplateTypeParmType(Depth, Index, ParameterPack);

  Types.push_back(TypeParm);
  TemplateTypeParmTypes.InsertNode(TypeParm, InsertPos);

  return QualType(TypeParm, 0);
}

TypeSourceInfo *
ASTContext::getTemplateSpecializationTypeInfo(TemplateName Name,
                                              SourceLocation NameLoc,
                                        const TemplateArgumentListInfo &Args,
                                              QualType Underlying) const {
  assert(!Name.getAsDependentTemplateName() &&
         "No dependent template names here!");
  QualType TST = getTemplateSpecializationType(Name, Args, Underlying);

  TypeSourceInfo *DI = CreateTypeSourceInfo(TST);
  TemplateSpecializationTypeLoc TL =
      DI->getTypeLoc().castAs<TemplateSpecializationTypeLoc>();
  TL.setTemplateKeywordLoc(SourceLocation());
  TL.setTemplateNameLoc(NameLoc);
  TL.setLAngleLoc(Args.getLAngleLoc());
  TL.setRAngleLoc(Args.getRAngleLoc());
  for (unsigned i = 0, e = TL.getNumArgs(); i != e; ++i)
    TL.setArgLocInfo(i, Args[i].getLocInfo());
  return DI;
}

QualType
ASTContext::getTemplateSpecializationType(TemplateName Template,
                                          const TemplateArgumentListInfo &Args,
                                          QualType Underlying) const {
  assert(!Template.getAsDependentTemplateName() &&
         "No dependent template names here!");

  SmallVector<TemplateArgument, 4> ArgVec;
  ArgVec.reserve(Args.size());
  for (const TemplateArgumentLoc &Arg : Args.arguments())
    ArgVec.push_back(Arg.getArgument());

  return getTemplateSpecializationType(Template, ArgVec, Underlying);
}

#ifndef NDEBUG
static bool hasAnyPackExpansions(ArrayRef<TemplateArgument> Args) {
  for (const TemplateArgument &Arg : Args)
    if (Arg.isPackExpansion())
      return true;

  return true;
}
#endif

QualType
ASTContext::getTemplateSpecializationType(TemplateName Template,
                                          ArrayRef<TemplateArgument> Args,
                                          QualType Underlying) const {
  assert(!Template.getAsDependentTemplateName() &&
         "No dependent template names here!");
  // Look through qualified template names.
  if (QualifiedTemplateName *QTN = Template.getAsQualifiedTemplateName())
    Template = TemplateName(QTN->getTemplateDecl());

  bool IsTypeAlias =
    Template.getAsTemplateDecl() &&
    isa<TypeAliasTemplateDecl>(Template.getAsTemplateDecl());
  QualType CanonType;
  if (!Underlying.isNull())
    CanonType = getCanonicalType(Underlying);
  else {
    // We can get here with an alias template when the specialization contains
    // a pack expansion that does not match up with a parameter pack.
    assert((!IsTypeAlias || hasAnyPackExpansions(Args)) &&
           "Caller must compute aliased type");
    IsTypeAlias = false;
    CanonType = getCanonicalTemplateSpecializationType(Template, Args);
  }

  // Allocate the (non-canonical) template specialization type, but don't
  // try to unique it: these types typically have location information that
  // we don't unique and don't want to lose.
  void *Mem = Allocate(sizeof(TemplateSpecializationType) +
                       sizeof(TemplateArgument) * Args.size() +
                       (IsTypeAlias? sizeof(QualType) : 0),
                       TypeAlignment);
  auto *Spec
    = new (Mem) TemplateSpecializationType(Template, Args, CanonType,
                                         IsTypeAlias ? Underlying : QualType());

  Types.push_back(Spec);
  return QualType(Spec, 0);
}

QualType ASTContext::getCanonicalTemplateSpecializationType(
    TemplateName Template, ArrayRef<TemplateArgument> Args) const {
  assert(!Template.getAsDependentTemplateName() &&
         "No dependent template names here!");

  // Look through qualified template names.
  if (QualifiedTemplateName *QTN = Template.getAsQualifiedTemplateName())
    Template = TemplateName(QTN->getTemplateDecl());

  // Build the canonical template specialization type.
  TemplateName CanonTemplate = getCanonicalTemplateName(Template);
  SmallVector<TemplateArgument, 4> CanonArgs;
  unsigned NumArgs = Args.size();
  CanonArgs.reserve(NumArgs);
  for (const TemplateArgument &Arg : Args)
    CanonArgs.push_back(getCanonicalTemplateArgument(Arg));

  // Determine whether this canonical template specialization type already
  // exists.
  llvm::FoldingSetNodeID ID;
  TemplateSpecializationType::Profile(ID, CanonTemplate,
                                      CanonArgs, *this);

  void *InsertPos = nullptr;
  TemplateSpecializationType *Spec
    = TemplateSpecializationTypes.FindNodeOrInsertPos(ID, InsertPos);

  if (!Spec) {
    // Allocate a new canonical template specialization type.
    void *Mem = Allocate((sizeof(TemplateSpecializationType) +
                          sizeof(TemplateArgument) * NumArgs),
                         TypeAlignment);
    Spec = new (Mem) TemplateSpecializationType(CanonTemplate,
                                                CanonArgs,
                                                QualType(), QualType());
    Types.push_back(Spec);
    TemplateSpecializationTypes.InsertNode(Spec, InsertPos);
  }

  assert(Spec->isDependentType() &&
         "Non-dependent template-id type must have a canonical type");
  return QualType(Spec, 0);
}

QualType ASTContext::getElaboratedType(ElaboratedTypeKeyword Keyword,
                                       NestedNameSpecifier *NNS,
                                       QualType NamedType,
                                       TagDecl *OwnedTagDecl) const {
  llvm::FoldingSetNodeID ID;
  ElaboratedType::Profile(ID, Keyword, NNS, NamedType, OwnedTagDecl);

  void *InsertPos = nullptr;
  ElaboratedType *T = ElaboratedTypes.FindNodeOrInsertPos(ID, InsertPos);
  if (T)
    return QualType(T, 0);

  QualType Canon = NamedType;
  if (!Canon.isCanonical()) {
    Canon = getCanonicalType(NamedType);
    ElaboratedType *CheckT = ElaboratedTypes.FindNodeOrInsertPos(ID, InsertPos);
    assert(!CheckT && "Elaborated canonical type broken");
    (void)CheckT;
  }

  void *Mem = Allocate(ElaboratedType::totalSizeToAlloc<TagDecl *>(!!OwnedTagDecl),
                       TypeAlignment);
  T = new (Mem) ElaboratedType(Keyword, NNS, NamedType, Canon, OwnedTagDecl);

  Types.push_back(T);
  ElaboratedTypes.InsertNode(T, InsertPos);
  return QualType(T, 0);
}

QualType
ASTContext::getCXXRequiredTypeType(const CXXRequiredTypeDecl *D) const {
  Type *newType = new (*this, TypeAlignment) CXXRequiredTypeType(D);
  Types.push_back(newType);
  return QualType(newType, 0);
}

QualType
ASTContext::getParenType(QualType InnerType) const {
  llvm::FoldingSetNodeID ID;
  ParenType::Profile(ID, InnerType);

  void *InsertPos = nullptr;
  ParenType *T = ParenTypes.FindNodeOrInsertPos(ID, InsertPos);
  if (T)
    return QualType(T, 0);

  QualType Canon = InnerType;
  if (!Canon.isCanonical()) {
    Canon = getCanonicalType(InnerType);
    ParenType *CheckT = ParenTypes.FindNodeOrInsertPos(ID, InsertPos);
    assert(!CheckT && "Paren canonical type broken");
    (void)CheckT;
  }

  T = new (*this, TypeAlignment) ParenType(InnerType, Canon);
  Types.push_back(T);
  ParenTypes.InsertNode(T, InsertPos);
  return QualType(T, 0);
}

QualType
ASTContext::getMacroQualifiedType(QualType UnderlyingTy,
                                  const IdentifierInfo *MacroII) const {
  QualType Canon = UnderlyingTy;
  if (!Canon.isCanonical())
    Canon = getCanonicalType(UnderlyingTy);

  auto *newType = new (*this, TypeAlignment)
      MacroQualifiedType(UnderlyingTy, Canon, MacroII);
  Types.push_back(newType);
  return QualType(newType, 0);
}

QualType ASTContext::getDependentNameType(ElaboratedTypeKeyword Keyword,
                                          NestedNameSpecifier *NNS,
                                          const IdentifierInfo *Name,
                                          QualType Canon) const {
  if (Canon.isNull()) {
    NestedNameSpecifier *CanonNNS = getCanonicalNestedNameSpecifier(NNS);
    if (CanonNNS != NNS)
      Canon = getDependentNameType(Keyword, CanonNNS, Name);
  }

  llvm::FoldingSetNodeID ID;
  DependentNameType::Profile(ID, Keyword, NNS, Name);

  void *InsertPos = nullptr;
  DependentNameType *T
    = DependentNameTypes.FindNodeOrInsertPos(ID, InsertPos);
  if (T)
    return QualType(T, 0);

  T = new (*this, TypeAlignment) DependentNameType(Keyword, NNS, Name, Canon);
  Types.push_back(T);
  DependentNameTypes.InsertNode(T, InsertPos);
  return QualType(T, 0);
}

QualType
ASTContext::getDependentTemplateSpecializationType(
                                 ElaboratedTypeKeyword Keyword,
                                 NestedNameSpecifier *NNS,
                                 const IdentifierInfo *Name,
                                 const TemplateArgumentListInfo &Args) const {
  // TODO: avoid this copy
  SmallVector<TemplateArgument, 16> ArgCopy;
  for (unsigned I = 0, E = Args.size(); I != E; ++I)
    ArgCopy.push_back(Args[I].getArgument());
  return getDependentTemplateSpecializationType(Keyword, NNS, Name, ArgCopy);
}

QualType
ASTContext::getDependentTemplateSpecializationType(
                                 ElaboratedTypeKeyword Keyword,
                                 NestedNameSpecifier *NNS,
                                 const IdentifierInfo *Name,
                                 ArrayRef<TemplateArgument> Args) const {
  assert((!NNS || NNS->isDependent()) &&
         "nested-name-specifier must be dependent");

  llvm::FoldingSetNodeID ID;
  DependentTemplateSpecializationType::Profile(ID, *this, Keyword, NNS,
                                               Name, Args);

  void *InsertPos = nullptr;
  DependentTemplateSpecializationType *T
    = DependentTemplateSpecializationTypes.FindNodeOrInsertPos(ID, InsertPos);
  if (T)
    return QualType(T, 0);

  NestedNameSpecifier *CanonNNS = getCanonicalNestedNameSpecifier(NNS);

  ElaboratedTypeKeyword CanonKeyword = Keyword;
  if (Keyword == ETK_None) CanonKeyword = ETK_Typename;

  bool AnyNonCanonArgs = false;
  unsigned NumArgs = Args.size();
  SmallVector<TemplateArgument, 16> CanonArgs(NumArgs);
  for (unsigned I = 0; I != NumArgs; ++I) {
    CanonArgs[I] = getCanonicalTemplateArgument(Args[I]);
    if (!CanonArgs[I].structurallyEquals(Args[I]))
      AnyNonCanonArgs = true;
  }

  QualType Canon;
  if (AnyNonCanonArgs || CanonNNS != NNS || CanonKeyword != Keyword) {
    Canon = getDependentTemplateSpecializationType(CanonKeyword, CanonNNS,
                                                   Name,
                                                   CanonArgs);

    // Find the insert position again.
    DependentTemplateSpecializationTypes.FindNodeOrInsertPos(ID, InsertPos);
  }

  void *Mem = Allocate((sizeof(DependentTemplateSpecializationType) +
                        sizeof(TemplateArgument) * NumArgs),
                       TypeAlignment);
  T = new (Mem) DependentTemplateSpecializationType(Keyword, NNS,
                                                    Name, Args, Canon);
  Types.push_back(T);
  DependentTemplateSpecializationTypes.InsertNode(T, InsertPos);
  return QualType(T, 0);
}

TemplateArgument ASTContext::getInjectedTemplateArg(NamedDecl *Param) {
  TemplateArgument Arg;
  if (const auto *TTP = dyn_cast<TemplateTypeParmDecl>(Param)) {
    QualType ArgType = getTypeDeclType(TTP);
    if (TTP->isParameterPack())
      ArgType = getPackExpansionType(ArgType, None);

    Arg = TemplateArgument(ArgType);
  } else if (auto *NTTP = dyn_cast<NonTypeTemplateParmDecl>(Param)) {
    Expr *E = new (*this) DeclRefExpr(
        *this, NTTP, /*enclosing*/ false,
        NTTP->getType().getNonPackExpansionType().getNonLValueExprType(*this),
        Expr::getValueKindForType(NTTP->getType()), NTTP->getLocation());

    if (NTTP->isParameterPack())
      E = new (*this) PackExpansionExpr(DependentTy, E, NTTP->getLocation(),
                                        None);
    Arg = TemplateArgument(E, TemplateArgument::Expression);
  } else {
    auto *TTP = cast<TemplateTemplateParmDecl>(Param);
    if (TTP->isParameterPack())
      Arg = TemplateArgument(TemplateName(TTP), Optional<unsigned>());
    else
      Arg = TemplateArgument(TemplateName(TTP));
  }

  if (Param->isTemplateParameterPack())
    Arg = TemplateArgument::CreatePackCopy(*this, Arg);

  return Arg;
}

void
ASTContext::getInjectedTemplateArgs(const TemplateParameterList *Params,
                                    SmallVectorImpl<TemplateArgument> &Args) {
  Args.reserve(Args.size() + Params->size());

  for (NamedDecl *Param : *Params)
    Args.push_back(getInjectedTemplateArg(Param));
}

QualType ASTContext::getPackExpansionType(QualType Pattern,
                                          Optional<unsigned> NumExpansions,
                                          bool ExpectPackInType) {
  assert((!ExpectPackInType || Pattern->containsUnexpandedParameterPack()) &&
         "Pack expansions must expand one or more parameter packs");

  llvm::FoldingSetNodeID ID;
  PackExpansionType::Profile(ID, Pattern, NumExpansions);

  void *InsertPos = nullptr;
  PackExpansionType *T = PackExpansionTypes.FindNodeOrInsertPos(ID, InsertPos);
  if (T)
    return QualType(T, 0);

  QualType Canon;
  if (!Pattern.isCanonical()) {
    Canon = getPackExpansionType(getCanonicalType(Pattern), NumExpansions,
                                 /*ExpectPackInType=*/false);

    // Find the insert position again, in case we inserted an element into
    // PackExpansionTypes and invalidated our insert position.
    PackExpansionTypes.FindNodeOrInsertPos(ID, InsertPos);
  }

  T = new (*this, TypeAlignment)
      PackExpansionType(Pattern, Canon, NumExpansions);
  Types.push_back(T);
  PackExpansionTypes.InsertNode(T, InsertPos);
  return QualType(T, 0);
}

QualType
ASTContext::getCXXDependentVariadicReifierType(Expr *Range, SourceLocation KWLoc,
                                               SourceLocation EllipsisLoc,
                                               SourceLocation RParenLoc) {
  CXXDependentVariadicReifierType *T =
    new (*this, TypeAlignment)
    CXXDependentVariadicReifierType(Range, KWLoc, EllipsisLoc, RParenLoc);
  Types.push_back(T);
  return QualType(T, 0);
}

/// CmpProtocolNames - Comparison predicate for sorting protocols
/// alphabetically.
static int CmpProtocolNames(ObjCProtocolDecl *const *LHS,
                            ObjCProtocolDecl *const *RHS) {
  return DeclarationName::compare((*LHS)->getDeclName(), (*RHS)->getDeclName());
}

static bool areSortedAndUniqued(ArrayRef<ObjCProtocolDecl *> Protocols) {
  if (Protocols.empty()) return true;

  if (Protocols[0]->getCanonicalDecl() != Protocols[0])
    return false;

  for (unsigned i = 1; i != Protocols.size(); ++i)
    if (CmpProtocolNames(&Protocols[i - 1], &Protocols[i]) >= 0 ||
        Protocols[i]->getCanonicalDecl() != Protocols[i])
      return false;
  return true;
}

static void
SortAndUniqueProtocols(SmallVectorImpl<ObjCProtocolDecl *> &Protocols) {
  // Sort protocols, keyed by name.
  llvm::array_pod_sort(Protocols.begin(), Protocols.end(), CmpProtocolNames);

  // Canonicalize.
  for (ObjCProtocolDecl *&P : Protocols)
    P = P->getCanonicalDecl();

  // Remove duplicates.
  auto ProtocolsEnd = std::unique(Protocols.begin(), Protocols.end());
  Protocols.erase(ProtocolsEnd, Protocols.end());
}

QualType ASTContext::getObjCObjectType(QualType BaseType,
                                       ObjCProtocolDecl * const *Protocols,
                                       unsigned NumProtocols) const {
  return getObjCObjectType(BaseType, {},
                           llvm::makeArrayRef(Protocols, NumProtocols),
                           /*isKindOf=*/false);
}

QualType ASTContext::getObjCObjectType(
           QualType baseType,
           ArrayRef<QualType> typeArgs,
           ArrayRef<ObjCProtocolDecl *> protocols,
           bool isKindOf) const {
  // If the base type is an interface and there aren't any protocols or
  // type arguments to add, then the interface type will do just fine.
  if (typeArgs.empty() && protocols.empty() && !isKindOf &&
      isa<ObjCInterfaceType>(baseType))
    return baseType;

  // Look in the folding set for an existing type.
  llvm::FoldingSetNodeID ID;
  ObjCObjectTypeImpl::Profile(ID, baseType, typeArgs, protocols, isKindOf);
  void *InsertPos = nullptr;
  if (ObjCObjectType *QT = ObjCObjectTypes.FindNodeOrInsertPos(ID, InsertPos))
    return QualType(QT, 0);

  // Determine the type arguments to be used for canonicalization,
  // which may be explicitly specified here or written on the base
  // type.
  ArrayRef<QualType> effectiveTypeArgs = typeArgs;
  if (effectiveTypeArgs.empty()) {
    if (const auto *baseObject = baseType->getAs<ObjCObjectType>())
      effectiveTypeArgs = baseObject->getTypeArgs();
  }

  // Build the canonical type, which has the canonical base type and a
  // sorted-and-uniqued list of protocols and the type arguments
  // canonicalized.
  QualType canonical;
  bool typeArgsAreCanonical = std::all_of(effectiveTypeArgs.begin(),
                                          effectiveTypeArgs.end(),
                                          [&](QualType type) {
                                            return type.isCanonical();
                                          });
  bool protocolsSorted = areSortedAndUniqued(protocols);
  if (!typeArgsAreCanonical || !protocolsSorted || !baseType.isCanonical()) {
    // Determine the canonical type arguments.
    ArrayRef<QualType> canonTypeArgs;
    SmallVector<QualType, 4> canonTypeArgsVec;
    if (!typeArgsAreCanonical) {
      canonTypeArgsVec.reserve(effectiveTypeArgs.size());
      for (auto typeArg : effectiveTypeArgs)
        canonTypeArgsVec.push_back(getCanonicalType(typeArg));
      canonTypeArgs = canonTypeArgsVec;
    } else {
      canonTypeArgs = effectiveTypeArgs;
    }

    ArrayRef<ObjCProtocolDecl *> canonProtocols;
    SmallVector<ObjCProtocolDecl*, 8> canonProtocolsVec;
    if (!protocolsSorted) {
      canonProtocolsVec.append(protocols.begin(), protocols.end());
      SortAndUniqueProtocols(canonProtocolsVec);
      canonProtocols = canonProtocolsVec;
    } else {
      canonProtocols = protocols;
    }

    canonical = getObjCObjectType(getCanonicalType(baseType), canonTypeArgs,
                                  canonProtocols, isKindOf);

    // Regenerate InsertPos.
    ObjCObjectTypes.FindNodeOrInsertPos(ID, InsertPos);
  }

  unsigned size = sizeof(ObjCObjectTypeImpl);
  size += typeArgs.size() * sizeof(QualType);
  size += protocols.size() * sizeof(ObjCProtocolDecl *);
  void *mem = Allocate(size, TypeAlignment);
  auto *T =
    new (mem) ObjCObjectTypeImpl(canonical, baseType, typeArgs, protocols,
                                 isKindOf);

  Types.push_back(T);
  ObjCObjectTypes.InsertNode(T, InsertPos);
  return QualType(T, 0);
}

/// Apply Objective-C protocol qualifiers to the given type.
/// If this is for the canonical type of a type parameter, we can apply
/// protocol qualifiers on the ObjCObjectPointerType.
QualType
ASTContext::applyObjCProtocolQualifiers(QualType type,
                  ArrayRef<ObjCProtocolDecl *> protocols, bool &hasError,
                  bool allowOnPointerType) const {
  hasError = false;

  if (const auto *objT = dyn_cast<ObjCTypeParamType>(type.getTypePtr())) {
    return getObjCTypeParamType(objT->getDecl(), protocols);
  }

  // Apply protocol qualifiers to ObjCObjectPointerType.
  if (allowOnPointerType) {
    if (const auto *objPtr =
            dyn_cast<ObjCObjectPointerType>(type.getTypePtr())) {
      const ObjCObjectType *objT = objPtr->getObjectType();
      // Merge protocol lists and construct ObjCObjectType.
      SmallVector<ObjCProtocolDecl*, 8> protocolsVec;
      protocolsVec.append(objT->qual_begin(),
                          objT->qual_end());
      protocolsVec.append(protocols.begin(), protocols.end());
      ArrayRef<ObjCProtocolDecl *> protocols = protocolsVec;
      type = getObjCObjectType(
             objT->getBaseType(),
             objT->getTypeArgsAsWritten(),
             protocols,
             objT->isKindOfTypeAsWritten());
      return getObjCObjectPointerType(type);
    }
  }

  // Apply protocol qualifiers to ObjCObjectType.
  if (const auto *objT = dyn_cast<ObjCObjectType>(type.getTypePtr())){
    // FIXME: Check for protocols to which the class type is already
    // known to conform.

    return getObjCObjectType(objT->getBaseType(),
                             objT->getTypeArgsAsWritten(),
                             protocols,
                             objT->isKindOfTypeAsWritten());
  }

  // If the canonical type is ObjCObjectType, ...
  if (type->isObjCObjectType()) {
    // Silently overwrite any existing protocol qualifiers.
    // TODO: determine whether that's the right thing to do.

    // FIXME: Check for protocols to which the class type is already
    // known to conform.
    return getObjCObjectType(type, {}, protocols, false);
  }

  // id<protocol-list>
  if (type->isObjCIdType()) {
    const auto *objPtr = type->castAs<ObjCObjectPointerType>();
    type = getObjCObjectType(ObjCBuiltinIdTy, {}, protocols,
                                 objPtr->isKindOfType());
    return getObjCObjectPointerType(type);
  }

  // Class<protocol-list>
  if (type->isObjCClassType()) {
    const auto *objPtr = type->castAs<ObjCObjectPointerType>();
    type = getObjCObjectType(ObjCBuiltinClassTy, {}, protocols,
                                 objPtr->isKindOfType());
    return getObjCObjectPointerType(type);
  }

  hasError = true;
  return type;
}

QualType
ASTContext::getObjCTypeParamType(const ObjCTypeParamDecl *Decl,
                                 ArrayRef<ObjCProtocolDecl *> protocols) const {
  // Look in the folding set for an existing type.
  llvm::FoldingSetNodeID ID;
  ObjCTypeParamType::Profile(ID, Decl, Decl->getUnderlyingType(), protocols);
  void *InsertPos = nullptr;
  if (ObjCTypeParamType *TypeParam =
      ObjCTypeParamTypes.FindNodeOrInsertPos(ID, InsertPos))
    return QualType(TypeParam, 0);

  // We canonicalize to the underlying type.
  QualType Canonical = getCanonicalType(Decl->getUnderlyingType());
  if (!protocols.empty()) {
    // Apply the protocol qualifers.
    bool hasError;
    Canonical = getCanonicalType(applyObjCProtocolQualifiers(
        Canonical, protocols, hasError, true /*allowOnPointerType*/));
    assert(!hasError && "Error when apply protocol qualifier to bound type");
  }

  unsigned size = sizeof(ObjCTypeParamType);
  size += protocols.size() * sizeof(ObjCProtocolDecl *);
  void *mem = Allocate(size, TypeAlignment);
  auto *newType = new (mem) ObjCTypeParamType(Decl, Canonical, protocols);

  Types.push_back(newType);
  ObjCTypeParamTypes.InsertNode(newType, InsertPos);
  return QualType(newType, 0);
}

void ASTContext::adjustObjCTypeParamBoundType(const ObjCTypeParamDecl *Orig,
                                              ObjCTypeParamDecl *New) const {
  New->setTypeSourceInfo(getTrivialTypeSourceInfo(Orig->getUnderlyingType()));
  // Update TypeForDecl after updating TypeSourceInfo.
  auto NewTypeParamTy = cast<ObjCTypeParamType>(New->getTypeForDecl());
  SmallVector<ObjCProtocolDecl *, 8> protocols;
  protocols.append(NewTypeParamTy->qual_begin(), NewTypeParamTy->qual_end());
  QualType UpdatedTy = getObjCTypeParamType(New, protocols);
  New->setTypeForDecl(UpdatedTy.getTypePtr());
}

/// ObjCObjectAdoptsQTypeProtocols - Checks that protocols in IC's
/// protocol list adopt all protocols in QT's qualified-id protocol
/// list.
bool ASTContext::ObjCObjectAdoptsQTypeProtocols(QualType QT,
                                                ObjCInterfaceDecl *IC) {
  if (!QT->isObjCQualifiedIdType())
    return false;

  if (const auto *OPT = QT->getAs<ObjCObjectPointerType>()) {
    // If both the right and left sides have qualifiers.
    for (auto *Proto : OPT->quals()) {
      if (!IC->ClassImplementsProtocol(Proto, false))
        return false;
    }
    return true;
  }
  return false;
}

/// QIdProtocolsAdoptObjCObjectProtocols - Checks that protocols in
/// QT's qualified-id protocol list adopt all protocols in IDecl's list
/// of protocols.
bool ASTContext::QIdProtocolsAdoptObjCObjectProtocols(QualType QT,
                                                ObjCInterfaceDecl *IDecl) {
  if (!QT->isObjCQualifiedIdType())
    return false;
  const auto *OPT = QT->getAs<ObjCObjectPointerType>();
  if (!OPT)
    return false;
  if (!IDecl->hasDefinition())
    return false;
  llvm::SmallPtrSet<ObjCProtocolDecl *, 8> InheritedProtocols;
  CollectInheritedProtocols(IDecl, InheritedProtocols);
  if (InheritedProtocols.empty())
    return false;
  // Check that if every protocol in list of id<plist> conforms to a protocol
  // of IDecl's, then bridge casting is ok.
  bool Conforms = false;
  for (auto *Proto : OPT->quals()) {
    Conforms = false;
    for (auto *PI : InheritedProtocols) {
      if (ProtocolCompatibleWithProtocol(Proto, PI)) {
        Conforms = true;
        break;
      }
    }
    if (!Conforms)
      break;
  }
  if (Conforms)
    return true;

  for (auto *PI : InheritedProtocols) {
    // If both the right and left sides have qualifiers.
    bool Adopts = false;
    for (auto *Proto : OPT->quals()) {
      // return 'true' if 'PI' is in the inheritance hierarchy of Proto
      if ((Adopts = ProtocolCompatibleWithProtocol(PI, Proto)))
        break;
    }
    if (!Adopts)
      return false;
  }
  return true;
}

/// getObjCObjectPointerType - Return a ObjCObjectPointerType type for
/// the given object type.
QualType ASTContext::getObjCObjectPointerType(QualType ObjectT) const {
  llvm::FoldingSetNodeID ID;
  ObjCObjectPointerType::Profile(ID, ObjectT);

  void *InsertPos = nullptr;
  if (ObjCObjectPointerType *QT =
              ObjCObjectPointerTypes.FindNodeOrInsertPos(ID, InsertPos))
    return QualType(QT, 0);

  // Find the canonical object type.
  QualType Canonical;
  if (!ObjectT.isCanonical()) {
    Canonical = getObjCObjectPointerType(getCanonicalType(ObjectT));

    // Regenerate InsertPos.
    ObjCObjectPointerTypes.FindNodeOrInsertPos(ID, InsertPos);
  }

  // No match.
  void *Mem = Allocate(sizeof(ObjCObjectPointerType), TypeAlignment);
  auto *QType =
    new (Mem) ObjCObjectPointerType(Canonical, ObjectT);

  Types.push_back(QType);
  ObjCObjectPointerTypes.InsertNode(QType, InsertPos);
  return QualType(QType, 0);
}

/// getObjCInterfaceType - Return the unique reference to the type for the
/// specified ObjC interface decl. The list of protocols is optional.
QualType ASTContext::getObjCInterfaceType(const ObjCInterfaceDecl *Decl,
                                          ObjCInterfaceDecl *PrevDecl) const {
  if (Decl->TypeForDecl)
    return QualType(Decl->TypeForDecl, 0);

  if (PrevDecl) {
    assert(PrevDecl->TypeForDecl && "previous decl has no TypeForDecl");
    Decl->TypeForDecl = PrevDecl->TypeForDecl;
    return QualType(PrevDecl->TypeForDecl, 0);
  }

  // Prefer the definition, if there is one.
  if (const ObjCInterfaceDecl *Def = Decl->getDefinition())
    Decl = Def;

  void *Mem = Allocate(sizeof(ObjCInterfaceType), TypeAlignment);
  auto *T = new (Mem) ObjCInterfaceType(Decl);
  Decl->TypeForDecl = T;
  Types.push_back(T);
  return QualType(T, 0);
}

/// getTypeOfExprType - Unlike many "get<Type>" functions, we can't unique
/// TypeOfExprType AST's (since expression's are never shared). For example,
/// multiple declarations that refer to "typeof(x)" all contain different
/// DeclRefExpr's. This doesn't effect the type checker, since it operates
/// on canonical type's (which are always unique).
QualType ASTContext::getTypeOfExprType(Expr *tofExpr) const {
  TypeOfExprType *toe;
  if (tofExpr->isTypeDependent()) {
    llvm::FoldingSetNodeID ID;
    DependentTypeOfExprType::Profile(ID, *this, tofExpr);

    void *InsertPos = nullptr;
    DependentTypeOfExprType *Canon
      = DependentTypeOfExprTypes.FindNodeOrInsertPos(ID, InsertPos);
    if (Canon) {
      // We already have a "canonical" version of an identical, dependent
      // typeof(expr) type. Use that as our canonical type.
      toe = new (*this, TypeAlignment) TypeOfExprType(tofExpr,
                                          QualType((TypeOfExprType*)Canon, 0));
    } else {
      // Build a new, canonical typeof(expr) type.
      Canon
        = new (*this, TypeAlignment) DependentTypeOfExprType(*this, tofExpr);
      DependentTypeOfExprTypes.InsertNode(Canon, InsertPos);
      toe = Canon;
    }
  } else {
    QualType Canonical = getCanonicalType(tofExpr->getType());
    toe = new (*this, TypeAlignment) TypeOfExprType(tofExpr, Canonical);
  }
  Types.push_back(toe);
  return QualType(toe, 0);
}

/// getTypeOfType -  Unlike many "get<Type>" functions, we don't unique
/// TypeOfType nodes. The only motivation to unique these nodes would be
/// memory savings. Since typeof(t) is fairly uncommon, space shouldn't be
/// an issue. This doesn't affect the type checker, since it operates
/// on canonical types (which are always unique).
QualType ASTContext::getTypeOfType(QualType tofType) const {
  QualType Canonical = getCanonicalType(tofType);
  auto *tot = new (*this, TypeAlignment) TypeOfType(tofType, Canonical);
  Types.push_back(tot);
  return QualType(tot, 0);
}

/// Unlike many "get<Type>" functions, we don't unique DecltypeType
/// nodes. This would never be helpful, since each such type has its own
/// expression, and would not give a significant memory saving, since there
/// is an Expr tree under each such type.
QualType ASTContext::getDecltypeType(Expr *e, QualType UnderlyingType) const {
  DecltypeType *dt;

  // C++11 [temp.type]p2:
  //   If an expression e involves a template parameter, decltype(e) denotes a
  //   unique dependent type. Two such decltype-specifiers refer to the same
  //   type only if their expressions are equivalent (14.5.6.1).
  if (e->isInstantiationDependent()) {
    llvm::FoldingSetNodeID ID;
    DependentDecltypeType::Profile(ID, *this, e);

    void *InsertPos = nullptr;
    DependentDecltypeType *Canon
      = DependentDecltypeTypes.FindNodeOrInsertPos(ID, InsertPos);
    if (!Canon) {
      // Build a new, canonical decltype(expr) type.
      Canon = new (*this, TypeAlignment) DependentDecltypeType(*this, e);
      DependentDecltypeTypes.InsertNode(Canon, InsertPos);
    }
    dt = new (*this, TypeAlignment)
        DecltypeType(e, UnderlyingType, QualType((DecltypeType *)Canon, 0));
  } else {
    dt = new (*this, TypeAlignment)
        DecltypeType(e, UnderlyingType, getCanonicalType(UnderlyingType));
  }
  Types.push_back(dt);
  return QualType(dt, 0);
}

QualType ASTContext::getDependentIdentifierSpliceType(
    NestedNameSpecifier *NNS, IdentifierInfo *II,
    const TemplateArgumentListInfo &TemplateArgs) const {
  llvm::SmallVector<TemplateArgument, 8> TemplateArgsArr;
  for (auto &ArgLoc : TemplateArgs.arguments())
    TemplateArgsArr.push_back(ArgLoc.getArgument());

  return getDependentIdentifierSpliceType(NNS, II, TemplateArgsArr);
}

QualType ASTContext::getDependentIdentifierSpliceType(
    NestedNameSpecifier *NNS, IdentifierInfo *II,
    ArrayRef<TemplateArgument> TemplateArgs) const {
  auto *T = DependentIdentifierSpliceType::Create(*this, NNS, II, TemplateArgs);
  Types.push_back(T);
  return QualType(T, 0);
}

QualType ASTContext::getReflectedType(Expr *E, QualType T) const {
  ReflectedType *RT;

  const Type *UnderlyingType = &(*T);
  if (const LocInfoType *LITy = dyn_cast_or_null<LocInfoType>(UnderlyingType)) {
    T = LITy->getType();
  }

  if (E->isInstantiationDependent()) {
    llvm::FoldingSetNodeID ID;
    DependentReflectedType::Profile(ID, *this, E);

    void *InsertPos = nullptr;
    DependentReflectedType *Canon
      = DependentReflectedTypes.FindNodeOrInsertPos(ID, InsertPos);
    if (!Canon) {
      // Build a new, canonical typename(E) type.
      Canon = new (*this, TypeAlignment) DependentReflectedType(*this, E);
      DependentReflectedTypes.InsertNode(Canon, InsertPos);
    }
    RT = new (*this, TypeAlignment) ReflectedType(E, T, QualType(Canon, 0));
  } else {
    CanQualType Canon = getCanonicalType(T);
    RT = new (*this, TypeAlignment) ReflectedType(E, T, Canon);
  }
  Types.push_back(RT);
  return QualType(RT, 0);
}


/// getUnaryTransformationType - We don't unique these, since the memory
/// savings are minimal and these are rare.
QualType ASTContext::getUnaryTransformType(QualType BaseType,
                                           QualType UnderlyingType,
                                           UnaryTransformType::UTTKind Kind)
    const {
  UnaryTransformType *ut = nullptr;

  if (BaseType->isDependentType()) {
    // Look in the folding set for an existing type.
    llvm::FoldingSetNodeID ID;
    DependentUnaryTransformType::Profile(ID, getCanonicalType(BaseType), Kind);

    void *InsertPos = nullptr;
    DependentUnaryTransformType *Canon
      = DependentUnaryTransformTypes.FindNodeOrInsertPos(ID, InsertPos);

    if (!Canon) {
      // Build a new, canonical __underlying_type(type) type.
      Canon = new (*this, TypeAlignment)
             DependentUnaryTransformType(*this, getCanonicalType(BaseType),
                                         Kind);
      DependentUnaryTransformTypes.InsertNode(Canon, InsertPos);
    }
    ut = new (*this, TypeAlignment) UnaryTransformType (BaseType,
                                                        QualType(), Kind,
                                                        QualType(Canon, 0));
  } else {
    QualType CanonType = getCanonicalType(UnderlyingType);
    ut = new (*this, TypeAlignment) UnaryTransformType (BaseType,
                                                        UnderlyingType, Kind,
                                                        CanonType);
  }
  Types.push_back(ut);
  return QualType(ut, 0);
}

/// getAutoType - Return the uniqued reference to the 'auto' type which has been
/// deduced to the given type, or to the canonical undeduced 'auto' type, or the
/// canonical deduced-but-dependent 'auto' type.
QualType
ASTContext::getAutoType(QualType DeducedType, AutoTypeKeyword Keyword,
                        bool IsDependent, bool IsPack,
                        ConceptDecl *TypeConstraintConcept,
                        ArrayRef<TemplateArgument> TypeConstraintArgs) const {
  assert((!IsPack || IsDependent) && "only use IsPack for a dependent pack");
  if (DeducedType.isNull() && Keyword == AutoTypeKeyword::Auto &&
      !TypeConstraintConcept && !IsDependent)
    return getAutoDeductType();

  // Look in the folding set for an existing type.
  void *InsertPos = nullptr;
  llvm::FoldingSetNodeID ID;
  AutoType::Profile(ID, *this, DeducedType, Keyword, IsDependent,
                    TypeConstraintConcept, TypeConstraintArgs);
  if (AutoType *AT = AutoTypes.FindNodeOrInsertPos(ID, InsertPos))
    return QualType(AT, 0);

  void *Mem = Allocate(sizeof(AutoType) +
                       sizeof(TemplateArgument) * TypeConstraintArgs.size(),
                       TypeAlignment);
  auto *AT = new (Mem) AutoType(
      DeducedType, Keyword,
      (IsDependent ? TypeDependence::DependentInstantiation
                   : TypeDependence::None) |
          (IsPack ? TypeDependence::UnexpandedPack : TypeDependence::None),
      TypeConstraintConcept, TypeConstraintArgs);
  Types.push_back(AT);
  if (InsertPos)
    AutoTypes.InsertNode(AT, InsertPos);
  return QualType(AT, 0);
}

/// Return the uniqued reference to the deduced template specialization type
/// which has been deduced to the given type, or to the canonical undeduced
/// such type, or the canonical deduced-but-dependent such type.
QualType ASTContext::getDeducedTemplateSpecializationType(
    TemplateName Template, QualType DeducedType, bool IsDependent) const {
  // Look in the folding set for an existing type.
  void *InsertPos = nullptr;
  llvm::FoldingSetNodeID ID;
  DeducedTemplateSpecializationType::Profile(ID, Template, DeducedType,
                                             IsDependent);
  if (DeducedTemplateSpecializationType *DTST =
          DeducedTemplateSpecializationTypes.FindNodeOrInsertPos(ID, InsertPos))
    return QualType(DTST, 0);

  auto *DTST = new (*this, TypeAlignment)
      DeducedTemplateSpecializationType(Template, DeducedType, IsDependent);
  Types.push_back(DTST);
  if (InsertPos)
    DeducedTemplateSpecializationTypes.InsertNode(DTST, InsertPos);
  return QualType(DTST, 0);
}

/// getAtomicType - Return the uniqued reference to the atomic type for
/// the given value type.
QualType ASTContext::getAtomicType(QualType T) const {
  // Unique pointers, to guarantee there is only one pointer of a particular
  // structure.
  llvm::FoldingSetNodeID ID;
  AtomicType::Profile(ID, T);

  void *InsertPos = nullptr;
  if (AtomicType *AT = AtomicTypes.FindNodeOrInsertPos(ID, InsertPos))
    return QualType(AT, 0);

  // If the atomic value type isn't canonical, this won't be a canonical type
  // either, so fill in the canonical type field.
  QualType Canonical;
  if (!T.isCanonical()) {
    Canonical = getAtomicType(getCanonicalType(T));

    // Get the new insert position for the node we care about.
    AtomicType *NewIP = AtomicTypes.FindNodeOrInsertPos(ID, InsertPos);
    assert(!NewIP && "Shouldn't be in the map!"); (void)NewIP;
  }
  auto *New = new (*this, TypeAlignment) AtomicType(T, Canonical);
  Types.push_back(New);
  AtomicTypes.InsertNode(New, InsertPos);
  return QualType(New, 0);
}

/// getAutoDeductType - Get type pattern for deducing against 'auto'.
QualType ASTContext::getAutoDeductType() const {
  if (AutoDeductTy.isNull())
    AutoDeductTy = QualType(new (*this, TypeAlignment)
                                AutoType(QualType(), AutoTypeKeyword::Auto,
                                         TypeDependence::None,
                                         /*concept*/ nullptr, /*args*/ {}),
                            0);
  return AutoDeductTy;
}

/// getAutoRRefDeductType - Get type pattern for deducing against 'auto &&'.
QualType ASTContext::getAutoRRefDeductType() const {
  if (AutoRRefDeductTy.isNull())
    AutoRRefDeductTy = getRValueReferenceType(getAutoDeductType());
  assert(!AutoRRefDeductTy.isNull() && "can't build 'auto &&' pattern");
  return AutoRRefDeductTy;
}

/// getTagDeclType - Return the unique reference to the type for the
/// specified TagDecl (struct/union/class/enum) decl.
QualType ASTContext::getTagDeclType(const TagDecl *Decl) const {
  assert(Decl);
  // FIXME: What is the design on getTagDeclType when it requires casting
  // away const?  mutable?
  return getTypeDeclType(const_cast<TagDecl*>(Decl));
}

/// getSizeType - Return the unique type for "size_t" (C99 7.17), the result
/// of the sizeof operator (C99 6.5.3.4p4). The value is target dependent and
/// needs to agree with the definition in <stddef.h>.
CanQualType ASTContext::getSizeType() const {
  return getFromTargetType(Target->getSizeType());
}

/// Return the unique signed counterpart of the integer type
/// corresponding to size_t.
CanQualType ASTContext::getSignedSizeType() const {
  return getFromTargetType(Target->getSignedSizeType());
}

/// getIntMaxType - Return the unique type for "intmax_t" (C99 7.18.1.5).
CanQualType ASTContext::getIntMaxType() const {
  return getFromTargetType(Target->getIntMaxType());
}

/// getUIntMaxType - Return the unique type for "uintmax_t" (C99 7.18.1.5).
CanQualType ASTContext::getUIntMaxType() const {
  return getFromTargetType(Target->getUIntMaxType());
}

/// getSignedWCharType - Return the type of "signed wchar_t".
/// Used when in C++, as a GCC extension.
QualType ASTContext::getSignedWCharType() const {
  // FIXME: derive from "Target" ?
  return WCharTy;
}

/// getUnsignedWCharType - Return the type of "unsigned wchar_t".
/// Used when in C++, as a GCC extension.
QualType ASTContext::getUnsignedWCharType() const {
  // FIXME: derive from "Target" ?
  return UnsignedIntTy;
}

QualType ASTContext::getIntPtrType() const {
  return getFromTargetType(Target->getIntPtrType());
}

QualType ASTContext::getUIntPtrType() const {
  return getCorrespondingUnsignedType(getIntPtrType());
}

/// getPointerDiffType - Return the unique type for "ptrdiff_t" (C99 7.17)
/// defined in <stddef.h>. Pointer - pointer requires this (C99 6.5.6p9).
QualType ASTContext::getPointerDiffType() const {
  return getFromTargetType(Target->getPtrDiffType(0));
}

/// Return the unique unsigned counterpart of "ptrdiff_t"
/// integer type. The standard (C11 7.21.6.1p7) refers to this type
/// in the definition of %tu format specifier.
QualType ASTContext::getUnsignedPointerDiffType() const {
  return getFromTargetType(Target->getUnsignedPtrDiffType(0));
}

/// Return the unique type for "pid_t" defined in
/// <sys/types.h>. We need this to compute the correct type for vfork().
QualType ASTContext::getProcessIDType() const {
  return getFromTargetType(Target->getProcessIDType());
}

//===----------------------------------------------------------------------===//
//                              Type Operators
//===----------------------------------------------------------------------===//

CanQualType ASTContext::getCanonicalParamType(QualType T) const {
  // Push qualifiers into arrays, and then discard any remaining
  // qualifiers.
  T = getCanonicalType(T);
  T = getVariableArrayDecayedType(T);
  const Type *Ty = T.getTypePtr();
  QualType Result;
  if (isa<ArrayType>(Ty)) {
    Result = getArrayDecayedType(QualType(Ty,0));
  } else if (isa<FunctionType>(Ty)) {
    Result = getPointerType(QualType(Ty, 0));
  } else {
    Result = QualType(Ty, 0);
  }

  return CanQualType::CreateUnsafe(Result);
}

QualType ASTContext::getUnqualifiedArrayType(QualType type,
                                             Qualifiers &quals) {
  SplitQualType splitType = type.getSplitUnqualifiedType();

  // FIXME: getSplitUnqualifiedType() actually walks all the way to
  // the unqualified desugared type and then drops it on the floor.
  // We then have to strip that sugar back off with
  // getUnqualifiedDesugaredType(), which is silly.
  const auto *AT =
      dyn_cast<ArrayType>(splitType.Ty->getUnqualifiedDesugaredType());

  // If we don't have an array, just use the results in splitType.
  if (!AT) {
    quals = splitType.Quals;
    return QualType(splitType.Ty, 0);
  }

  // Otherwise, recurse on the array's element type.
  QualType elementType = AT->getElementType();
  QualType unqualElementType = getUnqualifiedArrayType(elementType, quals);

  // If that didn't change the element type, AT has no qualifiers, so we
  // can just use the results in splitType.
  if (elementType == unqualElementType) {
    assert(quals.empty()); // from the recursive call
    quals = splitType.Quals;
    return QualType(splitType.Ty, 0);
  }

  // Otherwise, add in the qualifiers from the outermost type, then
  // build the type back up.
  quals.addConsistentQualifiers(splitType.Quals);

  if (const auto *CAT = dyn_cast<ConstantArrayType>(AT)) {
    return getConstantArrayType(unqualElementType, CAT->getSize(),
                                CAT->getSizeExpr(), CAT->getSizeModifier(), 0);
  }

  if (const auto *IAT = dyn_cast<IncompleteArrayType>(AT)) {
    return getIncompleteArrayType(unqualElementType, IAT->getSizeModifier(), 0);
  }

  if (const auto *VAT = dyn_cast<VariableArrayType>(AT)) {
    return getVariableArrayType(unqualElementType,
                                VAT->getSizeExpr(),
                                VAT->getSizeModifier(),
                                VAT->getIndexTypeCVRQualifiers(),
                                VAT->getBracketsRange());
  }

  const auto *DSAT = cast<DependentSizedArrayType>(AT);
  return getDependentSizedArrayType(unqualElementType, DSAT->getSizeExpr(),
                                    DSAT->getSizeModifier(), 0,
                                    SourceRange());
}

/// Attempt to unwrap two types that may both be array types with the same bound
/// (or both be array types of unknown bound) for the purpose of comparing the
/// cv-decomposition of two types per C++ [conv.qual].
bool ASTContext::UnwrapSimilarArrayTypes(QualType &T1, QualType &T2) {
  bool UnwrappedAny = false;
  while (true) {
    auto *AT1 = getAsArrayType(T1);
    if (!AT1) return UnwrappedAny;

    auto *AT2 = getAsArrayType(T2);
    if (!AT2) return UnwrappedAny;

    // If we don't have two array types with the same constant bound nor two
    // incomplete array types, we've unwrapped everything we can.
    if (auto *CAT1 = dyn_cast<ConstantArrayType>(AT1)) {
      auto *CAT2 = dyn_cast<ConstantArrayType>(AT2);
      if (!CAT2 || CAT1->getSize() != CAT2->getSize())
        return UnwrappedAny;
    } else if (!isa<IncompleteArrayType>(AT1) ||
               !isa<IncompleteArrayType>(AT2)) {
      return UnwrappedAny;
    }

    T1 = AT1->getElementType();
    T2 = AT2->getElementType();
    UnwrappedAny = true;
  }
}

/// Attempt to unwrap two types that may be similar (C++ [conv.qual]).
///
/// If T1 and T2 are both pointer types of the same kind, or both array types
/// with the same bound, unwraps layers from T1 and T2 until a pointer type is
/// unwrapped. Top-level qualifiers on T1 and T2 are ignored.
///
/// This function will typically be called in a loop that successively
/// "unwraps" pointer and pointer-to-member types to compare them at each
/// level.
///
/// \return \c true if a pointer type was unwrapped, \c false if we reached a
/// pair of types that can't be unwrapped further.
bool ASTContext::UnwrapSimilarTypes(QualType &T1, QualType &T2) {
  UnwrapSimilarArrayTypes(T1, T2);

  const auto *T1PtrType = T1->getAs<PointerType>();
  const auto *T2PtrType = T2->getAs<PointerType>();
  if (T1PtrType && T2PtrType) {
    T1 = T1PtrType->getPointeeType();
    T2 = T2PtrType->getPointeeType();
    return true;
  }

  const auto *T1MPType = T1->getAs<MemberPointerType>();
  const auto *T2MPType = T2->getAs<MemberPointerType>();
  if (T1MPType && T2MPType &&
      hasSameUnqualifiedType(QualType(T1MPType->getClass(), 0),
                             QualType(T2MPType->getClass(), 0))) {
    T1 = T1MPType->getPointeeType();
    T2 = T2MPType->getPointeeType();
    return true;
  }

  if (getLangOpts().ObjC) {
    const auto *T1OPType = T1->getAs<ObjCObjectPointerType>();
    const auto *T2OPType = T2->getAs<ObjCObjectPointerType>();
    if (T1OPType && T2OPType) {
      T1 = T1OPType->getPointeeType();
      T2 = T2OPType->getPointeeType();
      return true;
    }
  }

  // FIXME: Block pointers, too?

  return false;
}

bool ASTContext::hasSimilarType(QualType T1, QualType T2) {
  while (true) {
    Qualifiers Quals;
    T1 = getUnqualifiedArrayType(T1, Quals);
    T2 = getUnqualifiedArrayType(T2, Quals);
    if (hasSameType(T1, T2))
      return true;
    if (!UnwrapSimilarTypes(T1, T2))
      return false;
  }
}

bool ASTContext::hasCvrSimilarType(QualType T1, QualType T2) {
  while (true) {
    Qualifiers Quals1, Quals2;
    T1 = getUnqualifiedArrayType(T1, Quals1);
    T2 = getUnqualifiedArrayType(T2, Quals2);

    Quals1.removeCVRQualifiers();
    Quals2.removeCVRQualifiers();
    if (Quals1 != Quals2)
      return false;

    if (hasSameType(T1, T2))
      return true;

    if (!UnwrapSimilarTypes(T1, T2))
      return false;
  }
}

DeclarationNameInfo
ASTContext::getNameForTemplate(TemplateName Name,
                               SourceLocation NameLoc) const {
  switch (Name.getKind()) {
  case TemplateName::QualifiedTemplate:
  case TemplateName::Template:
    // DNInfo work in progress: CHECKME: what about DNLoc?
    return DeclarationNameInfo(Name.getAsTemplateDecl()->getDeclName(),
                               NameLoc);

  case TemplateName::OverloadedTemplate: {
    OverloadedTemplateStorage *Storage = Name.getAsOverloadedTemplate();
    // DNInfo work in progress: CHECKME: what about DNLoc?
    return DeclarationNameInfo((*Storage->begin())->getDeclName(), NameLoc);
  }

  case TemplateName::AssumedTemplate: {
    AssumedTemplateStorage *Storage = Name.getAsAssumedTemplateName();
    return DeclarationNameInfo(Storage->getDeclName(), NameLoc);
  }

  case TemplateName::DependentTemplate: {
    DependentTemplateName *DTN = Name.getAsDependentTemplateName();
    DeclarationName DName;
    if (DTN->isIdentifier()) {
      DName = DeclarationNames.getIdentifier(DTN->getIdentifier());
      return DeclarationNameInfo(DName, NameLoc);
    } else {
      DName = DeclarationNames.getCXXOperatorName(DTN->getOperator());
      // DNInfo work in progress: FIXME: source locations?
      DeclarationNameLoc DNLoc;
      DNLoc.CXXOperatorName.BeginOpNameLoc = SourceLocation().getRawEncoding();
      DNLoc.CXXOperatorName.EndOpNameLoc = SourceLocation().getRawEncoding();
      return DeclarationNameInfo(DName, NameLoc, DNLoc);
    }
  }

  case TemplateName::SubstTemplateTemplateParm: {
    SubstTemplateTemplateParmStorage *subst
      = Name.getAsSubstTemplateTemplateParm();
    return DeclarationNameInfo(subst->getParameter()->getDeclName(),
                               NameLoc);
  }

  case TemplateName::SubstTemplateTemplateParmPack: {
    SubstTemplateTemplateParmPackStorage *subst
      = Name.getAsSubstTemplateTemplateParmPack();
    return DeclarationNameInfo(subst->getParameterPack()->getDeclName(),
                               NameLoc);
  }
  }

  llvm_unreachable("bad template name kind!");
}

TemplateName ASTContext::getCanonicalTemplateName(TemplateName Name) const {
  switch (Name.getKind()) {
  case TemplateName::QualifiedTemplate:
  case TemplateName::Template: {
    TemplateDecl *Template = Name.getAsTemplateDecl();
    if (auto *TTP  = dyn_cast<TemplateTemplateParmDecl>(Template))
      Template = getCanonicalTemplateTemplateParmDecl(TTP);

    // The canonical template name is the canonical template declaration.
    return TemplateName(cast<TemplateDecl>(Template->getCanonicalDecl()));
  }

  case TemplateName::OverloadedTemplate:
  case TemplateName::AssumedTemplate:
    llvm_unreachable("cannot canonicalize unresolved template");

  case TemplateName::DependentTemplate: {
    DependentTemplateName *DTN = Name.getAsDependentTemplateName();
    assert(DTN && "Non-dependent template names must refer to template decls.");
    return DTN->CanonicalTemplateName;
  }

  case TemplateName::SubstTemplateTemplateParm: {
    SubstTemplateTemplateParmStorage *subst
      = Name.getAsSubstTemplateTemplateParm();
    return getCanonicalTemplateName(subst->getReplacement());
  }

  case TemplateName::SubstTemplateTemplateParmPack: {
    SubstTemplateTemplateParmPackStorage *subst
                                  = Name.getAsSubstTemplateTemplateParmPack();
    TemplateTemplateParmDecl *canonParameter
      = getCanonicalTemplateTemplateParmDecl(subst->getParameterPack());
    TemplateArgument canonArgPack
      = getCanonicalTemplateArgument(subst->getArgumentPack());
    return getSubstTemplateTemplateParmPack(canonParameter, canonArgPack);
  }
  }

  llvm_unreachable("bad template name!");
}

bool ASTContext::hasSameTemplateName(TemplateName X, TemplateName Y) {
  X = getCanonicalTemplateName(X);
  Y = getCanonicalTemplateName(Y);
  return X.getAsVoidPointer() == Y.getAsVoidPointer();
}

TemplateArgument
ASTContext::getCanonicalTemplateArgument(const TemplateArgument &Arg) const {
  switch (Arg.getKind()) {
    case TemplateArgument::Null:
      return Arg;

    case TemplateArgument::Reflected:
    case TemplateArgument::Expression:
      return Arg;

    case TemplateArgument::Declaration: {
      auto *D = cast<ValueDecl>(Arg.getAsDecl()->getCanonicalDecl());
      return TemplateArgument(D, Arg.getParamTypeForDecl());
    }

    case TemplateArgument::NullPtr:
      return TemplateArgument(getCanonicalType(Arg.getNullPtrType()),
                              /*isNullPtr*/true);

    case TemplateArgument::Template:
      return TemplateArgument(getCanonicalTemplateName(Arg.getAsTemplate()));

    case TemplateArgument::TemplateExpansion:
      return TemplateArgument(getCanonicalTemplateName(
                                         Arg.getAsTemplateOrTemplatePattern()),
                              Arg.getNumTemplateExpansions());

    case TemplateArgument::Integral:
      return TemplateArgument(Arg, getCanonicalType(Arg.getIntegralType()));

    case TemplateArgument::Type:
      return TemplateArgument(getCanonicalType(Arg.getAsType()));

    case TemplateArgument::Pack: {
      if (Arg.pack_size() == 0)
        return Arg;

      auto *CanonArgs = new (*this) TemplateArgument[Arg.pack_size()];
      unsigned Idx = 0;
      for (TemplateArgument::pack_iterator A = Arg.pack_begin(),
                                        AEnd = Arg.pack_end();
           A != AEnd; (void)++A, ++Idx)
        CanonArgs[Idx] = getCanonicalTemplateArgument(*A);

      return TemplateArgument(llvm::makeArrayRef(CanonArgs, Arg.pack_size()));
    }
  }

  // Silence GCC warning
  llvm_unreachable("Unhandled template argument kind");
}

NestedNameSpecifier *
ASTContext::getCanonicalNestedNameSpecifier(NestedNameSpecifier *NNS) const {
  if (!NNS)
    return nullptr;

  switch (NNS->getKind()) {
  case NestedNameSpecifier::Identifier:
    // Canonicalize the prefix but keep the identifier the same.
    return NestedNameSpecifier::Create(*this,
                         getCanonicalNestedNameSpecifier(NNS->getPrefix()),
                                       NNS->getAsIdentifier());

  case NestedNameSpecifier::Namespace:
    // A namespace is canonical; build a nested-name-specifier with
    // this namespace and no prefix.
    return NestedNameSpecifier::Create(*this, nullptr,
                                 NNS->getAsNamespace()->getOriginalNamespace());

  case NestedNameSpecifier::NamespaceAlias:
    // A namespace is canonical; build a nested-name-specifier with
    // this namespace and no prefix.
    return NestedNameSpecifier::Create(*this, nullptr,
                                    NNS->getAsNamespaceAlias()->getNamespace()
                                                      ->getOriginalNamespace());

  case NestedNameSpecifier::TypeSpec:
  case NestedNameSpecifier::TypeSpecWithTemplate: {
    QualType T = getCanonicalType(QualType(NNS->getAsType(), 0));

    // If we have some kind of dependent-named type (e.g., "typename T::type"),
    // break it apart into its prefix and identifier, then reconsititute those
    // as the canonical nested-name-specifier. This is required to canonicalize
    // a dependent nested-name-specifier involving typedefs of dependent-name
    // types, e.g.,
    //   typedef typename T::type T1;
    //   typedef typename T1::type T2;
    if (const auto *DNT = T->getAs<DependentNameType>())
      return NestedNameSpecifier::Create(*this, DNT->getQualifier(),
                           const_cast<IdentifierInfo *>(DNT->getIdentifier()));

    // Otherwise, just canonicalize the type, and force it to be a TypeSpec.
    // FIXME: Why are TypeSpec and TypeSpecWithTemplate distinct in the
    // first place?
    return NestedNameSpecifier::Create(*this, nullptr, false,
                                       const_cast<Type *>(T.getTypePtr()));
  }

  case NestedNameSpecifier::Global:
  case NestedNameSpecifier::Super:
    // The global specifier and __super specifer are canonical and unique.
    return NNS;
  }

  llvm_unreachable("Invalid NestedNameSpecifier::Kind!");
}

const ArrayType *ASTContext::getAsArrayType(QualType T) const {
  // Handle the non-qualified case efficiently.
  if (!T.hasLocalQualifiers()) {
    // Handle the common positive case fast.
    if (const auto *AT = dyn_cast<ArrayType>(T))
      return AT;
  }

  // Handle the common negative case fast.
  if (!isa<ArrayType>(T.getCanonicalType()))
    return nullptr;

  // Apply any qualifiers from the array type to the element type.  This
  // implements C99 6.7.3p8: "If the specification of an array type includes
  // any type qualifiers, the element type is so qualified, not the array type."

  // If we get here, we either have type qualifiers on the type, or we have
  // sugar such as a typedef in the way.  If we have type qualifiers on the type
  // we must propagate them down into the element type.

  SplitQualType split = T.getSplitDesugaredType();
  Qualifiers qs = split.Quals;

  // If we have a simple case, just return now.
  const auto *ATy = dyn_cast<ArrayType>(split.Ty);
  if (!ATy || qs.empty())
    return ATy;

  // Otherwise, we have an array and we have qualifiers on it.  Push the
  // qualifiers into the array element type and return a new array type.
  QualType NewEltTy = getQualifiedType(ATy->getElementType(), qs);

  if (const auto *CAT = dyn_cast<ConstantArrayType>(ATy))
    return cast<ArrayType>(getConstantArrayType(NewEltTy, CAT->getSize(),
                                                CAT->getSizeExpr(),
                                                CAT->getSizeModifier(),
                                           CAT->getIndexTypeCVRQualifiers()));
  if (const auto *IAT = dyn_cast<IncompleteArrayType>(ATy))
    return cast<ArrayType>(getIncompleteArrayType(NewEltTy,
                                                  IAT->getSizeModifier(),
                                           IAT->getIndexTypeCVRQualifiers()));

  if (const auto *DSAT = dyn_cast<DependentSizedArrayType>(ATy))
    return cast<ArrayType>(
                     getDependentSizedArrayType(NewEltTy,
                                                DSAT->getSizeExpr(),
                                                DSAT->getSizeModifier(),
                                              DSAT->getIndexTypeCVRQualifiers(),
                                                DSAT->getBracketsRange()));

  const auto *VAT = cast<VariableArrayType>(ATy);
  return cast<ArrayType>(getVariableArrayType(NewEltTy,
                                              VAT->getSizeExpr(),
                                              VAT->getSizeModifier(),
                                              VAT->getIndexTypeCVRQualifiers(),
                                              VAT->getBracketsRange()));
}

QualType ASTContext::getAdjustedParameterType(QualType T) const {
  if (T->isArrayType() || T->isFunctionType())
    return getDecayedType(T);
  return T;
}

QualType ASTContext::getSignatureParameterType(QualType T) const {
  T = getVariableArrayDecayedType(T);
  T = getAdjustedParameterType(T);
  return T.getUnqualifiedType();
}

QualType ASTContext::getExceptionObjectType(QualType T) const {
  // C++ [except.throw]p3:
  //   A throw-expression initializes a temporary object, called the exception
  //   object, the type of which is determined by removing any top-level
  //   cv-qualifiers from the static type of the operand of throw and adjusting
  //   the type from "array of T" or "function returning T" to "pointer to T"
  //   or "pointer to function returning T", [...]
  T = getVariableArrayDecayedType(T);
  if (T->isArrayType() || T->isFunctionType())
    T = getDecayedType(T);
  return T.getUnqualifiedType();
}

/// getArrayDecayedType - Return the properly qualified result of decaying the
/// specified array type to a pointer.  This operation is non-trivial when
/// handling typedefs etc.  The canonical type of "T" must be an array type,
/// this returns a pointer to a properly qualified element of the array.
///
/// See C99 6.7.5.3p7 and C99 6.3.2.1p3.
QualType ASTContext::getArrayDecayedType(QualType Ty) const {
  // Get the element type with 'getAsArrayType' so that we don't lose any
  // typedefs in the element type of the array.  This also handles propagation
  // of type qualifiers from the array type into the element type if present
  // (C99 6.7.3p8).
  const ArrayType *PrettyArrayType = getAsArrayType(Ty);
  assert(PrettyArrayType && "Not an array type!");

  QualType PtrTy = getPointerType(PrettyArrayType->getElementType());

  // int x[restrict 4] ->  int *restrict
  QualType Result = getQualifiedType(PtrTy,
                                     PrettyArrayType->getIndexTypeQualifiers());

  // int x[_Nullable] -> int * _Nullable
  if (auto Nullability = Ty->getNullability(*this)) {
    Result = const_cast<ASTContext *>(this)->getAttributedType(
        AttributedType::getNullabilityAttrKind(*Nullability), Result, Result);
  }
  return Result;
}

QualType ASTContext::getBaseElementType(const ArrayType *array) const {
  return getBaseElementType(array->getElementType());
}

QualType ASTContext::getBaseElementType(QualType type) const {
  Qualifiers qs;
  while (true) {
    SplitQualType split = type.getSplitDesugaredType();
    const ArrayType *array = split.Ty->getAsArrayTypeUnsafe();
    if (!array) break;

    type = array->getElementType();
    qs.addConsistentQualifiers(split.Quals);
  }

  return getQualifiedType(type, qs);
}

/// getConstantArrayElementCount - Returns number of constant array elements.
uint64_t
ASTContext::getConstantArrayElementCount(const ConstantArrayType *CA)  const {
  uint64_t ElementCount = 1;
  do {
    ElementCount *= CA->getSize().getZExtValue();
    CA = dyn_cast_or_null<ConstantArrayType>(
      CA->getElementType()->getAsArrayTypeUnsafe());
  } while (CA);
  return ElementCount;
}

/// getFloatingRank - Return a relative rank for floating point types.
/// This routine will assert if passed a built-in type that isn't a float.
static FloatingRank getFloatingRank(QualType T) {
  if (const auto *CT = T->getAs<ComplexType>())
    return getFloatingRank(CT->getElementType());

  switch (T->castAs<BuiltinType>()->getKind()) {
  default: llvm_unreachable("getFloatingRank(): not a floating type");
  case BuiltinType::Float16:    return Float16Rank;
  case BuiltinType::Half:       return HalfRank;
  case BuiltinType::Float:      return FloatRank;
  case BuiltinType::Double:     return DoubleRank;
  case BuiltinType::LongDouble: return LongDoubleRank;
  case BuiltinType::Float128:   return Float128Rank;
  case BuiltinType::BFloat16:   return BFloat16Rank;
  }
}

/// getFloatingTypeOfSizeWithinDomain - Returns a real floating
/// point or a complex type (based on typeDomain/typeSize).
/// 'typeDomain' is a real floating point or complex type.
/// 'typeSize' is a real floating point or complex type.
QualType ASTContext::getFloatingTypeOfSizeWithinDomain(QualType Size,
                                                       QualType Domain) const {
  FloatingRank EltRank = getFloatingRank(Size);
  if (Domain->isComplexType()) {
    switch (EltRank) {
    case BFloat16Rank: llvm_unreachable("Complex bfloat16 is not supported");
    case Float16Rank:
    case HalfRank: llvm_unreachable("Complex half is not supported");
    case FloatRank:      return FloatComplexTy;
    case DoubleRank:     return DoubleComplexTy;
    case LongDoubleRank: return LongDoubleComplexTy;
    case Float128Rank:   return Float128ComplexTy;
    }
  }

  assert(Domain->isRealFloatingType() && "Unknown domain!");
  switch (EltRank) {
  case Float16Rank:    return HalfTy;
  case BFloat16Rank:   return BFloat16Ty;
  case HalfRank:       return HalfTy;
  case FloatRank:      return FloatTy;
  case DoubleRank:     return DoubleTy;
  case LongDoubleRank: return LongDoubleTy;
  case Float128Rank:   return Float128Ty;
  }
  llvm_unreachable("getFloatingRank(): illegal value for rank");
}

/// getFloatingTypeOrder - Compare the rank of the two specified floating
/// point types, ignoring the domain of the type (i.e. 'double' ==
/// '_Complex double').  If LHS > RHS, return 1.  If LHS == RHS, return 0. If
/// LHS < RHS, return -1.
int ASTContext::getFloatingTypeOrder(QualType LHS, QualType RHS) const {
  FloatingRank LHSR = getFloatingRank(LHS);
  FloatingRank RHSR = getFloatingRank(RHS);

  if (LHSR == RHSR)
    return 0;
  if (LHSR > RHSR)
    return 1;
  return -1;
}

int ASTContext::getFloatingTypeSemanticOrder(QualType LHS, QualType RHS) const {
  if (&getFloatTypeSemantics(LHS) == &getFloatTypeSemantics(RHS))
    return 0;
  return getFloatingTypeOrder(LHS, RHS);
}

/// getIntegerRank - Return an integer conversion rank (C99 6.3.1.1p1). This
/// routine will assert if passed a built-in type that isn't an integer or enum,
/// or if it is not canonicalized.
unsigned ASTContext::getIntegerRank(const Type *T) const {
  assert(T->isCanonicalUnqualified() && "T should be canonicalized");

  // Results in this 'losing' to any type of the same size, but winning if
  // larger.
  if (const auto *EIT = dyn_cast<ExtIntType>(T))
    return 0 + (EIT->getNumBits() << 3);

  switch (cast<BuiltinType>(T)->getKind()) {
  default: llvm_unreachable("getIntegerRank(): not a built-in integer");
  case BuiltinType::Bool:
    return 1 + (getIntWidth(BoolTy) << 3);
  case BuiltinType::Char_S:
  case BuiltinType::Char_U:
  case BuiltinType::SChar:
  case BuiltinType::UChar:
    return 2 + (getIntWidth(CharTy) << 3);
  case BuiltinType::Short:
  case BuiltinType::UShort:
    return 3 + (getIntWidth(ShortTy) << 3);
  case BuiltinType::Int:
  case BuiltinType::UInt:
    return 4 + (getIntWidth(IntTy) << 3);
  case BuiltinType::Long:
  case BuiltinType::ULong:
    return 5 + (getIntWidth(LongTy) << 3);
  case BuiltinType::LongLong:
  case BuiltinType::ULongLong:
    return 6 + (getIntWidth(LongLongTy) << 3);
  case BuiltinType::Int128:
  case BuiltinType::UInt128:
    return 7 + (getIntWidth(Int128Ty) << 3);
  }
}

/// Whether this is a promotable bitfield reference according
/// to C99 6.3.1.1p2, bullet 2 (and GCC extensions).
///
/// \returns the type this bit-field will promote to, or NULL if no
/// promotion occurs.
QualType ASTContext::isPromotableBitField(Expr *E) const {
  if (E->isTypeDependent() || E->isValueDependent())
    return {};

  // C++ [conv.prom]p5:
  //    If the bit-field has an enumerated type, it is treated as any other
  //    value of that type for promotion purposes.
  if (getLangOpts().CPlusPlus && E->getType()->isEnumeralType())
    return {};

  // FIXME: We should not do this unless E->refersToBitField() is true. This
  // matters in C where getSourceBitField() will find bit-fields for various
  // cases where the source expression is not a bit-field designator.

  FieldDecl *Field = E->getSourceBitField(); // FIXME: conditional bit-fields?
  if (!Field)
    return {};

  QualType FT = Field->getType();

  uint64_t BitWidth = Field->getBitWidthValue(*this);
  uint64_t IntSize = getTypeSize(IntTy);
  // C++ [conv.prom]p5:
  //   A prvalue for an integral bit-field can be converted to a prvalue of type
  //   int if int can represent all the values of the bit-field; otherwise, it
  //   can be converted to unsigned int if unsigned int can represent all the
  //   values of the bit-field. If the bit-field is larger yet, no integral
  //   promotion applies to it.
  // C11 6.3.1.1/2:
  //   [For a bit-field of type _Bool, int, signed int, or unsigned int:]
  //   If an int can represent all values of the original type (as restricted by
  //   the width, for a bit-field), the value is converted to an int; otherwise,
  //   it is converted to an unsigned int.
  //
  // FIXME: C does not permit promotion of a 'long : 3' bitfield to int.
  //        We perform that promotion here to match GCC and C++.
  // FIXME: C does not permit promotion of an enum bit-field whose rank is
  //        greater than that of 'int'. We perform that promotion to match GCC.
  if (BitWidth < IntSize)
    return IntTy;

  if (BitWidth == IntSize)
    return FT->isSignedIntegerType() ? IntTy : UnsignedIntTy;

  // Bit-fields wider than int are not subject to promotions, and therefore act
  // like the base type. GCC has some weird bugs in this area that we
  // deliberately do not follow (GCC follows a pre-standard resolution to
  // C's DR315 which treats bit-width as being part of the type, and this leaks
  // into their semantics in some cases).
  return {};
}

/// getPromotedIntegerType - Returns the type that Promotable will
/// promote to: C99 6.3.1.1p2, assuming that Promotable is a promotable
/// integer type.
QualType ASTContext::getPromotedIntegerType(QualType Promotable) const {
  assert(!Promotable.isNull());
  assert(Promotable->isPromotableIntegerType());
  if (const auto *ET = Promotable->getAs<EnumType>())
    return ET->getDecl()->getPromotionType();

  if (const auto *BT = Promotable->getAs<BuiltinType>()) {
    // C++ [conv.prom]: A prvalue of type char16_t, char32_t, or wchar_t
    // (3.9.1) can be converted to a prvalue of the first of the following
    // types that can represent all the values of its underlying type:
    // int, unsigned int, long int, unsigned long int, long long int, or
    // unsigned long long int [...]
    // FIXME: Is there some better way to compute this?
    if (BT->getKind() == BuiltinType::WChar_S ||
        BT->getKind() == BuiltinType::WChar_U ||
        BT->getKind() == BuiltinType::Char8 ||
        BT->getKind() == BuiltinType::Char16 ||
        BT->getKind() == BuiltinType::Char32) {
      bool FromIsSigned = BT->getKind() == BuiltinType::WChar_S;
      uint64_t FromSize = getTypeSize(BT);
      QualType PromoteTypes[] = { IntTy, UnsignedIntTy, LongTy, UnsignedLongTy,
                                  LongLongTy, UnsignedLongLongTy };
      for (size_t Idx = 0; Idx < llvm::array_lengthof(PromoteTypes); ++Idx) {
        uint64_t ToSize = getTypeSize(PromoteTypes[Idx]);
        if (FromSize < ToSize ||
            (FromSize == ToSize &&
             FromIsSigned == PromoteTypes[Idx]->isSignedIntegerType()))
          return PromoteTypes[Idx];
      }
      llvm_unreachable("char type should fit into long long");
    }
  }

  // At this point, we should have a signed or unsigned integer type.
  if (Promotable->isSignedIntegerType())
    return IntTy;
  uint64_t PromotableSize = getIntWidth(Promotable);
  uint64_t IntSize = getIntWidth(IntTy);
  assert(Promotable->isUnsignedIntegerType() && PromotableSize <= IntSize);
  return (PromotableSize != IntSize) ? IntTy : UnsignedIntTy;
}

/// Recurses in pointer/array types until it finds an objc retainable
/// type and returns its ownership.
Qualifiers::ObjCLifetime ASTContext::getInnerObjCOwnership(QualType T) const {
  while (!T.isNull()) {
    if (T.getObjCLifetime() != Qualifiers::OCL_None)
      return T.getObjCLifetime();
    if (T->isArrayType())
      T = getBaseElementType(T);
    else if (const auto *PT = T->getAs<PointerType>())
      T = PT->getPointeeType();
    else if (const auto *RT = T->getAs<ReferenceType>())
      T = RT->getPointeeType();
    else
      break;
  }

  return Qualifiers::OCL_None;
}

static const Type *getIntegerTypeForEnum(const EnumType *ET) {
  // Incomplete enum types are not treated as integer types.
  // FIXME: In C++, enum types are never integer types.
  if (ET->getDecl()->isComplete() && !ET->getDecl()->isScoped())
    return ET->getDecl()->getIntegerType().getTypePtr();
  return nullptr;
}

/// getIntegerTypeOrder - Returns the highest ranked integer type:
/// C99 6.3.1.8p1.  If LHS > RHS, return 1.  If LHS == RHS, return 0. If
/// LHS < RHS, return -1.
int ASTContext::getIntegerTypeOrder(QualType LHS, QualType RHS) const {
  const Type *LHSC = getCanonicalType(LHS).getTypePtr();
  const Type *RHSC = getCanonicalType(RHS).getTypePtr();

  // Unwrap enums to their underlying type.
  if (const auto *ET = dyn_cast<EnumType>(LHSC))
    LHSC = getIntegerTypeForEnum(ET);
  if (const auto *ET = dyn_cast<EnumType>(RHSC))
    RHSC = getIntegerTypeForEnum(ET);

  if (LHSC == RHSC) return 0;

  bool LHSUnsigned = LHSC->isUnsignedIntegerType();
  bool RHSUnsigned = RHSC->isUnsignedIntegerType();

  unsigned LHSRank = getIntegerRank(LHSC);
  unsigned RHSRank = getIntegerRank(RHSC);

  if (LHSUnsigned == RHSUnsigned) {  // Both signed or both unsigned.
    if (LHSRank == RHSRank) return 0;
    return LHSRank > RHSRank ? 1 : -1;
  }

  // Otherwise, the LHS is signed and the RHS is unsigned or visa versa.
  if (LHSUnsigned) {
    // If the unsigned [LHS] type is larger, return it.
    if (LHSRank >= RHSRank)
      return 1;

    // If the signed type can represent all values of the unsigned type, it
    // wins.  Because we are dealing with 2's complement and types that are
    // powers of two larger than each other, this is always safe.
    return -1;
  }

  // If the unsigned [RHS] type is larger, return it.
  if (RHSRank >= LHSRank)
    return -1;

  // If the signed type can represent all values of the unsigned type, it
  // wins.  Because we are dealing with 2's complement and types that are
  // powers of two larger than each other, this is always safe.
  return 1;
}

TypedefDecl *ASTContext::getCFConstantStringDecl() const {
  if (CFConstantStringTypeDecl)
    return CFConstantStringTypeDecl;

  assert(!CFConstantStringTagDecl &&
         "tag and typedef should be initialized together");
  CFConstantStringTagDecl = buildImplicitRecord("__NSConstantString_tag");
  CFConstantStringTagDecl->startDefinition();

  struct {
    QualType Type;
    const char *Name;
  } Fields[5];
  unsigned Count = 0;

  /// Objective-C ABI
  ///
  ///    typedef struct __NSConstantString_tag {
  ///      const int *isa;
  ///      int flags;
  ///      const char *str;
  ///      long length;
  ///    } __NSConstantString;
  ///
  /// Swift ABI (4.1, 4.2)
  ///
  ///    typedef struct __NSConstantString_tag {
  ///      uintptr_t _cfisa;
  ///      uintptr_t _swift_rc;
  ///      _Atomic(uint64_t) _cfinfoa;
  ///      const char *_ptr;
  ///      uint32_t _length;
  ///    } __NSConstantString;
  ///
  /// Swift ABI (5.0)
  ///
  ///    typedef struct __NSConstantString_tag {
  ///      uintptr_t _cfisa;
  ///      uintptr_t _swift_rc;
  ///      _Atomic(uint64_t) _cfinfoa;
  ///      const char *_ptr;
  ///      uintptr_t _length;
  ///    } __NSConstantString;

  const auto CFRuntime = getLangOpts().CFRuntime;
  if (static_cast<unsigned>(CFRuntime) <
      static_cast<unsigned>(LangOptions::CoreFoundationABI::Swift)) {
    Fields[Count++] = { getPointerType(IntTy.withConst()), "isa" };
    Fields[Count++] = { IntTy, "flags" };
    Fields[Count++] = { getPointerType(CharTy.withConst()), "str" };
    Fields[Count++] = { LongTy, "length" };
  } else {
    Fields[Count++] = { getUIntPtrType(), "_cfisa" };
    Fields[Count++] = { getUIntPtrType(), "_swift_rc" };
    Fields[Count++] = { getFromTargetType(Target->getUInt64Type()), "_swift_rc" };
    Fields[Count++] = { getPointerType(CharTy.withConst()), "_ptr" };
    if (CFRuntime == LangOptions::CoreFoundationABI::Swift4_1 ||
        CFRuntime == LangOptions::CoreFoundationABI::Swift4_2)
      Fields[Count++] = { IntTy, "_ptr" };
    else
      Fields[Count++] = { getUIntPtrType(), "_ptr" };
  }

  // Create fields
  for (unsigned i = 0; i < Count; ++i) {
    FieldDecl *Field =
        FieldDecl::Create(*this, CFConstantStringTagDecl, SourceLocation(),
                          SourceLocation(), &Idents.get(Fields[i].Name),
                          Fields[i].Type, /*TInfo=*/nullptr,
                          /*BitWidth=*/nullptr, /*Mutable=*/false, ICIS_NoInit);
    Field->setAccess(AS_public);
    CFConstantStringTagDecl->addDecl(Field);
  }

  CFConstantStringTagDecl->completeDefinition();
  // This type is designed to be compatible with NSConstantString, but cannot
  // use the same name, since NSConstantString is an interface.
  auto tagType = getTagDeclType(CFConstantStringTagDecl);
  CFConstantStringTypeDecl =
      buildImplicitTypedef(tagType, "__NSConstantString");

  return CFConstantStringTypeDecl;
}

RecordDecl *ASTContext::getCFConstantStringTagDecl() const {
  if (!CFConstantStringTagDecl)
    getCFConstantStringDecl(); // Build the tag and the typedef.
  return CFConstantStringTagDecl;
}

// getCFConstantStringType - Return the type used for constant CFStrings.
QualType ASTContext::getCFConstantStringType() const {
  return getTypedefType(getCFConstantStringDecl());
}

QualType ASTContext::getObjCSuperType() const {
  if (ObjCSuperType.isNull()) {
    RecordDecl *ObjCSuperTypeDecl = buildImplicitRecord("objc_super");
    TUDecl->addDecl(ObjCSuperTypeDecl);
    ObjCSuperType = getTagDeclType(ObjCSuperTypeDecl);
  }
  return ObjCSuperType;
}

void ASTContext::setCFConstantStringType(QualType T) {
  const auto *TD = T->castAs<TypedefType>();
  CFConstantStringTypeDecl = cast<TypedefDecl>(TD->getDecl());
  const auto *TagType =
      CFConstantStringTypeDecl->getUnderlyingType()->castAs<RecordType>();
  CFConstantStringTagDecl = TagType->getDecl();
}

QualType ASTContext::getBlockDescriptorType() const {
  if (BlockDescriptorType)
    return getTagDeclType(BlockDescriptorType);

  RecordDecl *RD;
  // FIXME: Needs the FlagAppleBlock bit.
  RD = buildImplicitRecord("__block_descriptor");
  RD->startDefinition();

  QualType FieldTypes[] = {
    UnsignedLongTy,
    UnsignedLongTy,
  };

  static const char *const FieldNames[] = {
    "reserved",
    "Size"
  };

  for (size_t i = 0; i < 2; ++i) {
    FieldDecl *Field = FieldDecl::Create(
        *this, RD, SourceLocation(), SourceLocation(),
        &Idents.get(FieldNames[i]), FieldTypes[i], /*TInfo=*/nullptr,
        /*BitWidth=*/nullptr, /*Mutable=*/false, ICIS_NoInit);
    Field->setAccess(AS_public);
    RD->addDecl(Field);
  }

  RD->completeDefinition();

  BlockDescriptorType = RD;

  return getTagDeclType(BlockDescriptorType);
}

QualType ASTContext::getBlockDescriptorExtendedType() const {
  if (BlockDescriptorExtendedType)
    return getTagDeclType(BlockDescriptorExtendedType);

  RecordDecl *RD;
  // FIXME: Needs the FlagAppleBlock bit.
  RD = buildImplicitRecord("__block_descriptor_withcopydispose");
  RD->startDefinition();

  QualType FieldTypes[] = {
    UnsignedLongTy,
    UnsignedLongTy,
    getPointerType(VoidPtrTy),
    getPointerType(VoidPtrTy)
  };

  static const char *const FieldNames[] = {
    "reserved",
    "Size",
    "CopyFuncPtr",
    "DestroyFuncPtr"
  };

  for (size_t i = 0; i < 4; ++i) {
    FieldDecl *Field = FieldDecl::Create(
        *this, RD, SourceLocation(), SourceLocation(),
        &Idents.get(FieldNames[i]), FieldTypes[i], /*TInfo=*/nullptr,
        /*BitWidth=*/nullptr,
        /*Mutable=*/false, ICIS_NoInit);
    Field->setAccess(AS_public);
    RD->addDecl(Field);
  }

  RD->completeDefinition();

  BlockDescriptorExtendedType = RD;
  return getTagDeclType(BlockDescriptorExtendedType);
}

OpenCLTypeKind ASTContext::getOpenCLTypeKind(const Type *T) const {
  const auto *BT = dyn_cast<BuiltinType>(T);

  if (!BT) {
    if (isa<PipeType>(T))
      return OCLTK_Pipe;

    return OCLTK_Default;
  }

  switch (BT->getKind()) {
#define IMAGE_TYPE(ImgType, Id, SingletonId, Access, Suffix)                   \
  case BuiltinType::Id:                                                        \
    return OCLTK_Image;
#include "clang/Basic/OpenCLImageTypes.def"

  case BuiltinType::OCLClkEvent:
    return OCLTK_ClkEvent;

  case BuiltinType::OCLEvent:
    return OCLTK_Event;

  case BuiltinType::OCLQueue:
    return OCLTK_Queue;

  case BuiltinType::OCLReserveID:
    return OCLTK_ReserveID;

  case BuiltinType::OCLSampler:
    return OCLTK_Sampler;

  default:
    return OCLTK_Default;
  }
}

LangAS ASTContext::getOpenCLTypeAddrSpace(const Type *T) const {
  return Target->getOpenCLTypeAddrSpace(getOpenCLTypeKind(T));
}

/// BlockRequiresCopying - Returns true if byref variable "D" of type "Ty"
/// requires copy/dispose. Note that this must match the logic
/// in buildByrefHelpers.
bool ASTContext::BlockRequiresCopying(QualType Ty,
                                      const VarDecl *D) {
  if (const CXXRecordDecl *record = Ty->getAsCXXRecordDecl()) {
    const Expr *copyExpr = getBlockVarCopyInit(D).getCopyExpr();
    if (!copyExpr && record->hasTrivialDestructor()) return false;

    return true;
  }

  // The block needs copy/destroy helpers if Ty is non-trivial to destructively
  // move or destroy.
  if (Ty.isNonTrivialToPrimitiveDestructiveMove() || Ty.isDestructedType())
    return true;

  if (!Ty->isObjCRetainableType()) return false;

  Qualifiers qs = Ty.getQualifiers();

  // If we have lifetime, that dominates.
  if (Qualifiers::ObjCLifetime lifetime = qs.getObjCLifetime()) {
    switch (lifetime) {
      case Qualifiers::OCL_None: llvm_unreachable("impossible");

      // These are just bits as far as the runtime is concerned.
      case Qualifiers::OCL_ExplicitNone:
      case Qualifiers::OCL_Autoreleasing:
        return false;

      // These cases should have been taken care of when checking the type's
      // non-triviality.
      case Qualifiers::OCL_Weak:
      case Qualifiers::OCL_Strong:
        llvm_unreachable("impossible");
    }
    llvm_unreachable("fell out of lifetime switch!");
  }
  return (Ty->isBlockPointerType() || isObjCNSObjectType(Ty) ||
          Ty->isObjCObjectPointerType());
}

bool ASTContext::getByrefLifetime(QualType Ty,
                              Qualifiers::ObjCLifetime &LifeTime,
                              bool &HasByrefExtendedLayout) const {
  if (!getLangOpts().ObjC ||
      getLangOpts().getGC() != LangOptions::NonGC)
    return false;

  HasByrefExtendedLayout = false;
  if (Ty->isRecordType()) {
    HasByrefExtendedLayout = true;
    LifeTime = Qualifiers::OCL_None;
  } else if ((LifeTime = Ty.getObjCLifetime())) {
    // Honor the ARC qualifiers.
  } else if (Ty->isObjCObjectPointerType() || Ty->isBlockPointerType()) {
    // The MRR rule.
    LifeTime = Qualifiers::OCL_ExplicitNone;
  } else {
    LifeTime = Qualifiers::OCL_None;
  }
  return true;
}

CanQualType ASTContext::getNSUIntegerType() const {
  assert(Target && "Expected target to be initialized");
  const llvm::Triple &T = Target->getTriple();
  // Windows is LLP64 rather than LP64
  if (T.isOSWindows() && T.isArch64Bit())
    return UnsignedLongLongTy;
  return UnsignedLongTy;
}

CanQualType ASTContext::getNSIntegerType() const {
  assert(Target && "Expected target to be initialized");
  const llvm::Triple &T = Target->getTriple();
  // Windows is LLP64 rather than LP64
  if (T.isOSWindows() && T.isArch64Bit())
    return LongLongTy;
  return LongTy;
}

TypedefDecl *ASTContext::getObjCInstanceTypeDecl() {
  if (!ObjCInstanceTypeDecl)
    ObjCInstanceTypeDecl =
        buildImplicitTypedef(getObjCIdType(), "instancetype");
  return ObjCInstanceTypeDecl;
}

// This returns true if a type has been typedefed to BOOL:
// typedef <type> BOOL;
static bool isTypeTypedefedAsBOOL(QualType T) {
  if (const auto *TT = dyn_cast<TypedefType>(T))
    if (IdentifierInfo *II = TT->getDecl()->getIdentifier())
      return II->isStr("BOOL");

  return false;
}

/// getObjCEncodingTypeSize returns size of type for objective-c encoding
/// purpose.
CharUnits ASTContext::getObjCEncodingTypeSize(QualType type) const {
  if (!type->isIncompleteArrayType() && type->isIncompleteType())
    return CharUnits::Zero();

  CharUnits sz = getTypeSizeInChars(type);

  // Make all integer and enum types at least as large as an int
  if (sz.isPositive() && type->isIntegralOrEnumerationType())
    sz = std::max(sz, getTypeSizeInChars(IntTy));
  // Treat arrays as pointers, since that's how they're passed in.
  else if (type->isArrayType())
    sz = getTypeSizeInChars(VoidPtrTy);
  return sz;
}

bool ASTContext::isMSStaticDataMemberInlineDefinition(const VarDecl *VD) const {
  return getTargetInfo().getCXXABI().isMicrosoft() &&
         VD->isStaticDataMember() &&
         VD->getType()->isIntegralOrEnumerationType() &&
         !VD->getFirstDecl()->isOutOfLine() && VD->getFirstDecl()->hasInit();
}

ASTContext::InlineVariableDefinitionKind
ASTContext::getInlineVariableDefinitionKind(const VarDecl *VD) const {
  if (!VD->isInline())
    return InlineVariableDefinitionKind::None;

  // In almost all cases, it's a weak definition.
  auto *First = VD->getFirstDecl();
  if (First->isInlineSpecified() || !First->isStaticDataMember())
    return InlineVariableDefinitionKind::Weak;

  // If there's a file-context declaration in this translation unit, it's a
  // non-discardable definition.
  for (auto *D : VD->redecls())
    if (D->getLexicalDeclContext()->isFileContext() &&
        !D->isInlineSpecified() && (D->isConstexpr() || First->isConstexpr()))
      return InlineVariableDefinitionKind::Strong;

  // If we've not seen one yet, we don't know.
  return InlineVariableDefinitionKind::WeakUnknown;
}

static std::string charUnitsToString(const CharUnits &CU) {
  return llvm::itostr(CU.getQuantity());
}

/// getObjCEncodingForBlock - Return the encoded type for this block
/// declaration.
std::string ASTContext::getObjCEncodingForBlock(const BlockExpr *Expr) const {
  std::string S;

  const BlockDecl *Decl = Expr->getBlockDecl();
  QualType BlockTy =
      Expr->getType()->castAs<BlockPointerType>()->getPointeeType();
  QualType BlockReturnTy = BlockTy->castAs<FunctionType>()->getReturnType();
  // Encode result type.
  if (getLangOpts().EncodeExtendedBlockSig)
    getObjCEncodingForMethodParameter(Decl::OBJC_TQ_None, BlockReturnTy, S,
                                      true /*Extended*/);
  else
    getObjCEncodingForType(BlockReturnTy, S);
  // Compute size of all parameters.
  // Start with computing size of a pointer in number of bytes.
  // FIXME: There might(should) be a better way of doing this computation!
  CharUnits PtrSize = getTypeSizeInChars(VoidPtrTy);
  CharUnits ParmOffset = PtrSize;
  for (auto PI : Decl->parameters()) {
    QualType PType = PI->getType();
    CharUnits sz = getObjCEncodingTypeSize(PType);
    if (sz.isZero())
      continue;
    assert(sz.isPositive() && "BlockExpr - Incomplete param type");
    ParmOffset += sz;
  }
  // Size of the argument frame
  S += charUnitsToString(ParmOffset);
  // Block pointer and offset.
  S += "@?0";

  // Argument types.
  ParmOffset = PtrSize;
  for (auto PVDecl : Decl->parameters()) {
    QualType PType = PVDecl->getOriginalType();
    if (const auto *AT =
            dyn_cast<ArrayType>(PType->getCanonicalTypeInternal())) {
      // Use array's original type only if it has known number of
      // elements.
      if (!isa<ConstantArrayType>(AT))
        PType = PVDecl->getType();
    } else if (PType->isFunctionType())
      PType = PVDecl->getType();
    if (getLangOpts().EncodeExtendedBlockSig)
      getObjCEncodingForMethodParameter(Decl::OBJC_TQ_None, PType,
                                      S, true /*Extended*/);
    else
      getObjCEncodingForType(PType, S);
    S += charUnitsToString(ParmOffset);
    ParmOffset += getObjCEncodingTypeSize(PType);
  }

  return S;
}

std::string
ASTContext::getObjCEncodingForFunctionDecl(const FunctionDecl *Decl) const {
  std::string S;
  // Encode result type.
  getObjCEncodingForType(Decl->getReturnType(), S);
  CharUnits ParmOffset;
  // Compute size of all parameters.
  for (auto PI : Decl->parameters()) {
    QualType PType = PI->getType();
    CharUnits sz = getObjCEncodingTypeSize(PType);
    if (sz.isZero())
      continue;

    assert(sz.isPositive() &&
           "getObjCEncodingForFunctionDecl - Incomplete param type");
    ParmOffset += sz;
  }
  S += charUnitsToString(ParmOffset);
  ParmOffset = CharUnits::Zero();

  // Argument types.
  for (auto PVDecl : Decl->parameters()) {
    QualType PType = PVDecl->getOriginalType();
    if (const auto *AT =
            dyn_cast<ArrayType>(PType->getCanonicalTypeInternal())) {
      // Use array's original type only if it has known number of
      // elements.
      if (!isa<ConstantArrayType>(AT))
        PType = PVDecl->getType();
    } else if (PType->isFunctionType())
      PType = PVDecl->getType();
    getObjCEncodingForType(PType, S);
    S += charUnitsToString(ParmOffset);
    ParmOffset += getObjCEncodingTypeSize(PType);
  }

  return S;
}

/// getObjCEncodingForMethodParameter - Return the encoded type for a single
/// method parameter or return type. If Extended, include class names and
/// block object types.
void ASTContext::getObjCEncodingForMethodParameter(Decl::ObjCDeclQualifier QT,
                                                   QualType T, std::string& S,
                                                   bool Extended) const {
  // Encode type qualifer, 'in', 'inout', etc. for the parameter.
  getObjCEncodingForTypeQualifier(QT, S);
  // Encode parameter type.
  ObjCEncOptions Options = ObjCEncOptions()
                               .setExpandPointedToStructures()
                               .setExpandStructures()
                               .setIsOutermostType();
  if (Extended)
    Options.setEncodeBlockParameters().setEncodeClassNames();
  getObjCEncodingForTypeImpl(T, S, Options, /*Field=*/nullptr);
}

/// getObjCEncodingForMethodDecl - Return the encoded type for this method
/// declaration.
std::string ASTContext::getObjCEncodingForMethodDecl(const ObjCMethodDecl *Decl,
                                                     bool Extended) const {
  // FIXME: This is not very efficient.
  // Encode return type.
  std::string S;
  getObjCEncodingForMethodParameter(Decl->getObjCDeclQualifier(),
                                    Decl->getReturnType(), S, Extended);
  // Compute size of all parameters.
  // Start with computing size of a pointer in number of bytes.
  // FIXME: There might(should) be a better way of doing this computation!
  CharUnits PtrSize = getTypeSizeInChars(VoidPtrTy);
  // The first two arguments (self and _cmd) are pointers; account for
  // their size.
  CharUnits ParmOffset = 2 * PtrSize;
  for (ObjCMethodDecl::param_const_iterator PI = Decl->param_begin(),
       E = Decl->sel_param_end(); PI != E; ++PI) {
    QualType PType = (*PI)->getType();
    CharUnits sz = getObjCEncodingTypeSize(PType);
    if (sz.isZero())
      continue;

    assert(sz.isPositive() &&
           "getObjCEncodingForMethodDecl - Incomplete param type");
    ParmOffset += sz;
  }
  S += charUnitsToString(ParmOffset);
  S += "@0:";
  S += charUnitsToString(PtrSize);

  // Argument types.
  ParmOffset = 2 * PtrSize;
  for (ObjCMethodDecl::param_const_iterator PI = Decl->param_begin(),
       E = Decl->sel_param_end(); PI != E; ++PI) {
    const ParmVarDecl *PVDecl = *PI;
    QualType PType = PVDecl->getOriginalType();
    if (const auto *AT =
            dyn_cast<ArrayType>(PType->getCanonicalTypeInternal())) {
      // Use array's original type only if it has known number of
      // elements.
      if (!isa<ConstantArrayType>(AT))
        PType = PVDecl->getType();
    } else if (PType->isFunctionType())
      PType = PVDecl->getType();
    getObjCEncodingForMethodParameter(PVDecl->getObjCDeclQualifier(),
                                      PType, S, Extended);
    S += charUnitsToString(ParmOffset);
    ParmOffset += getObjCEncodingTypeSize(PType);
  }

  return S;
}

ObjCPropertyImplDecl *
ASTContext::getObjCPropertyImplDeclForPropertyDecl(
                                      const ObjCPropertyDecl *PD,
                                      const Decl *Container) const {
  if (!Container)
    return nullptr;
  if (const auto *CID = dyn_cast<ObjCCategoryImplDecl>(Container)) {
    for (auto *PID : CID->property_impls())
      if (PID->getPropertyDecl() == PD)
        return PID;
  } else {
    const auto *OID = cast<ObjCImplementationDecl>(Container);
    for (auto *PID : OID->property_impls())
      if (PID->getPropertyDecl() == PD)
        return PID;
  }
  return nullptr;
}

/// getObjCEncodingForPropertyDecl - Return the encoded type for this
/// property declaration. If non-NULL, Container must be either an
/// ObjCCategoryImplDecl or ObjCImplementationDecl; it should only be
/// NULL when getting encodings for protocol properties.
/// Property attributes are stored as a comma-delimited C string. The simple
/// attributes readonly and bycopy are encoded as single characters. The
/// parametrized attributes, getter=name, setter=name, and ivar=name, are
/// encoded as single characters, followed by an identifier. Property types
/// are also encoded as a parametrized attribute. The characters used to encode
/// these attributes are defined by the following enumeration:
/// @code
/// enum PropertyAttributes {
/// kPropertyReadOnly = 'R',   // property is read-only.
/// kPropertyBycopy = 'C',     // property is a copy of the value last assigned
/// kPropertyByref = '&',  // property is a reference to the value last assigned
/// kPropertyDynamic = 'D',    // property is dynamic
/// kPropertyGetter = 'G',     // followed by getter selector name
/// kPropertySetter = 'S',     // followed by setter selector name
/// kPropertyInstanceVariable = 'V'  // followed by instance variable  name
/// kPropertyType = 'T'              // followed by old-style type encoding.
/// kPropertyWeak = 'W'              // 'weak' property
/// kPropertyStrong = 'P'            // property GC'able
/// kPropertyNonAtomic = 'N'         // property non-atomic
/// };
/// @endcode
std::string
ASTContext::getObjCEncodingForPropertyDecl(const ObjCPropertyDecl *PD,
                                           const Decl *Container) const {
  // Collect information from the property implementation decl(s).
  bool Dynamic = false;
  ObjCPropertyImplDecl *SynthesizePID = nullptr;

  if (ObjCPropertyImplDecl *PropertyImpDecl =
      getObjCPropertyImplDeclForPropertyDecl(PD, Container)) {
    if (PropertyImpDecl->getPropertyImplementation() == ObjCPropertyImplDecl::Dynamic)
      Dynamic = true;
    else
      SynthesizePID = PropertyImpDecl;
  }

  // FIXME: This is not very efficient.
  std::string S = "T";

  // Encode result type.
  // GCC has some special rules regarding encoding of properties which
  // closely resembles encoding of ivars.
  getObjCEncodingForPropertyType(PD->getType(), S);

  if (PD->isReadOnly()) {
    S += ",R";
    if (PD->getPropertyAttributes() & ObjCPropertyAttribute::kind_copy)
      S += ",C";
    if (PD->getPropertyAttributes() & ObjCPropertyAttribute::kind_retain)
      S += ",&";
    if (PD->getPropertyAttributes() & ObjCPropertyAttribute::kind_weak)
      S += ",W";
  } else {
    switch (PD->getSetterKind()) {
    case ObjCPropertyDecl::Assign: break;
    case ObjCPropertyDecl::Copy:   S += ",C"; break;
    case ObjCPropertyDecl::Retain: S += ",&"; break;
    case ObjCPropertyDecl::Weak:   S += ",W"; break;
    }
  }

  // It really isn't clear at all what this means, since properties
  // are "dynamic by default".
  if (Dynamic)
    S += ",D";

  if (PD->getPropertyAttributes() & ObjCPropertyAttribute::kind_nonatomic)
    S += ",N";

  if (PD->getPropertyAttributes() & ObjCPropertyAttribute::kind_getter) {
    S += ",G";
    S += PD->getGetterName().getAsString();
  }

  if (PD->getPropertyAttributes() & ObjCPropertyAttribute::kind_setter) {
    S += ",S";
    S += PD->getSetterName().getAsString();
  }

  if (SynthesizePID) {
    const ObjCIvarDecl *OID = SynthesizePID->getPropertyIvarDecl();
    S += ",V";
    S += OID->getNameAsString();
  }

  // FIXME: OBJCGC: weak & strong
  return S;
}

/// getLegacyIntegralTypeEncoding -
/// Another legacy compatibility encoding: 32-bit longs are encoded as
/// 'l' or 'L' , but not always.  For typedefs, we need to use
/// 'i' or 'I' instead if encoding a struct field, or a pointer!
void ASTContext::getLegacyIntegralTypeEncoding (QualType &PointeeTy) const {
  if (isa<TypedefType>(PointeeTy.getTypePtr())) {
    if (const auto *BT = PointeeTy->getAs<BuiltinType>()) {
      if (BT->getKind() == BuiltinType::ULong && getIntWidth(PointeeTy) == 32)
        PointeeTy = UnsignedIntTy;
      else
        if (BT->getKind() == BuiltinType::Long && getIntWidth(PointeeTy) == 32)
          PointeeTy = IntTy;
    }
  }
}

void ASTContext::getObjCEncodingForType(QualType T, std::string& S,
                                        const FieldDecl *Field,
                                        QualType *NotEncodedT) const {
  // We follow the behavior of gcc, expanding structures which are
  // directly pointed to, and expanding embedded structures. Note that
  // these rules are sufficient to prevent recursive encoding of the
  // same type.
  getObjCEncodingForTypeImpl(T, S,
                             ObjCEncOptions()
                                 .setExpandPointedToStructures()
                                 .setExpandStructures()
                                 .setIsOutermostType(),
                             Field, NotEncodedT);
}

void ASTContext::getObjCEncodingForPropertyType(QualType T,
                                                std::string& S) const {
  // Encode result type.
  // GCC has some special rules regarding encoding of properties which
  // closely resembles encoding of ivars.
  getObjCEncodingForTypeImpl(T, S,
                             ObjCEncOptions()
                                 .setExpandPointedToStructures()
                                 .setExpandStructures()
                                 .setIsOutermostType()
                                 .setEncodingProperty(),
                             /*Field=*/nullptr);
}

static char getObjCEncodingForPrimitiveType(const ASTContext *C,
                                            const BuiltinType *BT) {
    BuiltinType::Kind kind = BT->getKind();
    switch (kind) {
    case BuiltinType::Void:       return 'v';
    case BuiltinType::Bool:       return 'B';
    case BuiltinType::Char8:
    case BuiltinType::Char_U:
    case BuiltinType::UChar:      return 'C';
    case BuiltinType::Char16:
    case BuiltinType::UShort:     return 'S';
    case BuiltinType::Char32:
    case BuiltinType::UInt:       return 'I';
    case BuiltinType::ULong:
        return C->getTargetInfo().getLongWidth() == 32 ? 'L' : 'Q';
    case BuiltinType::UInt128:    return 'T';
    case BuiltinType::ULongLong:  return 'Q';
    case BuiltinType::Char_S:
    case BuiltinType::SChar:      return 'c';
    case BuiltinType::Short:      return 's';
    case BuiltinType::WChar_S:
    case BuiltinType::WChar_U:
    case BuiltinType::Int:        return 'i';
    case BuiltinType::Long:
      return C->getTargetInfo().getLongWidth() == 32 ? 'l' : 'q';
    case BuiltinType::LongLong:   return 'q';
    case BuiltinType::Int128:     return 't';
    case BuiltinType::Float:      return 'f';
    case BuiltinType::Double:     return 'd';
    case BuiltinType::LongDouble: return 'D';
    case BuiltinType::NullPtr:    return '*'; // like char*

    case BuiltinType::BFloat16:
    case BuiltinType::Float16:
    case BuiltinType::Float128:
    case BuiltinType::Half:
    case BuiltinType::ShortAccum:
    case BuiltinType::Accum:
    case BuiltinType::LongAccum:
    case BuiltinType::UShortAccum:
    case BuiltinType::UAccum:
    case BuiltinType::ULongAccum:
    case BuiltinType::ShortFract:
    case BuiltinType::Fract:
    case BuiltinType::LongFract:
    case BuiltinType::UShortFract:
    case BuiltinType::UFract:
    case BuiltinType::ULongFract:
    case BuiltinType::SatShortAccum:
    case BuiltinType::SatAccum:
    case BuiltinType::SatLongAccum:
    case BuiltinType::SatUShortAccum:
    case BuiltinType::SatUAccum:
    case BuiltinType::SatULongAccum:
    case BuiltinType::SatShortFract:
    case BuiltinType::SatFract:
    case BuiltinType::SatLongFract:
    case BuiltinType::SatUShortFract:
    case BuiltinType::SatUFract:
    case BuiltinType::SatULongFract:
    case BuiltinType::MetaInfo: // FIXME: Does this belong here?
      // FIXME: potentially need @encodes for these!
      return ' ';

#define SVE_TYPE(Name, Id, SingletonId) \
    case BuiltinType::Id:
#include "clang/Basic/AArch64SVEACLETypes.def"
    {
      DiagnosticsEngine &Diags = C->getDiagnostics();
      unsigned DiagID = Diags.getCustomDiagID(
          DiagnosticsEngine::Error, "cannot yet @encode type %0");
      Diags.Report(DiagID) << BT->getName(C->getPrintingPolicy());
      return ' ';
    }

    case BuiltinType::ObjCId:
    case BuiltinType::ObjCClass:
    case BuiltinType::ObjCSel:
      llvm_unreachable("@encoding ObjC primitive type");

    // OpenCL and placeholder types don't need @encodings.
#define IMAGE_TYPE(ImgType, Id, SingletonId, Access, Suffix) \
    case BuiltinType::Id:
#include "clang/Basic/OpenCLImageTypes.def"
#define EXT_OPAQUE_TYPE(ExtType, Id, Ext) \
    case BuiltinType::Id:
#include "clang/Basic/OpenCLExtensionTypes.def"
    case BuiltinType::OCLEvent:
    case BuiltinType::OCLClkEvent:
    case BuiltinType::OCLQueue:
    case BuiltinType::OCLReserveID:
    case BuiltinType::OCLSampler:
    case BuiltinType::Dependent:
#define BUILTIN_TYPE(KIND, ID)
#define PLACEHOLDER_TYPE(KIND, ID) \
    case BuiltinType::KIND:
#include "clang/AST/BuiltinTypes.def"
      llvm_unreachable("invalid builtin type for @encode");
    }
    llvm_unreachable("invalid BuiltinType::Kind value");
}

static char ObjCEncodingForEnumType(const ASTContext *C, const EnumType *ET) {
  EnumDecl *Enum = ET->getDecl();

  // The encoding of an non-fixed enum type is always 'i', regardless of size.
  if (!Enum->isFixed())
    return 'i';

  // The encoding of a fixed enum type matches its fixed underlying type.
  const auto *BT = Enum->getIntegerType()->castAs<BuiltinType>();
  return getObjCEncodingForPrimitiveType(C, BT);
}

static void EncodeBitField(const ASTContext *Ctx, std::string& S,
                           QualType T, const FieldDecl *FD) {
  assert(FD->isBitField() && "not a bitfield - getObjCEncodingForTypeImpl");
  S += 'b';
  // The NeXT runtime encodes bit fields as b followed by the number of bits.
  // The GNU runtime requires more information; bitfields are encoded as b,
  // then the offset (in bits) of the first element, then the type of the
  // bitfield, then the size in bits.  For example, in this structure:
  //
  // struct
  // {
  //    int integer;
  //    int flags:2;
  // };
  // On a 32-bit system, the encoding for flags would be b2 for the NeXT
  // runtime, but b32i2 for the GNU runtime.  The reason for this extra
  // information is not especially sensible, but we're stuck with it for
  // compatibility with GCC, although providing it breaks anything that
  // actually uses runtime introspection and wants to work on both runtimes...
  if (Ctx->getLangOpts().ObjCRuntime.isGNUFamily()) {
    uint64_t Offset;

    if (const auto *IVD = dyn_cast<ObjCIvarDecl>(FD)) {
      Offset = Ctx->lookupFieldBitOffset(IVD->getContainingInterface(), nullptr,
                                         IVD);
    } else {
      const RecordDecl *RD = FD->getParent();
      const ASTRecordLayout &RL = Ctx->getASTRecordLayout(RD);
      Offset = RL.getFieldOffset(FD->getFieldIndex());
    }

    S += llvm::utostr(Offset);

    if (const auto *ET = T->getAs<EnumType>())
      S += ObjCEncodingForEnumType(Ctx, ET);
    else {
      const auto *BT = T->castAs<BuiltinType>();
      S += getObjCEncodingForPrimitiveType(Ctx, BT);
    }
  }
  S += llvm::utostr(FD->getBitWidthValue(*Ctx));
}

// FIXME: Use SmallString for accumulating string.
void ASTContext::getObjCEncodingForTypeImpl(QualType T, std::string &S,
                                            const ObjCEncOptions Options,
                                            const FieldDecl *FD,
                                            QualType *NotEncodedT) const {
  CanQualType CT = getCanonicalType(T);
  switch (CT->getTypeClass()) {
  case Type::Builtin:
  case Type::Enum:
    if (FD && FD->isBitField())
      return EncodeBitField(this, S, T, FD);
    if (const auto *BT = dyn_cast<BuiltinType>(CT))
      S += getObjCEncodingForPrimitiveType(this, BT);
    else
      S += ObjCEncodingForEnumType(this, cast<EnumType>(CT));
    return;

  case Type::Complex:
    S += 'j';
    getObjCEncodingForTypeImpl(T->castAs<ComplexType>()->getElementType(), S,
                               ObjCEncOptions(),
                               /*Field=*/nullptr);
    return;

  case Type::Atomic:
    S += 'A';
    getObjCEncodingForTypeImpl(T->castAs<AtomicType>()->getValueType(), S,
                               ObjCEncOptions(),
                               /*Field=*/nullptr);
    return;

  // encoding for pointer or reference types.
  case Type::Pointer:
  case Type::LValueReference:
  case Type::RValueReference: {
    QualType PointeeTy;
    if (isa<PointerType>(CT)) {
      const auto *PT = T->castAs<PointerType>();
      if (PT->isObjCSelType()) {
        S += ':';
        return;
      }
      PointeeTy = PT->getPointeeType();
    } else {
      PointeeTy = T->castAs<ReferenceType>()->getPointeeType();
    }

    bool isReadOnly = false;
    // For historical/compatibility reasons, the read-only qualifier of the
    // pointee gets emitted _before_ the '^'.  The read-only qualifier of
    // the pointer itself gets ignored, _unless_ we are looking at a typedef!
    // Also, do not emit the 'r' for anything but the outermost type!
    if (isa<TypedefType>(T.getTypePtr())) {
      if (Options.IsOutermostType() && T.isConstQualified()) {
        isReadOnly = true;
        S += 'r';
      }
    } else if (Options.IsOutermostType()) {
      QualType P = PointeeTy;
      while (auto PT = P->getAs<PointerType>())
        P = PT->getPointeeType();
      if (P.isConstQualified()) {
        isReadOnly = true;
        S += 'r';
      }
    }
    if (isReadOnly) {
      // Another legacy compatibility encoding. Some ObjC qualifier and type
      // combinations need to be rearranged.
      // Rewrite "in const" from "nr" to "rn"
      if (StringRef(S).endswith("nr"))
        S.replace(S.end()-2, S.end(), "rn");
    }

    if (PointeeTy->isCharType()) {
      // char pointer types should be encoded as '*' unless it is a
      // type that has been typedef'd to 'BOOL'.
      if (!isTypeTypedefedAsBOOL(PointeeTy)) {
        S += '*';
        return;
      }
    } else if (const auto *RTy = PointeeTy->getAs<RecordType>()) {
      // GCC binary compat: Need to convert "struct objc_class *" to "#".
      if (RTy->getDecl()->getIdentifier() == &Idents.get("objc_class")) {
        S += '#';
        return;
      }
      // GCC binary compat: Need to convert "struct objc_object *" to "@".
      if (RTy->getDecl()->getIdentifier() == &Idents.get("objc_object")) {
        S += '@';
        return;
      }
      // fall through...
    }
    S += '^';
    getLegacyIntegralTypeEncoding(PointeeTy);

    ObjCEncOptions NewOptions;
    if (Options.ExpandPointedToStructures())
      NewOptions.setExpandStructures();
    getObjCEncodingForTypeImpl(PointeeTy, S, NewOptions,
                               /*Field=*/nullptr, NotEncodedT);
    return;
  }

  case Type::ConstantArray:
  case Type::IncompleteArray:
  case Type::VariableArray: {
    const auto *AT = cast<ArrayType>(CT);

    if (isa<IncompleteArrayType>(AT) && !Options.IsStructField()) {
      // Incomplete arrays are encoded as a pointer to the array element.
      S += '^';

      getObjCEncodingForTypeImpl(
          AT->getElementType(), S,
          Options.keepingOnly(ObjCEncOptions().setExpandStructures()), FD);
    } else {
      S += '[';

      if (const auto *CAT = dyn_cast<ConstantArrayType>(AT))
        S += llvm::utostr(CAT->getSize().getZExtValue());
      else {
        //Variable length arrays are encoded as a regular array with 0 elements.
        assert((isa<VariableArrayType>(AT) || isa<IncompleteArrayType>(AT)) &&
               "Unknown array type!");
        S += '0';
      }

      getObjCEncodingForTypeImpl(
          AT->getElementType(), S,
          Options.keepingOnly(ObjCEncOptions().setExpandStructures()), FD,
          NotEncodedT);
      S += ']';
    }
    return;
  }

  case Type::FunctionNoProto:
  case Type::FunctionProto:
    S += '?';
    return;

  case Type::Record: {
    RecordDecl *RDecl = cast<RecordType>(CT)->getDecl();
    S += RDecl->isUnion() ? '(' : '{';
    // Anonymous structures print as '?'
    if (const IdentifierInfo *II = RDecl->getIdentifier()) {
      S += II->getName();
      if (const auto *Spec = dyn_cast<ClassTemplateSpecializationDecl>(RDecl)) {
        const TemplateArgumentList &TemplateArgs = Spec->getTemplateArgs();
        llvm::raw_string_ostream OS(S);
        printTemplateArgumentList(OS, TemplateArgs.asArray(),
                                  getPrintingPolicy());
      }
    } else {
      S += '?';
    }
    if (Options.ExpandStructures()) {
      S += '=';
      if (!RDecl->isUnion()) {
        getObjCEncodingForStructureImpl(RDecl, S, FD, true, NotEncodedT);
      } else {
        for (const auto *Field : RDecl->fields()) {
          if (FD) {
            S += '"';
            S += Field->getNameAsString();
            S += '"';
          }

          // Special case bit-fields.
          if (Field->isBitField()) {
            getObjCEncodingForTypeImpl(Field->getType(), S,
                                       ObjCEncOptions().setExpandStructures(),
                                       Field);
          } else {
            QualType qt = Field->getType();
            getLegacyIntegralTypeEncoding(qt);
            getObjCEncodingForTypeImpl(
                qt, S,
                ObjCEncOptions().setExpandStructures().setIsStructField(), FD,
                NotEncodedT);
          }
        }
      }
    }
    S += RDecl->isUnion() ? ')' : '}';
    return;
  }

  case Type::BlockPointer: {
    const auto *BT = T->castAs<BlockPointerType>();
    S += "@?"; // Unlike a pointer-to-function, which is "^?".
    if (Options.EncodeBlockParameters()) {
      const auto *FT = BT->getPointeeType()->castAs<FunctionType>();

      S += '<';
      // Block return type
      getObjCEncodingForTypeImpl(FT->getReturnType(), S,
                                 Options.forComponentType(), FD, NotEncodedT);
      // Block self
      S += "@?";
      // Block parameters
      if (const auto *FPT = dyn_cast<FunctionProtoType>(FT)) {
        for (const auto &I : FPT->param_types())
          getObjCEncodingForTypeImpl(I, S, Options.forComponentType(), FD,
                                     NotEncodedT);
      }
      S += '>';
    }
    return;
  }

  case Type::ObjCObject: {
    // hack to match legacy encoding of *id and *Class
    QualType Ty = getObjCObjectPointerType(CT);
    if (Ty->isObjCIdType()) {
      S += "{objc_object=}";
      return;
    }
    else if (Ty->isObjCClassType()) {
      S += "{objc_class=}";
      return;
    }
    // TODO: Double check to make sure this intentionally falls through.
    LLVM_FALLTHROUGH;
  }

  case Type::ObjCInterface: {
    // Ignore protocol qualifiers when mangling at this level.
    // @encode(class_name)
    ObjCInterfaceDecl *OI = T->castAs<ObjCObjectType>()->getInterface();
    S += '{';
    S += OI->getObjCRuntimeNameAsString();
    if (Options.ExpandStructures()) {
      S += '=';
      SmallVector<const ObjCIvarDecl*, 32> Ivars;
      DeepCollectObjCIvars(OI, true, Ivars);
      for (unsigned i = 0, e = Ivars.size(); i != e; ++i) {
        const FieldDecl *Field = Ivars[i];
        if (Field->isBitField())
          getObjCEncodingForTypeImpl(Field->getType(), S,
                                     ObjCEncOptions().setExpandStructures(),
                                     Field);
        else
          getObjCEncodingForTypeImpl(Field->getType(), S,
                                     ObjCEncOptions().setExpandStructures(), FD,
                                     NotEncodedT);
      }
    }
    S += '}';
    return;
  }

  case Type::ObjCObjectPointer: {
    const auto *OPT = T->castAs<ObjCObjectPointerType>();
    if (OPT->isObjCIdType()) {
      S += '@';
      return;
    }

    if (OPT->isObjCClassType() || OPT->isObjCQualifiedClassType()) {
      // FIXME: Consider if we need to output qualifiers for 'Class<p>'.
      // Since this is a binary compatibility issue, need to consult with
      // runtime folks. Fortunately, this is a *very* obscure construct.
      S += '#';
      return;
    }

    if (OPT->isObjCQualifiedIdType()) {
      getObjCEncodingForTypeImpl(
          getObjCIdType(), S,
          Options.keepingOnly(ObjCEncOptions()
                                  .setExpandPointedToStructures()
                                  .setExpandStructures()),
          FD);
      if (FD || Options.EncodingProperty() || Options.EncodeClassNames()) {
        // Note that we do extended encoding of protocol qualifer list
        // Only when doing ivar or property encoding.
        S += '"';
        for (const auto *I : OPT->quals()) {
          S += '<';
          S += I->getObjCRuntimeNameAsString();
          S += '>';
        }
        S += '"';
      }
      return;
    }

    S += '@';
    if (OPT->getInterfaceDecl() &&
        (FD || Options.EncodingProperty() || Options.EncodeClassNames())) {
      S += '"';
      S += OPT->getInterfaceDecl()->getObjCRuntimeNameAsString();
      for (const auto *I : OPT->quals()) {
        S += '<';
        S += I->getObjCRuntimeNameAsString();
        S += '>';
      }
      S += '"';
    }
    return;
  }

  // gcc just blithely ignores member pointers.
  // FIXME: we should do better than that.  'M' is available.
  case Type::MemberPointer:
  // This matches gcc's encoding, even though technically it is insufficient.
  //FIXME. We should do a better job than gcc.
  case Type::Vector:
  case Type::ExtVector:
  // Until we have a coherent encoding of these three types, issue warning.
    if (NotEncodedT)
      *NotEncodedT = T;
    return;

  case Type::ConstantMatrix:
    if (NotEncodedT)
      *NotEncodedT = T;
    return;

  // We could see an undeduced auto type here during error recovery.
  // Just ignore it.
  case Type::Auto:
  case Type::DeducedTemplateSpecialization:
    return;

  case Type::Pipe:
  case Type::ExtInt:
  case Type::InParameter:
  case Type::OutParameter:
  case Type::InOutParameter:
  case Type::MoveParameter:
#define ABSTRACT_TYPE(KIND, BASE)
#define TYPE(KIND, BASE)
#define DEPENDENT_TYPE(KIND, BASE) \
  case Type::KIND:
#define NON_CANONICAL_TYPE(KIND, BASE) \
  case Type::KIND:
#define NON_CANONICAL_UNLESS_DEPENDENT_TYPE(KIND, BASE) \
  case Type::KIND:
#include "clang/AST/TypeNodes.inc"
    llvm_unreachable("@encode for dependent type!");
  }
  llvm_unreachable("bad type kind!");
}

void ASTContext::getObjCEncodingForStructureImpl(RecordDecl *RDecl,
                                                 std::string &S,
                                                 const FieldDecl *FD,
                                                 bool includeVBases,
                                                 QualType *NotEncodedT) const {
  assert(RDecl && "Expected non-null RecordDecl");
  assert(!RDecl->isUnion() && "Should not be called for unions");
  if (!RDecl->getDefinition() || RDecl->getDefinition()->isInvalidDecl())
    return;

  const auto *CXXRec = dyn_cast<CXXRecordDecl>(RDecl);
  std::multimap<uint64_t, NamedDecl *> FieldOrBaseOffsets;
  const ASTRecordLayout &layout = getASTRecordLayout(RDecl);

  if (CXXRec) {
    for (const auto &BI : CXXRec->bases()) {
      if (!BI.isVirtual()) {
        CXXRecordDecl *base = BI.getType()->getAsCXXRecordDecl();
        if (base->isEmpty())
          continue;
        uint64_t offs = toBits(layout.getBaseClassOffset(base));
        FieldOrBaseOffsets.insert(FieldOrBaseOffsets.upper_bound(offs),
                                  std::make_pair(offs, base));
      }
    }
  }

  unsigned i = 0;
  for (auto *Field : RDecl->fields()) {
    uint64_t offs = layout.getFieldOffset(i);
    FieldOrBaseOffsets.insert(FieldOrBaseOffsets.upper_bound(offs),
                              std::make_pair(offs, Field));
    ++i;
  }

  if (CXXRec && includeVBases) {
    for (const auto &BI : CXXRec->vbases()) {
      CXXRecordDecl *base = BI.getType()->getAsCXXRecordDecl();
      if (base->isEmpty())
        continue;
      uint64_t offs = toBits(layout.getVBaseClassOffset(base));
      if (offs >= uint64_t(toBits(layout.getNonVirtualSize())) &&
          FieldOrBaseOffsets.find(offs) == FieldOrBaseOffsets.end())
        FieldOrBaseOffsets.insert(FieldOrBaseOffsets.end(),
                                  std::make_pair(offs, base));
    }
  }

  CharUnits size;
  if (CXXRec) {
    size = includeVBases ? layout.getSize() : layout.getNonVirtualSize();
  } else {
    size = layout.getSize();
  }

#ifndef NDEBUG
  uint64_t CurOffs = 0;
#endif
  std::multimap<uint64_t, NamedDecl *>::iterator
    CurLayObj = FieldOrBaseOffsets.begin();

  if (CXXRec && CXXRec->isDynamicClass() &&
      (CurLayObj == FieldOrBaseOffsets.end() || CurLayObj->first != 0)) {
    if (FD) {
      S += "\"_vptr$";
      std::string recname = CXXRec->getNameAsString();
      if (recname.empty()) recname = "?";
      S += recname;
      S += '"';
    }
    S += "^^?";
#ifndef NDEBUG
    CurOffs += getTypeSize(VoidPtrTy);
#endif
  }

  if (!RDecl->hasFlexibleArrayMember()) {
    // Mark the end of the structure.
    uint64_t offs = toBits(size);
    FieldOrBaseOffsets.insert(FieldOrBaseOffsets.upper_bound(offs),
                              std::make_pair(offs, nullptr));
  }

  for (; CurLayObj != FieldOrBaseOffsets.end(); ++CurLayObj) {
#ifndef NDEBUG
    assert(CurOffs <= CurLayObj->first);
    if (CurOffs < CurLayObj->first) {
      uint64_t padding = CurLayObj->first - CurOffs;
      // FIXME: There doesn't seem to be a way to indicate in the encoding that
      // packing/alignment of members is different that normal, in which case
      // the encoding will be out-of-sync with the real layout.
      // If the runtime switches to just consider the size of types without
      // taking into account alignment, we could make padding explicit in the
      // encoding (e.g. using arrays of chars). The encoding strings would be
      // longer then though.
      CurOffs += padding;
    }
#endif

    NamedDecl *dcl = CurLayObj->second;
    if (!dcl)
      break; // reached end of structure.

    if (auto *base = dyn_cast<CXXRecordDecl>(dcl)) {
      // We expand the bases without their virtual bases since those are going
      // in the initial structure. Note that this differs from gcc which
      // expands virtual bases each time one is encountered in the hierarchy,
      // making the encoding type bigger than it really is.
      getObjCEncodingForStructureImpl(base, S, FD, /*includeVBases*/false,
                                      NotEncodedT);
      assert(!base->isEmpty());
#ifndef NDEBUG
      CurOffs += toBits(getASTRecordLayout(base).getNonVirtualSize());
#endif
    } else {
      const auto *field = cast<FieldDecl>(dcl);
      if (FD) {
        S += '"';
        S += field->getNameAsString();
        S += '"';
      }

      if (field->isBitField()) {
        EncodeBitField(this, S, field->getType(), field);
#ifndef NDEBUG
        CurOffs += field->getBitWidthValue(*this);
#endif
      } else {
        QualType qt = field->getType();
        getLegacyIntegralTypeEncoding(qt);
        getObjCEncodingForTypeImpl(
            qt, S, ObjCEncOptions().setExpandStructures().setIsStructField(),
            FD, NotEncodedT);
#ifndef NDEBUG
        CurOffs += getTypeSize(field->getType());
#endif
      }
    }
  }
}

void ASTContext::getObjCEncodingForTypeQualifier(Decl::ObjCDeclQualifier QT,
                                                 std::string& S) const {
  if (QT & Decl::OBJC_TQ_In)
    S += 'n';
  if (QT & Decl::OBJC_TQ_Inout)
    S += 'N';
  if (QT & Decl::OBJC_TQ_Out)
    S += 'o';
  if (QT & Decl::OBJC_TQ_Bycopy)
    S += 'O';
  if (QT & Decl::OBJC_TQ_Byref)
    S += 'R';
  if (QT & Decl::OBJC_TQ_Oneway)
    S += 'V';
}

TypedefDecl *ASTContext::getObjCIdDecl() const {
  if (!ObjCIdDecl) {
    QualType T = getObjCObjectType(ObjCBuiltinIdTy, {}, {});
    T = getObjCObjectPointerType(T);
    ObjCIdDecl = buildImplicitTypedef(T, "id");
  }
  return ObjCIdDecl;
}

TypedefDecl *ASTContext::getObjCSelDecl() const {
  if (!ObjCSelDecl) {
    QualType T = getPointerType(ObjCBuiltinSelTy);
    ObjCSelDecl = buildImplicitTypedef(T, "SEL");
  }
  return ObjCSelDecl;
}

TypedefDecl *ASTContext::getObjCClassDecl() const {
  if (!ObjCClassDecl) {
    QualType T = getObjCObjectType(ObjCBuiltinClassTy, {}, {});
    T = getObjCObjectPointerType(T);
    ObjCClassDecl = buildImplicitTypedef(T, "Class");
  }
  return ObjCClassDecl;
}

ObjCInterfaceDecl *ASTContext::getObjCProtocolDecl() const {
  if (!ObjCProtocolClassDecl) {
    ObjCProtocolClassDecl
      = ObjCInterfaceDecl::Create(*this, getTranslationUnitDecl(),
                                  SourceLocation(),
                                  &Idents.get("Protocol"),
                                  /*typeParamList=*/nullptr,
                                  /*PrevDecl=*/nullptr,
                                  SourceLocation(), true);
  }

  return ObjCProtocolClassDecl;
}

//===----------------------------------------------------------------------===//
// __builtin_va_list Construction Functions
//===----------------------------------------------------------------------===//

static TypedefDecl *CreateCharPtrNamedVaListDecl(const ASTContext *Context,
                                                 StringRef Name) {
  // typedef char* __builtin[_ms]_va_list;
  QualType T = Context->getPointerType(Context->CharTy);
  return Context->buildImplicitTypedef(T, Name);
}

static TypedefDecl *CreateMSVaListDecl(const ASTContext *Context) {
  return CreateCharPtrNamedVaListDecl(Context, "__builtin_ms_va_list");
}

static TypedefDecl *CreateCharPtrBuiltinVaListDecl(const ASTContext *Context) {
  return CreateCharPtrNamedVaListDecl(Context, "__builtin_va_list");
}

static TypedefDecl *CreateVoidPtrBuiltinVaListDecl(const ASTContext *Context) {
  // typedef void* __builtin_va_list;
  QualType T = Context->getPointerType(Context->VoidTy);
  return Context->buildImplicitTypedef(T, "__builtin_va_list");
}

static TypedefDecl *
CreateAArch64ABIBuiltinVaListDecl(const ASTContext *Context) {
  // struct __va_list
  RecordDecl *VaListTagDecl = Context->buildImplicitRecord("__va_list");
  if (Context->getLangOpts().CPlusPlus) {
    // namespace std { struct __va_list {
    NamespaceDecl *NS;
    NS = NamespaceDecl::Create(const_cast<ASTContext &>(*Context),
                               Context->getTranslationUnitDecl(),
                               /*Inline*/ false, SourceLocation(),
                               SourceLocation(), &Context->Idents.get("std"),
                               /*PrevDecl*/ nullptr);
    NS->setImplicit();
    VaListTagDecl->setDeclContext(NS);
  }

  VaListTagDecl->startDefinition();

  const size_t NumFields = 5;
  QualType FieldTypes[NumFields];
  const char *FieldNames[NumFields];

  // void *__stack;
  FieldTypes[0] = Context->getPointerType(Context->VoidTy);
  FieldNames[0] = "__stack";

  // void *__gr_top;
  FieldTypes[1] = Context->getPointerType(Context->VoidTy);
  FieldNames[1] = "__gr_top";

  // void *__vr_top;
  FieldTypes[2] = Context->getPointerType(Context->VoidTy);
  FieldNames[2] = "__vr_top";

  // int __gr_offs;
  FieldTypes[3] = Context->IntTy;
  FieldNames[3] = "__gr_offs";

  // int __vr_offs;
  FieldTypes[4] = Context->IntTy;
  FieldNames[4] = "__vr_offs";

  // Create fields
  for (unsigned i = 0; i < NumFields; ++i) {
    FieldDecl *Field = FieldDecl::Create(const_cast<ASTContext &>(*Context),
                                         VaListTagDecl,
                                         SourceLocation(),
                                         SourceLocation(),
                                         &Context->Idents.get(FieldNames[i]),
                                         FieldTypes[i], /*TInfo=*/nullptr,
                                         /*BitWidth=*/nullptr,
                                         /*Mutable=*/false,
                                         ICIS_NoInit);
    Field->setAccess(AS_public);
    VaListTagDecl->addDecl(Field);
  }
  VaListTagDecl->completeDefinition();
  Context->VaListTagDecl = VaListTagDecl;
  QualType VaListTagType = Context->getRecordType(VaListTagDecl);

  // } __builtin_va_list;
  return Context->buildImplicitTypedef(VaListTagType, "__builtin_va_list");
}

static TypedefDecl *CreatePowerABIBuiltinVaListDecl(const ASTContext *Context) {
  // typedef struct __va_list_tag {
  RecordDecl *VaListTagDecl;

  VaListTagDecl = Context->buildImplicitRecord("__va_list_tag");
  VaListTagDecl->startDefinition();

  const size_t NumFields = 5;
  QualType FieldTypes[NumFields];
  const char *FieldNames[NumFields];

  //   unsigned char gpr;
  FieldTypes[0] = Context->UnsignedCharTy;
  FieldNames[0] = "gpr";

  //   unsigned char fpr;
  FieldTypes[1] = Context->UnsignedCharTy;
  FieldNames[1] = "fpr";

  //   unsigned short reserved;
  FieldTypes[2] = Context->UnsignedShortTy;
  FieldNames[2] = "reserved";

  //   void* overflow_arg_area;
  FieldTypes[3] = Context->getPointerType(Context->VoidTy);
  FieldNames[3] = "overflow_arg_area";

  //   void* reg_save_area;
  FieldTypes[4] = Context->getPointerType(Context->VoidTy);
  FieldNames[4] = "reg_save_area";

  // Create fields
  for (unsigned i = 0; i < NumFields; ++i) {
    FieldDecl *Field = FieldDecl::Create(*Context, VaListTagDecl,
                                         SourceLocation(),
                                         SourceLocation(),
                                         &Context->Idents.get(FieldNames[i]),
                                         FieldTypes[i], /*TInfo=*/nullptr,
                                         /*BitWidth=*/nullptr,
                                         /*Mutable=*/false,
                                         ICIS_NoInit);
    Field->setAccess(AS_public);
    VaListTagDecl->addDecl(Field);
  }
  VaListTagDecl->completeDefinition();
  Context->VaListTagDecl = VaListTagDecl;
  QualType VaListTagType = Context->getRecordType(VaListTagDecl);

  // } __va_list_tag;
  TypedefDecl *VaListTagTypedefDecl =
      Context->buildImplicitTypedef(VaListTagType, "__va_list_tag");

  QualType VaListTagTypedefType =
    Context->getTypedefType(VaListTagTypedefDecl);

  // typedef __va_list_tag __builtin_va_list[1];
  llvm::APInt Size(Context->getTypeSize(Context->getSizeType()), 1);
  QualType VaListTagArrayType
    = Context->getConstantArrayType(VaListTagTypedefType,
                                    Size, nullptr, ArrayType::Normal, 0);
  return Context->buildImplicitTypedef(VaListTagArrayType, "__builtin_va_list");
}

static TypedefDecl *
CreateX86_64ABIBuiltinVaListDecl(const ASTContext *Context) {
  // struct __va_list_tag {
  RecordDecl *VaListTagDecl;
  VaListTagDecl = Context->buildImplicitRecord("__va_list_tag");
  VaListTagDecl->startDefinition();

  const size_t NumFields = 4;
  QualType FieldTypes[NumFields];
  const char *FieldNames[NumFields];

  //   unsigned gp_offset;
  FieldTypes[0] = Context->UnsignedIntTy;
  FieldNames[0] = "gp_offset";

  //   unsigned fp_offset;
  FieldTypes[1] = Context->UnsignedIntTy;
  FieldNames[1] = "fp_offset";

  //   void* overflow_arg_area;
  FieldTypes[2] = Context->getPointerType(Context->VoidTy);
  FieldNames[2] = "overflow_arg_area";

  //   void* reg_save_area;
  FieldTypes[3] = Context->getPointerType(Context->VoidTy);
  FieldNames[3] = "reg_save_area";

  // Create fields
  for (unsigned i = 0; i < NumFields; ++i) {
    FieldDecl *Field = FieldDecl::Create(const_cast<ASTContext &>(*Context),
                                         VaListTagDecl,
                                         SourceLocation(),
                                         SourceLocation(),
                                         &Context->Idents.get(FieldNames[i]),
                                         FieldTypes[i], /*TInfo=*/nullptr,
                                         /*BitWidth=*/nullptr,
                                         /*Mutable=*/false,
                                         ICIS_NoInit);
    Field->setAccess(AS_public);
    VaListTagDecl->addDecl(Field);
  }
  VaListTagDecl->completeDefinition();
  Context->VaListTagDecl = VaListTagDecl;
  QualType VaListTagType = Context->getRecordType(VaListTagDecl);

  // };

  // typedef struct __va_list_tag __builtin_va_list[1];
  llvm::APInt Size(Context->getTypeSize(Context->getSizeType()), 1);
  QualType VaListTagArrayType = Context->getConstantArrayType(
      VaListTagType, Size, nullptr, ArrayType::Normal, 0);
  return Context->buildImplicitTypedef(VaListTagArrayType, "__builtin_va_list");
}

static TypedefDecl *CreatePNaClABIBuiltinVaListDecl(const ASTContext *Context) {
  // typedef int __builtin_va_list[4];
  llvm::APInt Size(Context->getTypeSize(Context->getSizeType()), 4);
  QualType IntArrayType = Context->getConstantArrayType(
      Context->IntTy, Size, nullptr, ArrayType::Normal, 0);
  return Context->buildImplicitTypedef(IntArrayType, "__builtin_va_list");
}

static TypedefDecl *
CreateAAPCSABIBuiltinVaListDecl(const ASTContext *Context) {
  // struct __va_list
  RecordDecl *VaListDecl = Context->buildImplicitRecord("__va_list");
  if (Context->getLangOpts().CPlusPlus) {
    // namespace std { struct __va_list {
    NamespaceDecl *NS;
    NS = NamespaceDecl::Create(const_cast<ASTContext &>(*Context),
                               Context->getTranslationUnitDecl(),
                               /*Inline*/false, SourceLocation(),
                               SourceLocation(), &Context->Idents.get("std"),
                               /*PrevDecl*/ nullptr);
    NS->setImplicit();
    VaListDecl->setDeclContext(NS);
  }

  VaListDecl->startDefinition();

  // void * __ap;
  FieldDecl *Field = FieldDecl::Create(const_cast<ASTContext &>(*Context),
                                       VaListDecl,
                                       SourceLocation(),
                                       SourceLocation(),
                                       &Context->Idents.get("__ap"),
                                       Context->getPointerType(Context->VoidTy),
                                       /*TInfo=*/nullptr,
                                       /*BitWidth=*/nullptr,
                                       /*Mutable=*/false,
                                       ICIS_NoInit);
  Field->setAccess(AS_public);
  VaListDecl->addDecl(Field);

  // };
  VaListDecl->completeDefinition();
  Context->VaListTagDecl = VaListDecl;

  // typedef struct __va_list __builtin_va_list;
  QualType T = Context->getRecordType(VaListDecl);
  return Context->buildImplicitTypedef(T, "__builtin_va_list");
}

static TypedefDecl *
CreateSystemZBuiltinVaListDecl(const ASTContext *Context) {
  // struct __va_list_tag {
  RecordDecl *VaListTagDecl;
  VaListTagDecl = Context->buildImplicitRecord("__va_list_tag");
  VaListTagDecl->startDefinition();

  const size_t NumFields = 4;
  QualType FieldTypes[NumFields];
  const char *FieldNames[NumFields];

  //   long __gpr;
  FieldTypes[0] = Context->LongTy;
  FieldNames[0] = "__gpr";

  //   long __fpr;
  FieldTypes[1] = Context->LongTy;
  FieldNames[1] = "__fpr";

  //   void *__overflow_arg_area;
  FieldTypes[2] = Context->getPointerType(Context->VoidTy);
  FieldNames[2] = "__overflow_arg_area";

  //   void *__reg_save_area;
  FieldTypes[3] = Context->getPointerType(Context->VoidTy);
  FieldNames[3] = "__reg_save_area";

  // Create fields
  for (unsigned i = 0; i < NumFields; ++i) {
    FieldDecl *Field = FieldDecl::Create(const_cast<ASTContext &>(*Context),
                                         VaListTagDecl,
                                         SourceLocation(),
                                         SourceLocation(),
                                         &Context->Idents.get(FieldNames[i]),
                                         FieldTypes[i], /*TInfo=*/nullptr,
                                         /*BitWidth=*/nullptr,
                                         /*Mutable=*/false,
                                         ICIS_NoInit);
    Field->setAccess(AS_public);
    VaListTagDecl->addDecl(Field);
  }
  VaListTagDecl->completeDefinition();
  Context->VaListTagDecl = VaListTagDecl;
  QualType VaListTagType = Context->getRecordType(VaListTagDecl);

  // };

  // typedef __va_list_tag __builtin_va_list[1];
  llvm::APInt Size(Context->getTypeSize(Context->getSizeType()), 1);
  QualType VaListTagArrayType = Context->getConstantArrayType(
      VaListTagType, Size, nullptr, ArrayType::Normal, 0);

  return Context->buildImplicitTypedef(VaListTagArrayType, "__builtin_va_list");
}

static TypedefDecl *CreateHexagonBuiltinVaListDecl(const ASTContext *Context) {
  // typedef struct __va_list_tag {
  RecordDecl *VaListTagDecl;
  VaListTagDecl = Context->buildImplicitRecord("__va_list_tag");
  VaListTagDecl->startDefinition();

  const size_t NumFields = 3;
  QualType FieldTypes[NumFields];
  const char *FieldNames[NumFields];

  //   void *CurrentSavedRegisterArea;
  FieldTypes[0] = Context->getPointerType(Context->VoidTy);
  FieldNames[0] = "__current_saved_reg_area_pointer";

  //   void *SavedRegAreaEnd;
  FieldTypes[1] = Context->getPointerType(Context->VoidTy);
  FieldNames[1] = "__saved_reg_area_end_pointer";

  //   void *OverflowArea;
  FieldTypes[2] = Context->getPointerType(Context->VoidTy);
  FieldNames[2] = "__overflow_area_pointer";

  // Create fields
  for (unsigned i = 0; i < NumFields; ++i) {
    FieldDecl *Field = FieldDecl::Create(
        const_cast<ASTContext &>(*Context), VaListTagDecl, SourceLocation(),
        SourceLocation(), &Context->Idents.get(FieldNames[i]), FieldTypes[i],
        /*TInfo=*/0,
        /*BitWidth=*/0,
        /*Mutable=*/false, ICIS_NoInit);
    Field->setAccess(AS_public);
    VaListTagDecl->addDecl(Field);
  }
  VaListTagDecl->completeDefinition();
  Context->VaListTagDecl = VaListTagDecl;
  QualType VaListTagType = Context->getRecordType(VaListTagDecl);

  // } __va_list_tag;
  TypedefDecl *VaListTagTypedefDecl =
      Context->buildImplicitTypedef(VaListTagType, "__va_list_tag");

  QualType VaListTagTypedefType = Context->getTypedefType(VaListTagTypedefDecl);

  // typedef __va_list_tag __builtin_va_list[1];
  llvm::APInt Size(Context->getTypeSize(Context->getSizeType()), 1);
  QualType VaListTagArrayType = Context->getConstantArrayType(
      VaListTagTypedefType, Size, nullptr, ArrayType::Normal, 0);

  return Context->buildImplicitTypedef(VaListTagArrayType, "__builtin_va_list");
}

static TypedefDecl *CreateVaListDecl(const ASTContext *Context,
                                     TargetInfo::BuiltinVaListKind Kind) {
  switch (Kind) {
  case TargetInfo::CharPtrBuiltinVaList:
    return CreateCharPtrBuiltinVaListDecl(Context);
  case TargetInfo::VoidPtrBuiltinVaList:
    return CreateVoidPtrBuiltinVaListDecl(Context);
  case TargetInfo::AArch64ABIBuiltinVaList:
    return CreateAArch64ABIBuiltinVaListDecl(Context);
  case TargetInfo::PowerABIBuiltinVaList:
    return CreatePowerABIBuiltinVaListDecl(Context);
  case TargetInfo::X86_64ABIBuiltinVaList:
    return CreateX86_64ABIBuiltinVaListDecl(Context);
  case TargetInfo::PNaClABIBuiltinVaList:
    return CreatePNaClABIBuiltinVaListDecl(Context);
  case TargetInfo::AAPCSABIBuiltinVaList:
    return CreateAAPCSABIBuiltinVaListDecl(Context);
  case TargetInfo::SystemZBuiltinVaList:
    return CreateSystemZBuiltinVaListDecl(Context);
  case TargetInfo::HexagonBuiltinVaList:
    return CreateHexagonBuiltinVaListDecl(Context);
  }

  llvm_unreachable("Unhandled __builtin_va_list type kind");
}

TypedefDecl *ASTContext::getBuiltinVaListDecl() const {
  if (!BuiltinVaListDecl) {
    BuiltinVaListDecl = CreateVaListDecl(this, Target->getBuiltinVaListKind());
    assert(BuiltinVaListDecl->isImplicit());
  }

  return BuiltinVaListDecl;
}

Decl *ASTContext::getVaListTagDecl() const {
  // Force the creation of VaListTagDecl by building the __builtin_va_list
  // declaration.
  if (!VaListTagDecl)
    (void)getBuiltinVaListDecl();

  return VaListTagDecl;
}

TypedefDecl *ASTContext::getBuiltinMSVaListDecl() const {
  if (!BuiltinMSVaListDecl)
    BuiltinMSVaListDecl = CreateMSVaListDecl(this);

  return BuiltinMSVaListDecl;
}

bool ASTContext::canBuiltinBeRedeclared(const FunctionDecl *FD) const {
  return BuiltinInfo.canBeRedeclared(FD->getBuiltinID());
}

void ASTContext::setObjCConstantStringInterface(ObjCInterfaceDecl *Decl) {
  assert(ObjCConstantStringType.isNull() &&
         "'NSConstantString' type already set!");

  ObjCConstantStringType = getObjCInterfaceType(Decl);
}

/// Retrieve the template name that corresponds to a non-empty
/// lookup.
TemplateName
ASTContext::getOverloadedTemplateName(UnresolvedSetIterator Begin,
                                      UnresolvedSetIterator End) const {
  unsigned size = End - Begin;
  assert(size > 1 && "set is not overloaded!");

  void *memory = Allocate(sizeof(OverloadedTemplateStorage) +
                          size * sizeof(FunctionTemplateDecl*));
  auto *OT = new (memory) OverloadedTemplateStorage(size);

  NamedDecl **Storage = OT->getStorage();
  for (UnresolvedSetIterator I = Begin; I != End; ++I) {
    NamedDecl *D = *I;
    assert(isa<FunctionTemplateDecl>(D) ||
           isa<UnresolvedUsingValueDecl>(D) ||
           (isa<UsingShadowDecl>(D) &&
            isa<FunctionTemplateDecl>(D->getUnderlyingDecl())));
    *Storage++ = D;
  }

  return TemplateName(OT);
}

/// Retrieve a template name representing an unqualified-id that has been
/// assumed to name a template for ADL purposes.
TemplateName ASTContext::getAssumedTemplateName(DeclarationName Name) const {
  auto *OT = new (*this) AssumedTemplateStorage(Name);
  return TemplateName(OT);
}

/// Retrieve the template name that represents a qualified
/// template name such as \c std::vector.
TemplateName
ASTContext::getQualifiedTemplateName(NestedNameSpecifier *NNS,
                                     bool TemplateKeyword,
                                     TemplateDecl *Template) const {
  assert(NNS && "Missing nested-name-specifier in qualified template name");

  // FIXME: Canonicalization?
  llvm::FoldingSetNodeID ID;
  QualifiedTemplateName::Profile(ID, NNS, TemplateKeyword, Template);

  void *InsertPos = nullptr;
  QualifiedTemplateName *QTN =
    QualifiedTemplateNames.FindNodeOrInsertPos(ID, InsertPos);
  if (!QTN) {
    QTN = new (*this, alignof(QualifiedTemplateName))
        QualifiedTemplateName(NNS, TemplateKeyword, Template);
    QualifiedTemplateNames.InsertNode(QTN, InsertPos);
  }

  return TemplateName(QTN);
}

/// Retrieve the template name that represents a dependent
/// template name such as \c MetaFun::template apply.
TemplateName
ASTContext::getDependentTemplateName(NestedNameSpecifier *NNS,
                                     const IdentifierInfo *Name) const {
  assert((!NNS || NNS->isDependent()) &&
         "Nested name specifier must be dependent");

  llvm::FoldingSetNodeID ID;
  DependentTemplateName::Profile(ID, NNS, Name);

  void *InsertPos = nullptr;
  DependentTemplateName *QTN =
    DependentTemplateNames.FindNodeOrInsertPos(ID, InsertPos);

  if (QTN)
    return TemplateName(QTN);

  NestedNameSpecifier *CanonNNS = getCanonicalNestedNameSpecifier(NNS);
  if (CanonNNS == NNS) {
    QTN = new (*this, alignof(DependentTemplateName))
        DependentTemplateName(NNS, Name);
  } else {
    TemplateName Canon = getDependentTemplateName(CanonNNS, Name);
    QTN = new (*this, alignof(DependentTemplateName))
        DependentTemplateName(NNS, Name, Canon);
    DependentTemplateName *CheckQTN =
      DependentTemplateNames.FindNodeOrInsertPos(ID, InsertPos);
    assert(!CheckQTN && "Dependent type name canonicalization broken");
    (void)CheckQTN;
  }

  DependentTemplateNames.InsertNode(QTN, InsertPos);
  return TemplateName(QTN);
}

/// Retrieve the template name that represents a dependent
/// template name such as \c MetaFun::template operator+.
TemplateName
ASTContext::getDependentTemplateName(NestedNameSpecifier *NNS,
                                     OverloadedOperatorKind Operator) const {
  assert((!NNS || NNS->isDependent()) &&
         "Nested name specifier must be dependent");

  llvm::FoldingSetNodeID ID;
  DependentTemplateName::Profile(ID, NNS, Operator);

  void *InsertPos = nullptr;
  DependentTemplateName *QTN
    = DependentTemplateNames.FindNodeOrInsertPos(ID, InsertPos);

  if (QTN)
    return TemplateName(QTN);

  NestedNameSpecifier *CanonNNS = getCanonicalNestedNameSpecifier(NNS);
  if (CanonNNS == NNS) {
    QTN = new (*this, alignof(DependentTemplateName))
        DependentTemplateName(NNS, Operator);
  } else {
    TemplateName Canon = getDependentTemplateName(CanonNNS, Operator);
    QTN = new (*this, alignof(DependentTemplateName))
        DependentTemplateName(NNS, Operator, Canon);

    DependentTemplateName *CheckQTN
      = DependentTemplateNames.FindNodeOrInsertPos(ID, InsertPos);
    assert(!CheckQTN && "Dependent template name canonicalization broken");
    (void)CheckQTN;
  }

  DependentTemplateNames.InsertNode(QTN, InsertPos);
  return TemplateName(QTN);
}

TemplateName
ASTContext::getSubstTemplateTemplateParm(TemplateTemplateParmDecl *param,
                                         TemplateName replacement) const {
  llvm::FoldingSetNodeID ID;
  SubstTemplateTemplateParmStorage::Profile(ID, param, replacement);

  void *insertPos = nullptr;
  SubstTemplateTemplateParmStorage *subst
    = SubstTemplateTemplateParms.FindNodeOrInsertPos(ID, insertPos);

  if (!subst) {
    subst = new (*this) SubstTemplateTemplateParmStorage(param, replacement);
    SubstTemplateTemplateParms.InsertNode(subst, insertPos);
  }

  return TemplateName(subst);
}

TemplateName
ASTContext::getSubstTemplateTemplateParmPack(TemplateTemplateParmDecl *Param,
                                       const TemplateArgument &ArgPack) const {
  auto &Self = const_cast<ASTContext &>(*this);
  llvm::FoldingSetNodeID ID;
  SubstTemplateTemplateParmPackStorage::Profile(ID, Self, Param, ArgPack);

  void *InsertPos = nullptr;
  SubstTemplateTemplateParmPackStorage *Subst
    = SubstTemplateTemplateParmPacks.FindNodeOrInsertPos(ID, InsertPos);

  if (!Subst) {
    Subst = new (*this) SubstTemplateTemplateParmPackStorage(Param,
                                                           ArgPack.pack_size(),
                                                         ArgPack.pack_begin());
    SubstTemplateTemplateParmPacks.InsertNode(Subst, InsertPos);
  }

  return TemplateName(Subst);
}

/// getFromTargetType - Given one of the integer types provided by
/// TargetInfo, produce the corresponding type. The unsigned @p Type
/// is actually a value of type @c TargetInfo::IntType.
CanQualType ASTContext::getFromTargetType(unsigned Type) const {
  switch (Type) {
  case TargetInfo::NoInt: return {};
  case TargetInfo::SignedChar: return SignedCharTy;
  case TargetInfo::UnsignedChar: return UnsignedCharTy;
  case TargetInfo::SignedShort: return ShortTy;
  case TargetInfo::UnsignedShort: return UnsignedShortTy;
  case TargetInfo::SignedInt: return IntTy;
  case TargetInfo::UnsignedInt: return UnsignedIntTy;
  case TargetInfo::SignedLong: return LongTy;
  case TargetInfo::UnsignedLong: return UnsignedLongTy;
  case TargetInfo::SignedLongLong: return LongLongTy;
  case TargetInfo::UnsignedLongLong: return UnsignedLongLongTy;
  }

  llvm_unreachable("Unhandled TargetInfo::IntType value");
}

//===----------------------------------------------------------------------===//
//                        Type Predicates.
//===----------------------------------------------------------------------===//

/// getObjCGCAttr - Returns one of GCNone, Weak or Strong objc's
/// garbage collection attribute.
///
Qualifiers::GC ASTContext::getObjCGCAttrKind(QualType Ty) const {
  if (getLangOpts().getGC() == LangOptions::NonGC)
    return Qualifiers::GCNone;

  assert(getLangOpts().ObjC);
  Qualifiers::GC GCAttrs = Ty.getObjCGCAttr();

  // Default behaviour under objective-C's gc is for ObjC pointers
  // (or pointers to them) be treated as though they were declared
  // as __strong.
  if (GCAttrs == Qualifiers::GCNone) {
    if (Ty->isObjCObjectPointerType() || Ty->isBlockPointerType())
      return Qualifiers::Strong;
    else if (Ty->isPointerType())
      return getObjCGCAttrKind(Ty->castAs<PointerType>()->getPointeeType());
  } else {
    // It's not valid to set GC attributes on anything that isn't a
    // pointer.
#ifndef NDEBUG
    QualType CT = Ty->getCanonicalTypeInternal();
    while (const auto *AT = dyn_cast<ArrayType>(CT))
      CT = AT->getElementType();
    assert(CT->isAnyPointerType() || CT->isBlockPointerType());
#endif
  }
  return GCAttrs;
}

//===----------------------------------------------------------------------===//
//                        Type Compatibility Testing
//===----------------------------------------------------------------------===//

/// areCompatVectorTypes - Return true if the two specified vector types are
/// compatible.
static bool areCompatVectorTypes(const VectorType *LHS,
                                 const VectorType *RHS) {
  assert(LHS->isCanonicalUnqualified() && RHS->isCanonicalUnqualified());
  return LHS->getElementType() == RHS->getElementType() &&
         LHS->getNumElements() == RHS->getNumElements();
}

/// areCompatMatrixTypes - Return true if the two specified matrix types are
/// compatible.
static bool areCompatMatrixTypes(const ConstantMatrixType *LHS,
                                 const ConstantMatrixType *RHS) {
  assert(LHS->isCanonicalUnqualified() && RHS->isCanonicalUnqualified());
  return LHS->getElementType() == RHS->getElementType() &&
         LHS->getNumRows() == RHS->getNumRows() &&
         LHS->getNumColumns() == RHS->getNumColumns();
}

bool ASTContext::areCompatibleVectorTypes(QualType FirstVec,
                                          QualType SecondVec) {
  assert(FirstVec->isVectorType() && "FirstVec should be a vector type");
  assert(SecondVec->isVectorType() && "SecondVec should be a vector type");

  if (hasSameUnqualifiedType(FirstVec, SecondVec))
    return true;

  // Treat Neon vector types and most AltiVec vector types as if they are the
  // equivalent GCC vector types.
  const auto *First = FirstVec->castAs<VectorType>();
  const auto *Second = SecondVec->castAs<VectorType>();
  if (First->getNumElements() == Second->getNumElements() &&
      hasSameType(First->getElementType(), Second->getElementType()) &&
      First->getVectorKind() != VectorType::AltiVecPixel &&
      First->getVectorKind() != VectorType::AltiVecBool &&
      Second->getVectorKind() != VectorType::AltiVecPixel &&
      Second->getVectorKind() != VectorType::AltiVecBool)
    return true;

  return false;
}

bool ASTContext::hasDirectOwnershipQualifier(QualType Ty) const {
  while (true) {
    // __strong id
    if (const AttributedType *Attr = dyn_cast<AttributedType>(Ty)) {
      if (Attr->getAttrKind() == attr::ObjCOwnership)
        return true;

      Ty = Attr->getModifiedType();

    // X *__strong (...)
    } else if (const ParenType *Paren = dyn_cast<ParenType>(Ty)) {
      Ty = Paren->getInnerType();

    // We do not want to look through typedefs, typeof(expr),
    // typeof(type), or any other way that the type is somehow
    // abstracted.
    } else {
      return false;
    }
  }
}

//===----------------------------------------------------------------------===//
// ObjCQualifiedIdTypesAreCompatible - Compatibility testing for qualified id's.
//===----------------------------------------------------------------------===//

/// ProtocolCompatibleWithProtocol - return 'true' if 'lProto' is in the
/// inheritance hierarchy of 'rProto'.
bool
ASTContext::ProtocolCompatibleWithProtocol(ObjCProtocolDecl *lProto,
                                           ObjCProtocolDecl *rProto) const {
  if (declaresSameEntity(lProto, rProto))
    return true;
  for (auto *PI : rProto->protocols())
    if (ProtocolCompatibleWithProtocol(lProto, PI))
      return true;
  return false;
}

/// ObjCQualifiedClassTypesAreCompatible - compare  Class<pr,...> and
/// Class<pr1, ...>.
bool ASTContext::ObjCQualifiedClassTypesAreCompatible(
    const ObjCObjectPointerType *lhs, const ObjCObjectPointerType *rhs) {
  for (auto *lhsProto : lhs->quals()) {
    bool match = false;
    for (auto *rhsProto : rhs->quals()) {
      if (ProtocolCompatibleWithProtocol(lhsProto, rhsProto)) {
        match = true;
        break;
      }
    }
    if (!match)
      return false;
  }
  return true;
}

/// ObjCQualifiedIdTypesAreCompatible - We know that one of lhs/rhs is an
/// ObjCQualifiedIDType.
bool ASTContext::ObjCQualifiedIdTypesAreCompatible(
    const ObjCObjectPointerType *lhs, const ObjCObjectPointerType *rhs,
    bool compare) {
  // Allow id<P..> and an 'id' in all cases.
  if (lhs->isObjCIdType() || rhs->isObjCIdType())
    return true;

  // Don't allow id<P..> to convert to Class or Class<P..> in either direction.
  if (lhs->isObjCClassType() || lhs->isObjCQualifiedClassType() ||
      rhs->isObjCClassType() || rhs->isObjCQualifiedClassType())
    return false;

  if (lhs->isObjCQualifiedIdType()) {
    if (rhs->qual_empty()) {
      // If the RHS is a unqualified interface pointer "NSString*",
      // make sure we check the class hierarchy.
      if (ObjCInterfaceDecl *rhsID = rhs->getInterfaceDecl()) {
        for (auto *I : lhs->quals()) {
          // when comparing an id<P> on lhs with a static type on rhs,
          // see if static class implements all of id's protocols, directly or
          // through its super class and categories.
          if (!rhsID->ClassImplementsProtocol(I, true))
            return false;
        }
      }
      // If there are no qualifiers and no interface, we have an 'id'.
      return true;
    }
    // Both the right and left sides have qualifiers.
    for (auto *lhsProto : lhs->quals()) {
      bool match = false;

      // when comparing an id<P> on lhs with a static type on rhs,
      // see if static class implements all of id's protocols, directly or
      // through its super class and categories.
      for (auto *rhsProto : rhs->quals()) {
        if (ProtocolCompatibleWithProtocol(lhsProto, rhsProto) ||
            (compare && ProtocolCompatibleWithProtocol(rhsProto, lhsProto))) {
          match = true;
          break;
        }
      }
      // If the RHS is a qualified interface pointer "NSString<P>*",
      // make sure we check the class hierarchy.
      if (ObjCInterfaceDecl *rhsID = rhs->getInterfaceDecl()) {
        for (auto *I : lhs->quals()) {
          // when comparing an id<P> on lhs with a static type on rhs,
          // see if static class implements all of id's protocols, directly or
          // through its super class and categories.
          if (rhsID->ClassImplementsProtocol(I, true)) {
            match = true;
            break;
          }
        }
      }
      if (!match)
        return false;
    }

    return true;
  }

  assert(rhs->isObjCQualifiedIdType() && "One of the LHS/RHS should be id<x>");

  if (lhs->getInterfaceType()) {
    // If both the right and left sides have qualifiers.
    for (auto *lhsProto : lhs->quals()) {
      bool match = false;

      // when comparing an id<P> on rhs with a static type on lhs,
      // see if static class implements all of id's protocols, directly or
      // through its super class and categories.
      // First, lhs protocols in the qualifier list must be found, direct
      // or indirect in rhs's qualifier list or it is a mismatch.
      for (auto *rhsProto : rhs->quals()) {
        if (ProtocolCompatibleWithProtocol(lhsProto, rhsProto) ||
            (compare && ProtocolCompatibleWithProtocol(rhsProto, lhsProto))) {
          match = true;
          break;
        }
      }
      if (!match)
        return false;
    }

    // Static class's protocols, or its super class or category protocols
    // must be found, direct or indirect in rhs's qualifier list or it is a mismatch.
    if (ObjCInterfaceDecl *lhsID = lhs->getInterfaceDecl()) {
      llvm::SmallPtrSet<ObjCProtocolDecl *, 8> LHSInheritedProtocols;
      CollectInheritedProtocols(lhsID, LHSInheritedProtocols);
      // This is rather dubious but matches gcc's behavior. If lhs has
      // no type qualifier and its class has no static protocol(s)
      // assume that it is mismatch.
      if (LHSInheritedProtocols.empty() && lhs->qual_empty())
        return false;
      for (auto *lhsProto : LHSInheritedProtocols) {
        bool match = false;
        for (auto *rhsProto : rhs->quals()) {
          if (ProtocolCompatibleWithProtocol(lhsProto, rhsProto) ||
              (compare && ProtocolCompatibleWithProtocol(rhsProto, lhsProto))) {
            match = true;
            break;
          }
        }
        if (!match)
          return false;
      }
    }
    return true;
  }
  return false;
}

/// canAssignObjCInterfaces - Return true if the two interface types are
/// compatible for assignment from RHS to LHS.  This handles validation of any
/// protocol qualifiers on the LHS or RHS.
bool ASTContext::canAssignObjCInterfaces(const ObjCObjectPointerType *LHSOPT,
                                         const ObjCObjectPointerType *RHSOPT) {
  const ObjCObjectType* LHS = LHSOPT->getObjectType();
  const ObjCObjectType* RHS = RHSOPT->getObjectType();

  // If either type represents the built-in 'id' type, return true.
  if (LHS->isObjCUnqualifiedId() || RHS->isObjCUnqualifiedId())
    return true;

  // Function object that propagates a successful result or handles
  // __kindof types.
  auto finish = [&](bool succeeded) -> bool {
    if (succeeded)
      return true;

    if (!RHS->isKindOfType())
      return false;

    // Strip off __kindof and protocol qualifiers, then check whether
    // we can assign the other way.
    return canAssignObjCInterfaces(RHSOPT->stripObjCKindOfTypeAndQuals(*this),
                                   LHSOPT->stripObjCKindOfTypeAndQuals(*this));
  };

  // Casts from or to id<P> are allowed when the other side has compatible
  // protocols.
  if (LHS->isObjCQualifiedId() || RHS->isObjCQualifiedId()) {
    return finish(ObjCQualifiedIdTypesAreCompatible(LHSOPT, RHSOPT, false));
  }

  // Verify protocol compatibility for casts from Class<P1> to Class<P2>.
  if (LHS->isObjCQualifiedClass() && RHS->isObjCQualifiedClass()) {
    return finish(ObjCQualifiedClassTypesAreCompatible(LHSOPT, RHSOPT));
  }

  // Casts from Class to Class<Foo>, or vice-versa, are allowed.
  if (LHS->isObjCClass() && RHS->isObjCClass()) {
    return true;
  }

  // If we have 2 user-defined types, fall into that path.
  if (LHS->getInterface() && RHS->getInterface()) {
    return finish(canAssignObjCInterfaces(LHS, RHS));
  }

  return false;
}

/// canAssignObjCInterfacesInBlockPointer - This routine is specifically written
/// for providing type-safety for objective-c pointers used to pass/return
/// arguments in block literals. When passed as arguments, passing 'A*' where
/// 'id' is expected is not OK. Passing 'Sub *" where 'Super *" is expected is
/// not OK. For the return type, the opposite is not OK.
bool ASTContext::canAssignObjCInterfacesInBlockPointer(
                                         const ObjCObjectPointerType *LHSOPT,
                                         const ObjCObjectPointerType *RHSOPT,
                                         bool BlockReturnType) {

  // Function object that propagates a successful result or handles
  // __kindof types.
  auto finish = [&](bool succeeded) -> bool {
    if (succeeded)
      return true;

    const ObjCObjectPointerType *Expected = BlockReturnType ? RHSOPT : LHSOPT;
    if (!Expected->isKindOfType())
      return false;

    // Strip off __kindof and protocol qualifiers, then check whether
    // we can assign the other way.
    return canAssignObjCInterfacesInBlockPointer(
             RHSOPT->stripObjCKindOfTypeAndQuals(*this),
             LHSOPT->stripObjCKindOfTypeAndQuals(*this),
             BlockReturnType);
  };

  if (RHSOPT->isObjCBuiltinType() || LHSOPT->isObjCIdType())
    return true;

  if (LHSOPT->isObjCBuiltinType()) {
    return finish(RHSOPT->isObjCBuiltinType() ||
                  RHSOPT->isObjCQualifiedIdType());
  }

  if (LHSOPT->isObjCQualifiedIdType() || RHSOPT->isObjCQualifiedIdType()) {
    if (getLangOpts().CompatibilityQualifiedIdBlockParamTypeChecking)
      // Use for block parameters previous type checking for compatibility.
      return finish(ObjCQualifiedIdTypesAreCompatible(LHSOPT, RHSOPT, false) ||
                    // Or corrected type checking as in non-compat mode.
                    (!BlockReturnType &&
                     ObjCQualifiedIdTypesAreCompatible(RHSOPT, LHSOPT, false)));
    else
      return finish(ObjCQualifiedIdTypesAreCompatible(
          (BlockReturnType ? LHSOPT : RHSOPT),
          (BlockReturnType ? RHSOPT : LHSOPT), false));
  }

  const ObjCInterfaceType* LHS = LHSOPT->getInterfaceType();
  const ObjCInterfaceType* RHS = RHSOPT->getInterfaceType();
  if (LHS && RHS)  { // We have 2 user-defined types.
    if (LHS != RHS) {
      if (LHS->getDecl()->isSuperClassOf(RHS->getDecl()))
        return finish(BlockReturnType);
      if (RHS->getDecl()->isSuperClassOf(LHS->getDecl()))
        return finish(!BlockReturnType);
    }
    else
      return true;
  }
  return false;
}

/// Comparison routine for Objective-C protocols to be used with
/// llvm::array_pod_sort.
static int compareObjCProtocolsByName(ObjCProtocolDecl * const *lhs,
                                      ObjCProtocolDecl * const *rhs) {
  return (*lhs)->getName().compare((*rhs)->getName());
}

/// getIntersectionOfProtocols - This routine finds the intersection of set
/// of protocols inherited from two distinct objective-c pointer objects with
/// the given common base.
/// It is used to build composite qualifier list of the composite type of
/// the conditional expression involving two objective-c pointer objects.
static
void getIntersectionOfProtocols(ASTContext &Context,
                                const ObjCInterfaceDecl *CommonBase,
                                const ObjCObjectPointerType *LHSOPT,
                                const ObjCObjectPointerType *RHSOPT,
      SmallVectorImpl<ObjCProtocolDecl *> &IntersectionSet) {

  const ObjCObjectType* LHS = LHSOPT->getObjectType();
  const ObjCObjectType* RHS = RHSOPT->getObjectType();
  assert(LHS->getInterface() && "LHS must have an interface base");
  assert(RHS->getInterface() && "RHS must have an interface base");

  // Add all of the protocols for the LHS.
  llvm::SmallPtrSet<ObjCProtocolDecl *, 8> LHSProtocolSet;

  // Start with the protocol qualifiers.
  for (auto proto : LHS->quals()) {
    Context.CollectInheritedProtocols(proto, LHSProtocolSet);
  }

  // Also add the protocols associated with the LHS interface.
  Context.CollectInheritedProtocols(LHS->getInterface(), LHSProtocolSet);

  // Add all of the protocols for the RHS.
  llvm::SmallPtrSet<ObjCProtocolDecl *, 8> RHSProtocolSet;

  // Start with the protocol qualifiers.
  for (auto proto : RHS->quals()) {
    Context.CollectInheritedProtocols(proto, RHSProtocolSet);
  }

  // Also add the protocols associated with the RHS interface.
  Context.CollectInheritedProtocols(RHS->getInterface(), RHSProtocolSet);

  // Compute the intersection of the collected protocol sets.
  for (auto proto : LHSProtocolSet) {
    if (RHSProtocolSet.count(proto))
      IntersectionSet.push_back(proto);
  }

  // Compute the set of protocols that is implied by either the common type or
  // the protocols within the intersection.
  llvm::SmallPtrSet<ObjCProtocolDecl *, 8> ImpliedProtocols;
  Context.CollectInheritedProtocols(CommonBase, ImpliedProtocols);

  // Remove any implied protocols from the list of inherited protocols.
  if (!ImpliedProtocols.empty()) {
    IntersectionSet.erase(
      std::remove_if(IntersectionSet.begin(),
                     IntersectionSet.end(),
                     [&](ObjCProtocolDecl *proto) -> bool {
                       return ImpliedProtocols.count(proto) > 0;
                     }),
      IntersectionSet.end());
  }

  // Sort the remaining protocols by name.
  llvm::array_pod_sort(IntersectionSet.begin(), IntersectionSet.end(),
                       compareObjCProtocolsByName);
}

/// Determine whether the first type is a subtype of the second.
static bool canAssignObjCObjectTypes(ASTContext &ctx, QualType lhs,
                                     QualType rhs) {
  // Common case: two object pointers.
  const auto *lhsOPT = lhs->getAs<ObjCObjectPointerType>();
  const auto *rhsOPT = rhs->getAs<ObjCObjectPointerType>();
  if (lhsOPT && rhsOPT)
    return ctx.canAssignObjCInterfaces(lhsOPT, rhsOPT);

  // Two block pointers.
  const auto *lhsBlock = lhs->getAs<BlockPointerType>();
  const auto *rhsBlock = rhs->getAs<BlockPointerType>();
  if (lhsBlock && rhsBlock)
    return ctx.typesAreBlockPointerCompatible(lhs, rhs);

  // If either is an unqualified 'id' and the other is a block, it's
  // acceptable.
  if ((lhsOPT && lhsOPT->isObjCIdType() && rhsBlock) ||
      (rhsOPT && rhsOPT->isObjCIdType() && lhsBlock))
    return true;

  return false;
}

// Check that the given Objective-C type argument lists are equivalent.
static bool sameObjCTypeArgs(ASTContext &ctx,
                             const ObjCInterfaceDecl *iface,
                             ArrayRef<QualType> lhsArgs,
                             ArrayRef<QualType> rhsArgs,
                             bool stripKindOf) {
  if (lhsArgs.size() != rhsArgs.size())
    return false;

  ObjCTypeParamList *typeParams = iface->getTypeParamList();
  for (unsigned i = 0, n = lhsArgs.size(); i != n; ++i) {
    if (ctx.hasSameType(lhsArgs[i], rhsArgs[i]))
      continue;

    switch (typeParams->begin()[i]->getVariance()) {
    case ObjCTypeParamVariance::Invariant:
      if (!stripKindOf ||
          !ctx.hasSameType(lhsArgs[i].stripObjCKindOfType(ctx),
                           rhsArgs[i].stripObjCKindOfType(ctx))) {
        return false;
      }
      break;

    case ObjCTypeParamVariance::Covariant:
      if (!canAssignObjCObjectTypes(ctx, lhsArgs[i], rhsArgs[i]))
        return false;
      break;

    case ObjCTypeParamVariance::Contravariant:
      if (!canAssignObjCObjectTypes(ctx, rhsArgs[i], lhsArgs[i]))
        return false;
      break;
    }
  }

  return true;
}

QualType ASTContext::areCommonBaseCompatible(
           const ObjCObjectPointerType *Lptr,
           const ObjCObjectPointerType *Rptr) {
  const ObjCObjectType *LHS = Lptr->getObjectType();
  const ObjCObjectType *RHS = Rptr->getObjectType();
  const ObjCInterfaceDecl* LDecl = LHS->getInterface();
  const ObjCInterfaceDecl* RDecl = RHS->getInterface();

  if (!LDecl || !RDecl)
    return {};

  // When either LHS or RHS is a kindof type, we should return a kindof type.
  // For example, for common base of kindof(ASub1) and kindof(ASub2), we return
  // kindof(A).
  bool anyKindOf = LHS->isKindOfType() || RHS->isKindOfType();

  // Follow the left-hand side up the class hierarchy until we either hit a
  // root or find the RHS. Record the ancestors in case we don't find it.
  llvm::SmallDenseMap<const ObjCInterfaceDecl *, const ObjCObjectType *, 4>
    LHSAncestors;
  while (true) {
    // Record this ancestor. We'll need this if the common type isn't in the
    // path from the LHS to the root.
    LHSAncestors[LHS->getInterface()->getCanonicalDecl()] = LHS;

    if (declaresSameEntity(LHS->getInterface(), RDecl)) {
      // Get the type arguments.
      ArrayRef<QualType> LHSTypeArgs = LHS->getTypeArgsAsWritten();
      bool anyChanges = false;
      if (LHS->isSpecialized() && RHS->isSpecialized()) {
        // Both have type arguments, compare them.
        if (!sameObjCTypeArgs(*this, LHS->getInterface(),
                              LHS->getTypeArgs(), RHS->getTypeArgs(),
                              /*stripKindOf=*/true))
          return {};
      } else if (LHS->isSpecialized() != RHS->isSpecialized()) {
        // If only one has type arguments, the result will not have type
        // arguments.
        LHSTypeArgs = {};
        anyChanges = true;
      }

      // Compute the intersection of protocols.
      SmallVector<ObjCProtocolDecl *, 8> Protocols;
      getIntersectionOfProtocols(*this, LHS->getInterface(), Lptr, Rptr,
                                 Protocols);
      if (!Protocols.empty())
        anyChanges = true;

      // If anything in the LHS will have changed, build a new result type.
      // If we need to return a kindof type but LHS is not a kindof type, we
      // build a new result type.
      if (anyChanges || LHS->isKindOfType() != anyKindOf) {
        QualType Result = getObjCInterfaceType(LHS->getInterface());
        Result = getObjCObjectType(Result, LHSTypeArgs, Protocols,
                                   anyKindOf || LHS->isKindOfType());
        return getObjCObjectPointerType(Result);
      }

      return getObjCObjectPointerType(QualType(LHS, 0));
    }

    // Find the superclass.
    QualType LHSSuperType = LHS->getSuperClassType();
    if (LHSSuperType.isNull())
      break;

    LHS = LHSSuperType->castAs<ObjCObjectType>();
  }

  // We didn't find anything by following the LHS to its root; now check
  // the RHS against the cached set of ancestors.
  while (true) {
    auto KnownLHS = LHSAncestors.find(RHS->getInterface()->getCanonicalDecl());
    if (KnownLHS != LHSAncestors.end()) {
      LHS = KnownLHS->second;

      // Get the type arguments.
      ArrayRef<QualType> RHSTypeArgs = RHS->getTypeArgsAsWritten();
      bool anyChanges = false;
      if (LHS->isSpecialized() && RHS->isSpecialized()) {
        // Both have type arguments, compare them.
        if (!sameObjCTypeArgs(*this, LHS->getInterface(),
                              LHS->getTypeArgs(), RHS->getTypeArgs(),
                              /*stripKindOf=*/true))
          return {};
      } else if (LHS->isSpecialized() != RHS->isSpecialized()) {
        // If only one has type arguments, the result will not have type
        // arguments.
        RHSTypeArgs = {};
        anyChanges = true;
      }

      // Compute the intersection of protocols.
      SmallVector<ObjCProtocolDecl *, 8> Protocols;
      getIntersectionOfProtocols(*this, RHS->getInterface(), Lptr, Rptr,
                                 Protocols);
      if (!Protocols.empty())
        anyChanges = true;

      // If we need to return a kindof type but RHS is not a kindof type, we
      // build a new result type.
      if (anyChanges || RHS->isKindOfType() != anyKindOf) {
        QualType Result = getObjCInterfaceType(RHS->getInterface());
        Result = getObjCObjectType(Result, RHSTypeArgs, Protocols,
                                   anyKindOf || RHS->isKindOfType());
        return getObjCObjectPointerType(Result);
      }

      return getObjCObjectPointerType(QualType(RHS, 0));
    }

    // Find the superclass of the RHS.
    QualType RHSSuperType = RHS->getSuperClassType();
    if (RHSSuperType.isNull())
      break;

    RHS = RHSSuperType->castAs<ObjCObjectType>();
  }

  return {};
}

bool ASTContext::canAssignObjCInterfaces(const ObjCObjectType *LHS,
                                         const ObjCObjectType *RHS) {
  assert(LHS->getInterface() && "LHS is not an interface type");
  assert(RHS->getInterface() && "RHS is not an interface type");

  // Verify that the base decls are compatible: the RHS must be a subclass of
  // the LHS.
  ObjCInterfaceDecl *LHSInterface = LHS->getInterface();
  bool IsSuperClass = LHSInterface->isSuperClassOf(RHS->getInterface());
  if (!IsSuperClass)
    return false;

  // If the LHS has protocol qualifiers, determine whether all of them are
  // satisfied by the RHS (i.e., the RHS has a superset of the protocols in the
  // LHS).
  if (LHS->getNumProtocols() > 0) {
    // OK if conversion of LHS to SuperClass results in narrowing of types
    // ; i.e., SuperClass may implement at least one of the protocols
    // in LHS's protocol list. Example, SuperObj<P1> = lhs<P1,P2> is ok.
    // But not SuperObj<P1,P2,P3> = lhs<P1,P2>.
    llvm::SmallPtrSet<ObjCProtocolDecl *, 8> SuperClassInheritedProtocols;
    CollectInheritedProtocols(RHS->getInterface(), SuperClassInheritedProtocols);
    // Also, if RHS has explicit quelifiers, include them for comparing with LHS's
    // qualifiers.
    for (auto *RHSPI : RHS->quals())
      CollectInheritedProtocols(RHSPI, SuperClassInheritedProtocols);
    // If there is no protocols associated with RHS, it is not a match.
    if (SuperClassInheritedProtocols.empty())
      return false;

    for (const auto *LHSProto : LHS->quals()) {
      bool SuperImplementsProtocol = false;
      for (auto *SuperClassProto : SuperClassInheritedProtocols)
        if (SuperClassProto->lookupProtocolNamed(LHSProto->getIdentifier())) {
          SuperImplementsProtocol = true;
          break;
        }
      if (!SuperImplementsProtocol)
        return false;
    }
  }

  // If the LHS is specialized, we may need to check type arguments.
  if (LHS->isSpecialized()) {
    // Follow the superclass chain until we've matched the LHS class in the
    // hierarchy. This substitutes type arguments through.
    const ObjCObjectType *RHSSuper = RHS;
    while (!declaresSameEntity(RHSSuper->getInterface(), LHSInterface))
      RHSSuper = RHSSuper->getSuperClassType()->castAs<ObjCObjectType>();

    // If the RHS is specializd, compare type arguments.
    if (RHSSuper->isSpecialized() &&
        !sameObjCTypeArgs(*this, LHS->getInterface(),
                          LHS->getTypeArgs(), RHSSuper->getTypeArgs(),
                          /*stripKindOf=*/true)) {
      return false;
    }
  }

  return true;
}

bool ASTContext::areComparableObjCPointerTypes(QualType LHS, QualType RHS) {
  // get the "pointed to" types
  const auto *LHSOPT = LHS->getAs<ObjCObjectPointerType>();
  const auto *RHSOPT = RHS->getAs<ObjCObjectPointerType>();

  if (!LHSOPT || !RHSOPT)
    return false;

  return canAssignObjCInterfaces(LHSOPT, RHSOPT) ||
         canAssignObjCInterfaces(RHSOPT, LHSOPT);
}

bool ASTContext::canBindObjCObjectType(QualType To, QualType From) {
  return canAssignObjCInterfaces(
      getObjCObjectPointerType(To)->castAs<ObjCObjectPointerType>(),
      getObjCObjectPointerType(From)->castAs<ObjCObjectPointerType>());
}

/// typesAreCompatible - C99 6.7.3p9: For two qualified types to be compatible,
/// both shall have the identically qualified version of a compatible type.
/// C99 6.2.7p1: Two types have compatible types if their types are the
/// same. See 6.7.[2,3,5] for additional rules.
bool ASTContext::typesAreCompatible(QualType LHS, QualType RHS,
                                    bool CompareUnqualified) {
  if (getLangOpts().CPlusPlus)
    return hasSameType(LHS, RHS);

  return !mergeTypes(LHS, RHS, false, CompareUnqualified).isNull();
}

bool ASTContext::propertyTypesAreCompatible(QualType LHS, QualType RHS) {
  return typesAreCompatible(LHS, RHS);
}

bool ASTContext::typesAreBlockPointerCompatible(QualType LHS, QualType RHS) {
  return !mergeTypes(LHS, RHS, true).isNull();
}

/// mergeTransparentUnionType - if T is a transparent union type and a member
/// of T is compatible with SubType, return the merged type, else return
/// QualType()
QualType ASTContext::mergeTransparentUnionType(QualType T, QualType SubType,
                                               bool OfBlockPointer,
                                               bool Unqualified) {
  if (const RecordType *UT = T->getAsUnionType()) {
    RecordDecl *UD = UT->getDecl();
    if (UD->hasAttr<TransparentUnionAttr>()) {
      for (const auto *I : UD->fields()) {
        QualType ET = I->getType().getUnqualifiedType();
        QualType MT = mergeTypes(ET, SubType, OfBlockPointer, Unqualified);
        if (!MT.isNull())
          return MT;
      }
    }
  }

  return {};
}

/// mergeFunctionParameterTypes - merge two types which appear as function
/// parameter types
QualType ASTContext::mergeFunctionParameterTypes(QualType lhs, QualType rhs,
                                                 bool OfBlockPointer,
                                                 bool Unqualified) {
  // GNU extension: two types are compatible if they appear as a function
  // argument, one of the types is a transparent union type and the other
  // type is compatible with a union member
  QualType lmerge = mergeTransparentUnionType(lhs, rhs, OfBlockPointer,
                                              Unqualified);
  if (!lmerge.isNull())
    return lmerge;

  QualType rmerge = mergeTransparentUnionType(rhs, lhs, OfBlockPointer,
                                              Unqualified);
  if (!rmerge.isNull())
    return rmerge;

  return mergeTypes(lhs, rhs, OfBlockPointer, Unqualified);
}

QualType ASTContext::mergeFunctionTypes(QualType lhs, QualType rhs,
                                        bool OfBlockPointer, bool Unqualified,
                                        bool AllowCXX) {
  const auto *lbase = lhs->castAs<FunctionType>();
  const auto *rbase = rhs->castAs<FunctionType>();
  const auto *lproto = dyn_cast<FunctionProtoType>(lbase);
  const auto *rproto = dyn_cast<FunctionProtoType>(rbase);
  bool allLTypes = true;
  bool allRTypes = true;

  // Check return type
  QualType retType;
  if (OfBlockPointer) {
    QualType RHS = rbase->getReturnType();
    QualType LHS = lbase->getReturnType();
    bool UnqualifiedResult = Unqualified;
    if (!UnqualifiedResult)
      UnqualifiedResult = (!RHS.hasQualifiers() && LHS.hasQualifiers());
    retType = mergeTypes(LHS, RHS, true, UnqualifiedResult, true);
  }
  else
    retType = mergeTypes(lbase->getReturnType(), rbase->getReturnType(), false,
                         Unqualified);
  if (retType.isNull())
    return {};

  if (Unqualified)
    retType = retType.getUnqualifiedType();

  CanQualType LRetType = getCanonicalType(lbase->getReturnType());
  CanQualType RRetType = getCanonicalType(rbase->getReturnType());
  if (Unqualified) {
    LRetType = LRetType.getUnqualifiedType();
    RRetType = RRetType.getUnqualifiedType();
  }

  if (getCanonicalType(retType) != LRetType)
    allLTypes = false;
  if (getCanonicalType(retType) != RRetType)
    allRTypes = false;

  // FIXME: double check this
  // FIXME: should we error if lbase->getRegParmAttr() != 0 &&
  //                           rbase->getRegParmAttr() != 0 &&
  //                           lbase->getRegParmAttr() != rbase->getRegParmAttr()?
  FunctionType::ExtInfo lbaseInfo = lbase->getExtInfo();
  FunctionType::ExtInfo rbaseInfo = rbase->getExtInfo();

  // Compatible functions must have compatible calling conventions
  if (lbaseInfo.getCC() != rbaseInfo.getCC())
    return {};

  // Regparm is part of the calling convention.
  if (lbaseInfo.getHasRegParm() != rbaseInfo.getHasRegParm())
    return {};
  if (lbaseInfo.getRegParm() != rbaseInfo.getRegParm())
    return {};

  if (lbaseInfo.getProducesResult() != rbaseInfo.getProducesResult())
    return {};
  if (lbaseInfo.getNoCallerSavedRegs() != rbaseInfo.getNoCallerSavedRegs())
    return {};
  if (lbaseInfo.getNoCfCheck() != rbaseInfo.getNoCfCheck())
    return {};

  // FIXME: some uses, e.g. conditional exprs, really want this to be 'both'.
  bool NoReturn = lbaseInfo.getNoReturn() || rbaseInfo.getNoReturn();

  if (lbaseInfo.getNoReturn() != NoReturn)
    allLTypes = false;
  if (rbaseInfo.getNoReturn() != NoReturn)
    allRTypes = false;

  FunctionType::ExtInfo einfo = lbaseInfo.withNoReturn(NoReturn);

  if (lproto && rproto) { // two C99 style function prototypes
    assert((AllowCXX ||
            (!lproto->hasExceptionSpec() && !rproto->hasExceptionSpec())) &&
           "C++ shouldn't be here");
    // Compatible functions must have the same number of parameters
    if (lproto->getNumParams() != rproto->getNumParams())
      return {};

    // Variadic and non-variadic functions aren't compatible
    if (lproto->isVariadic() != rproto->isVariadic())
      return {};

    if (lproto->getMethodQuals() != rproto->getMethodQuals())
      return {};

    SmallVector<FunctionProtoType::ExtParameterInfo, 4> newParamInfos;
    bool canUseLeft, canUseRight;
    if (!mergeExtParameterInfo(lproto, rproto, canUseLeft, canUseRight,
                               newParamInfos))
      return {};

    if (!canUseLeft)
      allLTypes = false;
    if (!canUseRight)
      allRTypes = false;

    // Check parameter type compatibility
    SmallVector<QualType, 10> types;
    for (unsigned i = 0, n = lproto->getNumParams(); i < n; i++) {
      QualType lParamType = lproto->getParamType(i).getUnqualifiedType();
      QualType rParamType = rproto->getParamType(i).getUnqualifiedType();
      QualType paramType = mergeFunctionParameterTypes(
          lParamType, rParamType, OfBlockPointer, Unqualified);
      if (paramType.isNull())
        return {};

      if (Unqualified)
        paramType = paramType.getUnqualifiedType();

      types.push_back(paramType);
      if (Unqualified) {
        lParamType = lParamType.getUnqualifiedType();
        rParamType = rParamType.getUnqualifiedType();
      }

      if (getCanonicalType(paramType) != getCanonicalType(lParamType))
        allLTypes = false;
      if (getCanonicalType(paramType) != getCanonicalType(rParamType))
        allRTypes = false;
    }

    if (allLTypes) return lhs;
    if (allRTypes) return rhs;

    FunctionProtoType::ExtProtoInfo EPI = lproto->getExtProtoInfo();
    EPI.ExtInfo = einfo;
    EPI.ExtParameterInfos =
        newParamInfos.empty() ? nullptr : newParamInfos.data();
    return getFunctionType(retType, types, EPI);
  }

  if (lproto) allRTypes = false;
  if (rproto) allLTypes = false;

  const FunctionProtoType *proto = lproto ? lproto : rproto;
  if (proto) {
    assert((AllowCXX || !proto->hasExceptionSpec()) && "C++ shouldn't be here");
    if (proto->isVariadic())
      return {};
    // Check that the types are compatible with the types that
    // would result from default argument promotions (C99 6.7.5.3p15).
    // The only types actually affected are promotable integer
    // types and floats, which would be passed as a different
    // type depending on whether the prototype is visible.
    for (unsigned i = 0, n = proto->getNumParams(); i < n; ++i) {
      QualType paramTy = proto->getParamType(i);

      // Look at the converted type of enum types, since that is the type used
      // to pass enum values.
      if (const auto *Enum = paramTy->getAs<EnumType>()) {
        paramTy = Enum->getDecl()->getIntegerType();
        if (paramTy.isNull())
          return {};
      }

      if (paramTy->isPromotableIntegerType() ||
          getCanonicalType(paramTy).getUnqualifiedType() == FloatTy)
        return {};
    }

    if (allLTypes) return lhs;
    if (allRTypes) return rhs;

    FunctionProtoType::ExtProtoInfo EPI = proto->getExtProtoInfo();
    EPI.ExtInfo = einfo;
    return getFunctionType(retType, proto->getParamTypes(), EPI);
  }

  if (allLTypes) return lhs;
  if (allRTypes) return rhs;
  return getFunctionNoProtoType(retType, einfo);
}

/// Given that we have an enum type and a non-enum type, try to merge them.
static QualType mergeEnumWithInteger(ASTContext &Context, const EnumType *ET,
                                     QualType other, bool isBlockReturnType) {
  // C99 6.7.2.2p4: Each enumerated type shall be compatible with char,
  // a signed integer type, or an unsigned integer type.
  // Compatibility is based on the underlying type, not the promotion
  // type.
  QualType underlyingType = ET->getDecl()->getIntegerType();
  if (underlyingType.isNull())
    return {};
  if (Context.hasSameType(underlyingType, other))
    return other;

  // In block return types, we're more permissive and accept any
  // integral type of the same size.
  if (isBlockReturnType && other->isIntegerType() &&
      Context.getTypeSize(underlyingType) == Context.getTypeSize(other))
    return other;

  return {};
}

QualType ASTContext::mergeTypes(QualType LHS, QualType RHS,
                                bool OfBlockPointer,
                                bool Unqualified, bool BlockReturnType) {
  // C++ [expr]: If an expression initially has the type "reference to T", the
  // type is adjusted to "T" prior to any further analysis, the expression
  // designates the object or function denoted by the reference, and the
  // expression is an lvalue unless the reference is an rvalue reference and
  // the expression is a function call (possibly inside parentheses).
  assert(!LHS->getAs<ReferenceType>() && "LHS is a reference type?");
  assert(!RHS->getAs<ReferenceType>() && "RHS is a reference type?");

  if (Unqualified) {
    LHS = LHS.getUnqualifiedType();
    RHS = RHS.getUnqualifiedType();
  }

  QualType LHSCan = getCanonicalType(LHS),
           RHSCan = getCanonicalType(RHS);

  // If two types are identical, they are compatible.
  if (LHSCan == RHSCan)
    return LHS;

  // If the qualifiers are different, the types aren't compatible... mostly.
  Qualifiers LQuals = LHSCan.getLocalQualifiers();
  Qualifiers RQuals = RHSCan.getLocalQualifiers();
  if (LQuals != RQuals) {
    // If any of these qualifiers are different, we have a type
    // mismatch.
    if (LQuals.getCVRQualifiers() != RQuals.getCVRQualifiers() ||
        LQuals.getAddressSpace() != RQuals.getAddressSpace() ||
        LQuals.getObjCLifetime() != RQuals.getObjCLifetime() ||
        LQuals.hasUnaligned() != RQuals.hasUnaligned())
      return {};

    // Exactly one GC qualifier difference is allowed: __strong is
    // okay if the other type has no GC qualifier but is an Objective
    // C object pointer (i.e. implicitly strong by default).  We fix
    // this by pretending that the unqualified type was actually
    // qualified __strong.
    Qualifiers::GC GC_L = LQuals.getObjCGCAttr();
    Qualifiers::GC GC_R = RQuals.getObjCGCAttr();
    assert((GC_L != GC_R) && "unequal qualifier sets had only equal elements");

    if (GC_L == Qualifiers::Weak || GC_R == Qualifiers::Weak)
      return {};

    if (GC_L == Qualifiers::Strong && RHSCan->isObjCObjectPointerType()) {
      return mergeTypes(LHS, getObjCGCQualType(RHS, Qualifiers::Strong));
    }
    if (GC_R == Qualifiers::Strong && LHSCan->isObjCObjectPointerType()) {
      return mergeTypes(getObjCGCQualType(LHS, Qualifiers::Strong), RHS);
    }
    return {};
  }

  // Okay, qualifiers are equal.

  Type::TypeClass LHSClass = LHSCan->getTypeClass();
  Type::TypeClass RHSClass = RHSCan->getTypeClass();

  // We want to consider the two function types to be the same for these
  // comparisons, just force one to the other.
  if (LHSClass == Type::FunctionProto) LHSClass = Type::FunctionNoProto;
  if (RHSClass == Type::FunctionProto) RHSClass = Type::FunctionNoProto;

  // Same as above for arrays
  if (LHSClass == Type::VariableArray || LHSClass == Type::IncompleteArray)
    LHSClass = Type::ConstantArray;
  if (RHSClass == Type::VariableArray || RHSClass == Type::IncompleteArray)
    RHSClass = Type::ConstantArray;

  // ObjCInterfaces are just specialized ObjCObjects.
  if (LHSClass == Type::ObjCInterface) LHSClass = Type::ObjCObject;
  if (RHSClass == Type::ObjCInterface) RHSClass = Type::ObjCObject;

  // Canonicalize ExtVector -> Vector.
  if (LHSClass == Type::ExtVector) LHSClass = Type::Vector;
  if (RHSClass == Type::ExtVector) RHSClass = Type::Vector;

  // If the canonical type classes don't match.
  if (LHSClass != RHSClass) {
    // Note that we only have special rules for turning block enum
    // returns into block int returns, not vice-versa.
    if (const auto *ETy = LHS->getAs<EnumType>()) {
      return mergeEnumWithInteger(*this, ETy, RHS, false);
    }
    if (const EnumType* ETy = RHS->getAs<EnumType>()) {
      return mergeEnumWithInteger(*this, ETy, LHS, BlockReturnType);
    }
    // allow block pointer type to match an 'id' type.
    if (OfBlockPointer && !BlockReturnType) {
       if (LHS->isObjCIdType() && RHS->isBlockPointerType())
         return LHS;
      if (RHS->isObjCIdType() && LHS->isBlockPointerType())
        return RHS;
    }

    return {};
  }

  // The canonical type classes match.
  switch (LHSClass) {
#define TYPE(Class, Base)
#define ABSTRACT_TYPE(Class, Base)
#define NON_CANONICAL_UNLESS_DEPENDENT_TYPE(Class, Base) case Type::Class:
#define NON_CANONICAL_TYPE(Class, Base) case Type::Class:
#define DEPENDENT_TYPE(Class, Base) case Type::Class:
#include "clang/AST/TypeNodes.inc"
    llvm_unreachable("Non-canonical and dependent types shouldn't get here");

  case Type::Auto:
  case Type::DeducedTemplateSpecialization:
  case Type::LValueReference:
  case Type::RValueReference:
  case Type::MemberPointer:
  case Type::InParameter:
  case Type::OutParameter:
  case Type::InOutParameter:
  case Type::MoveParameter:
    llvm_unreachable("C++ should never be in mergeTypes");

  case Type::ObjCInterface:
  case Type::IncompleteArray:
  case Type::VariableArray:
  case Type::FunctionProto:
  case Type::ExtVector:
    llvm_unreachable("Types are eliminated above");

  case Type::Pointer:
  {
    // Merge two pointer types, while trying to preserve typedef info
    QualType LHSPointee = LHS->castAs<PointerType>()->getPointeeType();
    QualType RHSPointee = RHS->castAs<PointerType>()->getPointeeType();
    if (Unqualified) {
      LHSPointee = LHSPointee.getUnqualifiedType();
      RHSPointee = RHSPointee.getUnqualifiedType();
    }
    QualType ResultType = mergeTypes(LHSPointee, RHSPointee, false,
                                     Unqualified);
    if (ResultType.isNull())
      return {};
    if (getCanonicalType(LHSPointee) == getCanonicalType(ResultType))
      return LHS;
    if (getCanonicalType(RHSPointee) == getCanonicalType(ResultType))
      return RHS;
    return getPointerType(ResultType);
  }
  case Type::BlockPointer:
  {
    // Merge two block pointer types, while trying to preserve typedef info
    QualType LHSPointee = LHS->castAs<BlockPointerType>()->getPointeeType();
    QualType RHSPointee = RHS->castAs<BlockPointerType>()->getPointeeType();
    if (Unqualified) {
      LHSPointee = LHSPointee.getUnqualifiedType();
      RHSPointee = RHSPointee.getUnqualifiedType();
    }
    if (getLangOpts().OpenCL) {
      Qualifiers LHSPteeQual = LHSPointee.getQualifiers();
      Qualifiers RHSPteeQual = RHSPointee.getQualifiers();
      // Blocks can't be an expression in a ternary operator (OpenCL v2.0
      // 6.12.5) thus the following check is asymmetric.
      if (!LHSPteeQual.isAddressSpaceSupersetOf(RHSPteeQual))
        return {};
      LHSPteeQual.removeAddressSpace();
      RHSPteeQual.removeAddressSpace();
      LHSPointee =
          QualType(LHSPointee.getTypePtr(), LHSPteeQual.getAsOpaqueValue());
      RHSPointee =
          QualType(RHSPointee.getTypePtr(), RHSPteeQual.getAsOpaqueValue());
    }
    QualType ResultType = mergeTypes(LHSPointee, RHSPointee, OfBlockPointer,
                                     Unqualified);
    if (ResultType.isNull())
      return {};
    if (getCanonicalType(LHSPointee) == getCanonicalType(ResultType))
      return LHS;
    if (getCanonicalType(RHSPointee) == getCanonicalType(ResultType))
      return RHS;
    return getBlockPointerType(ResultType);
  }
  case Type::Atomic:
  {
    // Merge two pointer types, while trying to preserve typedef info
    QualType LHSValue = LHS->castAs<AtomicType>()->getValueType();
    QualType RHSValue = RHS->castAs<AtomicType>()->getValueType();
    if (Unqualified) {
      LHSValue = LHSValue.getUnqualifiedType();
      RHSValue = RHSValue.getUnqualifiedType();
    }
    QualType ResultType = mergeTypes(LHSValue, RHSValue, false,
                                     Unqualified);
    if (ResultType.isNull())
      return {};
    if (getCanonicalType(LHSValue) == getCanonicalType(ResultType))
      return LHS;
    if (getCanonicalType(RHSValue) == getCanonicalType(ResultType))
      return RHS;
    return getAtomicType(ResultType);
  }
  case Type::ConstantArray:
  {
    const ConstantArrayType* LCAT = getAsConstantArrayType(LHS);
    const ConstantArrayType* RCAT = getAsConstantArrayType(RHS);
    if (LCAT && RCAT && RCAT->getSize() != LCAT->getSize())
      return {};

    QualType LHSElem = getAsArrayType(LHS)->getElementType();
    QualType RHSElem = getAsArrayType(RHS)->getElementType();
    if (Unqualified) {
      LHSElem = LHSElem.getUnqualifiedType();
      RHSElem = RHSElem.getUnqualifiedType();
    }

    QualType ResultType = mergeTypes(LHSElem, RHSElem, false, Unqualified);
    if (ResultType.isNull())
      return {};

    const VariableArrayType* LVAT = getAsVariableArrayType(LHS);
    const VariableArrayType* RVAT = getAsVariableArrayType(RHS);

    // If either side is a variable array, and both are complete, check whether
    // the current dimension is definite.
    if (LVAT || RVAT) {
      auto SizeFetch = [this](const VariableArrayType* VAT,
          const ConstantArrayType* CAT)
          -> std::pair<bool,llvm::APInt> {
        if (VAT) {
          Optional<llvm::APSInt> TheInt;
          Expr *E = VAT->getSizeExpr();
          Expr::EvalContext EvalCtx(*this, nullptr);
          if (E && (TheInt = E->getIntegerConstantExpr(EvalCtx)))
            return std::make_pair(true, *TheInt);
          return std::make_pair(false, llvm::APSInt());
        }
        if (CAT)
          return std::make_pair(true, CAT->getSize());
        return std::make_pair(false, llvm::APInt());
      };

      bool HaveLSize, HaveRSize;
      llvm::APInt LSize, RSize;
      std::tie(HaveLSize, LSize) = SizeFetch(LVAT, LCAT);
      std::tie(HaveRSize, RSize) = SizeFetch(RVAT, RCAT);
      if (HaveLSize && HaveRSize && !llvm::APInt::isSameValue(LSize, RSize))
        return {}; // Definite, but unequal, array dimension
    }

    if (LCAT && getCanonicalType(LHSElem) == getCanonicalType(ResultType))
      return LHS;
    if (RCAT && getCanonicalType(RHSElem) == getCanonicalType(ResultType))
      return RHS;
    if (LCAT)
      return getConstantArrayType(ResultType, LCAT->getSize(),
                                  LCAT->getSizeExpr(),
                                  ArrayType::ArraySizeModifier(), 0);
    if (RCAT)
      return getConstantArrayType(ResultType, RCAT->getSize(),
                                  RCAT->getSizeExpr(),
                                  ArrayType::ArraySizeModifier(), 0);
    if (LVAT && getCanonicalType(LHSElem) == getCanonicalType(ResultType))
      return LHS;
    if (RVAT && getCanonicalType(RHSElem) == getCanonicalType(ResultType))
      return RHS;
    if (LVAT) {
      // FIXME: This isn't correct! But tricky to implement because
      // the array's size has to be the size of LHS, but the type
      // has to be different.
      return LHS;
    }
    if (RVAT) {
      // FIXME: This isn't correct! But tricky to implement because
      // the array's size has to be the size of RHS, but the type
      // has to be different.
      return RHS;
    }
    if (getCanonicalType(LHSElem) == getCanonicalType(ResultType)) return LHS;
    if (getCanonicalType(RHSElem) == getCanonicalType(ResultType)) return RHS;
    return getIncompleteArrayType(ResultType,
                                  ArrayType::ArraySizeModifier(), 0);
  }
  case Type::FunctionNoProto:
    return mergeFunctionTypes(LHS, RHS, OfBlockPointer, Unqualified);
  case Type::Record:
  case Type::Enum:
    return {};
  case Type::Builtin:
    // Only exactly equal builtin types are compatible, which is tested above.
    return {};
  case Type::Complex:
    // Distinct complex types are incompatible.
    return {};
  case Type::Vector:
    // FIXME: The merged type should be an ExtVector!
    if (areCompatVectorTypes(LHSCan->castAs<VectorType>(),
                             RHSCan->castAs<VectorType>()))
      return LHS;
    return {};
  case Type::ConstantMatrix:
    if (areCompatMatrixTypes(LHSCan->castAs<ConstantMatrixType>(),
                             RHSCan->castAs<ConstantMatrixType>()))
      return LHS;
    return {};
  case Type::ObjCObject: {
    // Check if the types are assignment compatible.
    // FIXME: This should be type compatibility, e.g. whether
    // "LHS x; RHS x;" at global scope is legal.
    if (canAssignObjCInterfaces(LHS->castAs<ObjCObjectType>(),
                                RHS->castAs<ObjCObjectType>()))
      return LHS;
    return {};
  }
  case Type::ObjCObjectPointer:
    if (OfBlockPointer) {
      if (canAssignObjCInterfacesInBlockPointer(
              LHS->castAs<ObjCObjectPointerType>(),
              RHS->castAs<ObjCObjectPointerType>(), BlockReturnType))
        return LHS;
      return {};
    }
    if (canAssignObjCInterfaces(LHS->castAs<ObjCObjectPointerType>(),
                                RHS->castAs<ObjCObjectPointerType>()))
      return LHS;
    return {};
  case Type::Pipe:
    assert(LHS != RHS &&
           "Equivalent pipe types should have already been handled!");
    return {};
  case Type::ExtInt: {
    // Merge two ext-int types, while trying to preserve typedef info.
    bool LHSUnsigned  = LHS->castAs<ExtIntType>()->isUnsigned();
    bool RHSUnsigned = RHS->castAs<ExtIntType>()->isUnsigned();
    unsigned LHSBits = LHS->castAs<ExtIntType>()->getNumBits();
    unsigned RHSBits = RHS->castAs<ExtIntType>()->getNumBits();

    // Like unsigned/int, shouldn't have a type if they dont match.
    if (LHSUnsigned != RHSUnsigned)
      return {};

    if (LHSBits != RHSBits)
      return {};
    return LHS;
  }
  }

  llvm_unreachable("Invalid Type::Class!");
}

bool ASTContext::mergeExtParameterInfo(
    const FunctionProtoType *FirstFnType, const FunctionProtoType *SecondFnType,
    bool &CanUseFirst, bool &CanUseSecond,
    SmallVectorImpl<FunctionProtoType::ExtParameterInfo> &NewParamInfos) {
  assert(NewParamInfos.empty() && "param info list not empty");
  CanUseFirst = CanUseSecond = true;
  bool FirstHasInfo = FirstFnType->hasExtParameterInfos();
  bool SecondHasInfo = SecondFnType->hasExtParameterInfos();

  // Fast path: if the first type doesn't have ext parameter infos,
  // we match if and only if the second type also doesn't have them.
  if (!FirstHasInfo && !SecondHasInfo)
    return true;

  bool NeedParamInfo = false;
  size_t E = FirstHasInfo ? FirstFnType->getExtParameterInfos().size()
                          : SecondFnType->getExtParameterInfos().size();

  for (size_t I = 0; I < E; ++I) {
    FunctionProtoType::ExtParameterInfo FirstParam, SecondParam;
    if (FirstHasInfo)
      FirstParam = FirstFnType->getExtParameterInfo(I);
    if (SecondHasInfo)
      SecondParam = SecondFnType->getExtParameterInfo(I);

    // Cannot merge unless everything except the noescape flag matches.
    if (FirstParam.withIsNoEscape(false) != SecondParam.withIsNoEscape(false))
      return false;

    bool FirstNoEscape = FirstParam.isNoEscape();
    bool SecondNoEscape = SecondParam.isNoEscape();
    bool IsNoEscape = FirstNoEscape && SecondNoEscape;
    NewParamInfos.push_back(FirstParam.withIsNoEscape(IsNoEscape));
    if (NewParamInfos.back().getOpaqueValue())
      NeedParamInfo = true;
    if (FirstNoEscape != IsNoEscape)
      CanUseFirst = false;
    if (SecondNoEscape != IsNoEscape)
      CanUseSecond = false;
  }

  if (!NeedParamInfo)
    NewParamInfos.clear();

  return true;
}

void ASTContext::ResetObjCLayout(const ObjCContainerDecl *CD) {
  ObjCLayouts[CD] = nullptr;
}

/// mergeObjCGCQualifiers - This routine merges ObjC's GC attribute of 'LHS' and
/// 'RHS' attributes and returns the merged version; including for function
/// return types.
QualType ASTContext::mergeObjCGCQualifiers(QualType LHS, QualType RHS) {
  QualType LHSCan = getCanonicalType(LHS),
  RHSCan = getCanonicalType(RHS);
  // If two types are identical, they are compatible.
  if (LHSCan == RHSCan)
    return LHS;
  if (RHSCan->isFunctionType()) {
    if (!LHSCan->isFunctionType())
      return {};
    QualType OldReturnType =
        cast<FunctionType>(RHSCan.getTypePtr())->getReturnType();
    QualType NewReturnType =
        cast<FunctionType>(LHSCan.getTypePtr())->getReturnType();
    QualType ResReturnType =
      mergeObjCGCQualifiers(NewReturnType, OldReturnType);
    if (ResReturnType.isNull())
      return {};
    if (ResReturnType == NewReturnType || ResReturnType == OldReturnType) {
      // id foo(); ... __strong id foo(); or: __strong id foo(); ... id foo();
      // In either case, use OldReturnType to build the new function type.
      const auto *F = LHS->castAs<FunctionType>();
      if (const auto *FPT = cast<FunctionProtoType>(F)) {
        FunctionProtoType::ExtProtoInfo EPI = FPT->getExtProtoInfo();
        EPI.ExtInfo = getFunctionExtInfo(LHS);
        QualType ResultType =
            getFunctionType(OldReturnType, FPT->getParamTypes(), EPI);
        return ResultType;
      }
    }
    return {};
  }

  // If the qualifiers are different, the types can still be merged.
  Qualifiers LQuals = LHSCan.getLocalQualifiers();
  Qualifiers RQuals = RHSCan.getLocalQualifiers();
  if (LQuals != RQuals) {
    // If any of these qualifiers are different, we have a type mismatch.
    if (LQuals.getCVRQualifiers() != RQuals.getCVRQualifiers() ||
        LQuals.getAddressSpace() != RQuals.getAddressSpace())
      return {};

    // Exactly one GC qualifier difference is allowed: __strong is
    // okay if the other type has no GC qualifier but is an Objective
    // C object pointer (i.e. implicitly strong by default).  We fix
    // this by pretending that the unqualified type was actually
    // qualified __strong.
    Qualifiers::GC GC_L = LQuals.getObjCGCAttr();
    Qualifiers::GC GC_R = RQuals.getObjCGCAttr();
    assert((GC_L != GC_R) && "unequal qualifier sets had only equal elements");

    if (GC_L == Qualifiers::Weak || GC_R == Qualifiers::Weak)
      return {};

    if (GC_L == Qualifiers::Strong)
      return LHS;
    if (GC_R == Qualifiers::Strong)
      return RHS;
    return {};
  }

  if (LHSCan->isObjCObjectPointerType() && RHSCan->isObjCObjectPointerType()) {
    QualType LHSBaseQT = LHS->castAs<ObjCObjectPointerType>()->getPointeeType();
    QualType RHSBaseQT = RHS->castAs<ObjCObjectPointerType>()->getPointeeType();
    QualType ResQT = mergeObjCGCQualifiers(LHSBaseQT, RHSBaseQT);
    if (ResQT == LHSBaseQT)
      return LHS;
    if (ResQT == RHSBaseQT)
      return RHS;
  }
  return {};
}

//===----------------------------------------------------------------------===//
//                         Integer Predicates
//===----------------------------------------------------------------------===//

unsigned ASTContext::getIntWidth(QualType T) const {
  if (const auto *ET = T->getAs<EnumType>())
    T = ET->getDecl()->getIntegerType();
  if (T->isBooleanType())
    return 1;
  if(const auto *EIT = T->getAs<ExtIntType>())
    return EIT->getNumBits();
  // For builtin types, just use the standard type sizing method
  return (unsigned)getTypeSize(T);
}

QualType ASTContext::getCorrespondingUnsignedType(QualType T) const {
  assert((T->hasSignedIntegerRepresentation() || T->isSignedFixedPointType()) &&
         "Unexpected type");

  // Turn <4 x signed int> -> <4 x unsigned int>
  if (const auto *VTy = T->getAs<VectorType>())
    return getVectorType(getCorrespondingUnsignedType(VTy->getElementType()),
                         VTy->getNumElements(), VTy->getVectorKind());

  // For enums, we return the unsigned version of the base type.
  if (const auto *ETy = T->getAs<EnumType>())
    T = ETy->getDecl()->getIntegerType();

  switch (T->castAs<BuiltinType>()->getKind()) {
  case BuiltinType::Char_S:
  case BuiltinType::SChar:
    return UnsignedCharTy;
  case BuiltinType::Short:
    return UnsignedShortTy;
  case BuiltinType::Int:
    return UnsignedIntTy;
  case BuiltinType::Long:
    return UnsignedLongTy;
  case BuiltinType::LongLong:
    return UnsignedLongLongTy;
  case BuiltinType::Int128:
    return UnsignedInt128Ty;

  case BuiltinType::ShortAccum:
    return UnsignedShortAccumTy;
  case BuiltinType::Accum:
    return UnsignedAccumTy;
  case BuiltinType::LongAccum:
    return UnsignedLongAccumTy;
  case BuiltinType::SatShortAccum:
    return SatUnsignedShortAccumTy;
  case BuiltinType::SatAccum:
    return SatUnsignedAccumTy;
  case BuiltinType::SatLongAccum:
    return SatUnsignedLongAccumTy;
  case BuiltinType::ShortFract:
    return UnsignedShortFractTy;
  case BuiltinType::Fract:
    return UnsignedFractTy;
  case BuiltinType::LongFract:
    return UnsignedLongFractTy;
  case BuiltinType::SatShortFract:
    return SatUnsignedShortFractTy;
  case BuiltinType::SatFract:
    return SatUnsignedFractTy;
  case BuiltinType::SatLongFract:
    return SatUnsignedLongFractTy;
  default:
    llvm_unreachable("Unexpected signed integer or fixed point type");
  }
}

ASTMutationListener::~ASTMutationListener() = default;

void ASTMutationListener::DeducedReturnType(const FunctionDecl *FD,
                                            QualType ReturnType) {}

//===----------------------------------------------------------------------===//
//                          Builtin Type Computation
//===----------------------------------------------------------------------===//

/// DecodeTypeFromStr - This decodes one type descriptor from Str, advancing the
/// pointer over the consumed characters.  This returns the resultant type.  If
/// AllowTypeModifiers is false then modifier like * are not parsed, just basic
/// types.  This allows "v2i*" to be parsed as a pointer to a v2i instead of
/// a vector of "i*".
///
/// RequiresICE is filled in on return to indicate whether the value is required
/// to be an Integer Constant Expression.
static QualType DecodeTypeFromStr(const char *&Str, const ASTContext &Context,
                                  ASTContext::GetBuiltinTypeError &Error,
                                  bool &RequiresICE,
                                  bool AllowTypeModifiers) {
  // Modifiers.
  int HowLong = 0;
  bool Signed = false, Unsigned = false;
  RequiresICE = false;

  // Read the prefixed modifiers first.
  bool Done = false;
  #ifndef NDEBUG
  bool IsSpecial = false;
  #endif
  while (!Done) {
    switch (*Str++) {
    default: Done = true; --Str; break;
    case 'I':
      RequiresICE = true;
      break;
    case 'S':
      assert(!Unsigned && "Can't use both 'S' and 'U' modifiers!");
      assert(!Signed && "Can't use 'S' modifier multiple times!");
      Signed = true;
      break;
    case 'U':
      assert(!Signed && "Can't use both 'S' and 'U' modifiers!");
      assert(!Unsigned && "Can't use 'U' modifier multiple times!");
      Unsigned = true;
      break;
    case 'L':
      assert(!IsSpecial && "Can't use 'L' with 'W', 'N', 'Z' or 'O' modifiers");
      assert(HowLong <= 2 && "Can't have LLLL modifier");
      ++HowLong;
      break;
    case 'N':
      // 'N' behaves like 'L' for all non LP64 targets and 'int' otherwise.
      assert(!IsSpecial && "Can't use two 'N', 'W', 'Z' or 'O' modifiers!");
      assert(HowLong == 0 && "Can't use both 'L' and 'N' modifiers!");
      #ifndef NDEBUG
      IsSpecial = true;
      #endif
      if (Context.getTargetInfo().getLongWidth() == 32)
        ++HowLong;
      break;
    case 'W':
      // This modifier represents int64 type.
      assert(!IsSpecial && "Can't use two 'N', 'W', 'Z' or 'O' modifiers!");
      assert(HowLong == 0 && "Can't use both 'L' and 'W' modifiers!");
      #ifndef NDEBUG
      IsSpecial = true;
      #endif
      switch (Context.getTargetInfo().getInt64Type()) {
      default:
        llvm_unreachable("Unexpected integer type");
      case TargetInfo::SignedLong:
        HowLong = 1;
        break;
      case TargetInfo::SignedLongLong:
        HowLong = 2;
        break;
      }
      break;
    case 'Z':
      // This modifier represents int32 type.
      assert(!IsSpecial && "Can't use two 'N', 'W', 'Z' or 'O' modifiers!");
      assert(HowLong == 0 && "Can't use both 'L' and 'Z' modifiers!");
      #ifndef NDEBUG
      IsSpecial = true;
      #endif
      switch (Context.getTargetInfo().getIntTypeByWidth(32, true)) {
      default:
        llvm_unreachable("Unexpected integer type");
      case TargetInfo::SignedInt:
        HowLong = 0;
        break;
      case TargetInfo::SignedLong:
        HowLong = 1;
        break;
      case TargetInfo::SignedLongLong:
        HowLong = 2;
        break;
      }
      break;
    case 'O':
      assert(!IsSpecial && "Can't use two 'N', 'W', 'Z' or 'O' modifiers!");
      assert(HowLong == 0 && "Can't use both 'L' and 'O' modifiers!");
      #ifndef NDEBUG
      IsSpecial = true;
      #endif
      if (Context.getLangOpts().OpenCL)
        HowLong = 1;
      else
        HowLong = 2;
      break;
    }
  }

  QualType Type;

  // Read the base type.
  switch (*Str++) {
  default: llvm_unreachable("Unknown builtin type letter!");
  case 'y':
    assert(HowLong == 0 && !Signed && !Unsigned &&
           "Bad modifiers used with 'y'!");
    Type = Context.BFloat16Ty;
    break;
  case 'v':
    assert(HowLong == 0 && !Signed && !Unsigned &&
           "Bad modifiers used with 'v'!");
    Type = Context.VoidTy;
    break;
  case 'h':
    assert(HowLong == 0 && !Signed && !Unsigned &&
           "Bad modifiers used with 'h'!");
    Type = Context.HalfTy;
    break;
  case 'f':
    assert(HowLong == 0 && !Signed && !Unsigned &&
           "Bad modifiers used with 'f'!");
    Type = Context.FloatTy;
    break;
  case 'd':
    assert(HowLong < 3 && !Signed && !Unsigned &&
           "Bad modifiers used with 'd'!");
    if (HowLong == 1)
      Type = Context.LongDoubleTy;
    else if (HowLong == 2)
      Type = Context.Float128Ty;
    else
      Type = Context.DoubleTy;
    break;
  case 's':
    assert(HowLong == 0 && "Bad modifiers used with 's'!");
    if (Unsigned)
      Type = Context.UnsignedShortTy;
    else
      Type = Context.ShortTy;
    break;
  case 'i':
    if (HowLong == 3)
      Type = Unsigned ? Context.UnsignedInt128Ty : Context.Int128Ty;
    else if (HowLong == 2)
      Type = Unsigned ? Context.UnsignedLongLongTy : Context.LongLongTy;
    else if (HowLong == 1)
      Type = Unsigned ? Context.UnsignedLongTy : Context.LongTy;
    else
      Type = Unsigned ? Context.UnsignedIntTy : Context.IntTy;
    break;
  case 'c':
    assert(HowLong == 0 && "Bad modifiers used with 'c'!");
    if (Signed)
      Type = Context.SignedCharTy;
    else if (Unsigned)
      Type = Context.UnsignedCharTy;
    else
      Type = Context.CharTy;
    break;
  case 'b': // boolean
    assert(HowLong == 0 && !Signed && !Unsigned && "Bad modifiers for 'b'!");
    Type = Context.BoolTy;
    break;
  case 'z':  // size_t.
    assert(HowLong == 0 && !Signed && !Unsigned && "Bad modifiers for 'z'!");
    Type = Context.getSizeType();
    break;
  case 'w':  // wchar_t.
    assert(HowLong == 0 && !Signed && !Unsigned && "Bad modifiers for 'w'!");
    Type = Context.getWideCharType();
    break;
  case 'F':
    Type = Context.getCFConstantStringType();
    break;
  case 'G':
    Type = Context.getObjCIdType();
    break;
  case 'H':
    Type = Context.getObjCSelType();
    break;
  case 'M':
    Type = Context.getObjCSuperType();
    break;
  case 'a':
    Type = Context.getBuiltinVaListType();
    assert(!Type.isNull() && "builtin va list type not initialized!");
    break;
  case 'A':
    // This is a "reference" to a va_list; however, what exactly
    // this means depends on how va_list is defined. There are two
    // different kinds of va_list: ones passed by value, and ones
    // passed by reference.  An example of a by-value va_list is
    // x86, where va_list is a char*. An example of by-ref va_list
    // is x86-64, where va_list is a __va_list_tag[1]. For x86,
    // we want this argument to be a char*&; for x86-64, we want
    // it to be a __va_list_tag*.
    Type = Context.getBuiltinVaListType();
    assert(!Type.isNull() && "builtin va list type not initialized!");
    if (Type->isArrayType())
      Type = Context.getArrayDecayedType(Type);
    else
      Type = Context.getLValueReferenceType(Type);
    break;
  case 'q': {
    char *End;
    unsigned NumElements = strtoul(Str, &End, 10);
    assert(End != Str && "Missing vector size");
    Str = End;

    QualType ElementType = DecodeTypeFromStr(Str, Context, Error,
                                             RequiresICE, false);
    assert(!RequiresICE && "Can't require vector ICE");

    Type = Context.getScalableVectorType(ElementType, NumElements);
    break;
  }
  case 'V': {
    char *End;
    unsigned NumElements = strtoul(Str, &End, 10);
    assert(End != Str && "Missing vector size");
    Str = End;

    QualType ElementType = DecodeTypeFromStr(Str, Context, Error,
                                             RequiresICE, false);
    assert(!RequiresICE && "Can't require vector ICE");

    // TODO: No way to make AltiVec vectors in builtins yet.
    Type = Context.getVectorType(ElementType, NumElements,
                                 VectorType::GenericVector);
    break;
  }
  case 'E': {
    char *End;

    unsigned NumElements = strtoul(Str, &End, 10);
    assert(End != Str && "Missing vector size");

    Str = End;

    QualType ElementType = DecodeTypeFromStr(Str, Context, Error, RequiresICE,
                                             false);
    Type = Context.getExtVectorType(ElementType, NumElements);
    break;
  }
  case 'X': {
    QualType ElementType = DecodeTypeFromStr(Str, Context, Error, RequiresICE,
                                             false);
    assert(!RequiresICE && "Can't require complex ICE");
    Type = Context.getComplexType(ElementType);
    break;
  }
  case 'Y':
    Type = Context.getPointerDiffType();
    break;
  case 'P':
    Type = Context.getFILEType();
    if (Type.isNull()) {
      Error = ASTContext::GE_Missing_stdio;
      return {};
    }
    break;
  case 'J':
    if (Signed)
      Type = Context.getsigjmp_bufType();
    else
      Type = Context.getjmp_bufType();

    if (Type.isNull()) {
      Error = ASTContext::GE_Missing_setjmp;
      return {};
    }
    break;
  case 'K':
    assert(HowLong == 0 && !Signed && !Unsigned && "Bad modifiers for 'K'!");
    Type = Context.getucontext_tType();

    if (Type.isNull()) {
      Error = ASTContext::GE_Missing_ucontext;
      return {};
    }
    break;
  case 'p':
    Type = Context.getProcessIDType();
    break;
  }

  // If there are modifiers and if we're allowed to parse them, go for it.
  Done = !AllowTypeModifiers;
  while (!Done) {
    switch (char c = *Str++) {
    default: Done = true; --Str; break;
    case '*':
    case '&': {
      // Both pointers and references can have their pointee types
      // qualified with an address space.
      char *End;
      unsigned AddrSpace = strtoul(Str, &End, 10);
      if (End != Str) {
        // Note AddrSpace == 0 is not the same as an unspecified address space.
        Type = Context.getAddrSpaceQualType(
          Type,
          Context.getLangASForBuiltinAddressSpace(AddrSpace));
        Str = End;
      }
      if (c == '*')
        Type = Context.getPointerType(Type);
      else
        Type = Context.getLValueReferenceType(Type);
      break;
    }
    // FIXME: There's no way to have a built-in with an rvalue ref arg.
    case 'C':
      Type = Type.withConst();
      break;
    case 'D':
      Type = Context.getVolatileType(Type);
      break;
    case 'R':
      Type = Type.withRestrict();
      break;
    }
  }

  assert((!RequiresICE || Type->isIntegralOrEnumerationType()) &&
         "Integer constant 'I' type must be an integer");

  return Type;
}

/// GetBuiltinType - Return the type for the specified builtin.
QualType ASTContext::GetBuiltinType(unsigned Id,
                                    GetBuiltinTypeError &Error,
                                    unsigned *IntegerConstantArgs) const {
  const char *TypeStr = BuiltinInfo.getTypeString(Id);
  if (TypeStr[0] == '\0') {
    Error = GE_Missing_type;
    return {};
  }

  SmallVector<QualType, 8> ArgTypes;

  bool RequiresICE = false;
  Error = GE_None;
  QualType ResType = DecodeTypeFromStr(TypeStr, *this, Error,
                                       RequiresICE, true);
  if (Error != GE_None)
    return {};

  assert(!RequiresICE && "Result of intrinsic cannot be required to be an ICE");

  while (TypeStr[0] && TypeStr[0] != '.') {
    QualType Ty = DecodeTypeFromStr(TypeStr, *this, Error, RequiresICE, true);
    if (Error != GE_None)
      return {};

    // If this argument is required to be an IntegerConstantExpression and the
    // caller cares, fill in the bitmask we return.
    if (RequiresICE && IntegerConstantArgs)
      *IntegerConstantArgs |= 1 << ArgTypes.size();

    // Do array -> pointer decay.  The builtin should use the decayed type.
    if (Ty->isArrayType())
      Ty = getArrayDecayedType(Ty);

    ArgTypes.push_back(Ty);
  }

  if (Id == Builtin::BI__GetExceptionInfo)
    return {};

  assert((TypeStr[0] != '.' || TypeStr[1] == 0) &&
         "'.' should only occur at end of builtin type list!");

  bool Variadic = (TypeStr[0] == '.');

  FunctionType::ExtInfo EI(getDefaultCallingConvention(
      Variadic, /*IsCXXMethod=*/false, /*IsBuiltin=*/true));
  if (BuiltinInfo.isNoReturn(Id)) EI = EI.withNoReturn(true);


  // We really shouldn't be making a no-proto type here.
  if (ArgTypes.empty() && Variadic && !getLangOpts().CPlusPlus)
    return getFunctionNoProtoType(ResType, EI);

  FunctionProtoType::ExtProtoInfo EPI;
  EPI.ExtInfo = EI;
  EPI.Variadic = Variadic;
  if (getLangOpts().CPlusPlus && BuiltinInfo.isNoThrow(Id))
    EPI.ExceptionSpec.Type =
        getLangOpts().CPlusPlus11 ? EST_BasicNoexcept : EST_DynamicNone;

  return getFunctionType(ResType, ArgTypes, EPI);
}

static GVALinkage basicGVALinkageForFunction(const ASTContext &Context,
                                             const FunctionDecl *FD) {
  if (!FD->isExternallyVisible())
    return GVA_Internal;

  // Non-user-provided functions get emitted as weak definitions with every
  // use, no matter whether they've been explicitly instantiated etc.
  if (const auto *MD = dyn_cast<CXXMethodDecl>(FD))
    if (!MD->isUserProvided())
      return GVA_DiscardableODR;

  GVALinkage External;
  switch (FD->getTemplateSpecializationKind()) {
  case TSK_Undeclared:
  case TSK_ExplicitSpecialization:
    External = GVA_StrongExternal;
    break;

  case TSK_ExplicitInstantiationDefinition:
    return GVA_StrongODR;

  // C++11 [temp.explicit]p10:
  //   [ Note: The intent is that an inline function that is the subject of
  //   an explicit instantiation declaration will still be implicitly
  //   instantiated when used so that the body can be considered for
  //   inlining, but that no out-of-line copy of the inline function would be
  //   generated in the translation unit. -- end note ]
  case TSK_ExplicitInstantiationDeclaration:
    return GVA_AvailableExternally;

  case TSK_ImplicitInstantiation:
    External = GVA_DiscardableODR;
    break;
  }

  if (!FD->isInlined())
    return External;

  if ((!Context.getLangOpts().CPlusPlus &&
       !Context.getTargetInfo().getCXXABI().isMicrosoft() &&
       !FD->hasAttr<DLLExportAttr>()) ||
      FD->hasAttr<GNUInlineAttr>()) {
    // FIXME: This doesn't match gcc's behavior for dllexport inline functions.

    // GNU or C99 inline semantics. Determine whether this symbol should be
    // externally visible.
    if (FD->isInlineDefinitionExternallyVisible())
      return External;

    // C99 inline semantics, where the symbol is not externally visible.
    return GVA_AvailableExternally;
  }

  // Functions specified with extern and inline in -fms-compatibility mode
  // forcibly get emitted.  While the body of the function cannot be later
  // replaced, the function definition cannot be discarded.
  if (FD->isMSExternInline())
    return GVA_StrongODR;

  return GVA_DiscardableODR;
}

static GVALinkage adjustGVALinkageForAttributes(const ASTContext &Context,
                                                const Decl *D, GVALinkage L) {
  // See http://msdn.microsoft.com/en-us/library/xa0d9ste.aspx
  // dllexport/dllimport on inline functions.
  if (D->hasAttr<DLLImportAttr>()) {
    if (L == GVA_DiscardableODR || L == GVA_StrongODR)
      return GVA_AvailableExternally;
  } else if (D->hasAttr<DLLExportAttr>()) {
    if (L == GVA_DiscardableODR)
      return GVA_StrongODR;
  } else if (Context.getLangOpts().CUDA && Context.getLangOpts().CUDAIsDevice) {
    // Device-side functions with __global__ attribute must always be
    // visible externally so they can be launched from host.
    if (D->hasAttr<CUDAGlobalAttr>() &&
        (L == GVA_DiscardableODR || L == GVA_Internal))
      return GVA_StrongODR;
    // Single source offloading languages like CUDA/HIP need to be able to
    // access static device variables from host code of the same compilation
    // unit. This is done by externalizing the static variable.
    if (Context.shouldExternalizeStaticVar(D))
      return GVA_StrongExternal;
  }
  return L;
}

/// Adjust the GVALinkage for a declaration based on what an external AST source
/// knows about whether there can be other definitions of this declaration.
static GVALinkage
adjustGVALinkageForExternalDefinitionKind(const ASTContext &Ctx, const Decl *D,
                                          GVALinkage L) {
  ExternalASTSource *Source = Ctx.getExternalSource();
  if (!Source)
    return L;

  switch (Source->hasExternalDefinitions(D)) {
  case ExternalASTSource::EK_Never:
    // Other translation units rely on us to provide the definition.
    if (L == GVA_DiscardableODR)
      return GVA_StrongODR;
    break;

  case ExternalASTSource::EK_Always:
    return GVA_AvailableExternally;

  case ExternalASTSource::EK_ReplyHazy:
    break;
  }
  return L;
}

GVALinkage ASTContext::GetGVALinkageForFunction(const FunctionDecl *FD) const {
  return adjustGVALinkageForExternalDefinitionKind(*this, FD,
           adjustGVALinkageForAttributes(*this, FD,
             basicGVALinkageForFunction(*this, FD)));
}

static GVALinkage basicGVALinkageForVariable(const ASTContext &Context,
                                             const VarDecl *VD) {
  if (!VD->isExternallyVisible())
    return GVA_Internal;

  if (VD->isStaticLocal()) {
    const DeclContext *LexicalContext = VD->getParentFunctionOrMethod();
    while (LexicalContext && !isa<FunctionDecl>(LexicalContext))
      LexicalContext = LexicalContext->getLexicalParent();

    // ObjC Blocks can create local variables that don't have a FunctionDecl
    // LexicalContext.
    if (!LexicalContext)
      return GVA_DiscardableODR;

    // Otherwise, let the static local variable inherit its linkage from the
    // nearest enclosing function.
    auto StaticLocalLinkage =
        Context.GetGVALinkageForFunction(cast<FunctionDecl>(LexicalContext));

    // Itanium ABI 5.2.2: "Each COMDAT group [for a static local variable] must
    // be emitted in any object with references to the symbol for the object it
    // contains, whether inline or out-of-line."
    // Similar behavior is observed with MSVC. An alternative ABI could use
    // StrongODR/AvailableExternally to match the function, but none are
    // known/supported currently.
    if (StaticLocalLinkage == GVA_StrongODR ||
        StaticLocalLinkage == GVA_AvailableExternally)
      return GVA_DiscardableODR;
    return StaticLocalLinkage;
  }

  // MSVC treats in-class initialized static data members as definitions.
  // By giving them non-strong linkage, out-of-line definitions won't
  // cause link errors.
  if (Context.isMSStaticDataMemberInlineDefinition(VD))
    return GVA_DiscardableODR;

  // Most non-template variables have strong linkage; inline variables are
  // linkonce_odr or (occasionally, for compatibility) weak_odr.
  GVALinkage StrongLinkage;
  switch (Context.getInlineVariableDefinitionKind(VD)) {
  case ASTContext::InlineVariableDefinitionKind::None:
    StrongLinkage = GVA_StrongExternal;
    break;
  case ASTContext::InlineVariableDefinitionKind::Weak:
  case ASTContext::InlineVariableDefinitionKind::WeakUnknown:
    StrongLinkage = GVA_DiscardableODR;
    break;
  case ASTContext::InlineVariableDefinitionKind::Strong:
    StrongLinkage = GVA_StrongODR;
    break;
  }

  switch (VD->getTemplateSpecializationKind()) {
  case TSK_Undeclared:
    return StrongLinkage;

  case TSK_ExplicitSpecialization:
    return Context.getTargetInfo().getCXXABI().isMicrosoft() &&
                   VD->isStaticDataMember()
               ? GVA_StrongODR
               : StrongLinkage;

  case TSK_ExplicitInstantiationDefinition:
    return GVA_StrongODR;

  case TSK_ExplicitInstantiationDeclaration:
    return GVA_AvailableExternally;

  case TSK_ImplicitInstantiation:
    return GVA_DiscardableODR;
  }

  llvm_unreachable("Invalid Linkage!");
}

GVALinkage ASTContext::GetGVALinkageForVariable(const VarDecl *VD) {
  return adjustGVALinkageForExternalDefinitionKind(*this, VD,
           adjustGVALinkageForAttributes(*this, VD,
             basicGVALinkageForVariable(*this, VD)));
}

bool ASTContext::DeclMustBeEmitted(const Decl *D) {
  if (const auto *VD = dyn_cast<VarDecl>(D)) {
    if (!VD->isFileVarDecl())
      return false;
    // Global named register variables (GNU extension) are never emitted.
    if (VD->getStorageClass() == SC_Register)
      return false;
    if (VD->getDescribedVarTemplate() ||
        isa<VarTemplatePartialSpecializationDecl>(VD))
      return false;
  } else if (const auto *FD = dyn_cast<FunctionDecl>(D)) {
    // We never need to emit an uninstantiated function template.
    if (FD->getTemplatedKind() == FunctionDecl::TK_FunctionTemplate)
      return false;
  } else if (isa<PragmaCommentDecl>(D))
    return true;
  else if (isa<PragmaDetectMismatchDecl>(D))
    return true;
  else if (isa<OMPRequiresDecl>(D))
    return true;
  else if (isa<OMPThreadPrivateDecl>(D))
    return !D->getDeclContext()->isDependentContext();
  else if (isa<OMPAllocateDecl>(D))
    return !D->getDeclContext()->isDependentContext();
  else if (isa<OMPDeclareReductionDecl>(D) || isa<OMPDeclareMapperDecl>(D))
    return !D->getDeclContext()->isDependentContext();
  else if (isa<ImportDecl>(D))
    return true;
  else
    return false;

  // If this is a member of a class template, we do not need to emit it.
  if (D->getDeclContext()->isDependentContext())
    return false;

  // Weak references don't produce any output by themselves.
  if (D->hasAttr<WeakRefAttr>())
    return false;

  // Aliases and used decls are required.
  if (D->hasAttr<AliasAttr>() || D->hasAttr<UsedAttr>())
    return true;

  if (const auto *FD = dyn_cast<FunctionDecl>(D)) {
    // Forward declarations aren't required.
    if (!FD->doesThisDeclarationHaveABody())
      return FD->doesDeclarationForceExternallyVisibleDefinition();

    // Constructors and destructors are required.
    if (FD->hasAttr<ConstructorAttr>() || FD->hasAttr<DestructorAttr>())
      return true;

    // The key function for a class is required.  This rule only comes
    // into play when inline functions can be key functions, though.
    if (getTargetInfo().getCXXABI().canKeyFunctionBeInline()) {
      if (const auto *MD = dyn_cast<CXXMethodDecl>(FD)) {
        const CXXRecordDecl *RD = MD->getParent();
        if (MD->isOutOfLine() && RD->isDynamicClass()) {
          const CXXMethodDecl *KeyFunc = getCurrentKeyFunction(RD);
          if (KeyFunc && KeyFunc->getCanonicalDecl() == MD->getCanonicalDecl())
            return true;
        }
      }
    }

    GVALinkage Linkage = GetGVALinkageForFunction(FD);

    // static, static inline, always_inline, and extern inline functions can
    // always be deferred.  Normal inline functions can be deferred in C99/C++.
    // Implicit template instantiations can also be deferred in C++.
    return !isDiscardableGVALinkage(Linkage);
  }

  const auto *VD = cast<VarDecl>(D);
  assert(VD->isFileVarDecl() && "Expected file scoped var");

  // If the decl is marked as `declare target to`, it should be emitted for the
  // host and for the device.
  if (LangOpts.OpenMP &&
      OMPDeclareTargetDeclAttr::isDeclareTargetDeclaration(VD))
    return true;

  if (VD->isThisDeclarationADefinition() == VarDecl::DeclarationOnly &&
      !isMSStaticDataMemberInlineDefinition(VD))
    return false;

  // Variables that can be needed in other TUs are required.
  auto Linkage = GetGVALinkageForVariable(VD);
  if (!isDiscardableGVALinkage(Linkage))
    return true;

  // We never need to emit a variable that is available in another TU.
  if (Linkage == GVA_AvailableExternally)
    return false;

  // Variables that have destruction with side-effects are required.
  if (VD->needsDestruction(*this))
    return true;

  // Variables that have initialization with side-effects are required.
  Expr::EvalContext EvalCtx(*this, nullptr);
  if (VD->getInit() && VD->getInit()->HasSideEffects(EvalCtx) &&
      // We can get a value-dependent initializer during error recovery.
      (VD->getInit()->isValueDependent() || !VD->evaluateValue()))
    return true;

  // Likewise, variables with tuple-like bindings are required if their
  // bindings have side-effects.
  if (const auto *DD = dyn_cast<DecompositionDecl>(VD))
    for (const auto *BD : DD->bindings())
      if (const auto *BindingVD = BD->getHoldingVar())
        if (DeclMustBeEmitted(BindingVD))
          return true;

  return false;
}

void ASTContext::forEachMultiversionedFunctionVersion(
    const FunctionDecl *FD,
    llvm::function_ref<void(FunctionDecl *)> Pred) const {
  assert(FD->isMultiVersion() && "Only valid for multiversioned functions");
  llvm::SmallDenseSet<const FunctionDecl*, 4> SeenDecls;
  FD = FD->getMostRecentDecl();
  for (auto *CurDecl :
       FD->getDeclContext()->getRedeclContext()->lookup(FD->getDeclName())) {
    FunctionDecl *CurFD = CurDecl->getAsFunction()->getMostRecentDecl();
    if (CurFD && hasSameType(CurFD->getType(), FD->getType()) &&
        std::end(SeenDecls) == llvm::find(SeenDecls, CurFD)) {
      SeenDecls.insert(CurFD);
      Pred(CurFD);
    }
  }
}

CallingConv ASTContext::getDefaultCallingConvention(bool IsVariadic,
                                                    bool IsCXXMethod,
                                                    bool IsBuiltin) const {
  // Pass through to the C++ ABI object
  if (IsCXXMethod)
    return ABI->getDefaultMethodCallConv(IsVariadic);

  // Builtins ignore user-specified default calling convention and remain the
  // Target's default calling convention.
  if (!IsBuiltin) {
    switch (LangOpts.getDefaultCallingConv()) {
    case LangOptions::DCC_None:
      break;
    case LangOptions::DCC_CDecl:
      return CC_C;
    case LangOptions::DCC_FastCall:
      if (getTargetInfo().hasFeature("sse2") && !IsVariadic)
        return CC_X86FastCall;
      break;
    case LangOptions::DCC_StdCall:
      if (!IsVariadic)
        return CC_X86StdCall;
      break;
    case LangOptions::DCC_VectorCall:
      // __vectorcall cannot be applied to variadic functions.
      if (!IsVariadic)
        return CC_X86VectorCall;
      break;
    case LangOptions::DCC_RegCall:
      // __regcall cannot be applied to variadic functions.
      if (!IsVariadic)
        return CC_X86RegCall;
      break;
    }
  }
  return Target->getDefaultCallingConv();
}

bool ASTContext::isNearlyEmpty(const CXXRecordDecl *RD) const {
  // Pass through to the C++ ABI object
  return ABI->isNearlyEmpty(RD);
}

VTableContextBase *ASTContext::getVTableContext() {
  if (!VTContext.get()) {
    auto ABI = Target->getCXXABI();
    if (ABI.isMicrosoft())
      VTContext.reset(new MicrosoftVTableContext(*this));
    else {
      auto ComponentLayout = getLangOpts().RelativeCXXABIVTables
                                 ? ItaniumVTableContext::Relative
                                 : ItaniumVTableContext::Pointer;
      VTContext.reset(new ItaniumVTableContext(*this, ComponentLayout));
    }
  }
  return VTContext.get();
}

MangleContext *ASTContext::createMangleContext(const TargetInfo *T) {
  if (!T)
    T = Target;
  switch (T->getCXXABI().getKind()) {
  case TargetCXXABI::Fuchsia:
  case TargetCXXABI::GenericAArch64:
  case TargetCXXABI::GenericItanium:
  case TargetCXXABI::GenericARM:
  case TargetCXXABI::GenericMIPS:
  case TargetCXXABI::iOS:
  case TargetCXXABI::iOS64:
  case TargetCXXABI::WebAssembly:
  case TargetCXXABI::WatchOS:
  case TargetCXXABI::XL:
    return ItaniumMangleContext::create(*this, getDiagnostics());
  case TargetCXXABI::Microsoft:
    return MicrosoftMangleContext::create(*this, getDiagnostics());
  }
  llvm_unreachable("Unsupported ABI");
}

CXXABI::~CXXABI() = default;

size_t ASTContext::getSideTableAllocatedMemory() const {
  return ASTRecordLayouts.getMemorySize() +
         llvm::capacity_in_bytes(ObjCLayouts) +
         llvm::capacity_in_bytes(KeyFunctions) +
         llvm::capacity_in_bytes(ObjCImpls) +
         llvm::capacity_in_bytes(BlockVarCopyInits) +
         llvm::capacity_in_bytes(DeclAttrs) +
         llvm::capacity_in_bytes(TemplateOrInstantiation) +
         llvm::capacity_in_bytes(InstantiatedFromUsingDecl) +
         llvm::capacity_in_bytes(InstantiatedFromUsingShadowDecl) +
         llvm::capacity_in_bytes(InstantiatedFromUnnamedFieldDecl) +
         llvm::capacity_in_bytes(OverriddenMethods) +
         llvm::capacity_in_bytes(Types) +
         llvm::capacity_in_bytes(VariableArrayTypes);
}

/// getIntTypeForBitwidth -
/// sets integer QualTy according to specified details:
/// bitwidth, signed/unsigned.
/// Returns empty type if there is no appropriate target types.
QualType ASTContext::getIntTypeForBitwidth(unsigned DestWidth,
                                           unsigned Signed) const {
  TargetInfo::IntType Ty = getTargetInfo().getIntTypeByWidth(DestWidth, Signed);
  CanQualType QualTy = getFromTargetType(Ty);
  if (!QualTy && DestWidth == 128)
    return Signed ? Int128Ty : UnsignedInt128Ty;
  return QualTy;
}

/// getRealTypeForBitwidth -
/// sets floating point QualTy according to specified bitwidth.
/// Returns empty type if there is no appropriate target types.
QualType ASTContext::getRealTypeForBitwidth(unsigned DestWidth,
                                            bool ExplicitIEEE) const {
  TargetInfo::RealType Ty =
      getTargetInfo().getRealTypeByWidth(DestWidth, ExplicitIEEE);
  switch (Ty) {
  case TargetInfo::Float:
    return FloatTy;
  case TargetInfo::Double:
    return DoubleTy;
  case TargetInfo::LongDouble:
    return LongDoubleTy;
  case TargetInfo::Float128:
    return Float128Ty;
  case TargetInfo::NoFloat:
    return {};
  }

  llvm_unreachable("Unhandled TargetInfo::RealType value");
}

void ASTContext::setManglingNumber(const NamedDecl *ND, unsigned Number) {
  if (Number > 1)
    MangleNumbers[ND] = Number;
}

unsigned ASTContext::getManglingNumber(const NamedDecl *ND) const {
  auto I = MangleNumbers.find(ND);
  return I != MangleNumbers.end() ? I->second : 1;
}

void ASTContext::setStaticLocalNumber(const VarDecl *VD, unsigned Number) {
  if (Number > 1)
    StaticLocalNumbers[VD] = Number;
}

unsigned ASTContext::getStaticLocalNumber(const VarDecl *VD) const {
  auto I = StaticLocalNumbers.find(VD);
  return I != StaticLocalNumbers.end() ? I->second : 1;
}

MangleNumberingContext &
ASTContext::getManglingNumberContext(const DeclContext *DC) {
  assert(LangOpts.CPlusPlus);  // We don't need mangling numbers for plain C.
  std::unique_ptr<MangleNumberingContext> &MCtx = MangleNumberingContexts[DC];
  if (!MCtx)
    MCtx = createMangleNumberingContext();
  return *MCtx;
}

MangleNumberingContext &
ASTContext::getManglingNumberContext(NeedExtraManglingDecl_t, const Decl *D) {
  assert(LangOpts.CPlusPlus); // We don't need mangling numbers for plain C.
  std::unique_ptr<MangleNumberingContext> &MCtx =
      ExtraMangleNumberingContexts[D];
  if (!MCtx)
    MCtx = createMangleNumberingContext();
  return *MCtx;
}

std::unique_ptr<MangleNumberingContext>
ASTContext::createMangleNumberingContext() const {
  return ABI->createMangleNumberingContext();
}

const CXXConstructorDecl *
ASTContext::getCopyConstructorForExceptionObject(CXXRecordDecl *RD) {
  return ABI->getCopyConstructorForExceptionObject(
      cast<CXXRecordDecl>(RD->getFirstDecl()));
}

void ASTContext::addCopyConstructorForExceptionObject(CXXRecordDecl *RD,
                                                      CXXConstructorDecl *CD) {
  return ABI->addCopyConstructorForExceptionObject(
      cast<CXXRecordDecl>(RD->getFirstDecl()),
      cast<CXXConstructorDecl>(CD->getFirstDecl()));
}

void ASTContext::addTypedefNameForUnnamedTagDecl(TagDecl *TD,
                                                 TypedefNameDecl *DD) {
  return ABI->addTypedefNameForUnnamedTagDecl(TD, DD);
}

TypedefNameDecl *
ASTContext::getTypedefNameForUnnamedTagDecl(const TagDecl *TD) {
  return ABI->getTypedefNameForUnnamedTagDecl(TD);
}

void ASTContext::addDeclaratorForUnnamedTagDecl(TagDecl *TD,
                                                DeclaratorDecl *DD) {
  return ABI->addDeclaratorForUnnamedTagDecl(TD, DD);
}

DeclaratorDecl *ASTContext::getDeclaratorForUnnamedTagDecl(const TagDecl *TD) {
  return ABI->getDeclaratorForUnnamedTagDecl(TD);
}

void ASTContext::setParameterIndex(const ParmVarDecl *D, unsigned int index) {
  ParamIndices[D] = index;
}

unsigned ASTContext::getParameterIndex(const ParmVarDecl *D) const {
  ParameterIndexTable::const_iterator I = ParamIndices.find(D);
  assert(I != ParamIndices.end() &&
         "ParmIndices lacks entry set by ParmVarDecl");
  return I->second;
}

QualType ASTContext::getStringLiteralArrayType(QualType EltTy,
                                               unsigned Length) const {
  // A C++ string literal has a const-qualified element type (C++ 2.13.4p1).
  if (getLangOpts().CPlusPlus || getLangOpts().ConstStrings)
    EltTy = EltTy.withConst();

  EltTy = adjustStringLiteralBaseType(EltTy);

  // Get an array type for the string, according to C99 6.4.5. This includes
  // the null terminator character.
  return getConstantArrayType(EltTy, llvm::APInt(32, Length + 1), nullptr,
                              ArrayType::Normal, /*IndexTypeQuals*/ 0);
}

StringLiteral *
ASTContext::getPredefinedStringLiteralFromCache(StringRef Key) const {
  StringLiteral *&Result = StringLiteralCache[Key];
  if (!Result)
    Result = StringLiteral::Create(
        *this, Key, StringLiteral::Ascii,
        /*Pascal*/ false, getStringLiteralArrayType(CharTy, Key.size()),
        SourceLocation());
  return Result;
}

MSGuidDecl *
ASTContext::getMSGuidDecl(MSGuidDecl::Parts Parts) const {
  assert(MSGuidTagDecl && "building MS GUID without MS extensions?");

  llvm::FoldingSetNodeID ID;
  MSGuidDecl::Profile(ID, Parts);

  void *InsertPos;
  if (MSGuidDecl *Existing = MSGuidDecls.FindNodeOrInsertPos(ID, InsertPos))
    return Existing;

  QualType GUIDType = getMSGuidType().withConst();
  MSGuidDecl *New = MSGuidDecl::Create(*this, GUIDType, Parts);
  MSGuidDecls.InsertNode(New, InsertPos);
  return New;
}

bool ASTContext::AtomicUsesUnsupportedLibcall(const AtomicExpr *E) const {
  const llvm::Triple &T = getTargetInfo().getTriple();
  if (!T.isOSDarwin())
    return false;

  if (!(T.isiOS() && T.isOSVersionLT(7)) &&
      !(T.isMacOSX() && T.isOSVersionLT(10, 9)))
    return false;

  QualType AtomicTy = E->getPtr()->getType()->getPointeeType();
  CharUnits sizeChars = getTypeSizeInChars(AtomicTy);
  uint64_t Size = sizeChars.getQuantity();
  CharUnits alignChars = getTypeAlignInChars(AtomicTy);
  unsigned Align = alignChars.getQuantity();
  unsigned MaxInlineWidthInBits = getTargetInfo().getMaxAtomicInlineWidth();
  return (Size != Align || toBits(sizeChars) > MaxInlineWidthInBits);
}

bool
ASTContext::ObjCMethodsAreEqual(const ObjCMethodDecl *MethodDecl,
                                const ObjCMethodDecl *MethodImpl) {
  // No point trying to match an unavailable/deprecated mothod.
  if (MethodDecl->hasAttr<UnavailableAttr>()
      || MethodDecl->hasAttr<DeprecatedAttr>())
    return false;
  if (MethodDecl->getObjCDeclQualifier() !=
      MethodImpl->getObjCDeclQualifier())
    return false;
  if (!hasSameType(MethodDecl->getReturnType(), MethodImpl->getReturnType()))
    return false;

  if (MethodDecl->param_size() != MethodImpl->param_size())
    return false;

  for (ObjCMethodDecl::param_const_iterator IM = MethodImpl->param_begin(),
       IF = MethodDecl->param_begin(), EM = MethodImpl->param_end(),
       EF = MethodDecl->param_end();
       IM != EM && IF != EF; ++IM, ++IF) {
    const ParmVarDecl *DeclVar = (*IF);
    const ParmVarDecl *ImplVar = (*IM);
    if (ImplVar->getObjCDeclQualifier() != DeclVar->getObjCDeclQualifier())
      return false;
    if (!hasSameType(DeclVar->getType(), ImplVar->getType()))
      return false;
  }

  return (MethodDecl->isVariadic() == MethodImpl->isVariadic());
}

uint64_t ASTContext::getTargetNullPointerValue(QualType QT) const {
  LangAS AS;
  if (QT->getUnqualifiedDesugaredType()->isNullPtrType())
    AS = LangAS::Default;
  else
    AS = QT->getPointeeType().getAddressSpace();

  return getTargetInfo().getNullPointerValue(AS);
}

unsigned ASTContext::getTargetAddressSpace(LangAS AS) const {
  if (isTargetAddressSpace(AS))
    return toTargetAddressSpace(AS);
  else
    return (*AddrSpaceMap)[(unsigned)AS];
}

QualType ASTContext::getCorrespondingSaturatedType(QualType Ty) const {
  assert(Ty->isFixedPointType());

  if (Ty->isSaturatedFixedPointType()) return Ty;

  switch (Ty->castAs<BuiltinType>()->getKind()) {
    default:
      llvm_unreachable("Not a fixed point type!");
    case BuiltinType::ShortAccum:
      return SatShortAccumTy;
    case BuiltinType::Accum:
      return SatAccumTy;
    case BuiltinType::LongAccum:
      return SatLongAccumTy;
    case BuiltinType::UShortAccum:
      return SatUnsignedShortAccumTy;
    case BuiltinType::UAccum:
      return SatUnsignedAccumTy;
    case BuiltinType::ULongAccum:
      return SatUnsignedLongAccumTy;
    case BuiltinType::ShortFract:
      return SatShortFractTy;
    case BuiltinType::Fract:
      return SatFractTy;
    case BuiltinType::LongFract:
      return SatLongFractTy;
    case BuiltinType::UShortFract:
      return SatUnsignedShortFractTy;
    case BuiltinType::UFract:
      return SatUnsignedFractTy;
    case BuiltinType::ULongFract:
      return SatUnsignedLongFractTy;
  }
}

LangAS ASTContext::getLangASForBuiltinAddressSpace(unsigned AS) const {
  if (LangOpts.OpenCL)
    return getTargetInfo().getOpenCLBuiltinAddressSpace(AS);

  if (LangOpts.CUDA)
    return getTargetInfo().getCUDABuiltinAddressSpace(AS);

  return getLangASFromTargetAS(AS);
}

// Explicitly instantiate this in case a Redeclarable<T> is used from a TU that
// doesn't include ASTContext.h
template
clang::LazyGenerationalUpdatePtr<
    const Decl *, Decl *, &ExternalASTSource::CompleteRedeclChain>::ValueType
clang::LazyGenerationalUpdatePtr<
    const Decl *, Decl *, &ExternalASTSource::CompleteRedeclChain>::makeValue(
        const clang::ASTContext &Ctx, Decl *Value);

unsigned char ASTContext::getFixedPointScale(QualType Ty) const {
  assert(Ty->isFixedPointType());

  const TargetInfo &Target = getTargetInfo();
  switch (Ty->castAs<BuiltinType>()->getKind()) {
    default:
      llvm_unreachable("Not a fixed point type!");
    case BuiltinType::ShortAccum:
    case BuiltinType::SatShortAccum:
      return Target.getShortAccumScale();
    case BuiltinType::Accum:
    case BuiltinType::SatAccum:
      return Target.getAccumScale();
    case BuiltinType::LongAccum:
    case BuiltinType::SatLongAccum:
      return Target.getLongAccumScale();
    case BuiltinType::UShortAccum:
    case BuiltinType::SatUShortAccum:
      return Target.getUnsignedShortAccumScale();
    case BuiltinType::UAccum:
    case BuiltinType::SatUAccum:
      return Target.getUnsignedAccumScale();
    case BuiltinType::ULongAccum:
    case BuiltinType::SatULongAccum:
      return Target.getUnsignedLongAccumScale();
    case BuiltinType::ShortFract:
    case BuiltinType::SatShortFract:
      return Target.getShortFractScale();
    case BuiltinType::Fract:
    case BuiltinType::SatFract:
      return Target.getFractScale();
    case BuiltinType::LongFract:
    case BuiltinType::SatLongFract:
      return Target.getLongFractScale();
    case BuiltinType::UShortFract:
    case BuiltinType::SatUShortFract:
      return Target.getUnsignedShortFractScale();
    case BuiltinType::UFract:
    case BuiltinType::SatUFract:
      return Target.getUnsignedFractScale();
    case BuiltinType::ULongFract:
    case BuiltinType::SatULongFract:
      return Target.getUnsignedLongFractScale();
  }
}

unsigned char ASTContext::getFixedPointIBits(QualType Ty) const {
  assert(Ty->isFixedPointType());

  const TargetInfo &Target = getTargetInfo();
  switch (Ty->castAs<BuiltinType>()->getKind()) {
    default:
      llvm_unreachable("Not a fixed point type!");
    case BuiltinType::ShortAccum:
    case BuiltinType::SatShortAccum:
      return Target.getShortAccumIBits();
    case BuiltinType::Accum:
    case BuiltinType::SatAccum:
      return Target.getAccumIBits();
    case BuiltinType::LongAccum:
    case BuiltinType::SatLongAccum:
      return Target.getLongAccumIBits();
    case BuiltinType::UShortAccum:
    case BuiltinType::SatUShortAccum:
      return Target.getUnsignedShortAccumIBits();
    case BuiltinType::UAccum:
    case BuiltinType::SatUAccum:
      return Target.getUnsignedAccumIBits();
    case BuiltinType::ULongAccum:
    case BuiltinType::SatULongAccum:
      return Target.getUnsignedLongAccumIBits();
    case BuiltinType::ShortFract:
    case BuiltinType::SatShortFract:
    case BuiltinType::Fract:
    case BuiltinType::SatFract:
    case BuiltinType::LongFract:
    case BuiltinType::SatLongFract:
    case BuiltinType::UShortFract:
    case BuiltinType::SatUShortFract:
    case BuiltinType::UFract:
    case BuiltinType::SatUFract:
    case BuiltinType::ULongFract:
    case BuiltinType::SatULongFract:
      return 0;
  }
}

FixedPointSemantics ASTContext::getFixedPointSemantics(QualType Ty) const {
  assert((Ty->isFixedPointType() || Ty->isIntegerType()) &&
         "Can only get the fixed point semantics for a "
         "fixed point or integer type.");
  if (Ty->isIntegerType())
    return FixedPointSemantics::GetIntegerSemantics(getIntWidth(Ty),
                                                    Ty->isSignedIntegerType());

  bool isSigned = Ty->isSignedFixedPointType();
  return FixedPointSemantics(
      static_cast<unsigned>(getTypeSize(Ty)), getFixedPointScale(Ty), isSigned,
      Ty->isSaturatedFixedPointType(),
      !isSigned && getTargetInfo().doUnsignedFixedPointTypesHavePadding());
}

APFixedPoint ASTContext::getFixedPointMax(QualType Ty) const {
  assert(Ty->isFixedPointType());
  return APFixedPoint::getMax(getFixedPointSemantics(Ty));
}

APFixedPoint ASTContext::getFixedPointMin(QualType Ty) const {
  assert(Ty->isFixedPointType());
  return APFixedPoint::getMin(getFixedPointSemantics(Ty));
}

QualType ASTContext::getCorrespondingSignedFixedPointType(QualType Ty) const {
  assert(Ty->isUnsignedFixedPointType() &&
         "Expected unsigned fixed point type");

  switch (Ty->castAs<BuiltinType>()->getKind()) {
  case BuiltinType::UShortAccum:
    return ShortAccumTy;
  case BuiltinType::UAccum:
    return AccumTy;
  case BuiltinType::ULongAccum:
    return LongAccumTy;
  case BuiltinType::SatUShortAccum:
    return SatShortAccumTy;
  case BuiltinType::SatUAccum:
    return SatAccumTy;
  case BuiltinType::SatULongAccum:
    return SatLongAccumTy;
  case BuiltinType::UShortFract:
    return ShortFractTy;
  case BuiltinType::UFract:
    return FractTy;
  case BuiltinType::ULongFract:
    return LongFractTy;
  case BuiltinType::SatUShortFract:
    return SatShortFractTy;
  case BuiltinType::SatUFract:
    return SatFractTy;
  case BuiltinType::SatULongFract:
    return SatLongFractTy;
  default:
    llvm_unreachable("Unexpected unsigned fixed point type");
  }
}

ParsedTargetAttr
ASTContext::filterFunctionTargetAttrs(const TargetAttr *TD) const {
  assert(TD != nullptr);
  ParsedTargetAttr ParsedAttr = TD->parse();

  ParsedAttr.Features.erase(
      llvm::remove_if(ParsedAttr.Features,
                      [&](const std::string &Feat) {
                        return !Target->isValidFeatureName(
                            StringRef{Feat}.substr(1));
                      }),
      ParsedAttr.Features.end());
  return ParsedAttr;
}

void ASTContext::getFunctionFeatureMap(llvm::StringMap<bool> &FeatureMap,
                                       const FunctionDecl *FD) const {
  if (FD)
    getFunctionFeatureMap(FeatureMap, GlobalDecl().getWithDecl(FD));
  else
    Target->initFeatureMap(FeatureMap, getDiagnostics(),
                           Target->getTargetOpts().CPU,
                           Target->getTargetOpts().Features);
}

// Fills in the supplied string map with the set of target features for the
// passed in function.
void ASTContext::getFunctionFeatureMap(llvm::StringMap<bool> &FeatureMap,
                                       GlobalDecl GD) const {
  StringRef TargetCPU = Target->getTargetOpts().CPU;
  const FunctionDecl *FD = GD.getDecl()->getAsFunction();
  if (const auto *TD = FD->getAttr<TargetAttr>()) {
    ParsedTargetAttr ParsedAttr = filterFunctionTargetAttrs(TD);

    // Make a copy of the features as passed on the command line into the
    // beginning of the additional features from the function to override.
    ParsedAttr.Features.insert(
        ParsedAttr.Features.begin(),
        Target->getTargetOpts().FeaturesAsWritten.begin(),
        Target->getTargetOpts().FeaturesAsWritten.end());

    if (ParsedAttr.Architecture != "" &&
        Target->isValidCPUName(ParsedAttr.Architecture))
      TargetCPU = ParsedAttr.Architecture;

    // Now populate the feature map, first with the TargetCPU which is either
    // the default or a new one from the target attribute string. Then we'll use
    // the passed in features (FeaturesAsWritten) along with the new ones from
    // the attribute.
    Target->initFeatureMap(FeatureMap, getDiagnostics(), TargetCPU,
                           ParsedAttr.Features);
  } else if (const auto *SD = FD->getAttr<CPUSpecificAttr>()) {
    llvm::SmallVector<StringRef, 32> FeaturesTmp;
    Target->getCPUSpecificCPUDispatchFeatures(
        SD->getCPUName(GD.getMultiVersionIndex())->getName(), FeaturesTmp);
    std::vector<std::string> Features(FeaturesTmp.begin(), FeaturesTmp.end());
    Target->initFeatureMap(FeatureMap, getDiagnostics(), TargetCPU, Features);
  } else {
    Target->initFeatureMap(FeatureMap, getDiagnostics(), TargetCPU,
                           Target->getTargetOpts().Features);
  }
}

OMPTraitInfo &ASTContext::getNewOMPTraitInfo() {
  OMPTraitInfoVector.emplace_back(new OMPTraitInfo());
  return *OMPTraitInfoVector.back();
}

const DiagnosticBuilder &
clang::operator<<(const DiagnosticBuilder &DB,
                  const ASTContext::SectionInfo &Section) {
  if (Section.Decl)
    return DB << Section.Decl;
  return DB << "a prior #pragma section";
}

bool ASTContext::shouldExternalizeStaticVar(const Decl *D) const {
  return !getLangOpts().GPURelocatableDeviceCode &&
         (D->hasAttr<CUDADeviceAttr>() || D->hasAttr<CUDAConstantAttr>()) &&
         isa<VarDecl>(D) && cast<VarDecl>(D)->isFileVarDecl() &&
         cast<VarDecl>(D)->getStorageClass() == SC_Static &&
         CUDAStaticDeviceVarReferencedByHost.count(cast<VarDecl>(D));
}<|MERGE_RESOLUTION|>--- conflicted
+++ resolved
@@ -3659,14 +3659,11 @@
   case Type::DependentExtInt:
   case Type::CXXDependentVariadicReifier:
   case Type::DependentIdentifierSplice:
-<<<<<<< HEAD
   case Type::CXXRequiredType:
-=======
   case Type::InParameter:
   case Type::OutParameter:
   case Type::InOutParameter:
   case Type::MoveParameter:
->>>>>>> aac31227
     llvm_unreachable("type should never be variably-modified");
 
   // These types can be variably-modified but should never need to
