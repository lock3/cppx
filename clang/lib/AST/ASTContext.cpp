//===- ASTContext.cpp - Context to hold long-lived AST nodes --------------===//
//
// Part of the LLVM Project, under the Apache License v2.0 with LLVM Exceptions.
// See https://llvm.org/LICENSE.txt for license information.
// SPDX-License-Identifier: Apache-2.0 WITH LLVM-exception
//
//===----------------------------------------------------------------------===//
//
//  This file implements the ASTContext interface.
//
//===----------------------------------------------------------------------===//

#include "clang/AST/ASTContext.h"
#include "CXXABI.h"
#include "Interp/Context.h"
#include "clang/AST/APValue.h"
#include "clang/AST/ASTConcept.h"
#include "clang/AST/ASTMutationListener.h"
#include "clang/AST/ASTTypeTraits.h"
#include "clang/AST/Attr.h"
#include "clang/AST/AttrIterator.h"
#include "clang/AST/CharUnits.h"
#include "clang/AST/Comment.h"
#include "clang/AST/Decl.h"
#include "clang/AST/DeclBase.h"
#include "clang/AST/DeclCXX.h"
#include "clang/AST/DeclContextInternals.h"
#include "clang/AST/DeclObjC.h"
#include "clang/AST/DeclOpenMP.h"
#include "clang/AST/DeclTemplate.h"
#include "clang/AST/DeclarationName.h"
#include "clang/AST/DependenceFlags.h"
#include "clang/AST/Expr.h"
#include "clang/AST/ExprCXX.h"
#include "clang/AST/ExprConcepts.h"
#include "clang/AST/ExternalASTSource.h"
#include "clang/AST/LocInfoType.h"
#include "clang/AST/Mangle.h"
#include "clang/AST/MangleNumberingContext.h"
#include "clang/AST/NestedNameSpecifier.h"
#include "clang/AST/ParentMapContext.h"
#include "clang/AST/RawCommentList.h"
#include "clang/AST/RecordLayout.h"
#include "clang/AST/Stmt.h"
#include "clang/AST/TemplateBase.h"
#include "clang/AST/TemplateName.h"
#include "clang/AST/Type.h"
#include "clang/AST/TypeLoc.h"
#include "clang/AST/UnresolvedSet.h"
#include "clang/AST/VTableBuilder.h"
#include "clang/Basic/AddressSpaces.h"
#include "clang/Basic/Builtins.h"
#include "clang/Basic/CommentOptions.h"
#include "clang/Basic/ExceptionSpecificationType.h"
#include "clang/Basic/FixedPoint.h"
#include "clang/Basic/IdentifierTable.h"
#include "clang/Basic/LLVM.h"
#include "clang/Basic/LangOptions.h"
#include "clang/Basic/Linkage.h"
#include "clang/Basic/Module.h"
#include "clang/Basic/ObjCRuntime.h"
#include "clang/Basic/SanitizerBlacklist.h"
#include "clang/Basic/SourceLocation.h"
#include "clang/Basic/SourceManager.h"
#include "clang/Basic/Specifiers.h"
#include "clang/Basic/TargetCXXABI.h"
#include "clang/Basic/TargetInfo.h"
#include "clang/Basic/XRayLists.h"
#include "llvm/ADT/APInt.h"
#include "llvm/ADT/APSInt.h"
#include "llvm/ADT/ArrayRef.h"
#include "llvm/ADT/DenseMap.h"
#include "llvm/ADT/DenseSet.h"
#include "llvm/ADT/FoldingSet.h"
#include "llvm/ADT/None.h"
#include "llvm/ADT/Optional.h"
#include "llvm/ADT/PointerUnion.h"
#include "llvm/ADT/STLExtras.h"
#include "llvm/ADT/SmallPtrSet.h"
#include "llvm/ADT/SmallVector.h"
#include "llvm/ADT/StringExtras.h"
#include "llvm/ADT/StringRef.h"
#include "llvm/ADT/Triple.h"
#include "llvm/Support/Capacity.h"
#include "llvm/Support/Casting.h"
#include "llvm/Support/Compiler.h"
#include "llvm/Support/ErrorHandling.h"
#include "llvm/Support/MathExtras.h"
#include "llvm/Support/raw_ostream.h"
#include <algorithm>
#include <cassert>
#include <cstddef>
#include <cstdint>
#include <cstdlib>
#include <map>
#include <memory>
#include <string>
#include <tuple>
#include <utility>

using namespace clang;

enum FloatingRank {
  Float16Rank, HalfRank, FloatRank, DoubleRank, LongDoubleRank, Float128Rank
};

/// \returns location that is relevant when searching for Doc comments related
/// to \p D.
static SourceLocation getDeclLocForCommentSearch(const Decl *D,
                                                 SourceManager &SourceMgr) {
  assert(D);

  // User can not attach documentation to implicit declarations.
  if (D->isImplicit())
    return {};

  // User can not attach documentation to implicit instantiations.
  if (const auto *FD = dyn_cast<FunctionDecl>(D)) {
    if (FD->getTemplateSpecializationKind() == TSK_ImplicitInstantiation)
      return {};
  }

  if (const auto *VD = dyn_cast<VarDecl>(D)) {
    if (VD->isStaticDataMember() &&
        VD->getTemplateSpecializationKind() == TSK_ImplicitInstantiation)
      return {};
  }

  if (const auto *CRD = dyn_cast<CXXRecordDecl>(D)) {
    if (CRD->getTemplateSpecializationKind() == TSK_ImplicitInstantiation)
      return {};
  }

  if (const auto *CTSD = dyn_cast<ClassTemplateSpecializationDecl>(D)) {
    TemplateSpecializationKind TSK = CTSD->getSpecializationKind();
    if (TSK == TSK_ImplicitInstantiation ||
        TSK == TSK_Undeclared)
      return {};
  }

  if (const auto *ED = dyn_cast<EnumDecl>(D)) {
    if (ED->getTemplateSpecializationKind() == TSK_ImplicitInstantiation)
      return {};
  }
  if (const auto *TD = dyn_cast<TagDecl>(D)) {
    // When tag declaration (but not definition!) is part of the
    // decl-specifier-seq of some other declaration, it doesn't get comment
    if (TD->isEmbeddedInDeclarator() && !TD->isCompleteDefinition())
      return {};
  }
  // TODO: handle comments for function parameters properly.
  if (isa<ParmVarDecl>(D))
    return {};

  // TODO: we could look up template parameter documentation in the template
  // documentation.
  if (isa<TemplateTypeParmDecl>(D) ||
      isa<NonTypeTemplateParmDecl>(D) ||
      isa<TemplateTemplateParmDecl>(D))
    return {};

  // Find declaration location.
  // For Objective-C declarations we generally don't expect to have multiple
  // declarators, thus use declaration starting location as the "declaration
  // location".
  // For all other declarations multiple declarators are used quite frequently,
  // so we use the location of the identifier as the "declaration location".
  if (isa<ObjCMethodDecl>(D) || isa<ObjCContainerDecl>(D) ||
      isa<ObjCPropertyDecl>(D) ||
      isa<RedeclarableTemplateDecl>(D) ||
      isa<ClassTemplateSpecializationDecl>(D) ||
      // Allow association with Y across {} in `typedef struct X {} Y`.
      isa<TypedefDecl>(D))
    return D->getBeginLoc();
  else {
    const SourceLocation DeclLoc = D->getLocation();
    if (DeclLoc.isMacroID()) {
      if (isa<TypedefDecl>(D)) {
        // If location of the typedef name is in a macro, it is because being
        // declared via a macro. Try using declaration's starting location as
        // the "declaration location".
        return D->getBeginLoc();
      } else if (const auto *TD = dyn_cast<TagDecl>(D)) {
        // If location of the tag decl is inside a macro, but the spelling of
        // the tag name comes from a macro argument, it looks like a special
        // macro like NS_ENUM is being used to define the tag decl.  In that
        // case, adjust the source location to the expansion loc so that we can
        // attach the comment to the tag decl.
        if (SourceMgr.isMacroArgExpansion(DeclLoc) &&
            TD->isCompleteDefinition())
          return SourceMgr.getExpansionLoc(DeclLoc);
      }
    }
    return DeclLoc;
  }

  return {};
}

RawComment *ASTContext::getRawCommentForDeclNoCacheImpl(
    const Decl *D, const SourceLocation RepresentativeLocForDecl,
    const std::map<unsigned, RawComment *> &CommentsInTheFile) const {
  // If the declaration doesn't map directly to a location in a file, we
  // can't find the comment.
  if (RepresentativeLocForDecl.isInvalid() ||
      !RepresentativeLocForDecl.isFileID())
    return nullptr;

  // If there are no comments anywhere, we won't find anything.
  if (CommentsInTheFile.empty())
    return nullptr;

  // Decompose the location for the declaration and find the beginning of the
  // file buffer.
  const std::pair<FileID, unsigned> DeclLocDecomp =
      SourceMgr.getDecomposedLoc(RepresentativeLocForDecl);

  // Slow path.
  auto OffsetCommentBehindDecl =
      CommentsInTheFile.lower_bound(DeclLocDecomp.second);

  // First check whether we have a trailing comment.
  if (OffsetCommentBehindDecl != CommentsInTheFile.end()) {
    RawComment *CommentBehindDecl = OffsetCommentBehindDecl->second;
    if ((CommentBehindDecl->isDocumentation() ||
         LangOpts.CommentOpts.ParseAllComments) &&
        CommentBehindDecl->isTrailingComment() &&
        (isa<FieldDecl>(D) || isa<EnumConstantDecl>(D) || isa<VarDecl>(D) ||
         isa<ObjCMethodDecl>(D) || isa<ObjCPropertyDecl>(D))) {

      // Check that Doxygen trailing comment comes after the declaration, starts
      // on the same line and in the same file as the declaration.
      if (SourceMgr.getLineNumber(DeclLocDecomp.first, DeclLocDecomp.second) ==
          Comments.getCommentBeginLine(CommentBehindDecl, DeclLocDecomp.first,
                                       OffsetCommentBehindDecl->first)) {
        return CommentBehindDecl;
      }
    }
  }

  // The comment just after the declaration was not a trailing comment.
  // Let's look at the previous comment.
  if (OffsetCommentBehindDecl == CommentsInTheFile.begin())
    return nullptr;

  auto OffsetCommentBeforeDecl = --OffsetCommentBehindDecl;
  RawComment *CommentBeforeDecl = OffsetCommentBeforeDecl->second;

  // Check that we actually have a non-member Doxygen comment.
  if (!(CommentBeforeDecl->isDocumentation() ||
        LangOpts.CommentOpts.ParseAllComments) ||
      CommentBeforeDecl->isTrailingComment())
    return nullptr;

  // Decompose the end of the comment.
  const unsigned CommentEndOffset =
      Comments.getCommentEndOffset(CommentBeforeDecl);

  // Get the corresponding buffer.
  bool Invalid = false;
  const char *Buffer = SourceMgr.getBufferData(DeclLocDecomp.first,
                                               &Invalid).data();
  if (Invalid)
    return nullptr;

  // Extract text between the comment and declaration.
  StringRef Text(Buffer + CommentEndOffset,
                 DeclLocDecomp.second - CommentEndOffset);

  // There should be no other declarations or preprocessor directives between
  // comment and declaration.
  if (Text.find_first_of(";{}#@") != StringRef::npos)
    return nullptr;

  return CommentBeforeDecl;
}

RawComment *ASTContext::getRawCommentForDeclNoCache(const Decl *D) const {
  const SourceLocation DeclLoc = getDeclLocForCommentSearch(D, SourceMgr);

  // If the declaration doesn't map directly to a location in a file, we
  // can't find the comment.
  if (DeclLoc.isInvalid() || !DeclLoc.isFileID())
    return nullptr;

  if (ExternalSource && !CommentsLoaded) {
    ExternalSource->ReadComments();
    CommentsLoaded = true;
  }

  if (Comments.empty())
    return nullptr;

  const FileID File = SourceMgr.getDecomposedLoc(DeclLoc).first;
  const auto CommentsInThisFile = Comments.getCommentsInFile(File);
  if (!CommentsInThisFile || CommentsInThisFile->empty())
    return nullptr;

  return getRawCommentForDeclNoCacheImpl(D, DeclLoc, *CommentsInThisFile);
}

void ASTContext::addComment(const RawComment &RC) {
  assert(LangOpts.RetainCommentsFromSystemHeaders ||
         !SourceMgr.isInSystemHeader(RC.getSourceRange().getBegin()));
  Comments.addComment(RC, LangOpts.CommentOpts, BumpAlloc);
}

/// If we have a 'templated' declaration for a template, adjust 'D' to
/// refer to the actual template.
/// If we have an implicit instantiation, adjust 'D' to refer to template.
static const Decl &adjustDeclToTemplate(const Decl &D) {
  if (const auto *FD = dyn_cast<FunctionDecl>(&D)) {
    // Is this function declaration part of a function template?
    if (const FunctionTemplateDecl *FTD = FD->getDescribedFunctionTemplate())
      return *FTD;

    // Nothing to do if function is not an implicit instantiation.
    if (FD->getTemplateSpecializationKind() != TSK_ImplicitInstantiation)
      return D;

    // Function is an implicit instantiation of a function template?
    if (const FunctionTemplateDecl *FTD = FD->getPrimaryTemplate())
      return *FTD;

    // Function is instantiated from a member definition of a class template?
    if (const FunctionDecl *MemberDecl =
            FD->getInstantiatedFromMemberFunction())
      return *MemberDecl;

    return D;
  }
  if (const auto *VD = dyn_cast<VarDecl>(&D)) {
    // Static data member is instantiated from a member definition of a class
    // template?
    if (VD->isStaticDataMember())
      if (const VarDecl *MemberDecl = VD->getInstantiatedFromStaticDataMember())
        return *MemberDecl;

    return D;
  }
  if (const auto *CRD = dyn_cast<CXXRecordDecl>(&D)) {
    // Is this class declaration part of a class template?
    if (const ClassTemplateDecl *CTD = CRD->getDescribedClassTemplate())
      return *CTD;

    // Class is an implicit instantiation of a class template or partial
    // specialization?
    if (const auto *CTSD = dyn_cast<ClassTemplateSpecializationDecl>(CRD)) {
      if (CTSD->getSpecializationKind() != TSK_ImplicitInstantiation)
        return D;
      llvm::PointerUnion<ClassTemplateDecl *,
                         ClassTemplatePartialSpecializationDecl *>
          PU = CTSD->getSpecializedTemplateOrPartial();
      return PU.is<ClassTemplateDecl *>()
                 ? *static_cast<const Decl *>(PU.get<ClassTemplateDecl *>())
                 : *static_cast<const Decl *>(
                       PU.get<ClassTemplatePartialSpecializationDecl *>());
    }

    // Class is instantiated from a member definition of a class template?
    if (const MemberSpecializationInfo *Info =
            CRD->getMemberSpecializationInfo())
      return *Info->getInstantiatedFrom();

    return D;
  }
  if (const auto *ED = dyn_cast<EnumDecl>(&D)) {
    // Enum is instantiated from a member definition of a class template?
    if (const EnumDecl *MemberDecl = ED->getInstantiatedFromMemberEnum())
      return *MemberDecl;

    return D;
  }
  // FIXME: Adjust alias templates?
  return D;
}

const RawComment *ASTContext::getRawCommentForAnyRedecl(
                                                const Decl *D,
                                                const Decl **OriginalDecl) const {
  if (!D) {
    if (OriginalDecl)
      OriginalDecl = nullptr;
    return nullptr;
  }

  D = &adjustDeclToTemplate(*D);

  // Any comment directly attached to D?
  {
    auto DeclComment = DeclRawComments.find(D);
    if (DeclComment != DeclRawComments.end()) {
      if (OriginalDecl)
        *OriginalDecl = D;
      return DeclComment->second;
    }
  }

  // Any comment attached to any redeclaration of D?
  const Decl *CanonicalD = D->getCanonicalDecl();
  if (!CanonicalD)
    return nullptr;

  {
    auto RedeclComment = RedeclChainComments.find(CanonicalD);
    if (RedeclComment != RedeclChainComments.end()) {
      if (OriginalDecl)
        *OriginalDecl = RedeclComment->second;
      auto CommentAtRedecl = DeclRawComments.find(RedeclComment->second);
      assert(CommentAtRedecl != DeclRawComments.end() &&
             "This decl is supposed to have comment attached.");
      return CommentAtRedecl->second;
    }
  }

  // Any redeclarations of D that we haven't checked for comments yet?
  // We can't use DenseMap::iterator directly since it'd get invalid.
  auto LastCheckedRedecl = [this, CanonicalD]() -> const Decl * {
    auto LookupRes = CommentlessRedeclChains.find(CanonicalD);
    if (LookupRes != CommentlessRedeclChains.end())
      return LookupRes->second;
    return nullptr;
  }();

  for (const auto Redecl : D->redecls()) {
    assert(Redecl);
    // Skip all redeclarations that have been checked previously.
    if (LastCheckedRedecl) {
      if (LastCheckedRedecl == Redecl) {
        LastCheckedRedecl = nullptr;
      }
      continue;
    }
    const RawComment *RedeclComment = getRawCommentForDeclNoCache(Redecl);
    if (RedeclComment) {
      cacheRawCommentForDecl(*Redecl, *RedeclComment);
      if (OriginalDecl)
        *OriginalDecl = Redecl;
      return RedeclComment;
    }
    CommentlessRedeclChains[CanonicalD] = Redecl;
  }

  if (OriginalDecl)
    *OriginalDecl = nullptr;
  return nullptr;
}

void ASTContext::cacheRawCommentForDecl(const Decl &OriginalD,
                                        const RawComment &Comment) const {
  assert(Comment.isDocumentation() || LangOpts.CommentOpts.ParseAllComments);
  DeclRawComments.try_emplace(&OriginalD, &Comment);
  const Decl *const CanonicalDecl = OriginalD.getCanonicalDecl();
  RedeclChainComments.try_emplace(CanonicalDecl, &OriginalD);
  CommentlessRedeclChains.erase(CanonicalDecl);
}

static void addRedeclaredMethods(const ObjCMethodDecl *ObjCMethod,
                   SmallVectorImpl<const NamedDecl *> &Redeclared) {
  const DeclContext *DC = ObjCMethod->getDeclContext();
  if (const auto *IMD = dyn_cast<ObjCImplDecl>(DC)) {
    const ObjCInterfaceDecl *ID = IMD->getClassInterface();
    if (!ID)
      return;
    // Add redeclared method here.
    for (const auto *Ext : ID->known_extensions()) {
      if (ObjCMethodDecl *RedeclaredMethod =
            Ext->getMethod(ObjCMethod->getSelector(),
                                  ObjCMethod->isInstanceMethod()))
        Redeclared.push_back(RedeclaredMethod);
    }
  }
}

void ASTContext::attachCommentsToJustParsedDecls(ArrayRef<Decl *> Decls,
                                                 const Preprocessor *PP) {
  if (Comments.empty() || Decls.empty())
    return;

  FileID File;
  for (Decl *D : Decls) {
    SourceLocation Loc = D->getLocation();
    if (Loc.isValid()) {
      // See if there are any new comments that are not attached to a decl.
      // The location doesn't have to be precise - we care only about the file.
      File = SourceMgr.getDecomposedLoc(Loc).first;
      break;
    }
  }

  if (File.isInvalid())
    return;

  auto CommentsInThisFile = Comments.getCommentsInFile(File);
  if (!CommentsInThisFile || CommentsInThisFile->empty() ||
      CommentsInThisFile->rbegin()->second->isAttached())
    return;

  // There is at least one comment not attached to a decl.
  // Maybe it should be attached to one of Decls?
  //
  // Note that this way we pick up not only comments that precede the
  // declaration, but also comments that *follow* the declaration -- thanks to
  // the lookahead in the lexer: we've consumed the semicolon and looked
  // ahead through comments.

  for (const Decl *D : Decls) {
    assert(D);
    if (D->isInvalidDecl())
      continue;

    D = &adjustDeclToTemplate(*D);

    const SourceLocation DeclLoc = getDeclLocForCommentSearch(D, SourceMgr);

    if (DeclLoc.isInvalid() || !DeclLoc.isFileID())
      continue;

    if (DeclRawComments.count(D) > 0)
      continue;

    if (RawComment *const DocComment =
            getRawCommentForDeclNoCacheImpl(D, DeclLoc, *CommentsInThisFile)) {
      cacheRawCommentForDecl(*D, *DocComment);
      comments::FullComment *FC = DocComment->parse(*this, PP, D);
      ParsedComments[D->getCanonicalDecl()] = FC;
    }
  }
}

comments::FullComment *ASTContext::cloneFullComment(comments::FullComment *FC,
                                                    const Decl *D) const {
  auto *ThisDeclInfo = new (*this) comments::DeclInfo;
  ThisDeclInfo->CommentDecl = D;
  ThisDeclInfo->IsFilled = false;
  ThisDeclInfo->fill();
  ThisDeclInfo->CommentDecl = FC->getDecl();
  if (!ThisDeclInfo->TemplateParameters)
    ThisDeclInfo->TemplateParameters = FC->getDeclInfo()->TemplateParameters;
  comments::FullComment *CFC =
    new (*this) comments::FullComment(FC->getBlocks(),
                                      ThisDeclInfo);
  return CFC;
}

comments::FullComment *ASTContext::getLocalCommentForDeclUncached(const Decl *D) const {
  const RawComment *RC = getRawCommentForDeclNoCache(D);
  return RC ? RC->parse(*this, nullptr, D) : nullptr;
}

comments::FullComment *ASTContext::getCommentForDecl(
                                              const Decl *D,
                                              const Preprocessor *PP) const {
  if (!D || D->isInvalidDecl())
    return nullptr;
  D = &adjustDeclToTemplate(*D);

  const Decl *Canonical = D->getCanonicalDecl();
  llvm::DenseMap<const Decl *, comments::FullComment *>::iterator Pos =
      ParsedComments.find(Canonical);

  if (Pos != ParsedComments.end()) {
    if (Canonical != D) {
      comments::FullComment *FC = Pos->second;
      comments::FullComment *CFC = cloneFullComment(FC, D);
      return CFC;
    }
    return Pos->second;
  }

  const Decl *OriginalDecl = nullptr;

  const RawComment *RC = getRawCommentForAnyRedecl(D, &OriginalDecl);
  if (!RC) {
    if (isa<ObjCMethodDecl>(D) || isa<FunctionDecl>(D)) {
      SmallVector<const NamedDecl*, 8> Overridden;
      const auto *OMD = dyn_cast<ObjCMethodDecl>(D);
      if (OMD && OMD->isPropertyAccessor())
        if (const ObjCPropertyDecl *PDecl = OMD->findPropertyDecl())
          if (comments::FullComment *FC = getCommentForDecl(PDecl, PP))
            return cloneFullComment(FC, D);
      if (OMD)
        addRedeclaredMethods(OMD, Overridden);
      getOverriddenMethods(dyn_cast<NamedDecl>(D), Overridden);
      for (unsigned i = 0, e = Overridden.size(); i < e; i++)
        if (comments::FullComment *FC = getCommentForDecl(Overridden[i], PP))
          return cloneFullComment(FC, D);
    }
    else if (const auto *TD = dyn_cast<TypedefNameDecl>(D)) {
      // Attach any tag type's documentation to its typedef if latter
      // does not have one of its own.
      QualType QT = TD->getUnderlyingType();
      if (const auto *TT = QT->getAs<TagType>())
        if (const Decl *TD = TT->getDecl())
          if (comments::FullComment *FC = getCommentForDecl(TD, PP))
            return cloneFullComment(FC, D);
    }
    else if (const auto *IC = dyn_cast<ObjCInterfaceDecl>(D)) {
      while (IC->getSuperClass()) {
        IC = IC->getSuperClass();
        if (comments::FullComment *FC = getCommentForDecl(IC, PP))
          return cloneFullComment(FC, D);
      }
    }
    else if (const auto *CD = dyn_cast<ObjCCategoryDecl>(D)) {
      if (const ObjCInterfaceDecl *IC = CD->getClassInterface())
        if (comments::FullComment *FC = getCommentForDecl(IC, PP))
          return cloneFullComment(FC, D);
    }
    else if (const auto *RD = dyn_cast<CXXRecordDecl>(D)) {
      if (!(RD = RD->getDefinition()))
        return nullptr;
      // Check non-virtual bases.
      for (const auto &I : RD->bases()) {
        if (I.isVirtual() || (I.getAccessSpecifier() != AS_public))
          continue;
        QualType Ty = I.getType();
        if (Ty.isNull())
          continue;
        if (const CXXRecordDecl *NonVirtualBase = Ty->getAsCXXRecordDecl()) {
          if (!(NonVirtualBase= NonVirtualBase->getDefinition()))
            continue;

          if (comments::FullComment *FC = getCommentForDecl((NonVirtualBase), PP))
            return cloneFullComment(FC, D);
        }
      }
      // Check virtual bases.
      for (const auto &I : RD->vbases()) {
        if (I.getAccessSpecifier() != AS_public)
          continue;
        QualType Ty = I.getType();
        if (Ty.isNull())
          continue;
        if (const CXXRecordDecl *VirtualBase = Ty->getAsCXXRecordDecl()) {
          if (!(VirtualBase= VirtualBase->getDefinition()))
            continue;
          if (comments::FullComment *FC = getCommentForDecl((VirtualBase), PP))
            return cloneFullComment(FC, D);
        }
      }
    }
    return nullptr;
  }

  // If the RawComment was attached to other redeclaration of this Decl, we
  // should parse the comment in context of that other Decl.  This is important
  // because comments can contain references to parameter names which can be
  // different across redeclarations.
  if (D != OriginalDecl && OriginalDecl)
    return getCommentForDecl(OriginalDecl, PP);

  comments::FullComment *FC = RC->parse(*this, PP, D);
  ParsedComments[Canonical] = FC;
  return FC;
}

void
ASTContext::CanonicalTemplateTemplateParm::Profile(llvm::FoldingSetNodeID &ID,
                                                   const ASTContext &C,
                                               TemplateTemplateParmDecl *Parm) {
  ID.AddInteger(Parm->getDepth());
  ID.AddInteger(Parm->getPosition());
  ID.AddBoolean(Parm->isParameterPack());

  TemplateParameterList *Params = Parm->getTemplateParameters();
  ID.AddInteger(Params->size());
  for (TemplateParameterList::const_iterator P = Params->begin(),
                                          PEnd = Params->end();
       P != PEnd; ++P) {
    if (const auto *TTP = dyn_cast<TemplateTypeParmDecl>(*P)) {
      ID.AddInteger(0);
      ID.AddBoolean(TTP->isParameterPack());
      const TypeConstraint *TC = TTP->getTypeConstraint();
      ID.AddBoolean(TC != nullptr);
      if (TC)
        TC->getImmediatelyDeclaredConstraint()->Profile(ID, C,
                                                        /*Canonical=*/true);
      if (TTP->isExpandedParameterPack()) {
        ID.AddBoolean(true);
        ID.AddInteger(TTP->getNumExpansionParameters());
      } else
        ID.AddBoolean(false);
      continue;
    }

    if (const auto *NTTP = dyn_cast<NonTypeTemplateParmDecl>(*P)) {
      ID.AddInteger(1);
      ID.AddBoolean(NTTP->isParameterPack());
      ID.AddPointer(NTTP->getType().getCanonicalType().getAsOpaquePtr());
      if (NTTP->isExpandedParameterPack()) {
        ID.AddBoolean(true);
        ID.AddInteger(NTTP->getNumExpansionTypes());
        for (unsigned I = 0, N = NTTP->getNumExpansionTypes(); I != N; ++I) {
          QualType T = NTTP->getExpansionType(I);
          ID.AddPointer(T.getCanonicalType().getAsOpaquePtr());
        }
      } else
        ID.AddBoolean(false);
      continue;
    }

    auto *TTP = cast<TemplateTemplateParmDecl>(*P);
    ID.AddInteger(2);
    Profile(ID, C, TTP);
  }
  Expr *RequiresClause = Parm->getTemplateParameters()->getRequiresClause();
  ID.AddBoolean(RequiresClause != nullptr);
  if (RequiresClause)
    RequiresClause->Profile(ID, C, /*Canonical=*/true);
}

static Expr *
canonicalizeImmediatelyDeclaredConstraint(const ASTContext &C, Expr *IDC,
                                          QualType ConstrainedType) {
  // This is a bit ugly - we need to form a new immediately-declared
  // constraint that references the new parameter; this would ideally
  // require semantic analysis (e.g. template<C T> struct S {}; - the
  // converted arguments of C<T> could be an argument pack if C is
  // declared as template<typename... T> concept C = ...).
  // We don't have semantic analysis here so we dig deep into the
  // ready-made constraint expr and change the thing manually.
  ConceptSpecializationExpr *CSE;
  if (const auto *Fold = dyn_cast<CXXFoldExpr>(IDC))
    CSE = cast<ConceptSpecializationExpr>(Fold->getLHS());
  else
    CSE = cast<ConceptSpecializationExpr>(IDC);
  ArrayRef<TemplateArgument> OldConverted = CSE->getTemplateArguments();
  SmallVector<TemplateArgument, 3> NewConverted;
  NewConverted.reserve(OldConverted.size());
  if (OldConverted.front().getKind() == TemplateArgument::Pack) {
    // The case:
    // template<typename... T> concept C = true;
    // template<C<int> T> struct S; -> constraint is C<{T, int}>
    NewConverted.push_back(ConstrainedType);
    for (auto &Arg : OldConverted.front().pack_elements().drop_front(1))
      NewConverted.push_back(Arg);
    TemplateArgument NewPack(NewConverted);

    NewConverted.clear();
    NewConverted.push_back(NewPack);
    assert(OldConverted.size() == 1 &&
           "Template parameter pack should be the last parameter");
  } else {
    assert(OldConverted.front().getKind() == TemplateArgument::Type &&
           "Unexpected first argument kind for immediately-declared "
           "constraint");
    NewConverted.push_back(ConstrainedType);
    for (auto &Arg : OldConverted.drop_front(1))
      NewConverted.push_back(Arg);
  }
  Expr *NewIDC = ConceptSpecializationExpr::Create(
      C, CSE->getNamedConcept(), NewConverted, nullptr,
      CSE->isInstantiationDependent(), CSE->containsUnexpandedParameterPack());

  if (auto *OrigFold = dyn_cast<CXXFoldExpr>(IDC))
    NewIDC = new (C) CXXFoldExpr(OrigFold->getType(), SourceLocation(), NewIDC,
                                 BinaryOperatorKind::BO_LAnd,
                                 SourceLocation(), /*RHS=*/nullptr,
                                 SourceLocation(), /*NumExpansions=*/None);
  return NewIDC;
}

TemplateTemplateParmDecl *
ASTContext::getCanonicalTemplateTemplateParmDecl(
                                          TemplateTemplateParmDecl *TTP) const {
  // Check if we already have a canonical template template parameter.
  llvm::FoldingSetNodeID ID;
  CanonicalTemplateTemplateParm::Profile(ID, *this, TTP);
  void *InsertPos = nullptr;
  CanonicalTemplateTemplateParm *Canonical
    = CanonTemplateTemplateParms.FindNodeOrInsertPos(ID, InsertPos);
  if (Canonical)
    return Canonical->getParam();

  // Build a canonical template parameter list.
  TemplateParameterList *Params = TTP->getTemplateParameters();
  SmallVector<NamedDecl *, 4> CanonParams;
  CanonParams.reserve(Params->size());
  for (TemplateParameterList::const_iterator P = Params->begin(),
                                          PEnd = Params->end();
       P != PEnd; ++P) {
    if (const auto *TTP = dyn_cast<TemplateTypeParmDecl>(*P)) {
      TemplateTypeParmDecl *NewTTP = TemplateTypeParmDecl::Create(*this,
          getTranslationUnitDecl(), SourceLocation(), SourceLocation(),
          TTP->getDepth(), TTP->getIndex(), nullptr, false,
          TTP->isParameterPack(), TTP->hasTypeConstraint(),
          TTP->isExpandedParameterPack() ?
          llvm::Optional<unsigned>(TTP->getNumExpansionParameters()) : None);
      if (const auto *TC = TTP->getTypeConstraint()) {
        QualType ParamAsArgument(NewTTP->getTypeForDecl(), 0);
        Expr *NewIDC = canonicalizeImmediatelyDeclaredConstraint(
                *this, TC->getImmediatelyDeclaredConstraint(),
                ParamAsArgument);
        TemplateArgumentListInfo CanonArgsAsWritten;
        if (auto *Args = TC->getTemplateArgsAsWritten())
          for (const auto &ArgLoc : Args->arguments())
            CanonArgsAsWritten.addArgument(
                TemplateArgumentLoc(ArgLoc.getArgument(),
                                    TemplateArgumentLocInfo()));
        NewTTP->setTypeConstraint(
            NestedNameSpecifierLoc(),
            DeclarationNameInfo(TC->getNamedConcept()->getDeclName(),
                                SourceLocation()), /*FoundDecl=*/nullptr,
            // Actually canonicalizing a TemplateArgumentLoc is difficult so we
            // simply omit the ArgsAsWritten
            TC->getNamedConcept(), /*ArgsAsWritten=*/nullptr, NewIDC);
      }
      CanonParams.push_back(NewTTP);
    } else if (const auto *NTTP = dyn_cast<NonTypeTemplateParmDecl>(*P)) {
      QualType T = getCanonicalType(NTTP->getType());
      TypeSourceInfo *TInfo = getTrivialTypeSourceInfo(T);
      NonTypeTemplateParmDecl *Param;
      if (NTTP->isExpandedParameterPack()) {
        SmallVector<QualType, 2> ExpandedTypes;
        SmallVector<TypeSourceInfo *, 2> ExpandedTInfos;
        for (unsigned I = 0, N = NTTP->getNumExpansionTypes(); I != N; ++I) {
          ExpandedTypes.push_back(getCanonicalType(NTTP->getExpansionType(I)));
          ExpandedTInfos.push_back(
                                getTrivialTypeSourceInfo(ExpandedTypes.back()));
        }

        Param = NonTypeTemplateParmDecl::Create(*this, getTranslationUnitDecl(),
                                                SourceLocation(),
                                                SourceLocation(),
                                                NTTP->getDepth(),
                                                NTTP->getPosition(), nullptr,
                                                T,
                                                TInfo,
                                                ExpandedTypes,
                                                ExpandedTInfos);
      } else {
        Param = NonTypeTemplateParmDecl::Create(*this, getTranslationUnitDecl(),
                                                SourceLocation(),
                                                SourceLocation(),
                                                NTTP->getDepth(),
                                                NTTP->getPosition(), nullptr,
                                                T,
                                                NTTP->isParameterPack(),
                                                TInfo);
      }
      if (AutoType *AT = T->getContainedAutoType()) {
        if (AT->isConstrained()) {
          Param->setPlaceholderTypeConstraint(
              canonicalizeImmediatelyDeclaredConstraint(
                  *this, NTTP->getPlaceholderTypeConstraint(), T));
        }
      }
      CanonParams.push_back(Param);

    } else
      CanonParams.push_back(getCanonicalTemplateTemplateParmDecl(
                                           cast<TemplateTemplateParmDecl>(*P)));
  }

  Expr *CanonRequiresClause = nullptr;
  if (Expr *RequiresClause = TTP->getTemplateParameters()->getRequiresClause())
    CanonRequiresClause = RequiresClause;

  TemplateTemplateParmDecl *CanonTTP
    = TemplateTemplateParmDecl::Create(*this, getTranslationUnitDecl(),
                                       SourceLocation(), TTP->getDepth(),
                                       TTP->getPosition(),
                                       TTP->isParameterPack(),
                                       nullptr,
                         TemplateParameterList::Create(*this, SourceLocation(),
                                                       SourceLocation(),
                                                       CanonParams,
                                                       SourceLocation(),
                                                       CanonRequiresClause));

  // Get the new insert position for the node we care about.
  Canonical = CanonTemplateTemplateParms.FindNodeOrInsertPos(ID, InsertPos);
  assert(!Canonical && "Shouldn't be in the map!");
  (void)Canonical;

  // Create the canonical template template parameter entry.
  Canonical = new (*this) CanonicalTemplateTemplateParm(CanonTTP);
  CanonTemplateTemplateParms.InsertNode(Canonical, InsertPos);
  return CanonTTP;
}


static void TemplateTemplateParmProfile(llvm::FoldingSetNodeID &ID,
                                               TemplateTemplateParmDecl *Parm,
                                               int Depth = 0) {
  ID.AddInteger(Depth);
  ID.AddInteger(Parm->getDepth());
  ID.AddInteger(Parm->getPosition());
  ID.AddBoolean(Parm->isParameterPack());

  TemplateParameterList *Params = Parm->getTemplateParameters();
  ID.AddInteger(Params->size());
  for (TemplateParameterList::const_iterator P = Params->begin(),
                                          PEnd = Params->end();
       P != PEnd; ++P) {
    if (const auto *TTP = dyn_cast<TemplateTypeParmDecl>(*P)) {
      ID.AddInteger(0);
      ID.AddBoolean(TTP->isParameterPack());
      continue;
    }

    if (const auto *NTTP = dyn_cast<NonTypeTemplateParmDecl>(*P)) {
      ID.AddInteger(1);
      ID.AddBoolean(NTTP->isParameterPack());
      ID.AddPointer(NTTP->getType().getCanonicalType().getAsOpaquePtr());
      if (NTTP->isExpandedParameterPack()) {
        ID.AddBoolean(true);
        ID.AddInteger(NTTP->getNumExpansionTypes());
        for (unsigned I = 0, N = NTTP->getNumExpansionTypes(); I != N; ++I) {
          QualType T = NTTP->getExpansionType(I);
          ID.AddPointer(T.getCanonicalType().getAsOpaquePtr());
        }
      } else
        ID.AddBoolean(false);
      continue;
    }

    auto *TTP = cast<TemplateTemplateParmDecl>(*P);
    ID.AddInteger(2);
    TemplateTemplateParmProfile(ID, TTP, Depth + 1);
  }
}

void TemplateType::Profile(llvm::FoldingSetNodeID &ID, TemplateDecl *D) { 
  ID.AddInteger(D->getKind());
  TemplateParameterList *TPL = D->getTemplateParameters();
  ID.AddInteger(TPL->size());
  std::size_t index = 0;
  for (NamedDecl * Param : *TPL) {
    // Adding an index for each parameter.
    ID.AddInteger(index);
    ++index;
    if (TemplateTypeParmDecl *TTP = dyn_cast<TemplateTypeParmDecl>(Param)) {
      ID.AddInteger(0);
      ID.AddBoolean(TTP->isParameterPack());
      continue;
    }
    if (NonTypeTemplateParmDecl *NTTP = dyn_cast<NonTypeTemplateParmDecl>(Param)) {
      ID.AddInteger(1);
      ID.AddBoolean(NTTP->isParameterPack());
      ID.AddPointer(NTTP->getType().getCanonicalType().getAsOpaquePtr());
      if (NTTP->isExpandedParameterPack()) {
        ID.AddBoolean(true);
        ID.AddInteger(NTTP->getNumExpansionTypes());
        for (unsigned I = 0, N = NTTP->getNumExpansionTypes(); I != N; ++I) {
          QualType T = NTTP->getExpansionType(I);
          ID.AddPointer(T.getCanonicalType().getAsOpaquePtr());
        }
      } else
        ID.AddBoolean(false);
      continue;
    }
    
    if (TemplateTemplateParmDecl *TTParam
                                  = dyn_cast<TemplateTemplateParmDecl>(Param)) {
      TemplateTemplateParmProfile(ID, TTParam);
      continue;
    }
  }
}



CXXABI *ASTContext::createCXXABI(const TargetInfo &T) {
  if (!LangOpts.CPlusPlus && !LangOpts.Gold) return nullptr;

  switch (T.getCXXABI().getKind()) {
  case TargetCXXABI::Fuchsia:
  case TargetCXXABI::GenericARM: // Same as Itanium at this level
  case TargetCXXABI::iOS:
  case TargetCXXABI::iOS64:
  case TargetCXXABI::WatchOS:
  case TargetCXXABI::GenericAArch64:
  case TargetCXXABI::GenericMIPS:
  case TargetCXXABI::GenericItanium:
  case TargetCXXABI::WebAssembly:
  case TargetCXXABI::XL:
    return CreateItaniumCXXABI(*this);
  case TargetCXXABI::Microsoft:
    return CreateMicrosoftCXXABI(*this);
  }
  llvm_unreachable("Invalid CXXABI type!");
}

interp::Context &ASTContext::getInterpContext() {
  if (!InterpContext) {
    InterpContext.reset(new interp::Context(*this));
  }
  return *InterpContext.get();
}

ParentMapContext &ASTContext::getParentMapContext() {
  if (!ParentMapCtx)
    ParentMapCtx.reset(new ParentMapContext(*this));
  return *ParentMapCtx.get();
}

static const LangASMap *getAddressSpaceMap(const TargetInfo &T,
                                           const LangOptions &LOpts) {
  if (LOpts.FakeAddressSpaceMap) {
    // The fake address space map must have a distinct entry for each
    // language-specific address space.
    static const unsigned FakeAddrSpaceMap[] = {
        0, // Default
        1, // opencl_global
        3, // opencl_local
        2, // opencl_constant
        0, // opencl_private
        4, // opencl_generic
        5, // cuda_device
        6, // cuda_constant
        7, // cuda_shared
        8, // ptr32_sptr
        9, // ptr32_uptr
        10 // ptr64
    };
    return &FakeAddrSpaceMap;
  } else {
    return &T.getAddressSpaceMap();
  }
}

static bool isAddrSpaceMapManglingEnabled(const TargetInfo &TI,
                                          const LangOptions &LangOpts) {
  switch (LangOpts.getAddressSpaceMapMangling()) {
  case LangOptions::ASMM_Target:
    return TI.useAddressSpaceMapMangling();
  case LangOptions::ASMM_On:
    return true;
  case LangOptions::ASMM_Off:
    return false;
  }
  llvm_unreachable("getAddressSpaceMapMangling() doesn't cover anything.");
}

ASTContext::ASTContext(LangOptions &LOpts, SourceManager &SM,
                       IdentifierTable &idents, SelectorTable &sels,
                       Builtin::Context &builtins)
    : ConstantArrayTypes(this_()), FunctionProtoTypes(this_()),
      TemplateSpecializationTypes(this_()),
      DependentTemplateSpecializationTypes(this_()), AutoTypes(this_()),
      SubstTemplateTemplateParmPacks(this_()),
      CanonTemplateTemplateParms(this_()), SourceMgr(SM), LangOpts(LOpts),
      SanitizerBL(new SanitizerBlacklist(LangOpts.SanitizerBlacklistFiles, SM)),
      XRayFilter(new XRayFunctionFilter(LangOpts.XRayAlwaysInstrumentFiles,
                                        LangOpts.XRayNeverInstrumentFiles,
                                        LangOpts.XRayAttrListFiles, SM)),
      PrintingPolicy(LOpts), Idents(idents), Selectors(sels),
      BuiltinInfo(builtins), DeclarationNames(*this), Comments(SM),
      CommentCommandTraits(BumpAlloc, LOpts.CommentOpts),
      CompCategories(this_()), LastSDM(nullptr, 0) {
  TUDecl = TranslationUnitDecl::Create(*this);
  TraversalScope = {TUDecl};
}

ASTContext::~ASTContext() {
  // Release the DenseMaps associated with DeclContext objects.
  // FIXME: Is this the ideal solution?
  ReleaseDeclContextMaps();

  // Call all of the deallocation functions on all of their targets.
  for (auto &Pair : Deallocations)
    (Pair.first)(Pair.second);

  // ASTRecordLayout objects in ASTRecordLayouts must always be destroyed
  // because they can contain DenseMaps.
  for (llvm::DenseMap<const ObjCContainerDecl*,
       const ASTRecordLayout*>::iterator
       I = ObjCLayouts.begin(), E = ObjCLayouts.end(); I != E; )
    // Increment in loop to prevent using deallocated memory.
    if (auto *R = const_cast<ASTRecordLayout *>((I++)->second))
      R->Destroy(*this);

  for (llvm::DenseMap<const RecordDecl*, const ASTRecordLayout*>::iterator
       I = ASTRecordLayouts.begin(), E = ASTRecordLayouts.end(); I != E; ) {
    // Increment in loop to prevent using deallocated memory.
    if (auto *R = const_cast<ASTRecordLayout *>((I++)->second))
      R->Destroy(*this);
  }

  for (llvm::DenseMap<const Decl*, AttrVec*>::iterator A = DeclAttrs.begin(),
                                                    AEnd = DeclAttrs.end();
       A != AEnd; ++A)
    A->second->~AttrVec();

  for (const auto &Value : ModuleInitializers)
    Value.second->~PerModuleInitializers();

  for (APValue *Value : APValueCleanups)
    Value->~APValue();
}

void ASTContext::setTraversalScope(const std::vector<Decl *> &TopLevelDecls) {
  TraversalScope = TopLevelDecls;
  getParentMapContext().clear();
}

void ASTContext::AddDeallocation(void (*Callback)(void *), void *Data) const {
  Deallocations.push_back({Callback, Data});
}

void
ASTContext::setExternalSource(IntrusiveRefCntPtr<ExternalASTSource> Source) {
  ExternalSource = std::move(Source);
}

void ASTContext::PrintStats() const {
  llvm::errs() << "\n*** AST Context Stats:\n";
  llvm::errs() << "  " << Types.size() << " types total.\n";

  unsigned counts[] = {
#define TYPE(Name, Parent) 0,
#define ABSTRACT_TYPE(Name, Parent)
#include "clang/AST/TypeNodes.inc"
    0 // Extra
  };

  for (unsigned i = 0, e = Types.size(); i != e; ++i) {
    Type *T = Types[i];
    counts[(unsigned)T->getTypeClass()]++;
  }

  unsigned Idx = 0;
  unsigned TotalBytes = 0;
#define TYPE(Name, Parent)                                              \
  if (counts[Idx])                                                      \
    llvm::errs() << "    " << counts[Idx] << " " << #Name               \
                 << " types, " << sizeof(Name##Type) << " each "        \
                 << "(" << counts[Idx] * sizeof(Name##Type)             \
                 << " bytes)\n";                                        \
  TotalBytes += counts[Idx] * sizeof(Name##Type);                       \
  ++Idx;
#define ABSTRACT_TYPE(Name, Parent)
#include "clang/AST/TypeNodes.inc"

  llvm::errs() << "Total bytes = " << TotalBytes << "\n";

  // Implicit special member functions.
  llvm::errs() << NumImplicitDefaultConstructorsDeclared << "/"
               << NumImplicitDefaultConstructors
               << " implicit default constructors created\n";
  llvm::errs() << NumImplicitCopyConstructorsDeclared << "/"
               << NumImplicitCopyConstructors
               << " implicit copy constructors created\n";
  if (getLangOpts().CPlusPlus)
    llvm::errs() << NumImplicitMoveConstructorsDeclared << "/"
                 << NumImplicitMoveConstructors
                 << " implicit move constructors created\n";
  llvm::errs() << NumImplicitCopyAssignmentOperatorsDeclared << "/"
               << NumImplicitCopyAssignmentOperators
               << " implicit copy assignment operators created\n";
  if (getLangOpts().CPlusPlus)
    llvm::errs() << NumImplicitMoveAssignmentOperatorsDeclared << "/"
                 << NumImplicitMoveAssignmentOperators
                 << " implicit move assignment operators created\n";
  llvm::errs() << NumImplicitDestructorsDeclared << "/"
               << NumImplicitDestructors
               << " implicit destructors created\n";

  if (ExternalSource) {
    llvm::errs() << "\n";
    ExternalSource->PrintStats();
  }

  BumpAlloc.PrintStats();
}

void ASTContext::mergeDefinitionIntoModule(NamedDecl *ND, Module *M,
                                           bool NotifyListeners) {
  if (NotifyListeners)
    if (auto *Listener = getASTMutationListener())
      Listener->RedefinedHiddenDefinition(ND, M);

  MergedDefModules[cast<NamedDecl>(ND->getCanonicalDecl())].push_back(M);
}

void ASTContext::deduplicateMergedDefinitonsFor(NamedDecl *ND) {
  auto It = MergedDefModules.find(cast<NamedDecl>(ND->getCanonicalDecl()));
  if (It == MergedDefModules.end())
    return;

  auto &Merged = It->second;
  llvm::DenseSet<Module*> Found;
  for (Module *&M : Merged)
    if (!Found.insert(M).second)
      M = nullptr;
  Merged.erase(std::remove(Merged.begin(), Merged.end(), nullptr), Merged.end());
}

ArrayRef<Module *>
ASTContext::getModulesWithMergedDefinition(const NamedDecl *Def) {
  auto MergedIt =
      MergedDefModules.find(cast<NamedDecl>(Def->getCanonicalDecl()));
  if (MergedIt == MergedDefModules.end())
    return None;
  return MergedIt->second;
}

void ASTContext::PerModuleInitializers::resolve(ASTContext &Ctx) {
  if (LazyInitializers.empty())
    return;

  auto *Source = Ctx.getExternalSource();
  assert(Source && "lazy initializers but no external source");

  auto LazyInits = std::move(LazyInitializers);
  LazyInitializers.clear();

  for (auto ID : LazyInits)
    Initializers.push_back(Source->GetExternalDecl(ID));

  assert(LazyInitializers.empty() &&
         "GetExternalDecl for lazy module initializer added more inits");
}

void ASTContext::addModuleInitializer(Module *M, Decl *D) {
  // One special case: if we add a module initializer that imports another
  // module, and that module's only initializer is an ImportDecl, simplify.
  if (const auto *ID = dyn_cast<ImportDecl>(D)) {
    auto It = ModuleInitializers.find(ID->getImportedModule());

    // Maybe the ImportDecl does nothing at all. (Common case.)
    if (It == ModuleInitializers.end())
      return;

    // Maybe the ImportDecl only imports another ImportDecl.
    auto &Imported = *It->second;
    if (Imported.Initializers.size() + Imported.LazyInitializers.size() == 1) {
      Imported.resolve(*this);
      auto *OnlyDecl = Imported.Initializers.front();
      if (isa<ImportDecl>(OnlyDecl))
        D = OnlyDecl;
    }
  }

  auto *&Inits = ModuleInitializers[M];
  if (!Inits)
    Inits = new (*this) PerModuleInitializers;
  Inits->Initializers.push_back(D);
}

void ASTContext::addLazyModuleInitializers(Module *M, ArrayRef<uint32_t> IDs) {
  auto *&Inits = ModuleInitializers[M];
  if (!Inits)
    Inits = new (*this) PerModuleInitializers;
  Inits->LazyInitializers.insert(Inits->LazyInitializers.end(),
                                 IDs.begin(), IDs.end());
}

ArrayRef<Decl *> ASTContext::getModuleInitializers(Module *M) {
  auto It = ModuleInitializers.find(M);
  if (It == ModuleInitializers.end())
    return None;

  auto *Inits = It->second;
  Inits->resolve(*this);
  return Inits->Initializers;
}

ExternCContextDecl *ASTContext::getExternCContextDecl() const {
  if (!ExternCContext)
    ExternCContext = ExternCContextDecl::Create(*this, getTranslationUnitDecl());

  return ExternCContext;
}

BuiltinTemplateDecl *
ASTContext::buildBuiltinTemplateDecl(BuiltinTemplateKind BTK,
                                     const IdentifierInfo *II) const {
  auto *BuiltinTemplate = BuiltinTemplateDecl::Create(*this, TUDecl, II, BTK);
  BuiltinTemplate->setImplicit();
  TUDecl->addDecl(BuiltinTemplate);

  return BuiltinTemplate;
}

BuiltinTemplateDecl *
ASTContext::getMakeIntegerSeqDecl() const {
  if (!MakeIntegerSeqDecl)
    MakeIntegerSeqDecl = buildBuiltinTemplateDecl(BTK__make_integer_seq,
                                                  getMakeIntegerSeqName());
  return MakeIntegerSeqDecl;
}

BuiltinTemplateDecl *
ASTContext::getTypePackElementDecl() const {
  if (!TypePackElementDecl)
    TypePackElementDecl = buildBuiltinTemplateDecl(BTK__type_pack_element,
                                                   getTypePackElementName());
  return TypePackElementDecl;
}

RecordDecl *ASTContext::buildImplicitRecord(StringRef Name,
                                            RecordDecl::TagKind TK) const {
  SourceLocation Loc;
  RecordDecl *NewDecl;
  if (getLangOpts().CPlusPlus)
    NewDecl = CXXRecordDecl::Create(*this, TK, getTranslationUnitDecl(), Loc,
                                    Loc, &Idents.get(Name));
  else
    NewDecl = RecordDecl::Create(*this, TK, getTranslationUnitDecl(), Loc, Loc,
                                 &Idents.get(Name));
  NewDecl->setImplicit();
  NewDecl->addAttr(TypeVisibilityAttr::CreateImplicit(
      const_cast<ASTContext &>(*this), TypeVisibilityAttr::Default));
  return NewDecl;
}

TypedefDecl *ASTContext::buildImplicitTypedef(QualType T,
                                              StringRef Name) const {
  TypeSourceInfo *TInfo = getTrivialTypeSourceInfo(T);
  TypedefDecl *NewDecl = TypedefDecl::Create(
      const_cast<ASTContext &>(*this), getTranslationUnitDecl(),
      SourceLocation(), SourceLocation(), &Idents.get(Name), TInfo);
  NewDecl->setImplicit();
  return NewDecl;
}

TypedefDecl *ASTContext::getInt128Decl() const {
  if (!Int128Decl)
    Int128Decl = buildImplicitTypedef(Int128Ty, "__int128_t");
  return Int128Decl;
}

TypedefDecl *ASTContext::getUInt128Decl() const {
  if (!UInt128Decl)
    UInt128Decl = buildImplicitTypedef(UnsignedInt128Ty, "__uint128_t");
  return UInt128Decl;
}

void ASTContext::InitBuiltinType(CanQualType &R, BuiltinType::Kind K) {
  auto *Ty = new (*this, TypeAlignment) BuiltinType(K);
  R = CanQualType::CreateUnsafe(QualType(Ty, 0));
  Types.push_back(Ty);
}

void ASTContext::InitBuiltinTypes(const TargetInfo &Target,
                                  const TargetInfo *AuxTarget) {
  assert((!this->Target || this->Target == &Target) &&
         "Incorrect target reinitialization");
  assert(VoidTy.isNull() && "Context reinitialized?");

  this->Target = &Target;
  this->AuxTarget = AuxTarget;

  ABI.reset(createCXXABI(Target));
  AddrSpaceMap = getAddressSpaceMap(Target, LangOpts);
  AddrSpaceMapMangling = isAddrSpaceMapManglingEnabled(Target, LangOpts);

  // C99 6.2.5p19.
  InitBuiltinType(VoidTy,              BuiltinType::Void);

  // C99 6.2.5p2.
  InitBuiltinType(BoolTy,              BuiltinType::Bool);
  // C99 6.2.5p3.
  if (LangOpts.CharIsSigned)
    InitBuiltinType(CharTy,            BuiltinType::Char_S);
  else
    InitBuiltinType(CharTy,            BuiltinType::Char_U);
  // C99 6.2.5p4.
  InitBuiltinType(SignedCharTy,        BuiltinType::SChar);
  InitBuiltinType(ShortTy,             BuiltinType::Short);
  InitBuiltinType(IntTy,               BuiltinType::Int);
  InitBuiltinType(LongTy,              BuiltinType::Long);
  InitBuiltinType(LongLongTy,          BuiltinType::LongLong);

  // C99 6.2.5p6.
  InitBuiltinType(UnsignedCharTy,      BuiltinType::UChar);
  InitBuiltinType(UnsignedShortTy,     BuiltinType::UShort);
  InitBuiltinType(UnsignedIntTy,       BuiltinType::UInt);
  InitBuiltinType(UnsignedLongTy,      BuiltinType::ULong);
  InitBuiltinType(UnsignedLongLongTy,  BuiltinType::ULongLong);

  // C99 6.2.5p10.
  InitBuiltinType(FloatTy,             BuiltinType::Float);
  InitBuiltinType(DoubleTy,            BuiltinType::Double);
  InitBuiltinType(LongDoubleTy,        BuiltinType::LongDouble);

  // GNU extension, __float128 for IEEE quadruple precision
  InitBuiltinType(Float128Ty,          BuiltinType::Float128);

  // C11 extension ISO/IEC TS 18661-3
  InitBuiltinType(Float16Ty,           BuiltinType::Float16);

  // ISO/IEC JTC1 SC22 WG14 N1169 Extension
  InitBuiltinType(ShortAccumTy,            BuiltinType::ShortAccum);
  InitBuiltinType(AccumTy,                 BuiltinType::Accum);
  InitBuiltinType(LongAccumTy,             BuiltinType::LongAccum);
  InitBuiltinType(UnsignedShortAccumTy,    BuiltinType::UShortAccum);
  InitBuiltinType(UnsignedAccumTy,         BuiltinType::UAccum);
  InitBuiltinType(UnsignedLongAccumTy,     BuiltinType::ULongAccum);
  InitBuiltinType(ShortFractTy,            BuiltinType::ShortFract);
  InitBuiltinType(FractTy,                 BuiltinType::Fract);
  InitBuiltinType(LongFractTy,             BuiltinType::LongFract);
  InitBuiltinType(UnsignedShortFractTy,    BuiltinType::UShortFract);
  InitBuiltinType(UnsignedFractTy,         BuiltinType::UFract);
  InitBuiltinType(UnsignedLongFractTy,     BuiltinType::ULongFract);
  InitBuiltinType(SatShortAccumTy,         BuiltinType::SatShortAccum);
  InitBuiltinType(SatAccumTy,              BuiltinType::SatAccum);
  InitBuiltinType(SatLongAccumTy,          BuiltinType::SatLongAccum);
  InitBuiltinType(SatUnsignedShortAccumTy, BuiltinType::SatUShortAccum);
  InitBuiltinType(SatUnsignedAccumTy,      BuiltinType::SatUAccum);
  InitBuiltinType(SatUnsignedLongAccumTy,  BuiltinType::SatULongAccum);
  InitBuiltinType(SatShortFractTy,         BuiltinType::SatShortFract);
  InitBuiltinType(SatFractTy,              BuiltinType::SatFract);
  InitBuiltinType(SatLongFractTy,          BuiltinType::SatLongFract);
  InitBuiltinType(SatUnsignedShortFractTy, BuiltinType::SatUShortFract);
  InitBuiltinType(SatUnsignedFractTy,      BuiltinType::SatUFract);
  InitBuiltinType(SatUnsignedLongFractTy,  BuiltinType::SatULongFract);

  // GNU extension, 128-bit integers.
  InitBuiltinType(Int128Ty,            BuiltinType::Int128);
  InitBuiltinType(UnsignedInt128Ty,    BuiltinType::UInt128);

  // C++ 3.9.1p5
  if (TargetInfo::isTypeSigned(Target.getWCharType()))
    InitBuiltinType(WCharTy,           BuiltinType::WChar_S);
  else  // -fshort-wchar makes wchar_t be unsigned.
    InitBuiltinType(WCharTy,           BuiltinType::WChar_U);
  if (LangOpts.CPlusPlus && LangOpts.WChar)
    WideCharTy = WCharTy;
  else {
    // C99 (or C++ using -fno-wchar).
    WideCharTy = getFromTargetType(Target.getWCharType());
  }

  WIntTy = getFromTargetType(Target.getWIntType());

  // C++20 (proposed)
  InitBuiltinType(Char8Ty,              BuiltinType::Char8);

  if (LangOpts.CPlusPlus) // C++0x 3.9.1p5, extension for C++
    InitBuiltinType(Char16Ty,           BuiltinType::Char16);
  else // C99
    Char16Ty = getFromTargetType(Target.getChar16Type());

  if (LangOpts.CPlusPlus) // C++0x 3.9.1p5, extension for C++
    InitBuiltinType(Char32Ty,           BuiltinType::Char32);
  else // C99
    Char32Ty = getFromTargetType(Target.getChar32Type());

  // Placeholder type for type-dependent expressions whose type is
  // completely unknown. No code should ever check a type against
  // DependentTy and users should never see it; however, it is here to
  // help diagnose failures to properly check for type-dependent
  // expressions.
  InitBuiltinType(DependentTy,         BuiltinType::Dependent);

  // Placeholder type for functions.
  InitBuiltinType(OverloadTy,          BuiltinType::Overload);

  // Placeholder type for bound members.
  InitBuiltinType(BoundMemberTy,       BuiltinType::BoundMember);

  // Placeholder type for pseudo-objects.
  InitBuiltinType(PseudoObjectTy,      BuiltinType::PseudoObject);

  // "any" type; useful for debugger-like clients.
  InitBuiltinType(UnknownAnyTy,        BuiltinType::UnknownAny);

  // Placeholder type for unbridged ARC casts.
  InitBuiltinType(ARCUnbridgedCastTy,  BuiltinType::ARCUnbridgedCast);

  // Placeholder type for builtin functions.
  InitBuiltinType(BuiltinFnTy,  BuiltinType::BuiltinFn);

  // Placeholder type for OMP array sections.
  if (LangOpts.OpenMP) {
    InitBuiltinType(OMPArraySectionTy, BuiltinType::OMPArraySection);
    InitBuiltinType(OMPArrayShapingTy, BuiltinType::OMPArrayShaping);
    InitBuiltinType(OMPIteratorTy, BuiltinType::OMPIterator);
  }

  // C99 6.2.5p11.
  FloatComplexTy      = getComplexType(FloatTy);
  DoubleComplexTy     = getComplexType(DoubleTy);
  LongDoubleComplexTy = getComplexType(LongDoubleTy);
  Float128ComplexTy   = getComplexType(Float128Ty);

  // Builtin types for 'id', 'Class', and 'SEL'.
  InitBuiltinType(ObjCBuiltinIdTy, BuiltinType::ObjCId);
  InitBuiltinType(ObjCBuiltinClassTy, BuiltinType::ObjCClass);
  InitBuiltinType(ObjCBuiltinSelTy, BuiltinType::ObjCSel);

  if (LangOpts.OpenCL) {
#define IMAGE_TYPE(ImgType, Id, SingletonId, Access, Suffix) \
    InitBuiltinType(SingletonId, BuiltinType::Id);
#include "clang/Basic/OpenCLImageTypes.def"

    InitBuiltinType(OCLSamplerTy, BuiltinType::OCLSampler);
    InitBuiltinType(OCLEventTy, BuiltinType::OCLEvent);
    InitBuiltinType(OCLClkEventTy, BuiltinType::OCLClkEvent);
    InitBuiltinType(OCLQueueTy, BuiltinType::OCLQueue);
    InitBuiltinType(OCLReserveIDTy, BuiltinType::OCLReserveID);

#define EXT_OPAQUE_TYPE(ExtType, Id, Ext) \
    InitBuiltinType(Id##Ty, BuiltinType::Id);
#include "clang/Basic/OpenCLExtensionTypes.def"
  }

  if (Target.hasAArch64SVETypes()) {
#define SVE_TYPE(Name, Id, SingletonId) \
    InitBuiltinType(SingletonId, BuiltinType::Id);
#include "clang/Basic/AArch64SVEACLETypes.def"
  }

  // Builtin type for __objc_yes and __objc_no
  ObjCBuiltinBoolTy = (Target.useSignedCharForObjCBool() ?
                       SignedCharTy : BoolTy);

  ObjCConstantStringType = QualType();

  ObjCSuperType = QualType();

  // void * type
  if (LangOpts.OpenCLVersion >= 200) {
    auto Q = VoidTy.getQualifiers();
    Q.setAddressSpace(LangAS::opencl_generic);
    VoidPtrTy = getPointerType(getCanonicalType(
        getQualifiedType(VoidTy.getUnqualifiedType(), Q)));
  } else {
    VoidPtrTy = getPointerType(VoidTy);
  }

  // nullptr type (C++0x 2.14.7)
  InitBuiltinType(NullPtrTy,           BuiltinType::NullPtr);

  // meta::info type
  InitBuiltinType(MetaInfoTy,          BuiltinType::MetaInfo);

  // half type (OpenCL 6.1.1.1) / ARM NEON __fp16
  InitBuiltinType(HalfTy, BuiltinType::Half);

  // Builtin type used to help define __builtin_va_list.
  VaListTagDecl = nullptr;

<<<<<<< HEAD
  // Cppx types
  {
    auto *Ty = new (*this, TypeAlignment) CppxKindType();
    CppxKindTy = CanQualType::CreateUnsafe(QualType(Ty, 0));
=======
  // MSVC predeclares struct _GUID, and we need it to create MSGuidDecls.
  if (LangOpts.MicrosoftExt || LangOpts.Borland) {
    MSGuidTagDecl = buildImplicitRecord("_GUID");
    TUDecl->addDecl(MSGuidTagDecl);
>>>>>>> 4465236a
  }
}

DiagnosticsEngine &ASTContext::getDiagnostics() const {
  return SourceMgr.getDiagnostics();
}

AttrVec& ASTContext::getDeclAttrs(const Decl *D) {
  AttrVec *&Result = DeclAttrs[D];
  if (!Result) {
    void *Mem = Allocate(sizeof(AttrVec));
    Result = new (Mem) AttrVec;
  }

  return *Result;
}

/// Erase the attributes corresponding to the given declaration.
void ASTContext::eraseDeclAttrs(const Decl *D) {
  llvm::DenseMap<const Decl*, AttrVec*>::iterator Pos = DeclAttrs.find(D);
  if (Pos != DeclAttrs.end()) {
    Pos->second->~AttrVec();
    DeclAttrs.erase(Pos);
  }
}

// FIXME: Remove ?
MemberSpecializationInfo *
ASTContext::getInstantiatedFromStaticDataMember(const VarDecl *Var) {
  assert(Var->isStaticDataMember() && "Not a static data member");
  return getTemplateOrSpecializationInfo(Var)
      .dyn_cast<MemberSpecializationInfo *>();
}

ASTContext::TemplateOrSpecializationInfo
ASTContext::getTemplateOrSpecializationInfo(const VarDecl *Var) {
  llvm::DenseMap<const VarDecl *, TemplateOrSpecializationInfo>::iterator Pos =
      TemplateOrInstantiation.find(Var);
  if (Pos == TemplateOrInstantiation.end())
    return {};

  return Pos->second;
}

void
ASTContext::setInstantiatedFromStaticDataMember(VarDecl *Inst, VarDecl *Tmpl,
                                                TemplateSpecializationKind TSK,
                                          SourceLocation PointOfInstantiation) {
  assert(Inst->isStaticDataMember() && "Not a static data member");
  assert(Tmpl->isStaticDataMember() && "Not a static data member");
  setTemplateOrSpecializationInfo(Inst, new (*this) MemberSpecializationInfo(
                                            Tmpl, TSK, PointOfInstantiation));
}

void
ASTContext::setTemplateOrSpecializationInfo(VarDecl *Inst,
                                            TemplateOrSpecializationInfo TSI) {
  assert(!TemplateOrInstantiation[Inst] &&
         "Already noted what the variable was instantiated from");
  TemplateOrInstantiation[Inst] = TSI;
}

NamedDecl *
ASTContext::getInstantiatedFromUsingDecl(NamedDecl *UUD) {
  auto Pos = InstantiatedFromUsingDecl.find(UUD);
  if (Pos == InstantiatedFromUsingDecl.end())
    return nullptr;

  return Pos->second;
}

void
ASTContext::setInstantiatedFromUsingDecl(NamedDecl *Inst, NamedDecl *Pattern) {
  assert((isa<UsingDecl>(Pattern) ||
          isa<UnresolvedUsingValueDecl>(Pattern) ||
          isa<UnresolvedUsingTypenameDecl>(Pattern)) &&
         "pattern decl is not a using decl");
  assert((isa<UsingDecl>(Inst) ||
          isa<UnresolvedUsingValueDecl>(Inst) ||
          isa<UnresolvedUsingTypenameDecl>(Inst)) &&
         "instantiation did not produce a using decl");
  assert(!InstantiatedFromUsingDecl[Inst] && "pattern already exists");
  InstantiatedFromUsingDecl[Inst] = Pattern;
}

UsingShadowDecl *
ASTContext::getInstantiatedFromUsingShadowDecl(UsingShadowDecl *Inst) {
  llvm::DenseMap<UsingShadowDecl*, UsingShadowDecl*>::const_iterator Pos
    = InstantiatedFromUsingShadowDecl.find(Inst);
  if (Pos == InstantiatedFromUsingShadowDecl.end())
    return nullptr;

  return Pos->second;
}

void
ASTContext::setInstantiatedFromUsingShadowDecl(UsingShadowDecl *Inst,
                                               UsingShadowDecl *Pattern) {
  assert(!InstantiatedFromUsingShadowDecl[Inst] && "pattern already exists");
  InstantiatedFromUsingShadowDecl[Inst] = Pattern;
}

FieldDecl *ASTContext::getInstantiatedFromUnnamedFieldDecl(FieldDecl *Field) {
  llvm::DenseMap<FieldDecl *, FieldDecl *>::iterator Pos
    = InstantiatedFromUnnamedFieldDecl.find(Field);
  if (Pos == InstantiatedFromUnnamedFieldDecl.end())
    return nullptr;

  return Pos->second;
}

void ASTContext::setInstantiatedFromUnnamedFieldDecl(FieldDecl *Inst,
                                                     FieldDecl *Tmpl) {
  assert(!Inst->getDeclName() && "Instantiated field decl is not unnamed");
  assert(!Tmpl->getDeclName() && "Template field decl is not unnamed");
  assert(!InstantiatedFromUnnamedFieldDecl[Inst] &&
         "Already noted what unnamed field was instantiated from");

  InstantiatedFromUnnamedFieldDecl[Inst] = Tmpl;
}

ASTContext::overridden_cxx_method_iterator
ASTContext::overridden_methods_begin(const CXXMethodDecl *Method) const {
  return overridden_methods(Method).begin();
}

ASTContext::overridden_cxx_method_iterator
ASTContext::overridden_methods_end(const CXXMethodDecl *Method) const {
  return overridden_methods(Method).end();
}

unsigned
ASTContext::overridden_methods_size(const CXXMethodDecl *Method) const {
  auto Range = overridden_methods(Method);
  return Range.end() - Range.begin();
}

ASTContext::overridden_method_range
ASTContext::overridden_methods(const CXXMethodDecl *Method) const {
  llvm::DenseMap<const CXXMethodDecl *, CXXMethodVector>::const_iterator Pos =
      OverriddenMethods.find(Method->getCanonicalDecl());
  if (Pos == OverriddenMethods.end())
    return overridden_method_range(nullptr, nullptr);
  return overridden_method_range(Pos->second.begin(), Pos->second.end());
}

void ASTContext::addOverriddenMethod(const CXXMethodDecl *Method,
                                     const CXXMethodDecl *Overridden) {
  assert(Method->isCanonicalDecl() && Overridden->isCanonicalDecl());
  OverriddenMethods[Method].push_back(Overridden);
}

void ASTContext::getOverriddenMethods(
                      const NamedDecl *D,
                      SmallVectorImpl<const NamedDecl *> &Overridden) const {
  assert(D);

  if (const auto *CXXMethod = dyn_cast<CXXMethodDecl>(D)) {
    Overridden.append(overridden_methods_begin(CXXMethod),
                      overridden_methods_end(CXXMethod));
    return;
  }

  const auto *Method = dyn_cast<ObjCMethodDecl>(D);
  if (!Method)
    return;

  SmallVector<const ObjCMethodDecl *, 8> OverDecls;
  Method->getOverriddenMethods(OverDecls);
  Overridden.append(OverDecls.begin(), OverDecls.end());
}

void ASTContext::addedLocalImportDecl(ImportDecl *Import) {
  assert(!Import->getNextLocalImport() &&
         "Import declaration already in the chain");
  assert(!Import->isFromASTFile() && "Non-local import declaration");
  if (!FirstLocalImport) {
    FirstLocalImport = Import;
    LastLocalImport = Import;
    return;
  }

  LastLocalImport->setNextLocalImport(Import);
  LastLocalImport = Import;
}

//===----------------------------------------------------------------------===//
//                         Type Sizing and Analysis
//===----------------------------------------------------------------------===//

/// getFloatTypeSemantics - Return the APFloat 'semantics' for the specified
/// scalar floating point type.
const llvm::fltSemantics &ASTContext::getFloatTypeSemantics(QualType T) const {
  switch (T->castAs<BuiltinType>()->getKind()) {
  default:
    llvm_unreachable("Not a floating point type!");
  case BuiltinType::Float16:
  case BuiltinType::Half:
    return Target->getHalfFormat();
  case BuiltinType::Float:      return Target->getFloatFormat();
  case BuiltinType::Double:     return Target->getDoubleFormat();
  case BuiltinType::LongDouble:
    if (getLangOpts().OpenMP && getLangOpts().OpenMPIsDevice)
      return AuxTarget->getLongDoubleFormat();
    return Target->getLongDoubleFormat();
  case BuiltinType::Float128:
    if (getLangOpts().OpenMP && getLangOpts().OpenMPIsDevice)
      return AuxTarget->getFloat128Format();
    return Target->getFloat128Format();
  }
}

CharUnits ASTContext::getDeclAlign(const Decl *D, bool ForAlignof) const {
  unsigned Align = Target->getCharWidth();

  bool UseAlignAttrOnly = false;
  if (unsigned AlignFromAttr = D->getMaxAlignment()) {
    Align = AlignFromAttr;

    // __attribute__((aligned)) can increase or decrease alignment
    // *except* on a struct or struct member, where it only increases
    // alignment unless 'packed' is also specified.
    //
    // It is an error for alignas to decrease alignment, so we can
    // ignore that possibility;  Sema should diagnose it.
    if (isa<FieldDecl>(D)) {
      UseAlignAttrOnly = D->hasAttr<PackedAttr>() ||
        cast<FieldDecl>(D)->getParent()->hasAttr<PackedAttr>();
    } else {
      UseAlignAttrOnly = true;
    }
  }
  else if (isa<FieldDecl>(D))
      UseAlignAttrOnly =
        D->hasAttr<PackedAttr>() ||
        cast<FieldDecl>(D)->getParent()->hasAttr<PackedAttr>();

  // If we're using the align attribute only, just ignore everything
  // else about the declaration and its type.
  if (UseAlignAttrOnly) {
    // do nothing
  } else if (const auto *VD = dyn_cast<ValueDecl>(D)) {
    QualType T = VD->getType();
    if (const auto *RT = T->getAs<ReferenceType>()) {
      if (ForAlignof)
        T = RT->getPointeeType();
      else
        T = getPointerType(RT->getPointeeType());
    }
    QualType BaseT = getBaseElementType(T);
    if (T->isFunctionType())
      Align = getTypeInfoImpl(T.getTypePtr()).Align;
    else if (!BaseT->isIncompleteType()) {
      // Adjust alignments of declarations with array type by the
      // large-array alignment on the target.
      if (const ArrayType *arrayType = getAsArrayType(T)) {
        unsigned MinWidth = Target->getLargeArrayMinWidth();
        if (!ForAlignof && MinWidth) {
          if (isa<VariableArrayType>(arrayType))
            Align = std::max(Align, Target->getLargeArrayAlign());
          else if (isa<ConstantArrayType>(arrayType) &&
                   MinWidth <= getTypeSize(cast<ConstantArrayType>(arrayType)))
            Align = std::max(Align, Target->getLargeArrayAlign());
        }
      }
      Align = std::max(Align, getPreferredTypeAlign(T.getTypePtr()));
      if (BaseT.getQualifiers().hasUnaligned())
        Align = Target->getCharWidth();
      if (const auto *VD = dyn_cast<VarDecl>(D)) {
        if (VD->hasGlobalStorage() && !ForAlignof) {
          uint64_t TypeSize = getTypeSize(T.getTypePtr());
          Align = std::max(Align, getTargetInfo().getMinGlobalAlign(TypeSize));
        }
      }
    }

    // Fields can be subject to extra alignment constraints, like if
    // the field is packed, the struct is packed, or the struct has a
    // a max-field-alignment constraint (#pragma pack).  So calculate
    // the actual alignment of the field within the struct, and then
    // (as we're expected to) constrain that by the alignment of the type.
    if (const auto *Field = dyn_cast<FieldDecl>(VD)) {
      const RecordDecl *Parent = Field->getParent();
      // We can only produce a sensible answer if the record is valid.
      if (!Parent->isInvalidDecl()) {
        const ASTRecordLayout &Layout = getASTRecordLayout(Parent);

        // Start with the record's overall alignment.
        unsigned FieldAlign = toBits(Layout.getAlignment());

        // Use the GCD of that and the offset within the record.
        uint64_t Offset = Layout.getFieldOffset(Field->getFieldIndex());
        if (Offset > 0) {
          // Alignment is always a power of 2, so the GCD will be a power of 2,
          // which means we get to do this crazy thing instead of Euclid's.
          uint64_t LowBitOfOffset = Offset & (~Offset + 1);
          if (LowBitOfOffset < FieldAlign)
            FieldAlign = static_cast<unsigned>(LowBitOfOffset);
        }

        Align = std::min(Align, FieldAlign);
      }
    }
  }

  return toCharUnitsFromBits(Align);
}

CharUnits ASTContext::getExnObjectAlignment() const {
  return toCharUnitsFromBits(Target->getExnObjectAlignment());
}

// getTypeInfoDataSizeInChars - Return the size of a type, in
// chars. If the type is a record, its data size is returned.  This is
// the size of the memcpy that's performed when assigning this type
// using a trivial copy/move assignment operator.
std::pair<CharUnits, CharUnits>
ASTContext::getTypeInfoDataSizeInChars(QualType T) const {
  std::pair<CharUnits, CharUnits> sizeAndAlign = getTypeInfoInChars(T);

  // In C++, objects can sometimes be allocated into the tail padding
  // of a base-class subobject.  We decide whether that's possible
  // during class layout, so here we can just trust the layout results.
  if (getLangOpts().CPlusPlus) {
    if (const auto *RT = T->getAs<RecordType>()) {
      const ASTRecordLayout &layout = getASTRecordLayout(RT->getDecl());
      sizeAndAlign.first = layout.getDataSize();
    }
  }

  return sizeAndAlign;
}

/// getConstantArrayInfoInChars - Performing the computation in CharUnits
/// instead of in bits prevents overflowing the uint64_t for some large arrays.
std::pair<CharUnits, CharUnits>
static getConstantArrayInfoInChars(const ASTContext &Context,
                                   const ConstantArrayType *CAT) {
  std::pair<CharUnits, CharUnits> EltInfo =
      Context.getTypeInfoInChars(CAT->getElementType());
  uint64_t Size = CAT->getSize().getZExtValue();
  assert((Size == 0 || static_cast<uint64_t>(EltInfo.first.getQuantity()) <=
              (uint64_t)(-1)/Size) &&
         "Overflow in array type char size evaluation");
  uint64_t Width = EltInfo.first.getQuantity() * Size;
  unsigned Align = EltInfo.second.getQuantity();
  if (!Context.getTargetInfo().getCXXABI().isMicrosoft() ||
      Context.getTargetInfo().getPointerWidth(0) == 64)
    Width = llvm::alignTo(Width, Align);
  return std::make_pair(CharUnits::fromQuantity(Width),
                        CharUnits::fromQuantity(Align));
}

std::pair<CharUnits, CharUnits>
ASTContext::getTypeInfoInChars(const Type *T) const {
  if (const auto *CAT = dyn_cast<ConstantArrayType>(T))
    return getConstantArrayInfoInChars(*this, CAT);
  TypeInfo Info = getTypeInfo(T);
  return std::make_pair(toCharUnitsFromBits(Info.Width),
                        toCharUnitsFromBits(Info.Align));
}

std::pair<CharUnits, CharUnits>
ASTContext::getTypeInfoInChars(QualType T) const {
  return getTypeInfoInChars(T.getTypePtr());
}

bool ASTContext::isAlignmentRequired(const Type *T) const {
  return getTypeInfo(T).AlignIsRequired;
}

bool ASTContext::isAlignmentRequired(QualType T) const {
  return isAlignmentRequired(T.getTypePtr());
}

unsigned ASTContext::getTypeAlignIfKnown(QualType T) const {
  // An alignment on a typedef overrides anything else.
  if (const auto *TT = T->getAs<TypedefType>())
    if (unsigned Align = TT->getDecl()->getMaxAlignment())
      return Align;

  // If we have an (array of) complete type, we're done.
  T = getBaseElementType(T);
  if (!T->isIncompleteType())
    return getTypeAlign(T);

  // If we had an array type, its element type might be a typedef
  // type with an alignment attribute.
  if (const auto *TT = T->getAs<TypedefType>())
    if (unsigned Align = TT->getDecl()->getMaxAlignment())
      return Align;

  // Otherwise, see if the declaration of the type had an attribute.
  if (const auto *TT = T->getAs<TagType>())
    return TT->getDecl()->getMaxAlignment();

  return 0;
}

TypeInfo ASTContext::getTypeInfo(const Type *T) const {
  TypeInfoMap::iterator I = MemoizedTypeInfo.find(T);
  if (I != MemoizedTypeInfo.end())
    return I->second;

  // This call can invalidate MemoizedTypeInfo[T], so we need a second lookup.
  TypeInfo TI = getTypeInfoImpl(T);
  MemoizedTypeInfo[T] = TI;
  return TI;
}

/// getTypeInfoImpl - Return the size of the specified type, in bits.  This
/// method does not work on incomplete types.
///
/// FIXME: Pointers into different addr spaces could have different sizes and
/// alignment requirements: getPointerInfo should take an AddrSpace, this
/// should take a QualType, &c.
TypeInfo ASTContext::getTypeInfoImpl(const Type *T) const {
  uint64_t Width = 0;
  unsigned Align = 8;
  bool AlignIsRequired = false;
  unsigned AS = 0;
  switch (T->getTypeClass()) {
#define TYPE(Class, Base)
#define ABSTRACT_TYPE(Class, Base)
#define NON_CANONICAL_TYPE(Class, Base)
#define DEPENDENT_TYPE(Class, Base) case Type::Class:
#define NON_CANONICAL_UNLESS_DEPENDENT_TYPE(Class, Base)                       \
  case Type::Class:                                                            \
  assert(!T->isDependentType() && "should not see dependent types here");      \
  return getTypeInfo(cast<Class##Type>(T)->desugar().getTypePtr());
#include "clang/AST/TypeNodes.inc"
    llvm_unreachable("Should not see dependent types");

  case Type::FunctionNoProto:
  case Type::FunctionProto:
    // GCC extension: alignof(function) = 32 bits
    Width = 0;
    Align = 32;
    break;

  case Type::IncompleteArray:
  case Type::VariableArray:
  case Type::ConstantArray: {
    // Model non-constant sized arrays as size zero, but track the alignment.
    uint64_t Size = 0;
    if (const auto *CAT = dyn_cast<ConstantArrayType>(T))
      Size = CAT->getSize().getZExtValue();

    TypeInfo EltInfo = getTypeInfo(cast<ArrayType>(T)->getElementType());
    assert((Size == 0 || EltInfo.Width <= (uint64_t)(-1) / Size) &&
           "Overflow in array type bit size evaluation");
    Width = EltInfo.Width * Size;
    Align = EltInfo.Align;
    AlignIsRequired = EltInfo.AlignIsRequired;
    if (!getTargetInfo().getCXXABI().isMicrosoft() ||
        getTargetInfo().getPointerWidth(0) == 64)
      Width = llvm::alignTo(Width, Align);
    break;
  }

  case Type::ExtVector:
  case Type::Vector: {
    const auto *VT = cast<VectorType>(T);
    TypeInfo EltInfo = getTypeInfo(VT->getElementType());
    Width = EltInfo.Width * VT->getNumElements();
    Align = Width;
    // If the alignment is not a power of 2, round up to the next power of 2.
    // This happens for non-power-of-2 length vectors.
    if (Align & (Align-1)) {
      Align = llvm::NextPowerOf2(Align);
      Width = llvm::alignTo(Width, Align);
    }
    // Adjust the alignment based on the target max.
    uint64_t TargetVectorAlign = Target->getMaxVectorAlign();
    if (TargetVectorAlign && TargetVectorAlign < Align)
      Align = TargetVectorAlign;
    break;
  }

  case Type::Builtin:
    switch (cast<BuiltinType>(T)->getKind()) {
    default: llvm_unreachable("Unknown builtin type!");
    case BuiltinType::Void:
      // GCC extension: alignof(void) = 8 bits.
      Width = 0;
      Align = 8;
      break;
    case BuiltinType::Bool:
      Width = Target->getBoolWidth();
      Align = Target->getBoolAlign();
      break;
    case BuiltinType::Char_S:
    case BuiltinType::Char_U:
    case BuiltinType::UChar:
    case BuiltinType::SChar:
    case BuiltinType::Char8:
      Width = Target->getCharWidth();
      Align = Target->getCharAlign();
      break;
    case BuiltinType::WChar_S:
    case BuiltinType::WChar_U:
      Width = Target->getWCharWidth();
      Align = Target->getWCharAlign();
      break;
    case BuiltinType::Char16:
      Width = Target->getChar16Width();
      Align = Target->getChar16Align();
      break;
    case BuiltinType::Char32:
      Width = Target->getChar32Width();
      Align = Target->getChar32Align();
      break;
    case BuiltinType::UShort:
    case BuiltinType::Short:
      Width = Target->getShortWidth();
      Align = Target->getShortAlign();
      break;
    case BuiltinType::UInt:
    case BuiltinType::Int:
      Width = Target->getIntWidth();
      Align = Target->getIntAlign();
      break;
    case BuiltinType::ULong:
    case BuiltinType::Long:
      Width = Target->getLongWidth();
      Align = Target->getLongAlign();
      break;
    case BuiltinType::ULongLong:
    case BuiltinType::LongLong:
      Width = Target->getLongLongWidth();
      Align = Target->getLongLongAlign();
      break;
    case BuiltinType::Int128:
    case BuiltinType::UInt128:
      Width = 128;
      Align = 128; // int128_t is 128-bit aligned on all targets.
      break;
    case BuiltinType::ShortAccum:
    case BuiltinType::UShortAccum:
    case BuiltinType::SatShortAccum:
    case BuiltinType::SatUShortAccum:
      Width = Target->getShortAccumWidth();
      Align = Target->getShortAccumAlign();
      break;
    case BuiltinType::Accum:
    case BuiltinType::UAccum:
    case BuiltinType::SatAccum:
    case BuiltinType::SatUAccum:
      Width = Target->getAccumWidth();
      Align = Target->getAccumAlign();
      break;
    case BuiltinType::LongAccum:
    case BuiltinType::ULongAccum:
    case BuiltinType::SatLongAccum:
    case BuiltinType::SatULongAccum:
      Width = Target->getLongAccumWidth();
      Align = Target->getLongAccumAlign();
      break;
    case BuiltinType::ShortFract:
    case BuiltinType::UShortFract:
    case BuiltinType::SatShortFract:
    case BuiltinType::SatUShortFract:
      Width = Target->getShortFractWidth();
      Align = Target->getShortFractAlign();
      break;
    case BuiltinType::Fract:
    case BuiltinType::UFract:
    case BuiltinType::SatFract:
    case BuiltinType::SatUFract:
      Width = Target->getFractWidth();
      Align = Target->getFractAlign();
      break;
    case BuiltinType::LongFract:
    case BuiltinType::ULongFract:
    case BuiltinType::SatLongFract:
    case BuiltinType::SatULongFract:
      Width = Target->getLongFractWidth();
      Align = Target->getLongFractAlign();
      break;
    case BuiltinType::Float16:
    case BuiltinType::Half:
      if (Target->hasFloat16Type() || !getLangOpts().OpenMP ||
          !getLangOpts().OpenMPIsDevice) {
        Width = Target->getHalfWidth();
        Align = Target->getHalfAlign();
      } else {
        assert(getLangOpts().OpenMP && getLangOpts().OpenMPIsDevice &&
               "Expected OpenMP device compilation.");
        Width = AuxTarget->getHalfWidth();
        Align = AuxTarget->getHalfAlign();
      }
      break;
    case BuiltinType::Float:
      Width = Target->getFloatWidth();
      Align = Target->getFloatAlign();
      break;
    case BuiltinType::Double:
      Width = Target->getDoubleWidth();
      Align = Target->getDoubleAlign();
      break;
    case BuiltinType::LongDouble:
      if (getLangOpts().OpenMP && getLangOpts().OpenMPIsDevice &&
          (Target->getLongDoubleWidth() != AuxTarget->getLongDoubleWidth() ||
           Target->getLongDoubleAlign() != AuxTarget->getLongDoubleAlign())) {
        Width = AuxTarget->getLongDoubleWidth();
        Align = AuxTarget->getLongDoubleAlign();
      } else {
        Width = Target->getLongDoubleWidth();
        Align = Target->getLongDoubleAlign();
      }
      break;
    case BuiltinType::Float128:
      if (Target->hasFloat128Type() || !getLangOpts().OpenMP ||
          !getLangOpts().OpenMPIsDevice) {
        Width = Target->getFloat128Width();
        Align = Target->getFloat128Align();
      } else {
        assert(getLangOpts().OpenMP && getLangOpts().OpenMPIsDevice &&
               "Expected OpenMP device compilation.");
        Width = AuxTarget->getFloat128Width();
        Align = AuxTarget->getFloat128Align();
      }
      break;
    case BuiltinType::NullPtr:
      Width = Target->getPointerWidth(0); // C++ 3.9.1p11: sizeof(nullptr_t)
      Align = Target->getPointerAlign(0); //   == sizeof(void*)
      break;
    case BuiltinType::MetaInfo:
      Width = Target->getMetaInfoWidth();
      Align = Target->getMetaInfoAlign();
      break;
    case BuiltinType::ObjCId:
    case BuiltinType::ObjCClass:
    case BuiltinType::ObjCSel:
      Width = Target->getPointerWidth(0);
      Align = Target->getPointerAlign(0);
      break;
    case BuiltinType::OCLSampler:
    case BuiltinType::OCLEvent:
    case BuiltinType::OCLClkEvent:
    case BuiltinType::OCLQueue:
    case BuiltinType::OCLReserveID:
#define IMAGE_TYPE(ImgType, Id, SingletonId, Access, Suffix) \
    case BuiltinType::Id:
#include "clang/Basic/OpenCLImageTypes.def"
#define EXT_OPAQUE_TYPE(ExtType, Id, Ext) \
  case BuiltinType::Id:
#include "clang/Basic/OpenCLExtensionTypes.def"
      AS = getTargetAddressSpace(
          Target->getOpenCLTypeAddrSpace(getOpenCLTypeKind(T)));
      Width = Target->getPointerWidth(AS);
      Align = Target->getPointerAlign(AS);
      break;
    // The SVE types are effectively target-specific.  The length of an
    // SVE_VECTOR_TYPE is only known at runtime, but it is always a multiple
    // of 128 bits.  There is one predicate bit for each vector byte, so the
    // length of an SVE_PREDICATE_TYPE is always a multiple of 16 bits.
    //
    // Because the length is only known at runtime, we use a dummy value
    // of 0 for the static length.  The alignment values are those defined
    // by the Procedure Call Standard for the Arm Architecture.
#define SVE_VECTOR_TYPE(Name, Id, SingletonId, NumEls, ElBits, IsSigned, IsFP) \
  case BuiltinType::Id:                                                        \
    Width = 0;                                                                 \
    Align = 128;                                                               \
    break;
#define SVE_PREDICATE_TYPE(Name, Id, SingletonId, NumEls)                      \
  case BuiltinType::Id:                                                        \
    Width = 0;                                                                 \
    Align = 16;                                                                \
    break;
#include "clang/Basic/AArch64SVEACLETypes.def"
    }
    break;
  case Type::ObjCObjectPointer:
    Width = Target->getPointerWidth(0);
    Align = Target->getPointerAlign(0);
    break;
  case Type::BlockPointer:
    AS = getTargetAddressSpace(cast<BlockPointerType>(T)->getPointeeType());
    Width = Target->getPointerWidth(AS);
    Align = Target->getPointerAlign(AS);
    break;
  case Type::LValueReference:
  case Type::RValueReference:
    // alignof and sizeof should never enter this code path here, so we go
    // the pointer route.
    AS = getTargetAddressSpace(cast<ReferenceType>(T)->getPointeeType());
    Width = Target->getPointerWidth(AS);
    Align = Target->getPointerAlign(AS);
    break;
  case Type::Pointer:
    AS = getTargetAddressSpace(cast<PointerType>(T)->getPointeeType());
    Width = Target->getPointerWidth(AS);
    Align = Target->getPointerAlign(AS);
    break;
  case Type::MemberPointer: {
    const auto *MPT = cast<MemberPointerType>(T);
    CXXABI::MemberPointerInfo MPI = ABI->getMemberPointerInfo(MPT);
    Width = MPI.Width;
    Align = MPI.Align;
    break;
  }
  case Type::Complex: {
    // Complex types have the same alignment as their elements, but twice the
    // size.
    TypeInfo EltInfo = getTypeInfo(cast<ComplexType>(T)->getElementType());
    Width = EltInfo.Width * 2;
    Align = EltInfo.Align;
    break;
  }
  case Type::ObjCObject:
    return getTypeInfo(cast<ObjCObjectType>(T)->getBaseType().getTypePtr());
  case Type::Adjusted:
  case Type::Decayed:
    return getTypeInfo(cast<AdjustedType>(T)->getAdjustedType().getTypePtr());
  case Type::ObjCInterface: {
    const auto *ObjCI = cast<ObjCInterfaceType>(T);
    if (ObjCI->getDecl()->isInvalidDecl()) {
      Width = 8;
      Align = 8;
      break;
    }
    const ASTRecordLayout &Layout = getASTObjCInterfaceLayout(ObjCI->getDecl());
    Width = toBits(Layout.getSize());
    Align = toBits(Layout.getAlignment());
    break;
  }
  case Type::ExtInt: {
    const auto *EIT = cast<ExtIntType>(T);
    Align =
        std::min(static_cast<unsigned>(std::max(
                     getCharWidth(), llvm::PowerOf2Ceil(EIT->getNumBits()))),
                 Target->getLongLongAlign());
    Width = llvm::alignTo(EIT->getNumBits(), Align);
    break;
  }
  case Type::Record:
  case Type::Enum: {
    const auto *TT = cast<TagType>(T);

    if (TT->getDecl()->isInvalidDecl()) {
      Width = 8;
      Align = 8;
      break;
    }

    if (const auto *ET = dyn_cast<EnumType>(TT)) {
      const EnumDecl *ED = ET->getDecl();
      TypeInfo Info =
          getTypeInfo(ED->getIntegerType()->getUnqualifiedDesugaredType());
      if (unsigned AttrAlign = ED->getMaxAlignment()) {
        Info.Align = AttrAlign;
        Info.AlignIsRequired = true;
      }
      return Info;
    }

    const auto *RT = cast<RecordType>(TT);
    const RecordDecl *RD = RT->getDecl();
    const ASTRecordLayout &Layout = getASTRecordLayout(RD);
    Width = toBits(Layout.getSize());
    Align = toBits(Layout.getAlignment());
    AlignIsRequired = RD->hasAttr<AlignedAttr>();
    break;
  }

  case Type::SubstTemplateTypeParm:
    return getTypeInfo(cast<SubstTemplateTypeParmType>(T)->
                       getReplacementType().getTypePtr());

  case Type::Auto:
  case Type::DeducedTemplateSpecialization: {
    const auto *A = cast<DeducedType>(T);
    assert(!A->getDeducedType().isNull() &&
           "cannot request the size of an undeduced or dependent auto type");
    return getTypeInfo(A->getDeducedType().getTypePtr());
  }

  case Type::Paren:
    return getTypeInfo(cast<ParenType>(T)->getInnerType().getTypePtr());

  case Type::MacroQualified:
    return getTypeInfo(
        cast<MacroQualifiedType>(T)->getUnderlyingType().getTypePtr());

  case Type::ObjCTypeParam:
    return getTypeInfo(cast<ObjCTypeParamType>(T)->desugar().getTypePtr());

  case Type::Typedef: {
    const TypedefNameDecl *Typedef = cast<TypedefType>(T)->getDecl();
    TypeInfo Info = getTypeInfo(Typedef->getUnderlyingType().getTypePtr());
    // If the typedef has an aligned attribute on it, it overrides any computed
    // alignment we have.  This violates the GCC documentation (which says that
    // attribute(aligned) can only round up) but matches its implementation.
    if (unsigned AttrAlign = Typedef->getMaxAlignment()) {
      Align = AttrAlign;
      AlignIsRequired = true;
    } else {
      Align = Info.Align;
      AlignIsRequired = Info.AlignIsRequired;
    }
    Width = Info.Width;
    break;
  }

  case Type::Elaborated:
    return getTypeInfo(cast<ElaboratedType>(T)->getNamedType().getTypePtr());

  case Type::Attributed:
    return getTypeInfo(
                  cast<AttributedType>(T)->getEquivalentType().getTypePtr());

  case Type::Atomic: {
    // Start with the base type information.
    TypeInfo Info = getTypeInfo(cast<AtomicType>(T)->getValueType());
    Width = Info.Width;
    Align = Info.Align;

    if (!Width) {
      // An otherwise zero-sized type should still generate an
      // atomic operation.
      Width = Target->getCharWidth();
      assert(Align);
    } else if (Width <= Target->getMaxAtomicPromoteWidth()) {
      // If the size of the type doesn't exceed the platform's max
      // atomic promotion width, make the size and alignment more
      // favorable to atomic operations:

      // Round the size up to a power of 2.
      if (!llvm::isPowerOf2_64(Width))
        Width = llvm::NextPowerOf2(Width);

      // Set the alignment equal to the size.
      Align = static_cast<unsigned>(Width);
    }
  }
  break;

  case Type::Pipe:
    Width = Target->getPointerWidth(getTargetAddressSpace(LangAS::opencl_global));
    Align = Target->getPointerAlign(getTargetAddressSpace(LangAS::opencl_global));
    break;

  case Type::Template:
  case Type::CppxKind:
    Width = 0; // Like void, you can't create objects.
    Align = 1; // Not a real value
    break;  
  }

  assert(llvm::isPowerOf2_32(Align) && "Alignment must be power of 2");
  return TypeInfo(Width, Align, AlignIsRequired);
}

unsigned ASTContext::getTypeUnadjustedAlign(const Type *T) const {
  UnadjustedAlignMap::iterator I = MemoizedUnadjustedAlign.find(T);
  if (I != MemoizedUnadjustedAlign.end())
    return I->second;

  unsigned UnadjustedAlign;
  if (const auto *RT = T->getAs<RecordType>()) {
    const RecordDecl *RD = RT->getDecl();
    const ASTRecordLayout &Layout = getASTRecordLayout(RD);
    UnadjustedAlign = toBits(Layout.getUnadjustedAlignment());
  } else if (const auto *ObjCI = T->getAs<ObjCInterfaceType>()) {
    const ASTRecordLayout &Layout = getASTObjCInterfaceLayout(ObjCI->getDecl());
    UnadjustedAlign = toBits(Layout.getUnadjustedAlignment());
  } else {
    UnadjustedAlign = getTypeAlign(T->getUnqualifiedDesugaredType());
  }

  MemoizedUnadjustedAlign[T] = UnadjustedAlign;
  return UnadjustedAlign;
}

unsigned ASTContext::getOpenMPDefaultSimdAlign(QualType T) const {
  unsigned SimdAlign = getTargetInfo().getSimdDefaultAlign();
  // Target ppc64 with QPX: simd default alignment for pointer to double is 32.
  if ((getTargetInfo().getTriple().getArch() == llvm::Triple::ppc64 ||
       getTargetInfo().getTriple().getArch() == llvm::Triple::ppc64le) &&
      getTargetInfo().getABI() == "elfv1-qpx" &&
      T->isSpecificBuiltinType(BuiltinType::Double))
    SimdAlign = 256;
  return SimdAlign;
}

/// toCharUnitsFromBits - Convert a size in bits to a size in characters.
CharUnits ASTContext::toCharUnitsFromBits(int64_t BitSize) const {
  return CharUnits::fromQuantity(BitSize / getCharWidth());
}

/// toBits - Convert a size in characters to a size in characters.
int64_t ASTContext::toBits(CharUnits CharSize) const {
  return CharSize.getQuantity() * getCharWidth();
}

/// getTypeSizeInChars - Return the size of the specified type, in characters.
/// This method does not work on incomplete types.
CharUnits ASTContext::getTypeSizeInChars(QualType T) const {
  return getTypeInfoInChars(T).first;
}
CharUnits ASTContext::getTypeSizeInChars(const Type *T) const {
  return getTypeInfoInChars(T).first;
}

/// getTypeAlignInChars - Return the ABI-specified alignment of a type, in
/// characters. This method does not work on incomplete types.
CharUnits ASTContext::getTypeAlignInChars(QualType T) const {
  return toCharUnitsFromBits(getTypeAlign(T));
}
CharUnits ASTContext::getTypeAlignInChars(const Type *T) const {
  return toCharUnitsFromBits(getTypeAlign(T));
}

/// getTypeUnadjustedAlignInChars - Return the ABI-specified alignment of a
/// type, in characters, before alignment adustments. This method does
/// not work on incomplete types.
CharUnits ASTContext::getTypeUnadjustedAlignInChars(QualType T) const {
  return toCharUnitsFromBits(getTypeUnadjustedAlign(T));
}
CharUnits ASTContext::getTypeUnadjustedAlignInChars(const Type *T) const {
  return toCharUnitsFromBits(getTypeUnadjustedAlign(T));
}

/// getPreferredTypeAlign - Return the "preferred" alignment of the specified
/// type for the current target in bits.  This can be different than the ABI
/// alignment in cases where it is beneficial for performance to overalign
/// a data type.
unsigned ASTContext::getPreferredTypeAlign(const Type *T) const {
  TypeInfo TI = getTypeInfo(T);
  unsigned ABIAlign = TI.Align;

  T = T->getBaseElementTypeUnsafe();

  // The preferred alignment of member pointers is that of a pointer.
  if (T->isMemberPointerType())
    return getPreferredTypeAlign(getPointerDiffType().getTypePtr());

  if (!Target->allowsLargerPreferedTypeAlignment())
    return ABIAlign;

  // Double and long long should be naturally aligned if possible.
  if (const auto *CT = T->getAs<ComplexType>())
    T = CT->getElementType().getTypePtr();
  if (const auto *ET = T->getAs<EnumType>())
    T = ET->getDecl()->getIntegerType().getTypePtr();
  if (T->isSpecificBuiltinType(BuiltinType::Double) ||
      T->isSpecificBuiltinType(BuiltinType::LongLong) ||
      T->isSpecificBuiltinType(BuiltinType::ULongLong))
    // Don't increase the alignment if an alignment attribute was specified on a
    // typedef declaration.
    if (!TI.AlignIsRequired)
      return std::max(ABIAlign, (unsigned)getTypeSize(T));

  return ABIAlign;
}

/// getTargetDefaultAlignForAttributeAligned - Return the default alignment
/// for __attribute__((aligned)) on this target, to be used if no alignment
/// value is specified.
unsigned ASTContext::getTargetDefaultAlignForAttributeAligned() const {
  return getTargetInfo().getDefaultAlignForAttributeAligned();
}

/// getAlignOfGlobalVar - Return the alignment in bits that should be given
/// to a global variable of the specified type.
unsigned ASTContext::getAlignOfGlobalVar(QualType T) const {
  uint64_t TypeSize = getTypeSize(T.getTypePtr());
  return std::max(getTypeAlign(T), getTargetInfo().getMinGlobalAlign(TypeSize));
}

/// getAlignOfGlobalVarInChars - Return the alignment in characters that
/// should be given to a global variable of the specified type.
CharUnits ASTContext::getAlignOfGlobalVarInChars(QualType T) const {
  return toCharUnitsFromBits(getAlignOfGlobalVar(T));
}

CharUnits ASTContext::getOffsetOfBaseWithVBPtr(const CXXRecordDecl *RD) const {
  CharUnits Offset = CharUnits::Zero();
  const ASTRecordLayout *Layout = &getASTRecordLayout(RD);
  while (const CXXRecordDecl *Base = Layout->getBaseSharingVBPtr()) {
    Offset += Layout->getBaseClassOffset(Base);
    Layout = &getASTRecordLayout(Base);
  }
  return Offset;
}

/// DeepCollectObjCIvars -
/// This routine first collects all declared, but not synthesized, ivars in
/// super class and then collects all ivars, including those synthesized for
/// current class. This routine is used for implementation of current class
/// when all ivars, declared and synthesized are known.
void ASTContext::DeepCollectObjCIvars(const ObjCInterfaceDecl *OI,
                                      bool leafClass,
                            SmallVectorImpl<const ObjCIvarDecl*> &Ivars) const {
  if (const ObjCInterfaceDecl *SuperClass = OI->getSuperClass())
    DeepCollectObjCIvars(SuperClass, false, Ivars);
  if (!leafClass) {
    for (const auto *I : OI->ivars())
      Ivars.push_back(I);
  } else {
    auto *IDecl = const_cast<ObjCInterfaceDecl *>(OI);
    for (const ObjCIvarDecl *Iv = IDecl->all_declared_ivar_begin(); Iv;
         Iv= Iv->getNextIvar())
      Ivars.push_back(Iv);
  }
}

/// CollectInheritedProtocols - Collect all protocols in current class and
/// those inherited by it.
void ASTContext::CollectInheritedProtocols(const Decl *CDecl,
                          llvm::SmallPtrSet<ObjCProtocolDecl*, 8> &Protocols) {
  if (const auto *OI = dyn_cast<ObjCInterfaceDecl>(CDecl)) {
    // We can use protocol_iterator here instead of
    // all_referenced_protocol_iterator since we are walking all categories.
    for (auto *Proto : OI->all_referenced_protocols()) {
      CollectInheritedProtocols(Proto, Protocols);
    }

    // Categories of this Interface.
    for (const auto *Cat : OI->visible_categories())
      CollectInheritedProtocols(Cat, Protocols);

    if (ObjCInterfaceDecl *SD = OI->getSuperClass())
      while (SD) {
        CollectInheritedProtocols(SD, Protocols);
        SD = SD->getSuperClass();
      }
  } else if (const auto *OC = dyn_cast<ObjCCategoryDecl>(CDecl)) {
    for (auto *Proto : OC->protocols()) {
      CollectInheritedProtocols(Proto, Protocols);
    }
  } else if (const auto *OP = dyn_cast<ObjCProtocolDecl>(CDecl)) {
    // Insert the protocol.
    if (!Protocols.insert(
          const_cast<ObjCProtocolDecl *>(OP->getCanonicalDecl())).second)
      return;

    for (auto *Proto : OP->protocols())
      CollectInheritedProtocols(Proto, Protocols);
  }
}

static bool unionHasUniqueObjectRepresentations(const ASTContext &Context,
                                                const RecordDecl *RD) {
  assert(RD->isUnion() && "Must be union type");
  CharUnits UnionSize = Context.getTypeSizeInChars(RD->getTypeForDecl());

  for (const auto *Field : RD->fields()) {
    if (!Context.hasUniqueObjectRepresentations(Field->getType()))
      return false;
    CharUnits FieldSize = Context.getTypeSizeInChars(Field->getType());
    if (FieldSize != UnionSize)
      return false;
  }
  return !RD->field_empty();
}

static bool isStructEmpty(QualType Ty) {
  const RecordDecl *RD = Ty->castAs<RecordType>()->getDecl();

  if (!RD->field_empty())
    return false;

  if (const auto *ClassDecl = dyn_cast<CXXRecordDecl>(RD))
    return ClassDecl->isEmpty();

  return true;
}

static llvm::Optional<int64_t>
structHasUniqueObjectRepresentations(const ASTContext &Context,
                                     const RecordDecl *RD) {
  assert(!RD->isUnion() && "Must be struct/class type");
  const auto &Layout = Context.getASTRecordLayout(RD);

  int64_t CurOffsetInBits = 0;
  if (const auto *ClassDecl = dyn_cast<CXXRecordDecl>(RD)) {
    if (ClassDecl->isDynamicClass())
      return llvm::None;

    SmallVector<std::pair<QualType, int64_t>, 4> Bases;
    for (const auto &Base : ClassDecl->bases()) {
      // Empty types can be inherited from, and non-empty types can potentially
      // have tail padding, so just make sure there isn't an error.
      if (!isStructEmpty(Base.getType())) {
        llvm::Optional<int64_t> Size = structHasUniqueObjectRepresentations(
            Context, Base.getType()->castAs<RecordType>()->getDecl());
        if (!Size)
          return llvm::None;
        Bases.emplace_back(Base.getType(), Size.getValue());
      }
    }

    llvm::sort(Bases, [&](const std::pair<QualType, int64_t> &L,
                          const std::pair<QualType, int64_t> &R) {
      return Layout.getBaseClassOffset(L.first->getAsCXXRecordDecl()) <
             Layout.getBaseClassOffset(R.first->getAsCXXRecordDecl());
    });

    for (const auto &Base : Bases) {
      int64_t BaseOffset = Context.toBits(
          Layout.getBaseClassOffset(Base.first->getAsCXXRecordDecl()));
      int64_t BaseSize = Base.second;
      if (BaseOffset != CurOffsetInBits)
        return llvm::None;
      CurOffsetInBits = BaseOffset + BaseSize;
    }
  }

  for (const auto *Field : RD->fields()) {
    if (!Field->getType()->isReferenceType() &&
        !Context.hasUniqueObjectRepresentations(Field->getType()))
      return llvm::None;

    int64_t FieldSizeInBits =
        Context.toBits(Context.getTypeSizeInChars(Field->getType()));
    if (Field->isBitField()) {
      int64_t BitfieldSize = Field->getBitWidthValue(Context);

      if (BitfieldSize > FieldSizeInBits)
        return llvm::None;
      FieldSizeInBits = BitfieldSize;
    }

    int64_t FieldOffsetInBits = Context.getFieldOffset(Field);

    if (FieldOffsetInBits != CurOffsetInBits)
      return llvm::None;

    CurOffsetInBits = FieldSizeInBits + FieldOffsetInBits;
  }

  return CurOffsetInBits;
}

bool ASTContext::hasUniqueObjectRepresentations(QualType Ty) const {
  // C++17 [meta.unary.prop]:
  //   The predicate condition for a template specialization
  //   has_unique_object_representations<T> shall be
  //   satisfied if and only if:
  //     (9.1) - T is trivially copyable, and
  //     (9.2) - any two objects of type T with the same value have the same
  //     object representation, where two objects
  //   of array or non-union class type are considered to have the same value
  //   if their respective sequences of
  //   direct subobjects have the same values, and two objects of union type
  //   are considered to have the same
  //   value if they have the same active member and the corresponding members
  //   have the same value.
  //   The set of scalar types for which this condition holds is
  //   implementation-defined. [ Note: If a type has padding
  //   bits, the condition does not hold; otherwise, the condition holds true
  //   for unsigned integral types. -- end note ]
  assert(!Ty.isNull() && "Null QualType sent to unique object rep check");

  // Arrays are unique only if their element type is unique.
  if (Ty->isArrayType())
    return hasUniqueObjectRepresentations(getBaseElementType(Ty));

  // (9.1) - T is trivially copyable...
  if (!Ty.isTriviallyCopyableType(*this))
    return false;

  // All integrals and enums are unique.
  if (Ty->isIntegralOrEnumerationType())
    return true;

  // All other pointers are unique.
  if (Ty->isPointerType())
    return true;

  if (Ty->isMemberPointerType()) {
    const auto *MPT = Ty->getAs<MemberPointerType>();
    return !ABI->getMemberPointerInfo(MPT).HasPadding;
  }

  if (Ty->isRecordType()) {
    const RecordDecl *Record = Ty->castAs<RecordType>()->getDecl();

    if (Record->isInvalidDecl())
      return false;

    if (Record->isUnion())
      return unionHasUniqueObjectRepresentations(*this, Record);

    Optional<int64_t> StructSize =
        structHasUniqueObjectRepresentations(*this, Record);

    return StructSize &&
           StructSize.getValue() == static_cast<int64_t>(getTypeSize(Ty));
  }

  // FIXME: More cases to handle here (list by rsmith):
  // vectors (careful about, eg, vector of 3 foo)
  // _Complex int and friends
  // _Atomic T
  // Obj-C block pointers
  // Obj-C object pointers
  // and perhaps OpenCL's various builtin types (pipe, sampler_t, event_t,
  // clk_event_t, queue_t, reserve_id_t)
  // There're also Obj-C class types and the Obj-C selector type, but I think it
  // makes sense for those to return false here.

  return false;
}

unsigned ASTContext::CountNonClassIvars(const ObjCInterfaceDecl *OI) const {
  unsigned count = 0;
  // Count ivars declared in class extension.
  for (const auto *Ext : OI->known_extensions())
    count += Ext->ivar_size();

  // Count ivar defined in this class's implementation.  This
  // includes synthesized ivars.
  if (ObjCImplementationDecl *ImplDecl = OI->getImplementation())
    count += ImplDecl->ivar_size();

  return count;
}

bool ASTContext::isSentinelNullExpr(const Expr *E) {
  if (!E)
    return false;

  // nullptr_t is always treated as null.
  if (E->getType()->isNullPtrType()) return true;

  if (E->getType()->isAnyPointerType() &&
      E->IgnoreParenCasts()->isNullPointerConstant(*this,
                                                Expr::NPC_ValueDependentIsNull))
    return true;

  // Unfortunately, __null has type 'int'.
  if (isa<GNUNullExpr>(E)) return true;

  return false;
}

/// Get the implementation of ObjCInterfaceDecl, or nullptr if none
/// exists.
ObjCImplementationDecl *ASTContext::getObjCImplementation(ObjCInterfaceDecl *D) {
  llvm::DenseMap<ObjCContainerDecl*, ObjCImplDecl*>::iterator
    I = ObjCImpls.find(D);
  if (I != ObjCImpls.end())
    return cast<ObjCImplementationDecl>(I->second);
  return nullptr;
}

/// Get the implementation of ObjCCategoryDecl, or nullptr if none
/// exists.
ObjCCategoryImplDecl *ASTContext::getObjCImplementation(ObjCCategoryDecl *D) {
  llvm::DenseMap<ObjCContainerDecl*, ObjCImplDecl*>::iterator
    I = ObjCImpls.find(D);
  if (I != ObjCImpls.end())
    return cast<ObjCCategoryImplDecl>(I->second);
  return nullptr;
}

/// Set the implementation of ObjCInterfaceDecl.
void ASTContext::setObjCImplementation(ObjCInterfaceDecl *IFaceD,
                           ObjCImplementationDecl *ImplD) {
  assert(IFaceD && ImplD && "Passed null params");
  ObjCImpls[IFaceD] = ImplD;
}

/// Set the implementation of ObjCCategoryDecl.
void ASTContext::setObjCImplementation(ObjCCategoryDecl *CatD,
                           ObjCCategoryImplDecl *ImplD) {
  assert(CatD && ImplD && "Passed null params");
  ObjCImpls[CatD] = ImplD;
}

const ObjCMethodDecl *
ASTContext::getObjCMethodRedeclaration(const ObjCMethodDecl *MD) const {
  return ObjCMethodRedecls.lookup(MD);
}

void ASTContext::setObjCMethodRedeclaration(const ObjCMethodDecl *MD,
                                            const ObjCMethodDecl *Redecl) {
  assert(!getObjCMethodRedeclaration(MD) && "MD already has a redeclaration");
  ObjCMethodRedecls[MD] = Redecl;
}

const ObjCInterfaceDecl *ASTContext::getObjContainingInterface(
                                              const NamedDecl *ND) const {
  if (const auto *ID = dyn_cast<ObjCInterfaceDecl>(ND->getDeclContext()))
    return ID;
  if (const auto *CD = dyn_cast<ObjCCategoryDecl>(ND->getDeclContext()))
    return CD->getClassInterface();
  if (const auto *IMD = dyn_cast<ObjCImplDecl>(ND->getDeclContext()))
    return IMD->getClassInterface();

  return nullptr;
}

/// Get the copy initialization expression of VarDecl, or nullptr if
/// none exists.
BlockVarCopyInit ASTContext::getBlockVarCopyInit(const VarDecl *VD) const {
  assert(VD && "Passed null params");
  assert(VD->hasAttr<BlocksAttr>() &&
         "getBlockVarCopyInits - not __block var");
  auto I = BlockVarCopyInits.find(VD);
  if (I != BlockVarCopyInits.end())
    return I->second;
  return {nullptr, false};
}

/// Set the copy initialization expression of a block var decl.
void ASTContext::setBlockVarCopyInit(const VarDecl*VD, Expr *CopyExpr,
                                     bool CanThrow) {
  assert(VD && CopyExpr && "Passed null params");
  assert(VD->hasAttr<BlocksAttr>() &&
         "setBlockVarCopyInits - not __block var");
  BlockVarCopyInits[VD].setExprAndFlag(CopyExpr, CanThrow);
}

TypeSourceInfo *ASTContext::CreateTypeSourceInfo(QualType T,
                                                 unsigned DataSize) const {
  if (!DataSize)
    DataSize = TypeLoc::getFullDataSizeForType(T);
  else
    assert(DataSize == TypeLoc::getFullDataSizeForType(T) &&
           "incorrect data size provided to CreateTypeSourceInfo!");

  auto *TInfo =
    (TypeSourceInfo*)BumpAlloc.Allocate(sizeof(TypeSourceInfo) + DataSize, 8);
  new (TInfo) TypeSourceInfo(T);
  return TInfo;
}

TypeSourceInfo *ASTContext::getTrivialTypeSourceInfo(QualType T,
                                                     SourceLocation L) const {
  TypeSourceInfo *DI = CreateTypeSourceInfo(T);
  DI->getTypeLoc().initialize(const_cast<ASTContext &>(*this), L);
  return DI;
}

const ASTRecordLayout &
ASTContext::getASTObjCInterfaceLayout(const ObjCInterfaceDecl *D) const {
  return getObjCLayout(D, nullptr);
}

const ASTRecordLayout &
ASTContext::getASTObjCImplementationLayout(
                                        const ObjCImplementationDecl *D) const {
  return getObjCLayout(D->getClassInterface(), D);
}

//===----------------------------------------------------------------------===//
//                   Type creation/memoization methods
//===----------------------------------------------------------------------===//

QualType
ASTContext::getExtQualType(const Type *baseType, Qualifiers quals) const {
  unsigned fastQuals = quals.getFastQualifiers();
  quals.removeFastQualifiers();

  // Check if we've already instantiated this type.
  llvm::FoldingSetNodeID ID;
  ExtQuals::Profile(ID, baseType, quals);
  void *insertPos = nullptr;
  if (ExtQuals *eq = ExtQualNodes.FindNodeOrInsertPos(ID, insertPos)) {
    assert(eq->getQualifiers() == quals);
    return QualType(eq, fastQuals);
  }

  // If the base type is not canonical, make the appropriate canonical type.
  QualType canon;
  if (!baseType->isCanonicalUnqualified()) {
    SplitQualType canonSplit = baseType->getCanonicalTypeInternal().split();
    canonSplit.Quals.addConsistentQualifiers(quals);
    canon = getExtQualType(canonSplit.Ty, canonSplit.Quals);

    // Re-find the insert position.
    (void) ExtQualNodes.FindNodeOrInsertPos(ID, insertPos);
  }

  auto *eq = new (*this, TypeAlignment) ExtQuals(baseType, canon, quals);
  ExtQualNodes.InsertNode(eq, insertPos);
  return QualType(eq, fastQuals);
}

QualType ASTContext::getAddrSpaceQualType(QualType T,
                                          LangAS AddressSpace) const {
  QualType CanT = getCanonicalType(T);
  if (CanT.getAddressSpace() == AddressSpace)
    return T;

  // If we are composing extended qualifiers together, merge together
  // into one ExtQuals node.
  QualifierCollector Quals;
  const Type *TypeNode = Quals.strip(T);

  // If this type already has an address space specified, it cannot get
  // another one.
  assert(!Quals.hasAddressSpace() &&
         "Type cannot be in multiple addr spaces!");
  Quals.addAddressSpace(AddressSpace);

  return getExtQualType(TypeNode, Quals);
}

QualType ASTContext::removeAddrSpaceQualType(QualType T) const {
  // If we are composing extended qualifiers together, merge together
  // into one ExtQuals node.
  QualifierCollector Quals;
  const Type *TypeNode = Quals.strip(T);

  // If the qualifier doesn't have an address space just return it.
  if (!Quals.hasAddressSpace())
    return T;

  Quals.removeAddressSpace();

  // Removal of the address space can mean there are no longer any
  // non-fast qualifiers, so creating an ExtQualType isn't possible (asserts)
  // or required.
  if (Quals.hasNonFastQualifiers())
    return getExtQualType(TypeNode, Quals);
  else
    return QualType(TypeNode, Quals.getFastQualifiers());
}

QualType ASTContext::getObjCGCQualType(QualType T,
                                       Qualifiers::GC GCAttr) const {
  QualType CanT = getCanonicalType(T);
  if (CanT.getObjCGCAttr() == GCAttr)
    return T;

  if (const auto *ptr = T->getAs<PointerType>()) {
    QualType Pointee = ptr->getPointeeType();
    if (Pointee->isAnyPointerType()) {
      QualType ResultType = getObjCGCQualType(Pointee, GCAttr);
      return getPointerType(ResultType);
    }
  }

  // If we are composing extended qualifiers together, merge together
  // into one ExtQuals node.
  QualifierCollector Quals;
  const Type *TypeNode = Quals.strip(T);

  // If this type already has an ObjCGC specified, it cannot get
  // another one.
  assert(!Quals.hasObjCGCAttr() &&
         "Type cannot have multiple ObjCGCs!");
  Quals.addObjCGCAttr(GCAttr);

  return getExtQualType(TypeNode, Quals);
}

QualType ASTContext::removePtrSizeAddrSpace(QualType T) const {
  if (const PointerType *Ptr = T->getAs<PointerType>()) {
    QualType Pointee = Ptr->getPointeeType();
    if (isPtrSizeAddressSpace(Pointee.getAddressSpace())) {
      return getPointerType(removeAddrSpaceQualType(Pointee));
    }
  }
  return T;
}

const FunctionType *ASTContext::adjustFunctionType(const FunctionType *T,
                                                   FunctionType::ExtInfo Info) {
  if (T->getExtInfo() == Info)
    return T;

  QualType Result;
  if (const auto *FNPT = dyn_cast<FunctionNoProtoType>(T)) {
    Result = getFunctionNoProtoType(FNPT->getReturnType(), Info);
  } else {
    const auto *FPT = cast<FunctionProtoType>(T);
    FunctionProtoType::ExtProtoInfo EPI = FPT->getExtProtoInfo();
    EPI.ExtInfo = Info;
    Result = getFunctionType(FPT->getReturnType(), FPT->getParamTypes(), EPI);
  }

  return cast<FunctionType>(Result.getTypePtr());
}

void ASTContext::adjustDeducedFunctionResultType(FunctionDecl *FD,
                                                 QualType ResultType) {
  FD = FD->getMostRecentDecl();
  while (true) {
    const auto *FPT = FD->getType()->castAs<FunctionProtoType>();
    FunctionProtoType::ExtProtoInfo EPI = FPT->getExtProtoInfo();
    FD->setType(getFunctionType(ResultType, FPT->getParamTypes(), EPI));
    if (FunctionDecl *Next = FD->getPreviousDecl())
      FD = Next;
    else
      break;
  }
  if (ASTMutationListener *L = getASTMutationListener())
    L->DeducedReturnType(FD, ResultType);
}

/// Get a function type and produce the equivalent function type with the
/// specified exception specification. Type sugar that can be present on a
/// declaration of a function with an exception specification is permitted
/// and preserved. Other type sugar (for instance, typedefs) is not.
QualType ASTContext::getFunctionTypeWithExceptionSpec(
    QualType Orig, const FunctionProtoType::ExceptionSpecInfo &ESI) {
  // Might have some parens.
  if (const auto *PT = dyn_cast<ParenType>(Orig))
    return getParenType(
        getFunctionTypeWithExceptionSpec(PT->getInnerType(), ESI));

  // Might be wrapped in a macro qualified type.
  if (const auto *MQT = dyn_cast<MacroQualifiedType>(Orig))
    return getMacroQualifiedType(
        getFunctionTypeWithExceptionSpec(MQT->getUnderlyingType(), ESI),
        MQT->getMacroIdentifier());

  // Might have a calling-convention attribute.
  if (const auto *AT = dyn_cast<AttributedType>(Orig))
    return getAttributedType(
        AT->getAttrKind(),
        getFunctionTypeWithExceptionSpec(AT->getModifiedType(), ESI),
        getFunctionTypeWithExceptionSpec(AT->getEquivalentType(), ESI));

  // Anything else must be a function type. Rebuild it with the new exception
  // specification.
  const auto *Proto = Orig->castAs<FunctionProtoType>();
  return getFunctionType(
      Proto->getReturnType(), Proto->getParamTypes(),
      Proto->getExtProtoInfo().withExceptionSpec(ESI));
}

bool ASTContext::hasSameFunctionTypeIgnoringExceptionSpec(QualType T,
                                                          QualType U) {
  return hasSameType(T, U) ||
         (getLangOpts().CPlusPlus17 &&
          hasSameType(getFunctionTypeWithExceptionSpec(T, EST_None),
                      getFunctionTypeWithExceptionSpec(U, EST_None)));
}

bool ASTContext::hasSameFunctionTypeIgnoringReturn(QualType T, QualType U) {
  assert(T->isFunctionType() && U->isFunctionType());

  if (hasSameType(T, U))
    return true;

  const auto *TProto = T->getAs<FunctionProtoType>();
  QualType TNoReturn = getFunctionType(DependentTy, TProto->getParamTypes(),
                                       TProto->getExtProtoInfo());
  const auto *UProto = U->getAs<FunctionProtoType>();
  QualType UNoReturn = getFunctionType(DependentTy, UProto->getParamTypes(),
                                       UProto->getExtProtoInfo());
  return hasSameType(TNoReturn, UNoReturn);
}

QualType ASTContext::getFunctionTypeWithoutPtrSizes(QualType T) {
  if (const auto *Proto = T->getAs<FunctionProtoType>()) {
    QualType RetTy = removePtrSizeAddrSpace(Proto->getReturnType());
    SmallVector<QualType, 16> Args(Proto->param_types());
    for (unsigned i = 0, n = Args.size(); i != n; ++i)
      Args[i] = removePtrSizeAddrSpace(Args[i]);
    return getFunctionType(RetTy, Args, Proto->getExtProtoInfo());
  }

  if (const FunctionNoProtoType *Proto = T->getAs<FunctionNoProtoType>()) {
    QualType RetTy = removePtrSizeAddrSpace(Proto->getReturnType());
    return getFunctionNoProtoType(RetTy, Proto->getExtInfo());
  }

  return T;
}

bool ASTContext::hasSameFunctionTypeIgnoringPtrSizes(QualType T, QualType U) {
  return hasSameType(T, U) ||
         hasSameType(getFunctionTypeWithoutPtrSizes(T),
                     getFunctionTypeWithoutPtrSizes(U));
}

void ASTContext::adjustExceptionSpec(
    FunctionDecl *FD, const FunctionProtoType::ExceptionSpecInfo &ESI,
    bool AsWritten) {
  // Update the type.
  QualType Updated =
      getFunctionTypeWithExceptionSpec(FD->getType(), ESI);
  FD->setType(Updated);

  if (!AsWritten)
    return;

  // Update the type in the type source information too.
  if (TypeSourceInfo *TSInfo = FD->getTypeSourceInfo()) {
    // If the type and the type-as-written differ, we may need to update
    // the type-as-written too.
    if (TSInfo->getType() != FD->getType())
      Updated = getFunctionTypeWithExceptionSpec(TSInfo->getType(), ESI);

    // FIXME: When we get proper type location information for exceptions,
    // we'll also have to rebuild the TypeSourceInfo. For now, we just patch
    // up the TypeSourceInfo;
    assert(TypeLoc::getFullDataSizeForType(Updated) ==
               TypeLoc::getFullDataSizeForType(TSInfo->getType()) &&
           "TypeLoc size mismatch from updating exception specification");
    TSInfo->overrideType(Updated);
  }
}

/// getComplexType - Return the uniqued reference to the type for a complex
/// number with the specified element type.
QualType ASTContext::getComplexType(QualType T) const {
  // Unique pointers, to guarantee there is only one pointer of a particular
  // structure.
  llvm::FoldingSetNodeID ID;
  ComplexType::Profile(ID, T);

  void *InsertPos = nullptr;
  if (ComplexType *CT = ComplexTypes.FindNodeOrInsertPos(ID, InsertPos))
    return QualType(CT, 0);

  // If the pointee type isn't canonical, this won't be a canonical type either,
  // so fill in the canonical type field.
  QualType Canonical;
  if (!T.isCanonical()) {
    Canonical = getComplexType(getCanonicalType(T));

    // Get the new insert position for the node we care about.
    ComplexType *NewIP = ComplexTypes.FindNodeOrInsertPos(ID, InsertPos);
    assert(!NewIP && "Shouldn't be in the map!"); (void)NewIP;
  }
  auto *New = new (*this, TypeAlignment) ComplexType(T, Canonical);
  Types.push_back(New);
  ComplexTypes.InsertNode(New, InsertPos);
  return QualType(New, 0);
}

/// getPointerType - Return the uniqued reference to the type for a pointer to
/// the specified type.
QualType ASTContext::getPointerType(QualType T) const {
  // Unique pointers, to guarantee there is only one pointer of a particular
  // structure.
  llvm::FoldingSetNodeID ID;
  PointerType::Profile(ID, T);

  void *InsertPos = nullptr;
  if (PointerType *PT = PointerTypes.FindNodeOrInsertPos(ID, InsertPos))
    return QualType(PT, 0);

  // If the pointee type isn't canonical, this won't be a canonical type either,
  // so fill in the canonical type field.
  QualType Canonical;
  if (!T.isCanonical()) {
    Canonical = getPointerType(getCanonicalType(T));

    // Get the new insert position for the node we care about.
    PointerType *NewIP = PointerTypes.FindNodeOrInsertPos(ID, InsertPos);
    assert(!NewIP && "Shouldn't be in the map!"); (void)NewIP;
  }
  auto *New = new (*this, TypeAlignment) PointerType(T, Canonical);
  Types.push_back(New);
  PointerTypes.InsertNode(New, InsertPos);
  return QualType(New, 0);
}

QualType ASTContext::getAdjustedType(QualType Orig, QualType New) const {
  llvm::FoldingSetNodeID ID;
  AdjustedType::Profile(ID, Orig, New);
  void *InsertPos = nullptr;
  AdjustedType *AT = AdjustedTypes.FindNodeOrInsertPos(ID, InsertPos);
  if (AT)
    return QualType(AT, 0);

  QualType Canonical = getCanonicalType(New);

  // Get the new insert position for the node we care about.
  AT = AdjustedTypes.FindNodeOrInsertPos(ID, InsertPos);
  assert(!AT && "Shouldn't be in the map!");

  AT = new (*this, TypeAlignment)
      AdjustedType(Type::Adjusted, Orig, New, Canonical);
  Types.push_back(AT);
  AdjustedTypes.InsertNode(AT, InsertPos);
  return QualType(AT, 0);
}

QualType ASTContext::getDecayedType(QualType T) const {
  assert((T->isArrayType() || T->isFunctionType()) && "T does not decay");

  QualType Decayed;

  // C99 6.7.5.3p7:
  //   A declaration of a parameter as "array of type" shall be
  //   adjusted to "qualified pointer to type", where the type
  //   qualifiers (if any) are those specified within the [ and ] of
  //   the array type derivation.
  if (T->isArrayType())
    Decayed = getArrayDecayedType(T);

  // C99 6.7.5.3p8:
  //   A declaration of a parameter as "function returning type"
  //   shall be adjusted to "pointer to function returning type", as
  //   in 6.3.2.1.
  if (T->isFunctionType())
    Decayed = getPointerType(T);

  llvm::FoldingSetNodeID ID;
  AdjustedType::Profile(ID, T, Decayed);
  void *InsertPos = nullptr;
  AdjustedType *AT = AdjustedTypes.FindNodeOrInsertPos(ID, InsertPos);
  if (AT)
    return QualType(AT, 0);

  QualType Canonical = getCanonicalType(Decayed);

  // Get the new insert position for the node we care about.
  AT = AdjustedTypes.FindNodeOrInsertPos(ID, InsertPos);
  assert(!AT && "Shouldn't be in the map!");

  AT = new (*this, TypeAlignment) DecayedType(T, Decayed, Canonical);
  Types.push_back(AT);
  AdjustedTypes.InsertNode(AT, InsertPos);
  return QualType(AT, 0);
}

/// getBlockPointerType - Return the uniqued reference to the type for
/// a pointer to the specified block.
QualType ASTContext::getBlockPointerType(QualType T) const {
  assert(T->isFunctionType() && "block of function types only");
  // Unique pointers, to guarantee there is only one block of a particular
  // structure.
  llvm::FoldingSetNodeID ID;
  BlockPointerType::Profile(ID, T);

  void *InsertPos = nullptr;
  if (BlockPointerType *PT =
        BlockPointerTypes.FindNodeOrInsertPos(ID, InsertPos))
    return QualType(PT, 0);

  // If the block pointee type isn't canonical, this won't be a canonical
  // type either so fill in the canonical type field.
  QualType Canonical;
  if (!T.isCanonical()) {
    Canonical = getBlockPointerType(getCanonicalType(T));

    // Get the new insert position for the node we care about.
    BlockPointerType *NewIP =
      BlockPointerTypes.FindNodeOrInsertPos(ID, InsertPos);
    assert(!NewIP && "Shouldn't be in the map!"); (void)NewIP;
  }
  auto *New = new (*this, TypeAlignment) BlockPointerType(T, Canonical);
  Types.push_back(New);
  BlockPointerTypes.InsertNode(New, InsertPos);
  return QualType(New, 0);
}

/// getLValueReferenceType - Return the uniqued reference to the type for an
/// lvalue reference to the specified type.
QualType
ASTContext::getLValueReferenceType(QualType T, bool SpelledAsLValue) const {
  assert(getCanonicalType(T) != OverloadTy &&
         "Unresolved overloaded function type");

  // Unique pointers, to guarantee there is only one pointer of a particular
  // structure.
  llvm::FoldingSetNodeID ID;
  ReferenceType::Profile(ID, T, SpelledAsLValue);

  void *InsertPos = nullptr;
  if (LValueReferenceType *RT =
        LValueReferenceTypes.FindNodeOrInsertPos(ID, InsertPos))
    return QualType(RT, 0);

  const auto *InnerRef = T->getAs<ReferenceType>();

  // If the referencee type isn't canonical, this won't be a canonical type
  // either, so fill in the canonical type field.
  QualType Canonical;
  if (!SpelledAsLValue || InnerRef || !T.isCanonical()) {
    QualType PointeeType = (InnerRef ? InnerRef->getPointeeType() : T);
    Canonical = getLValueReferenceType(getCanonicalType(PointeeType));

    // Get the new insert position for the node we care about.
    LValueReferenceType *NewIP =
      LValueReferenceTypes.FindNodeOrInsertPos(ID, InsertPos);
    assert(!NewIP && "Shouldn't be in the map!"); (void)NewIP;
  }

  auto *New = new (*this, TypeAlignment) LValueReferenceType(T, Canonical,
                                                             SpelledAsLValue);
  Types.push_back(New);
  LValueReferenceTypes.InsertNode(New, InsertPos);

  return QualType(New, 0);
}

/// getRValueReferenceType - Return the uniqued reference to the type for an
/// rvalue reference to the specified type.
QualType ASTContext::getRValueReferenceType(QualType T) const {
  // Unique pointers, to guarantee there is only one pointer of a particular
  // structure.
  llvm::FoldingSetNodeID ID;
  ReferenceType::Profile(ID, T, false);

  void *InsertPos = nullptr;
  if (RValueReferenceType *RT =
        RValueReferenceTypes.FindNodeOrInsertPos(ID, InsertPos))
    return QualType(RT, 0);

  const auto *InnerRef = T->getAs<ReferenceType>();

  // If the referencee type isn't canonical, this won't be a canonical type
  // either, so fill in the canonical type field.
  QualType Canonical;
  if (InnerRef || !T.isCanonical()) {
    QualType PointeeType = (InnerRef ? InnerRef->getPointeeType() : T);
    Canonical = getRValueReferenceType(getCanonicalType(PointeeType));

    // Get the new insert position for the node we care about.
    RValueReferenceType *NewIP =
      RValueReferenceTypes.FindNodeOrInsertPos(ID, InsertPos);
    assert(!NewIP && "Shouldn't be in the map!"); (void)NewIP;
  }

  auto *New = new (*this, TypeAlignment) RValueReferenceType(T, Canonical);
  Types.push_back(New);
  RValueReferenceTypes.InsertNode(New, InsertPos);
  return QualType(New, 0);
}

/// getMemberPointerType - Return the uniqued reference to the type for a
/// member pointer to the specified type, in the specified class.
QualType ASTContext::getMemberPointerType(QualType T, const Type *Cls) const {
  // Unique pointers, to guarantee there is only one pointer of a particular
  // structure.
  llvm::FoldingSetNodeID ID;
  MemberPointerType::Profile(ID, T, Cls);

  void *InsertPos = nullptr;
  if (MemberPointerType *PT =
      MemberPointerTypes.FindNodeOrInsertPos(ID, InsertPos))
    return QualType(PT, 0);

  // If the pointee or class type isn't canonical, this won't be a canonical
  // type either, so fill in the canonical type field.
  QualType Canonical;
  if (!T.isCanonical() || !Cls->isCanonicalUnqualified()) {
    Canonical = getMemberPointerType(getCanonicalType(T),getCanonicalType(Cls));

    // Get the new insert position for the node we care about.
    MemberPointerType *NewIP =
      MemberPointerTypes.FindNodeOrInsertPos(ID, InsertPos);
    assert(!NewIP && "Shouldn't be in the map!"); (void)NewIP;
  }
  auto *New = new (*this, TypeAlignment) MemberPointerType(T, Cls, Canonical);
  Types.push_back(New);
  MemberPointerTypes.InsertNode(New, InsertPos);
  return QualType(New, 0);
}

/// getConstantArrayType - Return the unique reference to the type for an
/// array of the specified element type.
QualType ASTContext::getConstantArrayType(QualType EltTy,
                                          const llvm::APInt &ArySizeIn,
                                          const Expr *SizeExpr,
                                          ArrayType::ArraySizeModifier ASM,
                                          unsigned IndexTypeQuals) const {
  assert((EltTy->isDependentType() ||
          EltTy->isIncompleteType() || EltTy->isConstantSizeType()) &&
         "Constant array of VLAs is illegal!");

  // We only need the size as part of the type if it's instantiation-dependent.
  if (SizeExpr && !SizeExpr->isInstantiationDependent())
    SizeExpr = nullptr;

  // Convert the array size into a canonical width matching the pointer size for
  // the target.
  llvm::APInt ArySize(ArySizeIn);
  ArySize = ArySize.zextOrTrunc(Target->getMaxPointerWidth());

  llvm::FoldingSetNodeID ID;
  ConstantArrayType::Profile(ID, *this, EltTy, ArySize, SizeExpr, ASM,
                             IndexTypeQuals);

  void *InsertPos = nullptr;
  if (ConstantArrayType *ATP =
      ConstantArrayTypes.FindNodeOrInsertPos(ID, InsertPos))
    return QualType(ATP, 0);

  // If the element type isn't canonical or has qualifiers, or the array bound
  // is instantiation-dependent, this won't be a canonical type either, so fill
  // in the canonical type field.
  QualType Canon;
  if (!EltTy.isCanonical() || EltTy.hasLocalQualifiers() || SizeExpr) {
    SplitQualType canonSplit = getCanonicalType(EltTy).split();
    Canon = getConstantArrayType(QualType(canonSplit.Ty, 0), ArySize, nullptr,
                                 ASM, IndexTypeQuals);
    Canon = getQualifiedType(Canon, canonSplit.Quals);

    // Get the new insert position for the node we care about.
    ConstantArrayType *NewIP =
      ConstantArrayTypes.FindNodeOrInsertPos(ID, InsertPos);
    assert(!NewIP && "Shouldn't be in the map!"); (void)NewIP;
  }

  void *Mem = Allocate(
      ConstantArrayType::totalSizeToAlloc<const Expr *>(SizeExpr ? 1 : 0),
      TypeAlignment);
  auto *New = new (Mem)
    ConstantArrayType(EltTy, Canon, ArySize, SizeExpr, ASM, IndexTypeQuals);
  ConstantArrayTypes.InsertNode(New, InsertPos);
  Types.push_back(New);
  return QualType(New, 0);
}

/// getVariableArrayDecayedType - Turns the given type, which may be
/// variably-modified, into the corresponding type with all the known
/// sizes replaced with [*].
QualType ASTContext::getVariableArrayDecayedType(QualType type) const {
  // Vastly most common case.
  if (!type->isVariablyModifiedType()) return type;

  QualType result;

  SplitQualType split = type.getSplitDesugaredType();
  const Type *ty = split.Ty;
  switch (ty->getTypeClass()) {
#define TYPE(Class, Base)
#define ABSTRACT_TYPE(Class, Base)
#define NON_CANONICAL_TYPE(Class, Base) case Type::Class:
#include "clang/AST/TypeNodes.inc"
    llvm_unreachable("didn't desugar past all non-canonical types?");

  // These types should never be variably-modified.
  case Type::Builtin:
  case Type::Complex:
  case Type::Vector:
  case Type::DependentVector:
  case Type::ExtVector:
  case Type::DependentSizedExtVector:
  case Type::DependentAddressSpace:
  case Type::ObjCObject:
  case Type::ObjCInterface:
  case Type::ObjCObjectPointer:
  case Type::Record:
  case Type::Enum:
  case Type::UnresolvedUsing:
  case Type::TypeOfExpr:
  case Type::TypeOf:
  case Type::Decltype:
  case Type::Reflected:
  case Type::UnaryTransform:
  case Type::DependentName:
  case Type::InjectedClassName:
  case Type::TemplateSpecialization:
  case Type::DependentTemplateSpecialization:
  case Type::TemplateTypeParm:
  case Type::SubstTemplateTypeParmPack:
  case Type::Auto:
  case Type::DeducedTemplateSpecialization:
  case Type::PackExpansion:
  case Type::ExtInt:
  case Type::DependentExtInt:
  case Type::CXXDependentVariadicReifier:
  case Type::CXXRequiredType:
  case Type::CppxKind:
  case Type::Template:
    llvm_unreachable("type should never be variably-modified");

  // These types can be variably-modified but should never need to
  // further decay.
  case Type::FunctionNoProto:
  case Type::FunctionProto:
  case Type::BlockPointer:
  case Type::MemberPointer:
  case Type::Pipe:
    return type;

  // These types can be variably-modified.  All these modifications
  // preserve structure except as noted by comments.
  // TODO: if we ever care about optimizing VLAs, there are no-op
  // optimizations available here.
  case Type::Pointer:
    result = getPointerType(getVariableArrayDecayedType(
                              cast<PointerType>(ty)->getPointeeType()));
    break;

  case Type::LValueReference: {
    const auto *lv = cast<LValueReferenceType>(ty);
    result = getLValueReferenceType(
                 getVariableArrayDecayedType(lv->getPointeeType()),
                                    lv->isSpelledAsLValue());
    break;
  }

  case Type::RValueReference: {
    const auto *lv = cast<RValueReferenceType>(ty);
    result = getRValueReferenceType(
                 getVariableArrayDecayedType(lv->getPointeeType()));
    break;
  }

  case Type::Atomic: {
    const auto *at = cast<AtomicType>(ty);
    result = getAtomicType(getVariableArrayDecayedType(at->getValueType()));
    break;
  }

  case Type::ConstantArray: {
    const auto *cat = cast<ConstantArrayType>(ty);
    result = getConstantArrayType(
                 getVariableArrayDecayedType(cat->getElementType()),
                                  cat->getSize(),
                                  cat->getSizeExpr(),
                                  cat->getSizeModifier(),
                                  cat->getIndexTypeCVRQualifiers());
    break;
  }

  case Type::DependentSizedArray: {
    const auto *dat = cast<DependentSizedArrayType>(ty);
    result = getDependentSizedArrayType(
                 getVariableArrayDecayedType(dat->getElementType()),
                                        dat->getSizeExpr(),
                                        dat->getSizeModifier(),
                                        dat->getIndexTypeCVRQualifiers(),
                                        dat->getBracketsRange());
    break;
  }

  // Turn incomplete types into [*] types.
  case Type::IncompleteArray: {
    const auto *iat = cast<IncompleteArrayType>(ty);
    result = getVariableArrayType(
                 getVariableArrayDecayedType(iat->getElementType()),
                                  /*size*/ nullptr,
                                  ArrayType::Normal,
                                  iat->getIndexTypeCVRQualifiers(),
                                  SourceRange());
    break;
  }

  // Turn VLA types into [*] types.
  case Type::VariableArray: {
    const auto *vat = cast<VariableArrayType>(ty);
    result = getVariableArrayType(
                 getVariableArrayDecayedType(vat->getElementType()),
                                  /*size*/ nullptr,
                                  ArrayType::Star,
                                  vat->getIndexTypeCVRQualifiers(),
                                  vat->getBracketsRange());
    break;
  }
  }

  // Apply the top-level qualifiers from the original.
  return getQualifiedType(result, split.Quals);
}

/// getVariableArrayType - Returns a non-unique reference to the type for a
/// variable array of the specified element type.
QualType ASTContext::getVariableArrayType(QualType EltTy,
                                          Expr *NumElts,
                                          ArrayType::ArraySizeModifier ASM,
                                          unsigned IndexTypeQuals,
                                          SourceRange Brackets) const {
  // Since we don't unique expressions, it isn't possible to unique VLA's
  // that have an expression provided for their size.
  QualType Canon;

  // Be sure to pull qualifiers off the element type.
  if (!EltTy.isCanonical() || EltTy.hasLocalQualifiers()) {
    SplitQualType canonSplit = getCanonicalType(EltTy).split();
    Canon = getVariableArrayType(QualType(canonSplit.Ty, 0), NumElts, ASM,
                                 IndexTypeQuals, Brackets);
    Canon = getQualifiedType(Canon, canonSplit.Quals);
  }

  auto *New = new (*this, TypeAlignment)
    VariableArrayType(EltTy, Canon, NumElts, ASM, IndexTypeQuals, Brackets);

  VariableArrayTypes.push_back(New);
  Types.push_back(New);
  return QualType(New, 0);
}

/// getDependentSizedArrayType - Returns a non-unique reference to
/// the type for a dependently-sized array of the specified element
/// type.
QualType ASTContext::getDependentSizedArrayType(QualType elementType,
                                                Expr *numElements,
                                                ArrayType::ArraySizeModifier ASM,
                                                unsigned elementTypeQuals,
                                                SourceRange brackets) const {
  assert((!numElements || numElements->isTypeDependent() ||
          numElements->isValueDependent()) &&
         "Size must be type- or value-dependent!");

  // Dependently-sized array types that do not have a specified number
  // of elements will have their sizes deduced from a dependent
  // initializer.  We do no canonicalization here at all, which is okay
  // because they can't be used in most locations.
  if (!numElements) {
    auto *newType
      = new (*this, TypeAlignment)
          DependentSizedArrayType(*this, elementType, QualType(),
                                  numElements, ASM, elementTypeQuals,
                                  brackets);
    Types.push_back(newType);
    return QualType(newType, 0);
  }

  // Otherwise, we actually build a new type every time, but we
  // also build a canonical type.

  SplitQualType canonElementType = getCanonicalType(elementType).split();

  void *insertPos = nullptr;
  llvm::FoldingSetNodeID ID;
  DependentSizedArrayType::Profile(ID, *this,
                                   QualType(canonElementType.Ty, 0),
                                   ASM, elementTypeQuals, numElements);

  // Look for an existing type with these properties.
  DependentSizedArrayType *canonTy =
    DependentSizedArrayTypes.FindNodeOrInsertPos(ID, insertPos);

  // If we don't have one, build one.
  if (!canonTy) {
    canonTy = new (*this, TypeAlignment)
      DependentSizedArrayType(*this, QualType(canonElementType.Ty, 0),
                              QualType(), numElements, ASM, elementTypeQuals,
                              brackets);
    DependentSizedArrayTypes.InsertNode(canonTy, insertPos);
    Types.push_back(canonTy);
  }

  // Apply qualifiers from the element type to the array.
  QualType canon = getQualifiedType(QualType(canonTy,0),
                                    canonElementType.Quals);

  // If we didn't need extra canonicalization for the element type or the size
  // expression, then just use that as our result.
  if (QualType(canonElementType.Ty, 0) == elementType &&
      canonTy->getSizeExpr() == numElements)
    return canon;

  // Otherwise, we need to build a type which follows the spelling
  // of the element type.
  auto *sugaredType
    = new (*this, TypeAlignment)
        DependentSizedArrayType(*this, elementType, canon, numElements,
                                ASM, elementTypeQuals, brackets);
  Types.push_back(sugaredType);
  return QualType(sugaredType, 0);
}

QualType ASTContext::getIncompleteArrayType(QualType elementType,
                                            ArrayType::ArraySizeModifier ASM,
                                            unsigned elementTypeQuals) const {
  llvm::FoldingSetNodeID ID;
  IncompleteArrayType::Profile(ID, elementType, ASM, elementTypeQuals);

  void *insertPos = nullptr;
  if (IncompleteArrayType *iat =
       IncompleteArrayTypes.FindNodeOrInsertPos(ID, insertPos))
    return QualType(iat, 0);

  // If the element type isn't canonical, this won't be a canonical type
  // either, so fill in the canonical type field.  We also have to pull
  // qualifiers off the element type.
  QualType canon;

  if (!elementType.isCanonical() || elementType.hasLocalQualifiers()) {
    SplitQualType canonSplit = getCanonicalType(elementType).split();
    canon = getIncompleteArrayType(QualType(canonSplit.Ty, 0),
                                   ASM, elementTypeQuals);
    canon = getQualifiedType(canon, canonSplit.Quals);

    // Get the new insert position for the node we care about.
    IncompleteArrayType *existing =
      IncompleteArrayTypes.FindNodeOrInsertPos(ID, insertPos);
    assert(!existing && "Shouldn't be in the map!"); (void) existing;
  }

  auto *newType = new (*this, TypeAlignment)
    IncompleteArrayType(elementType, canon, ASM, elementTypeQuals);

  IncompleteArrayTypes.InsertNode(newType, insertPos);
  Types.push_back(newType);
  return QualType(newType, 0);
}

/// getScalableVectorType - Return the unique reference to a scalable vector
/// type of the specified element type and size. VectorType must be a built-in
/// type.
QualType ASTContext::getScalableVectorType(QualType EltTy,
                                           unsigned NumElts) const {
  if (Target->hasAArch64SVETypes()) {
    uint64_t EltTySize = getTypeSize(EltTy);
#define SVE_VECTOR_TYPE(Name, Id, SingletonId, NumEls, ElBits, IsSigned, IsFP) \
  if (!EltTy->isBooleanType() &&                                               \
      ((EltTy->hasIntegerRepresentation() &&                                   \
        EltTy->hasSignedIntegerRepresentation() == IsSigned) ||                \
       (EltTy->hasFloatingRepresentation() && IsFP)) &&                        \
      EltTySize == ElBits && NumElts == NumEls)                                \
    return SingletonId;
#define SVE_PREDICATE_TYPE(Name, Id, SingletonId, NumEls)                      \
  if (EltTy->isBooleanType() && NumElts == NumEls)                             \
    return SingletonId;
#include "clang/Basic/AArch64SVEACLETypes.def"
  }
  return QualType();
}

/// getVectorType - Return the unique reference to a vector type of
/// the specified element type and size. VectorType must be a built-in type.
QualType ASTContext::getVectorType(QualType vecType, unsigned NumElts,
                                   VectorType::VectorKind VecKind) const {
  assert(vecType->isBuiltinType());

  // Check if we've already instantiated a vector of this type.
  llvm::FoldingSetNodeID ID;
  VectorType::Profile(ID, vecType, NumElts, Type::Vector, VecKind);

  void *InsertPos = nullptr;
  if (VectorType *VTP = VectorTypes.FindNodeOrInsertPos(ID, InsertPos))
    return QualType(VTP, 0);

  // If the element type isn't canonical, this won't be a canonical type either,
  // so fill in the canonical type field.
  QualType Canonical;
  if (!vecType.isCanonical()) {
    Canonical = getVectorType(getCanonicalType(vecType), NumElts, VecKind);

    // Get the new insert position for the node we care about.
    VectorType *NewIP = VectorTypes.FindNodeOrInsertPos(ID, InsertPos);
    assert(!NewIP && "Shouldn't be in the map!"); (void)NewIP;
  }
  auto *New = new (*this, TypeAlignment)
    VectorType(vecType, NumElts, Canonical, VecKind);
  VectorTypes.InsertNode(New, InsertPos);
  Types.push_back(New);
  return QualType(New, 0);
}

QualType
ASTContext::getDependentVectorType(QualType VecType, Expr *SizeExpr,
                                   SourceLocation AttrLoc,
                                   VectorType::VectorKind VecKind) const {
  llvm::FoldingSetNodeID ID;
  DependentVectorType::Profile(ID, *this, getCanonicalType(VecType), SizeExpr,
                               VecKind);
  void *InsertPos = nullptr;
  DependentVectorType *Canon =
      DependentVectorTypes.FindNodeOrInsertPos(ID, InsertPos);
  DependentVectorType *New;

  if (Canon) {
    New = new (*this, TypeAlignment) DependentVectorType(
        *this, VecType, QualType(Canon, 0), SizeExpr, AttrLoc, VecKind);
  } else {
    QualType CanonVecTy = getCanonicalType(VecType);
    if (CanonVecTy == VecType) {
      New = new (*this, TypeAlignment) DependentVectorType(
          *this, VecType, QualType(), SizeExpr, AttrLoc, VecKind);

      DependentVectorType *CanonCheck =
          DependentVectorTypes.FindNodeOrInsertPos(ID, InsertPos);
      assert(!CanonCheck &&
             "Dependent-sized vector_size canonical type broken");
      (void)CanonCheck;
      DependentVectorTypes.InsertNode(New, InsertPos);
    } else {
      QualType CanonTy = getDependentVectorType(CanonVecTy, SizeExpr,
                                                SourceLocation(), VecKind);
      New = new (*this, TypeAlignment) DependentVectorType(
          *this, VecType, CanonTy, SizeExpr, AttrLoc, VecKind);
    }
  }

  Types.push_back(New);
  return QualType(New, 0);
}

/// getExtVectorType - Return the unique reference to an extended vector type of
/// the specified element type and size. VectorType must be a built-in type.
QualType
ASTContext::getExtVectorType(QualType vecType, unsigned NumElts) const {
  assert(vecType->isBuiltinType() || vecType->isDependentType());

  // Check if we've already instantiated a vector of this type.
  llvm::FoldingSetNodeID ID;
  VectorType::Profile(ID, vecType, NumElts, Type::ExtVector,
                      VectorType::GenericVector);
  void *InsertPos = nullptr;
  if (VectorType *VTP = VectorTypes.FindNodeOrInsertPos(ID, InsertPos))
    return QualType(VTP, 0);

  // If the element type isn't canonical, this won't be a canonical type either,
  // so fill in the canonical type field.
  QualType Canonical;
  if (!vecType.isCanonical()) {
    Canonical = getExtVectorType(getCanonicalType(vecType), NumElts);

    // Get the new insert position for the node we care about.
    VectorType *NewIP = VectorTypes.FindNodeOrInsertPos(ID, InsertPos);
    assert(!NewIP && "Shouldn't be in the map!"); (void)NewIP;
  }
  auto *New = new (*this, TypeAlignment)
    ExtVectorType(vecType, NumElts, Canonical);
  VectorTypes.InsertNode(New, InsertPos);
  Types.push_back(New);
  return QualType(New, 0);
}

QualType
ASTContext::getDependentSizedExtVectorType(QualType vecType,
                                           Expr *SizeExpr,
                                           SourceLocation AttrLoc) const {
  llvm::FoldingSetNodeID ID;
  DependentSizedExtVectorType::Profile(ID, *this, getCanonicalType(vecType),
                                       SizeExpr);

  void *InsertPos = nullptr;
  DependentSizedExtVectorType *Canon
    = DependentSizedExtVectorTypes.FindNodeOrInsertPos(ID, InsertPos);
  DependentSizedExtVectorType *New;
  if (Canon) {
    // We already have a canonical version of this array type; use it as
    // the canonical type for a newly-built type.
    New = new (*this, TypeAlignment)
      DependentSizedExtVectorType(*this, vecType, QualType(Canon, 0),
                                  SizeExpr, AttrLoc);
  } else {
    QualType CanonVecTy = getCanonicalType(vecType);
    if (CanonVecTy == vecType) {
      New = new (*this, TypeAlignment)
        DependentSizedExtVectorType(*this, vecType, QualType(), SizeExpr,
                                    AttrLoc);

      DependentSizedExtVectorType *CanonCheck
        = DependentSizedExtVectorTypes.FindNodeOrInsertPos(ID, InsertPos);
      assert(!CanonCheck && "Dependent-sized ext_vector canonical type broken");
      (void)CanonCheck;
      DependentSizedExtVectorTypes.InsertNode(New, InsertPos);
    } else {
      QualType CanonExtTy = getDependentSizedExtVectorType(CanonVecTy, SizeExpr,
                                                           SourceLocation());
      New = new (*this, TypeAlignment) DependentSizedExtVectorType(
          *this, vecType, CanonExtTy, SizeExpr, AttrLoc);
    }
  }

  Types.push_back(New);
  return QualType(New, 0);
}

QualType ASTContext::getDependentAddressSpaceType(QualType PointeeType,
                                                  Expr *AddrSpaceExpr,
                                                  SourceLocation AttrLoc) const {
  assert(AddrSpaceExpr->isInstantiationDependent());

  QualType canonPointeeType = getCanonicalType(PointeeType);

  void *insertPos = nullptr;
  llvm::FoldingSetNodeID ID;
  DependentAddressSpaceType::Profile(ID, *this, canonPointeeType,
                                     AddrSpaceExpr);

  DependentAddressSpaceType *canonTy =
    DependentAddressSpaceTypes.FindNodeOrInsertPos(ID, insertPos);

  if (!canonTy) {
    canonTy = new (*this, TypeAlignment)
      DependentAddressSpaceType(*this, canonPointeeType,
                                QualType(), AddrSpaceExpr, AttrLoc);
    DependentAddressSpaceTypes.InsertNode(canonTy, insertPos);
    Types.push_back(canonTy);
  }

  if (canonPointeeType == PointeeType &&
      canonTy->getAddrSpaceExpr() == AddrSpaceExpr)
    return QualType(canonTy, 0);

  auto *sugaredType
    = new (*this, TypeAlignment)
        DependentAddressSpaceType(*this, PointeeType, QualType(canonTy, 0),
                                  AddrSpaceExpr, AttrLoc);
  Types.push_back(sugaredType);
  return QualType(sugaredType, 0);
}

/// Determine whether \p T is canonical as the result type of a function.
static bool isCanonicalResultType(QualType T) {
  return T.isCanonical() &&
         (T.getObjCLifetime() == Qualifiers::OCL_None ||
          T.getObjCLifetime() == Qualifiers::OCL_ExplicitNone);
}

/// getFunctionNoProtoType - Return a K&R style C function type like 'int()'.
QualType
ASTContext::getFunctionNoProtoType(QualType ResultTy,
                                   const FunctionType::ExtInfo &Info) const {
  // Unique functions, to guarantee there is only one function of a particular
  // structure.
  llvm::FoldingSetNodeID ID;
  FunctionNoProtoType::Profile(ID, ResultTy, Info);

  void *InsertPos = nullptr;
  if (FunctionNoProtoType *FT =
        FunctionNoProtoTypes.FindNodeOrInsertPos(ID, InsertPos))
    return QualType(FT, 0);

  QualType Canonical;
  if (!isCanonicalResultType(ResultTy)) {
    Canonical =
      getFunctionNoProtoType(getCanonicalFunctionResultType(ResultTy), Info);

    // Get the new insert position for the node we care about.
    FunctionNoProtoType *NewIP =
      FunctionNoProtoTypes.FindNodeOrInsertPos(ID, InsertPos);
    assert(!NewIP && "Shouldn't be in the map!"); (void)NewIP;
  }

  auto *New = new (*this, TypeAlignment)
    FunctionNoProtoType(ResultTy, Canonical, Info);
  Types.push_back(New);
  FunctionNoProtoTypes.InsertNode(New, InsertPos);
  return QualType(New, 0);
}

CanQualType
ASTContext::getCanonicalFunctionResultType(QualType ResultType) const {
  CanQualType CanResultType = getCanonicalType(ResultType);

  // Canonical result types do not have ARC lifetime qualifiers.
  if (CanResultType.getQualifiers().hasObjCLifetime()) {
    Qualifiers Qs = CanResultType.getQualifiers();
    Qs.removeObjCLifetime();
    return CanQualType::CreateUnsafe(
             getQualifiedType(CanResultType.getUnqualifiedType(), Qs));
  }

  return CanResultType;
}

static bool isCanonicalExceptionSpecification(
    const FunctionProtoType::ExceptionSpecInfo &ESI, bool NoexceptInType) {
  if (ESI.Type == EST_None)
    return true;
  if (!NoexceptInType)
    return false;

  // C++17 onwards: exception specification is part of the type, as a simple
  // boolean "can this function type throw".
  if (ESI.Type == EST_BasicNoexcept)
    return true;

  // A noexcept(expr) specification is (possibly) canonical if expr is
  // value-dependent.
  if (ESI.Type == EST_DependentNoexcept)
    return true;

  // A dynamic exception specification is canonical if it only contains pack
  // expansions (so we can't tell whether it's non-throwing) and all its
  // contained types are canonical.
  if (ESI.Type == EST_Dynamic) {
    bool AnyPackExpansions = false;
    for (QualType ET : ESI.Exceptions) {
      if (!ET.isCanonical())
        return false;
      if (ET->getAs<PackExpansionType>())
        AnyPackExpansions = true;
    }
    return AnyPackExpansions;
  }

  return false;
}

QualType ASTContext::getFunctionTypeInternal(
    QualType ResultTy, ArrayRef<QualType> ArgArray,
    const FunctionProtoType::ExtProtoInfo &EPI, bool OnlyWantCanonical) const {
  size_t NumArgs = ArgArray.size();

  // Unique functions, to guarantee there is only one function of a particular
  // structure.
  llvm::FoldingSetNodeID ID;
  FunctionProtoType::Profile(ID, ResultTy, ArgArray.begin(), NumArgs, EPI,
                             *this, true);

  QualType Canonical;
  bool Unique = false;

  void *InsertPos = nullptr;
  if (FunctionProtoType *FPT =
        FunctionProtoTypes.FindNodeOrInsertPos(ID, InsertPos)) {
    QualType Existing = QualType(FPT, 0);

    // If we find a pre-existing equivalent FunctionProtoType, we can just reuse
    // it so long as our exception specification doesn't contain a dependent
    // noexcept expression, or we're just looking for a canonical type.
    // Otherwise, we're going to need to create a type
    // sugar node to hold the concrete expression.
    if (OnlyWantCanonical || !isComputedNoexcept(EPI.ExceptionSpec.Type) ||
        EPI.ExceptionSpec.NoexceptExpr == FPT->getNoexceptExpr())
      return Existing;

    // We need a new type sugar node for this one, to hold the new noexcept
    // expression. We do no canonicalization here, but that's OK since we don't
    // expect to see the same noexcept expression much more than once.
    Canonical = getCanonicalType(Existing);
    Unique = true;
  }

  bool NoexceptInType = getLangOpts().CPlusPlus17;
  bool IsCanonicalExceptionSpec =
      isCanonicalExceptionSpecification(EPI.ExceptionSpec, NoexceptInType);

  // Determine whether the type being created is already canonical or not.
  bool isCanonical = !Unique && IsCanonicalExceptionSpec &&
                     isCanonicalResultType(ResultTy) && !EPI.HasTrailingReturn;
  for (unsigned i = 0; i != NumArgs && isCanonical; ++i)
    if (!ArgArray[i].isCanonicalAsParam())
      isCanonical = false;

  if (OnlyWantCanonical)
    assert(isCanonical &&
           "given non-canonical parameters constructing canonical type");

  // If this type isn't canonical, get the canonical version of it if we don't
  // already have it. The exception spec is only partially part of the
  // canonical type, and only in C++17 onwards.
  if (!isCanonical && Canonical.isNull()) {
    SmallVector<QualType, 16> CanonicalArgs;
    CanonicalArgs.reserve(NumArgs);
    for (unsigned i = 0; i != NumArgs; ++i)
      CanonicalArgs.push_back(getCanonicalParamType(ArgArray[i]));

    llvm::SmallVector<QualType, 8> ExceptionTypeStorage;
    FunctionProtoType::ExtProtoInfo CanonicalEPI = EPI;
    CanonicalEPI.HasTrailingReturn = false;

    if (IsCanonicalExceptionSpec) {
      // Exception spec is already OK.
    } else if (NoexceptInType) {
      switch (EPI.ExceptionSpec.Type) {
      case EST_Unparsed: case EST_Unevaluated: case EST_Uninstantiated:
        // We don't know yet. It shouldn't matter what we pick here; no-one
        // should ever look at this.
        LLVM_FALLTHROUGH;
      case EST_None: case EST_MSAny: case EST_NoexceptFalse:
        CanonicalEPI.ExceptionSpec.Type = EST_None;
        break;

        // A dynamic exception specification is almost always "not noexcept",
        // with the exception that a pack expansion might expand to no types.
      case EST_Dynamic: {
        bool AnyPacks = false;
        for (QualType ET : EPI.ExceptionSpec.Exceptions) {
          if (ET->getAs<PackExpansionType>())
            AnyPacks = true;
          ExceptionTypeStorage.push_back(getCanonicalType(ET));
        }
        if (!AnyPacks)
          CanonicalEPI.ExceptionSpec.Type = EST_None;
        else {
          CanonicalEPI.ExceptionSpec.Type = EST_Dynamic;
          CanonicalEPI.ExceptionSpec.Exceptions = ExceptionTypeStorage;
        }
        break;
      }

      case EST_DynamicNone:
      case EST_BasicNoexcept:
      case EST_NoexceptTrue:
      case EST_NoThrow:
        CanonicalEPI.ExceptionSpec.Type = EST_BasicNoexcept;
        break;

      case EST_DependentNoexcept:
        llvm_unreachable("dependent noexcept is already canonical");
      }
    } else {
      CanonicalEPI.ExceptionSpec = FunctionProtoType::ExceptionSpecInfo();
    }

    // Adjust the canonical function result type.
    CanQualType CanResultTy = getCanonicalFunctionResultType(ResultTy);
    Canonical =
        getFunctionTypeInternal(CanResultTy, CanonicalArgs, CanonicalEPI, true);

    // Get the new insert position for the node we care about.
    FunctionProtoType *NewIP =
      FunctionProtoTypes.FindNodeOrInsertPos(ID, InsertPos);
    assert(!NewIP && "Shouldn't be in the map!"); (void)NewIP;
  }

  // Compute the needed size to hold this FunctionProtoType and the
  // various trailing objects.
  auto ESH = FunctionProtoType::getExceptionSpecSize(
      EPI.ExceptionSpec.Type, EPI.ExceptionSpec.Exceptions.size());
  size_t Size = FunctionProtoType::totalSizeToAlloc<
      QualType, SourceLocation, FunctionType::FunctionTypeExtraBitfields,
      FunctionType::ExceptionType, Expr *, FunctionDecl *,
      FunctionProtoType::ExtParameterInfo, Qualifiers>(
      NumArgs, EPI.Variadic,
      FunctionProtoType::hasExtraBitfields(EPI.ExceptionSpec.Type),
      ESH.NumExceptionType, ESH.NumExprPtr, ESH.NumFunctionDeclPtr,
      EPI.ExtParameterInfos ? NumArgs : 0,
      EPI.TypeQuals.hasNonFastQualifiers() ? 1 : 0);

  auto *FTP = (FunctionProtoType *)Allocate(Size, TypeAlignment);
  FunctionProtoType::ExtProtoInfo newEPI = EPI;
  new (FTP) FunctionProtoType(ResultTy, ArgArray, Canonical, newEPI);
  Types.push_back(FTP);
  if (!Unique)
    FunctionProtoTypes.InsertNode(FTP, InsertPos);
  return QualType(FTP, 0);
}

QualType ASTContext::getPipeType(QualType T, bool ReadOnly) const {
  llvm::FoldingSetNodeID ID;
  PipeType::Profile(ID, T, ReadOnly);

  void *InsertPos = nullptr;
  if (PipeType *PT = PipeTypes.FindNodeOrInsertPos(ID, InsertPos))
    return QualType(PT, 0);

  // If the pipe element type isn't canonical, this won't be a canonical type
  // either, so fill in the canonical type field.
  QualType Canonical;
  if (!T.isCanonical()) {
    Canonical = getPipeType(getCanonicalType(T), ReadOnly);

    // Get the new insert position for the node we care about.
    PipeType *NewIP = PipeTypes.FindNodeOrInsertPos(ID, InsertPos);
    assert(!NewIP && "Shouldn't be in the map!");
    (void)NewIP;
  }
  auto *New = new (*this, TypeAlignment) PipeType(T, Canonical, ReadOnly);
  Types.push_back(New);
  PipeTypes.InsertNode(New, InsertPos);
  return QualType(New, 0);
}

QualType ASTContext::adjustStringLiteralBaseType(QualType Ty) const {
  // OpenCL v1.1 s6.5.3: a string literal is in the constant address space.
  return LangOpts.OpenCL ? getAddrSpaceQualType(Ty, LangAS::opencl_constant)
                         : Ty;
}

QualType ASTContext::getReadPipeType(QualType T) const {
  return getPipeType(T, true);
}

QualType ASTContext::getWritePipeType(QualType T) const {
  return getPipeType(T, false);
}

QualType ASTContext::getExtIntType(bool IsUnsigned, unsigned NumBits) const {
  llvm::FoldingSetNodeID ID;
  ExtIntType::Profile(ID, IsUnsigned, NumBits);

  void *InsertPos = nullptr;
  if (ExtIntType *EIT = ExtIntTypes.FindNodeOrInsertPos(ID, InsertPos))
    return QualType(EIT, 0);

  auto *New = new (*this, TypeAlignment) ExtIntType(IsUnsigned, NumBits);
  ExtIntTypes.InsertNode(New, InsertPos);
  Types.push_back(New);
  return QualType(New, 0);
}

QualType ASTContext::getDependentExtIntType(bool IsUnsigned,
                                            Expr *NumBitsExpr) const {
  assert(NumBitsExpr->isInstantiationDependent() && "Only good for dependent");
  llvm::FoldingSetNodeID ID;
  DependentExtIntType::Profile(ID, *this, IsUnsigned, NumBitsExpr);

  void *InsertPos = nullptr;
  if (DependentExtIntType *Existing =
          DependentExtIntTypes.FindNodeOrInsertPos(ID, InsertPos))
    return QualType(Existing, 0);

  auto *New = new (*this, TypeAlignment)
      DependentExtIntType(*this, IsUnsigned, NumBitsExpr);
  DependentExtIntTypes.InsertNode(New, InsertPos);

  Types.push_back(New);
  return QualType(New, 0);
}

#ifndef NDEBUG
static bool NeedsInjectedClassNameType(const RecordDecl *D) {
  if (!isa<CXXRecordDecl>(D)) return false;
  const auto *RD = cast<CXXRecordDecl>(D);
  if (isa<ClassTemplatePartialSpecializationDecl>(RD))
    return true;
  if (RD->getDescribedClassTemplate() &&
      !isa<ClassTemplateSpecializationDecl>(RD))
    return true;
  return false;
}
#endif

/// getInjectedClassNameType - Return the unique reference to the
/// injected class name type for the specified templated declaration.
QualType ASTContext::getInjectedClassNameType(CXXRecordDecl *Decl,
                                              QualType TST) const {
  assert(NeedsInjectedClassNameType(Decl));
  if (Decl->TypeForDecl) {
    assert(isa<InjectedClassNameType>(Decl->TypeForDecl));
  } else if (CXXRecordDecl *PrevDecl = Decl->getPreviousDecl()) {
    assert(PrevDecl->TypeForDecl && "previous declaration has no type");
    Decl->TypeForDecl = PrevDecl->TypeForDecl;
    assert(isa<InjectedClassNameType>(Decl->TypeForDecl));
  } else {
    Type *newType =
      new (*this, TypeAlignment) InjectedClassNameType(Decl, TST);
    Decl->TypeForDecl = newType;
    Types.push_back(newType);
  }
  return QualType(Decl->TypeForDecl, 0);
}

/// getTypeDeclType - Return the unique reference to the type for the
/// specified type declaration.
QualType ASTContext::getTypeDeclTypeSlow(const TypeDecl *Decl) const {
  assert(Decl && "Passed null for Decl param");
  assert(!Decl->TypeForDecl && "TypeForDecl present in slow case");

  if (const auto *Typedef = dyn_cast<TypedefNameDecl>(Decl))
    return getTypedefType(Typedef);

  assert(!isa<TemplateTypeParmDecl>(Decl) &&
         "Template type parameter types are always available.");

  if (const auto *Record = dyn_cast<RecordDecl>(Decl)) {
    assert(Record->isFirstDecl() && "struct/union has previous declaration");
    assert(!NeedsInjectedClassNameType(Record));
    return getRecordType(Record);
  } else if (const auto *Enum = dyn_cast<EnumDecl>(Decl)) {
    assert(Enum->isFirstDecl() && "enum has previous declaration");
    return getEnumType(Enum);
  } else if (const auto *Using = dyn_cast<UnresolvedUsingTypenameDecl>(Decl)) {
    Type *newType = new (*this, TypeAlignment) UnresolvedUsingType(Using);
    Decl->TypeForDecl = newType;
    Types.push_back(newType);
  } else if (const auto *Req = dyn_cast<CXXRequiredTypeDecl>(Decl)) {
    const Type *newType = getCXXRequiredTypeType(Req).getTypePtr();
    Decl->TypeForDecl = newType;
  } else
    llvm_unreachable("TypeDecl without a type?");

  return QualType(Decl->TypeForDecl, 0);
}

/// getTypedefType - Return the unique reference to the type for the
/// specified typedef name decl.
QualType
ASTContext::getTypedefType(const TypedefNameDecl *Decl,
                           QualType Canonical) const {
  if (Decl->TypeForDecl) return QualType(Decl->TypeForDecl, 0);

  if (Canonical.isNull())
    Canonical = getCanonicalType(Decl->getUnderlyingType());
  auto *newType = new (*this, TypeAlignment)
    TypedefType(Type::Typedef, Decl, Canonical);
  Decl->TypeForDecl = newType;
  Types.push_back(newType);
  return QualType(newType, 0);
}

QualType ASTContext::getRecordType(const RecordDecl *Decl) const {
  if (Decl->TypeForDecl) return QualType(Decl->TypeForDecl, 0);

  if (const RecordDecl *PrevDecl = Decl->getPreviousDecl())
    if (PrevDecl->TypeForDecl)
      return QualType(Decl->TypeForDecl = PrevDecl->TypeForDecl, 0);

  auto *newType = new (*this, TypeAlignment) RecordType(Decl);
  Decl->TypeForDecl = newType;
  Types.push_back(newType);
  return QualType(newType, 0);
}

QualType ASTContext::getEnumType(const EnumDecl *Decl) const {
  if (Decl->TypeForDecl) return QualType(Decl->TypeForDecl, 0);

  if (const EnumDecl *PrevDecl = Decl->getPreviousDecl())
    if (PrevDecl->TypeForDecl)
      return QualType(Decl->TypeForDecl = PrevDecl->TypeForDecl, 0);

  auto *newType = new (*this, TypeAlignment) EnumType(Decl);
  Decl->TypeForDecl = newType;
  Types.push_back(newType);
  return QualType(newType, 0);
}

QualType ASTContext::getAttributedType(attr::Kind attrKind,
                                       QualType modifiedType,
                                       QualType equivalentType) {
  llvm::FoldingSetNodeID id;
  AttributedType::Profile(id, attrKind, modifiedType, equivalentType);

  void *insertPos = nullptr;
  AttributedType *type = AttributedTypes.FindNodeOrInsertPos(id, insertPos);
  if (type) return QualType(type, 0);

  QualType canon = getCanonicalType(equivalentType);
  type = new (*this, TypeAlignment)
      AttributedType(canon, attrKind, modifiedType, equivalentType);

  Types.push_back(type);
  AttributedTypes.InsertNode(type, insertPos);

  return QualType(type, 0);
}

/// Retrieve a substitution-result type.
QualType
ASTContext::getSubstTemplateTypeParmType(const TemplateTypeParmType *Parm,
                                         QualType Replacement) const {
  assert(Replacement.isCanonical()
         && "replacement types must always be canonical");

  llvm::FoldingSetNodeID ID;
  SubstTemplateTypeParmType::Profile(ID, Parm, Replacement);
  void *InsertPos = nullptr;
  SubstTemplateTypeParmType *SubstParm
    = SubstTemplateTypeParmTypes.FindNodeOrInsertPos(ID, InsertPos);

  if (!SubstParm) {
    SubstParm = new (*this, TypeAlignment)
      SubstTemplateTypeParmType(Parm, Replacement);
    Types.push_back(SubstParm);
    SubstTemplateTypeParmTypes.InsertNode(SubstParm, InsertPos);
  }

  return QualType(SubstParm, 0);
}

/// Retrieve a
QualType ASTContext::getSubstTemplateTypeParmPackType(
                                          const TemplateTypeParmType *Parm,
                                              const TemplateArgument &ArgPack) {
#ifndef NDEBUG
  for (const auto &P : ArgPack.pack_elements()) {
    assert(P.getKind() == TemplateArgument::Type &&"Pack contains a non-type");
    assert(P.getAsType().isCanonical() && "Pack contains non-canonical type");
  }
#endif

  llvm::FoldingSetNodeID ID;
  SubstTemplateTypeParmPackType::Profile(ID, Parm, ArgPack);
  void *InsertPos = nullptr;
  if (SubstTemplateTypeParmPackType *SubstParm
        = SubstTemplateTypeParmPackTypes.FindNodeOrInsertPos(ID, InsertPos))
    return QualType(SubstParm, 0);

  QualType Canon;
  if (!Parm->isCanonicalUnqualified()) {
    Canon = getCanonicalType(QualType(Parm, 0));
    Canon = getSubstTemplateTypeParmPackType(cast<TemplateTypeParmType>(Canon),
                                             ArgPack);
    SubstTemplateTypeParmPackTypes.FindNodeOrInsertPos(ID, InsertPos);
  }

  auto *SubstParm
    = new (*this, TypeAlignment) SubstTemplateTypeParmPackType(Parm, Canon,
                                                               ArgPack);
  Types.push_back(SubstParm);
  SubstTemplateTypeParmPackTypes.InsertNode(SubstParm, InsertPos);
  return QualType(SubstParm, 0);
}

/// Retrieve the template type parameter type for a template
/// parameter or parameter pack with the given depth, index, and (optionally)
/// name.
QualType ASTContext::getTemplateTypeParmType(unsigned Depth, unsigned Index,
                                             bool ParameterPack,
                                             TemplateTypeParmDecl *TTPDecl) const {
  llvm::FoldingSetNodeID ID;
  TemplateTypeParmType::Profile(ID, Depth, Index, ParameterPack, TTPDecl);
  void *InsertPos = nullptr;
  TemplateTypeParmType *TypeParm
    = TemplateTypeParmTypes.FindNodeOrInsertPos(ID, InsertPos);

  if (TypeParm)
    return QualType(TypeParm, 0);

  if (TTPDecl) {
    QualType Canon = getTemplateTypeParmType(Depth, Index, ParameterPack);
    TypeParm = new (*this, TypeAlignment) TemplateTypeParmType(TTPDecl, Canon);

    TemplateTypeParmType *TypeCheck
      = TemplateTypeParmTypes.FindNodeOrInsertPos(ID, InsertPos);
    assert(!TypeCheck && "Template type parameter canonical type broken");
    (void)TypeCheck;
  } else
    TypeParm = new (*this, TypeAlignment)
      TemplateTypeParmType(Depth, Index, ParameterPack);

  Types.push_back(TypeParm);
  TemplateTypeParmTypes.InsertNode(TypeParm, InsertPos);

  return QualType(TypeParm, 0);
}

TypeSourceInfo *
ASTContext::getTemplateSpecializationTypeInfo(TemplateName Name,
                                              SourceLocation NameLoc,
                                        const TemplateArgumentListInfo &Args,
                                              QualType Underlying) const {
  assert(!Name.getAsDependentTemplateName() &&
         "No dependent template names here!");
  QualType TST = getTemplateSpecializationType(Name, Args, Underlying);

  TypeSourceInfo *DI = CreateTypeSourceInfo(TST);
  TemplateSpecializationTypeLoc TL =
      DI->getTypeLoc().castAs<TemplateSpecializationTypeLoc>();
  TL.setTemplateKeywordLoc(SourceLocation());
  TL.setTemplateNameLoc(NameLoc);
  TL.setLAngleLoc(Args.getLAngleLoc());
  TL.setRAngleLoc(Args.getRAngleLoc());
  for (unsigned i = 0, e = TL.getNumArgs(); i != e; ++i)
    TL.setArgLocInfo(i, Args[i].getLocInfo());
  return DI;
}

QualType
ASTContext::getTemplateSpecializationType(TemplateName Template,
                                          const TemplateArgumentListInfo &Args,
                                          QualType Underlying) const {
  assert(!Template.getAsDependentTemplateName() &&
         "No dependent template names here!");

  SmallVector<TemplateArgument, 4> ArgVec;
  ArgVec.reserve(Args.size());
  for (const TemplateArgumentLoc &Arg : Args.arguments())
    ArgVec.push_back(Arg.getArgument());

  return getTemplateSpecializationType(Template, ArgVec, Underlying);
}

#ifndef NDEBUG
static bool hasAnyPackExpansions(ArrayRef<TemplateArgument> Args) {
  for (const TemplateArgument &Arg : Args)
    if (Arg.isPackExpansion())
      return true;

  return true;
}
#endif

QualType
ASTContext::getTemplateSpecializationType(TemplateName Template,
                                          ArrayRef<TemplateArgument> Args,
                                          QualType Underlying) const {
  assert(!Template.getAsDependentTemplateName() &&
         "No dependent template names here!");
  // Look through qualified template names.
  if (QualifiedTemplateName *QTN = Template.getAsQualifiedTemplateName())
    Template = TemplateName(QTN->getTemplateDecl());

  bool IsTypeAlias =
    Template.getAsTemplateDecl() &&
    isa<TypeAliasTemplateDecl>(Template.getAsTemplateDecl());
  QualType CanonType;
  if (!Underlying.isNull())
    CanonType = getCanonicalType(Underlying);
  else {
    // We can get here with an alias template when the specialization contains
    // a pack expansion that does not match up with a parameter pack.
    assert((!IsTypeAlias || hasAnyPackExpansions(Args)) &&
           "Caller must compute aliased type");
    IsTypeAlias = false;
    CanonType = getCanonicalTemplateSpecializationType(Template, Args);
  }

  // Allocate the (non-canonical) template specialization type, but don't
  // try to unique it: these types typically have location information that
  // we don't unique and don't want to lose.
  void *Mem = Allocate(sizeof(TemplateSpecializationType) +
                       sizeof(TemplateArgument) * Args.size() +
                       (IsTypeAlias? sizeof(QualType) : 0),
                       TypeAlignment);
  auto *Spec
    = new (Mem) TemplateSpecializationType(Template, Args, CanonType,
                                         IsTypeAlias ? Underlying : QualType());

  Types.push_back(Spec);
  return QualType(Spec, 0);
}

QualType ASTContext::getCanonicalTemplateSpecializationType(
    TemplateName Template, ArrayRef<TemplateArgument> Args) const {
  assert(!Template.getAsDependentTemplateName() &&
         "No dependent template names here!");

  // Look through qualified template names.
  if (QualifiedTemplateName *QTN = Template.getAsQualifiedTemplateName())
    Template = TemplateName(QTN->getTemplateDecl());

  // Build the canonical template specialization type.
  TemplateName CanonTemplate = getCanonicalTemplateName(Template);
  SmallVector<TemplateArgument, 4> CanonArgs;
  unsigned NumArgs = Args.size();
  CanonArgs.reserve(NumArgs);
  for (const TemplateArgument &Arg : Args)
    CanonArgs.push_back(getCanonicalTemplateArgument(Arg));

  // Determine whether this canonical template specialization type already
  // exists.
  llvm::FoldingSetNodeID ID;
  TemplateSpecializationType::Profile(ID, CanonTemplate,
                                      CanonArgs, *this);

  void *InsertPos = nullptr;
  TemplateSpecializationType *Spec
    = TemplateSpecializationTypes.FindNodeOrInsertPos(ID, InsertPos);

  if (!Spec) {
    // Allocate a new canonical template specialization type.
    void *Mem = Allocate((sizeof(TemplateSpecializationType) +
                          sizeof(TemplateArgument) * NumArgs),
                         TypeAlignment);
    Spec = new (Mem) TemplateSpecializationType(CanonTemplate,
                                                CanonArgs,
                                                QualType(), QualType());
    Types.push_back(Spec);
    TemplateSpecializationTypes.InsertNode(Spec, InsertPos);
  }

  assert(Spec->isDependentType() &&
         "Non-dependent template-id type must have a canonical type");
  return QualType(Spec, 0);
}

QualType ASTContext::getElaboratedType(ElaboratedTypeKeyword Keyword,
                                       NestedNameSpecifier *NNS,
                                       QualType NamedType,
                                       TagDecl *OwnedTagDecl) const {
  llvm::FoldingSetNodeID ID;
  ElaboratedType::Profile(ID, Keyword, NNS, NamedType, OwnedTagDecl);

  void *InsertPos = nullptr;
  ElaboratedType *T = ElaboratedTypes.FindNodeOrInsertPos(ID, InsertPos);
  if (T)
    return QualType(T, 0);

  QualType Canon = NamedType;
  if (!Canon.isCanonical()) {
    Canon = getCanonicalType(NamedType);
    ElaboratedType *CheckT = ElaboratedTypes.FindNodeOrInsertPos(ID, InsertPos);
    assert(!CheckT && "Elaborated canonical type broken");
    (void)CheckT;
  }

  void *Mem = Allocate(ElaboratedType::totalSizeToAlloc<TagDecl *>(!!OwnedTagDecl),
                       TypeAlignment);
  T = new (Mem) ElaboratedType(Keyword, NNS, NamedType, Canon, OwnedTagDecl);

  Types.push_back(T);
  ElaboratedTypes.InsertNode(T, InsertPos);
  return QualType(T, 0);
}

QualType
ASTContext::getCXXRequiredTypeType(const CXXRequiredTypeDecl *D) const {
  Type *newType = new (*this, TypeAlignment) CXXRequiredTypeType(D);
  Types.push_back(newType);
  return QualType(newType, 0);
}

QualType
ASTContext::getParenType(QualType InnerType) const {
  llvm::FoldingSetNodeID ID;
  ParenType::Profile(ID, InnerType);

  void *InsertPos = nullptr;
  ParenType *T = ParenTypes.FindNodeOrInsertPos(ID, InsertPos);
  if (T)
    return QualType(T, 0);

  QualType Canon = InnerType;
  if (!Canon.isCanonical()) {
    Canon = getCanonicalType(InnerType);
    ParenType *CheckT = ParenTypes.FindNodeOrInsertPos(ID, InsertPos);
    assert(!CheckT && "Paren canonical type broken");
    (void)CheckT;
  }

  T = new (*this, TypeAlignment) ParenType(InnerType, Canon);
  Types.push_back(T);
  ParenTypes.InsertNode(T, InsertPos);
  return QualType(T, 0);
}

QualType
ASTContext::getMacroQualifiedType(QualType UnderlyingTy,
                                  const IdentifierInfo *MacroII) const {
  QualType Canon = UnderlyingTy;
  if (!Canon.isCanonical())
    Canon = getCanonicalType(UnderlyingTy);

  auto *newType = new (*this, TypeAlignment)
      MacroQualifiedType(UnderlyingTy, Canon, MacroII);
  Types.push_back(newType);
  return QualType(newType, 0);
}

QualType ASTContext::getDependentNameType(ElaboratedTypeKeyword Keyword,
                                          NestedNameSpecifier *NNS,
                                          const IdentifierInfo *Name,
                                          QualType Canon) const {
  if (Canon.isNull()) {
    NestedNameSpecifier *CanonNNS = getCanonicalNestedNameSpecifier(NNS);
    if (CanonNNS != NNS)
      Canon = getDependentNameType(Keyword, CanonNNS, Name);
  }

  llvm::FoldingSetNodeID ID;
  DependentNameType::Profile(ID, Keyword, NNS, Name);

  void *InsertPos = nullptr;
  DependentNameType *T
    = DependentNameTypes.FindNodeOrInsertPos(ID, InsertPos);
  if (T)
    return QualType(T, 0);

  T = new (*this, TypeAlignment) DependentNameType(Keyword, NNS, Name, Canon);
  Types.push_back(T);
  DependentNameTypes.InsertNode(T, InsertPos);
  return QualType(T, 0);
}

QualType
ASTContext::getDependentTemplateSpecializationType(
                                 ElaboratedTypeKeyword Keyword,
                                 NestedNameSpecifier *NNS,
                                 const IdentifierInfo *Name,
                                 const TemplateArgumentListInfo &Args) const {
  // TODO: avoid this copy
  SmallVector<TemplateArgument, 16> ArgCopy;
  for (unsigned I = 0, E = Args.size(); I != E; ++I)
    ArgCopy.push_back(Args[I].getArgument());
  return getDependentTemplateSpecializationType(Keyword, NNS, Name, ArgCopy);
}

QualType
ASTContext::getDependentTemplateSpecializationType(
                                 ElaboratedTypeKeyword Keyword,
                                 NestedNameSpecifier *NNS,
                                 const IdentifierInfo *Name,
                                 ArrayRef<TemplateArgument> Args) const {
  assert((!NNS || NNS->isDependent()) &&
         "nested-name-specifier must be dependent");

  llvm::FoldingSetNodeID ID;
  DependentTemplateSpecializationType::Profile(ID, *this, Keyword, NNS,
                                               Name, Args);

  void *InsertPos = nullptr;
  DependentTemplateSpecializationType *T
    = DependentTemplateSpecializationTypes.FindNodeOrInsertPos(ID, InsertPos);
  if (T)
    return QualType(T, 0);

  NestedNameSpecifier *CanonNNS = getCanonicalNestedNameSpecifier(NNS);

  ElaboratedTypeKeyword CanonKeyword = Keyword;
  if (Keyword == ETK_None) CanonKeyword = ETK_Typename;

  bool AnyNonCanonArgs = false;
  unsigned NumArgs = Args.size();
  SmallVector<TemplateArgument, 16> CanonArgs(NumArgs);
  for (unsigned I = 0; I != NumArgs; ++I) {
    CanonArgs[I] = getCanonicalTemplateArgument(Args[I]);
    if (!CanonArgs[I].structurallyEquals(Args[I]))
      AnyNonCanonArgs = true;
  }

  QualType Canon;
  if (AnyNonCanonArgs || CanonNNS != NNS || CanonKeyword != Keyword) {
    Canon = getDependentTemplateSpecializationType(CanonKeyword, CanonNNS,
                                                   Name,
                                                   CanonArgs);

    // Find the insert position again.
    DependentTemplateSpecializationTypes.FindNodeOrInsertPos(ID, InsertPos);
  }

  void *Mem = Allocate((sizeof(DependentTemplateSpecializationType) +
                        sizeof(TemplateArgument) * NumArgs),
                       TypeAlignment);
  T = new (Mem) DependentTemplateSpecializationType(Keyword, NNS,
                                                    Name, Args, Canon);
  Types.push_back(T);
  DependentTemplateSpecializationTypes.InsertNode(T, InsertPos);
  return QualType(T, 0);
}

TemplateArgument ASTContext::getInjectedTemplateArg(NamedDecl *Param) {
  TemplateArgument Arg;
  if (const auto *TTP = dyn_cast<TemplateTypeParmDecl>(Param)) {
    QualType ArgType = getTypeDeclType(TTP);
    if (TTP->isParameterPack())
      ArgType = getPackExpansionType(ArgType, None);

    Arg = TemplateArgument(ArgType);
  } else if (auto *NTTP = dyn_cast<NonTypeTemplateParmDecl>(Param)) {
    Expr *E = new (*this) DeclRefExpr(
        *this, NTTP, /*enclosing*/ false,
        NTTP->getType().getNonLValueExprType(*this),
        Expr::getValueKindForType(NTTP->getType()), NTTP->getLocation());

    if (NTTP->isParameterPack())
      E = new (*this) PackExpansionExpr(DependentTy, E, NTTP->getLocation(),
                                        None);
    Arg = TemplateArgument(E, TemplateArgument::Expression);
  } else {
    auto *TTP = cast<TemplateTemplateParmDecl>(Param);
    if (TTP->isParameterPack())
      Arg = TemplateArgument(TemplateName(TTP), Optional<unsigned>());
    else
      Arg = TemplateArgument(TemplateName(TTP));
  }

  if (Param->isTemplateParameterPack())
    Arg = TemplateArgument::CreatePackCopy(*this, Arg);

  return Arg;
}

void
ASTContext::getInjectedTemplateArgs(const TemplateParameterList *Params,
                                    SmallVectorImpl<TemplateArgument> &Args) {
  Args.reserve(Args.size() + Params->size());

  for (NamedDecl *Param : *Params)
    Args.push_back(getInjectedTemplateArg(Param));
}

QualType ASTContext::getPackExpansionType(QualType Pattern,
                                          Optional<unsigned> NumExpansions) {
  llvm::FoldingSetNodeID ID;
  PackExpansionType::Profile(ID, Pattern, NumExpansions);

  // A deduced type can deduce to a pack, eg
  //   auto ...x = some_pack;
  // That declaration isn't (yet) valid, but is created as part of building an
  // init-capture pack:
  //   [...x = some_pack] {}
  assert((Pattern->containsUnexpandedParameterPack() ||
          Pattern->getContainedDeducedType()) &&
         "Pack expansions must expand one or more parameter packs");
  void *InsertPos = nullptr;
  PackExpansionType *T
    = PackExpansionTypes.FindNodeOrInsertPos(ID, InsertPos);
  if (T)
    return QualType(T, 0);

  QualType Canon;
  if (!Pattern.isCanonical()) {
    Canon = getCanonicalType(Pattern);
    // The canonical type might not contain an unexpanded parameter pack, if it
    // contains an alias template specialization which ignores one of its
    // parameters.
    if (Canon->containsUnexpandedParameterPack()) {
      Canon = getPackExpansionType(Canon, NumExpansions);

      // Find the insert position again, in case we inserted an element into
      // PackExpansionTypes and invalidated our insert position.
      PackExpansionTypes.FindNodeOrInsertPos(ID, InsertPos);
    }
  }

  T = new (*this, TypeAlignment)
      PackExpansionType(Pattern, Canon, NumExpansions);
  Types.push_back(T);
  PackExpansionTypes.InsertNode(T, InsertPos);
  return QualType(T, 0);
}

QualType
ASTContext::getCXXDependentVariadicReifierType(Expr *Range, SourceLocation KWLoc,
                                               SourceLocation EllipsisLoc,
                                               SourceLocation RParenLoc) {
  CXXDependentVariadicReifierType *T =
    new (*this, TypeAlignment)
    CXXDependentVariadicReifierType(Range, KWLoc, EllipsisLoc, RParenLoc);
  Types.push_back(T);
  return QualType(T, 0);
}

/// CmpProtocolNames - Comparison predicate for sorting protocols
/// alphabetically.
static int CmpProtocolNames(ObjCProtocolDecl *const *LHS,
                            ObjCProtocolDecl *const *RHS) {
  return DeclarationName::compare((*LHS)->getDeclName(), (*RHS)->getDeclName());
}

static bool areSortedAndUniqued(ArrayRef<ObjCProtocolDecl *> Protocols) {
  if (Protocols.empty()) return true;

  if (Protocols[0]->getCanonicalDecl() != Protocols[0])
    return false;

  for (unsigned i = 1; i != Protocols.size(); ++i)
    if (CmpProtocolNames(&Protocols[i - 1], &Protocols[i]) >= 0 ||
        Protocols[i]->getCanonicalDecl() != Protocols[i])
      return false;
  return true;
}

static void
SortAndUniqueProtocols(SmallVectorImpl<ObjCProtocolDecl *> &Protocols) {
  // Sort protocols, keyed by name.
  llvm::array_pod_sort(Protocols.begin(), Protocols.end(), CmpProtocolNames);

  // Canonicalize.
  for (ObjCProtocolDecl *&P : Protocols)
    P = P->getCanonicalDecl();

  // Remove duplicates.
  auto ProtocolsEnd = std::unique(Protocols.begin(), Protocols.end());
  Protocols.erase(ProtocolsEnd, Protocols.end());
}

QualType ASTContext::getObjCObjectType(QualType BaseType,
                                       ObjCProtocolDecl * const *Protocols,
                                       unsigned NumProtocols) const {
  return getObjCObjectType(BaseType, {},
                           llvm::makeArrayRef(Protocols, NumProtocols),
                           /*isKindOf=*/false);
}

QualType ASTContext::getObjCObjectType(
           QualType baseType,
           ArrayRef<QualType> typeArgs,
           ArrayRef<ObjCProtocolDecl *> protocols,
           bool isKindOf) const {
  // If the base type is an interface and there aren't any protocols or
  // type arguments to add, then the interface type will do just fine.
  if (typeArgs.empty() && protocols.empty() && !isKindOf &&
      isa<ObjCInterfaceType>(baseType))
    return baseType;

  // Look in the folding set for an existing type.
  llvm::FoldingSetNodeID ID;
  ObjCObjectTypeImpl::Profile(ID, baseType, typeArgs, protocols, isKindOf);
  void *InsertPos = nullptr;
  if (ObjCObjectType *QT = ObjCObjectTypes.FindNodeOrInsertPos(ID, InsertPos))
    return QualType(QT, 0);

  // Determine the type arguments to be used for canonicalization,
  // which may be explicitly specified here or written on the base
  // type.
  ArrayRef<QualType> effectiveTypeArgs = typeArgs;
  if (effectiveTypeArgs.empty()) {
    if (const auto *baseObject = baseType->getAs<ObjCObjectType>())
      effectiveTypeArgs = baseObject->getTypeArgs();
  }

  // Build the canonical type, which has the canonical base type and a
  // sorted-and-uniqued list of protocols and the type arguments
  // canonicalized.
  QualType canonical;
  bool typeArgsAreCanonical = std::all_of(effectiveTypeArgs.begin(),
                                          effectiveTypeArgs.end(),
                                          [&](QualType type) {
                                            return type.isCanonical();
                                          });
  bool protocolsSorted = areSortedAndUniqued(protocols);
  if (!typeArgsAreCanonical || !protocolsSorted || !baseType.isCanonical()) {
    // Determine the canonical type arguments.
    ArrayRef<QualType> canonTypeArgs;
    SmallVector<QualType, 4> canonTypeArgsVec;
    if (!typeArgsAreCanonical) {
      canonTypeArgsVec.reserve(effectiveTypeArgs.size());
      for (auto typeArg : effectiveTypeArgs)
        canonTypeArgsVec.push_back(getCanonicalType(typeArg));
      canonTypeArgs = canonTypeArgsVec;
    } else {
      canonTypeArgs = effectiveTypeArgs;
    }

    ArrayRef<ObjCProtocolDecl *> canonProtocols;
    SmallVector<ObjCProtocolDecl*, 8> canonProtocolsVec;
    if (!protocolsSorted) {
      canonProtocolsVec.append(protocols.begin(), protocols.end());
      SortAndUniqueProtocols(canonProtocolsVec);
      canonProtocols = canonProtocolsVec;
    } else {
      canonProtocols = protocols;
    }

    canonical = getObjCObjectType(getCanonicalType(baseType), canonTypeArgs,
                                  canonProtocols, isKindOf);

    // Regenerate InsertPos.
    ObjCObjectTypes.FindNodeOrInsertPos(ID, InsertPos);
  }

  unsigned size = sizeof(ObjCObjectTypeImpl);
  size += typeArgs.size() * sizeof(QualType);
  size += protocols.size() * sizeof(ObjCProtocolDecl *);
  void *mem = Allocate(size, TypeAlignment);
  auto *T =
    new (mem) ObjCObjectTypeImpl(canonical, baseType, typeArgs, protocols,
                                 isKindOf);

  Types.push_back(T);
  ObjCObjectTypes.InsertNode(T, InsertPos);
  return QualType(T, 0);
}

/// Apply Objective-C protocol qualifiers to the given type.
/// If this is for the canonical type of a type parameter, we can apply
/// protocol qualifiers on the ObjCObjectPointerType.
QualType
ASTContext::applyObjCProtocolQualifiers(QualType type,
                  ArrayRef<ObjCProtocolDecl *> protocols, bool &hasError,
                  bool allowOnPointerType) const {
  hasError = false;

  if (const auto *objT = dyn_cast<ObjCTypeParamType>(type.getTypePtr())) {
    return getObjCTypeParamType(objT->getDecl(), protocols);
  }

  // Apply protocol qualifiers to ObjCObjectPointerType.
  if (allowOnPointerType) {
    if (const auto *objPtr =
            dyn_cast<ObjCObjectPointerType>(type.getTypePtr())) {
      const ObjCObjectType *objT = objPtr->getObjectType();
      // Merge protocol lists and construct ObjCObjectType.
      SmallVector<ObjCProtocolDecl*, 8> protocolsVec;
      protocolsVec.append(objT->qual_begin(),
                          objT->qual_end());
      protocolsVec.append(protocols.begin(), protocols.end());
      ArrayRef<ObjCProtocolDecl *> protocols = protocolsVec;
      type = getObjCObjectType(
             objT->getBaseType(),
             objT->getTypeArgsAsWritten(),
             protocols,
             objT->isKindOfTypeAsWritten());
      return getObjCObjectPointerType(type);
    }
  }

  // Apply protocol qualifiers to ObjCObjectType.
  if (const auto *objT = dyn_cast<ObjCObjectType>(type.getTypePtr())){
    // FIXME: Check for protocols to which the class type is already
    // known to conform.

    return getObjCObjectType(objT->getBaseType(),
                             objT->getTypeArgsAsWritten(),
                             protocols,
                             objT->isKindOfTypeAsWritten());
  }

  // If the canonical type is ObjCObjectType, ...
  if (type->isObjCObjectType()) {
    // Silently overwrite any existing protocol qualifiers.
    // TODO: determine whether that's the right thing to do.

    // FIXME: Check for protocols to which the class type is already
    // known to conform.
    return getObjCObjectType(type, {}, protocols, false);
  }

  // id<protocol-list>
  if (type->isObjCIdType()) {
    const auto *objPtr = type->castAs<ObjCObjectPointerType>();
    type = getObjCObjectType(ObjCBuiltinIdTy, {}, protocols,
                                 objPtr->isKindOfType());
    return getObjCObjectPointerType(type);
  }

  // Class<protocol-list>
  if (type->isObjCClassType()) {
    const auto *objPtr = type->castAs<ObjCObjectPointerType>();
    type = getObjCObjectType(ObjCBuiltinClassTy, {}, protocols,
                                 objPtr->isKindOfType());
    return getObjCObjectPointerType(type);
  }

  hasError = true;
  return type;
}

QualType
ASTContext::getObjCTypeParamType(const ObjCTypeParamDecl *Decl,
                                 ArrayRef<ObjCProtocolDecl *> protocols) const {
  // Look in the folding set for an existing type.
  llvm::FoldingSetNodeID ID;
  ObjCTypeParamType::Profile(ID, Decl, Decl->getUnderlyingType(), protocols);
  void *InsertPos = nullptr;
  if (ObjCTypeParamType *TypeParam =
      ObjCTypeParamTypes.FindNodeOrInsertPos(ID, InsertPos))
    return QualType(TypeParam, 0);

  // We canonicalize to the underlying type.
  QualType Canonical = getCanonicalType(Decl->getUnderlyingType());
  if (!protocols.empty()) {
    // Apply the protocol qualifers.
    bool hasError;
    Canonical = getCanonicalType(applyObjCProtocolQualifiers(
        Canonical, protocols, hasError, true /*allowOnPointerType*/));
    assert(!hasError && "Error when apply protocol qualifier to bound type");
  }

  unsigned size = sizeof(ObjCTypeParamType);
  size += protocols.size() * sizeof(ObjCProtocolDecl *);
  void *mem = Allocate(size, TypeAlignment);
  auto *newType = new (mem) ObjCTypeParamType(Decl, Canonical, protocols);

  Types.push_back(newType);
  ObjCTypeParamTypes.InsertNode(newType, InsertPos);
  return QualType(newType, 0);
}

void ASTContext::adjustObjCTypeParamBoundType(const ObjCTypeParamDecl *Orig,
                                              ObjCTypeParamDecl *New) const {
  New->setTypeSourceInfo(getTrivialTypeSourceInfo(Orig->getUnderlyingType()));
  // Update TypeForDecl after updating TypeSourceInfo.
  auto NewTypeParamTy = cast<ObjCTypeParamType>(New->getTypeForDecl());
  SmallVector<ObjCProtocolDecl *, 8> protocols;
  protocols.append(NewTypeParamTy->qual_begin(), NewTypeParamTy->qual_end());
  QualType UpdatedTy = getObjCTypeParamType(New, protocols);
  New->setTypeForDecl(UpdatedTy.getTypePtr());
}

/// ObjCObjectAdoptsQTypeProtocols - Checks that protocols in IC's
/// protocol list adopt all protocols in QT's qualified-id protocol
/// list.
bool ASTContext::ObjCObjectAdoptsQTypeProtocols(QualType QT,
                                                ObjCInterfaceDecl *IC) {
  if (!QT->isObjCQualifiedIdType())
    return false;

  if (const auto *OPT = QT->getAs<ObjCObjectPointerType>()) {
    // If both the right and left sides have qualifiers.
    for (auto *Proto : OPT->quals()) {
      if (!IC->ClassImplementsProtocol(Proto, false))
        return false;
    }
    return true;
  }
  return false;
}

/// QIdProtocolsAdoptObjCObjectProtocols - Checks that protocols in
/// QT's qualified-id protocol list adopt all protocols in IDecl's list
/// of protocols.
bool ASTContext::QIdProtocolsAdoptObjCObjectProtocols(QualType QT,
                                                ObjCInterfaceDecl *IDecl) {
  if (!QT->isObjCQualifiedIdType())
    return false;
  const auto *OPT = QT->getAs<ObjCObjectPointerType>();
  if (!OPT)
    return false;
  if (!IDecl->hasDefinition())
    return false;
  llvm::SmallPtrSet<ObjCProtocolDecl *, 8> InheritedProtocols;
  CollectInheritedProtocols(IDecl, InheritedProtocols);
  if (InheritedProtocols.empty())
    return false;
  // Check that if every protocol in list of id<plist> conforms to a protocol
  // of IDecl's, then bridge casting is ok.
  bool Conforms = false;
  for (auto *Proto : OPT->quals()) {
    Conforms = false;
    for (auto *PI : InheritedProtocols) {
      if (ProtocolCompatibleWithProtocol(Proto, PI)) {
        Conforms = true;
        break;
      }
    }
    if (!Conforms)
      break;
  }
  if (Conforms)
    return true;

  for (auto *PI : InheritedProtocols) {
    // If both the right and left sides have qualifiers.
    bool Adopts = false;
    for (auto *Proto : OPT->quals()) {
      // return 'true' if 'PI' is in the inheritance hierarchy of Proto
      if ((Adopts = ProtocolCompatibleWithProtocol(PI, Proto)))
        break;
    }
    if (!Adopts)
      return false;
  }
  return true;
}

/// getObjCObjectPointerType - Return a ObjCObjectPointerType type for
/// the given object type.
QualType ASTContext::getObjCObjectPointerType(QualType ObjectT) const {
  llvm::FoldingSetNodeID ID;
  ObjCObjectPointerType::Profile(ID, ObjectT);

  void *InsertPos = nullptr;
  if (ObjCObjectPointerType *QT =
              ObjCObjectPointerTypes.FindNodeOrInsertPos(ID, InsertPos))
    return QualType(QT, 0);

  // Find the canonical object type.
  QualType Canonical;
  if (!ObjectT.isCanonical()) {
    Canonical = getObjCObjectPointerType(getCanonicalType(ObjectT));

    // Regenerate InsertPos.
    ObjCObjectPointerTypes.FindNodeOrInsertPos(ID, InsertPos);
  }

  // No match.
  void *Mem = Allocate(sizeof(ObjCObjectPointerType), TypeAlignment);
  auto *QType =
    new (Mem) ObjCObjectPointerType(Canonical, ObjectT);

  Types.push_back(QType);
  ObjCObjectPointerTypes.InsertNode(QType, InsertPos);
  return QualType(QType, 0);
}

/// getObjCInterfaceType - Return the unique reference to the type for the
/// specified ObjC interface decl. The list of protocols is optional.
QualType ASTContext::getObjCInterfaceType(const ObjCInterfaceDecl *Decl,
                                          ObjCInterfaceDecl *PrevDecl) const {
  if (Decl->TypeForDecl)
    return QualType(Decl->TypeForDecl, 0);

  if (PrevDecl) {
    assert(PrevDecl->TypeForDecl && "previous decl has no TypeForDecl");
    Decl->TypeForDecl = PrevDecl->TypeForDecl;
    return QualType(PrevDecl->TypeForDecl, 0);
  }

  // Prefer the definition, if there is one.
  if (const ObjCInterfaceDecl *Def = Decl->getDefinition())
    Decl = Def;

  void *Mem = Allocate(sizeof(ObjCInterfaceType), TypeAlignment);
  auto *T = new (Mem) ObjCInterfaceType(Decl);
  Decl->TypeForDecl = T;
  Types.push_back(T);
  return QualType(T, 0);
}

/// getTypeOfExprType - Unlike many "get<Type>" functions, we can't unique
/// TypeOfExprType AST's (since expression's are never shared). For example,
/// multiple declarations that refer to "typeof(x)" all contain different
/// DeclRefExpr's. This doesn't effect the type checker, since it operates
/// on canonical type's (which are always unique).
QualType ASTContext::getTypeOfExprType(Expr *tofExpr) const {
  TypeOfExprType *toe;
  if (tofExpr->isTypeDependent()) {
    llvm::FoldingSetNodeID ID;
    DependentTypeOfExprType::Profile(ID, *this, tofExpr);

    void *InsertPos = nullptr;
    DependentTypeOfExprType *Canon
      = DependentTypeOfExprTypes.FindNodeOrInsertPos(ID, InsertPos);
    if (Canon) {
      // We already have a "canonical" version of an identical, dependent
      // typeof(expr) type. Use that as our canonical type.
      toe = new (*this, TypeAlignment) TypeOfExprType(tofExpr,
                                          QualType((TypeOfExprType*)Canon, 0));
    } else {
      // Build a new, canonical typeof(expr) type.
      Canon
        = new (*this, TypeAlignment) DependentTypeOfExprType(*this, tofExpr);
      DependentTypeOfExprTypes.InsertNode(Canon, InsertPos);
      toe = Canon;
    }
  } else {
    QualType Canonical = getCanonicalType(tofExpr->getType());
    toe = new (*this, TypeAlignment) TypeOfExprType(tofExpr, Canonical);
  }
  Types.push_back(toe);
  return QualType(toe, 0);
}

/// getTypeOfType -  Unlike many "get<Type>" functions, we don't unique
/// TypeOfType nodes. The only motivation to unique these nodes would be
/// memory savings. Since typeof(t) is fairly uncommon, space shouldn't be
/// an issue. This doesn't affect the type checker, since it operates
/// on canonical types (which are always unique).
QualType ASTContext::getTypeOfType(QualType tofType) const {
  QualType Canonical = getCanonicalType(tofType);
  auto *tot = new (*this, TypeAlignment) TypeOfType(tofType, Canonical);
  Types.push_back(tot);
  return QualType(tot, 0);
}

/// Unlike many "get<Type>" functions, we don't unique DecltypeType
/// nodes. This would never be helpful, since each such type has its own
/// expression, and would not give a significant memory saving, since there
/// is an Expr tree under each such type.
QualType ASTContext::getDecltypeType(Expr *e, QualType UnderlyingType) const {
  DecltypeType *dt;

  // C++11 [temp.type]p2:
  //   If an expression e involves a template parameter, decltype(e) denotes a
  //   unique dependent type. Two such decltype-specifiers refer to the same
  //   type only if their expressions are equivalent (14.5.6.1).
  if (e->isInstantiationDependent()) {
    llvm::FoldingSetNodeID ID;
    DependentDecltypeType::Profile(ID, *this, e);

    void *InsertPos = nullptr;
    DependentDecltypeType *Canon
      = DependentDecltypeTypes.FindNodeOrInsertPos(ID, InsertPos);
    if (!Canon) {
      // Build a new, canonical decltype(expr) type.
      Canon = new (*this, TypeAlignment) DependentDecltypeType(*this, e);
      DependentDecltypeTypes.InsertNode(Canon, InsertPos);
    }
    dt = new (*this, TypeAlignment)
        DecltypeType(e, UnderlyingType, QualType((DecltypeType *)Canon, 0));
  } else {
    dt = new (*this, TypeAlignment)
        DecltypeType(e, UnderlyingType, getCanonicalType(UnderlyingType));
  }
  Types.push_back(dt);
  return QualType(dt, 0);
}

QualType ASTContext::getReflectedType(Expr *E, QualType T) const {
  ReflectedType *RT;

  const Type *UnderlyingType = &(*T);
  if (const LocInfoType *LITy = dyn_cast_or_null<LocInfoType>(UnderlyingType)) {
    T = LITy->getType();
  }

  if (E->isInstantiationDependent()) {
    llvm::FoldingSetNodeID ID;
    DependentReflectedType::Profile(ID, *this, E);

    void *InsertPos = nullptr;
    DependentReflectedType *Canon
      = DependentReflectedTypes.FindNodeOrInsertPos(ID, InsertPos);
    if (!Canon) {
      // Build a new, canonical typename(E) type.
      Canon = new (*this, TypeAlignment) DependentReflectedType(*this, E);
      DependentReflectedTypes.InsertNode(Canon, InsertPos);
    }
    RT = new (*this, TypeAlignment) ReflectedType(E, T, QualType(Canon, 0));
  } else {
    CanQualType Canon = getCanonicalType(T);
    RT = new (*this, TypeAlignment) ReflectedType(E, T, Canon);
  }
  Types.push_back(RT);
  return QualType(RT, 0);
}


/// getUnaryTransformationType - We don't unique these, since the memory
/// savings are minimal and these are rare.
QualType ASTContext::getUnaryTransformType(QualType BaseType,
                                           QualType UnderlyingType,
                                           UnaryTransformType::UTTKind Kind)
    const {
  UnaryTransformType *ut = nullptr;

  if (BaseType->isDependentType()) {
    // Look in the folding set for an existing type.
    llvm::FoldingSetNodeID ID;
    DependentUnaryTransformType::Profile(ID, getCanonicalType(BaseType), Kind);

    void *InsertPos = nullptr;
    DependentUnaryTransformType *Canon
      = DependentUnaryTransformTypes.FindNodeOrInsertPos(ID, InsertPos);

    if (!Canon) {
      // Build a new, canonical __underlying_type(type) type.
      Canon = new (*this, TypeAlignment)
             DependentUnaryTransformType(*this, getCanonicalType(BaseType),
                                         Kind);
      DependentUnaryTransformTypes.InsertNode(Canon, InsertPos);
    }
    ut = new (*this, TypeAlignment) UnaryTransformType (BaseType,
                                                        QualType(), Kind,
                                                        QualType(Canon, 0));
  } else {
    QualType CanonType = getCanonicalType(UnderlyingType);
    ut = new (*this, TypeAlignment) UnaryTransformType (BaseType,
                                                        UnderlyingType, Kind,
                                                        CanonType);
  }
  Types.push_back(ut);
  return QualType(ut, 0);
}

/// getAutoType - Return the uniqued reference to the 'auto' type which has been
/// deduced to the given type, or to the canonical undeduced 'auto' type, or the
/// canonical deduced-but-dependent 'auto' type.
QualType
ASTContext::getAutoType(QualType DeducedType, AutoTypeKeyword Keyword,
                        bool IsDependent, bool IsPack,
                        ConceptDecl *TypeConstraintConcept,
                        ArrayRef<TemplateArgument> TypeConstraintArgs) const {
  assert((!IsPack || IsDependent) && "only use IsPack for a dependent pack");
  if (DeducedType.isNull() && Keyword == AutoTypeKeyword::Auto &&
      !TypeConstraintConcept && !IsDependent)
    return getAutoDeductType();

  // Look in the folding set for an existing type.
  void *InsertPos = nullptr;
  llvm::FoldingSetNodeID ID;
  AutoType::Profile(ID, *this, DeducedType, Keyword, IsDependent,
                    TypeConstraintConcept, TypeConstraintArgs);
  if (AutoType *AT = AutoTypes.FindNodeOrInsertPos(ID, InsertPos))
    return QualType(AT, 0);

  void *Mem = Allocate(sizeof(AutoType) +
                       sizeof(TemplateArgument) * TypeConstraintArgs.size(),
                       TypeAlignment);
  auto *AT = new (Mem) AutoType(
      DeducedType, Keyword,
      (IsDependent ? TypeDependence::DependentInstantiation
                   : TypeDependence::None) |
          (IsPack ? TypeDependence::UnexpandedPack : TypeDependence::None),
      TypeConstraintConcept, TypeConstraintArgs);
  Types.push_back(AT);
  if (InsertPos)
    AutoTypes.InsertNode(AT, InsertPos);
  return QualType(AT, 0);
}

/// Return the uniqued reference to the deduced template specialization type
/// which has been deduced to the given type, or to the canonical undeduced
/// such type, or the canonical deduced-but-dependent such type.
QualType ASTContext::getDeducedTemplateSpecializationType(
    TemplateName Template, QualType DeducedType, bool IsDependent) const {
  // Look in the folding set for an existing type.
  void *InsertPos = nullptr;
  llvm::FoldingSetNodeID ID;
  DeducedTemplateSpecializationType::Profile(ID, Template, DeducedType,
                                             IsDependent);
  if (DeducedTemplateSpecializationType *DTST =
          DeducedTemplateSpecializationTypes.FindNodeOrInsertPos(ID, InsertPos))
    return QualType(DTST, 0);

  auto *DTST = new (*this, TypeAlignment)
      DeducedTemplateSpecializationType(Template, DeducedType, IsDependent);
  Types.push_back(DTST);
  if (InsertPos)
    DeducedTemplateSpecializationTypes.InsertNode(DTST, InsertPos);
  return QualType(DTST, 0);
}

/// getAtomicType - Return the uniqued reference to the atomic type for
/// the given value type.
QualType ASTContext::getAtomicType(QualType T) const {
  // Unique pointers, to guarantee there is only one pointer of a particular
  // structure.
  llvm::FoldingSetNodeID ID;
  AtomicType::Profile(ID, T);

  void *InsertPos = nullptr;
  if (AtomicType *AT = AtomicTypes.FindNodeOrInsertPos(ID, InsertPos))
    return QualType(AT, 0);

  // If the atomic value type isn't canonical, this won't be a canonical type
  // either, so fill in the canonical type field.
  QualType Canonical;
  if (!T.isCanonical()) {
    Canonical = getAtomicType(getCanonicalType(T));

    // Get the new insert position for the node we care about.
    AtomicType *NewIP = AtomicTypes.FindNodeOrInsertPos(ID, InsertPos);
    assert(!NewIP && "Shouldn't be in the map!"); (void)NewIP;
  }
  auto *New = new (*this, TypeAlignment) AtomicType(T, Canonical);
  Types.push_back(New);
  AtomicTypes.InsertNode(New, InsertPos);
  return QualType(New, 0);
}

/// getAutoDeductType - Get type pattern for deducing against 'auto'.
QualType ASTContext::getAutoDeductType() const {
  if (AutoDeductTy.isNull())
    AutoDeductTy = QualType(new (*this, TypeAlignment)
                                AutoType(QualType(), AutoTypeKeyword::Auto,
                                         TypeDependence::None,
                                         /*concept*/ nullptr, /*args*/ {}),
                            0);
  return AutoDeductTy;
}

/// getAutoRRefDeductType - Get type pattern for deducing against 'auto &&'.
QualType ASTContext::getAutoRRefDeductType() const {
  if (AutoRRefDeductTy.isNull())
    AutoRRefDeductTy = getRValueReferenceType(getAutoDeductType());
  assert(!AutoRRefDeductTy.isNull() && "can't build 'auto &&' pattern");
  return AutoRRefDeductTy;
}

/// getTagDeclType - Return the unique reference to the type for the
/// specified TagDecl (struct/union/class/enum) decl.
QualType ASTContext::getTagDeclType(const TagDecl *Decl) const {
  assert(Decl);
  // FIXME: What is the design on getTagDeclType when it requires casting
  // away const?  mutable?
  return getTypeDeclType(const_cast<TagDecl*>(Decl));
}

/// getSizeType - Return the unique type for "size_t" (C99 7.17), the result
/// of the sizeof operator (C99 6.5.3.4p4). The value is target dependent and
/// needs to agree with the definition in <stddef.h>.
CanQualType ASTContext::getSizeType() const {
  return getFromTargetType(Target->getSizeType());
}

/// Return the unique signed counterpart of the integer type
/// corresponding to size_t.
CanQualType ASTContext::getSignedSizeType() const {
  return getFromTargetType(Target->getSignedSizeType());
}

/// getIntMaxType - Return the unique type for "intmax_t" (C99 7.18.1.5).
CanQualType ASTContext::getIntMaxType() const {
  return getFromTargetType(Target->getIntMaxType());
}

/// getUIntMaxType - Return the unique type for "uintmax_t" (C99 7.18.1.5).
CanQualType ASTContext::getUIntMaxType() const {
  return getFromTargetType(Target->getUIntMaxType());
}

/// getSignedWCharType - Return the type of "signed wchar_t".
/// Used when in C++, as a GCC extension.
QualType ASTContext::getSignedWCharType() const {
  // FIXME: derive from "Target" ?
  return WCharTy;
}

/// getUnsignedWCharType - Return the type of "unsigned wchar_t".
/// Used when in C++, as a GCC extension.
QualType ASTContext::getUnsignedWCharType() const {
  // FIXME: derive from "Target" ?
  return UnsignedIntTy;
}

QualType ASTContext::getIntPtrType() const {
  return getFromTargetType(Target->getIntPtrType());
}

QualType ASTContext::getUIntPtrType() const {
  return getCorrespondingUnsignedType(getIntPtrType());
}

/// getPointerDiffType - Return the unique type for "ptrdiff_t" (C99 7.17)
/// defined in <stddef.h>. Pointer - pointer requires this (C99 6.5.6p9).
QualType ASTContext::getPointerDiffType() const {
  return getFromTargetType(Target->getPtrDiffType(0));
}

/// Return the unique unsigned counterpart of "ptrdiff_t"
/// integer type. The standard (C11 7.21.6.1p7) refers to this type
/// in the definition of %tu format specifier.
QualType ASTContext::getUnsignedPointerDiffType() const {
  return getFromTargetType(Target->getUnsignedPtrDiffType(0));
}

/// Return the unique type for "pid_t" defined in
/// <sys/types.h>. We need this to compute the correct type for vfork().
QualType ASTContext::getProcessIDType() const {
  return getFromTargetType(Target->getProcessIDType());
}

//===----------------------------------------------------------------------===//
//                              Type Operators
//===----------------------------------------------------------------------===//

CanQualType ASTContext::getCanonicalParamType(QualType T) const {
  // Push qualifiers into arrays, and then discard any remaining
  // qualifiers.
  T = getCanonicalType(T);
  T = getVariableArrayDecayedType(T);
  const Type *Ty = T.getTypePtr();
  QualType Result;
  if (isa<ArrayType>(Ty)) {
    Result = getArrayDecayedType(QualType(Ty,0));
  } else if (isa<FunctionType>(Ty)) {
    Result = getPointerType(QualType(Ty, 0));
  } else {
    Result = QualType(Ty, 0);
  }

  return CanQualType::CreateUnsafe(Result);
}

QualType ASTContext::getUnqualifiedArrayType(QualType type,
                                             Qualifiers &quals) {
  SplitQualType splitType = type.getSplitUnqualifiedType();

  // FIXME: getSplitUnqualifiedType() actually walks all the way to
  // the unqualified desugared type and then drops it on the floor.
  // We then have to strip that sugar back off with
  // getUnqualifiedDesugaredType(), which is silly.
  const auto *AT =
      dyn_cast<ArrayType>(splitType.Ty->getUnqualifiedDesugaredType());

  // If we don't have an array, just use the results in splitType.
  if (!AT) {
    quals = splitType.Quals;
    return QualType(splitType.Ty, 0);
  }

  // Otherwise, recurse on the array's element type.
  QualType elementType = AT->getElementType();
  QualType unqualElementType = getUnqualifiedArrayType(elementType, quals);

  // If that didn't change the element type, AT has no qualifiers, so we
  // can just use the results in splitType.
  if (elementType == unqualElementType) {
    assert(quals.empty()); // from the recursive call
    quals = splitType.Quals;
    return QualType(splitType.Ty, 0);
  }

  // Otherwise, add in the qualifiers from the outermost type, then
  // build the type back up.
  quals.addConsistentQualifiers(splitType.Quals);

  if (const auto *CAT = dyn_cast<ConstantArrayType>(AT)) {
    return getConstantArrayType(unqualElementType, CAT->getSize(),
                                CAT->getSizeExpr(), CAT->getSizeModifier(), 0);
  }

  if (const auto *IAT = dyn_cast<IncompleteArrayType>(AT)) {
    return getIncompleteArrayType(unqualElementType, IAT->getSizeModifier(), 0);
  }

  if (const auto *VAT = dyn_cast<VariableArrayType>(AT)) {
    return getVariableArrayType(unqualElementType,
                                VAT->getSizeExpr(),
                                VAT->getSizeModifier(),
                                VAT->getIndexTypeCVRQualifiers(),
                                VAT->getBracketsRange());
  }

  const auto *DSAT = cast<DependentSizedArrayType>(AT);
  return getDependentSizedArrayType(unqualElementType, DSAT->getSizeExpr(),
                                    DSAT->getSizeModifier(), 0,
                                    SourceRange());
}

/// Attempt to unwrap two types that may both be array types with the same bound
/// (or both be array types of unknown bound) for the purpose of comparing the
/// cv-decomposition of two types per C++ [conv.qual].
bool ASTContext::UnwrapSimilarArrayTypes(QualType &T1, QualType &T2) {
  bool UnwrappedAny = false;
  while (true) {
    auto *AT1 = getAsArrayType(T1);
    if (!AT1) return UnwrappedAny;

    auto *AT2 = getAsArrayType(T2);
    if (!AT2) return UnwrappedAny;

    // If we don't have two array types with the same constant bound nor two
    // incomplete array types, we've unwrapped everything we can.
    if (auto *CAT1 = dyn_cast<ConstantArrayType>(AT1)) {
      auto *CAT2 = dyn_cast<ConstantArrayType>(AT2);
      if (!CAT2 || CAT1->getSize() != CAT2->getSize())
        return UnwrappedAny;
    } else if (!isa<IncompleteArrayType>(AT1) ||
               !isa<IncompleteArrayType>(AT2)) {
      return UnwrappedAny;
    }

    T1 = AT1->getElementType();
    T2 = AT2->getElementType();
    UnwrappedAny = true;
  }
}

/// Attempt to unwrap two types that may be similar (C++ [conv.qual]).
///
/// If T1 and T2 are both pointer types of the same kind, or both array types
/// with the same bound, unwraps layers from T1 and T2 until a pointer type is
/// unwrapped. Top-level qualifiers on T1 and T2 are ignored.
///
/// This function will typically be called in a loop that successively
/// "unwraps" pointer and pointer-to-member types to compare them at each
/// level.
///
/// \return \c true if a pointer type was unwrapped, \c false if we reached a
/// pair of types that can't be unwrapped further.
bool ASTContext::UnwrapSimilarTypes(QualType &T1, QualType &T2) {
  UnwrapSimilarArrayTypes(T1, T2);

  const auto *T1PtrType = T1->getAs<PointerType>();
  const auto *T2PtrType = T2->getAs<PointerType>();
  if (T1PtrType && T2PtrType) {
    T1 = T1PtrType->getPointeeType();
    T2 = T2PtrType->getPointeeType();
    return true;
  }

  const auto *T1MPType = T1->getAs<MemberPointerType>();
  const auto *T2MPType = T2->getAs<MemberPointerType>();
  if (T1MPType && T2MPType &&
      hasSameUnqualifiedType(QualType(T1MPType->getClass(), 0),
                             QualType(T2MPType->getClass(), 0))) {
    T1 = T1MPType->getPointeeType();
    T2 = T2MPType->getPointeeType();
    return true;
  }

  if (getLangOpts().ObjC) {
    const auto *T1OPType = T1->getAs<ObjCObjectPointerType>();
    const auto *T2OPType = T2->getAs<ObjCObjectPointerType>();
    if (T1OPType && T2OPType) {
      T1 = T1OPType->getPointeeType();
      T2 = T2OPType->getPointeeType();
      return true;
    }
  }

  // FIXME: Block pointers, too?

  return false;
}

bool ASTContext::hasSimilarType(QualType T1, QualType T2) {
  while (true) {
    Qualifiers Quals;
    T1 = getUnqualifiedArrayType(T1, Quals);
    T2 = getUnqualifiedArrayType(T2, Quals);
    if (hasSameType(T1, T2))
      return true;
    if (!UnwrapSimilarTypes(T1, T2))
      return false;
  }
}

bool ASTContext::hasCvrSimilarType(QualType T1, QualType T2) {
  while (true) {
    Qualifiers Quals1, Quals2;
    T1 = getUnqualifiedArrayType(T1, Quals1);
    T2 = getUnqualifiedArrayType(T2, Quals2);

    Quals1.removeCVRQualifiers();
    Quals2.removeCVRQualifiers();
    if (Quals1 != Quals2)
      return false;

    if (hasSameType(T1, T2))
      return true;

    if (!UnwrapSimilarTypes(T1, T2))
      return false;
  }
}

DeclarationNameInfo
ASTContext::getNameForTemplate(TemplateName Name,
                               SourceLocation NameLoc) const {
  switch (Name.getKind()) {
  case TemplateName::QualifiedTemplate:
  case TemplateName::Template:
    // DNInfo work in progress: CHECKME: what about DNLoc?
    return DeclarationNameInfo(Name.getAsTemplateDecl()->getDeclName(),
                               NameLoc);

  case TemplateName::OverloadedTemplate: {
    OverloadedTemplateStorage *Storage = Name.getAsOverloadedTemplate();
    // DNInfo work in progress: CHECKME: what about DNLoc?
    return DeclarationNameInfo((*Storage->begin())->getDeclName(), NameLoc);
  }

  case TemplateName::AssumedTemplate: {
    AssumedTemplateStorage *Storage = Name.getAsAssumedTemplateName();
    return DeclarationNameInfo(Storage->getDeclName(), NameLoc);
  }

  case TemplateName::DependentTemplate: {
    DependentTemplateName *DTN = Name.getAsDependentTemplateName();
    DeclarationName DName;
    if (DTN->isIdentifier()) {
      DName = DeclarationNames.getIdentifier(DTN->getIdentifier());
      return DeclarationNameInfo(DName, NameLoc);
    } else {
      DName = DeclarationNames.getCXXOperatorName(DTN->getOperator());
      // DNInfo work in progress: FIXME: source locations?
      DeclarationNameLoc DNLoc;
      DNLoc.CXXOperatorName.BeginOpNameLoc = SourceLocation().getRawEncoding();
      DNLoc.CXXOperatorName.EndOpNameLoc = SourceLocation().getRawEncoding();
      return DeclarationNameInfo(DName, NameLoc, DNLoc);
    }
  }

  case TemplateName::SubstTemplateTemplateParm: {
    SubstTemplateTemplateParmStorage *subst
      = Name.getAsSubstTemplateTemplateParm();
    return DeclarationNameInfo(subst->getParameter()->getDeclName(),
                               NameLoc);
  }

  case TemplateName::SubstTemplateTemplateParmPack: {
    SubstTemplateTemplateParmPackStorage *subst
      = Name.getAsSubstTemplateTemplateParmPack();
    return DeclarationNameInfo(subst->getParameterPack()->getDeclName(),
                               NameLoc);
  }
  }

  llvm_unreachable("bad template name kind!");
}

TemplateName ASTContext::getCanonicalTemplateName(TemplateName Name) const {
  switch (Name.getKind()) {
  case TemplateName::QualifiedTemplate:
  case TemplateName::Template: {
    TemplateDecl *Template = Name.getAsTemplateDecl();
    if (auto *TTP  = dyn_cast<TemplateTemplateParmDecl>(Template))
      Template = getCanonicalTemplateTemplateParmDecl(TTP);

    // The canonical template name is the canonical template declaration.
    return TemplateName(cast<TemplateDecl>(Template->getCanonicalDecl()));
  }

  case TemplateName::OverloadedTemplate:
  case TemplateName::AssumedTemplate:
    llvm_unreachable("cannot canonicalize unresolved template");

  case TemplateName::DependentTemplate: {
    DependentTemplateName *DTN = Name.getAsDependentTemplateName();
    assert(DTN && "Non-dependent template names must refer to template decls.");
    return DTN->CanonicalTemplateName;
  }

  case TemplateName::SubstTemplateTemplateParm: {
    SubstTemplateTemplateParmStorage *subst
      = Name.getAsSubstTemplateTemplateParm();
    return getCanonicalTemplateName(subst->getReplacement());
  }

  case TemplateName::SubstTemplateTemplateParmPack: {
    SubstTemplateTemplateParmPackStorage *subst
                                  = Name.getAsSubstTemplateTemplateParmPack();
    TemplateTemplateParmDecl *canonParameter
      = getCanonicalTemplateTemplateParmDecl(subst->getParameterPack());
    TemplateArgument canonArgPack
      = getCanonicalTemplateArgument(subst->getArgumentPack());
    return getSubstTemplateTemplateParmPack(canonParameter, canonArgPack);
  }
  }

  llvm_unreachable("bad template name!");
}

bool ASTContext::hasSameTemplateName(TemplateName X, TemplateName Y) {
  X = getCanonicalTemplateName(X);
  Y = getCanonicalTemplateName(Y);
  return X.getAsVoidPointer() == Y.getAsVoidPointer();
}

TemplateArgument
ASTContext::getCanonicalTemplateArgument(const TemplateArgument &Arg) const {
  switch (Arg.getKind()) {
    case TemplateArgument::Null:
      return Arg;

    case TemplateArgument::Reflected:
    case TemplateArgument::Expression:
      return Arg;

    case TemplateArgument::Declaration: {
      auto *D = cast<ValueDecl>(Arg.getAsDecl()->getCanonicalDecl());
      return TemplateArgument(D, Arg.getParamTypeForDecl());
    }

    case TemplateArgument::NullPtr:
      return TemplateArgument(getCanonicalType(Arg.getNullPtrType()),
                              /*isNullPtr*/true);

    case TemplateArgument::Template:
      return TemplateArgument(getCanonicalTemplateName(Arg.getAsTemplate()));

    case TemplateArgument::TemplateExpansion:
      return TemplateArgument(getCanonicalTemplateName(
                                         Arg.getAsTemplateOrTemplatePattern()),
                              Arg.getNumTemplateExpansions());

    case TemplateArgument::Integral:
      return TemplateArgument(Arg, getCanonicalType(Arg.getIntegralType()));

    case TemplateArgument::Type:
      return TemplateArgument(getCanonicalType(Arg.getAsType()));

    case TemplateArgument::Pack: {
      if (Arg.pack_size() == 0)
        return Arg;

      auto *CanonArgs = new (*this) TemplateArgument[Arg.pack_size()];
      unsigned Idx = 0;
      for (TemplateArgument::pack_iterator A = Arg.pack_begin(),
                                        AEnd = Arg.pack_end();
           A != AEnd; (void)++A, ++Idx)
        CanonArgs[Idx] = getCanonicalTemplateArgument(*A);

      return TemplateArgument(llvm::makeArrayRef(CanonArgs, Arg.pack_size()));
    }
  }

  // Silence GCC warning
  llvm_unreachable("Unhandled template argument kind");
}

NestedNameSpecifier *
ASTContext::getCanonicalNestedNameSpecifier(NestedNameSpecifier *NNS) const {
  if (!NNS)
    return nullptr;

  switch (NNS->getKind()) {
  case NestedNameSpecifier::Identifier:
    // Canonicalize the prefix but keep the identifier the same.
    return NestedNameSpecifier::Create(*this,
                         getCanonicalNestedNameSpecifier(NNS->getPrefix()),
                                       NNS->getAsIdentifier());

  case NestedNameSpecifier::Namespace:
    // A namespace is canonical; build a nested-name-specifier with
    // this namespace and no prefix.
    return NestedNameSpecifier::Create(*this, nullptr,
                                 NNS->getAsNamespace()->getOriginalNamespace());

  case NestedNameSpecifier::NamespaceAlias:
    // A namespace is canonical; build a nested-name-specifier with
    // this namespace and no prefix.
    return NestedNameSpecifier::Create(*this, nullptr,
                                    NNS->getAsNamespaceAlias()->getNamespace()
                                                      ->getOriginalNamespace());

  case NestedNameSpecifier::TypeSpec:
  case NestedNameSpecifier::TypeSpecWithTemplate: {
    QualType T = getCanonicalType(QualType(NNS->getAsType(), 0));

    // If we have some kind of dependent-named type (e.g., "typename T::type"),
    // break it apart into its prefix and identifier, then reconsititute those
    // as the canonical nested-name-specifier. This is required to canonicalize
    // a dependent nested-name-specifier involving typedefs of dependent-name
    // types, e.g.,
    //   typedef typename T::type T1;
    //   typedef typename T1::type T2;
    if (const auto *DNT = T->getAs<DependentNameType>())
      return NestedNameSpecifier::Create(*this, DNT->getQualifier(),
                           const_cast<IdentifierInfo *>(DNT->getIdentifier()));

    // Otherwise, just canonicalize the type, and force it to be a TypeSpec.
    // FIXME: Why are TypeSpec and TypeSpecWithTemplate distinct in the
    // first place?
    return NestedNameSpecifier::Create(*this, nullptr, false,
                                       const_cast<Type *>(T.getTypePtr()));
  }

  case NestedNameSpecifier::Global:
  case NestedNameSpecifier::Super:
    // The global specifier and __super specifer are canonical and unique.
    return NNS;
  }

  llvm_unreachable("Invalid NestedNameSpecifier::Kind!");
}

const ArrayType *ASTContext::getAsArrayType(QualType T) const {
  // Handle the non-qualified case efficiently.
  if (!T.hasLocalQualifiers()) {
    // Handle the common positive case fast.
    if (const auto *AT = dyn_cast<ArrayType>(T))
      return AT;
  }

  // Handle the common negative case fast.
  if (!isa<ArrayType>(T.getCanonicalType()))
    return nullptr;

  // Apply any qualifiers from the array type to the element type.  This
  // implements C99 6.7.3p8: "If the specification of an array type includes
  // any type qualifiers, the element type is so qualified, not the array type."

  // If we get here, we either have type qualifiers on the type, or we have
  // sugar such as a typedef in the way.  If we have type qualifiers on the type
  // we must propagate them down into the element type.

  SplitQualType split = T.getSplitDesugaredType();
  Qualifiers qs = split.Quals;

  // If we have a simple case, just return now.
  const auto *ATy = dyn_cast<ArrayType>(split.Ty);
  if (!ATy || qs.empty())
    return ATy;

  // Otherwise, we have an array and we have qualifiers on it.  Push the
  // qualifiers into the array element type and return a new array type.
  QualType NewEltTy = getQualifiedType(ATy->getElementType(), qs);

  if (const auto *CAT = dyn_cast<ConstantArrayType>(ATy))
    return cast<ArrayType>(getConstantArrayType(NewEltTy, CAT->getSize(),
                                                CAT->getSizeExpr(),
                                                CAT->getSizeModifier(),
                                           CAT->getIndexTypeCVRQualifiers()));
  if (const auto *IAT = dyn_cast<IncompleteArrayType>(ATy))
    return cast<ArrayType>(getIncompleteArrayType(NewEltTy,
                                                  IAT->getSizeModifier(),
                                           IAT->getIndexTypeCVRQualifiers()));

  if (const auto *DSAT = dyn_cast<DependentSizedArrayType>(ATy))
    return cast<ArrayType>(
                     getDependentSizedArrayType(NewEltTy,
                                                DSAT->getSizeExpr(),
                                                DSAT->getSizeModifier(),
                                              DSAT->getIndexTypeCVRQualifiers(),
                                                DSAT->getBracketsRange()));

  const auto *VAT = cast<VariableArrayType>(ATy);
  return cast<ArrayType>(getVariableArrayType(NewEltTy,
                                              VAT->getSizeExpr(),
                                              VAT->getSizeModifier(),
                                              VAT->getIndexTypeCVRQualifiers(),
                                              VAT->getBracketsRange()));
}

QualType ASTContext::getAdjustedParameterType(QualType T) const {
  if (T->isArrayType() || T->isFunctionType())
    return getDecayedType(T);
  return T;
}

QualType ASTContext::getSignatureParameterType(QualType T) const {
  T = getVariableArrayDecayedType(T);
  T = getAdjustedParameterType(T);
  return T.getUnqualifiedType();
}

QualType ASTContext::getExceptionObjectType(QualType T) const {
  // C++ [except.throw]p3:
  //   A throw-expression initializes a temporary object, called the exception
  //   object, the type of which is determined by removing any top-level
  //   cv-qualifiers from the static type of the operand of throw and adjusting
  //   the type from "array of T" or "function returning T" to "pointer to T"
  //   or "pointer to function returning T", [...]
  T = getVariableArrayDecayedType(T);
  if (T->isArrayType() || T->isFunctionType())
    T = getDecayedType(T);
  return T.getUnqualifiedType();
}

/// getArrayDecayedType - Return the properly qualified result of decaying the
/// specified array type to a pointer.  This operation is non-trivial when
/// handling typedefs etc.  The canonical type of "T" must be an array type,
/// this returns a pointer to a properly qualified element of the array.
///
/// See C99 6.7.5.3p7 and C99 6.3.2.1p3.
QualType ASTContext::getArrayDecayedType(QualType Ty) const {
  // Get the element type with 'getAsArrayType' so that we don't lose any
  // typedefs in the element type of the array.  This also handles propagation
  // of type qualifiers from the array type into the element type if present
  // (C99 6.7.3p8).
  const ArrayType *PrettyArrayType = getAsArrayType(Ty);
  assert(PrettyArrayType && "Not an array type!");

  QualType PtrTy = getPointerType(PrettyArrayType->getElementType());

  // int x[restrict 4] ->  int *restrict
  QualType Result = getQualifiedType(PtrTy,
                                     PrettyArrayType->getIndexTypeQualifiers());

  // int x[_Nullable] -> int * _Nullable
  if (auto Nullability = Ty->getNullability(*this)) {
    Result = const_cast<ASTContext *>(this)->getAttributedType(
        AttributedType::getNullabilityAttrKind(*Nullability), Result, Result);
  }
  return Result;
}

QualType ASTContext::getBaseElementType(const ArrayType *array) const {
  return getBaseElementType(array->getElementType());
}

QualType ASTContext::getBaseElementType(QualType type) const {
  Qualifiers qs;
  while (true) {
    SplitQualType split = type.getSplitDesugaredType();
    const ArrayType *array = split.Ty->getAsArrayTypeUnsafe();
    if (!array) break;

    type = array->getElementType();
    qs.addConsistentQualifiers(split.Quals);
  }

  return getQualifiedType(type, qs);
}

/// getConstantArrayElementCount - Returns number of constant array elements.
uint64_t
ASTContext::getConstantArrayElementCount(const ConstantArrayType *CA)  const {
  uint64_t ElementCount = 1;
  do {
    ElementCount *= CA->getSize().getZExtValue();
    CA = dyn_cast_or_null<ConstantArrayType>(
      CA->getElementType()->getAsArrayTypeUnsafe());
  } while (CA);
  return ElementCount;
}

/// getFloatingRank - Return a relative rank for floating point types.
/// This routine will assert if passed a built-in type that isn't a float.
static FloatingRank getFloatingRank(QualType T) {
  if (const auto *CT = T->getAs<ComplexType>())
    return getFloatingRank(CT->getElementType());

  switch (T->castAs<BuiltinType>()->getKind()) {
  default: llvm_unreachable("getFloatingRank(): not a floating type");
  case BuiltinType::Float16:    return Float16Rank;
  case BuiltinType::Half:       return HalfRank;
  case BuiltinType::Float:      return FloatRank;
  case BuiltinType::Double:     return DoubleRank;
  case BuiltinType::LongDouble: return LongDoubleRank;
  case BuiltinType::Float128:   return Float128Rank;
  }
}

/// getFloatingTypeOfSizeWithinDomain - Returns a real floating
/// point or a complex type (based on typeDomain/typeSize).
/// 'typeDomain' is a real floating point or complex type.
/// 'typeSize' is a real floating point or complex type.
QualType ASTContext::getFloatingTypeOfSizeWithinDomain(QualType Size,
                                                       QualType Domain) const {
  FloatingRank EltRank = getFloatingRank(Size);
  if (Domain->isComplexType()) {
    switch (EltRank) {
    case Float16Rank:
    case HalfRank: llvm_unreachable("Complex half is not supported");
    case FloatRank:      return FloatComplexTy;
    case DoubleRank:     return DoubleComplexTy;
    case LongDoubleRank: return LongDoubleComplexTy;
    case Float128Rank:   return Float128ComplexTy;
    }
  }

  assert(Domain->isRealFloatingType() && "Unknown domain!");
  switch (EltRank) {
  case Float16Rank:    return HalfTy;
  case HalfRank:       return HalfTy;
  case FloatRank:      return FloatTy;
  case DoubleRank:     return DoubleTy;
  case LongDoubleRank: return LongDoubleTy;
  case Float128Rank:   return Float128Ty;
  }
  llvm_unreachable("getFloatingRank(): illegal value for rank");
}

/// getFloatingTypeOrder - Compare the rank of the two specified floating
/// point types, ignoring the domain of the type (i.e. 'double' ==
/// '_Complex double').  If LHS > RHS, return 1.  If LHS == RHS, return 0. If
/// LHS < RHS, return -1.
int ASTContext::getFloatingTypeOrder(QualType LHS, QualType RHS) const {
  FloatingRank LHSR = getFloatingRank(LHS);
  FloatingRank RHSR = getFloatingRank(RHS);

  if (LHSR == RHSR)
    return 0;
  if (LHSR > RHSR)
    return 1;
  return -1;
}

int ASTContext::getFloatingTypeSemanticOrder(QualType LHS, QualType RHS) const {
  if (&getFloatTypeSemantics(LHS) == &getFloatTypeSemantics(RHS))
    return 0;
  return getFloatingTypeOrder(LHS, RHS);
}


QualType ASTContext::getTemplateType(TemplateDecl *Decl) const {
  llvm::FoldingSetNodeID ID;
  TemplateType::Profile(ID, Decl);

  void *InsertPos = nullptr;
  TemplateType *TT =
    TemplateTypes.FindNodeOrInsertPos(ID, InsertPos);
  if (!TT) {
    // void *memory = Allocate(sizeof(TemplateType));
    TT = new (*this) TemplateType(Decl);
    TemplateTypes.InsertNode(TT, InsertPos);
  }

  return QualType(TT, 0);
}

/// getIntegerRank - Return an integer conversion rank (C99 6.3.1.1p1). This
/// routine will assert if passed a built-in type that isn't an integer or enum,
/// or if it is not canonicalized.
unsigned ASTContext::getIntegerRank(const Type *T) const {
  assert(T->isCanonicalUnqualified() && "T should be canonicalized");

  // Results in this 'losing' to any type of the same size, but winning if
  // larger.
  if (const auto *EIT = dyn_cast<ExtIntType>(T))
    return 0 + (EIT->getNumBits() << 3);

  switch (cast<BuiltinType>(T)->getKind()) {
  default: llvm_unreachable("getIntegerRank(): not a built-in integer");
  case BuiltinType::Bool:
    return 1 + (getIntWidth(BoolTy) << 3);
  case BuiltinType::Char_S:
  case BuiltinType::Char_U:
  case BuiltinType::SChar:
  case BuiltinType::UChar:
    return 2 + (getIntWidth(CharTy) << 3);
  case BuiltinType::Short:
  case BuiltinType::UShort:
    return 3 + (getIntWidth(ShortTy) << 3);
  case BuiltinType::Int:
  case BuiltinType::UInt:
    return 4 + (getIntWidth(IntTy) << 3);
  case BuiltinType::Long:
  case BuiltinType::ULong:
    return 5 + (getIntWidth(LongTy) << 3);
  case BuiltinType::LongLong:
  case BuiltinType::ULongLong:
    return 6 + (getIntWidth(LongLongTy) << 3);
  case BuiltinType::Int128:
  case BuiltinType::UInt128:
    return 7 + (getIntWidth(Int128Ty) << 3);
  }
}

/// Whether this is a promotable bitfield reference according
/// to C99 6.3.1.1p2, bullet 2 (and GCC extensions).
///
/// \returns the type this bit-field will promote to, or NULL if no
/// promotion occurs.
QualType ASTContext::isPromotableBitField(Expr *E) const {
  if (E->isTypeDependent() || E->isValueDependent())
    return {};

  // C++ [conv.prom]p5:
  //    If the bit-field has an enumerated type, it is treated as any other
  //    value of that type for promotion purposes.
  if (getLangOpts().CPlusPlus && E->getType()->isEnumeralType())
    return {};

  // FIXME: We should not do this unless E->refersToBitField() is true. This
  // matters in C where getSourceBitField() will find bit-fields for various
  // cases where the source expression is not a bit-field designator.

  FieldDecl *Field = E->getSourceBitField(); // FIXME: conditional bit-fields?
  if (!Field)
    return {};

  QualType FT = Field->getType();

  uint64_t BitWidth = Field->getBitWidthValue(*this);
  uint64_t IntSize = getTypeSize(IntTy);
  // C++ [conv.prom]p5:
  //   A prvalue for an integral bit-field can be converted to a prvalue of type
  //   int if int can represent all the values of the bit-field; otherwise, it
  //   can be converted to unsigned int if unsigned int can represent all the
  //   values of the bit-field. If the bit-field is larger yet, no integral
  //   promotion applies to it.
  // C11 6.3.1.1/2:
  //   [For a bit-field of type _Bool, int, signed int, or unsigned int:]
  //   If an int can represent all values of the original type (as restricted by
  //   the width, for a bit-field), the value is converted to an int; otherwise,
  //   it is converted to an unsigned int.
  //
  // FIXME: C does not permit promotion of a 'long : 3' bitfield to int.
  //        We perform that promotion here to match GCC and C++.
  // FIXME: C does not permit promotion of an enum bit-field whose rank is
  //        greater than that of 'int'. We perform that promotion to match GCC.
  if (BitWidth < IntSize)
    return IntTy;

  if (BitWidth == IntSize)
    return FT->isSignedIntegerType() ? IntTy : UnsignedIntTy;

  // Bit-fields wider than int are not subject to promotions, and therefore act
  // like the base type. GCC has some weird bugs in this area that we
  // deliberately do not follow (GCC follows a pre-standard resolution to
  // C's DR315 which treats bit-width as being part of the type, and this leaks
  // into their semantics in some cases).
  return {};
}

/// getPromotedIntegerType - Returns the type that Promotable will
/// promote to: C99 6.3.1.1p2, assuming that Promotable is a promotable
/// integer type.
QualType ASTContext::getPromotedIntegerType(QualType Promotable) const {
  assert(!Promotable.isNull());
  assert(Promotable->isPromotableIntegerType());
  if (const auto *ET = Promotable->getAs<EnumType>())
    return ET->getDecl()->getPromotionType();

  if (const auto *BT = Promotable->getAs<BuiltinType>()) {
    // C++ [conv.prom]: A prvalue of type char16_t, char32_t, or wchar_t
    // (3.9.1) can be converted to a prvalue of the first of the following
    // types that can represent all the values of its underlying type:
    // int, unsigned int, long int, unsigned long int, long long int, or
    // unsigned long long int [...]
    // FIXME: Is there some better way to compute this?
    if (BT->getKind() == BuiltinType::WChar_S ||
        BT->getKind() == BuiltinType::WChar_U ||
        BT->getKind() == BuiltinType::Char8 ||
        BT->getKind() == BuiltinType::Char16 ||
        BT->getKind() == BuiltinType::Char32) {
      bool FromIsSigned = BT->getKind() == BuiltinType::WChar_S;
      uint64_t FromSize = getTypeSize(BT);
      QualType PromoteTypes[] = { IntTy, UnsignedIntTy, LongTy, UnsignedLongTy,
                                  LongLongTy, UnsignedLongLongTy };
      for (size_t Idx = 0; Idx < llvm::array_lengthof(PromoteTypes); ++Idx) {
        uint64_t ToSize = getTypeSize(PromoteTypes[Idx]);
        if (FromSize < ToSize ||
            (FromSize == ToSize &&
             FromIsSigned == PromoteTypes[Idx]->isSignedIntegerType()))
          return PromoteTypes[Idx];
      }
      llvm_unreachable("char type should fit into long long");
    }
  }

  // At this point, we should have a signed or unsigned integer type.
  if (Promotable->isSignedIntegerType())
    return IntTy;
  uint64_t PromotableSize = getIntWidth(Promotable);
  uint64_t IntSize = getIntWidth(IntTy);
  assert(Promotable->isUnsignedIntegerType() && PromotableSize <= IntSize);
  return (PromotableSize != IntSize) ? IntTy : UnsignedIntTy;
}

/// Recurses in pointer/array types until it finds an objc retainable
/// type and returns its ownership.
Qualifiers::ObjCLifetime ASTContext::getInnerObjCOwnership(QualType T) const {
  while (!T.isNull()) {
    if (T.getObjCLifetime() != Qualifiers::OCL_None)
      return T.getObjCLifetime();
    if (T->isArrayType())
      T = getBaseElementType(T);
    else if (const auto *PT = T->getAs<PointerType>())
      T = PT->getPointeeType();
    else if (const auto *RT = T->getAs<ReferenceType>())
      T = RT->getPointeeType();
    else
      break;
  }

  return Qualifiers::OCL_None;
}

static const Type *getIntegerTypeForEnum(const EnumType *ET) {
  // Incomplete enum types are not treated as integer types.
  // FIXME: In C++, enum types are never integer types.
  if (ET->getDecl()->isComplete() && !ET->getDecl()->isScoped())
    return ET->getDecl()->getIntegerType().getTypePtr();
  return nullptr;
}

/// getIntegerTypeOrder - Returns the highest ranked integer type:
/// C99 6.3.1.8p1.  If LHS > RHS, return 1.  If LHS == RHS, return 0. If
/// LHS < RHS, return -1.
int ASTContext::getIntegerTypeOrder(QualType LHS, QualType RHS) const {
  const Type *LHSC = getCanonicalType(LHS).getTypePtr();
  const Type *RHSC = getCanonicalType(RHS).getTypePtr();

  // Unwrap enums to their underlying type.
  if (const auto *ET = dyn_cast<EnumType>(LHSC))
    LHSC = getIntegerTypeForEnum(ET);
  if (const auto *ET = dyn_cast<EnumType>(RHSC))
    RHSC = getIntegerTypeForEnum(ET);

  if (LHSC == RHSC) return 0;

  bool LHSUnsigned = LHSC->isUnsignedIntegerType();
  bool RHSUnsigned = RHSC->isUnsignedIntegerType();

  unsigned LHSRank = getIntegerRank(LHSC);
  unsigned RHSRank = getIntegerRank(RHSC);

  if (LHSUnsigned == RHSUnsigned) {  // Both signed or both unsigned.
    if (LHSRank == RHSRank) return 0;
    return LHSRank > RHSRank ? 1 : -1;
  }

  // Otherwise, the LHS is signed and the RHS is unsigned or visa versa.
  if (LHSUnsigned) {
    // If the unsigned [LHS] type is larger, return it.
    if (LHSRank >= RHSRank)
      return 1;

    // If the signed type can represent all values of the unsigned type, it
    // wins.  Because we are dealing with 2's complement and types that are
    // powers of two larger than each other, this is always safe.
    return -1;
  }

  // If the unsigned [RHS] type is larger, return it.
  if (RHSRank >= LHSRank)
    return -1;

  // If the signed type can represent all values of the unsigned type, it
  // wins.  Because we are dealing with 2's complement and types that are
  // powers of two larger than each other, this is always safe.
  return 1;
}

TypedefDecl *ASTContext::getCFConstantStringDecl() const {
  if (CFConstantStringTypeDecl)
    return CFConstantStringTypeDecl;

  assert(!CFConstantStringTagDecl &&
         "tag and typedef should be initialized together");
  CFConstantStringTagDecl = buildImplicitRecord("__NSConstantString_tag");
  CFConstantStringTagDecl->startDefinition();

  struct {
    QualType Type;
    const char *Name;
  } Fields[5];
  unsigned Count = 0;

  /// Objective-C ABI
  ///
  ///    typedef struct __NSConstantString_tag {
  ///      const int *isa;
  ///      int flags;
  ///      const char *str;
  ///      long length;
  ///    } __NSConstantString;
  ///
  /// Swift ABI (4.1, 4.2)
  ///
  ///    typedef struct __NSConstantString_tag {
  ///      uintptr_t _cfisa;
  ///      uintptr_t _swift_rc;
  ///      _Atomic(uint64_t) _cfinfoa;
  ///      const char *_ptr;
  ///      uint32_t _length;
  ///    } __NSConstantString;
  ///
  /// Swift ABI (5.0)
  ///
  ///    typedef struct __NSConstantString_tag {
  ///      uintptr_t _cfisa;
  ///      uintptr_t _swift_rc;
  ///      _Atomic(uint64_t) _cfinfoa;
  ///      const char *_ptr;
  ///      uintptr_t _length;
  ///    } __NSConstantString;

  const auto CFRuntime = getLangOpts().CFRuntime;
  if (static_cast<unsigned>(CFRuntime) <
      static_cast<unsigned>(LangOptions::CoreFoundationABI::Swift)) {
    Fields[Count++] = { getPointerType(IntTy.withConst()), "isa" };
    Fields[Count++] = { IntTy, "flags" };
    Fields[Count++] = { getPointerType(CharTy.withConst()), "str" };
    Fields[Count++] = { LongTy, "length" };
  } else {
    Fields[Count++] = { getUIntPtrType(), "_cfisa" };
    Fields[Count++] = { getUIntPtrType(), "_swift_rc" };
    Fields[Count++] = { getFromTargetType(Target->getUInt64Type()), "_swift_rc" };
    Fields[Count++] = { getPointerType(CharTy.withConst()), "_ptr" };
    if (CFRuntime == LangOptions::CoreFoundationABI::Swift4_1 ||
        CFRuntime == LangOptions::CoreFoundationABI::Swift4_2)
      Fields[Count++] = { IntTy, "_ptr" };
    else
      Fields[Count++] = { getUIntPtrType(), "_ptr" };
  }

  // Create fields
  for (unsigned i = 0; i < Count; ++i) {
    FieldDecl *Field =
        FieldDecl::Create(*this, CFConstantStringTagDecl, SourceLocation(),
                          SourceLocation(), &Idents.get(Fields[i].Name),
                          Fields[i].Type, /*TInfo=*/nullptr,
                          /*BitWidth=*/nullptr, /*Mutable=*/false, ICIS_NoInit);
    Field->setAccess(AS_public);
    CFConstantStringTagDecl->addDecl(Field);
  }

  CFConstantStringTagDecl->completeDefinition();
  // This type is designed to be compatible with NSConstantString, but cannot
  // use the same name, since NSConstantString is an interface.
  auto tagType = getTagDeclType(CFConstantStringTagDecl);
  CFConstantStringTypeDecl =
      buildImplicitTypedef(tagType, "__NSConstantString");

  return CFConstantStringTypeDecl;
}

RecordDecl *ASTContext::getCFConstantStringTagDecl() const {
  if (!CFConstantStringTagDecl)
    getCFConstantStringDecl(); // Build the tag and the typedef.
  return CFConstantStringTagDecl;
}

// getCFConstantStringType - Return the type used for constant CFStrings.
QualType ASTContext::getCFConstantStringType() const {
  return getTypedefType(getCFConstantStringDecl());
}

QualType ASTContext::getObjCSuperType() const {
  if (ObjCSuperType.isNull()) {
    RecordDecl *ObjCSuperTypeDecl = buildImplicitRecord("objc_super");
    TUDecl->addDecl(ObjCSuperTypeDecl);
    ObjCSuperType = getTagDeclType(ObjCSuperTypeDecl);
  }
  return ObjCSuperType;
}

void ASTContext::setCFConstantStringType(QualType T) {
  const auto *TD = T->castAs<TypedefType>();
  CFConstantStringTypeDecl = cast<TypedefDecl>(TD->getDecl());
  const auto *TagType =
      CFConstantStringTypeDecl->getUnderlyingType()->castAs<RecordType>();
  CFConstantStringTagDecl = TagType->getDecl();
}

QualType ASTContext::getBlockDescriptorType() const {
  if (BlockDescriptorType)
    return getTagDeclType(BlockDescriptorType);

  RecordDecl *RD;
  // FIXME: Needs the FlagAppleBlock bit.
  RD = buildImplicitRecord("__block_descriptor");
  RD->startDefinition();

  QualType FieldTypes[] = {
    UnsignedLongTy,
    UnsignedLongTy,
  };

  static const char *const FieldNames[] = {
    "reserved",
    "Size"
  };

  for (size_t i = 0; i < 2; ++i) {
    FieldDecl *Field = FieldDecl::Create(
        *this, RD, SourceLocation(), SourceLocation(),
        &Idents.get(FieldNames[i]), FieldTypes[i], /*TInfo=*/nullptr,
        /*BitWidth=*/nullptr, /*Mutable=*/false, ICIS_NoInit);
    Field->setAccess(AS_public);
    RD->addDecl(Field);
  }

  RD->completeDefinition();

  BlockDescriptorType = RD;

  return getTagDeclType(BlockDescriptorType);
}

QualType ASTContext::getBlockDescriptorExtendedType() const {
  if (BlockDescriptorExtendedType)
    return getTagDeclType(BlockDescriptorExtendedType);

  RecordDecl *RD;
  // FIXME: Needs the FlagAppleBlock bit.
  RD = buildImplicitRecord("__block_descriptor_withcopydispose");
  RD->startDefinition();

  QualType FieldTypes[] = {
    UnsignedLongTy,
    UnsignedLongTy,
    getPointerType(VoidPtrTy),
    getPointerType(VoidPtrTy)
  };

  static const char *const FieldNames[] = {
    "reserved",
    "Size",
    "CopyFuncPtr",
    "DestroyFuncPtr"
  };

  for (size_t i = 0; i < 4; ++i) {
    FieldDecl *Field = FieldDecl::Create(
        *this, RD, SourceLocation(), SourceLocation(),
        &Idents.get(FieldNames[i]), FieldTypes[i], /*TInfo=*/nullptr,
        /*BitWidth=*/nullptr,
        /*Mutable=*/false, ICIS_NoInit);
    Field->setAccess(AS_public);
    RD->addDecl(Field);
  }

  RD->completeDefinition();

  BlockDescriptorExtendedType = RD;
  return getTagDeclType(BlockDescriptorExtendedType);
}

OpenCLTypeKind ASTContext::getOpenCLTypeKind(const Type *T) const {
  const auto *BT = dyn_cast<BuiltinType>(T);

  if (!BT) {
    if (isa<PipeType>(T))
      return OCLTK_Pipe;

    return OCLTK_Default;
  }

  switch (BT->getKind()) {
#define IMAGE_TYPE(ImgType, Id, SingletonId, Access, Suffix)                   \
  case BuiltinType::Id:                                                        \
    return OCLTK_Image;
#include "clang/Basic/OpenCLImageTypes.def"

  case BuiltinType::OCLClkEvent:
    return OCLTK_ClkEvent;

  case BuiltinType::OCLEvent:
    return OCLTK_Event;

  case BuiltinType::OCLQueue:
    return OCLTK_Queue;

  case BuiltinType::OCLReserveID:
    return OCLTK_ReserveID;

  case BuiltinType::OCLSampler:
    return OCLTK_Sampler;

  default:
    return OCLTK_Default;
  }
}

LangAS ASTContext::getOpenCLTypeAddrSpace(const Type *T) const {
  return Target->getOpenCLTypeAddrSpace(getOpenCLTypeKind(T));
}

/// BlockRequiresCopying - Returns true if byref variable "D" of type "Ty"
/// requires copy/dispose. Note that this must match the logic
/// in buildByrefHelpers.
bool ASTContext::BlockRequiresCopying(QualType Ty,
                                      const VarDecl *D) {
  if (const CXXRecordDecl *record = Ty->getAsCXXRecordDecl()) {
    const Expr *copyExpr = getBlockVarCopyInit(D).getCopyExpr();
    if (!copyExpr && record->hasTrivialDestructor()) return false;

    return true;
  }

  // The block needs copy/destroy helpers if Ty is non-trivial to destructively
  // move or destroy.
  if (Ty.isNonTrivialToPrimitiveDestructiveMove() || Ty.isDestructedType())
    return true;

  if (!Ty->isObjCRetainableType()) return false;

  Qualifiers qs = Ty.getQualifiers();

  // If we have lifetime, that dominates.
  if (Qualifiers::ObjCLifetime lifetime = qs.getObjCLifetime()) {
    switch (lifetime) {
      case Qualifiers::OCL_None: llvm_unreachable("impossible");

      // These are just bits as far as the runtime is concerned.
      case Qualifiers::OCL_ExplicitNone:
      case Qualifiers::OCL_Autoreleasing:
        return false;

      // These cases should have been taken care of when checking the type's
      // non-triviality.
      case Qualifiers::OCL_Weak:
      case Qualifiers::OCL_Strong:
        llvm_unreachable("impossible");
    }
    llvm_unreachable("fell out of lifetime switch!");
  }
  return (Ty->isBlockPointerType() || isObjCNSObjectType(Ty) ||
          Ty->isObjCObjectPointerType());
}

bool ASTContext::getByrefLifetime(QualType Ty,
                              Qualifiers::ObjCLifetime &LifeTime,
                              bool &HasByrefExtendedLayout) const {
  if (!getLangOpts().ObjC ||
      getLangOpts().getGC() != LangOptions::NonGC)
    return false;

  HasByrefExtendedLayout = false;
  if (Ty->isRecordType()) {
    HasByrefExtendedLayout = true;
    LifeTime = Qualifiers::OCL_None;
  } else if ((LifeTime = Ty.getObjCLifetime())) {
    // Honor the ARC qualifiers.
  } else if (Ty->isObjCObjectPointerType() || Ty->isBlockPointerType()) {
    // The MRR rule.
    LifeTime = Qualifiers::OCL_ExplicitNone;
  } else {
    LifeTime = Qualifiers::OCL_None;
  }
  return true;
}

CanQualType ASTContext::getNSUIntegerType() const {
  assert(Target && "Expected target to be initialized");
  const llvm::Triple &T = Target->getTriple();
  // Windows is LLP64 rather than LP64
  if (T.isOSWindows() && T.isArch64Bit())
    return UnsignedLongLongTy;
  return UnsignedLongTy;
}

CanQualType ASTContext::getNSIntegerType() const {
  assert(Target && "Expected target to be initialized");
  const llvm::Triple &T = Target->getTriple();
  // Windows is LLP64 rather than LP64
  if (T.isOSWindows() && T.isArch64Bit())
    return LongLongTy;
  return LongTy;
}

TypedefDecl *ASTContext::getObjCInstanceTypeDecl() {
  if (!ObjCInstanceTypeDecl)
    ObjCInstanceTypeDecl =
        buildImplicitTypedef(getObjCIdType(), "instancetype");
  return ObjCInstanceTypeDecl;
}

// This returns true if a type has been typedefed to BOOL:
// typedef <type> BOOL;
static bool isTypeTypedefedAsBOOL(QualType T) {
  if (const auto *TT = dyn_cast<TypedefType>(T))
    if (IdentifierInfo *II = TT->getDecl()->getIdentifier())
      return II->isStr("BOOL");

  return false;
}

/// getObjCEncodingTypeSize returns size of type for objective-c encoding
/// purpose.
CharUnits ASTContext::getObjCEncodingTypeSize(QualType type) const {
  if (!type->isIncompleteArrayType() && type->isIncompleteType())
    return CharUnits::Zero();

  CharUnits sz = getTypeSizeInChars(type);

  // Make all integer and enum types at least as large as an int
  if (sz.isPositive() && type->isIntegralOrEnumerationType())
    sz = std::max(sz, getTypeSizeInChars(IntTy));
  // Treat arrays as pointers, since that's how they're passed in.
  else if (type->isArrayType())
    sz = getTypeSizeInChars(VoidPtrTy);
  return sz;
}

bool ASTContext::isMSStaticDataMemberInlineDefinition(const VarDecl *VD) const {
  return getTargetInfo().getCXXABI().isMicrosoft() &&
         VD->isStaticDataMember() &&
         VD->getType()->isIntegralOrEnumerationType() &&
         !VD->getFirstDecl()->isOutOfLine() && VD->getFirstDecl()->hasInit();
}

ASTContext::InlineVariableDefinitionKind
ASTContext::getInlineVariableDefinitionKind(const VarDecl *VD) const {
  if (!VD->isInline())
    return InlineVariableDefinitionKind::None;

  // In almost all cases, it's a weak definition.
  auto *First = VD->getFirstDecl();
  if (First->isInlineSpecified() || !First->isStaticDataMember())
    return InlineVariableDefinitionKind::Weak;

  // If there's a file-context declaration in this translation unit, it's a
  // non-discardable definition.
  for (auto *D : VD->redecls())
    if (D->getLexicalDeclContext()->isFileContext() &&
        !D->isInlineSpecified() && (D->isConstexpr() || First->isConstexpr()))
      return InlineVariableDefinitionKind::Strong;

  // If we've not seen one yet, we don't know.
  return InlineVariableDefinitionKind::WeakUnknown;
}

static std::string charUnitsToString(const CharUnits &CU) {
  return llvm::itostr(CU.getQuantity());
}

/// getObjCEncodingForBlock - Return the encoded type for this block
/// declaration.
std::string ASTContext::getObjCEncodingForBlock(const BlockExpr *Expr) const {
  std::string S;

  const BlockDecl *Decl = Expr->getBlockDecl();
  QualType BlockTy =
      Expr->getType()->castAs<BlockPointerType>()->getPointeeType();
  QualType BlockReturnTy = BlockTy->castAs<FunctionType>()->getReturnType();
  // Encode result type.
  if (getLangOpts().EncodeExtendedBlockSig)
    getObjCEncodingForMethodParameter(Decl::OBJC_TQ_None, BlockReturnTy, S,
                                      true /*Extended*/);
  else
    getObjCEncodingForType(BlockReturnTy, S);
  // Compute size of all parameters.
  // Start with computing size of a pointer in number of bytes.
  // FIXME: There might(should) be a better way of doing this computation!
  CharUnits PtrSize = getTypeSizeInChars(VoidPtrTy);
  CharUnits ParmOffset = PtrSize;
  for (auto PI : Decl->parameters()) {
    QualType PType = PI->getType();
    CharUnits sz = getObjCEncodingTypeSize(PType);
    if (sz.isZero())
      continue;
    assert(sz.isPositive() && "BlockExpr - Incomplete param type");
    ParmOffset += sz;
  }
  // Size of the argument frame
  S += charUnitsToString(ParmOffset);
  // Block pointer and offset.
  S += "@?0";

  // Argument types.
  ParmOffset = PtrSize;
  for (auto PVDecl : Decl->parameters()) {
    QualType PType = PVDecl->getOriginalType();
    if (const auto *AT =
            dyn_cast<ArrayType>(PType->getCanonicalTypeInternal())) {
      // Use array's original type only if it has known number of
      // elements.
      if (!isa<ConstantArrayType>(AT))
        PType = PVDecl->getType();
    } else if (PType->isFunctionType())
      PType = PVDecl->getType();
    if (getLangOpts().EncodeExtendedBlockSig)
      getObjCEncodingForMethodParameter(Decl::OBJC_TQ_None, PType,
                                      S, true /*Extended*/);
    else
      getObjCEncodingForType(PType, S);
    S += charUnitsToString(ParmOffset);
    ParmOffset += getObjCEncodingTypeSize(PType);
  }

  return S;
}

std::string
ASTContext::getObjCEncodingForFunctionDecl(const FunctionDecl *Decl) const {
  std::string S;
  // Encode result type.
  getObjCEncodingForType(Decl->getReturnType(), S);
  CharUnits ParmOffset;
  // Compute size of all parameters.
  for (auto PI : Decl->parameters()) {
    QualType PType = PI->getType();
    CharUnits sz = getObjCEncodingTypeSize(PType);
    if (sz.isZero())
      continue;

    assert(sz.isPositive() &&
           "getObjCEncodingForFunctionDecl - Incomplete param type");
    ParmOffset += sz;
  }
  S += charUnitsToString(ParmOffset);
  ParmOffset = CharUnits::Zero();

  // Argument types.
  for (auto PVDecl : Decl->parameters()) {
    QualType PType = PVDecl->getOriginalType();
    if (const auto *AT =
            dyn_cast<ArrayType>(PType->getCanonicalTypeInternal())) {
      // Use array's original type only if it has known number of
      // elements.
      if (!isa<ConstantArrayType>(AT))
        PType = PVDecl->getType();
    } else if (PType->isFunctionType())
      PType = PVDecl->getType();
    getObjCEncodingForType(PType, S);
    S += charUnitsToString(ParmOffset);
    ParmOffset += getObjCEncodingTypeSize(PType);
  }

  return S;
}

/// getObjCEncodingForMethodParameter - Return the encoded type for a single
/// method parameter or return type. If Extended, include class names and
/// block object types.
void ASTContext::getObjCEncodingForMethodParameter(Decl::ObjCDeclQualifier QT,
                                                   QualType T, std::string& S,
                                                   bool Extended) const {
  // Encode type qualifer, 'in', 'inout', etc. for the parameter.
  getObjCEncodingForTypeQualifier(QT, S);
  // Encode parameter type.
  ObjCEncOptions Options = ObjCEncOptions()
                               .setExpandPointedToStructures()
                               .setExpandStructures()
                               .setIsOutermostType();
  if (Extended)
    Options.setEncodeBlockParameters().setEncodeClassNames();
  getObjCEncodingForTypeImpl(T, S, Options, /*Field=*/nullptr);
}

/// getObjCEncodingForMethodDecl - Return the encoded type for this method
/// declaration.
std::string ASTContext::getObjCEncodingForMethodDecl(const ObjCMethodDecl *Decl,
                                                     bool Extended) const {
  // FIXME: This is not very efficient.
  // Encode return type.
  std::string S;
  getObjCEncodingForMethodParameter(Decl->getObjCDeclQualifier(),
                                    Decl->getReturnType(), S, Extended);
  // Compute size of all parameters.
  // Start with computing size of a pointer in number of bytes.
  // FIXME: There might(should) be a better way of doing this computation!
  CharUnits PtrSize = getTypeSizeInChars(VoidPtrTy);
  // The first two arguments (self and _cmd) are pointers; account for
  // their size.
  CharUnits ParmOffset = 2 * PtrSize;
  for (ObjCMethodDecl::param_const_iterator PI = Decl->param_begin(),
       E = Decl->sel_param_end(); PI != E; ++PI) {
    QualType PType = (*PI)->getType();
    CharUnits sz = getObjCEncodingTypeSize(PType);
    if (sz.isZero())
      continue;

    assert(sz.isPositive() &&
           "getObjCEncodingForMethodDecl - Incomplete param type");
    ParmOffset += sz;
  }
  S += charUnitsToString(ParmOffset);
  S += "@0:";
  S += charUnitsToString(PtrSize);

  // Argument types.
  ParmOffset = 2 * PtrSize;
  for (ObjCMethodDecl::param_const_iterator PI = Decl->param_begin(),
       E = Decl->sel_param_end(); PI != E; ++PI) {
    const ParmVarDecl *PVDecl = *PI;
    QualType PType = PVDecl->getOriginalType();
    if (const auto *AT =
            dyn_cast<ArrayType>(PType->getCanonicalTypeInternal())) {
      // Use array's original type only if it has known number of
      // elements.
      if (!isa<ConstantArrayType>(AT))
        PType = PVDecl->getType();
    } else if (PType->isFunctionType())
      PType = PVDecl->getType();
    getObjCEncodingForMethodParameter(PVDecl->getObjCDeclQualifier(),
                                      PType, S, Extended);
    S += charUnitsToString(ParmOffset);
    ParmOffset += getObjCEncodingTypeSize(PType);
  }

  return S;
}

ObjCPropertyImplDecl *
ASTContext::getObjCPropertyImplDeclForPropertyDecl(
                                      const ObjCPropertyDecl *PD,
                                      const Decl *Container) const {
  if (!Container)
    return nullptr;
  if (const auto *CID = dyn_cast<ObjCCategoryImplDecl>(Container)) {
    for (auto *PID : CID->property_impls())
      if (PID->getPropertyDecl() == PD)
        return PID;
  } else {
    const auto *OID = cast<ObjCImplementationDecl>(Container);
    for (auto *PID : OID->property_impls())
      if (PID->getPropertyDecl() == PD)
        return PID;
  }
  return nullptr;
}

/// getObjCEncodingForPropertyDecl - Return the encoded type for this
/// property declaration. If non-NULL, Container must be either an
/// ObjCCategoryImplDecl or ObjCImplementationDecl; it should only be
/// NULL when getting encodings for protocol properties.
/// Property attributes are stored as a comma-delimited C string. The simple
/// attributes readonly and bycopy are encoded as single characters. The
/// parametrized attributes, getter=name, setter=name, and ivar=name, are
/// encoded as single characters, followed by an identifier. Property types
/// are also encoded as a parametrized attribute. The characters used to encode
/// these attributes are defined by the following enumeration:
/// @code
/// enum PropertyAttributes {
/// kPropertyReadOnly = 'R',   // property is read-only.
/// kPropertyBycopy = 'C',     // property is a copy of the value last assigned
/// kPropertyByref = '&',  // property is a reference to the value last assigned
/// kPropertyDynamic = 'D',    // property is dynamic
/// kPropertyGetter = 'G',     // followed by getter selector name
/// kPropertySetter = 'S',     // followed by setter selector name
/// kPropertyInstanceVariable = 'V'  // followed by instance variable  name
/// kPropertyType = 'T'              // followed by old-style type encoding.
/// kPropertyWeak = 'W'              // 'weak' property
/// kPropertyStrong = 'P'            // property GC'able
/// kPropertyNonAtomic = 'N'         // property non-atomic
/// };
/// @endcode
std::string
ASTContext::getObjCEncodingForPropertyDecl(const ObjCPropertyDecl *PD,
                                           const Decl *Container) const {
  // Collect information from the property implementation decl(s).
  bool Dynamic = false;
  ObjCPropertyImplDecl *SynthesizePID = nullptr;

  if (ObjCPropertyImplDecl *PropertyImpDecl =
      getObjCPropertyImplDeclForPropertyDecl(PD, Container)) {
    if (PropertyImpDecl->getPropertyImplementation() == ObjCPropertyImplDecl::Dynamic)
      Dynamic = true;
    else
      SynthesizePID = PropertyImpDecl;
  }

  // FIXME: This is not very efficient.
  std::string S = "T";

  // Encode result type.
  // GCC has some special rules regarding encoding of properties which
  // closely resembles encoding of ivars.
  getObjCEncodingForPropertyType(PD->getType(), S);

  if (PD->isReadOnly()) {
    S += ",R";
    if (PD->getPropertyAttributes() & ObjCPropertyAttribute::kind_copy)
      S += ",C";
    if (PD->getPropertyAttributes() & ObjCPropertyAttribute::kind_retain)
      S += ",&";
    if (PD->getPropertyAttributes() & ObjCPropertyAttribute::kind_weak)
      S += ",W";
  } else {
    switch (PD->getSetterKind()) {
    case ObjCPropertyDecl::Assign: break;
    case ObjCPropertyDecl::Copy:   S += ",C"; break;
    case ObjCPropertyDecl::Retain: S += ",&"; break;
    case ObjCPropertyDecl::Weak:   S += ",W"; break;
    }
  }

  // It really isn't clear at all what this means, since properties
  // are "dynamic by default".
  if (Dynamic)
    S += ",D";

  if (PD->getPropertyAttributes() & ObjCPropertyAttribute::kind_nonatomic)
    S += ",N";

  if (PD->getPropertyAttributes() & ObjCPropertyAttribute::kind_getter) {
    S += ",G";
    S += PD->getGetterName().getAsString();
  }

  if (PD->getPropertyAttributes() & ObjCPropertyAttribute::kind_setter) {
    S += ",S";
    S += PD->getSetterName().getAsString();
  }

  if (SynthesizePID) {
    const ObjCIvarDecl *OID = SynthesizePID->getPropertyIvarDecl();
    S += ",V";
    S += OID->getNameAsString();
  }

  // FIXME: OBJCGC: weak & strong
  return S;
}

/// getLegacyIntegralTypeEncoding -
/// Another legacy compatibility encoding: 32-bit longs are encoded as
/// 'l' or 'L' , but not always.  For typedefs, we need to use
/// 'i' or 'I' instead if encoding a struct field, or a pointer!
void ASTContext::getLegacyIntegralTypeEncoding (QualType &PointeeTy) const {
  if (isa<TypedefType>(PointeeTy.getTypePtr())) {
    if (const auto *BT = PointeeTy->getAs<BuiltinType>()) {
      if (BT->getKind() == BuiltinType::ULong && getIntWidth(PointeeTy) == 32)
        PointeeTy = UnsignedIntTy;
      else
        if (BT->getKind() == BuiltinType::Long && getIntWidth(PointeeTy) == 32)
          PointeeTy = IntTy;
    }
  }
}

void ASTContext::getObjCEncodingForType(QualType T, std::string& S,
                                        const FieldDecl *Field,
                                        QualType *NotEncodedT) const {
  // We follow the behavior of gcc, expanding structures which are
  // directly pointed to, and expanding embedded structures. Note that
  // these rules are sufficient to prevent recursive encoding of the
  // same type.
  getObjCEncodingForTypeImpl(T, S,
                             ObjCEncOptions()
                                 .setExpandPointedToStructures()
                                 .setExpandStructures()
                                 .setIsOutermostType(),
                             Field, NotEncodedT);
}

void ASTContext::getObjCEncodingForPropertyType(QualType T,
                                                std::string& S) const {
  // Encode result type.
  // GCC has some special rules regarding encoding of properties which
  // closely resembles encoding of ivars.
  getObjCEncodingForTypeImpl(T, S,
                             ObjCEncOptions()
                                 .setExpandPointedToStructures()
                                 .setExpandStructures()
                                 .setIsOutermostType()
                                 .setEncodingProperty(),
                             /*Field=*/nullptr);
}

static char getObjCEncodingForPrimitiveType(const ASTContext *C,
                                            const BuiltinType *BT) {
    BuiltinType::Kind kind = BT->getKind();
    switch (kind) {
    case BuiltinType::Void:       return 'v';
    case BuiltinType::Bool:       return 'B';
    case BuiltinType::Char8:
    case BuiltinType::Char_U:
    case BuiltinType::UChar:      return 'C';
    case BuiltinType::Char16:
    case BuiltinType::UShort:     return 'S';
    case BuiltinType::Char32:
    case BuiltinType::UInt:       return 'I';
    case BuiltinType::ULong:
        return C->getTargetInfo().getLongWidth() == 32 ? 'L' : 'Q';
    case BuiltinType::UInt128:    return 'T';
    case BuiltinType::ULongLong:  return 'Q';
    case BuiltinType::Char_S:
    case BuiltinType::SChar:      return 'c';
    case BuiltinType::Short:      return 's';
    case BuiltinType::WChar_S:
    case BuiltinType::WChar_U:
    case BuiltinType::Int:        return 'i';
    case BuiltinType::Long:
      return C->getTargetInfo().getLongWidth() == 32 ? 'l' : 'q';
    case BuiltinType::LongLong:   return 'q';
    case BuiltinType::Int128:     return 't';
    case BuiltinType::Float:      return 'f';
    case BuiltinType::Double:     return 'd';
    case BuiltinType::LongDouble: return 'D';
    case BuiltinType::NullPtr:    return '*'; // like char*

    case BuiltinType::Float16:
    case BuiltinType::Float128:
    case BuiltinType::Half:
    case BuiltinType::ShortAccum:
    case BuiltinType::Accum:
    case BuiltinType::LongAccum:
    case BuiltinType::UShortAccum:
    case BuiltinType::UAccum:
    case BuiltinType::ULongAccum:
    case BuiltinType::ShortFract:
    case BuiltinType::Fract:
    case BuiltinType::LongFract:
    case BuiltinType::UShortFract:
    case BuiltinType::UFract:
    case BuiltinType::ULongFract:
    case BuiltinType::SatShortAccum:
    case BuiltinType::SatAccum:
    case BuiltinType::SatLongAccum:
    case BuiltinType::SatUShortAccum:
    case BuiltinType::SatUAccum:
    case BuiltinType::SatULongAccum:
    case BuiltinType::SatShortFract:
    case BuiltinType::SatFract:
    case BuiltinType::SatLongFract:
    case BuiltinType::SatUShortFract:
    case BuiltinType::SatUFract:
    case BuiltinType::SatULongFract:
    case BuiltinType::MetaInfo: // FIXME: Does this belong here?
      // FIXME: potentially need @encodes for these!
      return ' ';

#define SVE_TYPE(Name, Id, SingletonId) \
    case BuiltinType::Id:
#include "clang/Basic/AArch64SVEACLETypes.def"
    {
      DiagnosticsEngine &Diags = C->getDiagnostics();
      unsigned DiagID = Diags.getCustomDiagID(
          DiagnosticsEngine::Error, "cannot yet @encode type %0");
      Diags.Report(DiagID) << BT->getName(C->getPrintingPolicy());
      return ' ';
    }

    case BuiltinType::ObjCId:
    case BuiltinType::ObjCClass:
    case BuiltinType::ObjCSel:
      llvm_unreachable("@encoding ObjC primitive type");

    // OpenCL and placeholder types don't need @encodings.
#define IMAGE_TYPE(ImgType, Id, SingletonId, Access, Suffix) \
    case BuiltinType::Id:
#include "clang/Basic/OpenCLImageTypes.def"
#define EXT_OPAQUE_TYPE(ExtType, Id, Ext) \
    case BuiltinType::Id:
#include "clang/Basic/OpenCLExtensionTypes.def"
    case BuiltinType::OCLEvent:
    case BuiltinType::OCLClkEvent:
    case BuiltinType::OCLQueue:
    case BuiltinType::OCLReserveID:
    case BuiltinType::OCLSampler:
    case BuiltinType::Dependent:
#define BUILTIN_TYPE(KIND, ID)
#define PLACEHOLDER_TYPE(KIND, ID) \
    case BuiltinType::KIND:
#include "clang/AST/BuiltinTypes.def"
      llvm_unreachable("invalid builtin type for @encode");
    }
    llvm_unreachable("invalid BuiltinType::Kind value");
}

static char ObjCEncodingForEnumType(const ASTContext *C, const EnumType *ET) {
  EnumDecl *Enum = ET->getDecl();

  // The encoding of an non-fixed enum type is always 'i', regardless of size.
  if (!Enum->isFixed())
    return 'i';

  // The encoding of a fixed enum type matches its fixed underlying type.
  const auto *BT = Enum->getIntegerType()->castAs<BuiltinType>();
  return getObjCEncodingForPrimitiveType(C, BT);
}

static void EncodeBitField(const ASTContext *Ctx, std::string& S,
                           QualType T, const FieldDecl *FD) {
  assert(FD->isBitField() && "not a bitfield - getObjCEncodingForTypeImpl");
  S += 'b';
  // The NeXT runtime encodes bit fields as b followed by the number of bits.
  // The GNU runtime requires more information; bitfields are encoded as b,
  // then the offset (in bits) of the first element, then the type of the
  // bitfield, then the size in bits.  For example, in this structure:
  //
  // struct
  // {
  //    int integer;
  //    int flags:2;
  // };
  // On a 32-bit system, the encoding for flags would be b2 for the NeXT
  // runtime, but b32i2 for the GNU runtime.  The reason for this extra
  // information is not especially sensible, but we're stuck with it for
  // compatibility with GCC, although providing it breaks anything that
  // actually uses runtime introspection and wants to work on both runtimes...
  if (Ctx->getLangOpts().ObjCRuntime.isGNUFamily()) {
    uint64_t Offset;

    if (const auto *IVD = dyn_cast<ObjCIvarDecl>(FD)) {
      Offset = Ctx->lookupFieldBitOffset(IVD->getContainingInterface(), nullptr,
                                         IVD);
    } else {
      const RecordDecl *RD = FD->getParent();
      const ASTRecordLayout &RL = Ctx->getASTRecordLayout(RD);
      Offset = RL.getFieldOffset(FD->getFieldIndex());
    }

    S += llvm::utostr(Offset);

    if (const auto *ET = T->getAs<EnumType>())
      S += ObjCEncodingForEnumType(Ctx, ET);
    else {
      const auto *BT = T->castAs<BuiltinType>();
      S += getObjCEncodingForPrimitiveType(Ctx, BT);
    }
  }
  S += llvm::utostr(FD->getBitWidthValue(*Ctx));
}

// FIXME: Use SmallString for accumulating string.
void ASTContext::getObjCEncodingForTypeImpl(QualType T, std::string &S,
                                            const ObjCEncOptions Options,
                                            const FieldDecl *FD,
                                            QualType *NotEncodedT) const {
  CanQualType CT = getCanonicalType(T);
  switch (CT->getTypeClass()) {
  case Type::Builtin:
  case Type::Enum:
    if (FD && FD->isBitField())
      return EncodeBitField(this, S, T, FD);
    if (const auto *BT = dyn_cast<BuiltinType>(CT))
      S += getObjCEncodingForPrimitiveType(this, BT);
    else
      S += ObjCEncodingForEnumType(this, cast<EnumType>(CT));
    return;

  case Type::Complex:
    S += 'j';
    getObjCEncodingForTypeImpl(T->castAs<ComplexType>()->getElementType(), S,
                               ObjCEncOptions(),
                               /*Field=*/nullptr);
    return;

  case Type::Atomic:
    S += 'A';
    getObjCEncodingForTypeImpl(T->castAs<AtomicType>()->getValueType(), S,
                               ObjCEncOptions(),
                               /*Field=*/nullptr);
    return;

  // encoding for pointer or reference types.
  case Type::Pointer:
  case Type::LValueReference:
  case Type::RValueReference: {
    QualType PointeeTy;
    if (isa<PointerType>(CT)) {
      const auto *PT = T->castAs<PointerType>();
      if (PT->isObjCSelType()) {
        S += ':';
        return;
      }
      PointeeTy = PT->getPointeeType();
    } else {
      PointeeTy = T->castAs<ReferenceType>()->getPointeeType();
    }

    bool isReadOnly = false;
    // For historical/compatibility reasons, the read-only qualifier of the
    // pointee gets emitted _before_ the '^'.  The read-only qualifier of
    // the pointer itself gets ignored, _unless_ we are looking at a typedef!
    // Also, do not emit the 'r' for anything but the outermost type!
    if (isa<TypedefType>(T.getTypePtr())) {
      if (Options.IsOutermostType() && T.isConstQualified()) {
        isReadOnly = true;
        S += 'r';
      }
    } else if (Options.IsOutermostType()) {
      QualType P = PointeeTy;
      while (auto PT = P->getAs<PointerType>())
        P = PT->getPointeeType();
      if (P.isConstQualified()) {
        isReadOnly = true;
        S += 'r';
      }
    }
    if (isReadOnly) {
      // Another legacy compatibility encoding. Some ObjC qualifier and type
      // combinations need to be rearranged.
      // Rewrite "in const" from "nr" to "rn"
      if (StringRef(S).endswith("nr"))
        S.replace(S.end()-2, S.end(), "rn");
    }

    if (PointeeTy->isCharType()) {
      // char pointer types should be encoded as '*' unless it is a
      // type that has been typedef'd to 'BOOL'.
      if (!isTypeTypedefedAsBOOL(PointeeTy)) {
        S += '*';
        return;
      }
    } else if (const auto *RTy = PointeeTy->getAs<RecordType>()) {
      // GCC binary compat: Need to convert "struct objc_class *" to "#".
      if (RTy->getDecl()->getIdentifier() == &Idents.get("objc_class")) {
        S += '#';
        return;
      }
      // GCC binary compat: Need to convert "struct objc_object *" to "@".
      if (RTy->getDecl()->getIdentifier() == &Idents.get("objc_object")) {
        S += '@';
        return;
      }
      // fall through...
    }
    S += '^';
    getLegacyIntegralTypeEncoding(PointeeTy);

    ObjCEncOptions NewOptions;
    if (Options.ExpandPointedToStructures())
      NewOptions.setExpandStructures();
    getObjCEncodingForTypeImpl(PointeeTy, S, NewOptions,
                               /*Field=*/nullptr, NotEncodedT);
    return;
  }

  case Type::ConstantArray:
  case Type::IncompleteArray:
  case Type::VariableArray: {
    const auto *AT = cast<ArrayType>(CT);

    if (isa<IncompleteArrayType>(AT) && !Options.IsStructField()) {
      // Incomplete arrays are encoded as a pointer to the array element.
      S += '^';

      getObjCEncodingForTypeImpl(
          AT->getElementType(), S,
          Options.keepingOnly(ObjCEncOptions().setExpandStructures()), FD);
    } else {
      S += '[';

      if (const auto *CAT = dyn_cast<ConstantArrayType>(AT))
        S += llvm::utostr(CAT->getSize().getZExtValue());
      else {
        //Variable length arrays are encoded as a regular array with 0 elements.
        assert((isa<VariableArrayType>(AT) || isa<IncompleteArrayType>(AT)) &&
               "Unknown array type!");
        S += '0';
      }

      getObjCEncodingForTypeImpl(
          AT->getElementType(), S,
          Options.keepingOnly(ObjCEncOptions().setExpandStructures()), FD,
          NotEncodedT);
      S += ']';
    }
    return;
  }

  case Type::FunctionNoProto:
  case Type::FunctionProto:
    S += '?';
    return;

  case Type::Record: {
    RecordDecl *RDecl = cast<RecordType>(CT)->getDecl();
    S += RDecl->isUnion() ? '(' : '{';
    // Anonymous structures print as '?'
    if (const IdentifierInfo *II = RDecl->getIdentifier()) {
      S += II->getName();
      if (const auto *Spec = dyn_cast<ClassTemplateSpecializationDecl>(RDecl)) {
        const TemplateArgumentList &TemplateArgs = Spec->getTemplateArgs();
        llvm::raw_string_ostream OS(S);
        printTemplateArgumentList(OS, TemplateArgs.asArray(),
                                  getPrintingPolicy());
      }
    } else {
      S += '?';
    }
    if (Options.ExpandStructures()) {
      S += '=';
      if (!RDecl->isUnion()) {
        getObjCEncodingForStructureImpl(RDecl, S, FD, true, NotEncodedT);
      } else {
        for (const auto *Field : RDecl->fields()) {
          if (FD) {
            S += '"';
            S += Field->getNameAsString();
            S += '"';
          }

          // Special case bit-fields.
          if (Field->isBitField()) {
            getObjCEncodingForTypeImpl(Field->getType(), S,
                                       ObjCEncOptions().setExpandStructures(),
                                       Field);
          } else {
            QualType qt = Field->getType();
            getLegacyIntegralTypeEncoding(qt);
            getObjCEncodingForTypeImpl(
                qt, S,
                ObjCEncOptions().setExpandStructures().setIsStructField(), FD,
                NotEncodedT);
          }
        }
      }
    }
    S += RDecl->isUnion() ? ')' : '}';
    return;
  }

  case Type::BlockPointer: {
    const auto *BT = T->castAs<BlockPointerType>();
    S += "@?"; // Unlike a pointer-to-function, which is "^?".
    if (Options.EncodeBlockParameters()) {
      const auto *FT = BT->getPointeeType()->castAs<FunctionType>();

      S += '<';
      // Block return type
      getObjCEncodingForTypeImpl(FT->getReturnType(), S,
                                 Options.forComponentType(), FD, NotEncodedT);
      // Block self
      S += "@?";
      // Block parameters
      if (const auto *FPT = dyn_cast<FunctionProtoType>(FT)) {
        for (const auto &I : FPT->param_types())
          getObjCEncodingForTypeImpl(I, S, Options.forComponentType(), FD,
                                     NotEncodedT);
      }
      S += '>';
    }
    return;
  }

  case Type::ObjCObject: {
    // hack to match legacy encoding of *id and *Class
    QualType Ty = getObjCObjectPointerType(CT);
    if (Ty->isObjCIdType()) {
      S += "{objc_object=}";
      return;
    }
    else if (Ty->isObjCClassType()) {
      S += "{objc_class=}";
      return;
    }
    // TODO: Double check to make sure this intentionally falls through.
    LLVM_FALLTHROUGH;
  }

  case Type::ObjCInterface: {
    // Ignore protocol qualifiers when mangling at this level.
    // @encode(class_name)
    ObjCInterfaceDecl *OI = T->castAs<ObjCObjectType>()->getInterface();
    S += '{';
    S += OI->getObjCRuntimeNameAsString();
    if (Options.ExpandStructures()) {
      S += '=';
      SmallVector<const ObjCIvarDecl*, 32> Ivars;
      DeepCollectObjCIvars(OI, true, Ivars);
      for (unsigned i = 0, e = Ivars.size(); i != e; ++i) {
        const FieldDecl *Field = Ivars[i];
        if (Field->isBitField())
          getObjCEncodingForTypeImpl(Field->getType(), S,
                                     ObjCEncOptions().setExpandStructures(),
                                     Field);
        else
          getObjCEncodingForTypeImpl(Field->getType(), S,
                                     ObjCEncOptions().setExpandStructures(), FD,
                                     NotEncodedT);
      }
    }
    S += '}';
    return;
  }

  case Type::ObjCObjectPointer: {
    const auto *OPT = T->castAs<ObjCObjectPointerType>();
    if (OPT->isObjCIdType()) {
      S += '@';
      return;
    }

    if (OPT->isObjCClassType() || OPT->isObjCQualifiedClassType()) {
      // FIXME: Consider if we need to output qualifiers for 'Class<p>'.
      // Since this is a binary compatibility issue, need to consult with
      // runtime folks. Fortunately, this is a *very* obscure construct.
      S += '#';
      return;
    }

    if (OPT->isObjCQualifiedIdType()) {
      getObjCEncodingForTypeImpl(
          getObjCIdType(), S,
          Options.keepingOnly(ObjCEncOptions()
                                  .setExpandPointedToStructures()
                                  .setExpandStructures()),
          FD);
      if (FD || Options.EncodingProperty() || Options.EncodeClassNames()) {
        // Note that we do extended encoding of protocol qualifer list
        // Only when doing ivar or property encoding.
        S += '"';
        for (const auto *I : OPT->quals()) {
          S += '<';
          S += I->getObjCRuntimeNameAsString();
          S += '>';
        }
        S += '"';
      }
      return;
    }

    S += '@';
    if (OPT->getInterfaceDecl() &&
        (FD || Options.EncodingProperty() || Options.EncodeClassNames())) {
      S += '"';
      S += OPT->getInterfaceDecl()->getObjCRuntimeNameAsString();
      for (const auto *I : OPT->quals()) {
        S += '<';
        S += I->getObjCRuntimeNameAsString();
        S += '>';
      }
      S += '"';
    }
    return;
  }

  // gcc just blithely ignores member pointers.
  // FIXME: we should do better than that.  'M' is available.
  case Type::MemberPointer:
  // This matches gcc's encoding, even though technically it is insufficient.
  //FIXME. We should do a better job than gcc.
  case Type::Vector:
  case Type::ExtVector:
  // Until we have a coherent encoding of these three types, issue warning.
    if (NotEncodedT)
      *NotEncodedT = T;
    return;

  // We could see an undeduced auto type here during error recovery.
  // Just ignore it.
  case Type::Auto:
  case Type::DeducedTemplateSpecialization:
    return;

  case Type::Pipe:
<<<<<<< HEAD
  case Type::CppxKind:
  case Type::Template:
=======
  case Type::ExtInt:
>>>>>>> 4465236a
#define ABSTRACT_TYPE(KIND, BASE)
#define TYPE(KIND, BASE)
#define DEPENDENT_TYPE(KIND, BASE) \
  case Type::KIND:
#define NON_CANONICAL_TYPE(KIND, BASE) \
  case Type::KIND:
#define NON_CANONICAL_UNLESS_DEPENDENT_TYPE(KIND, BASE) \
  case Type::KIND:
#include "clang/AST/TypeNodes.inc"
    llvm_unreachable("@encode for dependent type!");
  }
  llvm_unreachable("bad type kind!");
}

void ASTContext::getObjCEncodingForStructureImpl(RecordDecl *RDecl,
                                                 std::string &S,
                                                 const FieldDecl *FD,
                                                 bool includeVBases,
                                                 QualType *NotEncodedT) const {
  assert(RDecl && "Expected non-null RecordDecl");
  assert(!RDecl->isUnion() && "Should not be called for unions");
  if (!RDecl->getDefinition() || RDecl->getDefinition()->isInvalidDecl())
    return;

  const auto *CXXRec = dyn_cast<CXXRecordDecl>(RDecl);
  std::multimap<uint64_t, NamedDecl *> FieldOrBaseOffsets;
  const ASTRecordLayout &layout = getASTRecordLayout(RDecl);

  if (CXXRec) {
    for (const auto &BI : CXXRec->bases()) {
      if (!BI.isVirtual()) {
        CXXRecordDecl *base = BI.getType()->getAsCXXRecordDecl();
        if (base->isEmpty())
          continue;
        uint64_t offs = toBits(layout.getBaseClassOffset(base));
        FieldOrBaseOffsets.insert(FieldOrBaseOffsets.upper_bound(offs),
                                  std::make_pair(offs, base));
      }
    }
  }

  unsigned i = 0;
  for (auto *Field : RDecl->fields()) {
    uint64_t offs = layout.getFieldOffset(i);
    FieldOrBaseOffsets.insert(FieldOrBaseOffsets.upper_bound(offs),
                              std::make_pair(offs, Field));
    ++i;
  }

  if (CXXRec && includeVBases) {
    for (const auto &BI : CXXRec->vbases()) {
      CXXRecordDecl *base = BI.getType()->getAsCXXRecordDecl();
      if (base->isEmpty())
        continue;
      uint64_t offs = toBits(layout.getVBaseClassOffset(base));
      if (offs >= uint64_t(toBits(layout.getNonVirtualSize())) &&
          FieldOrBaseOffsets.find(offs) == FieldOrBaseOffsets.end())
        FieldOrBaseOffsets.insert(FieldOrBaseOffsets.end(),
                                  std::make_pair(offs, base));
    }
  }

  CharUnits size;
  if (CXXRec) {
    size = includeVBases ? layout.getSize() : layout.getNonVirtualSize();
  } else {
    size = layout.getSize();
  }

#ifndef NDEBUG
  uint64_t CurOffs = 0;
#endif
  std::multimap<uint64_t, NamedDecl *>::iterator
    CurLayObj = FieldOrBaseOffsets.begin();

  if (CXXRec && CXXRec->isDynamicClass() &&
      (CurLayObj == FieldOrBaseOffsets.end() || CurLayObj->first != 0)) {
    if (FD) {
      S += "\"_vptr$";
      std::string recname = CXXRec->getNameAsString();
      if (recname.empty()) recname = "?";
      S += recname;
      S += '"';
    }
    S += "^^?";
#ifndef NDEBUG
    CurOffs += getTypeSize(VoidPtrTy);
#endif
  }

  if (!RDecl->hasFlexibleArrayMember()) {
    // Mark the end of the structure.
    uint64_t offs = toBits(size);
    FieldOrBaseOffsets.insert(FieldOrBaseOffsets.upper_bound(offs),
                              std::make_pair(offs, nullptr));
  }

  for (; CurLayObj != FieldOrBaseOffsets.end(); ++CurLayObj) {
#ifndef NDEBUG
    assert(CurOffs <= CurLayObj->first);
    if (CurOffs < CurLayObj->first) {
      uint64_t padding = CurLayObj->first - CurOffs;
      // FIXME: There doesn't seem to be a way to indicate in the encoding that
      // packing/alignment of members is different that normal, in which case
      // the encoding will be out-of-sync with the real layout.
      // If the runtime switches to just consider the size of types without
      // taking into account alignment, we could make padding explicit in the
      // encoding (e.g. using arrays of chars). The encoding strings would be
      // longer then though.
      CurOffs += padding;
    }
#endif

    NamedDecl *dcl = CurLayObj->second;
    if (!dcl)
      break; // reached end of structure.

    if (auto *base = dyn_cast<CXXRecordDecl>(dcl)) {
      // We expand the bases without their virtual bases since those are going
      // in the initial structure. Note that this differs from gcc which
      // expands virtual bases each time one is encountered in the hierarchy,
      // making the encoding type bigger than it really is.
      getObjCEncodingForStructureImpl(base, S, FD, /*includeVBases*/false,
                                      NotEncodedT);
      assert(!base->isEmpty());
#ifndef NDEBUG
      CurOffs += toBits(getASTRecordLayout(base).getNonVirtualSize());
#endif
    } else {
      const auto *field = cast<FieldDecl>(dcl);
      if (FD) {
        S += '"';
        S += field->getNameAsString();
        S += '"';
      }

      if (field->isBitField()) {
        EncodeBitField(this, S, field->getType(), field);
#ifndef NDEBUG
        CurOffs += field->getBitWidthValue(*this);
#endif
      } else {
        QualType qt = field->getType();
        getLegacyIntegralTypeEncoding(qt);
        getObjCEncodingForTypeImpl(
            qt, S, ObjCEncOptions().setExpandStructures().setIsStructField(),
            FD, NotEncodedT);
#ifndef NDEBUG
        CurOffs += getTypeSize(field->getType());
#endif
      }
    }
  }
}

void ASTContext::getObjCEncodingForTypeQualifier(Decl::ObjCDeclQualifier QT,
                                                 std::string& S) const {
  if (QT & Decl::OBJC_TQ_In)
    S += 'n';
  if (QT & Decl::OBJC_TQ_Inout)
    S += 'N';
  if (QT & Decl::OBJC_TQ_Out)
    S += 'o';
  if (QT & Decl::OBJC_TQ_Bycopy)
    S += 'O';
  if (QT & Decl::OBJC_TQ_Byref)
    S += 'R';
  if (QT & Decl::OBJC_TQ_Oneway)
    S += 'V';
}

TypedefDecl *ASTContext::getObjCIdDecl() const {
  if (!ObjCIdDecl) {
    QualType T = getObjCObjectType(ObjCBuiltinIdTy, {}, {});
    T = getObjCObjectPointerType(T);
    ObjCIdDecl = buildImplicitTypedef(T, "id");
  }
  return ObjCIdDecl;
}

TypedefDecl *ASTContext::getObjCSelDecl() const {
  if (!ObjCSelDecl) {
    QualType T = getPointerType(ObjCBuiltinSelTy);
    ObjCSelDecl = buildImplicitTypedef(T, "SEL");
  }
  return ObjCSelDecl;
}

TypedefDecl *ASTContext::getObjCClassDecl() const {
  if (!ObjCClassDecl) {
    QualType T = getObjCObjectType(ObjCBuiltinClassTy, {}, {});
    T = getObjCObjectPointerType(T);
    ObjCClassDecl = buildImplicitTypedef(T, "Class");
  }
  return ObjCClassDecl;
}

ObjCInterfaceDecl *ASTContext::getObjCProtocolDecl() const {
  if (!ObjCProtocolClassDecl) {
    ObjCProtocolClassDecl
      = ObjCInterfaceDecl::Create(*this, getTranslationUnitDecl(),
                                  SourceLocation(),
                                  &Idents.get("Protocol"),
                                  /*typeParamList=*/nullptr,
                                  /*PrevDecl=*/nullptr,
                                  SourceLocation(), true);
  }

  return ObjCProtocolClassDecl;
}

//===----------------------------------------------------------------------===//
// __builtin_va_list Construction Functions
//===----------------------------------------------------------------------===//

static TypedefDecl *CreateCharPtrNamedVaListDecl(const ASTContext *Context,
                                                 StringRef Name) {
  // typedef char* __builtin[_ms]_va_list;
  QualType T = Context->getPointerType(Context->CharTy);
  return Context->buildImplicitTypedef(T, Name);
}

static TypedefDecl *CreateMSVaListDecl(const ASTContext *Context) {
  return CreateCharPtrNamedVaListDecl(Context, "__builtin_ms_va_list");
}

static TypedefDecl *CreateCharPtrBuiltinVaListDecl(const ASTContext *Context) {
  return CreateCharPtrNamedVaListDecl(Context, "__builtin_va_list");
}

static TypedefDecl *CreateVoidPtrBuiltinVaListDecl(const ASTContext *Context) {
  // typedef void* __builtin_va_list;
  QualType T = Context->getPointerType(Context->VoidTy);
  return Context->buildImplicitTypedef(T, "__builtin_va_list");
}

static TypedefDecl *
CreateAArch64ABIBuiltinVaListDecl(const ASTContext *Context) {
  // struct __va_list
  RecordDecl *VaListTagDecl = Context->buildImplicitRecord("__va_list");
  if (Context->getLangOpts().CPlusPlus) {
    // namespace std { struct __va_list {
    NamespaceDecl *NS;
    NS = NamespaceDecl::Create(const_cast<ASTContext &>(*Context),
                               Context->getTranslationUnitDecl(),
                               /*Inline*/ false, SourceLocation(),
                               SourceLocation(), &Context->Idents.get("std"),
                               /*PrevDecl*/ nullptr);
    NS->setImplicit();
    VaListTagDecl->setDeclContext(NS);
  }

  VaListTagDecl->startDefinition();

  const size_t NumFields = 5;
  QualType FieldTypes[NumFields];
  const char *FieldNames[NumFields];

  // void *__stack;
  FieldTypes[0] = Context->getPointerType(Context->VoidTy);
  FieldNames[0] = "__stack";

  // void *__gr_top;
  FieldTypes[1] = Context->getPointerType(Context->VoidTy);
  FieldNames[1] = "__gr_top";

  // void *__vr_top;
  FieldTypes[2] = Context->getPointerType(Context->VoidTy);
  FieldNames[2] = "__vr_top";

  // int __gr_offs;
  FieldTypes[3] = Context->IntTy;
  FieldNames[3] = "__gr_offs";

  // int __vr_offs;
  FieldTypes[4] = Context->IntTy;
  FieldNames[4] = "__vr_offs";

  // Create fields
  for (unsigned i = 0; i < NumFields; ++i) {
    FieldDecl *Field = FieldDecl::Create(const_cast<ASTContext &>(*Context),
                                         VaListTagDecl,
                                         SourceLocation(),
                                         SourceLocation(),
                                         &Context->Idents.get(FieldNames[i]),
                                         FieldTypes[i], /*TInfo=*/nullptr,
                                         /*BitWidth=*/nullptr,
                                         /*Mutable=*/false,
                                         ICIS_NoInit);
    Field->setAccess(AS_public);
    VaListTagDecl->addDecl(Field);
  }
  VaListTagDecl->completeDefinition();
  Context->VaListTagDecl = VaListTagDecl;
  QualType VaListTagType = Context->getRecordType(VaListTagDecl);

  // } __builtin_va_list;
  return Context->buildImplicitTypedef(VaListTagType, "__builtin_va_list");
}

static TypedefDecl *CreatePowerABIBuiltinVaListDecl(const ASTContext *Context) {
  // typedef struct __va_list_tag {
  RecordDecl *VaListTagDecl;

  VaListTagDecl = Context->buildImplicitRecord("__va_list_tag");
  VaListTagDecl->startDefinition();

  const size_t NumFields = 5;
  QualType FieldTypes[NumFields];
  const char *FieldNames[NumFields];

  //   unsigned char gpr;
  FieldTypes[0] = Context->UnsignedCharTy;
  FieldNames[0] = "gpr";

  //   unsigned char fpr;
  FieldTypes[1] = Context->UnsignedCharTy;
  FieldNames[1] = "fpr";

  //   unsigned short reserved;
  FieldTypes[2] = Context->UnsignedShortTy;
  FieldNames[2] = "reserved";

  //   void* overflow_arg_area;
  FieldTypes[3] = Context->getPointerType(Context->VoidTy);
  FieldNames[3] = "overflow_arg_area";

  //   void* reg_save_area;
  FieldTypes[4] = Context->getPointerType(Context->VoidTy);
  FieldNames[4] = "reg_save_area";

  // Create fields
  for (unsigned i = 0; i < NumFields; ++i) {
    FieldDecl *Field = FieldDecl::Create(*Context, VaListTagDecl,
                                         SourceLocation(),
                                         SourceLocation(),
                                         &Context->Idents.get(FieldNames[i]),
                                         FieldTypes[i], /*TInfo=*/nullptr,
                                         /*BitWidth=*/nullptr,
                                         /*Mutable=*/false,
                                         ICIS_NoInit);
    Field->setAccess(AS_public);
    VaListTagDecl->addDecl(Field);
  }
  VaListTagDecl->completeDefinition();
  Context->VaListTagDecl = VaListTagDecl;
  QualType VaListTagType = Context->getRecordType(VaListTagDecl);

  // } __va_list_tag;
  TypedefDecl *VaListTagTypedefDecl =
      Context->buildImplicitTypedef(VaListTagType, "__va_list_tag");

  QualType VaListTagTypedefType =
    Context->getTypedefType(VaListTagTypedefDecl);

  // typedef __va_list_tag __builtin_va_list[1];
  llvm::APInt Size(Context->getTypeSize(Context->getSizeType()), 1);
  QualType VaListTagArrayType
    = Context->getConstantArrayType(VaListTagTypedefType,
                                    Size, nullptr, ArrayType::Normal, 0);
  return Context->buildImplicitTypedef(VaListTagArrayType, "__builtin_va_list");
}

static TypedefDecl *
CreateX86_64ABIBuiltinVaListDecl(const ASTContext *Context) {
  // struct __va_list_tag {
  RecordDecl *VaListTagDecl;
  VaListTagDecl = Context->buildImplicitRecord("__va_list_tag");
  VaListTagDecl->startDefinition();

  const size_t NumFields = 4;
  QualType FieldTypes[NumFields];
  const char *FieldNames[NumFields];

  //   unsigned gp_offset;
  FieldTypes[0] = Context->UnsignedIntTy;
  FieldNames[0] = "gp_offset";

  //   unsigned fp_offset;
  FieldTypes[1] = Context->UnsignedIntTy;
  FieldNames[1] = "fp_offset";

  //   void* overflow_arg_area;
  FieldTypes[2] = Context->getPointerType(Context->VoidTy);
  FieldNames[2] = "overflow_arg_area";

  //   void* reg_save_area;
  FieldTypes[3] = Context->getPointerType(Context->VoidTy);
  FieldNames[3] = "reg_save_area";

  // Create fields
  for (unsigned i = 0; i < NumFields; ++i) {
    FieldDecl *Field = FieldDecl::Create(const_cast<ASTContext &>(*Context),
                                         VaListTagDecl,
                                         SourceLocation(),
                                         SourceLocation(),
                                         &Context->Idents.get(FieldNames[i]),
                                         FieldTypes[i], /*TInfo=*/nullptr,
                                         /*BitWidth=*/nullptr,
                                         /*Mutable=*/false,
                                         ICIS_NoInit);
    Field->setAccess(AS_public);
    VaListTagDecl->addDecl(Field);
  }
  VaListTagDecl->completeDefinition();
  Context->VaListTagDecl = VaListTagDecl;
  QualType VaListTagType = Context->getRecordType(VaListTagDecl);

  // };

  // typedef struct __va_list_tag __builtin_va_list[1];
  llvm::APInt Size(Context->getTypeSize(Context->getSizeType()), 1);
  QualType VaListTagArrayType = Context->getConstantArrayType(
      VaListTagType, Size, nullptr, ArrayType::Normal, 0);
  return Context->buildImplicitTypedef(VaListTagArrayType, "__builtin_va_list");
}

static TypedefDecl *CreatePNaClABIBuiltinVaListDecl(const ASTContext *Context) {
  // typedef int __builtin_va_list[4];
  llvm::APInt Size(Context->getTypeSize(Context->getSizeType()), 4);
  QualType IntArrayType = Context->getConstantArrayType(
      Context->IntTy, Size, nullptr, ArrayType::Normal, 0);
  return Context->buildImplicitTypedef(IntArrayType, "__builtin_va_list");
}

static TypedefDecl *
CreateAAPCSABIBuiltinVaListDecl(const ASTContext *Context) {
  // struct __va_list
  RecordDecl *VaListDecl = Context->buildImplicitRecord("__va_list");
  if (Context->getLangOpts().CPlusPlus) {
    // namespace std { struct __va_list {
    NamespaceDecl *NS;
    NS = NamespaceDecl::Create(const_cast<ASTContext &>(*Context),
                               Context->getTranslationUnitDecl(),
                               /*Inline*/false, SourceLocation(),
                               SourceLocation(), &Context->Idents.get("std"),
                               /*PrevDecl*/ nullptr);
    NS->setImplicit();
    VaListDecl->setDeclContext(NS);
  }

  VaListDecl->startDefinition();

  // void * __ap;
  FieldDecl *Field = FieldDecl::Create(const_cast<ASTContext &>(*Context),
                                       VaListDecl,
                                       SourceLocation(),
                                       SourceLocation(),
                                       &Context->Idents.get("__ap"),
                                       Context->getPointerType(Context->VoidTy),
                                       /*TInfo=*/nullptr,
                                       /*BitWidth=*/nullptr,
                                       /*Mutable=*/false,
                                       ICIS_NoInit);
  Field->setAccess(AS_public);
  VaListDecl->addDecl(Field);

  // };
  VaListDecl->completeDefinition();
  Context->VaListTagDecl = VaListDecl;

  // typedef struct __va_list __builtin_va_list;
  QualType T = Context->getRecordType(VaListDecl);
  return Context->buildImplicitTypedef(T, "__builtin_va_list");
}

static TypedefDecl *
CreateSystemZBuiltinVaListDecl(const ASTContext *Context) {
  // struct __va_list_tag {
  RecordDecl *VaListTagDecl;
  VaListTagDecl = Context->buildImplicitRecord("__va_list_tag");
  VaListTagDecl->startDefinition();

  const size_t NumFields = 4;
  QualType FieldTypes[NumFields];
  const char *FieldNames[NumFields];

  //   long __gpr;
  FieldTypes[0] = Context->LongTy;
  FieldNames[0] = "__gpr";

  //   long __fpr;
  FieldTypes[1] = Context->LongTy;
  FieldNames[1] = "__fpr";

  //   void *__overflow_arg_area;
  FieldTypes[2] = Context->getPointerType(Context->VoidTy);
  FieldNames[2] = "__overflow_arg_area";

  //   void *__reg_save_area;
  FieldTypes[3] = Context->getPointerType(Context->VoidTy);
  FieldNames[3] = "__reg_save_area";

  // Create fields
  for (unsigned i = 0; i < NumFields; ++i) {
    FieldDecl *Field = FieldDecl::Create(const_cast<ASTContext &>(*Context),
                                         VaListTagDecl,
                                         SourceLocation(),
                                         SourceLocation(),
                                         &Context->Idents.get(FieldNames[i]),
                                         FieldTypes[i], /*TInfo=*/nullptr,
                                         /*BitWidth=*/nullptr,
                                         /*Mutable=*/false,
                                         ICIS_NoInit);
    Field->setAccess(AS_public);
    VaListTagDecl->addDecl(Field);
  }
  VaListTagDecl->completeDefinition();
  Context->VaListTagDecl = VaListTagDecl;
  QualType VaListTagType = Context->getRecordType(VaListTagDecl);

  // };

  // typedef __va_list_tag __builtin_va_list[1];
  llvm::APInt Size(Context->getTypeSize(Context->getSizeType()), 1);
  QualType VaListTagArrayType = Context->getConstantArrayType(
      VaListTagType, Size, nullptr, ArrayType::Normal, 0);

  return Context->buildImplicitTypedef(VaListTagArrayType, "__builtin_va_list");
}

static TypedefDecl *CreateHexagonBuiltinVaListDecl(const ASTContext *Context) {
  // typedef struct __va_list_tag {
  RecordDecl *VaListTagDecl;
  VaListTagDecl = Context->buildImplicitRecord("__va_list_tag");
  VaListTagDecl->startDefinition();

  const size_t NumFields = 3;
  QualType FieldTypes[NumFields];
  const char *FieldNames[NumFields];

  //   void *CurrentSavedRegisterArea;
  FieldTypes[0] = Context->getPointerType(Context->VoidTy);
  FieldNames[0] = "__current_saved_reg_area_pointer";

  //   void *SavedRegAreaEnd;
  FieldTypes[1] = Context->getPointerType(Context->VoidTy);
  FieldNames[1] = "__saved_reg_area_end_pointer";

  //   void *OverflowArea;
  FieldTypes[2] = Context->getPointerType(Context->VoidTy);
  FieldNames[2] = "__overflow_area_pointer";

  // Create fields
  for (unsigned i = 0; i < NumFields; ++i) {
    FieldDecl *Field = FieldDecl::Create(
        const_cast<ASTContext &>(*Context), VaListTagDecl, SourceLocation(),
        SourceLocation(), &Context->Idents.get(FieldNames[i]), FieldTypes[i],
        /*TInfo=*/0,
        /*BitWidth=*/0,
        /*Mutable=*/false, ICIS_NoInit);
    Field->setAccess(AS_public);
    VaListTagDecl->addDecl(Field);
  }
  VaListTagDecl->completeDefinition();
  Context->VaListTagDecl = VaListTagDecl;
  QualType VaListTagType = Context->getRecordType(VaListTagDecl);

  // } __va_list_tag;
  TypedefDecl *VaListTagTypedefDecl =
      Context->buildImplicitTypedef(VaListTagType, "__va_list_tag");

  QualType VaListTagTypedefType = Context->getTypedefType(VaListTagTypedefDecl);

  // typedef __va_list_tag __builtin_va_list[1];
  llvm::APInt Size(Context->getTypeSize(Context->getSizeType()), 1);
  QualType VaListTagArrayType = Context->getConstantArrayType(
      VaListTagTypedefType, Size, nullptr, ArrayType::Normal, 0);

  return Context->buildImplicitTypedef(VaListTagArrayType, "__builtin_va_list");
}

static TypedefDecl *CreateVaListDecl(const ASTContext *Context,
                                     TargetInfo::BuiltinVaListKind Kind) {
  switch (Kind) {
  case TargetInfo::CharPtrBuiltinVaList:
    return CreateCharPtrBuiltinVaListDecl(Context);
  case TargetInfo::VoidPtrBuiltinVaList:
    return CreateVoidPtrBuiltinVaListDecl(Context);
  case TargetInfo::AArch64ABIBuiltinVaList:
    return CreateAArch64ABIBuiltinVaListDecl(Context);
  case TargetInfo::PowerABIBuiltinVaList:
    return CreatePowerABIBuiltinVaListDecl(Context);
  case TargetInfo::X86_64ABIBuiltinVaList:
    return CreateX86_64ABIBuiltinVaListDecl(Context);
  case TargetInfo::PNaClABIBuiltinVaList:
    return CreatePNaClABIBuiltinVaListDecl(Context);
  case TargetInfo::AAPCSABIBuiltinVaList:
    return CreateAAPCSABIBuiltinVaListDecl(Context);
  case TargetInfo::SystemZBuiltinVaList:
    return CreateSystemZBuiltinVaListDecl(Context);
  case TargetInfo::HexagonBuiltinVaList:
    return CreateHexagonBuiltinVaListDecl(Context);
  }

  llvm_unreachable("Unhandled __builtin_va_list type kind");
}

TypedefDecl *ASTContext::getBuiltinVaListDecl() const {
  if (!BuiltinVaListDecl) {
    BuiltinVaListDecl = CreateVaListDecl(this, Target->getBuiltinVaListKind());
    assert(BuiltinVaListDecl->isImplicit());
  }

  return BuiltinVaListDecl;
}

Decl *ASTContext::getVaListTagDecl() const {
  // Force the creation of VaListTagDecl by building the __builtin_va_list
  // declaration.
  if (!VaListTagDecl)
    (void)getBuiltinVaListDecl();

  return VaListTagDecl;
}

TypedefDecl *ASTContext::getBuiltinMSVaListDecl() const {
  if (!BuiltinMSVaListDecl)
    BuiltinMSVaListDecl = CreateMSVaListDecl(this);

  return BuiltinMSVaListDecl;
}

bool ASTContext::canBuiltinBeRedeclared(const FunctionDecl *FD) const {
  return BuiltinInfo.canBeRedeclared(FD->getBuiltinID());
}

void ASTContext::setObjCConstantStringInterface(ObjCInterfaceDecl *Decl) {
  assert(ObjCConstantStringType.isNull() &&
         "'NSConstantString' type already set!");

  ObjCConstantStringType = getObjCInterfaceType(Decl);
}

/// Retrieve the template name that corresponds to a non-empty
/// lookup.
TemplateName
ASTContext::getOverloadedTemplateName(UnresolvedSetIterator Begin,
                                      UnresolvedSetIterator End) const {
  unsigned size = End - Begin;
  assert(size > 1 && "set is not overloaded!");

  void *memory = Allocate(sizeof(OverloadedTemplateStorage) +
                          size * sizeof(FunctionTemplateDecl*));
  auto *OT = new (memory) OverloadedTemplateStorage(size);

  NamedDecl **Storage = OT->getStorage();
  for (UnresolvedSetIterator I = Begin; I != End; ++I) {
    NamedDecl *D = *I;
    assert(isa<FunctionTemplateDecl>(D) ||
           isa<UnresolvedUsingValueDecl>(D) ||
           (isa<UsingShadowDecl>(D) &&
            isa<FunctionTemplateDecl>(D->getUnderlyingDecl())));
    *Storage++ = D;
  }

  return TemplateName(OT);
}

/// Retrieve a template name representing an unqualified-id that has been
/// assumed to name a template for ADL purposes.
TemplateName ASTContext::getAssumedTemplateName(DeclarationName Name) const {
  auto *OT = new (*this) AssumedTemplateStorage(Name);
  return TemplateName(OT);
}

/// Retrieve the template name that represents a qualified
/// template name such as \c std::vector.
TemplateName
ASTContext::getQualifiedTemplateName(NestedNameSpecifier *NNS,
                                     bool TemplateKeyword,
                                     TemplateDecl *Template) const {
  assert(NNS && "Missing nested-name-specifier in qualified template name");

  // FIXME: Canonicalization?
  llvm::FoldingSetNodeID ID;
  QualifiedTemplateName::Profile(ID, NNS, TemplateKeyword, Template);

  void *InsertPos = nullptr;
  QualifiedTemplateName *QTN =
    QualifiedTemplateNames.FindNodeOrInsertPos(ID, InsertPos);
  if (!QTN) {
    QTN = new (*this, alignof(QualifiedTemplateName))
        QualifiedTemplateName(NNS, TemplateKeyword, Template);
    QualifiedTemplateNames.InsertNode(QTN, InsertPos);
  }

  return TemplateName(QTN);
}

/// Retrieve the template name that represents a dependent
/// template name such as \c MetaFun::template apply.
TemplateName
ASTContext::getDependentTemplateName(NestedNameSpecifier *NNS,
                                     const IdentifierInfo *Name) const {
  assert((!NNS || NNS->isDependent()) &&
         "Nested name specifier must be dependent");

  llvm::FoldingSetNodeID ID;
  DependentTemplateName::Profile(ID, NNS, Name);

  void *InsertPos = nullptr;
  DependentTemplateName *QTN =
    DependentTemplateNames.FindNodeOrInsertPos(ID, InsertPos);

  if (QTN)
    return TemplateName(QTN);

  NestedNameSpecifier *CanonNNS = getCanonicalNestedNameSpecifier(NNS);
  if (CanonNNS == NNS) {
    QTN = new (*this, alignof(DependentTemplateName))
        DependentTemplateName(NNS, Name);
  } else {
    TemplateName Canon = getDependentTemplateName(CanonNNS, Name);
    QTN = new (*this, alignof(DependentTemplateName))
        DependentTemplateName(NNS, Name, Canon);
    DependentTemplateName *CheckQTN =
      DependentTemplateNames.FindNodeOrInsertPos(ID, InsertPos);
    assert(!CheckQTN && "Dependent type name canonicalization broken");
    (void)CheckQTN;
  }

  DependentTemplateNames.InsertNode(QTN, InsertPos);
  return TemplateName(QTN);
}

/// Retrieve the template name that represents a dependent
/// template name such as \c MetaFun::template operator+.
TemplateName
ASTContext::getDependentTemplateName(NestedNameSpecifier *NNS,
                                     OverloadedOperatorKind Operator) const {
  assert((!NNS || NNS->isDependent()) &&
         "Nested name specifier must be dependent");

  llvm::FoldingSetNodeID ID;
  DependentTemplateName::Profile(ID, NNS, Operator);

  void *InsertPos = nullptr;
  DependentTemplateName *QTN
    = DependentTemplateNames.FindNodeOrInsertPos(ID, InsertPos);

  if (QTN)
    return TemplateName(QTN);

  NestedNameSpecifier *CanonNNS = getCanonicalNestedNameSpecifier(NNS);
  if (CanonNNS == NNS) {
    QTN = new (*this, alignof(DependentTemplateName))
        DependentTemplateName(NNS, Operator);
  } else {
    TemplateName Canon = getDependentTemplateName(CanonNNS, Operator);
    QTN = new (*this, alignof(DependentTemplateName))
        DependentTemplateName(NNS, Operator, Canon);

    DependentTemplateName *CheckQTN
      = DependentTemplateNames.FindNodeOrInsertPos(ID, InsertPos);
    assert(!CheckQTN && "Dependent template name canonicalization broken");
    (void)CheckQTN;
  }

  DependentTemplateNames.InsertNode(QTN, InsertPos);
  return TemplateName(QTN);
}

TemplateName
ASTContext::getSubstTemplateTemplateParm(TemplateTemplateParmDecl *param,
                                         TemplateName replacement) const {
  llvm::FoldingSetNodeID ID;
  SubstTemplateTemplateParmStorage::Profile(ID, param, replacement);

  void *insertPos = nullptr;
  SubstTemplateTemplateParmStorage *subst
    = SubstTemplateTemplateParms.FindNodeOrInsertPos(ID, insertPos);

  if (!subst) {
    subst = new (*this) SubstTemplateTemplateParmStorage(param, replacement);
    SubstTemplateTemplateParms.InsertNode(subst, insertPos);
  }

  return TemplateName(subst);
}

TemplateName
ASTContext::getSubstTemplateTemplateParmPack(TemplateTemplateParmDecl *Param,
                                       const TemplateArgument &ArgPack) const {
  auto &Self = const_cast<ASTContext &>(*this);
  llvm::FoldingSetNodeID ID;
  SubstTemplateTemplateParmPackStorage::Profile(ID, Self, Param, ArgPack);

  void *InsertPos = nullptr;
  SubstTemplateTemplateParmPackStorage *Subst
    = SubstTemplateTemplateParmPacks.FindNodeOrInsertPos(ID, InsertPos);

  if (!Subst) {
    Subst = new (*this) SubstTemplateTemplateParmPackStorage(Param,
                                                           ArgPack.pack_size(),
                                                         ArgPack.pack_begin());
    SubstTemplateTemplateParmPacks.InsertNode(Subst, InsertPos);
  }

  return TemplateName(Subst);
}

/// getFromTargetType - Given one of the integer types provided by
/// TargetInfo, produce the corresponding type. The unsigned @p Type
/// is actually a value of type @c TargetInfo::IntType.
CanQualType ASTContext::getFromTargetType(unsigned Type) const {
  switch (Type) {
  case TargetInfo::NoInt: return {};
  case TargetInfo::SignedChar: return SignedCharTy;
  case TargetInfo::UnsignedChar: return UnsignedCharTy;
  case TargetInfo::SignedShort: return ShortTy;
  case TargetInfo::UnsignedShort: return UnsignedShortTy;
  case TargetInfo::SignedInt: return IntTy;
  case TargetInfo::UnsignedInt: return UnsignedIntTy;
  case TargetInfo::SignedLong: return LongTy;
  case TargetInfo::UnsignedLong: return UnsignedLongTy;
  case TargetInfo::SignedLongLong: return LongLongTy;
  case TargetInfo::UnsignedLongLong: return UnsignedLongLongTy;
  }

  llvm_unreachable("Unhandled TargetInfo::IntType value");
}

//===----------------------------------------------------------------------===//
//                        Type Predicates.
//===----------------------------------------------------------------------===//

/// getObjCGCAttr - Returns one of GCNone, Weak or Strong objc's
/// garbage collection attribute.
///
Qualifiers::GC ASTContext::getObjCGCAttrKind(QualType Ty) const {
  if (getLangOpts().getGC() == LangOptions::NonGC)
    return Qualifiers::GCNone;

  assert(getLangOpts().ObjC);
  Qualifiers::GC GCAttrs = Ty.getObjCGCAttr();

  // Default behaviour under objective-C's gc is for ObjC pointers
  // (or pointers to them) be treated as though they were declared
  // as __strong.
  if (GCAttrs == Qualifiers::GCNone) {
    if (Ty->isObjCObjectPointerType() || Ty->isBlockPointerType())
      return Qualifiers::Strong;
    else if (Ty->isPointerType())
      return getObjCGCAttrKind(Ty->castAs<PointerType>()->getPointeeType());
  } else {
    // It's not valid to set GC attributes on anything that isn't a
    // pointer.
#ifndef NDEBUG
    QualType CT = Ty->getCanonicalTypeInternal();
    while (const auto *AT = dyn_cast<ArrayType>(CT))
      CT = AT->getElementType();
    assert(CT->isAnyPointerType() || CT->isBlockPointerType());
#endif
  }
  return GCAttrs;
}

//===----------------------------------------------------------------------===//
//                        Type Compatibility Testing
//===----------------------------------------------------------------------===//

/// areCompatVectorTypes - Return true if the two specified vector types are
/// compatible.
static bool areCompatVectorTypes(const VectorType *LHS,
                                 const VectorType *RHS) {
  assert(LHS->isCanonicalUnqualified() && RHS->isCanonicalUnqualified());
  return LHS->getElementType() == RHS->getElementType() &&
         LHS->getNumElements() == RHS->getNumElements();
}

bool ASTContext::areCompatibleVectorTypes(QualType FirstVec,
                                          QualType SecondVec) {
  assert(FirstVec->isVectorType() && "FirstVec should be a vector type");
  assert(SecondVec->isVectorType() && "SecondVec should be a vector type");

  if (hasSameUnqualifiedType(FirstVec, SecondVec))
    return true;

  // Treat Neon vector types and most AltiVec vector types as if they are the
  // equivalent GCC vector types.
  const auto *First = FirstVec->castAs<VectorType>();
  const auto *Second = SecondVec->castAs<VectorType>();
  if (First->getNumElements() == Second->getNumElements() &&
      hasSameType(First->getElementType(), Second->getElementType()) &&
      First->getVectorKind() != VectorType::AltiVecPixel &&
      First->getVectorKind() != VectorType::AltiVecBool &&
      Second->getVectorKind() != VectorType::AltiVecPixel &&
      Second->getVectorKind() != VectorType::AltiVecBool)
    return true;

  return false;
}

bool ASTContext::hasDirectOwnershipQualifier(QualType Ty) const {
  while (true) {
    // __strong id
    if (const AttributedType *Attr = dyn_cast<AttributedType>(Ty)) {
      if (Attr->getAttrKind() == attr::ObjCOwnership)
        return true;

      Ty = Attr->getModifiedType();

    // X *__strong (...)
    } else if (const ParenType *Paren = dyn_cast<ParenType>(Ty)) {
      Ty = Paren->getInnerType();

    // We do not want to look through typedefs, typeof(expr),
    // typeof(type), or any other way that the type is somehow
    // abstracted.
    } else {
      return false;
    }
  }
}

//===----------------------------------------------------------------------===//
// ObjCQualifiedIdTypesAreCompatible - Compatibility testing for qualified id's.
//===----------------------------------------------------------------------===//

/// ProtocolCompatibleWithProtocol - return 'true' if 'lProto' is in the
/// inheritance hierarchy of 'rProto'.
bool
ASTContext::ProtocolCompatibleWithProtocol(ObjCProtocolDecl *lProto,
                                           ObjCProtocolDecl *rProto) const {
  if (declaresSameEntity(lProto, rProto))
    return true;
  for (auto *PI : rProto->protocols())
    if (ProtocolCompatibleWithProtocol(lProto, PI))
      return true;
  return false;
}

/// ObjCQualifiedClassTypesAreCompatible - compare  Class<pr,...> and
/// Class<pr1, ...>.
bool ASTContext::ObjCQualifiedClassTypesAreCompatible(
    const ObjCObjectPointerType *lhs, const ObjCObjectPointerType *rhs) {
  for (auto *lhsProto : lhs->quals()) {
    bool match = false;
    for (auto *rhsProto : rhs->quals()) {
      if (ProtocolCompatibleWithProtocol(lhsProto, rhsProto)) {
        match = true;
        break;
      }
    }
    if (!match)
      return false;
  }
  return true;
}

/// ObjCQualifiedIdTypesAreCompatible - We know that one of lhs/rhs is an
/// ObjCQualifiedIDType.
bool ASTContext::ObjCQualifiedIdTypesAreCompatible(
    const ObjCObjectPointerType *lhs, const ObjCObjectPointerType *rhs,
    bool compare) {
  // Allow id<P..> and an 'id' in all cases.
  if (lhs->isObjCIdType() || rhs->isObjCIdType())
    return true;

  // Don't allow id<P..> to convert to Class or Class<P..> in either direction.
  if (lhs->isObjCClassType() || lhs->isObjCQualifiedClassType() ||
      rhs->isObjCClassType() || rhs->isObjCQualifiedClassType())
    return false;

  if (lhs->isObjCQualifiedIdType()) {
    if (rhs->qual_empty()) {
      // If the RHS is a unqualified interface pointer "NSString*",
      // make sure we check the class hierarchy.
      if (ObjCInterfaceDecl *rhsID = rhs->getInterfaceDecl()) {
        for (auto *I : lhs->quals()) {
          // when comparing an id<P> on lhs with a static type on rhs,
          // see if static class implements all of id's protocols, directly or
          // through its super class and categories.
          if (!rhsID->ClassImplementsProtocol(I, true))
            return false;
        }
      }
      // If there are no qualifiers and no interface, we have an 'id'.
      return true;
    }
    // Both the right and left sides have qualifiers.
    for (auto *lhsProto : lhs->quals()) {
      bool match = false;

      // when comparing an id<P> on lhs with a static type on rhs,
      // see if static class implements all of id's protocols, directly or
      // through its super class and categories.
      for (auto *rhsProto : rhs->quals()) {
        if (ProtocolCompatibleWithProtocol(lhsProto, rhsProto) ||
            (compare && ProtocolCompatibleWithProtocol(rhsProto, lhsProto))) {
          match = true;
          break;
        }
      }
      // If the RHS is a qualified interface pointer "NSString<P>*",
      // make sure we check the class hierarchy.
      if (ObjCInterfaceDecl *rhsID = rhs->getInterfaceDecl()) {
        for (auto *I : lhs->quals()) {
          // when comparing an id<P> on lhs with a static type on rhs,
          // see if static class implements all of id's protocols, directly or
          // through its super class and categories.
          if (rhsID->ClassImplementsProtocol(I, true)) {
            match = true;
            break;
          }
        }
      }
      if (!match)
        return false;
    }

    return true;
  }

  assert(rhs->isObjCQualifiedIdType() && "One of the LHS/RHS should be id<x>");

  if (lhs->getInterfaceType()) {
    // If both the right and left sides have qualifiers.
    for (auto *lhsProto : lhs->quals()) {
      bool match = false;

      // when comparing an id<P> on rhs with a static type on lhs,
      // see if static class implements all of id's protocols, directly or
      // through its super class and categories.
      // First, lhs protocols in the qualifier list must be found, direct
      // or indirect in rhs's qualifier list or it is a mismatch.
      for (auto *rhsProto : rhs->quals()) {
        if (ProtocolCompatibleWithProtocol(lhsProto, rhsProto) ||
            (compare && ProtocolCompatibleWithProtocol(rhsProto, lhsProto))) {
          match = true;
          break;
        }
      }
      if (!match)
        return false;
    }

    // Static class's protocols, or its super class or category protocols
    // must be found, direct or indirect in rhs's qualifier list or it is a mismatch.
    if (ObjCInterfaceDecl *lhsID = lhs->getInterfaceDecl()) {
      llvm::SmallPtrSet<ObjCProtocolDecl *, 8> LHSInheritedProtocols;
      CollectInheritedProtocols(lhsID, LHSInheritedProtocols);
      // This is rather dubious but matches gcc's behavior. If lhs has
      // no type qualifier and its class has no static protocol(s)
      // assume that it is mismatch.
      if (LHSInheritedProtocols.empty() && lhs->qual_empty())
        return false;
      for (auto *lhsProto : LHSInheritedProtocols) {
        bool match = false;
        for (auto *rhsProto : rhs->quals()) {
          if (ProtocolCompatibleWithProtocol(lhsProto, rhsProto) ||
              (compare && ProtocolCompatibleWithProtocol(rhsProto, lhsProto))) {
            match = true;
            break;
          }
        }
        if (!match)
          return false;
      }
    }
    return true;
  }
  return false;
}

/// canAssignObjCInterfaces - Return true if the two interface types are
/// compatible for assignment from RHS to LHS.  This handles validation of any
/// protocol qualifiers on the LHS or RHS.
bool ASTContext::canAssignObjCInterfaces(const ObjCObjectPointerType *LHSOPT,
                                         const ObjCObjectPointerType *RHSOPT) {
  const ObjCObjectType* LHS = LHSOPT->getObjectType();
  const ObjCObjectType* RHS = RHSOPT->getObjectType();

  // If either type represents the built-in 'id' type, return true.
  if (LHS->isObjCUnqualifiedId() || RHS->isObjCUnqualifiedId())
    return true;

  // Function object that propagates a successful result or handles
  // __kindof types.
  auto finish = [&](bool succeeded) -> bool {
    if (succeeded)
      return true;

    if (!RHS->isKindOfType())
      return false;

    // Strip off __kindof and protocol qualifiers, then check whether
    // we can assign the other way.
    return canAssignObjCInterfaces(RHSOPT->stripObjCKindOfTypeAndQuals(*this),
                                   LHSOPT->stripObjCKindOfTypeAndQuals(*this));
  };

  // Casts from or to id<P> are allowed when the other side has compatible
  // protocols.
  if (LHS->isObjCQualifiedId() || RHS->isObjCQualifiedId()) {
    return finish(ObjCQualifiedIdTypesAreCompatible(LHSOPT, RHSOPT, false));
  }

  // Verify protocol compatibility for casts from Class<P1> to Class<P2>.
  if (LHS->isObjCQualifiedClass() && RHS->isObjCQualifiedClass()) {
    return finish(ObjCQualifiedClassTypesAreCompatible(LHSOPT, RHSOPT));
  }

  // Casts from Class to Class<Foo>, or vice-versa, are allowed.
  if (LHS->isObjCClass() && RHS->isObjCClass()) {
    return true;
  }

  // If we have 2 user-defined types, fall into that path.
  if (LHS->getInterface() && RHS->getInterface()) {
    return finish(canAssignObjCInterfaces(LHS, RHS));
  }

  return false;
}

/// canAssignObjCInterfacesInBlockPointer - This routine is specifically written
/// for providing type-safety for objective-c pointers used to pass/return
/// arguments in block literals. When passed as arguments, passing 'A*' where
/// 'id' is expected is not OK. Passing 'Sub *" where 'Super *" is expected is
/// not OK. For the return type, the opposite is not OK.
bool ASTContext::canAssignObjCInterfacesInBlockPointer(
                                         const ObjCObjectPointerType *LHSOPT,
                                         const ObjCObjectPointerType *RHSOPT,
                                         bool BlockReturnType) {

  // Function object that propagates a successful result or handles
  // __kindof types.
  auto finish = [&](bool succeeded) -> bool {
    if (succeeded)
      return true;

    const ObjCObjectPointerType *Expected = BlockReturnType ? RHSOPT : LHSOPT;
    if (!Expected->isKindOfType())
      return false;

    // Strip off __kindof and protocol qualifiers, then check whether
    // we can assign the other way.
    return canAssignObjCInterfacesInBlockPointer(
             RHSOPT->stripObjCKindOfTypeAndQuals(*this),
             LHSOPT->stripObjCKindOfTypeAndQuals(*this),
             BlockReturnType);
  };

  if (RHSOPT->isObjCBuiltinType() || LHSOPT->isObjCIdType())
    return true;

  if (LHSOPT->isObjCBuiltinType()) {
    return finish(RHSOPT->isObjCBuiltinType() ||
                  RHSOPT->isObjCQualifiedIdType());
  }

  if (LHSOPT->isObjCQualifiedIdType() || RHSOPT->isObjCQualifiedIdType())
    return finish(ObjCQualifiedIdTypesAreCompatible(
        (BlockReturnType ? LHSOPT : RHSOPT),
        (BlockReturnType ? RHSOPT : LHSOPT), false));

  const ObjCInterfaceType* LHS = LHSOPT->getInterfaceType();
  const ObjCInterfaceType* RHS = RHSOPT->getInterfaceType();
  if (LHS && RHS)  { // We have 2 user-defined types.
    if (LHS != RHS) {
      if (LHS->getDecl()->isSuperClassOf(RHS->getDecl()))
        return finish(BlockReturnType);
      if (RHS->getDecl()->isSuperClassOf(LHS->getDecl()))
        return finish(!BlockReturnType);
    }
    else
      return true;
  }
  return false;
}

/// Comparison routine for Objective-C protocols to be used with
/// llvm::array_pod_sort.
static int compareObjCProtocolsByName(ObjCProtocolDecl * const *lhs,
                                      ObjCProtocolDecl * const *rhs) {
  return (*lhs)->getName().compare((*rhs)->getName());
}

/// getIntersectionOfProtocols - This routine finds the intersection of set
/// of protocols inherited from two distinct objective-c pointer objects with
/// the given common base.
/// It is used to build composite qualifier list of the composite type of
/// the conditional expression involving two objective-c pointer objects.
static
void getIntersectionOfProtocols(ASTContext &Context,
                                const ObjCInterfaceDecl *CommonBase,
                                const ObjCObjectPointerType *LHSOPT,
                                const ObjCObjectPointerType *RHSOPT,
      SmallVectorImpl<ObjCProtocolDecl *> &IntersectionSet) {

  const ObjCObjectType* LHS = LHSOPT->getObjectType();
  const ObjCObjectType* RHS = RHSOPT->getObjectType();
  assert(LHS->getInterface() && "LHS must have an interface base");
  assert(RHS->getInterface() && "RHS must have an interface base");

  // Add all of the protocols for the LHS.
  llvm::SmallPtrSet<ObjCProtocolDecl *, 8> LHSProtocolSet;

  // Start with the protocol qualifiers.
  for (auto proto : LHS->quals()) {
    Context.CollectInheritedProtocols(proto, LHSProtocolSet);
  }

  // Also add the protocols associated with the LHS interface.
  Context.CollectInheritedProtocols(LHS->getInterface(), LHSProtocolSet);

  // Add all of the protocols for the RHS.
  llvm::SmallPtrSet<ObjCProtocolDecl *, 8> RHSProtocolSet;

  // Start with the protocol qualifiers.
  for (auto proto : RHS->quals()) {
    Context.CollectInheritedProtocols(proto, RHSProtocolSet);
  }

  // Also add the protocols associated with the RHS interface.
  Context.CollectInheritedProtocols(RHS->getInterface(), RHSProtocolSet);

  // Compute the intersection of the collected protocol sets.
  for (auto proto : LHSProtocolSet) {
    if (RHSProtocolSet.count(proto))
      IntersectionSet.push_back(proto);
  }

  // Compute the set of protocols that is implied by either the common type or
  // the protocols within the intersection.
  llvm::SmallPtrSet<ObjCProtocolDecl *, 8> ImpliedProtocols;
  Context.CollectInheritedProtocols(CommonBase, ImpliedProtocols);

  // Remove any implied protocols from the list of inherited protocols.
  if (!ImpliedProtocols.empty()) {
    IntersectionSet.erase(
      std::remove_if(IntersectionSet.begin(),
                     IntersectionSet.end(),
                     [&](ObjCProtocolDecl *proto) -> bool {
                       return ImpliedProtocols.count(proto) > 0;
                     }),
      IntersectionSet.end());
  }

  // Sort the remaining protocols by name.
  llvm::array_pod_sort(IntersectionSet.begin(), IntersectionSet.end(),
                       compareObjCProtocolsByName);
}

/// Determine whether the first type is a subtype of the second.
static bool canAssignObjCObjectTypes(ASTContext &ctx, QualType lhs,
                                     QualType rhs) {
  // Common case: two object pointers.
  const auto *lhsOPT = lhs->getAs<ObjCObjectPointerType>();
  const auto *rhsOPT = rhs->getAs<ObjCObjectPointerType>();
  if (lhsOPT && rhsOPT)
    return ctx.canAssignObjCInterfaces(lhsOPT, rhsOPT);

  // Two block pointers.
  const auto *lhsBlock = lhs->getAs<BlockPointerType>();
  const auto *rhsBlock = rhs->getAs<BlockPointerType>();
  if (lhsBlock && rhsBlock)
    return ctx.typesAreBlockPointerCompatible(lhs, rhs);

  // If either is an unqualified 'id' and the other is a block, it's
  // acceptable.
  if ((lhsOPT && lhsOPT->isObjCIdType() && rhsBlock) ||
      (rhsOPT && rhsOPT->isObjCIdType() && lhsBlock))
    return true;

  return false;
}

// Check that the given Objective-C type argument lists are equivalent.
static bool sameObjCTypeArgs(ASTContext &ctx,
                             const ObjCInterfaceDecl *iface,
                             ArrayRef<QualType> lhsArgs,
                             ArrayRef<QualType> rhsArgs,
                             bool stripKindOf) {
  if (lhsArgs.size() != rhsArgs.size())
    return false;

  ObjCTypeParamList *typeParams = iface->getTypeParamList();
  for (unsigned i = 0, n = lhsArgs.size(); i != n; ++i) {
    if (ctx.hasSameType(lhsArgs[i], rhsArgs[i]))
      continue;

    switch (typeParams->begin()[i]->getVariance()) {
    case ObjCTypeParamVariance::Invariant:
      if (!stripKindOf ||
          !ctx.hasSameType(lhsArgs[i].stripObjCKindOfType(ctx),
                           rhsArgs[i].stripObjCKindOfType(ctx))) {
        return false;
      }
      break;

    case ObjCTypeParamVariance::Covariant:
      if (!canAssignObjCObjectTypes(ctx, lhsArgs[i], rhsArgs[i]))
        return false;
      break;

    case ObjCTypeParamVariance::Contravariant:
      if (!canAssignObjCObjectTypes(ctx, rhsArgs[i], lhsArgs[i]))
        return false;
      break;
    }
  }

  return true;
}

QualType ASTContext::areCommonBaseCompatible(
           const ObjCObjectPointerType *Lptr,
           const ObjCObjectPointerType *Rptr) {
  const ObjCObjectType *LHS = Lptr->getObjectType();
  const ObjCObjectType *RHS = Rptr->getObjectType();
  const ObjCInterfaceDecl* LDecl = LHS->getInterface();
  const ObjCInterfaceDecl* RDecl = RHS->getInterface();

  if (!LDecl || !RDecl)
    return {};

  // When either LHS or RHS is a kindof type, we should return a kindof type.
  // For example, for common base of kindof(ASub1) and kindof(ASub2), we return
  // kindof(A).
  bool anyKindOf = LHS->isKindOfType() || RHS->isKindOfType();

  // Follow the left-hand side up the class hierarchy until we either hit a
  // root or find the RHS. Record the ancestors in case we don't find it.
  llvm::SmallDenseMap<const ObjCInterfaceDecl *, const ObjCObjectType *, 4>
    LHSAncestors;
  while (true) {
    // Record this ancestor. We'll need this if the common type isn't in the
    // path from the LHS to the root.
    LHSAncestors[LHS->getInterface()->getCanonicalDecl()] = LHS;

    if (declaresSameEntity(LHS->getInterface(), RDecl)) {
      // Get the type arguments.
      ArrayRef<QualType> LHSTypeArgs = LHS->getTypeArgsAsWritten();
      bool anyChanges = false;
      if (LHS->isSpecialized() && RHS->isSpecialized()) {
        // Both have type arguments, compare them.
        if (!sameObjCTypeArgs(*this, LHS->getInterface(),
                              LHS->getTypeArgs(), RHS->getTypeArgs(),
                              /*stripKindOf=*/true))
          return {};
      } else if (LHS->isSpecialized() != RHS->isSpecialized()) {
        // If only one has type arguments, the result will not have type
        // arguments.
        LHSTypeArgs = {};
        anyChanges = true;
      }

      // Compute the intersection of protocols.
      SmallVector<ObjCProtocolDecl *, 8> Protocols;
      getIntersectionOfProtocols(*this, LHS->getInterface(), Lptr, Rptr,
                                 Protocols);
      if (!Protocols.empty())
        anyChanges = true;

      // If anything in the LHS will have changed, build a new result type.
      // If we need to return a kindof type but LHS is not a kindof type, we
      // build a new result type.
      if (anyChanges || LHS->isKindOfType() != anyKindOf) {
        QualType Result = getObjCInterfaceType(LHS->getInterface());
        Result = getObjCObjectType(Result, LHSTypeArgs, Protocols,
                                   anyKindOf || LHS->isKindOfType());
        return getObjCObjectPointerType(Result);
      }

      return getObjCObjectPointerType(QualType(LHS, 0));
    }

    // Find the superclass.
    QualType LHSSuperType = LHS->getSuperClassType();
    if (LHSSuperType.isNull())
      break;

    LHS = LHSSuperType->castAs<ObjCObjectType>();
  }

  // We didn't find anything by following the LHS to its root; now check
  // the RHS against the cached set of ancestors.
  while (true) {
    auto KnownLHS = LHSAncestors.find(RHS->getInterface()->getCanonicalDecl());
    if (KnownLHS != LHSAncestors.end()) {
      LHS = KnownLHS->second;

      // Get the type arguments.
      ArrayRef<QualType> RHSTypeArgs = RHS->getTypeArgsAsWritten();
      bool anyChanges = false;
      if (LHS->isSpecialized() && RHS->isSpecialized()) {
        // Both have type arguments, compare them.
        if (!sameObjCTypeArgs(*this, LHS->getInterface(),
                              LHS->getTypeArgs(), RHS->getTypeArgs(),
                              /*stripKindOf=*/true))
          return {};
      } else if (LHS->isSpecialized() != RHS->isSpecialized()) {
        // If only one has type arguments, the result will not have type
        // arguments.
        RHSTypeArgs = {};
        anyChanges = true;
      }

      // Compute the intersection of protocols.
      SmallVector<ObjCProtocolDecl *, 8> Protocols;
      getIntersectionOfProtocols(*this, RHS->getInterface(), Lptr, Rptr,
                                 Protocols);
      if (!Protocols.empty())
        anyChanges = true;

      // If we need to return a kindof type but RHS is not a kindof type, we
      // build a new result type.
      if (anyChanges || RHS->isKindOfType() != anyKindOf) {
        QualType Result = getObjCInterfaceType(RHS->getInterface());
        Result = getObjCObjectType(Result, RHSTypeArgs, Protocols,
                                   anyKindOf || RHS->isKindOfType());
        return getObjCObjectPointerType(Result);
      }

      return getObjCObjectPointerType(QualType(RHS, 0));
    }

    // Find the superclass of the RHS.
    QualType RHSSuperType = RHS->getSuperClassType();
    if (RHSSuperType.isNull())
      break;

    RHS = RHSSuperType->castAs<ObjCObjectType>();
  }

  return {};
}

bool ASTContext::canAssignObjCInterfaces(const ObjCObjectType *LHS,
                                         const ObjCObjectType *RHS) {
  assert(LHS->getInterface() && "LHS is not an interface type");
  assert(RHS->getInterface() && "RHS is not an interface type");

  // Verify that the base decls are compatible: the RHS must be a subclass of
  // the LHS.
  ObjCInterfaceDecl *LHSInterface = LHS->getInterface();
  bool IsSuperClass = LHSInterface->isSuperClassOf(RHS->getInterface());
  if (!IsSuperClass)
    return false;

  // If the LHS has protocol qualifiers, determine whether all of them are
  // satisfied by the RHS (i.e., the RHS has a superset of the protocols in the
  // LHS).
  if (LHS->getNumProtocols() > 0) {
    // OK if conversion of LHS to SuperClass results in narrowing of types
    // ; i.e., SuperClass may implement at least one of the protocols
    // in LHS's protocol list. Example, SuperObj<P1> = lhs<P1,P2> is ok.
    // But not SuperObj<P1,P2,P3> = lhs<P1,P2>.
    llvm::SmallPtrSet<ObjCProtocolDecl *, 8> SuperClassInheritedProtocols;
    CollectInheritedProtocols(RHS->getInterface(), SuperClassInheritedProtocols);
    // Also, if RHS has explicit quelifiers, include them for comparing with LHS's
    // qualifiers.
    for (auto *RHSPI : RHS->quals())
      CollectInheritedProtocols(RHSPI, SuperClassInheritedProtocols);
    // If there is no protocols associated with RHS, it is not a match.
    if (SuperClassInheritedProtocols.empty())
      return false;

    for (const auto *LHSProto : LHS->quals()) {
      bool SuperImplementsProtocol = false;
      for (auto *SuperClassProto : SuperClassInheritedProtocols)
        if (SuperClassProto->lookupProtocolNamed(LHSProto->getIdentifier())) {
          SuperImplementsProtocol = true;
          break;
        }
      if (!SuperImplementsProtocol)
        return false;
    }
  }

  // If the LHS is specialized, we may need to check type arguments.
  if (LHS->isSpecialized()) {
    // Follow the superclass chain until we've matched the LHS class in the
    // hierarchy. This substitutes type arguments through.
    const ObjCObjectType *RHSSuper = RHS;
    while (!declaresSameEntity(RHSSuper->getInterface(), LHSInterface))
      RHSSuper = RHSSuper->getSuperClassType()->castAs<ObjCObjectType>();

    // If the RHS is specializd, compare type arguments.
    if (RHSSuper->isSpecialized() &&
        !sameObjCTypeArgs(*this, LHS->getInterface(),
                          LHS->getTypeArgs(), RHSSuper->getTypeArgs(),
                          /*stripKindOf=*/true)) {
      return false;
    }
  }

  return true;
}

bool ASTContext::areComparableObjCPointerTypes(QualType LHS, QualType RHS) {
  // get the "pointed to" types
  const auto *LHSOPT = LHS->getAs<ObjCObjectPointerType>();
  const auto *RHSOPT = RHS->getAs<ObjCObjectPointerType>();

  if (!LHSOPT || !RHSOPT)
    return false;

  return canAssignObjCInterfaces(LHSOPT, RHSOPT) ||
         canAssignObjCInterfaces(RHSOPT, LHSOPT);
}

bool ASTContext::canBindObjCObjectType(QualType To, QualType From) {
  return canAssignObjCInterfaces(
      getObjCObjectPointerType(To)->castAs<ObjCObjectPointerType>(),
      getObjCObjectPointerType(From)->castAs<ObjCObjectPointerType>());
}

/// typesAreCompatible - C99 6.7.3p9: For two qualified types to be compatible,
/// both shall have the identically qualified version of a compatible type.
/// C99 6.2.7p1: Two types have compatible types if their types are the
/// same. See 6.7.[2,3,5] for additional rules.
bool ASTContext::typesAreCompatible(QualType LHS, QualType RHS,
                                    bool CompareUnqualified) {
  if (getLangOpts().CPlusPlus)
    return hasSameType(LHS, RHS);

  return !mergeTypes(LHS, RHS, false, CompareUnqualified).isNull();
}

bool ASTContext::propertyTypesAreCompatible(QualType LHS, QualType RHS) {
  return typesAreCompatible(LHS, RHS);
}

bool ASTContext::typesAreBlockPointerCompatible(QualType LHS, QualType RHS) {
  return !mergeTypes(LHS, RHS, true).isNull();
}

/// mergeTransparentUnionType - if T is a transparent union type and a member
/// of T is compatible with SubType, return the merged type, else return
/// QualType()
QualType ASTContext::mergeTransparentUnionType(QualType T, QualType SubType,
                                               bool OfBlockPointer,
                                               bool Unqualified) {
  if (const RecordType *UT = T->getAsUnionType()) {
    RecordDecl *UD = UT->getDecl();
    if (UD->hasAttr<TransparentUnionAttr>()) {
      for (const auto *I : UD->fields()) {
        QualType ET = I->getType().getUnqualifiedType();
        QualType MT = mergeTypes(ET, SubType, OfBlockPointer, Unqualified);
        if (!MT.isNull())
          return MT;
      }
    }
  }

  return {};
}

/// mergeFunctionParameterTypes - merge two types which appear as function
/// parameter types
QualType ASTContext::mergeFunctionParameterTypes(QualType lhs, QualType rhs,
                                                 bool OfBlockPointer,
                                                 bool Unqualified) {
  // GNU extension: two types are compatible if they appear as a function
  // argument, one of the types is a transparent union type and the other
  // type is compatible with a union member
  QualType lmerge = mergeTransparentUnionType(lhs, rhs, OfBlockPointer,
                                              Unqualified);
  if (!lmerge.isNull())
    return lmerge;

  QualType rmerge = mergeTransparentUnionType(rhs, lhs, OfBlockPointer,
                                              Unqualified);
  if (!rmerge.isNull())
    return rmerge;

  return mergeTypes(lhs, rhs, OfBlockPointer, Unqualified);
}

QualType ASTContext::mergeFunctionTypes(QualType lhs, QualType rhs,
                                        bool OfBlockPointer, bool Unqualified,
                                        bool AllowCXX) {
  const auto *lbase = lhs->castAs<FunctionType>();
  const auto *rbase = rhs->castAs<FunctionType>();
  const auto *lproto = dyn_cast<FunctionProtoType>(lbase);
  const auto *rproto = dyn_cast<FunctionProtoType>(rbase);
  bool allLTypes = true;
  bool allRTypes = true;

  // Check return type
  QualType retType;
  if (OfBlockPointer) {
    QualType RHS = rbase->getReturnType();
    QualType LHS = lbase->getReturnType();
    bool UnqualifiedResult = Unqualified;
    if (!UnqualifiedResult)
      UnqualifiedResult = (!RHS.hasQualifiers() && LHS.hasQualifiers());
    retType = mergeTypes(LHS, RHS, true, UnqualifiedResult, true);
  }
  else
    retType = mergeTypes(lbase->getReturnType(), rbase->getReturnType(), false,
                         Unqualified);
  if (retType.isNull())
    return {};

  if (Unqualified)
    retType = retType.getUnqualifiedType();

  CanQualType LRetType = getCanonicalType(lbase->getReturnType());
  CanQualType RRetType = getCanonicalType(rbase->getReturnType());
  if (Unqualified) {
    LRetType = LRetType.getUnqualifiedType();
    RRetType = RRetType.getUnqualifiedType();
  }

  if (getCanonicalType(retType) != LRetType)
    allLTypes = false;
  if (getCanonicalType(retType) != RRetType)
    allRTypes = false;

  // FIXME: double check this
  // FIXME: should we error if lbase->getRegParmAttr() != 0 &&
  //                           rbase->getRegParmAttr() != 0 &&
  //                           lbase->getRegParmAttr() != rbase->getRegParmAttr()?
  FunctionType::ExtInfo lbaseInfo = lbase->getExtInfo();
  FunctionType::ExtInfo rbaseInfo = rbase->getExtInfo();

  // Compatible functions must have compatible calling conventions
  if (lbaseInfo.getCC() != rbaseInfo.getCC())
    return {};

  // Regparm is part of the calling convention.
  if (lbaseInfo.getHasRegParm() != rbaseInfo.getHasRegParm())
    return {};
  if (lbaseInfo.getRegParm() != rbaseInfo.getRegParm())
    return {};

  if (lbaseInfo.getProducesResult() != rbaseInfo.getProducesResult())
    return {};
  if (lbaseInfo.getNoCallerSavedRegs() != rbaseInfo.getNoCallerSavedRegs())
    return {};
  if (lbaseInfo.getNoCfCheck() != rbaseInfo.getNoCfCheck())
    return {};

  // FIXME: some uses, e.g. conditional exprs, really want this to be 'both'.
  bool NoReturn = lbaseInfo.getNoReturn() || rbaseInfo.getNoReturn();

  if (lbaseInfo.getNoReturn() != NoReturn)
    allLTypes = false;
  if (rbaseInfo.getNoReturn() != NoReturn)
    allRTypes = false;

  FunctionType::ExtInfo einfo = lbaseInfo.withNoReturn(NoReturn);

  if (lproto && rproto) { // two C99 style function prototypes
    assert((AllowCXX ||
            (!lproto->hasExceptionSpec() && !rproto->hasExceptionSpec())) &&
           "C++ shouldn't be here");
    // Compatible functions must have the same number of parameters
    if (lproto->getNumParams() != rproto->getNumParams())
      return {};

    // Variadic and non-variadic functions aren't compatible
    if (lproto->isVariadic() != rproto->isVariadic())
      return {};

    if (lproto->getMethodQuals() != rproto->getMethodQuals())
      return {};

    SmallVector<FunctionProtoType::ExtParameterInfo, 4> newParamInfos;
    bool canUseLeft, canUseRight;
    if (!mergeExtParameterInfo(lproto, rproto, canUseLeft, canUseRight,
                               newParamInfos))
      return {};

    if (!canUseLeft)
      allLTypes = false;
    if (!canUseRight)
      allRTypes = false;

    // Check parameter type compatibility
    SmallVector<QualType, 10> types;
    for (unsigned i = 0, n = lproto->getNumParams(); i < n; i++) {
      QualType lParamType = lproto->getParamType(i).getUnqualifiedType();
      QualType rParamType = rproto->getParamType(i).getUnqualifiedType();
      QualType paramType = mergeFunctionParameterTypes(
          lParamType, rParamType, OfBlockPointer, Unqualified);
      if (paramType.isNull())
        return {};

      if (Unqualified)
        paramType = paramType.getUnqualifiedType();

      types.push_back(paramType);
      if (Unqualified) {
        lParamType = lParamType.getUnqualifiedType();
        rParamType = rParamType.getUnqualifiedType();
      }

      if (getCanonicalType(paramType) != getCanonicalType(lParamType))
        allLTypes = false;
      if (getCanonicalType(paramType) != getCanonicalType(rParamType))
        allRTypes = false;
    }

    if (allLTypes) return lhs;
    if (allRTypes) return rhs;

    FunctionProtoType::ExtProtoInfo EPI = lproto->getExtProtoInfo();
    EPI.ExtInfo = einfo;
    EPI.ExtParameterInfos =
        newParamInfos.empty() ? nullptr : newParamInfos.data();
    return getFunctionType(retType, types, EPI);
  }

  if (lproto) allRTypes = false;
  if (rproto) allLTypes = false;

  const FunctionProtoType *proto = lproto ? lproto : rproto;
  if (proto) {
    assert((AllowCXX || !proto->hasExceptionSpec()) && "C++ shouldn't be here");
    if (proto->isVariadic())
      return {};
    // Check that the types are compatible with the types that
    // would result from default argument promotions (C99 6.7.5.3p15).
    // The only types actually affected are promotable integer
    // types and floats, which would be passed as a different
    // type depending on whether the prototype is visible.
    for (unsigned i = 0, n = proto->getNumParams(); i < n; ++i) {
      QualType paramTy = proto->getParamType(i);

      // Look at the converted type of enum types, since that is the type used
      // to pass enum values.
      if (const auto *Enum = paramTy->getAs<EnumType>()) {
        paramTy = Enum->getDecl()->getIntegerType();
        if (paramTy.isNull())
          return {};
      }

      if (paramTy->isPromotableIntegerType() ||
          getCanonicalType(paramTy).getUnqualifiedType() == FloatTy)
        return {};
    }

    if (allLTypes) return lhs;
    if (allRTypes) return rhs;

    FunctionProtoType::ExtProtoInfo EPI = proto->getExtProtoInfo();
    EPI.ExtInfo = einfo;
    return getFunctionType(retType, proto->getParamTypes(), EPI);
  }

  if (allLTypes) return lhs;
  if (allRTypes) return rhs;
  return getFunctionNoProtoType(retType, einfo);
}

/// Given that we have an enum type and a non-enum type, try to merge them.
static QualType mergeEnumWithInteger(ASTContext &Context, const EnumType *ET,
                                     QualType other, bool isBlockReturnType) {
  // C99 6.7.2.2p4: Each enumerated type shall be compatible with char,
  // a signed integer type, or an unsigned integer type.
  // Compatibility is based on the underlying type, not the promotion
  // type.
  QualType underlyingType = ET->getDecl()->getIntegerType();
  if (underlyingType.isNull())
    return {};
  if (Context.hasSameType(underlyingType, other))
    return other;

  // In block return types, we're more permissive and accept any
  // integral type of the same size.
  if (isBlockReturnType && other->isIntegerType() &&
      Context.getTypeSize(underlyingType) == Context.getTypeSize(other))
    return other;

  return {};
}

QualType ASTContext::mergeTypes(QualType LHS, QualType RHS,
                                bool OfBlockPointer,
                                bool Unqualified, bool BlockReturnType) {
  // C++ [expr]: If an expression initially has the type "reference to T", the
  // type is adjusted to "T" prior to any further analysis, the expression
  // designates the object or function denoted by the reference, and the
  // expression is an lvalue unless the reference is an rvalue reference and
  // the expression is a function call (possibly inside parentheses).
  assert(!LHS->getAs<ReferenceType>() && "LHS is a reference type?");
  assert(!RHS->getAs<ReferenceType>() && "RHS is a reference type?");

  if (Unqualified) {
    LHS = LHS.getUnqualifiedType();
    RHS = RHS.getUnqualifiedType();
  }

  QualType LHSCan = getCanonicalType(LHS),
           RHSCan = getCanonicalType(RHS);

  // If two types are identical, they are compatible.
  if (LHSCan == RHSCan)
    return LHS;

  // If the qualifiers are different, the types aren't compatible... mostly.
  Qualifiers LQuals = LHSCan.getLocalQualifiers();
  Qualifiers RQuals = RHSCan.getLocalQualifiers();
  if (LQuals != RQuals) {
    // If any of these qualifiers are different, we have a type
    // mismatch.
    if (LQuals.getCVRQualifiers() != RQuals.getCVRQualifiers() ||
        LQuals.getAddressSpace() != RQuals.getAddressSpace() ||
        LQuals.getObjCLifetime() != RQuals.getObjCLifetime() ||
        LQuals.hasUnaligned() != RQuals.hasUnaligned())
      return {};

    // Exactly one GC qualifier difference is allowed: __strong is
    // okay if the other type has no GC qualifier but is an Objective
    // C object pointer (i.e. implicitly strong by default).  We fix
    // this by pretending that the unqualified type was actually
    // qualified __strong.
    Qualifiers::GC GC_L = LQuals.getObjCGCAttr();
    Qualifiers::GC GC_R = RQuals.getObjCGCAttr();
    assert((GC_L != GC_R) && "unequal qualifier sets had only equal elements");

    if (GC_L == Qualifiers::Weak || GC_R == Qualifiers::Weak)
      return {};

    if (GC_L == Qualifiers::Strong && RHSCan->isObjCObjectPointerType()) {
      return mergeTypes(LHS, getObjCGCQualType(RHS, Qualifiers::Strong));
    }
    if (GC_R == Qualifiers::Strong && LHSCan->isObjCObjectPointerType()) {
      return mergeTypes(getObjCGCQualType(LHS, Qualifiers::Strong), RHS);
    }
    return {};
  }

  // Okay, qualifiers are equal.

  Type::TypeClass LHSClass = LHSCan->getTypeClass();
  Type::TypeClass RHSClass = RHSCan->getTypeClass();

  // We want to consider the two function types to be the same for these
  // comparisons, just force one to the other.
  if (LHSClass == Type::FunctionProto) LHSClass = Type::FunctionNoProto;
  if (RHSClass == Type::FunctionProto) RHSClass = Type::FunctionNoProto;

  // Same as above for arrays
  if (LHSClass == Type::VariableArray || LHSClass == Type::IncompleteArray)
    LHSClass = Type::ConstantArray;
  if (RHSClass == Type::VariableArray || RHSClass == Type::IncompleteArray)
    RHSClass = Type::ConstantArray;

  // ObjCInterfaces are just specialized ObjCObjects.
  if (LHSClass == Type::ObjCInterface) LHSClass = Type::ObjCObject;
  if (RHSClass == Type::ObjCInterface) RHSClass = Type::ObjCObject;

  // Canonicalize ExtVector -> Vector.
  if (LHSClass == Type::ExtVector) LHSClass = Type::Vector;
  if (RHSClass == Type::ExtVector) RHSClass = Type::Vector;

  // If the canonical type classes don't match.
  if (LHSClass != RHSClass) {
    // Note that we only have special rules for turning block enum
    // returns into block int returns, not vice-versa.
    if (const auto *ETy = LHS->getAs<EnumType>()) {
      return mergeEnumWithInteger(*this, ETy, RHS, false);
    }
    if (const EnumType* ETy = RHS->getAs<EnumType>()) {
      return mergeEnumWithInteger(*this, ETy, LHS, BlockReturnType);
    }
    // allow block pointer type to match an 'id' type.
    if (OfBlockPointer && !BlockReturnType) {
       if (LHS->isObjCIdType() && RHS->isBlockPointerType())
         return LHS;
      if (RHS->isObjCIdType() && LHS->isBlockPointerType())
        return RHS;
    }

    return {};
  }

  // The canonical type classes match.
  switch (LHSClass) {
#define TYPE(Class, Base)
#define ABSTRACT_TYPE(Class, Base)
#define NON_CANONICAL_UNLESS_DEPENDENT_TYPE(Class, Base) case Type::Class:
#define NON_CANONICAL_TYPE(Class, Base) case Type::Class:
#define DEPENDENT_TYPE(Class, Base) case Type::Class:
#include "clang/AST/TypeNodes.inc"
    llvm_unreachable("Non-canonical and dependent types shouldn't get here");

  case Type::Auto:
  case Type::DeducedTemplateSpecialization:
  case Type::LValueReference:
  case Type::RValueReference:
  case Type::MemberPointer:
    llvm_unreachable("C++ should never be in mergeTypes");

  case Type::ObjCInterface:
  case Type::IncompleteArray:
  case Type::VariableArray:
  case Type::FunctionProto:
  case Type::ExtVector:
    llvm_unreachable("Types are eliminated above");

  case Type::Pointer:
  {
    // Merge two pointer types, while trying to preserve typedef info
    QualType LHSPointee = LHS->castAs<PointerType>()->getPointeeType();
    QualType RHSPointee = RHS->castAs<PointerType>()->getPointeeType();
    if (Unqualified) {
      LHSPointee = LHSPointee.getUnqualifiedType();
      RHSPointee = RHSPointee.getUnqualifiedType();
    }
    QualType ResultType = mergeTypes(LHSPointee, RHSPointee, false,
                                     Unqualified);
    if (ResultType.isNull())
      return {};
    if (getCanonicalType(LHSPointee) == getCanonicalType(ResultType))
      return LHS;
    if (getCanonicalType(RHSPointee) == getCanonicalType(ResultType))
      return RHS;
    return getPointerType(ResultType);
  }
  case Type::BlockPointer:
  {
    // Merge two block pointer types, while trying to preserve typedef info
    QualType LHSPointee = LHS->castAs<BlockPointerType>()->getPointeeType();
    QualType RHSPointee = RHS->castAs<BlockPointerType>()->getPointeeType();
    if (Unqualified) {
      LHSPointee = LHSPointee.getUnqualifiedType();
      RHSPointee = RHSPointee.getUnqualifiedType();
    }
    if (getLangOpts().OpenCL) {
      Qualifiers LHSPteeQual = LHSPointee.getQualifiers();
      Qualifiers RHSPteeQual = RHSPointee.getQualifiers();
      // Blocks can't be an expression in a ternary operator (OpenCL v2.0
      // 6.12.5) thus the following check is asymmetric.
      if (!LHSPteeQual.isAddressSpaceSupersetOf(RHSPteeQual))
        return {};
      LHSPteeQual.removeAddressSpace();
      RHSPteeQual.removeAddressSpace();
      LHSPointee =
          QualType(LHSPointee.getTypePtr(), LHSPteeQual.getAsOpaqueValue());
      RHSPointee =
          QualType(RHSPointee.getTypePtr(), RHSPteeQual.getAsOpaqueValue());
    }
    QualType ResultType = mergeTypes(LHSPointee, RHSPointee, OfBlockPointer,
                                     Unqualified);
    if (ResultType.isNull())
      return {};
    if (getCanonicalType(LHSPointee) == getCanonicalType(ResultType))
      return LHS;
    if (getCanonicalType(RHSPointee) == getCanonicalType(ResultType))
      return RHS;
    return getBlockPointerType(ResultType);
  }
  case Type::Atomic:
  {
    // Merge two pointer types, while trying to preserve typedef info
    QualType LHSValue = LHS->castAs<AtomicType>()->getValueType();
    QualType RHSValue = RHS->castAs<AtomicType>()->getValueType();
    if (Unqualified) {
      LHSValue = LHSValue.getUnqualifiedType();
      RHSValue = RHSValue.getUnqualifiedType();
    }
    QualType ResultType = mergeTypes(LHSValue, RHSValue, false,
                                     Unqualified);
    if (ResultType.isNull())
      return {};
    if (getCanonicalType(LHSValue) == getCanonicalType(ResultType))
      return LHS;
    if (getCanonicalType(RHSValue) == getCanonicalType(ResultType))
      return RHS;
    return getAtomicType(ResultType);
  }
  case Type::ConstantArray:
  {
    const ConstantArrayType* LCAT = getAsConstantArrayType(LHS);
    const ConstantArrayType* RCAT = getAsConstantArrayType(RHS);
    if (LCAT && RCAT && RCAT->getSize() != LCAT->getSize())
      return {};

    QualType LHSElem = getAsArrayType(LHS)->getElementType();
    QualType RHSElem = getAsArrayType(RHS)->getElementType();
    if (Unqualified) {
      LHSElem = LHSElem.getUnqualifiedType();
      RHSElem = RHSElem.getUnqualifiedType();
    }

    QualType ResultType = mergeTypes(LHSElem, RHSElem, false, Unqualified);
    if (ResultType.isNull())
      return {};

    const VariableArrayType* LVAT = getAsVariableArrayType(LHS);
    const VariableArrayType* RVAT = getAsVariableArrayType(RHS);

    // If either side is a variable array, and both are complete, check whether
    // the current dimension is definite.
    if (LVAT || RVAT) {
      auto SizeFetch = [this](const VariableArrayType* VAT,
          const ConstantArrayType* CAT)
          -> std::pair<bool,llvm::APInt> {
        if (VAT) {
          llvm::APSInt TheInt;
          Expr *E = VAT->getSizeExpr();
          Expr::EvalContext EvalCtx(*this, nullptr);
          if (E && E->isIntegerConstantExpr(TheInt, EvalCtx))
            return std::make_pair(true, TheInt);
          else
            return std::make_pair(false, TheInt);
        } else if (CAT) {
            return std::make_pair(true, CAT->getSize());
        } else {
            return std::make_pair(false, llvm::APInt());
        }
      };

      bool HaveLSize, HaveRSize;
      llvm::APInt LSize, RSize;
      std::tie(HaveLSize, LSize) = SizeFetch(LVAT, LCAT);
      std::tie(HaveRSize, RSize) = SizeFetch(RVAT, RCAT);
      if (HaveLSize && HaveRSize && !llvm::APInt::isSameValue(LSize, RSize))
        return {}; // Definite, but unequal, array dimension
    }

    if (LCAT && getCanonicalType(LHSElem) == getCanonicalType(ResultType))
      return LHS;
    if (RCAT && getCanonicalType(RHSElem) == getCanonicalType(ResultType))
      return RHS;
    if (LCAT)
      return getConstantArrayType(ResultType, LCAT->getSize(),
                                  LCAT->getSizeExpr(),
                                  ArrayType::ArraySizeModifier(), 0);
    if (RCAT)
      return getConstantArrayType(ResultType, RCAT->getSize(),
                                  RCAT->getSizeExpr(),
                                  ArrayType::ArraySizeModifier(), 0);
    if (LVAT && getCanonicalType(LHSElem) == getCanonicalType(ResultType))
      return LHS;
    if (RVAT && getCanonicalType(RHSElem) == getCanonicalType(ResultType))
      return RHS;
    if (LVAT) {
      // FIXME: This isn't correct! But tricky to implement because
      // the array's size has to be the size of LHS, but the type
      // has to be different.
      return LHS;
    }
    if (RVAT) {
      // FIXME: This isn't correct! But tricky to implement because
      // the array's size has to be the size of RHS, but the type
      // has to be different.
      return RHS;
    }
    if (getCanonicalType(LHSElem) == getCanonicalType(ResultType)) return LHS;
    if (getCanonicalType(RHSElem) == getCanonicalType(ResultType)) return RHS;
    return getIncompleteArrayType(ResultType,
                                  ArrayType::ArraySizeModifier(), 0);
  }
  case Type::FunctionNoProto:
    return mergeFunctionTypes(LHS, RHS, OfBlockPointer, Unqualified);
  case Type::Record:
  case Type::Enum:
    return {};
  case Type::Builtin:
  case Type::CppxKind:
  case Type::Template:
    // Only exactly equal builtin types are compatible, which is tested above.
    return {};
  case Type::Complex:
    // Distinct complex types are incompatible.
    return {};
  case Type::Vector:
    // FIXME: The merged type should be an ExtVector!
    if (areCompatVectorTypes(LHSCan->castAs<VectorType>(),
                             RHSCan->castAs<VectorType>()))
      return LHS;
    return {};
  case Type::ObjCObject: {
    // Check if the types are assignment compatible.
    // FIXME: This should be type compatibility, e.g. whether
    // "LHS x; RHS x;" at global scope is legal.
    if (canAssignObjCInterfaces(LHS->castAs<ObjCObjectType>(),
                                RHS->castAs<ObjCObjectType>()))
      return LHS;
    return {};
  }
  case Type::ObjCObjectPointer:
    if (OfBlockPointer) {
      if (canAssignObjCInterfacesInBlockPointer(
              LHS->castAs<ObjCObjectPointerType>(),
              RHS->castAs<ObjCObjectPointerType>(), BlockReturnType))
        return LHS;
      return {};
    }
    if (canAssignObjCInterfaces(LHS->castAs<ObjCObjectPointerType>(),
                                RHS->castAs<ObjCObjectPointerType>()))
      return LHS;
    return {};
  case Type::Pipe:
    assert(LHS != RHS &&
           "Equivalent pipe types should have already been handled!");
    return {};
  case Type::ExtInt: {
    // Merge two ext-int types, while trying to preserve typedef info.
    bool LHSUnsigned  = LHS->castAs<ExtIntType>()->isUnsigned();
    bool RHSUnsigned = RHS->castAs<ExtIntType>()->isUnsigned();
    unsigned LHSBits = LHS->castAs<ExtIntType>()->getNumBits();
    unsigned RHSBits = RHS->castAs<ExtIntType>()->getNumBits();

    // Like unsigned/int, shouldn't have a type if they dont match.
    if (LHSUnsigned != RHSUnsigned)
      return {};

    if (LHSBits != RHSBits)
      return {};
    return LHS;
  }
  }

  llvm_unreachable("Invalid Type::Class!");
}

bool ASTContext::mergeExtParameterInfo(
    const FunctionProtoType *FirstFnType, const FunctionProtoType *SecondFnType,
    bool &CanUseFirst, bool &CanUseSecond,
    SmallVectorImpl<FunctionProtoType::ExtParameterInfo> &NewParamInfos) {
  assert(NewParamInfos.empty() && "param info list not empty");
  CanUseFirst = CanUseSecond = true;
  bool FirstHasInfo = FirstFnType->hasExtParameterInfos();
  bool SecondHasInfo = SecondFnType->hasExtParameterInfos();

  // Fast path: if the first type doesn't have ext parameter infos,
  // we match if and only if the second type also doesn't have them.
  if (!FirstHasInfo && !SecondHasInfo)
    return true;

  bool NeedParamInfo = false;
  size_t E = FirstHasInfo ? FirstFnType->getExtParameterInfos().size()
                          : SecondFnType->getExtParameterInfos().size();

  for (size_t I = 0; I < E; ++I) {
    FunctionProtoType::ExtParameterInfo FirstParam, SecondParam;
    if (FirstHasInfo)
      FirstParam = FirstFnType->getExtParameterInfo(I);
    if (SecondHasInfo)
      SecondParam = SecondFnType->getExtParameterInfo(I);

    // Cannot merge unless everything except the noescape flag matches.
    if (FirstParam.withIsNoEscape(false) != SecondParam.withIsNoEscape(false))
      return false;

    bool FirstNoEscape = FirstParam.isNoEscape();
    bool SecondNoEscape = SecondParam.isNoEscape();
    bool IsNoEscape = FirstNoEscape && SecondNoEscape;
    NewParamInfos.push_back(FirstParam.withIsNoEscape(IsNoEscape));
    if (NewParamInfos.back().getOpaqueValue())
      NeedParamInfo = true;
    if (FirstNoEscape != IsNoEscape)
      CanUseFirst = false;
    if (SecondNoEscape != IsNoEscape)
      CanUseSecond = false;
  }

  if (!NeedParamInfo)
    NewParamInfos.clear();

  return true;
}

void ASTContext::ResetObjCLayout(const ObjCContainerDecl *CD) {
  ObjCLayouts[CD] = nullptr;
}

/// mergeObjCGCQualifiers - This routine merges ObjC's GC attribute of 'LHS' and
/// 'RHS' attributes and returns the merged version; including for function
/// return types.
QualType ASTContext::mergeObjCGCQualifiers(QualType LHS, QualType RHS) {
  QualType LHSCan = getCanonicalType(LHS),
  RHSCan = getCanonicalType(RHS);
  // If two types are identical, they are compatible.
  if (LHSCan == RHSCan)
    return LHS;
  if (RHSCan->isFunctionType()) {
    if (!LHSCan->isFunctionType())
      return {};
    QualType OldReturnType =
        cast<FunctionType>(RHSCan.getTypePtr())->getReturnType();
    QualType NewReturnType =
        cast<FunctionType>(LHSCan.getTypePtr())->getReturnType();
    QualType ResReturnType =
      mergeObjCGCQualifiers(NewReturnType, OldReturnType);
    if (ResReturnType.isNull())
      return {};
    if (ResReturnType == NewReturnType || ResReturnType == OldReturnType) {
      // id foo(); ... __strong id foo(); or: __strong id foo(); ... id foo();
      // In either case, use OldReturnType to build the new function type.
      const auto *F = LHS->castAs<FunctionType>();
      if (const auto *FPT = cast<FunctionProtoType>(F)) {
        FunctionProtoType::ExtProtoInfo EPI = FPT->getExtProtoInfo();
        EPI.ExtInfo = getFunctionExtInfo(LHS);
        QualType ResultType =
            getFunctionType(OldReturnType, FPT->getParamTypes(), EPI);
        return ResultType;
      }
    }
    return {};
  }

  // If the qualifiers are different, the types can still be merged.
  Qualifiers LQuals = LHSCan.getLocalQualifiers();
  Qualifiers RQuals = RHSCan.getLocalQualifiers();
  if (LQuals != RQuals) {
    // If any of these qualifiers are different, we have a type mismatch.
    if (LQuals.getCVRQualifiers() != RQuals.getCVRQualifiers() ||
        LQuals.getAddressSpace() != RQuals.getAddressSpace())
      return {};

    // Exactly one GC qualifier difference is allowed: __strong is
    // okay if the other type has no GC qualifier but is an Objective
    // C object pointer (i.e. implicitly strong by default).  We fix
    // this by pretending that the unqualified type was actually
    // qualified __strong.
    Qualifiers::GC GC_L = LQuals.getObjCGCAttr();
    Qualifiers::GC GC_R = RQuals.getObjCGCAttr();
    assert((GC_L != GC_R) && "unequal qualifier sets had only equal elements");

    if (GC_L == Qualifiers::Weak || GC_R == Qualifiers::Weak)
      return {};

    if (GC_L == Qualifiers::Strong)
      return LHS;
    if (GC_R == Qualifiers::Strong)
      return RHS;
    return {};
  }

  if (LHSCan->isObjCObjectPointerType() && RHSCan->isObjCObjectPointerType()) {
    QualType LHSBaseQT = LHS->castAs<ObjCObjectPointerType>()->getPointeeType();
    QualType RHSBaseQT = RHS->castAs<ObjCObjectPointerType>()->getPointeeType();
    QualType ResQT = mergeObjCGCQualifiers(LHSBaseQT, RHSBaseQT);
    if (ResQT == LHSBaseQT)
      return LHS;
    if (ResQT == RHSBaseQT)
      return RHS;
  }
  return {};
}

//===----------------------------------------------------------------------===//
//                         Integer Predicates
//===----------------------------------------------------------------------===//

unsigned ASTContext::getIntWidth(QualType T) const {
  if (const auto *ET = T->getAs<EnumType>())
    T = ET->getDecl()->getIntegerType();
  if (T->isBooleanType())
    return 1;
  if(const auto *EIT = T->getAs<ExtIntType>())
    return EIT->getNumBits();
  // For builtin types, just use the standard type sizing method
  return (unsigned)getTypeSize(T);
}

QualType ASTContext::getCorrespondingUnsignedType(QualType T) const {
  assert((T->hasSignedIntegerRepresentation() || T->isSignedFixedPointType()) &&
         "Unexpected type");

  // Turn <4 x signed int> -> <4 x unsigned int>
  if (const auto *VTy = T->getAs<VectorType>())
    return getVectorType(getCorrespondingUnsignedType(VTy->getElementType()),
                         VTy->getNumElements(), VTy->getVectorKind());

  // For enums, we return the unsigned version of the base type.
  if (const auto *ETy = T->getAs<EnumType>())
    T = ETy->getDecl()->getIntegerType();

  switch (T->castAs<BuiltinType>()->getKind()) {
  case BuiltinType::Char_S:
  case BuiltinType::SChar:
    return UnsignedCharTy;
  case BuiltinType::Short:
    return UnsignedShortTy;
  case BuiltinType::Int:
    return UnsignedIntTy;
  case BuiltinType::Long:
    return UnsignedLongTy;
  case BuiltinType::LongLong:
    return UnsignedLongLongTy;
  case BuiltinType::Int128:
    return UnsignedInt128Ty;

  case BuiltinType::ShortAccum:
    return UnsignedShortAccumTy;
  case BuiltinType::Accum:
    return UnsignedAccumTy;
  case BuiltinType::LongAccum:
    return UnsignedLongAccumTy;
  case BuiltinType::SatShortAccum:
    return SatUnsignedShortAccumTy;
  case BuiltinType::SatAccum:
    return SatUnsignedAccumTy;
  case BuiltinType::SatLongAccum:
    return SatUnsignedLongAccumTy;
  case BuiltinType::ShortFract:
    return UnsignedShortFractTy;
  case BuiltinType::Fract:
    return UnsignedFractTy;
  case BuiltinType::LongFract:
    return UnsignedLongFractTy;
  case BuiltinType::SatShortFract:
    return SatUnsignedShortFractTy;
  case BuiltinType::SatFract:
    return SatUnsignedFractTy;
  case BuiltinType::SatLongFract:
    return SatUnsignedLongFractTy;
  default:
    llvm_unreachable("Unexpected signed integer or fixed point type");
  }
}

ASTMutationListener::~ASTMutationListener() = default;

void ASTMutationListener::DeducedReturnType(const FunctionDecl *FD,
                                            QualType ReturnType) {}

//===----------------------------------------------------------------------===//
//                          Builtin Type Computation
//===----------------------------------------------------------------------===//

/// DecodeTypeFromStr - This decodes one type descriptor from Str, advancing the
/// pointer over the consumed characters.  This returns the resultant type.  If
/// AllowTypeModifiers is false then modifier like * are not parsed, just basic
/// types.  This allows "v2i*" to be parsed as a pointer to a v2i instead of
/// a vector of "i*".
///
/// RequiresICE is filled in on return to indicate whether the value is required
/// to be an Integer Constant Expression.
static QualType DecodeTypeFromStr(const char *&Str, const ASTContext &Context,
                                  ASTContext::GetBuiltinTypeError &Error,
                                  bool &RequiresICE,
                                  bool AllowTypeModifiers) {
  // Modifiers.
  int HowLong = 0;
  bool Signed = false, Unsigned = false;
  RequiresICE = false;

  // Read the prefixed modifiers first.
  bool Done = false;
  #ifndef NDEBUG
  bool IsSpecial = false;
  #endif
  while (!Done) {
    switch (*Str++) {
    default: Done = true; --Str; break;
    case 'I':
      RequiresICE = true;
      break;
    case 'S':
      assert(!Unsigned && "Can't use both 'S' and 'U' modifiers!");
      assert(!Signed && "Can't use 'S' modifier multiple times!");
      Signed = true;
      break;
    case 'U':
      assert(!Signed && "Can't use both 'S' and 'U' modifiers!");
      assert(!Unsigned && "Can't use 'U' modifier multiple times!");
      Unsigned = true;
      break;
    case 'L':
      assert(!IsSpecial && "Can't use 'L' with 'W', 'N', 'Z' or 'O' modifiers");
      assert(HowLong <= 2 && "Can't have LLLL modifier");
      ++HowLong;
      break;
    case 'N':
      // 'N' behaves like 'L' for all non LP64 targets and 'int' otherwise.
      assert(!IsSpecial && "Can't use two 'N', 'W', 'Z' or 'O' modifiers!");
      assert(HowLong == 0 && "Can't use both 'L' and 'N' modifiers!");
      #ifndef NDEBUG
      IsSpecial = true;
      #endif
      if (Context.getTargetInfo().getLongWidth() == 32)
        ++HowLong;
      break;
    case 'W':
      // This modifier represents int64 type.
      assert(!IsSpecial && "Can't use two 'N', 'W', 'Z' or 'O' modifiers!");
      assert(HowLong == 0 && "Can't use both 'L' and 'W' modifiers!");
      #ifndef NDEBUG
      IsSpecial = true;
      #endif
      switch (Context.getTargetInfo().getInt64Type()) {
      default:
        llvm_unreachable("Unexpected integer type");
      case TargetInfo::SignedLong:
        HowLong = 1;
        break;
      case TargetInfo::SignedLongLong:
        HowLong = 2;
        break;
      }
      break;
    case 'Z':
      // This modifier represents int32 type.
      assert(!IsSpecial && "Can't use two 'N', 'W', 'Z' or 'O' modifiers!");
      assert(HowLong == 0 && "Can't use both 'L' and 'Z' modifiers!");
      #ifndef NDEBUG
      IsSpecial = true;
      #endif
      switch (Context.getTargetInfo().getIntTypeByWidth(32, true)) {
      default:
        llvm_unreachable("Unexpected integer type");
      case TargetInfo::SignedInt:
        HowLong = 0;
        break;
      case TargetInfo::SignedLong:
        HowLong = 1;
        break;
      case TargetInfo::SignedLongLong:
        HowLong = 2;
        break;
      }
      break;
    case 'O':
      assert(!IsSpecial && "Can't use two 'N', 'W', 'Z' or 'O' modifiers!");
      assert(HowLong == 0 && "Can't use both 'L' and 'O' modifiers!");
      #ifndef NDEBUG
      IsSpecial = true;
      #endif
      if (Context.getLangOpts().OpenCL)
        HowLong = 1;
      else
        HowLong = 2;
      break;
    }
  }

  QualType Type;

  // Read the base type.
  switch (*Str++) {
  default: llvm_unreachable("Unknown builtin type letter!");
  case 'v':
    assert(HowLong == 0 && !Signed && !Unsigned &&
           "Bad modifiers used with 'v'!");
    Type = Context.VoidTy;
    break;
  case 'h':
    assert(HowLong == 0 && !Signed && !Unsigned &&
           "Bad modifiers used with 'h'!");
    Type = Context.HalfTy;
    break;
  case 'f':
    assert(HowLong == 0 && !Signed && !Unsigned &&
           "Bad modifiers used with 'f'!");
    Type = Context.FloatTy;
    break;
  case 'd':
    assert(HowLong < 3 && !Signed && !Unsigned &&
           "Bad modifiers used with 'd'!");
    if (HowLong == 1)
      Type = Context.LongDoubleTy;
    else if (HowLong == 2)
      Type = Context.Float128Ty;
    else
      Type = Context.DoubleTy;
    break;
  case 's':
    assert(HowLong == 0 && "Bad modifiers used with 's'!");
    if (Unsigned)
      Type = Context.UnsignedShortTy;
    else
      Type = Context.ShortTy;
    break;
  case 'i':
    if (HowLong == 3)
      Type = Unsigned ? Context.UnsignedInt128Ty : Context.Int128Ty;
    else if (HowLong == 2)
      Type = Unsigned ? Context.UnsignedLongLongTy : Context.LongLongTy;
    else if (HowLong == 1)
      Type = Unsigned ? Context.UnsignedLongTy : Context.LongTy;
    else
      Type = Unsigned ? Context.UnsignedIntTy : Context.IntTy;
    break;
  case 'c':
    assert(HowLong == 0 && "Bad modifiers used with 'c'!");
    if (Signed)
      Type = Context.SignedCharTy;
    else if (Unsigned)
      Type = Context.UnsignedCharTy;
    else
      Type = Context.CharTy;
    break;
  case 'b': // boolean
    assert(HowLong == 0 && !Signed && !Unsigned && "Bad modifiers for 'b'!");
    Type = Context.BoolTy;
    break;
  case 'z':  // size_t.
    assert(HowLong == 0 && !Signed && !Unsigned && "Bad modifiers for 'z'!");
    Type = Context.getSizeType();
    break;
  case 'w':  // wchar_t.
    assert(HowLong == 0 && !Signed && !Unsigned && "Bad modifiers for 'w'!");
    Type = Context.getWideCharType();
    break;
  case 'F':
    Type = Context.getCFConstantStringType();
    break;
  case 'G':
    Type = Context.getObjCIdType();
    break;
  case 'H':
    Type = Context.getObjCSelType();
    break;
  case 'M':
    Type = Context.getObjCSuperType();
    break;
  case 'a':
    Type = Context.getBuiltinVaListType();
    assert(!Type.isNull() && "builtin va list type not initialized!");
    break;
  case 'A':
    // This is a "reference" to a va_list; however, what exactly
    // this means depends on how va_list is defined. There are two
    // different kinds of va_list: ones passed by value, and ones
    // passed by reference.  An example of a by-value va_list is
    // x86, where va_list is a char*. An example of by-ref va_list
    // is x86-64, where va_list is a __va_list_tag[1]. For x86,
    // we want this argument to be a char*&; for x86-64, we want
    // it to be a __va_list_tag*.
    Type = Context.getBuiltinVaListType();
    assert(!Type.isNull() && "builtin va list type not initialized!");
    if (Type->isArrayType())
      Type = Context.getArrayDecayedType(Type);
    else
      Type = Context.getLValueReferenceType(Type);
    break;
  case 'q': {
    char *End;
    unsigned NumElements = strtoul(Str, &End, 10);
    assert(End != Str && "Missing vector size");
    Str = End;

    QualType ElementType = DecodeTypeFromStr(Str, Context, Error,
                                             RequiresICE, false);
    assert(!RequiresICE && "Can't require vector ICE");

    Type = Context.getScalableVectorType(ElementType, NumElements);
    break;
  }
  case 'V': {
    char *End;
    unsigned NumElements = strtoul(Str, &End, 10);
    assert(End != Str && "Missing vector size");
    Str = End;

    QualType ElementType = DecodeTypeFromStr(Str, Context, Error,
                                             RequiresICE, false);
    assert(!RequiresICE && "Can't require vector ICE");

    // TODO: No way to make AltiVec vectors in builtins yet.
    Type = Context.getVectorType(ElementType, NumElements,
                                 VectorType::GenericVector);
    break;
  }
  case 'E': {
    char *End;

    unsigned NumElements = strtoul(Str, &End, 10);
    assert(End != Str && "Missing vector size");

    Str = End;

    QualType ElementType = DecodeTypeFromStr(Str, Context, Error, RequiresICE,
                                             false);
    Type = Context.getExtVectorType(ElementType, NumElements);
    break;
  }
  case 'X': {
    QualType ElementType = DecodeTypeFromStr(Str, Context, Error, RequiresICE,
                                             false);
    assert(!RequiresICE && "Can't require complex ICE");
    Type = Context.getComplexType(ElementType);
    break;
  }
  case 'Y':
    Type = Context.getPointerDiffType();
    break;
  case 'P':
    Type = Context.getFILEType();
    if (Type.isNull()) {
      Error = ASTContext::GE_Missing_stdio;
      return {};
    }
    break;
  case 'J':
    if (Signed)
      Type = Context.getsigjmp_bufType();
    else
      Type = Context.getjmp_bufType();

    if (Type.isNull()) {
      Error = ASTContext::GE_Missing_setjmp;
      return {};
    }
    break;
  case 'K':
    assert(HowLong == 0 && !Signed && !Unsigned && "Bad modifiers for 'K'!");
    Type = Context.getucontext_tType();

    if (Type.isNull()) {
      Error = ASTContext::GE_Missing_ucontext;
      return {};
    }
    break;
  case 'p':
    Type = Context.getProcessIDType();
    break;
  }

  // If there are modifiers and if we're allowed to parse them, go for it.
  Done = !AllowTypeModifiers;
  while (!Done) {
    switch (char c = *Str++) {
    default: Done = true; --Str; break;
    case '*':
    case '&': {
      // Both pointers and references can have their pointee types
      // qualified with an address space.
      char *End;
      unsigned AddrSpace = strtoul(Str, &End, 10);
      if (End != Str) {
        // Note AddrSpace == 0 is not the same as an unspecified address space.
        Type = Context.getAddrSpaceQualType(
          Type,
          Context.getLangASForBuiltinAddressSpace(AddrSpace));
        Str = End;
      }
      if (c == '*')
        Type = Context.getPointerType(Type);
      else
        Type = Context.getLValueReferenceType(Type);
      break;
    }
    // FIXME: There's no way to have a built-in with an rvalue ref arg.
    case 'C':
      Type = Type.withConst();
      break;
    case 'D':
      Type = Context.getVolatileType(Type);
      break;
    case 'R':
      Type = Type.withRestrict();
      break;
    }
  }

  assert((!RequiresICE || Type->isIntegralOrEnumerationType()) &&
         "Integer constant 'I' type must be an integer");

  return Type;
}

/// GetBuiltinType - Return the type for the specified builtin.
QualType ASTContext::GetBuiltinType(unsigned Id,
                                    GetBuiltinTypeError &Error,
                                    unsigned *IntegerConstantArgs) const {
  const char *TypeStr = BuiltinInfo.getTypeString(Id);
  if (TypeStr[0] == '\0') {
    Error = GE_Missing_type;
    return {};
  }

  SmallVector<QualType, 8> ArgTypes;

  bool RequiresICE = false;
  Error = GE_None;
  QualType ResType = DecodeTypeFromStr(TypeStr, *this, Error,
                                       RequiresICE, true);
  if (Error != GE_None)
    return {};

  assert(!RequiresICE && "Result of intrinsic cannot be required to be an ICE");

  while (TypeStr[0] && TypeStr[0] != '.') {
    QualType Ty = DecodeTypeFromStr(TypeStr, *this, Error, RequiresICE, true);
    if (Error != GE_None)
      return {};

    // If this argument is required to be an IntegerConstantExpression and the
    // caller cares, fill in the bitmask we return.
    if (RequiresICE && IntegerConstantArgs)
      *IntegerConstantArgs |= 1 << ArgTypes.size();

    // Do array -> pointer decay.  The builtin should use the decayed type.
    if (Ty->isArrayType())
      Ty = getArrayDecayedType(Ty);

    ArgTypes.push_back(Ty);
  }

  if (Id == Builtin::BI__GetExceptionInfo)
    return {};

  assert((TypeStr[0] != '.' || TypeStr[1] == 0) &&
         "'.' should only occur at end of builtin type list!");

  bool Variadic = (TypeStr[0] == '.');

  FunctionType::ExtInfo EI(getDefaultCallingConvention(
      Variadic, /*IsCXXMethod=*/false, /*IsBuiltin=*/true));
  if (BuiltinInfo.isNoReturn(Id)) EI = EI.withNoReturn(true);


  // We really shouldn't be making a no-proto type here.
  if (ArgTypes.empty() && Variadic && !getLangOpts().CPlusPlus)
    return getFunctionNoProtoType(ResType, EI);

  FunctionProtoType::ExtProtoInfo EPI;
  EPI.ExtInfo = EI;
  EPI.Variadic = Variadic;
  if (getLangOpts().CPlusPlus && BuiltinInfo.isNoThrow(Id))
    EPI.ExceptionSpec.Type =
        getLangOpts().CPlusPlus11 ? EST_BasicNoexcept : EST_DynamicNone;

  return getFunctionType(ResType, ArgTypes, EPI);
}

static GVALinkage basicGVALinkageForFunction(const ASTContext &Context,
                                             const FunctionDecl *FD) {
  if (!FD->isExternallyVisible())
    return GVA_Internal;

  // Non-user-provided functions get emitted as weak definitions with every
  // use, no matter whether they've been explicitly instantiated etc.
  if (const auto *MD = dyn_cast<CXXMethodDecl>(FD))
    if (!MD->isUserProvided())
      return GVA_DiscardableODR;

  GVALinkage External;
  switch (FD->getTemplateSpecializationKind()) {
  case TSK_Undeclared:
  case TSK_ExplicitSpecialization:
    External = GVA_StrongExternal;
    break;

  case TSK_ExplicitInstantiationDefinition:
    return GVA_StrongODR;

  // C++11 [temp.explicit]p10:
  //   [ Note: The intent is that an inline function that is the subject of
  //   an explicit instantiation declaration will still be implicitly
  //   instantiated when used so that the body can be considered for
  //   inlining, but that no out-of-line copy of the inline function would be
  //   generated in the translation unit. -- end note ]
  case TSK_ExplicitInstantiationDeclaration:
    return GVA_AvailableExternally;

  case TSK_ImplicitInstantiation:
    External = GVA_DiscardableODR;
    break;
  }

  if (!FD->isInlined())
    return External;

  if ((!Context.getLangOpts().CPlusPlus &&
       !Context.getTargetInfo().getCXXABI().isMicrosoft() &&
       !FD->hasAttr<DLLExportAttr>()) ||
      FD->hasAttr<GNUInlineAttr>()) {
    // FIXME: This doesn't match gcc's behavior for dllexport inline functions.

    // GNU or C99 inline semantics. Determine whether this symbol should be
    // externally visible.
    if (FD->isInlineDefinitionExternallyVisible())
      return External;

    // C99 inline semantics, where the symbol is not externally visible.
    return GVA_AvailableExternally;
  }

  // Functions specified with extern and inline in -fms-compatibility mode
  // forcibly get emitted.  While the body of the function cannot be later
  // replaced, the function definition cannot be discarded.
  if (FD->isMSExternInline())
    return GVA_StrongODR;

  return GVA_DiscardableODR;
}

static GVALinkage adjustGVALinkageForAttributes(const ASTContext &Context,
                                                const Decl *D, GVALinkage L) {
  // See http://msdn.microsoft.com/en-us/library/xa0d9ste.aspx
  // dllexport/dllimport on inline functions.
  if (D->hasAttr<DLLImportAttr>()) {
    if (L == GVA_DiscardableODR || L == GVA_StrongODR)
      return GVA_AvailableExternally;
  } else if (D->hasAttr<DLLExportAttr>()) {
    if (L == GVA_DiscardableODR)
      return GVA_StrongODR;
  } else if (Context.getLangOpts().CUDA && Context.getLangOpts().CUDAIsDevice &&
             D->hasAttr<CUDAGlobalAttr>()) {
    // Device-side functions with __global__ attribute must always be
    // visible externally so they can be launched from host.
    if (L == GVA_DiscardableODR || L == GVA_Internal)
      return GVA_StrongODR;
  }
  return L;
}

/// Adjust the GVALinkage for a declaration based on what an external AST source
/// knows about whether there can be other definitions of this declaration.
static GVALinkage
adjustGVALinkageForExternalDefinitionKind(const ASTContext &Ctx, const Decl *D,
                                          GVALinkage L) {
  ExternalASTSource *Source = Ctx.getExternalSource();
  if (!Source)
    return L;

  switch (Source->hasExternalDefinitions(D)) {
  case ExternalASTSource::EK_Never:
    // Other translation units rely on us to provide the definition.
    if (L == GVA_DiscardableODR)
      return GVA_StrongODR;
    break;

  case ExternalASTSource::EK_Always:
    return GVA_AvailableExternally;

  case ExternalASTSource::EK_ReplyHazy:
    break;
  }
  return L;
}

GVALinkage ASTContext::GetGVALinkageForFunction(const FunctionDecl *FD) const {
  return adjustGVALinkageForExternalDefinitionKind(*this, FD,
           adjustGVALinkageForAttributes(*this, FD,
             basicGVALinkageForFunction(*this, FD)));
}

static GVALinkage basicGVALinkageForVariable(const ASTContext &Context,
                                             const VarDecl *VD) {
  if (!VD->isExternallyVisible())
    return GVA_Internal;

  if (VD->isStaticLocal()) {
    const DeclContext *LexicalContext = VD->getParentFunctionOrMethod();
    while (LexicalContext && !isa<FunctionDecl>(LexicalContext))
      LexicalContext = LexicalContext->getLexicalParent();

    // ObjC Blocks can create local variables that don't have a FunctionDecl
    // LexicalContext.
    if (!LexicalContext)
      return GVA_DiscardableODR;

    // Otherwise, let the static local variable inherit its linkage from the
    // nearest enclosing function.
    auto StaticLocalLinkage =
        Context.GetGVALinkageForFunction(cast<FunctionDecl>(LexicalContext));

    // Itanium ABI 5.2.2: "Each COMDAT group [for a static local variable] must
    // be emitted in any object with references to the symbol for the object it
    // contains, whether inline or out-of-line."
    // Similar behavior is observed with MSVC. An alternative ABI could use
    // StrongODR/AvailableExternally to match the function, but none are
    // known/supported currently.
    if (StaticLocalLinkage == GVA_StrongODR ||
        StaticLocalLinkage == GVA_AvailableExternally)
      return GVA_DiscardableODR;
    return StaticLocalLinkage;
  }

  // MSVC treats in-class initialized static data members as definitions.
  // By giving them non-strong linkage, out-of-line definitions won't
  // cause link errors.
  if (Context.isMSStaticDataMemberInlineDefinition(VD))
    return GVA_DiscardableODR;

  // Most non-template variables have strong linkage; inline variables are
  // linkonce_odr or (occasionally, for compatibility) weak_odr.
  GVALinkage StrongLinkage;
  switch (Context.getInlineVariableDefinitionKind(VD)) {
  case ASTContext::InlineVariableDefinitionKind::None:
    StrongLinkage = GVA_StrongExternal;
    break;
  case ASTContext::InlineVariableDefinitionKind::Weak:
  case ASTContext::InlineVariableDefinitionKind::WeakUnknown:
    StrongLinkage = GVA_DiscardableODR;
    break;
  case ASTContext::InlineVariableDefinitionKind::Strong:
    StrongLinkage = GVA_StrongODR;
    break;
  }

  switch (VD->getTemplateSpecializationKind()) {
  case TSK_Undeclared:
    return StrongLinkage;

  case TSK_ExplicitSpecialization:
    return Context.getTargetInfo().getCXXABI().isMicrosoft() &&
                   VD->isStaticDataMember()
               ? GVA_StrongODR
               : StrongLinkage;

  case TSK_ExplicitInstantiationDefinition:
    return GVA_StrongODR;

  case TSK_ExplicitInstantiationDeclaration:
    return GVA_AvailableExternally;

  case TSK_ImplicitInstantiation:
    return GVA_DiscardableODR;
  }

  llvm_unreachable("Invalid Linkage!");
}

GVALinkage ASTContext::GetGVALinkageForVariable(const VarDecl *VD) {
  return adjustGVALinkageForExternalDefinitionKind(*this, VD,
           adjustGVALinkageForAttributes(*this, VD,
             basicGVALinkageForVariable(*this, VD)));
}

bool ASTContext::DeclMustBeEmitted(const Decl *D) {
  if (const auto *VD = dyn_cast<VarDecl>(D)) {
    if (!VD->isFileVarDecl())
      return false;
    // Global named register variables (GNU extension) are never emitted.
    if (VD->getStorageClass() == SC_Register)
      return false;
    if (VD->getDescribedVarTemplate() ||
        isa<VarTemplatePartialSpecializationDecl>(VD))
      return false;
  } else if (const auto *FD = dyn_cast<FunctionDecl>(D)) {
    // We never need to emit an uninstantiated function template.
    if (FD->getTemplatedKind() == FunctionDecl::TK_FunctionTemplate)
      return false;
  } else if (isa<PragmaCommentDecl>(D))
    return true;
  else if (isa<PragmaDetectMismatchDecl>(D))
    return true;
  else if (isa<OMPRequiresDecl>(D))
    return true;
  else if (isa<OMPThreadPrivateDecl>(D))
    return !D->getDeclContext()->isDependentContext();
  else if (isa<OMPAllocateDecl>(D))
    return !D->getDeclContext()->isDependentContext();
  else if (isa<OMPDeclareReductionDecl>(D) || isa<OMPDeclareMapperDecl>(D))
    return !D->getDeclContext()->isDependentContext();
  else if (isa<ImportDecl>(D))
    return true;
  else
    return false;

  if (D->isFromASTFile() && !LangOpts.BuildingPCHWithObjectFile) {
    assert(getExternalSource() && "It's from an AST file; must have a source.");
    // On Windows, PCH files are built together with an object file. If this
    // declaration comes from such a PCH and DeclMustBeEmitted would return
    // true, it would have returned true and the decl would have been emitted
    // into that object file, so it doesn't need to be emitted here.
    // Note that decls are still emitted if they're referenced, as usual;
    // DeclMustBeEmitted is used to decide whether a decl must be emitted even
    // if it's not referenced.
    //
    // Explicit template instantiation definitions are tricky. If there was an
    // explicit template instantiation decl in the PCH before, it will look like
    // the definition comes from there, even if that was just the declaration.
    // (Explicit instantiation defs of variable templates always get emitted.)
    bool IsExpInstDef =
        isa<FunctionDecl>(D) &&
        cast<FunctionDecl>(D)->getTemplateSpecializationKind() ==
            TSK_ExplicitInstantiationDefinition;

    // Implicit member function definitions, such as operator= might not be
    // marked as template specializations, since they're not coming from a
    // template but synthesized directly on the class.
    IsExpInstDef |=
        isa<CXXMethodDecl>(D) &&
        cast<CXXMethodDecl>(D)->getParent()->getTemplateSpecializationKind() ==
            TSK_ExplicitInstantiationDefinition;

    if (getExternalSource()->DeclIsFromPCHWithObjectFile(D) && !IsExpInstDef)
      return false;
  }

  // If this is a member of a class template, we do not need to emit it.
  if (D->getDeclContext()->isDependentContext())
    return false;

  // Weak references don't produce any output by themselves.
  if (D->hasAttr<WeakRefAttr>())
    return false;

  // Aliases and used decls are required.
  if (D->hasAttr<AliasAttr>() || D->hasAttr<UsedAttr>())
    return true;

  if (const auto *FD = dyn_cast<FunctionDecl>(D)) {
    // Forward declarations aren't required.
    if (!FD->doesThisDeclarationHaveABody())
      return FD->doesDeclarationForceExternallyVisibleDefinition();

    // Constructors and destructors are required.
    if (FD->hasAttr<ConstructorAttr>() || FD->hasAttr<DestructorAttr>())
      return true;

    // The key function for a class is required.  This rule only comes
    // into play when inline functions can be key functions, though.
    if (getTargetInfo().getCXXABI().canKeyFunctionBeInline()) {
      if (const auto *MD = dyn_cast<CXXMethodDecl>(FD)) {
        const CXXRecordDecl *RD = MD->getParent();
        if (MD->isOutOfLine() && RD->isDynamicClass()) {
          const CXXMethodDecl *KeyFunc = getCurrentKeyFunction(RD);
          if (KeyFunc && KeyFunc->getCanonicalDecl() == MD->getCanonicalDecl())
            return true;
        }
      }
    }

    GVALinkage Linkage = GetGVALinkageForFunction(FD);

    // static, static inline, always_inline, and extern inline functions can
    // always be deferred.  Normal inline functions can be deferred in C99/C++.
    // Implicit template instantiations can also be deferred in C++.
    return !isDiscardableGVALinkage(Linkage);
  }

  const auto *VD = cast<VarDecl>(D);
  assert(VD->isFileVarDecl() && "Expected file scoped var");

  // If the decl is marked as `declare target to`, it should be emitted for the
  // host and for the device.
  if (LangOpts.OpenMP &&
      OMPDeclareTargetDeclAttr::isDeclareTargetDeclaration(VD))
    return true;

  if (VD->isThisDeclarationADefinition() == VarDecl::DeclarationOnly &&
      !isMSStaticDataMemberInlineDefinition(VD))
    return false;

  // Variables that can be needed in other TUs are required.
  auto Linkage = GetGVALinkageForVariable(VD);
  if (!isDiscardableGVALinkage(Linkage))
    return true;

  // We never need to emit a variable that is available in another TU.
  if (Linkage == GVA_AvailableExternally)
    return false;

  // Variables that have destruction with side-effects are required.
  if (VD->needsDestruction(*this))
    return true;

  // Variables that have initialization with side-effects are required.
  Expr::EvalContext EvalCtx(*this, nullptr);
  if (VD->getInit() && VD->getInit()->HasSideEffects(EvalCtx) &&
      // We can get a value-dependent initializer during error recovery.
      (VD->getInit()->isValueDependent() || !VD->evaluateValue()))
    return true;

  // Likewise, variables with tuple-like bindings are required if their
  // bindings have side-effects.
  if (const auto *DD = dyn_cast<DecompositionDecl>(VD))
    for (const auto *BD : DD->bindings())
      if (const auto *BindingVD = BD->getHoldingVar())
        if (DeclMustBeEmitted(BindingVD))
          return true;

  return false;
}

void ASTContext::forEachMultiversionedFunctionVersion(
    const FunctionDecl *FD,
    llvm::function_ref<void(FunctionDecl *)> Pred) const {
  assert(FD->isMultiVersion() && "Only valid for multiversioned functions");
  llvm::SmallDenseSet<const FunctionDecl*, 4> SeenDecls;
  FD = FD->getMostRecentDecl();
  for (auto *CurDecl :
       FD->getDeclContext()->getRedeclContext()->lookup(FD->getDeclName())) {
    FunctionDecl *CurFD = CurDecl->getAsFunction()->getMostRecentDecl();
    if (CurFD && hasSameType(CurFD->getType(), FD->getType()) &&
        std::end(SeenDecls) == llvm::find(SeenDecls, CurFD)) {
      SeenDecls.insert(CurFD);
      Pred(CurFD);
    }
  }
}

CallingConv ASTContext::getDefaultCallingConvention(bool IsVariadic,
                                                    bool IsCXXMethod,
                                                    bool IsBuiltin) const {
  // Pass through to the C++ ABI object
  if (IsCXXMethod)
    return ABI->getDefaultMethodCallConv(IsVariadic);

  // Builtins ignore user-specified default calling convention and remain the
  // Target's default calling convention.
  if (!IsBuiltin) {
    switch (LangOpts.getDefaultCallingConv()) {
    case LangOptions::DCC_None:
      break;
    case LangOptions::DCC_CDecl:
      return CC_C;
    case LangOptions::DCC_FastCall:
      if (getTargetInfo().hasFeature("sse2") && !IsVariadic)
        return CC_X86FastCall;
      break;
    case LangOptions::DCC_StdCall:
      if (!IsVariadic)
        return CC_X86StdCall;
      break;
    case LangOptions::DCC_VectorCall:
      // __vectorcall cannot be applied to variadic functions.
      if (!IsVariadic)
        return CC_X86VectorCall;
      break;
    case LangOptions::DCC_RegCall:
      // __regcall cannot be applied to variadic functions.
      if (!IsVariadic)
        return CC_X86RegCall;
      break;
    }
  }
  return Target->getDefaultCallingConv();
}

bool ASTContext::isNearlyEmpty(const CXXRecordDecl *RD) const {
  // Pass through to the C++ ABI object
  return ABI->isNearlyEmpty(RD);
}

VTableContextBase *ASTContext::getVTableContext() {
  if (!VTContext.get()) {
    if (Target->getCXXABI().isMicrosoft())
      VTContext.reset(new MicrosoftVTableContext(*this));
    else
      VTContext.reset(new ItaniumVTableContext(*this));
  }
  return VTContext.get();
}

MangleContext *ASTContext::createMangleContext(const TargetInfo *T) {
  if (!T)
    T = Target;
  switch (T->getCXXABI().getKind()) {
  case TargetCXXABI::Fuchsia:
  case TargetCXXABI::GenericAArch64:
  case TargetCXXABI::GenericItanium:
  case TargetCXXABI::GenericARM:
  case TargetCXXABI::GenericMIPS:
  case TargetCXXABI::iOS:
  case TargetCXXABI::iOS64:
  case TargetCXXABI::WebAssembly:
  case TargetCXXABI::WatchOS:
  case TargetCXXABI::XL:
    return ItaniumMangleContext::create(*this, getDiagnostics());
  case TargetCXXABI::Microsoft:
    return MicrosoftMangleContext::create(*this, getDiagnostics());
  }
  llvm_unreachable("Unsupported ABI");
}

CXXABI::~CXXABI() = default;

size_t ASTContext::getSideTableAllocatedMemory() const {
  return ASTRecordLayouts.getMemorySize() +
         llvm::capacity_in_bytes(ObjCLayouts) +
         llvm::capacity_in_bytes(KeyFunctions) +
         llvm::capacity_in_bytes(ObjCImpls) +
         llvm::capacity_in_bytes(BlockVarCopyInits) +
         llvm::capacity_in_bytes(DeclAttrs) +
         llvm::capacity_in_bytes(TemplateOrInstantiation) +
         llvm::capacity_in_bytes(InstantiatedFromUsingDecl) +
         llvm::capacity_in_bytes(InstantiatedFromUsingShadowDecl) +
         llvm::capacity_in_bytes(InstantiatedFromUnnamedFieldDecl) +
         llvm::capacity_in_bytes(OverriddenMethods) +
         llvm::capacity_in_bytes(Types) +
         llvm::capacity_in_bytes(VariableArrayTypes);
}

/// getIntTypeForBitwidth -
/// sets integer QualTy according to specified details:
/// bitwidth, signed/unsigned.
/// Returns empty type if there is no appropriate target types.
QualType ASTContext::getIntTypeForBitwidth(unsigned DestWidth,
                                           unsigned Signed) const {
  TargetInfo::IntType Ty = getTargetInfo().getIntTypeByWidth(DestWidth, Signed);
  CanQualType QualTy = getFromTargetType(Ty);
  if (!QualTy && DestWidth == 128)
    return Signed ? Int128Ty : UnsignedInt128Ty;
  return QualTy;
}

/// getRealTypeForBitwidth -
/// sets floating point QualTy according to specified bitwidth.
/// Returns empty type if there is no appropriate target types.
QualType ASTContext::getRealTypeForBitwidth(unsigned DestWidth) const {
  TargetInfo::RealType Ty = getTargetInfo().getRealTypeByWidth(DestWidth);
  switch (Ty) {
  case TargetInfo::Float:
    return FloatTy;
  case TargetInfo::Double:
    return DoubleTy;
  case TargetInfo::LongDouble:
    return LongDoubleTy;
  case TargetInfo::Float128:
    return Float128Ty;
  case TargetInfo::NoFloat:
    return {};
  }

  llvm_unreachable("Unhandled TargetInfo::RealType value");
}

void ASTContext::setManglingNumber(const NamedDecl *ND, unsigned Number) {
  if (Number > 1)
    MangleNumbers[ND] = Number;
}

unsigned ASTContext::getManglingNumber(const NamedDecl *ND) const {
  auto I = MangleNumbers.find(ND);
  return I != MangleNumbers.end() ? I->second : 1;
}

void ASTContext::setStaticLocalNumber(const VarDecl *VD, unsigned Number) {
  if (Number > 1)
    StaticLocalNumbers[VD] = Number;
}

unsigned ASTContext::getStaticLocalNumber(const VarDecl *VD) const {
  auto I = StaticLocalNumbers.find(VD);
  return I != StaticLocalNumbers.end() ? I->second : 1;
}

MangleNumberingContext &
ASTContext::getManglingNumberContext(const DeclContext *DC) {
  assert(LangOpts.CPlusPlus);  // We don't need mangling numbers for plain C.
  std::unique_ptr<MangleNumberingContext> &MCtx = MangleNumberingContexts[DC];
  if (!MCtx)
    MCtx = createMangleNumberingContext();
  return *MCtx;
}

MangleNumberingContext &
ASTContext::getManglingNumberContext(NeedExtraManglingDecl_t, const Decl *D) {
  assert(LangOpts.CPlusPlus); // We don't need mangling numbers for plain C.
  std::unique_ptr<MangleNumberingContext> &MCtx =
      ExtraMangleNumberingContexts[D];
  if (!MCtx)
    MCtx = createMangleNumberingContext();
  return *MCtx;
}

std::unique_ptr<MangleNumberingContext>
ASTContext::createMangleNumberingContext() const {
  return ABI->createMangleNumberingContext();
}

const CXXConstructorDecl *
ASTContext::getCopyConstructorForExceptionObject(CXXRecordDecl *RD) {
  return ABI->getCopyConstructorForExceptionObject(
      cast<CXXRecordDecl>(RD->getFirstDecl()));
}

void ASTContext::addCopyConstructorForExceptionObject(CXXRecordDecl *RD,
                                                      CXXConstructorDecl *CD) {
  return ABI->addCopyConstructorForExceptionObject(
      cast<CXXRecordDecl>(RD->getFirstDecl()),
      cast<CXXConstructorDecl>(CD->getFirstDecl()));
}

void ASTContext::addTypedefNameForUnnamedTagDecl(TagDecl *TD,
                                                 TypedefNameDecl *DD) {
  return ABI->addTypedefNameForUnnamedTagDecl(TD, DD);
}

TypedefNameDecl *
ASTContext::getTypedefNameForUnnamedTagDecl(const TagDecl *TD) {
  return ABI->getTypedefNameForUnnamedTagDecl(TD);
}

void ASTContext::addDeclaratorForUnnamedTagDecl(TagDecl *TD,
                                                DeclaratorDecl *DD) {
  return ABI->addDeclaratorForUnnamedTagDecl(TD, DD);
}

DeclaratorDecl *ASTContext::getDeclaratorForUnnamedTagDecl(const TagDecl *TD) {
  return ABI->getDeclaratorForUnnamedTagDecl(TD);
}

void ASTContext::setParameterIndex(const ParmVarDecl *D, unsigned int index) {
  ParamIndices[D] = index;
}

unsigned ASTContext::getParameterIndex(const ParmVarDecl *D) const {
  ParameterIndexTable::const_iterator I = ParamIndices.find(D);
  assert(I != ParamIndices.end() &&
         "ParmIndices lacks entry set by ParmVarDecl");
  return I->second;
}

QualType ASTContext::getStringLiteralArrayType(QualType EltTy,
                                               unsigned Length) const {
  // A C++ string literal has a const-qualified element type (C++ 2.13.4p1).
  if (getLangOpts().CPlusPlus || getLangOpts().ConstStrings)
    EltTy = EltTy.withConst();

  EltTy = adjustStringLiteralBaseType(EltTy);

  // Get an array type for the string, according to C99 6.4.5. This includes
  // the null terminator character.
  return getConstantArrayType(EltTy, llvm::APInt(32, Length + 1), nullptr,
                              ArrayType::Normal, /*IndexTypeQuals*/ 0);
}

StringLiteral *
ASTContext::getPredefinedStringLiteralFromCache(StringRef Key) const {
  StringLiteral *&Result = StringLiteralCache[Key];
  if (!Result)
    Result = StringLiteral::Create(
        *this, Key, StringLiteral::Ascii,
        /*Pascal*/ false, getStringLiteralArrayType(CharTy, Key.size()),
        SourceLocation());
  return Result;
}

MSGuidDecl *
ASTContext::getMSGuidDecl(MSGuidDecl::Parts Parts) const {
  assert(MSGuidTagDecl && "building MS GUID without MS extensions?");

  llvm::FoldingSetNodeID ID;
  MSGuidDecl::Profile(ID, Parts);

  void *InsertPos;
  if (MSGuidDecl *Existing = MSGuidDecls.FindNodeOrInsertPos(ID, InsertPos))
    return Existing;

  QualType GUIDType = getMSGuidType().withConst();
  MSGuidDecl *New = MSGuidDecl::Create(*this, GUIDType, Parts);
  MSGuidDecls.InsertNode(New, InsertPos);
  return New;
}

bool ASTContext::AtomicUsesUnsupportedLibcall(const AtomicExpr *E) const {
  const llvm::Triple &T = getTargetInfo().getTriple();
  if (!T.isOSDarwin())
    return false;

  if (!(T.isiOS() && T.isOSVersionLT(7)) &&
      !(T.isMacOSX() && T.isOSVersionLT(10, 9)))
    return false;

  QualType AtomicTy = E->getPtr()->getType()->getPointeeType();
  CharUnits sizeChars = getTypeSizeInChars(AtomicTy);
  uint64_t Size = sizeChars.getQuantity();
  CharUnits alignChars = getTypeAlignInChars(AtomicTy);
  unsigned Align = alignChars.getQuantity();
  unsigned MaxInlineWidthInBits = getTargetInfo().getMaxAtomicInlineWidth();
  return (Size != Align || toBits(sizeChars) > MaxInlineWidthInBits);
}

bool
ASTContext::ObjCMethodsAreEqual(const ObjCMethodDecl *MethodDecl,
                                const ObjCMethodDecl *MethodImpl) {
  // No point trying to match an unavailable/deprecated mothod.
  if (MethodDecl->hasAttr<UnavailableAttr>()
      || MethodDecl->hasAttr<DeprecatedAttr>())
    return false;
  if (MethodDecl->getObjCDeclQualifier() !=
      MethodImpl->getObjCDeclQualifier())
    return false;
  if (!hasSameType(MethodDecl->getReturnType(), MethodImpl->getReturnType()))
    return false;

  if (MethodDecl->param_size() != MethodImpl->param_size())
    return false;

  for (ObjCMethodDecl::param_const_iterator IM = MethodImpl->param_begin(),
       IF = MethodDecl->param_begin(), EM = MethodImpl->param_end(),
       EF = MethodDecl->param_end();
       IM != EM && IF != EF; ++IM, ++IF) {
    const ParmVarDecl *DeclVar = (*IF);
    const ParmVarDecl *ImplVar = (*IM);
    if (ImplVar->getObjCDeclQualifier() != DeclVar->getObjCDeclQualifier())
      return false;
    if (!hasSameType(DeclVar->getType(), ImplVar->getType()))
      return false;
  }

  return (MethodDecl->isVariadic() == MethodImpl->isVariadic());
}

uint64_t ASTContext::getTargetNullPointerValue(QualType QT) const {
  LangAS AS;
  if (QT->getUnqualifiedDesugaredType()->isNullPtrType())
    AS = LangAS::Default;
  else
    AS = QT->getPointeeType().getAddressSpace();

  return getTargetInfo().getNullPointerValue(AS);
}

unsigned ASTContext::getTargetAddressSpace(LangAS AS) const {
  if (isTargetAddressSpace(AS))
    return toTargetAddressSpace(AS);
  else
    return (*AddrSpaceMap)[(unsigned)AS];
}

QualType ASTContext::getCorrespondingSaturatedType(QualType Ty) const {
  assert(Ty->isFixedPointType());

  if (Ty->isSaturatedFixedPointType()) return Ty;

  switch (Ty->castAs<BuiltinType>()->getKind()) {
    default:
      llvm_unreachable("Not a fixed point type!");
    case BuiltinType::ShortAccum:
      return SatShortAccumTy;
    case BuiltinType::Accum:
      return SatAccumTy;
    case BuiltinType::LongAccum:
      return SatLongAccumTy;
    case BuiltinType::UShortAccum:
      return SatUnsignedShortAccumTy;
    case BuiltinType::UAccum:
      return SatUnsignedAccumTy;
    case BuiltinType::ULongAccum:
      return SatUnsignedLongAccumTy;
    case BuiltinType::ShortFract:
      return SatShortFractTy;
    case BuiltinType::Fract:
      return SatFractTy;
    case BuiltinType::LongFract:
      return SatLongFractTy;
    case BuiltinType::UShortFract:
      return SatUnsignedShortFractTy;
    case BuiltinType::UFract:
      return SatUnsignedFractTy;
    case BuiltinType::ULongFract:
      return SatUnsignedLongFractTy;
  }
}

LangAS ASTContext::getLangASForBuiltinAddressSpace(unsigned AS) const {
  if (LangOpts.OpenCL)
    return getTargetInfo().getOpenCLBuiltinAddressSpace(AS);

  if (LangOpts.CUDA)
    return getTargetInfo().getCUDABuiltinAddressSpace(AS);

  return getLangASFromTargetAS(AS);
}

// Explicitly instantiate this in case a Redeclarable<T> is used from a TU that
// doesn't include ASTContext.h
template
clang::LazyGenerationalUpdatePtr<
    const Decl *, Decl *, &ExternalASTSource::CompleteRedeclChain>::ValueType
clang::LazyGenerationalUpdatePtr<
    const Decl *, Decl *, &ExternalASTSource::CompleteRedeclChain>::makeValue(
        const clang::ASTContext &Ctx, Decl *Value);

unsigned char ASTContext::getFixedPointScale(QualType Ty) const {
  assert(Ty->isFixedPointType());

  const TargetInfo &Target = getTargetInfo();
  switch (Ty->castAs<BuiltinType>()->getKind()) {
    default:
      llvm_unreachable("Not a fixed point type!");
    case BuiltinType::ShortAccum:
    case BuiltinType::SatShortAccum:
      return Target.getShortAccumScale();
    case BuiltinType::Accum:
    case BuiltinType::SatAccum:
      return Target.getAccumScale();
    case BuiltinType::LongAccum:
    case BuiltinType::SatLongAccum:
      return Target.getLongAccumScale();
    case BuiltinType::UShortAccum:
    case BuiltinType::SatUShortAccum:
      return Target.getUnsignedShortAccumScale();
    case BuiltinType::UAccum:
    case BuiltinType::SatUAccum:
      return Target.getUnsignedAccumScale();
    case BuiltinType::ULongAccum:
    case BuiltinType::SatULongAccum:
      return Target.getUnsignedLongAccumScale();
    case BuiltinType::ShortFract:
    case BuiltinType::SatShortFract:
      return Target.getShortFractScale();
    case BuiltinType::Fract:
    case BuiltinType::SatFract:
      return Target.getFractScale();
    case BuiltinType::LongFract:
    case BuiltinType::SatLongFract:
      return Target.getLongFractScale();
    case BuiltinType::UShortFract:
    case BuiltinType::SatUShortFract:
      return Target.getUnsignedShortFractScale();
    case BuiltinType::UFract:
    case BuiltinType::SatUFract:
      return Target.getUnsignedFractScale();
    case BuiltinType::ULongFract:
    case BuiltinType::SatULongFract:
      return Target.getUnsignedLongFractScale();
  }
}

unsigned char ASTContext::getFixedPointIBits(QualType Ty) const {
  assert(Ty->isFixedPointType());

  const TargetInfo &Target = getTargetInfo();
  switch (Ty->castAs<BuiltinType>()->getKind()) {
    default:
      llvm_unreachable("Not a fixed point type!");
    case BuiltinType::ShortAccum:
    case BuiltinType::SatShortAccum:
      return Target.getShortAccumIBits();
    case BuiltinType::Accum:
    case BuiltinType::SatAccum:
      return Target.getAccumIBits();
    case BuiltinType::LongAccum:
    case BuiltinType::SatLongAccum:
      return Target.getLongAccumIBits();
    case BuiltinType::UShortAccum:
    case BuiltinType::SatUShortAccum:
      return Target.getUnsignedShortAccumIBits();
    case BuiltinType::UAccum:
    case BuiltinType::SatUAccum:
      return Target.getUnsignedAccumIBits();
    case BuiltinType::ULongAccum:
    case BuiltinType::SatULongAccum:
      return Target.getUnsignedLongAccumIBits();
    case BuiltinType::ShortFract:
    case BuiltinType::SatShortFract:
    case BuiltinType::Fract:
    case BuiltinType::SatFract:
    case BuiltinType::LongFract:
    case BuiltinType::SatLongFract:
    case BuiltinType::UShortFract:
    case BuiltinType::SatUShortFract:
    case BuiltinType::UFract:
    case BuiltinType::SatUFract:
    case BuiltinType::ULongFract:
    case BuiltinType::SatULongFract:
      return 0;
  }
}

FixedPointSemantics ASTContext::getFixedPointSemantics(QualType Ty) const {
  assert((Ty->isFixedPointType() || Ty->isIntegerType()) &&
         "Can only get the fixed point semantics for a "
         "fixed point or integer type.");
  if (Ty->isIntegerType())
    return FixedPointSemantics::GetIntegerSemantics(getIntWidth(Ty),
                                                    Ty->isSignedIntegerType());

  bool isSigned = Ty->isSignedFixedPointType();
  return FixedPointSemantics(
      static_cast<unsigned>(getTypeSize(Ty)), getFixedPointScale(Ty), isSigned,
      Ty->isSaturatedFixedPointType(),
      !isSigned && getTargetInfo().doUnsignedFixedPointTypesHavePadding());
}

APFixedPoint ASTContext::getFixedPointMax(QualType Ty) const {
  assert(Ty->isFixedPointType());
  return APFixedPoint::getMax(getFixedPointSemantics(Ty));
}

APFixedPoint ASTContext::getFixedPointMin(QualType Ty) const {
  assert(Ty->isFixedPointType());
  return APFixedPoint::getMin(getFixedPointSemantics(Ty));
}

QualType ASTContext::getCorrespondingSignedFixedPointType(QualType Ty) const {
  assert(Ty->isUnsignedFixedPointType() &&
         "Expected unsigned fixed point type");

  switch (Ty->castAs<BuiltinType>()->getKind()) {
  case BuiltinType::UShortAccum:
    return ShortAccumTy;
  case BuiltinType::UAccum:
    return AccumTy;
  case BuiltinType::ULongAccum:
    return LongAccumTy;
  case BuiltinType::SatUShortAccum:
    return SatShortAccumTy;
  case BuiltinType::SatUAccum:
    return SatAccumTy;
  case BuiltinType::SatULongAccum:
    return SatLongAccumTy;
  case BuiltinType::UShortFract:
    return ShortFractTy;
  case BuiltinType::UFract:
    return FractTy;
  case BuiltinType::ULongFract:
    return LongFractTy;
  case BuiltinType::SatUShortFract:
    return SatShortFractTy;
  case BuiltinType::SatUFract:
    return SatFractTy;
  case BuiltinType::SatULongFract:
    return SatLongFractTy;
  default:
    llvm_unreachable("Unexpected unsigned fixed point type");
  }
}

ParsedTargetAttr
ASTContext::filterFunctionTargetAttrs(const TargetAttr *TD) const {
  assert(TD != nullptr);
  ParsedTargetAttr ParsedAttr = TD->parse();

  ParsedAttr.Features.erase(
      llvm::remove_if(ParsedAttr.Features,
                      [&](const std::string &Feat) {
                        return !Target->isValidFeatureName(
                            StringRef{Feat}.substr(1));
                      }),
      ParsedAttr.Features.end());
  return ParsedAttr;
}

void ASTContext::getFunctionFeatureMap(llvm::StringMap<bool> &FeatureMap,
                                       const FunctionDecl *FD) const {
  if (FD)
    getFunctionFeatureMap(FeatureMap, GlobalDecl().getWithDecl(FD));
  else
    Target->initFeatureMap(FeatureMap, getDiagnostics(),
                           Target->getTargetOpts().CPU,
                           Target->getTargetOpts().Features);
}

// Fills in the supplied string map with the set of target features for the
// passed in function.
void ASTContext::getFunctionFeatureMap(llvm::StringMap<bool> &FeatureMap,
                                       GlobalDecl GD) const {
  StringRef TargetCPU = Target->getTargetOpts().CPU;
  const FunctionDecl *FD = GD.getDecl()->getAsFunction();
  if (const auto *TD = FD->getAttr<TargetAttr>()) {
    ParsedTargetAttr ParsedAttr = filterFunctionTargetAttrs(TD);

    // Make a copy of the features as passed on the command line into the
    // beginning of the additional features from the function to override.
    ParsedAttr.Features.insert(
        ParsedAttr.Features.begin(),
        Target->getTargetOpts().FeaturesAsWritten.begin(),
        Target->getTargetOpts().FeaturesAsWritten.end());

    if (ParsedAttr.Architecture != "" &&
        Target->isValidCPUName(ParsedAttr.Architecture))
      TargetCPU = ParsedAttr.Architecture;

    // Now populate the feature map, first with the TargetCPU which is either
    // the default or a new one from the target attribute string. Then we'll use
    // the passed in features (FeaturesAsWritten) along with the new ones from
    // the attribute.
    Target->initFeatureMap(FeatureMap, getDiagnostics(), TargetCPU,
                           ParsedAttr.Features);
  } else if (const auto *SD = FD->getAttr<CPUSpecificAttr>()) {
    llvm::SmallVector<StringRef, 32> FeaturesTmp;
    Target->getCPUSpecificCPUDispatchFeatures(
        SD->getCPUName(GD.getMultiVersionIndex())->getName(), FeaturesTmp);
    std::vector<std::string> Features(FeaturesTmp.begin(), FeaturesTmp.end());
    Target->initFeatureMap(FeatureMap, getDiagnostics(), TargetCPU, Features);
  } else {
    Target->initFeatureMap(FeatureMap, getDiagnostics(), TargetCPU,
                           Target->getTargetOpts().Features);
  }
}

OMPTraitInfo &ASTContext::getNewOMPTraitInfo() {
  OMPTraitInfoVector.emplace_back(new OMPTraitInfo());
  return *OMPTraitInfoVector.back();
}<|MERGE_RESOLUTION|>--- conflicted
+++ resolved
@@ -1535,17 +1535,16 @@
   // Builtin type used to help define __builtin_va_list.
   VaListTagDecl = nullptr;
 
-<<<<<<< HEAD
   // Cppx types
   {
     auto *Ty = new (*this, TypeAlignment) CppxKindType();
     CppxKindTy = CanQualType::CreateUnsafe(QualType(Ty, 0));
-=======
+  }
+
   // MSVC predeclares struct _GUID, and we need it to create MSGuidDecls.
   if (LangOpts.MicrosoftExt || LangOpts.Borland) {
     MSGuidTagDecl = buildImplicitRecord("_GUID");
     TUDecl->addDecl(MSGuidTagDecl);
->>>>>>> 4465236a
   }
 }
 
@@ -7538,12 +7537,9 @@
     return;
 
   case Type::Pipe:
-<<<<<<< HEAD
   case Type::CppxKind:
   case Type::Template:
-=======
   case Type::ExtInt:
->>>>>>> 4465236a
 #define ABSTRACT_TYPE(KIND, BASE)
 #define TYPE(KIND, BASE)
 #define DEPENDENT_TYPE(KIND, BASE) \
