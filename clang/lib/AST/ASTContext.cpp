--- conflicted
+++ resolved
@@ -2454,15 +2454,13 @@
     Width = 0; // Like void, you can't create objects.
     Align = 1; // Not a real value
     break;
-<<<<<<< HEAD
-=======
 
   case Type::InParameter:
   case Type::OutParameter:
   case Type::InOutParameter:
   case Type::MoveParameter:
     return getTypeInfo(cast<ParameterType>(T)->getParameterType().getTypePtr());
->>>>>>> 0b449394
+
   }
 
   assert(llvm::isPowerOf2_32(Align) && "Alignment must be power of 2");
@@ -3741,14 +3739,11 @@
   case Type::CppxNamespace:
   case Type::CppxTemplate:
   case Type::CppxArgs:
-<<<<<<< HEAD
   case Type::CppxTypeExpr:
-=======
   case Type::InParameter:
   case Type::OutParameter:
   case Type::InOutParameter:
   case Type::MoveParameter:
->>>>>>> 0b449394
     llvm_unreachable("type should never be variably-modified");
 
   // These types can be variably-modified but should never need to
