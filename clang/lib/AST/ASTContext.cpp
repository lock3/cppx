--- conflicted
+++ resolved
@@ -1725,8 +1725,6 @@
     // do nothing
   } else if (const auto *VD = dyn_cast<ValueDecl>(D)) {
     QualType T = VD->getType();
-    if (const auto *PT = dyn_cast<ParameterType>(T))
-      T = PT->getAdjustedType(*this);
     if (const auto *RT = T->getAs<ReferenceType>()) {
       if (ForAlignof)
         T = RT->getPointeeType();
@@ -2371,12 +2369,6 @@
     Width = Target->getPointerWidth(getTargetAddressSpace(LangAS::opencl_global));
     Align = Target->getPointerAlign(getTargetAddressSpace(LangAS::opencl_global));
     break;
-
-  case Type::InParameter:
-  case Type::OutParameter:
-  case Type::InOutParameter:
-  case Type::MoveParameter:
-    return getTypeInfo(cast<ParameterType>(T)->getParameterType().getTypePtr());
   }
 
   assert(llvm::isPowerOf2_32(Align) && "Alignment must be power of 2");
@@ -3393,137 +3385,6 @@
   Types.push_back(New);
   RValueReferenceTypes.InsertNode(New, InsertPos);
   return QualType(New, 0);
-}
-
-template<typename ConcreteType>
-QualType ASTContext::getParameterType(llvm::FoldingSet<ConcreteType> &Set,
-                                      QualType ParmType) {
-  // Search for a previously created value of the type.
-  llvm::FoldingSetNodeID ID;
-  ConcreteType::Profile(ID, ParmType, PPK_in);
-  void *InsertPos = nullptr;
-  if (ConcreteType *ParmTy = Set.FindNodeOrInsertPos(ID, InsertPos))
-    return QualType(ParmTy, 0);
-
-  // Find the canonical type of the parameter if it isn't already so.
-  QualType Canonical;
-  if (!ParmType.isCanonical()) {
-    Canonical = getParameterType(Set, getCanonicalType(ParmType));
-
-    // Update the insert position for the non-canonical type being added.
-    auto *NewIP = Set.FindNodeOrInsertPos(ID, InsertPos);
-    assert(!NewIP && "Shouldn't be in the map!"); (void)NewIP;
-  }
-
-  // Build and register the type.
-  auto *NewTy = new (*this, TypeAlignment) ConcreteType(ParmType, Canonical);
-  Types.push_back(NewTy);
-  Set.InsertNode(NewTy, InsertPos);
-  return QualType(NewTy, 0);
-}
-
-QualType ASTContext::getInParameterType(QualType T) const {
-  // Search for a previously created value of the type.
-  llvm::FoldingSetNodeID ID;
-  InParameterType::Profile(ID, T, PPK_in);
-  void *InsertPos = nullptr;
-  if (InParameterType *ParmTy =
-        InParameterTypes.FindNodeOrInsertPos(ID, InsertPos))
-    return QualType(ParmTy, 0);
-
-  // Find the canonical type of the parameter if it isn't already so.
-  QualType Canonical;
-  if (!T.isCanonical()) {
-    Canonical = getInParameterType(getCanonicalType(T));
-
-    // Update the insert position for the non-canonical type being added.
-    auto *NewIP = InParameterTypes.FindNodeOrInsertPos(ID, InsertPos);
-    assert(!NewIP && "Shouldn't be in the map!"); (void)NewIP;
-  }
-
-  // Build and register the type.
-  auto *NewTy = new (*this, TypeAlignment) InParameterType(T, Canonical);
-  Types.push_back(NewTy);
-  InParameterTypes.InsertNode(NewTy, InsertPos);
-  return QualType(NewTy, 0);
-}
-
-QualType ASTContext::getOutParameterType(QualType T) const {
-  // Search for a previously created value of the type.
-  llvm::FoldingSetNodeID ID;
-  OutParameterType::Profile(ID, T, PPK_in);
-  void *InsertPos = nullptr;
-  if (OutParameterType *ParmTy =
-        OutParameterTypes.FindNodeOrInsertPos(ID, InsertPos))
-    return QualType(ParmTy, 0);
-
-  // Find the canonical type of the parameter if it isn't already so.
-  QualType Canonical;
-  if (!T.isCanonical()) {
-    Canonical = getOutParameterType(getCanonicalType(T));
-
-    // Update the insert position for the non-canonical type being added.
-    auto *NewIP = OutParameterTypes.FindNodeOrInsertPos(ID, InsertPos);
-    assert(!NewIP && "Shouldn't be in the map!"); (void)NewIP;
-  }
-
-  // Build and register the type.
-  auto *NewTy = new (*this, TypeAlignment) OutParameterType(T, Canonical);
-  Types.push_back(NewTy);
-  OutParameterTypes.InsertNode(NewTy, InsertPos);
-  return QualType(NewTy, 0);
-}
-
-QualType ASTContext::getInOutParameterType(QualType T) const {
-  // Search for a previously created value of the type.
-  llvm::FoldingSetNodeID ID;
-  InOutParameterType::Profile(ID, T, PPK_in);
-  void *InsertPos = nullptr;
-  if (InOutParameterType *ParmTy =
-        InOutParameterTypes.FindNodeOrInsertPos(ID, InsertPos))
-    return QualType(ParmTy, 0);
-
-  // Find the canonical type of the parameter if it isn't already so.
-  QualType Canonical;
-  if (!T.isCanonical()) {
-    Canonical = getInOutParameterType(getCanonicalType(T));
-
-    // Update the insert position for the non-canonical type being added.
-    auto *NewIP = InOutParameterTypes.FindNodeOrInsertPos(ID, InsertPos);
-    assert(!NewIP && "Shouldn't be in the map!"); (void)NewIP;
-  }
-
-  // Build and register the type.
-  auto *NewTy = new (*this, TypeAlignment) InOutParameterType(T, Canonical);
-  Types.push_back(NewTy);
-  InOutParameterTypes.InsertNode(NewTy, InsertPos);
-  return QualType(NewTy, 0);
-}
-
-QualType ASTContext::getMoveParameterType(QualType T) const {
-  // Search for a previously created value of the type.
-  llvm::FoldingSetNodeID ID;
-  MoveParameterType::Profile(ID, T, PPK_in);
-  void *InsertPos = nullptr;
-  if (MoveParameterType *ParmTy =
-        MoveParameterTypes.FindNodeOrInsertPos(ID, InsertPos))
-    return QualType(ParmTy, 0);
-
-  // Find the canonical type of the parameter if it isn't already so.
-  QualType Canonical;
-  if (!T.isCanonical()) {
-    Canonical = getMoveParameterType(getCanonicalType(T));
-
-    // Update the insert position for the non-canonical type being added.
-    auto *NewIP = MoveParameterTypes.FindNodeOrInsertPos(ID, InsertPos);
-    assert(!NewIP && "Shouldn't be in the map!"); (void)NewIP;
-  }
-
-  // Build and register the type.
-  auto *NewTy = new (*this, TypeAlignment) MoveParameterType(T, Canonical);
-  Types.push_back(NewTy);
-  MoveParameterTypes.InsertNode(NewTy, InsertPos);
-  return QualType(NewTy, 0);
 }
 
 /// getMemberPointerType - Return the uniqued reference to the type for a
@@ -3663,14 +3524,6 @@
   case Type::ExtInt:
   case Type::DependentExtInt:
   case Type::DependentIdentifierSplice:
-<<<<<<< HEAD
-  case Type::CXXRequiredType:
-  case Type::InParameter:
-  case Type::OutParameter:
-  case Type::InOutParameter:
-  case Type::MoveParameter:
-=======
->>>>>>> ae327e15
     llvm_unreachable("type should never be variably-modified");
 
   // These types can be variably-modified but should never need to
@@ -5769,22 +5622,6 @@
   return QualType(AT, 0);
 }
 
-QualType ASTContext::getAutoExpectType(QualType Expected) const {
-  // Look in the folding set for an existing type.
-  void *InsertPos = nullptr;
-  llvm::FoldingSetNodeID ID;
-  AutoType::Profile(ID, *this, Expected);
-  if (AutoType *AT = AutoTypes.FindNodeOrInsertPos(ID, InsertPos))
-    return QualType(AT, 0);
-
-  void *Mem = Allocate(sizeof(AutoType), TypeAlignment);
-  auto *AT = new (Mem) AutoType(Expected);
-  Types.push_back(AT);
-  if (InsertPos)
-    AutoTypes.InsertNode(AT, InsertPos);
-  return QualType(AT, 0);
-}
-
 /// Return the uniqued reference to the deduced template specialization type
 /// which has been deduced to the given type, or to the canonical undeduced
 /// such type, or the canonical deduced-but-dependent such type.
@@ -7983,10 +7820,6 @@
 
   case Type::Pipe:
   case Type::ExtInt:
-  case Type::InParameter:
-  case Type::OutParameter:
-  case Type::InOutParameter:
-  case Type::MoveParameter:
 #define ABSTRACT_TYPE(KIND, BASE)
 #define TYPE(KIND, BASE)
 #define DEPENDENT_TYPE(KIND, BASE) \
@@ -9974,10 +9807,6 @@
   case Type::LValueReference:
   case Type::RValueReference:
   case Type::MemberPointer:
-  case Type::InParameter:
-  case Type::OutParameter:
-  case Type::InOutParameter:
-  case Type::MoveParameter:
     llvm_unreachable("C++ should never be in mergeTypes");
 
   case Type::ObjCInterface:
