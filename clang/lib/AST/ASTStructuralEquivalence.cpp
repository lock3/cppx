--- conflicted
+++ resolved
@@ -996,13 +996,12 @@
                                   cast<PipeType>(T2)->getElementType()))
       return false;
     break;
-<<<<<<< HEAD
 
   case Type::CppxKind:
     break;
   case Type::Template:
     llvm_unreachable("This needs to be implemented!");
-=======
+
   case Type::ExtInt: {
     const auto *Int1 = cast<ExtIntType>(T1);
     const auto *Int2 = cast<ExtIntType>(T2);
@@ -1021,7 +1020,6 @@
                                   Int2->getNumBitsExpr()))
       return false;
   }
->>>>>>> 4465236a
   } // end switch
 
   return true;
