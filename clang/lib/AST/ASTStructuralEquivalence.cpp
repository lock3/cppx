//===- ASTStructuralEquivalence.cpp ---------------------------------------===//
//
// Part of the LLVM Project, under the Apache License v2.0 with LLVM Exceptions.
// See https://llvm.org/LICENSE.txt for license information.
// SPDX-License-Identifier: Apache-2.0 WITH LLVM-exception
//
//===----------------------------------------------------------------------===//
//
//  This file implement StructuralEquivalenceContext class and helper functions
//  for layout matching.
//
// The structural equivalence check could have been implemented as a parallel
// BFS on a pair of graphs.  That must have been the original approach at the
// beginning.
// Let's consider this simple BFS algorithm from the `s` source:
// ```
// void bfs(Graph G, int s)
// {
//   Queue<Integer> queue = new Queue<Integer>();
//   marked[s] = true; // Mark the source
//   queue.enqueue(s); // and put it on the queue.
//   while (!q.isEmpty()) {
//     int v = queue.dequeue(); // Remove next vertex from the queue.
//     for (int w : G.adj(v))
//       if (!marked[w]) // For every unmarked adjacent vertex,
//       {
//         marked[w] = true;
//         queue.enqueue(w);
//       }
//   }
// }
// ```
// Indeed, it has it's queue, which holds pairs of nodes, one from each graph,
// this is the `DeclsToCheck` member. `VisitedDecls` plays the role of the
// marking (`marked`) functionality above, we use it to check whether we've
// already seen a pair of nodes.
//
// We put in the elements into the queue only in the toplevel decl check
// function:
// ```
// static bool IsStructurallyEquivalent(StructuralEquivalenceContext &Context,
//                                      Decl *D1, Decl *D2);
// ```
// The `while` loop where we iterate over the children is implemented in
// `Finish()`.  And `Finish` is called only from the two **member** functions
// which check the equivalency of two Decls or two Types. ASTImporter (and
// other clients) call only these functions.
//
// The `static` implementation functions are called from `Finish`, these push
// the children nodes to the queue via `static bool
// IsStructurallyEquivalent(StructuralEquivalenceContext &Context, Decl *D1,
// Decl *D2)`.  So far so good, this is almost like the BFS.  However, if we
// let a static implementation function to call `Finish` via another **member**
// function that means we end up with two nested while loops each of them
// working on the same queue. This is wrong and nobody can reason about it's
// doing. Thus, static implementation functions must not call the **member**
// functions.
//
//===----------------------------------------------------------------------===//

#include "clang/AST/ASTStructuralEquivalence.h"
#include "clang/AST/ASTContext.h"
#include "clang/AST/ASTDiagnostic.h"
#include "clang/AST/Decl.h"
#include "clang/AST/DeclBase.h"
#include "clang/AST/DeclCXX.h"
#include "clang/AST/DeclFriend.h"
#include "clang/AST/DeclObjC.h"
#include "clang/AST/DeclOpenMP.h"
#include "clang/AST/DeclTemplate.h"
#include "clang/AST/ExprCppx.h"
#include "clang/AST/ExprCXX.h"
#include "clang/AST/ExprConcepts.h"
#include "clang/AST/ExprObjC.h"
#include "clang/AST/ExprOpenMP.h"
#include "clang/AST/NestedNameSpecifier.h"
#include "clang/AST/PackSplice.h"
#include "clang/AST/StmtObjC.h"
#include "clang/AST/StmtOpenMP.h"
#include "clang/AST/TemplateBase.h"
#include "clang/AST/TemplateName.h"
#include "clang/AST/Type.h"
#include "clang/Basic/ExceptionSpecificationType.h"
#include "clang/Basic/IdentifierTable.h"
#include "clang/Basic/LLVM.h"
#include "clang/Basic/SourceLocation.h"
#include "llvm/ADT/APInt.h"
#include "llvm/ADT/APSInt.h"
#include "llvm/ADT/None.h"
#include "llvm/ADT/Optional.h"
#include "llvm/Support/Casting.h"
#include "llvm/Support/Compiler.h"
#include "llvm/Support/ErrorHandling.h"
#include <cassert>
#include <utility>

using namespace clang;

static bool IsStructurallyEquivalent(StructuralEquivalenceContext &Context,
                                     QualType T1, QualType T2);
static bool IsStructurallyEquivalent(StructuralEquivalenceContext &Context,
                                     Decl *D1, Decl *D2);
static bool IsStructurallyEquivalent(StructuralEquivalenceContext &Context,
                                     const TemplateArgument &Arg1,
                                     const TemplateArgument &Arg2);
static bool IsStructurallyEquivalent(StructuralEquivalenceContext &Context,
                                     NestedNameSpecifier *NNS1,
                                     NestedNameSpecifier *NNS2);
static bool IsStructurallyEquivalent(const IdentifierInfo *Name1,
                                     const IdentifierInfo *Name2);

static bool IsStructurallyEquivalent(StructuralEquivalenceContext &Context,
                                     const DeclarationName Name1,
                                     const DeclarationName Name2) {
  if (Name1.getNameKind() != Name2.getNameKind())
    return false;

  switch (Name1.getNameKind()) {

  case DeclarationName::Identifier:
    return IsStructurallyEquivalent(Name1.getAsIdentifierInfo(),
                                    Name2.getAsIdentifierInfo());

  case DeclarationName::CXXConstructorName:
  case DeclarationName::CXXDestructorName:
  case DeclarationName::CXXConversionFunctionName:
    return IsStructurallyEquivalent(Context, Name1.getCXXNameType(),
                                    Name2.getCXXNameType());

  case DeclarationName::CXXDeductionGuideName: {
    if (!IsStructurallyEquivalent(
            Context, Name1.getCXXDeductionGuideTemplate()->getDeclName(),
            Name2.getCXXDeductionGuideTemplate()->getDeclName()))
      return false;
    return IsStructurallyEquivalent(Context,
                                    Name1.getCXXDeductionGuideTemplate(),
                                    Name2.getCXXDeductionGuideTemplate());
  }

  case DeclarationName::CXXOperatorName:
    return Name1.getCXXOverloadedOperator() == Name2.getCXXOverloadedOperator();

  case DeclarationName::CXXLiteralOperatorName:
    return IsStructurallyEquivalent(Name1.getCXXLiteralIdentifier(),
                                    Name2.getCXXLiteralIdentifier());

  case DeclarationName::CXXUsingDirective:
    return true; // FIXME When do we consider two using directives equal?

  case DeclarationName::ObjCZeroArgSelector:
  case DeclarationName::ObjCOneArgSelector:
  case DeclarationName::ObjCMultiArgSelector:
    return true; // FIXME
  }

  llvm_unreachable("Unhandled kind of DeclarationName");
  return true;
}

namespace {
/// Encapsulates Stmt comparison logic.
class StmtComparer {
  StructuralEquivalenceContext &Context;

  // IsStmtEquivalent overloads. Each overload compares a specific statement
  // and only has to compare the data that is specific to the specific statement
  // class. Should only be called from TraverseStmt.

  bool IsStmtEquivalent(const AddrLabelExpr *E1, const AddrLabelExpr *E2) {
    return IsStructurallyEquivalent(Context, E1->getLabel(), E2->getLabel());
  }

  bool IsStmtEquivalent(const AtomicExpr *E1, const AtomicExpr *E2) {
    return E1->getOp() == E2->getOp();
  }

  bool IsStmtEquivalent(const BinaryOperator *E1, const BinaryOperator *E2) {
    return E1->getOpcode() == E2->getOpcode();
  }

  bool IsStmtEquivalent(const CallExpr *E1, const CallExpr *E2) {
    // FIXME: IsStructurallyEquivalent requires non-const Decls.
    Decl *Callee1 = const_cast<Decl *>(E1->getCalleeDecl());
    Decl *Callee2 = const_cast<Decl *>(E2->getCalleeDecl());

    // Compare whether both calls know their callee.
    if (static_cast<bool>(Callee1) != static_cast<bool>(Callee2))
      return false;

    // Both calls have no callee, so nothing to do.
    if (!static_cast<bool>(Callee1))
      return true;

    assert(Callee2);
    return IsStructurallyEquivalent(Context, Callee1, Callee2);
  }

  bool IsStmtEquivalent(const CharacterLiteral *E1,
                        const CharacterLiteral *E2) {
    return E1->getValue() == E2->getValue() && E1->getKind() == E2->getKind();
  }

  bool IsStmtEquivalent(const ChooseExpr *E1, const ChooseExpr *E2) {
    return true; // Semantics only depend on children.
  }

  bool IsStmtEquivalent(const CompoundStmt *E1, const CompoundStmt *E2) {
    // Number of children is actually checked by the generic children comparison
    // code, but a CompoundStmt is one of the few statements where the number of
    // children frequently differs and the number of statements is also always
    // precomputed. Directly comparing the number of children here is thus
    // just an optimization.
    return E1->size() == E2->size();
  }

  bool IsStmtEquivalent(const DependentScopeDeclRefExpr *DE1,
                        const DependentScopeDeclRefExpr *DE2) {
    if (!IsStructurallyEquivalent(Context, DE1->getDeclName(),
                                  DE2->getDeclName()))
      return false;
    return IsStructurallyEquivalent(Context, DE1->getQualifier(),
                                    DE2->getQualifier());
  }

  bool IsStmtEquivalent(const Expr *E1, const Expr *E2) {
    return IsStructurallyEquivalent(Context, E1->getType(), E2->getType());
  }

  bool IsStmtEquivalent(const ExpressionTraitExpr *E1,
                        const ExpressionTraitExpr *E2) {
    return E1->getTrait() == E2->getTrait() && E1->getValue() == E2->getValue();
  }

  bool IsStmtEquivalent(const FloatingLiteral *E1, const FloatingLiteral *E2) {
    return E1->isExact() == E2->isExact() && E1->getValue() == E2->getValue();
  }

  bool IsStmtEquivalent(const GenericSelectionExpr *E1,
                        const GenericSelectionExpr *E2) {
    for (auto Pair : zip_longest(E1->getAssocTypeSourceInfos(),
                                 E2->getAssocTypeSourceInfos())) {
      Optional<TypeSourceInfo *> Child1 = std::get<0>(Pair);
      Optional<TypeSourceInfo *> Child2 = std::get<1>(Pair);
      // Skip this case if there are a different number of associated types.
      if (!Child1 || !Child2)
        return false;

      if (!IsStructurallyEquivalent(Context, (*Child1)->getType(),
                                    (*Child2)->getType()))
        return false;
    }

    return true;
  }

  bool IsStmtEquivalent(const ImplicitCastExpr *CastE1,
                        const ImplicitCastExpr *CastE2) {
    return IsStructurallyEquivalent(Context, CastE1->getType(),
                                    CastE2->getType());
  }

  bool IsStmtEquivalent(const IntegerLiteral *E1, const IntegerLiteral *E2) {
    return E1->getValue() == E2->getValue();
  }

  bool IsStmtEquivalent(const MemberExpr *E1, const MemberExpr *E2) {
    return IsStructurallyEquivalent(Context, E1->getFoundDecl(),
                                    E2->getFoundDecl());
  }

  bool IsStmtEquivalent(const ObjCStringLiteral *E1,
                        const ObjCStringLiteral *E2) {
    // Just wraps a StringLiteral child.
    return true;
  }

  bool IsStmtEquivalent(const Stmt *S1, const Stmt *S2) { return true; }

  bool IsStmtEquivalent(const SourceLocExpr *E1, const SourceLocExpr *E2) {
    return E1->getIdentKind() == E2->getIdentKind();
  }

  bool IsStmtEquivalent(const StmtExpr *E1, const StmtExpr *E2) {
    return E1->getTemplateDepth() == E2->getTemplateDepth();
  }

  bool IsStmtEquivalent(const StringLiteral *E1, const StringLiteral *E2) {
    return E1->getBytes() == E2->getBytes();
  }

  bool IsStmtEquivalent(const SubstNonTypeTemplateParmExpr *E1,
                        const SubstNonTypeTemplateParmExpr *E2) {
    return IsStructurallyEquivalent(Context, E1->getParameter(),
                                    E2->getParameter());
  }

  bool IsStmtEquivalent(const SubstNonTypeTemplateParmPackExpr *E1,
                        const SubstNonTypeTemplateParmPackExpr *E2) {
    return IsStructurallyEquivalent(Context, E1->getArgumentPack(),
                                    E2->getArgumentPack());
  }

  bool IsStmtEquivalent(const TypeTraitExpr *E1, const TypeTraitExpr *E2) {
    if (E1->getTrait() != E2->getTrait())
      return false;

    for (auto Pair : zip_longest(E1->getArgs(), E2->getArgs())) {
      Optional<TypeSourceInfo *> Child1 = std::get<0>(Pair);
      Optional<TypeSourceInfo *> Child2 = std::get<1>(Pair);
      // Different number of args.
      if (!Child1 || !Child2)
        return false;

      if (!IsStructurallyEquivalent(Context, (*Child1)->getType(),
                                    (*Child2)->getType()))
        return false;
    }
    return true;
  }

  bool IsStmtEquivalent(const UnaryExprOrTypeTraitExpr *E1,
                        const UnaryExprOrTypeTraitExpr *E2) {
    if (E1->getKind() != E2->getKind())
      return false;
    return IsStructurallyEquivalent(Context, E1->getTypeOfArgument(),
                                    E2->getTypeOfArgument());
  }

  bool IsStmtEquivalent(const UnaryOperator *E1, const UnaryOperator *E2) {
    return E1->getOpcode() == E2->getOpcode();
  }

  bool IsStmtEquivalent(const VAArgExpr *E1, const VAArgExpr *E2) {
    // Semantics only depend on children.
    return true;
  }

  /// End point of the traversal chain.
  bool TraverseStmt(const Stmt *S1, const Stmt *S2) { return true; }

  // Create traversal methods that traverse the class hierarchy and return
  // the accumulated result of the comparison. Each TraverseStmt overload
  // calls the TraverseStmt overload of the parent class. For example,
  // the TraverseStmt overload for 'BinaryOperator' calls the TraverseStmt
  // overload of 'Expr' which then calls the overload for 'Stmt'.
#define STMT(CLASS, PARENT)                                                    \
  bool TraverseStmt(const CLASS *S1, const CLASS *S2) {                        \
    if (!TraverseStmt(static_cast<const PARENT *>(S1),                         \
                      static_cast<const PARENT *>(S2)))                        \
      return false;                                                            \
    return IsStmtEquivalent(S1, S2);                                           \
  }
#include "clang/AST/StmtNodes.inc"

public:
  StmtComparer(StructuralEquivalenceContext &C) : Context(C) {}

  /// Determine whether two statements are equivalent. The statements have to
  /// be of the same kind. The children of the statements and their properties
  /// are not compared by this function.
  bool IsEquivalent(const Stmt *S1, const Stmt *S2) {
    if (S1->getStmtClass() != S2->getStmtClass())
      return false;

    // Each TraverseStmt walks the class hierarchy from the leaf class to
    // the root class 'Stmt' (e.g. 'BinaryOperator' -> 'Expr' -> 'Stmt'). Cast
    // the Stmt we have here to its specific subclass so that we call the
    // overload that walks the whole class hierarchy from leaf to root (e.g.,
    // cast to 'BinaryOperator' so that 'Expr' and 'Stmt' is traversed).
    switch (S1->getStmtClass()) {
    case Stmt::NoStmtClass:
      llvm_unreachable("Can't traverse NoStmtClass");
#define STMT(CLASS, PARENT)                                                    \
  case Stmt::StmtClass::CLASS##Class:                                          \
    return TraverseStmt(static_cast<const CLASS *>(S1),                        \
                        static_cast<const CLASS *>(S2));
#define ABSTRACT_STMT(S)
#include "clang/AST/StmtNodes.inc"
    }
    llvm_unreachable("Invalid statement kind");
  }
};
} // namespace

/// Determine structural equivalence of two statements.
static bool IsStructurallyEquivalent(StructuralEquivalenceContext &Context,
                                     const Stmt *S1, const Stmt *S2) {
  if (!S1 || !S2)
    return S1 == S2;

  // Compare the statements itself.
  StmtComparer Comparer(Context);
  if (!Comparer.IsEquivalent(S1, S2))
    return false;

  // Iterate over the children of both statements and also compare them.
  for (auto Pair : zip_longest(S1->children(), S2->children())) {
    Optional<const Stmt *> Child1 = std::get<0>(Pair);
    Optional<const Stmt *> Child2 = std::get<1>(Pair);
    // One of the statements has a different amount of children than the other,
    // so the statements can't be equivalent.
    if (!Child1 || !Child2)
      return false;
    if (!IsStructurallyEquivalent(Context, *Child1, *Child2))
      return false;
  }
  return true;
}

/// Determine whether two identifiers are equivalent.
static bool IsStructurallyEquivalent(const IdentifierInfo *Name1,
                                     const IdentifierInfo *Name2) {
  if (!Name1 || !Name2)
    return Name1 == Name2;

  return Name1->getName() == Name2->getName();
}

/// Determine whether two nested-name-specifiers are equivalent.
static bool IsStructurallyEquivalent(StructuralEquivalenceContext &Context,
                                     NestedNameSpecifier *NNS1,
                                     NestedNameSpecifier *NNS2) {
  if (NNS1->getKind() != NNS2->getKind())
    return false;

  NestedNameSpecifier *Prefix1 = NNS1->getPrefix(),
                      *Prefix2 = NNS2->getPrefix();
  if ((bool)Prefix1 != (bool)Prefix2)
    return false;

  if (Prefix1)
    if (!IsStructurallyEquivalent(Context, Prefix1, Prefix2))
      return false;

  switch (NNS1->getKind()) {
  case NestedNameSpecifier::Identifier:
    return IsStructurallyEquivalent(NNS1->getAsIdentifier(),
                                    NNS2->getAsIdentifier());
  case NestedNameSpecifier::Namespace:
    return IsStructurallyEquivalent(Context, NNS1->getAsNamespace(),
                                    NNS2->getAsNamespace());
  case NestedNameSpecifier::NamespaceAlias:
    return IsStructurallyEquivalent(Context, NNS1->getAsNamespaceAlias(),
                                    NNS2->getAsNamespaceAlias());
  case NestedNameSpecifier::TypeSpec:
  case NestedNameSpecifier::TypeSpecWithTemplate:
    return IsStructurallyEquivalent(Context, QualType(NNS1->getAsType(), 0),
                                    QualType(NNS2->getAsType(), 0));
  case NestedNameSpecifier::Global:
    return true;
  case NestedNameSpecifier::Super:
    return IsStructurallyEquivalent(Context, NNS1->getAsRecordDecl(),
                                    NNS2->getAsRecordDecl());
  }
  return false;
}

static bool IsStructurallyEquivalent(StructuralEquivalenceContext &Context,
                                     const TemplateName &N1,
                                     const TemplateName &N2) {
  TemplateDecl *TemplateDeclN1 = N1.getAsTemplateDecl();
  TemplateDecl *TemplateDeclN2 = N2.getAsTemplateDecl();
  if (TemplateDeclN1 && TemplateDeclN2) {
    if (!IsStructurallyEquivalent(Context, TemplateDeclN1, TemplateDeclN2))
      return false;
    // If the kind is different we compare only the template decl.
    if (N1.getKind() != N2.getKind())
      return true;
  } else if (TemplateDeclN1 || TemplateDeclN2)
    return false;
  else if (N1.getKind() != N2.getKind())
    return false;

  // Check for special case incompatibilities.
  switch (N1.getKind()) {

  case TemplateName::OverloadedTemplate: {
    OverloadedTemplateStorage *OS1 = N1.getAsOverloadedTemplate(),
                              *OS2 = N2.getAsOverloadedTemplate();
    OverloadedTemplateStorage::iterator I1 = OS1->begin(), I2 = OS2->begin(),
                                        E1 = OS1->end(), E2 = OS2->end();
    for (; I1 != E1 && I2 != E2; ++I1, ++I2)
      if (!IsStructurallyEquivalent(Context, *I1, *I2))
        return false;
    return I1 == E1 && I2 == E2;
  }

  case TemplateName::AssumedTemplate: {
    AssumedTemplateStorage *TN1 = N1.getAsAssumedTemplateName(),
                           *TN2 = N1.getAsAssumedTemplateName();
    return TN1->getDeclName() == TN2->getDeclName();
  }

  case TemplateName::DependentTemplate: {
    DependentTemplateName *DN1 = N1.getAsDependentTemplateName(),
                          *DN2 = N2.getAsDependentTemplateName();
    if (!IsStructurallyEquivalent(Context, DN1->getQualifier(),
                                  DN2->getQualifier()))
      return false;
    if (DN1->isIdentifier() && DN2->isIdentifier())
      return IsStructurallyEquivalent(DN1->getIdentifier(),
                                      DN2->getIdentifier());
    else if (DN1->isOverloadedOperator() && DN2->isOverloadedOperator())
      return DN1->getOperator() == DN2->getOperator();
    return false;
  }

  case TemplateName::SubstTemplateTemplateParmPack: {
    SubstTemplateTemplateParmPackStorage
        *P1 = N1.getAsSubstTemplateTemplateParmPack(),
        *P2 = N2.getAsSubstTemplateTemplateParmPack();
    return IsStructurallyEquivalent(Context, P1->getArgumentPack(),
                                    P2->getArgumentPack()) &&
           IsStructurallyEquivalent(Context, P1->getParameterPack(),
                                    P2->getParameterPack());
  }

   case TemplateName::Template:
   case TemplateName::QualifiedTemplate:
   case TemplateName::SubstTemplateTemplateParm:
     // It is sufficient to check value of getAsTemplateDecl.
     break;

  }

  return true;
}

/// Determine whether two pack splices are equivalent.
static bool IsStructurallyEquivalent(StructuralEquivalenceContext &Context,
                                     const PackSplice *Splice1,
                                     const PackSplice *Splice2) {
  if (Splice1->isExpanded() != Splice2->isExpanded())
    return false;

  if (Splice1->isExpanded()) {
    return IsStructurallyEquivalent(Context,
                                    Splice1->getOperand(),
                                    Splice2->getOperand());
  } else {
    unsigned SpliceExpansions1 = Splice1->getNumExpansions();
    unsigned SpliceExpansions2 = Splice2->getNumExpansions();

    if (SpliceExpansions1 != SpliceExpansions2)
      return false;

    for (unsigned I = 0; I < SpliceExpansions1; ++I)
      if (!IsStructurallyEquivalent(Context,
                                    Splice1->getExpansion(I),
                                    Splice2->getExpansion(I)))
        return false;

    return true;
  }
}

/// Determine whether two template arguments are equivalent.
static bool IsStructurallyEquivalent(StructuralEquivalenceContext &Context,
                                     const TemplateArgument &Arg1,
                                     const TemplateArgument &Arg2) {
  if (Arg1.getKind() != Arg2.getKind())
    return false;

  switch (Arg1.getKind()) {
  case TemplateArgument::Null:
    return true;

  case TemplateArgument::Type:
    return IsStructurallyEquivalent(Context, Arg1.getAsType(), Arg2.getAsType());

  case TemplateArgument::Integral:
    if (!IsStructurallyEquivalent(Context, Arg1.getIntegralType(),
                                          Arg2.getIntegralType()))
      return false;

    return llvm::APSInt::isSameValue(Arg1.getAsIntegral(),
                                     Arg2.getAsIntegral());

  case TemplateArgument::Declaration:
    return IsStructurallyEquivalent(Context, Arg1.getAsDecl(), Arg2.getAsDecl());

  case TemplateArgument::NullPtr:
    return true; // FIXME: Is this correct?

  case TemplateArgument::Template:
    return IsStructurallyEquivalent(Context, Arg1.getAsTemplate(),
                                    Arg2.getAsTemplate());

  case TemplateArgument::TemplateExpansion:
    return IsStructurallyEquivalent(Context,
                                    Arg1.getAsTemplateOrTemplatePattern(),
                                    Arg2.getAsTemplateOrTemplatePattern());

  case TemplateArgument::Expression:
    return IsStructurallyEquivalent(Context, Arg1.getAsExpr(),
                                    Arg2.getAsExpr());

  case TemplateArgument::Pack:
    if (Arg1.pack_size() != Arg2.pack_size())
      return false;

    for (unsigned I = 0, N = Arg1.pack_size(); I != N; ++I)
      if (!IsStructurallyEquivalent(Context, Arg1.pack_begin()[I],
                                    Arg2.pack_begin()[I]))
        return false;

    return true;

  case TemplateArgument::PackSplice: {
    return IsStructurallyEquivalent(Context, Arg1.getPackSplice(),
                                    Arg2.getPackSplice());
  }

  }

  llvm_unreachable("Invalid template argument kind");
}

/// Determine structural equivalence for the common part of array
/// types.
static bool IsArrayStructurallyEquivalent(StructuralEquivalenceContext &Context,
                                          const ArrayType *Array1,
                                          const ArrayType *Array2) {
  if (!IsStructurallyEquivalent(Context, Array1->getElementType(),
                                Array2->getElementType()))
    return false;
  if (Array1->getSizeModifier() != Array2->getSizeModifier())
    return false;
  if (Array1->getIndexTypeQualifiers() != Array2->getIndexTypeQualifiers())
    return false;

  return true;
}

/// Determine structural equivalence based on the ExtInfo of functions. This
/// is inspired by ASTContext::mergeFunctionTypes(), we compare calling
/// conventions bits but must not compare some other bits.
static bool IsStructurallyEquivalent(StructuralEquivalenceContext &Context,
                                     FunctionType::ExtInfo EI1,
                                     FunctionType::ExtInfo EI2) {
  // Compatible functions must have compatible calling conventions.
  if (EI1.getCC() != EI2.getCC())
    return false;

  // Regparm is part of the calling convention.
  if (EI1.getHasRegParm() != EI2.getHasRegParm())
    return false;
  if (EI1.getRegParm() != EI2.getRegParm())
    return false;

  if (EI1.getProducesResult() != EI2.getProducesResult())
    return false;
  if (EI1.getNoCallerSavedRegs() != EI2.getNoCallerSavedRegs())
    return false;
  if (EI1.getNoCfCheck() != EI2.getNoCfCheck())
    return false;

  return true;
}

/// Check the equivalence of exception specifications.
static bool IsEquivalentExceptionSpec(StructuralEquivalenceContext &Context,
                                      const FunctionProtoType *Proto1,
                                      const FunctionProtoType *Proto2) {

  auto Spec1 = Proto1->getExceptionSpecType();
  auto Spec2 = Proto2->getExceptionSpecType();

  if (isUnresolvedExceptionSpec(Spec1) || isUnresolvedExceptionSpec(Spec2))
    return true;

  if (Spec1 != Spec2)
    return false;
  if (Spec1 == EST_Dynamic) {
    if (Proto1->getNumExceptions() != Proto2->getNumExceptions())
      return false;
    for (unsigned I = 0, N = Proto1->getNumExceptions(); I != N; ++I) {
      if (!IsStructurallyEquivalent(Context, Proto1->getExceptionType(I),
                                    Proto2->getExceptionType(I)))
        return false;
    }
  } else if (isComputedNoexcept(Spec1)) {
    if (!IsStructurallyEquivalent(Context, Proto1->getNoexceptExpr(),
                                  Proto2->getNoexceptExpr()))
      return false;
  }

  return true;
}

/// Determine structural equivalence of two types.
static bool IsStructurallyEquivalent(StructuralEquivalenceContext &Context,
                                     QualType T1, QualType T2) {
  if (T1.isNull() || T2.isNull())
    return T1.isNull() && T2.isNull();

  QualType OrigT1 = T1;
  QualType OrigT2 = T2;

  if (!Context.StrictTypeSpelling) {
    // We aren't being strict about token-to-token equivalence of types,
    // so map down to the canonical type.
    T1 = Context.FromCtx.getCanonicalType(T1);
    T2 = Context.ToCtx.getCanonicalType(T2);
  }

  if (T1.getQualifiers() != T2.getQualifiers())
    return false;

  Type::TypeClass TC = T1->getTypeClass();

  if (T1->getTypeClass() != T2->getTypeClass()) {
    // Compare function types with prototypes vs. without prototypes as if
    // both did not have prototypes.
    if (T1->getTypeClass() == Type::FunctionProto &&
        T2->getTypeClass() == Type::FunctionNoProto)
      TC = Type::FunctionNoProto;
    else if (T1->getTypeClass() == Type::FunctionNoProto &&
             T2->getTypeClass() == Type::FunctionProto)
      TC = Type::FunctionNoProto;
    else
      return false;
  }

  switch (TC) {
  case Type::Builtin:
    // FIXME: Deal with Char_S/Char_U.
    if (cast<BuiltinType>(T1)->getKind() != cast<BuiltinType>(T2)->getKind())
      return false;
    break;

  case Type::Complex:
    if (!IsStructurallyEquivalent(Context,
                                  cast<ComplexType>(T1)->getElementType(),
                                  cast<ComplexType>(T2)->getElementType()))
      return false;
    break;

  case Type::Adjusted:
  case Type::Decayed:
    if (!IsStructurallyEquivalent(Context,
                                  cast<AdjustedType>(T1)->getOriginalType(),
                                  cast<AdjustedType>(T2)->getOriginalType()))
      return false;
    break;

  case Type::Pointer:
    if (!IsStructurallyEquivalent(Context,
                                  cast<PointerType>(T1)->getPointeeType(),
                                  cast<PointerType>(T2)->getPointeeType()))
      return false;
    break;

  case Type::BlockPointer:
    if (!IsStructurallyEquivalent(Context,
                                  cast<BlockPointerType>(T1)->getPointeeType(),
                                  cast<BlockPointerType>(T2)->getPointeeType()))
      return false;
    break;

  case Type::LValueReference:
  case Type::RValueReference: {
    const auto *Ref1 = cast<ReferenceType>(T1);
    const auto *Ref2 = cast<ReferenceType>(T2);
    if (Ref1->isSpelledAsLValue() != Ref2->isSpelledAsLValue())
      return false;
    if (Ref1->isInnerRef() != Ref2->isInnerRef())
      return false;
    if (!IsStructurallyEquivalent(Context, Ref1->getPointeeTypeAsWritten(),
                                  Ref2->getPointeeTypeAsWritten()))
      return false;
    break;
  }

  case Type::MemberPointer: {
    const auto *MemPtr1 = cast<MemberPointerType>(T1);
    const auto *MemPtr2 = cast<MemberPointerType>(T2);
    if (!IsStructurallyEquivalent(Context, MemPtr1->getPointeeType(),
                                  MemPtr2->getPointeeType()))
      return false;
    if (!IsStructurallyEquivalent(Context, QualType(MemPtr1->getClass(), 0),
                                  QualType(MemPtr2->getClass(), 0)))
      return false;
    break;
  }

  case Type::ConstantArray: {
    const auto *Array1 = cast<ConstantArrayType>(T1);
    const auto *Array2 = cast<ConstantArrayType>(T2);
    if (!llvm::APInt::isSameValue(Array1->getSize(), Array2->getSize()))
      return false;

    if (!IsArrayStructurallyEquivalent(Context, Array1, Array2))
      return false;
    break;
  }

  case Type::IncompleteArray:
    if (!IsArrayStructurallyEquivalent(Context, cast<ArrayType>(T1),
                                       cast<ArrayType>(T2)))
      return false;
    break;

  case Type::VariableArray: {
    const auto *Array1 = cast<VariableArrayType>(T1);
    const auto *Array2 = cast<VariableArrayType>(T2);
    if (!IsStructurallyEquivalent(Context, Array1->getSizeExpr(),
                                  Array2->getSizeExpr()))
      return false;

    if (!IsArrayStructurallyEquivalent(Context, Array1, Array2))
      return false;

    break;
  }

  case Type::DependentSizedArray: {
    const auto *Array1 = cast<DependentSizedArrayType>(T1);
    const auto *Array2 = cast<DependentSizedArrayType>(T2);
    if (!IsStructurallyEquivalent(Context, Array1->getSizeExpr(),
                                  Array2->getSizeExpr()))
      return false;

    if (!IsArrayStructurallyEquivalent(Context, Array1, Array2))
      return false;

    break;
  }

  case Type::DependentAddressSpace: {
    const auto *DepAddressSpace1 = cast<DependentAddressSpaceType>(T1);
    const auto *DepAddressSpace2 = cast<DependentAddressSpaceType>(T2);
    if (!IsStructurallyEquivalent(Context, DepAddressSpace1->getAddrSpaceExpr(),
                                  DepAddressSpace2->getAddrSpaceExpr()))
      return false;
    if (!IsStructurallyEquivalent(Context, DepAddressSpace1->getPointeeType(),
                                  DepAddressSpace2->getPointeeType()))
      return false;

    break;
  }

  case Type::DependentSizedExtVector: {
    const auto *Vec1 = cast<DependentSizedExtVectorType>(T1);
    const auto *Vec2 = cast<DependentSizedExtVectorType>(T2);
    if (!IsStructurallyEquivalent(Context, Vec1->getSizeExpr(),
                                  Vec2->getSizeExpr()))
      return false;
    if (!IsStructurallyEquivalent(Context, Vec1->getElementType(),
                                  Vec2->getElementType()))
      return false;
    break;
  }

  case Type::DependentVector: {
    const auto *Vec1 = cast<DependentVectorType>(T1);
    const auto *Vec2 = cast<DependentVectorType>(T2);
    if (Vec1->getVectorKind() != Vec2->getVectorKind())
      return false;
    if (!IsStructurallyEquivalent(Context, Vec1->getSizeExpr(),
                                  Vec2->getSizeExpr()))
      return false;
    if (!IsStructurallyEquivalent(Context, Vec1->getElementType(),
                                  Vec2->getElementType()))
      return false;
    break;
  }

  case Type::Vector:
  case Type::ExtVector: {
    const auto *Vec1 = cast<VectorType>(T1);
    const auto *Vec2 = cast<VectorType>(T2);
    if (!IsStructurallyEquivalent(Context, Vec1->getElementType(),
                                  Vec2->getElementType()))
      return false;
    if (Vec1->getNumElements() != Vec2->getNumElements())
      return false;
    if (Vec1->getVectorKind() != Vec2->getVectorKind())
      return false;
    break;
  }

  case Type::DependentSizedMatrix: {
    const DependentSizedMatrixType *Mat1 = cast<DependentSizedMatrixType>(T1);
    const DependentSizedMatrixType *Mat2 = cast<DependentSizedMatrixType>(T2);
    // The element types, row and column expressions must be structurally
    // equivalent.
    if (!IsStructurallyEquivalent(Context, Mat1->getRowExpr(),
                                  Mat2->getRowExpr()) ||
        !IsStructurallyEquivalent(Context, Mat1->getColumnExpr(),
                                  Mat2->getColumnExpr()) ||
        !IsStructurallyEquivalent(Context, Mat1->getElementType(),
                                  Mat2->getElementType()))
      return false;
    break;
  }

  case Type::ConstantMatrix: {
    const ConstantMatrixType *Mat1 = cast<ConstantMatrixType>(T1);
    const ConstantMatrixType *Mat2 = cast<ConstantMatrixType>(T2);
    // The element types must be structurally equivalent and the number of rows
    // and columns must match.
    if (!IsStructurallyEquivalent(Context, Mat1->getElementType(),
                                  Mat2->getElementType()) ||
        Mat1->getNumRows() != Mat2->getNumRows() ||
        Mat1->getNumColumns() != Mat2->getNumColumns())
      return false;
    break;
  }

  case Type::FunctionProto: {
    const auto *Proto1 = cast<FunctionProtoType>(T1);
    const auto *Proto2 = cast<FunctionProtoType>(T2);

    if (Proto1->getNumParams() != Proto2->getNumParams())
      return false;
    for (unsigned I = 0, N = Proto1->getNumParams(); I != N; ++I) {
      if (!IsStructurallyEquivalent(Context, Proto1->getParamType(I),
                                    Proto2->getParamType(I)))
        return false;
    }
    if (Proto1->isVariadic() != Proto2->isVariadic())
      return false;

    if (Proto1->getMethodQuals() != Proto2->getMethodQuals())
      return false;

    // Check exceptions, this information is lost in canonical type.
    const auto *OrigProto1 =
        cast<FunctionProtoType>(OrigT1.getDesugaredType(Context.FromCtx));
    const auto *OrigProto2 =
        cast<FunctionProtoType>(OrigT2.getDesugaredType(Context.ToCtx));
    if (!IsEquivalentExceptionSpec(Context, OrigProto1, OrigProto2))
      return false;

    // Fall through to check the bits common with FunctionNoProtoType.
    LLVM_FALLTHROUGH;
  }

  case Type::FunctionNoProto: {
    const auto *Function1 = cast<FunctionType>(T1);
    const auto *Function2 = cast<FunctionType>(T2);
    if (!IsStructurallyEquivalent(Context, Function1->getReturnType(),
                                  Function2->getReturnType()))
      return false;
    if (!IsStructurallyEquivalent(Context, Function1->getExtInfo(),
                                  Function2->getExtInfo()))
      return false;
    break;
  }

  case Type::UnresolvedUsing:
    if (!IsStructurallyEquivalent(Context,
                                  cast<UnresolvedUsingType>(T1)->getDecl(),
                                  cast<UnresolvedUsingType>(T2)->getDecl()))
      return false;
    break;

  case Type::Attributed:
    if (!IsStructurallyEquivalent(Context,
                                  cast<AttributedType>(T1)->getModifiedType(),
                                  cast<AttributedType>(T2)->getModifiedType()))
      return false;
    if (!IsStructurallyEquivalent(
            Context, cast<AttributedType>(T1)->getEquivalentType(),
            cast<AttributedType>(T2)->getEquivalentType()))
      return false;
    break;

  case Type::Paren:
    if (!IsStructurallyEquivalent(Context, cast<ParenType>(T1)->getInnerType(),
                                  cast<ParenType>(T2)->getInnerType()))
      return false;
    break;

  case Type::MacroQualified:
    if (!IsStructurallyEquivalent(
            Context, cast<MacroQualifiedType>(T1)->getUnderlyingType(),
            cast<MacroQualifiedType>(T2)->getUnderlyingType()))
      return false;
    break;

  case Type::Typedef:
    if (!IsStructurallyEquivalent(Context, cast<TypedefType>(T1)->getDecl(),
                                  cast<TypedefType>(T2)->getDecl()))
      return false;
    break;

  case Type::TypeOfExpr:
    if (!IsStructurallyEquivalent(
            Context, cast<TypeOfExprType>(T1)->getUnderlyingExpr(),
            cast<TypeOfExprType>(T2)->getUnderlyingExpr()))
      return false;
    break;

  case Type::TypeOf:
    if (!IsStructurallyEquivalent(Context,
                                  cast<TypeOfType>(T1)->getUnderlyingType(),
                                  cast<TypeOfType>(T2)->getUnderlyingType()))
      return false;
    break;

  case Type::UnaryTransform:
    if (!IsStructurallyEquivalent(
            Context, cast<UnaryTransformType>(T1)->getUnderlyingType(),
            cast<UnaryTransformType>(T2)->getUnderlyingType()))
      return false;
    break;

  case Type::Decltype:
    if (!IsStructurallyEquivalent(Context,
                                  cast<DecltypeType>(T1)->getUnderlyingExpr(),
                                  cast<DecltypeType>(T2)->getUnderlyingExpr()))
      return false;
    break;

  case Type::DependentIdentifierSplice:
    if (!IsStructurallyEquivalent(
        Context,
        cast<DependentIdentifierSpliceType>(T1)->getIdentifierInfo(),
        cast<DependentIdentifierSpliceType>(T2)->getIdentifierInfo()))
      return false;
    break;

  case Type::TypeSplice:
    if (!IsStructurallyEquivalent(Context,
                                  cast<TypeSpliceType>(T1)->getReflection(),
                                  cast<TypeSpliceType>(T2)->getReflection()))
      return false;
    break;

  case Type::TypePackSplice:
    if (!IsStructurallyEquivalent(
        Context,
        cast<TypePackSpliceType>(T1)->getPackSplice(),
        cast<TypePackSpliceType>(T2)->getPackSplice()))
      return false;
    break;

  case Type::SubstTypePackSplice: {
    const auto *Subst1 = cast<SubstTypePackSpliceType>(T1);
    const auto *Subst2 = cast<SubstTypePackSpliceType>(T2);
    if (!IsStructurallyEquivalent(Context, Subst1->getReplacementType(),
                                  Subst2->getReplacementType()))
      return false;
    break;
  }

  case Type::Auto: {
    auto *Auto1 = cast<AutoType>(T1);
    auto *Auto2 = cast<AutoType>(T2);
    if (!IsStructurallyEquivalent(Context, Auto1->getDeducedType(),
                                  Auto2->getDeducedType()))
      return false;
    if (Auto1->isConstrained() != Auto2->isConstrained())
      return false;
    if (Auto1->isConstrained()) {
      if (Auto1->getTypeConstraintConcept() !=
          Auto2->getTypeConstraintConcept())
        return false;
      ArrayRef<TemplateArgument> Auto1Args =
          Auto1->getTypeConstraintArguments();
      ArrayRef<TemplateArgument> Auto2Args =
          Auto2->getTypeConstraintArguments();
      if (Auto1Args.size() != Auto2Args.size())
        return false;
      for (unsigned I = 0, N = Auto1Args.size(); I != N; ++I) {
        if (!IsStructurallyEquivalent(Context, Auto1Args[I], Auto2Args[I]))
          return false;
      }
    }
    break;
  }

  case Type::DeducedTemplateSpecialization: {
    const auto *DT1 = cast<DeducedTemplateSpecializationType>(T1);
    const auto *DT2 = cast<DeducedTemplateSpecializationType>(T2);
    if (!IsStructurallyEquivalent(Context, DT1->getTemplateName(),
                                  DT2->getTemplateName()))
      return false;
    if (!IsStructurallyEquivalent(Context, DT1->getDeducedType(),
                                  DT2->getDeducedType()))
      return false;
    break;
  }

  case Type::Record:
  case Type::Enum:
    if (!IsStructurallyEquivalent(Context, cast<TagType>(T1)->getDecl(),
                                  cast<TagType>(T2)->getDecl()))
      return false;
    break;

  case Type::TemplateTypeParm: {
    const auto *Parm1 = cast<TemplateTypeParmType>(T1);
    const auto *Parm2 = cast<TemplateTypeParmType>(T2);
    if (Parm1->getDepth() != Parm2->getDepth())
      return false;
    if (Parm1->getIndex() != Parm2->getIndex())
      return false;
    if (Parm1->isParameterPack() != Parm2->isParameterPack())
      return false;

    // Names of template type parameters are never significant.
    break;
  }

  case Type::SubstTemplateTypeParm: {
    const auto *Subst1 = cast<SubstTemplateTypeParmType>(T1);
    const auto *Subst2 = cast<SubstTemplateTypeParmType>(T2);
    if (!IsStructurallyEquivalent(Context,
                                  QualType(Subst1->getReplacedParameter(), 0),
                                  QualType(Subst2->getReplacedParameter(), 0)))
      return false;
    if (!IsStructurallyEquivalent(Context, Subst1->getReplacementType(),
                                  Subst2->getReplacementType()))
      return false;
    break;
  }

  case Type::SubstTemplateTypeParmPack: {
    const auto *Subst1 = cast<SubstTemplateTypeParmPackType>(T1);
    const auto *Subst2 = cast<SubstTemplateTypeParmPackType>(T2);
    if (!IsStructurallyEquivalent(Context,
                                  QualType(Subst1->getReplacedParameter(), 0),
                                  QualType(Subst2->getReplacedParameter(), 0)))
      return false;
    if (!IsStructurallyEquivalent(Context, Subst1->getArgumentPack(),
                                  Subst2->getArgumentPack()))
      return false;
    break;
  }

  case Type::TemplateSpecialization: {
    const auto *Spec1 = cast<TemplateSpecializationType>(T1);
    const auto *Spec2 = cast<TemplateSpecializationType>(T2);
    if (!IsStructurallyEquivalent(Context, Spec1->getTemplateName(),
                                  Spec2->getTemplateName()))
      return false;
    if (Spec1->getNumArgs() != Spec2->getNumArgs())
      return false;
    for (unsigned I = 0, N = Spec1->getNumArgs(); I != N; ++I) {
      if (!IsStructurallyEquivalent(Context, Spec1->getArg(I),
                                    Spec2->getArg(I)))
        return false;
    }
    break;
  }

  case Type::Elaborated: {
    const auto *Elab1 = cast<ElaboratedType>(T1);
    const auto *Elab2 = cast<ElaboratedType>(T2);
    // CHECKME: what if a keyword is ETK_None or ETK_typename ?
    if (Elab1->getKeyword() != Elab2->getKeyword())
      return false;
    if (!IsStructurallyEquivalent(Context, Elab1->getQualifier(),
                                  Elab2->getQualifier()))
      return false;
    if (!IsStructurallyEquivalent(Context, Elab1->getNamedType(),
                                  Elab2->getNamedType()))
      return false;
    break;
  }

  case Type::InjectedClassName: {
    const auto *Inj1 = cast<InjectedClassNameType>(T1);
    const auto *Inj2 = cast<InjectedClassNameType>(T2);
    if (!IsStructurallyEquivalent(Context,
                                  Inj1->getInjectedSpecializationType(),
                                  Inj2->getInjectedSpecializationType()))
      return false;
    break;
  }

  case Type::DependentName: {
    const auto *Typename1 = cast<DependentNameType>(T1);
    const auto *Typename2 = cast<DependentNameType>(T2);
    if (!IsStructurallyEquivalent(Context, Typename1->getQualifier(),
                                  Typename2->getQualifier()))
      return false;
    if (!IsStructurallyEquivalent(Typename1->getIdentifier(),
                                  Typename2->getIdentifier()))
      return false;

    break;
  }

  case Type::DependentTemplateSpecialization: {
    const auto *Spec1 = cast<DependentTemplateSpecializationType>(T1);
    const auto *Spec2 = cast<DependentTemplateSpecializationType>(T2);
    if (!IsStructurallyEquivalent(Context, Spec1->getQualifier(),
                                  Spec2->getQualifier()))
      return false;
    if (!IsStructurallyEquivalent(Spec1->getIdentifier(),
                                  Spec2->getIdentifier()))
      return false;
    if (Spec1->getNumArgs() != Spec2->getNumArgs())
      return false;
    for (unsigned I = 0, N = Spec1->getNumArgs(); I != N; ++I) {
      if (!IsStructurallyEquivalent(Context, Spec1->getArg(I),
                                    Spec2->getArg(I)))
        return false;
    }
    break;
  }

  case Type::PackExpansion:
    if (!IsStructurallyEquivalent(Context,
                                  cast<PackExpansionType>(T1)->getPattern(),
                                  cast<PackExpansionType>(T2)->getPattern()))
      return false;
    break;

  case Type::ObjCInterface: {
    const auto *Iface1 = cast<ObjCInterfaceType>(T1);
    const auto *Iface2 = cast<ObjCInterfaceType>(T2);
    if (!IsStructurallyEquivalent(Context, Iface1->getDecl(),
                                  Iface2->getDecl()))
      return false;
    break;
  }

  case Type::ObjCTypeParam: {
    const auto *Obj1 = cast<ObjCTypeParamType>(T1);
    const auto *Obj2 = cast<ObjCTypeParamType>(T2);
    if (!IsStructurallyEquivalent(Context, Obj1->getDecl(), Obj2->getDecl()))
      return false;

    if (Obj1->getNumProtocols() != Obj2->getNumProtocols())
      return false;
    for (unsigned I = 0, N = Obj1->getNumProtocols(); I != N; ++I) {
      if (!IsStructurallyEquivalent(Context, Obj1->getProtocol(I),
                                    Obj2->getProtocol(I)))
        return false;
    }
    break;
  }

  case Type::ObjCObject: {
    const auto *Obj1 = cast<ObjCObjectType>(T1);
    const auto *Obj2 = cast<ObjCObjectType>(T2);
    if (!IsStructurallyEquivalent(Context, Obj1->getBaseType(),
                                  Obj2->getBaseType()))
      return false;
    if (Obj1->getNumProtocols() != Obj2->getNumProtocols())
      return false;
    for (unsigned I = 0, N = Obj1->getNumProtocols(); I != N; ++I) {
      if (!IsStructurallyEquivalent(Context, Obj1->getProtocol(I),
                                    Obj2->getProtocol(I)))
        return false;
    }
    break;
  }

  case Type::ObjCObjectPointer: {
    const auto *Ptr1 = cast<ObjCObjectPointerType>(T1);
    const auto *Ptr2 = cast<ObjCObjectPointerType>(T2);
    if (!IsStructurallyEquivalent(Context, Ptr1->getPointeeType(),
                                  Ptr2->getPointeeType()))
      return false;
    break;
  }

  case Type::Atomic:
    if (!IsStructurallyEquivalent(Context, cast<AtomicType>(T1)->getValueType(),
                                  cast<AtomicType>(T2)->getValueType()))
      return false;
    break;

  case Type::Pipe:
    if (!IsStructurallyEquivalent(Context, cast<PipeType>(T1)->getElementType(),
                                  cast<PipeType>(T2)->getElementType()))
      return false;
    break;
<<<<<<< HEAD

  case Type::CppxArgs:
    // All of these are the same.
    return true;

  case Type::CppxKind:
    llvm_unreachable("IsStructurallyEquivalent. CppxKindType needs implemented!");
    break;
  case Type::CppxTypeExpr:
  case Type::CppxTemplate:
    // FIXME: This needs to work eventually?
    llvm_unreachable("IsStructurallyEquivalent. TemplateType needs implemented!");

  case Type::CppxNamespace:
      return true;
    break;

=======
>>>>>>> 1dcf6d28
  case Type::ExtInt: {
    const auto *Int1 = cast<ExtIntType>(T1);
    const auto *Int2 = cast<ExtIntType>(T2);

    if (Int1->isUnsigned() != Int2->isUnsigned() ||
        Int1->getNumBits() != Int2->getNumBits())
      return false;
    break;
  }
  case Type::DependentExtInt: {
    const auto *Int1 = cast<DependentExtIntType>(T1);
    const auto *Int2 = cast<DependentExtIntType>(T2);

    if (Int1->isUnsigned() != Int2->isUnsigned() ||
        !IsStructurallyEquivalent(Context, Int1->getNumBitsExpr(),
                                  Int2->getNumBitsExpr()))
      return false;
  }
  } // end switch

  return true;
}

/// Determine structural equivalence of two fields.
static bool IsStructurallyEquivalent(StructuralEquivalenceContext &Context,
                                     FieldDecl *Field1, FieldDecl *Field2) {
  const auto *Owner2 = cast<RecordDecl>(Field2->getDeclContext());

  // For anonymous structs/unions, match up the anonymous struct/union type
  // declarations directly, so that we don't go off searching for anonymous
  // types
  if (Field1->isAnonymousStructOrUnion() &&
      Field2->isAnonymousStructOrUnion()) {
    RecordDecl *D1 = Field1->getType()->castAs<RecordType>()->getDecl();
    RecordDecl *D2 = Field2->getType()->castAs<RecordType>()->getDecl();
    return IsStructurallyEquivalent(Context, D1, D2);
  }

  // Check for equivalent field names.
  IdentifierInfo *Name1 = Field1->getIdentifier();
  IdentifierInfo *Name2 = Field2->getIdentifier();
  if (!::IsStructurallyEquivalent(Name1, Name2)) {
    if (Context.Complain) {
      Context.Diag2(
          Owner2->getLocation(),
          Context.getApplicableDiagnostic(diag::err_odr_tag_type_inconsistent))
          << Context.ToCtx.getTypeDeclType(Owner2);
      Context.Diag2(Field2->getLocation(), diag::note_odr_field_name)
          << Field2->getDeclName();
      Context.Diag1(Field1->getLocation(), diag::note_odr_field_name)
          << Field1->getDeclName();
    }
    return false;
  }

  if (!IsStructurallyEquivalent(Context, Field1->getType(),
                                Field2->getType())) {
    if (Context.Complain) {
      Context.Diag2(
          Owner2->getLocation(),
          Context.getApplicableDiagnostic(diag::err_odr_tag_type_inconsistent))
          << Context.ToCtx.getTypeDeclType(Owner2);
      Context.Diag2(Field2->getLocation(), diag::note_odr_field)
          << Field2->getDeclName() << Field2->getType();
      Context.Diag1(Field1->getLocation(), diag::note_odr_field)
          << Field1->getDeclName() << Field1->getType();
    }
    return false;
  }

  if (Field1->isBitField())
    return IsStructurallyEquivalent(Context, Field1->getBitWidth(),
                                    Field2->getBitWidth());

  return true;
}

/// Determine structural equivalence of two methods.
static bool IsStructurallyEquivalent(StructuralEquivalenceContext &Context,
                                     CXXMethodDecl *Method1,
                                     CXXMethodDecl *Method2) {
  bool PropertiesEqual =
      Method1->getDeclKind() == Method2->getDeclKind() &&
      Method1->getRefQualifier() == Method2->getRefQualifier() &&
      Method1->getAccess() == Method2->getAccess() &&
      Method1->getOverloadedOperator() == Method2->getOverloadedOperator() &&
      Method1->isStatic() == Method2->isStatic() &&
      Method1->isConst() == Method2->isConst() &&
      Method1->isVolatile() == Method2->isVolatile() &&
      Method1->isVirtual() == Method2->isVirtual() &&
      Method1->isPure() == Method2->isPure() &&
      Method1->isDefaulted() == Method2->isDefaulted() &&
      Method1->isDeleted() == Method2->isDeleted();
  if (!PropertiesEqual)
    return false;
  // FIXME: Check for 'final'.

  if (auto *Constructor1 = dyn_cast<CXXConstructorDecl>(Method1)) {
    auto *Constructor2 = cast<CXXConstructorDecl>(Method2);
    if (!Constructor1->getExplicitSpecifier().isEquivalent(
            Constructor2->getExplicitSpecifier()))
      return false;
  }

  if (auto *Conversion1 = dyn_cast<CXXConversionDecl>(Method1)) {
    auto *Conversion2 = cast<CXXConversionDecl>(Method2);
    if (!Conversion1->getExplicitSpecifier().isEquivalent(
            Conversion2->getExplicitSpecifier()))
      return false;
    if (!IsStructurallyEquivalent(Context, Conversion1->getConversionType(),
                                  Conversion2->getConversionType()))
      return false;
  }

  const IdentifierInfo *Name1 = Method1->getIdentifier();
  const IdentifierInfo *Name2 = Method2->getIdentifier();
  if (!::IsStructurallyEquivalent(Name1, Name2)) {
    return false;
    // TODO: Names do not match, add warning like at check for FieldDecl.
  }

  // Check the prototypes.
  if (!::IsStructurallyEquivalent(Context,
                                  Method1->getType(), Method2->getType()))
    return false;

  return true;
}

/// Determine structural equivalence of two lambda classes.
static bool
IsStructurallyEquivalentLambdas(StructuralEquivalenceContext &Context,
                                CXXRecordDecl *D1, CXXRecordDecl *D2) {
  assert(D1->isLambda() && D2->isLambda() &&
         "Must be called on lambda classes");
  if (!IsStructurallyEquivalent(Context, D1->getLambdaCallOperator(),
                                D2->getLambdaCallOperator()))
    return false;

  return true;
}

/// Determine structural equivalence of two records.
static bool IsStructurallyEquivalent(StructuralEquivalenceContext &Context,
                                     RecordDecl *D1, RecordDecl *D2) {

  // Check for equivalent structure names.
  IdentifierInfo *Name1 = D1->getIdentifier();
  if (!Name1 && D1->getTypedefNameForAnonDecl())
    Name1 = D1->getTypedefNameForAnonDecl()->getIdentifier();
  IdentifierInfo *Name2 = D2->getIdentifier();
  if (!Name2 && D2->getTypedefNameForAnonDecl())
    Name2 = D2->getTypedefNameForAnonDecl()->getIdentifier();
  if (!IsStructurallyEquivalent(Name1, Name2))
    return false;

  if (D1->isUnion() != D2->isUnion()) {
    if (Context.Complain) {
      Context.Diag2(D2->getLocation(), Context.getApplicableDiagnostic(
                                           diag::err_odr_tag_type_inconsistent))
          << Context.ToCtx.getTypeDeclType(D2);
      Context.Diag1(D1->getLocation(), diag::note_odr_tag_kind_here)
          << D1->getDeclName() << (unsigned)D1->getTagKind();
    }
    return false;
  }

  if (!D1->getDeclName() && !D2->getDeclName()) {
    // If both anonymous structs/unions are in a record context, make sure
    // they occur in the same location in the context records.
    if (Optional<unsigned> Index1 =
            StructuralEquivalenceContext::findUntaggedStructOrUnionIndex(D1)) {
      if (Optional<unsigned> Index2 =
              StructuralEquivalenceContext::findUntaggedStructOrUnionIndex(
                  D2)) {
        if (*Index1 != *Index2)
          return false;
      }
    }
  }

  // If both declarations are class template specializations, we know
  // the ODR applies, so check the template and template arguments.
  const auto *Spec1 = dyn_cast<ClassTemplateSpecializationDecl>(D1);
  const auto *Spec2 = dyn_cast<ClassTemplateSpecializationDecl>(D2);
  if (Spec1 && Spec2) {
    // Check that the specialized templates are the same.
    if (!IsStructurallyEquivalent(Context, Spec1->getSpecializedTemplate(),
                                  Spec2->getSpecializedTemplate()))
      return false;

    // Check that the template arguments are the same.
    if (Spec1->getTemplateArgs().size() != Spec2->getTemplateArgs().size())
      return false;

    for (unsigned I = 0, N = Spec1->getTemplateArgs().size(); I != N; ++I)
      if (!IsStructurallyEquivalent(Context, Spec1->getTemplateArgs().get(I),
                                    Spec2->getTemplateArgs().get(I)))
        return false;
  }
  // If one is a class template specialization and the other is not, these
  // structures are different.
  else if (Spec1 || Spec2)
    return false;

  // Compare the definitions of these two records. If either or both are
  // incomplete (i.e. it is a forward decl), we assume that they are
  // equivalent.
  D1 = D1->getDefinition();
  D2 = D2->getDefinition();
  if (!D1 || !D2)
    return true;

  // If any of the records has external storage and we do a minimal check (or
  // AST import) we assume they are equivalent. (If we didn't have this
  // assumption then `RecordDecl::LoadFieldsFromExternalStorage` could trigger
  // another AST import which in turn would call the structural equivalency
  // check again and finally we'd have an improper result.)
  if (Context.EqKind == StructuralEquivalenceKind::Minimal)
    if (D1->hasExternalLexicalStorage() || D2->hasExternalLexicalStorage())
      return true;

  // If one definition is currently being defined, we do not compare for
  // equality and we assume that the decls are equal.
  if (D1->isBeingDefined() || D2->isBeingDefined())
    return true;

  if (auto *D1CXX = dyn_cast<CXXRecordDecl>(D1)) {
    if (auto *D2CXX = dyn_cast<CXXRecordDecl>(D2)) {
      if (D1CXX->hasExternalLexicalStorage() &&
          !D1CXX->isCompleteDefinition()) {
        D1CXX->getASTContext().getExternalSource()->CompleteType(D1CXX);
      }

      if (D1CXX->isLambda() != D2CXX->isLambda())
        return false;
      if (D1CXX->isLambda()) {
        if (!IsStructurallyEquivalentLambdas(Context, D1CXX, D2CXX))
          return false;
      }

      if (D1CXX->getNumBases() != D2CXX->getNumBases()) {
        if (Context.Complain) {
          Context.Diag2(D2->getLocation(),
                        Context.getApplicableDiagnostic(
                            diag::err_odr_tag_type_inconsistent))
              << Context.ToCtx.getTypeDeclType(D2);
          Context.Diag2(D2->getLocation(), diag::note_odr_number_of_bases)
              << D2CXX->getNumBases();
          Context.Diag1(D1->getLocation(), diag::note_odr_number_of_bases)
              << D1CXX->getNumBases();
        }
        return false;
      }

      // Check the base classes.
      for (CXXRecordDecl::base_class_iterator Base1 = D1CXX->bases_begin(),
                                              BaseEnd1 = D1CXX->bases_end(),
                                              Base2 = D2CXX->bases_begin();
           Base1 != BaseEnd1; ++Base1, ++Base2) {
        if (!IsStructurallyEquivalent(Context, Base1->getType(),
                                      Base2->getType())) {
          if (Context.Complain) {
            Context.Diag2(D2->getLocation(),
                          Context.getApplicableDiagnostic(
                              diag::err_odr_tag_type_inconsistent))
                << Context.ToCtx.getTypeDeclType(D2);
            Context.Diag2(Base2->getBeginLoc(), diag::note_odr_base)
                << Base2->getType() << Base2->getSourceRange();
            Context.Diag1(Base1->getBeginLoc(), diag::note_odr_base)
                << Base1->getType() << Base1->getSourceRange();
          }
          return false;
        }

        // Check virtual vs. non-virtual inheritance mismatch.
        if (Base1->isVirtual() != Base2->isVirtual()) {
          if (Context.Complain) {
            Context.Diag2(D2->getLocation(),
                          Context.getApplicableDiagnostic(
                              diag::err_odr_tag_type_inconsistent))
                << Context.ToCtx.getTypeDeclType(D2);
            Context.Diag2(Base2->getBeginLoc(), diag::note_odr_virtual_base)
                << Base2->isVirtual() << Base2->getSourceRange();
            Context.Diag1(Base1->getBeginLoc(), diag::note_odr_base)
                << Base1->isVirtual() << Base1->getSourceRange();
          }
          return false;
        }
      }

      // Check the friends for consistency.
      CXXRecordDecl::friend_iterator Friend2 = D2CXX->friend_begin(),
                                     Friend2End = D2CXX->friend_end();
      for (CXXRecordDecl::friend_iterator Friend1 = D1CXX->friend_begin(),
                                          Friend1End = D1CXX->friend_end();
           Friend1 != Friend1End; ++Friend1, ++Friend2) {
        if (Friend2 == Friend2End) {
          if (Context.Complain) {
            Context.Diag2(D2->getLocation(),
                          Context.getApplicableDiagnostic(
                              diag::err_odr_tag_type_inconsistent))
                << Context.ToCtx.getTypeDeclType(D2CXX);
            Context.Diag1((*Friend1)->getFriendLoc(), diag::note_odr_friend);
            Context.Diag2(D2->getLocation(), diag::note_odr_missing_friend);
          }
          return false;
        }

        if (!IsStructurallyEquivalent(Context, *Friend1, *Friend2)) {
          if (Context.Complain) {
            Context.Diag2(D2->getLocation(),
                          Context.getApplicableDiagnostic(
                              diag::err_odr_tag_type_inconsistent))
                << Context.ToCtx.getTypeDeclType(D2CXX);
            Context.Diag1((*Friend1)->getFriendLoc(), diag::note_odr_friend);
            Context.Diag2((*Friend2)->getFriendLoc(), diag::note_odr_friend);
          }
          return false;
        }
      }

      if (Friend2 != Friend2End) {
        if (Context.Complain) {
          Context.Diag2(D2->getLocation(),
                        Context.getApplicableDiagnostic(
                            diag::err_odr_tag_type_inconsistent))
              << Context.ToCtx.getTypeDeclType(D2);
          Context.Diag2((*Friend2)->getFriendLoc(), diag::note_odr_friend);
          Context.Diag1(D1->getLocation(), diag::note_odr_missing_friend);
        }
        return false;
      }
    } else if (D1CXX->getNumBases() > 0) {
      if (Context.Complain) {
        Context.Diag2(D2->getLocation(),
                      Context.getApplicableDiagnostic(
                          diag::err_odr_tag_type_inconsistent))
            << Context.ToCtx.getTypeDeclType(D2);
        const CXXBaseSpecifier *Base1 = D1CXX->bases_begin();
        Context.Diag1(Base1->getBeginLoc(), diag::note_odr_base)
            << Base1->getType() << Base1->getSourceRange();
        Context.Diag2(D2->getLocation(), diag::note_odr_missing_base);
      }
      return false;
    }
  }

  // Check the fields for consistency.
  RecordDecl::field_iterator Field2 = D2->field_begin(),
                             Field2End = D2->field_end();
  for (RecordDecl::field_iterator Field1 = D1->field_begin(),
                                  Field1End = D1->field_end();
       Field1 != Field1End; ++Field1, ++Field2) {
    if (Field2 == Field2End) {
      if (Context.Complain) {
        Context.Diag2(D2->getLocation(),
                      Context.getApplicableDiagnostic(
                          diag::err_odr_tag_type_inconsistent))
            << Context.ToCtx.getTypeDeclType(D2);
        Context.Diag1(Field1->getLocation(), diag::note_odr_field)
            << Field1->getDeclName() << Field1->getType();
        Context.Diag2(D2->getLocation(), diag::note_odr_missing_field);
      }
      return false;
    }

    if (!IsStructurallyEquivalent(Context, *Field1, *Field2))
      return false;
  }

  if (Field2 != Field2End) {
    if (Context.Complain) {
      Context.Diag2(D2->getLocation(), Context.getApplicableDiagnostic(
                                           diag::err_odr_tag_type_inconsistent))
          << Context.ToCtx.getTypeDeclType(D2);
      Context.Diag2(Field2->getLocation(), diag::note_odr_field)
          << Field2->getDeclName() << Field2->getType();
      Context.Diag1(D1->getLocation(), diag::note_odr_missing_field);
    }
    return false;
  }

  return true;
}

/// Determine structural equivalence of two enums.
static bool IsStructurallyEquivalent(StructuralEquivalenceContext &Context,
                                     EnumDecl *D1, EnumDecl *D2) {

  // Check for equivalent enum names.
  IdentifierInfo *Name1 = D1->getIdentifier();
  if (!Name1 && D1->getTypedefNameForAnonDecl())
    Name1 = D1->getTypedefNameForAnonDecl()->getIdentifier();
  IdentifierInfo *Name2 = D2->getIdentifier();
  if (!Name2 && D2->getTypedefNameForAnonDecl())
    Name2 = D2->getTypedefNameForAnonDecl()->getIdentifier();
  if (!IsStructurallyEquivalent(Name1, Name2))
    return false;

  // Compare the definitions of these two enums. If either or both are
  // incomplete (i.e. forward declared), we assume that they are equivalent.
  D1 = D1->getDefinition();
  D2 = D2->getDefinition();
  if (!D1 || !D2)
    return true;

  EnumDecl::enumerator_iterator EC2 = D2->enumerator_begin(),
                                EC2End = D2->enumerator_end();
  for (EnumDecl::enumerator_iterator EC1 = D1->enumerator_begin(),
                                     EC1End = D1->enumerator_end();
       EC1 != EC1End; ++EC1, ++EC2) {
    if (EC2 == EC2End) {
      if (Context.Complain) {
        Context.Diag2(D2->getLocation(),
                      Context.getApplicableDiagnostic(
                          diag::err_odr_tag_type_inconsistent))
            << Context.ToCtx.getTypeDeclType(D2);
        Context.Diag1(EC1->getLocation(), diag::note_odr_enumerator)
            << EC1->getDeclName() << EC1->getInitVal().toString(10);
        Context.Diag2(D2->getLocation(), diag::note_odr_missing_enumerator);
      }
      return false;
    }

    llvm::APSInt Val1 = EC1->getInitVal();
    llvm::APSInt Val2 = EC2->getInitVal();
    if (!llvm::APSInt::isSameValue(Val1, Val2) ||
        !IsStructurallyEquivalent(EC1->getIdentifier(), EC2->getIdentifier())) {
      if (Context.Complain) {
        Context.Diag2(D2->getLocation(),
                      Context.getApplicableDiagnostic(
                          diag::err_odr_tag_type_inconsistent))
            << Context.ToCtx.getTypeDeclType(D2);
        Context.Diag2(EC2->getLocation(), diag::note_odr_enumerator)
            << EC2->getDeclName() << EC2->getInitVal().toString(10);
        Context.Diag1(EC1->getLocation(), diag::note_odr_enumerator)
            << EC1->getDeclName() << EC1->getInitVal().toString(10);
      }
      return false;
    }
  }

  if (EC2 != EC2End) {
    if (Context.Complain) {
      Context.Diag2(D2->getLocation(), Context.getApplicableDiagnostic(
                                           diag::err_odr_tag_type_inconsistent))
          << Context.ToCtx.getTypeDeclType(D2);
      Context.Diag2(EC2->getLocation(), diag::note_odr_enumerator)
          << EC2->getDeclName() << EC2->getInitVal().toString(10);
      Context.Diag1(D1->getLocation(), diag::note_odr_missing_enumerator);
    }
    return false;
  }

  return true;
}

static bool IsStructurallyEquivalent(StructuralEquivalenceContext &Context,
                                     TemplateParameterList *Params1,
                                     TemplateParameterList *Params2) {
  if (Params1->size() != Params2->size()) {
    if (Context.Complain) {
      Context.Diag2(Params2->getTemplateLoc(),
                    Context.getApplicableDiagnostic(
                        diag::err_odr_different_num_template_parameters))
          << Params1->size() << Params2->size();
      Context.Diag1(Params1->getTemplateLoc(),
                    diag::note_odr_template_parameter_list);
    }
    return false;
  }

  for (unsigned I = 0, N = Params1->size(); I != N; ++I) {
    if (Params1->getParam(I)->getKind() != Params2->getParam(I)->getKind()) {
      if (Context.Complain) {
        Context.Diag2(Params2->getParam(I)->getLocation(),
                      Context.getApplicableDiagnostic(
                          diag::err_odr_different_template_parameter_kind));
        Context.Diag1(Params1->getParam(I)->getLocation(),
                      diag::note_odr_template_parameter_here);
      }
      return false;
    }

    if (!IsStructurallyEquivalent(Context, Params1->getParam(I),
                                  Params2->getParam(I)))
      return false;
  }

  return true;
}

static bool IsStructurallyEquivalent(StructuralEquivalenceContext &Context,
                                     TemplateTypeParmDecl *D1,
                                     TemplateTypeParmDecl *D2) {
  if (D1->isParameterPack() != D2->isParameterPack()) {
    if (Context.Complain) {
      Context.Diag2(D2->getLocation(),
                    Context.getApplicableDiagnostic(
                        diag::err_odr_parameter_pack_non_pack))
          << D2->isParameterPack();
      Context.Diag1(D1->getLocation(), diag::note_odr_parameter_pack_non_pack)
          << D1->isParameterPack();
    }
    return false;
  }

  return true;
}

static bool IsStructurallyEquivalent(StructuralEquivalenceContext &Context,
                                     NonTypeTemplateParmDecl *D1,
                                     NonTypeTemplateParmDecl *D2) {
  if (D1->isParameterPack() != D2->isParameterPack()) {
    if (Context.Complain) {
      Context.Diag2(D2->getLocation(),
                    Context.getApplicableDiagnostic(
                        diag::err_odr_parameter_pack_non_pack))
          << D2->isParameterPack();
      Context.Diag1(D1->getLocation(), diag::note_odr_parameter_pack_non_pack)
          << D1->isParameterPack();
    }
    return false;
  }

  // Check types.
  if (!IsStructurallyEquivalent(Context, D1->getType(), D2->getType())) {
    if (Context.Complain) {
      Context.Diag2(D2->getLocation(),
                    Context.getApplicableDiagnostic(
                        diag::err_odr_non_type_parameter_type_inconsistent))
          << D2->getType() << D1->getType();
      Context.Diag1(D1->getLocation(), diag::note_odr_value_here)
          << D1->getType();
    }
    return false;
  }

  return true;
}

static bool IsStructurallyEquivalent(StructuralEquivalenceContext &Context,
                                     TemplateTemplateParmDecl *D1,
                                     TemplateTemplateParmDecl *D2) {
  if (D1->isParameterPack() != D2->isParameterPack()) {
    if (Context.Complain) {
      Context.Diag2(D2->getLocation(),
                    Context.getApplicableDiagnostic(
                        diag::err_odr_parameter_pack_non_pack))
          << D2->isParameterPack();
      Context.Diag1(D1->getLocation(), diag::note_odr_parameter_pack_non_pack)
          << D1->isParameterPack();
    }
    return false;
  }

  // Check template parameter lists.
  return IsStructurallyEquivalent(Context, D1->getTemplateParameters(),
                                  D2->getTemplateParameters());
}

static bool IsTemplateDeclCommonStructurallyEquivalent(
    StructuralEquivalenceContext &Ctx, TemplateDecl *D1, TemplateDecl *D2) {
  if (!IsStructurallyEquivalent(D1->getIdentifier(), D2->getIdentifier()))
    return false;
  if (!D1->getIdentifier()) // Special name
    if (D1->getNameAsString() != D2->getNameAsString())
      return false;
  return IsStructurallyEquivalent(Ctx, D1->getTemplateParameters(),
                                  D2->getTemplateParameters());
}

static bool IsStructurallyEquivalent(StructuralEquivalenceContext &Context,
                                     ClassTemplateDecl *D1,
                                     ClassTemplateDecl *D2) {
  // Check template parameters.
  if (!IsTemplateDeclCommonStructurallyEquivalent(Context, D1, D2))
    return false;

  // Check the templated declaration.
  return IsStructurallyEquivalent(Context, D1->getTemplatedDecl(),
                                  D2->getTemplatedDecl());
}

static bool IsStructurallyEquivalent(StructuralEquivalenceContext &Context,
                                     FunctionTemplateDecl *D1,
                                     FunctionTemplateDecl *D2) {
  // Check template parameters.
  if (!IsTemplateDeclCommonStructurallyEquivalent(Context, D1, D2))
    return false;

  // Check the templated declaration.
  return IsStructurallyEquivalent(Context, D1->getTemplatedDecl()->getType(),
                                  D2->getTemplatedDecl()->getType());
}

static bool IsStructurallyEquivalent(StructuralEquivalenceContext &Context,
                                     ConceptDecl *D1,
                                     ConceptDecl *D2) {
  // Check template parameters.
  if (!IsTemplateDeclCommonStructurallyEquivalent(Context, D1, D2))
    return false;

  // Check the constraint expression.
  return IsStructurallyEquivalent(Context, D1->getConstraintExpr(),
                                  D2->getConstraintExpr());
}

static bool IsStructurallyEquivalent(StructuralEquivalenceContext &Context,
                                     FriendDecl *D1, FriendDecl *D2) {
  if ((D1->getFriendType() && D2->getFriendDecl()) ||
      (D1->getFriendDecl() && D2->getFriendType())) {
      return false;
  }
  if (D1->getFriendType() && D2->getFriendType())
    return IsStructurallyEquivalent(Context,
                                    D1->getFriendType()->getType(),
                                    D2->getFriendType()->getType());
  if (D1->getFriendDecl() && D2->getFriendDecl())
    return IsStructurallyEquivalent(Context, D1->getFriendDecl(),
                                    D2->getFriendDecl());
  return false;
}

static bool IsStructurallyEquivalent(StructuralEquivalenceContext &Context,
                                     TypedefNameDecl *D1, TypedefNameDecl *D2) {
  if (!IsStructurallyEquivalent(D1->getIdentifier(), D2->getIdentifier()))
    return false;

  return IsStructurallyEquivalent(Context, D1->getUnderlyingType(),
                                  D2->getUnderlyingType());
}

static bool IsStructurallyEquivalent(StructuralEquivalenceContext &Context,
                                     FunctionDecl *D1, FunctionDecl *D2) {
  if (!IsStructurallyEquivalent(D1->getIdentifier(), D2->getIdentifier()))
    return false;

  if (D1->isOverloadedOperator()) {
    if (!D2->isOverloadedOperator())
      return false;
    if (D1->getOverloadedOperator() != D2->getOverloadedOperator())
      return false;
  }

  // FIXME: Consider checking for function attributes as well.
  if (!IsStructurallyEquivalent(Context, D1->getType(), D2->getType()))
    return false;

  return true;
}

/// Determine structural equivalence of two declarations.
static bool IsStructurallyEquivalent(StructuralEquivalenceContext &Context,
                                     Decl *D1, Decl *D2) {
  // FIXME: Check for known structural equivalences via a callback of some sort.

  D1 = D1->getCanonicalDecl();
  D2 = D2->getCanonicalDecl();
  std::pair<Decl *, Decl *> P{D1, D2};

  // Check whether we already know that these two declarations are not
  // structurally equivalent.
  if (Context.NonEquivalentDecls.count(P))
    return false;

  // Check if a check for these declarations is already pending.
  // If yes D1 and D2 will be checked later (from DeclsToCheck),
  // or these are already checked (and equivalent).
  bool Inserted = Context.VisitedDecls.insert(P).second;
  if (!Inserted)
    return true;

  Context.DeclsToCheck.push(P);

  return true;
}

DiagnosticBuilder StructuralEquivalenceContext::Diag1(SourceLocation Loc,
                                                      unsigned DiagID) {
  assert(Complain && "Not allowed to complain");
  if (LastDiagFromC2)
    FromCtx.getDiagnostics().notePriorDiagnosticFrom(ToCtx.getDiagnostics());
  LastDiagFromC2 = false;
  return FromCtx.getDiagnostics().Report(Loc, DiagID);
}

DiagnosticBuilder StructuralEquivalenceContext::Diag2(SourceLocation Loc,
                                                      unsigned DiagID) {
  assert(Complain && "Not allowed to complain");
  if (!LastDiagFromC2)
    ToCtx.getDiagnostics().notePriorDiagnosticFrom(FromCtx.getDiagnostics());
  LastDiagFromC2 = true;
  return ToCtx.getDiagnostics().Report(Loc, DiagID);
}

Optional<unsigned>
StructuralEquivalenceContext::findUntaggedStructOrUnionIndex(RecordDecl *Anon) {
  ASTContext &Context = Anon->getASTContext();
  QualType AnonTy = Context.getRecordType(Anon);

  const auto *Owner = dyn_cast<RecordDecl>(Anon->getDeclContext());
  if (!Owner)
    return None;

  unsigned Index = 0;
  for (const auto *D : Owner->noload_decls()) {
    const auto *F = dyn_cast<FieldDecl>(D);
    if (!F)
      continue;

    if (F->isAnonymousStructOrUnion()) {
      if (Context.hasSameType(F->getType(), AnonTy))
        break;
      ++Index;
      continue;
    }

    // If the field looks like this:
    // struct { ... } A;
    QualType FieldType = F->getType();
    // In case of nested structs.
    while (const auto *ElabType = dyn_cast<ElaboratedType>(FieldType))
      FieldType = ElabType->getNamedType();

    if (const auto *RecType = dyn_cast<RecordType>(FieldType)) {
      const RecordDecl *RecDecl = RecType->getDecl();
      if (RecDecl->getDeclContext() == Owner && !RecDecl->getIdentifier()) {
        if (Context.hasSameType(FieldType, AnonTy))
          break;
        ++Index;
        continue;
      }
    }
  }

  return Index;
}

unsigned StructuralEquivalenceContext::getApplicableDiagnostic(
    unsigned ErrorDiagnostic) {
  if (ErrorOnTagTypeMismatch)
    return ErrorDiagnostic;

  switch (ErrorDiagnostic) {
  case diag::err_odr_variable_type_inconsistent:
    return diag::warn_odr_variable_type_inconsistent;
  case diag::err_odr_variable_multiple_def:
    return diag::warn_odr_variable_multiple_def;
  case diag::err_odr_function_type_inconsistent:
    return diag::warn_odr_function_type_inconsistent;
  case diag::err_odr_tag_type_inconsistent:
    return diag::warn_odr_tag_type_inconsistent;
  case diag::err_odr_field_type_inconsistent:
    return diag::warn_odr_field_type_inconsistent;
  case diag::err_odr_ivar_type_inconsistent:
    return diag::warn_odr_ivar_type_inconsistent;
  case diag::err_odr_objc_superclass_inconsistent:
    return diag::warn_odr_objc_superclass_inconsistent;
  case diag::err_odr_objc_method_result_type_inconsistent:
    return diag::warn_odr_objc_method_result_type_inconsistent;
  case diag::err_odr_objc_method_num_params_inconsistent:
    return diag::warn_odr_objc_method_num_params_inconsistent;
  case diag::err_odr_objc_method_param_type_inconsistent:
    return diag::warn_odr_objc_method_param_type_inconsistent;
  case diag::err_odr_objc_method_variadic_inconsistent:
    return diag::warn_odr_objc_method_variadic_inconsistent;
  case diag::err_odr_objc_property_type_inconsistent:
    return diag::warn_odr_objc_property_type_inconsistent;
  case diag::err_odr_objc_property_impl_kind_inconsistent:
    return diag::warn_odr_objc_property_impl_kind_inconsistent;
  case diag::err_odr_objc_synthesize_ivar_inconsistent:
    return diag::warn_odr_objc_synthesize_ivar_inconsistent;
  case diag::err_odr_different_num_template_parameters:
    return diag::warn_odr_different_num_template_parameters;
  case diag::err_odr_different_template_parameter_kind:
    return diag::warn_odr_different_template_parameter_kind;
  case diag::err_odr_parameter_pack_non_pack:
    return diag::warn_odr_parameter_pack_non_pack;
  case diag::err_odr_non_type_parameter_type_inconsistent:
    return diag::warn_odr_non_type_parameter_type_inconsistent;
  }
  llvm_unreachable("Diagnostic kind not handled in preceding switch");
}

bool StructuralEquivalenceContext::IsEquivalent(Decl *D1, Decl *D2) {

  // Ensure that the implementation functions (all static functions in this TU)
  // never call the public ASTStructuralEquivalence::IsEquivalent() functions,
  // because that will wreak havoc the internal state (DeclsToCheck and
  // VisitedDecls members) and can cause faulty behaviour.
  // In other words: Do not start a graph search from a new node with the
  // internal data of another search in progress.
  // FIXME: Better encapsulation and separation of internal and public
  // functionality.
  assert(DeclsToCheck.empty());
  assert(VisitedDecls.empty());

  if (!::IsStructurallyEquivalent(*this, D1, D2))
    return false;

  return !Finish();
}

bool StructuralEquivalenceContext::IsEquivalent(QualType T1, QualType T2) {
  assert(DeclsToCheck.empty());
  assert(VisitedDecls.empty());
  if (!::IsStructurallyEquivalent(*this, T1, T2))
    return false;

  return !Finish();
}

bool StructuralEquivalenceContext::IsEquivalent(Stmt *S1, Stmt *S2) {
  assert(DeclsToCheck.empty());
  assert(VisitedDecls.empty());
  if (!::IsStructurallyEquivalent(*this, S1, S2))
    return false;

  return !Finish();
}

bool StructuralEquivalenceContext::CheckCommonEquivalence(Decl *D1, Decl *D2) {
  // Check for equivalent described template.
  TemplateDecl *Template1 = D1->getDescribedTemplate();
  TemplateDecl *Template2 = D2->getDescribedTemplate();
  if ((Template1 != nullptr) != (Template2 != nullptr))
    return false;
  if (Template1 && !IsStructurallyEquivalent(*this, Template1, Template2))
    return false;

  // FIXME: Move check for identifier names into this function.

  return true;
}

bool StructuralEquivalenceContext::CheckKindSpecificEquivalence(
    Decl *D1, Decl *D2) {

  // Kind mismatch.
  if (D1->getKind() != D2->getKind())
    return false;

  // Cast the Decls to their actual subclass so that the right overload of
  // IsStructurallyEquivalent is called.
  switch (D1->getKind()) {
#define ABSTRACT_DECL(DECL)
#define DECL(DERIVED, BASE)                                                    \
  case Decl::Kind::DERIVED:                                                    \
    return ::IsStructurallyEquivalent(*this, static_cast<DERIVED##Decl *>(D1), \
                                      static_cast<DERIVED##Decl *>(D2));
#include "clang/AST/DeclNodes.inc"
  }
  return true;
}

bool StructuralEquivalenceContext::Finish() {
  while (!DeclsToCheck.empty()) {
    // Check the next declaration.
    std::pair<Decl *, Decl *> P = DeclsToCheck.front();
    DeclsToCheck.pop();

    Decl *D1 = P.first;
    Decl *D2 = P.second;

    bool Equivalent =
        CheckCommonEquivalence(D1, D2) && CheckKindSpecificEquivalence(D1, D2);

    if (!Equivalent) {
      // Note that these two declarations are not equivalent (and we already
      // know about it).
      NonEquivalentDecls.insert(P);

      return true;
    }
  }

  return false;
}<|MERGE_RESOLUTION|>--- conflicted
+++ resolved
@@ -1272,7 +1272,6 @@
                                   cast<PipeType>(T2)->getElementType()))
       return false;
     break;
-<<<<<<< HEAD
 
   case Type::CppxArgs:
     // All of these are the same.
@@ -1290,8 +1289,6 @@
       return true;
     break;
 
-=======
->>>>>>> 1dcf6d28
   case Type::ExtInt: {
     const auto *Int1 = cast<ExtIntType>(T1);
     const auto *Int2 = cast<ExtIntType>(T2);
