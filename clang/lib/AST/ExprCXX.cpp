--- conflicted
+++ resolved
@@ -675,36 +675,41 @@
 CUDAKernelCallExpr::CUDAKernelCallExpr(Expr *Fn, CallExpr *Config,
                                        ArrayRef<Expr *> Args, QualType Ty,
                                        ExprValueKind VK, SourceLocation RP,
+                                       FPOptionsOverride FPFeatures,
                                        unsigned MinNumArgs)
     : CallExpr(CUDAKernelCallExprClass, Fn, /*PreArgs=*/Config, Args, Ty, VK,
-               RP, MinNumArgs, NotADL) {}
-
-CUDAKernelCallExpr::CUDAKernelCallExpr(unsigned NumArgs, EmptyShell Empty)
+               RP, FPFeatures, MinNumArgs, NotADL) {}
+
+CUDAKernelCallExpr::CUDAKernelCallExpr(unsigned NumArgs, bool HasFPFeatures,
+                                       EmptyShell Empty)
     : CallExpr(CUDAKernelCallExprClass, /*NumPreArgs=*/END_PREARG, NumArgs,
-               Empty) {}
+               HasFPFeatures, Empty) {}
 
 CUDAKernelCallExpr *
 CUDAKernelCallExpr::Create(const ASTContext &Ctx, Expr *Fn, CallExpr *Config,
                            ArrayRef<Expr *> Args, QualType Ty, ExprValueKind VK,
-                           SourceLocation RP, unsigned MinNumArgs) {
+                           SourceLocation RP, FPOptionsOverride FPFeatures,
+                           unsigned MinNumArgs) {
   // Allocate storage for the trailing objects of CallExpr.
   unsigned NumArgs = std::max<unsigned>(Args.size(), MinNumArgs);
-  unsigned SizeOfTrailingObjects =
-      CallExpr::sizeOfTrailingObjects(/*NumPreArgs=*/END_PREARG, NumArgs);
+  unsigned SizeOfTrailingObjects = CallExpr::sizeOfTrailingObjects(
+      /*NumPreArgs=*/END_PREARG, NumArgs, FPFeatures.requiresTrailingStorage());
   void *Mem = Ctx.Allocate(sizeof(CUDAKernelCallExpr) + SizeOfTrailingObjects,
                            alignof(CUDAKernelCallExpr));
-  return new (Mem) CUDAKernelCallExpr(Fn, Config, Args, Ty, VK, RP, MinNumArgs);
+  return new (Mem)
+      CUDAKernelCallExpr(Fn, Config, Args, Ty, VK, RP, FPFeatures, MinNumArgs);
 }
 
 CUDAKernelCallExpr *CUDAKernelCallExpr::CreateEmpty(const ASTContext &Ctx,
                                                     unsigned NumArgs,
+                                                    bool HasFPFeatures,
                                                     EmptyShell Empty) {
   // Allocate storage for the trailing objects of CallExpr.
-  unsigned SizeOfTrailingObjects =
-      CallExpr::sizeOfTrailingObjects(/*NumPreArgs=*/END_PREARG, NumArgs);
+  unsigned SizeOfTrailingObjects = CallExpr::sizeOfTrailingObjects(
+      /*NumPreArgs=*/END_PREARG, NumArgs, HasFPFeatures);
   void *Mem = Ctx.Allocate(sizeof(CUDAKernelCallExpr) + SizeOfTrailingObjects,
                            alignof(CUDAKernelCallExpr));
-  return new (Mem) CUDAKernelCallExpr(NumArgs, Empty);
+  return new (Mem) CUDAKernelCallExpr(NumArgs, HasFPFeatures, Empty);
 }
 
 //===----------------------------------------------------------------------===//
@@ -1690,7 +1695,6 @@
   return new (Mem) TypeTraitExpr(EmptyShell());
 }
 
-<<<<<<< HEAD
 CXXReflectExpr::CXXReflectExpr(QualType T)
   : Expr(CXXReflectExprClass, T, VK_RValue, OK_Ordinary), Ref() {
   setDependence(computeDependence(this));
@@ -1969,44 +1973,4 @@
     Loc(L), NumOperands(Parts.size()), Operands(new (Ctx) Stmt*[NumOperands]) {
   std::copy(Parts.begin(), Parts.end(), Operands);
   setDependence(computeDependence(this));
-=======
-CUDAKernelCallExpr::CUDAKernelCallExpr(Expr *Fn, CallExpr *Config,
-                                       ArrayRef<Expr *> Args, QualType Ty,
-                                       ExprValueKind VK, SourceLocation RP,
-                                       FPOptionsOverride FPFeatures,
-                                       unsigned MinNumArgs)
-    : CallExpr(CUDAKernelCallExprClass, Fn, /*PreArgs=*/Config, Args, Ty, VK,
-               RP, FPFeatures, MinNumArgs, NotADL) {}
-
-CUDAKernelCallExpr::CUDAKernelCallExpr(unsigned NumArgs, bool HasFPFeatures,
-                                       EmptyShell Empty)
-    : CallExpr(CUDAKernelCallExprClass, /*NumPreArgs=*/END_PREARG, NumArgs,
-               HasFPFeatures, Empty) {}
-
-CUDAKernelCallExpr *
-CUDAKernelCallExpr::Create(const ASTContext &Ctx, Expr *Fn, CallExpr *Config,
-                           ArrayRef<Expr *> Args, QualType Ty, ExprValueKind VK,
-                           SourceLocation RP, FPOptionsOverride FPFeatures,
-                           unsigned MinNumArgs) {
-  // Allocate storage for the trailing objects of CallExpr.
-  unsigned NumArgs = std::max<unsigned>(Args.size(), MinNumArgs);
-  unsigned SizeOfTrailingObjects = CallExpr::sizeOfTrailingObjects(
-      /*NumPreArgs=*/END_PREARG, NumArgs, FPFeatures.requiresTrailingStorage());
-  void *Mem = Ctx.Allocate(sizeof(CUDAKernelCallExpr) + SizeOfTrailingObjects,
-                           alignof(CUDAKernelCallExpr));
-  return new (Mem)
-      CUDAKernelCallExpr(Fn, Config, Args, Ty, VK, RP, FPFeatures, MinNumArgs);
-}
-
-CUDAKernelCallExpr *CUDAKernelCallExpr::CreateEmpty(const ASTContext &Ctx,
-                                                    unsigned NumArgs,
-                                                    bool HasFPFeatures,
-                                                    EmptyShell Empty) {
-  // Allocate storage for the trailing objects of CallExpr.
-  unsigned SizeOfTrailingObjects = CallExpr::sizeOfTrailingObjects(
-      /*NumPreArgs=*/END_PREARG, NumArgs, HasFPFeatures);
-  void *Mem = Ctx.Allocate(sizeof(CUDAKernelCallExpr) + SizeOfTrailingObjects,
-                           alignof(CUDAKernelCallExpr));
-  return new (Mem) CUDAKernelCallExpr(NumArgs, HasFPFeatures, Empty);
->>>>>>> b8943e7c
 }