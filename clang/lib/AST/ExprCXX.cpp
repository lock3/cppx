--- conflicted
+++ resolved
@@ -2058,20 +2058,6 @@
   std::copy(Parts.begin(), Parts.end(), Operands);
 }
 
-<<<<<<< HEAD
-// FIXME: Can a fragment be value dependent?
-CXXFragmentExpr::CXXFragmentExpr(ASTContext &Ctx, SourceLocation IntroLoc,
-                                 QualType T, CXXFragmentDecl *Frag,
-                                 ArrayRef<Expr *> Caps, Expr *E)
-  : Expr(CXXFragmentExprClass, T, VK_RValue, OK_Ordinary,
-         /*TD=*/T->isDependentType() || AnyTypeDependentExprs(Caps),
-         /*VD=*/AnyValueDependentExprs(Caps),
-         /*ID=*/AnyInstantiationDependentExprs(Caps),
-         /*ContainsUnexpandedParameterPack=*/false),
-    IntroLoc(IntroLoc), NumCaptures(Caps.size()),
-    Captures(new (Ctx) Expr*[NumCaptures]), Fragment(Frag), Init(E) {
-  std::copy(Caps.begin(), Caps.end(), Captures);
-=======
 ConceptSpecializationExpr::ConceptSpecializationExpr(ASTContext &C,
     NestedNameSpecifierLoc NNS, SourceLocation TemplateKWLoc,
     SourceLocation ConceptNameLoc, NamedDecl *FoundDecl,
@@ -2150,5 +2136,18 @@
   void *Buffer = C.Allocate(totalSizeToAlloc<TemplateArgument>(
                                 NumTemplateArgs));
   return new (Buffer) ConceptSpecializationExpr(Empty, NumTemplateArgs);
->>>>>>> e3a6c630
+}
+
+// FIXME: Can a fragment be value dependent?
+CXXFragmentExpr::CXXFragmentExpr(ASTContext &Ctx, SourceLocation IntroLoc,
+                                 QualType T, CXXFragmentDecl *Frag,
+                                 ArrayRef<Expr *> Caps, Expr *E)
+  : Expr(CXXFragmentExprClass, T, VK_RValue, OK_Ordinary,
+         /*TD=*/T->isDependentType() || AnyTypeDependentExprs(Caps),
+         /*VD=*/AnyValueDependentExprs(Caps),
+         /*ID=*/AnyInstantiationDependentExprs(Caps),
+         /*ContainsUnexpandedParameterPack=*/false),
+    IntroLoc(IntroLoc), NumCaptures(Caps.size()),
+    Captures(new (Ctx) Expr*[NumCaptures]), Fragment(Frag), Init(E) {
+  std::copy(Caps.begin(), Caps.end(), Captures);
 }