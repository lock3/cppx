--- conflicted
+++ resolved
@@ -274,18 +274,10 @@
     case Type::PackExpansion:
     case Type::SubstTemplateTypeParm:
     case Type::MacroQualified:
-<<<<<<< HEAD
-    case Type::CXXDependentVariadicReifier:
     case Type::CppxKind:
     case Type::CppxTemplate:
     case Type::CppxArgs:
     case Type::CppxTypeExpr:
-    case Type::InParameter:
-    case Type::OutParameter:
-    case Type::InOutParameter:
-    case Type::MoveParameter:
-=======
->>>>>>> 1dcf6d28
       CanPrefixQualifiers = false;
       break;
 
