--- conflicted
+++ resolved
@@ -272,14 +272,11 @@
     case Type::CppxKind:
     case Type::CppxTemplate:
     case Type::CppxArgs:
-<<<<<<< HEAD
     case Type::CppxTypeExpr:
-=======
     case Type::InParameter:
     case Type::OutParameter:
     case Type::InOutParameter:
     case Type::MoveParameter:
->>>>>>> 0b449394
       CanPrefixQualifiers = false;
       break;
 
