--- conflicted
+++ resolved
@@ -1367,14 +1367,10 @@
     if (isa<CXXRecordDecl>(D) && cast<CXXRecordDecl>(D)->isLambda()) {
       OS << "lambda";
       HasKindDecoration = true;
-<<<<<<< HEAD
     } else if (isa<CXXRecordDecl>(D) && cast<CXXRecordDecl>(D)->isFragment()) {
       OS << "fragment";
       HasKindDecoration = true;
-    } else {
-=======
     } else if ((isa<RecordDecl>(D) && cast<RecordDecl>(D)->isAnonymousStructOrUnion())) {
->>>>>>> 8938d674
       OS << "anonymous";
     } else {
       OS << "unnamed";
