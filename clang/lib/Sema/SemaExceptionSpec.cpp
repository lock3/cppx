--- conflicted
+++ resolved
@@ -1415,11 +1415,6 @@
   case Expr::CXXPackSpliceExprClass:
   case Expr::CXXDependentSpliceIdExprClass:
   case Expr::CXXConcatenateExprClass:
-<<<<<<< HEAD
-  case Expr::CXXDependentVariadicReifierExprClass:
-  case Expr::CXXParameterInfoExprClass:
-=======
->>>>>>> ae327e15
     // These expressions can never throw.
     return CT_Cannot;
 
