--- conflicted
+++ resolved
@@ -1388,8 +1388,7 @@
   case Expr::StringLiteralClass:
   case Expr::SourceLocExprClass:
   case Expr::ConceptSpecializationExprClass:
-<<<<<<< HEAD
-  case Expr::CXXConstantExprClass:
+  case Expr::RequiresExprClass:
   case Expr::CXXReflectExprClass:
   case Expr::CXXInvalidReflectionExprClass:
   case Expr::CXXReflectionReadQueryExprClass:
@@ -1402,9 +1401,6 @@
   case Expr::CXXValueOfExprClass:
   case Expr::CXXConcatenateExprClass:
   case Expr::CXXDependentVariadicReifierExprClass:
-=======
-  case Expr::RequiresExprClass:
->>>>>>> fa7d04a0
     // These expressions can never throw.
     return CT_Cannot;
 
