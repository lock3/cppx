//===--- SemaExceptionSpec.cpp - C++ Exception Specifications ---*- C++ -*-===//
//
// Part of the LLVM Project, under the Apache License v2.0 with LLVM Exceptions.
// See https://llvm.org/LICENSE.txt for license information.
// SPDX-License-Identifier: Apache-2.0 WITH LLVM-exception
//
//===----------------------------------------------------------------------===//
//
// This file provides Sema routines for C++ exception specification testing.
//
//===----------------------------------------------------------------------===//

#include "clang/Sema/SemaInternal.h"
#include "clang/AST/ASTMutationListener.h"
#include "clang/AST/CXXInheritance.h"
#include "clang/AST/Expr.h"
#include "clang/AST/ExprCXX.h"
#include "clang/AST/StmtObjC.h"
#include "clang/AST/TypeLoc.h"
#include "clang/Basic/Diagnostic.h"
#include "clang/Basic/SourceManager.h"
#include "llvm/ADT/SmallPtrSet.h"
#include "llvm/ADT/SmallString.h"

namespace clang {

static const FunctionProtoType *GetUnderlyingFunction(QualType T)
{
  if (const PointerType *PtrTy = T->getAs<PointerType>())
    T = PtrTy->getPointeeType();
  else if (const ReferenceType *RefTy = T->getAs<ReferenceType>())
    T = RefTy->getPointeeType();
  else if (const MemberPointerType *MPTy = T->getAs<MemberPointerType>())
    T = MPTy->getPointeeType();
  return T->getAs<FunctionProtoType>();
}

/// HACK: libstdc++ has a bug where it shadows std::swap with a member
/// swap function then tries to call std::swap unqualified from the exception
/// specification of that function. This function detects whether we're in
/// such a case and turns off delay-parsing of exception specifications.
bool Sema::isLibstdcxxEagerExceptionSpecHack(const Declarator &D) {
  auto *RD = dyn_cast<CXXRecordDecl>(CurContext);

  // All the problem cases are member functions named "swap" within class
  // templates declared directly within namespace std or std::__debug or
  // std::__profile.
  if (!RD || !RD->getIdentifier() || !RD->getDescribedClassTemplate() ||
      !D.getIdentifier() || !D.getIdentifier()->isStr("swap"))
    return false;

  auto *ND = dyn_cast<NamespaceDecl>(RD->getDeclContext());
  if (!ND)
    return false;

  bool IsInStd = ND->isStdNamespace();
  if (!IsInStd) {
    // This isn't a direct member of namespace std, but it might still be
    // libstdc++'s std::__debug::array or std::__profile::array.
    IdentifierInfo *II = ND->getIdentifier();
    if (!II || !(II->isStr("__debug") || II->isStr("__profile")) ||
        !ND->isInStdNamespace())
      return false;
  }

  // Only apply this hack within a system header.
  if (!Context.getSourceManager().isInSystemHeader(D.getBeginLoc()))
    return false;

  return llvm::StringSwitch<bool>(RD->getIdentifier()->getName())
      .Case("array", true)
      .Case("pair", IsInStd)
      .Case("priority_queue", IsInStd)
      .Case("stack", IsInStd)
      .Case("queue", IsInStd)
      .Default(false);
}

ExprResult Sema::ActOnNoexceptSpec(SourceLocation NoexceptLoc,
                                   Expr *NoexceptExpr,
                                   ExceptionSpecificationType &EST) {
  // FIXME: This is bogus, a noexcept expression is not a condition.
  ExprResult Converted = CheckBooleanCondition(NoexceptLoc, NoexceptExpr);
  if (Converted.isInvalid())
    return Converted;

  if (Converted.get()->isValueDependent()) {
    EST = EST_DependentNoexcept;
    return Converted;
  }

  llvm::APSInt Result;
  Converted = VerifyIntegerConstantExpression(
      Converted.get(), &Result,
      diag::err_noexcept_needs_constant_expression,
      /*AllowFold*/ false);
  if (!Converted.isInvalid())
    EST = !Result ? EST_NoexceptFalse : EST_NoexceptTrue;
  return Converted;
}

/// CheckSpecifiedExceptionType - Check if the given type is valid in an
/// exception specification. Incomplete types, or pointers to incomplete types
/// other than void are not allowed.
///
/// \param[in,out] T  The exception type. This will be decayed to a pointer type
///                   when the input is an array or a function type.
bool Sema::CheckSpecifiedExceptionType(QualType &T, SourceRange Range) {
  // C++11 [except.spec]p2:
  //   A type cv T, "array of T", or "function returning T" denoted
  //   in an exception-specification is adjusted to type T, "pointer to T", or
  //   "pointer to function returning T", respectively.
  //
  // We also apply this rule in C++98.
  if (T->isArrayType())
    T = Context.getArrayDecayedType(T);
  else if (T->isFunctionType())
    T = Context.getPointerType(T);

  int Kind = 0;
  QualType PointeeT = T;
  if (const PointerType *PT = T->getAs<PointerType>()) {
    PointeeT = PT->getPointeeType();
    Kind = 1;

    // cv void* is explicitly permitted, despite being a pointer to an
    // incomplete type.
    if (PointeeT->isVoidType())
      return false;
  } else if (const ReferenceType *RT = T->getAs<ReferenceType>()) {
    PointeeT = RT->getPointeeType();
    Kind = 2;

    if (RT->isRValueReferenceType()) {
      // C++11 [except.spec]p2:
      //   A type denoted in an exception-specification shall not denote [...]
      //   an rvalue reference type.
      Diag(Range.getBegin(), diag::err_rref_in_exception_spec)
        << T << Range;
      return true;
    }
  }

  // C++11 [except.spec]p2:
  //   A type denoted in an exception-specification shall not denote an
  //   incomplete type other than a class currently being defined [...].
  //   A type denoted in an exception-specification shall not denote a
  //   pointer or reference to an incomplete type, other than (cv) void* or a
  //   pointer or reference to a class currently being defined.
  // In Microsoft mode, downgrade this to a warning.
  unsigned DiagID = diag::err_incomplete_in_exception_spec;
  bool ReturnValueOnError = true;
  if (getLangOpts().MSVCCompat) {
    DiagID = diag::ext_incomplete_in_exception_spec;
    ReturnValueOnError = false;
  }
  if (!(PointeeT->isRecordType() &&
        PointeeT->castAs<RecordType>()->isBeingDefined()) &&
      RequireCompleteType(Range.getBegin(), PointeeT, DiagID, Kind, Range))
    return ReturnValueOnError;

  return false;
}

/// CheckDistantExceptionSpec - Check if the given type is a pointer or pointer
/// to member to a function with an exception specification. This means that
/// it is invalid to add another level of indirection.
bool Sema::CheckDistantExceptionSpec(QualType T) {
  // C++17 removes this rule in favor of putting exception specifications into
  // the type system.
  if (getLangOpts().CPlusPlus17)
    return false;

  if (const PointerType *PT = T->getAs<PointerType>())
    T = PT->getPointeeType();
  else if (const MemberPointerType *PT = T->getAs<MemberPointerType>())
    T = PT->getPointeeType();
  else
    return false;

  const FunctionProtoType *FnT = T->getAs<FunctionProtoType>();
  if (!FnT)
    return false;

  return FnT->hasExceptionSpec();
}

const FunctionProtoType *
Sema::ResolveExceptionSpec(SourceLocation Loc, const FunctionProtoType *FPT) {
  if (FPT->getExceptionSpecType() == EST_Unparsed) {
    Diag(Loc, diag::err_exception_spec_not_parsed);
    return nullptr;
  }

  if (!isUnresolvedExceptionSpec(FPT->getExceptionSpecType()))
    return FPT;

  FunctionDecl *SourceDecl = FPT->getExceptionSpecDecl();
  const FunctionProtoType *SourceFPT =
      SourceDecl->getType()->castAs<FunctionProtoType>();

  // If the exception specification has already been resolved, just return it.
  if (!isUnresolvedExceptionSpec(SourceFPT->getExceptionSpecType()))
    return SourceFPT;

  // Compute or instantiate the exception specification now.
  if (SourceFPT->getExceptionSpecType() == EST_Unevaluated)
    EvaluateImplicitExceptionSpec(Loc, SourceDecl);
  else
    InstantiateExceptionSpec(Loc, SourceDecl);

  const FunctionProtoType *Proto =
    SourceDecl->getType()->castAs<FunctionProtoType>();
  if (Proto->getExceptionSpecType() == clang::EST_Unparsed) {
    Diag(Loc, diag::err_exception_spec_not_parsed);
    Proto = nullptr;
  }
  return Proto;
}

void
Sema::UpdateExceptionSpec(FunctionDecl *FD,
                          const FunctionProtoType::ExceptionSpecInfo &ESI) {
  // If we've fully resolved the exception specification, notify listeners.
  if (!isUnresolvedExceptionSpec(ESI.Type))
    if (auto *Listener = getASTMutationListener())
      Listener->ResolvedExceptionSpec(FD);

  for (FunctionDecl *Redecl : FD->redecls())
    Context.adjustExceptionSpec(Redecl, ESI);
}

static bool exceptionSpecNotKnownYet(const FunctionDecl *FD) {
  auto *MD = dyn_cast<CXXMethodDecl>(FD);
  if (!MD)
    return false;

  auto EST = MD->getType()->castAs<FunctionProtoType>()->getExceptionSpecType();
  return EST == EST_Unparsed ||
         (EST == EST_Unevaluated && MD->getParent()->isBeingDefined());
}

static bool CheckEquivalentExceptionSpecImpl(
    Sema &S, const PartialDiagnostic &DiagID, const PartialDiagnostic &NoteID,
    const FunctionProtoType *Old, SourceLocation OldLoc,
    const FunctionProtoType *New, SourceLocation NewLoc,
    bool *MissingExceptionSpecification = nullptr,
    bool *MissingEmptyExceptionSpecification = nullptr,
    bool AllowNoexceptAllMatchWithNoSpec = false, bool IsOperatorNew = false);

/// Determine whether a function has an implicitly-generated exception
/// specification.
static bool hasImplicitExceptionSpec(FunctionDecl *Decl) {
  if (!isa<CXXDestructorDecl>(Decl) &&
      Decl->getDeclName().getCXXOverloadedOperator() != OO_Delete &&
      Decl->getDeclName().getCXXOverloadedOperator() != OO_Array_Delete)
    return false;

  // For a function that the user didn't declare:
  //  - if this is a destructor, its exception specification is implicit.
  //  - if this is 'operator delete' or 'operator delete[]', the exception
  //    specification is as-if an explicit exception specification was given
  //    (per [basic.stc.dynamic]p2).
  if (!Decl->getTypeSourceInfo())
    return isa<CXXDestructorDecl>(Decl);

  auto *Ty = Decl->getTypeSourceInfo()->getType()->castAs<FunctionProtoType>();
  return !Ty->hasExceptionSpec();
}

bool Sema::CheckEquivalentExceptionSpec(FunctionDecl *Old, FunctionDecl *New) {
  // Just completely ignore this under -fno-exceptions prior to C++17.
  // In C++17 onwards, the exception specification is part of the type and
  // we will diagnose mismatches anyway, so it's better to check for them here.
  if (!getLangOpts().CXXExceptions && !getLangOpts().CPlusPlus17)
    return false;

  OverloadedOperatorKind OO = New->getDeclName().getCXXOverloadedOperator();
  bool IsOperatorNew = OO == OO_New || OO == OO_Array_New;
  bool MissingExceptionSpecification = false;
  bool MissingEmptyExceptionSpecification = false;

  unsigned DiagID = diag::err_mismatched_exception_spec;
  bool ReturnValueOnError = true;
  if (getLangOpts().MSVCCompat) {
    DiagID = diag::ext_mismatched_exception_spec;
    ReturnValueOnError = false;
  }

  // If we're befriending a member function of a class that's currently being
  // defined, we might not be able to work out its exception specification yet.
  // If not, defer the check until later.
  if (exceptionSpecNotKnownYet(Old) || exceptionSpecNotKnownYet(New)) {
    DelayedEquivalentExceptionSpecChecks.push_back({New, Old});
    return false;
  }

  // Check the types as written: they must match before any exception
  // specification adjustment is applied.
  if (!CheckEquivalentExceptionSpecImpl(
        *this, PDiag(DiagID), PDiag(diag::note_previous_declaration),
        Old->getType()->getAs<FunctionProtoType>(), Old->getLocation(),
        New->getType()->getAs<FunctionProtoType>(), New->getLocation(),
        &MissingExceptionSpecification, &MissingEmptyExceptionSpecification,
        /*AllowNoexceptAllMatchWithNoSpec=*/true, IsOperatorNew)) {
    // C++11 [except.spec]p4 [DR1492]:
    //   If a declaration of a function has an implicit
    //   exception-specification, other declarations of the function shall
    //   not specify an exception-specification.
    if (getLangOpts().CPlusPlus11 && getLangOpts().CXXExceptions &&
        hasImplicitExceptionSpec(Old) != hasImplicitExceptionSpec(New)) {
      Diag(New->getLocation(), diag::ext_implicit_exception_spec_mismatch)
        << hasImplicitExceptionSpec(Old);
      if (Old->getLocation().isValid())
        Diag(Old->getLocation(), diag::note_previous_declaration);
    }
    return false;
  }

  // The failure was something other than an missing exception
  // specification; return an error, except in MS mode where this is a warning.
  if (!MissingExceptionSpecification)
    return ReturnValueOnError;

  const FunctionProtoType *NewProto =
    New->getType()->castAs<FunctionProtoType>();

  // The new function declaration is only missing an empty exception
  // specification "throw()". If the throw() specification came from a
  // function in a system header that has C linkage, just add an empty
  // exception specification to the "new" declaration. Note that C library
  // implementations are permitted to add these nothrow exception
  // specifications.
  //
  // Likewise if the old function is a builtin.
  if (MissingEmptyExceptionSpecification && NewProto &&
      (Old->getLocation().isInvalid() ||
       Context.getSourceManager().isInSystemHeader(Old->getLocation()) ||
       Old->getBuiltinID()) &&
      Old->isExternC()) {
    New->setType(Context.getFunctionType(
        NewProto->getReturnType(), NewProto->getParamTypes(),
        NewProto->getExtProtoInfo().withExceptionSpec(EST_DynamicNone)));
    return false;
  }

  const FunctionProtoType *OldProto =
    Old->getType()->castAs<FunctionProtoType>();

  FunctionProtoType::ExceptionSpecInfo ESI = OldProto->getExceptionSpecType();
  if (ESI.Type == EST_Dynamic) {
    // FIXME: What if the exceptions are described in terms of the old
    // prototype's parameters?
    ESI.Exceptions = OldProto->exceptions();
  }

  if (ESI.Type == EST_NoexceptFalse)
    ESI.Type = EST_None;
  if (ESI.Type == EST_NoexceptTrue)
    ESI.Type = EST_BasicNoexcept;

  // For dependent noexcept, we can't just take the expression from the old
  // prototype. It likely contains references to the old prototype's parameters.
  if (ESI.Type == EST_DependentNoexcept) {
    New->setInvalidDecl();
  } else {
    // Update the type of the function with the appropriate exception
    // specification.
    New->setType(Context.getFunctionType(
        NewProto->getReturnType(), NewProto->getParamTypes(),
        NewProto->getExtProtoInfo().withExceptionSpec(ESI)));
  }

  if (getLangOpts().MSVCCompat && ESI.Type != EST_DependentNoexcept) {
    // Allow missing exception specifications in redeclarations as an extension.
    DiagID = diag::ext_ms_missing_exception_specification;
    ReturnValueOnError = false;
  } else if (New->isReplaceableGlobalAllocationFunction() &&
             ESI.Type != EST_DependentNoexcept) {
    // Allow missing exception specifications in redeclarations as an extension,
    // when declaring a replaceable global allocation function.
    DiagID = diag::ext_missing_exception_specification;
    ReturnValueOnError = false;
  } else if (ESI.Type == EST_NoThrow) {
    // Allow missing attribute 'nothrow' in redeclarations, since this is a very
    // common omission.
    DiagID = diag::ext_missing_exception_specification;
    ReturnValueOnError = false;
  } else {
    DiagID = diag::err_missing_exception_specification;
    ReturnValueOnError = true;
  }

  // Warn about the lack of exception specification.
  SmallString<128> ExceptionSpecString;
  llvm::raw_svector_ostream OS(ExceptionSpecString);
  switch (OldProto->getExceptionSpecType()) {
  case EST_DynamicNone:
    OS << "throw()";
    break;

  case EST_Dynamic: {
    OS << "throw(";
    bool OnFirstException = true;
    for (const auto &E : OldProto->exceptions()) {
      if (OnFirstException)
        OnFirstException = false;
      else
        OS << ", ";

      OS << E.getAsString(getPrintingPolicy());
    }
    OS << ")";
    break;
  }

  case EST_BasicNoexcept:
    OS << "noexcept";
    break;

  case EST_DependentNoexcept:
  case EST_NoexceptFalse:
  case EST_NoexceptTrue:
    OS << "noexcept(";
    assert(OldProto->getNoexceptExpr() != nullptr && "Expected non-null Expr");
    OldProto->getNoexceptExpr()->printPretty(OS, nullptr, getPrintingPolicy());
    OS << ")";
    break;
  case EST_NoThrow:
    OS <<"__attribute__((nothrow))";
    break;
  case EST_None:
  case EST_MSAny:
  case EST_Unevaluated:
  case EST_Uninstantiated:
  case EST_Unparsed:
    llvm_unreachable("This spec type is compatible with none.");
  }

  SourceLocation FixItLoc;
  if (TypeSourceInfo *TSInfo = New->getTypeSourceInfo()) {
    TypeLoc TL = TSInfo->getTypeLoc().IgnoreParens();
    // FIXME: Preserve enough information so that we can produce a correct fixit
    // location when there is a trailing return type.
    if (auto FTLoc = TL.getAs<FunctionProtoTypeLoc>())
      if (!FTLoc.getTypePtr()->hasTrailingReturn())
        FixItLoc = getLocForEndOfToken(FTLoc.getLocalRangeEnd());
  }

  if (FixItLoc.isInvalid())
    Diag(New->getLocation(), DiagID)
      << New << OS.str();
  else {
    Diag(New->getLocation(), DiagID)
      << New << OS.str()
      << FixItHint::CreateInsertion(FixItLoc, " " + OS.str().str());
  }

  if (Old->getLocation().isValid())
    Diag(Old->getLocation(), diag::note_previous_declaration);

  return ReturnValueOnError;
}

/// CheckEquivalentExceptionSpec - Check if the two types have equivalent
/// exception specifications. Exception specifications are equivalent if
/// they allow exactly the same set of exception types. It does not matter how
/// that is achieved. See C++ [except.spec]p2.
bool Sema::CheckEquivalentExceptionSpec(
    const FunctionProtoType *Old, SourceLocation OldLoc,
    const FunctionProtoType *New, SourceLocation NewLoc) {
  if (!getLangOpts().CXXExceptions)
    return false;

  unsigned DiagID = diag::err_mismatched_exception_spec;
  if (getLangOpts().MSVCCompat)
    DiagID = diag::ext_mismatched_exception_spec;
  bool Result = CheckEquivalentExceptionSpecImpl(
      *this, PDiag(DiagID), PDiag(diag::note_previous_declaration),
      Old, OldLoc, New, NewLoc);

  // In Microsoft mode, mismatching exception specifications just cause a warning.
  if (getLangOpts().MSVCCompat)
    return false;
  return Result;
}

/// CheckEquivalentExceptionSpec - Check if the two types have compatible
/// exception specifications. See C++ [except.spec]p3.
///
/// \return \c false if the exception specifications match, \c true if there is
/// a problem. If \c true is returned, either a diagnostic has already been
/// produced or \c *MissingExceptionSpecification is set to \c true.
static bool CheckEquivalentExceptionSpecImpl(
    Sema &S, const PartialDiagnostic &DiagID, const PartialDiagnostic &NoteID,
    const FunctionProtoType *Old, SourceLocation OldLoc,
    const FunctionProtoType *New, SourceLocation NewLoc,
    bool *MissingExceptionSpecification,
    bool *MissingEmptyExceptionSpecification,
    bool AllowNoexceptAllMatchWithNoSpec, bool IsOperatorNew) {
  if (MissingExceptionSpecification)
    *MissingExceptionSpecification = false;

  if (MissingEmptyExceptionSpecification)
    *MissingEmptyExceptionSpecification = false;

  Old = S.ResolveExceptionSpec(NewLoc, Old);
  if (!Old)
    return false;
  New = S.ResolveExceptionSpec(NewLoc, New);
  if (!New)
    return false;

  // C++0x [except.spec]p3: Two exception-specifications are compatible if:
  //   - both are non-throwing, regardless of their form,
  //   - both have the form noexcept(constant-expression) and the constant-
  //     expressions are equivalent,
  //   - both are dynamic-exception-specifications that have the same set of
  //     adjusted types.
  //
  // C++0x [except.spec]p12: An exception-specification is non-throwing if it is
  //   of the form throw(), noexcept, or noexcept(constant-expression) where the
  //   constant-expression yields true.
  //
  // C++0x [except.spec]p4: If any declaration of a function has an exception-
  //   specifier that is not a noexcept-specification allowing all exceptions,
  //   all declarations [...] of that function shall have a compatible
  //   exception-specification.
  //
  // That last point basically means that noexcept(false) matches no spec.
  // It's considered when AllowNoexceptAllMatchWithNoSpec is true.

  ExceptionSpecificationType OldEST = Old->getExceptionSpecType();
  ExceptionSpecificationType NewEST = New->getExceptionSpecType();

  assert(!isUnresolvedExceptionSpec(OldEST) &&
         !isUnresolvedExceptionSpec(NewEST) &&
         "Shouldn't see unknown exception specifications here");

  CanThrowResult OldCanThrow = Old->canThrow();
  CanThrowResult NewCanThrow = New->canThrow();

  // Any non-throwing specifications are compatible.
  if (OldCanThrow == CT_Cannot && NewCanThrow == CT_Cannot)
    return false;

  // Any throws-anything specifications are usually compatible.
  if (OldCanThrow == CT_Can && OldEST != EST_Dynamic &&
      NewCanThrow == CT_Can && NewEST != EST_Dynamic) {
    // The exception is that the absence of an exception specification only
    // matches noexcept(false) for functions, as described above.
    if (!AllowNoexceptAllMatchWithNoSpec &&
        ((OldEST == EST_None && NewEST == EST_NoexceptFalse) ||
         (OldEST == EST_NoexceptFalse && NewEST == EST_None))) {
      // This is the disallowed case.
    } else {
      return false;
    }
  }

  // C++14 [except.spec]p3:
  //   Two exception-specifications are compatible if [...] both have the form
  //   noexcept(constant-expression) and the constant-expressions are equivalent
  if (OldEST == EST_DependentNoexcept && NewEST == EST_DependentNoexcept) {
    llvm::FoldingSetNodeID OldFSN, NewFSN;
    Old->getNoexceptExpr()->Profile(OldFSN, S.Context, true);
    New->getNoexceptExpr()->Profile(NewFSN, S.Context, true);
    if (OldFSN == NewFSN)
      return false;
  }

  // Dynamic exception specifications with the same set of adjusted types
  // are compatible.
  if (OldEST == EST_Dynamic && NewEST == EST_Dynamic) {
    bool Success = true;
    // Both have a dynamic exception spec. Collect the first set, then compare
    // to the second.
    llvm::SmallPtrSet<CanQualType, 8> OldTypes, NewTypes;
    for (const auto &I : Old->exceptions())
      OldTypes.insert(S.Context.getCanonicalType(I).getUnqualifiedType());

    for (const auto &I : New->exceptions()) {
      CanQualType TypePtr = S.Context.getCanonicalType(I).getUnqualifiedType();
      if (OldTypes.count(TypePtr))
        NewTypes.insert(TypePtr);
      else {
        Success = false;
        break;
      }
    }

    if (Success && OldTypes.size() == NewTypes.size())
      return false;
  }

  // As a special compatibility feature, under C++0x we accept no spec and
  // throw(std::bad_alloc) as equivalent for operator new and operator new[].
  // This is because the implicit declaration changed, but old code would break.
  if (S.getLangOpts().CPlusPlus11 && IsOperatorNew) {
    const FunctionProtoType *WithExceptions = nullptr;
    if (OldEST == EST_None && NewEST == EST_Dynamic)
      WithExceptions = New;
    else if (OldEST == EST_Dynamic && NewEST == EST_None)
      WithExceptions = Old;
    if (WithExceptions && WithExceptions->getNumExceptions() == 1) {
      // One has no spec, the other throw(something). If that something is
      // std::bad_alloc, all conditions are met.
      QualType Exception = *WithExceptions->exception_begin();
      if (CXXRecordDecl *ExRecord = Exception->getAsCXXRecordDecl()) {
        IdentifierInfo* Name = ExRecord->getIdentifier();
        if (Name && Name->getName() == "bad_alloc") {
          // It's called bad_alloc, but is it in std?
          if (ExRecord->isInStdNamespace()) {
            return false;
          }
        }
      }
    }
  }

  // If the caller wants to handle the case that the new function is
  // incompatible due to a missing exception specification, let it.
  if (MissingExceptionSpecification && OldEST != EST_None &&
      NewEST == EST_None) {
    // The old type has an exception specification of some sort, but
    // the new type does not.
    *MissingExceptionSpecification = true;

    if (MissingEmptyExceptionSpecification && OldCanThrow == CT_Cannot) {
      // The old type has a throw() or noexcept(true) exception specification
      // and the new type has no exception specification, and the caller asked
      // to handle this itself.
      *MissingEmptyExceptionSpecification = true;
    }

    return true;
  }

  S.Diag(NewLoc, DiagID);
  if (NoteID.getDiagID() != 0 && OldLoc.isValid())
    S.Diag(OldLoc, NoteID);
  return true;
}

bool Sema::CheckEquivalentExceptionSpec(const PartialDiagnostic &DiagID,
                                        const PartialDiagnostic &NoteID,
                                        const FunctionProtoType *Old,
                                        SourceLocation OldLoc,
                                        const FunctionProtoType *New,
                                        SourceLocation NewLoc) {
  if (!getLangOpts().CXXExceptions)
    return false;
  return CheckEquivalentExceptionSpecImpl(*this, DiagID, NoteID, Old, OldLoc,
                                          New, NewLoc);
}

bool Sema::handlerCanCatch(QualType HandlerType, QualType ExceptionType) {
  // [except.handle]p3:
  //   A handler is a match for an exception object of type E if:

  // HandlerType must be ExceptionType or derived from it, or pointer or
  // reference to such types.
  const ReferenceType *RefTy = HandlerType->getAs<ReferenceType>();
  if (RefTy)
    HandlerType = RefTy->getPointeeType();

  //   -- the handler is of type cv T or cv T& and E and T are the same type
  if (Context.hasSameUnqualifiedType(ExceptionType, HandlerType))
    return true;

  // FIXME: ObjC pointer types?
  if (HandlerType->isPointerType() || HandlerType->isMemberPointerType()) {
    if (RefTy && (!HandlerType.isConstQualified() ||
                  HandlerType.isVolatileQualified()))
      return false;

    // -- the handler is of type cv T or const T& where T is a pointer or
    //    pointer to member type and E is std::nullptr_t
    if (ExceptionType->isNullPtrType())
      return true;

    // -- the handler is of type cv T or const T& where T is a pointer or
    //    pointer to member type and E is a pointer or pointer to member type
    //    that can be converted to T by one or more of
    //    -- a qualification conversion
    //    -- a function pointer conversion
    bool LifetimeConv;
    QualType Result;
    // FIXME: Should we treat the exception as catchable if a lifetime
    // conversion is required?
    if (IsQualificationConversion(ExceptionType, HandlerType, false,
                                  LifetimeConv) ||
        IsFunctionConversion(ExceptionType, HandlerType, Result))
      return true;

    //    -- a standard pointer conversion [...]
    if (!ExceptionType->isPointerType() || !HandlerType->isPointerType())
      return false;

    // Handle the "qualification conversion" portion.
    Qualifiers EQuals, HQuals;
    ExceptionType = Context.getUnqualifiedArrayType(
        ExceptionType->getPointeeType(), EQuals);
    HandlerType = Context.getUnqualifiedArrayType(
        HandlerType->getPointeeType(), HQuals);
    if (!HQuals.compatiblyIncludes(EQuals))
      return false;

    if (HandlerType->isVoidType() && ExceptionType->isObjectType())
      return true;

    // The only remaining case is a derived-to-base conversion.
  }

  //   -- the handler is of type cg T or cv T& and T is an unambiguous public
  //      base class of E
  if (!ExceptionType->isRecordType() || !HandlerType->isRecordType())
    return false;
  CXXBasePaths Paths(/*FindAmbiguities=*/true, /*RecordPaths=*/true,
                     /*DetectVirtual=*/false);
  if (!IsDerivedFrom(SourceLocation(), ExceptionType, HandlerType, Paths) ||
      Paths.isAmbiguous(Context.getCanonicalType(HandlerType)))
    return false;

  // Do this check from a context without privileges.
  switch (CheckBaseClassAccess(SourceLocation(), HandlerType, ExceptionType,
                               Paths.front(),
                               /*Diagnostic*/ 0,
                               /*ForceCheck*/ true,
                               /*ForceUnprivileged*/ true)) {
  case AR_accessible: return true;
  case AR_inaccessible: return false;
  case AR_dependent:
    llvm_unreachable("access check dependent for unprivileged context");
  case AR_delayed:
    llvm_unreachable("access check delayed in non-declaration");
  }
  llvm_unreachable("unexpected access check result");
}

/// CheckExceptionSpecSubset - Check whether the second function type's
/// exception specification is a subset (or equivalent) of the first function
/// type. This is used by override and pointer assignment checks.
bool Sema::CheckExceptionSpecSubset(const PartialDiagnostic &DiagID,
                                    const PartialDiagnostic &NestedDiagID,
                                    const PartialDiagnostic &NoteID,
                                    const PartialDiagnostic &NoThrowDiagID,
                                    const FunctionProtoType *Superset,
                                    SourceLocation SuperLoc,
                                    const FunctionProtoType *Subset,
                                    SourceLocation SubLoc) {

  // Just auto-succeed under -fno-exceptions.
  if (!getLangOpts().CXXExceptions)
    return false;

  // FIXME: As usual, we could be more specific in our error messages, but
  // that better waits until we've got types with source locations.

  if (!SubLoc.isValid())
    SubLoc = SuperLoc;

  // Resolve the exception specifications, if needed.
  Superset = ResolveExceptionSpec(SuperLoc, Superset);
  if (!Superset)
    return false;
  Subset = ResolveExceptionSpec(SubLoc, Subset);
  if (!Subset)
    return false;

  ExceptionSpecificationType SuperEST = Superset->getExceptionSpecType();
  ExceptionSpecificationType SubEST = Subset->getExceptionSpecType();
  assert(!isUnresolvedExceptionSpec(SuperEST) &&
         !isUnresolvedExceptionSpec(SubEST) &&
         "Shouldn't see unknown exception specifications here");

  // If there are dependent noexcept specs, assume everything is fine. Unlike
  // with the equivalency check, this is safe in this case, because we don't
  // want to merge declarations. Checks after instantiation will catch any
  // omissions we make here.
  if (SuperEST == EST_DependentNoexcept || SubEST == EST_DependentNoexcept)
    return false;

  CanThrowResult SuperCanThrow = Superset->canThrow();
  CanThrowResult SubCanThrow = Subset->canThrow();

  // If the superset contains everything or the subset contains nothing, we're
  // done.
  if ((SuperCanThrow == CT_Can && SuperEST != EST_Dynamic) ||
      SubCanThrow == CT_Cannot)
    return CheckParamExceptionSpec(NestedDiagID, NoteID, Superset, SuperLoc,
                                   Subset, SubLoc);

  // Allow __declspec(nothrow) to be missing on redeclaration as an extension in
  // some cases.
  if (NoThrowDiagID.getDiagID() != 0 && SubCanThrow == CT_Can &&
      SuperCanThrow == CT_Cannot && SuperEST == EST_NoThrow) {
    Diag(SubLoc, NoThrowDiagID);
    if (NoteID.getDiagID() != 0)
      Diag(SuperLoc, NoteID);
    return true;
  }

  // If the subset contains everything or the superset contains nothing, we've
  // failed.
  if ((SubCanThrow == CT_Can && SubEST != EST_Dynamic) ||
      SuperCanThrow == CT_Cannot) {
    Diag(SubLoc, DiagID);
    if (NoteID.getDiagID() != 0)
      Diag(SuperLoc, NoteID);
    return true;
  }

  assert(SuperEST == EST_Dynamic && SubEST == EST_Dynamic &&
         "Exception spec subset: non-dynamic case slipped through.");

  // Neither contains everything or nothing. Do a proper comparison.
  for (QualType SubI : Subset->exceptions()) {
    if (const ReferenceType *RefTy = SubI->getAs<ReferenceType>())
      SubI = RefTy->getPointeeType();

    // Make sure it's in the superset.
    bool Contained = false;
    for (QualType SuperI : Superset->exceptions()) {
      // [except.spec]p5:
      //   the target entity shall allow at least the exceptions allowed by the
      //   source
      //
      // We interpret this as meaning that a handler for some target type would
      // catch an exception of each source type.
      if (handlerCanCatch(SuperI, SubI)) {
        Contained = true;
        break;
      }
    }
    if (!Contained) {
      Diag(SubLoc, DiagID);
      if (NoteID.getDiagID() != 0)
        Diag(SuperLoc, NoteID);
      return true;
    }
  }
  // We've run half the gauntlet.
  return CheckParamExceptionSpec(NestedDiagID, NoteID, Superset, SuperLoc,
                                 Subset, SubLoc);
}

static bool
CheckSpecForTypesEquivalent(Sema &S, const PartialDiagnostic &DiagID,
                            const PartialDiagnostic &NoteID, QualType Target,
                            SourceLocation TargetLoc, QualType Source,
                            SourceLocation SourceLoc) {
  const FunctionProtoType *TFunc = GetUnderlyingFunction(Target);
  if (!TFunc)
    return false;
  const FunctionProtoType *SFunc = GetUnderlyingFunction(Source);
  if (!SFunc)
    return false;

  return S.CheckEquivalentExceptionSpec(DiagID, NoteID, TFunc, TargetLoc,
                                        SFunc, SourceLoc);
}

/// CheckParamExceptionSpec - Check if the parameter and return types of the
/// two functions have equivalent exception specs. This is part of the
/// assignment and override compatibility check. We do not check the parameters
/// of parameter function pointers recursively, as no sane programmer would
/// even be able to write such a function type.
bool Sema::CheckParamExceptionSpec(const PartialDiagnostic &DiagID,
                                   const PartialDiagnostic &NoteID,
                                   const FunctionProtoType *Target,
                                   SourceLocation TargetLoc,
                                   const FunctionProtoType *Source,
                                   SourceLocation SourceLoc) {
  auto RetDiag = DiagID;
  RetDiag << 0;
  if (CheckSpecForTypesEquivalent(
          *this, RetDiag, PDiag(),
          Target->getReturnType(), TargetLoc, Source->getReturnType(),
          SourceLoc))
    return true;

  // We shouldn't even be testing this unless the arguments are otherwise
  // compatible.
  assert(Target->getNumParams() == Source->getNumParams() &&
         "Functions have different argument counts.");
  for (unsigned i = 0, E = Target->getNumParams(); i != E; ++i) {
    auto ParamDiag = DiagID;
    ParamDiag << 1;
    if (CheckSpecForTypesEquivalent(
            *this, ParamDiag, PDiag(),
            Target->getParamType(i), TargetLoc, Source->getParamType(i),
            SourceLoc))
      return true;
  }
  return false;
}

bool Sema::CheckExceptionSpecCompatibility(Expr *From, QualType ToType) {
  // First we check for applicability.
  // Target type must be a function, function pointer or function reference.
  const FunctionProtoType *ToFunc = GetUnderlyingFunction(ToType);
  if (!ToFunc || ToFunc->hasDependentExceptionSpec())
    return false;

  // SourceType must be a function or function pointer.
  const FunctionProtoType *FromFunc = GetUnderlyingFunction(From->getType());
  if (!FromFunc || FromFunc->hasDependentExceptionSpec())
    return false;

  unsigned DiagID = diag::err_incompatible_exception_specs;
  unsigned NestedDiagID = diag::err_deep_exception_specs_differ;
  // This is not an error in C++17 onwards, unless the noexceptness doesn't
  // match, but in that case we have a full-on type mismatch, not just a
  // type sugar mismatch.
  if (getLangOpts().CPlusPlus17) {
    DiagID = diag::warn_incompatible_exception_specs;
    NestedDiagID = diag::warn_deep_exception_specs_differ;
  }

  // Now we've got the correct types on both sides, check their compatibility.
  // This means that the source of the conversion can only throw a subset of
  // the exceptions of the target, and any exception specs on arguments or
  // return types must be equivalent.
  //
  // FIXME: If there is a nested dependent exception specification, we should
  // not be checking it here. This is fine:
  //   template<typename T> void f() {
  //     void (*p)(void (*) throw(T));
  //     void (*q)(void (*) throw(int)) = p;
  //   }
  // ... because it might be instantiated with T=int.
  return CheckExceptionSpecSubset(
             PDiag(DiagID), PDiag(NestedDiagID), PDiag(), PDiag(), ToFunc,
             From->getSourceRange().getBegin(), FromFunc, SourceLocation()) &&
         !getLangOpts().CPlusPlus17;
}

bool Sema::CheckOverridingFunctionExceptionSpec(const CXXMethodDecl *New,
                                                const CXXMethodDecl *Old) {
  // If the new exception specification hasn't been parsed yet, skip the check.
  // We'll get called again once it's been parsed.
  if (New->getType()->castAs<FunctionProtoType>()->getExceptionSpecType() ==
      EST_Unparsed)
    return false;

  // Don't check uninstantiated template destructors at all. We can only
  // synthesize correct specs after the template is instantiated.
  if (isa<CXXDestructorDecl>(New) && New->getParent()->isDependentType())
    return false;

  // If the old exception specification hasn't been parsed yet, or the new
  // exception specification can't be computed yet, remember that we need to
  // perform this check when we get to the end of the outermost
  // lexically-surrounding class.
  if (exceptionSpecNotKnownYet(Old) || exceptionSpecNotKnownYet(New)) {
    DelayedOverridingExceptionSpecChecks.push_back({New, Old});
    return false;
  }

  unsigned DiagID = diag::err_override_exception_spec;
  if (getLangOpts().MSVCCompat)
    DiagID = diag::ext_override_exception_spec;
  return CheckExceptionSpecSubset(PDiag(DiagID),
                                  PDiag(diag::err_deep_exception_specs_differ),
                                  PDiag(diag::note_overridden_virtual_function),
                                  PDiag(diag::ext_override_exception_spec),
                                  Old->getType()->castAs<FunctionProtoType>(),
                                  Old->getLocation(),
                                  New->getType()->castAs<FunctionProtoType>(),
                                  New->getLocation());
}

static CanThrowResult canSubStmtsThrow(Sema &Self, const Stmt *S) {
  CanThrowResult R = CT_Cannot;
  for (const Stmt *SubStmt : S->children()) {
    if (!SubStmt)
      continue;
    R = mergeCanThrow(R, Self.canThrow(SubStmt));
    if (R == CT_Can)
      break;
  }
  return R;
}

/// Determine whether the callee of a particular function call can throw.
/// E and D are both optional, but at least one of E and Loc must be specified.
static CanThrowResult canCalleeThrow(Sema &S, const Expr *E, const Decl *D,
                                     SourceLocation Loc = SourceLocation()) {
  // As an extension, we assume that __attribute__((nothrow)) functions don't
  // throw.
  if (D && isa<FunctionDecl>(D) && D->hasAttr<NoThrowAttr>())
    return CT_Cannot;

  QualType T;

  // In C++1z, just look at the function type of the callee.
  if (S.getLangOpts().CPlusPlus17 && E && isa<CallExpr>(E)) {
    E = cast<CallExpr>(E)->getCallee();
    T = E->getType();
    if (T->isSpecificPlaceholderType(BuiltinType::BoundMember)) {
      // Sadly we don't preserve the actual type as part of the "bound member"
      // placeholder, so we need to reconstruct it.
      E = E->IgnoreParenImpCasts();

      // Could be a call to a pointer-to-member or a plain member access.
      if (auto *Op = dyn_cast<BinaryOperator>(E)) {
        assert(Op->getOpcode() == BO_PtrMemD || Op->getOpcode() == BO_PtrMemI);
        T = Op->getRHS()->getType()
              ->castAs<MemberPointerType>()->getPointeeType();
      } else {
        T = cast<MemberExpr>(E)->getMemberDecl()->getType();
      }
    }
  } else if (const ValueDecl *VD = dyn_cast_or_null<ValueDecl>(D))
    T = VD->getType();
  else
    // If we have no clue what we're calling, assume the worst.
    return CT_Can;

  const FunctionProtoType *FT;
  if ((FT = T->getAs<FunctionProtoType>())) {
  } else if (const PointerType *PT = T->getAs<PointerType>())
    FT = PT->getPointeeType()->getAs<FunctionProtoType>();
  else if (const ReferenceType *RT = T->getAs<ReferenceType>())
    FT = RT->getPointeeType()->getAs<FunctionProtoType>();
  else if (const MemberPointerType *MT = T->getAs<MemberPointerType>())
    FT = MT->getPointeeType()->getAs<FunctionProtoType>();
  else if (const BlockPointerType *BT = T->getAs<BlockPointerType>())
    FT = BT->getPointeeType()->getAs<FunctionProtoType>();

  if (!FT)
    return CT_Can;

  FT = S.ResolveExceptionSpec(Loc.isInvalid() ? E->getBeginLoc() : Loc, FT);
  if (!FT)
    return CT_Can;

  return FT->canThrow();
}

static CanThrowResult canVarDeclThrow(Sema &Self, const VarDecl *VD) {
  CanThrowResult CT = CT_Cannot;

  // Initialization might throw.
  if (!VD->isUsableInConstantExpressions(Self.Context))
    if (const Expr *Init = VD->getInit())
      CT = mergeCanThrow(CT, Self.canThrow(Init));

  // Destructor might throw.
  if (VD->needsDestruction(Self.Context) == QualType::DK_cxx_destructor) {
    if (auto *RD =
            VD->getType()->getBaseElementTypeUnsafe()->getAsCXXRecordDecl()) {
      if (auto *Dtor = RD->getDestructor()) {
        CT = mergeCanThrow(
            CT, canCalleeThrow(Self, nullptr, Dtor, VD->getLocation()));
      }
    }
  }

  // If this is a decomposition declaration, bindings might throw.
  if (auto *DD = dyn_cast<DecompositionDecl>(VD))
    for (auto *B : DD->bindings())
      if (auto *HD = B->getHoldingVar())
        CT = mergeCanThrow(CT, canVarDeclThrow(Self, HD));

  return CT;
}

static CanThrowResult canDynamicCastThrow(const CXXDynamicCastExpr *DC) {
  if (DC->isTypeDependent())
    return CT_Dependent;

  if (!DC->getTypeAsWritten()->isReferenceType())
    return CT_Cannot;

  if (DC->getSubExpr()->isTypeDependent())
    return CT_Dependent;

  return DC->getCastKind() == clang::CK_Dynamic? CT_Can : CT_Cannot;
}

static CanThrowResult canTypeidThrow(Sema &S, const CXXTypeidExpr *DC) {
  if (DC->isTypeOperand())
    return CT_Cannot;

  Expr *Op = DC->getExprOperand();
  if (Op->isTypeDependent())
    return CT_Dependent;

  const RecordType *RT = Op->getType()->getAs<RecordType>();
  if (!RT)
    return CT_Cannot;

  if (!cast<CXXRecordDecl>(RT->getDecl())->isPolymorphic())
    return CT_Cannot;

  if (Op->Classify(S.Context).isPRValue())
    return CT_Cannot;

  return CT_Can;
}

CanThrowResult Sema::canThrow(const Stmt *S) {
  // C++ [expr.unary.noexcept]p3:
  //   [Can throw] if in a potentially-evaluated context the expression would
  //   contain:
  switch (S->getStmtClass()) {
  case Expr::ConstantExprClass:
    return canThrow(cast<ConstantExpr>(S)->getSubExpr());

  case Expr::CXXThrowExprClass:
    //   - a potentially evaluated throw-expression
    return CT_Can;

  case Expr::CXXDynamicCastExprClass: {
    //   - a potentially evaluated dynamic_cast expression dynamic_cast<T>(v),
    //     where T is a reference type, that requires a run-time check
    auto *CE = cast<CXXDynamicCastExpr>(S);
    // FIXME: Properly determine whether a variably-modified type can throw.
    if (CE->getType()->isVariablyModifiedType())
      return CT_Can;
    CanThrowResult CT = canDynamicCastThrow(CE);
    if (CT == CT_Can)
      return CT;
    return mergeCanThrow(CT, canSubStmtsThrow(*this, CE));
  }

  case Expr::CXXTypeidExprClass:
    //   - a potentially evaluated typeid expression applied to a glvalue
    //     expression whose type is a polymorphic class type
    return canTypeidThrow(*this, cast<CXXTypeidExpr>(S));

    //   - a potentially evaluated call to a function, member function, function
    //     pointer, or member function pointer that does not have a non-throwing
    //     exception-specification
  case Expr::CallExprClass:
  case Expr::CXXMemberCallExprClass:
  case Expr::CXXOperatorCallExprClass:
  case Expr::UserDefinedLiteralClass: {
    const CallExpr *CE = cast<CallExpr>(S);
    CanThrowResult CT;
    if (CE->isTypeDependent())
      CT = CT_Dependent;
    else if (isa<CXXPseudoDestructorExpr>(CE->getCallee()->IgnoreParens()))
      CT = CT_Cannot;
    else
      CT = canCalleeThrow(*this, CE, CE->getCalleeDecl());
    if (CT == CT_Can)
      return CT;
    return mergeCanThrow(CT, canSubStmtsThrow(*this, CE));
  }

  case Expr::CXXConstructExprClass:
  case Expr::CXXTemporaryObjectExprClass: {
    auto *CE = cast<CXXConstructExpr>(S);
    // FIXME: Properly determine whether a variably-modified type can throw.
    if (CE->getType()->isVariablyModifiedType())
      return CT_Can;
    CanThrowResult CT = canCalleeThrow(*this, CE, CE->getConstructor());
    if (CT == CT_Can)
      return CT;
    return mergeCanThrow(CT, canSubStmtsThrow(*this, CE));
  }

  case Expr::CXXInheritedCtorInitExprClass: {
    auto *ICIE = cast<CXXInheritedCtorInitExpr>(S);
    return canCalleeThrow(*this, ICIE, ICIE->getConstructor());
  }

  case Expr::LambdaExprClass: {
    const LambdaExpr *Lambda = cast<LambdaExpr>(S);
    CanThrowResult CT = CT_Cannot;
    for (LambdaExpr::const_capture_init_iterator
             Cap = Lambda->capture_init_begin(),
             CapEnd = Lambda->capture_init_end();
         Cap != CapEnd; ++Cap)
      CT = mergeCanThrow(CT, canThrow(*Cap));
    return CT;
  }

  case Expr::CXXNewExprClass: {
    auto *NE = cast<CXXNewExpr>(S);
    CanThrowResult CT;
    if (NE->isTypeDependent())
      CT = CT_Dependent;
    else
      CT = canCalleeThrow(*this, NE, NE->getOperatorNew());
    if (CT == CT_Can)
      return CT;
    return mergeCanThrow(CT, canSubStmtsThrow(*this, NE));
  }

  case Expr::CXXDeleteExprClass: {
    auto *DE = cast<CXXDeleteExpr>(S);
    CanThrowResult CT;
    QualType DTy = DE->getDestroyedType();
    if (DTy.isNull() || DTy->isDependentType()) {
      CT = CT_Dependent;
    } else {
      CT = canCalleeThrow(*this, DE, DE->getOperatorDelete());
      if (const RecordType *RT = DTy->getAs<RecordType>()) {
        const CXXRecordDecl *RD = cast<CXXRecordDecl>(RT->getDecl());
        const CXXDestructorDecl *DD = RD->getDestructor();
        if (DD)
          CT = mergeCanThrow(CT, canCalleeThrow(*this, DE, DD));
      }
      if (CT == CT_Can)
        return CT;
    }
    return mergeCanThrow(CT, canSubStmtsThrow(*this, DE));
  }

  case Expr::CXXBindTemporaryExprClass: {
    auto *BTE = cast<CXXBindTemporaryExpr>(S);
    // The bound temporary has to be destroyed again, which might throw.
    CanThrowResult CT =
        canCalleeThrow(*this, BTE, BTE->getTemporary()->getDestructor());
    if (CT == CT_Can)
      return CT;
    return mergeCanThrow(CT, canSubStmtsThrow(*this, BTE));
  }

  case Expr::PseudoObjectExprClass: {
    auto *POE = cast<PseudoObjectExpr>(S);
    CanThrowResult CT = CT_Cannot;
    for (const Expr *E : POE->semantics()) {
      CT = mergeCanThrow(CT, canThrow(E));
      if (CT == CT_Can)
        break;
    }
    return CT;
  }

    // ObjC message sends are like function calls, but never have exception
    // specs.
  case Expr::ObjCMessageExprClass:
  case Expr::ObjCPropertyRefExprClass:
  case Expr::ObjCSubscriptRefExprClass:
    return CT_Can;

    // All the ObjC literals that are implemented as calls are
    // potentially throwing unless we decide to close off that
    // possibility.
  case Expr::ObjCArrayLiteralClass:
  case Expr::ObjCDictionaryLiteralClass:
  case Expr::ObjCBoxedExprClass:
    return CT_Can;

    // Many other things have subexpressions, so we have to test those.
    // Some are simple:
  case Expr::CoawaitExprClass:
  case Expr::ConditionalOperatorClass:
  case Expr::CoyieldExprClass:
  case Expr::CXXRewrittenBinaryOperatorClass:
  case Expr::CXXStdInitializerListExprClass:
  case Expr::DesignatedInitExprClass:
  case Expr::DesignatedInitUpdateExprClass:
  case Expr::ExprWithCleanupsClass:
  case Expr::ExtVectorElementExprClass:
  case Expr::InitListExprClass:
  case Expr::ArrayInitLoopExprClass:
  case Expr::MemberExprClass:
  case Expr::ObjCIsaExprClass:
  case Expr::ObjCIvarRefExprClass:
  case Expr::ParenExprClass:
  case Expr::ParenListExprClass:
  case Expr::ShuffleVectorExprClass:
  case Expr::StmtExprClass:
  case Expr::ConvertVectorExprClass:
  case Expr::VAArgExprClass:
    return canSubStmtsThrow(*this, S);

  case Expr::CompoundLiteralExprClass:
  case Expr::CXXConstCastExprClass:
  case Expr::CXXReinterpretCastExprClass:
  case Expr::BuiltinBitCastExprClass:
      // FIXME: Properly determine whether a variably-modified type can throw.
    if (cast<Expr>(S)->getType()->isVariablyModifiedType())
      return CT_Can;
    return canSubStmtsThrow(*this, S);

    // Some might be dependent for other reasons.
  case Expr::ArraySubscriptExprClass:
  case Expr::OMPArraySectionExprClass:
  case Expr::BinaryOperatorClass:
  case Expr::DependentCoawaitExprClass:
  case Expr::CompoundAssignOperatorClass:
  case Expr::CStyleCastExprClass:
  case Expr::CXXStaticCastExprClass:
  case Expr::CXXFunctionalCastExprClass:
  case Expr::ImplicitCastExprClass:
  case Expr::MaterializeTemporaryExprClass:
  case Expr::UnaryOperatorClass: {
    // FIXME: Properly determine whether a variably-modified type can throw.
    if (auto *CE = dyn_cast<CastExpr>(S))
      if (CE->getType()->isVariablyModifiedType())
        return CT_Can;
    CanThrowResult CT =
        cast<Expr>(S)->isTypeDependent() ? CT_Dependent : CT_Cannot;
    return mergeCanThrow(CT, canSubStmtsThrow(*this, S));
  }

  case Expr::CXXDefaultArgExprClass:
    return canThrow(cast<CXXDefaultArgExpr>(S)->getExpr());

  case Expr::CXXDefaultInitExprClass:
    return canThrow(cast<CXXDefaultInitExpr>(S)->getExpr());

  case Expr::ChooseExprClass: {
    auto *CE = cast<ChooseExpr>(S);
    if (CE->isTypeDependent() || CE->isValueDependent())
      return CT_Dependent;
    return canThrow(CE->getChosenSubExpr());
  }

  case Expr::GenericSelectionExprClass:
    if (cast<GenericSelectionExpr>(S)->isResultDependent())
      return CT_Dependent;
    return canThrow(cast<GenericSelectionExpr>(S)->getResultExpr());

    // Some expressions are always dependent.
  case Expr::CXXDependentScopeMemberExprClass:
  case Expr::CXXUnresolvedConstructExprClass:
  case Expr::DependentScopeDeclRefExprClass:
  case Expr::CXXFoldExprClass:
    return CT_Dependent;

  case Expr::AsTypeExprClass:
  case Expr::BinaryConditionalOperatorClass:
  case Expr::BlockExprClass:
  case Expr::CUDAKernelCallExprClass:
  case Expr::DeclRefExprClass:
  case Expr::ObjCBridgedCastExprClass:
  case Expr::ObjCIndirectCopyRestoreExprClass:
  case Expr::ObjCProtocolExprClass:
  case Expr::ObjCSelectorExprClass:
  case Expr::ObjCAvailabilityCheckExprClass:
  case Expr::OffsetOfExprClass:
  case Expr::PackExpansionExprClass:
  case Expr::CXXSelectMemberExprClass:
  case Expr::CXXSelectPackExprClass:
  case Expr::SubstNonTypeTemplateParmExprClass:
  case Expr::SubstNonTypeTemplateParmPackExprClass:
  case Expr::FunctionParmPackExprClass:
  case Expr::UnaryExprOrTypeTraitExprClass:
  case Expr::UnresolvedLookupExprClass:
  case Expr::UnresolvedMemberExprClass:
  case Expr::TypoExprClass:
<<<<<<< HEAD
  case Expr::CXXFragmentExprClass:
    // FIXME: Can any of the above throw?  If so, when?
=======
    // FIXME: Many of the above can throw.
>>>>>>> e3a6c630
    return CT_Cannot;

  case Expr::AddrLabelExprClass:
  case Expr::ArrayTypeTraitExprClass:
  case Expr::AtomicExprClass:
  case Expr::TypeTraitExprClass:
  case Expr::CXXBoolLiteralExprClass:
  case Expr::CXXNoexceptExprClass:
  case Expr::CXXNullPtrLiteralExprClass:
  case Expr::CXXPseudoDestructorExprClass:
  case Expr::CXXScalarValueInitExprClass:
  case Expr::CXXThisExprClass:
  case Expr::CXXUuidofExprClass:
  case Expr::CharacterLiteralClass:
  case Expr::ExpressionTraitExprClass:
  case Expr::FloatingLiteralClass:
  case Expr::GNUNullExprClass:
  case Expr::ImaginaryLiteralClass:
  case Expr::ImplicitValueInitExprClass:
  case Expr::IntegerLiteralClass:
  case Expr::FixedPointLiteralClass:
  case Expr::ArrayInitIndexExprClass:
  case Expr::NoInitExprClass:
  case Expr::ObjCEncodeExprClass:
  case Expr::ObjCStringLiteralClass:
  case Expr::ObjCBoolLiteralExprClass:
  case Expr::OpaqueValueExprClass:
  case Expr::PredefinedExprClass:
  case Expr::SizeOfPackExprClass:
  case Expr::StringLiteralClass:
  case Expr::SourceLocExprClass:
  case Expr::ConceptSpecializationExprClass:
  case Expr::CXXConstantExprClass:
  case Expr::CXXReflectExprClass:
  case Expr::CXXInvalidReflectionExprClass:
  case Expr::CXXReflectionReadQueryExprClass:
  case Expr::CXXReflectionWriteQueryExprClass:
  case Expr::CXXReflectPrintLiteralExprClass:
  case Expr::CXXReflectPrintReflectionExprClass:
  case Expr::CXXReflectDumpReflectionExprClass:
  case Expr::CXXCompilerErrorExprClass:
  case Expr::CXXIdExprExprClass:
  case Expr::CXXReflectedIdExprClass:
  case Expr::CXXValueOfExprClass:
  case Expr::CXXConcatenateExprClass:
  case Expr::CXXDependentVariadicReifierExprClass:
    // These expressions can never throw.
    return CT_Cannot;

  case Expr::MSPropertyRefExprClass:
  case Expr::MSPropertySubscriptExprClass:
    llvm_unreachable("Invalid class for expression");

    // Most statements can throw if any substatement can throw.
  case Stmt::AttributedStmtClass:
  case Stmt::BreakStmtClass:
  case Stmt::CapturedStmtClass:
  case Stmt::CaseStmtClass:
  case Stmt::CompoundStmtClass:
  case Stmt::ContinueStmtClass:
  case Stmt::CoreturnStmtClass:
  case Stmt::CoroutineBodyStmtClass:
  case Stmt::CXXCatchStmtClass:
  case Stmt::CXXForRangeStmtClass:
  case Stmt::DefaultStmtClass:
  case Stmt::DoStmtClass:
  case Stmt::ForStmtClass:
  case Stmt::GCCAsmStmtClass:
  case Stmt::GotoStmtClass:
  case Stmt::IndirectGotoStmtClass:
  case Stmt::LabelStmtClass:
  case Stmt::MSAsmStmtClass:
  case Stmt::MSDependentExistsStmtClass:
  case Stmt::NullStmtClass:
  case Stmt::ObjCAtCatchStmtClass:
  case Stmt::ObjCAtFinallyStmtClass:
  case Stmt::ObjCAtSynchronizedStmtClass:
  case Stmt::ObjCAutoreleasePoolStmtClass:
  case Stmt::ObjCForCollectionStmtClass:
  case Stmt::OMPAtomicDirectiveClass:
  case Stmt::OMPBarrierDirectiveClass:
  case Stmt::OMPCancelDirectiveClass:
  case Stmt::OMPCancellationPointDirectiveClass:
  case Stmt::OMPCriticalDirectiveClass:
  case Stmt::OMPDistributeDirectiveClass:
  case Stmt::OMPDistributeParallelForDirectiveClass:
  case Stmt::OMPDistributeParallelForSimdDirectiveClass:
  case Stmt::OMPDistributeSimdDirectiveClass:
  case Stmt::OMPFlushDirectiveClass:
  case Stmt::OMPForDirectiveClass:
  case Stmt::OMPForSimdDirectiveClass:
  case Stmt::OMPMasterDirectiveClass:
  case Stmt::OMPMasterTaskLoopDirectiveClass:
  case Stmt::OMPMasterTaskLoopSimdDirectiveClass:
  case Stmt::OMPOrderedDirectiveClass:
  case Stmt::OMPParallelDirectiveClass:
  case Stmt::OMPParallelForDirectiveClass:
  case Stmt::OMPParallelForSimdDirectiveClass:
  case Stmt::OMPParallelMasterDirectiveClass:
  case Stmt::OMPParallelMasterTaskLoopDirectiveClass:
  case Stmt::OMPParallelMasterTaskLoopSimdDirectiveClass:
  case Stmt::OMPParallelSectionsDirectiveClass:
  case Stmt::OMPSectionDirectiveClass:
  case Stmt::OMPSectionsDirectiveClass:
  case Stmt::OMPSimdDirectiveClass:
  case Stmt::OMPSingleDirectiveClass:
  case Stmt::OMPTargetDataDirectiveClass:
  case Stmt::OMPTargetDirectiveClass:
  case Stmt::OMPTargetEnterDataDirectiveClass:
  case Stmt::OMPTargetExitDataDirectiveClass:
  case Stmt::OMPTargetParallelDirectiveClass:
  case Stmt::OMPTargetParallelForDirectiveClass:
  case Stmt::OMPTargetParallelForSimdDirectiveClass:
  case Stmt::OMPTargetSimdDirectiveClass:
  case Stmt::OMPTargetTeamsDirectiveClass:
  case Stmt::OMPTargetTeamsDistributeDirectiveClass:
  case Stmt::OMPTargetTeamsDistributeParallelForDirectiveClass:
  case Stmt::OMPTargetTeamsDistributeParallelForSimdDirectiveClass:
  case Stmt::OMPTargetTeamsDistributeSimdDirectiveClass:
  case Stmt::OMPTargetUpdateDirectiveClass:
  case Stmt::OMPTaskDirectiveClass:
  case Stmt::OMPTaskgroupDirectiveClass:
  case Stmt::OMPTaskLoopDirectiveClass:
  case Stmt::OMPTaskLoopSimdDirectiveClass:
  case Stmt::OMPTaskwaitDirectiveClass:
  case Stmt::OMPTaskyieldDirectiveClass:
  case Stmt::OMPTeamsDirectiveClass:
  case Stmt::OMPTeamsDistributeDirectiveClass:
  case Stmt::OMPTeamsDistributeParallelForDirectiveClass:
  case Stmt::OMPTeamsDistributeParallelForSimdDirectiveClass:
  case Stmt::OMPTeamsDistributeSimdDirectiveClass:
  case Stmt::ReturnStmtClass:
  case Stmt::SEHExceptStmtClass:
  case Stmt::SEHFinallyStmtClass:
  case Stmt::SEHLeaveStmtClass:
  case Stmt::SEHTryStmtClass:
  case Stmt::SwitchStmtClass:
  case Stmt::WhileStmtClass:
    return canSubStmtsThrow(*this, S);

  case Stmt::DeclStmtClass: {
    CanThrowResult CT = CT_Cannot;
    for (const Decl *D : cast<DeclStmt>(S)->decls()) {
      if (auto *VD = dyn_cast<VarDecl>(D))
        CT = mergeCanThrow(CT, canVarDeclThrow(*this, VD));

      // FIXME: Properly determine whether a variably-modified type can throw.
      if (auto *TND = dyn_cast<TypedefNameDecl>(D))
        if (TND->getUnderlyingType()->isVariablyModifiedType())
          return CT_Can;
      if (auto *VD = dyn_cast<ValueDecl>(D))
        if (VD->getType()->isVariablyModifiedType())
          return CT_Can;
    }
    return CT;
  }

  case Stmt::IfStmtClass: {
    auto *IS = cast<IfStmt>(S);
    CanThrowResult CT = CT_Cannot;
    if (const Stmt *Init = IS->getInit())
      CT = mergeCanThrow(CT, canThrow(Init));
    if (const Stmt *CondDS = IS->getConditionVariableDeclStmt())
      CT = mergeCanThrow(CT, canThrow(CondDS));
    CT = mergeCanThrow(CT, canThrow(IS->getCond()));

    // For 'if constexpr', consider only the non-discarded case.
    // FIXME: We should add a DiscardedStmt marker to the AST.
    if (Optional<const Stmt *> Case = IS->getNondiscardedCase(Context))
      return *Case ? mergeCanThrow(CT, canThrow(*Case)) : CT;

    CanThrowResult Then = canThrow(IS->getThen());
    CanThrowResult Else = IS->getElse() ? canThrow(IS->getElse()) : CT_Cannot;
    if (Then == Else)
      return mergeCanThrow(CT, Then);

    // For a dependent 'if constexpr', the result is dependent if it depends on
    // the value of the condition.
    return mergeCanThrow(CT, IS->isConstexpr() ? CT_Dependent
                                               : mergeCanThrow(Then, Else));
  }

  case Stmt::CXXTryStmtClass: {
    auto *TS = cast<CXXTryStmt>(S);
    // try /*...*/ catch (...) { H } can throw only if H can throw.
    // Any other try-catch can throw if any substatement can throw.
    const CXXCatchStmt *FinalHandler = TS->getHandler(TS->getNumHandlers() - 1);
    if (!FinalHandler->getExceptionDecl())
      return canThrow(FinalHandler->getHandlerBlock());
    return canSubStmtsThrow(*this, S);
  }

  case Stmt::ObjCAtThrowStmtClass:
    return CT_Can;

  case Stmt::ObjCAtTryStmtClass: {
    auto *TS = cast<ObjCAtTryStmt>(S);

    // @catch(...) need not be last in Objective-C. Walk backwards until we
    // see one or hit the @try.
    CanThrowResult CT = CT_Cannot;
    if (const Stmt *Finally = TS->getFinallyStmt())
      CT = mergeCanThrow(CT, canThrow(Finally));
    for (unsigned I = TS->getNumCatchStmts(); I != 0; --I) {
      const ObjCAtCatchStmt *Catch = TS->getCatchStmt(I - 1);
      CT = mergeCanThrow(CT, canThrow(Catch));
      // If we reach a @catch(...), no earlier exceptions can escape.
      if (Catch->hasEllipsis())
        return CT;
    }

    // Didn't find an @catch(...). Exceptions from the @try body can escape.
    return mergeCanThrow(CT, canThrow(TS->getTryBody()));
  }

  case Stmt::NoStmtClass:
    llvm_unreachable("Invalid class for statement");
  }
  llvm_unreachable("Bogus StmtClass");
}

} // end namespace clang<|MERGE_RESOLUTION|>--- conflicted
+++ resolved
@@ -1347,12 +1347,8 @@
   case Expr::UnresolvedLookupExprClass:
   case Expr::UnresolvedMemberExprClass:
   case Expr::TypoExprClass:
-<<<<<<< HEAD
   case Expr::CXXFragmentExprClass:
-    // FIXME: Can any of the above throw?  If so, when?
-=======
     // FIXME: Many of the above can throw.
->>>>>>> e3a6c630
     return CT_Cannot;
 
   case Expr::AddrLabelExprClass:
