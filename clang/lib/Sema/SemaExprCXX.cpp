--- conflicted
+++ resolved
@@ -2077,24 +2077,15 @@
     // per CWG1464. Otherwise, if it's not a constant, we must have an
     // unparenthesized array type.
     if (!(*ArraySize)->isValueDependent()) {
-<<<<<<< HEAD
-      llvm::APSInt Value;
-      Expr::EvalContext EvalCtx(Context, GetReflectionCallbackObj());
-=======
->>>>>>> b8943e7c
       // We've already performed any required implicit conversion to integer or
       // unscoped enumeration type.
       // FIXME: Per CWG1464, we are required to check the value prior to
       // converting to size_t. This will never find a negative array size in
       // C++14 onwards, because Value is always unsigned here!
-<<<<<<< HEAD
-      if ((*ArraySize)->isIntegerConstantExpr(Value, EvalCtx)) {
-        if (Value.isSigned() && Value.isNegative()) {
-=======
+      Expr::EvalContext EvalCtx(Context, GetReflectionCallbackObj());
       if (Optional<llvm::APSInt> Value =
-              (*ArraySize)->getIntegerConstantExpr(Context)) {
+              (*ArraySize)->getIntegerConstantExpr(EvalCtx)) {
         if (Value->isSigned() && Value->isNegative()) {
->>>>>>> b8943e7c
           return ExprError(Diag((*ArraySize)->getBeginLoc(),
                                 diag::err_typecheck_negative_array_size)
                            << (*ArraySize)->getSourceRange());
