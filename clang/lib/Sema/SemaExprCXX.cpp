--- conflicted
+++ resolved
@@ -7737,13 +7737,9 @@
 
   Operand = R.get();
 
-<<<<<<< HEAD
   Expr::EvalContext EvalCtx(Context, GetReflectionCallbackObj());
-  if (!inTemplateInstantiation() && Operand->HasSideEffects(EvalCtx, false)) {
-=======
   if (!inTemplateInstantiation() && !Operand->isInstantiationDependent() &&
-      Operand->HasSideEffects(Context, false)) {
->>>>>>> 7d09e1d7
+      Operand->HasSideEffects(EvalCtx, false)) {
     // The expression operand for noexcept is in an unevaluated expression
     // context, so side effects could result in unintended consequences.
     Diag(Operand->getExprLoc(), diag::warn_side_effects_unevaluated_context);
