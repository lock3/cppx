//===------- SemaTemplate.cpp - Semantic Analysis for C++ Templates -------===//
//
// Part of the LLVM Project, under the Apache License v2.0 with LLVM Exceptions.
// See https://llvm.org/LICENSE.txt for license information.
// SPDX-License-Identifier: Apache-2.0 WITH LLVM-exception
//===----------------------------------------------------------------------===//
//
//  This file implements semantic analysis for C++ templates.
//===----------------------------------------------------------------------===//

#include "TreeTransform.h"
#include "clang/AST/ASTConsumer.h"
#include "clang/AST/ASTContext.h"
#include "clang/AST/DeclFriend.h"
#include "clang/AST/DeclTemplate.h"
#include "clang/AST/Expr.h"
#include "clang/AST/ExprCXX.h"
#include "clang/AST/RecursiveASTVisitor.h"
#include "clang/AST/TypeVisitor.h"
#include "clang/Basic/Builtins.h"
#include "clang/Basic/LangOptions.h"
#include "clang/Basic/PartialDiagnostic.h"
#include "clang/Basic/Stack.h"
#include "clang/Basic/TargetInfo.h"
#include "clang/Sema/DeclSpec.h"
#include "clang/Sema/Lookup.h"
#include "clang/Sema/Overload.h"
#include "clang/Sema/ParsedTemplate.h"
#include "clang/Sema/Scope.h"
#include "clang/Sema/SemaInternal.h"
#include "clang/Sema/Template.h"
#include "clang/Sema/TemplateDeduction.h"
#include "llvm/ADT/SmallBitVector.h"
#include "llvm/ADT/SmallString.h"
#include "llvm/ADT/StringExtras.h"

#include <iterator>
using namespace clang;
using namespace sema;

// Exported for use by Parser.
SourceRange
clang::getTemplateParamsRange(TemplateParameterList const * const *Ps,
                              unsigned N) {
  if (!N) return SourceRange();
  return SourceRange(Ps[0]->getTemplateLoc(), Ps[N-1]->getRAngleLoc());
}

unsigned Sema::getTemplateDepth(Scope *S) const {
  unsigned Depth = 0;

  // Each template parameter scope represents one level of template parameter
  // depth.
  for (Scope *TempParamScope = S->getTemplateParamParent(); TempParamScope;
       TempParamScope = TempParamScope->getParent()->getTemplateParamParent()) {
    ++Depth;
  }

  // Note that there are template parameters with the given depth.
  auto ParamsAtDepth = [&](unsigned D) { Depth = std::max(Depth, D + 1); };

  // Look for parameters of an enclosing generic lambda. We don't create a
  // template parameter scope for these.
  for (FunctionScopeInfo *FSI : getFunctionScopes()) {
    if (auto *LSI = dyn_cast<LambdaScopeInfo>(FSI)) {
      if (!LSI->TemplateParams.empty()) {
        ParamsAtDepth(LSI->AutoTemplateParameterDepth);
        break;
      }
      if (LSI->GLTemplateParameterList) {
        ParamsAtDepth(LSI->GLTemplateParameterList->getDepth());
        break;
      }
    }
  }

  // Look for parameters of an enclosing terse function template. We don't
  // create a template parameter scope for these either.
  for (const InventedTemplateParameterInfo &Info :
       getInventedParameterInfos()) {
    if (!Info.TemplateParams.empty()) {
      ParamsAtDepth(Info.AutoTemplateParameterDepth);
      break;
    }
  }

  return Depth;
}

/// \brief Determine whether the declaration found is acceptable as the name
/// of a template and, if so, return that template declaration. Otherwise,
/// returns null.
///
/// Note that this may return an UnresolvedUsingValueDecl if AllowDependent
/// is true. In all other cases it will return a TemplateDecl (or null).
NamedDecl *Sema::getAsTemplateNameDecl(NamedDecl *D,
                                       bool AllowFunctionTemplates,
                                       bool AllowDependent) {
  D = D->getUnderlyingDecl();

  if (isa<TemplateDecl>(D)) {
    if (!AllowFunctionTemplates && isa<FunctionTemplateDecl>(D))
      return nullptr;

    return D;
  }

  if (CXXRecordDecl *Record = dyn_cast<CXXRecordDecl>(D)) {
    // C++ [temp.local]p1:
    //   Like normal (non-template) classes, class templates have an
    //   injected-class-name (Clause 9). The injected-class-name
    //   can be used with or without a template-argument-list. When
    //   it is used without a template-argument-list, it is
    //   equivalent to the injected-class-name followed by the
    //   template-parameters of the class template enclosed in
    //   <>. When it is used with a template-argument-list, it
    //   refers to the specified class template specialization,
    //   which could be the current specialization or another
    //   specialization.
    if (Record->isInjectedClassName()) {
      Record = cast<CXXRecordDecl>(Record->getDeclContext());
      if (Record->getDescribedClassTemplate())
        return Record->getDescribedClassTemplate();

      if (ClassTemplateSpecializationDecl *Spec
            = dyn_cast<ClassTemplateSpecializationDecl>(Record))
        return Spec->getSpecializedTemplate();
    }

    return nullptr;
  }

  // 'using Dependent::foo;' can resolve to a template name.
  // 'using typename Dependent::foo;' cannot (not even if 'foo' is an
  // injected-class-name).
  if (AllowDependent && isa<UnresolvedUsingValueDecl>(D))
    return D;

  return nullptr;
}

void Sema::FilterAcceptableTemplateNames(LookupResult &R,
                                         bool AllowFunctionTemplates,
                                         bool AllowDependent) {
  LookupResult::Filter filter = R.makeFilter();
  while (filter.hasNext()) {
    NamedDecl *Orig = filter.next();
    if (!getAsTemplateNameDecl(Orig, AllowFunctionTemplates, AllowDependent))
      filter.erase();
  }
  filter.done();
}

bool Sema::hasAnyAcceptableTemplateNames(LookupResult &R,
                                         bool AllowFunctionTemplates,
                                         bool AllowDependent,
                                         bool AllowNonTemplateFunctions) {
  for (LookupResult::iterator I = R.begin(), IEnd = R.end(); I != IEnd; ++I) {
    if (getAsTemplateNameDecl(*I, AllowFunctionTemplates, AllowDependent))
      return true;
    if (AllowNonTemplateFunctions &&
        isa<FunctionDecl>((*I)->getUnderlyingDecl()))
      return true;
  }

  return false;
}

TemplateNameKind Sema::isTemplateName(Scope *S,
                                      CXXScopeSpec &SS,
                                      bool hasTemplateKeyword,
                                      const UnqualifiedId &Name,
                                      ParsedType ObjectTypePtr,
                                      bool EnteringContext,
                                      TemplateTy &TemplateResult,
                                      bool &MemberOfUnknownSpecialization,
                                      bool Disambiguation) {
  assert(getLangOpts().CPlusPlus && "No template names in C!");

  DeclarationName TName;
  MemberOfUnknownSpecialization = false;

  switch (Name.getKind()) {
  case UnqualifiedIdKind::IK_Identifier:
    TName = DeclarationName(Name.Identifier);
    break;

  case UnqualifiedIdKind::IK_OperatorFunctionId:
    TName = Context.DeclarationNames.getCXXOperatorName(
                                              Name.OperatorFunctionId.Operator);
    break;

  case UnqualifiedIdKind::IK_LiteralOperatorId:
    TName = Context.DeclarationNames.getCXXLiteralOperatorName(Name.Identifier);
    break;

  default:
    return TNK_Non_template;
  }

  QualType ObjectType = ObjectTypePtr.get();

  AssumedTemplateKind AssumedTemplate;
  LookupResult R(*this, TName, Name.getBeginLoc(), LookupOrdinaryName);
  if (LookupTemplateName(R, S, SS, ObjectType, EnteringContext,
                         MemberOfUnknownSpecialization, SourceLocation(),
                         &AssumedTemplate,
                         /*AllowTypoCorrection=*/!Disambiguation))
    return TNK_Non_template;

  if (AssumedTemplate != AssumedTemplateKind::None) {
    TemplateResult = TemplateTy::make(Context.getAssumedTemplateName(TName));
    // Let the parser know whether we found nothing or found functions; if we
    // found nothing, we want to more carefully check whether this is actually
    // a function template name versus some other kind of undeclared identifier.
    return AssumedTemplate == AssumedTemplateKind::FoundNothing
               ? TNK_Undeclared_template
               : TNK_Function_template;
  }

  if (R.empty())
    return TNK_Non_template;

  NamedDecl *D = nullptr;
  if (R.isAmbiguous()) {
    // If we got an ambiguity involving a non-function template, treat this
    // as a template name, and pick an arbitrary template for error recovery.
    bool AnyFunctionTemplates = false;
    for (NamedDecl *FoundD : R) {
      if (NamedDecl *FoundTemplate = getAsTemplateNameDecl(FoundD)) {
        if (isa<FunctionTemplateDecl>(FoundTemplate))
          AnyFunctionTemplates = true;
        else {
          D = FoundTemplate;
          break;
        }
      }
    }

    // If we didn't find any templates at all, this isn't a template name.
    // Leave the ambiguity for a later lookup to diagnose.
    if (!D && !AnyFunctionTemplates) {
      R.suppressDiagnostics();
      return TNK_Non_template;
    }

    // If the only templates were function templates, filter out the rest.
    // We'll diagnose the ambiguity later.
    if (!D)
      FilterAcceptableTemplateNames(R);
  }

  // At this point, we have either picked a single template name declaration D
  // or we have a non-empty set of results R containing either one template name
  // declaration or a set of function templates.

  TemplateName Template;
  TemplateNameKind TemplateKind;

  unsigned ResultCount = R.end() - R.begin();
  if (!D && ResultCount > 1) {
    // We assume that we'll preserve the qualifier from a function
    // template name in other ways.
    Template = Context.getOverloadedTemplateName(R.begin(), R.end());
    TemplateKind = TNK_Function_template;

    // We'll do this lookup again later.
    R.suppressDiagnostics();
  } else {
    if (!D) {
      D = getAsTemplateNameDecl(*R.begin());
      assert(D && "unambiguous result is not a template name");
    }

    if (isa<UnresolvedUsingValueDecl>(D)) {
      // We don't yet know whether this is a template-name or not.
      MemberOfUnknownSpecialization = true;
      return TNK_Non_template;
    }

    TemplateDecl *TD = cast<TemplateDecl>(D);

    if (SS.isSet() && !SS.isInvalid()) {
      NestedNameSpecifier *Qualifier = SS.getScopeRep();
      Template = Context.getQualifiedTemplateName(Qualifier,
                                                  hasTemplateKeyword, TD);
    } else {
      Template = TemplateName(TD);
    }

    if (isa<FunctionTemplateDecl>(TD)) {
      TemplateKind = TNK_Function_template;

      // We'll do this lookup again later.
      R.suppressDiagnostics();
    } else {
      assert(isa<ClassTemplateDecl>(TD) || isa<TemplateTemplateParmDecl>(TD) ||
             isa<TypeAliasTemplateDecl>(TD) || isa<VarTemplateDecl>(TD) ||
             isa<BuiltinTemplateDecl>(TD) || isa<ConceptDecl>(TD));
      TemplateKind =
          isa<VarTemplateDecl>(TD) ? TNK_Var_template :
          isa<ConceptDecl>(TD) ? TNK_Concept_template :
          TNK_Type_template;
    }
  }

  TemplateResult = TemplateTy::make(Template);
  return TemplateKind;
}

bool Sema::isDeductionGuideName(Scope *S, const IdentifierInfo &Name,
                                SourceLocation NameLoc,
                                ParsedTemplateTy *Template) {
  CXXScopeSpec SS;
  bool MemberOfUnknownSpecialization = false;

  // We could use redeclaration lookup here, but we don't need to: the
  // syntactic form of a deduction guide is enough to identify it even
  // if we can't look up the template name at all.
  LookupResult R(*this, DeclarationName(&Name), NameLoc, LookupOrdinaryName);
  if (LookupTemplateName(R, S, SS, /*ObjectType*/ QualType(),
                         /*EnteringContext*/ false,
                         MemberOfUnknownSpecialization))
    return false;

  if (R.empty()) return false;
  if (R.isAmbiguous()) {
    // FIXME: Diagnose an ambiguity if we find at least one template.
    R.suppressDiagnostics();
    return false;
  }

  // We only treat template-names that name type templates as valid deduction
  // guide names.
  TemplateDecl *TD = R.getAsSingle<TemplateDecl>();
  if (!TD || !getAsTypeTemplateDecl(TD))
    return false;

  if (Template)
    *Template = TemplateTy::make(TemplateName(TD));
  return true;
}

bool Sema::DiagnoseUnknownTemplateName(const IdentifierInfo &II,
                                       SourceLocation IILoc,
                                       Scope *S,
                                       const CXXScopeSpec *SS,
                                       TemplateTy &SuggestedTemplate,
                                       TemplateNameKind &SuggestedKind) {
  // We can't recover unless there's a dependent scope specifier preceding the
  // template name.
  // FIXME: Typo correction?
  if (!SS || !SS->isSet() || !isDependentScopeSpecifier(*SS) ||
      computeDeclContext(*SS))
    return false;

  // The code is missing a 'template' keyword prior to the dependent template
  // name.
  NestedNameSpecifier *Qualifier = (NestedNameSpecifier*)SS->getScopeRep();
  Diag(IILoc, diag::err_template_kw_missing)
    << Qualifier << II.getName()
    << FixItHint::CreateInsertion(IILoc, "template ");
  SuggestedTemplate
    = TemplateTy::make(Context.getDependentTemplateName(Qualifier, &II));
  SuggestedKind = TNK_Dependent_template_name;
  return true;
}

bool Sema::LookupTemplateName(LookupResult &Found,
                              Scope *S, CXXScopeSpec &SS,
                              QualType ObjectType,
                              bool EnteringContext,
                              bool &MemberOfUnknownSpecialization,
                              RequiredTemplateKind RequiredTemplate,
                              AssumedTemplateKind *ATK,
                              bool AllowTypoCorrection) {
  if (ATK)
    *ATK = AssumedTemplateKind::None;

  if (SS.isInvalid())
    return true;

  Found.setTemplateNameLookup(true);

  // Determine where to perform name lookup
  MemberOfUnknownSpecialization = false;
  DeclContext *LookupCtx = nullptr;
  bool IsDependent = false;
  if (!ObjectType.isNull()) {
    // This nested-name-specifier occurs in a member access expression, e.g.,
    // x->B::f, and we are looking into the type of the object.
    assert(SS.isEmpty() && "ObjectType and scope specifier cannot coexist");
    LookupCtx = computeDeclContext(ObjectType);
    IsDependent = !LookupCtx && ObjectType->isDependentType();
    assert((IsDependent || !ObjectType->isIncompleteType() ||
            ObjectType->castAs<TagType>()->isBeingDefined()) &&
           "Caller should have completed object type");

    // Template names cannot appear inside an Objective-C class or object type
    // or a vector type.
    //
    // FIXME: This is wrong. For example:
    //
    //   template<typename T> using Vec = T __attribute__((ext_vector_type(4)));
    //   Vec<int> vi;
    //   vi.Vec<int>::~Vec<int>();
    //
    // ... should be accepted but we will not treat 'Vec' as a template name
    // here. The right thing to do would be to check if the name is a valid
    // vector component name, and look up a template name if not. And similarly
    // for lookups into Objective-C class and object types, where the same
    // problem can arise.
    if (ObjectType->isObjCObjectOrInterfaceType() ||
        ObjectType->isVectorType()) {
      Found.clear();
      return false;
    }
  } else if (SS.isNotEmpty()) {
    // This nested-name-specifier occurs after another nested-name-specifier,
    // so long into the context associated with the prior nested-name-specifier.
    LookupCtx = computeDeclContext(SS, EnteringContext);
    IsDependent = !LookupCtx && isDependentScopeSpecifier(SS);

    // The declaration context must be complete.
    if (LookupCtx && RequireCompleteDeclContext(SS, LookupCtx))
      return true;
  }

  bool ObjectTypeSearchedInScope = false;
  bool AllowFunctionTemplatesInLookup = true;
  if (LookupCtx) {
    // Perform "qualified" name lookup into the declaration context we
    // computed, which is either the type of the base of a member access
    // expression or the declaration context associated with a prior
    // nested-name-specifier.
    LookupQualifiedName(Found, LookupCtx);

    // FIXME: The C++ standard does not clearly specify what happens in the
    // case where the object type is dependent, and implementations vary. In
    // Clang, we treat a name after a . or -> as a template-name if lookup
    // finds a non-dependent member or member of the current instantiation that
    // is a type template, or finds no such members and lookup in the context
    // of the postfix-expression finds a type template. In the latter case, the
    // name is nonetheless dependent, and we may resolve it to a member of an
    // unknown specialization when we come to instantiate the template.
    IsDependent |= Found.wasNotFoundInCurrentInstantiation();
  }

  if (SS.isEmpty() && (ObjectType.isNull() || Found.empty())) {
    // C++ [basic.lookup.classref]p1:
    //   In a class member access expression (5.2.5), if the . or -> token is
    //   immediately followed by an identifier followed by a <, the
    //   identifier must be looked up to determine whether the < is the
    //   beginning of a template argument list (14.2) or a less-than operator.
    //   The identifier is first looked up in the class of the object
    //   expression. If the identifier is not found, it is then looked up in
    //   the context of the entire postfix-expression and shall name a class
    //   template.
    if (S)
      LookupName(Found, S);

    if (!ObjectType.isNull()) {
      //  FIXME: We should filter out all non-type templates here, particularly
      //  variable templates and concepts. But the exclusion of alias templates
      //  and template template parameters is a wording defect.
      AllowFunctionTemplatesInLookup = false;
      ObjectTypeSearchedInScope = true;
    }

    IsDependent |= Found.wasNotFoundInCurrentInstantiation();
  }

  if (Found.isAmbiguous())
    return false;

  if (ATK && SS.isEmpty() && ObjectType.isNull() &&
      !RequiredTemplate.hasTemplateKeyword()) {
    // C++2a [temp.names]p2:
    //   A name is also considered to refer to a template if it is an
    //   unqualified-id followed by a < and name lookup finds either one or more
    //   functions or finds nothing.
    //
    // To keep our behavior consistent, we apply the "finds nothing" part in
    // all language modes, and diagnose the empty lookup in ActOnCallExpr if we
    // successfully form a call to an undeclared template-id.
    bool AllFunctions =
        getLangOpts().CPlusPlus20 &&
        std::all_of(Found.begin(), Found.end(), [](NamedDecl *ND) {
          return isa<FunctionDecl>(ND->getUnderlyingDecl());
        });
    if (AllFunctions || (Found.empty() && !IsDependent)) {
      // If lookup found any functions, or if this is a name that can only be
      // used for a function, then strongly assume this is a function
      // template-id.
      *ATK = (Found.empty() && Found.getLookupName().isIdentifier())
                 ? AssumedTemplateKind::FoundNothing
                 : AssumedTemplateKind::FoundFunctions;
      Found.clear();
      return false;
    }
  }

  if (Found.empty() && !IsDependent && AllowTypoCorrection) {
    // If we did not find any names, and this is not a disambiguation, attempt
    // to correct any typos.
    DeclarationName Name = Found.getLookupName();
    Found.clear();
    // Simple filter callback that, for keywords, only accepts the C++ *_cast
    DefaultFilterCCC FilterCCC{};
    FilterCCC.WantTypeSpecifiers = false;
    FilterCCC.WantExpressionKeywords = false;
    FilterCCC.WantRemainingKeywords = false;
    FilterCCC.WantCXXNamedCasts = true;
    if (TypoCorrection Corrected =
            CorrectTypo(Found.getLookupNameInfo(), Found.getLookupKind(), S,
                        &SS, FilterCCC, CTK_ErrorRecovery, LookupCtx)) {
      if (auto *ND = Corrected.getFoundDecl())
        Found.addDecl(ND);
      FilterAcceptableTemplateNames(Found);
      if (Found.isAmbiguous()) {
        Found.clear();
      } else if (!Found.empty()) {
        Found.setLookupName(Corrected.getCorrection());
        if (LookupCtx) {
          std::string CorrectedStr(Corrected.getAsString(getLangOpts()));
          bool DroppedSpecifier = Corrected.WillReplaceSpecifier() &&
                                  Name.getAsString() == CorrectedStr;
          diagnoseTypo(Corrected, PDiag(diag::err_no_member_template_suggest)
                                    << Name << LookupCtx << DroppedSpecifier
                                    << SS.getRange());
        } else {
          diagnoseTypo(Corrected, PDiag(diag::err_no_template_suggest) << Name);
        }
      }
    }
  }

  NamedDecl *ExampleLookupResult =
      Found.empty() ? nullptr : Found.getRepresentativeDecl();
  FilterAcceptableTemplateNames(Found, AllowFunctionTemplatesInLookup);
  if (Found.empty()) {
    if (IsDependent) {
      MemberOfUnknownSpecialization = true;
      return false;
    }

    // If a 'template' keyword was used, a lookup that finds only non-template
    // names is an error.
    if (ExampleLookupResult && RequiredTemplate) {
      Diag(Found.getNameLoc(), diag::err_template_kw_refers_to_non_template)
          << Found.getLookupName() << SS.getRange()
          << RequiredTemplate.hasTemplateKeyword()
          << RequiredTemplate.getTemplateKeywordLoc();
      Diag(ExampleLookupResult->getUnderlyingDecl()->getLocation(),
           diag::note_template_kw_refers_to_non_template)
          << Found.getLookupName();
      return true;
    }

    return false;
  }

  if (S && !ObjectType.isNull() && !ObjectTypeSearchedInScope &&
      !getLangOpts().CPlusPlus11) {
    // C++03 [basic.lookup.classref]p1:
    //   [...] If the lookup in the class of the object expression finds a
    //   template, the name is also looked up in the context of the entire
    //   postfix-expression and [...]
    //
    // Note: C++11 does not perform this second lookup.
    LookupResult FoundOuter(*this, Found.getLookupName(), Found.getNameLoc(),
                            LookupOrdinaryName);
    FoundOuter.setTemplateNameLookup(true);
    LookupName(FoundOuter, S);
    // FIXME: We silently accept an ambiguous lookup here, in violation of
    // [basic.lookup]/1.
    FilterAcceptableTemplateNames(FoundOuter, /*AllowFunctionTemplates=*/false);

    NamedDecl *OuterTemplate;
    if (FoundOuter.empty()) {
      //   - if the name is not found, the name found in the class of the
      //     object expression is used, otherwise
    } else if (FoundOuter.isAmbiguous() || !FoundOuter.isSingleResult() ||
               !(OuterTemplate =
                     getAsTemplateNameDecl(FoundOuter.getFoundDecl()))) {
      //   - if the name is found in the context of the entire
      //     postfix-expression and does not name a class template, the name
      //     found in the class of the object expression is used, otherwise
      FoundOuter.clear();
    } else if (!Found.isSuppressingDiagnostics()) {
      //   - if the name found is a class template, it must refer to the same
      //     entity as the one found in the class of the object expression,
      //     otherwise the program is ill-formed.
      if (!Found.isSingleResult() ||
          getAsTemplateNameDecl(Found.getFoundDecl())->getCanonicalDecl() !=
              OuterTemplate->getCanonicalDecl()) {
        Diag(Found.getNameLoc(),
             diag::ext_nested_name_member_ref_lookup_ambiguous)
          << Found.getLookupName()
          << ObjectType;
        Diag(Found.getRepresentativeDecl()->getLocation(),
             diag::note_ambig_member_ref_object_type)
          << ObjectType;
        Diag(FoundOuter.getFoundDecl()->getLocation(),
             diag::note_ambig_member_ref_scope);

        // Recover by taking the template that we found in the object
        // expression's type.
      }
    }
  }

  return false;
}

void Sema::diagnoseExprIntendedAsTemplateName(Scope *S, ExprResult TemplateName,
                                              SourceLocation Less,
                                              SourceLocation Greater) {
  if (TemplateName.isInvalid())
    return;

  DeclarationNameInfo NameInfo;
  CXXScopeSpec SS;
  LookupNameKind LookupKind;

  DeclContext *LookupCtx = nullptr;
  NamedDecl *Found = nullptr;
  bool MissingTemplateKeyword = false;

  // Figure out what name we looked up.
  if (auto *DRE = dyn_cast<DeclRefExpr>(TemplateName.get())) {
    NameInfo = DRE->getNameInfo();
    SS.Adopt(DRE->getQualifierLoc());
    LookupKind = LookupOrdinaryName;
    Found = DRE->getFoundDecl();
  } else if (auto *ME = dyn_cast<MemberExpr>(TemplateName.get())) {
    NameInfo = ME->getMemberNameInfo();
    SS.Adopt(ME->getQualifierLoc());
    LookupKind = LookupMemberName;
    LookupCtx = ME->getBase()->getType()->getAsCXXRecordDecl();
    Found = ME->getMemberDecl();
  } else if (auto *DSDRE =
                 dyn_cast<DependentScopeDeclRefExpr>(TemplateName.get())) {
    NameInfo = DSDRE->getNameInfo();
    SS.Adopt(DSDRE->getQualifierLoc());
    MissingTemplateKeyword = true;
  } else if (auto *DSME =
                 dyn_cast<CXXDependentScopeMemberExpr>(TemplateName.get())) {
    NameInfo = DSME->getMemberNameInfo();
    SS.Adopt(DSME->getQualifierLoc());
    MissingTemplateKeyword = true;
  } else {
    llvm_unreachable("unexpected kind of potential template name");
  }

  // If this is a dependent-scope lookup, diagnose that the 'template' keyword
  // was missing.
  if (MissingTemplateKeyword) {
    Diag(NameInfo.getBeginLoc(), diag::err_template_kw_missing)
        << "" << NameInfo.getName().getAsString() << SourceRange(Less, Greater);
    return;
  }

  // Try to correct the name by looking for templates and C++ named casts.
  struct TemplateCandidateFilter : CorrectionCandidateCallback {
    Sema &S;
    TemplateCandidateFilter(Sema &S) : S(S) {
      WantTypeSpecifiers = false;
      WantExpressionKeywords = false;
      WantRemainingKeywords = false;
      WantCXXNamedCasts = true;
    };
    bool ValidateCandidate(const TypoCorrection &Candidate) override {
      if (auto *ND = Candidate.getCorrectionDecl())
        return S.getAsTemplateNameDecl(ND);
      return Candidate.isKeyword();
    }

    std::unique_ptr<CorrectionCandidateCallback> clone() override {
      return std::make_unique<TemplateCandidateFilter>(*this);
    }
  };

  DeclarationName Name = NameInfo.getName();
  TemplateCandidateFilter CCC(*this);
  if (TypoCorrection Corrected = CorrectTypo(NameInfo, LookupKind, S, &SS, CCC,
                                             CTK_ErrorRecovery, LookupCtx)) {
    auto *ND = Corrected.getFoundDecl();
    if (ND)
      ND = getAsTemplateNameDecl(ND);
    if (ND || Corrected.isKeyword()) {
      if (LookupCtx) {
        std::string CorrectedStr(Corrected.getAsString(getLangOpts()));
        bool DroppedSpecifier = Corrected.WillReplaceSpecifier() &&
                                Name.getAsString() == CorrectedStr;
        diagnoseTypo(Corrected,
                     PDiag(diag::err_non_template_in_member_template_id_suggest)
                         << Name << LookupCtx << DroppedSpecifier
                         << SS.getRange(), false);
      } else {
        diagnoseTypo(Corrected,
                     PDiag(diag::err_non_template_in_template_id_suggest)
                         << Name, false);
      }
      if (Found)
        Diag(Found->getLocation(),
             diag::note_non_template_in_template_id_found);
      return;
    }
  }

  Diag(NameInfo.getLoc(), diag::err_non_template_in_template_id)
    << Name << SourceRange(Less, Greater);
  if (Found)
    Diag(Found->getLocation(), diag::note_non_template_in_template_id_found);
}

/// ActOnDependentIdExpression - Handle a dependent id-expression that
/// was just parsed.  This is only possible with an explicit scope
/// specifier naming a dependent type.
ExprResult
Sema::ActOnDependentIdExpression(const CXXScopeSpec &SS,
                                 SourceLocation TemplateKWLoc,
                                 const DeclarationNameInfo &NameInfo,
                                 bool isAddressOfOperand,
                           const TemplateArgumentListInfo *TemplateArgs) {
  DeclContext *DC = getFunctionLevelDeclContext();

  // C++11 [expr.prim.general]p12:
  //   An id-expression that denotes a non-static data member or non-static
  //   member function of a class can only be used:
  //   (...)
  //   - if that id-expression denotes a non-static data member and it
  //     appears in an unevaluated operand.
  //
  // If this might be the case, form a DependentScopeDeclRefExpr instead of a
  // CXXDependentScopeMemberExpr. The former can instantiate to either
  // DeclRefExpr or MemberExpr depending on lookup results, while the latter is
  // always a MemberExpr.
  bool MightBeCxx11UnevalField =
      getLangOpts().CPlusPlus11 && isUnevaluatedContext();

  // Check if the nested name specifier is an enum type.
  bool IsEnum = false;
  if (NestedNameSpecifier *NNS = SS.getScopeRep())
    IsEnum = dyn_cast_or_null<EnumType>(NNS->getAsType());

  if (!MightBeCxx11UnevalField && !isAddressOfOperand && !IsEnum &&
      isa<CXXMethodDecl>(DC) && cast<CXXMethodDecl>(DC)->isInstance()) {
    QualType ThisType = cast<CXXMethodDecl>(DC)->getThisType();

    // Since the 'this' expression is synthesized, we don't need to
    // perform the double-lookup check.
    NamedDecl *FirstQualifierInScope = nullptr;

    return CXXDependentScopeMemberExpr::Create(
        Context, /*This*/ nullptr, ThisType, /*IsArrow*/ true,
        /*Op*/ SourceLocation(), SS.getWithLocInContext(Context), TemplateKWLoc,
        FirstQualifierInScope, NameInfo, TemplateArgs);
  }

  return BuildDependentDeclRefExpr(SS, TemplateKWLoc, NameInfo, TemplateArgs);
}

ExprResult
Sema::BuildDependentDeclRefExpr(const CXXScopeSpec &SS,
                                SourceLocation TemplateKWLoc,
                                const DeclarationNameInfo &NameInfo,
                                const TemplateArgumentListInfo *TemplateArgs) {
  // DependentScopeDeclRefExpr::Create requires a valid QualifierLoc
  NestedNameSpecifierLoc QualifierLoc = SS.getWithLocInContext(Context);
  if (!QualifierLoc)
    return ExprError();

  return DependentScopeDeclRefExpr::Create(
      Context, QualifierLoc, TemplateKWLoc, NameInfo, TemplateArgs);
}


/// Determine whether we would be unable to instantiate this template (because
/// it either has no definition, or is in the process of being instantiated).
bool Sema::DiagnoseUninstantiableTemplate(SourceLocation PointOfInstantiation,
                                          NamedDecl *Instantiation,
                                          bool InstantiatedFromMember,
                                          const NamedDecl *Pattern,
                                          const NamedDecl *PatternDef,
                                          TemplateSpecializationKind TSK,
                                          bool Complain /*= true*/) {
  assert(isa<TagDecl>(Instantiation) || isa<FunctionDecl>(Instantiation) ||
         isa<VarDecl>(Instantiation));

  bool IsEntityBeingDefined = false;
  if (const TagDecl *TD = dyn_cast_or_null<TagDecl>(PatternDef))
    IsEntityBeingDefined = TD->isBeingDefined();

  if (PatternDef && !IsEntityBeingDefined) {
    NamedDecl *SuggestedDef = nullptr;
    if (!hasVisibleDefinition(const_cast<NamedDecl*>(PatternDef), &SuggestedDef,
                              /*OnlyNeedComplete*/false)) {
      // If we're allowed to diagnose this and recover, do so.
      bool Recover = Complain && !isSFINAEContext();
      if (Complain)
        diagnoseMissingImport(PointOfInstantiation, SuggestedDef,
                              Sema::MissingImportKind::Definition, Recover);
      return !Recover;
    }
    return false;
  }

  if (!Complain || (PatternDef && PatternDef->isInvalidDecl()))
    return true;

  llvm::Optional<unsigned> Note;
  QualType InstantiationTy;
  if (TagDecl *TD = dyn_cast<TagDecl>(Instantiation))
    InstantiationTy = Context.getTypeDeclType(TD);
  if (PatternDef) {
    Diag(PointOfInstantiation,
         diag::err_template_instantiate_within_definition)
      << /*implicit|explicit*/(TSK != TSK_ImplicitInstantiation)
      << InstantiationTy;
    // Not much point in noting the template declaration here, since
    // we're lexically inside it.
    Instantiation->setInvalidDecl();
  } else if (InstantiatedFromMember) {
    if (isa<FunctionDecl>(Instantiation)) {
      Diag(PointOfInstantiation,
           diag::err_explicit_instantiation_undefined_member)
        << /*member function*/ 1 << Instantiation->getDeclName()
        << Instantiation->getDeclContext();
      Note = diag::note_explicit_instantiation_here;
    } else {
      assert(isa<TagDecl>(Instantiation) && "Must be a TagDecl!");
      Diag(PointOfInstantiation,
           diag::err_implicit_instantiate_member_undefined)
        << InstantiationTy;
      Note = diag::note_member_declared_at;
    }
  } else {
    if (isa<FunctionDecl>(Instantiation)) {
      Diag(PointOfInstantiation,
           diag::err_explicit_instantiation_undefined_func_template)
        << Pattern;
      Note = diag::note_explicit_instantiation_here;
    } else if (isa<TagDecl>(Instantiation)) {
      Diag(PointOfInstantiation, diag::err_template_instantiate_undefined)
        << (TSK != TSK_ImplicitInstantiation)
        << InstantiationTy;
      Note = diag::note_template_decl_here;
    } else {
      assert(isa<VarDecl>(Instantiation) && "Must be a VarDecl!");
      if (isa<VarTemplateSpecializationDecl>(Instantiation)) {
        Diag(PointOfInstantiation,
             diag::err_explicit_instantiation_undefined_var_template)
          << Instantiation;
        Instantiation->setInvalidDecl();
      } else
        Diag(PointOfInstantiation,
             diag::err_explicit_instantiation_undefined_member)
          << /*static data member*/ 2 << Instantiation->getDeclName()
          << Instantiation->getDeclContext();
      Note = diag::note_explicit_instantiation_here;
    }
  }
  if (Note) // Diagnostics were emitted.
    Diag(Pattern->getLocation(), Note.getValue());

  // In general, Instantiation isn't marked invalid to get more than one
  // error for multiple undefined instantiations. But the code that does
  // explicit declaration -> explicit definition conversion can't handle
  // invalid declarations, so mark as invalid in that case.
  if (TSK == TSK_ExplicitInstantiationDeclaration)
    Instantiation->setInvalidDecl();
  return true;
}

/// DiagnoseTemplateParameterShadow - Produce a diagnostic complaining
/// that the template parameter 'PrevDecl' is being shadowed by a new
/// declaration at location Loc. Returns true to indicate that this is
/// an error, and false otherwise.
void Sema::DiagnoseTemplateParameterShadow(SourceLocation Loc, Decl *PrevDecl) {
  assert(PrevDecl->isTemplateParameter() && "Not a template parameter");

  // C++ [temp.local]p4:
  //   A template-parameter shall not be redeclared within its
  //   scope (including nested scopes).
  //
  // Make this a warning when MSVC compatibility is requested.
  unsigned DiagId = getLangOpts().MSVCCompat ? diag::ext_template_param_shadow
                                             : diag::err_template_param_shadow;
  Diag(Loc, DiagId) << cast<NamedDecl>(PrevDecl)->getDeclName();
  Diag(PrevDecl->getLocation(), diag::note_template_param_here);
}

/// AdjustDeclIfTemplate - If the given decl happens to be a template, reset
/// the parameter D to reference the templated declaration and return a pointer
/// to the template declaration. Otherwise, do nothing to D and return null.
TemplateDecl *Sema::AdjustDeclIfTemplate(Decl *&D) {
  if (TemplateDecl *Temp = dyn_cast_or_null<TemplateDecl>(D)) {
    D = Temp->getTemplatedDecl();
    return Temp;
  }
  return nullptr;
}

ParsedTemplateArgument ParsedTemplateArgument::getTemplatePackExpansion(
                                             SourceLocation EllipsisLoc) const {
  assert(Kind == Template &&
         "Only template template arguments can be pack expansions here");
  assert(getAsTemplate().get().containsUnexpandedParameterPack() &&
         "Template template argument pack expansion without packs");
  ParsedTemplateArgument Result(*this);
  Result.EllipsisLoc = EllipsisLoc;
  return Result;
}

TemplateArgumentLoc Sema::translateTemplateArgument(
                                            const ParsedTemplateArgument &Arg) {

  switch (Arg.getKind()) {
  case ParsedTemplateArgument::Type: {
    TypeSourceInfo *DI;
    QualType T = GetTypeFromParser(Arg.getAsType(), &DI);
    if (!DI)
      DI = Context.getTrivialTypeSourceInfo(T, Arg.getLocation());
    return TemplateArgumentLoc(TemplateArgument(T), DI);
  }

  case ParsedTemplateArgument::Dependent: {
    Expr *E = static_cast<Expr *>(Arg.getAsExpr());
    return TemplateArgumentLoc(
        TemplateArgument(E, TemplateArgument::Reflected), E);
  }

  case ParsedTemplateArgument::NonType: {
    Expr *E = static_cast<Expr *>(Arg.getAsExpr());
    return TemplateArgumentLoc(
        TemplateArgument(E, TemplateArgument::Expression), E);
  }

  case ParsedTemplateArgument::Template: {
    TemplateName Template = Arg.getAsTemplate().get();
    TemplateArgument TArg;
    if (Arg.getEllipsisLoc().isValid())
      TArg = TemplateArgument(Template, Optional<unsigned int>());
    else
      TArg = Template;
<<<<<<< HEAD
    return TemplateArgumentLoc(TArg,
                               Arg.getScopeSpec().getWithLocInContext(Context),
                               Arg.getLocation(),
                               Arg.getEllipsisLoc());
=======
    return TemplateArgumentLoc(
        SemaRef.Context, TArg,
        Arg.getScopeSpec().getWithLocInContext(SemaRef.Context),
        Arg.getLocation(), Arg.getEllipsisLoc());
>>>>>>> 57f09742
  }
  }

  llvm_unreachable("Unhandled parsed template argument");
}

/// Translates template arguments as provided by the parser
/// into template arguments used by semantic analysis.
void Sema::translateTemplateArguments(const ASTTemplateArgsPtr &TemplateArgsIn,
                                      TemplateArgumentListInfo &TemplateArgs) {
 for (unsigned I = 0, Last = TemplateArgsIn.size(); I != Last; ++I)
   TemplateArgs.addArgument(translateTemplateArgument(TemplateArgsIn[I]));
}

static void maybeDiagnoseTemplateParameterShadow(Sema &SemaRef, Scope *S,
                                                 SourceLocation Loc,
                                                 IdentifierInfo *Name) {
  NamedDecl *PrevDecl = SemaRef.LookupSingleName(
      S, Name, Loc, Sema::LookupOrdinaryName, Sema::ForVisibleRedeclaration);
  if (PrevDecl && PrevDecl->isTemplateParameter())
    SemaRef.DiagnoseTemplateParameterShadow(Loc, PrevDecl);
}

/// Convert a parsed type into a parsed template argument. This is mostly
/// trivial, except that we may have parsed a C++17 deduced class template
/// specialization type, in which case we should form a template template
/// argument instead of a type template argument.
ParsedTemplateArgument Sema::ActOnTemplateTypeArgument(TypeResult ParsedType) {
  TypeSourceInfo *TInfo;
  QualType T = GetTypeFromParser(ParsedType.get(), &TInfo);
  if (T.isNull())
    return ParsedTemplateArgument();
  assert(TInfo && "template argument with no location");

  // If we might have formed a deduced template specialization type, convert
  // it to a template template argument.
  if (getLangOpts().CPlusPlus17) {
    TypeLoc TL = TInfo->getTypeLoc();
    SourceLocation EllipsisLoc;
    if (auto PET = TL.getAs<PackExpansionTypeLoc>()) {
      EllipsisLoc = PET.getEllipsisLoc();
      TL = PET.getPatternLoc();
    }

    CXXScopeSpec SS;
    if (auto ET = TL.getAs<ElaboratedTypeLoc>()) {
      SS.Adopt(ET.getQualifierLoc());
      TL = ET.getNamedTypeLoc();
    }

    if (auto DTST = TL.getAs<DeducedTemplateSpecializationTypeLoc>()) {
      TemplateName Name = DTST.getTypePtr()->getTemplateName();
      if (SS.isSet())
        Name = Context.getQualifiedTemplateName(SS.getScopeRep(),
                                                /*HasTemplateKeyword*/ false,
                                                Name.getAsTemplateDecl());
      ParsedTemplateArgument Result(SS, TemplateTy::make(Name),
                                    DTST.getTemplateNameLoc());
      if (EllipsisLoc.isValid())
        Result = Result.getTemplatePackExpansion(EllipsisLoc);
      return Result;
    }
  }

  // This is a normal type template argument. Note, if the type template
  // argument is an injected-class-name for a template, it has a dual nature
  // and can be used as either a type or a template. We handle that in
  // convertTypeTemplateArgumentToTemplate.
  return ParsedTemplateArgument(ParsedTemplateArgument::Type,
                                ParsedType.get().getAsOpaquePtr(),
                                TInfo->getTypeLoc().getBeginLoc());
}

/// ActOnTypeParameter - Called when a C++ template type parameter
/// (e.g., "typename T") has been parsed. Typename specifies whether
/// the keyword "typename" was used to declare the type parameter
/// (otherwise, "class" was used), and KeyLoc is the location of the
/// "class" or "typename" keyword. ParamName is the name of the
/// parameter (NULL indicates an unnamed template parameter) and
/// ParamNameLoc is the location of the parameter name (if any).
/// If the type parameter has a default argument, it will be added
/// later via ActOnTypeParameterDefault.
NamedDecl *Sema::ActOnTypeParameter(Scope *S, bool Typename,
                                    SourceLocation EllipsisLoc,
                                    SourceLocation KeyLoc,
                                    IdentifierInfo *ParamName,
                                    SourceLocation ParamNameLoc,
                                    unsigned Depth, unsigned Position,
                                    SourceLocation EqualLoc,
                                    ParsedType DefaultArg,
                                    bool HasTypeConstraint) {
  assert(S->isTemplateParamScope() &&
         "Template type parameter not in template parameter scope!");

  bool IsParameterPack = EllipsisLoc.isValid();
  TemplateTypeParmDecl *Param
    = TemplateTypeParmDecl::Create(Context, Context.getTranslationUnitDecl(),
                                   KeyLoc, ParamNameLoc, Depth, Position,
                                   ParamName, Typename, IsParameterPack,
                                   HasTypeConstraint);
  Param->setAccess(AS_public);

  if (Param->isParameterPack())
    if (auto *LSI = getEnclosingLambda())
      LSI->LocalPacks.push_back(Param);

  if (ParamName) {
    maybeDiagnoseTemplateParameterShadow(*this, S, ParamNameLoc, ParamName);

    // Add the template parameter into the current scope.
    S->AddDecl(Param);
    IdResolver->AddDecl(Param);
  }

  // C++0x [temp.param]p9:
  //   A default template-argument may be specified for any kind of
  //   template-parameter that is not a template parameter pack.
  if (DefaultArg && IsParameterPack) {
    Diag(EqualLoc, diag::err_template_param_pack_default_arg);
    DefaultArg = nullptr;
  }

  // Handle the default argument, if provided.
  if (DefaultArg) {
    TypeSourceInfo *DefaultTInfo;
    GetTypeFromParser(DefaultArg, &DefaultTInfo);

    assert(DefaultTInfo && "expected source information for type");

    // Check for unexpanded parameter packs.
    if (DiagnoseUnexpandedParameterPack(ParamNameLoc, DefaultTInfo,
                                        UPPC_DefaultArgument))
      return Param;

    // Check the template argument itself.
    if (CheckTemplateArgument(Param, DefaultTInfo)) {
      Param->setInvalidDecl();
      return Param;
    }

    Param->setDefaultArgument(DefaultTInfo);
  }

  return Param;
}

/// Convert the parser's template argument list representation into our form.
static TemplateArgumentListInfo
makeTemplateArgumentListInfo(Sema &S, TemplateIdAnnotation &TemplateId) {
  TemplateArgumentListInfo TemplateArgs(TemplateId.LAngleLoc,
                                        TemplateId.RAngleLoc);
  ASTTemplateArgsPtr TemplateArgsPtr(TemplateId.getTemplateArgs(),
                                     TemplateId.NumArgs);
  S.translateTemplateArguments(TemplateArgsPtr, TemplateArgs);
  return TemplateArgs;
}

bool Sema::ActOnTypeConstraint(const CXXScopeSpec &SS,
                               TemplateIdAnnotation *TypeConstr,
                               TemplateTypeParmDecl *ConstrainedParameter,
                               SourceLocation EllipsisLoc) {
  ConceptDecl *CD =
      cast<ConceptDecl>(TypeConstr->Template.get().getAsTemplateDecl());

  // C++2a [temp.param]p4:
  //     [...] The concept designated by a type-constraint shall be a type
  //     concept ([temp.concept]).
  if (!CD->isTypeConcept()) {
    Diag(TypeConstr->TemplateNameLoc,
         diag::err_type_constraint_non_type_concept);
    return true;
  }

  bool WereArgsSpecified = TypeConstr->LAngleLoc.isValid();

  if (!WereArgsSpecified &&
      CD->getTemplateParameters()->getMinRequiredArguments() > 1) {
    Diag(TypeConstr->TemplateNameLoc,
         diag::err_type_constraint_missing_arguments) << CD;
    return true;
  }

  TemplateArgumentListInfo TemplateArgs;
  if (TypeConstr->LAngleLoc.isValid()) {
    TemplateArgs =
        makeTemplateArgumentListInfo(*this, *TypeConstr);
  }
  return AttachTypeConstraint(
      SS.isSet() ? SS.getWithLocInContext(Context) : NestedNameSpecifierLoc(),
      DeclarationNameInfo(DeclarationName(TypeConstr->Name),
                          TypeConstr->TemplateNameLoc), CD,
      TypeConstr->LAngleLoc.isValid() ? &TemplateArgs : nullptr,
      ConstrainedParameter, EllipsisLoc);
}

template<typename ArgumentLocAppender>
static ExprResult formImmediatelyDeclaredConstraint(
    Sema &S, NestedNameSpecifierLoc NS, DeclarationNameInfo NameInfo,
    ConceptDecl *NamedConcept, SourceLocation LAngleLoc,
    SourceLocation RAngleLoc, QualType ConstrainedType,
    SourceLocation ParamNameLoc, ArgumentLocAppender Appender,
    SourceLocation EllipsisLoc) {

  TemplateArgumentListInfo ConstraintArgs;
  ConstraintArgs.addArgument(
    S.getTrivialTemplateArgumentLoc(TemplateArgument(ConstrainedType),
                                    /*NTTPType=*/QualType(), ParamNameLoc));

  ConstraintArgs.setRAngleLoc(RAngleLoc);
  ConstraintArgs.setLAngleLoc(LAngleLoc);
  Appender(ConstraintArgs);

  // C++2a [temp.param]p4:
  //     [...] This constraint-expression E is called the immediately-declared
  //     constraint of T. [...]
  CXXScopeSpec SS;
  SS.Adopt(NS);
  ExprResult ImmediatelyDeclaredConstraint = S.CheckConceptTemplateId(
      SS, /*TemplateKWLoc=*/SourceLocation(), NameInfo,
      /*FoundDecl=*/NamedConcept, NamedConcept, &ConstraintArgs);
  if (ImmediatelyDeclaredConstraint.isInvalid() || !EllipsisLoc.isValid())
    return ImmediatelyDeclaredConstraint;

  // C++2a [temp.param]p4:
  //     [...] If T is not a pack, then E is E', otherwise E is (E' && ...).
  //
  // We have the following case:
  //
  // template<typename T> concept C1 = true;
  // template<C1... T> struct s1;
  //
  // The constraint: (C1<T> && ...)
  //
  // Note that the type of C1<T> is known to be 'bool', so we don't need to do
  // any unqualified lookups for 'operator&&' here.
  return S.BuildCXXFoldExpr(/*UnqualifiedLookup=*/nullptr,
                            /*LParenLoc=*/SourceLocation(),
                            ImmediatelyDeclaredConstraint.get(), BO_LAnd,
                            EllipsisLoc, /*RHS=*/nullptr,
                            /*RParenLoc=*/SourceLocation(),
                            /*NumExpansions=*/None);
}

/// Attach a type-constraint to a template parameter.
/// \returns true if an error occured. This can happen if the
/// immediately-declared constraint could not be formed (e.g. incorrect number
/// of arguments for the named concept).
bool Sema::AttachTypeConstraint(NestedNameSpecifierLoc NS,
                                DeclarationNameInfo NameInfo,
                                ConceptDecl *NamedConcept,
                                const TemplateArgumentListInfo *TemplateArgs,
                                TemplateTypeParmDecl *ConstrainedParameter,
                                SourceLocation EllipsisLoc) {
  // C++2a [temp.param]p4:
  //     [...] If Q is of the form C<A1, ..., An>, then let E' be
  //     C<T, A1, ..., An>. Otherwise, let E' be C<T>. [...]
  const ASTTemplateArgumentListInfo *ArgsAsWritten =
    TemplateArgs ? ASTTemplateArgumentListInfo::Create(Context,
                                                       *TemplateArgs) : nullptr;

  QualType ParamAsArgument(ConstrainedParameter->getTypeForDecl(), 0);

  ExprResult ImmediatelyDeclaredConstraint =
      formImmediatelyDeclaredConstraint(
          *this, NS, NameInfo, NamedConcept,
          TemplateArgs ? TemplateArgs->getLAngleLoc() : SourceLocation(),
          TemplateArgs ? TemplateArgs->getRAngleLoc() : SourceLocation(),
          ParamAsArgument, ConstrainedParameter->getLocation(),
          [&] (TemplateArgumentListInfo &ConstraintArgs) {
            if (TemplateArgs)
              for (const auto &ArgLoc : TemplateArgs->arguments())
                ConstraintArgs.addArgument(ArgLoc);
          }, EllipsisLoc);
  if (ImmediatelyDeclaredConstraint.isInvalid())
    return true;

  ConstrainedParameter->setTypeConstraint(NS, NameInfo,
                                          /*FoundDecl=*/NamedConcept,
                                          NamedConcept, ArgsAsWritten,
                                          ImmediatelyDeclaredConstraint.get());
  return false;
}

bool Sema::AttachTypeConstraint(AutoTypeLoc TL, NonTypeTemplateParmDecl *NTTP,
                                SourceLocation EllipsisLoc) {
  if (NTTP->getType() != TL.getType() ||
      TL.getAutoKeyword() != AutoTypeKeyword::Auto) {
    Diag(NTTP->getTypeSourceInfo()->getTypeLoc().getBeginLoc(),
         diag::err_unsupported_placeholder_constraint)
       << NTTP->getTypeSourceInfo()->getTypeLoc().getSourceRange();
    return true;
  }
  // FIXME: Concepts: This should be the type of the placeholder, but this is
  // unclear in the wording right now.
  DeclRefExpr *Ref = BuildDeclRefExpr(NTTP, NTTP->getType(), VK_RValue,
                                      NTTP->getLocation());
  if (!Ref)
    return true;
  ExprResult ImmediatelyDeclaredConstraint =
      formImmediatelyDeclaredConstraint(
          *this, TL.getNestedNameSpecifierLoc(), TL.getConceptNameInfo(),
          TL.getNamedConcept(), TL.getLAngleLoc(), TL.getRAngleLoc(),
          BuildDecltypeType(Ref, NTTP->getLocation()), NTTP->getLocation(),
          [&] (TemplateArgumentListInfo &ConstraintArgs) {
            for (unsigned I = 0, C = TL.getNumArgs(); I != C; ++I)
              ConstraintArgs.addArgument(TL.getArgLoc(I));
          }, EllipsisLoc);
  if (ImmediatelyDeclaredConstraint.isInvalid() ||
     !ImmediatelyDeclaredConstraint.isUsable())
    return true;

  NTTP->setPlaceholderTypeConstraint(ImmediatelyDeclaredConstraint.get());
  return false;
}

/// Check that the type of a non-type template parameter is
/// well-formed.
///
/// \returns the (possibly-promoted) parameter type if valid;
/// otherwise, produces a diagnostic and returns a NULL type.
QualType Sema::CheckNonTypeTemplateParameterType(TypeSourceInfo *&TSI,
                                                 SourceLocation Loc) {
  if (TSI->getType()->isUndeducedType()) {
    // C++17 [temp.dep.expr]p3:
    //   An id-expression is type-dependent if it contains
    //    - an identifier associated by name lookup with a non-type
    //      template-parameter declared with a type that contains a
    //      placeholder type (7.1.7.4),
    TSI = SubstAutoTypeSourceInfo(TSI, Context.DependentTy);
  }

  return CheckNonTypeTemplateParameterType(TSI->getType(), Loc);
}

/// Require the given type to be a structural type, and diagnose if it is not.
///
/// \return \c true if an error was produced.
bool Sema::RequireStructuralType(QualType T, SourceLocation Loc) {
  if (T->isDependentType())
    return false;

  if (RequireCompleteType(Loc, T, diag::err_template_nontype_parm_incomplete))
    return true;

  if (T->isStructuralType())
    return false;

  // Structural types are required to be object types or lvalue references.
  if (T->isRValueReferenceType()) {
    Diag(Loc, diag::err_template_nontype_parm_rvalue_ref) << T;
    return true;
  }

  // Don't mention structural types in our diagnostic prior to C++20. Also,
  // there's not much more we can say about non-scalar non-class types --
  // because we can't see functions or arrays here, those can only be language
  // extensions.
  if (!getLangOpts().CPlusPlus20 ||
      (!T->isScalarType() && !T->isRecordType())) {
    Diag(Loc, diag::err_template_nontype_parm_bad_type) << T;
    return true;
  }

  // Structural types are required to be literal types.
  if (RequireLiteralType(Loc, T, diag::err_template_nontype_parm_not_literal))
    return true;

  Diag(Loc, diag::err_template_nontype_parm_not_structural) << T;

  // Drill down into the reason why the class is non-structural.
  while (const CXXRecordDecl *RD = T->getAsCXXRecordDecl()) {
    // All members are required to be public and non-mutable, and can't be of
    // rvalue reference type. Check these conditions first to prefer a "local"
    // reason over a more distant one.
    for (const FieldDecl *FD : RD->fields()) {
      if (FD->getAccess() != AS_public) {
        Diag(FD->getLocation(), diag::note_not_structural_non_public) << T << 0;
        return true;
      }
      if (FD->isMutable()) {
        Diag(FD->getLocation(), diag::note_not_structural_mutable_field) << T;
        return true;
      }
      if (FD->getType()->isRValueReferenceType()) {
        Diag(FD->getLocation(), diag::note_not_structural_rvalue_ref_field)
            << T;
        return true;
      }
    }

    // All bases are required to be public.
    for (const auto &BaseSpec : RD->bases()) {
      if (BaseSpec.getAccessSpecifier() != AS_public) {
        Diag(BaseSpec.getBaseTypeLoc(), diag::note_not_structural_non_public)
            << T << 1;
        return true;
      }
    }

    // All subobjects are required to be of structural types.
    SourceLocation SubLoc;
    QualType SubType;
    int Kind = -1;

    for (const FieldDecl *FD : RD->fields()) {
      QualType T = Context.getBaseElementType(FD->getType());
      if (!T->isStructuralType()) {
        SubLoc = FD->getLocation();
        SubType = T;
        Kind = 0;
        break;
      }
    }

    if (Kind == -1) {
      for (const auto &BaseSpec : RD->bases()) {
        QualType T = BaseSpec.getType();
        if (!T->isStructuralType()) {
          SubLoc = BaseSpec.getBaseTypeLoc();
          SubType = T;
          Kind = 1;
          break;
        }
      }
    }

    assert(Kind != -1 && "couldn't find reason why type is not structural");
    Diag(SubLoc, diag::note_not_structural_subobject)
        << T << Kind << SubType;
    T = SubType;
    RD = T->getAsCXXRecordDecl();
  }

  return true;
}

QualType Sema::CheckNonTypeTemplateParameterType(QualType T,
                                                 SourceLocation Loc) {
  // We don't allow variably-modified types as the type of non-type template
  // parameters.
  if (T->isVariablyModifiedType()) {
    Diag(Loc, diag::err_variably_modified_nontype_template_param)
      << T;
    return QualType();
  }

  // C++ [temp.param]p4:
  //
  // A non-type template-parameter shall have one of the following
  // (optionally cv-qualified) types:
  //
  //       -- integral or enumeration type,
  if (T->isIntegralOrEnumerationType() ||
      //   -- pointer to object or pointer to function,
      T->isPointerType() ||
      //   -- lvalue reference to object or lvalue reference to function,
      T->isLValueReferenceType() ||
      //   -- pointer to member,
      T->isMemberPointerType() ||
      //   -- std::nullptr_t, or
      T->isNullPtrType() ||
<<<<<<< HEAD
      //   -- meta::info
      T->isReflectionType() ||
      // Allow use of auto in template parameter declarations.
=======
      //   -- a type that contains a placeholder type.
>>>>>>> 57f09742
      T->isUndeducedType()) {
    // C++ [temp.param]p5: The top-level cv-qualifiers on the template-parameter
    // are ignored when determining its type.
    return T.getUnqualifiedType();
  }

  // C++ [temp.param]p8:
  //
  //   A non-type template-parameter of type "array of T" or
  //   "function returning T" is adjusted to be of type "pointer to
  //   T" or "pointer to function returning T", respectively.
  if (T->isArrayType() || T->isFunctionType())
    return Context.getDecayedType(T);

  // If T is a dependent type, we can't do the check now, so we
  // assume that it is well-formed. Note that stripping off the
  // qualifiers here is not really correct if T turns out to be
  // an array type, but we'll recompute the type everywhere it's
  // used during instantiation, so that should be OK. (Using the
  // qualified type is equally wrong.)
  if (T->isDependentType())
    return T.getUnqualifiedType();

  // C++20 [temp.param]p6:
  //   -- a structural type
  if (RequireStructuralType(T, Loc))
    return QualType();

  if (!getLangOpts().CPlusPlus20) {
    // FIXME: Consider allowing structural types as an extension in C++17. (In
    // earlier language modes, the template argument evaluation rules are too
    // inflexible.)
    Diag(Loc, diag::err_template_nontype_parm_bad_structural_type) << T;
    return QualType();
  }

  return T.getUnqualifiedType();
}

NamedDecl *Sema::ActOnNonTypeTemplateParameter(Scope *S, Declarator &D,
                                          unsigned Depth,
                                          unsigned Position,
                                          SourceLocation EqualLoc,
                                          Expr *Default) {
  TypeSourceInfo *TInfo = GetTypeForDeclarator(D, S);

  // Check that we have valid decl-specifiers specified.
  auto CheckValidDeclSpecifiers = [this, &D] {
    // C++ [temp.param]
    // p1
    //   template-parameter:
    //     ...
    //     parameter-declaration
    // p2
    //   ... A storage class shall not be specified in a template-parameter
    //   declaration.
    // [dcl.typedef]p1:
    //   The typedef specifier [...] shall not be used in the decl-specifier-seq
    //   of a parameter-declaration
    const DeclSpec &DS = D.getDeclSpec();
    auto EmitDiag = [this](SourceLocation Loc) {
      Diag(Loc, diag::err_invalid_decl_specifier_in_nontype_parm)
          << FixItHint::CreateRemoval(Loc);
    };
    if (DS.getStorageClassSpec() != DeclSpec::SCS_unspecified)
      EmitDiag(DS.getStorageClassSpecLoc());

    if (DS.getThreadStorageClassSpec() != TSCS_unspecified)
      EmitDiag(DS.getThreadStorageClassSpecLoc());

    // [dcl.inline]p1:
    //   The inline specifier can be applied only to the declaration or
    //   definition of a variable or function.

    if (DS.isInlineSpecified())
      EmitDiag(DS.getInlineSpecLoc());

    // [dcl.constexpr]p1:
    //   The constexpr specifier shall be applied only to the definition of a
    //   variable or variable template or the declaration of a function or
    //   function template.

    if (DS.hasConstexprSpecifier())
      EmitDiag(DS.getConstexprSpecLoc());

    // [dcl.fct.spec]p1:
    //   Function-specifiers can be used only in function declarations.

    if (DS.isVirtualSpecified())
      EmitDiag(DS.getVirtualSpecLoc());

    if (DS.hasExplicitSpecifier())
      EmitDiag(DS.getExplicitSpecLoc());

    if (DS.isNoreturnSpecified())
      EmitDiag(DS.getNoreturnSpecLoc());
  };

  CheckValidDeclSpecifiers();

  if (TInfo->getType()->isUndeducedType()) {
    Diag(D.getIdentifierLoc(),
         diag::warn_cxx14_compat_template_nontype_parm_auto_type)
      << QualType(TInfo->getType()->getContainedAutoType(), 0);
  }

  assert(S->isTemplateParamScope() &&
         "Non-type template parameter not in template parameter scope!");
  bool Invalid = false;

  QualType T = CheckNonTypeTemplateParameterType(TInfo, D.getIdentifierLoc());
  if (T.isNull()) {
    T = Context.IntTy; // Recover with an 'int' type.
    Invalid = true;
  }

  CheckFunctionOrTemplateParamDeclarator(S, D);

  IdentifierInfo *ParamName = D.getIdentifier();
  bool IsParameterPack = D.hasEllipsis();
  NonTypeTemplateParmDecl *Param = NonTypeTemplateParmDecl::Create(
      Context, Context.getTranslationUnitDecl(), D.getBeginLoc(),
      D.getIdentifierLoc(), Depth, Position, ParamName, T, IsParameterPack,
      TInfo);
  Param->setAccess(AS_public);

  if (AutoTypeLoc TL = TInfo->getTypeLoc().getContainedAutoTypeLoc())
    if (TL.isConstrained())
      if (AttachTypeConstraint(TL, Param, D.getEllipsisLoc()))
        Invalid = true;

  if (Invalid)
    Param->setInvalidDecl();

  if (Param->isParameterPack())
    if (auto *LSI = getEnclosingLambda())
      LSI->LocalPacks.push_back(Param);

  if (ParamName) {
    maybeDiagnoseTemplateParameterShadow(*this, S, D.getIdentifierLoc(),
                                         ParamName);

    // Add the template parameter into the current scope.
    S->AddDecl(Param);
    IdResolver->AddDecl(Param);
  }

  // C++0x [temp.param]p9:
  //   A default template-argument may be specified for any kind of
  //   template-parameter that is not a template parameter pack.
  if (Default && IsParameterPack) {
    Diag(EqualLoc, diag::err_template_param_pack_default_arg);
    Default = nullptr;
  }

  // Check the well-formedness of the default template argument, if provided.
  if (Default) {
    // Check for unexpanded parameter packs.
    if (DiagnoseUnexpandedParameterPack(Default, UPPC_DefaultArgument))
      return Param;

    TemplateArgument Converted;
    ExprResult DefaultRes =
        CheckTemplateArgument(Param, Param->getType(), Default, Converted);
    if (DefaultRes.isInvalid()) {
      Param->setInvalidDecl();
      return Param;
    }
    Default = DefaultRes.get();

    Param->setDefaultArgument(Default);
  }

  return Param;
}

/// ActOnTemplateTemplateParameter - Called when a C++ template template
/// parameter (e.g. T in template <template \<typename> class T> class array)
/// has been parsed. S is the current scope.
NamedDecl *Sema::ActOnTemplateTemplateParameter(Scope* S,
                                           SourceLocation TmpLoc,
                                           TemplateParameterList *Params,
                                           SourceLocation EllipsisLoc,
                                           IdentifierInfo *Name,
                                           SourceLocation NameLoc,
                                           unsigned Depth,
                                           unsigned Position,
                                           SourceLocation EqualLoc,
                                           ParsedTemplateArgument Default) {
  assert(S->isTemplateParamScope() &&
         "Template template parameter not in template parameter scope!");

  // Construct the parameter object.
  bool IsParameterPack = EllipsisLoc.isValid();
  TemplateTemplateParmDecl *Param =
    TemplateTemplateParmDecl::Create(Context, Context.getTranslationUnitDecl(),
                                     NameLoc.isInvalid()? TmpLoc : NameLoc,
                                     Depth, Position, IsParameterPack,
                                     Name, Params);
  Param->setAccess(AS_public);

  if (Param->isParameterPack())
    if (auto *LSI = getEnclosingLambda())
      LSI->LocalPacks.push_back(Param);

  // If the template template parameter has a name, then link the identifier
  // into the scope and lookup mechanisms.
  if (Name) {
    maybeDiagnoseTemplateParameterShadow(*this, S, NameLoc, Name);

    S->AddDecl(Param);
    IdResolver->AddDecl(Param);
  }

  if (Params->size() == 0) {
    Diag(Param->getLocation(), diag::err_template_template_parm_no_parms)
    << SourceRange(Params->getLAngleLoc(), Params->getRAngleLoc());
    Param->setInvalidDecl();
  }

  // C++0x [temp.param]p9:
  //   A default template-argument may be specified for any kind of
  //   template-parameter that is not a template parameter pack.
  if (IsParameterPack && !Default.isInvalid()) {
    Diag(EqualLoc, diag::err_template_param_pack_default_arg);
    Default = ParsedTemplateArgument();
  }

  if (!Default.isInvalid()) {
    // Check only that we have a template template argument. We don't want to
    // try to check well-formedness now, because our template template parameter
    // might have dependent types in its template parameters, which we wouldn't
    // be able to match now.
    //
    // If none of the template template parameter's template arguments mention
    // other template parameters, we could actually perform more checking here.
    // However, it isn't worth doing.
    TemplateArgumentLoc DefaultArg = translateTemplateArgument(Default);
    if (DefaultArg.getArgument().getAsTemplate().isNull()) {
      Diag(DefaultArg.getLocation(), diag::err_template_arg_not_valid_template)
        << DefaultArg.getSourceRange();
      return Param;
    }

    // Check for unexpanded parameter packs.
    if (DiagnoseUnexpandedParameterPack(DefaultArg.getLocation(),
                                        DefaultArg.getArgument().getAsTemplate(),
                                        UPPC_DefaultArgument))
      return Param;

    Param->setDefaultArgument(Context, DefaultArg);
  }

  return Param;
}

/// ActOnTemplateParameterList - Builds a TemplateParameterList, optionally
/// constrained by RequiresClause, that contains the template parameters in
/// Params.
TemplateParameterList *
Sema::ActOnTemplateParameterList(unsigned Depth,
                                 SourceLocation ExportLoc,
                                 SourceLocation TemplateLoc,
                                 SourceLocation LAngleLoc,
                                 ArrayRef<NamedDecl *> Params,
                                 SourceLocation RAngleLoc,
                                 Expr *RequiresClause) {
  if (ExportLoc.isValid())
    Diag(ExportLoc, diag::warn_template_export_unsupported);

  return TemplateParameterList::Create(
      Context, TemplateLoc, LAngleLoc,
      llvm::makeArrayRef(Params.data(), Params.size()),
      RAngleLoc, RequiresClause);
}

static void SetNestedNameSpecifier(Sema &S, TagDecl *T,
                                   const CXXScopeSpec &SS) {
  if (SS.isSet())
    T->setQualifierInfo(SS.getWithLocInContext(S.Context));
}

DeclResult Sema::CheckClassTemplate(
    Scope *S, unsigned TagSpec, TagUseKind TUK, SourceLocation KWLoc,
    CXXScopeSpec &SS, IdentifierInfo *Name, SourceLocation NameLoc,
    const ParsedAttributesView &Attr, TemplateParameterList *TemplateParams,
    AccessSpecifier AS, SourceLocation ModulePrivateLoc,
    SourceLocation FriendLoc, unsigned NumOuterTemplateParamLists,
    TemplateParameterList **OuterTemplateParamLists, SkipBodyInfo *SkipBody) {
  assert(TemplateParams && TemplateParams->size() > 0 &&
         "No template parameters");
  assert(TUK != TUK_Reference && "Can only declare or define class templates");
  bool Invalid = false;

  // Check that we can declare a template here.
  if (CheckTemplateDeclScope(S, TemplateParams))
    return true;

  TagTypeKind Kind = TypeWithKeyword::getTagTypeKindForTypeSpec(TagSpec);
  assert(Kind != TTK_Enum && "can't build template of enumerated type");

  // There is no such thing as an unnamed class template.
  if (!Name) {
    Diag(KWLoc, diag::err_template_unnamed_class);
    return true;
  }

  // Find any previous declaration with this name. For a friend with no
  // scope explicitly specified, we only look for tag declarations (per
  // C++11 [basic.lookup.elab]p2).
  DeclContext *SemanticContext;
  LookupResult Previous(*this, Name, NameLoc,
                        (SS.isEmpty() && TUK == TUK_Friend)
                          ? LookupTagName : LookupOrdinaryName,
                        forRedeclarationInCurContext());
  if (SS.isNotEmpty() && !SS.isInvalid()) {
    SemanticContext = computeDeclContext(SS, true);
    if (!SemanticContext) {
      // FIXME: Horrible, horrible hack! We can't currently represent this
      // in the AST, and historically we have just ignored such friend
      // class templates, so don't complain here.
      Diag(NameLoc, TUK == TUK_Friend
                        ? diag::warn_template_qualified_friend_ignored
                        : diag::err_template_qualified_declarator_no_match)
          << SS.getScopeRep() << SS.getRange();
      return TUK != TUK_Friend;
    }

    if (RequireCompleteDeclContext(SS, SemanticContext))
      return true;

    // If we're adding a template to a dependent context, we may need to
    // rebuilding some of the types used within the template parameter list,
    // now that we know what the current instantiation is.
    if (SemanticContext->isDependentContext()) {
      ContextRAII SavedContext(*this, SemanticContext);
      if (RebuildTemplateParamsInCurrentInstantiation(TemplateParams))
        Invalid = true;
    } else if (TUK != TUK_Friend && TUK != TUK_Reference)
      diagnoseQualifiedDeclaration(SS, SemanticContext, Name, NameLoc, false);

    LookupQualifiedName(Previous, SemanticContext);
  } else {
    SemanticContext = CurContext;

    // C++14 [class.mem]p14:
    //   If T is the name of a class, then each of the following shall have a
    //   name different from T:
    //    -- every member template of class T
    if (TUK != TUK_Friend &&
        DiagnoseClassNameShadow(SemanticContext,
                                DeclarationNameInfo(Name, NameLoc)))
      return true;

    LookupName(Previous, S);
  }

  if (Previous.isAmbiguous())
    return true;

  NamedDecl *PrevDecl = nullptr;
  if (Previous.begin() != Previous.end())
    PrevDecl = (*Previous.begin())->getUnderlyingDecl();

  if (PrevDecl && PrevDecl->isTemplateParameter()) {
    // Maybe we will complain about the shadowed template parameter.
    DiagnoseTemplateParameterShadow(NameLoc, PrevDecl);
    // Just pretend that we didn't see the previous declaration.
    PrevDecl = nullptr;
  }

  // If there is a previous declaration with the same name, check
  // whether this is a valid redeclaration.
  ClassTemplateDecl *PrevClassTemplate =
      dyn_cast_or_null<ClassTemplateDecl>(PrevDecl);

  // We may have found the injected-class-name of a class template,
  // class template partial specialization, or class template specialization.
  // In these cases, grab the template that is being defined or specialized.
  if (!PrevClassTemplate && PrevDecl && isa<CXXRecordDecl>(PrevDecl) &&
      cast<CXXRecordDecl>(PrevDecl)->isInjectedClassName()) {
    PrevDecl = cast<CXXRecordDecl>(PrevDecl->getDeclContext());
    PrevClassTemplate
      = cast<CXXRecordDecl>(PrevDecl)->getDescribedClassTemplate();
    if (!PrevClassTemplate && isa<ClassTemplateSpecializationDecl>(PrevDecl)) {
      PrevClassTemplate
        = cast<ClassTemplateSpecializationDecl>(PrevDecl)
            ->getSpecializedTemplate();
    }
  }

  if (TUK == TUK_Friend) {
    // C++ [namespace.memdef]p3:
    //   [...] When looking for a prior declaration of a class or a function
    //   declared as a friend, and when the name of the friend class or
    //   function is neither a qualified name nor a template-id, scopes outside
    //   the innermost enclosing namespace scope are not considered.
    if (!SS.isSet()) {
      DeclContext *OutermostContext = CurContext;
      while (!OutermostContext->isFileContext())
        OutermostContext = OutermostContext->getLookupParent();

      if (PrevDecl &&
          (OutermostContext->Equals(PrevDecl->getDeclContext()) ||
           OutermostContext->Encloses(PrevDecl->getDeclContext()))) {
        SemanticContext = PrevDecl->getDeclContext();
      } else {
        // Declarations in outer scopes don't matter. However, the outermost
        // context we computed is the semantic context for our new
        // declaration.
        PrevDecl = PrevClassTemplate = nullptr;
        SemanticContext = OutermostContext;

        // Check that the chosen semantic context doesn't already contain a
        // declaration of this name as a non-tag type.
        Previous.clear(LookupOrdinaryName);
        DeclContext *LookupContext = SemanticContext;
        while (LookupContext->isTransparentContext())
          LookupContext = LookupContext->getLookupParent();
        LookupQualifiedName(Previous, LookupContext);

        if (Previous.isAmbiguous())
          return true;

        if (Previous.begin() != Previous.end())
          PrevDecl = (*Previous.begin())->getUnderlyingDecl();
      }
    }
  } else if (PrevDecl &&
             !isDeclInScope(Previous.getRepresentativeDecl(), SemanticContext,
                            S, SS.isValid()))
    PrevDecl = PrevClassTemplate = nullptr;

  if (auto *Shadow = dyn_cast_or_null<UsingShadowDecl>(
          PrevDecl ? Previous.getRepresentativeDecl() : nullptr)) {
    if (SS.isEmpty() &&
        !(PrevClassTemplate &&
          PrevClassTemplate->getDeclContext()->getRedeclContext()->Equals(
              SemanticContext->getRedeclContext()))) {
      Diag(KWLoc, diag::err_using_decl_conflict_reverse);
      Diag(Shadow->getTargetDecl()->getLocation(),
           diag::note_using_decl_target);
      Diag(Shadow->getUsingDecl()->getLocation(), diag::note_using_decl) << 0;
      // Recover by ignoring the old declaration.
      PrevDecl = PrevClassTemplate = nullptr;
    }
  }

  if (PrevClassTemplate) {
    // Ensure that the template parameter lists are compatible. Skip this check
    // for a friend in a dependent context: the template parameter list itself
    // could be dependent.
    if (!(TUK == TUK_Friend && CurContext->isDependentContext()) &&
        !TemplateParameterListsAreEqual(TemplateParams,
                                   PrevClassTemplate->getTemplateParameters(),
                                        /*Complain=*/true,
                                        TPL_TemplateMatch))
      return true;

    // C++ [temp.class]p4:
    //   In a redeclaration, partial specialization, explicit
    //   specialization or explicit instantiation of a class template,
    //   the class-key shall agree in kind with the original class
    //   template declaration (7.1.5.3).
    RecordDecl *PrevRecordDecl = PrevClassTemplate->getTemplatedDecl();
    if (!isAcceptableTagRedeclaration(PrevRecordDecl, Kind,
                                      TUK == TUK_Definition,  KWLoc, Name)) {
      Diag(KWLoc, diag::err_use_with_wrong_tag)
        << Name
        << FixItHint::CreateReplacement(KWLoc, PrevRecordDecl->getKindName());
      Diag(PrevRecordDecl->getLocation(), diag::note_previous_use);
      Kind = PrevRecordDecl->getTagKind();
    }

    // Check for redefinition of this class template.
    if (TUK == TUK_Definition) {
      if (TagDecl *Def = PrevRecordDecl->getDefinition()) {
        // If we have a prior definition that is not visible, treat this as
        // simply making that previous definition visible.
        NamedDecl *Hidden = nullptr;
        if (SkipBody && !hasVisibleDefinition(Def, &Hidden)) {
          SkipBody->ShouldSkip = true;
          SkipBody->Previous = Def;
          auto *Tmpl = cast<CXXRecordDecl>(Hidden)->getDescribedClassTemplate();
          assert(Tmpl && "original definition of a class template is not a "
                         "class template?");
          makeMergedDefinitionVisible(Hidden);
          makeMergedDefinitionVisible(Tmpl);
        } else {
          Diag(NameLoc, diag::err_redefinition) << Name;
          Diag(Def->getLocation(), diag::note_previous_definition);
          // FIXME: Would it make sense to try to "forget" the previous
          // definition, as part of error recovery?
          return true;
        }
      }
    }
  } else if (PrevDecl) {
    // C++ [temp]p5:
    //   A class template shall not have the same name as any other
    //   template, class, function, object, enumeration, enumerator,
    //   namespace, or type in the same scope (3.3), except as specified
    //   in (14.5.4).
    Diag(NameLoc, diag::err_redefinition_different_kind) << Name;
    Diag(PrevDecl->getLocation(), diag::note_previous_definition);
    return true;
  }

  // Check the template parameter list of this declaration, possibly
  // merging in the template parameter list from the previous class
  // template declaration. Skip this check for a friend in a dependent
  // context, because the template parameter list might be dependent.
  if (!(TUK == TUK_Friend && CurContext->isDependentContext()) &&
      CheckTemplateParameterList(
          TemplateParams,
          PrevClassTemplate
              ? PrevClassTemplate->getMostRecentDecl()->getTemplateParameters()
              : nullptr,
          (SS.isSet() && SemanticContext && SemanticContext->isRecord() &&
           SemanticContext->isDependentContext())
              ? TPC_ClassTemplateMember
              : TUK == TUK_Friend ? TPC_FriendClassTemplate : TPC_ClassTemplate,
          SkipBody))
    Invalid = true;

  if (SS.isSet()) {
    // If the name of the template was qualified, we must be defining the
    // template out-of-line.
    if (!SS.isInvalid() && !Invalid && !PrevClassTemplate) {
      Diag(NameLoc, TUK == TUK_Friend ? diag::err_friend_decl_does_not_match
                                      : diag::err_member_decl_does_not_match)
        << Name << SemanticContext << /*IsDefinition*/true << SS.getRange();
      Invalid = true;
    }
  }

  // If this is a templated friend in a dependent context we should not put it
  // on the redecl chain. In some cases, the templated friend can be the most
  // recent declaration tricking the template instantiator to make substitutions
  // there.
  // FIXME: Figure out how to combine with shouldLinkDependentDeclWithPrevious
  bool ShouldAddRedecl
    = !(TUK == TUK_Friend && CurContext->isDependentContext());

  CXXRecordDecl *NewClass =
    CXXRecordDecl::Create(Context, Kind, SemanticContext, KWLoc, NameLoc, Name,
                          PrevClassTemplate && ShouldAddRedecl ?
                            PrevClassTemplate->getTemplatedDecl() : nullptr,
                          /*DelayTypeCreation=*/true);
  SetNestedNameSpecifier(*this, NewClass, SS);
  if (NumOuterTemplateParamLists > 0)
    NewClass->setTemplateParameterListsInfo(
        Context, llvm::makeArrayRef(OuterTemplateParamLists,
                                    NumOuterTemplateParamLists));

  // Add alignment attributes if necessary; these attributes are checked when
  // the ASTContext lays out the structure.
  if (TUK == TUK_Definition && (!SkipBody || !SkipBody->ShouldSkip)) {
    AddAlignmentAttributesForRecord(NewClass);
    AddMsStructLayoutForRecord(NewClass);
  }

  ClassTemplateDecl *NewTemplate
    = ClassTemplateDecl::Create(Context, SemanticContext, NameLoc,
                                DeclarationName(Name), TemplateParams,
                                NewClass);

  if (ShouldAddRedecl)
    NewTemplate->setPreviousDecl(PrevClassTemplate);

  NewClass->setDescribedClassTemplate(NewTemplate);

  if (ModulePrivateLoc.isValid())
    NewTemplate->setModulePrivate();

  // Build the type for the class template declaration now.
  QualType T = NewTemplate->getInjectedClassNameSpecialization();
  T = Context.getInjectedClassNameType(NewClass, T);
  assert(T->isDependentType() && "Class template type is not dependent?");
  (void)T;

  // If we are providing an explicit specialization of a member that is a
  // class template, make a note of that.
  if (PrevClassTemplate &&
      PrevClassTemplate->getInstantiatedFromMemberTemplate())
    PrevClassTemplate->setMemberSpecialization();

  // Set the access specifier.
  if (!Invalid && TUK != TUK_Friend && NewTemplate->getDeclContext()->isRecord())
    SetMemberAccessSpecifier(NewTemplate, PrevClassTemplate, AS);

  // Set the lexical context of these templates
  NewClass->setLexicalDeclContext(CurContext);
  NewTemplate->setLexicalDeclContext(CurContext);

  if (TUK == TUK_Definition && (!SkipBody || !SkipBody->ShouldSkip))
    NewClass->startDefinition();

  ProcessDeclAttributeList(S, NewClass, Attr);

  if (PrevClassTemplate)
    mergeDeclAttributes(NewClass, PrevClassTemplate->getTemplatedDecl());

  AddPushedVisibilityAttribute(NewClass);
  inferGslOwnerPointerAttribute(NewClass);

  if (TUK != TUK_Friend) {
    // Per C++ [basic.scope.temp]p2, skip the template parameter scopes.
    Scope *Outer = S;
    while ((Outer->getFlags() & Scope::TemplateParamScope) != 0)
      Outer = Outer->getParent();
    PushOnScopeChains(NewTemplate, Outer);
  } else {
    if (PrevClassTemplate && PrevClassTemplate->getAccess() != AS_none) {
      NewTemplate->setAccess(PrevClassTemplate->getAccess());
      NewClass->setAccess(PrevClassTemplate->getAccess());
    }

    NewTemplate->setObjectOfFriendDecl();

    // Friend templates are visible in fairly strange ways.
    if (!CurContext->isDependentContext()) {
      DeclContext *DC = SemanticContext->getRedeclContext();
      DC->makeDeclVisibleInContext(NewTemplate);
      if (Scope *EnclosingScope = getScopeForDeclContext(S, DC))
        PushOnScopeChains(NewTemplate, EnclosingScope,
                          /* AddToContext = */ false);
    }

    FriendDecl *Friend = FriendDecl::Create(
        Context, CurContext, NewClass->getLocation(), NewTemplate, FriendLoc);
    Friend->setAccess(AS_public);
    CurContext->addDecl(Friend);
  }

  if (PrevClassTemplate)
    CheckRedeclarationModuleOwnership(NewTemplate, PrevClassTemplate);

  if (Invalid) {
    NewTemplate->setInvalidDecl();
    NewClass->setInvalidDecl();
  }

  ActOnDocumentableDecl(NewTemplate);

  if (SkipBody && SkipBody->ShouldSkip)
    return SkipBody->Previous;

  return NewTemplate;
}

namespace {
/// Tree transform to "extract" a transformed type from a class template's
/// constructor to a deduction guide.
class ExtractTypeForDeductionGuide
  : public TreeTransform<ExtractTypeForDeductionGuide> {
  llvm::SmallVectorImpl<TypedefNameDecl *> &MaterializedTypedefs;

public:
  typedef TreeTransform<ExtractTypeForDeductionGuide> Base;
  ExtractTypeForDeductionGuide(
      Sema &SemaRef,
      llvm::SmallVectorImpl<TypedefNameDecl *> &MaterializedTypedefs)
      : Base(SemaRef), MaterializedTypedefs(MaterializedTypedefs) {}

  TypeSourceInfo *transform(TypeSourceInfo *TSI) { return TransformType(TSI); }

  QualType TransformTypedefType(TypeLocBuilder &TLB, TypedefTypeLoc TL) {
    ASTContext &Context = SemaRef.getASTContext();
    TypedefNameDecl *OrigDecl = TL.getTypedefNameDecl();
    TypeLocBuilder InnerTLB;
    QualType Transformed =
        TransformType(InnerTLB, OrigDecl->getTypeSourceInfo()->getTypeLoc());
    TypeSourceInfo *TSI =
        TransformType(InnerTLB.getTypeSourceInfo(Context, Transformed));

    TypedefNameDecl *Decl = nullptr;

    if (isa<TypeAliasDecl>(OrigDecl))
      Decl = TypeAliasDecl::Create(
          Context, Context.getTranslationUnitDecl(), OrigDecl->getBeginLoc(),
          OrigDecl->getLocation(), OrigDecl->getIdentifier(), TSI);
    else {
      assert(isa<TypedefDecl>(OrigDecl) && "Not a Type alias or typedef");
      Decl = TypedefDecl::Create(
          Context, Context.getTranslationUnitDecl(), OrigDecl->getBeginLoc(),
          OrigDecl->getLocation(), OrigDecl->getIdentifier(), TSI);
    }

    MaterializedTypedefs.push_back(Decl);

    QualType TDTy = Context.getTypedefType(Decl);
    TypedefTypeLoc TypedefTL = TLB.push<TypedefTypeLoc>(TDTy);
    TypedefTL.setNameLoc(TL.getNameLoc());

    return TDTy;
  }
};

/// Transform to convert portions of a constructor declaration into the
/// corresponding deduction guide, per C++1z [over.match.class.deduct]p1.
struct ConvertConstructorToDeductionGuideTransform {
  ConvertConstructorToDeductionGuideTransform(Sema &S,
                                              ClassTemplateDecl *Template)
      : SemaRef(S), Template(Template) {}

  Sema &SemaRef;
  ClassTemplateDecl *Template;

  DeclContext *DC = Template->getDeclContext();
  CXXRecordDecl *Primary = Template->getTemplatedDecl();
  DeclarationName DeductionGuideName =
      SemaRef.Context.DeclarationNames.getCXXDeductionGuideName(Template);

  QualType DeducedType = SemaRef.Context.getTypeDeclType(Primary);

  // Index adjustment to apply to convert depth-1 template parameters into
  // depth-0 template parameters.
  unsigned Depth1IndexAdjustment = Template->getTemplateParameters()->size();

  /// Transform a constructor declaration into a deduction guide.
  NamedDecl *transformConstructor(FunctionTemplateDecl *FTD,
                                  CXXConstructorDecl *CD) {
    SmallVector<TemplateArgument, 16> SubstArgs;

    LocalInstantiationScope Scope(SemaRef);

    // C++ [over.match.class.deduct]p1:
    // -- For each constructor of the class template designated by the
    //    template-name, a function template with the following properties:

    //    -- The template parameters are the template parameters of the class
    //       template followed by the template parameters (including default
    //       template arguments) of the constructor, if any.
    TemplateParameterList *TemplateParams = Template->getTemplateParameters();
    if (FTD) {
      TemplateParameterList *InnerParams = FTD->getTemplateParameters();
      SmallVector<NamedDecl *, 16> AllParams;
      AllParams.reserve(TemplateParams->size() + InnerParams->size());
      AllParams.insert(AllParams.begin(),
                       TemplateParams->begin(), TemplateParams->end());
      SubstArgs.reserve(InnerParams->size());

      // Later template parameters could refer to earlier ones, so build up
      // a list of substituted template arguments as we go.
      for (NamedDecl *Param : *InnerParams) {
        MultiLevelTemplateArgumentList Args;
        Args.setKind(TemplateSubstitutionKind::Rewrite);
        Args.addOuterTemplateArguments(SubstArgs);
        Args.addOuterRetainedLevel();
        NamedDecl *NewParam = transformTemplateParameter(Param, Args);
        if (!NewParam)
          return nullptr;
        AllParams.push_back(NewParam);
        SubstArgs.push_back(SemaRef.Context.getCanonicalTemplateArgument(
            SemaRef.Context.getInjectedTemplateArg(NewParam)));
      }
      TemplateParams = TemplateParameterList::Create(
          SemaRef.Context, InnerParams->getTemplateLoc(),
          InnerParams->getLAngleLoc(), AllParams, InnerParams->getRAngleLoc(),
          /*FIXME: RequiresClause*/ nullptr);
    }

    // If we built a new template-parameter-list, track that we need to
    // substitute references to the old parameters into references to the
    // new ones.
    MultiLevelTemplateArgumentList Args;
    Args.setKind(TemplateSubstitutionKind::Rewrite);
    if (FTD) {
      Args.addOuterTemplateArguments(SubstArgs);
      Args.addOuterRetainedLevel();
    }

    FunctionProtoTypeLoc FPTL = CD->getTypeSourceInfo()->getTypeLoc()
                                   .getAsAdjusted<FunctionProtoTypeLoc>();
    assert(FPTL && "no prototype for constructor declaration");

    // Transform the type of the function, adjusting the return type and
    // replacing references to the old parameters with references to the
    // new ones.
    TypeLocBuilder TLB;
    SmallVector<ParmVarDecl*, 8> Params;
    SmallVector<TypedefNameDecl *, 4> MaterializedTypedefs;
    QualType NewType = transformFunctionProtoType(TLB, FPTL, Params, Args,
                                                  MaterializedTypedefs);
    if (NewType.isNull())
      return nullptr;
    TypeSourceInfo *NewTInfo = TLB.getTypeSourceInfo(SemaRef.Context, NewType);

    return buildDeductionGuide(
        TemplateParams, CD->getExplicitSpecifier(), CD->getConstexprKind(),
        NewTInfo, CD->getBeginLoc(), CD->getLocation(), CD->getEndLoc(),
        MaterializedTypedefs);
  }

  /// Build a deduction guide with the specified parameter types.
  NamedDecl *buildSimpleDeductionGuide(MutableArrayRef<QualType> ParamTypes) {
    SourceLocation Loc = Template->getLocation();

    // Build the requested type.
    FunctionProtoType::ExtProtoInfo EPI;
    EPI.HasTrailingReturn = true;
    QualType Result = SemaRef.BuildFunctionType(DeducedType, ParamTypes, Loc,
                                                DeductionGuideName, EPI);
    TypeSourceInfo *TSI = SemaRef.Context.getTrivialTypeSourceInfo(Result, Loc);

    FunctionProtoTypeLoc FPTL =
        TSI->getTypeLoc().castAs<FunctionProtoTypeLoc>();

    // Build the parameters, needed during deduction / substitution.
    SmallVector<ParmVarDecl*, 4> Params;
    for (auto T : ParamTypes) {
      ParmVarDecl *NewParam = ParmVarDecl::Create(
          SemaRef.Context, DC, Loc, Loc, static_cast<IdentifierInfo *>(nullptr),
          T, SemaRef.Context.getTrivialTypeSourceInfo(T, Loc),
          SC_None, nullptr);
      NewParam->setScopeInfo(0, Params.size());
      FPTL.setParam(Params.size(), NewParam);
      Params.push_back(NewParam);
    }

    return buildDeductionGuide(Template->getTemplateParameters(),
                               ExplicitSpecifier(), CSK_unspecified,
                               TSI, Loc, Loc, Loc);
  }

private:
  /// Transform a constructor template parameter into a deduction guide template
  /// parameter, rebuilding any internal references to earlier parameters and
  /// renumbering as we go.
  NamedDecl *transformTemplateParameter(NamedDecl *TemplateParam,
                                        MultiLevelTemplateArgumentList &Args) {
    if (auto *TTP = dyn_cast<TemplateTypeParmDecl>(TemplateParam)) {
      // TemplateTypeParmDecl's index cannot be changed after creation, so
      // substitute it directly.
      auto *NewTTP = TemplateTypeParmDecl::Create(
          SemaRef.Context, DC, TTP->getBeginLoc(), TTP->getLocation(),
          /*Depth*/ 0, Depth1IndexAdjustment + TTP->getIndex(),
          TTP->getIdentifier(), TTP->wasDeclaredWithTypename(),
          TTP->isParameterPack(), TTP->hasTypeConstraint(),
          TTP->isExpandedParameterPack() ?
          llvm::Optional<unsigned>(TTP->getNumExpansionParameters()) : None);
      if (const auto *TC = TTP->getTypeConstraint()) {
        TemplateArgumentListInfo TransformedArgs;
        const auto *ArgsAsWritten = TC->getTemplateArgsAsWritten();
        if (!ArgsAsWritten ||
            SemaRef.Subst(ArgsAsWritten->getTemplateArgs(),
                          ArgsAsWritten->NumTemplateArgs, TransformedArgs,
                          Args))
          SemaRef.AttachTypeConstraint(
              TC->getNestedNameSpecifierLoc(), TC->getConceptNameInfo(),
              TC->getNamedConcept(), ArgsAsWritten ? &TransformedArgs : nullptr,
              NewTTP,
              NewTTP->isParameterPack()
                 ? cast<CXXFoldExpr>(TC->getImmediatelyDeclaredConstraint())
                     ->getEllipsisLoc()
                 : SourceLocation());
      }
      if (TTP->hasDefaultArgument()) {
        TypeSourceInfo *InstantiatedDefaultArg =
            SemaRef.SubstType(TTP->getDefaultArgumentInfo(), Args,
                              TTP->getDefaultArgumentLoc(), TTP->getDeclName());
        if (InstantiatedDefaultArg)
          NewTTP->setDefaultArgument(InstantiatedDefaultArg);
      }
      SemaRef.CurrentInstantiationScope->InstantiatedLocal(TemplateParam,
                                                           NewTTP);
      return NewTTP;
    }

    if (auto *TTP = dyn_cast<TemplateTemplateParmDecl>(TemplateParam))
      return transformTemplateParameterImpl(TTP, Args);

    return transformTemplateParameterImpl(
        cast<NonTypeTemplateParmDecl>(TemplateParam), Args);
  }
  template<typename TemplateParmDecl>
  TemplateParmDecl *
  transformTemplateParameterImpl(TemplateParmDecl *OldParam,
                                 MultiLevelTemplateArgumentList &Args) {
    // Ask the template instantiator to do the heavy lifting for us, then adjust
    // the index of the parameter once it's done.
    auto *NewParam =
        cast<TemplateParmDecl>(SemaRef.SubstDecl(OldParam, DC, Args));
    assert(NewParam->getDepth() == 0 && "unexpected template param depth");
    NewParam->setPosition(NewParam->getPosition() + Depth1IndexAdjustment);
    return NewParam;
  }

  QualType transformFunctionProtoType(
      TypeLocBuilder &TLB, FunctionProtoTypeLoc TL,
      SmallVectorImpl<ParmVarDecl *> &Params,
      MultiLevelTemplateArgumentList &Args,
      SmallVectorImpl<TypedefNameDecl *> &MaterializedTypedefs) {
    SmallVector<QualType, 4> ParamTypes;
    const FunctionProtoType *T = TL.getTypePtr();

    //    -- The types of the function parameters are those of the constructor.
    for (auto *OldParam : TL.getParams()) {
      ParmVarDecl *NewParam =
          transformFunctionTypeParam(OldParam, Args, MaterializedTypedefs);
      if (!NewParam)
        return QualType();
      ParamTypes.push_back(NewParam->getType());
      Params.push_back(NewParam);
    }

    //    -- The return type is the class template specialization designated by
    //       the template-name and template arguments corresponding to the
    //       template parameters obtained from the class template.
    //
    // We use the injected-class-name type of the primary template instead.
    // This has the convenient property that it is different from any type that
    // the user can write in a deduction-guide (because they cannot enter the
    // context of the template), so implicit deduction guides can never collide
    // with explicit ones.
    QualType ReturnType = DeducedType;
    TLB.pushTypeSpec(ReturnType).setNameLoc(Primary->getLocation());

    // Resolving a wording defect, we also inherit the variadicness of the
    // constructor.
    FunctionProtoType::ExtProtoInfo EPI;
    EPI.Variadic = T->isVariadic();
    EPI.HasTrailingReturn = true;

    QualType Result = SemaRef.BuildFunctionType(
        ReturnType, ParamTypes, TL.getBeginLoc(), DeductionGuideName, EPI);
    if (Result.isNull())
      return QualType();

    FunctionProtoTypeLoc NewTL = TLB.push<FunctionProtoTypeLoc>(Result);
    NewTL.setLocalRangeBegin(TL.getLocalRangeBegin());
    NewTL.setLParenLoc(TL.getLParenLoc());
    NewTL.setRParenLoc(TL.getRParenLoc());
    NewTL.setExceptionSpecRange(SourceRange());
    NewTL.setLocalRangeEnd(TL.getLocalRangeEnd());
    for (unsigned I = 0, E = NewTL.getNumParams(); I != E; ++I)
      NewTL.setParam(I, Params[I]);

    return Result;
  }

  ParmVarDecl *transformFunctionTypeParam(
      ParmVarDecl *OldParam, MultiLevelTemplateArgumentList &Args,
      llvm::SmallVectorImpl<TypedefNameDecl *> &MaterializedTypedefs) {
    TypeSourceInfo *OldDI = OldParam->getTypeSourceInfo();
    TypeSourceInfo *NewDI;
    if (auto PackTL = OldDI->getTypeLoc().getAs<PackExpansionTypeLoc>()) {
      // Expand out the one and only element in each inner pack.
      Sema::ArgumentPackSubstitutionIndexRAII SubstIndex(SemaRef, 0);
      NewDI =
          SemaRef.SubstType(PackTL.getPatternLoc(), Args,
                            OldParam->getLocation(), OldParam->getDeclName());
      if (!NewDI) return nullptr;
      NewDI =
          SemaRef.CheckPackExpansion(NewDI, PackTL.getEllipsisLoc(),
                                     PackTL.getTypePtr()->getNumExpansions());
    } else
      NewDI = SemaRef.SubstType(OldDI, Args, OldParam->getLocation(),
                                OldParam->getDeclName());
    if (!NewDI)
      return nullptr;

    // Extract the type. This (for instance) replaces references to typedef
    // members of the current instantiations with the definitions of those
    // typedefs, avoiding triggering instantiation of the deduced type during
    // deduction.
    NewDI = ExtractTypeForDeductionGuide(SemaRef, MaterializedTypedefs)
                .transform(NewDI);

    // Resolving a wording defect, we also inherit default arguments from the
    // constructor.
    ExprResult NewDefArg;
    if (OldParam->hasDefaultArg()) {
      // We don't care what the value is (we won't use it); just create a
      // placeholder to indicate there is a default argument.
      QualType ParamTy = NewDI->getType();
      NewDefArg = new (SemaRef.Context)
          OpaqueValueExpr(OldParam->getDefaultArg()->getBeginLoc(),
                          ParamTy.getNonLValueExprType(SemaRef.Context),
                          ParamTy->isLValueReferenceType() ? VK_LValue :
                          ParamTy->isRValueReferenceType() ? VK_XValue :
                          VK_RValue);
    }

    ParmVarDecl *NewParam = ParmVarDecl::Create(SemaRef.Context, DC,
                                                OldParam->getInnerLocStart(),
                                                OldParam->getLocation(),
                                                OldParam->getIdentifier(),
                                                NewDI->getType(),
                                                NewDI,
                                                OldParam->getStorageClass(),
                                                NewDefArg.get());
    NewParam->setScopeInfo(OldParam->getFunctionScopeDepth(),
                           OldParam->getFunctionScopeIndex());
    SemaRef.CurrentInstantiationScope->InstantiatedLocal(OldParam, NewParam);
    return NewParam;
  }

  FunctionTemplateDecl *buildDeductionGuide(
      TemplateParameterList *TemplateParams, ExplicitSpecifier ES,
      ConstexprSpecKind ConstexprKind, TypeSourceInfo *TInfo,
      SourceLocation LocStart, SourceLocation Loc, SourceLocation LocEnd,
      llvm::ArrayRef<TypedefNameDecl *> MaterializedTypedefs = {}) {
    DeclarationNameInfo Name(DeductionGuideName, Loc);
    ArrayRef<ParmVarDecl *> Params =
        TInfo->getTypeLoc().castAs<FunctionProtoTypeLoc>().getParams();

    // Build the implicit deduction guide template.
    auto *Guide =
        CXXDeductionGuideDecl::Create(SemaRef.Context, DC, LocStart, ES, Name,
                                      TInfo->getType(), TInfo, LocEnd);
    Guide->setImplicit();
    Guide->setParams(Params);
    Guide->setConstexprKind(ConstexprKind);

    for (auto *Param : Params)
      Param->setDeclContext(Guide);
    for (auto *TD : MaterializedTypedefs)
      TD->setDeclContext(Guide);

    auto *GuideTemplate = FunctionTemplateDecl::Create(
        SemaRef.Context, DC, Loc, DeductionGuideName, TemplateParams, Guide);
    GuideTemplate->setImplicit();
    Guide->setDescribedFunctionTemplate(GuideTemplate);

    if (isa<CXXRecordDecl>(DC)) {
      Guide->setAccess(AS_public);
      GuideTemplate->setAccess(AS_public);
    }

    DC->addDecl(GuideTemplate);
    return GuideTemplate;
  }
};
}

void Sema::DeclareImplicitDeductionGuides(TemplateDecl *Template,
                                          SourceLocation Loc) {
  if (CXXRecordDecl *DefRecord =
          cast<CXXRecordDecl>(Template->getTemplatedDecl())->getDefinition()) {
    TemplateDecl *DescribedTemplate = DefRecord->getDescribedClassTemplate();
    Template = DescribedTemplate ? DescribedTemplate : Template;
  }

  DeclContext *DC = Template->getDeclContext();
  if (DC->isDependentContext())
    return;

  ConvertConstructorToDeductionGuideTransform Transform(
      *this, cast<ClassTemplateDecl>(Template));
  if (!isCompleteType(Loc, Transform.DeducedType))
    return;

  // Check whether we've already declared deduction guides for this template.
  // FIXME: Consider storing a flag on the template to indicate this.
  auto Existing = DC->lookup(Transform.DeductionGuideName);
  for (auto *D : Existing)
    if (D->isImplicit())
      return;

  // In case we were expanding a pack when we attempted to declare deduction
  // guides, turn off pack expansion for everything we're about to do.
  ArgumentPackSubstitutionIndexRAII SubstIndex(*this, -1);
  // Create a template instantiation record to track the "instantiation" of
  // constructors into deduction guides.
  // FIXME: Add a kind for this to give more meaningful diagnostics. But can
  // this substitution process actually fail?
  InstantiatingTemplate BuildingDeductionGuides(*this, Loc, Template);
  if (BuildingDeductionGuides.isInvalid())
    return;

  // Convert declared constructors into deduction guide templates.
  // FIXME: Skip constructors for which deduction must necessarily fail (those
  // for which some class template parameter without a default argument never
  // appears in a deduced context).
  bool AddedAny = false;
  for (NamedDecl *D : LookupConstructors(Transform.Primary)) {
    D = D->getUnderlyingDecl();
    if (D->isInvalidDecl() || D->isImplicit())
      continue;
    D = cast<NamedDecl>(D->getCanonicalDecl());

    auto *FTD = dyn_cast<FunctionTemplateDecl>(D);
    auto *CD =
        dyn_cast_or_null<CXXConstructorDecl>(FTD ? FTD->getTemplatedDecl() : D);
    // Class-scope explicit specializations (MS extension) do not result in
    // deduction guides.
    if (!CD || (!FTD && CD->isFunctionTemplateSpecialization()))
      continue;

    Transform.transformConstructor(FTD, CD);
    AddedAny = true;
  }

  // C++17 [over.match.class.deduct]
  //    --  If C is not defined or does not declare any constructors, an
  //    additional function template derived as above from a hypothetical
  //    constructor C().
  if (!AddedAny)
    Transform.buildSimpleDeductionGuide(None);

  //    -- An additional function template derived as above from a hypothetical
  //    constructor C(C), called the copy deduction candidate.
  cast<CXXDeductionGuideDecl>(
      cast<FunctionTemplateDecl>(
          Transform.buildSimpleDeductionGuide(Transform.DeducedType))
          ->getTemplatedDecl())
      ->setIsCopyDeductionCandidate();
}

/// Diagnose the presence of a default template argument on a
/// template parameter, which is ill-formed in certain contexts.
///
/// \returns true if the default template argument should be dropped.
static bool DiagnoseDefaultTemplateArgument(Sema &S,
                                            Sema::TemplateParamListContext TPC,
                                            SourceLocation ParamLoc,
                                            SourceRange DefArgRange) {
  switch (TPC) {
  case Sema::TPC_ClassTemplate:
  case Sema::TPC_VarTemplate:
  case Sema::TPC_TypeAliasTemplate:
    return false;

  case Sema::TPC_FunctionTemplate:
  case Sema::TPC_FriendFunctionTemplateDefinition:
    // C++ [temp.param]p9:
    //   A default template-argument shall not be specified in a
    //   function template declaration or a function template
    //   definition [...]
    //   If a friend function template declaration specifies a default
    //   template-argument, that declaration shall be a definition and shall be
    //   the only declaration of the function template in the translation unit.
    // (C++98/03 doesn't have this wording; see DR226).
    S.Diag(ParamLoc, S.getLangOpts().CPlusPlus11 ?
         diag::warn_cxx98_compat_template_parameter_default_in_function_template
           : diag::ext_template_parameter_default_in_function_template)
      << DefArgRange;
    return false;

  case Sema::TPC_ClassTemplateMember:
    // C++0x [temp.param]p9:
    //   A default template-argument shall not be specified in the
    //   template-parameter-lists of the definition of a member of a
    //   class template that appears outside of the member's class.
    S.Diag(ParamLoc, diag::err_template_parameter_default_template_member)
      << DefArgRange;
    return true;

  case Sema::TPC_FriendClassTemplate:
  case Sema::TPC_FriendFunctionTemplate:
    // C++ [temp.param]p9:
    //   A default template-argument shall not be specified in a
    //   friend template declaration.
    S.Diag(ParamLoc, diag::err_template_parameter_default_friend_template)
      << DefArgRange;
    return true;

    // FIXME: C++0x [temp.param]p9 allows default template-arguments
    // for friend function templates if there is only a single
    // declaration (and it is a definition). Strange!
  }

  llvm_unreachable("Invalid TemplateParamListContext!");
}

/// Check for unexpanded parameter packs within the template parameters
/// of a template template parameter, recursively.
static bool DiagnoseUnexpandedParameterPacks(Sema &S,
                                             TemplateTemplateParmDecl *TTP) {
  // A template template parameter which is a parameter pack is also a pack
  // expansion.
  if (TTP->isParameterPack())
    return false;

  TemplateParameterList *Params = TTP->getTemplateParameters();
  for (unsigned I = 0, N = Params->size(); I != N; ++I) {
    NamedDecl *P = Params->getParam(I);
    if (TemplateTypeParmDecl *TTP = dyn_cast<TemplateTypeParmDecl>(P)) {
      if (!TTP->isParameterPack())
        if (const TypeConstraint *TC = TTP->getTypeConstraint())
          if (TC->hasExplicitTemplateArgs())
            for (auto &ArgLoc : TC->getTemplateArgsAsWritten()->arguments())
              if (S.DiagnoseUnexpandedParameterPack(ArgLoc,
                                                    Sema::UPPC_TypeConstraint))
                return true;
      continue;
    }

    if (NonTypeTemplateParmDecl *NTTP = dyn_cast<NonTypeTemplateParmDecl>(P)) {
      if (!NTTP->isParameterPack() &&
          S.DiagnoseUnexpandedParameterPack(NTTP->getLocation(),
                                            NTTP->getTypeSourceInfo(),
                                      Sema::UPPC_NonTypeTemplateParameterType))
        return true;

      continue;
    }

    if (TemplateTemplateParmDecl *InnerTTP
                                        = dyn_cast<TemplateTemplateParmDecl>(P))
      if (DiagnoseUnexpandedParameterPacks(S, InnerTTP))
        return true;
  }

  return false;
}

/// Checks the validity of a template parameter list, possibly
/// considering the template parameter list from a previous
/// declaration.
///
/// If an "old" template parameter list is provided, it must be
/// equivalent (per TemplateParameterListsAreEqual) to the "new"
/// template parameter list.
///
/// \param NewParams Template parameter list for a new template
/// declaration. This template parameter list will be updated with any
/// default arguments that are carried through from the previous
/// template parameter list.
///
/// \param OldParams If provided, template parameter list from a
/// previous declaration of the same template. Default template
/// arguments will be merged from the old template parameter list to
/// the new template parameter list.
///
/// \param TPC Describes the context in which we are checking the given
/// template parameter list.
///
/// \param SkipBody If we might have already made a prior merged definition
/// of this template visible, the corresponding body-skipping information.
/// Default argument redefinition is not an error when skipping such a body,
/// because (under the ODR) we can assume the default arguments are the same
/// as the prior merged definition.
///
/// \returns true if an error occurred, false otherwise.
bool Sema::CheckTemplateParameterList(TemplateParameterList *NewParams,
                                      TemplateParameterList *OldParams,
                                      TemplateParamListContext TPC,
                                      SkipBodyInfo *SkipBody) {
  bool Invalid = false;

  // C++ [temp.param]p10:
  //   The set of default template-arguments available for use with a
  //   template declaration or definition is obtained by merging the
  //   default arguments from the definition (if in scope) and all
  //   declarations in scope in the same way default function
  //   arguments are (8.3.6).
  bool SawDefaultArgument = false;
  SourceLocation PreviousDefaultArgLoc;

  // Dummy initialization to avoid warnings.
  TemplateParameterList::iterator OldParam = NewParams->end();
  if (OldParams)
    OldParam = OldParams->begin();

  bool RemoveDefaultArguments = false;
  for (TemplateParameterList::iterator NewParam = NewParams->begin(),
                                    NewParamEnd = NewParams->end();
       NewParam != NewParamEnd; ++NewParam) {
    // Variables used to diagnose redundant default arguments
    bool RedundantDefaultArg = false;
    SourceLocation OldDefaultLoc;
    SourceLocation NewDefaultLoc;

    // Variable used to diagnose missing default arguments
    bool MissingDefaultArg = false;

    // Variable used to diagnose non-final parameter packs
    bool SawParameterPack = false;

    if (TemplateTypeParmDecl *NewTypeParm
          = dyn_cast<TemplateTypeParmDecl>(*NewParam)) {
      // Check the presence of a default argument here.
      if (NewTypeParm->hasDefaultArgument() &&
          DiagnoseDefaultTemplateArgument(*this, TPC,
                                          NewTypeParm->getLocation(),
               NewTypeParm->getDefaultArgumentInfo()->getTypeLoc()
                                                       .getSourceRange()))
        NewTypeParm->removeDefaultArgument();

      // Merge default arguments for template type parameters.
      TemplateTypeParmDecl *OldTypeParm
          = OldParams? cast<TemplateTypeParmDecl>(*OldParam) : nullptr;
      if (NewTypeParm->isParameterPack()) {
        assert(!NewTypeParm->hasDefaultArgument() &&
               "Parameter packs can't have a default argument!");
        SawParameterPack = true;
      } else if (OldTypeParm && hasVisibleDefaultArgument(OldTypeParm) &&
                 NewTypeParm->hasDefaultArgument() &&
                 (!SkipBody || !SkipBody->ShouldSkip)) {
        OldDefaultLoc = OldTypeParm->getDefaultArgumentLoc();
        NewDefaultLoc = NewTypeParm->getDefaultArgumentLoc();
        SawDefaultArgument = true;
        RedundantDefaultArg = true;
        PreviousDefaultArgLoc = NewDefaultLoc;
      } else if (OldTypeParm && OldTypeParm->hasDefaultArgument()) {
        // Merge the default argument from the old declaration to the
        // new declaration.
        NewTypeParm->setInheritedDefaultArgument(Context, OldTypeParm);
        PreviousDefaultArgLoc = OldTypeParm->getDefaultArgumentLoc();
      } else if (NewTypeParm->hasDefaultArgument()) {
        SawDefaultArgument = true;
        PreviousDefaultArgLoc = NewTypeParm->getDefaultArgumentLoc();
      } else if (SawDefaultArgument)
        MissingDefaultArg = true;
    } else if (NonTypeTemplateParmDecl *NewNonTypeParm
               = dyn_cast<NonTypeTemplateParmDecl>(*NewParam)) {
      // Check for unexpanded parameter packs.
      if (!NewNonTypeParm->isParameterPack() &&
          DiagnoseUnexpandedParameterPack(NewNonTypeParm->getLocation(),
                                          NewNonTypeParm->getTypeSourceInfo(),
                                          UPPC_NonTypeTemplateParameterType)) {
        Invalid = true;
        continue;
      }

      // Check the presence of a default argument here.
      if (NewNonTypeParm->hasDefaultArgument() &&
          DiagnoseDefaultTemplateArgument(*this, TPC,
                                          NewNonTypeParm->getLocation(),
                    NewNonTypeParm->getDefaultArgument()->getSourceRange())) {
        NewNonTypeParm->removeDefaultArgument();
      }

      // Merge default arguments for non-type template parameters
      NonTypeTemplateParmDecl *OldNonTypeParm
        = OldParams? cast<NonTypeTemplateParmDecl>(*OldParam) : nullptr;
      if (NewNonTypeParm->isParameterPack()) {
        assert(!NewNonTypeParm->hasDefaultArgument() &&
               "Parameter packs can't have a default argument!");
        if (!NewNonTypeParm->isPackExpansion())
          SawParameterPack = true;
      } else if (OldNonTypeParm && hasVisibleDefaultArgument(OldNonTypeParm) &&
                 NewNonTypeParm->hasDefaultArgument() &&
                 (!SkipBody || !SkipBody->ShouldSkip)) {
        OldDefaultLoc = OldNonTypeParm->getDefaultArgumentLoc();
        NewDefaultLoc = NewNonTypeParm->getDefaultArgumentLoc();
        SawDefaultArgument = true;
        RedundantDefaultArg = true;
        PreviousDefaultArgLoc = NewDefaultLoc;
      } else if (OldNonTypeParm && OldNonTypeParm->hasDefaultArgument()) {
        // Merge the default argument from the old declaration to the
        // new declaration.
        NewNonTypeParm->setInheritedDefaultArgument(Context, OldNonTypeParm);
        PreviousDefaultArgLoc = OldNonTypeParm->getDefaultArgumentLoc();
      } else if (NewNonTypeParm->hasDefaultArgument()) {
        SawDefaultArgument = true;
        PreviousDefaultArgLoc = NewNonTypeParm->getDefaultArgumentLoc();
      } else if (SawDefaultArgument)
        MissingDefaultArg = true;
    } else {
      TemplateTemplateParmDecl *NewTemplateParm
        = cast<TemplateTemplateParmDecl>(*NewParam);

      // Check for unexpanded parameter packs, recursively.
      if (::DiagnoseUnexpandedParameterPacks(*this, NewTemplateParm)) {
        Invalid = true;
        continue;
      }

      // Check the presence of a default argument here.
      if (NewTemplateParm->hasDefaultArgument() &&
          DiagnoseDefaultTemplateArgument(*this, TPC,
                                          NewTemplateParm->getLocation(),
                     NewTemplateParm->getDefaultArgument().getSourceRange()))
        NewTemplateParm->removeDefaultArgument();

      // Merge default arguments for template template parameters
      TemplateTemplateParmDecl *OldTemplateParm
        = OldParams? cast<TemplateTemplateParmDecl>(*OldParam) : nullptr;
      if (NewTemplateParm->isParameterPack()) {
        assert(!NewTemplateParm->hasDefaultArgument() &&
               "Parameter packs can't have a default argument!");
        if (!NewTemplateParm->isPackExpansion())
          SawParameterPack = true;
      } else if (OldTemplateParm &&
                 hasVisibleDefaultArgument(OldTemplateParm) &&
                 NewTemplateParm->hasDefaultArgument() &&
                 (!SkipBody || !SkipBody->ShouldSkip)) {
        OldDefaultLoc = OldTemplateParm->getDefaultArgument().getLocation();
        NewDefaultLoc = NewTemplateParm->getDefaultArgument().getLocation();
        SawDefaultArgument = true;
        RedundantDefaultArg = true;
        PreviousDefaultArgLoc = NewDefaultLoc;
      } else if (OldTemplateParm && OldTemplateParm->hasDefaultArgument()) {
        // Merge the default argument from the old declaration to the
        // new declaration.
        NewTemplateParm->setInheritedDefaultArgument(Context, OldTemplateParm);
        PreviousDefaultArgLoc
          = OldTemplateParm->getDefaultArgument().getLocation();
      } else if (NewTemplateParm->hasDefaultArgument()) {
        SawDefaultArgument = true;
        PreviousDefaultArgLoc
          = NewTemplateParm->getDefaultArgument().getLocation();
      } else if (SawDefaultArgument)
        MissingDefaultArg = true;
    }

    // C++11 [temp.param]p11:
    //   If a template parameter of a primary class template or alias template
    //   is a template parameter pack, it shall be the last template parameter.
    if (SawParameterPack && (NewParam + 1) != NewParamEnd &&
        (TPC == TPC_ClassTemplate || TPC == TPC_VarTemplate ||
         TPC == TPC_TypeAliasTemplate)) {
      Diag((*NewParam)->getLocation(),
           diag::err_template_param_pack_must_be_last_template_parameter);
      Invalid = true;
    }

    if (RedundantDefaultArg) {
      // C++ [temp.param]p12:
      //   A template-parameter shall not be given default arguments
      //   by two different declarations in the same scope.
      Diag(NewDefaultLoc, diag::err_template_param_default_arg_redefinition);
      Diag(OldDefaultLoc, diag::note_template_param_prev_default_arg);
      Invalid = true;
    } else if (MissingDefaultArg && TPC != TPC_FunctionTemplate) {
      // C++ [temp.param]p11:
      //   If a template-parameter of a class template has a default
      //   template-argument, each subsequent template-parameter shall either
      //   have a default template-argument supplied or be a template parameter
      //   pack.
      Diag((*NewParam)->getLocation(),
           diag::err_template_param_default_arg_missing);
      Diag(PreviousDefaultArgLoc, diag::note_template_param_prev_default_arg);
      Invalid = true;
      RemoveDefaultArguments = true;
    }

    // If we have an old template parameter list that we're merging
    // in, move on to the next parameter.
    if (OldParams)
      ++OldParam;
  }

  // We were missing some default arguments at the end of the list, so remove
  // all of the default arguments.
  if (RemoveDefaultArguments) {
    for (TemplateParameterList::iterator NewParam = NewParams->begin(),
                                      NewParamEnd = NewParams->end();
         NewParam != NewParamEnd; ++NewParam) {
      if (TemplateTypeParmDecl *TTP = dyn_cast<TemplateTypeParmDecl>(*NewParam))
        TTP->removeDefaultArgument();
      else if (NonTypeTemplateParmDecl *NTTP
                                = dyn_cast<NonTypeTemplateParmDecl>(*NewParam))
        NTTP->removeDefaultArgument();
      else
        cast<TemplateTemplateParmDecl>(*NewParam)->removeDefaultArgument();
    }
  }

  return Invalid;
}

namespace {

/// A class which looks for a use of a certain level of template
/// parameter.
struct DependencyChecker : RecursiveASTVisitor<DependencyChecker> {
  typedef RecursiveASTVisitor<DependencyChecker> super;

  unsigned Depth;

  // Whether we're looking for a use of a template parameter that makes the
  // overall construct type-dependent / a dependent type. This is strictly
  // best-effort for now; we may fail to match at all for a dependent type
  // in some cases if this is set.
  bool IgnoreNonTypeDependent;

  bool Match;
  SourceLocation MatchLoc;

  DependencyChecker(unsigned Depth, bool IgnoreNonTypeDependent)
      : Depth(Depth), IgnoreNonTypeDependent(IgnoreNonTypeDependent),
        Match(false) {}

  DependencyChecker(TemplateParameterList *Params, bool IgnoreNonTypeDependent)
      : IgnoreNonTypeDependent(IgnoreNonTypeDependent), Match(false) {
    NamedDecl *ND = Params->getParam(0);
    if (TemplateTypeParmDecl *PD = dyn_cast<TemplateTypeParmDecl>(ND)) {
      Depth = PD->getDepth();
    } else if (NonTypeTemplateParmDecl *PD =
                 dyn_cast<NonTypeTemplateParmDecl>(ND)) {
      Depth = PD->getDepth();
    } else {
      Depth = cast<TemplateTemplateParmDecl>(ND)->getDepth();
    }
  }

  bool Matches(unsigned ParmDepth, SourceLocation Loc = SourceLocation()) {
    if (ParmDepth >= Depth) {
      Match = true;
      MatchLoc = Loc;
      return true;
    }
    return false;
  }

  bool TraverseStmt(Stmt *S, DataRecursionQueue *Q = nullptr) {
    // Prune out non-type-dependent expressions if requested. This can
    // sometimes result in us failing to find a template parameter reference
    // (if a value-dependent expression creates a dependent type), but this
    // mode is best-effort only.
    if (auto *E = dyn_cast_or_null<Expr>(S))
      if (IgnoreNonTypeDependent && !E->isTypeDependent())
        return true;
    return super::TraverseStmt(S, Q);
  }

  bool TraverseTypeLoc(TypeLoc TL) {
    if (IgnoreNonTypeDependent && !TL.isNull() &&
        !TL.getType()->isDependentType())
      return true;
    return super::TraverseTypeLoc(TL);
  }

  bool VisitTemplateTypeParmTypeLoc(TemplateTypeParmTypeLoc TL) {
    return !Matches(TL.getTypePtr()->getDepth(), TL.getNameLoc());
  }

  bool VisitTemplateTypeParmType(const TemplateTypeParmType *T) {
    // For a best-effort search, keep looking until we find a location.
    return IgnoreNonTypeDependent || !Matches(T->getDepth());
  }

  bool TraverseTemplateName(TemplateName N) {
    if (TemplateTemplateParmDecl *PD =
          dyn_cast_or_null<TemplateTemplateParmDecl>(N.getAsTemplateDecl()))
      if (Matches(PD->getDepth()))
        return false;
    return super::TraverseTemplateName(N);
  }

  bool VisitDeclRefExpr(DeclRefExpr *E) {
    if (NonTypeTemplateParmDecl *PD =
          dyn_cast<NonTypeTemplateParmDecl>(E->getDecl()))
      if (Matches(PD->getDepth(), E->getExprLoc()))
        return false;
    return super::VisitDeclRefExpr(E);
  }

  bool VisitSubstTemplateTypeParmType(const SubstTemplateTypeParmType *T) {
    return TraverseType(T->getReplacementType());
  }

  bool
  VisitSubstTemplateTypeParmPackType(const SubstTemplateTypeParmPackType *T) {
    return TraverseTemplateArgument(T->getArgumentPack());
  }

  bool TraverseInjectedClassNameType(const InjectedClassNameType *T) {
    return TraverseType(T->getInjectedSpecializationType());
  }
};
} // end anonymous namespace

/// Determines whether a given type depends on the given parameter
/// list.
static bool
DependsOnTemplateParameters(QualType T, TemplateParameterList *Params) {
  if (!Params->size())
    return false;

  DependencyChecker Checker(Params, /*IgnoreNonTypeDependent*/false);
  Checker.TraverseType(T);
  return Checker.Match;
}

// Find the source range corresponding to the named type in the given
// nested-name-specifier, if any.
static SourceRange getRangeOfTypeInNestedNameSpecifier(ASTContext &Context,
                                                       QualType T,
                                                       const CXXScopeSpec &SS) {
  NestedNameSpecifierLoc NNSLoc(SS.getScopeRep(), SS.location_data());
  while (NestedNameSpecifier *NNS = NNSLoc.getNestedNameSpecifier()) {
    if (const Type *CurType = NNS->getAsType()) {
      if (Context.hasSameUnqualifiedType(T, QualType(CurType, 0)))
        return NNSLoc.getTypeLoc().getSourceRange();
    } else
      break;

    NNSLoc = NNSLoc.getPrefix();
  }

  return SourceRange();
}

/// Match the given template parameter lists to the given scope
/// specifier, returning the template parameter list that applies to the
/// name.
///
/// \param DeclStartLoc the start of the declaration that has a scope
/// specifier or a template parameter list.
///
/// \param DeclLoc The location of the declaration itself.
///
/// \param SS the scope specifier that will be matched to the given template
/// parameter lists. This scope specifier precedes a qualified name that is
/// being declared.
///
/// \param TemplateId The template-id following the scope specifier, if there
/// is one. Used to check for a missing 'template<>'.
///
/// \param ParamLists the template parameter lists, from the outermost to the
/// innermost template parameter lists.
///
/// \param IsFriend Whether to apply the slightly different rules for
/// matching template parameters to scope specifiers in friend
/// declarations.
///
/// \param IsMemberSpecialization will be set true if the scope specifier
/// denotes a fully-specialized type, and therefore this is a declaration of
/// a member specialization.
///
/// \returns the template parameter list, if any, that corresponds to the
/// name that is preceded by the scope specifier @p SS. This template
/// parameter list may have template parameters (if we're declaring a
/// template) or may have no template parameters (if we're declaring a
/// template specialization), or may be NULL (if what we're declaring isn't
/// itself a template).
TemplateParameterList *Sema::MatchTemplateParametersToScopeSpecifier(
    SourceLocation DeclStartLoc, SourceLocation DeclLoc, const CXXScopeSpec &SS,
    TemplateIdAnnotation *TemplateId,
    ArrayRef<TemplateParameterList *> ParamLists, bool IsFriend,
    bool &IsMemberSpecialization, bool &Invalid, bool SuppressDiagnostic) {
  IsMemberSpecialization = false;
  Invalid = false;

  // The sequence of nested types to which we will match up the template
  // parameter lists. We first build this list by starting with the type named
  // by the nested-name-specifier and walking out until we run out of types.
  SmallVector<QualType, 4> NestedTypes;
  QualType T;
  if (SS.getScopeRep()) {
    if (CXXRecordDecl *Record
              = dyn_cast_or_null<CXXRecordDecl>(computeDeclContext(SS, true)))
      T = Context.getTypeDeclType(Record);
    else
      T = QualType(SS.getScopeRep()->getAsType(), 0);
  }

  // If we found an explicit specialization that prevents us from needing
  // 'template<>' headers, this will be set to the location of that
  // explicit specialization.
  SourceLocation ExplicitSpecLoc;

  while (!T.isNull()) {
    NestedTypes.push_back(T);

    // Retrieve the parent of a record type.
    if (CXXRecordDecl *Record = T->getAsCXXRecordDecl()) {
      // If this type is an explicit specialization, we're done.
      if (ClassTemplateSpecializationDecl *Spec
          = dyn_cast<ClassTemplateSpecializationDecl>(Record)) {
        if (!isa<ClassTemplatePartialSpecializationDecl>(Spec) &&
            Spec->getSpecializationKind() == TSK_ExplicitSpecialization) {
          ExplicitSpecLoc = Spec->getLocation();
          break;
        }
      } else if (Record->getTemplateSpecializationKind()
                                                == TSK_ExplicitSpecialization) {
        ExplicitSpecLoc = Record->getLocation();
        break;
      }

      if (TypeDecl *Parent = dyn_cast<TypeDecl>(Record->getParent()))
        T = Context.getTypeDeclType(Parent);
      else
        T = QualType();
      continue;
    }

    if (const TemplateSpecializationType *TST
                                     = T->getAs<TemplateSpecializationType>()) {
      if (TemplateDecl *Template = TST->getTemplateName().getAsTemplateDecl()) {
        if (TypeDecl *Parent = dyn_cast<TypeDecl>(Template->getDeclContext()))
          T = Context.getTypeDeclType(Parent);
        else
          T = QualType();
        continue;
      }
    }

    // Look one step prior in a dependent template specialization type.
    if (const DependentTemplateSpecializationType *DependentTST
                          = T->getAs<DependentTemplateSpecializationType>()) {
      if (NestedNameSpecifier *NNS = DependentTST->getQualifier())
        T = QualType(NNS->getAsType(), 0);
      else
        T = QualType();
      continue;
    }

    // Look one step prior in a dependent name type.
    if (const DependentNameType *DependentName = T->getAs<DependentNameType>()){
      if (NestedNameSpecifier *NNS = DependentName->getQualifier())
        T = QualType(NNS->getAsType(), 0);
      else
        T = QualType();
      continue;
    }

    // Retrieve the parent of an enumeration type.
    if (const EnumType *EnumT = T->getAs<EnumType>()) {
      // FIXME: Forward-declared enums require a TSK_ExplicitSpecialization
      // check here.
      EnumDecl *Enum = EnumT->getDecl();

      // Get to the parent type.
      if (TypeDecl *Parent = dyn_cast<TypeDecl>(Enum->getParent()))
        T = Context.getTypeDeclType(Parent);
      else
        T = QualType();
      continue;
    }

    T = QualType();
  }
  // Reverse the nested types list, since we want to traverse from the outermost
  // to the innermost while checking template-parameter-lists.
  std::reverse(NestedTypes.begin(), NestedTypes.end());

  // C++0x [temp.expl.spec]p17:
  //   A member or a member template may be nested within many
  //   enclosing class templates. In an explicit specialization for
  //   such a member, the member declaration shall be preceded by a
  //   template<> for each enclosing class template that is
  //   explicitly specialized.
  bool SawNonEmptyTemplateParameterList = false;

  auto CheckExplicitSpecialization = [&](SourceRange Range, bool Recovery) {
    if (SawNonEmptyTemplateParameterList) {
      if (!SuppressDiagnostic)
        Diag(DeclLoc, diag::err_specialize_member_of_template)
          << !Recovery << Range;
      Invalid = true;
      IsMemberSpecialization = false;
      return true;
    }

    return false;
  };

  auto DiagnoseMissingExplicitSpecialization = [&] (SourceRange Range) {
    // Check that we can have an explicit specialization here.
    if (CheckExplicitSpecialization(Range, true))
      return true;

    // We don't have a template header, but we should.
    SourceLocation ExpectedTemplateLoc;
    if (!ParamLists.empty())
      ExpectedTemplateLoc = ParamLists[0]->getTemplateLoc();
    else
      ExpectedTemplateLoc = DeclStartLoc;

    if (!SuppressDiagnostic)
      Diag(DeclLoc, diag::err_template_spec_needs_header)
        << Range
        << FixItHint::CreateInsertion(ExpectedTemplateLoc, "template<> ");
    return false;
  };

  unsigned ParamIdx = 0;
  for (unsigned TypeIdx = 0, NumTypes = NestedTypes.size(); TypeIdx != NumTypes;
       ++TypeIdx) {
    T = NestedTypes[TypeIdx];

    // Whether we expect a 'template<>' header.
    bool NeedEmptyTemplateHeader = false;

    // Whether we expect a template header with parameters.
    bool NeedNonemptyTemplateHeader = false;

    // For a dependent type, the set of template parameters that we
    // expect to see.
    TemplateParameterList *ExpectedTemplateParams = nullptr;

    // C++0x [temp.expl.spec]p15:
    //   A member or a member template may be nested within many enclosing
    //   class templates. In an explicit specialization for such a member, the
    //   member declaration shall be preceded by a template<> for each
    //   enclosing class template that is explicitly specialized.
    if (CXXRecordDecl *Record = T->getAsCXXRecordDecl()) {
      if (ClassTemplatePartialSpecializationDecl *Partial
            = dyn_cast<ClassTemplatePartialSpecializationDecl>(Record)) {
        ExpectedTemplateParams = Partial->getTemplateParameters();
        NeedNonemptyTemplateHeader = true;
      } else if (Record->isDependentType()) {
        if (Record->getDescribedClassTemplate()) {
          ExpectedTemplateParams = Record->getDescribedClassTemplate()
                                                      ->getTemplateParameters();
          NeedNonemptyTemplateHeader = true;
        }
      } else if (ClassTemplateSpecializationDecl *Spec
                     = dyn_cast<ClassTemplateSpecializationDecl>(Record)) {
        // C++0x [temp.expl.spec]p4:
        //   Members of an explicitly specialized class template are defined
        //   in the same manner as members of normal classes, and not using
        //   the template<> syntax.
        if (Spec->getSpecializationKind() != TSK_ExplicitSpecialization)
          NeedEmptyTemplateHeader = true;
        else
          continue;
      } else if (Record->getTemplateSpecializationKind()) {
        if (Record->getTemplateSpecializationKind()
                                                != TSK_ExplicitSpecialization &&
            TypeIdx == NumTypes - 1)
          IsMemberSpecialization = true;

        continue;
      }
    } else if (const TemplateSpecializationType *TST
                                     = T->getAs<TemplateSpecializationType>()) {
      if (TemplateDecl *Template = TST->getTemplateName().getAsTemplateDecl()) {
        ExpectedTemplateParams = Template->getTemplateParameters();
        NeedNonemptyTemplateHeader = true;
      }
    } else if (T->getAs<DependentTemplateSpecializationType>()) {
      // FIXME:  We actually could/should check the template arguments here
      // against the corresponding template parameter list.
      NeedNonemptyTemplateHeader = false;
    }

    // C++ [temp.expl.spec]p16:
    //   In an explicit specialization declaration for a member of a class
    //   template or a member template that ap- pears in namespace scope, the
    //   member template and some of its enclosing class templates may remain
    //   unspecialized, except that the declaration shall not explicitly
    //   specialize a class member template if its en- closing class templates
    //   are not explicitly specialized as well.
    if (ParamIdx < ParamLists.size()) {
      if (ParamLists[ParamIdx]->size() == 0) {
        if (CheckExplicitSpecialization(ParamLists[ParamIdx]->getSourceRange(),
                                        false))
          return nullptr;
      } else
        SawNonEmptyTemplateParameterList = true;
    }

    if (NeedEmptyTemplateHeader) {
      // If we're on the last of the types, and we need a 'template<>' header
      // here, then it's a member specialization.
      if (TypeIdx == NumTypes - 1)
        IsMemberSpecialization = true;

      if (ParamIdx < ParamLists.size()) {
        if (ParamLists[ParamIdx]->size() > 0) {
          // The header has template parameters when it shouldn't. Complain.
          if (!SuppressDiagnostic)
            Diag(ParamLists[ParamIdx]->getTemplateLoc(),
                 diag::err_template_param_list_matches_nontemplate)
              << T
              << SourceRange(ParamLists[ParamIdx]->getLAngleLoc(),
                             ParamLists[ParamIdx]->getRAngleLoc())
              << getRangeOfTypeInNestedNameSpecifier(Context, T, SS);
          Invalid = true;
          return nullptr;
        }

        // Consume this template header.
        ++ParamIdx;
        continue;
      }

      if (!IsFriend)
        if (DiagnoseMissingExplicitSpecialization(
                getRangeOfTypeInNestedNameSpecifier(Context, T, SS)))
          return nullptr;

      continue;
    }

    if (NeedNonemptyTemplateHeader) {
      // In friend declarations we can have template-ids which don't
      // depend on the corresponding template parameter lists.  But
      // assume that empty parameter lists are supposed to match this
      // template-id.
      if (IsFriend && T->isDependentType()) {
        if (ParamIdx < ParamLists.size() &&
            DependsOnTemplateParameters(T, ParamLists[ParamIdx]))
          ExpectedTemplateParams = nullptr;
        else
          continue;
      }

      if (ParamIdx < ParamLists.size()) {
        // Check the template parameter list, if we can.
        if (ExpectedTemplateParams &&
            !TemplateParameterListsAreEqual(ParamLists[ParamIdx],
                                            ExpectedTemplateParams,
                                            !SuppressDiagnostic, TPL_TemplateMatch))
          Invalid = true;

        if (!Invalid &&
            CheckTemplateParameterList(ParamLists[ParamIdx], nullptr,
                                       TPC_ClassTemplateMember))
          Invalid = true;

        ++ParamIdx;
        continue;
      }

      if (!SuppressDiagnostic)
        Diag(DeclLoc, diag::err_template_spec_needs_template_parameters)
          << T
          << getRangeOfTypeInNestedNameSpecifier(Context, T, SS);
      Invalid = true;
      continue;
    }
  }

  // If there were at least as many template-ids as there were template
  // parameter lists, then there are no template parameter lists remaining for
  // the declaration itself.
  if (ParamIdx >= ParamLists.size()) {
    if (TemplateId && !IsFriend) {
      // We don't have a template header for the declaration itself, but we
      // should.
      DiagnoseMissingExplicitSpecialization(SourceRange(TemplateId->LAngleLoc,
                                                        TemplateId->RAngleLoc));

      // Fabricate an empty template parameter list for the invented header.
      return TemplateParameterList::Create(Context, SourceLocation(),
                                           SourceLocation(), None,
                                           SourceLocation(), nullptr);
    }

    return nullptr;
  }

  // If there were too many template parameter lists, complain about that now.
  if (ParamIdx < ParamLists.size() - 1) {
    bool HasAnyExplicitSpecHeader = false;
    bool AllExplicitSpecHeaders = true;
    for (unsigned I = ParamIdx, E = ParamLists.size() - 1; I != E; ++I) {
      if (ParamLists[I]->size() == 0)
        HasAnyExplicitSpecHeader = true;
      else
        AllExplicitSpecHeaders = false;
    }

    if (!SuppressDiagnostic)
      Diag(ParamLists[ParamIdx]->getTemplateLoc(),
           AllExplicitSpecHeaders ? diag::warn_template_spec_extra_headers
                                  : diag::err_template_spec_extra_headers)
          << SourceRange(ParamLists[ParamIdx]->getTemplateLoc(),
                         ParamLists[ParamLists.size() - 2]->getRAngleLoc());

    // If there was a specialization somewhere, such that 'template<>' is
    // not required, and there were any 'template<>' headers, note where the
    // specialization occurred.
    if (ExplicitSpecLoc.isValid() && HasAnyExplicitSpecHeader &&
        !SuppressDiagnostic)
      Diag(ExplicitSpecLoc,
           diag::note_explicit_template_spec_does_not_need_header)
        << NestedTypes.back();

    // We have a template parameter list with no corresponding scope, which
    // means that the resulting template declaration can't be instantiated
    // properly (we'll end up with dependent nodes when we shouldn't).
    if (!AllExplicitSpecHeaders)
      Invalid = true;
  }

  // C++ [temp.expl.spec]p16:
  //   In an explicit specialization declaration for a member of a class
  //   template or a member template that ap- pears in namespace scope, the
  //   member template and some of its enclosing class templates may remain
  //   unspecialized, except that the declaration shall not explicitly
  //   specialize a class member template if its en- closing class templates
  //   are not explicitly specialized as well.
  if (ParamLists.back()->size() == 0 &&
      CheckExplicitSpecialization(ParamLists[ParamIdx]->getSourceRange(),
                                  false))
    return nullptr;

  // Return the last template parameter list, which corresponds to the
  // entity being declared.
  return ParamLists.back();
}

void Sema::NoteAllFoundTemplates(TemplateName Name) {
  if (TemplateDecl *Template = Name.getAsTemplateDecl()) {
    Diag(Template->getLocation(), diag::note_template_declared_here)
        << (isa<FunctionTemplateDecl>(Template)
                ? 0
                : isa<ClassTemplateDecl>(Template)
                      ? 1
                      : isa<VarTemplateDecl>(Template)
                            ? 2
                            : isa<TypeAliasTemplateDecl>(Template) ? 3 : 4)
        << Template->getDeclName();
    return;
  }

  if (OverloadedTemplateStorage *OST = Name.getAsOverloadedTemplate()) {
    for (OverloadedTemplateStorage::iterator I = OST->begin(),
                                          IEnd = OST->end();
         I != IEnd; ++I)
      Diag((*I)->getLocation(), diag::note_template_declared_here)
        << 0 << (*I)->getDeclName();

    return;
  }
}

static QualType
checkBuiltinTemplateIdType(Sema &SemaRef, BuiltinTemplateDecl *BTD,
                           const SmallVectorImpl<TemplateArgument> &Converted,
                           SourceLocation TemplateLoc,
                           TemplateArgumentListInfo &TemplateArgs) {
  ASTContext &Context = SemaRef.getASTContext();
  switch (BTD->getBuiltinTemplateKind()) {
  case BTK__make_integer_seq: {
    // Specializations of __make_integer_seq<S, T, N> are treated like
    // S<T, 0, ..., N-1>.

    // C++14 [inteseq.intseq]p1:
    //   T shall be an integer type.
    if (!Converted[1].getAsType()->isIntegralType(Context)) {
      SemaRef.Diag(TemplateArgs[1].getLocation(),
                   diag::err_integer_sequence_integral_element_type);
      return QualType();
    }

    // C++14 [inteseq.make]p1:
    //   If N is negative the program is ill-formed.
    TemplateArgument NumArgsArg = Converted[2];
    llvm::APSInt NumArgs = NumArgsArg.getAsIntegral();
    if (NumArgs < 0) {
      SemaRef.Diag(TemplateArgs[2].getLocation(),
                   diag::err_integer_sequence_negative_length);
      return QualType();
    }

    QualType ArgTy = NumArgsArg.getIntegralType();
    TemplateArgumentListInfo SyntheticTemplateArgs;
    // The type argument gets reused as the first template argument in the
    // synthetic template argument list.
    SyntheticTemplateArgs.addArgument(TemplateArgs[1]);
    // Expand N into 0 ... N-1.
    for (llvm::APSInt I(NumArgs.getBitWidth(), NumArgs.isUnsigned());
         I < NumArgs; ++I) {
      TemplateArgument TA(Context, I, ArgTy);
      SyntheticTemplateArgs.addArgument(SemaRef.getTrivialTemplateArgumentLoc(
          TA, ArgTy, TemplateArgs[2].getLocation()));
    }
    // The first template argument will be reused as the template decl that
    // our synthetic template arguments will be applied to.
    return SemaRef.CheckTemplateIdType(Converted[0].getAsTemplate(),
                                       TemplateLoc, SyntheticTemplateArgs);
  }

  case BTK__type_pack_element:
    // Specializations of
    //    __type_pack_element<Index, T_1, ..., T_N>
    // are treated like T_Index.
    assert(Converted.size() == 2 &&
      "__type_pack_element should be given an index and a parameter pack");

    // If the Index is out of bounds, the program is ill-formed.
    TemplateArgument IndexArg = Converted[0], Ts = Converted[1];
    llvm::APSInt Index = IndexArg.getAsIntegral();
    assert(Index >= 0 && "the index used with __type_pack_element should be of "
                         "type std::size_t, and hence be non-negative");
    if (Index >= Ts.pack_size()) {
      SemaRef.Diag(TemplateArgs[0].getLocation(),
                   diag::err_type_pack_element_out_of_bounds);
      return QualType();
    }

    // We simply return the type at index `Index`.
    auto Nth = std::next(Ts.pack_begin(), Index.getExtValue());
    return Nth->getAsType();
  }
  llvm_unreachable("unexpected BuiltinTemplateDecl!");
}

/// Determine whether this alias template is "enable_if_t".
static bool isEnableIfAliasTemplate(TypeAliasTemplateDecl *AliasTemplate) {
  return AliasTemplate->getName().equals("enable_if_t");
}

/// Collect all of the separable terms in the given condition, which
/// might be a conjunction.
///
/// FIXME: The right answer is to convert the logical expression into
/// disjunctive normal form, so we can find the first failed term
/// within each possible clause.
static void collectConjunctionTerms(Expr *Clause,
                                    SmallVectorImpl<Expr *> &Terms) {
  if (auto BinOp = dyn_cast<BinaryOperator>(Clause->IgnoreParenImpCasts())) {
    if (BinOp->getOpcode() == BO_LAnd) {
      collectConjunctionTerms(BinOp->getLHS(), Terms);
      collectConjunctionTerms(BinOp->getRHS(), Terms);
    }

    return;
  }

  Terms.push_back(Clause);
}

// The ranges-v3 library uses an odd pattern of a top-level "||" with
// a left-hand side that is value-dependent but never true. Identify
// the idiom and ignore that term.
static Expr *lookThroughRangesV3Condition(Preprocessor &PP, Expr *Cond) {
  // Top-level '||'.
  auto *BinOp = dyn_cast<BinaryOperator>(Cond->IgnoreParenImpCasts());
  if (!BinOp) return Cond;

  if (BinOp->getOpcode() != BO_LOr) return Cond;

  // With an inner '==' that has a literal on the right-hand side.
  Expr *LHS = BinOp->getLHS();
  auto *InnerBinOp = dyn_cast<BinaryOperator>(LHS->IgnoreParenImpCasts());
  if (!InnerBinOp) return Cond;

  if (InnerBinOp->getOpcode() != BO_EQ ||
      !isa<IntegerLiteral>(InnerBinOp->getRHS()))
    return Cond;

  // If the inner binary operation came from a macro expansion named
  // CONCEPT_REQUIRES or CONCEPT_REQUIRES_, return the right-hand side
  // of the '||', which is the real, user-provided condition.
  SourceLocation Loc = InnerBinOp->getExprLoc();
  if (!Loc.isMacroID()) return Cond;

  StringRef MacroName = PP.getImmediateMacroName(Loc);
  if (MacroName == "CONCEPT_REQUIRES" || MacroName == "CONCEPT_REQUIRES_")
    return BinOp->getRHS();

  return Cond;
}

namespace {

// A PrinterHelper that prints more helpful diagnostics for some sub-expressions
// within failing boolean expression, such as substituting template parameters
// for actual types.
class FailedBooleanConditionPrinterHelper : public PrinterHelper {
public:
  explicit FailedBooleanConditionPrinterHelper(const PrintingPolicy &P)
      : Policy(P) {}

  bool handledStmt(Stmt *E, raw_ostream &OS) override {
    const auto *DR = dyn_cast<DeclRefExpr>(E);
    if (DR && DR->getQualifier()) {
      // If this is a qualified name, expand the template arguments in nested
      // qualifiers.
      DR->getQualifier()->print(OS, Policy, true);
      // Then print the decl itself.
      const ValueDecl *VD = DR->getDecl();
      OS << VD->getName();
      if (const auto *IV = dyn_cast<VarTemplateSpecializationDecl>(VD)) {
        // This is a template variable, print the expanded template arguments.
        printTemplateArgumentList(OS, IV->getTemplateArgs().asArray(), Policy);
      }
      return true;
    }
    return false;
  }

private:
  const PrintingPolicy Policy;
};

} // end anonymous namespace

std::pair<Expr *, std::string>
Sema::findFailedBooleanCondition(Expr *Cond) {
  Cond = lookThroughRangesV3Condition(PP, Cond);

  // Separate out all of the terms in a conjunction.
  SmallVector<Expr *, 4> Terms;
  collectConjunctionTerms(Cond, Terms);

  // Determine which term failed.
  Expr *FailedCond = nullptr;
  for (Expr *Term : Terms) {
    Expr *TermAsWritten = Term->IgnoreParenImpCasts();

    // Literals are uninteresting.
    if (isa<CXXBoolLiteralExpr>(TermAsWritten) ||
        isa<IntegerLiteral>(TermAsWritten))
      continue;

    // The initialization of the parameter from the argument is
    // a constant-evaluated context.
    EnterExpressionEvaluationContext ConstantEvaluated(
      *this, Sema::ExpressionEvaluationContext::ConstantEvaluated);

    bool Succeeded;
    Expr::EvalContext EvalCtx(Context, GetReflectionCallbackObj());
    if (Term->EvaluateAsBooleanCondition(Succeeded, EvalCtx) &&
        !Succeeded) {
      FailedCond = TermAsWritten;
      break;
    }
  }
  if (!FailedCond)
    FailedCond = Cond->IgnoreParenImpCasts();

  std::string Description;
  {
    llvm::raw_string_ostream Out(Description);
    PrintingPolicy Policy = getPrintingPolicy();
    Policy.PrintCanonicalTypes = true;
    FailedBooleanConditionPrinterHelper Helper(Policy);
    FailedCond->printPretty(Out, &Helper, Policy, 0, "\n", nullptr);
  }
  return { FailedCond, Description };
}

QualType Sema::CheckTemplateIdType(TemplateName Name,
                                   SourceLocation TemplateLoc,
                                   TemplateArgumentListInfo &TemplateArgs) {
  DependentTemplateName *DTN
    = Name.getUnderlying().getAsDependentTemplateName();
  if (DTN && DTN->isIdentifier())
    // When building a template-id where the template-name is dependent,
    // assume the template is a type template. Either our assumption is
    // correct, or the code is ill-formed and will be diagnosed when the
    // dependent name is substituted.
    return Context.getDependentTemplateSpecializationType(ETK_None,
                                                          DTN->getQualifier(),
                                                          DTN->getIdentifier(),
                                                          TemplateArgs);

  if (Name.getAsAssumedTemplateName() &&
      resolveAssumedTemplateNameAsType(/*Scope*/nullptr, Name, TemplateLoc))
    return QualType();

  TemplateDecl *Template = Name.getAsTemplateDecl();
  if (!Template || isa<FunctionTemplateDecl>(Template) ||
      isa<VarTemplateDecl>(Template) || isa<ConceptDecl>(Template)) {
    // We might have a substituted template template parameter pack. If so,
    // build a template specialization type for it.
    if (Name.getAsSubstTemplateTemplateParmPack())
      return Context.getTemplateSpecializationType(Name, TemplateArgs);

    Diag(TemplateLoc, diag::err_template_id_not_a_type)
      << Name;
    NoteAllFoundTemplates(Name);
    return QualType();
  }

  // Check that the template argument list is well-formed for this
  // template.
  SmallVector<TemplateArgument, 4> Converted;
  if (CheckTemplateArgumentList(Template, TemplateLoc, TemplateArgs,
                                false, Converted,
                                /*UpdateArgsWithConversion=*/true))
    return QualType();

  QualType CanonType;

  bool InstantiationDependent = false;
  if (TypeAliasTemplateDecl *AliasTemplate =
          dyn_cast<TypeAliasTemplateDecl>(Template)) {

    // Find the canonical type for this type alias template specialization.
    TypeAliasDecl *Pattern = AliasTemplate->getTemplatedDecl();
    if (Pattern->isInvalidDecl())
      return QualType();

    TemplateArgumentList StackTemplateArgs(TemplateArgumentList::OnStack,
                                           Converted);

    // Only substitute for the innermost template argument list.
    MultiLevelTemplateArgumentList TemplateArgLists;
    TemplateArgLists.addOuterTemplateArguments(&StackTemplateArgs);
    TemplateArgLists.addOuterRetainedLevels(
        AliasTemplate->getTemplateParameters()->getDepth());

    LocalInstantiationScope Scope(*this);
    InstantiatingTemplate Inst(*this, TemplateLoc, Template);
    if (Inst.isInvalid())
      return QualType();

    CanonType = SubstType(Pattern->getUnderlyingType(),
                          TemplateArgLists, AliasTemplate->getLocation(),
                          AliasTemplate->getDeclName());
    if (CanonType.isNull()) {
      // If this was enable_if and we failed to find the nested type
      // within enable_if in a SFINAE context, dig out the specific
      // enable_if condition that failed and present that instead.
      if (isEnableIfAliasTemplate(AliasTemplate)) {
        if (auto DeductionInfo = isSFINAEContext()) {
          if (*DeductionInfo &&
              (*DeductionInfo)->hasSFINAEDiagnostic() &&
              (*DeductionInfo)->peekSFINAEDiagnostic().second.getDiagID() ==
                diag::err_typename_nested_not_found_enable_if &&
              TemplateArgs[0].getArgument().getKind()
                == TemplateArgument::Expression) {
            Expr *FailedCond;
            std::string FailedDescription;
            std::tie(FailedCond, FailedDescription) =
              findFailedBooleanCondition(TemplateArgs[0].getSourceExpression());

            // Remove the old SFINAE diagnostic.
            PartialDiagnosticAt OldDiag =
              {SourceLocation(), PartialDiagnostic::NullDiagnostic()};
            (*DeductionInfo)->takeSFINAEDiagnostic(OldDiag);

            // Add a new SFINAE diagnostic specifying which condition
            // failed.
            (*DeductionInfo)->addSFINAEDiagnostic(
              OldDiag.first,
              PDiag(diag::err_typename_nested_not_found_requirement)
                << FailedDescription
                << FailedCond->getSourceRange());
          }
        }
      }

      return QualType();
    }
  } else if (Name.isDependent() ||
             TemplateSpecializationType::anyDependentTemplateArguments(
               TemplateArgs, InstantiationDependent)) {
    // This class template specialization is a dependent
    // type. Therefore, its canonical type is another class template
    // specialization type that contains all of the converted
    // arguments in canonical form. This ensures that, e.g., A<T> and
    // A<T, T> have identical types when A is declared as:
    //
    //   template<typename T, typename U = T> struct A;
    CanonType = Context.getCanonicalTemplateSpecializationType(Name, Converted);

    // This might work out to be a current instantiation, in which
    // case the canonical type needs to be the InjectedClassNameType.
    //
    // TODO: in theory this could be a simple hashtable lookup; most
    // changes to CurContext don't change the set of current
    // instantiations.
    if (isa<ClassTemplateDecl>(Template)) {
      for (DeclContext *Ctx = CurContext; Ctx; Ctx = Ctx->getLookupParent()) {
        // If we get out to a namespace, we're done.
        if (Ctx->isFileContext()) break;

        // If this isn't a record, keep looking.
        CXXRecordDecl *Record = dyn_cast<CXXRecordDecl>(Ctx);
        if (!Record) continue;

        // Look for one of the two cases with InjectedClassNameTypes
        // and check whether it's the same template.
        if (!isa<ClassTemplatePartialSpecializationDecl>(Record) &&
            !Record->getDescribedClassTemplate())
          continue;

        // Fetch the injected class name type and check whether its
        // injected type is equal to the type we just built.
        QualType ICNT = Context.getTypeDeclType(Record);
        QualType Injected = cast<InjectedClassNameType>(ICNT)
          ->getInjectedSpecializationType();

        if (CanonType != Injected->getCanonicalTypeInternal())
          continue;

        // If so, the canonical type of this TST is the injected
        // class name type of the record we just found.
        assert(ICNT.isCanonical());
        CanonType = ICNT;
        break;
      }
    }
  } else if (ClassTemplateDecl *ClassTemplate
               = dyn_cast<ClassTemplateDecl>(Template)) {
    // Find the class template specialization declaration that
    // corresponds to these arguments.
    void *InsertPos = nullptr;
    ClassTemplateSpecializationDecl *Decl
      = ClassTemplate->findSpecialization(Converted, InsertPos);
    if (!Decl) {
      // This is the first time we have referenced this class template
      // specialization. Create the canonical declaration and add it to
      // the set of specializations.
      Decl = ClassTemplateSpecializationDecl::Create(
          Context, ClassTemplate->getTemplatedDecl()->getTagKind(),
          ClassTemplate->getDeclContext(),
          ClassTemplate->getTemplatedDecl()->getBeginLoc(),
          ClassTemplate->getLocation(), ClassTemplate, Converted, nullptr);
      ClassTemplate->AddSpecialization(Decl, InsertPos);
      if (ClassTemplate->isOutOfLine())
        Decl->setLexicalDeclContext(ClassTemplate->getLexicalDeclContext());
    }

    if (Decl->getSpecializationKind() == TSK_Undeclared) {
      MultiLevelTemplateArgumentList TemplateArgLists;
      TemplateArgLists.addOuterTemplateArguments(Converted);
      InstantiateAttrsForDecl(TemplateArgLists, ClassTemplate->getTemplatedDecl(),
                              Decl);
    }

    // Diagnose uses of this specialization.
    (void)DiagnoseUseOfDecl(Decl, TemplateLoc);

    CanonType = Context.getTypeDeclType(Decl);
    assert(isa<RecordType>(CanonType) &&
           "type of non-dependent specialization is not a RecordType");
  } else if (auto *BTD = dyn_cast<BuiltinTemplateDecl>(Template)) {
    CanonType = checkBuiltinTemplateIdType(*this, BTD, Converted, TemplateLoc,
                                           TemplateArgs);
  }

  // Build the fully-sugared type for this class template
  // specialization, which refers back to the class template
  // specialization we created or found.
  return Context.getTemplateSpecializationType(Name, TemplateArgs, CanonType);
}

void Sema::ActOnUndeclaredTypeTemplateName(Scope *S, TemplateTy &ParsedName,
                                           TemplateNameKind &TNK,
                                           SourceLocation NameLoc,
                                           IdentifierInfo *&II) {
  assert(TNK == TNK_Undeclared_template && "not an undeclared template name");

  TemplateName Name = ParsedName.get();
  auto *ATN = Name.getAsAssumedTemplateName();
  assert(ATN && "not an assumed template name");
  II = ATN->getDeclName().getAsIdentifierInfo();

  if (!resolveAssumedTemplateNameAsType(S, Name, NameLoc, /*Diagnose*/false)) {
    // Resolved to a type template name.
    ParsedName = TemplateTy::make(Name);
    TNK = TNK_Type_template;
  }
}

bool Sema::resolveAssumedTemplateNameAsType(Scope *S, TemplateName &Name,
                                            SourceLocation NameLoc,
                                            bool Diagnose) {
  // We assumed this undeclared identifier to be an (ADL-only) function
  // template name, but it was used in a context where a type was required.
  // Try to typo-correct it now.
  AssumedTemplateStorage *ATN = Name.getAsAssumedTemplateName();
  assert(ATN && "not an assumed template name");

  LookupResult R(*this, ATN->getDeclName(), NameLoc, LookupOrdinaryName);
  struct CandidateCallback : CorrectionCandidateCallback {
    bool ValidateCandidate(const TypoCorrection &TC) override {
      return TC.getCorrectionDecl() &&
             getAsTypeTemplateDecl(TC.getCorrectionDecl());
    }
    std::unique_ptr<CorrectionCandidateCallback> clone() override {
      return std::make_unique<CandidateCallback>(*this);
    }
  } FilterCCC;

  TypoCorrection Corrected =
      CorrectTypo(R.getLookupNameInfo(), R.getLookupKind(), S, nullptr,
                  FilterCCC, CTK_ErrorRecovery);
  if (Corrected && Corrected.getFoundDecl()) {
    diagnoseTypo(Corrected, PDiag(diag::err_no_template_suggest)
                                << ATN->getDeclName());
    Name = TemplateName(Corrected.getCorrectionDeclAs<TemplateDecl>());
    return false;
  }

  if (Diagnose)
    Diag(R.getNameLoc(), diag::err_no_template) << R.getLookupName();
  return true;
}

TypeResult Sema::ActOnTemplateIdType(
    Scope *S, CXXScopeSpec &SS, SourceLocation TemplateKWLoc,
    TemplateTy TemplateD, IdentifierInfo *TemplateII,
    SourceLocation TemplateIILoc, SourceLocation LAngleLoc,
    ASTTemplateArgsPtr TemplateArgsIn, SourceLocation RAngleLoc,
    bool IsCtorOrDtorName, bool IsClassName) {
  if (SS.isInvalid())
    return true;

  if (!IsCtorOrDtorName && !IsClassName && SS.isSet()) {
    DeclContext *LookupCtx = computeDeclContext(SS, /*EnteringContext*/false);

    // C++ [temp.res]p3:
    //   A qualified-id that refers to a type and in which the
    //   nested-name-specifier depends on a template-parameter (14.6.2)
    //   shall be prefixed by the keyword typename to indicate that the
    //   qualified-id denotes a type, forming an
    //   elaborated-type-specifier (7.1.5.3).
    if (!LookupCtx && isDependentScopeSpecifier(SS)) {
      Diag(SS.getBeginLoc(), diag::err_typename_missing_template)
        << SS.getScopeRep() << TemplateII->getName();
      // Recover as if 'typename' were specified.
      // FIXME: This is not quite correct recovery as we don't transform SS
      // into the corresponding dependent form (and we don't diagnose missing
      // 'template' keywords within SS as a result).
      return ActOnTypenameType(nullptr, SourceLocation(), SS, TemplateKWLoc,
                               TemplateD, TemplateII, TemplateIILoc, LAngleLoc,
                               TemplateArgsIn, RAngleLoc);
    }

    // Per C++ [class.qual]p2, if the template-id was an injected-class-name,
    // it's not actually allowed to be used as a type in most cases. Because
    // we annotate it before we know whether it's valid, we have to check for
    // this case here.
    auto *LookupRD = dyn_cast_or_null<CXXRecordDecl>(LookupCtx);
    if (LookupRD && LookupRD->getIdentifier() == TemplateII) {
      Diag(TemplateIILoc,
           TemplateKWLoc.isInvalid()
               ? diag::err_out_of_line_qualified_id_type_names_constructor
               : diag::ext_out_of_line_qualified_id_type_names_constructor)
        << TemplateII << 0 /*injected-class-name used as template name*/
        << 1 /*if any keyword was present, it was 'template'*/;
    }
  }

  TemplateName Template = TemplateD.get();
  if (Template.getAsAssumedTemplateName() &&
      resolveAssumedTemplateNameAsType(S, Template, TemplateIILoc))
    return true;

  // Translate the parser's template argument list in our AST format.
  TemplateArgumentListInfo TemplateArgs(LAngleLoc, RAngleLoc);
  translateTemplateArguments(TemplateArgsIn, TemplateArgs);

  if (DependentTemplateName *DTN = Template.getAsDependentTemplateName()) {
    QualType T
      = Context.getDependentTemplateSpecializationType(ETK_None,
                                                       DTN->getQualifier(),
                                                       DTN->getIdentifier(),
                                                       TemplateArgs);
    // Build type-source information.
    TypeLocBuilder TLB;
    DependentTemplateSpecializationTypeLoc SpecTL
      = TLB.push<DependentTemplateSpecializationTypeLoc>(T);
    SpecTL.setElaboratedKeywordLoc(SourceLocation());
    SpecTL.setQualifierLoc(SS.getWithLocInContext(Context));
    SpecTL.setTemplateKeywordLoc(TemplateKWLoc);
    SpecTL.setTemplateNameLoc(TemplateIILoc);
    SpecTL.setLAngleLoc(LAngleLoc);
    SpecTL.setRAngleLoc(RAngleLoc);
    for (unsigned I = 0, N = SpecTL.getNumArgs(); I != N; ++I)
      SpecTL.setArgLocInfo(I, TemplateArgs[I].getLocInfo());
    return CreateParsedType(T, TLB.getTypeSourceInfo(Context, T));
  }

  QualType Result = CheckTemplateIdType(Template, TemplateIILoc, TemplateArgs);
  if (Result.isNull())
    return true;

  // Build type-source information.
  TypeLocBuilder TLB;
  TemplateSpecializationTypeLoc SpecTL
    = TLB.push<TemplateSpecializationTypeLoc>(Result);
  SpecTL.setTemplateKeywordLoc(TemplateKWLoc);
  SpecTL.setTemplateNameLoc(TemplateIILoc);
  SpecTL.setLAngleLoc(LAngleLoc);
  SpecTL.setRAngleLoc(RAngleLoc);
  for (unsigned i = 0, e = SpecTL.getNumArgs(); i != e; ++i)
    SpecTL.setArgLocInfo(i, TemplateArgs[i].getLocInfo());

  // NOTE: avoid constructing an ElaboratedTypeLoc if this is a
  // constructor or destructor name (in such a case, the scope specifier
  // will be attached to the enclosing Decl or Expr node).
  if (SS.isNotEmpty() && !IsCtorOrDtorName) {
    // Create an elaborated-type-specifier containing the nested-name-specifier.
    Result = Context.getElaboratedType(ETK_None, SS.getScopeRep(), Result);
    ElaboratedTypeLoc ElabTL = TLB.push<ElaboratedTypeLoc>(Result);
    ElabTL.setElaboratedKeywordLoc(SourceLocation());
    ElabTL.setQualifierLoc(SS.getWithLocInContext(Context));
  }

  return CreateParsedType(Result, TLB.getTypeSourceInfo(Context, Result));
}

TypeResult Sema::ActOnTagTemplateIdType(TagUseKind TUK,
                                        TypeSpecifierType TagSpec,
                                        SourceLocation TagLoc,
                                        CXXScopeSpec &SS,
                                        SourceLocation TemplateKWLoc,
                                        TemplateTy TemplateD,
                                        SourceLocation TemplateLoc,
                                        SourceLocation LAngleLoc,
                                        ASTTemplateArgsPtr TemplateArgsIn,
                                        SourceLocation RAngleLoc) {
  if (SS.isInvalid())
    return TypeResult(true);

  TemplateName Template = TemplateD.get();

  // Translate the parser's template argument list in our AST format.
  TemplateArgumentListInfo TemplateArgs(LAngleLoc, RAngleLoc);
  translateTemplateArguments(TemplateArgsIn, TemplateArgs);

  // Determine the tag kind
  TagTypeKind TagKind = TypeWithKeyword::getTagTypeKindForTypeSpec(TagSpec);
  ElaboratedTypeKeyword Keyword
    = TypeWithKeyword::getKeywordForTagTypeKind(TagKind);

  if (DependentTemplateName *DTN = Template.getAsDependentTemplateName()) {
    QualType T = Context.getDependentTemplateSpecializationType(Keyword,
                                                          DTN->getQualifier(),
                                                          DTN->getIdentifier(),
                                                                TemplateArgs);

    // Build type-source information.
    TypeLocBuilder TLB;
    DependentTemplateSpecializationTypeLoc SpecTL
      = TLB.push<DependentTemplateSpecializationTypeLoc>(T);
    SpecTL.setElaboratedKeywordLoc(TagLoc);
    SpecTL.setQualifierLoc(SS.getWithLocInContext(Context));
    SpecTL.setTemplateKeywordLoc(TemplateKWLoc);
    SpecTL.setTemplateNameLoc(TemplateLoc);
    SpecTL.setLAngleLoc(LAngleLoc);
    SpecTL.setRAngleLoc(RAngleLoc);
    for (unsigned I = 0, N = SpecTL.getNumArgs(); I != N; ++I)
      SpecTL.setArgLocInfo(I, TemplateArgs[I].getLocInfo());
    return CreateParsedType(T, TLB.getTypeSourceInfo(Context, T));
  }

  if (TypeAliasTemplateDecl *TAT =
        dyn_cast_or_null<TypeAliasTemplateDecl>(Template.getAsTemplateDecl())) {
    // C++0x [dcl.type.elab]p2:
    //   If the identifier resolves to a typedef-name or the simple-template-id
    //   resolves to an alias template specialization, the
    //   elaborated-type-specifier is ill-formed.
    Diag(TemplateLoc, diag::err_tag_reference_non_tag)
        << TAT << NTK_TypeAliasTemplate << TagKind;
    Diag(TAT->getLocation(), diag::note_declared_at);
  }

  QualType Result = CheckTemplateIdType(Template, TemplateLoc, TemplateArgs);
  if (Result.isNull())
    return TypeResult(true);

  // Check the tag kind
  if (const RecordType *RT = Result->getAs<RecordType>()) {
    RecordDecl *D = RT->getDecl();

    IdentifierInfo *Id = D->getIdentifier();
    assert(Id && "templated class must have an identifier");

    if (!isAcceptableTagRedeclaration(D, TagKind, TUK == TUK_Definition,
                                      TagLoc, Id)) {
      Diag(TagLoc, diag::err_use_with_wrong_tag)
        << Result
        << FixItHint::CreateReplacement(SourceRange(TagLoc), D->getKindName());
      Diag(D->getLocation(), diag::note_previous_use);
    }
  }

  // Provide source-location information for the template specialization.
  TypeLocBuilder TLB;
  TemplateSpecializationTypeLoc SpecTL
    = TLB.push<TemplateSpecializationTypeLoc>(Result);
  SpecTL.setTemplateKeywordLoc(TemplateKWLoc);
  SpecTL.setTemplateNameLoc(TemplateLoc);
  SpecTL.setLAngleLoc(LAngleLoc);
  SpecTL.setRAngleLoc(RAngleLoc);
  for (unsigned i = 0, e = SpecTL.getNumArgs(); i != e; ++i)
    SpecTL.setArgLocInfo(i, TemplateArgs[i].getLocInfo());

  // Construct an elaborated type containing the nested-name-specifier (if any)
  // and tag keyword.
  Result = Context.getElaboratedType(Keyword, SS.getScopeRep(), Result);
  ElaboratedTypeLoc ElabTL = TLB.push<ElaboratedTypeLoc>(Result);
  ElabTL.setElaboratedKeywordLoc(TagLoc);
  ElabTL.setQualifierLoc(SS.getWithLocInContext(Context));
  return CreateParsedType(Result, TLB.getTypeSourceInfo(Context, Result));
}

static bool CheckTemplateSpecializationScope(Sema &S, NamedDecl *Specialized,
                                             NamedDecl *PrevDecl,
                                             SourceLocation Loc,
                                             bool IsPartialSpecialization);

static TemplateSpecializationKind getTemplateSpecializationKind(Decl *D);

static bool isTemplateArgumentTemplateParameter(
    const TemplateArgument &Arg, unsigned Depth, unsigned Index) {
  switch (Arg.getKind()) {
  case TemplateArgument::Null:
  case TemplateArgument::NullPtr:
  case TemplateArgument::Integral:
  case TemplateArgument::Declaration:
  case TemplateArgument::Pack:
  case TemplateArgument::TemplateExpansion:
    return false;

  case TemplateArgument::Type: {
    QualType Type = Arg.getAsType();
    const TemplateTypeParmType *TPT =
        Arg.getAsType()->getAs<TemplateTypeParmType>();
    return TPT && !Type.hasQualifiers() &&
           TPT->getDepth() == Depth && TPT->getIndex() == Index;
  }

  case TemplateArgument::Reflected:
  case TemplateArgument::Expression: {
    DeclRefExpr *DRE = dyn_cast<DeclRefExpr>(Arg.getAsExpr());
    if (!DRE || !DRE->getDecl())
      return false;
    const NonTypeTemplateParmDecl *NTTP =
        dyn_cast<NonTypeTemplateParmDecl>(DRE->getDecl());
    return NTTP && NTTP->getDepth() == Depth && NTTP->getIndex() == Index;
  }

  case TemplateArgument::Template:
    const TemplateTemplateParmDecl *TTP =
        dyn_cast_or_null<TemplateTemplateParmDecl>(
            Arg.getAsTemplateOrTemplatePattern().getAsTemplateDecl());
    return TTP && TTP->getDepth() == Depth && TTP->getIndex() == Index;
  }
  llvm_unreachable("unexpected kind of template argument");
}

static bool isSameAsPrimaryTemplate(TemplateParameterList *Params,
                                    ArrayRef<TemplateArgument> Args) {
  if (Params->size() != Args.size())
    return false;

  unsigned Depth = Params->getDepth();

  for (unsigned I = 0, N = Args.size(); I != N; ++I) {
    TemplateArgument Arg = Args[I];

    // If the parameter is a pack expansion, the argument must be a pack
    // whose only element is a pack expansion.
    if (Params->getParam(I)->isParameterPack()) {
      if (Arg.getKind() != TemplateArgument::Pack || Arg.pack_size() != 1 ||
          !Arg.pack_begin()->isPackExpansion())
        return false;
      Arg = Arg.pack_begin()->getPackExpansionPattern();
    }

    if (!isTemplateArgumentTemplateParameter(Arg, Depth, I))
      return false;
  }

  return true;
}

template<typename PartialSpecDecl>
static void checkMoreSpecializedThanPrimary(Sema &S, PartialSpecDecl *Partial) {
  if (Partial->getDeclContext()->isDependentContext())
    return;

  // FIXME: Get the TDK from deduction in order to provide better diagnostics
  // for non-substitution-failure issues?
  TemplateDeductionInfo Info(Partial->getLocation());
  if (S.isMoreSpecializedThanPrimary(Partial, Info))
    return;

  auto *Template = Partial->getSpecializedTemplate();
  S.Diag(Partial->getLocation(),
         diag::ext_partial_spec_not_more_specialized_than_primary)
      << isa<VarTemplateDecl>(Template);

  if (Info.hasSFINAEDiagnostic()) {
    PartialDiagnosticAt Diag = {SourceLocation(),
                                PartialDiagnostic::NullDiagnostic()};
    Info.takeSFINAEDiagnostic(Diag);
    SmallString<128> SFINAEArgString;
    Diag.second.EmitToString(S.getDiagnostics(), SFINAEArgString);
    S.Diag(Diag.first,
           diag::note_partial_spec_not_more_specialized_than_primary)
      << SFINAEArgString;
  }

  S.Diag(Template->getLocation(), diag::note_template_decl_here);
  SmallVector<const Expr *, 3> PartialAC, TemplateAC;
  Template->getAssociatedConstraints(TemplateAC);
  Partial->getAssociatedConstraints(PartialAC);
  S.MaybeEmitAmbiguousAtomicConstraintsDiagnostic(Partial, PartialAC, Template,
                                                  TemplateAC);
}

static void
noteNonDeducibleParameters(Sema &S, TemplateParameterList *TemplateParams,
                           const llvm::SmallBitVector &DeducibleParams) {
  for (unsigned I = 0, N = DeducibleParams.size(); I != N; ++I) {
    if (!DeducibleParams[I]) {
      NamedDecl *Param = TemplateParams->getParam(I);
      if (Param->getDeclName())
        S.Diag(Param->getLocation(), diag::note_non_deducible_parameter)
            << Param->getDeclName();
      else
        S.Diag(Param->getLocation(), diag::note_non_deducible_parameter)
            << "(anonymous)";
    }
  }
}


template<typename PartialSpecDecl>
static void checkTemplatePartialSpecialization(Sema &S,
                                               PartialSpecDecl *Partial) {
  // C++1z [temp.class.spec]p8: (DR1495)
  //   - The specialization shall be more specialized than the primary
  //     template (14.5.5.2).
  checkMoreSpecializedThanPrimary(S, Partial);

  // C++ [temp.class.spec]p8: (DR1315)
  //   - Each template-parameter shall appear at least once in the
  //     template-id outside a non-deduced context.
  // C++1z [temp.class.spec.match]p3 (P0127R2)
  //   If the template arguments of a partial specialization cannot be
  //   deduced because of the structure of its template-parameter-list
  //   and the template-id, the program is ill-formed.
  auto *TemplateParams = Partial->getTemplateParameters();
  llvm::SmallBitVector DeducibleParams(TemplateParams->size());
  S.MarkUsedTemplateParameters(Partial->getTemplateArgs(), true,
                               TemplateParams->getDepth(), DeducibleParams);

  if (!DeducibleParams.all()) {
    unsigned NumNonDeducible = DeducibleParams.size() - DeducibleParams.count();
    S.Diag(Partial->getLocation(), diag::ext_partial_specs_not_deducible)
      << isa<VarTemplatePartialSpecializationDecl>(Partial)
      << (NumNonDeducible > 1)
      << SourceRange(Partial->getLocation(),
                     Partial->getTemplateArgsAsWritten()->RAngleLoc);
    noteNonDeducibleParameters(S, TemplateParams, DeducibleParams);
  }
}

void Sema::CheckTemplatePartialSpecialization(
    ClassTemplatePartialSpecializationDecl *Partial) {
  checkTemplatePartialSpecialization(*this, Partial);
}

void Sema::CheckTemplatePartialSpecialization(
    VarTemplatePartialSpecializationDecl *Partial) {
  checkTemplatePartialSpecialization(*this, Partial);
}

void Sema::CheckDeductionGuideTemplate(FunctionTemplateDecl *TD) {
  // C++1z [temp.param]p11:
  //   A template parameter of a deduction guide template that does not have a
  //   default-argument shall be deducible from the parameter-type-list of the
  //   deduction guide template.
  auto *TemplateParams = TD->getTemplateParameters();
  llvm::SmallBitVector DeducibleParams(TemplateParams->size());
  MarkDeducedTemplateParameters(TD, DeducibleParams);
  for (unsigned I = 0; I != TemplateParams->size(); ++I) {
    // A parameter pack is deducible (to an empty pack).
    auto *Param = TemplateParams->getParam(I);
    if (Param->isParameterPack() || hasVisibleDefaultArgument(Param))
      DeducibleParams[I] = true;
  }

  if (!DeducibleParams.all()) {
    unsigned NumNonDeducible = DeducibleParams.size() - DeducibleParams.count();
    Diag(TD->getLocation(), diag::err_deduction_guide_template_not_deducible)
      << (NumNonDeducible > 1);
    noteNonDeducibleParameters(*this, TemplateParams, DeducibleParams);
  }
}

DeclResult Sema::ActOnVarTemplateSpecialization(
    Scope *S, Declarator &D, TypeSourceInfo *DI, SourceLocation TemplateKWLoc,
    TemplateParameterList *TemplateParams, StorageClass SC,
    bool IsPartialSpecialization) {
  // D must be variable template id.
  assert(D.getName().getKind() == UnqualifiedIdKind::IK_TemplateId &&
         "Variable template specialization is declared with a template it.");

  TemplateIdAnnotation *TemplateId = D.getName().TemplateId;
  TemplateArgumentListInfo TemplateArgs =
      makeTemplateArgumentListInfo(*this, *TemplateId);
  SourceLocation TemplateNameLoc = D.getIdentifierLoc();
  SourceLocation LAngleLoc = TemplateId->LAngleLoc;
  SourceLocation RAngleLoc = TemplateId->RAngleLoc;

  TemplateName Name = TemplateId->Template.get();

  // The template-id must name a variable template.
  VarTemplateDecl *VarTemplate =
      dyn_cast_or_null<VarTemplateDecl>(Name.getAsTemplateDecl());
  if (!VarTemplate) {
    NamedDecl *FnTemplate;
    if (auto *OTS = Name.getAsOverloadedTemplate())
      FnTemplate = *OTS->begin();
    else
      FnTemplate = dyn_cast_or_null<FunctionTemplateDecl>(Name.getAsTemplateDecl());
    if (FnTemplate)
      return Diag(D.getIdentifierLoc(), diag::err_var_spec_no_template_but_method)
               << FnTemplate->getDeclName();
    return Diag(D.getIdentifierLoc(), diag::err_var_spec_no_template)
             << IsPartialSpecialization;
  }

  // Check for unexpanded parameter packs in any of the template arguments.
  for (unsigned I = 0, N = TemplateArgs.size(); I != N; ++I)
    if (DiagnoseUnexpandedParameterPack(TemplateArgs[I],
                                        UPPC_PartialSpecialization))
      return true;

  // Check that the template argument list is well-formed for this
  // template.
  SmallVector<TemplateArgument, 4> Converted;
  if (CheckTemplateArgumentList(VarTemplate, TemplateNameLoc, TemplateArgs,
                                false, Converted,
                                /*UpdateArgsWithConversion=*/true))
    return true;

  // Find the variable template (partial) specialization declaration that
  // corresponds to these arguments.
  if (IsPartialSpecialization) {
    if (CheckTemplatePartialSpecializationArgs(TemplateNameLoc, VarTemplate,
                                               TemplateArgs.size(), Converted))
      return true;

    // FIXME: Move these checks to CheckTemplatePartialSpecializationArgs so we
    // also do them during instantiation.
    bool InstantiationDependent;
    if (!Name.isDependent() &&
        !TemplateSpecializationType::anyDependentTemplateArguments(
            TemplateArgs.arguments(),
            InstantiationDependent)) {
      Diag(TemplateNameLoc, diag::err_partial_spec_fully_specialized)
          << VarTemplate->getDeclName();
      IsPartialSpecialization = false;
    }

    if (isSameAsPrimaryTemplate(VarTemplate->getTemplateParameters(),
                                Converted) &&
        (!Context.getLangOpts().CPlusPlus20 ||
         !TemplateParams->hasAssociatedConstraints())) {
      // C++ [temp.class.spec]p9b3:
      //
      //   -- The argument list of the specialization shall not be identical
      //      to the implicit argument list of the primary template.
      Diag(TemplateNameLoc, diag::err_partial_spec_args_match_primary_template)
        << /*variable template*/ 1
        << /*is definition*/(SC != SC_Extern && !CurContext->isRecord())
        << FixItHint::CreateRemoval(SourceRange(LAngleLoc, RAngleLoc));
      // FIXME: Recover from this by treating the declaration as a redeclaration
      // of the primary template.
      return true;
    }
  }

  void *InsertPos = nullptr;
  VarTemplateSpecializationDecl *PrevDecl = nullptr;

  if (IsPartialSpecialization)
    PrevDecl = VarTemplate->findPartialSpecialization(Converted, TemplateParams,
                                                      InsertPos);
  else
    PrevDecl = VarTemplate->findSpecialization(Converted, InsertPos);

  VarTemplateSpecializationDecl *Specialization = nullptr;

  // Check whether we can declare a variable template specialization in
  // the current scope.
  if (CheckTemplateSpecializationScope(*this, VarTemplate, PrevDecl,
                                       TemplateNameLoc,
                                       IsPartialSpecialization))
    return true;

  if (PrevDecl && PrevDecl->getSpecializationKind() == TSK_Undeclared) {
    // Since the only prior variable template specialization with these
    // arguments was referenced but not declared,  reuse that
    // declaration node as our own, updating its source location and
    // the list of outer template parameters to reflect our new declaration.
    Specialization = PrevDecl;
    Specialization->setLocation(TemplateNameLoc);
    PrevDecl = nullptr;
  } else if (IsPartialSpecialization) {
    // Create a new class template partial specialization declaration node.
    VarTemplatePartialSpecializationDecl *PrevPartial =
        cast_or_null<VarTemplatePartialSpecializationDecl>(PrevDecl);
    VarTemplatePartialSpecializationDecl *Partial =
        VarTemplatePartialSpecializationDecl::Create(
            Context, VarTemplate->getDeclContext(), TemplateKWLoc,
            TemplateNameLoc, TemplateParams, VarTemplate, DI->getType(), DI, SC,
            Converted, TemplateArgs);

    if (!PrevPartial)
      VarTemplate->AddPartialSpecialization(Partial, InsertPos);
    Specialization = Partial;

    // If we are providing an explicit specialization of a member variable
    // template specialization, make a note of that.
    if (PrevPartial && PrevPartial->getInstantiatedFromMember())
      PrevPartial->setMemberSpecialization();

    CheckTemplatePartialSpecialization(Partial);
  } else {
    // Create a new class template specialization declaration node for
    // this explicit specialization or friend declaration.
    Specialization = VarTemplateSpecializationDecl::Create(
        Context, VarTemplate->getDeclContext(), TemplateKWLoc, TemplateNameLoc,
        VarTemplate, DI->getType(), DI, SC, Converted);
    Specialization->setTemplateArgsInfo(TemplateArgs);

    if (!PrevDecl)
      VarTemplate->AddSpecialization(Specialization, InsertPos);
  }

  // C++ [temp.expl.spec]p6:
  //   If a template, a member template or the member of a class template is
  //   explicitly specialized then that specialization shall be declared
  //   before the first use of that specialization that would cause an implicit
  //   instantiation to take place, in every translation unit in which such a
  //   use occurs; no diagnostic is required.
  if (PrevDecl && PrevDecl->getPointOfInstantiation().isValid()) {
    bool Okay = false;
    for (Decl *Prev = PrevDecl; Prev; Prev = Prev->getPreviousDecl()) {
      // Is there any previous explicit specialization declaration?
      if (getTemplateSpecializationKind(Prev) == TSK_ExplicitSpecialization) {
        Okay = true;
        break;
      }
    }

    if (!Okay) {
      SourceRange Range(TemplateNameLoc, RAngleLoc);
      Diag(TemplateNameLoc, diag::err_specialization_after_instantiation)
          << Name << Range;

      Diag(PrevDecl->getPointOfInstantiation(),
           diag::note_instantiation_required_here)
          << (PrevDecl->getTemplateSpecializationKind() !=
              TSK_ImplicitInstantiation);
      return true;
    }
  }

  Specialization->setTemplateKeywordLoc(TemplateKWLoc);
  Specialization->setLexicalDeclContext(CurContext);

  // Add the specialization into its lexical context, so that it can
  // be seen when iterating through the list of declarations in that
  // context. However, specializations are not found by name lookup.
  CurContext->addDecl(Specialization);

  // Note that this is an explicit specialization.
  Specialization->setSpecializationKind(TSK_ExplicitSpecialization);

  if (PrevDecl) {
    // Check that this isn't a redefinition of this specialization,
    // merging with previous declarations.
    LookupResult PrevSpec(*this, GetNameForDeclarator(D), LookupOrdinaryName,
                          forRedeclarationInCurContext());
    PrevSpec.addDecl(PrevDecl);
    D.setRedeclaration(CheckVariableDeclaration(Specialization, PrevSpec));
  } else if (Specialization->isStaticDataMember() &&
             Specialization->isOutOfLine()) {
    Specialization->setAccess(VarTemplate->getAccess());
  }

  return Specialization;
}

namespace {
/// A partial specialization whose template arguments have matched
/// a given template-id.
struct PartialSpecMatchResult {
  VarTemplatePartialSpecializationDecl *Partial;
  TemplateArgumentList *Args;
};
} // end anonymous namespace

DeclResult
Sema::CheckVarTemplateId(VarTemplateDecl *Template, SourceLocation TemplateLoc,
                         SourceLocation TemplateNameLoc,
                         const TemplateArgumentListInfo &TemplateArgs) {
  assert(Template && "A variable template id without template?");

  // Check that the template argument list is well-formed for this template.
  SmallVector<TemplateArgument, 4> Converted;
  if (CheckTemplateArgumentList(
          Template, TemplateNameLoc,
          const_cast<TemplateArgumentListInfo &>(TemplateArgs), false,
          Converted, /*UpdateArgsWithConversion=*/true))
    return true;

  // Produce a placeholder value if the specialization is dependent.
  bool InstantiationDependent = false;
  if (Template->getDeclContext()->isDependentContext() ||
      TemplateSpecializationType::anyDependentTemplateArguments(
          TemplateArgs, InstantiationDependent))
    return DeclResult();

  // Find the variable template specialization declaration that
  // corresponds to these arguments.
  void *InsertPos = nullptr;
  if (VarTemplateSpecializationDecl *Spec = Template->findSpecialization(
          Converted, InsertPos)) {
    checkSpecializationVisibility(TemplateNameLoc, Spec);
    // If we already have a variable template specialization, return it.
    return Spec;
  }

  // This is the first time we have referenced this variable template
  // specialization. Create the canonical declaration and add it to
  // the set of specializations, based on the closest partial specialization
  // that it represents. That is,
  VarDecl *InstantiationPattern = Template->getTemplatedDecl();
  TemplateArgumentList TemplateArgList(TemplateArgumentList::OnStack,
                                       Converted);
  TemplateArgumentList *InstantiationArgs = &TemplateArgList;
  bool AmbiguousPartialSpec = false;
  typedef PartialSpecMatchResult MatchResult;
  SmallVector<MatchResult, 4> Matched;
  SourceLocation PointOfInstantiation = TemplateNameLoc;
  TemplateSpecCandidateSet FailedCandidates(PointOfInstantiation,
                                            /*ForTakingAddress=*/false);

  // 1. Attempt to find the closest partial specialization that this
  // specializes, if any.
  // TODO: Unify with InstantiateClassTemplateSpecialization()?
  //       Perhaps better after unification of DeduceTemplateArguments() and
  //       getMoreSpecializedPartialSpecialization().
  SmallVector<VarTemplatePartialSpecializationDecl *, 4> PartialSpecs;
  Template->getPartialSpecializations(PartialSpecs);

  for (unsigned I = 0, N = PartialSpecs.size(); I != N; ++I) {
    VarTemplatePartialSpecializationDecl *Partial = PartialSpecs[I];
    TemplateDeductionInfo Info(FailedCandidates.getLocation());

    if (TemplateDeductionResult Result =
            DeduceTemplateArguments(Partial, TemplateArgList, Info)) {
      // Store the failed-deduction information for use in diagnostics, later.
      // TODO: Actually use the failed-deduction info?
      FailedCandidates.addCandidate().set(
          DeclAccessPair::make(Template, AS_public), Partial,
          MakeDeductionFailureInfo(Context, Result, Info));
      (void)Result;
    } else {
      Matched.push_back(PartialSpecMatchResult());
      Matched.back().Partial = Partial;
      Matched.back().Args = Info.take();
    }
  }

  if (Matched.size() >= 1) {
    SmallVector<MatchResult, 4>::iterator Best = Matched.begin();
    if (Matched.size() == 1) {
      //   -- If exactly one matching specialization is found, the
      //      instantiation is generated from that specialization.
      // We don't need to do anything for this.
    } else {
      //   -- If more than one matching specialization is found, the
      //      partial order rules (14.5.4.2) are used to determine
      //      whether one of the specializations is more specialized
      //      than the others. If none of the specializations is more
      //      specialized than all of the other matching
      //      specializations, then the use of the variable template is
      //      ambiguous and the program is ill-formed.
      for (SmallVector<MatchResult, 4>::iterator P = Best + 1,
                                                 PEnd = Matched.end();
           P != PEnd; ++P) {
        if (getMoreSpecializedPartialSpecialization(P->Partial, Best->Partial,
                                                    PointOfInstantiation) ==
            P->Partial)
          Best = P;
      }

      // Determine if the best partial specialization is more specialized than
      // the others.
      for (SmallVector<MatchResult, 4>::iterator P = Matched.begin(),
                                                 PEnd = Matched.end();
           P != PEnd; ++P) {
        if (P != Best && getMoreSpecializedPartialSpecialization(
                             P->Partial, Best->Partial,
                             PointOfInstantiation) != Best->Partial) {
          AmbiguousPartialSpec = true;
          break;
        }
      }
    }

    // Instantiate using the best variable template partial specialization.
    InstantiationPattern = Best->Partial;
    InstantiationArgs = Best->Args;
  } else {
    //   -- If no match is found, the instantiation is generated
    //      from the primary template.
    // InstantiationPattern = Template->getTemplatedDecl();
  }

  // 2. Create the canonical declaration.
  // Note that we do not instantiate a definition until we see an odr-use
  // in DoMarkVarDeclReferenced().
  // FIXME: LateAttrs et al.?
  VarTemplateSpecializationDecl *Decl = BuildVarTemplateInstantiation(
      Template, InstantiationPattern, *InstantiationArgs, TemplateArgs,
      Converted, TemplateNameLoc, InsertPos /*, LateAttrs, StartingScope*/);
  if (!Decl)
    return true;

  if (AmbiguousPartialSpec) {
    // Partial ordering did not produce a clear winner. Complain.
    Decl->setInvalidDecl();
    Diag(PointOfInstantiation, diag::err_partial_spec_ordering_ambiguous)
        << Decl;

    // Print the matching partial specializations.
    for (MatchResult P : Matched)
      Diag(P.Partial->getLocation(), diag::note_partial_spec_match)
          << getTemplateArgumentBindingsText(P.Partial->getTemplateParameters(),
                                             *P.Args);
    return true;
  }

  if (VarTemplatePartialSpecializationDecl *D =
          dyn_cast<VarTemplatePartialSpecializationDecl>(InstantiationPattern))
    Decl->setInstantiationOf(D, InstantiationArgs);

  checkSpecializationVisibility(TemplateNameLoc, Decl);

  assert(Decl && "No variable template specialization?");
  return Decl;
}

ExprResult
Sema::CheckVarTemplateId(const CXXScopeSpec &SS,
                         const DeclarationNameInfo &NameInfo,
                         VarTemplateDecl *Template, SourceLocation TemplateLoc,
                         const TemplateArgumentListInfo *TemplateArgs) {

  DeclResult Decl = CheckVarTemplateId(Template, TemplateLoc, NameInfo.getLoc(),
                                       *TemplateArgs);
  if (Decl.isInvalid())
    return ExprError();

  if (!Decl.get())
    return ExprResult();

  VarDecl *Var = cast<VarDecl>(Decl.get());
  if (!Var->getTemplateSpecializationKind())
    Var->setTemplateSpecializationKind(TSK_ImplicitInstantiation,
                                       NameInfo.getLoc());

  // Build an ordinary singleton decl ref.
  return BuildDeclarationNameExpr(SS, NameInfo, Var,
                                  /*FoundD=*/nullptr, TemplateArgs);
}

void Sema::diagnoseMissingTemplateArguments(TemplateName Name,
                                            SourceLocation Loc) {
  Diag(Loc, diag::err_template_missing_args)
    << (int)getTemplateNameKindForDiagnostics(Name) << Name;
  if (TemplateDecl *TD = Name.getAsTemplateDecl()) {
    Diag(TD->getLocation(), diag::note_template_decl_here)
      << TD->getTemplateParameters()->getSourceRange();
  }
}

ExprResult
Sema::CheckConceptTemplateId(const CXXScopeSpec &SS,
                             SourceLocation TemplateKWLoc,
                             const DeclarationNameInfo &ConceptNameInfo,
                             NamedDecl *FoundDecl,
                             ConceptDecl *NamedConcept,
                             const TemplateArgumentListInfo *TemplateArgs) {
  assert(NamedConcept && "A concept template id without a template?");

  llvm::SmallVector<TemplateArgument, 4> Converted;
  if (CheckTemplateArgumentList(NamedConcept, ConceptNameInfo.getLoc(),
                           const_cast<TemplateArgumentListInfo&>(*TemplateArgs),
                                /*PartialTemplateArgs=*/false, Converted,
                                /*UpdateArgsWithConversion=*/false))
    return ExprError();

  ConstraintSatisfaction Satisfaction;
  bool AreArgsDependent = false;
  for (TemplateArgument &Arg : Converted) {
    if (Arg.isDependent()) {
      AreArgsDependent = true;
      break;
    }
  }
  if (!AreArgsDependent &&
      CheckConstraintSatisfaction(NamedConcept,
                                  {NamedConcept->getConstraintExpr()},
                                  Converted,
                                  SourceRange(SS.isSet() ? SS.getBeginLoc() :
                                                       ConceptNameInfo.getLoc(),
                                                TemplateArgs->getRAngleLoc()),
                                    Satisfaction))
      return ExprError();

  return ConceptSpecializationExpr::Create(Context,
      SS.isSet() ? SS.getWithLocInContext(Context) : NestedNameSpecifierLoc{},
      TemplateKWLoc, ConceptNameInfo, FoundDecl, NamedConcept,
      ASTTemplateArgumentListInfo::Create(Context, *TemplateArgs), Converted,
      AreArgsDependent ? nullptr : &Satisfaction);
}

ExprResult Sema::BuildTemplateIdExpr(const CXXScopeSpec &SS,
                                     SourceLocation TemplateKWLoc,
                                     LookupResult &R,
                                     bool RequiresADL,
                                 const TemplateArgumentListInfo *TemplateArgs) {
  // FIXME: Can we do any checking at this point? I guess we could check the
  // template arguments that we have against the template name, if the template
  // name refers to a single template. That's not a terribly common case,
  // though.
  // foo<int> could identify a single function unambiguously
  // This approach does NOT work, since f<int>(1);
  // gets resolved prior to resorting to overload resolution
  // i.e., template<class T> void f(double);
  //       vs template<class T, class U> void f(U);

  // These should be filtered out by our callers.
  assert(!R.isAmbiguous() && "ambiguous lookup when building templateid");

  // Non-function templates require a template argument list.
  if (auto *TD = R.getAsSingle<TemplateDecl>()) {
    if (!TemplateArgs && !isa<FunctionTemplateDecl>(TD)) {
      diagnoseMissingTemplateArguments(TemplateName(TD), R.getNameLoc());
      return ExprError();
    }
  }

  // In C++1y, check variable template ids.
  if (R.getAsSingle<VarTemplateDecl>()) {
    ExprResult Res = CheckVarTemplateId(SS, R.getLookupNameInfo(),
                                        R.getAsSingle<VarTemplateDecl>(),
                                        TemplateKWLoc, TemplateArgs);
    if (Res.isInvalid() || Res.isUsable())
      return Res;
    // Result is dependent. Carry on to build an UnresolvedLookupEpxr.
  }

  if (R.getAsSingle<ConceptDecl>()) {
    return CheckConceptTemplateId(SS, TemplateKWLoc, R.getLookupNameInfo(),
                                  R.getFoundDecl(),
                                  R.getAsSingle<ConceptDecl>(), TemplateArgs);
  }

  // We don't want lookup warnings at this point.
  R.suppressDiagnostics();

  UnresolvedLookupExpr *ULE
    = UnresolvedLookupExpr::Create(Context, R.getNamingClass(),
                                   SS.getWithLocInContext(Context),
                                   TemplateKWLoc,
                                   R.getLookupNameInfo(),
                                   RequiresADL, TemplateArgs,
                                   R.begin(), R.end());

  return ULE;
}

// We actually only call this from template instantiation.
ExprResult
Sema::BuildQualifiedTemplateIdExpr(CXXScopeSpec &SS,
                                   SourceLocation TemplateKWLoc,
                                   const DeclarationNameInfo &NameInfo,
                             const TemplateArgumentListInfo *TemplateArgs) {

  assert(TemplateArgs || TemplateKWLoc.isValid());
  DeclContext *DC;
  if (!(DC = computeDeclContext(SS, false)) ||
      DC->isDependentContext() ||
      RequireCompleteDeclContext(SS, DC))
    return BuildDependentDeclRefExpr(SS, TemplateKWLoc, NameInfo, TemplateArgs);

  bool MemberOfUnknownSpecialization;
  LookupResult R(*this, NameInfo, LookupOrdinaryName);
  if (LookupTemplateName(R, (Scope *)nullptr, SS, QualType(),
                         /*Entering*/false, MemberOfUnknownSpecialization,
                         TemplateKWLoc))
    return ExprError();

  if (R.isAmbiguous())
    return ExprError();

  if (R.empty()) {
    Diag(NameInfo.getLoc(), diag::err_no_member)
      << NameInfo.getName() << DC << SS.getRange();
    return ExprError();
  }

  if (ClassTemplateDecl *Temp = R.getAsSingle<ClassTemplateDecl>()) {
    Diag(NameInfo.getLoc(), diag::err_template_kw_refers_to_class_template)
      << SS.getScopeRep()
      << NameInfo.getName().getAsString() << SS.getRange();
    Diag(Temp->getLocation(), diag::note_referenced_class_template);
    return ExprError();
  }

  return BuildTemplateIdExpr(SS, TemplateKWLoc, R, /*ADL*/ false, TemplateArgs);
}

/// Form a template name from a name that is syntactically required to name a
/// template, either due to use of the 'template' keyword or because a name in
/// this syntactic context is assumed to name a template (C++ [temp.names]p2-4).
///
/// This action forms a template name given the name of the template and its
/// optional scope specifier. This is used when the 'template' keyword is used
/// or when the parsing context unambiguously treats a following '<' as
/// introducing a template argument list. Note that this may produce a
/// non-dependent template name if we can perform the lookup now and identify
/// the named template.
///
/// For example, given "x.MetaFun::template apply", the scope specifier
/// \p SS will be "MetaFun::", \p TemplateKWLoc contains the location
/// of the "template" keyword, and "apply" is the \p Name.
TemplateNameKind Sema::ActOnTemplateName(Scope *S,
                                         CXXScopeSpec &SS,
                                         SourceLocation TemplateKWLoc,
                                         const UnqualifiedId &Name,
                                         ParsedType ObjectType,
                                         bool EnteringContext,
                                         TemplateTy &Result,
                                         bool AllowInjectedClassName) {
  if (TemplateKWLoc.isValid() && S && !S->getTemplateParamParent())
    Diag(TemplateKWLoc,
         getLangOpts().CPlusPlus11 ?
           diag::warn_cxx98_compat_template_outside_of_template :
           diag::ext_template_outside_of_template)
      << FixItHint::CreateRemoval(TemplateKWLoc);

  if (SS.isInvalid())
    return TNK_Non_template;

  // Figure out where isTemplateName is going to look.
  DeclContext *LookupCtx = nullptr;
  if (SS.isNotEmpty())
    LookupCtx = computeDeclContext(SS, EnteringContext);
  else if (ObjectType)
    LookupCtx = computeDeclContext(GetTypeFromParser(ObjectType));

  // C++0x [temp.names]p5:
  //   If a name prefixed by the keyword template is not the name of
  //   a template, the program is ill-formed. [Note: the keyword
  //   template may not be applied to non-template members of class
  //   templates. -end note ] [ Note: as is the case with the
  //   typename prefix, the template prefix is allowed in cases
  //   where it is not strictly necessary; i.e., when the
  //   nested-name-specifier or the expression on the left of the ->
  //   or . is not dependent on a template-parameter, or the use
  //   does not appear in the scope of a template. -end note]
  //
  // Note: C++03 was more strict here, because it banned the use of
  // the "template" keyword prior to a template-name that was not a
  // dependent name. C++ DR468 relaxed this requirement (the
  // "template" keyword is now permitted). We follow the C++0x
  // rules, even in C++03 mode with a warning, retroactively applying the DR.
  bool MemberOfUnknownSpecialization;
  TemplateNameKind TNK = isTemplateName(S, SS, TemplateKWLoc.isValid(), Name,
                                        ObjectType, EnteringContext, Result,
                                        MemberOfUnknownSpecialization);
  if (TNK != TNK_Non_template) {
    // We resolved this to a (non-dependent) template name. Return it.
    auto *LookupRD = dyn_cast_or_null<CXXRecordDecl>(LookupCtx);
    if (!AllowInjectedClassName && SS.isNotEmpty() && LookupRD &&
        Name.getKind() == UnqualifiedIdKind::IK_Identifier &&
        Name.Identifier && LookupRD->getIdentifier() == Name.Identifier) {
      // C++14 [class.qual]p2:
      //   In a lookup in which function names are not ignored and the
      //   nested-name-specifier nominates a class C, if the name specified
      //   [...] is the injected-class-name of C, [...] the name is instead
      //   considered to name the constructor
      //
      // We don't get here if naming the constructor would be valid, so we
      // just reject immediately and recover by treating the
      // injected-class-name as naming the template.
      Diag(Name.getBeginLoc(),
           diag::ext_out_of_line_qualified_id_type_names_constructor)
          << Name.Identifier
          << 0 /*injected-class-name used as template name*/
          << TemplateKWLoc.isValid();
    }
    return TNK;
  }

  if (!MemberOfUnknownSpecialization) {
    // Didn't find a template name, and the lookup wasn't dependent.
    // Do the lookup again to determine if this is a "nothing found" case or
    // a "not a template" case. FIXME: Refactor isTemplateName so we don't
    // need to do this.
    DeclarationNameInfo DNI = GetNameFromUnqualifiedId(Name);
    LookupResult R(*this, DNI.getName(), Name.getBeginLoc(),
                   LookupOrdinaryName);
    bool MOUS;
    // Tell LookupTemplateName that we require a template so that it diagnoses
    // cases where it finds a non-template.
    RequiredTemplateKind RTK = TemplateKWLoc.isValid()
                                   ? RequiredTemplateKind(TemplateKWLoc)
                                   : TemplateNameIsRequired;
    if (!LookupTemplateName(R, S, SS, ObjectType.get(), EnteringContext, MOUS,
                            RTK, nullptr, /*AllowTypoCorrection=*/false) &&
        !R.isAmbiguous()) {
      if (LookupCtx)
        Diag(Name.getBeginLoc(), diag::err_no_member)
            << DNI.getName() << LookupCtx << SS.getRange();
      else
        Diag(Name.getBeginLoc(), diag::err_undeclared_use)
            << DNI.getName() << SS.getRange();
    }
    return TNK_Non_template;
  }

  NestedNameSpecifier *Qualifier = SS.getScopeRep();

  switch (Name.getKind()) {
  case UnqualifiedIdKind::IK_Identifier:
    Result = TemplateTy::make(
        Context.getDependentTemplateName(Qualifier, Name.Identifier));
    return TNK_Dependent_template_name;

  case UnqualifiedIdKind::IK_OperatorFunctionId:
    Result = TemplateTy::make(Context.getDependentTemplateName(
        Qualifier, Name.OperatorFunctionId.Operator));
    return TNK_Function_template;

  case UnqualifiedIdKind::IK_LiteralOperatorId:
    // This is a kind of template name, but can never occur in a dependent
    // scope (literal operators can only be declared at namespace scope).
    break;

  default:
    break;
  }

  // This name cannot possibly name a dependent template. Diagnose this now
  // rather than building a dependent template name that can never be valid.
  Diag(Name.getBeginLoc(),
       diag::err_template_kw_refers_to_dependent_non_template)
      << GetNameFromUnqualifiedId(Name).getName() << Name.getSourceRange()
      << TemplateKWLoc.isValid() << TemplateKWLoc;
  return TNK_Non_template;
}

bool Sema::CheckTemplateTypeArgument(TemplateTypeParmDecl *Param,
                                     TemplateArgumentLoc &AL,
                          SmallVectorImpl<TemplateArgument> &Converted) {
  const TemplateArgument &Arg = AL.getArgument();
  QualType ArgType;
  TypeSourceInfo *TSI = nullptr;

  // Check template type parameter.
  switch(Arg.getKind()) {
  case TemplateArgument::Type:
    // C++ [temp.arg.type]p1:
    //   A template-argument for a template-parameter which is a
    //   type shall be a type-id.
    ArgType = Arg.getAsType();
    TSI = AL.getTypeSourceInfo();
    break;
  case TemplateArgument::Template:
  case TemplateArgument::TemplateExpansion: {
    // We have a template type parameter but the template argument
    // is a template without any arguments.
    SourceRange SR = AL.getSourceRange();
    TemplateName Name = Arg.getAsTemplateOrTemplatePattern();
    diagnoseMissingTemplateArguments(Name, SR.getEnd());
    return true;
  }
  case TemplateArgument::Reflected:
    return false; // Delay checking until this is resolved,
                  // assume all is well.
  case TemplateArgument::Expression: {
    // We have a template type parameter but the template argument is an
    // expression; see if maybe it is missing the "typename" keyword.
    CXXScopeSpec SS;
    DeclarationNameInfo NameInfo;

   if (DependentScopeDeclRefExpr *ArgExpr =
               dyn_cast<DependentScopeDeclRefExpr>(Arg.getAsExpr())) {
      SS.Adopt(ArgExpr->getQualifierLoc());
      NameInfo = ArgExpr->getNameInfo();
    } else if (CXXDependentScopeMemberExpr *ArgExpr =
               dyn_cast<CXXDependentScopeMemberExpr>(Arg.getAsExpr())) {
      if (ArgExpr->isImplicitAccess()) {
        SS.Adopt(ArgExpr->getQualifierLoc());
        NameInfo = ArgExpr->getMemberNameInfo();
      }
    }

    if (auto *II = NameInfo.getName().getAsIdentifierInfo()) {
      LookupResult Result(*this, NameInfo, LookupOrdinaryName);
      LookupParsedName(Result, CurScope, &SS);

      if (Result.getAsSingle<TypeDecl>() ||
          Result.getResultKind() ==
              LookupResult::NotFoundInCurrentInstantiation) {
        assert(SS.getScopeRep() && "dependent scope expr must has a scope!");
        // Suggest that the user add 'typename' before the NNS.
        SourceLocation Loc = AL.getSourceRange().getBegin();
        Diag(Loc, getLangOpts().MSVCCompat
                      ? diag::ext_ms_template_type_arg_missing_typename
                      : diag::err_template_arg_must_be_type_suggest)
            << FixItHint::CreateInsertion(Loc, "typename ");
        Diag(Param->getLocation(), diag::note_template_param_here);

        // Recover by synthesizing a type using the location information that we
        // already have.
        ArgType =
            Context.getDependentNameType(ETK_Typename, SS.getScopeRep(), II);
        TypeLocBuilder TLB;
        DependentNameTypeLoc TL = TLB.push<DependentNameTypeLoc>(ArgType);
        TL.setElaboratedKeywordLoc(SourceLocation(/*synthesized*/));
        TL.setQualifierLoc(SS.getWithLocInContext(Context));
        TL.setNameLoc(NameInfo.getLoc());
        TSI = TLB.getTypeSourceInfo(Context, ArgType);

        // Overwrite our input TemplateArgumentLoc so that we can recover
        // properly.
        AL = TemplateArgumentLoc(TemplateArgument(ArgType),
                                 TemplateArgumentLocInfo(TSI));

        break;
      }
    }
    // fallthrough
    LLVM_FALLTHROUGH;
  }
  default: {
    // We have a template type parameter but the template argument
    // is not a type.
    SourceRange SR = AL.getSourceRange();
    Diag(SR.getBegin(), diag::err_template_arg_must_be_type) << SR;
    Diag(Param->getLocation(), diag::note_template_param_here);

    return true;
  }
  }

  if (CheckTemplateArgument(Param, TSI))
    return true;

  // Add the converted template type argument.
  ArgType = Context.getCanonicalType(ArgType);

  // Objective-C ARC:
  //   If an explicitly-specified template argument type is a lifetime type
  //   with no lifetime qualifier, the __strong lifetime qualifier is inferred.
  if (getLangOpts().ObjCAutoRefCount &&
      ArgType->isObjCLifetimeType() &&
      !ArgType.getObjCLifetime()) {
    Qualifiers Qs;
    Qs.setObjCLifetime(Qualifiers::OCL_Strong);
    ArgType = Context.getQualifiedType(ArgType, Qs);
  }

  Converted.push_back(TemplateArgument(ArgType));
  return false;
}

/// Substitute template arguments into the default template argument for
/// the given template type parameter.
///
/// \param SemaRef the semantic analysis object for which we are performing
/// the substitution.
///
/// \param Template the template that we are synthesizing template arguments
/// for.
///
/// \param TemplateLoc the location of the template name that started the
/// template-id we are checking.
///
/// \param RAngleLoc the location of the right angle bracket ('>') that
/// terminates the template-id.
///
/// \param Param the template template parameter whose default we are
/// substituting into.
///
/// \param Converted the list of template arguments provided for template
/// parameters that precede \p Param in the template parameter list.
/// \returns the substituted template argument, or NULL if an error occurred.
static TypeSourceInfo *
SubstDefaultTemplateArgument(Sema &SemaRef,
                             TemplateDecl *Template,
                             SourceLocation TemplateLoc,
                             SourceLocation RAngleLoc,
                             TemplateTypeParmDecl *Param,
                             SmallVectorImpl<TemplateArgument> &Converted) {
  TypeSourceInfo *ArgType = Param->getDefaultArgumentInfo();

  // If the argument type is dependent, instantiate it now based
  // on the previously-computed template arguments.
  if (ArgType->getType()->isInstantiationDependentType()) {
    Sema::InstantiatingTemplate Inst(SemaRef, TemplateLoc,
                                     Param, Template, Converted,
                                     SourceRange(TemplateLoc, RAngleLoc));
    if (Inst.isInvalid())
      return nullptr;

    TemplateArgumentList TemplateArgs(TemplateArgumentList::OnStack, Converted);

    // Only substitute for the innermost template argument list.
    MultiLevelTemplateArgumentList TemplateArgLists;
    TemplateArgLists.addOuterTemplateArguments(&TemplateArgs);
    for (unsigned i = 0, e = Param->getDepth(); i != e; ++i)
      TemplateArgLists.addOuterTemplateArguments(None);

    Sema::ContextRAII SavedContext(SemaRef, Template->getDeclContext());
    ArgType =
        SemaRef.SubstType(ArgType, TemplateArgLists,
                          Param->getDefaultArgumentLoc(), Param->getDeclName());
  }

  return ArgType;
}

/// Substitute template arguments into the default template argument for
/// the given non-type template parameter.
///
/// \param SemaRef the semantic analysis object for which we are performing
/// the substitution.
///
/// \param Template the template that we are synthesizing template arguments
/// for.
///
/// \param TemplateLoc the location of the template name that started the
/// template-id we are checking.
///
/// \param RAngleLoc the location of the right angle bracket ('>') that
/// terminates the template-id.
///
/// \param Param the non-type template parameter whose default we are
/// substituting into.
///
/// \param Converted the list of template arguments provided for template
/// parameters that precede \p Param in the template parameter list.
///
/// \returns the substituted template argument, or NULL if an error occurred.
static ExprResult
SubstDefaultTemplateArgument(Sema &SemaRef,
                             TemplateDecl *Template,
                             SourceLocation TemplateLoc,
                             SourceLocation RAngleLoc,
                             NonTypeTemplateParmDecl *Param,
                        SmallVectorImpl<TemplateArgument> &Converted) {
  Sema::InstantiatingTemplate Inst(SemaRef, TemplateLoc,
                                   Param, Template, Converted,
                                   SourceRange(TemplateLoc, RAngleLoc));
  if (Inst.isInvalid())
    return ExprError();

  TemplateArgumentList TemplateArgs(TemplateArgumentList::OnStack, Converted);

  // Only substitute for the innermost template argument list.
  MultiLevelTemplateArgumentList TemplateArgLists;
  TemplateArgLists.addOuterTemplateArguments(&TemplateArgs);
  for (unsigned i = 0, e = Param->getDepth(); i != e; ++i)
    TemplateArgLists.addOuterTemplateArguments(None);

  Sema::ContextRAII SavedContext(SemaRef, Template->getDeclContext());
  EnterExpressionEvaluationContext ConstantEvaluated(
      SemaRef, Sema::ExpressionEvaluationContext::ConstantEvaluated);
  return SemaRef.SubstExpr(Param->getDefaultArgument(), TemplateArgLists);
}

/// Substitute template arguments into the default template argument for
/// the given template template parameter.
///
/// \param SemaRef the semantic analysis object for which we are performing
/// the substitution.
///
/// \param Template the template that we are synthesizing template arguments
/// for.
///
/// \param TemplateLoc the location of the template name that started the
/// template-id we are checking.
///
/// \param RAngleLoc the location of the right angle bracket ('>') that
/// terminates the template-id.
///
/// \param Param the template template parameter whose default we are
/// substituting into.
///
/// \param Converted the list of template arguments provided for template
/// parameters that precede \p Param in the template parameter list.
///
/// \param QualifierLoc Will be set to the nested-name-specifier (with
/// source-location information) that precedes the template name.
///
/// \returns the substituted template argument, or NULL if an error occurred.
static TemplateName
SubstDefaultTemplateArgument(Sema &SemaRef,
                             TemplateDecl *Template,
                             SourceLocation TemplateLoc,
                             SourceLocation RAngleLoc,
                             TemplateTemplateParmDecl *Param,
                       SmallVectorImpl<TemplateArgument> &Converted,
                             NestedNameSpecifierLoc &QualifierLoc) {
  Sema::InstantiatingTemplate Inst(
      SemaRef, TemplateLoc, TemplateParameter(Param), Template, Converted,
      SourceRange(TemplateLoc, RAngleLoc));
  if (Inst.isInvalid())
    return TemplateName();

  TemplateArgumentList TemplateArgs(TemplateArgumentList::OnStack, Converted);

  // Only substitute for the innermost template argument list.
  MultiLevelTemplateArgumentList TemplateArgLists;
  TemplateArgLists.addOuterTemplateArguments(&TemplateArgs);
  for (unsigned i = 0, e = Param->getDepth(); i != e; ++i)
    TemplateArgLists.addOuterTemplateArguments(None);

  Sema::ContextRAII SavedContext(SemaRef, Template->getDeclContext());
  // Substitute into the nested-name-specifier first,
  QualifierLoc = Param->getDefaultArgument().getTemplateQualifierLoc();
  if (QualifierLoc) {
    QualifierLoc =
        SemaRef.SubstNestedNameSpecifierLoc(QualifierLoc, TemplateArgLists);
    if (!QualifierLoc)
      return TemplateName();
  }

  return SemaRef.SubstTemplateName(
             QualifierLoc,
             Param->getDefaultArgument().getArgument().getAsTemplate(),
             Param->getDefaultArgument().getTemplateNameLoc(),
             TemplateArgLists);
}

/// If the given template parameter has a default template
/// argument, substitute into that default template argument and
/// return the corresponding template argument.
TemplateArgumentLoc
Sema::SubstDefaultTemplateArgumentIfAvailable(TemplateDecl *Template,
                                              SourceLocation TemplateLoc,
                                              SourceLocation RAngleLoc,
                                              Decl *Param,
                                              SmallVectorImpl<TemplateArgument>
                                                &Converted,
                                              bool &HasDefaultArg) {
  HasDefaultArg = false;

  if (TemplateTypeParmDecl *TypeParm = dyn_cast<TemplateTypeParmDecl>(Param)) {
    if (!hasVisibleDefaultArgument(TypeParm))
      return TemplateArgumentLoc();

    HasDefaultArg = true;
    TypeSourceInfo *DI = SubstDefaultTemplateArgument(*this, Template,
                                                      TemplateLoc,
                                                      RAngleLoc,
                                                      TypeParm,
                                                      Converted);
    if (DI)
      return TemplateArgumentLoc(TemplateArgument(DI->getType()), DI);

    return TemplateArgumentLoc();
  }

  if (NonTypeTemplateParmDecl *NonTypeParm
        = dyn_cast<NonTypeTemplateParmDecl>(Param)) {
    if (!hasVisibleDefaultArgument(NonTypeParm))
      return TemplateArgumentLoc();

    HasDefaultArg = true;
    ExprResult Arg = SubstDefaultTemplateArgument(*this, Template,
                                                  TemplateLoc,
                                                  RAngleLoc,
                                                  NonTypeParm,
                                                  Converted);
    if (Arg.isInvalid())
      return TemplateArgumentLoc();

    Expr *ArgE = Arg.getAs<Expr>();
    return TemplateArgumentLoc(
        TemplateArgument(ArgE, TemplateArgument::Expression), ArgE);
  }

  TemplateTemplateParmDecl *TempTempParm
    = cast<TemplateTemplateParmDecl>(Param);
  if (!hasVisibleDefaultArgument(TempTempParm))
    return TemplateArgumentLoc();

  HasDefaultArg = true;
  NestedNameSpecifierLoc QualifierLoc;
  TemplateName TName = SubstDefaultTemplateArgument(*this, Template,
                                                    TemplateLoc,
                                                    RAngleLoc,
                                                    TempTempParm,
                                                    Converted,
                                                    QualifierLoc);
  if (TName.isNull())
    return TemplateArgumentLoc();

  return TemplateArgumentLoc(
      Context, TemplateArgument(TName),
      TempTempParm->getDefaultArgument().getTemplateQualifierLoc(),
      TempTempParm->getDefaultArgument().getTemplateNameLoc());
}

/// Convert a template-argument that we parsed as a type into a template, if
/// possible. C++ permits injected-class-names to perform dual service as
/// template template arguments and as template type arguments.
static TemplateArgumentLoc
convertTypeTemplateArgumentToTemplate(ASTContext &Context, TypeLoc TLoc) {
  // Extract and step over any surrounding nested-name-specifier.
  NestedNameSpecifierLoc QualLoc;
  if (auto ETLoc = TLoc.getAs<ElaboratedTypeLoc>()) {
    if (ETLoc.getTypePtr()->getKeyword() != ETK_None)
      return TemplateArgumentLoc();

    QualLoc = ETLoc.getQualifierLoc();
    TLoc = ETLoc.getNamedTypeLoc();
  }
  // If this type was written as an injected-class-name, it can be used as a
  // template template argument.
  if (auto InjLoc = TLoc.getAs<InjectedClassNameTypeLoc>())
    return TemplateArgumentLoc(Context, InjLoc.getTypePtr()->getTemplateName(),
                               QualLoc, InjLoc.getNameLoc());

  // If this type was written as an injected-class-name, it may have been
  // converted to a RecordType during instantiation. If the RecordType is
  // *not* wrapped in a TemplateSpecializationType and denotes a class
  // template specialization, it must have come from an injected-class-name.
  if (auto RecLoc = TLoc.getAs<RecordTypeLoc>())
    if (auto *CTSD =
            dyn_cast<ClassTemplateSpecializationDecl>(RecLoc.getDecl()))
      return TemplateArgumentLoc(Context,
                                 TemplateName(CTSD->getSpecializedTemplate()),
                                 QualLoc, RecLoc.getNameLoc());

  return TemplateArgumentLoc();
}

/// Check that the given template argument corresponds to the given
/// template parameter.
///
/// \param Param The template parameter against which the argument will be
/// checked.
///
/// \param Arg The template argument, which may be updated due to conversions.
///
/// \param Template The template in which the template argument resides.
///
/// \param TemplateLoc The location of the template name for the template
/// whose argument list we're matching.
///
/// \param RAngleLoc The location of the right angle bracket ('>') that closes
/// the template argument list.
///
/// \param ArgumentPackIndex The index into the argument pack where this
/// argument will be placed. Only valid if the parameter is a parameter pack.
///
/// \param Converted The checked, converted argument will be added to the
/// end of this small vector.
///
/// \param CTAK Describes how we arrived at this particular template argument:
/// explicitly written, deduced, etc.
///
/// \returns true on error, false otherwise.
bool Sema::CheckTemplateArgument(NamedDecl *Param,
                                 TemplateArgumentLoc &Arg,
                                 NamedDecl *Template,
                                 SourceLocation TemplateLoc,
                                 SourceLocation RAngleLoc,
                                 unsigned ArgumentPackIndex,
                            SmallVectorImpl<TemplateArgument> &Converted,
                                 CheckTemplateArgumentKind CTAK) {
  // Check template type parameters.
  if (TemplateTypeParmDecl *TTP = dyn_cast<TemplateTypeParmDecl>(Param))
    return CheckTemplateTypeArgument(TTP, Arg, Converted);

  // Check non-type template parameters.
  if (NonTypeTemplateParmDecl *NTTP =dyn_cast<NonTypeTemplateParmDecl>(Param)) {
    // Do substitution on the type of the non-type template parameter
    // with the template arguments we've seen thus far.  But if the
    // template has a dependent context then we cannot substitute yet.
    QualType NTTPType = NTTP->getType();
    if (NTTP->isParameterPack() && NTTP->isExpandedParameterPack())
      NTTPType = NTTP->getExpansionType(ArgumentPackIndex);

    if (NTTPType->isInstantiationDependentType() &&
        !isa<TemplateTemplateParmDecl>(Template) &&
        !Template->getDeclContext()->isDependentContext()) {
      // Do substitution on the type of the non-type template parameter.
      InstantiatingTemplate Inst(*this, TemplateLoc, Template,
                                 NTTP, Converted,
                                 SourceRange(TemplateLoc, RAngleLoc));
      if (Inst.isInvalid())
        return true;

      TemplateArgumentList TemplateArgs(TemplateArgumentList::OnStack,
                                        Converted);

      // If the parameter is a pack expansion, expand this slice of the pack.
      if (auto *PET = NTTPType->getAs<PackExpansionType>()) {
        Sema::ArgumentPackSubstitutionIndexRAII SubstIndex(*this,
                                                           ArgumentPackIndex);
        NTTPType = SubstType(PET->getPattern(),
                             MultiLevelTemplateArgumentList(TemplateArgs),
                             NTTP->getLocation(),
                             NTTP->getDeclName());
      } else {
        NTTPType = SubstType(NTTPType,
                             MultiLevelTemplateArgumentList(TemplateArgs),
                             NTTP->getLocation(),
                             NTTP->getDeclName());
      }

      // If that worked, check the non-type template parameter type
      // for validity.
      if (!NTTPType.isNull())
        NTTPType = CheckNonTypeTemplateParameterType(NTTPType,
                                                     NTTP->getLocation());
      if (NTTPType.isNull())
        return true;
    }

    switch (Arg.getArgument().getKind()) {
    case TemplateArgument::Null:
      llvm_unreachable("Should never see a NULL template argument here");

    case TemplateArgument::Reflected:
      return false; // Delay checking until this is resolved,
                    // assume all is well.
    case TemplateArgument::Expression: {
      TemplateArgument Result;
      unsigned CurSFINAEErrors = NumSFINAEErrors;
      ExprResult Res =
        CheckTemplateArgument(NTTP, NTTPType, Arg.getArgument().getAsExpr(),
                              Result, CTAK);
      if (Res.isInvalid())
        return true;
      // If the current template argument causes an error, give up now.
      if (CurSFINAEErrors < NumSFINAEErrors)
        return true;

      // If the resulting expression is new, then use it in place of the
      // old expression in the template argument.
      if (Res.get() != Arg.getArgument().getAsExpr()) {
        TemplateArgument TA(Res.get(), TemplateArgument::Expression);
        Arg = TemplateArgumentLoc(TA, Res.get());
      }

      Converted.push_back(Result);
      break;
    }

    case TemplateArgument::Declaration:
    case TemplateArgument::Integral:
    case TemplateArgument::NullPtr:
      // We've already checked this template argument, so just copy
      // it to the list of converted arguments.
      Converted.push_back(Arg.getArgument());
      break;

    case TemplateArgument::Template:
    case TemplateArgument::TemplateExpansion:
      // We were given a template template argument. It may not be ill-formed;
      // see below.
      if (DependentTemplateName *DTN
            = Arg.getArgument().getAsTemplateOrTemplatePattern()
                                              .getAsDependentTemplateName()) {
        // We have a template argument such as \c T::template X, which we
        // parsed as a template template argument. However, since we now
        // know that we need a non-type template argument, convert this
        // template name into an expression.

        DeclarationNameInfo NameInfo(DTN->getIdentifier(),
                                     Arg.getTemplateNameLoc());

        CXXScopeSpec SS;
        SS.Adopt(Arg.getTemplateQualifierLoc());
        // FIXME: the template-template arg was a DependentTemplateName,
        // so it was provided with a template keyword. However, its source
        // location is not stored in the template argument structure.
        SourceLocation TemplateKWLoc;
        ExprResult E = DependentScopeDeclRefExpr::Create(
            Context, SS.getWithLocInContext(Context), TemplateKWLoc, NameInfo,
            nullptr);

        // If we parsed the template argument as a pack expansion, create a
        // pack expansion expression.
        if (Arg.getArgument().getKind() == TemplateArgument::TemplateExpansion){
          E = ActOnPackExpansion(E.get(), Arg.getTemplateEllipsisLoc());
          if (E.isInvalid())
            return true;
        }

        TemplateArgument Result;
        E = CheckTemplateArgument(NTTP, NTTPType, E.get(), Result);
        if (E.isInvalid())
          return true;

        Converted.push_back(Result);
        break;
      }

      // We have a template argument that actually does refer to a class
      // template, alias template, or template template parameter, and
      // therefore cannot be a non-type template argument.
      Diag(Arg.getLocation(), diag::err_template_arg_must_be_expr)
        << Arg.getSourceRange();

      Diag(Param->getLocation(), diag::note_template_param_here);
      return true;

    case TemplateArgument::Type: {
      // We have a non-type template parameter but the template
      // argument is a type.

      // C++ [temp.arg]p2:
      //   In a template-argument, an ambiguity between a type-id and
      //   an expression is resolved to a type-id, regardless of the
      //   form of the corresponding template-parameter.
      //
      // We warn specifically about this case, since it can be rather
      // confusing for users.
      QualType T = Arg.getArgument().getAsType();
      SourceRange SR = Arg.getSourceRange();
      if (T->isFunctionType())
        Diag(SR.getBegin(), diag::err_template_arg_nontype_ambig) << SR << T;
      else
        Diag(SR.getBegin(), diag::err_template_arg_must_be_expr) << SR;
      Diag(Param->getLocation(), diag::note_template_param_here);
      return true;
    }

    case TemplateArgument::Pack:
      llvm_unreachable("Caller must expand template argument packs");
    }

    return false;
  }


  // Check template template parameters.
  TemplateTemplateParmDecl *TempParm = cast<TemplateTemplateParmDecl>(Param);

  TemplateParameterList *Params = TempParm->getTemplateParameters();
  if (TempParm->isExpandedParameterPack())
    Params = TempParm->getExpansionTemplateParameters(ArgumentPackIndex);

  // Substitute into the template parameter list of the template
  // template parameter, since previously-supplied template arguments
  // may appear within the template template parameter.
  //
  // FIXME: Skip this if the parameters aren't instantiation-dependent.
  {
    // Set up a template instantiation context.
    LocalInstantiationScope Scope(*this);
    InstantiatingTemplate Inst(*this, TemplateLoc, Template,
                               TempParm, Converted,
                               SourceRange(TemplateLoc, RAngleLoc));
    if (Inst.isInvalid())
      return true;

    TemplateArgumentList TemplateArgs(TemplateArgumentList::OnStack, Converted);
    Params = SubstTemplateParams(Params, CurContext,
                                 MultiLevelTemplateArgumentList(TemplateArgs));
    if (!Params)
      return true;
  }

  // C++1z [temp.local]p1: (DR1004)
  //   When [the injected-class-name] is used [...] as a template-argument for
  //   a template template-parameter [...] it refers to the class template
  //   itself.
  if (Arg.getArgument().getKind() == TemplateArgument::Type) {
    TemplateArgumentLoc ConvertedArg = convertTypeTemplateArgumentToTemplate(
        Context, Arg.getTypeSourceInfo()->getTypeLoc());
    if (!ConvertedArg.getArgument().isNull())
      Arg = ConvertedArg;
  }

  switch (Arg.getArgument().getKind()) {
  case TemplateArgument::Null:
    llvm_unreachable("Should never see a NULL template argument here");

  case TemplateArgument::Reflected:
    return false; // We have to defer checking until we know what this is

  case TemplateArgument::Template:
  case TemplateArgument::TemplateExpansion:
    if (CheckTemplateTemplateArgument(TempParm, Params, Arg))
      return true;

    Converted.push_back(Arg.getArgument());
    break;

  case TemplateArgument::Expression:
  case TemplateArgument::Type:
    // We have a template template parameter but the template
    // argument does not refer to a template.
    Diag(Arg.getLocation(), diag::err_template_arg_must_be_template)
      << getLangOpts().CPlusPlus11;
    return true;

  case TemplateArgument::Declaration:
    llvm_unreachable("Declaration argument with template template parameter");
  case TemplateArgument::Integral:
    llvm_unreachable("Integral argument with template template parameter");
  case TemplateArgument::NullPtr:
    llvm_unreachable("Null pointer argument with template template parameter");

  case TemplateArgument::Pack:
    llvm_unreachable("Caller must expand template argument packs");
  }

  return false;
}

/// Check whether the template parameter is a pack expansion, and if so,
/// determine the number of parameters produced by that expansion. For instance:
///
/// \code
/// template<typename ...Ts> struct A {
///   template<Ts ...NTs, template<Ts> class ...TTs, typename ...Us> struct B;
/// };
/// \endcode
///
/// In \c A<int,int>::B, \c NTs and \c TTs have expanded pack size 2, and \c Us
/// is not a pack expansion, so returns an empty Optional.
static Optional<unsigned> getExpandedPackSize(NamedDecl *Param) {
  if (TemplateTypeParmDecl *TTP
        = dyn_cast<TemplateTypeParmDecl>(Param)) {
    if (TTP->isExpandedParameterPack())
      return TTP->getNumExpansionParameters();
  }

  if (NonTypeTemplateParmDecl *NTTP
        = dyn_cast<NonTypeTemplateParmDecl>(Param)) {
    if (NTTP->isExpandedParameterPack())
      return NTTP->getNumExpansionTypes();
  }

  if (TemplateTemplateParmDecl *TTP
        = dyn_cast<TemplateTemplateParmDecl>(Param)) {
    if (TTP->isExpandedParameterPack())
      return TTP->getNumExpansionTemplateParameters();
  }

  return None;
}

/// Diagnose a missing template argument.
template<typename TemplateParmDecl>
static bool diagnoseMissingArgument(Sema &S, SourceLocation Loc,
                                    TemplateDecl *TD,
                                    const TemplateParmDecl *D,
                                    TemplateArgumentListInfo &Args) {
  // Dig out the most recent declaration of the template parameter; there may be
  // declarations of the template that are more recent than TD.
  D = cast<TemplateParmDecl>(cast<TemplateDecl>(TD->getMostRecentDecl())
                                 ->getTemplateParameters()
                                 ->getParam(D->getIndex()));

  // If there's a default argument that's not visible, diagnose that we're
  // missing a module import.
  llvm::SmallVector<Module*, 8> Modules;
  if (D->hasDefaultArgument() && !S.hasVisibleDefaultArgument(D, &Modules)) {
    S.diagnoseMissingImport(Loc, cast<NamedDecl>(TD),
                            D->getDefaultArgumentLoc(), Modules,
                            Sema::MissingImportKind::DefaultArgument,
                            /*Recover*/true);
    return true;
  }

  // FIXME: If there's a more recent default argument that *is* visible,
  // diagnose that it was declared too late.

  TemplateParameterList *Params = TD->getTemplateParameters();

  S.Diag(Loc, diag::err_template_arg_list_different_arity)
    << /*not enough args*/0
    << (int)S.getTemplateNameKindForDiagnostics(TemplateName(TD))
    << TD;
  S.Diag(TD->getLocation(), diag::note_template_decl_here)
    << Params->getSourceRange();
  return true;
}

/// Check that the given template argument list is well-formed
/// for specializing the given template.
bool Sema::CheckTemplateArgumentList(
    TemplateDecl *Template, SourceLocation TemplateLoc,
    TemplateArgumentListInfo &TemplateArgs, bool PartialTemplateArgs,
    SmallVectorImpl<TemplateArgument> &Converted,
    bool UpdateArgsWithConversions, bool *ConstraintsNotSatisfied) {

  if (ConstraintsNotSatisfied)
    *ConstraintsNotSatisfied = false;

  // Make a copy of the template arguments for processing.  Only make the
  // changes at the end when successful in matching the arguments to the
  // template.
  TemplateArgumentListInfo NewArgs = TemplateArgs;

  // If there is a dependent reifier, there is nothing we can do
  // until it is transformed.

  // Make sure we get the template parameter list from the most
  // recentdeclaration, since that is the only one that has is guaranteed to
  // have all the default template argument information.
  TemplateParameterList *Params =
      cast<TemplateDecl>(Template->getMostRecentDecl())
          ->getTemplateParameters();

  SourceLocation RAngleLoc = NewArgs.getRAngleLoc();

  // C++ [temp.arg]p1:
  //   [...] The type and form of each template-argument specified in
  //   a template-id shall match the type and form specified for the
  //   corresponding parameter declared by the template in its
  //   template-parameter-list.
  bool isTemplateTemplateParameter = isa<TemplateTemplateParmDecl>(Template);
  SmallVector<TemplateArgument, 2> ArgumentPack;
  unsigned ArgIdx = 0, NumArgs = NewArgs.size();
  LocalInstantiationScope InstScope(*this, true);
  for (TemplateParameterList::iterator Param = Params->begin(),
                                       ParamEnd = Params->end();
       Param != ParamEnd; /* increment in loop */) {
    // If we have an expanded parameter pack, make sure we don't have too
    // many arguments.
    if (Optional<unsigned> Expansions = getExpandedPackSize(*Param)) {
      if (*Expansions == ArgumentPack.size()) {
        // We're done with this parameter pack. Pack up its arguments and add
        // them to the list.
        Converted.push_back(
            TemplateArgument::CreatePackCopy(Context, ArgumentPack));
        ArgumentPack.clear();

        // This argument is assigned to the next parameter.
        ++Param;
        continue;
      } else if (ArgIdx == NumArgs && !PartialTemplateArgs) {
        // Not enough arguments for this parameter pack.
        Diag(TemplateLoc, diag::err_template_arg_list_different_arity)
          << /*not enough args*/0
          << (int)getTemplateNameKindForDiagnostics(TemplateName(Template))
          << Template;
        Diag(Template->getLocation(), diag::note_template_decl_here)
          << Params->getSourceRange();
        return true;
      }
    }

    if (ArgIdx < NumArgs) {
      // Check the template argument we were given.
      if (CheckTemplateArgument(*Param, NewArgs[ArgIdx], Template,
                                TemplateLoc, RAngleLoc,
                                ArgumentPack.size(), Converted))
        return true;

      bool PackExpansionIntoNonPack =
          NewArgs[ArgIdx].getArgument().isPackExpansion() &&
          (!(*Param)->isTemplateParameterPack() || getExpandedPackSize(*Param));
      if (PackExpansionIntoNonPack && (isa<TypeAliasTemplateDecl>(Template) ||
                                       isa<ConceptDecl>(Template))) {
        // Core issue 1430: we have a pack expansion as an argument to an
        // alias template, and it's not part of a parameter pack. This
        // can't be canonicalized, so reject it now.
        // As for concepts - we cannot normalize constraints where this
        // situation exists.
        Diag(NewArgs[ArgIdx].getLocation(),
             diag::err_template_expansion_into_fixed_list)
          << (isa<ConceptDecl>(Template) ? 1 : 0)
          << NewArgs[ArgIdx].getSourceRange();
        Diag((*Param)->getLocation(), diag::note_template_param_here);
        return true;
      }

      if (NewArgs[ArgIdx].getArgument().isVariadicReifier()) {
        while (ArgIdx < NumArgs) {
          Converted.push_back(NewArgs[ArgIdx].getArgument());
          ++ArgIdx;
        }

        return false;
      }

      // We're now done with this argument.
      ++ArgIdx;

      if ((*Param)->isTemplateParameterPack()) {
        // The template parameter was a template parameter pack, so take the
        // deduced argument and place it on the argument pack. Note that we
        // stay on the same template parameter so that we can deduce more
        // arguments.
        ArgumentPack.push_back(Converted.pop_back_val());
      } else {
        // Move to the next template parameter.
        ++Param;
      }

      // If we just saw a pack expansion into a non-pack, then directly convert
      // the remaining arguments, because we don't know what parameters they'll
      // match up with.
      if (PackExpansionIntoNonPack) {
        if (!ArgumentPack.empty()) {
          // If we were part way through filling in an expanded parameter pack,
          // fall back to just producing individual arguments.
          Converted.insert(Converted.end(),
                           ArgumentPack.begin(), ArgumentPack.end());
          ArgumentPack.clear();
        }

        while (ArgIdx < NumArgs) {
          Converted.push_back(NewArgs[ArgIdx].getArgument());
          ++ArgIdx;
        }

        return false;
      }

      continue;
    }

    // If we're checking a partial template argument list, we're done.
    if (PartialTemplateArgs) {
      if ((*Param)->isTemplateParameterPack() && !ArgumentPack.empty())
        Converted.push_back(
            TemplateArgument::CreatePackCopy(Context, ArgumentPack));
      return false;
    }

    // If we have a template parameter pack with no more corresponding
    // arguments, just break out now and we'll fill in the argument pack below.
    if ((*Param)->isTemplateParameterPack()) {
      assert(!getExpandedPackSize(*Param) &&
             "Should have dealt with this already");

      // A non-expanded parameter pack before the end of the parameter list
      // only occurs for an ill-formed template parameter list, unless we've
      // got a partial argument list for a function template, so just bail out.
      if (Param + 1 != ParamEnd)
        return true;

      Converted.push_back(
          TemplateArgument::CreatePackCopy(Context, ArgumentPack));
      ArgumentPack.clear();

      ++Param;
      continue;
    }

    // Check whether we have a default argument.
    TemplateArgumentLoc Arg;

    // Retrieve the default template argument from the template
    // parameter. For each kind of template parameter, we substitute the
    // template arguments provided thus far and any "outer" template arguments
    // (when the template parameter was part of a nested template) into
    // the default argument.
    if (TemplateTypeParmDecl *TTP = dyn_cast<TemplateTypeParmDecl>(*Param)) {
      if (!hasVisibleDefaultArgument(TTP))
        return diagnoseMissingArgument(*this, TemplateLoc, Template, TTP,
                                       NewArgs);

      TypeSourceInfo *ArgType = SubstDefaultTemplateArgument(*this,
                                                             Template,
                                                             TemplateLoc,
                                                             RAngleLoc,
                                                             TTP,
                                                             Converted);
      if (!ArgType)
        return true;

      Arg = TemplateArgumentLoc(TemplateArgument(ArgType->getType()), ArgType);
    } else if (NonTypeTemplateParmDecl *NTTP
                 = dyn_cast<NonTypeTemplateParmDecl>(*Param)) {
      if (!hasVisibleDefaultArgument(NTTP))
        return diagnoseMissingArgument(*this, TemplateLoc, Template, NTTP,
                                       NewArgs);

      ExprResult E = SubstDefaultTemplateArgument(*this, Template,
                                                              TemplateLoc,
                                                              RAngleLoc,
                                                              NTTP,
                                                              Converted);
      if (E.isInvalid())
        return true;

      Expr *Ex = E.getAs<Expr>();
      Arg = TemplateArgumentLoc(
          TemplateArgument(Ex, TemplateArgument::Expression), Ex);
    } else {
      TemplateTemplateParmDecl *TempParm
        = cast<TemplateTemplateParmDecl>(*Param);

      if (!hasVisibleDefaultArgument(TempParm))
        return diagnoseMissingArgument(*this, TemplateLoc, Template, TempParm,
                                       NewArgs);

      NestedNameSpecifierLoc QualifierLoc;
      TemplateName Name = SubstDefaultTemplateArgument(*this, Template,
                                                       TemplateLoc,
                                                       RAngleLoc,
                                                       TempParm,
                                                       Converted,
                                                       QualifierLoc);
      if (Name.isNull())
        return true;

      Arg = TemplateArgumentLoc(
          Context, TemplateArgument(Name), QualifierLoc,
          TempParm->getDefaultArgument().getTemplateNameLoc());
    }

    // Introduce an instantiation record that describes where we are using
    // the default template argument. We're not actually instantiating a
    // template here, we just create this object to put a note into the
    // context stack.
    InstantiatingTemplate Inst(*this, RAngleLoc, Template, *Param, Converted,
                               SourceRange(TemplateLoc, RAngleLoc));
    if (Inst.isInvalid())
      return true;

    // Check the default template argument.
    if (CheckTemplateArgument(*Param, Arg, Template, TemplateLoc,
                              RAngleLoc, 0, Converted))
      return true;

    // Core issue 150 (assumed resolution): if this is a template template
    // parameter, keep track of the default template arguments from the
    // template definition.
    if (isTemplateTemplateParameter)
      NewArgs.addArgument(Arg);

    // Move to the next template parameter and argument.
    ++Param;
    ++ArgIdx;
  }

  // If we're performing a partial argument substitution, allow any trailing
  // pack expansions; they might be empty. This can happen even if
  // PartialTemplateArgs is false (the list of arguments is complete but
  // still dependent).
  if (ArgIdx < NumArgs && CurrentInstantiationScope &&
      CurrentInstantiationScope->getPartiallySubstitutedPack()) {
    while (ArgIdx < NumArgs && NewArgs[ArgIdx].getArgument().isPackExpansion())
      Converted.push_back(NewArgs[ArgIdx++].getArgument());
  }

  // If we have any leftover arguments, then there were too many arguments.
  // Complain and fail.
  if (ArgIdx < NumArgs) {
    Diag(TemplateLoc, diag::err_template_arg_list_different_arity)
        << /*too many args*/1
        << (int)getTemplateNameKindForDiagnostics(TemplateName(Template))
        << Template
        << SourceRange(NewArgs[ArgIdx].getLocation(), NewArgs.getRAngleLoc());
    Diag(Template->getLocation(), diag::note_template_decl_here)
        << Params->getSourceRange();
    return true;
  }

  // No problems found with the new argument list, propagate changes back
  // to caller.
  if (UpdateArgsWithConversions)
    TemplateArgs = std::move(NewArgs);

  if (!PartialTemplateArgs &&
      EnsureTemplateArgumentListConstraints(
        Template, Converted, SourceRange(TemplateLoc,
                                         TemplateArgs.getRAngleLoc()))) {
    if (ConstraintsNotSatisfied)
      *ConstraintsNotSatisfied = true;
    return true;
  }

  return false;
}

namespace {
  class UnnamedLocalNoLinkageFinder
    : public TypeVisitor<UnnamedLocalNoLinkageFinder, bool>
  {
    Sema &S;
    SourceRange SR;

    typedef TypeVisitor<UnnamedLocalNoLinkageFinder, bool> inherited;

  public:
    UnnamedLocalNoLinkageFinder(Sema &S, SourceRange SR) : S(S), SR(SR) { }

    bool Visit(QualType T) {
      return T.isNull() ? false : inherited::Visit(T.getTypePtr());
    }

#define TYPE(Class, Parent) \
    bool Visit##Class##Type(const Class##Type *);
#define ABSTRACT_TYPE(Class, Parent) \
    bool Visit##Class##Type(const Class##Type *) { return false; }
#define NON_CANONICAL_TYPE(Class, Parent) \
    bool Visit##Class##Type(const Class##Type *) { return false; }
#include "clang/AST/TypeNodes.inc"

    bool VisitTagDecl(const TagDecl *Tag);
    bool VisitNestedNameSpecifier(NestedNameSpecifier *NNS);
  };
} // end anonymous namespace

bool UnnamedLocalNoLinkageFinder::VisitBuiltinType(const BuiltinType*) {
  return false;
}

bool UnnamedLocalNoLinkageFinder::VisitComplexType(const ComplexType* T) {
  return Visit(T->getElementType());
}

bool UnnamedLocalNoLinkageFinder::VisitPointerType(const PointerType* T) {
  return Visit(T->getPointeeType());
}

bool UnnamedLocalNoLinkageFinder::VisitBlockPointerType(
                                                    const BlockPointerType* T) {
  return Visit(T->getPointeeType());
}

bool UnnamedLocalNoLinkageFinder::VisitLValueReferenceType(
                                                const LValueReferenceType* T) {
  return Visit(T->getPointeeType());
}

bool UnnamedLocalNoLinkageFinder::VisitRValueReferenceType(
                                                const RValueReferenceType* T) {
  return Visit(T->getPointeeType());
}

bool UnnamedLocalNoLinkageFinder::VisitMemberPointerType(
                                                  const MemberPointerType* T) {
  return Visit(T->getPointeeType()) || Visit(QualType(T->getClass(), 0));
}

bool UnnamedLocalNoLinkageFinder::VisitConstantArrayType(
                                                  const ConstantArrayType* T) {
  return Visit(T->getElementType());
}

bool UnnamedLocalNoLinkageFinder::VisitIncompleteArrayType(
                                                 const IncompleteArrayType* T) {
  return Visit(T->getElementType());
}

bool UnnamedLocalNoLinkageFinder::VisitVariableArrayType(
                                                   const VariableArrayType* T) {
  return Visit(T->getElementType());
}

bool UnnamedLocalNoLinkageFinder::VisitDependentSizedArrayType(
                                            const DependentSizedArrayType* T) {
  return Visit(T->getElementType());
}

bool UnnamedLocalNoLinkageFinder::VisitDependentSizedExtVectorType(
                                         const DependentSizedExtVectorType* T) {
  return Visit(T->getElementType());
}

bool UnnamedLocalNoLinkageFinder::VisitDependentSizedMatrixType(
    const DependentSizedMatrixType *T) {
  return Visit(T->getElementType());
}

bool UnnamedLocalNoLinkageFinder::VisitDependentAddressSpaceType(
    const DependentAddressSpaceType *T) {
  return Visit(T->getPointeeType());
}

bool UnnamedLocalNoLinkageFinder::VisitVectorType(const VectorType* T) {
  return Visit(T->getElementType());
}

bool UnnamedLocalNoLinkageFinder::VisitDependentVectorType(
    const DependentVectorType *T) {
  return Visit(T->getElementType());
}

bool UnnamedLocalNoLinkageFinder::VisitExtVectorType(const ExtVectorType* T) {
  return Visit(T->getElementType());
}

bool UnnamedLocalNoLinkageFinder::VisitConstantMatrixType(
    const ConstantMatrixType *T) {
  return Visit(T->getElementType());
}

bool UnnamedLocalNoLinkageFinder::VisitFunctionProtoType(
                                                  const FunctionProtoType* T) {
  for (const auto &A : T->param_types()) {
    if (Visit(A))
      return true;
  }

  return Visit(T->getReturnType());
}

bool UnnamedLocalNoLinkageFinder::VisitFunctionNoProtoType(
                                               const FunctionNoProtoType* T) {
  return Visit(T->getReturnType());
}

bool UnnamedLocalNoLinkageFinder::VisitUnresolvedUsingType(
                                                  const UnresolvedUsingType*) {
  return false;
}

bool UnnamedLocalNoLinkageFinder::VisitTypeOfExprType(const TypeOfExprType*) {
  return false;
}

bool UnnamedLocalNoLinkageFinder::VisitTypeOfType(const TypeOfType* T) {
  return Visit(T->getUnderlyingType());
}

bool UnnamedLocalNoLinkageFinder::VisitDecltypeType(const DecltypeType*) {
  return false;
}

bool UnnamedLocalNoLinkageFinder::VisitDependentIdentifierSpliceType(
    const DependentIdentifierSpliceType*) {
  return false;
}

bool UnnamedLocalNoLinkageFinder::VisitReflectedType(const ReflectedType*) {
  return false;
}

bool UnnamedLocalNoLinkageFinder::VisitUnaryTransformType(
                                                    const UnaryTransformType*) {
  return false;
}

bool UnnamedLocalNoLinkageFinder::VisitAutoType(const AutoType *T) {
  return Visit(T->getDeducedType());
}

bool UnnamedLocalNoLinkageFinder::VisitDeducedTemplateSpecializationType(
    const DeducedTemplateSpecializationType *T) {
  return Visit(T->getDeducedType());
}

bool UnnamedLocalNoLinkageFinder::VisitRecordType(const RecordType* T) {
  return VisitTagDecl(T->getDecl());
}

bool UnnamedLocalNoLinkageFinder::VisitEnumType(const EnumType* T) {
  return VisitTagDecl(T->getDecl());
}

bool UnnamedLocalNoLinkageFinder::VisitTemplateTypeParmType(
                                                 const TemplateTypeParmType*) {
  return false;
}

bool UnnamedLocalNoLinkageFinder::VisitSubstTemplateTypeParmPackType(
                                        const SubstTemplateTypeParmPackType *) {
  return false;
}

bool UnnamedLocalNoLinkageFinder::VisitTemplateSpecializationType(
                                            const TemplateSpecializationType*) {
  return false;
}

bool UnnamedLocalNoLinkageFinder::VisitInjectedClassNameType(
                                              const InjectedClassNameType* T) {
  return VisitTagDecl(T->getDecl());
}

bool UnnamedLocalNoLinkageFinder::VisitDependentNameType(
                                                   const DependentNameType* T) {
  return VisitNestedNameSpecifier(T->getQualifier());
}

bool UnnamedLocalNoLinkageFinder::VisitDependentTemplateSpecializationType(
                                 const DependentTemplateSpecializationType* T) {
  if (auto *Q = T->getQualifier())
    return VisitNestedNameSpecifier(Q);
  return false;
}

bool UnnamedLocalNoLinkageFinder::VisitPackExpansionType(
                                                   const PackExpansionType* T) {
  return Visit(T->getPattern());
}

bool UnnamedLocalNoLinkageFinder::VisitCXXDependentVariadicReifierType
(const CXXDependentVariadicReifierType* T) {
  return Visit(T->getRange()->getType());
}

bool UnnamedLocalNoLinkageFinder::VisitObjCObjectType(const ObjCObjectType *) {
  return false;
}

bool UnnamedLocalNoLinkageFinder::VisitObjCInterfaceType(
                                                   const ObjCInterfaceType *) {
  return false;
}

bool UnnamedLocalNoLinkageFinder::VisitObjCObjectPointerType(
                                                const ObjCObjectPointerType *) {
  return false;
}

bool UnnamedLocalNoLinkageFinder::VisitAtomicType(const AtomicType* T) {
  return Visit(T->getValueType());
}

bool UnnamedLocalNoLinkageFinder::VisitPipeType(const PipeType* T) {
  return false;
}

bool UnnamedLocalNoLinkageFinder::VisitExtIntType(const ExtIntType *T) {
  return false;
}

bool UnnamedLocalNoLinkageFinder::VisitDependentExtIntType(
    const DependentExtIntType *T) {
  return false;
}

bool UnnamedLocalNoLinkageFinder::VisitTagDecl(const TagDecl *Tag) {
  if (Tag->getDeclContext()->isFunctionOrMethod()) {
    S.Diag(SR.getBegin(),
           S.getLangOpts().CPlusPlus11 ?
             diag::warn_cxx98_compat_template_arg_local_type :
             diag::ext_template_arg_local_type)
      << S.Context.getTypeDeclType(Tag) << SR;
    return true;
  }

  if (!Tag->hasNameForLinkage()) {
    S.Diag(SR.getBegin(),
           S.getLangOpts().CPlusPlus11 ?
             diag::warn_cxx98_compat_template_arg_unnamed_type :
             diag::ext_template_arg_unnamed_type) << SR;
    S.Diag(Tag->getLocation(), diag::note_template_unnamed_type_here);
    return true;
  }

  return false;
}

bool UnnamedLocalNoLinkageFinder::VisitNestedNameSpecifier(
                                                    NestedNameSpecifier *NNS) {
  assert(NNS);
  if (NNS->getPrefix() && VisitNestedNameSpecifier(NNS->getPrefix()))
    return true;

  switch (NNS->getKind()) {
  case NestedNameSpecifier::Identifier:
  case NestedNameSpecifier::Namespace:
  case NestedNameSpecifier::NamespaceAlias:
  case NestedNameSpecifier::Global:
  case NestedNameSpecifier::Super:
    return false;

  case NestedNameSpecifier::TypeSpec:
  case NestedNameSpecifier::TypeSpecWithTemplate:
    return Visit(QualType(NNS->getAsType(), 0));
  }
  llvm_unreachable("Invalid NestedNameSpecifier::Kind!");
}

/// Check a template argument against its corresponding
/// template type parameter.
///
/// This routine implements the semantics of C++ [temp.arg.type]. It
/// returns true if an error occurred, and false otherwise.
bool Sema::CheckTemplateArgument(TemplateTypeParmDecl *Param,
                                 TypeSourceInfo *ArgInfo) {
  assert(ArgInfo && "invalid TypeSourceInfo");
  QualType Arg = ArgInfo->getType();
  SourceRange SR = ArgInfo->getTypeLoc().getSourceRange();

  if (Arg->isVariablyModifiedType()) {
    return Diag(SR.getBegin(), diag::err_variably_modified_template_arg) << Arg;
  } else if (Context.hasSameUnqualifiedType(Arg, Context.OverloadTy)) {
    return Diag(SR.getBegin(), diag::err_template_arg_overload_type) << SR;
  }

  // C++03 [temp.arg.type]p2:
  //   A local type, a type with no linkage, an unnamed type or a type
  //   compounded from any of these types shall not be used as a
  //   template-argument for a template type-parameter.
  //
  // C++11 allows these, and even in C++03 we allow them as an extension with
  // a warning.
  if (LangOpts.CPlusPlus11 || Arg->hasUnnamedOrLocalType()) {
    UnnamedLocalNoLinkageFinder Finder(*this, SR);
    (void)Finder.Visit(Context.getCanonicalType(Arg));
  }

  return false;
}

enum NullPointerValueKind {
  NPV_NotNullPointer,
  NPV_NullPointer,
  NPV_Error
};

/// Determine whether the given template argument is a null pointer
/// value of the appropriate type.
static NullPointerValueKind
isNullPointerValueTemplateArgument(Sema &S, NonTypeTemplateParmDecl *Param,
                                   QualType ParamType, Expr *Arg,
                                   Decl *Entity = nullptr) {
  if (Arg->isValueDependent() || Arg->isTypeDependent())
    return NPV_NotNullPointer;

  // dllimport'd entities aren't constant but are available inside of template
  // arguments.
  if (Entity && Entity->hasAttr<DLLImportAttr>())
    return NPV_NotNullPointer;

  if (!S.isCompleteType(Arg->getExprLoc(), ParamType))
    llvm_unreachable(
        "Incomplete parameter type in isNullPointerValueTemplateArgument!");

  if (!S.getLangOpts().CPlusPlus11)
    return NPV_NotNullPointer;

  // Determine whether we have a constant expression.
  ExprResult ArgRV = S.DefaultFunctionArrayConversion(Arg);
  if (ArgRV.isInvalid())
    return NPV_Error;
  Arg = ArgRV.get();

  Expr::EvalResult EvalResult;
  SmallVector<PartialDiagnosticAt, 8> Notes;
  EvalResult.Diag = &Notes;
  Expr::EvalContext EvalCtx(S.Context, S.GetReflectionCallbackObj());
  if (!Arg->EvaluateAsRValue(EvalResult, EvalCtx) ||
      EvalResult.HasSideEffects) {
    SourceLocation DiagLoc = Arg->getExprLoc();

    // If our only note is the usual "invalid subexpression" note, just point
    // the caret at its location rather than producing an essentially
    // redundant note.
    if (Notes.size() == 1 && Notes[0].second.getDiagID() ==
        diag::note_invalid_subexpr_in_const_expr) {
      DiagLoc = Notes[0].first;
      Notes.clear();
    }

    S.Diag(DiagLoc, diag::err_template_arg_not_address_constant)
      << Arg->getType() << Arg->getSourceRange();
    for (unsigned I = 0, N = Notes.size(); I != N; ++I)
      S.Diag(Notes[I].first, Notes[I].second);

    S.Diag(Param->getLocation(), diag::note_template_param_here);
    return NPV_Error;
  }

  // C++11 [temp.arg.nontype]p1:
  //   - an address constant expression of type std::nullptr_t
  if (Arg->getType()->isNullPtrType())
    return NPV_NullPointer;

  //   - a constant expression that evaluates to a null pointer value (4.10); or
  //   - a constant expression that evaluates to a null member pointer value
  //     (4.11); or
  if ((EvalResult.Val.isLValue() && !EvalResult.Val.getLValueBase()) ||
      (EvalResult.Val.isMemberPointer() &&
       !EvalResult.Val.getMemberPointerDecl())) {
    // If our expression has an appropriate type, we've succeeded.
    bool ObjCLifetimeConversion;
    if (S.Context.hasSameUnqualifiedType(Arg->getType(), ParamType) ||
        S.IsQualificationConversion(Arg->getType(), ParamType, false,
                                     ObjCLifetimeConversion))
      return NPV_NullPointer;

    // The types didn't match, but we know we got a null pointer; complain,
    // then recover as if the types were correct.
    S.Diag(Arg->getExprLoc(), diag::err_template_arg_wrongtype_null_constant)
      << Arg->getType() << ParamType << Arg->getSourceRange();
    S.Diag(Param->getLocation(), diag::note_template_param_here);
    return NPV_NullPointer;
  }

  // If we don't have a null pointer value, but we do have a NULL pointer
  // constant, suggest a cast to the appropriate type.
  if (Arg->isNullPointerConstant(S.Context, Expr::NPC_NeverValueDependent)) {
    std::string Code = "static_cast<" + ParamType.getAsString() + ">(";
    S.Diag(Arg->getExprLoc(), diag::err_template_arg_untyped_null_constant)
        << ParamType << FixItHint::CreateInsertion(Arg->getBeginLoc(), Code)
        << FixItHint::CreateInsertion(S.getLocForEndOfToken(Arg->getEndLoc()),
                                      ")");
    S.Diag(Param->getLocation(), diag::note_template_param_here);
    return NPV_NullPointer;
  }

  // FIXME: If we ever want to support general, address-constant expressions
  // as non-type template arguments, we should return the ExprResult here to
  // be interpreted by the caller.
  return NPV_NotNullPointer;
}

/// Checks whether the given template argument is compatible with its
/// template parameter.
static bool CheckTemplateArgumentIsCompatibleWithParameter(
    Sema &S, NonTypeTemplateParmDecl *Param, QualType ParamType, Expr *ArgIn,
    Expr *Arg, QualType ArgType) {
  bool ObjCLifetimeConversion;
  if (ParamType->isPointerType() &&
      !ParamType->castAs<PointerType>()->getPointeeType()->isFunctionType() &&
      S.IsQualificationConversion(ArgType, ParamType, false,
                                  ObjCLifetimeConversion)) {
    // For pointer-to-object types, qualification conversions are
    // permitted.
  } else {
    if (const ReferenceType *ParamRef = ParamType->getAs<ReferenceType>()) {
      if (!ParamRef->getPointeeType()->isFunctionType()) {
        // C++ [temp.arg.nontype]p5b3:
        //   For a non-type template-parameter of type reference to
        //   object, no conversions apply. The type referred to by the
        //   reference may be more cv-qualified than the (otherwise
        //   identical) type of the template- argument. The
        //   template-parameter is bound directly to the
        //   template-argument, which shall be an lvalue.

        // FIXME: Other qualifiers?
        unsigned ParamQuals = ParamRef->getPointeeType().getCVRQualifiers();
        unsigned ArgQuals = ArgType.getCVRQualifiers();

        if ((ParamQuals | ArgQuals) != ParamQuals) {
          S.Diag(Arg->getBeginLoc(),
                 diag::err_template_arg_ref_bind_ignores_quals)
              << ParamType << Arg->getType() << Arg->getSourceRange();
          S.Diag(Param->getLocation(), diag::note_template_param_here);
          return true;
        }
      }
    }

    // At this point, the template argument refers to an object or
    // function with external linkage. We now need to check whether the
    // argument and parameter types are compatible.
    if (!S.Context.hasSameUnqualifiedType(ArgType,
                                          ParamType.getNonReferenceType())) {
      // We can't perform this conversion or binding.
      if (ParamType->isReferenceType())
        S.Diag(Arg->getBeginLoc(), diag::err_template_arg_no_ref_bind)
            << ParamType << ArgIn->getType() << Arg->getSourceRange();
      else
        S.Diag(Arg->getBeginLoc(), diag::err_template_arg_not_convertible)
            << ArgIn->getType() << ParamType << Arg->getSourceRange();
      S.Diag(Param->getLocation(), diag::note_template_param_here);
      return true;
    }
  }

  return false;
}

/// Checks whether the given template argument is the address
/// of an object or function according to C++ [temp.arg.nontype]p1.
static bool
CheckTemplateArgumentAddressOfObjectOrFunction(Sema &S,
                                               NonTypeTemplateParmDecl *Param,
                                               QualType ParamType,
                                               Expr *ArgIn,
                                               TemplateArgument &Converted) {
  bool Invalid = false;
  Expr *Arg = ArgIn;
  QualType ArgType = Arg->getType();

  bool AddressTaken = false;
  SourceLocation AddrOpLoc;
  if (S.getLangOpts().MicrosoftExt) {
    // Microsoft Visual C++ strips all casts, allows an arbitrary number of
    // dereference and address-of operators.
    Arg = Arg->IgnoreParenCasts();

    bool ExtWarnMSTemplateArg = false;
    UnaryOperatorKind FirstOpKind;
    SourceLocation FirstOpLoc;
    while (UnaryOperator *UnOp = dyn_cast<UnaryOperator>(Arg)) {
      UnaryOperatorKind UnOpKind = UnOp->getOpcode();
      if (UnOpKind == UO_Deref)
        ExtWarnMSTemplateArg = true;
      if (UnOpKind == UO_AddrOf || UnOpKind == UO_Deref) {
        Arg = UnOp->getSubExpr()->IgnoreParenCasts();
        if (!AddrOpLoc.isValid()) {
          FirstOpKind = UnOpKind;
          FirstOpLoc = UnOp->getOperatorLoc();
        }
      } else
        break;
    }
    if (FirstOpLoc.isValid()) {
      if (ExtWarnMSTemplateArg)
        S.Diag(ArgIn->getBeginLoc(), diag::ext_ms_deref_template_argument)
            << ArgIn->getSourceRange();

      if (FirstOpKind == UO_AddrOf)
        AddressTaken = true;
      else if (Arg->getType()->isPointerType()) {
        // We cannot let pointers get dereferenced here, that is obviously not a
        // constant expression.
        assert(FirstOpKind == UO_Deref);
        S.Diag(Arg->getBeginLoc(), diag::err_template_arg_not_decl_ref)
            << Arg->getSourceRange();
      }
    }
  } else {
    // See through any implicit casts we added to fix the type.
    Arg = Arg->IgnoreImpCasts();

    // C++ [temp.arg.nontype]p1:
    //
    //   A template-argument for a non-type, non-template
    //   template-parameter shall be one of: [...]
    //
    //     -- the address of an object or function with external
    //        linkage, including function templates and function
    //        template-ids but excluding non-static class members,
    //        expressed as & id-expression where the & is optional if
    //        the name refers to a function or array, or if the
    //        corresponding template-parameter is a reference; or

    // In C++98/03 mode, give an extension warning on any extra parentheses.
    // See http://www.open-std.org/jtc1/sc22/wg21/docs/cwg_defects.html#773
    bool ExtraParens = false;
    while (ParenExpr *Parens = dyn_cast<ParenExpr>(Arg)) {
      if (!Invalid && !ExtraParens) {
        S.Diag(Arg->getBeginLoc(),
               S.getLangOpts().CPlusPlus11
                   ? diag::warn_cxx98_compat_template_arg_extra_parens
                   : diag::ext_template_arg_extra_parens)
            << Arg->getSourceRange();
        ExtraParens = true;
      }

      Arg = Parens->getSubExpr();
    }

    while (SubstNonTypeTemplateParmExpr *subst =
               dyn_cast<SubstNonTypeTemplateParmExpr>(Arg))
      Arg = subst->getReplacement()->IgnoreImpCasts();

    if (UnaryOperator *UnOp = dyn_cast<UnaryOperator>(Arg)) {
      if (UnOp->getOpcode() == UO_AddrOf) {
        Arg = UnOp->getSubExpr();
        AddressTaken = true;
        AddrOpLoc = UnOp->getOperatorLoc();
      }
    }

    while (SubstNonTypeTemplateParmExpr *subst =
               dyn_cast<SubstNonTypeTemplateParmExpr>(Arg))
      Arg = subst->getReplacement()->IgnoreImpCasts();
  }

  ValueDecl *Entity = nullptr;
  if (DeclRefExpr *DRE = dyn_cast<DeclRefExpr>(Arg))
    Entity = DRE->getDecl();
  else if (CXXUuidofExpr *CUE = dyn_cast<CXXUuidofExpr>(Arg))
    Entity = CUE->getGuidDecl();

  // If our parameter has pointer type, check for a null template value.
  if (ParamType->isPointerType() || ParamType->isNullPtrType()) {
    switch (isNullPointerValueTemplateArgument(S, Param, ParamType, ArgIn,
                                               Entity)) {
    case NPV_NullPointer:
      S.Diag(Arg->getExprLoc(), diag::warn_cxx98_compat_template_arg_null);
      Converted = TemplateArgument(S.Context.getCanonicalType(ParamType),
                                   /*isNullPtr=*/true);
      return false;

    case NPV_Error:
      return true;

    case NPV_NotNullPointer:
      break;
    }
  }

  // Stop checking the precise nature of the argument if it is value dependent,
  // it should be checked when instantiated.
  if (Arg->isValueDependent()) {
    Converted = TemplateArgument(ArgIn, TemplateArgument::Expression);
    return false;
  }

  if (!Entity) {
    S.Diag(Arg->getBeginLoc(), diag::err_template_arg_not_decl_ref)
        << Arg->getSourceRange();
    S.Diag(Param->getLocation(), diag::note_template_param_here);
    return true;
  }

  // Cannot refer to non-static data members
  if (isa<FieldDecl>(Entity) || isa<IndirectFieldDecl>(Entity)) {
    S.Diag(Arg->getBeginLoc(), diag::err_template_arg_field)
        << Entity << Arg->getSourceRange();
    S.Diag(Param->getLocation(), diag::note_template_param_here);
    return true;
  }

  // Cannot refer to non-static member functions
  if (CXXMethodDecl *Method = dyn_cast<CXXMethodDecl>(Entity)) {
    if (!Method->isStatic()) {
      S.Diag(Arg->getBeginLoc(), diag::err_template_arg_method)
          << Method << Arg->getSourceRange();
      S.Diag(Param->getLocation(), diag::note_template_param_here);
      return true;
    }
  }

  FunctionDecl *Func = dyn_cast<FunctionDecl>(Entity);
  VarDecl *Var = dyn_cast<VarDecl>(Entity);
  MSGuidDecl *Guid = dyn_cast<MSGuidDecl>(Entity);

  // A non-type template argument must refer to an object or function.
  if (!Func && !Var && !Guid) {
    // We found something, but we don't know specifically what it is.
    S.Diag(Arg->getBeginLoc(), diag::err_template_arg_not_object_or_func)
        << Arg->getSourceRange();
    S.Diag(Entity->getLocation(), diag::note_template_arg_refers_here);
    return true;
  }

  // Address / reference template args must have external linkage in C++98.
  if (Entity->getFormalLinkage() == InternalLinkage) {
    S.Diag(Arg->getBeginLoc(),
           S.getLangOpts().CPlusPlus11
               ? diag::warn_cxx98_compat_template_arg_object_internal
               : diag::ext_template_arg_object_internal)
        << !Func << Entity << Arg->getSourceRange();
    S.Diag(Entity->getLocation(), diag::note_template_arg_internal_object)
      << !Func;
  } else if (!Entity->hasLinkage()) {
    S.Diag(Arg->getBeginLoc(), diag::err_template_arg_object_no_linkage)
        << !Func << Entity << Arg->getSourceRange();
    S.Diag(Entity->getLocation(), diag::note_template_arg_internal_object)
      << !Func;
    return true;
  }

  if (Var) {
    // A value of reference type is not an object.
    if (Var->getType()->isReferenceType()) {
      S.Diag(Arg->getBeginLoc(), diag::err_template_arg_reference_var)
          << Var->getType() << Arg->getSourceRange();
      S.Diag(Param->getLocation(), diag::note_template_param_here);
      return true;
    }

    // A template argument must have static storage duration.
    if (Var->getTLSKind()) {
      S.Diag(Arg->getBeginLoc(), diag::err_template_arg_thread_local)
          << Arg->getSourceRange();
      S.Diag(Var->getLocation(), diag::note_template_arg_refers_here);
      return true;
    }
  }

  if (AddressTaken && ParamType->isReferenceType()) {
    // If we originally had an address-of operator, but the
    // parameter has reference type, complain and (if things look
    // like they will work) drop the address-of operator.
    if (!S.Context.hasSameUnqualifiedType(Entity->getType(),
                                          ParamType.getNonReferenceType())) {
      S.Diag(AddrOpLoc, diag::err_template_arg_address_of_non_pointer)
        << ParamType;
      S.Diag(Param->getLocation(), diag::note_template_param_here);
      return true;
    }

    S.Diag(AddrOpLoc, diag::err_template_arg_address_of_non_pointer)
      << ParamType
      << FixItHint::CreateRemoval(AddrOpLoc);
    S.Diag(Param->getLocation(), diag::note_template_param_here);

    ArgType = Entity->getType();
  }

  // If the template parameter has pointer type, either we must have taken the
  // address or the argument must decay to a pointer.
  if (!AddressTaken && ParamType->isPointerType()) {
    if (Func) {
      // Function-to-pointer decay.
      ArgType = S.Context.getPointerType(Func->getType());
    } else if (Entity->getType()->isArrayType()) {
      // Array-to-pointer decay.
      ArgType = S.Context.getArrayDecayedType(Entity->getType());
    } else {
      // If the template parameter has pointer type but the address of
      // this object was not taken, complain and (possibly) recover by
      // taking the address of the entity.
      ArgType = S.Context.getPointerType(Entity->getType());
      if (!S.Context.hasSameUnqualifiedType(ArgType, ParamType)) {
        S.Diag(Arg->getBeginLoc(), diag::err_template_arg_not_address_of)
          << ParamType;
        S.Diag(Param->getLocation(), diag::note_template_param_here);
        return true;
      }

      S.Diag(Arg->getBeginLoc(), diag::err_template_arg_not_address_of)
        << ParamType << FixItHint::CreateInsertion(Arg->getBeginLoc(), "&");

      S.Diag(Param->getLocation(), diag::note_template_param_here);
    }
  }

  if (CheckTemplateArgumentIsCompatibleWithParameter(S, Param, ParamType, ArgIn,
                                                     Arg, ArgType))
    return true;

  // Create the template argument.
  Converted =
      TemplateArgument(cast<ValueDecl>(Entity->getCanonicalDecl()), ParamType);
  S.MarkAnyDeclReferenced(Arg->getBeginLoc(), Entity, false);
  return false;
}

/// Checks whether the given template argument is a pointer to
/// member constant according to C++ [temp.arg.nontype]p1.
static bool CheckTemplateArgumentPointerToMember(Sema &S,
                                                 NonTypeTemplateParmDecl *Param,
                                                 QualType ParamType,
                                                 Expr *&ResultArg,
                                                 TemplateArgument &Converted) {
  bool Invalid = false;

  Expr *Arg = ResultArg;
  bool ObjCLifetimeConversion;

  // C++ [temp.arg.nontype]p1:
  //
  //   A template-argument for a non-type, non-template
  //   template-parameter shall be one of: [...]
  //
  //     -- a pointer to member expressed as described in 5.3.1.
  DeclRefExpr *DRE = nullptr;

  // In C++98/03 mode, give an extension warning on any extra parentheses.
  // See http://www.open-std.org/jtc1/sc22/wg21/docs/cwg_defects.html#773
  bool ExtraParens = false;
  while (ParenExpr *Parens = dyn_cast<ParenExpr>(Arg)) {
    if (!Invalid && !ExtraParens) {
      S.Diag(Arg->getBeginLoc(),
             S.getLangOpts().CPlusPlus11
                 ? diag::warn_cxx98_compat_template_arg_extra_parens
                 : diag::ext_template_arg_extra_parens)
          << Arg->getSourceRange();
      ExtraParens = true;
    }

    Arg = Parens->getSubExpr();
  }

  while (SubstNonTypeTemplateParmExpr *subst =
           dyn_cast<SubstNonTypeTemplateParmExpr>(Arg))
    Arg = subst->getReplacement()->IgnoreImpCasts();

  // A pointer-to-member constant written &Class::member.
  if (UnaryOperator *UnOp = dyn_cast<UnaryOperator>(Arg)) {
    if (UnOp->getOpcode() == UO_AddrOf) {
      DRE = dyn_cast<DeclRefExpr>(UnOp->getSubExpr());
      if (DRE && !DRE->getQualifier())
        DRE = nullptr;
    }
  }
  // A constant of pointer-to-member type.
  else if ((DRE = dyn_cast<DeclRefExpr>(Arg))) {
    ValueDecl *VD = DRE->getDecl();
    if (VD->getType()->isMemberPointerType()) {
      if (isa<NonTypeTemplateParmDecl>(VD)) {
        if (Arg->isTypeDependent() || Arg->isValueDependent()) {
          Converted = TemplateArgument(Arg, TemplateArgument::Expression);
        } else {
          VD = cast<ValueDecl>(VD->getCanonicalDecl());
          Converted = TemplateArgument(VD, ParamType);
        }
        return Invalid;
      }
    }

    DRE = nullptr;
  }

  ValueDecl *Entity = DRE ? DRE->getDecl() : nullptr;

  // Check for a null pointer value.
  switch (isNullPointerValueTemplateArgument(S, Param, ParamType, ResultArg,
                                             Entity)) {
  case NPV_Error:
    return true;
  case NPV_NullPointer:
    S.Diag(ResultArg->getExprLoc(), diag::warn_cxx98_compat_template_arg_null);
    Converted = TemplateArgument(S.Context.getCanonicalType(ParamType),
                                 /*isNullPtr*/true);
    return false;
  case NPV_NotNullPointer:
    break;
  }

  if (S.IsQualificationConversion(ResultArg->getType(),
                                  ParamType.getNonReferenceType(), false,
                                  ObjCLifetimeConversion)) {
    ResultArg = S.ImpCastExprToType(ResultArg, ParamType, CK_NoOp,
                                    ResultArg->getValueKind())
                    .get();
  } else if (!S.Context.hasSameUnqualifiedType(
                 ResultArg->getType(), ParamType.getNonReferenceType())) {
    // We can't perform this conversion.
    S.Diag(ResultArg->getBeginLoc(), diag::err_template_arg_not_convertible)
        << ResultArg->getType() << ParamType << ResultArg->getSourceRange();
    S.Diag(Param->getLocation(), diag::note_template_param_here);
    return true;
  }

  if (!DRE)
    return S.Diag(Arg->getBeginLoc(),
                  diag::err_template_arg_not_pointer_to_member_form)
           << Arg->getSourceRange();

  if (isa<FieldDecl>(DRE->getDecl()) ||
      isa<IndirectFieldDecl>(DRE->getDecl()) ||
      isa<CXXMethodDecl>(DRE->getDecl())) {
    assert((isa<FieldDecl>(DRE->getDecl()) ||
            isa<IndirectFieldDecl>(DRE->getDecl()) ||
            !cast<CXXMethodDecl>(DRE->getDecl())->isStatic()) &&
           "Only non-static member pointers can make it here");

    // Okay: this is the address of a non-static member, and therefore
    // a member pointer constant.
    if (Arg->isTypeDependent() || Arg->isValueDependent()) {
      Converted = TemplateArgument(Arg, TemplateArgument::Expression);
    } else {
      ValueDecl *D = cast<ValueDecl>(DRE->getDecl()->getCanonicalDecl());
      Converted = TemplateArgument(D, ParamType);
    }
    return Invalid;
  }

  // We found something else, but we don't know specifically what it is.
  S.Diag(Arg->getBeginLoc(), diag::err_template_arg_not_pointer_to_member_form)
      << Arg->getSourceRange();
  S.Diag(DRE->getDecl()->getLocation(), diag::note_template_arg_refers_here);
  return true;
}

/// Check a template argument against its corresponding
/// non-type template parameter.
///
/// This routine implements the semantics of C++ [temp.arg.nontype].
/// If an error occurred, it returns ExprError(); otherwise, it
/// returns the converted template argument. \p ParamType is the
/// type of the non-type template parameter after it has been instantiated.
ExprResult Sema::CheckTemplateArgument(NonTypeTemplateParmDecl *Param,
                                       QualType ParamType, Expr *Arg,
                                       TemplateArgument &Converted,
                                       CheckTemplateArgumentKind CTAK) {
  SourceLocation StartLoc = Arg->getBeginLoc();

  // If the parameter type somehow involves auto, deduce the type now.
  if (getLangOpts().CPlusPlus17 && ParamType->isUndeducedType()) {
    // During template argument deduction, we allow 'decltype(auto)' to
    // match an arbitrary dependent argument.
    // FIXME: The language rules don't say what happens in this case.
    // FIXME: We get an opaque dependent type out of decltype(auto) if the
    // expression is merely instantiation-dependent; is this enough?
    if (CTAK == CTAK_Deduced && Arg->isTypeDependent()) {
      auto *AT = dyn_cast<AutoType>(ParamType);
      if (AT && AT->isDecltypeAuto()) {
        Converted = TemplateArgument(Arg, TemplateArgument::Expression);
        return Arg;
      }
    }

    // When checking a deduced template argument, deduce from its type even if
    // the type is dependent, in order to check the types of non-type template
    // arguments line up properly in partial ordering.
    Optional<unsigned> Depth = Param->getDepth() + 1;
    Expr *DeductionArg = Arg;
    if (auto *PE = dyn_cast<PackExpansionExpr>(DeductionArg))
      DeductionArg = PE->getPattern();
    if (DeduceAutoType(
            Context.getTrivialTypeSourceInfo(ParamType, Param->getLocation()),
            DeductionArg, ParamType, Depth,
            // We do not check constraints right now because the
            // immediately-declared constraint of the auto type is also an
            // associated constraint, and will be checked along with the other
            // associated constraints after checking the template argument list.
            /*IgnoreConstraints=*/true) == DAR_Failed) {
      Diag(Arg->getExprLoc(),
           diag::err_non_type_template_parm_type_deduction_failure)
        << Param->getDeclName() << Param->getType() << Arg->getType()
        << Arg->getSourceRange();
      Diag(Param->getLocation(), diag::note_template_param_here);
      return ExprError();
    }
    // CheckNonTypeTemplateParameterType will produce a diagnostic if there's
    // an error. The error message normally references the parameter
    // declaration, but here we'll pass the argument location because that's
    // where the parameter type is deduced.
    ParamType = CheckNonTypeTemplateParameterType(ParamType, Arg->getExprLoc());
    if (ParamType.isNull()) {
      Diag(Param->getLocation(), diag::note_template_param_here);
      return ExprError();
    }
  }

  // We should have already dropped all cv-qualifiers by now.
  assert(!ParamType.hasQualifiers() &&
         "non-type template parameter type cannot be qualified");

  if (CTAK == CTAK_Deduced &&
      !Context.hasSameType(ParamType.getNonLValueExprType(Context),
                           Arg->getType())) {
    // FIXME: If either type is dependent, we skip the check. This isn't
    // correct, since during deduction we're supposed to have replaced each
    // template parameter with some unique (non-dependent) placeholder.
    // FIXME: If the argument type contains 'auto', we carry on and fail the
    // type check in order to force specific types to be more specialized than
    // 'auto'. It's not clear how partial ordering with 'auto' is supposed to
    // work.
    if ((ParamType->isDependentType() || Arg->isTypeDependent()) &&
        !Arg->getType()->getContainedAutoType()) {
      Converted = TemplateArgument(Arg, TemplateArgument::Expression);
      return Arg;
    }
    // FIXME: This attempts to implement C++ [temp.deduct.type]p17. Per DR1770,
    // we should actually be checking the type of the template argument in P,
    // not the type of the template argument deduced from A, against the
    // template parameter type.
    Diag(StartLoc, diag::err_deduced_non_type_template_arg_type_mismatch)
      << Arg->getType()
      << ParamType.getUnqualifiedType();
    Diag(Param->getLocation(), diag::note_template_param_here);
    return ExprError();
  }

  // If either the parameter has a dependent type or the argument is
  // type-dependent, there's nothing we can check now. The argument only
  // contains an unexpanded pack during partial ordering, and there's
  // nothing more we can check in that case.
  if (ParamType->isDependentType() || Arg->isTypeDependent() ||
      Arg->containsUnexpandedParameterPack()) {
    // Force the argument to the type of the parameter to maintain invariants.
    auto *PE = dyn_cast<PackExpansionExpr>(Arg);
    if (PE)
      Arg = PE->getPattern();
    ExprResult E = ImpCastExprToType(
        Arg, ParamType.getNonLValueExprType(Context), CK_Dependent,
        ParamType->isLValueReferenceType() ? VK_LValue :
        ParamType->isRValueReferenceType() ? VK_XValue : VK_RValue);
    if (E.isInvalid())
      return ExprError();
    if (PE) {
      // Recreate a pack expansion if we unwrapped one.
      E = new (Context)
          PackExpansionExpr(E.get()->getType(), E.get(), PE->getEllipsisLoc(),
                            PE->getNumExpansions());
    }
    Converted = TemplateArgument(E.get(), TemplateArgument::Expression);
    return E;
  }

  // The initialization of the parameter from the argument is
  // a constant-evaluated context.
  EnterExpressionEvaluationContext ConstantEvaluated(
      *this, Sema::ExpressionEvaluationContext::ConstantEvaluated);

  if (getLangOpts().CPlusPlus17) {
    // C++17 [temp.arg.nontype]p1:
    //   A template-argument for a non-type template parameter shall be
    //   a converted constant expression of the type of the template-parameter.
    APValue Value;
    ExprResult ArgResult = CheckConvertedConstantExpression(
        Arg, ParamType, Value, CCEK_TemplateArg);
    if (ArgResult.isInvalid())
      return ExprError();

    // For a value-dependent argument, CheckConvertedConstantExpression is
    // permitted (and expected) to be unable to determine a value.
    if (ArgResult.get()->isValueDependent()) {
      Converted = TemplateArgument(ArgResult.get(), TemplateArgument::Expression);
      return ArgResult;
    }

    QualType CanonParamType = Context.getCanonicalType(ParamType);

    // Convert the APValue to a TemplateArgument.
    switch (Value.getKind()) {
    case APValue::None:
      assert(ParamType->isNullPtrType());
      Converted = TemplateArgument(CanonParamType, /*isNullPtr*/true);
      break;
    case APValue::Indeterminate:
      llvm_unreachable("result of constant evaluation should be initialized");
      break;
    case APValue::Int:
      assert(ParamType->isIntegralOrEnumerationType());
      Converted = TemplateArgument(Context, Value.getInt(), CanonParamType);
      break;
    case APValue::Reflection: {
      assert(ParamType->isReflectionType());

      // FIXME: This conversion seems wrong. However, without
      // converting this expression, subsequent evaluations of the
      // constant expression are lvalue evaluations -- incompatible
      // with the value kind of the produced expression (rvalue), that
      // we need for use of reflections as a template arguments.
      ExprResult ConvertedArg = DefaultFunctionArrayLvalueConversion(Arg);
      if (ConvertedArg.isInvalid())
        return ExprError();

      auto *CE = ConstantExpr::Create(Context, ConvertedArg.get(), Value);
      Converted = TemplateArgument(CE, TemplateArgument::Expression);
      break;
    }
    case APValue::MemberPointer: {
      assert(ParamType->isMemberPointerType());

      // FIXME: We need TemplateArgument representation and mangling for these.
      if (!Value.getMemberPointerPath().empty()) {
        Diag(Arg->getBeginLoc(),
             diag::err_template_arg_member_ptr_base_derived_not_supported)
            << Value.getMemberPointerDecl() << ParamType
            << Arg->getSourceRange();
        return ExprError();
      }

      auto *VD = const_cast<ValueDecl*>(Value.getMemberPointerDecl());
      Converted = VD ? TemplateArgument(VD, CanonParamType)
                     : TemplateArgument(CanonParamType, /*isNullPtr*/true);
      break;
    }
    case APValue::LValue: {
      //   For a non-type template-parameter of pointer or reference type,
      //   the value of the constant expression shall not refer to
      assert(ParamType->isPointerType() || ParamType->isReferenceType() ||
             ParamType->isNullPtrType());
      // -- a temporary object
      // -- a string literal
      // -- the result of a typeid expression, or
      // -- a predefined __func__ variable
      APValue::LValueBase Base = Value.getLValueBase();
      auto *VD = const_cast<ValueDecl *>(Base.dyn_cast<const ValueDecl *>());
      if (Base && (!VD || isa<LifetimeExtendedTemporaryDecl>(VD))) {
        Diag(Arg->getBeginLoc(), diag::err_template_arg_not_decl_ref)
            << Arg->getSourceRange();
        return ExprError();
      }
      // -- a subobject
      // FIXME: Until C++20
      if (Value.hasLValuePath() && Value.getLValuePath().size() == 1 &&
          VD && VD->getType()->isArrayType() &&
          Value.getLValuePath()[0].getAsArrayIndex() == 0 &&
          !Value.isLValueOnePastTheEnd() && ParamType->isPointerType()) {
        // Per defect report (no number yet):
        //   ... other than a pointer to the first element of a complete array
        //       object.
      } else if (!Value.hasLValuePath() || Value.getLValuePath().size() ||
                 Value.isLValueOnePastTheEnd()) {
        Diag(StartLoc, diag::err_non_type_template_arg_subobject)
          << Value.getAsString(Context, ParamType);
        return ExprError();
      }
      assert((VD || !ParamType->isReferenceType()) &&
             "null reference should not be a constant expression");
      assert((!VD || !ParamType->isNullPtrType()) &&
             "non-null value of type nullptr_t?");
      Converted = VD ? TemplateArgument(VD, CanonParamType)
                     : TemplateArgument(CanonParamType, /*isNullPtr*/true);
      break;
    }
    case APValue::AddrLabelDiff:
      return Diag(StartLoc, diag::err_non_type_template_arg_addr_label_diff);
    case APValue::FixedPoint:
    case APValue::Float:
    case APValue::ComplexInt:
    case APValue::ComplexFloat:
    case APValue::Vector:
    case APValue::Array:
    case APValue::Struct:
    case APValue::Union:
      return Diag(StartLoc, diag::err_non_type_template_arg_unsupported)
             << ParamType;
    }

    return ArgResult.get();
  }

  // C++ [temp.arg.nontype]p5:
  //   The following conversions are performed on each expression used
  //   as a non-type template-argument. If a non-type
  //   template-argument cannot be converted to the type of the
  //   corresponding template-parameter then the program is
  //   ill-formed.
  if (ParamType->isIntegralOrEnumerationType()) {
    // C++11:
    //   -- for a non-type template-parameter of integral or
    //      enumeration type, conversions permitted in a converted
    //      constant expression are applied.
    //
    // C++98:
    //   -- for a non-type template-parameter of integral or
    //      enumeration type, integral promotions (4.5) and integral
    //      conversions (4.7) are applied.

    if (getLangOpts().CPlusPlus11) {
      // C++ [temp.arg.nontype]p1:
      //   A template-argument for a non-type, non-template template-parameter
      //   shall be one of:
      //
      //     -- for a non-type template-parameter of integral or enumeration
      //        type, a converted constant expression of the type of the
      //        template-parameter; or
      llvm::APSInt Value;
      ExprResult ArgResult =
        CheckConvertedConstantExpression(Arg, ParamType, Value,
                                         CCEK_TemplateArg);
      if (ArgResult.isInvalid())
        return ExprError();

      // We can't check arbitrary value-dependent arguments.
      if (ArgResult.get()->isValueDependent()) {
        Converted = TemplateArgument(ArgResult.get(), TemplateArgument::Expression);
        return ArgResult;
      }

      // Widen the argument value to sizeof(parameter type). This is almost
      // always a no-op, except when the parameter type is bool. In
      // that case, this may extend the argument from 1 bit to 8 bits.
      QualType IntegerType = ParamType;
      if (const EnumType *Enum = IntegerType->getAs<EnumType>())
        IntegerType = Enum->getDecl()->getIntegerType();
      Value = Value.extOrTrunc(IntegerType->isExtIntType()
                                   ? Context.getIntWidth(IntegerType)
                                   : Context.getTypeSize(IntegerType));

      Converted = TemplateArgument(Context, Value,
                                   Context.getCanonicalType(ParamType));
      return ArgResult;
    }

    ExprResult ArgResult = DefaultLvalueConversion(Arg);
    if (ArgResult.isInvalid())
      return ExprError();
    Arg = ArgResult.get();

    QualType ArgType = Arg->getType();

    // C++ [temp.arg.nontype]p1:
    //   A template-argument for a non-type, non-template
    //   template-parameter shall be one of:
    //
    //     -- an integral constant-expression of integral or enumeration
    //        type; or
    //     -- the name of a non-type template-parameter; or
    llvm::APSInt Value;
    if (!ArgType->isIntegralOrEnumerationType()) {
      Diag(Arg->getBeginLoc(), diag::err_template_arg_not_integral_or_enumeral)
          << ArgType << Arg->getSourceRange();
      Diag(Param->getLocation(), diag::note_template_param_here);
      return ExprError();
    } else if (!Arg->isValueDependent()) {
      class TmplArgICEDiagnoser : public VerifyICEDiagnoser {
        QualType T;

      public:
        TmplArgICEDiagnoser(QualType T) : T(T) { }

        SemaDiagnosticBuilder diagnoseNotICE(Sema &S,
                                             SourceLocation Loc) override {
          return S.Diag(Loc, diag::err_template_arg_not_ice) << T;
        }
      } Diagnoser(ArgType);

      Arg = VerifyIntegerConstantExpression(Arg, &Value, Diagnoser,
                                            false).get();
      if (!Arg)
        return ExprError();
    }

    // From here on out, all we care about is the unqualified form
    // of the argument type.
    ArgType = ArgType.getUnqualifiedType();

    // Try to convert the argument to the parameter's type.
    if (Context.hasSameType(ParamType, ArgType)) {
      // Okay: no conversion necessary
    } else if (ParamType->isBooleanType()) {
      // This is an integral-to-boolean conversion.
      Arg = ImpCastExprToType(Arg, ParamType, CK_IntegralToBoolean).get();
    } else if (IsIntegralPromotion(Arg, ArgType, ParamType) ||
               !ParamType->isEnumeralType()) {
      // This is an integral promotion or conversion.
      Arg = ImpCastExprToType(Arg, ParamType, CK_IntegralCast).get();
    } else {
      // We can't perform this conversion.
      Diag(Arg->getBeginLoc(), diag::err_template_arg_not_convertible)
          << Arg->getType() << ParamType << Arg->getSourceRange();
      Diag(Param->getLocation(), diag::note_template_param_here);
      return ExprError();
    }

    // Add the value of this argument to the list of converted
    // arguments. We use the bitwidth and signedness of the template
    // parameter.
    if (Arg->isValueDependent()) {
      // The argument is value-dependent. Create a new
      // TemplateArgument with the converted expression.
      Converted = TemplateArgument(Arg, TemplateArgument::Expression);
      return Arg;
    }

    QualType IntegerType = Context.getCanonicalType(ParamType);
    if (const EnumType *Enum = IntegerType->getAs<EnumType>())
      IntegerType = Context.getCanonicalType(Enum->getDecl()->getIntegerType());

    if (ParamType->isBooleanType()) {
      // Value must be zero or one.
      Value = Value != 0;
      unsigned AllowedBits = Context.getTypeSize(IntegerType);
      if (Value.getBitWidth() != AllowedBits)
        Value = Value.extOrTrunc(AllowedBits);
      Value.setIsSigned(IntegerType->isSignedIntegerOrEnumerationType());
    } else {
      llvm::APSInt OldValue = Value;

      // Coerce the template argument's value to the value it will have
      // based on the template parameter's type.
      unsigned AllowedBits = IntegerType->isExtIntType()
                                 ? Context.getIntWidth(IntegerType)
                                 : Context.getTypeSize(IntegerType);
      if (Value.getBitWidth() != AllowedBits)
        Value = Value.extOrTrunc(AllowedBits);
      Value.setIsSigned(IntegerType->isSignedIntegerOrEnumerationType());

      // Complain if an unsigned parameter received a negative value.
      if (IntegerType->isUnsignedIntegerOrEnumerationType()
               && (OldValue.isSigned() && OldValue.isNegative())) {
        Diag(Arg->getBeginLoc(), diag::warn_template_arg_negative)
            << OldValue.toString(10) << Value.toString(10) << Param->getType()
            << Arg->getSourceRange();
        Diag(Param->getLocation(), diag::note_template_param_here);
      }

      // Complain if we overflowed the template parameter's type.
      unsigned RequiredBits;
      if (IntegerType->isUnsignedIntegerOrEnumerationType())
        RequiredBits = OldValue.getActiveBits();
      else if (OldValue.isUnsigned())
        RequiredBits = OldValue.getActiveBits() + 1;
      else
        RequiredBits = OldValue.getMinSignedBits();
      if (RequiredBits > AllowedBits) {
        Diag(Arg->getBeginLoc(), diag::warn_template_arg_too_large)
            << OldValue.toString(10) << Value.toString(10) << Param->getType()
            << Arg->getSourceRange();
        Diag(Param->getLocation(), diag::note_template_param_here);
      }
    }

    Converted = TemplateArgument(Context, Value,
                                 ParamType->isEnumeralType()
                                   ? Context.getCanonicalType(ParamType)
                                   : IntegerType);
    return Arg;
  }

  QualType ArgType = Arg->getType();
  DeclAccessPair FoundResult; // temporary for ResolveOverloadedFunction

  // Handle pointer-to-function, reference-to-function, and
  // pointer-to-member-function all in (roughly) the same way.
  if (// -- For a non-type template-parameter of type pointer to
      //    function, only the function-to-pointer conversion (4.3) is
      //    applied. If the template-argument represents a set of
      //    overloaded functions (or a pointer to such), the matching
      //    function is selected from the set (13.4).
      (ParamType->isPointerType() &&
       ParamType->castAs<PointerType>()->getPointeeType()->isFunctionType()) ||
      // -- For a non-type template-parameter of type reference to
      //    function, no conversions apply. If the template-argument
      //    represents a set of overloaded functions, the matching
      //    function is selected from the set (13.4).
      (ParamType->isReferenceType() &&
       ParamType->castAs<ReferenceType>()->getPointeeType()->isFunctionType()) ||
      // -- For a non-type template-parameter of type pointer to
      //    member function, no conversions apply. If the
      //    template-argument represents a set of overloaded member
      //    functions, the matching member function is selected from
      //    the set (13.4).
      (ParamType->isMemberPointerType() &&
       ParamType->castAs<MemberPointerType>()->getPointeeType()
         ->isFunctionType())) {

    if (Arg->getType() == Context.OverloadTy) {
      if (FunctionDecl *Fn = ResolveAddressOfOverloadedFunction(Arg, ParamType,
                                                                true,
                                                                FoundResult)) {
        if (DiagnoseUseOfDecl(Fn, Arg->getBeginLoc()))
          return ExprError();

        Arg = FixOverloadedFunctionReference(Arg, FoundResult, Fn);
        ArgType = Arg->getType();
      } else
        return ExprError();
    }

    if (!ParamType->isMemberPointerType()) {
      if (CheckTemplateArgumentAddressOfObjectOrFunction(*this, Param,
                                                         ParamType,
                                                         Arg, Converted))
        return ExprError();
      return Arg;
    }

    if (CheckTemplateArgumentPointerToMember(*this, Param, ParamType, Arg,
                                             Converted))
      return ExprError();
    return Arg;
  }

  if (ParamType->isPointerType()) {
    //   -- for a non-type template-parameter of type pointer to
    //      object, qualification conversions (4.4) and the
    //      array-to-pointer conversion (4.2) are applied.
    // C++0x also allows a value of std::nullptr_t.
    assert(ParamType->getPointeeType()->isIncompleteOrObjectType() &&
           "Only object pointers allowed here");

    if (CheckTemplateArgumentAddressOfObjectOrFunction(*this, Param,
                                                       ParamType,
                                                       Arg, Converted))
      return ExprError();
    return Arg;
  }

  if (const ReferenceType *ParamRefType = ParamType->getAs<ReferenceType>()) {
    //   -- For a non-type template-parameter of type reference to
    //      object, no conversions apply. The type referred to by the
    //      reference may be more cv-qualified than the (otherwise
    //      identical) type of the template-argument. The
    //      template-parameter is bound directly to the
    //      template-argument, which must be an lvalue.
    assert(ParamRefType->getPointeeType()->isIncompleteOrObjectType() &&
           "Only object references allowed here");

    if (Arg->getType() == Context.OverloadTy) {
      if (FunctionDecl *Fn = ResolveAddressOfOverloadedFunction(Arg,
                                                 ParamRefType->getPointeeType(),
                                                                true,
                                                                FoundResult)) {
        if (DiagnoseUseOfDecl(Fn, Arg->getBeginLoc()))
          return ExprError();

        Arg = FixOverloadedFunctionReference(Arg, FoundResult, Fn);
        ArgType = Arg->getType();
      } else
        return ExprError();
    }

    if (CheckTemplateArgumentAddressOfObjectOrFunction(*this, Param,
                                                       ParamType,
                                                       Arg, Converted))
      return ExprError();
    return Arg;
  }

  // Deal with parameters of type std::nullptr_t.
  if (ParamType->isNullPtrType()) {
    if (Arg->isTypeDependent() || Arg->isValueDependent()) {
      Converted = TemplateArgument(Arg, TemplateArgument::Expression);
      return Arg;
    }

    switch (isNullPointerValueTemplateArgument(*this, Param, ParamType, Arg)) {
    case NPV_NotNullPointer:
      Diag(Arg->getExprLoc(), diag::err_template_arg_not_convertible)
        << Arg->getType() << ParamType;
      Diag(Param->getLocation(), diag::note_template_param_here);
      return ExprError();

    case NPV_Error:
      return ExprError();

    case NPV_NullPointer:
      Diag(Arg->getExprLoc(), diag::warn_cxx98_compat_template_arg_null);
      Converted = TemplateArgument(Context.getCanonicalType(ParamType),
                                   /*isNullPtr*/true);
      return Arg;
    }
  }

  //     -- For a non-type template-parameter of type pointer to data
  //        member, qualification conversions (4.4) are applied.
  assert(ParamType->isMemberPointerType() && "Only pointers to members remain");

  if (CheckTemplateArgumentPointerToMember(*this, Param, ParamType, Arg,
                                           Converted))
    return ExprError();
  return Arg;
}

static void DiagnoseTemplateParameterListArityMismatch(
    Sema &S, TemplateParameterList *New, TemplateParameterList *Old,
    Sema::TemplateParameterListEqualKind Kind, SourceLocation TemplateArgLoc);

/// Check a template argument against its corresponding
/// template template parameter.
///
/// This routine implements the semantics of C++ [temp.arg.template].
/// It returns true if an error occurred, and false otherwise.
bool Sema::CheckTemplateTemplateArgument(TemplateTemplateParmDecl *Param,
                                         TemplateParameterList *Params,
                                         TemplateArgumentLoc &Arg) {
  TemplateName Name = Arg.getArgument().getAsTemplateOrTemplatePattern();
  TemplateDecl *Template = Name.getAsTemplateDecl();
  if (!Template) {
    // Any dependent template name is fine.
    assert(Name.isDependent() && "Non-dependent template isn't a declaration?");
    return false;
  }

  if (Template->isInvalidDecl())
    return true;

  // C++0x [temp.arg.template]p1:
  //   A template-argument for a template template-parameter shall be
  //   the name of a class template or an alias template, expressed as an
  //   id-expression. When the template-argument names a class template, only
  //   primary class templates are considered when matching the
  //   template template argument with the corresponding parameter;
  //   partial specializations are not considered even if their
  //   parameter lists match that of the template template parameter.
  //
  // Note that we also allow template template parameters here, which
  // will happen when we are dealing with, e.g., class template
  // partial specializations.
  if (!isa<ClassTemplateDecl>(Template) &&
      !isa<TemplateTemplateParmDecl>(Template) &&
      !isa<TypeAliasTemplateDecl>(Template) &&
      !isa<BuiltinTemplateDecl>(Template)) {
    assert(isa<FunctionTemplateDecl>(Template) &&
           "Only function templates are possible here");
    Diag(Arg.getLocation(), diag::err_template_arg_not_valid_template);
    Diag(Template->getLocation(), diag::note_template_arg_refers_here_func)
      << Template;
  }

  // C++1z [temp.arg.template]p3: (DR 150)
  //   A template-argument matches a template template-parameter P when P
  //   is at least as specialized as the template-argument A.
  // FIXME: We should enable RelaxedTemplateTemplateArgs by default as it is a
  //  defect report resolution from C++17 and shouldn't be introduced by
  //  concepts.
  if (getLangOpts().RelaxedTemplateTemplateArgs) {
    // Quick check for the common case:
    //   If P contains a parameter pack, then A [...] matches P if each of A's
    //   template parameters matches the corresponding template parameter in
    //   the template-parameter-list of P.
    if (TemplateParameterListsAreEqual(
            Template->getTemplateParameters(), Params, false,
            TPL_TemplateTemplateArgumentMatch, Arg.getLocation()) &&
        // If the argument has no associated constraints, then the parameter is
        // definitely at least as specialized as the argument.
        // Otherwise - we need a more thorough check.
        !Template->hasAssociatedConstraints())
      return false;

    if (isTemplateTemplateParameterAtLeastAsSpecializedAs(Params, Template,
                                                          Arg.getLocation())) {
      // C++2a[temp.func.order]p2
      //   [...] If both deductions succeed, the partial ordering selects the
      //   more constrained template as described by the rules in
      //   [temp.constr.order].
      SmallVector<const Expr *, 3> ParamsAC, TemplateAC;
      Params->getAssociatedConstraints(ParamsAC);
      // C++2a[temp.arg.template]p3
      //   [...] In this comparison, if P is unconstrained, the constraints on A
      //   are not considered.
      if (ParamsAC.empty())
        return false;
      Template->getAssociatedConstraints(TemplateAC);
      bool IsParamAtLeastAsConstrained;
      if (IsAtLeastAsConstrained(Param, ParamsAC, Template, TemplateAC,
                                 IsParamAtLeastAsConstrained))
        return true;
      if (!IsParamAtLeastAsConstrained) {
        Diag(Arg.getLocation(),
             diag::err_template_template_parameter_not_at_least_as_constrained)
            << Template << Param << Arg.getSourceRange();
        Diag(Param->getLocation(), diag::note_entity_declared_at) << Param;
        Diag(Template->getLocation(), diag::note_entity_declared_at)
            << Template;
        MaybeEmitAmbiguousAtomicConstraintsDiagnostic(Param, ParamsAC, Template,
                                                      TemplateAC);
        return true;
      }
      return false;
    }
    // FIXME: Produce better diagnostics for deduction failures.
  }

  return !TemplateParameterListsAreEqual(Template->getTemplateParameters(),
                                         Params,
                                         true,
                                         TPL_TemplateTemplateArgumentMatch,
                                         Arg.getLocation());
}

/// Given a non-type template argument that refers to a
/// declaration and the type of its corresponding non-type template
/// parameter, produce an expression that properly refers to that
/// declaration.
ExprResult
Sema::BuildExpressionFromDeclTemplateArgument(const TemplateArgument &Arg,
                                              QualType ParamType,
                                              SourceLocation Loc) {
  // C++ [temp.param]p8:
  //
  //   A non-type template-parameter of type "array of T" or
  //   "function returning T" is adjusted to be of type "pointer to
  //   T" or "pointer to function returning T", respectively.
  if (ParamType->isArrayType())
    ParamType = Context.getArrayDecayedType(ParamType);
  else if (ParamType->isFunctionType())
    ParamType = Context.getPointerType(ParamType);

  // For a NULL non-type template argument, return nullptr casted to the
  // parameter's type.
  if (Arg.getKind() == TemplateArgument::NullPtr) {
    return ImpCastExprToType(
             new (Context) CXXNullPtrLiteralExpr(Context.NullPtrTy, Loc),
                             ParamType,
                             ParamType->getAs<MemberPointerType>()
                               ? CK_NullToMemberPointer
                               : CK_NullToPointer);
  }
  assert(Arg.getKind() == TemplateArgument::Declaration &&
         "Only declaration template arguments permitted here");

  ValueDecl *VD = Arg.getAsDecl();

  CXXScopeSpec SS;
  if (ParamType->isMemberPointerType()) {
    // If this is a pointer to member, we need to use a qualified name to
    // form a suitable pointer-to-member constant.
    assert(VD->getDeclContext()->isRecord() &&
           (isa<CXXMethodDecl>(VD) || isa<FieldDecl>(VD) ||
            isa<IndirectFieldDecl>(VD)));
    QualType ClassType
      = Context.getTypeDeclType(cast<RecordDecl>(VD->getDeclContext()));
    NestedNameSpecifier *Qualifier
      = NestedNameSpecifier::Create(Context, nullptr, false,
                                    ClassType.getTypePtr());
    SS.MakeTrivial(Context, Qualifier, Loc);
  }

  ExprResult RefExpr = BuildDeclarationNameExpr(
      SS, DeclarationNameInfo(VD->getDeclName(), Loc), VD);
  if (RefExpr.isInvalid())
    return ExprError();

  // For a pointer, the argument declaration is the pointee. Take its address.
  QualType ElemT(RefExpr.get()->getType()->getArrayElementTypeNoTypeQual(), 0);
  if (ParamType->isPointerType() && !ElemT.isNull() &&
      Context.hasSimilarType(ElemT, ParamType->getPointeeType())) {
    // Decay an array argument if we want a pointer to its first element.
    RefExpr = DefaultFunctionArrayConversion(RefExpr.get());
    if (RefExpr.isInvalid())
      return ExprError();
  } else if (ParamType->isPointerType() || ParamType->isMemberPointerType()) {
    // For any other pointer, take the address (or form a pointer-to-member).
    RefExpr = CreateBuiltinUnaryOp(Loc, UO_AddrOf, RefExpr.get());
    if (RefExpr.isInvalid())
      return ExprError();
  } else {
    assert(ParamType->isReferenceType() &&
           "unexpected type for decl template argument");
  }

  // At this point we should have the right value category.
  assert(ParamType->isReferenceType() == RefExpr.get()->isLValue() &&
         "value kind mismatch for non-type template argument");

  // The type of the template parameter can differ from the type of the
  // argument in various ways; convert it now if necessary.
  QualType DestExprType = ParamType.getNonLValueExprType(Context);
  if (!Context.hasSameType(RefExpr.get()->getType(), DestExprType)) {
    CastKind CK;
    QualType Ignored;
    if (Context.hasSimilarType(RefExpr.get()->getType(), DestExprType) ||
        IsFunctionConversion(RefExpr.get()->getType(), DestExprType, Ignored)) {
      CK = CK_NoOp;
    } else if (ParamType->isVoidPointerType() &&
               RefExpr.get()->getType()->isPointerType()) {
      CK = CK_BitCast;
    } else {
      // FIXME: Pointers to members can need conversion derived-to-base or
      // base-to-derived conversions. We currently don't retain enough
      // information to convert properly (we need to track a cast path or
      // subobject number in the template argument).
      llvm_unreachable(
          "unexpected conversion required for non-type template argument");
    }
    RefExpr = ImpCastExprToType(RefExpr.get(), DestExprType, CK,
                                RefExpr.get()->getValueKind());
  }

  return RefExpr;
}

/// Construct a new expression that refers to the given
/// integral template argument with the given source-location
/// information.
///
/// This routine takes care of the mapping from an integral template
/// argument (which may have any integral type) to the appropriate
/// literal value.
ExprResult
Sema::BuildExpressionFromIntegralTemplateArgument(const TemplateArgument &Arg,
                                                  SourceLocation Loc) {
  assert(Arg.getKind() == TemplateArgument::Integral &&
         "Operation is only valid for integral template arguments");
  QualType OrigT = Arg.getIntegralType();

  // If this is an enum type that we're instantiating, we need to use an integer
  // type the same size as the enumerator.  We don't want to build an
  // IntegerLiteral with enum type.  The integer type of an enum type can be of
  // any integral type with C++11 enum classes, make sure we create the right
  // type of literal for it.
  QualType T = OrigT;
  if (const EnumType *ET = OrigT->getAs<EnumType>())
    T = ET->getDecl()->getIntegerType();

  Expr *E;
  if (T->isAnyCharacterType()) {
    CharacterLiteral::CharacterKind Kind;
    if (T->isWideCharType())
      Kind = CharacterLiteral::Wide;
    else if (T->isChar8Type() && getLangOpts().Char8)
      Kind = CharacterLiteral::UTF8;
    else if (T->isChar16Type())
      Kind = CharacterLiteral::UTF16;
    else if (T->isChar32Type())
      Kind = CharacterLiteral::UTF32;
    else
      Kind = CharacterLiteral::Ascii;

    E = new (Context) CharacterLiteral(Arg.getAsIntegral().getZExtValue(),
                                       Kind, T, Loc);
  } else if (T->isBooleanType()) {
    E = new (Context) CXXBoolLiteralExpr(Arg.getAsIntegral().getBoolValue(),
                                         T, Loc);
  } else if (T->isNullPtrType()) {
    E = new (Context) CXXNullPtrLiteralExpr(Context.NullPtrTy, Loc);
  } else {
    E = IntegerLiteral::Create(Context, Arg.getAsIntegral(), T, Loc);
  }

  if (OrigT->isEnumeralType()) {
    // FIXME: This is a hack. We need a better way to handle substituted
    // non-type template parameters.
    E = CStyleCastExpr::Create(Context, OrigT, VK_RValue, CK_IntegralCast, E,
                               nullptr, CurFPFeatureOverrides(),
                               Context.getTrivialTypeSourceInfo(OrigT, Loc),
                               Loc, Loc);
  }

  return E;
}

/// Match two template parameters within template parameter lists.
static bool MatchTemplateParameterKind(Sema &S, NamedDecl *New, NamedDecl *Old,
                                       bool Complain,
                                     Sema::TemplateParameterListEqualKind Kind,
                                       SourceLocation TemplateArgLoc) {
  // Check the actual kind (type, non-type, template).
  if (Old->getKind() != New->getKind()) {
    if (Complain) {
      unsigned NextDiag = diag::err_template_param_different_kind;
      if (TemplateArgLoc.isValid()) {
        S.Diag(TemplateArgLoc, diag::err_template_arg_template_params_mismatch);
        NextDiag = diag::note_template_param_different_kind;
      }
      S.Diag(New->getLocation(), NextDiag)
        << (Kind != Sema::TPL_TemplateMatch);
      S.Diag(Old->getLocation(), diag::note_template_prev_declaration)
        << (Kind != Sema::TPL_TemplateMatch);
    }

    return false;
  }

  // Check that both are parameter packs or neither are parameter packs.
  // However, if we are matching a template template argument to a
  // template template parameter, the template template parameter can have
  // a parameter pack where the template template argument does not.
  if (Old->isTemplateParameterPack() != New->isTemplateParameterPack() &&
      !(Kind == Sema::TPL_TemplateTemplateArgumentMatch &&
        Old->isTemplateParameterPack())) {
    if (Complain) {
      unsigned NextDiag = diag::err_template_parameter_pack_non_pack;
      if (TemplateArgLoc.isValid()) {
        S.Diag(TemplateArgLoc,
             diag::err_template_arg_template_params_mismatch);
        NextDiag = diag::note_template_parameter_pack_non_pack;
      }

      unsigned ParamKind = isa<TemplateTypeParmDecl>(New)? 0
                      : isa<NonTypeTemplateParmDecl>(New)? 1
                      : 2;
      S.Diag(New->getLocation(), NextDiag)
        << ParamKind << New->isParameterPack();
      S.Diag(Old->getLocation(), diag::note_template_parameter_pack_here)
        << ParamKind << Old->isParameterPack();
    }

    return false;
  }

  // For non-type template parameters, check the type of the parameter.
  if (NonTypeTemplateParmDecl *OldNTTP
                                    = dyn_cast<NonTypeTemplateParmDecl>(Old)) {
    NonTypeTemplateParmDecl *NewNTTP = cast<NonTypeTemplateParmDecl>(New);

    // If we are matching a template template argument to a template
    // template parameter and one of the non-type template parameter types
    // is dependent, then we must wait until template instantiation time
    // to actually compare the arguments.
    if (Kind != Sema::TPL_TemplateTemplateArgumentMatch ||
        (!OldNTTP->getType()->isDependentType() &&
         !NewNTTP->getType()->isDependentType()))
      if (!S.Context.hasSameType(OldNTTP->getType(), NewNTTP->getType())) {
        if (Complain) {
          unsigned NextDiag = diag::err_template_nontype_parm_different_type;
          if (TemplateArgLoc.isValid()) {
            S.Diag(TemplateArgLoc,
                   diag::err_template_arg_template_params_mismatch);
            NextDiag = diag::note_template_nontype_parm_different_type;
          }
          S.Diag(NewNTTP->getLocation(), NextDiag)
            << NewNTTP->getType()
            << (Kind != Sema::TPL_TemplateMatch);
          S.Diag(OldNTTP->getLocation(),
                 diag::note_template_nontype_parm_prev_declaration)
            << OldNTTP->getType();
        }

        return false;
      }
  }
  // For template template parameters, check the template parameter types.
  // The template parameter lists of template template
  // parameters must agree.
  else if (TemplateTemplateParmDecl *OldTTP
                                    = dyn_cast<TemplateTemplateParmDecl>(Old)) {
    TemplateTemplateParmDecl *NewTTP = cast<TemplateTemplateParmDecl>(New);
    if (!S.TemplateParameterListsAreEqual(NewTTP->getTemplateParameters(),
                                          OldTTP->getTemplateParameters(),
                                          Complain,
                                        (Kind == Sema::TPL_TemplateMatch
                                           ? Sema::TPL_TemplateTemplateParmMatch
                                           : Kind),
                                          TemplateArgLoc))
      return false;
  } else if (Kind != Sema::TPL_TemplateTemplateArgumentMatch) {
    const Expr *NewC = nullptr, *OldC = nullptr;
    if (const auto *TC = cast<TemplateTypeParmDecl>(New)->getTypeConstraint())
      NewC = TC->getImmediatelyDeclaredConstraint();
    if (const auto *TC = cast<TemplateTypeParmDecl>(Old)->getTypeConstraint())
      OldC = TC->getImmediatelyDeclaredConstraint();

    auto Diagnose = [&] {
      S.Diag(NewC ? NewC->getBeginLoc() : New->getBeginLoc(),
           diag::err_template_different_type_constraint);
      S.Diag(OldC ? OldC->getBeginLoc() : Old->getBeginLoc(),
           diag::note_template_prev_declaration) << /*declaration*/0;
    };

    if (!NewC != !OldC) {
      if (Complain)
        Diagnose();
      return false;
    }

    if (NewC) {
      llvm::FoldingSetNodeID OldCID, NewCID;
      OldC->Profile(OldCID, S.Context, /*Canonical=*/true);
      NewC->Profile(NewCID, S.Context, /*Canonical=*/true);
      if (OldCID != NewCID) {
        if (Complain)
          Diagnose();
        return false;
      }
    }
  }

  return true;
}

/// Diagnose a known arity mismatch when comparing template argument
/// lists.
static
void DiagnoseTemplateParameterListArityMismatch(Sema &S,
                                                TemplateParameterList *New,
                                                TemplateParameterList *Old,
                                      Sema::TemplateParameterListEqualKind Kind,
                                                SourceLocation TemplateArgLoc) {
  unsigned NextDiag = diag::err_template_param_list_different_arity;
  if (TemplateArgLoc.isValid()) {
    S.Diag(TemplateArgLoc, diag::err_template_arg_template_params_mismatch);
    NextDiag = diag::note_template_param_list_different_arity;
  }
  S.Diag(New->getTemplateLoc(), NextDiag)
    << (New->size() > Old->size())
    << (Kind != Sema::TPL_TemplateMatch)
    << SourceRange(New->getTemplateLoc(), New->getRAngleLoc());
  S.Diag(Old->getTemplateLoc(), diag::note_template_prev_declaration)
    << (Kind != Sema::TPL_TemplateMatch)
    << SourceRange(Old->getTemplateLoc(), Old->getRAngleLoc());
}

/// Determine whether the given template parameter lists are
/// equivalent.
///
/// \param New  The new template parameter list, typically written in the
/// source code as part of a new template declaration.
///
/// \param Old  The old template parameter list, typically found via
/// name lookup of the template declared with this template parameter
/// list.
///
/// \param Complain  If true, this routine will produce a diagnostic if
/// the template parameter lists are not equivalent.
///
/// \param Kind describes how we are to match the template parameter lists.
///
/// \param TemplateArgLoc If this source location is valid, then we
/// are actually checking the template parameter list of a template
/// argument (New) against the template parameter list of its
/// corresponding template template parameter (Old). We produce
/// slightly different diagnostics in this scenario.
///
/// \returns True if the template parameter lists are equal, false
/// otherwise.
bool
Sema::TemplateParameterListsAreEqual(TemplateParameterList *New,
                                     TemplateParameterList *Old,
                                     bool Complain,
                                     TemplateParameterListEqualKind Kind,
                                     SourceLocation TemplateArgLoc) {
  if (Old->size() != New->size() && Kind != TPL_TemplateTemplateArgumentMatch) {
    if (Complain)
      DiagnoseTemplateParameterListArityMismatch(*this, New, Old, Kind,
                                                 TemplateArgLoc);

    return false;
  }

  // C++0x [temp.arg.template]p3:
  //   A template-argument matches a template template-parameter (call it P)
  //   when each of the template parameters in the template-parameter-list of
  //   the template-argument's corresponding class template or alias template
  //   (call it A) matches the corresponding template parameter in the
  //   template-parameter-list of P. [...]
  TemplateParameterList::iterator NewParm = New->begin();
  TemplateParameterList::iterator NewParmEnd = New->end();
  for (TemplateParameterList::iterator OldParm = Old->begin(),
                                    OldParmEnd = Old->end();
       OldParm != OldParmEnd; ++OldParm) {
    if (Kind != TPL_TemplateTemplateArgumentMatch ||
        !(*OldParm)->isTemplateParameterPack()) {
      if (NewParm == NewParmEnd) {
        if (Complain)
          DiagnoseTemplateParameterListArityMismatch(*this, New, Old, Kind,
                                                     TemplateArgLoc);

        return false;
      }

      if (!MatchTemplateParameterKind(*this, *NewParm, *OldParm, Complain,
                                      Kind, TemplateArgLoc))
        return false;

      ++NewParm;
      continue;
    }

    // C++0x [temp.arg.template]p3:
    //   [...] When P's template- parameter-list contains a template parameter
    //   pack (14.5.3), the template parameter pack will match zero or more
    //   template parameters or template parameter packs in the
    //   template-parameter-list of A with the same type and form as the
    //   template parameter pack in P (ignoring whether those template
    //   parameters are template parameter packs).
    for (; NewParm != NewParmEnd; ++NewParm) {
      if (!MatchTemplateParameterKind(*this, *NewParm, *OldParm, Complain,
                                      Kind, TemplateArgLoc))
        return false;
    }
  }

  // Make sure we exhausted all of the arguments.
  if (NewParm != NewParmEnd) {
    if (Complain)
      DiagnoseTemplateParameterListArityMismatch(*this, New, Old, Kind,
                                                 TemplateArgLoc);

    return false;
  }

  if (Kind != TPL_TemplateTemplateArgumentMatch) {
    const Expr *NewRC = New->getRequiresClause();
    const Expr *OldRC = Old->getRequiresClause();

    auto Diagnose = [&] {
      Diag(NewRC ? NewRC->getBeginLoc() : New->getTemplateLoc(),
           diag::err_template_different_requires_clause);
      Diag(OldRC ? OldRC->getBeginLoc() : Old->getTemplateLoc(),
           diag::note_template_prev_declaration) << /*declaration*/0;
    };

    if (!NewRC != !OldRC) {
      if (Complain)
        Diagnose();
      return false;
    }

    if (NewRC) {
      llvm::FoldingSetNodeID OldRCID, NewRCID;
      OldRC->Profile(OldRCID, Context, /*Canonical=*/true);
      NewRC->Profile(NewRCID, Context, /*Canonical=*/true);
      if (OldRCID != NewRCID) {
        if (Complain)
          Diagnose();
        return false;
      }
    }
  }

  return true;
}

/// Check whether a template can be declared within this scope.
///
/// If the template declaration is valid in this scope, returns
/// false. Otherwise, issues a diagnostic and returns true.
bool
Sema::CheckTemplateDeclScope(Scope *S, TemplateParameterList *TemplateParams) {
  if (!S)
    return false;

  // Find the nearest enclosing declaration scope.
  while ((S->getFlags() & Scope::DeclScope) == 0 ||
         (S->getFlags() & Scope::TemplateParamScope) != 0)
    S = S->getParent();

  // C++ [temp.pre]p6: [P2096]
  //   A template, explicit specialization, or partial specialization shall not
  //   have C linkage.
  DeclContext *Ctx = S->getEntity();
  if (Ctx && Ctx->isExternCContext()) {
    Diag(TemplateParams->getTemplateLoc(), diag::err_template_linkage)
        << TemplateParams->getSourceRange();
    if (const LinkageSpecDecl *LSD = Ctx->getExternCContext())
      Diag(LSD->getExternLoc(), diag::note_extern_c_begins_here);
    return true;
  }
  Ctx = Ctx ? Ctx->getRedeclContext() : nullptr;

  // C++ [temp]p2:
  //   A template-declaration can appear only as a namespace scope or
  //   class scope declaration.
  // C++ [temp.expl.spec]p3:
  //   An explicit specialization may be declared in any scope in which the
  //   corresponding primary template may be defined.
  // C++ [temp.class.spec]p6: [P2096]
  //   A partial specialization may be declared in any scope in which the
  //   corresponding primary template may be defined.
  if (Ctx) {
    if (Ctx->isFileContext())
      return false;
    if (CXXRecordDecl *RD = dyn_cast<CXXRecordDecl>(Ctx)) {
      // C++ [temp.mem]p2:
      //   A local class shall not have member templates.
      if (RD->isLocalClass())
        return Diag(TemplateParams->getTemplateLoc(),
                    diag::err_template_inside_local_class)
          << TemplateParams->getSourceRange();
      else
        return false;
    }
  }

  return Diag(TemplateParams->getTemplateLoc(),
              diag::err_template_outside_namespace_or_class_scope)
    << TemplateParams->getSourceRange();
}

/// Determine what kind of template specialization the given declaration
/// is.
static TemplateSpecializationKind getTemplateSpecializationKind(Decl *D) {
  if (!D)
    return TSK_Undeclared;

  if (CXXRecordDecl *Record = dyn_cast<CXXRecordDecl>(D))
    return Record->getTemplateSpecializationKind();
  if (FunctionDecl *Function = dyn_cast<FunctionDecl>(D))
    return Function->getTemplateSpecializationKind();
  if (VarDecl *Var = dyn_cast<VarDecl>(D))
    return Var->getTemplateSpecializationKind();

  return TSK_Undeclared;
}

/// Check whether a specialization is well-formed in the current
/// context.
///
/// This routine determines whether a template specialization can be declared
/// in the current context (C++ [temp.expl.spec]p2).
///
/// \param S the semantic analysis object for which this check is being
/// performed.
///
/// \param Specialized the entity being specialized or instantiated, which
/// may be a kind of template (class template, function template, etc.) or
/// a member of a class template (member function, static data member,
/// member class).
///
/// \param PrevDecl the previous declaration of this entity, if any.
///
/// \param Loc the location of the explicit specialization or instantiation of
/// this entity.
///
/// \param IsPartialSpecialization whether this is a partial specialization of
/// a class template.
///
/// \returns true if there was an error that we cannot recover from, false
/// otherwise.
static bool CheckTemplateSpecializationScope(Sema &S,
                                             NamedDecl *Specialized,
                                             NamedDecl *PrevDecl,
                                             SourceLocation Loc,
                                             bool IsPartialSpecialization) {
  // Keep these "kind" numbers in sync with the %select statements in the
  // various diagnostics emitted by this routine.
  int EntityKind = 0;
  if (isa<ClassTemplateDecl>(Specialized))
    EntityKind = IsPartialSpecialization? 1 : 0;
  else if (isa<VarTemplateDecl>(Specialized))
    EntityKind = IsPartialSpecialization ? 3 : 2;
  else if (isa<FunctionTemplateDecl>(Specialized))
    EntityKind = 4;
  else if (isa<CXXMethodDecl>(Specialized))
    EntityKind = 5;
  else if (isa<VarDecl>(Specialized))
    EntityKind = 6;
  else if (isa<RecordDecl>(Specialized))
    EntityKind = 7;
  else if (isa<EnumDecl>(Specialized) && S.getLangOpts().CPlusPlus11)
    EntityKind = 8;
  else {
    S.Diag(Loc, diag::err_template_spec_unknown_kind)
      << S.getLangOpts().CPlusPlus11;
    S.Diag(Specialized->getLocation(), diag::note_specialized_entity);
    return true;
  }

  // C++ [temp.expl.spec]p2:
  //   An explicit specialization may be declared in any scope in which
  //   the corresponding primary template may be defined.
  if (S.CurContext->getRedeclContext()->isFunctionOrMethod()) {
    S.Diag(Loc, diag::err_template_spec_decl_function_scope)
      << Specialized;
    return true;
  }

  // C++ [temp.class.spec]p6:
  //   A class template partial specialization may be declared in any
  //   scope in which the primary template may be defined.
  DeclContext *SpecializedContext =
      Specialized->getDeclContext()->getRedeclContext();
  DeclContext *DC = S.CurContext->getRedeclContext();

  // Make sure that this redeclaration (or definition) occurs in the same
  // scope or an enclosing namespace.
  if (!(DC->isFileContext() ? DC->Encloses(SpecializedContext)
                            : DC->Equals(SpecializedContext))) {
    if (isa<TranslationUnitDecl>(SpecializedContext))
      S.Diag(Loc, diag::err_template_spec_redecl_global_scope)
        << EntityKind << Specialized;
    else {
      auto *ND = cast<NamedDecl>(SpecializedContext);
      int Diag = diag::err_template_spec_redecl_out_of_scope;
      if (S.getLangOpts().MicrosoftExt && !DC->isRecord())
        Diag = diag::ext_ms_template_spec_redecl_out_of_scope;
      S.Diag(Loc, Diag) << EntityKind << Specialized
                        << ND << isa<CXXRecordDecl>(ND);
    }

    S.Diag(Specialized->getLocation(), diag::note_specialized_entity);

    // Don't allow specializing in the wrong class during error recovery.
    // Otherwise, things can go horribly wrong.
    if (DC->isRecord())
      return true;
  }

  return false;
}

static SourceRange findTemplateParameterInType(unsigned Depth, Expr *E) {
  if (!E->isTypeDependent())
    return SourceLocation();
  DependencyChecker Checker(Depth, /*IgnoreNonTypeDependent*/true);
  Checker.TraverseStmt(E);
  if (Checker.MatchLoc.isInvalid())
    return E->getSourceRange();
  return Checker.MatchLoc;
}

static SourceRange findTemplateParameter(unsigned Depth, TypeLoc TL) {
  if (!TL.getType()->isDependentType())
    return SourceLocation();
  DependencyChecker Checker(Depth, /*IgnoreNonTypeDependent*/true);
  Checker.TraverseTypeLoc(TL);
  if (Checker.MatchLoc.isInvalid())
    return TL.getSourceRange();
  return Checker.MatchLoc;
}

/// Subroutine of Sema::CheckTemplatePartialSpecializationArgs
/// that checks non-type template partial specialization arguments.
static bool CheckNonTypeTemplatePartialSpecializationArgs(
    Sema &S, SourceLocation TemplateNameLoc, NonTypeTemplateParmDecl *Param,
    const TemplateArgument *Args, unsigned NumArgs, bool IsDefaultArgument) {
  for (unsigned I = 0; I != NumArgs; ++I) {
    if (Args[I].getKind() == TemplateArgument::Pack) {
      if (CheckNonTypeTemplatePartialSpecializationArgs(
              S, TemplateNameLoc, Param, Args[I].pack_begin(),
              Args[I].pack_size(), IsDefaultArgument))
        return true;

      continue;
    }

    if (Args[I].getKind() != TemplateArgument::Expression)
      continue;

    Expr *ArgExpr = Args[I].getAsExpr();

    // We can have a pack expansion of any of the bullets below.
    if (PackExpansionExpr *Expansion = dyn_cast<PackExpansionExpr>(ArgExpr))
      ArgExpr = Expansion->getPattern();

    // Strip off any implicit casts we added as part of type checking.
    while (ImplicitCastExpr *ICE = dyn_cast<ImplicitCastExpr>(ArgExpr))
      ArgExpr = ICE->getSubExpr();

    // C++ [temp.class.spec]p8:
    //   A non-type argument is non-specialized if it is the name of a
    //   non-type parameter. All other non-type arguments are
    //   specialized.
    //
    // Below, we check the two conditions that only apply to
    // specialized non-type arguments, so skip any non-specialized
    // arguments.
    if (DeclRefExpr *DRE = dyn_cast<DeclRefExpr>(ArgExpr))
      if (isa<NonTypeTemplateParmDecl>(DRE->getDecl()))
        continue;

    // C++ [temp.class.spec]p9:
    //   Within the argument list of a class template partial
    //   specialization, the following restrictions apply:
    //     -- A partially specialized non-type argument expression
    //        shall not involve a template parameter of the partial
    //        specialization except when the argument expression is a
    //        simple identifier.
    //     -- The type of a template parameter corresponding to a
    //        specialized non-type argument shall not be dependent on a
    //        parameter of the specialization.
    // DR1315 removes the first bullet, leaving an incoherent set of rules.
    // We implement a compromise between the original rules and DR1315:
    //     --  A specialized non-type template argument shall not be
    //         type-dependent and the corresponding template parameter
    //         shall have a non-dependent type.
    SourceRange ParamUseRange =
        findTemplateParameterInType(Param->getDepth(), ArgExpr);
    if (ParamUseRange.isValid()) {
      if (IsDefaultArgument) {
        S.Diag(TemplateNameLoc,
               diag::err_dependent_non_type_arg_in_partial_spec);
        S.Diag(ParamUseRange.getBegin(),
               diag::note_dependent_non_type_default_arg_in_partial_spec)
          << ParamUseRange;
      } else {
        S.Diag(ParamUseRange.getBegin(),
               diag::err_dependent_non_type_arg_in_partial_spec)
          << ParamUseRange;
      }
      return true;
    }

    ParamUseRange = findTemplateParameter(
        Param->getDepth(), Param->getTypeSourceInfo()->getTypeLoc());
    if (ParamUseRange.isValid()) {
      S.Diag(IsDefaultArgument ? TemplateNameLoc : ArgExpr->getBeginLoc(),
             diag::err_dependent_typed_non_type_arg_in_partial_spec)
          << Param->getType();
      S.Diag(Param->getLocation(), diag::note_template_param_here)
        << (IsDefaultArgument ? ParamUseRange : SourceRange())
        << ParamUseRange;
      return true;
    }
  }

  return false;
}

/// Check the non-type template arguments of a class template
/// partial specialization according to C++ [temp.class.spec]p9.
///
/// \param TemplateNameLoc the location of the template name.
/// \param PrimaryTemplate the template parameters of the primary class
///        template.
/// \param NumExplicit the number of explicitly-specified template arguments.
/// \param TemplateArgs the template arguments of the class template
///        partial specialization.
///
/// \returns \c true if there was an error, \c false otherwise.
bool Sema::CheckTemplatePartialSpecializationArgs(
    SourceLocation TemplateNameLoc, TemplateDecl *PrimaryTemplate,
    unsigned NumExplicit, ArrayRef<TemplateArgument> TemplateArgs) {
  // We have to be conservative when checking a template in a dependent
  // context.
  if (PrimaryTemplate->getDeclContext()->isDependentContext())
    return false;

  TemplateParameterList *TemplateParams =
      PrimaryTemplate->getTemplateParameters();
  for (unsigned I = 0, N = TemplateParams->size(); I != N; ++I) {
    NonTypeTemplateParmDecl *Param
      = dyn_cast<NonTypeTemplateParmDecl>(TemplateParams->getParam(I));
    if (!Param)
      continue;

    if (CheckNonTypeTemplatePartialSpecializationArgs(*this, TemplateNameLoc,
                                                      Param, &TemplateArgs[I],
                                                      1, I >= NumExplicit))
      return true;
  }

  return false;
}

DeclResult Sema::ActOnClassTemplateSpecialization(
    Scope *S, unsigned TagSpec, TagUseKind TUK, SourceLocation KWLoc,
    SourceLocation ModulePrivateLoc, CXXScopeSpec &SS,
    TemplateIdAnnotation &TemplateId, const ParsedAttributesView &Attr,
    MultiTemplateParamsArg TemplateParameterLists, SkipBodyInfo *SkipBody) {
  assert(TUK != TUK_Reference && "References are not specializations");

  // NOTE: KWLoc is the location of the tag keyword. This will instead
  // store the location of the outermost template keyword in the declaration.
  SourceLocation TemplateKWLoc = TemplateParameterLists.size() > 0
    ? TemplateParameterLists[0]->getTemplateLoc() : KWLoc;
  SourceLocation TemplateNameLoc = TemplateId.TemplateNameLoc;
  SourceLocation LAngleLoc = TemplateId.LAngleLoc;
  SourceLocation RAngleLoc = TemplateId.RAngleLoc;

  // Find the class template we're specializing
  TemplateName Name = TemplateId.Template.get();
  ClassTemplateDecl *ClassTemplate
    = dyn_cast_or_null<ClassTemplateDecl>(Name.getAsTemplateDecl());

  if (!ClassTemplate) {
    Diag(TemplateNameLoc, diag::err_not_class_template_specialization)
      << (Name.getAsTemplateDecl() &&
          isa<TemplateTemplateParmDecl>(Name.getAsTemplateDecl()));
    return true;
  }

  bool isMemberSpecialization = false;
  bool isPartialSpecialization = false;

  // Check the validity of the template headers that introduce this
  // template.
  // FIXME: We probably shouldn't complain about these headers for
  // friend declarations.
  bool Invalid = false;
  TemplateParameterList *TemplateParams =
      MatchTemplateParametersToScopeSpecifier(
          KWLoc, TemplateNameLoc, SS, &TemplateId,
          TemplateParameterLists, TUK == TUK_Friend, isMemberSpecialization,
          Invalid);
  if (Invalid)
    return true;

  // Check that we can declare a template specialization here.
  if (TemplateParams && CheckTemplateDeclScope(S, TemplateParams))
    return true;

  if (TemplateParams && TemplateParams->size() > 0) {
    isPartialSpecialization = true;

    if (TUK == TUK_Friend) {
      Diag(KWLoc, diag::err_partial_specialization_friend)
        << SourceRange(LAngleLoc, RAngleLoc);
      return true;
    }

    // C++ [temp.class.spec]p10:
    //   The template parameter list of a specialization shall not
    //   contain default template argument values.
    for (unsigned I = 0, N = TemplateParams->size(); I != N; ++I) {
      Decl *Param = TemplateParams->getParam(I);
      if (TemplateTypeParmDecl *TTP = dyn_cast<TemplateTypeParmDecl>(Param)) {
        if (TTP->hasDefaultArgument()) {
          Diag(TTP->getDefaultArgumentLoc(),
               diag::err_default_arg_in_partial_spec);
          TTP->removeDefaultArgument();
        }
      } else if (NonTypeTemplateParmDecl *NTTP
                   = dyn_cast<NonTypeTemplateParmDecl>(Param)) {
        if (Expr *DefArg = NTTP->getDefaultArgument()) {
          Diag(NTTP->getDefaultArgumentLoc(),
               diag::err_default_arg_in_partial_spec)
            << DefArg->getSourceRange();
          NTTP->removeDefaultArgument();
        }
      } else {
        TemplateTemplateParmDecl *TTP = cast<TemplateTemplateParmDecl>(Param);
        if (TTP->hasDefaultArgument()) {
          Diag(TTP->getDefaultArgument().getLocation(),
               diag::err_default_arg_in_partial_spec)
            << TTP->getDefaultArgument().getSourceRange();
          TTP->removeDefaultArgument();
        }
      }
    }
  } else if (TemplateParams) {
    if (TUK == TUK_Friend)
      Diag(KWLoc, diag::err_template_spec_friend)
        << FixItHint::CreateRemoval(
                                SourceRange(TemplateParams->getTemplateLoc(),
                                            TemplateParams->getRAngleLoc()))
        << SourceRange(LAngleLoc, RAngleLoc);
  } else {
    assert(TUK == TUK_Friend && "should have a 'template<>' for this decl");
  }

  // Check that the specialization uses the same tag kind as the
  // original template.
  TagTypeKind Kind = TypeWithKeyword::getTagTypeKindForTypeSpec(TagSpec);
  assert(Kind != TTK_Enum && "Invalid enum tag in class template spec!");
  if (!isAcceptableTagRedeclaration(ClassTemplate->getTemplatedDecl(),
                                    Kind, TUK == TUK_Definition, KWLoc,
                                    ClassTemplate->getIdentifier())) {
    Diag(KWLoc, diag::err_use_with_wrong_tag)
      << ClassTemplate
      << FixItHint::CreateReplacement(KWLoc,
                            ClassTemplate->getTemplatedDecl()->getKindName());
    Diag(ClassTemplate->getTemplatedDecl()->getLocation(),
         diag::note_previous_use);
    Kind = ClassTemplate->getTemplatedDecl()->getTagKind();
  }

  // Translate the parser's template argument list in our AST format.
  TemplateArgumentListInfo TemplateArgs =
      makeTemplateArgumentListInfo(*this, TemplateId);

  // Check for unexpanded parameter packs in any of the template arguments.
  for (unsigned I = 0, N = TemplateArgs.size(); I != N; ++I)
    if (DiagnoseUnexpandedParameterPack(TemplateArgs[I],
                                        UPPC_PartialSpecialization))
      return true;

  // Check that the template argument list is well-formed for this
  // template.
  SmallVector<TemplateArgument, 4> Converted;
  if (CheckTemplateArgumentList(ClassTemplate, TemplateNameLoc,
                                TemplateArgs, false, Converted,
                                /*UpdateArgsWithConversion=*/true))
    return true;

  // Find the class template (partial) specialization declaration that
  // corresponds to these arguments.
  if (isPartialSpecialization) {
    if (CheckTemplatePartialSpecializationArgs(TemplateNameLoc, ClassTemplate,
                                               TemplateArgs.size(), Converted))
      return true;

    // FIXME: Move this to CheckTemplatePartialSpecializationArgs so we
    // also do it during instantiation.
    bool InstantiationDependent;
    if (!Name.isDependent() &&
        !TemplateSpecializationType::anyDependentTemplateArguments(
            TemplateArgs.arguments(), InstantiationDependent)) {
      Diag(TemplateNameLoc, diag::err_partial_spec_fully_specialized)
        << ClassTemplate->getDeclName();
      isPartialSpecialization = false;
    }
  }

  void *InsertPos = nullptr;
  ClassTemplateSpecializationDecl *PrevDecl = nullptr;

  if (isPartialSpecialization)
    PrevDecl = ClassTemplate->findPartialSpecialization(Converted,
                                                        TemplateParams,
                                                        InsertPos);
  else
    PrevDecl = ClassTemplate->findSpecialization(Converted, InsertPos);

  ClassTemplateSpecializationDecl *Specialization = nullptr;

  // Check whether we can declare a class template specialization in
  // the current scope.
  if (TUK != TUK_Friend &&
      CheckTemplateSpecializationScope(*this, ClassTemplate, PrevDecl,
                                       TemplateNameLoc,
                                       isPartialSpecialization))
    return true;

  // The canonical type
  QualType CanonType;
  if (isPartialSpecialization) {
    // Build the canonical type that describes the converted template
    // arguments of the class template partial specialization.
    TemplateName CanonTemplate = Context.getCanonicalTemplateName(Name);
    CanonType = Context.getTemplateSpecializationType(CanonTemplate,
                                                      Converted);

    if (Context.hasSameType(CanonType,
                        ClassTemplate->getInjectedClassNameSpecialization()) &&
        (!Context.getLangOpts().CPlusPlus20 ||
         !TemplateParams->hasAssociatedConstraints())) {
      // C++ [temp.class.spec]p9b3:
      //
      //   -- The argument list of the specialization shall not be identical
      //      to the implicit argument list of the primary template.
      //
      // This rule has since been removed, because it's redundant given DR1495,
      // but we keep it because it produces better diagnostics and recovery.
      Diag(TemplateNameLoc, diag::err_partial_spec_args_match_primary_template)
        << /*class template*/0 << (TUK == TUK_Definition)
        << FixItHint::CreateRemoval(SourceRange(LAngleLoc, RAngleLoc));
      return CheckClassTemplate(S, TagSpec, TUK, KWLoc, SS,
                                ClassTemplate->getIdentifier(),
                                TemplateNameLoc,
                                Attr,
                                TemplateParams,
                                AS_none, /*ModulePrivateLoc=*/SourceLocation(),
                                /*FriendLoc*/SourceLocation(),
                                TemplateParameterLists.size() - 1,
                                TemplateParameterLists.data());
    }

    // Create a new class template partial specialization declaration node.
    ClassTemplatePartialSpecializationDecl *PrevPartial
      = cast_or_null<ClassTemplatePartialSpecializationDecl>(PrevDecl);
    ClassTemplatePartialSpecializationDecl *Partial
      = ClassTemplatePartialSpecializationDecl::Create(Context, Kind,
                                             ClassTemplate->getDeclContext(),
                                                       KWLoc, TemplateNameLoc,
                                                       TemplateParams,
                                                       ClassTemplate,
                                                       Converted,
                                                       TemplateArgs,
                                                       CanonType,
                                                       PrevPartial);
    SetNestedNameSpecifier(*this, Partial, SS);
    if (TemplateParameterLists.size() > 1 && SS.isSet()) {
      Partial->setTemplateParameterListsInfo(
          Context, TemplateParameterLists.drop_back(1));
    }

    if (!PrevPartial)
      ClassTemplate->AddPartialSpecialization(Partial, InsertPos);
    Specialization = Partial;

    // If we are providing an explicit specialization of a member class
    // template specialization, make a note of that.
    if (PrevPartial && PrevPartial->getInstantiatedFromMember())
      PrevPartial->setMemberSpecialization();

    CheckTemplatePartialSpecialization(Partial);
  } else {
    // Create a new class template specialization declaration node for
    // this explicit specialization or friend declaration.
    Specialization
      = ClassTemplateSpecializationDecl::Create(Context, Kind,
                                             ClassTemplate->getDeclContext(),
                                                KWLoc, TemplateNameLoc,
                                                ClassTemplate,
                                                Converted,
                                                PrevDecl);
    SetNestedNameSpecifier(*this, Specialization, SS);
    if (TemplateParameterLists.size() > 0) {
      Specialization->setTemplateParameterListsInfo(Context,
                                                    TemplateParameterLists);
    }

    if (!PrevDecl)
      ClassTemplate->AddSpecialization(Specialization, InsertPos);

    if (CurContext->isDependentContext()) {
      TemplateName CanonTemplate = Context.getCanonicalTemplateName(Name);
      CanonType = Context.getTemplateSpecializationType(
          CanonTemplate, Converted);
    } else {
      CanonType = Context.getTypeDeclType(Specialization);
    }
  }

  // C++ [temp.expl.spec]p6:
  //   If a template, a member template or the member of a class template is
  //   explicitly specialized then that specialization shall be declared
  //   before the first use of that specialization that would cause an implicit
  //   instantiation to take place, in every translation unit in which such a
  //   use occurs; no diagnostic is required.
  if (PrevDecl && PrevDecl->getPointOfInstantiation().isValid()) {
    bool Okay = false;
    for (Decl *Prev = PrevDecl; Prev; Prev = Prev->getPreviousDecl()) {
      // Is there any previous explicit specialization declaration?
      if (getTemplateSpecializationKind(Prev) == TSK_ExplicitSpecialization) {
        Okay = true;
        break;
      }
    }

    if (!Okay) {
      SourceRange Range(TemplateNameLoc, RAngleLoc);
      Diag(TemplateNameLoc, diag::err_specialization_after_instantiation)
        << Context.getTypeDeclType(Specialization) << Range;

      Diag(PrevDecl->getPointOfInstantiation(),
           diag::note_instantiation_required_here)
        << (PrevDecl->getTemplateSpecializationKind()
                                                != TSK_ImplicitInstantiation);
      return true;
    }
  }

  // If this is not a friend, note that this is an explicit specialization.
  if (TUK != TUK_Friend)
    Specialization->setSpecializationKind(TSK_ExplicitSpecialization);

  // Check that this isn't a redefinition of this specialization.
  if (TUK == TUK_Definition) {
    RecordDecl *Def = Specialization->getDefinition();
    NamedDecl *Hidden = nullptr;
    if (Def && SkipBody && !hasVisibleDefinition(Def, &Hidden)) {
      SkipBody->ShouldSkip = true;
      SkipBody->Previous = Def;
      makeMergedDefinitionVisible(Hidden);
    } else if (Def) {
      SourceRange Range(TemplateNameLoc, RAngleLoc);
      Diag(TemplateNameLoc, diag::err_redefinition) << Specialization << Range;
      Diag(Def->getLocation(), diag::note_previous_definition);
      Specialization->setInvalidDecl();
      return true;
    }
  }

  ProcessDeclAttributeList(S, Specialization, Attr);

  // Add alignment attributes if necessary; these attributes are checked when
  // the ASTContext lays out the structure.
  if (TUK == TUK_Definition && (!SkipBody || !SkipBody->ShouldSkip)) {
    AddAlignmentAttributesForRecord(Specialization);
    AddMsStructLayoutForRecord(Specialization);
  }

  if (ModulePrivateLoc.isValid())
    Diag(Specialization->getLocation(), diag::err_module_private_specialization)
      << (isPartialSpecialization? 1 : 0)
      << FixItHint::CreateRemoval(ModulePrivateLoc);

  // Build the fully-sugared type for this class template
  // specialization as the user wrote in the specialization
  // itself. This means that we'll pretty-print the type retrieved
  // from the specialization's declaration the way that the user
  // actually wrote the specialization, rather than formatting the
  // name based on the "canonical" representation used to store the
  // template arguments in the specialization.
  TypeSourceInfo *WrittenTy
    = Context.getTemplateSpecializationTypeInfo(Name, TemplateNameLoc,
                                                TemplateArgs, CanonType);
  if (TUK != TUK_Friend) {
    Specialization->setTypeAsWritten(WrittenTy);
    Specialization->setTemplateKeywordLoc(TemplateKWLoc);
  }

  // C++ [temp.expl.spec]p9:
  //   A template explicit specialization is in the scope of the
  //   namespace in which the template was defined.
  //
  // We actually implement this paragraph where we set the semantic
  // context (in the creation of the ClassTemplateSpecializationDecl),
  // but we also maintain the lexical context where the actual
  // definition occurs.
  Specialization->setLexicalDeclContext(CurContext);

  // We may be starting the definition of this specialization.
  if (TUK == TUK_Definition && (!SkipBody || !SkipBody->ShouldSkip))
    Specialization->startDefinition();

  if (TUK == TUK_Friend) {
    FriendDecl *Friend = FriendDecl::Create(Context, CurContext,
                                            TemplateNameLoc,
                                            WrittenTy,
                                            /*FIXME:*/KWLoc);
    Friend->setAccess(AS_public);
    CurContext->addDecl(Friend);
  } else {
    // Add the specialization into its lexical context, so that it can
    // be seen when iterating through the list of declarations in that
    // context. However, specializations are not found by name lookup.
    CurContext->addDecl(Specialization);
  }

  if (SkipBody && SkipBody->ShouldSkip)
    return SkipBody->Previous;

  return Specialization;
}

Decl *Sema::ActOnTemplateDeclarator(Scope *S,
                              MultiTemplateParamsArg TemplateParameterLists,
                                    Declarator &D) {
  Decl *NewDecl = HandleDeclarator(S, D, TemplateParameterLists);
  ActOnDocumentableDecl(NewDecl);
  return NewDecl;
}

Decl *Sema::ActOnConceptDefinition(Scope *S,
                              MultiTemplateParamsArg TemplateParameterLists,
                                   IdentifierInfo *Name, SourceLocation NameLoc,
                                   Expr *ConstraintExpr) {
  DeclContext *DC = CurContext;

  if (!DC->getRedeclContext()->isFileContext()) {
    Diag(NameLoc,
      diag::err_concept_decls_may_only_appear_in_global_namespace_scope);
    return nullptr;
  }

  if (TemplateParameterLists.size() > 1) {
    Diag(NameLoc, diag::err_concept_extra_headers);
    return nullptr;
  }

  if (TemplateParameterLists.front()->size() == 0) {
    Diag(NameLoc, diag::err_concept_no_parameters);
    return nullptr;
  }

  if (DiagnoseUnexpandedParameterPack(ConstraintExpr))
    return nullptr;

  ConceptDecl *NewDecl = ConceptDecl::Create(Context, DC, NameLoc, Name,
                                             TemplateParameterLists.front(),
                                             ConstraintExpr);

  if (NewDecl->hasAssociatedConstraints()) {
    // C++2a [temp.concept]p4:
    // A concept shall not have associated constraints.
    Diag(NameLoc, diag::err_concept_no_associated_constraints);
    NewDecl->setInvalidDecl();
  }

  // Check for conflicting previous declaration.
  DeclarationNameInfo NameInfo(NewDecl->getDeclName(), NameLoc);
  LookupResult Previous(*this, NameInfo, LookupOrdinaryName,
                        ForVisibleRedeclaration);
  LookupName(Previous, S);

  FilterLookupForScope(Previous, DC, S, /*ConsiderLinkage=*/false,
                       /*AllowInlineNamespace*/false);
  if (!Previous.empty()) {
    auto *Old = Previous.getRepresentativeDecl();
    Diag(NameLoc, isa<ConceptDecl>(Old) ? diag::err_redefinition :
         diag::err_redefinition_different_kind) << NewDecl->getDeclName();
    Diag(Old->getLocation(), diag::note_previous_definition);
  }

  ActOnDocumentableDecl(NewDecl);
  PushOnScopeChains(NewDecl, S);
  return NewDecl;
}

/// \brief Strips various properties off an implicit instantiation
/// that has just been explicitly specialized.
static void StripImplicitInstantiation(NamedDecl *D) {
  D->dropAttr<DLLImportAttr>();
  D->dropAttr<DLLExportAttr>();

  if (FunctionDecl *FD = dyn_cast<FunctionDecl>(D))
    FD->setInlineSpecified(false);
}

/// Compute the diagnostic location for an explicit instantiation
//  declaration or definition.
static SourceLocation DiagLocForExplicitInstantiation(
    NamedDecl* D, SourceLocation PointOfInstantiation) {
  // Explicit instantiations following a specialization have no effect and
  // hence no PointOfInstantiation. In that case, walk decl backwards
  // until a valid name loc is found.
  SourceLocation PrevDiagLoc = PointOfInstantiation;
  for (Decl *Prev = D; Prev && !PrevDiagLoc.isValid();
       Prev = Prev->getPreviousDecl()) {
    PrevDiagLoc = Prev->getLocation();
  }
  assert(PrevDiagLoc.isValid() &&
         "Explicit instantiation without point of instantiation?");
  return PrevDiagLoc;
}

/// Diagnose cases where we have an explicit template specialization
/// before/after an explicit template instantiation, producing diagnostics
/// for those cases where they are required and determining whether the
/// new specialization/instantiation will have any effect.
///
/// \param NewLoc the location of the new explicit specialization or
/// instantiation.
///
/// \param NewTSK the kind of the new explicit specialization or instantiation.
///
/// \param PrevDecl the previous declaration of the entity.
///
/// \param PrevTSK the kind of the old explicit specialization or instantiatin.
///
/// \param PrevPointOfInstantiation if valid, indicates where the previus
/// declaration was instantiated (either implicitly or explicitly).
///
/// \param HasNoEffect will be set to true to indicate that the new
/// specialization or instantiation has no effect and should be ignored.
///
/// \returns true if there was an error that should prevent the introduction of
/// the new declaration into the AST, false otherwise.
bool
Sema::CheckSpecializationInstantiationRedecl(SourceLocation NewLoc,
                                             TemplateSpecializationKind NewTSK,
                                             NamedDecl *PrevDecl,
                                             TemplateSpecializationKind PrevTSK,
                                        SourceLocation PrevPointOfInstantiation,
                                             bool &HasNoEffect) {
  HasNoEffect = false;

  switch (NewTSK) {
  case TSK_Undeclared:
  case TSK_ImplicitInstantiation:
    assert(
        (PrevTSK == TSK_Undeclared || PrevTSK == TSK_ImplicitInstantiation) &&
        "previous declaration must be implicit!");
    return false;

  case TSK_ExplicitSpecialization:
    switch (PrevTSK) {
    case TSK_Undeclared:
    case TSK_ExplicitSpecialization:
      // Okay, we're just specializing something that is either already
      // explicitly specialized or has merely been mentioned without any
      // instantiation.
      return false;

    case TSK_ImplicitInstantiation:
      if (PrevPointOfInstantiation.isInvalid()) {
        // The declaration itself has not actually been instantiated, so it is
        // still okay to specialize it.
        StripImplicitInstantiation(PrevDecl);
        return false;
      }
      // Fall through
      LLVM_FALLTHROUGH;

    case TSK_ExplicitInstantiationDeclaration:
    case TSK_ExplicitInstantiationDefinition:
      assert((PrevTSK == TSK_ImplicitInstantiation ||
              PrevPointOfInstantiation.isValid()) &&
             "Explicit instantiation without point of instantiation?");

      // C++ [temp.expl.spec]p6:
      //   If a template, a member template or the member of a class template
      //   is explicitly specialized then that specialization shall be declared
      //   before the first use of that specialization that would cause an
      //   implicit instantiation to take place, in every translation unit in
      //   which such a use occurs; no diagnostic is required.
      for (Decl *Prev = PrevDecl; Prev; Prev = Prev->getPreviousDecl()) {
        // Is there any previous explicit specialization declaration?
        if (getTemplateSpecializationKind(Prev) == TSK_ExplicitSpecialization)
          return false;
      }

      Diag(NewLoc, diag::err_specialization_after_instantiation)
        << PrevDecl;
      Diag(PrevPointOfInstantiation, diag::note_instantiation_required_here)
        << (PrevTSK != TSK_ImplicitInstantiation);

      return true;
    }
    llvm_unreachable("The switch over PrevTSK must be exhaustive.");

  case TSK_ExplicitInstantiationDeclaration:
    switch (PrevTSK) {
    case TSK_ExplicitInstantiationDeclaration:
      // This explicit instantiation declaration is redundant (that's okay).
      HasNoEffect = true;
      return false;

    case TSK_Undeclared:
    case TSK_ImplicitInstantiation:
      // We're explicitly instantiating something that may have already been
      // implicitly instantiated; that's fine.
      return false;

    case TSK_ExplicitSpecialization:
      // C++0x [temp.explicit]p4:
      //   For a given set of template parameters, if an explicit instantiation
      //   of a template appears after a declaration of an explicit
      //   specialization for that template, the explicit instantiation has no
      //   effect.
      HasNoEffect = true;
      return false;

    case TSK_ExplicitInstantiationDefinition:
      // C++0x [temp.explicit]p10:
      //   If an entity is the subject of both an explicit instantiation
      //   declaration and an explicit instantiation definition in the same
      //   translation unit, the definition shall follow the declaration.
      Diag(NewLoc,
           diag::err_explicit_instantiation_declaration_after_definition);

      // Explicit instantiations following a specialization have no effect and
      // hence no PrevPointOfInstantiation. In that case, walk decl backwards
      // until a valid name loc is found.
      Diag(DiagLocForExplicitInstantiation(PrevDecl, PrevPointOfInstantiation),
           diag::note_explicit_instantiation_definition_here);
      HasNoEffect = true;
      return false;
    }
    llvm_unreachable("Unexpected TemplateSpecializationKind!");

  case TSK_ExplicitInstantiationDefinition:
    switch (PrevTSK) {
    case TSK_Undeclared:
    case TSK_ImplicitInstantiation:
      // We're explicitly instantiating something that may have already been
      // implicitly instantiated; that's fine.
      return false;

    case TSK_ExplicitSpecialization:
      // C++ DR 259, C++0x [temp.explicit]p4:
      //   For a given set of template parameters, if an explicit
      //   instantiation of a template appears after a declaration of
      //   an explicit specialization for that template, the explicit
      //   instantiation has no effect.
      Diag(NewLoc, diag::warn_explicit_instantiation_after_specialization)
        << PrevDecl;
      Diag(PrevDecl->getLocation(),
           diag::note_previous_template_specialization);
      HasNoEffect = true;
      return false;

    case TSK_ExplicitInstantiationDeclaration:
      // We're explicitly instantiating a definition for something for which we
      // were previously asked to suppress instantiations. That's fine.

      // C++0x [temp.explicit]p4:
      //   For a given set of template parameters, if an explicit instantiation
      //   of a template appears after a declaration of an explicit
      //   specialization for that template, the explicit instantiation has no
      //   effect.
      for (Decl *Prev = PrevDecl; Prev; Prev = Prev->getPreviousDecl()) {
        // Is there any previous explicit specialization declaration?
        if (getTemplateSpecializationKind(Prev) == TSK_ExplicitSpecialization) {
          HasNoEffect = true;
          break;
        }
      }

      return false;

    case TSK_ExplicitInstantiationDefinition:
      // C++0x [temp.spec]p5:
      //   For a given template and a given set of template-arguments,
      //     - an explicit instantiation definition shall appear at most once
      //       in a program,

      // MSVCCompat: MSVC silently ignores duplicate explicit instantiations.
      Diag(NewLoc, (getLangOpts().MSVCCompat)
                       ? diag::ext_explicit_instantiation_duplicate
                       : diag::err_explicit_instantiation_duplicate)
          << PrevDecl;
      Diag(DiagLocForExplicitInstantiation(PrevDecl, PrevPointOfInstantiation),
           diag::note_previous_explicit_instantiation);
      HasNoEffect = true;
      return false;
    }
  }

  llvm_unreachable("Missing specialization/instantiation case?");
}

/// Perform semantic analysis for the given dependent function
/// template specialization.
///
/// The only possible way to get a dependent function template specialization
/// is with a friend declaration, like so:
///
/// \code
///   template \<class T> void foo(T);
///   template \<class T> class A {
///     friend void foo<>(T);
///   };
/// \endcode
///
/// There really isn't any useful analysis we can do here, so we
/// just store the information.
bool
Sema::CheckDependentFunctionTemplateSpecialization(FunctionDecl *FD,
                   const TemplateArgumentListInfo &ExplicitTemplateArgs,
                                                   LookupResult &Previous) {
  // Remove anything from Previous that isn't a function template in
  // the correct context.
  DeclContext *FDLookupContext = FD->getDeclContext()->getRedeclContext();
  LookupResult::Filter F = Previous.makeFilter();
  enum DiscardReason { NotAFunctionTemplate, NotAMemberOfEnclosing };
  SmallVector<std::pair<DiscardReason, Decl *>, 8> DiscardedCandidates;
  while (F.hasNext()) {
    NamedDecl *D = F.next()->getUnderlyingDecl();
    if (!isa<FunctionTemplateDecl>(D)) {
      F.erase();
      DiscardedCandidates.push_back(std::make_pair(NotAFunctionTemplate, D));
      continue;
    }

    if (!FDLookupContext->InEnclosingNamespaceSetOf(
            D->getDeclContext()->getRedeclContext())) {
      F.erase();
      DiscardedCandidates.push_back(std::make_pair(NotAMemberOfEnclosing, D));
      continue;
    }
  }
  F.done();

  if (Previous.empty()) {
    Diag(FD->getLocation(),
         diag::err_dependent_function_template_spec_no_match);
    for (auto &P : DiscardedCandidates)
      Diag(P.second->getLocation(),
           diag::note_dependent_function_template_spec_discard_reason)
          << P.first;
    return true;
  }

  FD->setDependentTemplateSpecialization(Context, Previous.asUnresolvedSet(),
                                         ExplicitTemplateArgs);
  return false;
}

/// Perform semantic analysis for the given function template
/// specialization.
///
/// This routine performs all of the semantic analysis required for an
/// explicit function template specialization. On successful completion,
/// the function declaration \p FD will become a function template
/// specialization.
///
/// \param FD the function declaration, which will be updated to become a
/// function template specialization.
///
/// \param ExplicitTemplateArgs the explicitly-provided template arguments,
/// if any. Note that this may be valid info even when 0 arguments are
/// explicitly provided as in, e.g., \c void sort<>(char*, char*);
/// as it anyway contains info on the angle brackets locations.
///
/// \param Previous the set of declarations that may be specialized by
/// this function specialization.
///
/// \param QualifiedFriend whether this is a lookup for a qualified friend
/// declaration with no explicit template argument list that might be
/// befriending a function template specialization.
bool Sema::CheckFunctionTemplateSpecialization(
    FunctionDecl *FD, TemplateArgumentListInfo *ExplicitTemplateArgs,
    LookupResult &Previous, bool QualifiedFriend) {
  // The set of function template specializations that could match this
  // explicit function template specialization.
  UnresolvedSet<8> Candidates;
  TemplateSpecCandidateSet FailedCandidates(FD->getLocation(),
                                            /*ForTakingAddress=*/false);

  llvm::SmallDenseMap<FunctionDecl *, TemplateArgumentListInfo, 8>
      ConvertedTemplateArgs;

  DeclContext *FDLookupContext = FD->getDeclContext()->getRedeclContext();
  for (LookupResult::iterator I = Previous.begin(), E = Previous.end();
         I != E; ++I) {
    NamedDecl *Ovl = (*I)->getUnderlyingDecl();
    if (FunctionTemplateDecl *FunTmpl = dyn_cast<FunctionTemplateDecl>(Ovl)) {
      // Only consider templates found within the same semantic lookup scope as
      // FD.
      if (!FDLookupContext->InEnclosingNamespaceSetOf(
                                Ovl->getDeclContext()->getRedeclContext()))
        continue;

      // When matching a constexpr member function template specialization
      // against the primary template, we don't yet know whether the
      // specialization has an implicit 'const' (because we don't know whether
      // it will be a static member function until we know which template it
      // specializes), so adjust it now assuming it specializes this template.
      QualType FT = FD->getType();
      if (FD->isConstexpr()) {
        CXXMethodDecl *OldMD =
          dyn_cast<CXXMethodDecl>(FunTmpl->getTemplatedDecl());
        if (OldMD && OldMD->isConst()) {
          const FunctionProtoType *FPT = FT->castAs<FunctionProtoType>();
          FunctionProtoType::ExtProtoInfo EPI = FPT->getExtProtoInfo();
          EPI.TypeQuals.addConst();
          FT = Context.getFunctionType(FPT->getReturnType(),
                                       FPT->getParamTypes(), EPI);
        }
      }

      TemplateArgumentListInfo Args;
      if (ExplicitTemplateArgs)
        Args = *ExplicitTemplateArgs;

      // C++ [temp.expl.spec]p11:
      //   A trailing template-argument can be left unspecified in the
      //   template-id naming an explicit function template specialization
      //   provided it can be deduced from the function argument type.
      // Perform template argument deduction to determine whether we may be
      // specializing this template.
      // FIXME: It is somewhat wasteful to build
      TemplateDeductionInfo Info(FailedCandidates.getLocation());
      FunctionDecl *Specialization = nullptr;
      if (TemplateDeductionResult TDK = DeduceTemplateArguments(
              cast<FunctionTemplateDecl>(FunTmpl->getFirstDecl()),
              ExplicitTemplateArgs ? &Args : nullptr, FT, Specialization,
              Info)) {
        // Template argument deduction failed; record why it failed, so
        // that we can provide nifty diagnostics.
        FailedCandidates.addCandidate().set(
            I.getPair(), FunTmpl->getTemplatedDecl(),
            MakeDeductionFailureInfo(Context, TDK, Info));
        (void)TDK;
        continue;
      }

      // Target attributes are part of the cuda function signature, so
      // the deduced template's cuda target must match that of the
      // specialization.  Given that C++ template deduction does not
      // take target attributes into account, we reject candidates
      // here that have a different target.
      if (LangOpts.CUDA &&
          IdentifyCUDATarget(Specialization,
                             /* IgnoreImplicitHDAttr = */ true) !=
              IdentifyCUDATarget(FD, /* IgnoreImplicitHDAttr = */ true)) {
        FailedCandidates.addCandidate().set(
            I.getPair(), FunTmpl->getTemplatedDecl(),
            MakeDeductionFailureInfo(Context, TDK_CUDATargetMismatch, Info));
        continue;
      }

      // Record this candidate.
      if (ExplicitTemplateArgs)
        ConvertedTemplateArgs[Specialization] = std::move(Args);
      Candidates.addDecl(Specialization, I.getAccess());
    }
  }

  // For a qualified friend declaration (with no explicit marker to indicate
  // that a template specialization was intended), note all (template and
  // non-template) candidates.
  if (QualifiedFriend && Candidates.empty()) {
    Diag(FD->getLocation(), diag::err_qualified_friend_no_match)
        << FD->getDeclName() << FDLookupContext;
    // FIXME: We should form a single candidate list and diagnose all
    // candidates at once, to get proper sorting and limiting.
    for (auto *OldND : Previous) {
      if (auto *OldFD = dyn_cast<FunctionDecl>(OldND->getUnderlyingDecl()))
        NoteOverloadCandidate(OldND, OldFD, CRK_None, FD->getType(), false);
    }
    FailedCandidates.NoteCandidates(*this, FD->getLocation());
    return true;
  }

  // Find the most specialized function template.
  UnresolvedSetIterator Result = getMostSpecialized(
      Candidates.begin(), Candidates.end(), FailedCandidates, FD->getLocation(),
      PDiag(diag::err_function_template_spec_no_match) << FD->getDeclName(),
      PDiag(diag::err_function_template_spec_ambiguous)
          << FD->getDeclName() << (ExplicitTemplateArgs != nullptr),
      PDiag(diag::note_function_template_spec_matched));

  if (Result == Candidates.end())
    return true;

  // Ignore access information;  it doesn't figure into redeclaration checking.
  FunctionDecl *Specialization = cast<FunctionDecl>(*Result);

  FunctionTemplateSpecializationInfo *SpecInfo
    = Specialization->getTemplateSpecializationInfo();
  assert(SpecInfo && "Function template specialization info missing?");

  // Note: do not overwrite location info if previous template
  // specialization kind was explicit.
  TemplateSpecializationKind TSK = SpecInfo->getTemplateSpecializationKind();
  if (TSK == TSK_Undeclared || TSK == TSK_ImplicitInstantiation) {
    Specialization->setLocation(FD->getLocation());
    Specialization->setLexicalDeclContext(FD->getLexicalDeclContext());
    // C++11 [dcl.constexpr]p1: An explicit specialization of a constexpr
    // function can differ from the template declaration with respect to
    // the constexpr specifier.
    // FIXME: We need an update record for this AST mutation.
    // FIXME: What if there are multiple such prior declarations (for instance,
    // from different modules)?
    Specialization->setConstexprKind(FD->getConstexprKind());
  }

  // FIXME: Check if the prior specialization has a point of instantiation.
  // If so, we have run afoul of .

  // If this is a friend declaration, then we're not really declaring
  // an explicit specialization.
  bool isFriend = (FD->getFriendObjectKind() != Decl::FOK_None);

  // Check the scope of this explicit specialization.
  if (!isFriend &&
      CheckTemplateSpecializationScope(*this,
                                       Specialization->getPrimaryTemplate(),
                                       Specialization, FD->getLocation(),
                                       false))
    return true;

  // C++ [temp.expl.spec]p6:
  //   If a template, a member template or the member of a class template is
  //   explicitly specialized then that specialization shall be declared
  //   before the first use of that specialization that would cause an implicit
  //   instantiation to take place, in every translation unit in which such a
  //   use occurs; no diagnostic is required.
  bool HasNoEffect = false;
  if (!isFriend &&
      CheckSpecializationInstantiationRedecl(FD->getLocation(),
                                             TSK_ExplicitSpecialization,
                                             Specialization,
                                   SpecInfo->getTemplateSpecializationKind(),
                                         SpecInfo->getPointOfInstantiation(),
                                             HasNoEffect))
    return true;

  // Mark the prior declaration as an explicit specialization, so that later
  // clients know that this is an explicit specialization.
  if (!isFriend) {
    // Since explicit specializations do not inherit '=delete' from their
    // primary function template - check if the 'specialization' that was
    // implicitly generated (during template argument deduction for partial
    // ordering) from the most specialized of all the function templates that
    // 'FD' could have been specializing, has a 'deleted' definition.  If so,
    // first check that it was implicitly generated during template argument
    // deduction by making sure it wasn't referenced, and then reset the deleted
    // flag to not-deleted, so that we can inherit that information from 'FD'.
    if (Specialization->isDeleted() && !SpecInfo->isExplicitSpecialization() &&
        !Specialization->getCanonicalDecl()->isReferenced()) {
      // FIXME: This assert will not hold in the presence of modules.
      assert(
          Specialization->getCanonicalDecl() == Specialization &&
          "This must be the only existing declaration of this specialization");
      // FIXME: We need an update record for this AST mutation.
      Specialization->setDeletedAsWritten(false);
    }
    // FIXME: We need an update record for this AST mutation.
    SpecInfo->setTemplateSpecializationKind(TSK_ExplicitSpecialization);
    MarkUnusedFileScopedDecl(Specialization);
  }

  // Turn the given function declaration into a function template
  // specialization, with the template arguments from the previous
  // specialization.
  // Take copies of (semantic and syntactic) template argument lists.
  const TemplateArgumentList* TemplArgs = new (Context)
    TemplateArgumentList(Specialization->getTemplateSpecializationArgs());
  FD->setFunctionTemplateSpecialization(
      Specialization->getPrimaryTemplate(), TemplArgs, /*InsertPos=*/nullptr,
      SpecInfo->getTemplateSpecializationKind(),
      ExplicitTemplateArgs ? &ConvertedTemplateArgs[Specialization] : nullptr);

  // A function template specialization inherits the target attributes
  // of its template.  (We require the attributes explicitly in the
  // code to match, but a template may have implicit attributes by
  // virtue e.g. of being constexpr, and it passes these implicit
  // attributes on to its specializations.)
  if (LangOpts.CUDA)
    inheritCUDATargetAttrs(FD, *Specialization->getPrimaryTemplate());

  // The "previous declaration" for this function template specialization is
  // the prior function template specialization.
  Previous.clear();
  Previous.addDecl(Specialization);
  return false;
}

/// Perform semantic analysis for the given non-template member
/// specialization.
///
/// This routine performs all of the semantic analysis required for an
/// explicit member function specialization. On successful completion,
/// the function declaration \p FD will become a member function
/// specialization.
///
/// \param Member the member declaration, which will be updated to become a
/// specialization.
///
/// \param Previous the set of declarations, one of which may be specialized
/// by this function specialization;  the set will be modified to contain the
/// redeclared member.
bool
Sema::CheckMemberSpecialization(NamedDecl *Member, LookupResult &Previous) {
  assert(!isa<TemplateDecl>(Member) && "Only for non-template members");

  // Try to find the member we are instantiating.
  NamedDecl *FoundInstantiation = nullptr;
  NamedDecl *Instantiation = nullptr;
  NamedDecl *InstantiatedFrom = nullptr;
  MemberSpecializationInfo *MSInfo = nullptr;

  if (Previous.empty()) {
    // Nowhere to look anyway.
  } else if (FunctionDecl *Function = dyn_cast<FunctionDecl>(Member)) {
    for (LookupResult::iterator I = Previous.begin(), E = Previous.end();
           I != E; ++I) {
      NamedDecl *D = (*I)->getUnderlyingDecl();
      if (CXXMethodDecl *Method = dyn_cast<CXXMethodDecl>(D)) {
        QualType Adjusted = Function->getType();
        if (!hasExplicitCallingConv(Adjusted))
          Adjusted = adjustCCAndNoReturn(Adjusted, Method->getType());
        // This doesn't handle deduced return types, but both function
        // declarations should be undeduced at this point.
        if (Context.hasSameType(Adjusted, Method->getType())) {
          FoundInstantiation = *I;
          Instantiation = Method;
          InstantiatedFrom = Method->getInstantiatedFromMemberFunction();
          MSInfo = Method->getMemberSpecializationInfo();
          break;
        }
      }
    }
  } else if (isa<VarDecl>(Member)) {
    VarDecl *PrevVar;
    if (Previous.isSingleResult() &&
        (PrevVar = dyn_cast<VarDecl>(Previous.getFoundDecl())))
      if (PrevVar->isStaticDataMember()) {
        FoundInstantiation = Previous.getRepresentativeDecl();
        Instantiation = PrevVar;
        InstantiatedFrom = PrevVar->getInstantiatedFromStaticDataMember();
        MSInfo = PrevVar->getMemberSpecializationInfo();
      }
  } else if (isa<RecordDecl>(Member)) {
    CXXRecordDecl *PrevRecord;
    if (Previous.isSingleResult() &&
        (PrevRecord = dyn_cast<CXXRecordDecl>(Previous.getFoundDecl()))) {
      FoundInstantiation = Previous.getRepresentativeDecl();
      Instantiation = PrevRecord;
      InstantiatedFrom = PrevRecord->getInstantiatedFromMemberClass();
      MSInfo = PrevRecord->getMemberSpecializationInfo();
    }
  } else if (isa<EnumDecl>(Member)) {
    EnumDecl *PrevEnum;
    if (Previous.isSingleResult() &&
        (PrevEnum = dyn_cast<EnumDecl>(Previous.getFoundDecl()))) {
      FoundInstantiation = Previous.getRepresentativeDecl();
      Instantiation = PrevEnum;
      InstantiatedFrom = PrevEnum->getInstantiatedFromMemberEnum();
      MSInfo = PrevEnum->getMemberSpecializationInfo();
    }
  }

  if (!Instantiation) {
    // There is no previous declaration that matches. Since member
    // specializations are always out-of-line, the caller will complain about
    // this mismatch later.
    return false;
  }

  // A member specialization in a friend declaration isn't really declaring
  // an explicit specialization, just identifying a specific (possibly implicit)
  // specialization. Don't change the template specialization kind.
  //
  // FIXME: Is this really valid? Other compilers reject.
  if (Member->getFriendObjectKind() != Decl::FOK_None) {
    // Preserve instantiation information.
    if (InstantiatedFrom && isa<CXXMethodDecl>(Member)) {
      cast<CXXMethodDecl>(Member)->setInstantiationOfMemberFunction(
                                      cast<CXXMethodDecl>(InstantiatedFrom),
        cast<CXXMethodDecl>(Instantiation)->getTemplateSpecializationKind());
    } else if (InstantiatedFrom && isa<CXXRecordDecl>(Member)) {
      cast<CXXRecordDecl>(Member)->setInstantiationOfMemberClass(
                                      cast<CXXRecordDecl>(InstantiatedFrom),
        cast<CXXRecordDecl>(Instantiation)->getTemplateSpecializationKind());
    }

    Previous.clear();
    Previous.addDecl(FoundInstantiation);
    return false;
  }

  // Make sure that this is a specialization of a member.
  if (!InstantiatedFrom) {
    Diag(Member->getLocation(), diag::err_spec_member_not_instantiated)
      << Member;
    Diag(Instantiation->getLocation(), diag::note_specialized_decl);
    return true;
  }

  // C++ [temp.expl.spec]p6:
  //   If a template, a member template or the member of a class template is
  //   explicitly specialized then that specialization shall be declared
  //   before the first use of that specialization that would cause an implicit
  //   instantiation to take place, in every translation unit in which such a
  //   use occurs; no diagnostic is required.
  assert(MSInfo && "Member specialization info missing?");

  bool HasNoEffect = false;
  if (CheckSpecializationInstantiationRedecl(Member->getLocation(),
                                             TSK_ExplicitSpecialization,
                                             Instantiation,
                                     MSInfo->getTemplateSpecializationKind(),
                                           MSInfo->getPointOfInstantiation(),
                                             HasNoEffect))
    return true;

  // Check the scope of this explicit specialization.
  if (CheckTemplateSpecializationScope(*this,
                                       InstantiatedFrom,
                                       Instantiation, Member->getLocation(),
                                       false))
    return true;

  // Note that this member specialization is an "instantiation of" the
  // corresponding member of the original template.
  if (auto *MemberFunction = dyn_cast<FunctionDecl>(Member)) {
    FunctionDecl *InstantiationFunction = cast<FunctionDecl>(Instantiation);
    if (InstantiationFunction->getTemplateSpecializationKind() ==
          TSK_ImplicitInstantiation) {
      // Explicit specializations of member functions of class templates do not
      // inherit '=delete' from the member function they are specializing.
      if (InstantiationFunction->isDeleted()) {
        // FIXME: This assert will not hold in the presence of modules.
        assert(InstantiationFunction->getCanonicalDecl() ==
               InstantiationFunction);
        // FIXME: We need an update record for this AST mutation.
        InstantiationFunction->setDeletedAsWritten(false);
      }
    }

    MemberFunction->setInstantiationOfMemberFunction(
        cast<CXXMethodDecl>(InstantiatedFrom), TSK_ExplicitSpecialization);
  } else if (auto *MemberVar = dyn_cast<VarDecl>(Member)) {
    MemberVar->setInstantiationOfStaticDataMember(
        cast<VarDecl>(InstantiatedFrom), TSK_ExplicitSpecialization);
  } else if (auto *MemberClass = dyn_cast<CXXRecordDecl>(Member)) {
    MemberClass->setInstantiationOfMemberClass(
        cast<CXXRecordDecl>(InstantiatedFrom), TSK_ExplicitSpecialization);
  } else if (auto *MemberEnum = dyn_cast<EnumDecl>(Member)) {
    MemberEnum->setInstantiationOfMemberEnum(
        cast<EnumDecl>(InstantiatedFrom), TSK_ExplicitSpecialization);
  } else {
    llvm_unreachable("unknown member specialization kind");
  }

  // Save the caller the trouble of having to figure out which declaration
  // this specialization matches.
  Previous.clear();
  Previous.addDecl(FoundInstantiation);
  return false;
}

/// Complete the explicit specialization of a member of a class template by
/// updating the instantiated member to be marked as an explicit specialization.
///
/// \param OrigD The member declaration instantiated from the template.
/// \param Loc The location of the explicit specialization of the member.
template<typename DeclT>
static void completeMemberSpecializationImpl(Sema &S, DeclT *OrigD,
                                             SourceLocation Loc) {
  if (OrigD->getTemplateSpecializationKind() != TSK_ImplicitInstantiation)
    return;

  // FIXME: Inform AST mutation listeners of this AST mutation.
  // FIXME: If there are multiple in-class declarations of the member (from
  // multiple modules, or a declaration and later definition of a member type),
  // should we update all of them?
  OrigD->setTemplateSpecializationKind(TSK_ExplicitSpecialization);
  OrigD->setLocation(Loc);
}

void Sema::CompleteMemberSpecialization(NamedDecl *Member,
                                        LookupResult &Previous) {
  NamedDecl *Instantiation = cast<NamedDecl>(Member->getCanonicalDecl());
  if (Instantiation == Member)
    return;

  if (auto *Function = dyn_cast<CXXMethodDecl>(Instantiation))
    completeMemberSpecializationImpl(*this, Function, Member->getLocation());
  else if (auto *Var = dyn_cast<VarDecl>(Instantiation))
    completeMemberSpecializationImpl(*this, Var, Member->getLocation());
  else if (auto *Record = dyn_cast<CXXRecordDecl>(Instantiation))
    completeMemberSpecializationImpl(*this, Record, Member->getLocation());
  else if (auto *Enum = dyn_cast<EnumDecl>(Instantiation))
    completeMemberSpecializationImpl(*this, Enum, Member->getLocation());
  else
    llvm_unreachable("unknown member specialization kind");
}

/// Check the scope of an explicit instantiation.
///
/// \returns true if a serious error occurs, false otherwise.
static bool CheckExplicitInstantiationScope(Sema &S, NamedDecl *D,
                                            SourceLocation InstLoc,
                                            bool WasQualifiedName) {
  DeclContext *OrigContext= D->getDeclContext()->getEnclosingNamespaceContext();
  DeclContext *CurContext = S.CurContext->getRedeclContext();

  if (CurContext->isRecord()) {
    S.Diag(InstLoc, diag::err_explicit_instantiation_in_class)
      << D;
    return true;
  }

  // C++11 [temp.explicit]p3:
  //   An explicit instantiation shall appear in an enclosing namespace of its
  //   template. If the name declared in the explicit instantiation is an
  //   unqualified name, the explicit instantiation shall appear in the
  //   namespace where its template is declared or, if that namespace is inline
  //   (7.3.1), any namespace from its enclosing namespace set.
  //
  // This is DR275, which we do not retroactively apply to C++98/03.
  if (WasQualifiedName) {
    if (CurContext->Encloses(OrigContext))
      return false;
  } else {
    if (CurContext->InEnclosingNamespaceSetOf(OrigContext))
      return false;
  }

  if (NamespaceDecl *NS = dyn_cast<NamespaceDecl>(OrigContext)) {
    if (WasQualifiedName)
      S.Diag(InstLoc,
             S.getLangOpts().CPlusPlus11?
               diag::err_explicit_instantiation_out_of_scope :
               diag::warn_explicit_instantiation_out_of_scope_0x)
        << D << NS;
    else
      S.Diag(InstLoc,
             S.getLangOpts().CPlusPlus11?
               diag::err_explicit_instantiation_unqualified_wrong_namespace :
               diag::warn_explicit_instantiation_unqualified_wrong_namespace_0x)
        << D << NS;
  } else
    S.Diag(InstLoc,
           S.getLangOpts().CPlusPlus11?
             diag::err_explicit_instantiation_must_be_global :
             diag::warn_explicit_instantiation_must_be_global_0x)
      << D;
  S.Diag(D->getLocation(), diag::note_explicit_instantiation_here);
  return false;
}

/// Common checks for whether an explicit instantiation of \p D is valid.
static bool CheckExplicitInstantiation(Sema &S, NamedDecl *D,
                                       SourceLocation InstLoc,
                                       bool WasQualifiedName,
                                       TemplateSpecializationKind TSK) {
  // C++ [temp.explicit]p13:
  //   An explicit instantiation declaration shall not name a specialization of
  //   a template with internal linkage.
  if (TSK == TSK_ExplicitInstantiationDeclaration &&
      D->getFormalLinkage() == InternalLinkage) {
    S.Diag(InstLoc, diag::err_explicit_instantiation_internal_linkage) << D;
    return true;
  }

  // C++11 [temp.explicit]p3: [DR 275]
  //   An explicit instantiation shall appear in an enclosing namespace of its
  //   template.
  if (CheckExplicitInstantiationScope(S, D, InstLoc, WasQualifiedName))
    return true;

  return false;
}

/// Determine whether the given scope specifier has a template-id in it.
static bool ScopeSpecifierHasTemplateId(const CXXScopeSpec &SS) {
  if (!SS.isSet())
    return false;

  // C++11 [temp.explicit]p3:
  //   If the explicit instantiation is for a member function, a member class
  //   or a static data member of a class template specialization, the name of
  //   the class template specialization in the qualified-id for the member
  //   name shall be a simple-template-id.
  //
  // C++98 has the same restriction, just worded differently.
  for (NestedNameSpecifier *NNS = SS.getScopeRep(); NNS;
       NNS = NNS->getPrefix())
    if (const Type *T = NNS->getAsType())
      if (isa<TemplateSpecializationType>(T))
        return true;

  return false;
}

/// Make a dllexport or dllimport attr on a class template specialization take
/// effect.
static void dllExportImportClassTemplateSpecialization(
    Sema &S, ClassTemplateSpecializationDecl *Def) {
  auto *A = cast_or_null<InheritableAttr>(getDLLAttr(Def));
  assert(A && "dllExportImportClassTemplateSpecialization called "
              "on Def without dllexport or dllimport");

  // We reject explicit instantiations in class scope, so there should
  // never be any delayed exported classes to worry about.
  assert(S.DelayedDllExportClasses.empty() &&
         "delayed exports present at explicit instantiation");
  S.checkClassLevelDLLAttribute(Def);

  // Propagate attribute to base class templates.
  for (auto &B : Def->bases()) {
    if (auto *BT = dyn_cast_or_null<ClassTemplateSpecializationDecl>(
            B.getType()->getAsCXXRecordDecl()))
      S.propagateDLLAttrToBaseClassTemplate(Def, A, BT, B.getBeginLoc());
  }

  S.referenceDLLExportedClassMethods();
}

// Explicit instantiation of a class template specialization
DeclResult Sema::ActOnExplicitInstantiation(
    Scope *S, SourceLocation ExternLoc, SourceLocation TemplateLoc,
    unsigned TagSpec, SourceLocation KWLoc, const CXXScopeSpec &SS,
    TemplateTy TemplateD, SourceLocation TemplateNameLoc,
    SourceLocation LAngleLoc, ASTTemplateArgsPtr TemplateArgsIn,
    SourceLocation RAngleLoc, const ParsedAttributesView &Attr) {
  // Find the class template we're specializing
  TemplateName Name = TemplateD.get();
  TemplateDecl *TD = Name.getAsTemplateDecl();
  // Check that the specialization uses the same tag kind as the
  // original template.
  TagTypeKind Kind = TypeWithKeyword::getTagTypeKindForTypeSpec(TagSpec);
  assert(Kind != TTK_Enum &&
         "Invalid enum tag in class template explicit instantiation!");

  ClassTemplateDecl *ClassTemplate = dyn_cast<ClassTemplateDecl>(TD);

  if (!ClassTemplate) {
    NonTagKind NTK = getNonTagTypeDeclKind(TD, Kind);
    Diag(TemplateNameLoc, diag::err_tag_reference_non_tag) << TD << NTK << Kind;
    Diag(TD->getLocation(), diag::note_previous_use);
    return true;
  }

  if (!isAcceptableTagRedeclaration(ClassTemplate->getTemplatedDecl(),
                                    Kind, /*isDefinition*/false, KWLoc,
                                    ClassTemplate->getIdentifier())) {
    Diag(KWLoc, diag::err_use_with_wrong_tag)
      << ClassTemplate
      << FixItHint::CreateReplacement(KWLoc,
                            ClassTemplate->getTemplatedDecl()->getKindName());
    Diag(ClassTemplate->getTemplatedDecl()->getLocation(),
         diag::note_previous_use);
    Kind = ClassTemplate->getTemplatedDecl()->getTagKind();
  }

  // C++0x [temp.explicit]p2:
  //   There are two forms of explicit instantiation: an explicit instantiation
  //   definition and an explicit instantiation declaration. An explicit
  //   instantiation declaration begins with the extern keyword. [...]
  TemplateSpecializationKind TSK = ExternLoc.isInvalid()
                                       ? TSK_ExplicitInstantiationDefinition
                                       : TSK_ExplicitInstantiationDeclaration;

  if (TSK == TSK_ExplicitInstantiationDeclaration &&
      !Context.getTargetInfo().getTriple().isWindowsGNUEnvironment()) {
    // Check for dllexport class template instantiation declarations,
    // except for MinGW mode.
    for (const ParsedAttr &AL : Attr) {
      if (AL.getKind() == ParsedAttr::AT_DLLExport) {
        Diag(ExternLoc,
             diag::warn_attribute_dllexport_explicit_instantiation_decl);
        Diag(AL.getLoc(), diag::note_attribute);
        break;
      }
    }

    if (auto *A = ClassTemplate->getTemplatedDecl()->getAttr<DLLExportAttr>()) {
      Diag(ExternLoc,
           diag::warn_attribute_dllexport_explicit_instantiation_decl);
      Diag(A->getLocation(), diag::note_attribute);
    }
  }

  // In MSVC mode, dllimported explicit instantiation definitions are treated as
  // instantiation declarations for most purposes.
  bool DLLImportExplicitInstantiationDef = false;
  if (TSK == TSK_ExplicitInstantiationDefinition &&
      Context.getTargetInfo().getCXXABI().isMicrosoft()) {
    // Check for dllimport class template instantiation definitions.
    bool DLLImport =
        ClassTemplate->getTemplatedDecl()->getAttr<DLLImportAttr>();
    for (const ParsedAttr &AL : Attr) {
      if (AL.getKind() == ParsedAttr::AT_DLLImport)
        DLLImport = true;
      if (AL.getKind() == ParsedAttr::AT_DLLExport) {
        // dllexport trumps dllimport here.
        DLLImport = false;
        break;
      }
    }
    if (DLLImport) {
      TSK = TSK_ExplicitInstantiationDeclaration;
      DLLImportExplicitInstantiationDef = true;
    }
  }

  // Translate the parser's template argument list in our AST format.
  TemplateArgumentListInfo TemplateArgs(LAngleLoc, RAngleLoc);
  translateTemplateArguments(TemplateArgsIn, TemplateArgs);

  // Check that the template argument list is well-formed for this
  // template.
  SmallVector<TemplateArgument, 4> Converted;
  if (CheckTemplateArgumentList(ClassTemplate, TemplateNameLoc,
                                TemplateArgs, false, Converted,
                                /*UpdateArgsWithConversion=*/true))
    return true;

  // Find the class template specialization declaration that
  // corresponds to these arguments.
  void *InsertPos = nullptr;
  ClassTemplateSpecializationDecl *PrevDecl
    = ClassTemplate->findSpecialization(Converted, InsertPos);

  TemplateSpecializationKind PrevDecl_TSK
    = PrevDecl ? PrevDecl->getTemplateSpecializationKind() : TSK_Undeclared;

  if (TSK == TSK_ExplicitInstantiationDefinition && PrevDecl != nullptr &&
      Context.getTargetInfo().getTriple().isWindowsGNUEnvironment()) {
    // Check for dllexport class template instantiation definitions in MinGW
    // mode, if a previous declaration of the instantiation was seen.
    for (const ParsedAttr &AL : Attr) {
      if (AL.getKind() == ParsedAttr::AT_DLLExport) {
        Diag(AL.getLoc(),
             diag::warn_attribute_dllexport_explicit_instantiation_def);
        break;
      }
    }
  }

  if (CheckExplicitInstantiation(*this, ClassTemplate, TemplateNameLoc,
                                 SS.isSet(), TSK))
    return true;

  ClassTemplateSpecializationDecl *Specialization = nullptr;

  bool HasNoEffect = false;
  if (PrevDecl) {
    if (CheckSpecializationInstantiationRedecl(TemplateNameLoc, TSK,
                                               PrevDecl, PrevDecl_TSK,
                                            PrevDecl->getPointOfInstantiation(),
                                               HasNoEffect))
      return PrevDecl;

    // Even though HasNoEffect == true means that this explicit instantiation
    // has no effect on semantics, we go on to put its syntax in the AST.

    if (PrevDecl_TSK == TSK_ImplicitInstantiation ||
        PrevDecl_TSK == TSK_Undeclared) {
      // Since the only prior class template specialization with these
      // arguments was referenced but not declared, reuse that
      // declaration node as our own, updating the source location
      // for the template name to reflect our new declaration.
      // (Other source locations will be updated later.)
      Specialization = PrevDecl;
      Specialization->setLocation(TemplateNameLoc);
      PrevDecl = nullptr;
    }

    if (PrevDecl_TSK == TSK_ExplicitInstantiationDeclaration &&
        DLLImportExplicitInstantiationDef) {
      // The new specialization might add a dllimport attribute.
      HasNoEffect = false;
    }
  }

  if (!Specialization) {
    // Create a new class template specialization declaration node for
    // this explicit specialization.
    Specialization
      = ClassTemplateSpecializationDecl::Create(Context, Kind,
                                             ClassTemplate->getDeclContext(),
                                                KWLoc, TemplateNameLoc,
                                                ClassTemplate,
                                                Converted,
                                                PrevDecl);
    SetNestedNameSpecifier(*this, Specialization, SS);

    if (!HasNoEffect && !PrevDecl) {
      // Insert the new specialization.
      ClassTemplate->AddSpecialization(Specialization, InsertPos);
    }
  }

  // Build the fully-sugared type for this explicit instantiation as
  // the user wrote in the explicit instantiation itself. This means
  // that we'll pretty-print the type retrieved from the
  // specialization's declaration the way that the user actually wrote
  // the explicit instantiation, rather than formatting the name based
  // on the "canonical" representation used to store the template
  // arguments in the specialization.
  TypeSourceInfo *WrittenTy
    = Context.getTemplateSpecializationTypeInfo(Name, TemplateNameLoc,
                                                TemplateArgs,
                                  Context.getTypeDeclType(Specialization));
  Specialization->setTypeAsWritten(WrittenTy);

  // Set source locations for keywords.
  Specialization->setExternLoc(ExternLoc);
  Specialization->setTemplateKeywordLoc(TemplateLoc);
  Specialization->setBraceRange(SourceRange());

  bool PreviouslyDLLExported = Specialization->hasAttr<DLLExportAttr>();
  ProcessDeclAttributeList(S, Specialization, Attr);

  // Add the explicit instantiation into its lexical context. However,
  // since explicit instantiations are never found by name lookup, we
  // just put it into the declaration context directly.
  Specialization->setLexicalDeclContext(CurContext);
  CurContext->addDecl(Specialization);

  // Syntax is now OK, so return if it has no other effect on semantics.
  if (HasNoEffect) {
    // Set the template specialization kind.
    Specialization->setTemplateSpecializationKind(TSK);
    return Specialization;
  }

  // C++ [temp.explicit]p3:
  //   A definition of a class template or class member template
  //   shall be in scope at the point of the explicit instantiation of
  //   the class template or class member template.
  //
  // This check comes when we actually try to perform the
  // instantiation.
  ClassTemplateSpecializationDecl *Def
    = cast_or_null<ClassTemplateSpecializationDecl>(
                                              Specialization->getDefinition());
  if (!Def)
    InstantiateClassTemplateSpecialization(TemplateNameLoc, Specialization, TSK);
  else if (TSK == TSK_ExplicitInstantiationDefinition) {
    MarkVTableUsed(TemplateNameLoc, Specialization, true);
    Specialization->setPointOfInstantiation(Def->getPointOfInstantiation());
  }

  // Instantiate the members of this class template specialization.
  Def = cast_or_null<ClassTemplateSpecializationDecl>(
                                       Specialization->getDefinition());
  if (Def) {
    TemplateSpecializationKind Old_TSK = Def->getTemplateSpecializationKind();
    // Fix a TSK_ExplicitInstantiationDeclaration followed by a
    // TSK_ExplicitInstantiationDefinition
    if (Old_TSK == TSK_ExplicitInstantiationDeclaration &&
        (TSK == TSK_ExplicitInstantiationDefinition ||
         DLLImportExplicitInstantiationDef)) {
      // FIXME: Need to notify the ASTMutationListener that we did this.
      Def->setTemplateSpecializationKind(TSK);

      if (!getDLLAttr(Def) && getDLLAttr(Specialization) &&
          (Context.getTargetInfo().getCXXABI().isMicrosoft() ||
           Context.getTargetInfo().getTriple().isWindowsItaniumEnvironment())) {
        // In the MS ABI, an explicit instantiation definition can add a dll
        // attribute to a template with a previous instantiation declaration.
        // MinGW doesn't allow this.
        auto *A = cast<InheritableAttr>(
            getDLLAttr(Specialization)->clone(getASTContext()));
        A->setInherited(true);
        Def->addAttr(A);
        dllExportImportClassTemplateSpecialization(*this, Def);
      }
    }

    // Fix a TSK_ImplicitInstantiation followed by a
    // TSK_ExplicitInstantiationDefinition
    bool NewlyDLLExported =
        !PreviouslyDLLExported && Specialization->hasAttr<DLLExportAttr>();
    if (Old_TSK == TSK_ImplicitInstantiation && NewlyDLLExported &&
        (Context.getTargetInfo().getCXXABI().isMicrosoft() ||
         Context.getTargetInfo().getTriple().isWindowsItaniumEnvironment())) {
      // In the MS ABI, an explicit instantiation definition can add a dll
      // attribute to a template with a previous implicit instantiation.
      // MinGW doesn't allow this. We limit clang to only adding dllexport, to
      // avoid potentially strange codegen behavior.  For example, if we extend
      // this conditional to dllimport, and we have a source file calling a
      // method on an implicitly instantiated template class instance and then
      // declaring a dllimport explicit instantiation definition for the same
      // template class, the codegen for the method call will not respect the
      // dllimport, while it will with cl. The Def will already have the DLL
      // attribute, since the Def and Specialization will be the same in the
      // case of Old_TSK == TSK_ImplicitInstantiation, and we already added the
      // attribute to the Specialization; we just need to make it take effect.
      assert(Def == Specialization &&
             "Def and Specialization should match for implicit instantiation");
      dllExportImportClassTemplateSpecialization(*this, Def);
    }

    // In MinGW mode, export the template instantiation if the declaration
    // was marked dllexport.
    if (PrevDecl_TSK == TSK_ExplicitInstantiationDeclaration &&
        Context.getTargetInfo().getTriple().isWindowsGNUEnvironment() &&
        PrevDecl->hasAttr<DLLExportAttr>()) {
      dllExportImportClassTemplateSpecialization(*this, Def);
    }

    // Set the template specialization kind. Make sure it is set before
    // instantiating the members which will trigger ASTConsumer callbacks.
    Specialization->setTemplateSpecializationKind(TSK);
    InstantiateClassTemplateSpecializationMembers(TemplateNameLoc, Def, TSK);
  } else {

    // Set the template specialization kind.
    Specialization->setTemplateSpecializationKind(TSK);
  }

  return Specialization;
}

// Explicit instantiation of a member class of a class template.
DeclResult
Sema::ActOnExplicitInstantiation(Scope *S, SourceLocation ExternLoc,
                                 SourceLocation TemplateLoc, unsigned TagSpec,
                                 SourceLocation KWLoc, CXXScopeSpec &SS,
                                 IdentifierInfo *Name, SourceLocation NameLoc,
                                 const ParsedAttributesView &Attr) {

  bool Owned = false;
  bool IsDependent = false;
  Decl *TagD = ActOnTag(S, TagSpec, Sema::TUK_Reference,
                        KWLoc, SS, Name, NameLoc, Attr, AS_none,
                        /*ModulePrivateLoc=*/SourceLocation(),
                        MultiTemplateParamsArg(), Owned, IsDependent,
                        SourceLocation(), false, TypeResult(),
                        /*IsTypeSpecifier*/false,
                        /*IsTemplateParamOrArg*/false);
  assert(!IsDependent && "explicit instantiation of dependent name not yet handled");

  if (!TagD)
    return true;

  TagDecl *Tag = cast<TagDecl>(TagD);
  assert(!Tag->isEnum() && "shouldn't see enumerations here");

  if (Tag->isInvalidDecl())
    return true;

  CXXRecordDecl *Record = cast<CXXRecordDecl>(Tag);
  CXXRecordDecl *Pattern = Record->getInstantiatedFromMemberClass();
  if (!Pattern) {
    Diag(TemplateLoc, diag::err_explicit_instantiation_nontemplate_type)
      << Context.getTypeDeclType(Record);
    Diag(Record->getLocation(), diag::note_nontemplate_decl_here);
    return true;
  }

  // C++0x [temp.explicit]p2:
  //   If the explicit instantiation is for a class or member class, the
  //   elaborated-type-specifier in the declaration shall include a
  //   simple-template-id.
  //
  // C++98 has the same restriction, just worded differently.
  if (!ScopeSpecifierHasTemplateId(SS))
    Diag(TemplateLoc, diag::ext_explicit_instantiation_without_qualified_id)
      << Record << SS.getRange();

  // C++0x [temp.explicit]p2:
  //   There are two forms of explicit instantiation: an explicit instantiation
  //   definition and an explicit instantiation declaration. An explicit
  //   instantiation declaration begins with the extern keyword. [...]
  TemplateSpecializationKind TSK
    = ExternLoc.isInvalid()? TSK_ExplicitInstantiationDefinition
                           : TSK_ExplicitInstantiationDeclaration;

  CheckExplicitInstantiation(*this, Record, NameLoc, true, TSK);

  // Verify that it is okay to explicitly instantiate here.
  CXXRecordDecl *PrevDecl
    = cast_or_null<CXXRecordDecl>(Record->getPreviousDecl());
  if (!PrevDecl && Record->getDefinition())
    PrevDecl = Record;
  if (PrevDecl) {
    MemberSpecializationInfo *MSInfo = PrevDecl->getMemberSpecializationInfo();
    bool HasNoEffect = false;
    assert(MSInfo && "No member specialization information?");
    if (CheckSpecializationInstantiationRedecl(TemplateLoc, TSK,
                                               PrevDecl,
                                        MSInfo->getTemplateSpecializationKind(),
                                             MSInfo->getPointOfInstantiation(),
                                               HasNoEffect))
      return true;
    if (HasNoEffect)
      return TagD;
  }

  CXXRecordDecl *RecordDef
    = cast_or_null<CXXRecordDecl>(Record->getDefinition());
  if (!RecordDef) {
    // C++ [temp.explicit]p3:
    //   A definition of a member class of a class template shall be in scope
    //   at the point of an explicit instantiation of the member class.
    CXXRecordDecl *Def
      = cast_or_null<CXXRecordDecl>(Pattern->getDefinition());
    if (!Def) {
      Diag(TemplateLoc, diag::err_explicit_instantiation_undefined_member)
        << 0 << Record->getDeclName() << Record->getDeclContext();
      Diag(Pattern->getLocation(), diag::note_forward_declaration)
        << Pattern;
      return true;
    } else {
      if (InstantiateClass(NameLoc, Record, Def,
                           getTemplateInstantiationArgs(Record),
                           TSK))
        return true;

      RecordDef = cast_or_null<CXXRecordDecl>(Record->getDefinition());
      if (!RecordDef)
        return true;
    }
  }

  // Instantiate all of the members of the class.
  InstantiateClassMembers(NameLoc, RecordDef,
                          getTemplateInstantiationArgs(Record), TSK);

  if (TSK == TSK_ExplicitInstantiationDefinition)
    MarkVTableUsed(NameLoc, RecordDef, true);

  // FIXME: We don't have any representation for explicit instantiations of
  // member classes. Such a representation is not needed for compilation, but it
  // should be available for clients that want to see all of the declarations in
  // the source code.
  return TagD;
}

DeclResult Sema::ActOnExplicitInstantiation(Scope *S,
                                            SourceLocation ExternLoc,
                                            SourceLocation TemplateLoc,
                                            Declarator &D) {
  // Explicit instantiations always require a name.
  // TODO: check if/when DNInfo should replace Name.
  DeclarationNameInfo NameInfo = GetNameForDeclarator(D);
  DeclarationName Name = NameInfo.getName();
  if (!Name) {
    if (!D.isInvalidType())
      Diag(D.getDeclSpec().getBeginLoc(),
           diag::err_explicit_instantiation_requires_name)
          << D.getDeclSpec().getSourceRange() << D.getSourceRange();

    return true;
  }

  // The scope passed in may not be a decl scope.  Zip up the scope tree until
  // we find one that is.
  while ((S->getFlags() & Scope::DeclScope) == 0 ||
         (S->getFlags() & Scope::TemplateParamScope) != 0)
    S = S->getParent();

  // Determine the type of the declaration.
  TypeSourceInfo *T = GetTypeForDeclarator(D, S);
  QualType R = T->getType();
  if (R.isNull())
    return true;

  // C++ [dcl.stc]p1:
  //   A storage-class-specifier shall not be specified in [...] an explicit
  //   instantiation (14.7.2) directive.
  if (D.getDeclSpec().getStorageClassSpec() == DeclSpec::SCS_typedef) {
    Diag(D.getIdentifierLoc(), diag::err_explicit_instantiation_of_typedef)
      << Name;
    return true;
  } else if (D.getDeclSpec().getStorageClassSpec()
                                                != DeclSpec::SCS_unspecified) {
    // Complain about then remove the storage class specifier.
    Diag(D.getIdentifierLoc(), diag::err_explicit_instantiation_storage_class)
      << FixItHint::CreateRemoval(D.getDeclSpec().getStorageClassSpecLoc());

    D.getMutableDeclSpec().ClearStorageClassSpecs();
  }

  // C++0x [temp.explicit]p1:
  //   [...] An explicit instantiation of a function template shall not use the
  //   inline or constexpr specifiers.
  // Presumably, this also applies to member functions of class templates as
  // well.
  if (D.getDeclSpec().isInlineSpecified())
    Diag(D.getDeclSpec().getInlineSpecLoc(),
         getLangOpts().CPlusPlus11 ?
           diag::err_explicit_instantiation_inline :
           diag::warn_explicit_instantiation_inline_0x)
      << FixItHint::CreateRemoval(D.getDeclSpec().getInlineSpecLoc());
  if (D.getDeclSpec().hasConstexprSpecifier() && R->isFunctionType())
    // FIXME: Add a fix-it to remove the 'constexpr' and add a 'const' if one is
    // not already specified.
    Diag(D.getDeclSpec().getConstexprSpecLoc(),
         diag::err_explicit_instantiation_constexpr);

  // A deduction guide is not on the list of entities that can be explicitly
  // instantiated.
  if (Name.getNameKind() == DeclarationName::CXXDeductionGuideName) {
    Diag(D.getDeclSpec().getBeginLoc(), diag::err_deduction_guide_specialized)
        << /*explicit instantiation*/ 0;
    return true;
  }

  // C++0x [temp.explicit]p2:
  //   There are two forms of explicit instantiation: an explicit instantiation
  //   definition and an explicit instantiation declaration. An explicit
  //   instantiation declaration begins with the extern keyword. [...]
  TemplateSpecializationKind TSK
    = ExternLoc.isInvalid()? TSK_ExplicitInstantiationDefinition
                           : TSK_ExplicitInstantiationDeclaration;

  LookupResult Previous(*this, NameInfo, LookupOrdinaryName);
  LookupParsedName(Previous, S, &D.getCXXScopeSpec());

  if (!R->isFunctionType()) {
    // C++ [temp.explicit]p1:
    //   A [...] static data member of a class template can be explicitly
    //   instantiated from the member definition associated with its class
    //   template.
    // C++1y [temp.explicit]p1:
    //   A [...] variable [...] template specialization can be explicitly
    //   instantiated from its template.
    if (Previous.isAmbiguous())
      return true;

    VarDecl *Prev = Previous.getAsSingle<VarDecl>();
    VarTemplateDecl *PrevTemplate = Previous.getAsSingle<VarTemplateDecl>();

    if (!PrevTemplate) {
      if (!Prev || !Prev->isStaticDataMember()) {
        // We expect to see a static data member here.
        Diag(D.getIdentifierLoc(), diag::err_explicit_instantiation_not_known)
            << Name;
        for (LookupResult::iterator P = Previous.begin(), PEnd = Previous.end();
             P != PEnd; ++P)
          Diag((*P)->getLocation(), diag::note_explicit_instantiation_here);
        return true;
      }

      if (!Prev->getInstantiatedFromStaticDataMember()) {
        // FIXME: Check for explicit specialization?
        Diag(D.getIdentifierLoc(),
             diag::err_explicit_instantiation_data_member_not_instantiated)
            << Prev;
        Diag(Prev->getLocation(), diag::note_explicit_instantiation_here);
        // FIXME: Can we provide a note showing where this was declared?
        return true;
      }
    } else {
      // Explicitly instantiate a variable template.

      // C++1y [dcl.spec.auto]p6:
      //   ... A program that uses auto or decltype(auto) in a context not
      //   explicitly allowed in this section is ill-formed.
      //
      // This includes auto-typed variable template instantiations.
      if (R->isUndeducedType()) {
        Diag(T->getTypeLoc().getBeginLoc(),
             diag::err_auto_not_allowed_var_inst);
        return true;
      }

      if (D.getName().getKind() != UnqualifiedIdKind::IK_TemplateId) {
        // C++1y [temp.explicit]p3:
        //   If the explicit instantiation is for a variable, the unqualified-id
        //   in the declaration shall be a template-id.
        Diag(D.getIdentifierLoc(),
             diag::err_explicit_instantiation_without_template_id)
          << PrevTemplate;
        Diag(PrevTemplate->getLocation(),
             diag::note_explicit_instantiation_here);
        return true;
      }

      // Translate the parser's template argument list into our AST format.
      TemplateArgumentListInfo TemplateArgs =
          makeTemplateArgumentListInfo(*this, *D.getName().TemplateId);

      DeclResult Res = CheckVarTemplateId(PrevTemplate, TemplateLoc,
                                          D.getIdentifierLoc(), TemplateArgs);
      if (Res.isInvalid())
        return true;

      if (!Res.isUsable()) {
        // We somehow specified dependent template arguments in an explicit
        // instantiation. This should probably only happen during error
        // recovery.
        Diag(D.getIdentifierLoc(), diag::err_explicit_instantiation_dependent);
        return true;
      }

      // Ignore access control bits, we don't need them for redeclaration
      // checking.
      Prev = cast<VarDecl>(Res.get());
    }

    // C++0x [temp.explicit]p2:
    //   If the explicit instantiation is for a member function, a member class
    //   or a static data member of a class template specialization, the name of
    //   the class template specialization in the qualified-id for the member
    //   name shall be a simple-template-id.
    //
    // C++98 has the same restriction, just worded differently.
    //
    // This does not apply to variable template specializations, where the
    // template-id is in the unqualified-id instead.
    if (!ScopeSpecifierHasTemplateId(D.getCXXScopeSpec()) && !PrevTemplate)
      Diag(D.getIdentifierLoc(),
           diag::ext_explicit_instantiation_without_qualified_id)
        << Prev << D.getCXXScopeSpec().getRange();

    CheckExplicitInstantiation(*this, Prev, D.getIdentifierLoc(), true, TSK);

    // Verify that it is okay to explicitly instantiate here.
    TemplateSpecializationKind PrevTSK = Prev->getTemplateSpecializationKind();
    SourceLocation POI = Prev->getPointOfInstantiation();
    bool HasNoEffect = false;
    if (CheckSpecializationInstantiationRedecl(D.getIdentifierLoc(), TSK, Prev,
                                               PrevTSK, POI, HasNoEffect))
      return true;

    if (!HasNoEffect) {
      // Instantiate static data member or variable template.
      Prev->setTemplateSpecializationKind(TSK, D.getIdentifierLoc());
      // Merge attributes.
      ProcessDeclAttributeList(S, Prev, D.getDeclSpec().getAttributes());
      if (TSK == TSK_ExplicitInstantiationDefinition)
        InstantiateVariableDefinition(D.getIdentifierLoc(), Prev);
    }

    // Check the new variable specialization against the parsed input.
    if (PrevTemplate && Prev && !Context.hasSameType(Prev->getType(), R)) {
      Diag(T->getTypeLoc().getBeginLoc(),
           diag::err_invalid_var_template_spec_type)
          << 0 << PrevTemplate << R << Prev->getType();
      Diag(PrevTemplate->getLocation(), diag::note_template_declared_here)
          << 2 << PrevTemplate->getDeclName();
      return true;
    }

    // FIXME: Create an ExplicitInstantiation node?
    return (Decl*) nullptr;
  }

  // If the declarator is a template-id, translate the parser's template
  // argument list into our AST format.
  bool HasExplicitTemplateArgs = false;
  TemplateArgumentListInfo TemplateArgs;
  if (D.getName().getKind() == UnqualifiedIdKind::IK_TemplateId) {
    TemplateArgs = makeTemplateArgumentListInfo(*this, *D.getName().TemplateId);
    HasExplicitTemplateArgs = true;
  }

  // C++ [temp.explicit]p1:
  //   A [...] function [...] can be explicitly instantiated from its template.
  //   A member function [...] of a class template can be explicitly
  //  instantiated from the member definition associated with its class
  //  template.
  UnresolvedSet<8> TemplateMatches;
  FunctionDecl *NonTemplateMatch = nullptr;
  TemplateSpecCandidateSet FailedCandidates(D.getIdentifierLoc());
  for (LookupResult::iterator P = Previous.begin(), PEnd = Previous.end();
       P != PEnd; ++P) {
    NamedDecl *Prev = *P;
    if (!HasExplicitTemplateArgs) {
      if (CXXMethodDecl *Method = dyn_cast<CXXMethodDecl>(Prev)) {
        QualType Adjusted = adjustCCAndNoReturn(R, Method->getType(),
                                                /*AdjustExceptionSpec*/true);
        if (Context.hasSameUnqualifiedType(Method->getType(), Adjusted)) {
          if (Method->getPrimaryTemplate()) {
            TemplateMatches.addDecl(Method, P.getAccess());
          } else {
            // FIXME: Can this assert ever happen?  Needs a test.
            assert(!NonTemplateMatch && "Multiple NonTemplateMatches");
            NonTemplateMatch = Method;
          }
        }
      }
    }

    FunctionTemplateDecl *FunTmpl = dyn_cast<FunctionTemplateDecl>(Prev);
    if (!FunTmpl)
      continue;

    TemplateDeductionInfo Info(FailedCandidates.getLocation());
    FunctionDecl *Specialization = nullptr;
    if (TemplateDeductionResult TDK
          = DeduceTemplateArguments(FunTmpl,
                               (HasExplicitTemplateArgs ? &TemplateArgs
                                                        : nullptr),
                                    R, Specialization, Info)) {
      // Keep track of almost-matches.
      FailedCandidates.addCandidate()
          .set(P.getPair(), FunTmpl->getTemplatedDecl(),
               MakeDeductionFailureInfo(Context, TDK, Info));
      (void)TDK;
      continue;
    }

    // Target attributes are part of the cuda function signature, so
    // the cuda target of the instantiated function must match that of its
    // template.  Given that C++ template deduction does not take
    // target attributes into account, we reject candidates here that
    // have a different target.
    if (LangOpts.CUDA &&
        IdentifyCUDATarget(Specialization,
                           /* IgnoreImplicitHDAttr = */ true) !=
            IdentifyCUDATarget(D.getDeclSpec().getAttributes())) {
      FailedCandidates.addCandidate().set(
          P.getPair(), FunTmpl->getTemplatedDecl(),
          MakeDeductionFailureInfo(Context, TDK_CUDATargetMismatch, Info));
      continue;
    }

    TemplateMatches.addDecl(Specialization, P.getAccess());
  }

  FunctionDecl *Specialization = NonTemplateMatch;
  if (!Specialization) {
    // Find the most specialized function template specialization.
    UnresolvedSetIterator Result = getMostSpecialized(
        TemplateMatches.begin(), TemplateMatches.end(), FailedCandidates,
        D.getIdentifierLoc(),
        PDiag(diag::err_explicit_instantiation_not_known) << Name,
        PDiag(diag::err_explicit_instantiation_ambiguous) << Name,
        PDiag(diag::note_explicit_instantiation_candidate));

    if (Result == TemplateMatches.end())
      return true;

    // Ignore access control bits, we don't need them for redeclaration checking.
    Specialization = cast<FunctionDecl>(*Result);
  }

  // C++11 [except.spec]p4
  // In an explicit instantiation an exception-specification may be specified,
  // but is not required.
  // If an exception-specification is specified in an explicit instantiation
  // directive, it shall be compatible with the exception-specifications of
  // other declarations of that function.
  if (auto *FPT = R->getAs<FunctionProtoType>())
    if (FPT->hasExceptionSpec()) {
      unsigned DiagID =
          diag::err_mismatched_exception_spec_explicit_instantiation;
      if (getLangOpts().MicrosoftExt)
        DiagID = diag::ext_mismatched_exception_spec_explicit_instantiation;
      bool Result = CheckEquivalentExceptionSpec(
          PDiag(DiagID) << Specialization->getType(),
          PDiag(diag::note_explicit_instantiation_here),
          Specialization->getType()->getAs<FunctionProtoType>(),
          Specialization->getLocation(), FPT, D.getBeginLoc());
      // In Microsoft mode, mismatching exception specifications just cause a
      // warning.
      if (!getLangOpts().MicrosoftExt && Result)
        return true;
    }

  if (Specialization->getTemplateSpecializationKind() == TSK_Undeclared) {
    Diag(D.getIdentifierLoc(),
         diag::err_explicit_instantiation_member_function_not_instantiated)
      << Specialization
      << (Specialization->getTemplateSpecializationKind() ==
          TSK_ExplicitSpecialization);
    Diag(Specialization->getLocation(), diag::note_explicit_instantiation_here);
    return true;
  }

  FunctionDecl *PrevDecl = Specialization->getPreviousDecl();
  if (!PrevDecl && Specialization->isThisDeclarationADefinition())
    PrevDecl = Specialization;

  if (PrevDecl) {
    bool HasNoEffect = false;
    if (CheckSpecializationInstantiationRedecl(D.getIdentifierLoc(), TSK,
                                               PrevDecl,
                                     PrevDecl->getTemplateSpecializationKind(),
                                          PrevDecl->getPointOfInstantiation(),
                                               HasNoEffect))
      return true;

    // FIXME: We may still want to build some representation of this
    // explicit specialization.
    if (HasNoEffect)
      return (Decl*) nullptr;
  }

  // HACK: libc++ has a bug where it attempts to explicitly instantiate the
  // functions
  //     valarray<size_t>::valarray(size_t) and
  //     valarray<size_t>::~valarray()
  // that it declared to have internal linkage with the internal_linkage
  // attribute. Ignore the explicit instantiation declaration in this case.
  if (Specialization->hasAttr<InternalLinkageAttr>() &&
      TSK == TSK_ExplicitInstantiationDeclaration) {
    if (auto *RD = dyn_cast<CXXRecordDecl>(Specialization->getDeclContext()))
      if (RD->getIdentifier() && RD->getIdentifier()->isStr("valarray") &&
          RD->isInStdNamespace())
        return (Decl*) nullptr;
  }

  ProcessDeclAttributeList(S, Specialization, D.getDeclSpec().getAttributes());

  // In MSVC mode, dllimported explicit instantiation definitions are treated as
  // instantiation declarations.
  if (TSK == TSK_ExplicitInstantiationDefinition &&
      Specialization->hasAttr<DLLImportAttr>() &&
      Context.getTargetInfo().getCXXABI().isMicrosoft())
    TSK = TSK_ExplicitInstantiationDeclaration;

  Specialization->setTemplateSpecializationKind(TSK, D.getIdentifierLoc());

  if (Specialization->isDefined()) {
    // Let the ASTConsumer know that this function has been explicitly
    // instantiated now, and its linkage might have changed.
    Consumer.HandleTopLevelDecl(DeclGroupRef(Specialization));
  } else if (TSK == TSK_ExplicitInstantiationDefinition)
    InstantiateFunctionDefinition(D.getIdentifierLoc(), Specialization);

  // C++0x [temp.explicit]p2:
  //   If the explicit instantiation is for a member function, a member class
  //   or a static data member of a class template specialization, the name of
  //   the class template specialization in the qualified-id for the member
  //   name shall be a simple-template-id.
  //
  // C++98 has the same restriction, just worded differently.
  FunctionTemplateDecl *FunTmpl = Specialization->getPrimaryTemplate();
  if (D.getName().getKind() != UnqualifiedIdKind::IK_TemplateId && !FunTmpl &&
      D.getCXXScopeSpec().isSet() &&
      !ScopeSpecifierHasTemplateId(D.getCXXScopeSpec()))
    Diag(D.getIdentifierLoc(),
         diag::ext_explicit_instantiation_without_qualified_id)
    << Specialization << D.getCXXScopeSpec().getRange();

  CheckExplicitInstantiation(
      *this,
      FunTmpl ? (NamedDecl *)FunTmpl
              : Specialization->getInstantiatedFromMemberFunction(),
      D.getIdentifierLoc(), D.getCXXScopeSpec().isSet(), TSK);

  // FIXME: Create some kind of ExplicitInstantiationDecl here.
  return (Decl*) nullptr;
}

TypeResult
Sema::ActOnDependentTag(Scope *S, unsigned TagSpec, TagUseKind TUK,
                        const CXXScopeSpec &SS, IdentifierInfo *Name,
                        SourceLocation TagLoc, SourceLocation NameLoc) {
  // This has to hold, because SS is expected to be defined.
  assert(Name && "Expected a name in a dependent tag");

  NestedNameSpecifier *NNS = SS.getScopeRep();
  if (!NNS)
    return true;

  TagTypeKind Kind = TypeWithKeyword::getTagTypeKindForTypeSpec(TagSpec);

  if (TUK == TUK_Declaration || TUK == TUK_Definition) {
    Diag(NameLoc, diag::err_dependent_tag_decl)
      << (TUK == TUK_Definition) << Kind << SS.getRange();
    return true;
  }

  // Create the resulting type.
  ElaboratedTypeKeyword Kwd = TypeWithKeyword::getKeywordForTagTypeKind(Kind);
  QualType Result = Context.getDependentNameType(Kwd, NNS, Name);

  // Create type-source location information for this type.
  TypeLocBuilder TLB;
  DependentNameTypeLoc TL = TLB.push<DependentNameTypeLoc>(Result);
  TL.setElaboratedKeywordLoc(TagLoc);
  TL.setQualifierLoc(SS.getWithLocInContext(Context));
  TL.setNameLoc(NameLoc);
  return CreateParsedType(Result, TLB.getTypeSourceInfo(Context, Result));
}

TypeResult
Sema::ActOnTypenameType(Scope *S, SourceLocation TypenameLoc,
                        const CXXScopeSpec &SS, const IdentifierInfo &II,
                        SourceLocation IdLoc) {
  if (SS.isInvalid())
    return true;

  if (TypenameLoc.isValid() && S && !S->getTemplateParamParent())
    Diag(TypenameLoc,
         getLangOpts().CPlusPlus11 ?
           diag::warn_cxx98_compat_typename_outside_of_template :
           diag::ext_typename_outside_of_template)
      << FixItHint::CreateRemoval(TypenameLoc);

  NestedNameSpecifierLoc QualifierLoc = SS.getWithLocInContext(Context);
  TypeSourceInfo *TSI = nullptr;
  QualType T = CheckTypenameType(TypenameLoc.isValid()? ETK_Typename : ETK_None,
                                 TypenameLoc, QualifierLoc, II, IdLoc, &TSI,
                                 /*DeducedTSTContext=*/true);
  if (T.isNull())
    return true;
  return CreateParsedType(T, TSI);
}

TypeResult
Sema::ActOnTypenameType(Scope *S,
                        SourceLocation TypenameLoc,
                        const CXXScopeSpec &SS,
                        SourceLocation TemplateKWLoc,
                        TemplateTy TemplateIn,
                        IdentifierInfo *TemplateII,
                        SourceLocation TemplateIILoc,
                        SourceLocation LAngleLoc,
                        ASTTemplateArgsPtr TemplateArgsIn,
                        SourceLocation RAngleLoc) {
  if (TypenameLoc.isValid() && S && !S->getTemplateParamParent())
    Diag(TypenameLoc,
         getLangOpts().CPlusPlus11 ?
           diag::warn_cxx98_compat_typename_outside_of_template :
           diag::ext_typename_outside_of_template)
      << FixItHint::CreateRemoval(TypenameLoc);

  // Strangely, non-type results are not ignored by this lookup, so the
  // program is ill-formed if it finds an injected-class-name.
  if (TypenameLoc.isValid()) {
    auto *LookupRD =
        dyn_cast_or_null<CXXRecordDecl>(computeDeclContext(SS, false));
    if (LookupRD && LookupRD->getIdentifier() == TemplateII) {
      Diag(TemplateIILoc,
           diag::ext_out_of_line_qualified_id_type_names_constructor)
        << TemplateII << 0 /*injected-class-name used as template name*/
        << (TemplateKWLoc.isValid() ? 1 : 0 /*'template'/'typename' keyword*/);
    }
  }

  // Translate the parser's template argument list in our AST format.
  TemplateArgumentListInfo TemplateArgs(LAngleLoc, RAngleLoc);
  translateTemplateArguments(TemplateArgsIn, TemplateArgs);

  TemplateName Template = TemplateIn.get();
  if (DependentTemplateName *DTN = Template.getAsDependentTemplateName()) {
    // Construct a dependent template specialization type.
    assert(DTN && "dependent template has non-dependent name?");
    assert(DTN->getQualifier() == SS.getScopeRep());
    QualType T = Context.getDependentTemplateSpecializationType(ETK_Typename,
                                                          DTN->getQualifier(),
                                                          DTN->getIdentifier(),
                                                                TemplateArgs);

    // Create source-location information for this type.
    TypeLocBuilder Builder;
    DependentTemplateSpecializationTypeLoc SpecTL
    = Builder.push<DependentTemplateSpecializationTypeLoc>(T);
    SpecTL.setElaboratedKeywordLoc(TypenameLoc);
    SpecTL.setQualifierLoc(SS.getWithLocInContext(Context));
    SpecTL.setTemplateKeywordLoc(TemplateKWLoc);
    SpecTL.setTemplateNameLoc(TemplateIILoc);
    SpecTL.setLAngleLoc(LAngleLoc);
    SpecTL.setRAngleLoc(RAngleLoc);
    for (unsigned I = 0, N = TemplateArgs.size(); I != N; ++I)
      SpecTL.setArgLocInfo(I, TemplateArgs[I].getLocInfo());
    return CreateParsedType(T, Builder.getTypeSourceInfo(Context, T));
  }

  QualType T = CheckTemplateIdType(Template, TemplateIILoc, TemplateArgs);
  if (T.isNull())
    return true;

  // Provide source-location information for the template specialization type.
  TypeLocBuilder Builder;
  TemplateSpecializationTypeLoc SpecTL
    = Builder.push<TemplateSpecializationTypeLoc>(T);
  SpecTL.setTemplateKeywordLoc(TemplateKWLoc);
  SpecTL.setTemplateNameLoc(TemplateIILoc);
  SpecTL.setLAngleLoc(LAngleLoc);
  SpecTL.setRAngleLoc(RAngleLoc);
  for (unsigned I = 0, N = TemplateArgs.size(); I != N; ++I)
    SpecTL.setArgLocInfo(I, TemplateArgs[I].getLocInfo());

  T = Context.getElaboratedType(ETK_Typename, SS.getScopeRep(), T);
  ElaboratedTypeLoc TL = Builder.push<ElaboratedTypeLoc>(T);
  TL.setElaboratedKeywordLoc(TypenameLoc);
  TL.setQualifierLoc(SS.getWithLocInContext(Context));

  TypeSourceInfo *TSI = Builder.getTypeSourceInfo(Context, T);
  return CreateParsedType(T, TSI);
}


/// Determine whether this failed name lookup should be treated as being
/// disabled by a usage of std::enable_if.
static bool isEnableIf(NestedNameSpecifierLoc NNS, const IdentifierInfo &II,
                       SourceRange &CondRange, Expr *&Cond) {
  // We must be looking for a ::type...
  if (!II.isStr("type"))
    return false;

  // ... within an explicitly-written template specialization...
  if (!NNS || !NNS.getNestedNameSpecifier()->getAsType())
    return false;
  TypeLoc EnableIfTy = NNS.getTypeLoc();
  TemplateSpecializationTypeLoc EnableIfTSTLoc =
      EnableIfTy.getAs<TemplateSpecializationTypeLoc>();
  if (!EnableIfTSTLoc || EnableIfTSTLoc.getNumArgs() == 0)
    return false;
  const TemplateSpecializationType *EnableIfTST = EnableIfTSTLoc.getTypePtr();

  // ... which names a complete class template declaration...
  const TemplateDecl *EnableIfDecl =
    EnableIfTST->getTemplateName().getAsTemplateDecl();
  if (!EnableIfDecl || EnableIfTST->isIncompleteType())
    return false;

  // ... called "enable_if".
  const IdentifierInfo *EnableIfII =
    EnableIfDecl->getDeclName().getAsIdentifierInfo();
  if (!EnableIfII || !EnableIfII->isStr("enable_if"))
    return false;

  // Assume the first template argument is the condition.
  CondRange = EnableIfTSTLoc.getArgLoc(0).getSourceRange();

  // Dig out the condition.
  Cond = nullptr;
  if (EnableIfTSTLoc.getArgLoc(0).getArgument().getKind()
        != TemplateArgument::Expression)
    return true;

  Cond = EnableIfTSTLoc.getArgLoc(0).getSourceExpression();

  // Ignore Boolean literals; they add no value.
  if (isa<CXXBoolLiteralExpr>(Cond->IgnoreParenCasts()))
    Cond = nullptr;

  return true;
}

QualType
Sema::CheckTypenameType(ElaboratedTypeKeyword Keyword,
                        SourceLocation KeywordLoc,
                        NestedNameSpecifierLoc QualifierLoc,
                        const IdentifierInfo &II,
                        SourceLocation IILoc,
                        TypeSourceInfo **TSI,
                        bool DeducedTSTContext) {
  QualType T = CheckTypenameType(Keyword, KeywordLoc, QualifierLoc, II, IILoc,
                                 DeducedTSTContext);
  if (T.isNull())
    return QualType();

  *TSI = Context.CreateTypeSourceInfo(T);
  if (isa<DependentNameType>(T)) {
    DependentNameTypeLoc TL =
        (*TSI)->getTypeLoc().castAs<DependentNameTypeLoc>();
    TL.setElaboratedKeywordLoc(KeywordLoc);
    TL.setQualifierLoc(QualifierLoc);
    TL.setNameLoc(IILoc);
  } else {
    ElaboratedTypeLoc TL = (*TSI)->getTypeLoc().castAs<ElaboratedTypeLoc>();
    TL.setElaboratedKeywordLoc(KeywordLoc);
    TL.setQualifierLoc(QualifierLoc);
    TL.getNamedTypeLoc().castAs<TypeSpecTypeLoc>().setNameLoc(IILoc);
  }
  return T;
}

/// Build the type that describes a C++ typename specifier,
/// e.g., "typename T::type".
QualType
Sema::CheckTypenameType(ElaboratedTypeKeyword Keyword,
                        SourceLocation KeywordLoc,
                        NestedNameSpecifierLoc QualifierLoc,
                        const IdentifierInfo &II,
                        SourceLocation IILoc, bool DeducedTSTContext) {
  CXXScopeSpec SS;
  SS.Adopt(QualifierLoc);

  DeclContext *Ctx = nullptr;
  if (QualifierLoc) {
    Ctx = computeDeclContext(SS);
    if (!Ctx) {
      // If the nested-name-specifier is dependent and couldn't be
      // resolved to a type, build a typename type.
      assert(QualifierLoc.getNestedNameSpecifier()->isDependent());
      return Context.getDependentNameType(Keyword,
                                          QualifierLoc.getNestedNameSpecifier(),
                                          &II);
    }

    // If the nested-name-specifier refers to the current instantiation,
    // the "typename" keyword itself is superfluous. In C++03, the
    // program is actually ill-formed. However, DR 382 (in C++0x CD1)
    // allows such extraneous "typename" keywords, and we retroactively
    // apply this DR to C++03 code with only a warning. In any case we continue.

    if (RequireCompleteDeclContext(SS, Ctx))
      return QualType();
  }

  DeclarationName Name(&II);
  LookupResult Result(*this, Name, IILoc, LookupOrdinaryName);
  if (Ctx)
    LookupQualifiedName(Result, Ctx, SS);
  else
    LookupName(Result, CurScope);
  unsigned DiagID = 0;
  Decl *Referenced = nullptr;
  switch (Result.getResultKind()) {
  case LookupResult::NotFound: {
    // If we're looking up 'type' within a template named 'enable_if', produce
    // a more specific diagnostic.
    SourceRange CondRange;
    Expr *Cond = nullptr;
    if (Ctx && isEnableIf(QualifierLoc, II, CondRange, Cond)) {
      // If we have a condition, narrow it down to the specific failed
      // condition.
      if (Cond) {
        Expr *FailedCond;
        std::string FailedDescription;
        std::tie(FailedCond, FailedDescription) =
          findFailedBooleanCondition(Cond);

        Diag(FailedCond->getExprLoc(),
             diag::err_typename_nested_not_found_requirement)
          << FailedDescription
          << FailedCond->getSourceRange();
        return QualType();
      }

      Diag(CondRange.getBegin(),
           diag::err_typename_nested_not_found_enable_if)
          << Ctx << CondRange;
      return QualType();
    }

    DiagID = Ctx ? diag::err_typename_nested_not_found
                 : diag::err_unknown_typename;
    break;
  }

  case LookupResult::FoundUnresolvedValue: {
    // We found a using declaration that is a value. Most likely, the using
    // declaration itself is meant to have the 'typename' keyword.
    SourceRange FullRange(KeywordLoc.isValid() ? KeywordLoc : SS.getBeginLoc(),
                          IILoc);
    Diag(IILoc, diag::err_typename_refers_to_using_value_decl)
      << Name << Ctx << FullRange;
    if (UnresolvedUsingValueDecl *Using
          = dyn_cast<UnresolvedUsingValueDecl>(Result.getRepresentativeDecl())){
      SourceLocation Loc = Using->getQualifierLoc().getBeginLoc();
      Diag(Loc, diag::note_using_value_decl_missing_typename)
        << FixItHint::CreateInsertion(Loc, "typename ");
    }
  }
  // Fall through to create a dependent typename type, from which we can recover
  // better.
  LLVM_FALLTHROUGH;

  case LookupResult::NotFoundInCurrentInstantiation:
    // Okay, it's a member of an unknown instantiation.
    return Context.getDependentNameType(Keyword,
                                        QualifierLoc.getNestedNameSpecifier(),
                                        &II);

  case LookupResult::Found:
    if (TypeDecl *Type = dyn_cast<TypeDecl>(Result.getFoundDecl())) {
      // C++ [class.qual]p2:
      //   In a lookup in which function names are not ignored and the
      //   nested-name-specifier nominates a class C, if the name specified
      //   after the nested-name-specifier, when looked up in C, is the
      //   injected-class-name of C [...] then the name is instead considered
      //   to name the constructor of class C.
      //
      // Unlike in an elaborated-type-specifier, function names are not ignored
      // in typename-specifier lookup. However, they are ignored in all the
      // contexts where we form a typename type with no keyword (that is, in
      // mem-initializer-ids, base-specifiers, and elaborated-type-specifiers).
      //
      // FIXME: That's not strictly true: mem-initializer-id lookup does not
      // ignore functions, but that appears to be an oversight.
      auto *LookupRD = dyn_cast_or_null<CXXRecordDecl>(Ctx);
      auto *FoundRD = dyn_cast<CXXRecordDecl>(Type);
      if (Keyword == ETK_Typename && LookupRD && FoundRD &&
          FoundRD->isInjectedClassName() &&
          declaresSameEntity(LookupRD, cast<Decl>(FoundRD->getParent())))
        Diag(IILoc, diag::ext_out_of_line_qualified_id_type_names_constructor)
            << &II << 1 << 0 /*'typename' keyword used*/;

      // We found a type. Build an ElaboratedType, since the
      // typename-specifier was just sugar.
      MarkAnyDeclReferenced(Type->getLocation(), Type, /*OdrUse=*/false);
      return Context.getElaboratedType(Keyword,
                                       QualifierLoc.getNestedNameSpecifier(),
                                       Context.getTypeDeclType(Type));
    }

    // C++ [dcl.type.simple]p2:
    //   A type-specifier of the form
    //     typename[opt] nested-name-specifier[opt] template-name
    //   is a placeholder for a deduced class type [...].
    if (getLangOpts().CPlusPlus17) {
      if (auto *TD = getAsTypeTemplateDecl(Result.getFoundDecl())) {
        if (!DeducedTSTContext) {
          QualType T(QualifierLoc
                         ? QualifierLoc.getNestedNameSpecifier()->getAsType()
                         : nullptr, 0);
          if (!T.isNull())
            Diag(IILoc, diag::err_dependent_deduced_tst)
              << (int)getTemplateNameKindForDiagnostics(TemplateName(TD)) << T;
          else
            Diag(IILoc, diag::err_deduced_tst)
              << (int)getTemplateNameKindForDiagnostics(TemplateName(TD));
          Diag(TD->getLocation(), diag::note_template_decl_here);
          return QualType();
        }
        return Context.getElaboratedType(
            Keyword, QualifierLoc.getNestedNameSpecifier(),
            Context.getDeducedTemplateSpecializationType(TemplateName(TD),
                                                         QualType(), false));
      }
    }

    DiagID = Ctx ? diag::err_typename_nested_not_type
                 : diag::err_typename_not_type;
    Referenced = Result.getFoundDecl();
    break;

  case LookupResult::FoundOverloaded:
    DiagID = Ctx ? diag::err_typename_nested_not_type
                 : diag::err_typename_not_type;
    Referenced = *Result.begin();
    break;

  case LookupResult::Ambiguous:
    return QualType();
  }

  // If we get here, it's because name lookup did not find a
  // type. Emit an appropriate diagnostic and return an error.
  SourceRange FullRange(KeywordLoc.isValid() ? KeywordLoc : SS.getBeginLoc(),
                        IILoc);
  if (Ctx)
    Diag(IILoc, DiagID) << FullRange << Name << Ctx;
  else
    Diag(IILoc, DiagID) << FullRange << Name;
  if (Referenced)
    Diag(Referenced->getLocation(),
         Ctx ? diag::note_typename_member_refers_here
             : diag::note_typename_refers_here)
      << Name;
  return QualType();
}

namespace {
  // See Sema::RebuildTypeInCurrentInstantiation
  class CurrentInstantiationRebuilder
    : public TreeTransform<CurrentInstantiationRebuilder> {
    SourceLocation Loc;
    DeclarationName Entity;

  public:
    typedef TreeTransform<CurrentInstantiationRebuilder> inherited;

    CurrentInstantiationRebuilder(Sema &SemaRef,
                                  SourceLocation Loc,
                                  DeclarationName Entity)
    : TreeTransform<CurrentInstantiationRebuilder>(SemaRef),
      Loc(Loc), Entity(Entity) { }

    /// Determine whether the given type \p T has already been
    /// transformed.
    ///
    /// For the purposes of type reconstruction, a type has already been
    /// transformed if it is NULL or if it is not dependent.
    bool AlreadyTransformed(QualType T) {
      return T.isNull() || !T->isDependentType();
    }

    /// Returns the location of the entity whose type is being
    /// rebuilt.
    SourceLocation getBaseLocation() { return Loc; }

    /// Returns the name of the entity whose type is being rebuilt.
    DeclarationName getBaseEntity() { return Entity; }

    /// Sets the "base" location and entity when that
    /// information is known based on another transformation.
    void setBase(SourceLocation Loc, DeclarationName Entity) {
      this->Loc = Loc;
      this->Entity = Entity;
    }

    ExprResult TransformLambdaExpr(LambdaExpr *E) {
      // Lambdas never need to be transformed.
      return E;
    }
  };
} // end anonymous namespace

/// Rebuilds a type within the context of the current instantiation.
///
/// The type \p T is part of the type of an out-of-line member definition of
/// a class template (or class template partial specialization) that was parsed
/// and constructed before we entered the scope of the class template (or
/// partial specialization thereof). This routine will rebuild that type now
/// that we have entered the declarator's scope, which may produce different
/// canonical types, e.g.,
///
/// \code
/// template<typename T>
/// struct X {
///   typedef T* pointer;
///   pointer data();
/// };
///
/// template<typename T>
/// typename X<T>::pointer X<T>::data() { ... }
/// \endcode
///
/// Here, the type "typename X<T>::pointer" will be created as a DependentNameType,
/// since we do not know that we can look into X<T> when we parsed the type.
/// This function will rebuild the type, performing the lookup of "pointer"
/// in X<T> and returning an ElaboratedType whose canonical type is the same
/// as the canonical type of T*, allowing the return types of the out-of-line
/// definition and the declaration to match.
TypeSourceInfo *Sema::RebuildTypeInCurrentInstantiation(TypeSourceInfo *T,
                                                        SourceLocation Loc,
                                                        DeclarationName Name) {
  if (!T || !T->getType()->isDependentType())
    return T;

  CurrentInstantiationRebuilder Rebuilder(*this, Loc, Name);
  return Rebuilder.TransformType(T);
}

ExprResult Sema::RebuildExprInCurrentInstantiation(Expr *E) {
  CurrentInstantiationRebuilder Rebuilder(*this, E->getExprLoc(),
                                          DeclarationName());
  return Rebuilder.TransformExpr(E);
}

bool Sema::RebuildNestedNameSpecifierInCurrentInstantiation(CXXScopeSpec &SS) {
  if (SS.isInvalid())
    return true;

  NestedNameSpecifierLoc QualifierLoc = SS.getWithLocInContext(Context);
  CurrentInstantiationRebuilder Rebuilder(*this, SS.getRange().getBegin(),
                                          DeclarationName());
  NestedNameSpecifierLoc Rebuilt
    = Rebuilder.TransformNestedNameSpecifierLoc(QualifierLoc);
  if (!Rebuilt)
    return true;

  SS.Adopt(Rebuilt);
  return false;
}

/// Rebuild the template parameters now that we know we're in a current
/// instantiation.
bool Sema::RebuildTemplateParamsInCurrentInstantiation(
                                               TemplateParameterList *Params) {
  for (unsigned I = 0, N = Params->size(); I != N; ++I) {
    Decl *Param = Params->getParam(I);

    // There is nothing to rebuild in a type parameter.
    if (isa<TemplateTypeParmDecl>(Param))
      continue;

    // Rebuild the template parameter list of a template template parameter.
    if (TemplateTemplateParmDecl *TTP
        = dyn_cast<TemplateTemplateParmDecl>(Param)) {
      if (RebuildTemplateParamsInCurrentInstantiation(
            TTP->getTemplateParameters()))
        return true;

      continue;
    }

    // Rebuild the type of a non-type template parameter.
    NonTypeTemplateParmDecl *NTTP = cast<NonTypeTemplateParmDecl>(Param);
    TypeSourceInfo *NewTSI
      = RebuildTypeInCurrentInstantiation(NTTP->getTypeSourceInfo(),
                                          NTTP->getLocation(),
                                          NTTP->getDeclName());
    if (!NewTSI)
      return true;

    if (NewTSI->getType()->isUndeducedType()) {
      // C++17 [temp.dep.expr]p3:
      //   An id-expression is type-dependent if it contains
      //    - an identifier associated by name lookup with a non-type
      //      template-parameter declared with a type that contains a
      //      placeholder type (7.1.7.4),
      NewTSI = SubstAutoTypeSourceInfo(NewTSI, Context.DependentTy);
    }

    if (NewTSI != NTTP->getTypeSourceInfo()) {
      NTTP->setTypeSourceInfo(NewTSI);
      NTTP->setType(NewTSI->getType());
    }
  }

  return false;
}

/// Produces a formatted string that describes the binding of
/// template parameters to template arguments.
std::string
Sema::getTemplateArgumentBindingsText(const TemplateParameterList *Params,
                                      const TemplateArgumentList &Args) {
  return getTemplateArgumentBindingsText(Params, Args.data(), Args.size());
}

std::string
Sema::getTemplateArgumentBindingsText(const TemplateParameterList *Params,
                                      const TemplateArgument *Args,
                                      unsigned NumArgs) {
  SmallString<128> Str;
  llvm::raw_svector_ostream Out(Str);

  if (!Params || Params->size() == 0 || NumArgs == 0)
    return std::string();

  for (unsigned I = 0, N = Params->size(); I != N; ++I) {
    if (I >= NumArgs)
      break;

    if (I == 0)
      Out << "[with ";
    else
      Out << ", ";

    if (const IdentifierInfo *Id = Params->getParam(I)->getIdentifier()) {
      Out << Id->getName();
    } else {
      Out << '$' << I;
    }

    Out << " = ";
    Args[I].print(getPrintingPolicy(), Out);
  }

  Out << ']';
  return std::string(Out.str());
}

void Sema::MarkAsLateParsedTemplate(FunctionDecl *FD, Decl *FnD,
                                    CachedTokens &Toks) {
  if (!FD)
    return;

  auto LPT = std::make_unique<LateParsedTemplate>();

  // Take tokens to avoid allocations
  LPT->Toks.swap(Toks);
  LPT->D = FnD;
  LateParsedTemplateMap.insert(std::make_pair(FD, std::move(LPT)));

  FD->setLateTemplateParsed(true);
}

void Sema::UnmarkAsLateParsedTemplate(FunctionDecl *FD) {
  if (!FD)
    return;
  FD->setLateTemplateParsed(false);
}

bool Sema::IsInsideALocalClassWithinATemplateFunction() {
  DeclContext *DC = CurContext;

  while (DC) {
    if (CXXRecordDecl *RD = dyn_cast<CXXRecordDecl>(CurContext)) {
      const FunctionDecl *FD = RD->isLocalClass();
      return (FD && FD->getTemplatedKind() != FunctionDecl::TK_NonTemplate);
    } else if (DC->isTranslationUnit() || DC->isNamespace())
      return false;

    DC = DC->getParent();
  }
  return false;
}

namespace {
/// Walk the path from which a declaration was instantiated, and check
/// that every explicit specialization along that path is visible. This enforces
/// C++ [temp.expl.spec]/6:
///
///   If a template, a member template or a member of a class template is
///   explicitly specialized then that specialization shall be declared before
///   the first use of that specialization that would cause an implicit
///   instantiation to take place, in every translation unit in which such a
///   use occurs; no diagnostic is required.
///
/// and also C++ [temp.class.spec]/1:
///
///   A partial specialization shall be declared before the first use of a
///   class template specialization that would make use of the partial
///   specialization as the result of an implicit or explicit instantiation
///   in every translation unit in which such a use occurs; no diagnostic is
///   required.
class ExplicitSpecializationVisibilityChecker {
  Sema &S;
  SourceLocation Loc;
  llvm::SmallVector<Module *, 8> Modules;

public:
  ExplicitSpecializationVisibilityChecker(Sema &S, SourceLocation Loc)
      : S(S), Loc(Loc) {}

  void check(NamedDecl *ND) {
    if (auto *FD = dyn_cast<FunctionDecl>(ND))
      return checkImpl(FD);
    if (auto *RD = dyn_cast<CXXRecordDecl>(ND))
      return checkImpl(RD);
    if (auto *VD = dyn_cast<VarDecl>(ND))
      return checkImpl(VD);
    if (auto *ED = dyn_cast<EnumDecl>(ND))
      return checkImpl(ED);
  }

private:
  void diagnose(NamedDecl *D, bool IsPartialSpec) {
    auto Kind = IsPartialSpec ? Sema::MissingImportKind::PartialSpecialization
                              : Sema::MissingImportKind::ExplicitSpecialization;
    const bool Recover = true;

    // If we got a custom set of modules (because only a subset of the
    // declarations are interesting), use them, otherwise let
    // diagnoseMissingImport intelligently pick some.
    if (Modules.empty())
      S.diagnoseMissingImport(Loc, D, Kind, Recover);
    else
      S.diagnoseMissingImport(Loc, D, D->getLocation(), Modules, Kind, Recover);
  }

  // Check a specific declaration. There are three problematic cases:
  //
  //  1) The declaration is an explicit specialization of a template
  //     specialization.
  //  2) The declaration is an explicit specialization of a member of an
  //     templated class.
  //  3) The declaration is an instantiation of a template, and that template
  //     is an explicit specialization of a member of a templated class.
  //
  // We don't need to go any deeper than that, as the instantiation of the
  // surrounding class / etc is not triggered by whatever triggered this
  // instantiation, and thus should be checked elsewhere.
  template<typename SpecDecl>
  void checkImpl(SpecDecl *Spec) {
    bool IsHiddenExplicitSpecialization = false;
    if (Spec->getTemplateSpecializationKind() == TSK_ExplicitSpecialization) {
      IsHiddenExplicitSpecialization =
          Spec->getMemberSpecializationInfo()
              ? !S.hasVisibleMemberSpecialization(Spec, &Modules)
              : !S.hasVisibleExplicitSpecialization(Spec, &Modules);
    } else {
      checkInstantiated(Spec);
    }

    if (IsHiddenExplicitSpecialization)
      diagnose(Spec->getMostRecentDecl(), false);
  }

  void checkInstantiated(FunctionDecl *FD) {
    if (auto *TD = FD->getPrimaryTemplate())
      checkTemplate(TD);
  }

  void checkInstantiated(CXXRecordDecl *RD) {
    auto *SD = dyn_cast<ClassTemplateSpecializationDecl>(RD);
    if (!SD)
      return;

    auto From = SD->getSpecializedTemplateOrPartial();
    if (auto *TD = From.dyn_cast<ClassTemplateDecl *>())
      checkTemplate(TD);
    else if (auto *TD =
                 From.dyn_cast<ClassTemplatePartialSpecializationDecl *>()) {
      if (!S.hasVisibleDeclaration(TD))
        diagnose(TD, true);
      checkTemplate(TD);
    }
  }

  void checkInstantiated(VarDecl *RD) {
    auto *SD = dyn_cast<VarTemplateSpecializationDecl>(RD);
    if (!SD)
      return;

    auto From = SD->getSpecializedTemplateOrPartial();
    if (auto *TD = From.dyn_cast<VarTemplateDecl *>())
      checkTemplate(TD);
    else if (auto *TD =
                 From.dyn_cast<VarTemplatePartialSpecializationDecl *>()) {
      if (!S.hasVisibleDeclaration(TD))
        diagnose(TD, true);
      checkTemplate(TD);
    }
  }

  void checkInstantiated(EnumDecl *FD) {}

  template<typename TemplDecl>
  void checkTemplate(TemplDecl *TD) {
    if (TD->isMemberSpecialization()) {
      if (!S.hasVisibleMemberSpecialization(TD, &Modules))
        diagnose(TD->getMostRecentDecl(), false);
    }
  }
};
} // end anonymous namespace

void Sema::checkSpecializationVisibility(SourceLocation Loc, NamedDecl *Spec) {
  if (!getLangOpts().Modules)
    return;

  ExplicitSpecializationVisibilityChecker(*this, Loc).check(Spec);
}

/// Check whether a template partial specialization that we've discovered
/// is hidden, and produce suitable diagnostics if so.
void Sema::checkPartialSpecializationVisibility(SourceLocation Loc,
                                                NamedDecl *Spec) {
  llvm::SmallVector<Module *, 8> Modules;
  if (!hasVisibleDeclaration(Spec, &Modules))
    diagnoseMissingImport(Loc, Spec, Spec->getLocation(), Modules,
                          MissingImportKind::PartialSpecialization,
                          /*Recover*/true);
}<|MERGE_RESOLUTION|>--- conflicted
+++ resolved
@@ -945,17 +945,10 @@
       TArg = TemplateArgument(Template, Optional<unsigned int>());
     else
       TArg = Template;
-<<<<<<< HEAD
-    return TemplateArgumentLoc(TArg,
-                               Arg.getScopeSpec().getWithLocInContext(Context),
-                               Arg.getLocation(),
-                               Arg.getEllipsisLoc());
-=======
     return TemplateArgumentLoc(
-        SemaRef.Context, TArg,
-        Arg.getScopeSpec().getWithLocInContext(SemaRef.Context),
+        Context, TArg,
+        Arg.getScopeSpec().getWithLocInContext(Context),
         Arg.getLocation(), Arg.getEllipsisLoc());
->>>>>>> 57f09742
   }
   }
 
@@ -1417,13 +1410,9 @@
       T->isMemberPointerType() ||
       //   -- std::nullptr_t, or
       T->isNullPtrType() ||
-<<<<<<< HEAD
       //   -- meta::info
       T->isReflectionType() ||
-      // Allow use of auto in template parameter declarations.
-=======
       //   -- a type that contains a placeholder type.
->>>>>>> 57f09742
       T->isUndeducedType()) {
     // C++ [temp.param]p5: The top-level cv-qualifiers on the template-parameter
     // are ignored when determining its type.
