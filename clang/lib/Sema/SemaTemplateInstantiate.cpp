--- conflicted
+++ resolved
@@ -3648,15 +3648,6 @@
   if (isa<EnumDecl>(D))
     return nullptr;
 
-<<<<<<< HEAD
-  // Handle forward references to a label declaration.
-  if (isa<LabelDecl>(D))
-    return nullptr;
-
-  // If we reach this point, and we're not allowing uninstantiated decls,
-  // then we have a sema bug.
-  assert(AllowUninstantiated && "declaration not instantiated in this scope");
-=======
   // Materialized typedefs/type alias for implicit deduction guides may require
   // instantiation.
   if (isa<TypedefNameDecl>(D) &&
@@ -3667,7 +3658,6 @@
   // forward reference to a label declaration.  Return null to indicate that
   // we have an uninstantiated label.
   assert(isa<LabelDecl>(D) && "declaration not instantiated in this scope");
->>>>>>> 968f58c6
   return nullptr;
 }
 
