//===------- SemaTemplateInstantiate.cpp - C++ Template Instantiation ------===/
//
// Part of the LLVM Project, under the Apache License v2.0 with LLVM Exceptions.
// See https://llvm.org/LICENSE.txt for license information.
// SPDX-License-Identifier: Apache-2.0 WITH LLVM-exception
//===----------------------------------------------------------------------===/
//
//  This file implements C++ template instantiation.
//
//===----------------------------------------------------------------------===/

#include "TreeTransform.h"
#include "clang/AST/ASTConsumer.h"
#include "clang/AST/ASTContext.h"
#include "clang/AST/ASTLambda.h"
#include "clang/AST/ASTMutationListener.h"
#include "clang/AST/DeclTemplate.h"
#include "clang/AST/Expr.h"
#include "clang/AST/PrettyDeclStackTrace.h"
#include "clang/AST/TypeVisitor.h"
#include "clang/Basic/LangOptions.h"
#include "clang/Basic/Stack.h"
#include "clang/Basic/TargetInfo.h"
#include "clang/Sema/DeclSpec.h"
#include "clang/Sema/Initialization.h"
#include "clang/Sema/Lookup.h"
#include "clang/Sema/SemaConcept.h"
#include "clang/Sema/SemaInternal.h"
#include "clang/Sema/Template.h"
#include "clang/Sema/TemplateDeduction.h"
#include "clang/Sema/TemplateInstCallback.h"
#include "llvm/Support/TimeProfiler.h"

using namespace clang;
using namespace sema;

//===----------------------------------------------------------------------===/
// Template Instantiation Support
//===----------------------------------------------------------------------===/

/// Retrieve the template argument list(s) that should be used to
/// instantiate the definition of the given declaration.
///
/// \param D the declaration for which we are computing template instantiation
/// arguments.
///
/// \param Innermost if non-NULL, the innermost template argument list.
///
/// \param RelativeToPrimary true if we should get the template
/// arguments relative to the primary template, even when we're
/// dealing with a specialization. This is only relevant for function
/// template specializations.
///
/// \param Pattern If non-NULL, indicates the pattern from which we will be
/// instantiating the definition of the given declaration, \p D. This is
/// used to determine the proper set of template instantiation arguments for
/// friend function template specializations.
MultiLevelTemplateArgumentList
Sema::getTemplateInstantiationArgs(NamedDecl *D,
                                   const TemplateArgumentList *Innermost,
                                   bool RelativeToPrimary,
                                   const FunctionDecl *Pattern) {
  // Accumulate the set of template argument lists in this structure.
  MultiLevelTemplateArgumentList Result;

  if (Innermost)
    Result.addOuterTemplateArguments(Innermost);

  DeclContext *Ctx = dyn_cast<DeclContext>(D);
  if (!Ctx) {
    Ctx = D->getDeclContext();

    // Add template arguments from a variable template instantiation. For a
    // class-scope explicit specialization, there are no template arguments
    // at this level, but there may be enclosing template arguments.
    VarTemplateSpecializationDecl *Spec =
        dyn_cast<VarTemplateSpecializationDecl>(D);
    if (Spec && !Spec->isClassScopeExplicitSpecialization()) {
      // We're done when we hit an explicit specialization.
      if (Spec->getSpecializationKind() == TSK_ExplicitSpecialization &&
          !isa<VarTemplatePartialSpecializationDecl>(Spec))
        return Result;

      Result.addOuterTemplateArguments(&Spec->getTemplateInstantiationArgs());

      // If this variable template specialization was instantiated from a
      // specialized member that is a variable template, we're done.
      assert(Spec->getSpecializedTemplate() && "No variable template?");
      llvm::PointerUnion<VarTemplateDecl*,
                         VarTemplatePartialSpecializationDecl*> Specialized
                             = Spec->getSpecializedTemplateOrPartial();
      if (VarTemplatePartialSpecializationDecl *Partial =
              Specialized.dyn_cast<VarTemplatePartialSpecializationDecl *>()) {
        if (Partial->isMemberSpecialization())
          return Result;
      } else {
        VarTemplateDecl *Tmpl = Specialized.get<VarTemplateDecl *>();
        if (Tmpl->isMemberSpecialization())
          return Result;
      }
    }

    // If we have a template template parameter with translation unit context,
    // then we're performing substitution into a default template argument of
    // this template template parameter before we've constructed the template
    // that will own this template template parameter. In this case, we
    // use empty template parameter lists for all of the outer templates
    // to avoid performing any substitutions.
    if (Ctx->isTranslationUnit()) {
      if (TemplateTemplateParmDecl *TTP
                                      = dyn_cast<TemplateTemplateParmDecl>(D)) {
        for (unsigned I = 0, N = TTP->getDepth() + 1; I != N; ++I)
          Result.addOuterTemplateArguments(None);
        return Result;
      }
    }
  }

  while (!Ctx->isFileContext()) {
    // Add template arguments from a class template instantiation.
    ClassTemplateSpecializationDecl *Spec
          = dyn_cast<ClassTemplateSpecializationDecl>(Ctx);
    if (Spec && !Spec->isClassScopeExplicitSpecialization()) {
      // We're done when we hit an explicit specialization.
      if (Spec->getSpecializationKind() == TSK_ExplicitSpecialization &&
          !isa<ClassTemplatePartialSpecializationDecl>(Spec))
        break;

      Result.addOuterTemplateArguments(&Spec->getTemplateInstantiationArgs());

      // If this class template specialization was instantiated from a
      // specialized member that is a class template, we're done.
      assert(Spec->getSpecializedTemplate() && "No class template?");
      if (Spec->getSpecializedTemplate()->isMemberSpecialization())
        break;
    }
    // Add template arguments from a function template specialization.
    else if (FunctionDecl *Function = dyn_cast<FunctionDecl>(Ctx)) {
      if (!RelativeToPrimary &&
          Function->getTemplateSpecializationKindForInstantiation() ==
              TSK_ExplicitSpecialization)
        break;

      if (const TemplateArgumentList *TemplateArgs
            = Function->getTemplateSpecializationArgs()) {
        // Add the template arguments for this specialization.
        Result.addOuterTemplateArguments(TemplateArgs);

        // If this function was instantiated from a specialized member that is
        // a function template, we're done.
        assert(Function->getPrimaryTemplate() && "No function template?");
        if (Function->getPrimaryTemplate()->isMemberSpecialization())
          break;

        // If this function is a generic lambda specialization, we are done.
        if (isGenericLambdaCallOperatorOrStaticInvokerSpecialization(Function))
          break;

      } else if (FunctionTemplateDecl *FunTmpl
                                   = Function->getDescribedFunctionTemplate()) {
        // Add the "injected" template arguments.
        Result.addOuterTemplateArguments(FunTmpl->getInjectedTemplateArgs());
      }

      // If this is a friend declaration and it declares an entity at
      // namespace scope, take arguments from its lexical parent
      // instead of its semantic parent, unless of course the pattern we're
      // instantiating actually comes from the file's context!
      if (Function->getFriendObjectKind() &&
          Function->getDeclContext()->isFileContext() &&
          (!Pattern || !Pattern->getLexicalDeclContext()->isFileContext())) {
        Ctx = Function->getLexicalDeclContext();
        RelativeToPrimary = false;
        continue;
      }
    } else if (CXXRecordDecl *Rec = dyn_cast<CXXRecordDecl>(Ctx)) {
      if (ClassTemplateDecl *ClassTemplate = Rec->getDescribedClassTemplate()) {
        QualType T = ClassTemplate->getInjectedClassNameSpecialization();
        const TemplateSpecializationType *TST =
            cast<TemplateSpecializationType>(Context.getCanonicalType(T));
        Result.addOuterTemplateArguments(
            llvm::makeArrayRef(TST->getArgs(), TST->getNumArgs()));
        if (ClassTemplate->isMemberSpecialization())
          break;
      }
    }

    Ctx = Ctx->getParent();
    RelativeToPrimary = false;
  }

  return Result;
}

bool Sema::CodeSynthesisContext::isInstantiationRecord() const {
  switch (Kind) {
  case TemplateInstantiation:
  case ExceptionSpecInstantiation:
  case DefaultTemplateArgumentInstantiation:
  case DefaultFunctionArgumentInstantiation:
  case ExplicitTemplateArgumentSubstitution:
  case DeducedTemplateArgumentSubstitution:
  case PriorTemplateArgumentSubstitution:
  case ConstraintsCheck:
  case NestedRequirementConstraintsCheck:
  case ForLoopInstantiation:
    return true;

  case RequirementInstantiation:
  case DefaultTemplateArgumentChecking:
  case DeclaringSpecialMember:
  case DeclaringImplicitEqualityComparison:
  case DefiningSynthesizedFunction:
  case ExceptionSpecEvaluation:
  case ConstraintSubstitution:
  case ParameterMappingSubstitution:
  case ConstraintNormalization:
  case RewritingOperatorAsSpaceship:
  case InitializingStructuredBinding:
  case MarkingClassDllexported:
    return false;

  // This function should never be called when Kind's value is Memoization.
  case Memoization:
    break;
  }

  llvm_unreachable("Invalid SynthesisKind!");
}

Sema::InstantiatingTemplate::InstantiatingTemplate(
    Sema &SemaRef, CodeSynthesisContext::SynthesisKind Kind,
    SourceLocation PointOfInstantiation, SourceRange InstantiationRange,
    Decl *Entity, NamedDecl *Template, ArrayRef<TemplateArgument> TemplateArgs,
    sema::TemplateDeductionInfo *DeductionInfo)
    : SemaRef(SemaRef) {
  // Don't allow further instantiation if a fatal error and an uncompilable
  // error have occurred. Any diagnostics we might have raised will not be
  // visible, and we do not need to construct a correct AST.
  if (SemaRef.Diags.hasFatalErrorOccurred() &&
      SemaRef.hasUncompilableErrorOccurred()) {
    Invalid = true;
    return;
  }
  Invalid = CheckInstantiationDepth(PointOfInstantiation, InstantiationRange);
  if (!Invalid) {
    CodeSynthesisContext Inst;
    Inst.Kind = Kind;
    Inst.PointOfInstantiation = PointOfInstantiation;
    Inst.Entity = Entity;
    Inst.Template = Template;
    Inst.TemplateArgs = TemplateArgs.data();
    Inst.NumTemplateArgs = TemplateArgs.size();
    Inst.DeductionInfo = DeductionInfo;
    Inst.InstantiationRange = InstantiationRange;
    SemaRef.pushCodeSynthesisContext(Inst);

    AlreadyInstantiating = !Inst.Entity ? false :
        !SemaRef.InstantiatingSpecializations
             .insert(std::make_pair(Inst.Entity->getCanonicalDecl(), Inst.Kind))
             .second;

    atTemplateBegin(SemaRef.TemplateInstCallbacks, SemaRef, Inst);
  }
}

Sema::InstantiatingTemplate::InstantiatingTemplate(
    Sema &SemaRef, SourceLocation PointOfInstantiation, Decl *Entity,
    SourceRange InstantiationRange)
    : InstantiatingTemplate(SemaRef,
                            CodeSynthesisContext::TemplateInstantiation,
                            PointOfInstantiation, InstantiationRange, Entity) {}

Sema::InstantiatingTemplate::InstantiatingTemplate(
    Sema &SemaRef, SourceLocation PointOfInstantiation, FunctionDecl *Entity,
    ExceptionSpecification, SourceRange InstantiationRange)
    : InstantiatingTemplate(
          SemaRef, CodeSynthesisContext::ExceptionSpecInstantiation,
          PointOfInstantiation, InstantiationRange, Entity) {}

Sema::InstantiatingTemplate::InstantiatingTemplate(
    Sema &SemaRef, SourceLocation PointOfInstantiation, TemplateParameter Param,
    TemplateDecl *Template, ArrayRef<TemplateArgument> TemplateArgs,
    SourceRange InstantiationRange)
    : InstantiatingTemplate(
          SemaRef,
          CodeSynthesisContext::DefaultTemplateArgumentInstantiation,
          PointOfInstantiation, InstantiationRange, getAsNamedDecl(Param),
          Template, TemplateArgs) {}

Sema::InstantiatingTemplate::InstantiatingTemplate(
    Sema &SemaRef, SourceLocation PointOfInstantiation,
    FunctionTemplateDecl *FunctionTemplate,
    ArrayRef<TemplateArgument> TemplateArgs,
    CodeSynthesisContext::SynthesisKind Kind,
    sema::TemplateDeductionInfo &DeductionInfo, SourceRange InstantiationRange)
    : InstantiatingTemplate(SemaRef, Kind, PointOfInstantiation,
                            InstantiationRange, FunctionTemplate, nullptr,
                            TemplateArgs, &DeductionInfo) {
  assert(
    Kind == CodeSynthesisContext::ExplicitTemplateArgumentSubstitution ||
    Kind == CodeSynthesisContext::DeducedTemplateArgumentSubstitution);
}

Sema::InstantiatingTemplate::InstantiatingTemplate(
    Sema &SemaRef, SourceLocation PointOfInstantiation,
    TemplateDecl *Template,
    ArrayRef<TemplateArgument> TemplateArgs,
    sema::TemplateDeductionInfo &DeductionInfo, SourceRange InstantiationRange)
    : InstantiatingTemplate(
          SemaRef,
          CodeSynthesisContext::DeducedTemplateArgumentSubstitution,
          PointOfInstantiation, InstantiationRange, Template, nullptr,
          TemplateArgs, &DeductionInfo) {}

Sema::InstantiatingTemplate::InstantiatingTemplate(
    Sema &SemaRef, SourceLocation PointOfInstantiation,
    ClassTemplatePartialSpecializationDecl *PartialSpec,
    ArrayRef<TemplateArgument> TemplateArgs,
    sema::TemplateDeductionInfo &DeductionInfo, SourceRange InstantiationRange)
    : InstantiatingTemplate(
          SemaRef,
          CodeSynthesisContext::DeducedTemplateArgumentSubstitution,
          PointOfInstantiation, InstantiationRange, PartialSpec, nullptr,
          TemplateArgs, &DeductionInfo) {}

Sema::InstantiatingTemplate::InstantiatingTemplate(
    Sema &SemaRef, SourceLocation PointOfInstantiation,
    VarTemplatePartialSpecializationDecl *PartialSpec,
    ArrayRef<TemplateArgument> TemplateArgs,
    sema::TemplateDeductionInfo &DeductionInfo, SourceRange InstantiationRange)
    : InstantiatingTemplate(
          SemaRef,
          CodeSynthesisContext::DeducedTemplateArgumentSubstitution,
          PointOfInstantiation, InstantiationRange, PartialSpec, nullptr,
          TemplateArgs, &DeductionInfo) {}

Sema::InstantiatingTemplate::InstantiatingTemplate(
    Sema &SemaRef, SourceLocation PointOfInstantiation, ParmVarDecl *Param,
    ArrayRef<TemplateArgument> TemplateArgs, SourceRange InstantiationRange)
    : InstantiatingTemplate(
          SemaRef,
          CodeSynthesisContext::DefaultFunctionArgumentInstantiation,
          PointOfInstantiation, InstantiationRange, Param, nullptr,
          TemplateArgs) {}

Sema::InstantiatingTemplate::InstantiatingTemplate(
    Sema &SemaRef, SourceLocation PointOfInstantiation, NamedDecl *Template,
    NonTypeTemplateParmDecl *Param, ArrayRef<TemplateArgument> TemplateArgs,
    SourceRange InstantiationRange)
    : InstantiatingTemplate(
          SemaRef,
          CodeSynthesisContext::PriorTemplateArgumentSubstitution,
          PointOfInstantiation, InstantiationRange, Param, Template,
          TemplateArgs) {}

Sema::InstantiatingTemplate::InstantiatingTemplate(
    Sema &SemaRef, SourceLocation PointOfInstantiation, NamedDecl *Template,
    TemplateTemplateParmDecl *Param, ArrayRef<TemplateArgument> TemplateArgs,
    SourceRange InstantiationRange)
    : InstantiatingTemplate(
          SemaRef,
          CodeSynthesisContext::PriorTemplateArgumentSubstitution,
          PointOfInstantiation, InstantiationRange, Param, Template,
          TemplateArgs) {}

Sema::InstantiatingTemplate::InstantiatingTemplate(
    Sema &SemaRef, SourceLocation PointOfInstantiation, TemplateDecl *Template,
    NamedDecl *Param, ArrayRef<TemplateArgument> TemplateArgs,
    SourceRange InstantiationRange)
    : InstantiatingTemplate(
          SemaRef, CodeSynthesisContext::DefaultTemplateArgumentChecking,
          PointOfInstantiation, InstantiationRange, Param, Template,
          TemplateArgs) {}

Sema::InstantiatingTemplate::InstantiatingTemplate(
    Sema &SemaRef, SourceLocation PointOfInstantiation,
    concepts::Requirement *Req, sema::TemplateDeductionInfo &DeductionInfo,
    SourceRange InstantiationRange)
    : InstantiatingTemplate(
          SemaRef, CodeSynthesisContext::RequirementInstantiation,
          PointOfInstantiation, InstantiationRange, /*Entity=*/nullptr,
          /*Template=*/nullptr, /*TemplateArgs=*/None, &DeductionInfo) {}


Sema::InstantiatingTemplate::InstantiatingTemplate(
    Sema &SemaRef, SourceLocation PointOfInstantiation,
    concepts::NestedRequirement *Req, ConstraintsCheck,
    SourceRange InstantiationRange)
    : InstantiatingTemplate(
          SemaRef, CodeSynthesisContext::NestedRequirementConstraintsCheck,
          PointOfInstantiation, InstantiationRange, /*Entity=*/nullptr,
          /*Template=*/nullptr, /*TemplateArgs=*/None) {}


Sema::InstantiatingTemplate::InstantiatingTemplate(
    Sema &SemaRef, SourceLocation PointOfInstantiation,
    ConstraintsCheck, NamedDecl *Template,
    ArrayRef<TemplateArgument> TemplateArgs, SourceRange InstantiationRange)
    : InstantiatingTemplate(
          SemaRef, CodeSynthesisContext::ConstraintsCheck,
          PointOfInstantiation, InstantiationRange, Template, nullptr,
          TemplateArgs) {}

Sema::InstantiatingTemplate::InstantiatingTemplate(
    Sema &SemaRef, SourceLocation PointOfInstantiation,
    ConstraintSubstitution, NamedDecl *Template,
    sema::TemplateDeductionInfo &DeductionInfo, SourceRange InstantiationRange)
    : InstantiatingTemplate(
          SemaRef, CodeSynthesisContext::ConstraintSubstitution,
          PointOfInstantiation, InstantiationRange, Template, nullptr,
          {}, &DeductionInfo) {}

Sema::InstantiatingTemplate::InstantiatingTemplate(
    Sema &SemaRef, SourceLocation PointOfInstantiation,
    ConstraintNormalization, NamedDecl *Template,
    SourceRange InstantiationRange)
    : InstantiatingTemplate(
          SemaRef, CodeSynthesisContext::ConstraintNormalization,
          PointOfInstantiation, InstantiationRange, Template) {}

Sema::InstantiatingTemplate::InstantiatingTemplate(
    Sema &SemaRef, SourceLocation PointOfInstantiation,
    ParameterMappingSubstitution, NamedDecl *Template,
    SourceRange InstantiationRange)
    : InstantiatingTemplate(
          SemaRef, CodeSynthesisContext::ParameterMappingSubstitution,
          PointOfInstantiation, InstantiationRange, Template) {}

// For tuple-for instantiation.
Sema::InstantiatingTemplate::InstantiatingTemplate(
    Sema &SemaRef, SourceLocation PointOfInstantiation, Stmt *S,
    ArrayRef<TemplateArgument> TemplateArgs, SourceRange InstantiationRange)
    : InstantiatingTemplate(
          SemaRef,
          CodeSynthesisContext::ForLoopInstantiation,
          PointOfInstantiation, InstantiationRange, nullptr, nullptr,
          TemplateArgs) {
  // Set the loop on the active instantiation.
  CodeSynthesisContext& Inst =
    SemaRef.CodeSynthesisContexts.back();
  Inst.Loop = S;
}

void Sema::pushCodeSynthesisContext(CodeSynthesisContext Ctx) {
  Ctx.SavedInNonInstantiationSFINAEContext = InNonInstantiationSFINAEContext;
  InNonInstantiationSFINAEContext = false;

  CodeSynthesisContexts.push_back(Ctx);

  if (!Ctx.isInstantiationRecord())
    ++NonInstantiationEntries;

  // Check to see if we're low on stack space. We can't do anything about this
  // from here, but we can at least warn the user.
  if (isStackNearlyExhausted())
    warnStackExhausted(Ctx.PointOfInstantiation);
}

void Sema::popCodeSynthesisContext() {
  auto &Active = CodeSynthesisContexts.back();
  if (!Active.isInstantiationRecord()) {
    assert(NonInstantiationEntries > 0);
    --NonInstantiationEntries;
  }

  InNonInstantiationSFINAEContext = Active.SavedInNonInstantiationSFINAEContext;

  // Name lookup no longer looks in this template's defining module.
  assert(CodeSynthesisContexts.size() >=
             CodeSynthesisContextLookupModules.size() &&
         "forgot to remove a lookup module for a template instantiation");
  if (CodeSynthesisContexts.size() ==
      CodeSynthesisContextLookupModules.size()) {
    if (Module *M = CodeSynthesisContextLookupModules.back())
      LookupModulesCache.erase(M);
    CodeSynthesisContextLookupModules.pop_back();
  }

  // If we've left the code synthesis context for the current context stack,
  // stop remembering that we've emitted that stack.
  if (CodeSynthesisContexts.size() ==
      LastEmittedCodeSynthesisContextDepth)
    LastEmittedCodeSynthesisContextDepth = 0;

  CodeSynthesisContexts.pop_back();
}

void Sema::InstantiatingTemplate::Clear() {
  if (!Invalid) {
    if (!AlreadyInstantiating) {
      auto &Active = SemaRef.CodeSynthesisContexts.back();
      if (Active.Entity)
        SemaRef.InstantiatingSpecializations.erase(
            std::make_pair(Active.Entity, Active.Kind));
    }

    atTemplateEnd(SemaRef.TemplateInstCallbacks, SemaRef,
                  SemaRef.CodeSynthesisContexts.back());

    SemaRef.popCodeSynthesisContext();
    Invalid = true;
  }
}

bool Sema::InstantiatingTemplate::CheckInstantiationDepth(
                                        SourceLocation PointOfInstantiation,
                                           SourceRange InstantiationRange) {
  assert(SemaRef.NonInstantiationEntries <=
         SemaRef.CodeSynthesisContexts.size());
  if ((SemaRef.CodeSynthesisContexts.size() -
          SemaRef.NonInstantiationEntries)
        <= SemaRef.getLangOpts().InstantiationDepth)
    return false;

  SemaRef.Diag(PointOfInstantiation,
               diag::err_template_recursion_depth_exceeded)
    << SemaRef.getLangOpts().InstantiationDepth
    << InstantiationRange;
  SemaRef.Diag(PointOfInstantiation, diag::note_template_recursion_depth)
    << SemaRef.getLangOpts().InstantiationDepth;
  return true;
}

/// Prints the current instantiation stack through a series of
/// notes.
void Sema::PrintInstantiationStack() {
  // Determine which template instantiations to skip, if any.
  unsigned SkipStart = CodeSynthesisContexts.size(), SkipEnd = SkipStart;
  unsigned Limit = Diags.getTemplateBacktraceLimit();
  if (Limit && Limit < CodeSynthesisContexts.size()) {
    SkipStart = Limit / 2 + Limit % 2;
    SkipEnd = CodeSynthesisContexts.size() - Limit / 2;
  }

  // FIXME: In all of these cases, we need to show the template arguments
  unsigned InstantiationIdx = 0;
  for (SmallVectorImpl<CodeSynthesisContext>::reverse_iterator
         Active = CodeSynthesisContexts.rbegin(),
         ActiveEnd = CodeSynthesisContexts.rend();
       Active != ActiveEnd;
       ++Active, ++InstantiationIdx) {
    // Skip this instantiation?
    if (InstantiationIdx >= SkipStart && InstantiationIdx < SkipEnd) {
      if (InstantiationIdx == SkipStart) {
        // Note that we're skipping instantiations.
        Diags.Report(Active->PointOfInstantiation,
                     diag::note_instantiation_contexts_suppressed)
          << unsigned(CodeSynthesisContexts.size() - Limit);
      }
      continue;
    }

    switch (Active->Kind) {
    case CodeSynthesisContext::TemplateInstantiation: {
      Decl *D = Active->Entity;
      if (CXXRecordDecl *Record = dyn_cast<CXXRecordDecl>(D)) {
        unsigned DiagID = diag::note_template_member_class_here;
        if (isa<ClassTemplateSpecializationDecl>(Record))
          DiagID = diag::note_template_class_instantiation_here;
        Diags.Report(Active->PointOfInstantiation, DiagID)
          << Record << Active->InstantiationRange;
      } else if (FunctionDecl *Function = dyn_cast<FunctionDecl>(D)) {
        unsigned DiagID;
        if (Function->getPrimaryTemplate())
          DiagID = diag::note_function_template_spec_here;
        else
          DiagID = diag::note_template_member_function_here;
        Diags.Report(Active->PointOfInstantiation, DiagID)
          << Function
          << Active->InstantiationRange;
      } else if (VarDecl *VD = dyn_cast<VarDecl>(D)) {
        Diags.Report(Active->PointOfInstantiation,
                     VD->isStaticDataMember()?
                       diag::note_template_static_data_member_def_here
                     : diag::note_template_variable_def_here)
          << VD
          << Active->InstantiationRange;
      } else if (EnumDecl *ED = dyn_cast<EnumDecl>(D)) {
        Diags.Report(Active->PointOfInstantiation,
                     diag::note_template_enum_def_here)
          << ED
          << Active->InstantiationRange;
      } else if (FieldDecl *FD = dyn_cast<FieldDecl>(D)) {
        Diags.Report(Active->PointOfInstantiation,
                     diag::note_template_nsdmi_here)
            << FD << Active->InstantiationRange;
      } else {
        Diags.Report(Active->PointOfInstantiation,
                     diag::note_template_type_alias_instantiation_here)
          << cast<TypeAliasTemplateDecl>(D)
          << Active->InstantiationRange;
      }
      break;
    }

    case CodeSynthesisContext::DefaultTemplateArgumentInstantiation: {
      TemplateDecl *Template = cast<TemplateDecl>(Active->Template);
      SmallVector<char, 128> TemplateArgsStr;
      llvm::raw_svector_ostream OS(TemplateArgsStr);
      Template->printName(OS);
      printTemplateArgumentList(OS, Active->template_arguments(),
                                getPrintingPolicy());
      Diags.Report(Active->PointOfInstantiation,
                   diag::note_default_arg_instantiation_here)
        << OS.str()
        << Active->InstantiationRange;
      break;
    }

    case CodeSynthesisContext::ExplicitTemplateArgumentSubstitution: {
      FunctionTemplateDecl *FnTmpl = cast<FunctionTemplateDecl>(Active->Entity);
      Diags.Report(Active->PointOfInstantiation,
                   diag::note_explicit_template_arg_substitution_here)
        << FnTmpl
        << getTemplateArgumentBindingsText(FnTmpl->getTemplateParameters(),
                                           Active->TemplateArgs,
                                           Active->NumTemplateArgs)
        << Active->InstantiationRange;
      break;
    }

    case CodeSynthesisContext::DeducedTemplateArgumentSubstitution: {
      if (FunctionTemplateDecl *FnTmpl =
              dyn_cast<FunctionTemplateDecl>(Active->Entity)) {
        Diags.Report(Active->PointOfInstantiation,
                     diag::note_function_template_deduction_instantiation_here)
          << FnTmpl
          << getTemplateArgumentBindingsText(FnTmpl->getTemplateParameters(),
                                             Active->TemplateArgs,
                                             Active->NumTemplateArgs)
          << Active->InstantiationRange;
      } else {
        bool IsVar = isa<VarTemplateDecl>(Active->Entity) ||
                     isa<VarTemplateSpecializationDecl>(Active->Entity);
        bool IsTemplate = false;
        TemplateParameterList *Params;
        if (auto *D = dyn_cast<TemplateDecl>(Active->Entity)) {
          IsTemplate = true;
          Params = D->getTemplateParameters();
        } else if (auto *D = dyn_cast<ClassTemplatePartialSpecializationDecl>(
                       Active->Entity)) {
          Params = D->getTemplateParameters();
        } else if (auto *D = dyn_cast<VarTemplatePartialSpecializationDecl>(
                       Active->Entity)) {
          Params = D->getTemplateParameters();
        } else {
          llvm_unreachable("unexpected template kind");
        }

        Diags.Report(Active->PointOfInstantiation,
                     diag::note_deduced_template_arg_substitution_here)
          << IsVar << IsTemplate << cast<NamedDecl>(Active->Entity)
          << getTemplateArgumentBindingsText(Params, Active->TemplateArgs,
                                             Active->NumTemplateArgs)
          << Active->InstantiationRange;
      }
      break;
    }

    case CodeSynthesisContext::DefaultFunctionArgumentInstantiation: {
      ParmVarDecl *Param = cast<ParmVarDecl>(Active->Entity);
      FunctionDecl *FD = cast<FunctionDecl>(Param->getDeclContext());

      SmallVector<char, 128> TemplateArgsStr;
      llvm::raw_svector_ostream OS(TemplateArgsStr);
      FD->printName(OS);
      printTemplateArgumentList(OS, Active->template_arguments(),
                                getPrintingPolicy());
      Diags.Report(Active->PointOfInstantiation,
                   diag::note_default_function_arg_instantiation_here)
        << OS.str()
        << Active->InstantiationRange;
      break;
    }

    case CodeSynthesisContext::PriorTemplateArgumentSubstitution: {
      NamedDecl *Parm = cast<NamedDecl>(Active->Entity);
      std::string Name;
      if (!Parm->getName().empty())
        Name = std::string(" '") + Parm->getName().str() + "'";

      TemplateParameterList *TemplateParams = nullptr;
      if (TemplateDecl *Template = dyn_cast<TemplateDecl>(Active->Template))
        TemplateParams = Template->getTemplateParameters();
      else
        TemplateParams =
          cast<ClassTemplatePartialSpecializationDecl>(Active->Template)
                                                      ->getTemplateParameters();
      Diags.Report(Active->PointOfInstantiation,
                   diag::note_prior_template_arg_substitution)
        << isa<TemplateTemplateParmDecl>(Parm)
        << Name
        << getTemplateArgumentBindingsText(TemplateParams,
                                           Active->TemplateArgs,
                                           Active->NumTemplateArgs)
        << Active->InstantiationRange;
      break;
    }

    case CodeSynthesisContext::DefaultTemplateArgumentChecking: {
      TemplateParameterList *TemplateParams = nullptr;
      if (TemplateDecl *Template = dyn_cast<TemplateDecl>(Active->Template))
        TemplateParams = Template->getTemplateParameters();
      else
        TemplateParams =
          cast<ClassTemplatePartialSpecializationDecl>(Active->Template)
                                                      ->getTemplateParameters();

      Diags.Report(Active->PointOfInstantiation,
                   diag::note_template_default_arg_checking)
        << getTemplateArgumentBindingsText(TemplateParams,
                                           Active->TemplateArgs,
                                           Active->NumTemplateArgs)
        << Active->InstantiationRange;
      break;
    }

    case CodeSynthesisContext::ExceptionSpecEvaluation:
      Diags.Report(Active->PointOfInstantiation,
                   diag::note_evaluating_exception_spec_here)
          << cast<FunctionDecl>(Active->Entity);
      break;

    case CodeSynthesisContext::ExceptionSpecInstantiation:
      Diags.Report(Active->PointOfInstantiation,
                   diag::note_template_exception_spec_instantiation_here)
        << cast<FunctionDecl>(Active->Entity)
        << Active->InstantiationRange;
      break;

    case CodeSynthesisContext::RequirementInstantiation:
      Diags.Report(Active->PointOfInstantiation,
                   diag::note_template_requirement_instantiation_here)
        << Active->InstantiationRange;
      break;

    case CodeSynthesisContext::NestedRequirementConstraintsCheck:
      Diags.Report(Active->PointOfInstantiation,
                   diag::note_nested_requirement_here)
        << Active->InstantiationRange;
      break;

    case CodeSynthesisContext::ForLoopInstantiation:
      // FIXME: Provide more context about the loop body error.
      Diags.Report(Active->PointOfInstantiation,
                   diag::note_loop_body_instantiation_here);
      break;

    case CodeSynthesisContext::DeclaringSpecialMember:
      Diags.Report(Active->PointOfInstantiation,
                   diag::note_in_declaration_of_implicit_special_member)
        << cast<CXXRecordDecl>(Active->Entity) << Active->SpecialMember;
      break;

    case CodeSynthesisContext::DeclaringImplicitEqualityComparison:
      Diags.Report(Active->Entity->getLocation(),
                   diag::note_in_declaration_of_implicit_equality_comparison);
      break;

    case CodeSynthesisContext::DefiningSynthesizedFunction: {
      // FIXME: For synthesized functions that are not defaulted,
      // produce a note.
      auto *FD = dyn_cast<FunctionDecl>(Active->Entity);
      DefaultedFunctionKind DFK =
          FD ? getDefaultedFunctionKind(FD) : DefaultedFunctionKind();
      if (DFK.isSpecialMember()) {
        auto *MD = cast<CXXMethodDecl>(FD);
        Diags.Report(Active->PointOfInstantiation,
                     diag::note_member_synthesized_at)
            << MD->isExplicitlyDefaulted() << DFK.asSpecialMember()
            << Context.getTagDeclType(MD->getParent());
      } else if (DFK.isComparison()) {
        Diags.Report(Active->PointOfInstantiation,
                     diag::note_comparison_synthesized_at)
            << (int)DFK.asComparison()
            << Context.getTagDeclType(
                   cast<CXXRecordDecl>(FD->getLexicalDeclContext()));
      }
      break;
    }

    case CodeSynthesisContext::RewritingOperatorAsSpaceship:
      Diags.Report(Active->Entity->getLocation(),
                   diag::note_rewriting_operator_as_spaceship);
      break;

    case CodeSynthesisContext::InitializingStructuredBinding:
      Diags.Report(Active->PointOfInstantiation,
                   diag::note_in_binding_decl_init)
          << cast<BindingDecl>(Active->Entity);
      break;

    case CodeSynthesisContext::MarkingClassDllexported:
      Diags.Report(Active->PointOfInstantiation,
                   diag::note_due_to_dllexported_class)
          << cast<CXXRecordDecl>(Active->Entity) << !getLangOpts().CPlusPlus11;
      break;

    case CodeSynthesisContext::Memoization:
      break;

    case CodeSynthesisContext::ConstraintsCheck: {
      unsigned DiagID = 0;
      if (!Active->Entity) {
        Diags.Report(Active->PointOfInstantiation,
                     diag::note_nested_requirement_here)
          << Active->InstantiationRange;
        break;
      }
      if (isa<ConceptDecl>(Active->Entity))
        DiagID = diag::note_concept_specialization_here;
      else if (isa<TemplateDecl>(Active->Entity))
        DiagID = diag::note_checking_constraints_for_template_id_here;
      else if (isa<VarTemplatePartialSpecializationDecl>(Active->Entity))
        DiagID = diag::note_checking_constraints_for_var_spec_id_here;
      else if (isa<ClassTemplatePartialSpecializationDecl>(Active->Entity))
        DiagID = diag::note_checking_constraints_for_class_spec_id_here;
      else {
        assert(isa<FunctionDecl>(Active->Entity));
        DiagID = diag::note_checking_constraints_for_function_here;
      }
      SmallVector<char, 128> TemplateArgsStr;
      llvm::raw_svector_ostream OS(TemplateArgsStr);
      cast<NamedDecl>(Active->Entity)->printName(OS);
      if (!isa<FunctionDecl>(Active->Entity))
        printTemplateArgumentList(OS, Active->template_arguments(),
                                  getPrintingPolicy());
      Diags.Report(Active->PointOfInstantiation, DiagID) << OS.str()
        << Active->InstantiationRange;
      break;
    }
    case CodeSynthesisContext::ConstraintSubstitution:
      Diags.Report(Active->PointOfInstantiation,
                   diag::note_constraint_substitution_here)
          << Active->InstantiationRange;
      break;
    case CodeSynthesisContext::ConstraintNormalization:
      Diags.Report(Active->PointOfInstantiation,
                   diag::note_constraint_normalization_here)
          << cast<NamedDecl>(Active->Entity)->getName()
          << Active->InstantiationRange;
      break;
    case CodeSynthesisContext::ParameterMappingSubstitution:
      Diags.Report(Active->PointOfInstantiation,
                   diag::note_parameter_mapping_substitution_here)
          << Active->InstantiationRange;
      break;
    }
  }
}

Optional<TemplateDeductionInfo *> Sema::isSFINAEContext() const {
  if (InNonInstantiationSFINAEContext)
    return Optional<TemplateDeductionInfo *>(nullptr);

  for (SmallVectorImpl<CodeSynthesisContext>::const_reverse_iterator
         Active = CodeSynthesisContexts.rbegin(),
         ActiveEnd = CodeSynthesisContexts.rend();
       Active != ActiveEnd;
       ++Active)
  {
    switch (Active->Kind) {
    case CodeSynthesisContext::TemplateInstantiation:
      // An instantiation of an alias template may or may not be a SFINAE
      // context, depending on what else is on the stack.
      if (isa<TypeAliasTemplateDecl>(Active->Entity))
        break;
      LLVM_FALLTHROUGH;

    case CodeSynthesisContext::ForLoopInstantiation:
    case CodeSynthesisContext::DefaultFunctionArgumentInstantiation:
    case CodeSynthesisContext::ExceptionSpecInstantiation:
    case CodeSynthesisContext::ConstraintsCheck:
    case CodeSynthesisContext::ParameterMappingSubstitution:
    case CodeSynthesisContext::ConstraintNormalization:
    case CodeSynthesisContext::NestedRequirementConstraintsCheck:
      // This is a template instantiation, so there is no SFINAE.
      return None;

    case CodeSynthesisContext::DefaultTemplateArgumentInstantiation:
    case CodeSynthesisContext::PriorTemplateArgumentSubstitution:
    case CodeSynthesisContext::DefaultTemplateArgumentChecking:
    case CodeSynthesisContext::RewritingOperatorAsSpaceship:
      // A default template argument instantiation and substitution into
      // template parameters with arguments for prior parameters may or may
      // not be a SFINAE context; look further up the stack.
      break;

    case CodeSynthesisContext::ExplicitTemplateArgumentSubstitution:
    case CodeSynthesisContext::DeducedTemplateArgumentSubstitution:
    case CodeSynthesisContext::ConstraintSubstitution:
    case CodeSynthesisContext::RequirementInstantiation:
      // We're either substituting explicitly-specified template arguments,
      // deduced template arguments, a constraint expression or a requirement
      // in a requires expression, so SFINAE applies.
      assert(Active->DeductionInfo && "Missing deduction info pointer");
      return Active->DeductionInfo;

    case CodeSynthesisContext::DeclaringSpecialMember:
    case CodeSynthesisContext::DeclaringImplicitEqualityComparison:
    case CodeSynthesisContext::DefiningSynthesizedFunction:
    case CodeSynthesisContext::InitializingStructuredBinding:
    case CodeSynthesisContext::MarkingClassDllexported:
      // This happens in a context unrelated to template instantiation, so
      // there is no SFINAE.
      return None;

    case CodeSynthesisContext::ExceptionSpecEvaluation:
      // FIXME: This should not be treated as a SFINAE context, because
      // we will cache an incorrect exception specification. However, clang
      // bootstrap relies this! See PR31692.
      break;

    case CodeSynthesisContext::Memoization:
      break;
    }

    // The inner context was transparent for SFINAE. If it occurred within a
    // non-instantiation SFINAE context, then SFINAE applies.
    if (Active->SavedInNonInstantiationSFINAEContext)
      return Optional<TemplateDeductionInfo *>(nullptr);
  }

  return None;
}

//===----------------------------------------------------------------------===/
// Template Instantiation for Types
//===----------------------------------------------------------------------===/
namespace {
  class TemplateInstantiator : public TreeTransform<TemplateInstantiator> {
    const MultiLevelTemplateArgumentList &TemplateArgs;
    SourceLocation Loc;
    DeclarationName Entity;

  public:
    typedef TreeTransform<TemplateInstantiator> inherited;

    TemplateInstantiator(Sema &SemaRef,
                         const MultiLevelTemplateArgumentList &TemplateArgs,
                         SourceLocation Loc,
                         DeclarationName Entity)
      : inherited(SemaRef), TemplateArgs(TemplateArgs), Loc(Loc),
        Entity(Entity) { }

    /// Determine whether the given type \p T has already been
    /// transformed.
    ///
    /// For the purposes of template instantiation, a type has already been
    /// transformed if it is NULL or if it is not dependent.
    bool AlreadyTransformed(QualType T);

    /// Returns the location of the entity being instantiated, if known.
    SourceLocation getBaseLocation() { return Loc; }

    /// Returns the name of the entity being instantiated, if any.
    DeclarationName getBaseEntity() { return Entity; }

    /// Sets the "base" location and entity when that
    /// information is known based on another transformation.
    void setBase(SourceLocation Loc, DeclarationName Entity) {
      this->Loc = Loc;
      this->Entity = Entity;
    }

    unsigned TransformTemplateDepth(unsigned Depth) {
      return TemplateArgs.getNewDepth(Depth);
    }

    bool TryExpandParameterPacks(SourceLocation EllipsisLoc,
                                 SourceRange PatternRange,
                                 ArrayRef<UnexpandedParameterPack> Unexpanded,
                                 bool &ShouldExpand, bool &RetainExpansion,
                                 Optional<unsigned> &NumExpansions) {
      return getSema().CheckParameterPacksForExpansion(EllipsisLoc,
                                                       PatternRange, Unexpanded,
                                                       TemplateArgs,
                                                       ShouldExpand,
                                                       RetainExpansion,
                                                       NumExpansions);
    }

    void ExpandingFunctionParameterPack(ParmVarDecl *Pack) {
      SemaRef.CurrentInstantiationScope->MakeInstantiatedLocalArgPack(Pack);
    }

    TemplateArgument ForgetPartiallySubstitutedPack() {
      TemplateArgument Result;
      if (NamedDecl *PartialPack
            = SemaRef.CurrentInstantiationScope->getPartiallySubstitutedPack()){
        MultiLevelTemplateArgumentList &TemplateArgs
          = const_cast<MultiLevelTemplateArgumentList &>(this->TemplateArgs);
        unsigned Depth, Index;
        std::tie(Depth, Index) = getDepthAndIndex(PartialPack);
        if (TemplateArgs.hasTemplateArgument(Depth, Index)) {
          Result = TemplateArgs(Depth, Index);
          TemplateArgs.setArgument(Depth, Index, TemplateArgument());
        }
      }

      return Result;
    }

    void RememberPartiallySubstitutedPack(TemplateArgument Arg) {
      if (Arg.isNull())
        return;

      if (NamedDecl *PartialPack
            = SemaRef.CurrentInstantiationScope->getPartiallySubstitutedPack()){
        MultiLevelTemplateArgumentList &TemplateArgs
        = const_cast<MultiLevelTemplateArgumentList &>(this->TemplateArgs);
        unsigned Depth, Index;
        std::tie(Depth, Index) = getDepthAndIndex(PartialPack);
        TemplateArgs.setArgument(Depth, Index, Arg);
      }
    }

    /// Transform the given declaration by instantiating a reference to
    /// this declaration.
    Decl *TransformDecl(SourceLocation Loc, Decl *D);

    void transformAttrs(Decl *Old, Decl *New) {
      SemaRef.InstantiateAttrs(TemplateArgs, Old, New);
    }

    void transformedLocalDecl(Decl *Old, ArrayRef<Decl *> NewDecls) {
      if (Old->isParameterPack()) {
        SemaRef.CurrentInstantiationScope->MakeInstantiatedLocalArgPack(Old);
        for (auto *New : NewDecls)
          SemaRef.CurrentInstantiationScope->InstantiatedLocalPackArg(
              Old, cast<VarDecl>(New));
        return;
      }

      assert(NewDecls.size() == 1 &&
             "should only have multiple expansions for a pack");
      Decl *New = NewDecls.front();

      // If we've instantiated the call operator of a lambda or the call
      // operator template of a generic lambda, update the "instantiation of"
      // information.
      auto *NewMD = dyn_cast<CXXMethodDecl>(New);
      if (NewMD && isLambdaCallOperator(NewMD)) {
        auto *OldMD = dyn_cast<CXXMethodDecl>(Old);
        if (auto *NewTD = NewMD->getDescribedFunctionTemplate())
          NewTD->setInstantiatedFromMemberTemplate(
              OldMD->getDescribedFunctionTemplate());
        else
          NewMD->setInstantiationOfMemberFunction(OldMD,
                                                  TSK_ImplicitInstantiation);
      }

      SemaRef.CurrentInstantiationScope->InstantiatedLocal(Old, New);

      // We recreated a local declaration, but not by instantiating it. There
      // may be pending dependent diagnostics to produce.
      if (auto *DC = dyn_cast<DeclContext>(Old))
        SemaRef.PerformDependentDiagnostics(DC, TemplateArgs);
    }

    /// Transform the definition of the given declaration by
    /// instantiating it.
    Decl *TransformDefinition(SourceLocation Loc, Decl *D);

    /// Transform the first qualifier within a scope by instantiating the
    /// declaration.
    NamedDecl *TransformFirstQualifierInScope(NamedDecl *D, SourceLocation Loc);

    /// Rebuild the exception declaration and register the declaration
    /// as an instantiated local.
    VarDecl *RebuildExceptionDecl(VarDecl *ExceptionDecl,
                                  TypeSourceInfo *Declarator,
                                  SourceLocation StartLoc,
                                  SourceLocation NameLoc,
                                  IdentifierInfo *Name);

    /// Rebuild the Objective-C exception declaration and register the
    /// declaration as an instantiated local.
    VarDecl *RebuildObjCExceptionDecl(VarDecl *ExceptionDecl,
                                      TypeSourceInfo *TSInfo, QualType T);

    /// Check for tag mismatches when instantiating an
    /// elaborated type.
    QualType RebuildElaboratedType(SourceLocation KeywordLoc,
                                   ElaboratedTypeKeyword Keyword,
                                   NestedNameSpecifierLoc QualifierLoc,
                                   QualType T);

    TemplateName
    TransformTemplateName(CXXScopeSpec &SS, TemplateName Name,
                          SourceLocation NameLoc,
                          QualType ObjectType = QualType(),
                          NamedDecl *FirstQualifierInScope = nullptr,
                          bool AllowInjectedClassName = false);

    const LoopHintAttr *TransformLoopHintAttr(const LoopHintAttr *LH);

    ExprResult TransformPredefinedExpr(PredefinedExpr *E);
    ExprResult TransformDeclRefExpr(DeclRefExpr *E);
    ExprResult TransformCXXDefaultArgExpr(CXXDefaultArgExpr *E);

    ExprResult TransformTemplateParmRefExpr(DeclRefExpr *E,
                                            NonTypeTemplateParmDecl *D);
    ExprResult TransformSubstNonTypeTemplateParmPackExpr(
                                           SubstNonTypeTemplateParmPackExpr *E);
    ExprResult TransformSubstNonTypeTemplateParmExpr(
                                           SubstNonTypeTemplateParmExpr *E);

    /// Rebuild a DeclRefExpr for a VarDecl reference.
    ExprResult RebuildVarDeclRefExpr(VarDecl *PD, SourceLocation Loc);

    /// Transform a reference to a function or init-capture parameter pack.
    ExprResult TransformFunctionParmPackRefExpr(DeclRefExpr *E, VarDecl *PD);

    /// Transform a FunctionParmPackExpr which was built when we couldn't
    /// expand a function parameter pack reference which refers to an expanded
    /// pack.
    ExprResult TransformFunctionParmPackExpr(FunctionParmPackExpr *E);

    QualType TransformFunctionProtoType(TypeLocBuilder &TLB,
                                        FunctionProtoTypeLoc TL) {
      // Call the base version; it will forward to our overridden version below.
      return inherited::TransformFunctionProtoType(TLB, TL);
    }

    template<typename Fn>
    QualType TransformFunctionProtoType(TypeLocBuilder &TLB,
                                        FunctionProtoTypeLoc TL,
                                        CXXRecordDecl *ThisContext,
                                        Qualifiers ThisTypeQuals,
                                        Fn TransformExceptionSpec);

    ParmVarDecl *TransformFunctionTypeParam(ParmVarDecl *OldParm,
                                            int indexAdjustment,
                                            Optional<unsigned> NumExpansions,
                                            bool ExpectParameterPack);

    /// Transforms a template type parameter type by performing
    /// substitution of the corresponding template type argument.
    QualType TransformTemplateTypeParmType(TypeLocBuilder &TLB,
                                           TemplateTypeParmTypeLoc TL);

    /// Transforms an already-substituted template type parameter pack
    /// into either itself (if we aren't substituting into its pack expansion)
    /// or the appropriate substituted argument.
    QualType TransformSubstTemplateTypeParmPackType(TypeLocBuilder &TLB,
                                           SubstTemplateTypeParmPackTypeLoc TL);

    ExprResult TransformLambdaExpr(LambdaExpr *E) {
      LocalInstantiationScope Scope(SemaRef, /*CombineWithOuterScope=*/true);
      return TreeTransform<TemplateInstantiator>::TransformLambdaExpr(E);
    }

    ExprResult TransformRequiresExpr(RequiresExpr *E) {
      LocalInstantiationScope Scope(SemaRef, /*CombineWithOuterScope=*/true);
      return TreeTransform<TemplateInstantiator>::TransformRequiresExpr(E);
    }

    bool TransformRequiresExprRequirements(
        ArrayRef<concepts::Requirement *> Reqs,
        SmallVectorImpl<concepts::Requirement *> &Transformed) {
      bool SatisfactionDetermined = false;
      for (concepts::Requirement *Req : Reqs) {
        concepts::Requirement *TransReq = nullptr;
        if (!SatisfactionDetermined) {
          if (auto *TypeReq = dyn_cast<concepts::TypeRequirement>(Req))
            TransReq = TransformTypeRequirement(TypeReq);
          else if (auto *ExprReq = dyn_cast<concepts::ExprRequirement>(Req))
            TransReq = TransformExprRequirement(ExprReq);
          else
            TransReq = TransformNestedRequirement(
                cast<concepts::NestedRequirement>(Req));
          if (!TransReq)
            return true;
          if (!TransReq->isDependent() && !TransReq->isSatisfied())
            // [expr.prim.req]p6
            //   [...]  The substitution and semantic constraint checking
            //   proceeds in lexical order and stops when a condition that
            //   determines the result of the requires-expression is
            //   encountered. [..]
            SatisfactionDetermined = true;
        } else
          TransReq = Req;
        Transformed.push_back(TransReq);
      }
      return false;
    }

    TemplateParameterList *TransformTemplateParameterList(
                              TemplateParameterList *OrigTPL)  {
      if (!OrigTPL || !OrigTPL->size()) return OrigTPL;

      DeclContext *Owner = OrigTPL->getParam(0)->getDeclContext();
      TemplateDeclInstantiator  DeclInstantiator(getSema(),
                        /* DeclContext *Owner */ Owner, TemplateArgs);
      return DeclInstantiator.SubstTemplateParams(OrigTPL);
    }

    concepts::TypeRequirement *
    TransformTypeRequirement(concepts::TypeRequirement *Req);
    concepts::ExprRequirement *
    TransformExprRequirement(concepts::ExprRequirement *Req);
    concepts::NestedRequirement *
    TransformNestedRequirement(concepts::NestedRequirement *Req);

  private:
    ExprResult transformNonTypeTemplateParmRef(NonTypeTemplateParmDecl *parm,
                                               SourceLocation loc,
                                               TemplateArgument arg);
  };
}

bool TemplateInstantiator::AlreadyTransformed(QualType T) {
  if (T.isNull())
    return true;

  if (T->isInstantiationDependentType() || T->isVariablyModifiedType())
    return false;

  getSema().MarkDeclarationsReferencedInType(Loc, T);
  return true;
}

static TemplateArgument
getPackSubstitutedTemplateArgument(Sema &S, TemplateArgument Arg) {
  assert(S.ArgumentPackSubstitutionIndex >= 0);
  assert(S.ArgumentPackSubstitutionIndex < (int)Arg.pack_size());
  Arg = Arg.pack_begin()[S.ArgumentPackSubstitutionIndex];
  if (Arg.isPackExpansion())
    Arg = Arg.getPackExpansionPattern();
  return Arg;
}

Decl *TemplateInstantiator::TransformDecl(SourceLocation Loc, Decl *D) {
  if (!D)
    return nullptr;

  if (TemplateTemplateParmDecl *TTP = dyn_cast<TemplateTemplateParmDecl>(D)) {
    if (TTP->getDepth() < TemplateArgs.getNumLevels()) {
      // If the corresponding template argument is NULL or non-existent, it's
      // because we are performing instantiation from explicitly-specified
      // template arguments in a function template, but there were some
      // arguments left unspecified.
      if (!TemplateArgs.hasTemplateArgument(TTP->getDepth(),
                                            TTP->getPosition()))
        return D;

      TemplateArgument Arg = TemplateArgs(TTP->getDepth(), TTP->getPosition());

      if (TTP->isParameterPack()) {
        assert(Arg.getKind() == TemplateArgument::Pack &&
               "Missing argument pack");
        Arg = getPackSubstitutedTemplateArgument(getSema(), Arg);
      }

      TemplateName Template = Arg.getAsTemplate().getNameToSubstitute();
      assert(!Template.isNull() && Template.getAsTemplateDecl() &&
             "Wrong kind of template template argument");
      return Template.getAsTemplateDecl();
    }

    // Fall through to find the instantiated declaration for this template
    // template parameter.
  }

  return SemaRef.FindInstantiatedDecl(Loc, cast<NamedDecl>(D), TemplateArgs);
}

Decl *TemplateInstantiator::TransformDefinition(SourceLocation Loc, Decl *D) {
  Decl *Inst = getSema().SubstDecl(D, getSema().CurContext, TemplateArgs);
  if (!Inst)
    return nullptr;

  if (Scope *FakeParseScope = getSema().getMostRecentTTParseScope())
    FakeParseScope->AddDecl(Inst);

  getSema().CurrentInstantiationScope->InstantiatedLocal(D, Inst);
  return Inst;
}

NamedDecl *
TemplateInstantiator::TransformFirstQualifierInScope(NamedDecl *D,
                                                     SourceLocation Loc) {
  // If the first part of the nested-name-specifier was a template type
  // parameter, instantiate that type parameter down to a tag type.
  if (TemplateTypeParmDecl *TTPD = dyn_cast_or_null<TemplateTypeParmDecl>(D)) {
    const TemplateTypeParmType *TTP
      = cast<TemplateTypeParmType>(getSema().Context.getTypeDeclType(TTPD));

    if (TTP->getDepth() < TemplateArgs.getNumLevels()) {
      // FIXME: This needs testing w/ member access expressions.
      TemplateArgument Arg = TemplateArgs(TTP->getDepth(), TTP->getIndex());

      if (TTP->isParameterPack()) {
        assert(Arg.getKind() == TemplateArgument::Pack &&
               "Missing argument pack");

        if (getSema().ArgumentPackSubstitutionIndex == -1)
          return nullptr;

        Arg = getPackSubstitutedTemplateArgument(getSema(), Arg);
      }

      QualType T = Arg.getAsType();
      if (T.isNull())
        return cast_or_null<NamedDecl>(TransformDecl(Loc, D));

      if (const TagType *Tag = T->getAs<TagType>())
        return Tag->getDecl();

      // The resulting type is not a tag; complain.
      getSema().Diag(Loc, diag::err_nested_name_spec_non_tag) << T;
      return nullptr;
    }
  }

  return cast_or_null<NamedDecl>(TransformDecl(Loc, D));
}

VarDecl *
TemplateInstantiator::RebuildExceptionDecl(VarDecl *ExceptionDecl,
                                           TypeSourceInfo *Declarator,
                                           SourceLocation StartLoc,
                                           SourceLocation NameLoc,
                                           IdentifierInfo *Name) {
  VarDecl *Var = inherited::RebuildExceptionDecl(ExceptionDecl, Declarator,
                                                 StartLoc, NameLoc, Name);
  if (Var)
    getSema().CurrentInstantiationScope->InstantiatedLocal(ExceptionDecl, Var);
  return Var;
}

VarDecl *TemplateInstantiator::RebuildObjCExceptionDecl(VarDecl *ExceptionDecl,
                                                        TypeSourceInfo *TSInfo,
                                                        QualType T) {
  VarDecl *Var = inherited::RebuildObjCExceptionDecl(ExceptionDecl, TSInfo, T);
  if (Var)
    getSema().CurrentInstantiationScope->InstantiatedLocal(ExceptionDecl, Var);
  return Var;
}

QualType
TemplateInstantiator::RebuildElaboratedType(SourceLocation KeywordLoc,
                                            ElaboratedTypeKeyword Keyword,
                                            NestedNameSpecifierLoc QualifierLoc,
                                            QualType T) {
  if (const TagType *TT = T->getAs<TagType>()) {
    TagDecl* TD = TT->getDecl();

    SourceLocation TagLocation = KeywordLoc;

    IdentifierInfo *Id = TD->getIdentifier();

    // TODO: should we even warn on struct/class mismatches for this?  Seems
    // like it's likely to produce a lot of spurious errors.
    if (Id && Keyword != ETK_None && Keyword != ETK_Typename) {
      TagTypeKind Kind = TypeWithKeyword::getTagTypeKindForKeyword(Keyword);
      if (!SemaRef.isAcceptableTagRedeclaration(TD, Kind, /*isDefinition*/false,
                                                TagLocation, Id)) {
        SemaRef.Diag(TagLocation, diag::err_use_with_wrong_tag)
          << Id
          << FixItHint::CreateReplacement(SourceRange(TagLocation),
                                          TD->getKindName());
        SemaRef.Diag(TD->getLocation(), diag::note_previous_use);
      }
    }
  }

  return TreeTransform<TemplateInstantiator>::RebuildElaboratedType(KeywordLoc,
                                                                    Keyword,
                                                                  QualifierLoc,
                                                                    T);
}

TemplateName TemplateInstantiator::TransformTemplateName(
    CXXScopeSpec &SS, TemplateName Name, SourceLocation NameLoc,
    QualType ObjectType, NamedDecl *FirstQualifierInScope,
    bool AllowInjectedClassName) {
  if (TemplateTemplateParmDecl *TTP
       = dyn_cast_or_null<TemplateTemplateParmDecl>(Name.getAsTemplateDecl())) {
    if (TTP->getDepth() < TemplateArgs.getNumLevels()) {
      // If the corresponding template argument is NULL or non-existent, it's
      // because we are performing instantiation from explicitly-specified
      // template arguments in a function template, but there were some
      // arguments left unspecified.
      if (!TemplateArgs.hasTemplateArgument(TTP->getDepth(),
                                            TTP->getPosition()))
        return Name;

      TemplateArgument Arg = TemplateArgs(TTP->getDepth(), TTP->getPosition());

      if (TemplateArgs.isRewrite()) {
        // We're rewriting the template parameter as a reference to another
        // template parameter.
        if (Arg.getKind() == TemplateArgument::Pack) {
          assert(Arg.pack_size() == 1 && Arg.pack_begin()->isPackExpansion() &&
                 "unexpected pack arguments in template rewrite");
          Arg = Arg.pack_begin()->getPackExpansionPattern();
        }
        assert(Arg.getKind() == TemplateArgument::Template &&
               "unexpected nontype template argument kind in template rewrite");
        return Arg.getAsTemplate();
      }

      if (TTP->isParameterPack()) {
        assert(Arg.getKind() == TemplateArgument::Pack &&
               "Missing argument pack");

        if (getSema().ArgumentPackSubstitutionIndex == -1) {
          // We have the template argument pack to substitute, but we're not
          // actually expanding the enclosing pack expansion yet. So, just
          // keep the entire argument pack.
          return getSema().Context.getSubstTemplateTemplateParmPack(TTP, Arg);
        }

        Arg = getPackSubstitutedTemplateArgument(getSema(), Arg);
      }

      TemplateName Template = Arg.getAsTemplate().getNameToSubstitute();
      assert(!Template.isNull() && "Null template template argument");
      assert(!Template.getAsQualifiedTemplateName() &&
             "template decl to substitute is qualified?");

      Template = getSema().Context.getSubstTemplateTemplateParm(TTP, Template);
      return Template;
    }
  }

  if (SubstTemplateTemplateParmPackStorage *SubstPack
      = Name.getAsSubstTemplateTemplateParmPack()) {
    if (getSema().ArgumentPackSubstitutionIndex == -1)
      return Name;

    TemplateArgument Arg = SubstPack->getArgumentPack();
    Arg = getPackSubstitutedTemplateArgument(getSema(), Arg);
    return Arg.getAsTemplate().getNameToSubstitute();
  }

  return inherited::TransformTemplateName(SS, Name, NameLoc, ObjectType,
                                          FirstQualifierInScope,
                                          AllowInjectedClassName);
}

ExprResult
TemplateInstantiator::TransformPredefinedExpr(PredefinedExpr *E) {
  if (!E->isTypeDependent())
    return E;

  return getSema().BuildPredefinedExpr(E->getLocation(), E->getIdentKind());
}

ExprResult
TemplateInstantiator::TransformTemplateParmRefExpr(DeclRefExpr *E,
                                               NonTypeTemplateParmDecl *NTTP) {
  // If the corresponding template argument is NULL or non-existent, it's
  // because we are performing instantiation from explicitly-specified
  // template arguments in a function template, but there were some
  // arguments left unspecified.
  if (!TemplateArgs.hasTemplateArgument(NTTP->getDepth(),
                                        NTTP->getPosition()))
    return E;

  TemplateArgument Arg = TemplateArgs(NTTP->getDepth(), NTTP->getPosition());

  if (TemplateArgs.isRewrite()) {
    // We're rewriting the template parameter as a reference to another
    // template parameter.
    if (Arg.getKind() == TemplateArgument::Pack) {
      assert(Arg.pack_size() == 1 && Arg.pack_begin()->isPackExpansion() &&
             "unexpected pack arguments in template rewrite");
      Arg = Arg.pack_begin()->getPackExpansionPattern();
    }
    assert(Arg.getKind() == TemplateArgument::Expression &&
           "unexpected nontype template argument kind in template rewrite");
    // FIXME: This can lead to the same subexpression appearing multiple times
    // in a complete expression.
    return Arg.getAsExpr();
  }

  if (NTTP->isParameterPack()) {
    assert(Arg.getKind() == TemplateArgument::Pack &&
           "Missing argument pack");

    if (getSema().ArgumentPackSubstitutionIndex == -1) {
      // We have an argument pack, but we can't select a particular argument
      // out of it yet. Therefore, we'll build an expression to hold on to that
      // argument pack.
      QualType TargetType = SemaRef.SubstType(NTTP->getType(), TemplateArgs,
                                              E->getLocation(),
                                              NTTP->getDeclName());
      if (TargetType.isNull())
        return ExprError();

      QualType ExprType = TargetType.getNonLValueExprType(SemaRef.Context);
      if (TargetType->isRecordType())
        ExprType.addConst();

      return new (SemaRef.Context) SubstNonTypeTemplateParmPackExpr(
          ExprType, TargetType->isReferenceType() ? VK_LValue : VK_RValue, NTTP,
          E->getLocation(), Arg);
    }

    Arg = getPackSubstitutedTemplateArgument(getSema(), Arg);
  }

  return transformNonTypeTemplateParmRef(NTTP, E->getLocation(), Arg);
}

const LoopHintAttr *
TemplateInstantiator::TransformLoopHintAttr(const LoopHintAttr *LH) {
  Expr *TransformedExpr = getDerived().TransformExpr(LH->getValue()).get();

  if (TransformedExpr == LH->getValue())
    return LH;

  // Generate error if there is a problem with the value.
  if (getSema().CheckLoopHintExpr(TransformedExpr, LH->getLocation()))
    return LH;

  // Create new LoopHintValueAttr with integral expression in place of the
  // non-type template parameter.
  return LoopHintAttr::CreateImplicit(getSema().Context, LH->getOption(),
                                      LH->getState(), TransformedExpr, *LH);
}

ExprResult TemplateInstantiator::transformNonTypeTemplateParmRef(
                                                 NonTypeTemplateParmDecl *parm,
                                                 SourceLocation loc,
                                                 TemplateArgument arg) {
  ExprResult result;

  // Determine the substituted parameter type. We can usually infer this from
  // the template argument, but not always.
  auto SubstParamType = [&] {
    QualType T;
    if (parm->isExpandedParameterPack())
      T = parm->getExpansionType(SemaRef.ArgumentPackSubstitutionIndex);
    else
      T = parm->getType();
    if (parm->isParameterPack() && isa<PackExpansionType>(T))
      T = cast<PackExpansionType>(T)->getPattern();
    return SemaRef.SubstType(T, TemplateArgs, loc, parm->getDeclName());
  };

  bool refParam = false;

  // The template argument itself might be an expression, in which case we just
  // return that expression. This happens when substituting into an alias
  // template.
  if (arg.getKind() == TemplateArgument::Expression) {
    Expr *argExpr = arg.getAsExpr();
    result = argExpr;
    if (argExpr->isLValue()) {
      if (argExpr->getType()->isRecordType()) {
        // Check whether the parameter was actually a reference.
        QualType paramType = SubstParamType();
        if (paramType.isNull())
          return ExprError();
        refParam = paramType->isReferenceType();
      } else {
        refParam = true;
      }
    }
  } else if (arg.getKind() == TemplateArgument::Declaration ||
             arg.getKind() == TemplateArgument::NullPtr) {
    ValueDecl *VD;
    if (arg.getKind() == TemplateArgument::Declaration) {
      VD = arg.getAsDecl();

      // Find the instantiation of the template argument.  This is
      // required for nested templates.
      VD = cast_or_null<ValueDecl>(
             getSema().FindInstantiatedDecl(loc, VD, TemplateArgs));
      if (!VD)
        return ExprError();
    } else {
      // Propagate NULL template argument.
      VD = nullptr;
    }

<<<<<<< HEAD
    // Derive the type we want the substituted decl to have.  This had
    // better be non-dependent, or these checks will have serious problems.
    if (parm->isExpandedParameterPack()) {
      type = parm->getExpansionType(SemaRef.ArgumentPackSubstitutionIndex);
    } else if (parm->isParameterPack() &&
               isa<PackExpansionType>(parm->getType())) {
      type = SemaRef.SubstType(
                        cast<PackExpansionType>(parm->getType())->getPattern(),
                                     TemplateArgs, loc, parm->getDeclName());
    } else {
      type = SemaRef.SubstType(VD ? arg.getParamTypeForDecl() : arg.getNullPtrType(),
                               TemplateArgs, loc, parm->getDeclName());
    }
    assert(!type.isNull() && "type substitution failed for param type");
    assert(!type->isDependentType() && "param type still dependent");
    result = SemaRef.BuildExpressionFromDeclTemplateArgument(arg, type, loc);

    if (!result.isInvalid()) type = result.get()->getType();
  } else if (arg.getKind() == TemplateArgument::Integral) {
    result = SemaRef.BuildExpressionFromIntegralTemplateArgument(arg, loc);

    // Note that this type can be different from the type of 'result',
    // e.g. if it's an enum type.
    type = arg.getIntegralType();
  } else {
    llvm_unreachable("unsupported nontype template parameter");
=======
    QualType paramType = VD ? arg.getParamTypeForDecl() : arg.getNullPtrType();
    assert(!paramType.isNull() && "type substitution failed for param type");
    assert(!paramType->isDependentType() && "param type still dependent");
    result = SemaRef.BuildExpressionFromDeclTemplateArgument(arg, paramType, loc);
    refParam = paramType->isReferenceType();
  } else {
    result = SemaRef.BuildExpressionFromIntegralTemplateArgument(arg, loc);
    assert(result.isInvalid() ||
           SemaRef.Context.hasSameType(result.get()->getType(),
                                       arg.getIntegralType()));
>>>>>>> c71adeff
  }

  if (result.isInvalid())
    return ExprError();

  Expr *resultExpr = result.get();
  return new (SemaRef.Context) SubstNonTypeTemplateParmExpr(
      resultExpr->getType(), resultExpr->getValueKind(), loc, parm, refParam,
      resultExpr);
}

ExprResult
TemplateInstantiator::TransformSubstNonTypeTemplateParmPackExpr(
                                          SubstNonTypeTemplateParmPackExpr *E) {
  if (getSema().ArgumentPackSubstitutionIndex == -1) {
    // We aren't expanding the parameter pack, so just return ourselves.
    return E;
  }

  TemplateArgument Arg = E->getArgumentPack();
  Arg = getPackSubstitutedTemplateArgument(getSema(), Arg);
  return transformNonTypeTemplateParmRef(E->getParameterPack(),
                                         E->getParameterPackLocation(),
                                         Arg);
}

ExprResult
TemplateInstantiator::TransformSubstNonTypeTemplateParmExpr(
                                          SubstNonTypeTemplateParmExpr *E) {
  ExprResult SubstReplacement = TransformExpr(E->getReplacement());
  if (SubstReplacement.isInvalid())
    return true;
  QualType SubstType = TransformType(E->getParameterType(getSema().Context));
  if (SubstType.isNull())
    return true;
  // The type may have been previously dependent and not now, which means we
  // might have to implicit cast the argument to the new type, for example:
  // template<auto T, decltype(T) U>
  // concept C = sizeof(U) == 4;
  // void foo() requires C<2, 'a'> { }
  // When normalizing foo(), we first form the normalized constraints of C:
  // AtomicExpr(sizeof(U) == 4,
  //            U=SubstNonTypeTemplateParmExpr(Param=U,
  //                                           Expr=DeclRef(U),
  //                                           Type=decltype(T)))
  // Then we substitute T = 2, U = 'a' into the parameter mapping, and need to
  // produce:
  // AtomicExpr(sizeof(U) == 4,
  //            U=SubstNonTypeTemplateParmExpr(Param=U,
  //                                           Expr=ImpCast(
  //                                               decltype(2),
  //                                               SubstNTTPE(Param=U, Expr='a',
  //                                                          Type=char)),
  //                                           Type=decltype(2)))
  // The call to CheckTemplateArgument here produces the ImpCast.
  TemplateArgument Converted;
  if (SemaRef.CheckTemplateArgument(E->getParameter(), SubstType,
                                    SubstReplacement.get(),
                                    Converted).isInvalid())
    return true;
  return transformNonTypeTemplateParmRef(E->getParameter(),
                                         E->getExprLoc(), Converted);
}

ExprResult TemplateInstantiator::RebuildVarDeclRefExpr(VarDecl *PD,
                                                       SourceLocation Loc) {
  DeclarationNameInfo NameInfo(PD->getDeclName(), Loc);
  return getSema().BuildDeclarationNameExpr(CXXScopeSpec(), NameInfo, PD);
}

ExprResult
TemplateInstantiator::TransformFunctionParmPackExpr(FunctionParmPackExpr *E) {
  if (getSema().ArgumentPackSubstitutionIndex != -1) {
    // We can expand this parameter pack now.
    VarDecl *D = E->getExpansion(getSema().ArgumentPackSubstitutionIndex);
    VarDecl *VD = cast_or_null<VarDecl>(TransformDecl(E->getExprLoc(), D));
    if (!VD)
      return ExprError();
    return RebuildVarDeclRefExpr(VD, E->getExprLoc());
  }

  QualType T = TransformType(E->getType());
  if (T.isNull())
    return ExprError();

  // Transform each of the parameter expansions into the corresponding
  // parameters in the instantiation of the function decl.
  SmallVector<VarDecl *, 8> Vars;
  Vars.reserve(E->getNumExpansions());
  for (FunctionParmPackExpr::iterator I = E->begin(), End = E->end();
       I != End; ++I) {
    VarDecl *D = cast_or_null<VarDecl>(TransformDecl(E->getExprLoc(), *I));
    if (!D)
      return ExprError();
    Vars.push_back(D);
  }

  auto *PackExpr =
      FunctionParmPackExpr::Create(getSema().Context, T, E->getParameterPack(),
                                   E->getParameterPackLocation(), Vars);
  getSema().MarkFunctionParmPackReferenced(PackExpr);
  return PackExpr;
}

ExprResult
TemplateInstantiator::TransformFunctionParmPackRefExpr(DeclRefExpr *E,
                                                       VarDecl *PD) {
  typedef LocalInstantiationScope::DeclArgumentPack DeclArgumentPack;
  llvm::PointerUnion<Decl *, DeclArgumentPack *> *Found
    = getSema().CurrentInstantiationScope->findInstantiationOf(PD);
  assert(Found && "no instantiation for parameter pack");

  Decl *TransformedDecl;
  if (DeclArgumentPack *Pack = Found->dyn_cast<DeclArgumentPack *>()) {
    // If this is a reference to a function parameter pack which we can
    // substitute but can't yet expand, build a FunctionParmPackExpr for it.
    if (getSema().ArgumentPackSubstitutionIndex == -1) {
      QualType T = TransformType(E->getType());
      if (T.isNull())
        return ExprError();
      auto *PackExpr = FunctionParmPackExpr::Create(getSema().Context, T, PD,
                                                    E->getExprLoc(), *Pack);
      getSema().MarkFunctionParmPackReferenced(PackExpr);
      return PackExpr;
    }

    TransformedDecl = (*Pack)[getSema().ArgumentPackSubstitutionIndex];
  } else {
    TransformedDecl = Found->get<Decl*>();
  }

  // We have either an unexpanded pack or a specific expansion.
  return RebuildVarDeclRefExpr(cast<VarDecl>(TransformedDecl), E->getExprLoc());
}

ExprResult
TemplateInstantiator::TransformDeclRefExpr(DeclRefExpr *E) {
  NamedDecl *D = E->getDecl();

  // Handle references to non-type template parameters and non-type template
  // parameter packs.
  if (NonTypeTemplateParmDecl *NTTP = dyn_cast<NonTypeTemplateParmDecl>(D)) {
    if (NTTP->getDepth() < TemplateArgs.getNumLevels())
      return TransformTemplateParmRefExpr(E, NTTP);

    // We have a non-type template parameter that isn't fully substituted;
    // FindInstantiatedDecl will find it in the local instantiation scope.
  }

  // Handle references to function parameter packs.
  if (VarDecl *PD = dyn_cast<VarDecl>(D))
    if (PD->isParameterPack())
      return TransformFunctionParmPackRefExpr(E, PD);

  return TreeTransform<TemplateInstantiator>::TransformDeclRefExpr(E);
}

ExprResult TemplateInstantiator::TransformCXXDefaultArgExpr(
    CXXDefaultArgExpr *E) {
  assert(!cast<FunctionDecl>(E->getParam()->getDeclContext())->
             getDescribedFunctionTemplate() &&
         "Default arg expressions are never formed in dependent cases.");
  return SemaRef.BuildCXXDefaultArgExpr(E->getUsedLocation(),
                           cast<FunctionDecl>(E->getParam()->getDeclContext()),
                                        E->getParam());
}

template<typename Fn>
QualType TemplateInstantiator::TransformFunctionProtoType(TypeLocBuilder &TLB,
                                 FunctionProtoTypeLoc TL,
                                 CXXRecordDecl *ThisContext,
                                 Qualifiers ThisTypeQuals,
                                 Fn TransformExceptionSpec) {
  // We need a local instantiation scope for this function prototype.
  LocalInstantiationScope Scope(SemaRef, /*CombineWithOuterScope=*/true);
  return inherited::TransformFunctionProtoType(
      TLB, TL, ThisContext, ThisTypeQuals, TransformExceptionSpec);
}

ParmVarDecl *
TemplateInstantiator::TransformFunctionTypeParam(ParmVarDecl *OldParm,
                                                 int indexAdjustment,
                                               Optional<unsigned> NumExpansions,
                                                 bool ExpectParameterPack) {
  auto NewParm =
      SemaRef.SubstParmVarDecl(OldParm, TemplateArgs, indexAdjustment,
                               NumExpansions, ExpectParameterPack);
  if (NewParm && SemaRef.getLangOpts().OpenCL)
    SemaRef.deduceOpenCLAddressSpace(NewParm);
  return NewParm;
}

QualType
TemplateInstantiator::TransformTemplateTypeParmType(TypeLocBuilder &TLB,
                                                TemplateTypeParmTypeLoc TL) {
  const TemplateTypeParmType *T = TL.getTypePtr();
  if (T->getDepth() < TemplateArgs.getNumLevels()) {
    // Replace the template type parameter with its corresponding
    // template argument.

    // If the corresponding template argument is NULL or doesn't exist, it's
    // because we are performing instantiation from explicitly-specified
    // template arguments in a function template class, but there were some
    // arguments left unspecified.
    if (!TemplateArgs.hasTemplateArgument(T->getDepth(), T->getIndex())) {
      TemplateTypeParmTypeLoc NewTL
        = TLB.push<TemplateTypeParmTypeLoc>(TL.getType());
      NewTL.setNameLoc(TL.getNameLoc());
      return TL.getType();
    }

    TemplateArgument Arg = TemplateArgs(T->getDepth(), T->getIndex());

    if (TemplateArgs.isRewrite()) {
      // We're rewriting the template parameter as a reference to another
      // template parameter.
      if (Arg.getKind() == TemplateArgument::Pack) {
        assert(Arg.pack_size() == 1 && Arg.pack_begin()->isPackExpansion() &&
               "unexpected pack arguments in template rewrite");
        Arg = Arg.pack_begin()->getPackExpansionPattern();
      }
      assert(Arg.getKind() == TemplateArgument::Type &&
             "unexpected nontype template argument kind in template rewrite");
      QualType NewT = Arg.getAsType();
      assert(isa<TemplateTypeParmType>(NewT) &&
             "type parm not rewritten to type parm");
      auto NewTL = TLB.push<TemplateTypeParmTypeLoc>(NewT);
      NewTL.setNameLoc(TL.getNameLoc());
      return NewT;
    }

    if (T->isParameterPack()) {
      assert(Arg.getKind() == TemplateArgument::Pack &&
             "Missing argument pack");

      if (getSema().ArgumentPackSubstitutionIndex == -1) {
        // We have the template argument pack, but we're not expanding the
        // enclosing pack expansion yet. Just save the template argument
        // pack for later substitution.
        QualType Result
          = getSema().Context.getSubstTemplateTypeParmPackType(T, Arg);
        SubstTemplateTypeParmPackTypeLoc NewTL
          = TLB.push<SubstTemplateTypeParmPackTypeLoc>(Result);
        NewTL.setNameLoc(TL.getNameLoc());
        return Result;
      }

      Arg = getPackSubstitutedTemplateArgument(getSema(), Arg);
    }

    assert(Arg.getKind() == TemplateArgument::Type &&
           "Template argument kind mismatch");

    QualType Replacement = Arg.getAsType();

    // TODO: only do this uniquing once, at the start of instantiation.
    QualType Result
      = getSema().Context.getSubstTemplateTypeParmType(T, Replacement);
    SubstTemplateTypeParmTypeLoc NewTL
      = TLB.push<SubstTemplateTypeParmTypeLoc>(Result);
    NewTL.setNameLoc(TL.getNameLoc());
    return Result;
  }

  // The template type parameter comes from an inner template (e.g.,
  // the template parameter list of a member template inside the
  // template we are instantiating). Create a new template type
  // parameter with the template "level" reduced by one.
  TemplateTypeParmDecl *NewTTPDecl = nullptr;
  if (TemplateTypeParmDecl *OldTTPDecl = T->getDecl())
    NewTTPDecl = cast_or_null<TemplateTypeParmDecl>(
                                  TransformDecl(TL.getNameLoc(), OldTTPDecl));

  QualType Result = getSema().Context.getTemplateTypeParmType(
      T->getDepth() - TemplateArgs.getNumSubstitutedLevels(), T->getIndex(),
      T->isParameterPack(), NewTTPDecl);
  TemplateTypeParmTypeLoc NewTL = TLB.push<TemplateTypeParmTypeLoc>(Result);
  NewTL.setNameLoc(TL.getNameLoc());
  return Result;
}

QualType
TemplateInstantiator::TransformSubstTemplateTypeParmPackType(
                                                            TypeLocBuilder &TLB,
                                         SubstTemplateTypeParmPackTypeLoc TL) {
  if (getSema().ArgumentPackSubstitutionIndex == -1) {
    // We aren't expanding the parameter pack, so just return ourselves.
    SubstTemplateTypeParmPackTypeLoc NewTL
      = TLB.push<SubstTemplateTypeParmPackTypeLoc>(TL.getType());
    NewTL.setNameLoc(TL.getNameLoc());
    return TL.getType();
  }

  TemplateArgument Arg = TL.getTypePtr()->getArgumentPack();
  Arg = getPackSubstitutedTemplateArgument(getSema(), Arg);
  QualType Result = Arg.getAsType();

  Result = getSema().Context.getSubstTemplateTypeParmType(
                                      TL.getTypePtr()->getReplacedParameter(),
                                                          Result);
  SubstTemplateTypeParmTypeLoc NewTL
    = TLB.push<SubstTemplateTypeParmTypeLoc>(Result);
  NewTL.setNameLoc(TL.getNameLoc());
  return Result;
}

template<typename EntityPrinter>
static concepts::Requirement::SubstitutionDiagnostic *
createSubstDiag(Sema &S, TemplateDeductionInfo &Info, EntityPrinter Printer) {
  SmallString<128> Message;
  SourceLocation ErrorLoc;
  if (Info.hasSFINAEDiagnostic()) {
    PartialDiagnosticAt PDA(SourceLocation(),
                            PartialDiagnostic::NullDiagnostic{});
    Info.takeSFINAEDiagnostic(PDA);
    PDA.second.EmitToString(S.getDiagnostics(), Message);
    ErrorLoc = PDA.first;
  } else {
    ErrorLoc = Info.getLocation();
  }
  char *MessageBuf = new (S.Context) char[Message.size()];
  std::copy(Message.begin(), Message.end(), MessageBuf);
  SmallString<128> Entity;
  llvm::raw_svector_ostream OS(Entity);
  Printer(OS);
  char *EntityBuf = new (S.Context) char[Entity.size()];
  std::copy(Entity.begin(), Entity.end(), EntityBuf);
  return new (S.Context) concepts::Requirement::SubstitutionDiagnostic{
      StringRef(EntityBuf, Entity.size()), ErrorLoc,
      StringRef(MessageBuf, Message.size())};
}

concepts::TypeRequirement *
TemplateInstantiator::TransformTypeRequirement(concepts::TypeRequirement *Req) {
  if (!Req->isDependent() && !AlwaysRebuild())
    return Req;
  if (Req->isSubstitutionFailure()) {
    if (AlwaysRebuild())
      return RebuildTypeRequirement(
              Req->getSubstitutionDiagnostic());
    return Req;
  }

  Sema::SFINAETrap Trap(SemaRef);
  TemplateDeductionInfo Info(Req->getType()->getTypeLoc().getBeginLoc());
  Sema::InstantiatingTemplate TypeInst(SemaRef,
      Req->getType()->getTypeLoc().getBeginLoc(), Req, Info,
      Req->getType()->getTypeLoc().getSourceRange());
  if (TypeInst.isInvalid())
    return nullptr;
  TypeSourceInfo *TransType = TransformType(Req->getType());
  if (!TransType || Trap.hasErrorOccurred())
    return RebuildTypeRequirement(createSubstDiag(SemaRef, Info,
        [&] (llvm::raw_ostream& OS) {
            Req->getType()->getType().print(OS, SemaRef.getPrintingPolicy());
        }));
  return RebuildTypeRequirement(TransType);
}

concepts::ExprRequirement *
TemplateInstantiator::TransformExprRequirement(concepts::ExprRequirement *Req) {
  if (!Req->isDependent() && !AlwaysRebuild())
    return Req;

  Sema::SFINAETrap Trap(SemaRef);
  TemplateDeductionInfo Info(Req->getExpr()->getBeginLoc());

  llvm::PointerUnion<Expr *, concepts::Requirement::SubstitutionDiagnostic *>
      TransExpr;
  if (Req->isExprSubstitutionFailure())
    TransExpr = Req->getExprSubstitutionDiagnostic();
  else {
    Sema::InstantiatingTemplate ExprInst(SemaRef, Req->getExpr()->getBeginLoc(),
                                         Req, Info,
                                         Req->getExpr()->getSourceRange());
    if (ExprInst.isInvalid())
      return nullptr;
    ExprResult TransExprRes = TransformExpr(Req->getExpr());
    if (TransExprRes.isInvalid() || Trap.hasErrorOccurred())
      TransExpr = createSubstDiag(SemaRef, Info,
          [&] (llvm::raw_ostream& OS) {
              Req->getExpr()->printPretty(OS, nullptr,
                                          SemaRef.getPrintingPolicy());
          });
    else
      TransExpr = TransExprRes.get();
  }

  llvm::Optional<concepts::ExprRequirement::ReturnTypeRequirement> TransRetReq;
  const auto &RetReq = Req->getReturnTypeRequirement();
  if (RetReq.isEmpty())
    TransRetReq.emplace();
  else if (RetReq.isSubstitutionFailure())
    TransRetReq.emplace(RetReq.getSubstitutionDiagnostic());
  else if (RetReq.isTypeConstraint()) {
    TemplateParameterList *OrigTPL =
        RetReq.getTypeConstraintTemplateParameterList();
    Sema::InstantiatingTemplate TPLInst(SemaRef, OrigTPL->getTemplateLoc(),
                                        Req, Info, OrigTPL->getSourceRange());
    if (TPLInst.isInvalid())
      return nullptr;
    TemplateParameterList *TPL =
        TransformTemplateParameterList(OrigTPL);
    if (!TPL)
      TransRetReq.emplace(createSubstDiag(SemaRef, Info,
          [&] (llvm::raw_ostream& OS) {
              RetReq.getTypeConstraint()->getImmediatelyDeclaredConstraint()
                  ->printPretty(OS, nullptr, SemaRef.getPrintingPolicy());
          }));
    else {
      TPLInst.Clear();
      TransRetReq.emplace(TPL);
    }
  }
  assert(TransRetReq.hasValue() &&
         "All code paths leading here must set TransRetReq");
  if (Expr *E = TransExpr.dyn_cast<Expr *>())
    return RebuildExprRequirement(E, Req->isSimple(), Req->getNoexceptLoc(),
                                  std::move(*TransRetReq));
  return RebuildExprRequirement(
      TransExpr.get<concepts::Requirement::SubstitutionDiagnostic *>(),
      Req->isSimple(), Req->getNoexceptLoc(), std::move(*TransRetReq));
}

concepts::NestedRequirement *
TemplateInstantiator::TransformNestedRequirement(
    concepts::NestedRequirement *Req) {
  if (!Req->isDependent() && !AlwaysRebuild())
    return Req;
  if (Req->isSubstitutionFailure()) {
    if (AlwaysRebuild())
      return RebuildNestedRequirement(
          Req->getSubstitutionDiagnostic());
    return Req;
  }
  Sema::InstantiatingTemplate ReqInst(SemaRef,
      Req->getConstraintExpr()->getBeginLoc(), Req,
      Sema::InstantiatingTemplate::ConstraintsCheck{},
      Req->getConstraintExpr()->getSourceRange());

  ExprResult TransConstraint;
  TemplateDeductionInfo Info(Req->getConstraintExpr()->getBeginLoc());
  {
    EnterExpressionEvaluationContext ContextRAII(
        SemaRef, Sema::ExpressionEvaluationContext::ConstantEvaluated);
    Sema::SFINAETrap Trap(SemaRef);
    Sema::InstantiatingTemplate ConstrInst(SemaRef,
        Req->getConstraintExpr()->getBeginLoc(), Req, Info,
        Req->getConstraintExpr()->getSourceRange());
    if (ConstrInst.isInvalid())
      return nullptr;
    TransConstraint = TransformExpr(Req->getConstraintExpr());
    if (TransConstraint.isInvalid() || Trap.hasErrorOccurred())
      return RebuildNestedRequirement(createSubstDiag(SemaRef, Info,
          [&] (llvm::raw_ostream& OS) {
              Req->getConstraintExpr()->printPretty(OS, nullptr,
                                                    SemaRef.getPrintingPolicy());
          }));
  }
  return RebuildNestedRequirement(TransConstraint.get());
}


/// Perform substitution on the type T with a given set of template
/// arguments.
///
/// This routine substitutes the given template arguments into the
/// type T and produces the instantiated type.
///
/// \param T the type into which the template arguments will be
/// substituted. If this type is not dependent, it will be returned
/// immediately.
///
/// \param Args the template arguments that will be
/// substituted for the top-level template parameters within T.
///
/// \param Loc the location in the source code where this substitution
/// is being performed. It will typically be the location of the
/// declarator (if we're instantiating the type of some declaration)
/// or the location of the type in the source code (if, e.g., we're
/// instantiating the type of a cast expression).
///
/// \param Entity the name of the entity associated with a declaration
/// being instantiated (if any). May be empty to indicate that there
/// is no such entity (if, e.g., this is a type that occurs as part of
/// a cast expression) or that the entity has no name (e.g., an
/// unnamed function parameter).
///
/// \param AllowDeducedTST Whether a DeducedTemplateSpecializationType is
/// acceptable as the top level type of the result.
///
/// \returns If the instantiation succeeds, the instantiated
/// type. Otherwise, produces diagnostics and returns a NULL type.
TypeSourceInfo *Sema::SubstType(TypeSourceInfo *T,
                                const MultiLevelTemplateArgumentList &Args,
                                SourceLocation Loc,
                                DeclarationName Entity,
                                bool AllowDeducedTST) {
  assert(!CodeSynthesisContexts.empty() &&
         "Cannot perform an instantiation without some context on the "
         "instantiation stack");

  if (!T->getType()->isInstantiationDependentType() &&
      !T->getType()->isVariablyModifiedType())
    return T;

  TemplateInstantiator Instantiator(*this, Args, Loc, Entity);
  return AllowDeducedTST ? Instantiator.TransformTypeWithDeducedTST(T)
                         : Instantiator.TransformType(T);
}

TypeSourceInfo *Sema::SubstType(TypeLoc TL,
                                const MultiLevelTemplateArgumentList &Args,
                                SourceLocation Loc,
                                DeclarationName Entity) {
  assert(!CodeSynthesisContexts.empty() &&
         "Cannot perform an instantiation without some context on the "
         "instantiation stack");

  if (TL.getType().isNull())
    return nullptr;

  if (!TL.getType()->isInstantiationDependentType() &&
      !TL.getType()->isVariablyModifiedType()) {
    // FIXME: Make a copy of the TypeLoc data here, so that we can
    // return a new TypeSourceInfo. Inefficient!
    TypeLocBuilder TLB;
    TLB.pushFullCopy(TL);
    return TLB.getTypeSourceInfo(Context, TL.getType());
  }

  TemplateInstantiator Instantiator(*this, Args, Loc, Entity);
  TypeLocBuilder TLB;
  TLB.reserve(TL.getFullDataSize());
  QualType Result = Instantiator.TransformType(TLB, TL);
  if (Result.isNull())
    return nullptr;

  return TLB.getTypeSourceInfo(Context, Result);
}

/// Deprecated form of the above.
QualType Sema::SubstType(QualType T,
                         const MultiLevelTemplateArgumentList &TemplateArgs,
                         SourceLocation Loc, DeclarationName Entity) {
  assert(!CodeSynthesisContexts.empty() &&
         "Cannot perform an instantiation without some context on the "
         "instantiation stack");

  // If T is not a dependent type or a variably-modified type, there
  // is nothing to do.
  if (!T->isInstantiationDependentType() && !T->isVariablyModifiedType())
    return T;

  TemplateInstantiator Instantiator(*this, TemplateArgs, Loc, Entity);
  return Instantiator.TransformType(T);
}

static bool NeedsInstantiationAsFunctionType(TypeSourceInfo *T) {
  if (T->getType()->isInstantiationDependentType() ||
      T->getType()->isVariablyModifiedType())
    return true;

  TypeLoc TL = T->getTypeLoc().IgnoreParens();
  if (!TL.getAs<FunctionProtoTypeLoc>())
    return false;

  FunctionProtoTypeLoc FP = TL.castAs<FunctionProtoTypeLoc>();
  for (ParmVarDecl *P : FP.getParams()) {
    // This must be synthesized from a typedef.
    if (!P) continue;

    // If there are any parameters, a new TypeSourceInfo that refers to the
    // instantiated parameters must be built.
    return true;
  }

  return false;
}

/// A form of SubstType intended specifically for instantiating the
/// type of a FunctionDecl.  Its purpose is solely to force the
/// instantiation of default-argument expressions and to avoid
/// instantiating an exception-specification.
TypeSourceInfo *Sema::SubstFunctionDeclType(TypeSourceInfo *T,
                                const MultiLevelTemplateArgumentList &Args,
                                SourceLocation Loc,
                                DeclarationName Entity,
                                CXXRecordDecl *ThisContext,
                                Qualifiers ThisTypeQuals) {
  assert(!CodeSynthesisContexts.empty() &&
         "Cannot perform an instantiation without some context on the "
         "instantiation stack");

  if (!NeedsInstantiationAsFunctionType(T))
    return T;

  TemplateInstantiator Instantiator(*this, Args, Loc, Entity);

  TypeLocBuilder TLB;

  TypeLoc TL = T->getTypeLoc();
  TLB.reserve(TL.getFullDataSize());

  QualType Result;

  if (FunctionProtoTypeLoc Proto =
          TL.IgnoreParens().getAs<FunctionProtoTypeLoc>()) {
    // Instantiate the type, other than its exception specification. The
    // exception specification is instantiated in InitFunctionInstantiation
    // once we've built the FunctionDecl.
    // FIXME: Set the exception specification to EST_Uninstantiated here,
    // instead of rebuilding the function type again later.
    Result = Instantiator.TransformFunctionProtoType(
        TLB, Proto, ThisContext, ThisTypeQuals,
        [](FunctionProtoType::ExceptionSpecInfo &ESI,
           bool &Changed) { return false; });
  } else {
    Result = Instantiator.TransformType(TLB, TL);
  }
  if (Result.isNull())
    return nullptr;

  return TLB.getTypeSourceInfo(Context, Result);
}

bool Sema::SubstExceptionSpec(SourceLocation Loc,
                              FunctionProtoType::ExceptionSpecInfo &ESI,
                              SmallVectorImpl<QualType> &ExceptionStorage,
                              const MultiLevelTemplateArgumentList &Args) {
  assert(ESI.Type != EST_Uninstantiated);

  bool Changed = false;
  TemplateInstantiator Instantiator(*this, Args, Loc, DeclarationName());
  return Instantiator.TransformExceptionSpec(Loc, ESI, ExceptionStorage,
                                             Changed);
}

void Sema::SubstExceptionSpec(FunctionDecl *New, const FunctionProtoType *Proto,
                              const MultiLevelTemplateArgumentList &Args) {
  FunctionProtoType::ExceptionSpecInfo ESI =
      Proto->getExtProtoInfo().ExceptionSpec;

  SmallVector<QualType, 4> ExceptionStorage;
  if (SubstExceptionSpec(New->getTypeSourceInfo()->getTypeLoc().getEndLoc(),
                         ESI, ExceptionStorage, Args))
    // On error, recover by dropping the exception specification.
    ESI.Type = EST_None;

  UpdateExceptionSpec(New, ESI);
}

namespace {

  struct GetContainedInventedTypeParmVisitor :
    public TypeVisitor<GetContainedInventedTypeParmVisitor,
                       TemplateTypeParmDecl *> {
    using TypeVisitor<GetContainedInventedTypeParmVisitor,
                      TemplateTypeParmDecl *>::Visit;

    TemplateTypeParmDecl *Visit(QualType T) {
      if (T.isNull())
        return nullptr;
      return Visit(T.getTypePtr());
    }
    // The deduced type itself.
    TemplateTypeParmDecl *VisitTemplateTypeParmType(
        const TemplateTypeParmType *T) {
      if (!T->getDecl() || !T->getDecl()->isImplicit())
        return nullptr;
      return T->getDecl();
    }

    // Only these types can contain 'auto' types, and subsequently be replaced
    // by references to invented parameters.

    TemplateTypeParmDecl *VisitElaboratedType(const ElaboratedType *T) {
      return Visit(T->getNamedType());
    }

    TemplateTypeParmDecl *VisitPointerType(const PointerType *T) {
      return Visit(T->getPointeeType());
    }

    TemplateTypeParmDecl *VisitBlockPointerType(const BlockPointerType *T) {
      return Visit(T->getPointeeType());
    }

    TemplateTypeParmDecl *VisitReferenceType(const ReferenceType *T) {
      return Visit(T->getPointeeTypeAsWritten());
    }

    TemplateTypeParmDecl *VisitMemberPointerType(const MemberPointerType *T) {
      return Visit(T->getPointeeType());
    }

    TemplateTypeParmDecl *VisitArrayType(const ArrayType *T) {
      return Visit(T->getElementType());
    }

    TemplateTypeParmDecl *VisitDependentSizedExtVectorType(
      const DependentSizedExtVectorType *T) {
      return Visit(T->getElementType());
    }

    TemplateTypeParmDecl *VisitVectorType(const VectorType *T) {
      return Visit(T->getElementType());
    }

    TemplateTypeParmDecl *VisitFunctionProtoType(const FunctionProtoType *T) {
      return VisitFunctionType(T);
    }

    TemplateTypeParmDecl *VisitFunctionType(const FunctionType *T) {
      return Visit(T->getReturnType());
    }

    TemplateTypeParmDecl *VisitParenType(const ParenType *T) {
      return Visit(T->getInnerType());
    }

    TemplateTypeParmDecl *VisitAttributedType(const AttributedType *T) {
      return Visit(T->getModifiedType());
    }

    TemplateTypeParmDecl *VisitMacroQualifiedType(const MacroQualifiedType *T) {
      return Visit(T->getUnderlyingType());
    }

    TemplateTypeParmDecl *VisitAdjustedType(const AdjustedType *T) {
      return Visit(T->getOriginalType());
    }

    TemplateTypeParmDecl *VisitPackExpansionType(const PackExpansionType *T) {
      return Visit(T->getPattern());
    }
  };

} // namespace

ParmVarDecl *Sema::SubstParmVarDecl(ParmVarDecl *OldParm,
                            const MultiLevelTemplateArgumentList &TemplateArgs,
                                    int indexAdjustment,
                                    Optional<unsigned> NumExpansions,
                                    bool ExpectParameterPack) {
  DeclarationNameInfo DNI = SubstDeclarationNameInfo(
                                OldParm->getNameInfo(), TemplateArgs);

  TypeSourceInfo *OldDI = OldParm->getTypeSourceInfo();
  TypeSourceInfo *NewDI = nullptr;

  TypeLoc OldTL = OldDI->getTypeLoc();
  if (PackExpansionTypeLoc ExpansionTL = OldTL.getAs<PackExpansionTypeLoc>()) {

    // We have a function parameter pack. Substitute into the pattern of the
    // expansion.
    NewDI = SubstType(ExpansionTL.getPatternLoc(), TemplateArgs,
                      DNI.getLoc(), DNI.getName());
    if (!NewDI)
      return nullptr;

    if (NewDI->getType()->containsUnexpandedParameterPack()) {
      // We still have unexpanded parameter packs, which means that
      // our function parameter is still a function parameter pack.
      // Therefore, make its type a pack expansion type.
      NewDI = CheckPackExpansion(NewDI, ExpansionTL.getEllipsisLoc(),
                                 NumExpansions);
    } else if (ExpectParameterPack) {
      // We expected to get a parameter pack but didn't (because the type
      // itself is not a pack expansion type), so complain. This can occur when
      // the substitution goes through an alias template that "loses" the
      // pack expansion.
      Diag(DNI.getLoc(),
           diag::err_function_parameter_pack_without_parameter_packs)
        << NewDI->getType();
      return nullptr;
    }
  } else {
    NewDI = SubstType(OldDI, TemplateArgs, DNI.getLoc(),
                      DNI.getName());
  }

  if (!NewDI)
    return nullptr;

  if (NewDI->getType()->isVoidType()) {
    Diag(DNI.getLoc(), diag::err_param_with_void_type);
    return nullptr;
  }

  // In abbreviated templates, TemplateTypeParmDecls with possible
  // TypeConstraints are created when the parameter list is originally parsed.
  // The TypeConstraints can therefore reference other functions parameters in
  // the abbreviated function template, which is why we must instantiate them
  // here, when the instantiated versions of those referenced parameters are in
  // scope.
  if (TemplateTypeParmDecl *TTP =
          GetContainedInventedTypeParmVisitor().Visit(OldDI->getType())) {
    if (const TypeConstraint *TC = TTP->getTypeConstraint()) {
      auto *Inst = cast_or_null<TemplateTypeParmDecl>(
          FindInstantiatedDecl(TTP->getLocation(), TTP, TemplateArgs));
      // We will first get here when instantiating the abbreviated function
      // template's described function, but we might also get here later.
      // Make sure we do not instantiate the TypeConstraint more than once.
      if (Inst && !Inst->getTypeConstraint()) {
        // TODO: Concepts: do not instantiate the constraint (delayed constraint
        // substitution)
        const ASTTemplateArgumentListInfo *TemplArgInfo
          = TC->getTemplateArgsAsWritten();
        TemplateArgumentListInfo InstArgs;

        if (TemplArgInfo) {
          InstArgs.setLAngleLoc(TemplArgInfo->LAngleLoc);
          InstArgs.setRAngleLoc(TemplArgInfo->RAngleLoc);
          if (Subst(TemplArgInfo->getTemplateArgs(),
                    TemplArgInfo->NumTemplateArgs, InstArgs, TemplateArgs))
            return nullptr;
        }
        if (AttachTypeConstraint(
                TC->getNestedNameSpecifierLoc(), TC->getConceptNameInfo(),
                TC->getNamedConcept(), &InstArgs, Inst,
                TTP->isParameterPack()
                    ? cast<CXXFoldExpr>(TC->getImmediatelyDeclaredConstraint())
                        ->getEllipsisLoc()
                    : SourceLocation()))
          return nullptr;
      }
    }
  }

  ParmVarDecl *NewParm = CheckParameter(Context.getTranslationUnitDecl(),
                                        OldParm->getInnerLocStart(),
                                        DNI, NewDI->getType(), NewDI,
                                        OldParm->getStorageClass());
  if (!NewParm)
    return nullptr;

  // Mark the (new) default argument as uninstantiated (if any).
  if (OldParm->hasUninstantiatedDefaultArg()) {
    Expr *Arg = OldParm->getUninstantiatedDefaultArg();
    NewParm->setUninstantiatedDefaultArg(Arg);
  } else if (OldParm->hasUnparsedDefaultArg()) {
    NewParm->setUnparsedDefaultArg();
    UnparsedDefaultArgInstantiations[OldParm].push_back(NewParm);
  } else if (Expr *Arg = OldParm->getDefaultArg()) {
    FunctionDecl *OwningFunc = cast<FunctionDecl>(OldParm->getDeclContext());
    if (OwningFunc->isInLocalScopeForInstantiation()) {
      // Instantiate default arguments for methods of local classes (DR1484)
      // and non-defining declarations.
      Sema::ContextRAII SavedContext(*this, OwningFunc);
      LocalInstantiationScope Local(*this, true);
      ExprResult NewArg = SubstExpr(Arg, TemplateArgs);
      if (NewArg.isUsable()) {
        // It would be nice if we still had this.
        SourceLocation EqualLoc = NewArg.get()->getBeginLoc();
        ExprResult Result =
            ConvertParamDefaultArgument(NewParm, NewArg.get(), EqualLoc);
        if (Result.isInvalid())
          return nullptr;

        SetParamDefaultArgument(NewParm, Result.getAs<Expr>(), EqualLoc);
      }
    } else {
      // FIXME: if we non-lazily instantiated non-dependent default args for
      // non-dependent parameter types we could remove a bunch of duplicate
      // conversion warnings for such arguments.
      NewParm->setUninstantiatedDefaultArg(Arg);
    }
  }

  NewParm->setHasInheritedDefaultArg(OldParm->hasInheritedDefaultArg());

  if (OldParm->isParameterPack() && !NewParm->isParameterPack()) {
    // Add the new parameter to the instantiated parameter pack.
    CurrentInstantiationScope->InstantiatedLocalPackArg(OldParm, NewParm);
  } else {
    // Introduce an Old -> New mapping
    CurrentInstantiationScope->InstantiatedLocal(OldParm, NewParm);
  }

  // FIXME: OldParm may come from a FunctionProtoType, in which case CurContext
  // can be anything, is this right ?
  NewParm->setDeclContext(CurContext);

  NewParm->setScopeInfo(OldParm->getFunctionScopeDepth(),
                        OldParm->getFunctionScopeIndex() + indexAdjustment);

  InstantiateAttrs(TemplateArgs, OldParm, NewParm);

  return NewParm;
}

/// Substitute the given template arguments into the given set of
/// parameters, producing the set of parameter types that would be generated
/// from such a substitution.
bool Sema::SubstParmTypes(
    SourceLocation Loc, ArrayRef<ParmVarDecl *> Params,
    const FunctionProtoType::ExtParameterInfo *ExtParamInfos,
    const MultiLevelTemplateArgumentList &TemplateArgs,
    SmallVectorImpl<QualType> &ParamTypes,
    SmallVectorImpl<ParmVarDecl *> *OutParams,
    ExtParameterInfoBuilder &ParamInfos) {
  assert(!CodeSynthesisContexts.empty() &&
         "Cannot perform an instantiation without some context on the "
         "instantiation stack");

  TemplateInstantiator Instantiator(*this, TemplateArgs, Loc,
                                    DeclarationName());
  return Instantiator.TransformFunctionTypeParams(
      Loc, Params, nullptr, ExtParamInfos, ParamTypes, OutParams, ParamInfos);
}

/// Perform substitution on the base class specifiers of the
/// given class template specialization.
///
/// Produces a diagnostic and returns true on error, returns false and
/// attaches the instantiated base classes to the class template
/// specialization if successful.
bool
Sema::SubstBaseSpecifiers(CXXRecordDecl *Instantiation,
                          CXXRecordDecl *Pattern,
                          const MultiLevelTemplateArgumentList &TemplateArgs) {
  bool Invalid = false;
  SmallVector<CXXBaseSpecifier*, 4> InstantiatedBases;
  for (const auto &Base : Pattern->bases()) {
    if (!Base.getType()->isDependentType()) {
      if (const CXXRecordDecl *RD = Base.getType()->getAsCXXRecordDecl()) {
        if (RD->isInvalidDecl())
          Instantiation->setInvalidDecl();
      }
      InstantiatedBases.push_back(new (Context) CXXBaseSpecifier(Base));
      continue;
    }

    SourceLocation EllipsisLoc;
    TypeSourceInfo *BaseTypeLoc;
    if (Base.isPackExpansion()) {
      // This is a pack expansion. See whether we should expand it now, or
      // wait until later.
      SmallVector<UnexpandedParameterPack, 2> Unexpanded;
      collectUnexpandedParameterPacks(Base.getTypeSourceInfo()->getTypeLoc(),
                                      Unexpanded);
      bool ShouldExpand = false;
      bool RetainExpansion = false;
      Optional<unsigned> NumExpansions;
      if (CheckParameterPacksForExpansion(Base.getEllipsisLoc(),
                                          Base.getSourceRange(),
                                          Unexpanded,
                                          TemplateArgs, ShouldExpand,
                                          RetainExpansion,
                                          NumExpansions)) {
        Invalid = true;
        continue;
      }

      // If we should expand this pack expansion now, do so.
      if (ShouldExpand) {
        for (unsigned I = 0; I != *NumExpansions; ++I) {
            Sema::ArgumentPackSubstitutionIndexRAII SubstIndex(*this, I);

          TypeSourceInfo *BaseTypeLoc = SubstType(Base.getTypeSourceInfo(),
                                                  TemplateArgs,
                                              Base.getSourceRange().getBegin(),
                                                  DeclarationName());
          if (!BaseTypeLoc) {
            Invalid = true;
            continue;
          }

          if (CXXBaseSpecifier *InstantiatedBase
                = CheckBaseSpecifier(Instantiation,
                                     Base.getSourceRange(),
                                     Base.isVirtual(),
                                     Base.getAccessSpecifier(),
                                     BaseTypeLoc,
                                     SourceLocation()))
            InstantiatedBases.push_back(InstantiatedBase);
          else
            Invalid = true;
        }

        continue;
      }

      // The resulting base specifier will (still) be a pack expansion.
      EllipsisLoc = Base.getEllipsisLoc();
      Sema::ArgumentPackSubstitutionIndexRAII SubstIndex(*this, -1);
      BaseTypeLoc = SubstType(Base.getTypeSourceInfo(),
                              TemplateArgs,
                              Base.getSourceRange().getBegin(),
                              DeclarationName());
    } else if (isa<CXXDependentVariadicReifierType>(Base.getType().getTypePtr())) {
      TemplateInstantiator::TreeTransform Transformer(*this);
      llvm::SmallVector<QualType, 8> ReifiedTypes;
      CXXDependentVariadicReifierType const *Reifier
        = cast<CXXDependentVariadicReifierType>(Base.getType().getTypePtr());
      Transformer.MaybeTransformVariadicReifier(Reifier, ReifiedTypes);

      for (auto ReifiedType : ReifiedTypes) {
        BaseTypeLoc =
          Context.CreateTypeSourceInfo(ReifiedType,
                              TypeLoc::getFullDataSizeForType(ReifiedType));
        BaseTypeLoc->getTypeLoc().initialize(Context, Reifier->getBeginLoc());
        if (!BaseTypeLoc) {
          Invalid = true;
          continue;
        }

        SourceRange BaseRange(Reifier->getBeginLoc(), Reifier->getEndLoc());
        if (CXXBaseSpecifier *InstantiatedBase =
            CheckBaseSpecifier(Instantiation,
                               BaseRange,
                               Base.isVirtual(),
                               Base.getAccessSpecifierAsWritten(),
                               BaseTypeLoc,
                               SourceLocation()))
          InstantiatedBases.push_back(InstantiatedBase);
        else
          Invalid = true;
      }

      continue;
    } else {
      BaseTypeLoc = SubstType(Base.getTypeSourceInfo(),
                              TemplateArgs,
                              Base.getSourceRange().getBegin(),
                              DeclarationName());
    }

    if (!BaseTypeLoc) {
      Invalid = true;
      continue;
    }

    if (CXXBaseSpecifier *InstantiatedBase
          = CheckBaseSpecifier(Instantiation,
                               Base.getSourceRange(),
                               Base.isVirtual(),
                               Base.getAccessSpecifierAsWritten(),
                               BaseTypeLoc,
                               EllipsisLoc))
      InstantiatedBases.push_back(InstantiatedBase);
    else
      Invalid = true;
  }

  if (!Invalid && AttachBaseSpecifiers(Instantiation, InstantiatedBases))
    Invalid = true;

  return Invalid;
}

// Defined via #include from SemaTemplateInstantiateDecl.cpp
namespace clang {
  namespace sema {
    Attr *instantiateTemplateAttribute(const Attr *At, ASTContext &C, Sema &S,
                            const MultiLevelTemplateArgumentList &TemplateArgs);
    Attr *instantiateTemplateAttributeForDecl(
        const Attr *At, ASTContext &C, Sema &S,
        const MultiLevelTemplateArgumentList &TemplateArgs);
  }
}

/// Instantiate the definition of a class from a given pattern.
///
/// \param PointOfInstantiation The point of instantiation within the
/// source code.
///
/// \param Instantiation is the declaration whose definition is being
/// instantiated. This will be either a class template specialization
/// or a member class of a class template specialization.
///
/// \param Pattern is the pattern from which the instantiation
/// occurs. This will be either the declaration of a class template or
/// the declaration of a member class of a class template.
///
/// \param TemplateArgs The template arguments to be substituted into
/// the pattern.
///
/// \param TSK the kind of implicit or explicit instantiation to perform.
///
/// \param Complain whether to complain if the class cannot be instantiated due
/// to the lack of a definition.
///
/// \returns true if an error occurred, false otherwise.
bool
Sema::InstantiateClass(SourceLocation PointOfInstantiation,
                       CXXRecordDecl *Instantiation, CXXRecordDecl *Pattern,
                       const MultiLevelTemplateArgumentList &TemplateArgs,
                       TemplateSpecializationKind TSK,
                       bool Complain) {
  CXXRecordDecl *PatternDef
    = cast_or_null<CXXRecordDecl>(Pattern->getDefinition());
  if (DiagnoseUninstantiableTemplate(PointOfInstantiation, Instantiation,
                                Instantiation->getInstantiatedFromMemberClass(),
                                     Pattern, PatternDef, TSK, Complain))
    return true;

  llvm::TimeTraceScope TimeScope("InstantiateClass", [&]() {
    std::string Name;
    llvm::raw_string_ostream OS(Name);
    Instantiation->getNameForDiagnostic(OS, getPrintingPolicy(),
                                        /*Qualified=*/true);
    return Name;
  });

  Pattern = PatternDef;

  // Record the point of instantiation.
  if (MemberSpecializationInfo *MSInfo
        = Instantiation->getMemberSpecializationInfo()) {
    MSInfo->setTemplateSpecializationKind(TSK);
    MSInfo->setPointOfInstantiation(PointOfInstantiation);
  } else if (ClassTemplateSpecializationDecl *Spec
        = dyn_cast<ClassTemplateSpecializationDecl>(Instantiation)) {
    Spec->setTemplateSpecializationKind(TSK);
    Spec->setPointOfInstantiation(PointOfInstantiation);
  }

  InstantiatingTemplate Inst(*this, PointOfInstantiation, Instantiation);
  if (Inst.isInvalid())
    return true;
  assert(!Inst.isAlreadyInstantiating() && "should have been caught by caller");
  PrettyDeclStackTraceEntry CrashInfo(Context, Instantiation, SourceLocation(),
                                      "instantiating class definition");

  // Enter the scope of this instantiation. We don't use
  // PushDeclContext because we don't have a scope.
  ContextRAII SavedContext(*this, Instantiation);
  EnterExpressionEvaluationContext EvalContext(
      *this, Sema::ExpressionEvaluationContext::PotentiallyEvaluated);

  // If this is an instantiation of a local class, merge this local
  // instantiation scope with the enclosing scope. Otherwise, every
  // instantiation of a class has its own local instantiation scope.
  bool MergeWithParentScope = !Instantiation->isDefinedOutsideFunctionOrMethod();
  LocalInstantiationScope Scope(*this, MergeWithParentScope);

  // Some class state isn't processed immediately but delayed till class
  // instantiation completes. We may not be ready to handle any delayed state
  // already on the stack as it might correspond to a different class, so save
  // it now and put it back later.
  SavePendingParsedClassStateRAII SavedPendingParsedClassState(*this);

  // Pull attributes from the pattern onto the instantiation.
  InstantiateAttrs(TemplateArgs, Pattern, Instantiation);

  // Start the definition of this instantiation.
  Instantiation->startDefinition();

  // The instantiation is visible here, even if it was first declared in an
  // unimported module.
  Instantiation->setVisibleDespiteOwningModule();

  // FIXME: This loses the as-written tag kind for an explicit instantiation.
  Instantiation->setTagKind(Pattern->getTagKind());

  // Do substitution on the base class specifiers.
  if (SubstBaseSpecifiers(Instantiation, Pattern, TemplateArgs))
    Instantiation->setInvalidDecl();

  TemplateDeclInstantiator Instantiator(*this, Instantiation, TemplateArgs);
  SmallVector<Decl*, 4> Fields;
  // Delay instantiation of late parsed attributes.
  LateInstantiatedAttrVec LateAttrs;
  Instantiator.enableLateAttributeInstantiation(&LateAttrs);

  bool MightHaveConstexprVirtualFunctions = false;
  for (auto *Member : Pattern->decls()) {
    // Don't instantiate members not belonging in this semantic context.
    // e.g. for:
    // @code
    //    template <int i> class A {
    //      class B *g;
    //    };
    // @endcode
    // 'class B' has the template as lexical context but semantically it is
    // introduced in namespace scope.
    if (Member->getDeclContext() != Pattern)
      continue;

    // BlockDecls can appear in a default-member-initializer. They must be the
    // child of a BlockExpr, so we only know how to instantiate them from there.
    // Similarly, lambda closure types are recreated when instantiating the
    // corresponding LambdaExpr.
    if (isa<BlockDecl>(Member) ||
        (isa<CXXRecordDecl>(Member) && cast<CXXRecordDecl>(Member)->isLambda()))
      continue;

    if (Member->isInvalidDecl()) {
      Instantiation->setInvalidDecl();
      continue;
    }

    Decl *NewMember = Instantiator.Visit(Member);
    if (NewMember) {
      if (FieldDecl *Field = dyn_cast<FieldDecl>(NewMember)) {
        Fields.push_back(Field);
      } else if (EnumDecl *Enum = dyn_cast<EnumDecl>(NewMember)) {
        // C++11 [temp.inst]p1: The implicit instantiation of a class template
        // specialization causes the implicit instantiation of the definitions
        // of unscoped member enumerations.
        // Record a point of instantiation for this implicit instantiation.
        if (TSK == TSK_ImplicitInstantiation && !Enum->isScoped() &&
            Enum->isCompleteDefinition()) {
          MemberSpecializationInfo *MSInfo =Enum->getMemberSpecializationInfo();
          assert(MSInfo && "no spec info for member enum specialization");
          MSInfo->setTemplateSpecializationKind(TSK_ImplicitInstantiation);
          MSInfo->setPointOfInstantiation(PointOfInstantiation);
        }
      } else if (StaticAssertDecl *SA = dyn_cast<StaticAssertDecl>(NewMember)) {
        if (SA->isFailed()) {
          // A static_assert failed. Bail out; instantiating this
          // class is probably not meaningful.
          Instantiation->setInvalidDecl();
          break;
        }
      } else if (CXXMethodDecl *MD = dyn_cast<CXXMethodDecl>(NewMember)) {
        if (MD->isConstexpr() && !MD->getFriendObjectKind() &&
            (MD->isVirtualAsWritten() || Instantiation->getNumBases()))
          MightHaveConstexprVirtualFunctions = true;
      }

      if (NewMember->isInvalidDecl())
        Instantiation->setInvalidDecl();
    } else {
      // FIXME: Eventually, a NULL return will mean that one of the
      // instantiations was a semantic disaster, and we'll want to mark the
      // declaration invalid.
      // For now, we expect to skip some members that we can't yet handle.
    }
  }

  // Finish checking fields.
  ActOnFields(nullptr, Instantiation->getLocation(), Instantiation, Fields,
              SourceLocation(), SourceLocation(), ParsedAttributesView());
  CheckCompletedCXXClass(nullptr, Instantiation);

  // Default arguments are parsed, if not instantiated. We can go instantiate
  // default arg exprs for default constructors if necessary now. Unless we're
  // parsing a class, in which case wait until that's finished.
  if (ParsingClassDepth == 0)
    ActOnFinishCXXNonNestedClass();

  // Instantiate late parsed attributes, and attach them to their decls.
  // See Sema::InstantiateAttrs
  for (LateInstantiatedAttrVec::iterator I = LateAttrs.begin(),
       E = LateAttrs.end(); I != E; ++I) {
    assert(CurrentInstantiationScope == Instantiator.getStartingScope());
    CurrentInstantiationScope = I->Scope;

    // Allow 'this' within late-parsed attributes.
    NamedDecl *ND = dyn_cast<NamedDecl>(I->NewDecl);
    CXXRecordDecl *ThisContext =
        dyn_cast_or_null<CXXRecordDecl>(ND->getDeclContext());
    CXXThisScopeRAII ThisScope(*this, ThisContext, Qualifiers(),
                               ND && ND->isCXXInstanceMember());

    Attr *NewAttr =
      instantiateTemplateAttribute(I->TmplAttr, Context, *this, TemplateArgs);
    I->NewDecl->addAttr(NewAttr);
    LocalInstantiationScope::deleteScopes(I->Scope,
                                          Instantiator.getStartingScope());
  }
  Instantiator.disableLateAttributeInstantiation();
  LateAttrs.clear();

  ActOnFinishDelayedMemberInitializers(Instantiation);

  // FIXME: We should do something similar for explicit instantiations so they
  // end up in the right module.
  if (TSK == TSK_ImplicitInstantiation) {
    Instantiation->setLocation(Pattern->getLocation());
    Instantiation->setLocStart(Pattern->getInnerLocStart());
    Instantiation->setBraceRange(Pattern->getBraceRange());
  }

  if (!Instantiation->isInvalidDecl()) {
    // Perform any dependent diagnostics from the pattern.
    PerformDependentDiagnostics(Pattern, TemplateArgs);

    // Instantiate any out-of-line class template partial
    // specializations now.
    for (TemplateDeclInstantiator::delayed_partial_spec_iterator
              P = Instantiator.delayed_partial_spec_begin(),
           PEnd = Instantiator.delayed_partial_spec_end();
         P != PEnd; ++P) {
      if (!Instantiator.InstantiateClassTemplatePartialSpecialization(
              P->first, P->second)) {
        Instantiation->setInvalidDecl();
        break;
      }
    }

    // Instantiate any out-of-line variable template partial
    // specializations now.
    for (TemplateDeclInstantiator::delayed_var_partial_spec_iterator
              P = Instantiator.delayed_var_partial_spec_begin(),
           PEnd = Instantiator.delayed_var_partial_spec_end();
         P != PEnd; ++P) {
      if (!Instantiator.InstantiateVarTemplatePartialSpecialization(
              P->first, P->second)) {
        Instantiation->setInvalidDecl();
        break;
      }
    }
  }

  // Exit the scope of this instantiation.
  SavedContext.pop();

  if (!Instantiation->isInvalidDecl()) {
    Consumer.HandleTagDeclDefinition(Instantiation);

    // Always emit the vtable for an explicit instantiation definition
    // of a polymorphic class template specialization. Otherwise, eagerly
    // instantiate only constexpr virtual functions in preparation for their use
    // in constant evaluation.
    if (TSK == TSK_ExplicitInstantiationDefinition)
      MarkVTableUsed(PointOfInstantiation, Instantiation, true);
    else if (MightHaveConstexprVirtualFunctions)
      MarkVirtualMembersReferenced(PointOfInstantiation, Instantiation,
                                   /*ConstexprOnly*/ true);
  }

  return Instantiation->isInvalidDecl();
}

/// Instantiate the definition of an enum from a given pattern.
///
/// \param PointOfInstantiation The point of instantiation within the
///        source code.
/// \param Instantiation is the declaration whose definition is being
///        instantiated. This will be a member enumeration of a class
///        temploid specialization, or a local enumeration within a
///        function temploid specialization.
/// \param Pattern The templated declaration from which the instantiation
///        occurs.
/// \param TemplateArgs The template arguments to be substituted into
///        the pattern.
/// \param TSK The kind of implicit or explicit instantiation to perform.
///
/// \return \c true if an error occurred, \c false otherwise.
bool Sema::InstantiateEnum(SourceLocation PointOfInstantiation,
                           EnumDecl *Instantiation, EnumDecl *Pattern,
                           const MultiLevelTemplateArgumentList &TemplateArgs,
                           TemplateSpecializationKind TSK) {
  EnumDecl *PatternDef = Pattern->getDefinition();
  if (DiagnoseUninstantiableTemplate(PointOfInstantiation, Instantiation,
                                 Instantiation->getInstantiatedFromMemberEnum(),
                                     Pattern, PatternDef, TSK,/*Complain*/true))
    return true;
  Pattern = PatternDef;

  // Record the point of instantiation.
  if (MemberSpecializationInfo *MSInfo
        = Instantiation->getMemberSpecializationInfo()) {
    MSInfo->setTemplateSpecializationKind(TSK);
    MSInfo->setPointOfInstantiation(PointOfInstantiation);
  }

  InstantiatingTemplate Inst(*this, PointOfInstantiation, Instantiation);
  if (Inst.isInvalid())
    return true;
  if (Inst.isAlreadyInstantiating())
    return false;
  PrettyDeclStackTraceEntry CrashInfo(Context, Instantiation, SourceLocation(),
                                      "instantiating enum definition");

  // The instantiation is visible here, even if it was first declared in an
  // unimported module.
  Instantiation->setVisibleDespiteOwningModule();

  // Enter the scope of this instantiation. We don't use
  // PushDeclContext because we don't have a scope.
  ContextRAII SavedContext(*this, Instantiation);
  EnterExpressionEvaluationContext EvalContext(
      *this, Sema::ExpressionEvaluationContext::PotentiallyEvaluated);

  LocalInstantiationScope Scope(*this, /*MergeWithParentScope*/true);

  // Pull attributes from the pattern onto the instantiation.
  InstantiateAttrs(TemplateArgs, Pattern, Instantiation);

  TemplateDeclInstantiator Instantiator(*this, Instantiation, TemplateArgs);
  Instantiator.InstantiateEnumDefinition(Instantiation, Pattern);

  // Exit the scope of this instantiation.
  SavedContext.pop();

  return Instantiation->isInvalidDecl();
}


/// Instantiate the definition of a field from the given pattern.
///
/// \param PointOfInstantiation The point of instantiation within the
///        source code.
/// \param Instantiation is the declaration whose definition is being
///        instantiated. This will be a class of a class temploid
///        specialization, or a local enumeration within a function temploid
///        specialization.
/// \param Pattern The templated declaration from which the instantiation
///        occurs.
/// \param TemplateArgs The template arguments to be substituted into
///        the pattern.
///
/// \return \c true if an error occurred, \c false otherwise.
bool Sema::InstantiateInClassInitializer(
    SourceLocation PointOfInstantiation, FieldDecl *Instantiation,
    FieldDecl *Pattern, const MultiLevelTemplateArgumentList &TemplateArgs) {
  // If there is no initializer, we don't need to do anything.
  if (!Pattern->hasInClassInitializer())
    return false;

  assert(Instantiation->getInClassInitStyle() ==
             Pattern->getInClassInitStyle() &&
         "pattern and instantiation disagree about init style");

  // Error out if we haven't parsed the initializer of the pattern yet because
  // we are waiting for the closing brace of the outer class.
  Expr *OldInit = Pattern->getInClassInitializer();
  if (!OldInit) {
    RecordDecl *PatternRD = Pattern->getParent();
    RecordDecl *OutermostClass = PatternRD->getOuterLexicalRecordContext();
    Diag(PointOfInstantiation,
         diag::err_default_member_initializer_not_yet_parsed)
        << OutermostClass << Pattern;
    Diag(Pattern->getEndLoc(),
         diag::note_default_member_initializer_not_yet_parsed);
    Instantiation->setInvalidDecl();
    return true;
  }

  InstantiatingTemplate Inst(*this, PointOfInstantiation, Instantiation);
  if (Inst.isInvalid())
    return true;
  if (Inst.isAlreadyInstantiating()) {
    // Error out if we hit an instantiation cycle for this initializer.
    Diag(PointOfInstantiation, diag::err_default_member_initializer_cycle)
      << Instantiation;
    return true;
  }
  PrettyDeclStackTraceEntry CrashInfo(Context, Instantiation, SourceLocation(),
                                      "instantiating default member init");

  // Enter the scope of this instantiation. We don't use PushDeclContext because
  // we don't have a scope.
  ContextRAII SavedContext(*this, Instantiation->getParent());
  EnterExpressionEvaluationContext EvalContext(
      *this, Sema::ExpressionEvaluationContext::PotentiallyEvaluated);

  LocalInstantiationScope Scope(*this, true);

  // Instantiate the initializer.
  ActOnStartCXXInClassMemberInitializer();
  CXXThisScopeRAII ThisScope(*this, Instantiation->getParent(), Qualifiers());

  ExprResult NewInit = SubstInitializer(OldInit, TemplateArgs,
                                        /*CXXDirectInit=*/false);
  Expr *Init = NewInit.get();
  assert((!Init || !isa<ParenListExpr>(Init)) && "call-style init in class");
  ActOnFinishCXXInClassMemberInitializer(
      Instantiation, Init ? Init->getBeginLoc() : SourceLocation(), Init);

  if (auto *L = getASTMutationListener())
    L->DefaultMemberInitializerInstantiated(Instantiation);

  // Return true if the in-class initializer is still missing.
  return !Instantiation->getInClassInitializer();
}

namespace {
  /// A partial specialization whose template arguments have matched
  /// a given template-id.
  struct PartialSpecMatchResult {
    ClassTemplatePartialSpecializationDecl *Partial;
    TemplateArgumentList *Args;
  };
}

bool Sema::usesPartialOrExplicitSpecialization(
    SourceLocation Loc, ClassTemplateSpecializationDecl *ClassTemplateSpec) {
  if (ClassTemplateSpec->getTemplateSpecializationKind() ==
      TSK_ExplicitSpecialization)
    return true;

  SmallVector<ClassTemplatePartialSpecializationDecl *, 4> PartialSpecs;
  ClassTemplateSpec->getSpecializedTemplate()
                   ->getPartialSpecializations(PartialSpecs);
  for (unsigned I = 0, N = PartialSpecs.size(); I != N; ++I) {
    TemplateDeductionInfo Info(Loc);
    if (!DeduceTemplateArguments(PartialSpecs[I],
                                 ClassTemplateSpec->getTemplateArgs(), Info))
      return true;
  }

  return false;
}

/// Get the instantiation pattern to use to instantiate the definition of a
/// given ClassTemplateSpecializationDecl (either the pattern of the primary
/// template or of a partial specialization).
static CXXRecordDecl *
getPatternForClassTemplateSpecialization(
    Sema &S, SourceLocation PointOfInstantiation,
    ClassTemplateSpecializationDecl *ClassTemplateSpec,
    TemplateSpecializationKind TSK, bool Complain) {
  Sema::InstantiatingTemplate Inst(S, PointOfInstantiation, ClassTemplateSpec);
  if (Inst.isInvalid() || Inst.isAlreadyInstantiating())
    return nullptr;

  llvm::PointerUnion<ClassTemplateDecl *,
                     ClassTemplatePartialSpecializationDecl *>
      Specialized = ClassTemplateSpec->getSpecializedTemplateOrPartial();
  if (!Specialized.is<ClassTemplatePartialSpecializationDecl *>()) {
    // Find best matching specialization.
    ClassTemplateDecl *Template = ClassTemplateSpec->getSpecializedTemplate();

    // C++ [temp.class.spec.match]p1:
    //   When a class template is used in a context that requires an
    //   instantiation of the class, it is necessary to determine
    //   whether the instantiation is to be generated using the primary
    //   template or one of the partial specializations. This is done by
    //   matching the template arguments of the class template
    //   specialization with the template argument lists of the partial
    //   specializations.
    typedef PartialSpecMatchResult MatchResult;
    SmallVector<MatchResult, 4> Matched;
    SmallVector<ClassTemplatePartialSpecializationDecl *, 4> PartialSpecs;
    Template->getPartialSpecializations(PartialSpecs);
    TemplateSpecCandidateSet FailedCandidates(PointOfInstantiation);
    for (unsigned I = 0, N = PartialSpecs.size(); I != N; ++I) {
      ClassTemplatePartialSpecializationDecl *Partial = PartialSpecs[I];
      TemplateDeductionInfo Info(FailedCandidates.getLocation());
      if (Sema::TemplateDeductionResult Result = S.DeduceTemplateArguments(
              Partial, ClassTemplateSpec->getTemplateArgs(), Info)) {
        // Store the failed-deduction information for use in diagnostics, later.
        // TODO: Actually use the failed-deduction info?
        FailedCandidates.addCandidate().set(
            DeclAccessPair::make(Template, AS_public), Partial,
            MakeDeductionFailureInfo(S.Context, Result, Info));
        (void)Result;
      } else {
        Matched.push_back(PartialSpecMatchResult());
        Matched.back().Partial = Partial;
        Matched.back().Args = Info.take();
      }
    }

    // If we're dealing with a member template where the template parameters
    // have been instantiated, this provides the original template parameters
    // from which the member template's parameters were instantiated.

    if (Matched.size() >= 1) {
      SmallVectorImpl<MatchResult>::iterator Best = Matched.begin();
      if (Matched.size() == 1) {
        //   -- If exactly one matching specialization is found, the
        //      instantiation is generated from that specialization.
        // We don't need to do anything for this.
      } else {
        //   -- If more than one matching specialization is found, the
        //      partial order rules (14.5.4.2) are used to determine
        //      whether one of the specializations is more specialized
        //      than the others. If none of the specializations is more
        //      specialized than all of the other matching
        //      specializations, then the use of the class template is
        //      ambiguous and the program is ill-formed.
        for (SmallVectorImpl<MatchResult>::iterator P = Best + 1,
                                                 PEnd = Matched.end();
             P != PEnd; ++P) {
          if (S.getMoreSpecializedPartialSpecialization(
                  P->Partial, Best->Partial, PointOfInstantiation) ==
              P->Partial)
            Best = P;
        }

        // Determine if the best partial specialization is more specialized than
        // the others.
        bool Ambiguous = false;
        for (SmallVectorImpl<MatchResult>::iterator P = Matched.begin(),
                                                 PEnd = Matched.end();
             P != PEnd; ++P) {
          if (P != Best && S.getMoreSpecializedPartialSpecialization(
                               P->Partial, Best->Partial,
                               PointOfInstantiation) != Best->Partial) {
            Ambiguous = true;
            break;
          }
        }

        if (Ambiguous) {
          // Partial ordering did not produce a clear winner. Complain.
          Inst.Clear();
          ClassTemplateSpec->setInvalidDecl();
          S.Diag(PointOfInstantiation,
                 diag::err_partial_spec_ordering_ambiguous)
              << ClassTemplateSpec;

          // Print the matching partial specializations.
          for (SmallVectorImpl<MatchResult>::iterator P = Matched.begin(),
                                                   PEnd = Matched.end();
               P != PEnd; ++P)
            S.Diag(P->Partial->getLocation(), diag::note_partial_spec_match)
                << S.getTemplateArgumentBindingsText(
                       P->Partial->getTemplateParameters(), *P->Args);

          return nullptr;
        }
      }

      ClassTemplateSpec->setInstantiationOf(Best->Partial, Best->Args);
    } else {
      //   -- If no matches are found, the instantiation is generated
      //      from the primary template.
    }
  }

  CXXRecordDecl *Pattern = nullptr;
  Specialized = ClassTemplateSpec->getSpecializedTemplateOrPartial();
  if (auto *PartialSpec =
          Specialized.dyn_cast<ClassTemplatePartialSpecializationDecl *>()) {
    // Instantiate using the best class template partial specialization.
    while (PartialSpec->getInstantiatedFromMember()) {
      // If we've found an explicit specialization of this class template,
      // stop here and use that as the pattern.
      if (PartialSpec->isMemberSpecialization())
        break;

      PartialSpec = PartialSpec->getInstantiatedFromMember();
    }
    Pattern = PartialSpec;
  } else {
    ClassTemplateDecl *Template = ClassTemplateSpec->getSpecializedTemplate();
    while (Template->getInstantiatedFromMemberTemplate()) {
      // If we've found an explicit specialization of this class template,
      // stop here and use that as the pattern.
      if (Template->isMemberSpecialization())
        break;

      Template = Template->getInstantiatedFromMemberTemplate();
    }
    Pattern = Template->getTemplatedDecl();
  }

  return Pattern;
}

bool Sema::InstantiateClassTemplateSpecialization(
    SourceLocation PointOfInstantiation,
    ClassTemplateSpecializationDecl *ClassTemplateSpec,
    TemplateSpecializationKind TSK, bool Complain) {
  // Perform the actual instantiation on the canonical declaration.
  ClassTemplateSpec = cast<ClassTemplateSpecializationDecl>(
      ClassTemplateSpec->getCanonicalDecl());
  if (ClassTemplateSpec->isInvalidDecl())
    return true;

  CXXRecordDecl *Pattern = getPatternForClassTemplateSpecialization(
      *this, PointOfInstantiation, ClassTemplateSpec, TSK, Complain);
  if (!Pattern)
    return true;

  return InstantiateClass(PointOfInstantiation, ClassTemplateSpec, Pattern,
                          getTemplateInstantiationArgs(ClassTemplateSpec), TSK,
                          Complain);
}

/// Instantiates the definitions of all of the member
/// of the given class, which is an instantiation of a class template
/// or a member class of a template.
void
Sema::InstantiateClassMembers(SourceLocation PointOfInstantiation,
                              CXXRecordDecl *Instantiation,
                        const MultiLevelTemplateArgumentList &TemplateArgs,
                              TemplateSpecializationKind TSK) {
  // FIXME: We need to notify the ASTMutationListener that we did all of these
  // things, in case we have an explicit instantiation definition in a PCM, a
  // module, or preamble, and the declaration is in an imported AST.
  assert(
      (TSK == TSK_ExplicitInstantiationDefinition ||
       TSK == TSK_ExplicitInstantiationDeclaration ||
       (TSK == TSK_ImplicitInstantiation && Instantiation->isLocalClass())) &&
      "Unexpected template specialization kind!");
  for (auto *D : Instantiation->decls()) {
    bool SuppressNew = false;
    if (auto *Function = dyn_cast<FunctionDecl>(D)) {
      if (FunctionDecl *Pattern =
              Function->getInstantiatedFromMemberFunction()) {

        if (Function->hasAttr<ExcludeFromExplicitInstantiationAttr>())
          continue;

        MemberSpecializationInfo *MSInfo =
            Function->getMemberSpecializationInfo();
        assert(MSInfo && "No member specialization information?");
        if (MSInfo->getTemplateSpecializationKind()
                                                 == TSK_ExplicitSpecialization)
          continue;

        if (CheckSpecializationInstantiationRedecl(PointOfInstantiation, TSK,
                                                   Function,
                                        MSInfo->getTemplateSpecializationKind(),
                                              MSInfo->getPointOfInstantiation(),
                                                   SuppressNew) ||
            SuppressNew)
          continue;

        // C++11 [temp.explicit]p8:
        //   An explicit instantiation definition that names a class template
        //   specialization explicitly instantiates the class template
        //   specialization and is only an explicit instantiation definition
        //   of members whose definition is visible at the point of
        //   instantiation.
        if (TSK == TSK_ExplicitInstantiationDefinition && !Pattern->isDefined())
          continue;

        Function->setTemplateSpecializationKind(TSK, PointOfInstantiation);

        if (Function->isDefined()) {
          // Let the ASTConsumer know that this function has been explicitly
          // instantiated now, and its linkage might have changed.
          Consumer.HandleTopLevelDecl(DeclGroupRef(Function));
        } else if (TSK == TSK_ExplicitInstantiationDefinition) {
          InstantiateFunctionDefinition(PointOfInstantiation, Function);
        } else if (TSK == TSK_ImplicitInstantiation) {
          PendingLocalImplicitInstantiations.push_back(
              std::make_pair(Function, PointOfInstantiation));
        }
      }
    } else if (auto *Var = dyn_cast<VarDecl>(D)) {
      if (isa<VarTemplateSpecializationDecl>(Var))
        continue;

      if (Var->isStaticDataMember()) {
        if (Var->hasAttr<ExcludeFromExplicitInstantiationAttr>())
          continue;

        MemberSpecializationInfo *MSInfo = Var->getMemberSpecializationInfo();
        assert(MSInfo && "No member specialization information?");
        if (MSInfo->getTemplateSpecializationKind()
                                                 == TSK_ExplicitSpecialization)
          continue;

        if (CheckSpecializationInstantiationRedecl(PointOfInstantiation, TSK,
                                                   Var,
                                        MSInfo->getTemplateSpecializationKind(),
                                              MSInfo->getPointOfInstantiation(),
                                                   SuppressNew) ||
            SuppressNew)
          continue;

        if (TSK == TSK_ExplicitInstantiationDefinition) {
          // C++0x [temp.explicit]p8:
          //   An explicit instantiation definition that names a class template
          //   specialization explicitly instantiates the class template
          //   specialization and is only an explicit instantiation definition
          //   of members whose definition is visible at the point of
          //   instantiation.
          if (!Var->getInstantiatedFromStaticDataMember()->getDefinition())
            continue;

          Var->setTemplateSpecializationKind(TSK, PointOfInstantiation);
          InstantiateVariableDefinition(PointOfInstantiation, Var);
        } else {
          Var->setTemplateSpecializationKind(TSK, PointOfInstantiation);
        }
      }
    } else if (auto *Record = dyn_cast<CXXRecordDecl>(D)) {
      if (Record->hasAttr<ExcludeFromExplicitInstantiationAttr>())
        continue;

      // Always skip the injected-class-name, along with any
      // redeclarations of nested classes, since both would cause us
      // to try to instantiate the members of a class twice.
      // Skip closure types; they'll get instantiated when we instantiate
      // the corresponding lambda-expression.
      if (Record->isInjectedClassName() || Record->getPreviousDecl() ||
          Record->isLambda())
        continue;

      MemberSpecializationInfo *MSInfo = Record->getMemberSpecializationInfo();
      assert(MSInfo && "No member specialization information?");

      if (MSInfo->getTemplateSpecializationKind()
                                                == TSK_ExplicitSpecialization)
        continue;

      if (Context.getTargetInfo().getTriple().isOSWindows() &&
          TSK == TSK_ExplicitInstantiationDeclaration) {
        // On Windows, explicit instantiation decl of the outer class doesn't
        // affect the inner class. Typically extern template declarations are
        // used in combination with dll import/export annotations, but those
        // are not propagated from the outer class templates to inner classes.
        // Therefore, do not instantiate inner classes on this platform, so
        // that users don't end up with undefined symbols during linking.
        continue;
      }

      if (CheckSpecializationInstantiationRedecl(PointOfInstantiation, TSK,
                                                 Record,
                                        MSInfo->getTemplateSpecializationKind(),
                                              MSInfo->getPointOfInstantiation(),
                                                 SuppressNew) ||
          SuppressNew)
        continue;

      CXXRecordDecl *Pattern = Record->getInstantiatedFromMemberClass();
      assert(Pattern && "Missing instantiated-from-template information");

      if (!Record->getDefinition()) {
        if (!Pattern->getDefinition()) {
          // C++0x [temp.explicit]p8:
          //   An explicit instantiation definition that names a class template
          //   specialization explicitly instantiates the class template
          //   specialization and is only an explicit instantiation definition
          //   of members whose definition is visible at the point of
          //   instantiation.
          if (TSK == TSK_ExplicitInstantiationDeclaration) {
            MSInfo->setTemplateSpecializationKind(TSK);
            MSInfo->setPointOfInstantiation(PointOfInstantiation);
          }

          continue;
        }

        InstantiateClass(PointOfInstantiation, Record, Pattern,
                         TemplateArgs,
                         TSK);
      } else {
        if (TSK == TSK_ExplicitInstantiationDefinition &&
            Record->getTemplateSpecializationKind() ==
                TSK_ExplicitInstantiationDeclaration) {
          Record->setTemplateSpecializationKind(TSK);
          MarkVTableUsed(PointOfInstantiation, Record, true);
        }
      }

      Pattern = cast_or_null<CXXRecordDecl>(Record->getDefinition());
      if (Pattern)
        InstantiateClassMembers(PointOfInstantiation, Pattern, TemplateArgs,
                                TSK);
    } else if (auto *Enum = dyn_cast<EnumDecl>(D)) {
      MemberSpecializationInfo *MSInfo = Enum->getMemberSpecializationInfo();
      assert(MSInfo && "No member specialization information?");

      if (MSInfo->getTemplateSpecializationKind()
            == TSK_ExplicitSpecialization)
        continue;

      if (CheckSpecializationInstantiationRedecl(
            PointOfInstantiation, TSK, Enum,
            MSInfo->getTemplateSpecializationKind(),
            MSInfo->getPointOfInstantiation(), SuppressNew) ||
          SuppressNew)
        continue;

      if (Enum->getDefinition())
        continue;

      EnumDecl *Pattern = Enum->getTemplateInstantiationPattern();
      assert(Pattern && "Missing instantiated-from-template information");

      if (TSK == TSK_ExplicitInstantiationDefinition) {
        if (!Pattern->getDefinition())
          continue;

        InstantiateEnum(PointOfInstantiation, Enum, Pattern, TemplateArgs, TSK);
      } else {
        MSInfo->setTemplateSpecializationKind(TSK);
        MSInfo->setPointOfInstantiation(PointOfInstantiation);
      }
    } else if (auto *Field = dyn_cast<FieldDecl>(D)) {
      // No need to instantiate in-class initializers during explicit
      // instantiation.
      if (Field->hasInClassInitializer() && TSK == TSK_ImplicitInstantiation) {
        CXXRecordDecl *ClassPattern =
            Instantiation->getTemplateInstantiationPattern();
        DeclContext::lookup_result Lookup =
            ClassPattern->lookup(Field->getDeclName());
        FieldDecl *Pattern = cast<FieldDecl>(Lookup.front());
        InstantiateInClassInitializer(PointOfInstantiation, Field, Pattern,
                                      TemplateArgs);
      }
    }
  }
}

/// Instantiate the definitions of all of the members of the
/// given class template specialization, which was named as part of an
/// explicit instantiation.
void
Sema::InstantiateClassTemplateSpecializationMembers(
                                           SourceLocation PointOfInstantiation,
                            ClassTemplateSpecializationDecl *ClassTemplateSpec,
                                               TemplateSpecializationKind TSK) {
  // C++0x [temp.explicit]p7:
  //   An explicit instantiation that names a class template
  //   specialization is an explicit instantion of the same kind
  //   (declaration or definition) of each of its members (not
  //   including members inherited from base classes) that has not
  //   been previously explicitly specialized in the translation unit
  //   containing the explicit instantiation, except as described
  //   below.
  InstantiateClassMembers(PointOfInstantiation, ClassTemplateSpec,
                          getTemplateInstantiationArgs(ClassTemplateSpec),
                          TSK);
}

StmtResult
Sema::SubstStmt(Stmt *S, const MultiLevelTemplateArgumentList &TemplateArgs) {
  if (!S)
    return S;

  TemplateInstantiator Instantiator(*this, TemplateArgs,
                                    SourceLocation(),
                                    DeclarationName());
  return Instantiator.TransformStmt(S);
}

bool Sema::SubstTemplateArguments(
    ArrayRef<TemplateArgumentLoc> Args,
    const MultiLevelTemplateArgumentList &TemplateArgs,
    TemplateArgumentListInfo &Out) {
  TemplateInstantiator Instantiator(*this, TemplateArgs,
                                    SourceLocation(),
                                    DeclarationName());
  return Instantiator.TransformTemplateArguments(Args.begin(), Args.end(),
                                                 Out);
}

ExprResult
Sema::SubstExpr(Expr *E, const MultiLevelTemplateArgumentList &TemplateArgs) {
  if (!E)
    return E;

  TemplateInstantiator Instantiator(*this, TemplateArgs,
                                    SourceLocation(),
                                    DeclarationName());
  return Instantiator.TransformExpr(E);
}

ExprResult Sema::SubstInitializer(Expr *Init,
                          const MultiLevelTemplateArgumentList &TemplateArgs,
                          bool CXXDirectInit) {
  TemplateInstantiator Instantiator(*this, TemplateArgs,
                                    SourceLocation(),
                                    DeclarationName());
  return Instantiator.TransformInitializer(Init, CXXDirectInit);
}

bool Sema::SubstExprs(ArrayRef<Expr *> Exprs, bool IsCall,
                      const MultiLevelTemplateArgumentList &TemplateArgs,
                      SmallVectorImpl<Expr *> &Outputs) {
  if (Exprs.empty())
    return false;

  TemplateInstantiator Instantiator(*this, TemplateArgs,
                                    SourceLocation(),
                                    DeclarationName());
  return Instantiator.TransformExprs(Exprs.data(), Exprs.size(),
                                     IsCall, Outputs);
}

NestedNameSpecifierLoc
Sema::SubstNestedNameSpecifierLoc(NestedNameSpecifierLoc NNS,
                        const MultiLevelTemplateArgumentList &TemplateArgs) {
  if (!NNS)
    return NestedNameSpecifierLoc();

  TemplateInstantiator Instantiator(*this, TemplateArgs, NNS.getBeginLoc(),
                                    DeclarationName());
  return Instantiator.TransformNestedNameSpecifierLoc(NNS);
}

/// Do template substitution on declaration name info.
DeclarationNameInfo
Sema::SubstDeclarationNameInfo(const DeclarationNameInfo &NameInfo,
                         const MultiLevelTemplateArgumentList &TemplateArgs) {
  TemplateInstantiator Instantiator(*this, TemplateArgs, NameInfo.getLoc(),
                                    NameInfo.getName());
  return Instantiator.TransformDeclarationNameInfo(NameInfo);
}

IdentifierInfo *
Sema::SubstIdentifierInfo(IdentifierInfo *II,
                          const MultiLevelTemplateArgumentList &TemplateArgs) {
  TemplateInstantiator Instantiator(*this, TemplateArgs, SourceLocation(),
                                    DeclarationName());
  return Instantiator.TransformIdentifierInfo(II);
}

TemplateName
Sema::SubstTemplateName(NestedNameSpecifierLoc QualifierLoc,
                        TemplateName Name, SourceLocation Loc,
                        const MultiLevelTemplateArgumentList &TemplateArgs) {
  TemplateInstantiator Instantiator(*this, TemplateArgs, Loc,
                                    DeclarationName());
  CXXScopeSpec SS;
  SS.Adopt(QualifierLoc);
  return Instantiator.TransformTemplateName(SS, Name, Loc);
}

bool Sema::Subst(const TemplateArgumentLoc *Args, unsigned NumArgs,
                 TemplateArgumentListInfo &Result,
                 const MultiLevelTemplateArgumentList &TemplateArgs) {
  TemplateInstantiator Instantiator(*this, TemplateArgs, SourceLocation(),
                                    DeclarationName());

  return Instantiator.TransformTemplateArguments(Args, NumArgs, Result);
}

static const Decl *getCanonicalParmVarDecl(const Decl *D) {
  // When storing ParmVarDecls in the local instantiation scope, we always
  // want to use the ParmVarDecl from the canonical function declaration,
  // since the map is then valid for any redeclaration or definition of that
  // function.
  if (const ParmVarDecl *PV = dyn_cast<ParmVarDecl>(D)) {
    if (const FunctionDecl *FD = dyn_cast<FunctionDecl>(PV->getDeclContext())) {
      unsigned i = PV->getFunctionScopeIndex();
      // This parameter might be from a freestanding function type within the
      // function and isn't necessarily referring to one of FD's parameters.
      if (i < FD->getNumParams() && FD->getParamDecl(i) == PV)
        return FD->getCanonicalDecl()->getParamDecl(i);
    }
  }
  return D;
}

llvm::PointerUnion<Decl *, LocalInstantiationScope::DeclArgumentPack *> *
LocalInstantiationScope::lookupInstantiationOf(const Decl *D) {
  D = getCanonicalParmVarDecl(D);
  for (LocalInstantiationScope *Current = this; Current;
       Current = Current->Outer) {

    // Check if we found something within this scope.
    const Decl *CheckD = D;
    do {
      LocalDeclsMap::iterator Found = Current->LocalDecls.find(CheckD);
      if (Found != Current->LocalDecls.end())
        return &Found->second;

      // If this is a tag declaration, it's possible that we need to look for
      // a previous declaration.
      if (const TagDecl *Tag = dyn_cast<TagDecl>(CheckD))
        CheckD = Tag->getPreviousDecl();
      else
        CheckD = nullptr;
    } while (CheckD);

    // If we aren't combined with our outer scope, we're done.
    if (!Current->CombineWithOuterScope)
      break;
  }
  return nullptr;
}

llvm::PointerUnion<Decl *, LocalInstantiationScope::DeclArgumentPack *> *
LocalInstantiationScope::findInstantiationOf(const Decl *D) {
  // Search for a local instantiation.
  if (auto *Result = lookupInstantiationOf(D))
    return Result;

  // If we're performing a partial substitution during template argument
  // deduction, we may not have values for template parameters yet.
  if (isa<NonTypeTemplateParmDecl>(D) || isa<TemplateTypeParmDecl>(D) ||
      isa<TemplateTemplateParmDecl>(D))
    return nullptr;

  // Local types referenced prior to definition may require instantiation.
  if (const CXXRecordDecl *RD = dyn_cast<CXXRecordDecl>(D))
    if (RD->isLocalClass())
      return nullptr;

  // Enumeration types referenced prior to definition may appear as a result of
  // error recovery.
  if (isa<EnumDecl>(D))
    return nullptr;

  // Materialized typedefs/type alias for implicit deduction guides may require
  // instantiation.
  if (isa<TypedefNameDecl>(D) &&
      isa<CXXDeductionGuideDecl>(D->getDeclContext()))
    return nullptr;

  // If we didn't find the decl, then we either have a sema bug, or we have a
  // forward reference to a label declaration.  Return null to indicate that
  // we have an uninstantiated label.
  assert(isa<LabelDecl>(D) && "declaration not instantiated in this scope");
  return nullptr;
}

void LocalInstantiationScope::InstantiatedLocal(const Decl *D, Decl *Inst) {
  D = getCanonicalParmVarDecl(D);
  llvm::PointerUnion<Decl *, DeclArgumentPack *> &Stored = LocalDecls[D];
  if (Stored.isNull()) {
#ifndef NDEBUG
    // It should not be present in any surrounding scope either.
    LocalInstantiationScope *Current = this;
    while (Current->CombineWithOuterScope && Current->Outer) {
      Current = Current->Outer;
      assert(Current->LocalDecls.find(D) == Current->LocalDecls.end() &&
             "Instantiated local in inner and outer scopes");
    }
#endif
    Stored = Inst;
  } else if (DeclArgumentPack *Pack = Stored.dyn_cast<DeclArgumentPack *>()) {
    Pack->push_back(cast<VarDecl>(Inst));
  } else {
    assert(Stored.get<Decl *>() == Inst && "Already instantiated this local");
  }
}

void LocalInstantiationScope::InstantiatedLocalPackArg(const Decl *D,
                                                       VarDecl *Inst) {
  D = getCanonicalParmVarDecl(D);
  DeclArgumentPack *Pack = LocalDecls[D].get<DeclArgumentPack *>();
  Pack->push_back(Inst);
}

void LocalInstantiationScope::MakeInstantiatedLocalArgPack(const Decl *D) {
#ifndef NDEBUG
  // This should be the first time we've been told about this decl.
  for (LocalInstantiationScope *Current = this;
       Current && Current->CombineWithOuterScope; Current = Current->Outer)
    assert(Current->LocalDecls.find(D) == Current->LocalDecls.end() &&
           "Creating local pack after instantiation of local");
#endif

  D = getCanonicalParmVarDecl(D);
  llvm::PointerUnion<Decl *, DeclArgumentPack *> &Stored = LocalDecls[D];
  DeclArgumentPack *Pack = new DeclArgumentPack;
  Stored = Pack;
  ArgumentPacks.push_back(Pack);
}

bool LocalInstantiationScope::isLocalPackExpansion(const Decl *D) {
  for (DeclArgumentPack *Pack : ArgumentPacks)
    if (std::find(Pack->begin(), Pack->end(), D) != Pack->end())
      return true;
  return false;
}

void LocalInstantiationScope::SetPartiallySubstitutedPack(NamedDecl *Pack,
                                          const TemplateArgument *ExplicitArgs,
                                                    unsigned NumExplicitArgs) {
  assert((!PartiallySubstitutedPack || PartiallySubstitutedPack == Pack) &&
         "Already have a partially-substituted pack");
  assert((!PartiallySubstitutedPack
          || NumArgsInPartiallySubstitutedPack == NumExplicitArgs) &&
         "Wrong number of arguments in partially-substituted pack");
  PartiallySubstitutedPack = Pack;
  ArgsInPartiallySubstitutedPack = ExplicitArgs;
  NumArgsInPartiallySubstitutedPack = NumExplicitArgs;
}

NamedDecl *LocalInstantiationScope::getPartiallySubstitutedPack(
                                         const TemplateArgument **ExplicitArgs,
                                              unsigned *NumExplicitArgs) const {
  if (ExplicitArgs)
    *ExplicitArgs = nullptr;
  if (NumExplicitArgs)
    *NumExplicitArgs = 0;

  for (const LocalInstantiationScope *Current = this; Current;
       Current = Current->Outer) {
    if (Current->PartiallySubstitutedPack) {
      if (ExplicitArgs)
        *ExplicitArgs = Current->ArgsInPartiallySubstitutedPack;
      if (NumExplicitArgs)
        *NumExplicitArgs = Current->NumArgsInPartiallySubstitutedPack;

      return Current->PartiallySubstitutedPack;
    }

    if (!Current->CombineWithOuterScope)
      break;
  }

  return nullptr;
}<|MERGE_RESOLUTION|>--- conflicted
+++ resolved
@@ -1579,34 +1579,6 @@
       VD = nullptr;
     }
 
-<<<<<<< HEAD
-    // Derive the type we want the substituted decl to have.  This had
-    // better be non-dependent, or these checks will have serious problems.
-    if (parm->isExpandedParameterPack()) {
-      type = parm->getExpansionType(SemaRef.ArgumentPackSubstitutionIndex);
-    } else if (parm->isParameterPack() &&
-               isa<PackExpansionType>(parm->getType())) {
-      type = SemaRef.SubstType(
-                        cast<PackExpansionType>(parm->getType())->getPattern(),
-                                     TemplateArgs, loc, parm->getDeclName());
-    } else {
-      type = SemaRef.SubstType(VD ? arg.getParamTypeForDecl() : arg.getNullPtrType(),
-                               TemplateArgs, loc, parm->getDeclName());
-    }
-    assert(!type.isNull() && "type substitution failed for param type");
-    assert(!type->isDependentType() && "param type still dependent");
-    result = SemaRef.BuildExpressionFromDeclTemplateArgument(arg, type, loc);
-
-    if (!result.isInvalid()) type = result.get()->getType();
-  } else if (arg.getKind() == TemplateArgument::Integral) {
-    result = SemaRef.BuildExpressionFromIntegralTemplateArgument(arg, loc);
-
-    // Note that this type can be different from the type of 'result',
-    // e.g. if it's an enum type.
-    type = arg.getIntegralType();
-  } else {
-    llvm_unreachable("unsupported nontype template parameter");
-=======
     QualType paramType = VD ? arg.getParamTypeForDecl() : arg.getNullPtrType();
     assert(!paramType.isNull() && "type substitution failed for param type");
     assert(!paramType->isDependentType() && "param type still dependent");
@@ -1617,7 +1589,6 @@
     assert(result.isInvalid() ||
            SemaRef.Context.hasSameType(result.get()->getType(),
                                        arg.getIntegralType()));
->>>>>>> c71adeff
   }
 
   if (result.isInvalid())
