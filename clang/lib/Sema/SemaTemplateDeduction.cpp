//===- SemaTemplateDeduction.cpp - Template Argument Deduction ------------===//
//
// Part of the LLVM Project, under the Apache License v2.0 with LLVM Exceptions.
// See https://llvm.org/LICENSE.txt for license information.
// SPDX-License-Identifier: Apache-2.0 WITH LLVM-exception
//
//===----------------------------------------------------------------------===//
//
// This file implements C++ template argument deduction.
//
//===----------------------------------------------------------------------===//

#include "clang/Sema/TemplateDeduction.h"
#include "TreeTransform.h"
#include "clang/Sema/TypeLocBuilder.h"
#include "clang/AST/ASTContext.h"
#include "clang/AST/ASTLambda.h"
#include "clang/AST/Decl.h"
#include "clang/AST/DeclAccessPair.h"
#include "clang/AST/DeclBase.h"
#include "clang/AST/DeclCXX.h"
#include "clang/AST/DeclTemplate.h"
#include "clang/AST/DeclarationName.h"
#include "clang/AST/Expr.h"
#include "clang/AST/ExprCXX.h"
#include "clang/AST/NestedNameSpecifier.h"
#include "clang/AST/RecursiveASTVisitor.h"
#include "clang/AST/TemplateBase.h"
#include "clang/AST/TemplateName.h"
#include "clang/AST/Type.h"
#include "clang/AST/TypeLoc.h"
#include "clang/AST/UnresolvedSet.h"
#include "clang/Basic/AddressSpaces.h"
#include "clang/Basic/ExceptionSpecificationType.h"
#include "clang/Basic/LLVM.h"
#include "clang/Basic/LangOptions.h"
#include "clang/Basic/PartialDiagnostic.h"
#include "clang/Basic/SourceLocation.h"
#include "clang/Basic/Specifiers.h"
#include "clang/Sema/Ownership.h"
#include "clang/Sema/Sema.h"
#include "clang/Sema/Template.h"
#include "llvm/ADT/APInt.h"
#include "llvm/ADT/APSInt.h"
#include "llvm/ADT/ArrayRef.h"
#include "llvm/ADT/DenseMap.h"
#include "llvm/ADT/FoldingSet.h"
#include "llvm/ADT/Optional.h"
#include "llvm/ADT/SmallBitVector.h"
#include "llvm/ADT/SmallPtrSet.h"
#include "llvm/ADT/SmallVector.h"
#include "llvm/Support/Casting.h"
#include "llvm/Support/Compiler.h"
#include "llvm/Support/ErrorHandling.h"
#include <algorithm>
#include <cassert>
#include <tuple>
#include <utility>

namespace clang {

  /// Various flags that control template argument deduction.
  ///
  /// These flags can be bitwise-OR'd together.
  enum TemplateDeductionFlags {
    /// No template argument deduction flags, which indicates the
    /// strictest results for template argument deduction (as used for, e.g.,
    /// matching class template partial specializations).
    TDF_None = 0,

    /// Within template argument deduction from a function call, we are
    /// matching with a parameter type for which the original parameter was
    /// a reference.
    TDF_ParamWithReferenceType = 0x1,

    /// Within template argument deduction from a function call, we
    /// are matching in a case where we ignore cv-qualifiers.
    TDF_IgnoreQualifiers = 0x02,

    /// Within template argument deduction from a function call,
    /// we are matching in a case where we can perform template argument
    /// deduction from a template-id of a derived class of the argument type.
    TDF_DerivedClass = 0x04,

    /// Allow non-dependent types to differ, e.g., when performing
    /// template argument deduction from a function call where conversions
    /// may apply.
    TDF_SkipNonDependent = 0x08,

    /// Whether we are performing template argument deduction for
    /// parameters and arguments in a top-level template argument
    TDF_TopLevelParameterTypeList = 0x10,

    /// Within template argument deduction from overload resolution per
    /// C++ [over.over] allow matching function types that are compatible in
    /// terms of noreturn and default calling convention adjustments, or
    /// similarly matching a declared template specialization against a
    /// possible template, per C++ [temp.deduct.decl]. In either case, permit
    /// deduction where the parameter is a function type that can be converted
    /// to the argument type.
    TDF_AllowCompatibleFunctionType = 0x20,

    /// Within template argument deduction for a conversion function, we are
    /// matching with an argument type for which the original argument was
    /// a reference.
    TDF_ArgWithReferenceType = 0x40,
  };
}

using namespace clang;
using namespace sema;

/// Compare two APSInts, extending and switching the sign as
/// necessary to compare their values regardless of underlying type.
static bool hasSameExtendedValue(llvm::APSInt X, llvm::APSInt Y) {
  if (Y.getBitWidth() > X.getBitWidth())
    X = X.extend(Y.getBitWidth());
  else if (Y.getBitWidth() < X.getBitWidth())
    Y = Y.extend(X.getBitWidth());

  // If there is a signedness mismatch, correct it.
  if (X.isSigned() != Y.isSigned()) {
    // If the signed value is negative, then the values cannot be the same.
    if ((Y.isSigned() && Y.isNegative()) || (X.isSigned() && X.isNegative()))
      return false;

    Y.setIsSigned(true);
    X.setIsSigned(true);
  }

  return X == Y;
}

static Sema::TemplateDeductionResult
DeduceTemplateArguments(Sema &S,
                        TemplateParameterList *TemplateParams,
                        const TemplateArgument &Param,
                        TemplateArgument Arg,
                        TemplateDeductionInfo &Info,
                        SmallVectorImpl<DeducedTemplateArgument> &Deduced);

static Sema::TemplateDeductionResult
DeduceTemplateArgumentsByTypeMatch(Sema &S,
                                   TemplateParameterList *TemplateParams,
                                   QualType Param,
                                   QualType Arg,
                                   TemplateDeductionInfo &Info,
                                   SmallVectorImpl<DeducedTemplateArgument> &
                                                      Deduced,
                                   unsigned TDF,
                                   bool PartialOrdering = false,
                                   bool DeducedFromArrayBound = false);

static Sema::TemplateDeductionResult
DeduceTemplateArguments(Sema &S, TemplateParameterList *TemplateParams,
                        ArrayRef<TemplateArgument> Params,
                        ArrayRef<TemplateArgument> Args,
                        TemplateDeductionInfo &Info,
                        SmallVectorImpl<DeducedTemplateArgument> &Deduced,
                        bool NumberOfArgumentsMustMatch);

static void MarkUsedTemplateParameters(ASTContext &Ctx,
                                       const TemplateArgument &TemplateArg,
                                       bool OnlyDeduced, unsigned Depth,
                                       llvm::SmallBitVector &Used);

static void MarkUsedTemplateParameters(ASTContext &Ctx, QualType T,
                                       bool OnlyDeduced, unsigned Level,
                                       llvm::SmallBitVector &Deduced);

/// If the given expression is of a form that permits the deduction
/// of a non-type template parameter, return the declaration of that
/// non-type template parameter.
static const NonTypeTemplateParmDecl *
getDeducedParameterFromExpr(const Expr *E, unsigned Depth) {
  // If we are within an alias template, the expression may have undergone
  // any number of parameter substitutions already.
  while (true) {
    if (const auto *IC = dyn_cast<ImplicitCastExpr>(E))
      E = IC->getSubExpr();
    else if (const auto *CE = dyn_cast<ConstantExpr>(E))
      E = CE->getSubExpr();
    else if (const auto *Subst = dyn_cast<SubstNonTypeTemplateParmExpr>(E))
      E = Subst->getReplacement();
    else if (const auto *CCE = dyn_cast<CXXConstructExpr>(E)) {
      // Look through implicit copy construction from an lvalue of the same type.
      if (CCE->getParenOrBraceRange().isValid())
        break;
      // Note, there could be default arguments.
      assert(CCE->getNumArgs() >= 1 && "implicit construct expr should have 1 arg");
      E = CCE->getArg(0);
    } else
      break;
  }

  if (const auto *DRE = dyn_cast<DeclRefExpr>(E))
    if (const auto *NTTP = dyn_cast<NonTypeTemplateParmDecl>(DRE->getDecl()))
      if (NTTP->getDepth() == Depth)
        return NTTP;

  return nullptr;
}

static const NonTypeTemplateParmDecl *
getDeducedParameterFromExpr(TemplateDeductionInfo &Info, Expr *E) {
  return getDeducedParameterFromExpr(E, Info.getDeducedDepth());
}

/// Determine whether two declaration pointers refer to the same
/// declaration.
static bool isSameDeclaration(Decl *X, Decl *Y) {
  if (NamedDecl *NX = dyn_cast<NamedDecl>(X))
    X = NX->getUnderlyingDecl();
  if (NamedDecl *NY = dyn_cast<NamedDecl>(Y))
    Y = NY->getUnderlyingDecl();

  return X->getCanonicalDecl() == Y->getCanonicalDecl();
}

/// Verify that the given, deduced template arguments are compatible.
///
/// \returns The deduced template argument, or a NULL template argument if
/// the deduced template arguments were incompatible.
static DeducedTemplateArgument
checkDeducedTemplateArguments(ASTContext &Context,
                              const DeducedTemplateArgument &X,
                              const DeducedTemplateArgument &Y) {
  // We have no deduction for one or both of the arguments; they're compatible.
  if (X.isNull())
    return Y;
  if (Y.isNull())
    return X;

  // If we have two non-type template argument values deduced for the same
  // parameter, they must both match the type of the parameter, and thus must
  // match each other's type. As we're only keeping one of them, we must check
  // for that now. The exception is that if either was deduced from an array
  // bound, the type is permitted to differ.
  if (!X.wasDeducedFromArrayBound() && !Y.wasDeducedFromArrayBound()) {
    QualType XType = X.getNonTypeTemplateArgumentType();
    if (!XType.isNull()) {
      QualType YType = Y.getNonTypeTemplateArgumentType();
      if (YType.isNull() || !Context.hasSameType(XType, YType))
        return DeducedTemplateArgument();
    }
  }

  switch (X.getKind()) {
  case TemplateArgument::Null:
    llvm_unreachable("Non-deduced template arguments handled above");

  case TemplateArgument::Type:
    // If two template type arguments have the same type, they're compatible.
    if (Y.getKind() == TemplateArgument::Type &&
        Context.hasSameType(X.getAsType(), Y.getAsType()))
      return X;

    // If one of the two arguments was deduced from an array bound, the other
    // supersedes it.
    if (X.wasDeducedFromArrayBound() != Y.wasDeducedFromArrayBound())
      return X.wasDeducedFromArrayBound() ? Y : X;

    // The arguments are not compatible.
    return DeducedTemplateArgument();

  case TemplateArgument::Integral:
    // If we deduced a constant in one case and either a dependent expression or
    // declaration in another case, keep the integral constant.
    // If both are integral constants with the same value, keep that value.
    if (Y.getKind() == TemplateArgument::Expression ||
        Y.getKind() == TemplateArgument::Declaration ||
        (Y.getKind() == TemplateArgument::Integral &&
         hasSameExtendedValue(X.getAsIntegral(), Y.getAsIntegral())))
      return X.wasDeducedFromArrayBound() ? Y : X;

    // All other combinations are incompatible.
    return DeducedTemplateArgument();

  case TemplateArgument::Template:
    if (Y.getKind() == TemplateArgument::Template &&
        Context.hasSameTemplateName(X.getAsTemplate(), Y.getAsTemplate()))
      return X;

    // All other combinations are incompatible.
    return DeducedTemplateArgument();

  case TemplateArgument::TemplateExpansion:
    if (Y.getKind() == TemplateArgument::TemplateExpansion &&
        Context.hasSameTemplateName(X.getAsTemplateOrTemplatePattern(),
                                    Y.getAsTemplateOrTemplatePattern()))
      return X;

    // All other combinations are incompatible.
    return DeducedTemplateArgument();

  case TemplateArgument::Expression: {
    if (Y.getKind() != TemplateArgument::Expression)
      return checkDeducedTemplateArguments(Context, Y, X);

    // Compare the expressions for equality
    llvm::FoldingSetNodeID ID1, ID2;
    X.getAsExpr()->Profile(ID1, Context, true);
    Y.getAsExpr()->Profile(ID2, Context, true);
    if (ID1 == ID2)
      return X.wasDeducedFromArrayBound() ? Y : X;

    // Differing dependent expressions are incompatible.
    return DeducedTemplateArgument();
  }

  case TemplateArgument::Declaration:
    assert(!X.wasDeducedFromArrayBound());

    // If we deduced a declaration and a dependent expression, keep the
    // declaration.
    if (Y.getKind() == TemplateArgument::Expression)
      return X;

    // If we deduced a declaration and an integral constant, keep the
    // integral constant and whichever type did not come from an array
    // bound.
    if (Y.getKind() == TemplateArgument::Integral) {
      if (Y.wasDeducedFromArrayBound())
        return TemplateArgument(Context, Y.getAsIntegral(),
                                X.getParamTypeForDecl());
      return Y;
    }

    // If we deduced two declarations, make sure that they refer to the
    // same declaration.
    if (Y.getKind() == TemplateArgument::Declaration &&
        isSameDeclaration(X.getAsDecl(), Y.getAsDecl()))
      return X;

    // All other combinations are incompatible.
    return DeducedTemplateArgument();

  case TemplateArgument::NullPtr:
    // If we deduced a null pointer and a dependent expression, keep the
    // null pointer.
    if (Y.getKind() == TemplateArgument::Expression)
      return X;

    // If we deduced a null pointer and an integral constant, keep the
    // integral constant.
    if (Y.getKind() == TemplateArgument::Integral)
      return Y;

    // If we deduced two null pointers, they are the same.
    if (Y.getKind() == TemplateArgument::NullPtr)
      return X;

    // All other combinations are incompatible.
    return DeducedTemplateArgument();

  case TemplateArgument::Pack: {
    if (Y.getKind() != TemplateArgument::Pack ||
        X.pack_size() != Y.pack_size())
      return DeducedTemplateArgument();

    llvm::SmallVector<TemplateArgument, 8> NewPack;
    for (TemplateArgument::pack_iterator XA = X.pack_begin(),
                                      XAEnd = X.pack_end(),
                                         YA = Y.pack_begin();
         XA != XAEnd; ++XA, ++YA) {
      TemplateArgument Merged = checkDeducedTemplateArguments(
          Context, DeducedTemplateArgument(*XA, X.wasDeducedFromArrayBound()),
          DeducedTemplateArgument(*YA, Y.wasDeducedFromArrayBound()));
      if (Merged.isNull() && !(XA->isNull() && YA->isNull()))
        return DeducedTemplateArgument();
      NewPack.push_back(Merged);
    }

    return DeducedTemplateArgument(
        TemplateArgument::CreatePackCopy(Context, NewPack),
        X.wasDeducedFromArrayBound() && Y.wasDeducedFromArrayBound());
  }

  case TemplateArgument::PackSplice:
    // FIXME: Figure out what it means to deduce a pack splice
    llvm_unreachable("Deduction not yet supported");

  }

  llvm_unreachable("Invalid TemplateArgument Kind!");
}

/// Deduce the value of the given non-type template parameter
/// as the given deduced template argument. All non-type template parameter
/// deduction is funneled through here.
static Sema::TemplateDeductionResult DeduceNonTypeTemplateArgument(
    Sema &S, TemplateParameterList *TemplateParams,
    const NonTypeTemplateParmDecl *NTTP, const DeducedTemplateArgument &NewDeduced,
    QualType ValueType, TemplateDeductionInfo &Info,
    SmallVectorImpl<DeducedTemplateArgument> &Deduced) {
  assert(NTTP->getDepth() == Info.getDeducedDepth() &&
         "deducing non-type template argument with wrong depth");

  DeducedTemplateArgument Result = checkDeducedTemplateArguments(
      S.Context, Deduced[NTTP->getIndex()], NewDeduced);
  if (Result.isNull()) {
    Info.Param = const_cast<NonTypeTemplateParmDecl*>(NTTP);
    Info.FirstArg = Deduced[NTTP->getIndex()];
    Info.SecondArg = NewDeduced;
    return Sema::TDK_Inconsistent;
  }

  Deduced[NTTP->getIndex()] = Result;
  if (!S.getLangOpts().CPlusPlus17)
    return Sema::TDK_Success;

  if (NTTP->isExpandedParameterPack())
    // FIXME: We may still need to deduce parts of the type here! But we
    // don't have any way to find which slice of the type to use, and the
    // type stored on the NTTP itself is nonsense. Perhaps the type of an
    // expanded NTTP should be a pack expansion type?
    return Sema::TDK_Success;

  // Get the type of the parameter for deduction. If it's a (dependent) array
  // or function type, we will not have decayed it yet, so do that now.
  QualType ParamType = S.Context.getAdjustedParameterType(NTTP->getType());
  if (auto *Expansion = dyn_cast<PackExpansionType>(ParamType))
    ParamType = Expansion->getPattern();

  // FIXME: It's not clear how deduction of a parameter of reference
  // type from an argument (of non-reference type) should be performed.
  // For now, we just remove reference types from both sides and let
  // the final check for matching types sort out the mess.
  ValueType = ValueType.getNonReferenceType();
  if (ParamType->isReferenceType())
    ParamType = ParamType.getNonReferenceType();
  else
    // Top-level cv-qualifiers are irrelevant for a non-reference type.
    ValueType = ValueType.getUnqualifiedType();

  return DeduceTemplateArgumentsByTypeMatch(
      S, TemplateParams, ParamType, ValueType, Info, Deduced,
      TDF_SkipNonDependent, /*PartialOrdering=*/false,
      /*ArrayBound=*/NewDeduced.wasDeducedFromArrayBound());
}

/// Deduce the value of the given non-type template parameter
/// from the given integral constant.
static Sema::TemplateDeductionResult DeduceNonTypeTemplateArgument(
    Sema &S, TemplateParameterList *TemplateParams,
    const NonTypeTemplateParmDecl *NTTP, const llvm::APSInt &Value,
    QualType ValueType, bool DeducedFromArrayBound, TemplateDeductionInfo &Info,
    SmallVectorImpl<DeducedTemplateArgument> &Deduced) {
  return DeduceNonTypeTemplateArgument(
      S, TemplateParams, NTTP,
      DeducedTemplateArgument(S.Context, Value, ValueType,
                              DeducedFromArrayBound),
      ValueType, Info, Deduced);
}

/// Deduce the value of the given non-type template parameter
/// from the given null pointer template argument type.
static Sema::TemplateDeductionResult DeduceNullPtrTemplateArgument(
    Sema &S, TemplateParameterList *TemplateParams,
    const NonTypeTemplateParmDecl *NTTP, QualType NullPtrType,
    TemplateDeductionInfo &Info,
    SmallVectorImpl<DeducedTemplateArgument> &Deduced) {
  Expr *Value =
      S.ImpCastExprToType(new (S.Context) CXXNullPtrLiteralExpr(
                              S.Context.NullPtrTy, NTTP->getLocation()),
                          NullPtrType, CK_NullToPointer)
          .get();
  TemplateArgument New(Value);
  return DeduceNonTypeTemplateArgument(S, TemplateParams, NTTP,
                                       DeducedTemplateArgument(New),
                                       Value->getType(), Info, Deduced);
}

/// Deduce the value of the given non-type template parameter
/// from the given type- or value-dependent expression.
///
/// \returns true if deduction succeeded, false otherwise.
static Sema::TemplateDeductionResult DeduceNonTypeTemplateArgument(
    Sema &S, TemplateParameterList *TemplateParams,
    const NonTypeTemplateParmDecl *NTTP, Expr *Value, TemplateDeductionInfo &Info,
    SmallVectorImpl<DeducedTemplateArgument> &Deduced) {
  TemplateArgument New(Value);
  return DeduceNonTypeTemplateArgument(S, TemplateParams, NTTP,
                                       DeducedTemplateArgument(New),
                                       Value->getType(), Info, Deduced);
}

/// Deduce the value of the given non-type template parameter
/// from the given declaration.
///
/// \returns true if deduction succeeded, false otherwise.
static Sema::TemplateDeductionResult DeduceNonTypeTemplateArgument(
    Sema &S, TemplateParameterList *TemplateParams,
    const NonTypeTemplateParmDecl *NTTP, ValueDecl *D, QualType T,
    TemplateDeductionInfo &Info,
    SmallVectorImpl<DeducedTemplateArgument> &Deduced) {
  D = D ? cast<ValueDecl>(D->getCanonicalDecl()) : nullptr;
  TemplateArgument New(D, T);
  return DeduceNonTypeTemplateArgument(
      S, TemplateParams, NTTP, DeducedTemplateArgument(New), T, Info, Deduced);
}

static Sema::TemplateDeductionResult
DeduceTemplateArguments(Sema &S,
                        TemplateParameterList *TemplateParams,
                        TemplateName Param,
                        TemplateName Arg,
                        TemplateDeductionInfo &Info,
                        SmallVectorImpl<DeducedTemplateArgument> &Deduced) {
  TemplateDecl *ParamDecl = Param.getAsTemplateDecl();
  if (!ParamDecl) {
    // The parameter type is dependent and is not a template template parameter,
    // so there is nothing that we can deduce.
    return Sema::TDK_Success;
  }

  if (TemplateTemplateParmDecl *TempParam
        = dyn_cast<TemplateTemplateParmDecl>(ParamDecl)) {
    // If we're not deducing at this depth, there's nothing to deduce.
    if (TempParam->getDepth() != Info.getDeducedDepth())
      return Sema::TDK_Success;

    DeducedTemplateArgument NewDeduced(S.Context.getCanonicalTemplateName(Arg));
    DeducedTemplateArgument Result = checkDeducedTemplateArguments(S.Context,
                                                 Deduced[TempParam->getIndex()],
                                                                   NewDeduced);
    if (Result.isNull()) {
      Info.Param = TempParam;
      Info.FirstArg = Deduced[TempParam->getIndex()];
      Info.SecondArg = NewDeduced;
      return Sema::TDK_Inconsistent;
    }

    Deduced[TempParam->getIndex()] = Result;
    return Sema::TDK_Success;
  }

  // Verify that the two template names are equivalent.
  if (S.Context.hasSameTemplateName(Param, Arg))
    return Sema::TDK_Success;

  // Mismatch of non-dependent template parameter to argument.
  Info.FirstArg = TemplateArgument(Param);
  Info.SecondArg = TemplateArgument(Arg);
  return Sema::TDK_NonDeducedMismatch;
}

/// Deduce the template arguments by comparing the template parameter
/// type (which is a template-id) with the template argument type.
///
/// \param S the Sema
///
/// \param TemplateParams the template parameters that we are deducing
///
/// \param Param the parameter type
///
/// \param Arg the argument type
///
/// \param Info information about the template argument deduction itself
///
/// \param Deduced the deduced template arguments
///
/// \returns the result of template argument deduction so far. Note that a
/// "success" result means that template argument deduction has not yet failed,
/// but it may still fail, later, for other reasons.
static Sema::TemplateDeductionResult
DeduceTemplateArguments(Sema &S,
                        TemplateParameterList *TemplateParams,
                        const TemplateSpecializationType *Param,
                        QualType Arg,
                        TemplateDeductionInfo &Info,
                        SmallVectorImpl<DeducedTemplateArgument> &Deduced) {
  assert(Arg.isCanonical() && "Argument type must be canonical");

  // Treat an injected-class-name as its underlying template-id.
  if (auto *Injected = dyn_cast<InjectedClassNameType>(Arg))
    Arg = Injected->getInjectedSpecializationType();

  // Check whether the template argument is a dependent template-id.
  if (const TemplateSpecializationType *SpecArg
        = dyn_cast<TemplateSpecializationType>(Arg)) {
    // Perform template argument deduction for the template name.
    if (Sema::TemplateDeductionResult Result
          = DeduceTemplateArguments(S, TemplateParams,
                                    Param->getTemplateName(),
                                    SpecArg->getTemplateName(),
                                    Info, Deduced))
      return Result;


    // Perform template argument deduction on each template
    // argument. Ignore any missing/extra arguments, since they could be
    // filled in by default arguments.
    return DeduceTemplateArguments(S, TemplateParams,
                                   Param->template_arguments(),
                                   SpecArg->template_arguments(), Info, Deduced,
                                   /*NumberOfArgumentsMustMatch=*/false);
  }

  // If the argument type is a class template specialization, we
  // perform template argument deduction using its template
  // arguments.
  const RecordType *RecordArg = dyn_cast<RecordType>(Arg);
  if (!RecordArg) {
    Info.FirstArg = TemplateArgument(QualType(Param, 0));
    Info.SecondArg = TemplateArgument(Arg);
    return Sema::TDK_NonDeducedMismatch;
  }

  ClassTemplateSpecializationDecl *SpecArg
    = dyn_cast<ClassTemplateSpecializationDecl>(RecordArg->getDecl());
  if (!SpecArg) {
    Info.FirstArg = TemplateArgument(QualType(Param, 0));
    Info.SecondArg = TemplateArgument(Arg);
    return Sema::TDK_NonDeducedMismatch;
  }

  // Perform template argument deduction for the template name.
  if (Sema::TemplateDeductionResult Result
        = DeduceTemplateArguments(S,
                                  TemplateParams,
                                  Param->getTemplateName(),
                               TemplateName(SpecArg->getSpecializedTemplate()),
                                  Info, Deduced))
    return Result;

  // Perform template argument deduction for the template arguments.
  return DeduceTemplateArguments(S, TemplateParams, Param->template_arguments(),
                                 SpecArg->getTemplateArgs().asArray(), Info,
                                 Deduced, /*NumberOfArgumentsMustMatch=*/true);
}

/// Determines whether the given type is an opaque type that
/// might be more qualified when instantiated.
static bool IsPossiblyOpaquelyQualifiedType(QualType T) {
  switch (T->getTypeClass()) {
  case Type::TypeOfExpr:
  case Type::TypeOf:
  case Type::DependentName:
  case Type::Decltype:
  case Type::UnresolvedUsing:
  case Type::TemplateTypeParm:
    return true;

  case Type::ConstantArray:
  case Type::IncompleteArray:
  case Type::VariableArray:
  case Type::DependentSizedArray:
    return IsPossiblyOpaquelyQualifiedType(
                                      cast<ArrayType>(T)->getElementType());

  default:
    return false;
  }
}

/// Helper function to build a TemplateParameter when we don't
/// know its type statically.
static TemplateParameter makeTemplateParameter(Decl *D) {
  if (TemplateTypeParmDecl *TTP = dyn_cast<TemplateTypeParmDecl>(D))
    return TemplateParameter(TTP);
  if (NonTypeTemplateParmDecl *NTTP = dyn_cast<NonTypeTemplateParmDecl>(D))
    return TemplateParameter(NTTP);

  return TemplateParameter(cast<TemplateTemplateParmDecl>(D));
}

/// A pack that we're currently deducing.
struct clang::DeducedPack {
  // The index of the pack.
  unsigned Index;

  // The old value of the pack before we started deducing it.
  DeducedTemplateArgument Saved;

  // A deferred value of this pack from an inner deduction, that couldn't be
  // deduced because this deduction hadn't happened yet.
  DeducedTemplateArgument DeferredDeduction;

  // The new value of the pack.
  SmallVector<DeducedTemplateArgument, 4> New;

  // The outer deduction for this pack, if any.
  DeducedPack *Outer = nullptr;

  DeducedPack(unsigned Index) : Index(Index) {}
};

namespace {

/// A scope in which we're performing pack deduction.
class PackDeductionScope {
public:
  /// Prepare to deduce the packs named within Pattern.
  PackDeductionScope(Sema &S, TemplateParameterList *TemplateParams,
                     SmallVectorImpl<DeducedTemplateArgument> &Deduced,
                     TemplateDeductionInfo &Info, TemplateArgument Pattern)
      : S(S), TemplateParams(TemplateParams), Deduced(Deduced), Info(Info) {
    unsigned NumNamedPacks = addPacks(Pattern);
    finishConstruction(NumNamedPacks);
  }

  /// Prepare to directly deduce arguments of the parameter with index \p Index.
  PackDeductionScope(Sema &S, TemplateParameterList *TemplateParams,
                     SmallVectorImpl<DeducedTemplateArgument> &Deduced,
                     TemplateDeductionInfo &Info, unsigned Index)
      : S(S), TemplateParams(TemplateParams), Deduced(Deduced), Info(Info) {
    addPack(Index);
    finishConstruction(1);
  }

private:
  void addPack(unsigned Index) {
    // Save the deduced template argument for the parameter pack expanded
    // by this pack expansion, then clear out the deduction.
    DeducedPack Pack(Index);
    Pack.Saved = Deduced[Index];
    Deduced[Index] = TemplateArgument();

    // FIXME: What if we encounter multiple packs with different numbers of
    // pre-expanded expansions? (This should already have been diagnosed
    // during substitution.)
    if (Optional<unsigned> ExpandedPackExpansions =
            getExpandedPackSize(TemplateParams->getParam(Index)))
      FixedNumExpansions = ExpandedPackExpansions;

    Packs.push_back(Pack);
  }

  unsigned addPacks(TemplateArgument Pattern) {
    // Compute the set of template parameter indices that correspond to
    // parameter packs expanded by the pack expansion.
    llvm::SmallBitVector SawIndices(TemplateParams->size());
    llvm::SmallVector<TemplateArgument, 4> ExtraDeductions;

    auto AddPack = [&](unsigned Index) {
      if (SawIndices[Index])
        return;
      SawIndices[Index] = true;
      addPack(Index);

      // Deducing a parameter pack that is a pack expansion also constrains the
      // packs appearing in that parameter to have the same deduced arity. Also,
      // in C++17 onwards, deducing a non-type template parameter deduces its
      // type, so we need to collect the pending deduced values for those packs.
      if (auto *NTTP = dyn_cast<NonTypeTemplateParmDecl>(
              TemplateParams->getParam(Index))) {
        if (!NTTP->isExpandedParameterPack())
          if (auto *Expansion = dyn_cast<PackExpansionType>(NTTP->getType()))
            ExtraDeductions.push_back(Expansion->getPattern());
      }
      // FIXME: Also collect the unexpanded packs in any type and template
      // parameter packs that are pack expansions.
    };

    auto Collect = [&](TemplateArgument Pattern) {
      SmallVector<UnexpandedParameterPack, 2> Unexpanded;
      S.collectUnexpandedParameterPacks(Pattern, Unexpanded);
      for (unsigned I = 0, N = Unexpanded.size(); I != N; ++I) {
        unsigned Depth, Index;
        std::tie(Depth, Index) = getDepthAndIndex(Unexpanded[I]);
        if (Depth == Info.getDeducedDepth())
          AddPack(Index);
      }
    };

    // Look for unexpanded packs in the pattern.
    Collect(Pattern);
    assert(!Packs.empty() && "Pack expansion without unexpanded packs?");

    unsigned NumNamedPacks = Packs.size();

    // Also look for unexpanded packs that are indirectly deduced by deducing
    // the sizes of the packs in this pattern.
    while (!ExtraDeductions.empty())
      Collect(ExtraDeductions.pop_back_val());

    return NumNamedPacks;
  }

  void finishConstruction(unsigned NumNamedPacks) {
    // Dig out the partially-substituted pack, if there is one.
    const TemplateArgument *PartialPackArgs = nullptr;
    unsigned NumPartialPackArgs = 0;
    std::pair<unsigned, unsigned> PartialPackDepthIndex(-1u, -1u);
    if (auto *Scope = S.CurrentInstantiationScope)
      if (auto *Partial = Scope->getPartiallySubstitutedPack(
              &PartialPackArgs, &NumPartialPackArgs))
        PartialPackDepthIndex = getDepthAndIndex(Partial);

    // This pack expansion will have been partially or fully expanded if
    // it only names explicitly-specified parameter packs (including the
    // partially-substituted one, if any).
    bool IsExpanded = true;
    for (unsigned I = 0; I != NumNamedPacks; ++I) {
      if (Packs[I].Index >= Info.getNumExplicitArgs()) {
        IsExpanded = false;
        IsPartiallyExpanded = false;
        break;
      }
      if (PartialPackDepthIndex ==
            std::make_pair(Info.getDeducedDepth(), Packs[I].Index)) {
        IsPartiallyExpanded = true;
      }
    }

    // Skip over the pack elements that were expanded into separate arguments.
    // If we partially expanded, this is the number of partial arguments.
    if (IsPartiallyExpanded)
      PackElements += NumPartialPackArgs;
    else if (IsExpanded)
      PackElements += *FixedNumExpansions;

    for (auto &Pack : Packs) {
      if (Info.PendingDeducedPacks.size() > Pack.Index)
        Pack.Outer = Info.PendingDeducedPacks[Pack.Index];
      else
        Info.PendingDeducedPacks.resize(Pack.Index + 1);
      Info.PendingDeducedPacks[Pack.Index] = &Pack;

      if (PartialPackDepthIndex ==
            std::make_pair(Info.getDeducedDepth(), Pack.Index)) {
        Pack.New.append(PartialPackArgs, PartialPackArgs + NumPartialPackArgs);
        // We pre-populate the deduced value of the partially-substituted
        // pack with the specified value. This is not entirely correct: the
        // value is supposed to have been substituted, not deduced, but the
        // cases where this is observable require an exact type match anyway.
        //
        // FIXME: If we could represent a "depth i, index j, pack elem k"
        // parameter, we could substitute the partially-substituted pack
        // everywhere and avoid this.
        if (!IsPartiallyExpanded)
          Deduced[Pack.Index] = Pack.New[PackElements];
      }
    }
  }

public:
  ~PackDeductionScope() {
    for (auto &Pack : Packs)
      Info.PendingDeducedPacks[Pack.Index] = Pack.Outer;
  }

  /// Determine whether this pack has already been partially expanded into a
  /// sequence of (prior) function parameters / template arguments.
  bool isPartiallyExpanded() { return IsPartiallyExpanded; }

  /// Determine whether this pack expansion scope has a known, fixed arity.
  /// This happens if it involves a pack from an outer template that has
  /// (notionally) already been expanded.
  bool hasFixedArity() { return FixedNumExpansions.hasValue(); }

  /// Determine whether the next element of the argument is still part of this
  /// pack. This is the case unless the pack is already expanded to a fixed
  /// length.
  bool hasNextElement() {
    return !FixedNumExpansions || *FixedNumExpansions > PackElements;
  }

  /// Move to deducing the next element in each pack that is being deduced.
  void nextPackElement() {
    // Capture the deduced template arguments for each parameter pack expanded
    // by this pack expansion, add them to the list of arguments we've deduced
    // for that pack, then clear out the deduced argument.
    for (auto &Pack : Packs) {
      DeducedTemplateArgument &DeducedArg = Deduced[Pack.Index];
      if (!Pack.New.empty() || !DeducedArg.isNull()) {
        while (Pack.New.size() < PackElements)
          Pack.New.push_back(DeducedTemplateArgument());
        if (Pack.New.size() == PackElements)
          Pack.New.push_back(DeducedArg);
        else
          Pack.New[PackElements] = DeducedArg;
        DeducedArg = Pack.New.size() > PackElements + 1
                         ? Pack.New[PackElements + 1]
                         : DeducedTemplateArgument();
      }
    }
    ++PackElements;
  }

  /// Finish template argument deduction for a set of argument packs,
  /// producing the argument packs and checking for consistency with prior
  /// deductions.
  Sema::TemplateDeductionResult finish() {
    // Build argument packs for each of the parameter packs expanded by this
    // pack expansion.
    for (auto &Pack : Packs) {
      // Put back the old value for this pack.
      Deduced[Pack.Index] = Pack.Saved;

      // Always make sure the size of this pack is correct, even if we didn't
      // deduce any values for it.
      //
      // FIXME: This isn't required by the normative wording, but substitution
      // and post-substitution checking will always fail if the arity of any
      // pack is not equal to the number of elements we processed. (Either that
      // or something else has gone *very* wrong.) We're permitted to skip any
      // hard errors from those follow-on steps by the intent (but not the
      // wording) of C++ [temp.inst]p8:
      //
      //   If the function selected by overload resolution can be determined
      //   without instantiating a class template definition, it is unspecified
      //   whether that instantiation actually takes place
      Pack.New.resize(PackElements);

      // Build or find a new value for this pack.
      DeducedTemplateArgument NewPack;
      if (Pack.New.empty()) {
        // If we deduced an empty argument pack, create it now.
        NewPack = DeducedTemplateArgument(TemplateArgument::getEmptyPack());
      } else {
        TemplateArgument *ArgumentPack =
            new (S.Context) TemplateArgument[Pack.New.size()];
        std::copy(Pack.New.begin(), Pack.New.end(), ArgumentPack);
        NewPack = DeducedTemplateArgument(
            TemplateArgument(llvm::makeArrayRef(ArgumentPack, Pack.New.size())),
            // FIXME: This is wrong, it's possible that some pack elements are
            // deduced from an array bound and others are not:
            //   template<typename ...T, T ...V> void g(const T (&...p)[V]);
            //   g({1, 2, 3}, {{}, {}});
            // ... should deduce T = {int, size_t (from array bound)}.
            Pack.New[0].wasDeducedFromArrayBound());
      }

      // Pick where we're going to put the merged pack.
      DeducedTemplateArgument *Loc;
      if (Pack.Outer) {
        if (Pack.Outer->DeferredDeduction.isNull()) {
          // Defer checking this pack until we have a complete pack to compare
          // it against.
          Pack.Outer->DeferredDeduction = NewPack;
          continue;
        }
        Loc = &Pack.Outer->DeferredDeduction;
      } else {
        Loc = &Deduced[Pack.Index];
      }

      // Check the new pack matches any previous value.
      DeducedTemplateArgument OldPack = *Loc;
      DeducedTemplateArgument Result =
          checkDeducedTemplateArguments(S.Context, OldPack, NewPack);

      // If we deferred a deduction of this pack, check that one now too.
      if (!Result.isNull() && !Pack.DeferredDeduction.isNull()) {
        OldPack = Result;
        NewPack = Pack.DeferredDeduction;
        Result = checkDeducedTemplateArguments(S.Context, OldPack, NewPack);
      }

      NamedDecl *Param = TemplateParams->getParam(Pack.Index);
      if (Result.isNull()) {
        Info.Param = makeTemplateParameter(Param);
        Info.FirstArg = OldPack;
        Info.SecondArg = NewPack;
        return Sema::TDK_Inconsistent;
      }

      // If we have a pre-expanded pack and we didn't deduce enough elements
      // for it, fail deduction.
      if (Optional<unsigned> Expansions = getExpandedPackSize(Param)) {
        if (*Expansions != PackElements) {
          Info.Param = makeTemplateParameter(Param);
          Info.FirstArg = Result;
          return Sema::TDK_IncompletePack;
        }
      }

      *Loc = Result;
    }

    return Sema::TDK_Success;
  }

private:
  Sema &S;
  TemplateParameterList *TemplateParams;
  SmallVectorImpl<DeducedTemplateArgument> &Deduced;
  TemplateDeductionInfo &Info;
  unsigned PackElements = 0;
  bool IsPartiallyExpanded = false;
  /// The number of expansions, if we have a fully-expanded pack in this scope.
  Optional<unsigned> FixedNumExpansions;

  SmallVector<DeducedPack, 2> Packs;
};

} // namespace

/// Deduce the template arguments by comparing the list of parameter
/// types to the list of argument types, as in the parameter-type-lists of
/// function types (C++ [temp.deduct.type]p10).
///
/// \param S The semantic analysis object within which we are deducing
///
/// \param TemplateParams The template parameters that we are deducing
///
/// \param Params The list of parameter types
///
/// \param NumParams The number of types in \c Params
///
/// \param Args The list of argument types
///
/// \param NumArgs The number of types in \c Args
///
/// \param Info information about the template argument deduction itself
///
/// \param Deduced the deduced template arguments
///
/// \param TDF bitwise OR of the TemplateDeductionFlags bits that describe
/// how template argument deduction is performed.
///
/// \param PartialOrdering If true, we are performing template argument
/// deduction for during partial ordering for a call
/// (C++0x [temp.deduct.partial]).
///
/// \returns the result of template argument deduction so far. Note that a
/// "success" result means that template argument deduction has not yet failed,
/// but it may still fail, later, for other reasons.
static Sema::TemplateDeductionResult
DeduceTemplateArguments(Sema &S,
                        TemplateParameterList *TemplateParams,
                        const QualType *Params, unsigned NumParams,
                        const QualType *Args, unsigned NumArgs,
                        TemplateDeductionInfo &Info,
                        SmallVectorImpl<DeducedTemplateArgument> &Deduced,
                        unsigned TDF,
                        bool PartialOrdering = false) {
  // C++0x [temp.deduct.type]p10:
  //   Similarly, if P has a form that contains (T), then each parameter type
  //   Pi of the respective parameter-type- list of P is compared with the
  //   corresponding parameter type Ai of the corresponding parameter-type-list
  //   of A. [...]
  unsigned ArgIdx = 0, ParamIdx = 0;
  for (; ParamIdx != NumParams; ++ParamIdx) {
    // Check argument types.
    const PackExpansionType *Expansion
                                = dyn_cast<PackExpansionType>(Params[ParamIdx]);
    if (!Expansion) {
      // Simple case: compare the parameter and argument types at this point.

      // Make sure we have an argument.
      if (ArgIdx >= NumArgs)
        return Sema::TDK_MiscellaneousDeductionFailure;

      if (isa<PackExpansionType>(Args[ArgIdx])) {
        // C++0x [temp.deduct.type]p22:
        //   If the original function parameter associated with A is a function
        //   parameter pack and the function parameter associated with P is not
        //   a function parameter pack, then template argument deduction fails.
        return Sema::TDK_MiscellaneousDeductionFailure;
      }

      if (Sema::TemplateDeductionResult Result
            = DeduceTemplateArgumentsByTypeMatch(S, TemplateParams,
                                                 Params[ParamIdx], Args[ArgIdx],
                                                 Info, Deduced, TDF,
                                                 PartialOrdering))
        return Result;

      ++ArgIdx;
      continue;
    }

    // C++0x [temp.deduct.type]p10:
    //   If the parameter-declaration corresponding to Pi is a function
    //   parameter pack, then the type of its declarator- id is compared with
    //   each remaining parameter type in the parameter-type-list of A. Each
    //   comparison deduces template arguments for subsequent positions in the
    //   template parameter packs expanded by the function parameter pack.

    QualType Pattern = Expansion->getPattern();
    PackDeductionScope PackScope(S, TemplateParams, Deduced, Info, Pattern);

    // A pack scope with fixed arity is not really a pack any more, so is not
    // a non-deduced context.
    if (ParamIdx + 1 == NumParams || PackScope.hasFixedArity()) {
      for (; ArgIdx < NumArgs && PackScope.hasNextElement(); ++ArgIdx) {
        // Deduce template arguments from the pattern.
        if (Sema::TemplateDeductionResult Result
              = DeduceTemplateArgumentsByTypeMatch(S, TemplateParams, Pattern,
                                                   Args[ArgIdx], Info, Deduced,
                                                   TDF, PartialOrdering))
          return Result;

        PackScope.nextPackElement();
      }
    } else {
      // C++0x [temp.deduct.type]p5:
      //   The non-deduced contexts are:
      //     - A function parameter pack that does not occur at the end of the
      //       parameter-declaration-clause.
      //
      // FIXME: There is no wording to say what we should do in this case. We
      // choose to resolve this by applying the same rule that is applied for a
      // function call: that is, deduce all contained packs to their
      // explicitly-specified values (or to <> if there is no such value).
      //
      // This is seemingly-arbitrarily different from the case of a template-id
      // with a non-trailing pack-expansion in its arguments, which renders the
      // entire template-argument-list a non-deduced context.

      // If the parameter type contains an explicitly-specified pack that we
      // could not expand, skip the number of parameters notionally created
      // by the expansion.
      Optional<unsigned> NumExpansions = Expansion->getNumExpansions();
      if (NumExpansions && !PackScope.isPartiallyExpanded()) {
        for (unsigned I = 0; I != *NumExpansions && ArgIdx < NumArgs;
             ++I, ++ArgIdx)
          PackScope.nextPackElement();
      }
    }

    // Build argument packs for each of the parameter packs expanded by this
    // pack expansion.
    if (auto Result = PackScope.finish())
      return Result;
  }

  // Make sure we don't have any extra arguments.
  if (ArgIdx < NumArgs)
    return Sema::TDK_MiscellaneousDeductionFailure;

  return Sema::TDK_Success;
}

/// Determine whether the parameter has qualifiers that the argument
/// lacks. Put another way, determine whether there is no way to add
/// a deduced set of qualifiers to the ParamType that would result in
/// its qualifiers matching those of the ArgType.
static bool hasInconsistentOrSupersetQualifiersOf(QualType ParamType,
                                                  QualType ArgType) {
  Qualifiers ParamQs = ParamType.getQualifiers();
  Qualifiers ArgQs = ArgType.getQualifiers();

  if (ParamQs == ArgQs)
    return false;

  // Mismatched (but not missing) Objective-C GC attributes.
  if (ParamQs.getObjCGCAttr() != ArgQs.getObjCGCAttr() &&
      ParamQs.hasObjCGCAttr())
    return true;

  // Mismatched (but not missing) address spaces.
  if (ParamQs.getAddressSpace() != ArgQs.getAddressSpace() &&
      ParamQs.hasAddressSpace())
    return true;

  // Mismatched (but not missing) Objective-C lifetime qualifiers.
  if (ParamQs.getObjCLifetime() != ArgQs.getObjCLifetime() &&
      ParamQs.hasObjCLifetime())
    return true;

  // CVR qualifiers inconsistent or a superset.
  return (ParamQs.getCVRQualifiers() & ~ArgQs.getCVRQualifiers()) != 0;
}

/// Compare types for equality with respect to possibly compatible
/// function types (noreturn adjustment, implicit calling conventions). If any
/// of parameter and argument is not a function, just perform type comparison.
///
/// \param Param the template parameter type.
///
/// \param Arg the argument type.
bool Sema::isSameOrCompatibleFunctionType(CanQualType Param,
                                          CanQualType Arg) {
  const FunctionType *ParamFunction = Param->getAs<FunctionType>(),
                     *ArgFunction   = Arg->getAs<FunctionType>();

  // Just compare if not functions.
  if (!ParamFunction || !ArgFunction)
    return Param == Arg;

  // Noreturn and noexcept adjustment.
  QualType AdjustedParam;
  if (IsFunctionConversion(Param, Arg, AdjustedParam))
    return Arg == Context.getCanonicalType(AdjustedParam);

  // FIXME: Compatible calling conventions.

  return Param == Arg;
}

/// Get the index of the first template parameter that was originally from the
/// innermost template-parameter-list. This is 0 except when we concatenate
/// the template parameter lists of a class template and a constructor template
/// when forming an implicit deduction guide.
static unsigned getFirstInnerIndex(FunctionTemplateDecl *FTD) {
  auto *Guide = dyn_cast<CXXDeductionGuideDecl>(FTD->getTemplatedDecl());
  if (!Guide || !Guide->isImplicit())
    return 0;
  return Guide->getDeducedTemplate()->getTemplateParameters()->size();
}

/// Determine whether a type denotes a forwarding reference.
static bool isForwardingReference(QualType Param, unsigned FirstInnerIndex) {
  // C++1z [temp.deduct.call]p3:
  //   A forwarding reference is an rvalue reference to a cv-unqualified
  //   template parameter that does not represent a template parameter of a
  //   class template.
  if (auto *ParamRef = Param->getAs<RValueReferenceType>()) {
    if (ParamRef->getPointeeType().getQualifiers())
      return false;
    auto *TypeParm = ParamRef->getPointeeType()->getAs<TemplateTypeParmType>();
    return TypeParm && TypeParm->getIndex() >= FirstInnerIndex;
  }
  return false;
}

///  Attempt to deduce the template arguments by checking the base types
///  according to (C++20 [temp.deduct.call] p4b3.
///
/// \param S the semantic analysis object within which we are deducing.
///
/// \param RecordT the top level record object we are deducing against.
///
/// \param TemplateParams the template parameters that we are deducing.
///
/// \param SpecParam the template specialization parameter type.
///
/// \param Info information about the template argument deduction itself.
///
/// \param Deduced the deduced template arguments.
///
/// \returns the result of template argument deduction with the bases. "invalid"
/// means no matches, "success" found a single item, and the
/// "MiscellaneousDeductionFailure" result happens when the match is ambiguous.
static Sema::TemplateDeductionResult DeduceTemplateBases(
    Sema &S, const RecordType *RecordT, TemplateParameterList *TemplateParams,
    const TemplateSpecializationType *SpecParam, TemplateDeductionInfo &Info,
    SmallVectorImpl<DeducedTemplateArgument> &Deduced) {
  // C++14 [temp.deduct.call] p4b3:
  //   If P is a class and P has the form simple-template-id, then the
  //   transformed A can be a derived class of the deduced A. Likewise if
  //   P is a pointer to a class of the form simple-template-id, the
  //   transformed A can be a pointer to a derived class pointed to by the
  //   deduced A. However, if there is a class C that is a (direct or
  //   indirect) base class of D and derived (directly or indirectly) from a
  //   class B and that would be a valid deduced A, the deduced A cannot be
  //   B or pointer to B, respectively.
  //
  //   These alternatives are considered only if type deduction would
  //   otherwise fail. If they yield more than one possible deduced A, the
  //   type deduction fails.

  // Use a breadth-first search through the bases to collect the set of
  // successful matches. Visited contains the set of nodes we have already
  // visited, while ToVisit is our stack of records that we still need to
  // visit.  Matches contains a list of matches that have yet to be
  // disqualified.
  llvm::SmallPtrSet<const RecordType *, 8> Visited;
  SmallVector<const RecordType *, 8> ToVisit;
  // We iterate over this later, so we have to use MapVector to ensure
  // determinism.
  llvm::MapVector<const RecordType *, SmallVector<DeducedTemplateArgument, 8>>
      Matches;

  auto AddBases = [&Visited, &ToVisit](const RecordType *RT) {
    CXXRecordDecl *RD = cast<CXXRecordDecl>(RT->getDecl());
    for (const auto &Base : RD->bases()) {
      assert(Base.getType()->isRecordType() &&
             "Base class that isn't a record?");
      const RecordType *RT = Base.getType()->getAs<RecordType>();
      if (Visited.insert(RT).second)
        ToVisit.push_back(Base.getType()->getAs<RecordType>());
    }
  };

  // Set up the loop by adding all the bases.
  AddBases(RecordT);

  // Search each path of bases until we either run into a successful match
  // (where all bases of it are invalid), or we run out of bases.
  while (!ToVisit.empty()) {
    const RecordType *NextT = ToVisit.pop_back_val();

    SmallVector<DeducedTemplateArgument, 8> DeducedCopy(Deduced.begin(),
                                                        Deduced.end());
    TemplateDeductionInfo BaseInfo(TemplateDeductionInfo::ForBase, Info);
    Sema::TemplateDeductionResult BaseResult =
        DeduceTemplateArguments(S, TemplateParams, SpecParam,
                                QualType(NextT, 0), BaseInfo, DeducedCopy);

    // If this was a successful deduction, add it to the list of matches,
    // otherwise we need to continue searching its bases.
    if (BaseResult == Sema::TDK_Success)
      Matches.insert({NextT, DeducedCopy});
    else
      AddBases(NextT);
  }

  // At this point, 'Matches' contains a list of seemingly valid bases, however
  // in the event that we have more than 1 match, it is possible that the base
  // of one of the matches might be disqualified for being a base of another
  // valid match. We can count on cyclical instantiations being invalid to
  // simplify the disqualifications.  That is, if A & B are both matches, and B
  // inherits from A (disqualifying A), we know that A cannot inherit from B.
  if (Matches.size() > 1) {
    Visited.clear();
    for (const auto &Match : Matches)
      AddBases(Match.first);

    // We can give up once we have a single item (or have run out of things to
    // search) since cyclical inheritence isn't valid.
    while (Matches.size() > 1 && !ToVisit.empty()) {
      const RecordType *NextT = ToVisit.pop_back_val();
      Matches.erase(NextT);

      // Always add all bases, since the inheritence tree can contain
      // disqualifications for multiple matches.
      AddBases(NextT);
    }
  }

  if (Matches.empty())
    return Sema::TDK_Invalid;
  if (Matches.size() > 1)
    return Sema::TDK_MiscellaneousDeductionFailure;

  std::swap(Matches.front().second, Deduced);
  return Sema::TDK_Success;
}

/// Deduce the template arguments by comparing the parameter type and
/// the argument type (C++ [temp.deduct.type]).
///
/// \param S the semantic analysis object within which we are deducing
///
/// \param TemplateParams the template parameters that we are deducing
///
/// \param ParamIn the parameter type
///
/// \param ArgIn the argument type
///
/// \param Info information about the template argument deduction itself
///
/// \param Deduced the deduced template arguments
///
/// \param TDF bitwise OR of the TemplateDeductionFlags bits that describe
/// how template argument deduction is performed.
///
/// \param PartialOrdering Whether we're performing template argument deduction
/// in the context of partial ordering (C++0x [temp.deduct.partial]).
///
/// \returns the result of template argument deduction so far. Note that a
/// "success" result means that template argument deduction has not yet failed,
/// but it may still fail, later, for other reasons.
static Sema::TemplateDeductionResult
DeduceTemplateArgumentsByTypeMatch(Sema &S,
                                   TemplateParameterList *TemplateParams,
                                   QualType ParamIn, QualType ArgIn,
                                   TemplateDeductionInfo &Info,
                            SmallVectorImpl<DeducedTemplateArgument> &Deduced,
                                   unsigned TDF,
                                   bool PartialOrdering,
                                   bool DeducedFromArrayBound) {
  // We only want to look at the canonical types, since typedefs and
  // sugar are not part of template argument deduction.
  QualType Param = S.Context.getCanonicalType(ParamIn);
  QualType Arg = S.Context.getCanonicalType(ArgIn);

  // If the argument type is a pack expansion, look at its pattern.
  // This isn't explicitly called out
  if (const PackExpansionType *ArgExpansion
                                            = dyn_cast<PackExpansionType>(Arg))
    Arg = ArgExpansion->getPattern();

  if (PartialOrdering) {
    // C++11 [temp.deduct.partial]p5:
    //   Before the partial ordering is done, certain transformations are
    //   performed on the types used for partial ordering:
    //     - If P is a reference type, P is replaced by the type referred to.
    const ReferenceType *ParamRef = Param->getAs<ReferenceType>();
    if (ParamRef)
      Param = ParamRef->getPointeeType();

    //     - If A is a reference type, A is replaced by the type referred to.
    const ReferenceType *ArgRef = Arg->getAs<ReferenceType>();
    if (ArgRef)
      Arg = ArgRef->getPointeeType();

    if (ParamRef && ArgRef && S.Context.hasSameUnqualifiedType(Param, Arg)) {
      // C++11 [temp.deduct.partial]p9:
      //   If, for a given type, deduction succeeds in both directions (i.e.,
      //   the types are identical after the transformations above) and both
      //   P and A were reference types [...]:
      //     - if [one type] was an lvalue reference and [the other type] was
      //       not, [the other type] is not considered to be at least as
      //       specialized as [the first type]
      //     - if [one type] is more cv-qualified than [the other type],
      //       [the other type] is not considered to be at least as specialized
      //       as [the first type]
      // Objective-C ARC adds:
      //     - [one type] has non-trivial lifetime, [the other type] has
      //       __unsafe_unretained lifetime, and the types are otherwise
      //       identical
      //
      // A is "considered to be at least as specialized" as P iff deduction
      // succeeds, so we model this as a deduction failure. Note that
      // [the first type] is P and [the other type] is A here; the standard
      // gets this backwards.
      Qualifiers ParamQuals = Param.getQualifiers();
      Qualifiers ArgQuals = Arg.getQualifiers();
      if ((ParamRef->isLValueReferenceType() &&
           !ArgRef->isLValueReferenceType()) ||
          ParamQuals.isStrictSupersetOf(ArgQuals) ||
          (ParamQuals.hasNonTrivialObjCLifetime() &&
           ArgQuals.getObjCLifetime() == Qualifiers::OCL_ExplicitNone &&
           ParamQuals.withoutObjCLifetime() ==
               ArgQuals.withoutObjCLifetime())) {
        Info.FirstArg = TemplateArgument(ParamIn);
        Info.SecondArg = TemplateArgument(ArgIn);
        return Sema::TDK_NonDeducedMismatch;
      }
    }

    // C++11 [temp.deduct.partial]p7:
    //   Remove any top-level cv-qualifiers:
    //     - If P is a cv-qualified type, P is replaced by the cv-unqualified
    //       version of P.
    Param = Param.getUnqualifiedType();
    //     - If A is a cv-qualified type, A is replaced by the cv-unqualified
    //       version of A.
    Arg = Arg.getUnqualifiedType();
  } else {
    // C++0x [temp.deduct.call]p4 bullet 1:
    //   - If the original P is a reference type, the deduced A (i.e., the type
    //     referred to by the reference) can be more cv-qualified than the
    //     transformed A.
    if (TDF & TDF_ParamWithReferenceType) {
      Qualifiers Quals;
      QualType UnqualParam = S.Context.getUnqualifiedArrayType(Param, Quals);
      Quals.setCVRQualifiers(Quals.getCVRQualifiers() &
                             Arg.getCVRQualifiers());
      Param = S.Context.getQualifiedType(UnqualParam, Quals);
    }

    if ((TDF & TDF_TopLevelParameterTypeList) && !Param->isFunctionType()) {
      // C++0x [temp.deduct.type]p10:
      //   If P and A are function types that originated from deduction when
      //   taking the address of a function template (14.8.2.2) or when deducing
      //   template arguments from a function declaration (14.8.2.6) and Pi and
      //   Ai are parameters of the top-level parameter-type-list of P and A,
      //   respectively, Pi is adjusted if it is a forwarding reference and Ai
      //   is an lvalue reference, in
      //   which case the type of Pi is changed to be the template parameter
      //   type (i.e., T&& is changed to simply T). [ Note: As a result, when
      //   Pi is T&& and Ai is X&, the adjusted Pi will be T, causing T to be
      //   deduced as X&. - end note ]
      TDF &= ~TDF_TopLevelParameterTypeList;
      if (isForwardingReference(Param, 0) && Arg->isLValueReferenceType())
        Param = Param->getPointeeType();
    }
  }

  // C++ [temp.deduct.type]p9:
  //   A template type argument T, a template template argument TT or a
  //   template non-type argument i can be deduced if P and A have one of
  //   the following forms:
  //
  //     T
  //     cv-list T
  if (const TemplateTypeParmType *TemplateTypeParm
        = Param->getAs<TemplateTypeParmType>()) {
    // Just skip any attempts to deduce from a placeholder type or a parameter
    // at a different depth.
    if (Arg->isPlaceholderType() ||
        Info.getDeducedDepth() != TemplateTypeParm->getDepth())
      return Sema::TDK_Success;

    unsigned Index = TemplateTypeParm->getIndex();
    bool RecanonicalizeArg = false;

    // If the argument type is an array type, move the qualifiers up to the
    // top level, so they can be matched with the qualifiers on the parameter.
    if (isa<ArrayType>(Arg)) {
      Qualifiers Quals;
      Arg = S.Context.getUnqualifiedArrayType(Arg, Quals);
      if (Quals) {
        Arg = S.Context.getQualifiedType(Arg, Quals);
        RecanonicalizeArg = true;
      }
    }

    // The argument type can not be less qualified than the parameter
    // type.
    if (!(TDF & TDF_IgnoreQualifiers) &&
        hasInconsistentOrSupersetQualifiersOf(Param, Arg)) {
      Info.Param = cast<TemplateTypeParmDecl>(TemplateParams->getParam(Index));
      Info.FirstArg = TemplateArgument(Param);
      Info.SecondArg = TemplateArgument(Arg);
      return Sema::TDK_Underqualified;
    }

    // Do not match a function type with a cv-qualified type.
    // http://www.open-std.org/jtc1/sc22/wg21/docs/cwg_active.html#1584
    if (Arg->isFunctionType() && Param.hasQualifiers()) {
      return Sema::TDK_NonDeducedMismatch;
    }

    assert(TemplateTypeParm->getDepth() == Info.getDeducedDepth() &&
           "saw template type parameter with wrong depth");
    assert(Arg != S.Context.OverloadTy && "Unresolved overloaded function");
    QualType DeducedType = Arg;

    // Remove any qualifiers on the parameter from the deduced type.
    // We checked the qualifiers for consistency above.
    Qualifiers DeducedQs = DeducedType.getQualifiers();
    Qualifiers ParamQs = Param.getQualifiers();
    DeducedQs.removeCVRQualifiers(ParamQs.getCVRQualifiers());
    if (ParamQs.hasObjCGCAttr())
      DeducedQs.removeObjCGCAttr();
    if (ParamQs.hasAddressSpace())
      DeducedQs.removeAddressSpace();
    if (ParamQs.hasObjCLifetime())
      DeducedQs.removeObjCLifetime();

    // Objective-C ARC:
    //   If template deduction would produce a lifetime qualifier on a type
    //   that is not a lifetime type, template argument deduction fails.
    if (ParamQs.hasObjCLifetime() && !DeducedType->isObjCLifetimeType() &&
        !DeducedType->isDependentType()) {
      Info.Param = cast<TemplateTypeParmDecl>(TemplateParams->getParam(Index));
      Info.FirstArg = TemplateArgument(Param);
      Info.SecondArg = TemplateArgument(Arg);
      return Sema::TDK_Underqualified;
    }

    // Objective-C ARC:
    //   If template deduction would produce an argument type with lifetime type
    //   but no lifetime qualifier, the __strong lifetime qualifier is inferred.
    if (S.getLangOpts().ObjCAutoRefCount &&
        DeducedType->isObjCLifetimeType() &&
        !DeducedQs.hasObjCLifetime())
      DeducedQs.setObjCLifetime(Qualifiers::OCL_Strong);

    DeducedType = S.Context.getQualifiedType(DeducedType.getUnqualifiedType(),
                                             DeducedQs);

    if (RecanonicalizeArg)
      DeducedType = S.Context.getCanonicalType(DeducedType);

    DeducedTemplateArgument NewDeduced(DeducedType, DeducedFromArrayBound);
    DeducedTemplateArgument Result = checkDeducedTemplateArguments(S.Context,
                                                                 Deduced[Index],
                                                                   NewDeduced);
    if (Result.isNull()) {
      Info.Param = cast<TemplateTypeParmDecl>(TemplateParams->getParam(Index));
      Info.FirstArg = Deduced[Index];
      Info.SecondArg = NewDeduced;
      return Sema::TDK_Inconsistent;
    }

    Deduced[Index] = Result;
    return Sema::TDK_Success;
  }

  // Set up the template argument deduction information for a failure.
  Info.FirstArg = TemplateArgument(ParamIn);
  Info.SecondArg = TemplateArgument(ArgIn);

  // If the parameter is an already-substituted template parameter
  // pack, do nothing: we don't know which of its arguments to look
  // at, so we have to wait until all of the parameter packs in this
  // expansion have arguments.
  if (isa<SubstTemplateTypeParmPackType>(Param))
    return Sema::TDK_Success;

  // Check the cv-qualifiers on the parameter and argument types.
  CanQualType CanParam = S.Context.getCanonicalType(Param);
  CanQualType CanArg = S.Context.getCanonicalType(Arg);
  if (!(TDF & TDF_IgnoreQualifiers)) {
    if (TDF & TDF_ParamWithReferenceType) {
      if (hasInconsistentOrSupersetQualifiersOf(Param, Arg))
        return Sema::TDK_NonDeducedMismatch;
    } else if (TDF & TDF_ArgWithReferenceType) {
      // C++ [temp.deduct.conv]p4:
      //   If the original A is a reference type, A can be more cv-qualified
      //   than the deduced A
      if (!Arg.getQualifiers().compatiblyIncludes(Param.getQualifiers()))
        return Sema::TDK_NonDeducedMismatch;

      // Strip out all extra qualifiers from the argument to figure out the
      // type we're converting to, prior to the qualification conversion.
      Qualifiers Quals;
      Arg = S.Context.getUnqualifiedArrayType(Arg, Quals);
      Arg = S.Context.getQualifiedType(Arg, Param.getQualifiers());
    } else if (!IsPossiblyOpaquelyQualifiedType(Param)) {
      if (Param.getCVRQualifiers() != Arg.getCVRQualifiers())
        return Sema::TDK_NonDeducedMismatch;
    }

    // If the parameter type is not dependent, there is nothing to deduce.
    if (!Param->isDependentType()) {
      if (!(TDF & TDF_SkipNonDependent)) {
        bool NonDeduced =
            (TDF & TDF_AllowCompatibleFunctionType)
                ? !S.isSameOrCompatibleFunctionType(CanParam, CanArg)
                : Param != Arg;
        if (NonDeduced) {
          return Sema::TDK_NonDeducedMismatch;
        }
      }
      return Sema::TDK_Success;
    }
  } else if (!Param->isDependentType()) {
    if (!(TDF & TDF_SkipNonDependent)) {
      CanQualType ParamUnqualType = CanParam.getUnqualifiedType(),
                  ArgUnqualType = CanArg.getUnqualifiedType();
      bool Success =
          (TDF & TDF_AllowCompatibleFunctionType)
              ? S.isSameOrCompatibleFunctionType(ParamUnqualType, ArgUnqualType)
              : ParamUnqualType == ArgUnqualType;
      if (Success)
        return Sema::TDK_Success;
    } else {
      return Sema::TDK_Success;
    }
  }

  switch (Param->getTypeClass()) {
    // Non-canonical types cannot appear here.
#define NON_CANONICAL_TYPE(Class, Base) \
  case Type::Class: llvm_unreachable("deducing non-canonical type: " #Class);
#define TYPE(Class, Base)
#include "clang/AST/TypeNodes.inc"

    case Type::TemplateTypeParm:
    case Type::SubstTemplateTypeParmPack:
      llvm_unreachable("Type nodes handled above");

    case Type::CppxTemplate:
      llvm_unreachable("Not sure what's supposed to happen here exactly.");
    // These types cannot be dependent, so simply check whether the types are
    // the same.
    case Type::Builtin:
    case Type::VariableArray:
    case Type::Vector:
    case Type::FunctionNoProto:
    case Type::Record:
    case Type::Enum:
    case Type::ObjCObject:
    case Type::ObjCInterface:
    case Type::ObjCObjectPointer:
    case Type::CppxKind:
    case Type::CppxNamespace:
    case Type::CppxArgs:
    case Type::CppxTypeExpr:
    case Type::ExtInt:
      if (TDF & TDF_SkipNonDependent)
        return Sema::TDK_Success;

      if (TDF & TDF_IgnoreQualifiers) {
        Param = Param.getUnqualifiedType();
        Arg = Arg.getUnqualifiedType();
      }

      return Param == Arg? Sema::TDK_Success : Sema::TDK_NonDeducedMismatch;

    //     _Complex T   [placeholder extension]
    case Type::Complex:
      if (const ComplexType *ComplexArg = Arg->getAs<ComplexType>())
        return DeduceTemplateArgumentsByTypeMatch(S, TemplateParams,
                                    cast<ComplexType>(Param)->getElementType(),
                                    ComplexArg->getElementType(),
                                    Info, Deduced, TDF);

      return Sema::TDK_NonDeducedMismatch;

    //     _Atomic T   [extension]
    case Type::Atomic:
      if (const AtomicType *AtomicArg = Arg->getAs<AtomicType>())
        return DeduceTemplateArgumentsByTypeMatch(S, TemplateParams,
                                       cast<AtomicType>(Param)->getValueType(),
                                       AtomicArg->getValueType(),
                                       Info, Deduced, TDF);

      return Sema::TDK_NonDeducedMismatch;

    //     T *
    case Type::Pointer: {
      QualType PointeeType;
      if (const PointerType *PointerArg = Arg->getAs<PointerType>()) {
        PointeeType = PointerArg->getPointeeType();
      } else if (const ObjCObjectPointerType *PointerArg
                   = Arg->getAs<ObjCObjectPointerType>()) {
        PointeeType = PointerArg->getPointeeType();
      } else {
        return Sema::TDK_NonDeducedMismatch;
      }

      unsigned SubTDF = TDF & (TDF_IgnoreQualifiers | TDF_DerivedClass);
      return DeduceTemplateArgumentsByTypeMatch(S, TemplateParams,
                                     cast<PointerType>(Param)->getPointeeType(),
                                     PointeeType,
                                     Info, Deduced, SubTDF);
    }

    //     T &
    case Type::LValueReference: {
      const LValueReferenceType *ReferenceArg =
          Arg->getAs<LValueReferenceType>();
      if (!ReferenceArg)
        return Sema::TDK_NonDeducedMismatch;

      return DeduceTemplateArgumentsByTypeMatch(S, TemplateParams,
                           cast<LValueReferenceType>(Param)->getPointeeType(),
                           ReferenceArg->getPointeeType(), Info, Deduced, 0);
    }

    //     T && [C++0x]
    case Type::RValueReference: {
      const RValueReferenceType *ReferenceArg =
          Arg->getAs<RValueReferenceType>();
      if (!ReferenceArg)
        return Sema::TDK_NonDeducedMismatch;

      return DeduceTemplateArgumentsByTypeMatch(S, TemplateParams,
                             cast<RValueReferenceType>(Param)->getPointeeType(),
                             ReferenceArg->getPointeeType(),
                             Info, Deduced, 0);
    }

    //     T [] (implied, but not stated explicitly)
    case Type::IncompleteArray: {
      const IncompleteArrayType *IncompleteArrayArg =
        S.Context.getAsIncompleteArrayType(Arg);
      if (!IncompleteArrayArg)
        return Sema::TDK_NonDeducedMismatch;

      unsigned SubTDF = TDF & TDF_IgnoreQualifiers;
      return DeduceTemplateArgumentsByTypeMatch(S, TemplateParams,
                    S.Context.getAsIncompleteArrayType(Param)->getElementType(),
                    IncompleteArrayArg->getElementType(),
                    Info, Deduced, SubTDF);
    }

    //     T [integer-constant]
    case Type::ConstantArray: {
      const ConstantArrayType *ConstantArrayArg =
        S.Context.getAsConstantArrayType(Arg);
      if (!ConstantArrayArg)
        return Sema::TDK_NonDeducedMismatch;

      const ConstantArrayType *ConstantArrayParm =
        S.Context.getAsConstantArrayType(Param);
      if (ConstantArrayArg->getSize() != ConstantArrayParm->getSize())
        return Sema::TDK_NonDeducedMismatch;

      unsigned SubTDF = TDF & TDF_IgnoreQualifiers;
      return DeduceTemplateArgumentsByTypeMatch(S, TemplateParams,
                                           ConstantArrayParm->getElementType(),
                                           ConstantArrayArg->getElementType(),
                                           Info, Deduced, SubTDF);
    }

    //     type [i]
    case Type::DependentSizedArray: {
      const ArrayType *ArrayArg = S.Context.getAsArrayType(Arg);
      if (!ArrayArg)
        return Sema::TDK_NonDeducedMismatch;

      unsigned SubTDF = TDF & TDF_IgnoreQualifiers;

      // Check the element type of the arrays
      const DependentSizedArrayType *DependentArrayParm
        = S.Context.getAsDependentSizedArrayType(Param);
      if (Sema::TemplateDeductionResult Result
            = DeduceTemplateArgumentsByTypeMatch(S, TemplateParams,
                                          DependentArrayParm->getElementType(),
                                          ArrayArg->getElementType(),
                                          Info, Deduced, SubTDF))
        return Result;

      // Determine the array bound is something we can deduce.
      const NonTypeTemplateParmDecl *NTTP
        = getDeducedParameterFromExpr(Info, DependentArrayParm->getSizeExpr());
      if (!NTTP)
        return Sema::TDK_Success;

      // We can perform template argument deduction for the given non-type
      // template parameter.
      assert(NTTP->getDepth() == Info.getDeducedDepth() &&
             "saw non-type template parameter with wrong depth");
      if (const ConstantArrayType *ConstantArrayArg
            = dyn_cast<ConstantArrayType>(ArrayArg)) {
        llvm::APSInt Size(ConstantArrayArg->getSize());
        return DeduceNonTypeTemplateArgument(S, TemplateParams, NTTP, Size,
                                             S.Context.getSizeType(),
                                             /*ArrayBound=*/true,
                                             Info, Deduced);
      }
      if (const DependentSizedArrayType *DependentArrayArg
            = dyn_cast<DependentSizedArrayType>(ArrayArg))
        if (DependentArrayArg->getSizeExpr())
          return DeduceNonTypeTemplateArgument(S, TemplateParams, NTTP,
                                               DependentArrayArg->getSizeExpr(),
                                               Info, Deduced);

      // Incomplete type does not match a dependently-sized array type
      return Sema::TDK_NonDeducedMismatch;
    }

    //     type(*)(T)
    //     T(*)()
    //     T(*)(T)
    case Type::FunctionProto: {
      unsigned SubTDF = TDF & TDF_TopLevelParameterTypeList;
      const FunctionProtoType *FunctionProtoArg =
        dyn_cast<FunctionProtoType>(Arg);
      if (!FunctionProtoArg)
        return Sema::TDK_NonDeducedMismatch;

      const FunctionProtoType *FunctionProtoParam =
        cast<FunctionProtoType>(Param);

      if (FunctionProtoParam->getMethodQuals()
            != FunctionProtoArg->getMethodQuals() ||
          FunctionProtoParam->getRefQualifier()
            != FunctionProtoArg->getRefQualifier() ||
          FunctionProtoParam->isVariadic() != FunctionProtoArg->isVariadic())
        return Sema::TDK_NonDeducedMismatch;

      // Check return types.
      if (auto Result = DeduceTemplateArgumentsByTypeMatch(
              S, TemplateParams, FunctionProtoParam->getReturnType(),
              FunctionProtoArg->getReturnType(), Info, Deduced, 0))
        return Result;

      // Check parameter types.
      if (auto Result = DeduceTemplateArguments(
              S, TemplateParams, FunctionProtoParam->param_type_begin(),
              FunctionProtoParam->getNumParams(),
              FunctionProtoArg->param_type_begin(),
              FunctionProtoArg->getNumParams(), Info, Deduced, SubTDF))
        return Result;

      if (TDF & TDF_AllowCompatibleFunctionType)
        return Sema::TDK_Success;

      // FIXME: Per core-2016/10/1019 (no corresponding core issue yet), permit
      // deducing through the noexcept-specifier if it's part of the canonical
      // type. libstdc++ relies on this.
      Expr *NoexceptExpr = FunctionProtoParam->getNoexceptExpr();
      if (const NonTypeTemplateParmDecl *NTTP =
          NoexceptExpr ? getDeducedParameterFromExpr(Info, NoexceptExpr)
                       : nullptr) {
        assert(NTTP->getDepth() == Info.getDeducedDepth() &&
               "saw non-type template parameter with wrong depth");

        llvm::APSInt Noexcept(1);
        switch (FunctionProtoArg->canThrow()) {
        case CT_Cannot:
          Noexcept = 1;
          LLVM_FALLTHROUGH;

        case CT_Can:
          // We give E in noexcept(E) the "deduced from array bound" treatment.
          // FIXME: Should we?
          return DeduceNonTypeTemplateArgument(
              S, TemplateParams, NTTP, Noexcept, S.Context.BoolTy,
              /*ArrayBound*/true, Info, Deduced);

        case CT_Dependent:
          if (Expr *ArgNoexceptExpr = FunctionProtoArg->getNoexceptExpr())
            return DeduceNonTypeTemplateArgument(
                S, TemplateParams, NTTP, ArgNoexceptExpr, Info, Deduced);
          // Can't deduce anything from throw(T...).
          break;
        }
      }
      // FIXME: Detect non-deduced exception specification mismatches?
      //
      // Careful about [temp.deduct.call] and [temp.deduct.conv], which allow
      // top-level differences in noexcept-specifications.

      return Sema::TDK_Success;
    }

    case Type::InjectedClassName:
      // Treat a template's injected-class-name as if the template
      // specialization type had been used.
      Param = cast<InjectedClassNameType>(Param)
        ->getInjectedSpecializationType();
      assert(isa<TemplateSpecializationType>(Param) &&
             "injected class name is not a template specialization type");
      LLVM_FALLTHROUGH;

    //     template-name<T> (where template-name refers to a class template)
    //     template-name<i>
    //     TT<T>
    //     TT<i>
    //     TT<>
    case Type::TemplateSpecialization: {
      const TemplateSpecializationType *SpecParam =
          cast<TemplateSpecializationType>(Param);

      // When Arg cannot be a derived class, we can just try to deduce template
      // arguments from the template-id.
      const RecordType *RecordT = Arg->getAs<RecordType>();
      if (!(TDF & TDF_DerivedClass) || !RecordT)
        return DeduceTemplateArguments(S, TemplateParams, SpecParam, Arg, Info,
                                       Deduced);

      SmallVector<DeducedTemplateArgument, 8> DeducedOrig(Deduced.begin(),
                                                          Deduced.end());

      Sema::TemplateDeductionResult Result = DeduceTemplateArguments(
          S, TemplateParams, SpecParam, Arg, Info, Deduced);

      if (Result == Sema::TDK_Success)
        return Result;

      // We cannot inspect base classes as part of deduction when the type
      // is incomplete, so either instantiate any templates necessary to
      // complete the type, or skip over it if it cannot be completed.
      if (!S.isCompleteType(Info.getLocation(), Arg))
        return Result;

      // Reset the incorrectly deduced argument from above.
      Deduced = DeducedOrig;

      // Check bases according to C++14 [temp.deduct.call] p4b3:
      Sema::TemplateDeductionResult BaseResult = DeduceTemplateBases(
          S, RecordT, TemplateParams, SpecParam, Info, Deduced);

      if (BaseResult != Sema::TDK_Invalid)
        return BaseResult;
      return Result;
    }

    //     T type::*
    //     T T::*
    //     T (type::*)()
    //     type (T::*)()
    //     type (type::*)(T)
    //     type (T::*)(T)
    //     T (type::*)(T)
    //     T (T::*)()
    //     T (T::*)(T)
    case Type::MemberPointer: {
      const MemberPointerType *MemPtrParam = cast<MemberPointerType>(Param);
      const MemberPointerType *MemPtrArg = dyn_cast<MemberPointerType>(Arg);
      if (!MemPtrArg)
        return Sema::TDK_NonDeducedMismatch;

      QualType ParamPointeeType = MemPtrParam->getPointeeType();
      if (ParamPointeeType->isFunctionType())
        S.adjustMemberFunctionCC(ParamPointeeType, /*IsStatic=*/true,
                                 /*IsCtorOrDtor=*/false, Info.getLocation());
      QualType ArgPointeeType = MemPtrArg->getPointeeType();
      if (ArgPointeeType->isFunctionType())
        S.adjustMemberFunctionCC(ArgPointeeType, /*IsStatic=*/true,
                                 /*IsCtorOrDtor=*/false, Info.getLocation());

      if (Sema::TemplateDeductionResult Result
            = DeduceTemplateArgumentsByTypeMatch(S, TemplateParams,
                                                 ParamPointeeType,
                                                 ArgPointeeType,
                                                 Info, Deduced,
                                                 TDF & TDF_IgnoreQualifiers))
        return Result;

      return DeduceTemplateArgumentsByTypeMatch(S, TemplateParams,
                                           QualType(MemPtrParam->getClass(), 0),
                                           QualType(MemPtrArg->getClass(), 0),
                                           Info, Deduced,
                                           TDF & TDF_IgnoreQualifiers);
    }

    //     (clang extension)
    //
    //     type(^)(T)
    //     T(^)()
    //     T(^)(T)
    case Type::BlockPointer: {
      const BlockPointerType *BlockPtrParam = cast<BlockPointerType>(Param);
      const BlockPointerType *BlockPtrArg = dyn_cast<BlockPointerType>(Arg);

      if (!BlockPtrArg)
        return Sema::TDK_NonDeducedMismatch;

      return DeduceTemplateArgumentsByTypeMatch(S, TemplateParams,
                                                BlockPtrParam->getPointeeType(),
                                                BlockPtrArg->getPointeeType(),
                                                Info, Deduced, 0);
    }

    //     (clang extension)
    //
    //     T __attribute__(((ext_vector_type(<integral constant>))))
    case Type::ExtVector: {
      const ExtVectorType *VectorParam = cast<ExtVectorType>(Param);
      if (const ExtVectorType *VectorArg = dyn_cast<ExtVectorType>(Arg)) {
        // Make sure that the vectors have the same number of elements.
        if (VectorParam->getNumElements() != VectorArg->getNumElements())
          return Sema::TDK_NonDeducedMismatch;

        // Perform deduction on the element types.
        return DeduceTemplateArgumentsByTypeMatch(S, TemplateParams,
                                                  VectorParam->getElementType(),
                                                  VectorArg->getElementType(),
                                                  Info, Deduced, TDF);
      }

      if (const DependentSizedExtVectorType *VectorArg
                                = dyn_cast<DependentSizedExtVectorType>(Arg)) {
        // We can't check the number of elements, since the argument has a
        // dependent number of elements. This can only occur during partial
        // ordering.

        // Perform deduction on the element types.
        return DeduceTemplateArgumentsByTypeMatch(S, TemplateParams,
                                                  VectorParam->getElementType(),
                                                  VectorArg->getElementType(),
                                                  Info, Deduced, TDF);
      }

      return Sema::TDK_NonDeducedMismatch;
    }

    case Type::DependentVector: {
      const auto *VectorParam = cast<DependentVectorType>(Param);

      if (const auto *VectorArg = dyn_cast<VectorType>(Arg)) {
        // Perform deduction on the element types.
        if (Sema::TemplateDeductionResult Result =
                DeduceTemplateArgumentsByTypeMatch(
                    S, TemplateParams, VectorParam->getElementType(),
                    VectorArg->getElementType(), Info, Deduced, TDF))
          return Result;

        // Perform deduction on the vector size, if we can.
        const NonTypeTemplateParmDecl *NTTP =
            getDeducedParameterFromExpr(Info, VectorParam->getSizeExpr());
        if (!NTTP)
          return Sema::TDK_Success;

        llvm::APSInt ArgSize(S.Context.getTypeSize(S.Context.IntTy), false);
        ArgSize = VectorArg->getNumElements();
        // Note that we use the "array bound" rules here; just like in that
        // case, we don't have any particular type for the vector size, but
        // we can provide one if necessary.
        return DeduceNonTypeTemplateArgument(S, TemplateParams, NTTP, ArgSize,
                                             S.Context.UnsignedIntTy, true,
                                             Info, Deduced);
      }

      if (const auto *VectorArg = dyn_cast<DependentVectorType>(Arg)) {
        // Perform deduction on the element types.
        if (Sema::TemplateDeductionResult Result =
                DeduceTemplateArgumentsByTypeMatch(
                    S, TemplateParams, VectorParam->getElementType(),
                    VectorArg->getElementType(), Info, Deduced, TDF))
          return Result;

        // Perform deduction on the vector size, if we can.
        const NonTypeTemplateParmDecl *NTTP = getDeducedParameterFromExpr(
            Info, VectorParam->getSizeExpr());
        if (!NTTP)
          return Sema::TDK_Success;

        return DeduceNonTypeTemplateArgument(
            S, TemplateParams, NTTP, VectorArg->getSizeExpr(), Info, Deduced);
      }

      return Sema::TDK_NonDeducedMismatch;
    }

    //     (clang extension)
    //
    //     T __attribute__(((ext_vector_type(N))))
    case Type::DependentSizedExtVector: {
      const DependentSizedExtVectorType *VectorParam
        = cast<DependentSizedExtVectorType>(Param);

      if (const ExtVectorType *VectorArg = dyn_cast<ExtVectorType>(Arg)) {
        // Perform deduction on the element types.
        if (Sema::TemplateDeductionResult Result
              = DeduceTemplateArgumentsByTypeMatch(S, TemplateParams,
                                                  VectorParam->getElementType(),
                                                   VectorArg->getElementType(),
                                                   Info, Deduced, TDF))
          return Result;

        // Perform deduction on the vector size, if we can.
        const NonTypeTemplateParmDecl *NTTP =
            getDeducedParameterFromExpr(Info, VectorParam->getSizeExpr());
        if (!NTTP)
          return Sema::TDK_Success;

        llvm::APSInt ArgSize(S.Context.getTypeSize(S.Context.IntTy), false);
        ArgSize = VectorArg->getNumElements();
        // Note that we use the "array bound" rules here; just like in that
        // case, we don't have any particular type for the vector size, but
        // we can provide one if necessary.
        return DeduceNonTypeTemplateArgument(S, TemplateParams, NTTP, ArgSize,
                                             S.Context.IntTy, true, Info,
                                             Deduced);
      }

      if (const DependentSizedExtVectorType *VectorArg
                                = dyn_cast<DependentSizedExtVectorType>(Arg)) {
        // Perform deduction on the element types.
        if (Sema::TemplateDeductionResult Result
            = DeduceTemplateArgumentsByTypeMatch(S, TemplateParams,
                                                 VectorParam->getElementType(),
                                                 VectorArg->getElementType(),
                                                 Info, Deduced, TDF))
          return Result;

        // Perform deduction on the vector size, if we can.
        const NonTypeTemplateParmDecl *NTTP =
            getDeducedParameterFromExpr(Info, VectorParam->getSizeExpr());
        if (!NTTP)
          return Sema::TDK_Success;

        return DeduceNonTypeTemplateArgument(S, TemplateParams, NTTP,
                                             VectorArg->getSizeExpr(),
                                             Info, Deduced);
      }

      return Sema::TDK_NonDeducedMismatch;
    }

    //     (clang extension)
    //
    //     T __attribute__((matrix_type(<integral constant>,
    //                                  <integral constant>)))
    case Type::ConstantMatrix: {
      const ConstantMatrixType *MatrixArg = dyn_cast<ConstantMatrixType>(Arg);
      if (!MatrixArg)
        return Sema::TDK_NonDeducedMismatch;

      const ConstantMatrixType *MatrixParam = cast<ConstantMatrixType>(Param);
      // Check that the dimensions are the same
      if (MatrixParam->getNumRows() != MatrixArg->getNumRows() ||
          MatrixParam->getNumColumns() != MatrixArg->getNumColumns()) {
        return Sema::TDK_NonDeducedMismatch;
      }
      // Perform deduction on element types.
      return DeduceTemplateArgumentsByTypeMatch(
          S, TemplateParams, MatrixParam->getElementType(),
          MatrixArg->getElementType(), Info, Deduced, TDF);
    }

    case Type::DependentSizedMatrix: {
      const MatrixType *MatrixArg = dyn_cast<MatrixType>(Arg);
      if (!MatrixArg)
        return Sema::TDK_NonDeducedMismatch;

      // Check the element type of the matrixes.
      const DependentSizedMatrixType *MatrixParam =
          cast<DependentSizedMatrixType>(Param);
      if (Sema::TemplateDeductionResult Result =
              DeduceTemplateArgumentsByTypeMatch(
                  S, TemplateParams, MatrixParam->getElementType(),
                  MatrixArg->getElementType(), Info, Deduced, TDF))
        return Result;

      // Try to deduce a matrix dimension.
      auto DeduceMatrixArg =
          [&S, &Info, &Deduced, &TemplateParams](
              Expr *ParamExpr, const MatrixType *Arg,
              unsigned (ConstantMatrixType::*GetArgDimension)() const,
              Expr *(DependentSizedMatrixType::*GetArgDimensionExpr)() const) {
            const auto *ArgConstMatrix = dyn_cast<ConstantMatrixType>(Arg);
            const auto *ArgDepMatrix = dyn_cast<DependentSizedMatrixType>(Arg);
            if (!ParamExpr->isValueDependent()) {
              Expr::EvalContext EvalCtx(
                  S.Context, S.GetReflectionCallbackObj());

              Optional<llvm::APSInt> ParamConst =
                  ParamExpr->getIntegerConstantExpr(EvalCtx);
              if (!ParamConst)
                return Sema::TDK_NonDeducedMismatch;

              if (ArgConstMatrix) {
                if ((ArgConstMatrix->*GetArgDimension)() == *ParamConst)
                  return Sema::TDK_Success;
                return Sema::TDK_NonDeducedMismatch;
              }

              Expr *ArgExpr = (ArgDepMatrix->*GetArgDimensionExpr)();
              if (!ArgExpr->isValueDependent())
                if (Optional<llvm::APSInt> ArgConst =
                        ArgExpr->getIntegerConstantExpr(EvalCtx))
                  if (*ArgConst == *ParamConst)
                    return Sema::TDK_Success;
              return Sema::TDK_NonDeducedMismatch;
            }

            const NonTypeTemplateParmDecl *NTTP =
                getDeducedParameterFromExpr(Info, ParamExpr);
            if (!NTTP)
              return Sema::TDK_Success;

            if (ArgConstMatrix) {
              llvm::APSInt ArgConst(
                  S.Context.getTypeSize(S.Context.getSizeType()));
              ArgConst = (ArgConstMatrix->*GetArgDimension)();
              return DeduceNonTypeTemplateArgument(
                  S, TemplateParams, NTTP, ArgConst, S.Context.getSizeType(),
                  /*ArrayBound=*/true, Info, Deduced);
            }

            return DeduceNonTypeTemplateArgument(
                S, TemplateParams, NTTP, (ArgDepMatrix->*GetArgDimensionExpr)(),
                Info, Deduced);
          };

      auto Result = DeduceMatrixArg(MatrixParam->getRowExpr(), MatrixArg,
                                    &ConstantMatrixType::getNumRows,
                                    &DependentSizedMatrixType::getRowExpr);
      if (Result)
        return Result;

      return DeduceMatrixArg(MatrixParam->getColumnExpr(), MatrixArg,
                             &ConstantMatrixType::getNumColumns,
                             &DependentSizedMatrixType::getColumnExpr);
    }

    //     (clang extension)
    //
    //     T __attribute__(((address_space(N))))
    case Type::DependentAddressSpace: {
      const DependentAddressSpaceType *AddressSpaceParam =
          cast<DependentAddressSpaceType>(Param);

      if (const DependentAddressSpaceType *AddressSpaceArg =
              dyn_cast<DependentAddressSpaceType>(Arg)) {
        // Perform deduction on the pointer type.
        if (Sema::TemplateDeductionResult Result =
                DeduceTemplateArgumentsByTypeMatch(
                    S, TemplateParams, AddressSpaceParam->getPointeeType(),
                    AddressSpaceArg->getPointeeType(), Info, Deduced, TDF))
          return Result;

        // Perform deduction on the address space, if we can.
        const NonTypeTemplateParmDecl *NTTP = getDeducedParameterFromExpr(
            Info, AddressSpaceParam->getAddrSpaceExpr());
        if (!NTTP)
          return Sema::TDK_Success;

        return DeduceNonTypeTemplateArgument(
            S, TemplateParams, NTTP, AddressSpaceArg->getAddrSpaceExpr(), Info,
            Deduced);
      }

      if (isTargetAddressSpace(Arg.getAddressSpace())) {
        llvm::APSInt ArgAddressSpace(S.Context.getTypeSize(S.Context.IntTy),
                                     false);
        ArgAddressSpace = toTargetAddressSpace(Arg.getAddressSpace());

        // Perform deduction on the pointer types.
        if (Sema::TemplateDeductionResult Result =
                DeduceTemplateArgumentsByTypeMatch(
                    S, TemplateParams, AddressSpaceParam->getPointeeType(),
                    S.Context.removeAddrSpaceQualType(Arg), Info, Deduced, TDF))
          return Result;

        // Perform deduction on the address space, if we can.
        const NonTypeTemplateParmDecl *NTTP = getDeducedParameterFromExpr(
            Info, AddressSpaceParam->getAddrSpaceExpr());
        if (!NTTP)
          return Sema::TDK_Success;

        return DeduceNonTypeTemplateArgument(S, TemplateParams, NTTP,
                                             ArgAddressSpace, S.Context.IntTy,
                                             true, Info, Deduced);
      }

      return Sema::TDK_NonDeducedMismatch;
    }
    case Type::DependentExtInt: {
      const auto *IntParam = cast<DependentExtIntType>(Param);

      if (const auto *IntArg = dyn_cast<ExtIntType>(Arg)){
        if (IntParam->isUnsigned() != IntArg->isUnsigned())
          return Sema::TDK_NonDeducedMismatch;

        const NonTypeTemplateParmDecl *NTTP =
            getDeducedParameterFromExpr(Info, IntParam->getNumBitsExpr());
        if (!NTTP)
          return Sema::TDK_Success;

        llvm::APSInt ArgSize(S.Context.getTypeSize(S.Context.IntTy), false);
        ArgSize = IntArg->getNumBits();

        return DeduceNonTypeTemplateArgument(S, TemplateParams, NTTP, ArgSize,
                                             S.Context.IntTy, true, Info,
                                             Deduced);
      }

      if (const auto *IntArg = dyn_cast<DependentExtIntType>(Arg)) {
        if (IntParam->isUnsigned() != IntArg->isUnsigned())
          return Sema::TDK_NonDeducedMismatch;
        return Sema::TDK_Success;
      }
      return Sema::TDK_NonDeducedMismatch;
    }

    case Type::TypeOfExpr:
    case Type::TypeOf:
    case Type::DependentName:
    case Type::UnresolvedUsing:
    case Type::Decltype:
    case Type::DependentIdentifierSplice:
    case Type::TypeSplice:
    case Type::TypePackSplice:
    case Type::UnaryTransform:
    case Type::Auto:
    case Type::DeducedTemplateSpecialization:
    case Type::DependentTemplateSpecialization:
    case Type::PackExpansion:
    case Type::Pipe:
      // No template argument deduction for these types
      return Sema::TDK_Success;
  }

  llvm_unreachable("Invalid Type Class!");
}

static Sema::TemplateDeductionResult
DeduceTemplateArguments(Sema &S,
                        TemplateParameterList *TemplateParams,
                        const TemplateArgument &Param,
                        TemplateArgument Arg,
                        TemplateDeductionInfo &Info,
                        SmallVectorImpl<DeducedTemplateArgument> &Deduced) {
  // If the template argument is a pack expansion, perform template argument
  // deduction against the pattern of that expansion. This only occurs during
  // partial ordering.
  if (Arg.isPackExpansion())
    Arg = Arg.getPackExpansionPattern();

  switch (Param.getKind()) {
  case TemplateArgument::Null:
    llvm_unreachable("Null template argument in parameter list");

  case TemplateArgument::Type:
    if (Arg.getKind() == TemplateArgument::Type)
      return DeduceTemplateArgumentsByTypeMatch(S, TemplateParams,
                                                Param.getAsType(),
                                                Arg.getAsType(),
                                                Info, Deduced, 0);
    Info.FirstArg = Param;
    Info.SecondArg = Arg;
    return Sema::TDK_NonDeducedMismatch;

  case TemplateArgument::Template:
    if (Arg.getKind() == TemplateArgument::Template)
      return DeduceTemplateArguments(S, TemplateParams,
                                     Param.getAsTemplate(),
                                     Arg.getAsTemplate(), Info, Deduced);
    Info.FirstArg = Param;
    Info.SecondArg = Arg;
    return Sema::TDK_NonDeducedMismatch;

  case TemplateArgument::TemplateExpansion:
    llvm_unreachable("caller should handle pack expansions");

  case TemplateArgument::Declaration:
    if (Arg.getKind() == TemplateArgument::Declaration &&
        isSameDeclaration(Param.getAsDecl(), Arg.getAsDecl()))
      return Sema::TDK_Success;

    Info.FirstArg = Param;
    Info.SecondArg = Arg;
    return Sema::TDK_NonDeducedMismatch;

  case TemplateArgument::NullPtr:
    if (Arg.getKind() == TemplateArgument::NullPtr &&
        S.Context.hasSameType(Param.getNullPtrType(), Arg.getNullPtrType()))
      return Sema::TDK_Success;

    Info.FirstArg = Param;
    Info.SecondArg = Arg;
    return Sema::TDK_NonDeducedMismatch;

  case TemplateArgument::Integral:
    if (Arg.getKind() == TemplateArgument::Integral) {
      if (hasSameExtendedValue(Param.getAsIntegral(), Arg.getAsIntegral()))
        return Sema::TDK_Success;

      Info.FirstArg = Param;
      Info.SecondArg = Arg;
      return Sema::TDK_NonDeducedMismatch;
    }

    if (Arg.getKind() == TemplateArgument::Expression) {
      Info.FirstArg = Param;
      Info.SecondArg = Arg;
      return Sema::TDK_NonDeducedMismatch;
    }

    Info.FirstArg = Param;
    Info.SecondArg = Arg;
    return Sema::TDK_NonDeducedMismatch;

  case TemplateArgument::Expression:
    if (const NonTypeTemplateParmDecl *NTTP =
            getDeducedParameterFromExpr(Info, Param.getAsExpr())) {
      if (Arg.getKind() == TemplateArgument::Integral)
        return DeduceNonTypeTemplateArgument(S, TemplateParams, NTTP,
                                             Arg.getAsIntegral(),
                                             Arg.getIntegralType(),
                                             /*ArrayBound=*/false,
                                             Info, Deduced);
      if (Arg.getKind() == TemplateArgument::NullPtr)
        return DeduceNullPtrTemplateArgument(S, TemplateParams, NTTP,
                                             Arg.getNullPtrType(),
                                             Info, Deduced);
      if (Arg.getKind() == TemplateArgument::Expression)
        return DeduceNonTypeTemplateArgument(S, TemplateParams, NTTP,
                                             Arg.getAsExpr(), Info, Deduced);
      if (Arg.getKind() == TemplateArgument::Declaration)
        return DeduceNonTypeTemplateArgument(S, TemplateParams, NTTP,
                                             Arg.getAsDecl(),
                                             Arg.getParamTypeForDecl(),
                                             Info, Deduced);

      Info.FirstArg = Param;
      Info.SecondArg = Arg;
      return Sema::TDK_NonDeducedMismatch;
    }

    // Can't deduce anything, but that's okay.
    return Sema::TDK_Success;

  case TemplateArgument::Pack:
    llvm_unreachable("Argument packs should be expanded by the caller!");

  case TemplateArgument::PackSplice:
    // FIXME: Figure out what it means to deduce a pack splice
    llvm_unreachable("Deduction not yet supported");

  }

  llvm_unreachable("Invalid TemplateArgument Kind!");
}

/// Determine whether there is a template argument to be used for
/// deduction.
///
/// This routine "expands" argument packs in-place, overriding its input
/// parameters so that \c Args[ArgIdx] will be the available template argument.
///
/// \returns true if there is another template argument (which will be at
/// \c Args[ArgIdx]), false otherwise.
static bool hasTemplateArgumentForDeduction(ArrayRef<TemplateArgument> &Args,
                                            unsigned &ArgIdx) {
  if (ArgIdx == Args.size())
    return false;

  const TemplateArgument &Arg = Args[ArgIdx];
  if (Arg.getKind() != TemplateArgument::Pack)
    return true;

  assert(ArgIdx == Args.size() - 1 && "Pack not at the end of argument list?");
  Args = Arg.pack_elements();
  ArgIdx = 0;
  return ArgIdx < Args.size();
}

/// Determine whether the given set of template arguments has a pack
/// expansion that is not the last template argument.
static bool hasPackExpansionBeforeEnd(ArrayRef<TemplateArgument> Args) {
  bool FoundPackExpansion = false;
  for (const auto &A : Args) {
    if (FoundPackExpansion)
      return true;

    if (A.getKind() == TemplateArgument::Pack)
      return hasPackExpansionBeforeEnd(A.pack_elements());

    // FIXME: If this is a fixed-arity pack expansion from an outer level of
    // templates, it should not be treated as a pack expansion.
    if (A.isPackExpansion())
      FoundPackExpansion = true;
  }

  return false;
}

static Sema::TemplateDeductionResult
DeduceTemplateArguments(Sema &S, TemplateParameterList *TemplateParams,
                        ArrayRef<TemplateArgument> Params,
                        ArrayRef<TemplateArgument> Args,
                        TemplateDeductionInfo &Info,
                        SmallVectorImpl<DeducedTemplateArgument> &Deduced,
                        bool NumberOfArgumentsMustMatch) {
  // C++0x [temp.deduct.type]p9:
  //   If the template argument list of P contains a pack expansion that is not
  //   the last template argument, the entire template argument list is a
  //   non-deduced context.
  if (hasPackExpansionBeforeEnd(Params))
    return Sema::TDK_Success;

  // C++0x [temp.deduct.type]p9:
  //   If P has a form that contains <T> or <i>, then each argument Pi of the
  //   respective template argument list P is compared with the corresponding
  //   argument Ai of the corresponding template argument list of A.
  unsigned ArgIdx = 0, ParamIdx = 0;
  for (; hasTemplateArgumentForDeduction(Params, ParamIdx); ++ParamIdx) {
    if (!Params[ParamIdx].isPackExpansion()) {
      // The simple case: deduce template arguments by matching Pi and Ai.

      // Check whether we have enough arguments.
      if (!hasTemplateArgumentForDeduction(Args, ArgIdx))
        return NumberOfArgumentsMustMatch
                   ? Sema::TDK_MiscellaneousDeductionFailure
                   : Sema::TDK_Success;

      // C++1z [temp.deduct.type]p9:
      //   During partial ordering, if Ai was originally a pack expansion [and]
      //   Pi is not a pack expansion, template argument deduction fails.
      if (Args[ArgIdx].isPackExpansion())
        return Sema::TDK_MiscellaneousDeductionFailure;

      // Perform deduction for this Pi/Ai pair.
      if (Sema::TemplateDeductionResult Result
            = DeduceTemplateArguments(S, TemplateParams,
                                      Params[ParamIdx], Args[ArgIdx],
                                      Info, Deduced))
        return Result;

      // Move to the next argument.
      ++ArgIdx;
      continue;
    }

    // The parameter is a pack expansion.

    // C++0x [temp.deduct.type]p9:
    //   If Pi is a pack expansion, then the pattern of Pi is compared with
    //   each remaining argument in the template argument list of A. Each
    //   comparison deduces template arguments for subsequent positions in the
    //   template parameter packs expanded by Pi.
    TemplateArgument Pattern = Params[ParamIdx].getPackExpansionPattern();

    // Prepare to deduce the packs within the pattern.
    PackDeductionScope PackScope(S, TemplateParams, Deduced, Info, Pattern);

    // Keep track of the deduced template arguments for each parameter pack
    // expanded by this pack expansion (the outer index) and for each
    // template argument (the inner SmallVectors).
    for (; hasTemplateArgumentForDeduction(Args, ArgIdx) &&
           PackScope.hasNextElement();
         ++ArgIdx) {
      // Deduce template arguments from the pattern.
      if (Sema::TemplateDeductionResult Result
            = DeduceTemplateArguments(S, TemplateParams, Pattern, Args[ArgIdx],
                                      Info, Deduced))
        return Result;

      PackScope.nextPackElement();
    }

    // Build argument packs for each of the parameter packs expanded by this
    // pack expansion.
    if (auto Result = PackScope.finish())
      return Result;
  }

  return Sema::TDK_Success;
}

static Sema::TemplateDeductionResult
DeduceTemplateArguments(Sema &S,
                        TemplateParameterList *TemplateParams,
                        const TemplateArgumentList &ParamList,
                        const TemplateArgumentList &ArgList,
                        TemplateDeductionInfo &Info,
                        SmallVectorImpl<DeducedTemplateArgument> &Deduced) {
  return DeduceTemplateArguments(S, TemplateParams, ParamList.asArray(),
                                 ArgList.asArray(), Info, Deduced,
                                 /*NumberOfArgumentsMustMatch*/false);
}

/// Determine whether two template arguments are the same.
static bool isSameTemplateArg(ASTContext &Context,
                              TemplateArgument X,
                              const TemplateArgument &Y,
                              bool PackExpansionMatchesPack = false) {
  // If we're checking deduced arguments (X) against original arguments (Y),
  // we will have flattened packs to non-expansions in X.
  if (PackExpansionMatchesPack && X.isPackExpansion() && !Y.isPackExpansion())
    X = X.getPackExpansionPattern();

  if (X.getKind() != Y.getKind())
    return false;

  switch (X.getKind()) {
    case TemplateArgument::Null:
      llvm_unreachable("Comparing NULL template argument");

    case TemplateArgument::Type:
      return Context.getCanonicalType(X.getAsType()) ==
             Context.getCanonicalType(Y.getAsType());

    case TemplateArgument::Declaration:
      return isSameDeclaration(X.getAsDecl(), Y.getAsDecl());

    case TemplateArgument::NullPtr:
      return Context.hasSameType(X.getNullPtrType(), Y.getNullPtrType());

    case TemplateArgument::Template:
    case TemplateArgument::TemplateExpansion:
      return Context.getCanonicalTemplateName(
                    X.getAsTemplateOrTemplatePattern()).getAsVoidPointer() ==
             Context.getCanonicalTemplateName(
                    Y.getAsTemplateOrTemplatePattern()).getAsVoidPointer();

    case TemplateArgument::Integral:
      return hasSameExtendedValue(X.getAsIntegral(), Y.getAsIntegral());

    case TemplateArgument::Expression: {
      llvm::FoldingSetNodeID XID, YID;
      X.getAsExpr()->Profile(XID, Context, true);
      Y.getAsExpr()->Profile(YID, Context, true);
      return XID == YID;
    }

    case TemplateArgument::Pack:
      if (X.pack_size() != Y.pack_size())
        return false;

      for (TemplateArgument::pack_iterator XP = X.pack_begin(),
                                        XPEnd = X.pack_end(),
                                           YP = Y.pack_begin();
           XP != XPEnd; ++XP, ++YP)
        if (!isSameTemplateArg(Context, *XP, *YP, PackExpansionMatchesPack))
          return false;

      return true;

  case TemplateArgument::PackSplice:
    // FIXME: Figure out what it means to deduce a pack splice
    llvm_unreachable("Deduction not yet supported");

  }

  llvm_unreachable("Invalid TemplateArgument Kind!");
}

/// Allocate a TemplateArgumentLoc where all locations have
/// been initialized to the given location.
///
/// \param Arg The template argument we are producing template argument
/// location information for.
///
/// \param NTTPType For a declaration template argument, the type of
/// the non-type template parameter that corresponds to this template
/// argument. Can be null if no type sugar is available to add to the
/// type from the template argument.
///
/// \param Loc The source location to use for the resulting template
/// argument.
TemplateArgumentLoc
Sema::getTrivialTemplateArgumentLoc(const TemplateArgument &Arg,
                                    QualType NTTPType, SourceLocation Loc) {
  switch (Arg.getKind()) {
  case TemplateArgument::Null:
    llvm_unreachable("Can't get a NULL template argument here");

  case TemplateArgument::Type:
    return TemplateArgumentLoc(
        Arg, Context.getTrivialTypeSourceInfo(Arg.getAsType(), Loc));

  case TemplateArgument::Declaration: {
    if (NTTPType.isNull())
      NTTPType = Arg.getParamTypeForDecl();
    Expr *E = BuildExpressionFromDeclTemplateArgument(Arg, NTTPType, Loc)
                  .getAs<Expr>();
    return TemplateArgumentLoc(TemplateArgument(E), E);
  }

  case TemplateArgument::NullPtr: {
    if (NTTPType.isNull())
      NTTPType = Arg.getNullPtrType();
    Expr *E = BuildExpressionFromDeclTemplateArgument(Arg, NTTPType, Loc)
                  .getAs<Expr>();
    return TemplateArgumentLoc(TemplateArgument(NTTPType, /*isNullPtr*/true),
                               E);
  }

  case TemplateArgument::Integral: {
    Expr *E =
        BuildExpressionFromIntegralTemplateArgument(Arg, Loc).getAs<Expr>();
    return TemplateArgumentLoc(TemplateArgument(E), E);
  }

  case TemplateArgument::Template:
  case TemplateArgument::TemplateExpansion: {
    NestedNameSpecifierLocBuilder Builder;
    TemplateName Template = Arg.getAsTemplateOrTemplatePattern();
    if (DependentTemplateName *DTN = Template.getAsDependentTemplateName())
      Builder.MakeTrivial(Context, DTN->getQualifier(), Loc);
    else if (QualifiedTemplateName *QTN =
                 Template.getAsQualifiedTemplateName())
      Builder.MakeTrivial(Context, QTN->getQualifier(), Loc);

    if (Arg.getKind() == TemplateArgument::Template)
      return TemplateArgumentLoc(
          Context, Arg, Builder.getWithLocInContext(Context), Loc);

    return TemplateArgumentLoc(
        Context, Arg, Builder.getWithLocInContext(Context), Loc, Loc);
  }

  case TemplateArgument::Expression:
    return TemplateArgumentLoc(Arg, Arg.getAsExpr());

  case TemplateArgument::Pack:
    return TemplateArgumentLoc(Arg, TemplateArgumentLocInfo());

  case TemplateArgument::PackSplice:
    return TemplateArgumentLoc(Context, Arg, Loc, Loc, Loc, Loc);

  }

  llvm_unreachable("Invalid TemplateArgument Kind!");
}

TemplateArgumentLoc
Sema::getIdentityTemplateArgumentLoc(NamedDecl *TemplateParm,
                                     SourceLocation Location) {
  return getTrivialTemplateArgumentLoc(
      Context.getInjectedTemplateArg(TemplateParm), QualType(), Location);
}

/// Convert the given deduced template argument and add it to the set of
/// fully-converted template arguments.
static bool
ConvertDeducedTemplateArgument(Sema &S, NamedDecl *Param,
                               DeducedTemplateArgument Arg,
                               NamedDecl *Template,
                               TemplateDeductionInfo &Info,
                               bool IsDeduced,
                               SmallVectorImpl<TemplateArgument> &Output) {
  auto ConvertArg = [&](DeducedTemplateArgument Arg,
                        unsigned ArgumentPackIndex) {
    // Convert the deduced template argument into a template
    // argument that we can check, almost as if the user had written
    // the template argument explicitly.
    TemplateArgumentLoc ArgLoc =
        S.getTrivialTemplateArgumentLoc(Arg, QualType(), Info.getLocation());

    // Check the template argument, converting it as necessary.
    return S.CheckTemplateArgument(
        Param, ArgLoc, Template, Template->getLocation(),
        Template->getSourceRange().getEnd(), ArgumentPackIndex, Output,
        IsDeduced
            ? (Arg.wasDeducedFromArrayBound() ? Sema::CTAK_DeducedFromArrayBound
                                              : Sema::CTAK_Deduced)
            : Sema::CTAK_Specified);
  };

  if (Arg.getKind() == TemplateArgument::Pack) {
    // This is a template argument pack, so check each of its arguments against
    // the template parameter.
    SmallVector<TemplateArgument, 2> PackedArgsBuilder;
    for (const auto &P : Arg.pack_elements()) {
      // When converting the deduced template argument, append it to the
      // general output list. We need to do this so that the template argument
      // checking logic has all of the prior template arguments available.
      DeducedTemplateArgument InnerArg(P);
      InnerArg.setDeducedFromArrayBound(Arg.wasDeducedFromArrayBound());
      assert(InnerArg.getKind() != TemplateArgument::Pack &&
             "deduced nested pack");
      if (P.isNull()) {
        // We deduced arguments for some elements of this pack, but not for
        // all of them. This happens if we get a conditionally-non-deduced
        // context in a pack expansion (such as an overload set in one of the
        // arguments).
        S.Diag(Param->getLocation(),
               diag::err_template_arg_deduced_incomplete_pack)
          << Arg << Param;
        return true;
      }
      if (ConvertArg(InnerArg, PackedArgsBuilder.size()))
        return true;

      // Move the converted template argument into our argument pack.
      PackedArgsBuilder.push_back(Output.pop_back_val());
    }

    // If the pack is empty, we still need to substitute into the parameter
    // itself, in case that substitution fails.
    if (PackedArgsBuilder.empty()) {
      LocalInstantiationScope Scope(S);
      TemplateArgumentList TemplateArgs(TemplateArgumentList::OnStack, Output);
      MultiLevelTemplateArgumentList Args(TemplateArgs);

      if (auto *NTTP = dyn_cast<NonTypeTemplateParmDecl>(Param)) {
        Sema::InstantiatingTemplate Inst(S, Template->getLocation(), Template,
                                         NTTP, Output,
                                         Template->getSourceRange());
        if (Inst.isInvalid() ||
            S.SubstType(NTTP->getType(), Args, NTTP->getLocation(),
                        NTTP->getDeclName()).isNull())
          return true;
      } else if (auto *TTP = dyn_cast<TemplateTemplateParmDecl>(Param)) {
        Sema::InstantiatingTemplate Inst(S, Template->getLocation(), Template,
                                         TTP, Output,
                                         Template->getSourceRange());
        if (Inst.isInvalid() || !S.SubstDecl(TTP, S.CurContext, Args))
          return true;
      }
      // For type parameters, no substitution is ever required.
    }

    // Create the resulting argument pack.
    Output.push_back(
        TemplateArgument::CreatePackCopy(S.Context, PackedArgsBuilder));
    return false;
  }

  return ConvertArg(Arg, 0);
}

// FIXME: This should not be a template, but
// ClassTemplatePartialSpecializationDecl sadly does not derive from
// TemplateDecl.
template<typename TemplateDeclT>
static Sema::TemplateDeductionResult ConvertDeducedTemplateArguments(
    Sema &S, TemplateDeclT *Template, bool IsDeduced,
    SmallVectorImpl<DeducedTemplateArgument> &Deduced,
    TemplateDeductionInfo &Info, SmallVectorImpl<TemplateArgument> &Builder,
    LocalInstantiationScope *CurrentInstantiationScope = nullptr,
    unsigned NumAlreadyConverted = 0, bool PartialOverloading = false) {
  TemplateParameterList *TemplateParams = Template->getTemplateParameters();

  for (unsigned I = 0, N = TemplateParams->size(); I != N; ++I) {
    NamedDecl *Param = TemplateParams->getParam(I);

    // C++0x [temp.arg.explicit]p3:
    //    A trailing template parameter pack (14.5.3) not otherwise deduced will
    //    be deduced to an empty sequence of template arguments.
    // FIXME: Where did the word "trailing" come from?
    if (Deduced[I].isNull() && Param->isTemplateParameterPack()) {
      if (auto Result =
              PackDeductionScope(S, TemplateParams, Deduced, Info, I).finish())
        return Result;
    }

    if (!Deduced[I].isNull()) {
      if (I < NumAlreadyConverted) {
        // We may have had explicitly-specified template arguments for a
        // template parameter pack (that may or may not have been extended
        // via additional deduced arguments).
        if (Param->isParameterPack() && CurrentInstantiationScope &&
            CurrentInstantiationScope->getPartiallySubstitutedPack() == Param) {
          // Forget the partially-substituted pack; its substitution is now
          // complete.
          CurrentInstantiationScope->ResetPartiallySubstitutedPack();
          // We still need to check the argument in case it was extended by
          // deduction.
        } else {
          // We have already fully type-checked and converted this
          // argument, because it was explicitly-specified. Just record the
          // presence of this argument.
          Builder.push_back(Deduced[I]);
          continue;
        }
      }

      // We may have deduced this argument, so it still needs to be
      // checked and converted.
      if (ConvertDeducedTemplateArgument(S, Param, Deduced[I], Template, Info,
                                         IsDeduced, Builder)) {
        Info.Param = makeTemplateParameter(Param);
        // FIXME: These template arguments are temporary. Free them!
        Info.reset(TemplateArgumentList::CreateCopy(S.Context, Builder));
        return Sema::TDK_SubstitutionFailure;
      }

      continue;
    }

    // Substitute into the default template argument, if available.
    bool HasDefaultArg = false;
    TemplateDecl *TD = dyn_cast<TemplateDecl>(Template);
    if (!TD) {
      assert(isa<ClassTemplatePartialSpecializationDecl>(Template) ||
             isa<VarTemplatePartialSpecializationDecl>(Template));
      return Sema::TDK_Incomplete;
    }

    TemplateArgumentLoc DefArg = S.SubstDefaultTemplateArgumentIfAvailable(
        TD, TD->getLocation(), TD->getSourceRange().getEnd(), Param, Builder,
        HasDefaultArg);

    // If there was no default argument, deduction is incomplete.
    if (DefArg.getArgument().isNull()) {
      Info.Param = makeTemplateParameter(
          const_cast<NamedDecl *>(TemplateParams->getParam(I)));
      Info.reset(TemplateArgumentList::CreateCopy(S.Context, Builder));
      if (PartialOverloading) break;

      return HasDefaultArg ? Sema::TDK_SubstitutionFailure
                           : Sema::TDK_Incomplete;
    }

    // Check whether we can actually use the default argument.
    if (S.CheckTemplateArgument(Param, DefArg, TD, TD->getLocation(),
                                TD->getSourceRange().getEnd(), 0, Builder,
                                Sema::CTAK_Specified)) {
      Info.Param = makeTemplateParameter(
                         const_cast<NamedDecl *>(TemplateParams->getParam(I)));
      // FIXME: These template arguments are temporary. Free them!
      Info.reset(TemplateArgumentList::CreateCopy(S.Context, Builder));
      return Sema::TDK_SubstitutionFailure;
    }

    // If we get here, we successfully used the default template argument.
  }

  return Sema::TDK_Success;
}

static DeclContext *getAsDeclContextOrEnclosing(Decl *D) {
  if (auto *DC = dyn_cast<DeclContext>(D))
    return DC;
  return D->getDeclContext();
}

template<typename T> struct IsPartialSpecialization {
  static constexpr bool value = false;
};
template<>
struct IsPartialSpecialization<ClassTemplatePartialSpecializationDecl> {
  static constexpr bool value = true;
};
template<>
struct IsPartialSpecialization<VarTemplatePartialSpecializationDecl> {
  static constexpr bool value = true;
};

template<typename TemplateDeclT>
static Sema::TemplateDeductionResult
CheckDeducedArgumentConstraints(Sema& S, TemplateDeclT *Template,
                                ArrayRef<TemplateArgument> DeducedArgs,
                                TemplateDeductionInfo& Info) {
  llvm::SmallVector<const Expr *, 3> AssociatedConstraints;
  Template->getAssociatedConstraints(AssociatedConstraints);
  if (S.CheckConstraintSatisfaction(Template, AssociatedConstraints,
                                    DeducedArgs, Info.getLocation(),
                                    Info.AssociatedConstraintsSatisfaction) ||
      !Info.AssociatedConstraintsSatisfaction.IsSatisfied) {
    Info.reset(TemplateArgumentList::CreateCopy(S.Context, DeducedArgs));
    return Sema::TDK_ConstraintsNotSatisfied;
  }
  return Sema::TDK_Success;
}

/// Complete template argument deduction for a partial specialization.
template <typename T>
static std::enable_if_t<IsPartialSpecialization<T>::value,
                        Sema::TemplateDeductionResult>
FinishTemplateArgumentDeduction(
    Sema &S, T *Partial, bool IsPartialOrdering,
    const TemplateArgumentList &TemplateArgs,
    SmallVectorImpl<DeducedTemplateArgument> &Deduced,
    TemplateDeductionInfo &Info) {
  // Unevaluated SFINAE context.
  EnterExpressionEvaluationContext Unevaluated(
      S, Sema::ExpressionEvaluationContext::Unevaluated);
  Sema::SFINAETrap Trap(S);

  Sema::ContextRAII SavedContext(S, getAsDeclContextOrEnclosing(Partial));

  // C++ [temp.deduct.type]p2:
  //   [...] or if any template argument remains neither deduced nor
  //   explicitly specified, template argument deduction fails.
  SmallVector<TemplateArgument, 4> Builder;
  if (auto Result = ConvertDeducedTemplateArguments(
          S, Partial, IsPartialOrdering, Deduced, Info, Builder))
    return Result;

  // Form the template argument list from the deduced template arguments.
  TemplateArgumentList *DeducedArgumentList
    = TemplateArgumentList::CreateCopy(S.Context, Builder);

  Info.reset(DeducedArgumentList);

  // Substitute the deduced template arguments into the template
  // arguments of the class template partial specialization, and
  // verify that the instantiated template arguments are both valid
  // and are equivalent to the template arguments originally provided
  // to the class template.
  LocalInstantiationScope InstScope(S);
  auto *Template = Partial->getSpecializedTemplate();
  const ASTTemplateArgumentListInfo *PartialTemplArgInfo =
      Partial->getTemplateArgsAsWritten();
  const TemplateArgumentLoc *PartialTemplateArgs =
      PartialTemplArgInfo->getTemplateArgs();

  TemplateArgumentListInfo InstArgs(PartialTemplArgInfo->LAngleLoc,
                                    PartialTemplArgInfo->RAngleLoc);

  if (S.Subst(PartialTemplateArgs, PartialTemplArgInfo->NumTemplateArgs,
              InstArgs, MultiLevelTemplateArgumentList(*DeducedArgumentList))) {
    unsigned ArgIdx = InstArgs.size(), ParamIdx = ArgIdx;
    if (ParamIdx >= Partial->getTemplateParameters()->size())
      ParamIdx = Partial->getTemplateParameters()->size() - 1;

    Decl *Param = const_cast<NamedDecl *>(
        Partial->getTemplateParameters()->getParam(ParamIdx));
    Info.Param = makeTemplateParameter(Param);
    Info.FirstArg = PartialTemplateArgs[ArgIdx].getArgument();
    return Sema::TDK_SubstitutionFailure;
  }

  bool ConstraintsNotSatisfied;
  SmallVector<TemplateArgument, 4> ConvertedInstArgs;
  if (S.CheckTemplateArgumentList(Template, Partial->getLocation(), InstArgs,
                                  false, ConvertedInstArgs,
                                  /*UpdateArgsWithConversions=*/true,
                                  &ConstraintsNotSatisfied))
    return ConstraintsNotSatisfied ? Sema::TDK_ConstraintsNotSatisfied :
                                     Sema::TDK_SubstitutionFailure;

  TemplateParameterList *TemplateParams = Template->getTemplateParameters();
  for (unsigned I = 0, E = TemplateParams->size(); I != E; ++I) {
    TemplateArgument InstArg = ConvertedInstArgs.data()[I];
    if (!isSameTemplateArg(S.Context, TemplateArgs[I], InstArg)) {
      Info.Param = makeTemplateParameter(TemplateParams->getParam(I));
      Info.FirstArg = TemplateArgs[I];
      Info.SecondArg = InstArg;
      return Sema::TDK_NonDeducedMismatch;
    }
  }

  if (Trap.hasErrorOccurred())
    return Sema::TDK_SubstitutionFailure;

  if (auto Result = CheckDeducedArgumentConstraints(S, Partial, Builder, Info))
    return Result;

  return Sema::TDK_Success;
}

/// Complete template argument deduction for a class or variable template,
/// when partial ordering against a partial specialization.
// FIXME: Factor out duplication with partial specialization version above.
static Sema::TemplateDeductionResult FinishTemplateArgumentDeduction(
    Sema &S, TemplateDecl *Template, bool PartialOrdering,
    const TemplateArgumentList &TemplateArgs,
    SmallVectorImpl<DeducedTemplateArgument> &Deduced,
    TemplateDeductionInfo &Info) {
  // Unevaluated SFINAE context.
  EnterExpressionEvaluationContext Unevaluated(
      S, Sema::ExpressionEvaluationContext::Unevaluated);
  Sema::SFINAETrap Trap(S);

  Sema::ContextRAII SavedContext(S, getAsDeclContextOrEnclosing(Template));

  // C++ [temp.deduct.type]p2:
  //   [...] or if any template argument remains neither deduced nor
  //   explicitly specified, template argument deduction fails.
  SmallVector<TemplateArgument, 4> Builder;
  if (auto Result = ConvertDeducedTemplateArguments(
          S, Template, /*IsDeduced*/PartialOrdering, Deduced, Info, Builder))
    return Result;

  // Check that we produced the correct argument list.
  TemplateParameterList *TemplateParams = Template->getTemplateParameters();
  for (unsigned I = 0, E = TemplateParams->size(); I != E; ++I) {
    TemplateArgument InstArg = Builder[I];
    if (!isSameTemplateArg(S.Context, TemplateArgs[I], InstArg,
                           /*PackExpansionMatchesPack*/true)) {
      Info.Param = makeTemplateParameter(TemplateParams->getParam(I));
      Info.FirstArg = TemplateArgs[I];
      Info.SecondArg = InstArg;
      return Sema::TDK_NonDeducedMismatch;
    }
  }

  if (Trap.hasErrorOccurred())
    return Sema::TDK_SubstitutionFailure;

  if (auto Result = CheckDeducedArgumentConstraints(S, Template, Builder,
                                                    Info))
    return Result;

  return Sema::TDK_Success;
}

/// Perform template argument deduction to determine whether
/// the given template arguments match the given class template
/// partial specialization per C++ [temp.class.spec.match].
Sema::TemplateDeductionResult
Sema::DeduceTemplateArguments(ClassTemplatePartialSpecializationDecl *Partial,
                              const TemplateArgumentList &TemplateArgs,
                              TemplateDeductionInfo &Info) {
  if (Partial->isInvalidDecl())
    return TDK_Invalid;

  // C++ [temp.class.spec.match]p2:
  //   A partial specialization matches a given actual template
  //   argument list if the template arguments of the partial
  //   specialization can be deduced from the actual template argument
  //   list (14.8.2).

  // Unevaluated SFINAE context.
  EnterExpressionEvaluationContext Unevaluated(
      *this, Sema::ExpressionEvaluationContext::Unevaluated);
  SFINAETrap Trap(*this);

  SmallVector<DeducedTemplateArgument, 4> Deduced;
  Deduced.resize(Partial->getTemplateParameters()->size());
  if (TemplateDeductionResult Result
        = ::DeduceTemplateArguments(*this,
                                    Partial->getTemplateParameters(),
                                    Partial->getTemplateArgs(),
                                    TemplateArgs, Info, Deduced))
    return Result;

  SmallVector<TemplateArgument, 4> DeducedArgs(Deduced.begin(), Deduced.end());
  InstantiatingTemplate Inst(*this, Info.getLocation(), Partial, DeducedArgs,
                             Info);
  if (Inst.isInvalid())
    return TDK_InstantiationDepth;

  if (Trap.hasErrorOccurred())
    return Sema::TDK_SubstitutionFailure;

  TemplateDeductionResult Result;
  runWithSufficientStackSpace(Info.getLocation(), [&] {
    Result = ::FinishTemplateArgumentDeduction(*this, Partial,
                                               /*IsPartialOrdering=*/false,
                                               TemplateArgs, Deduced, Info);
  });
  return Result;
}

/// Perform template argument deduction to determine whether
/// the given template arguments match the given variable template
/// partial specialization per C++ [temp.class.spec.match].
Sema::TemplateDeductionResult
Sema::DeduceTemplateArguments(VarTemplatePartialSpecializationDecl *Partial,
                              const TemplateArgumentList &TemplateArgs,
                              TemplateDeductionInfo &Info) {
  if (Partial->isInvalidDecl())
    return TDK_Invalid;

  // C++ [temp.class.spec.match]p2:
  //   A partial specialization matches a given actual template
  //   argument list if the template arguments of the partial
  //   specialization can be deduced from the actual template argument
  //   list (14.8.2).

  // Unevaluated SFINAE context.
  EnterExpressionEvaluationContext Unevaluated(
      *this, Sema::ExpressionEvaluationContext::Unevaluated);
  SFINAETrap Trap(*this);

  SmallVector<DeducedTemplateArgument, 4> Deduced;
  Deduced.resize(Partial->getTemplateParameters()->size());
  if (TemplateDeductionResult Result = ::DeduceTemplateArguments(
          *this, Partial->getTemplateParameters(), Partial->getTemplateArgs(),
          TemplateArgs, Info, Deduced))
    return Result;

  SmallVector<TemplateArgument, 4> DeducedArgs(Deduced.begin(), Deduced.end());
  InstantiatingTemplate Inst(*this, Info.getLocation(), Partial, DeducedArgs,
                             Info);
  if (Inst.isInvalid())
    return TDK_InstantiationDepth;

  if (Trap.hasErrorOccurred())
    return Sema::TDK_SubstitutionFailure;

  TemplateDeductionResult Result;
  runWithSufficientStackSpace(Info.getLocation(), [&] {
    Result = ::FinishTemplateArgumentDeduction(*this, Partial,
                                               /*IsPartialOrdering=*/false,
                                               TemplateArgs, Deduced, Info);
  });
  return Result;
}

/// Determine whether the given type T is a simple-template-id type.
static bool isSimpleTemplateIdType(QualType T) {
  if (const TemplateSpecializationType *Spec
        = T->getAs<TemplateSpecializationType>())
    return Spec->getTemplateName().getAsTemplateDecl() != nullptr;

  // C++17 [temp.local]p2:
  //   the injected-class-name [...] is equivalent to the template-name followed
  //   by the template-arguments of the class template specialization or partial
  //   specialization enclosed in <>
  // ... which means it's equivalent to a simple-template-id.
  //
  // This only arises during class template argument deduction for a copy
  // deduction candidate, where it permits slicing.
  if (T->getAs<InjectedClassNameType>())
    return true;

  return false;
}

/// Substitute the explicitly-provided template arguments into the
/// given function template according to C++ [temp.arg.explicit].
///
/// \param FunctionTemplate the function template into which the explicit
/// template arguments will be substituted.
///
/// \param ExplicitTemplateArgs the explicitly-specified template
/// arguments.
///
/// \param Deduced the deduced template arguments, which will be populated
/// with the converted and checked explicit template arguments.
///
/// \param ParamTypes will be populated with the instantiated function
/// parameters.
///
/// \param FunctionType if non-NULL, the result type of the function template
/// will also be instantiated and the pointed-to value will be updated with
/// the instantiated function type.
///
/// \param Info if substitution fails for any reason, this object will be
/// populated with more information about the failure.
///
/// \returns TDK_Success if substitution was successful, or some failure
/// condition.
Sema::TemplateDeductionResult
Sema::SubstituteExplicitTemplateArguments(
                                      FunctionTemplateDecl *FunctionTemplate,
                               TemplateArgumentListInfo &ExplicitTemplateArgs,
                       SmallVectorImpl<DeducedTemplateArgument> &Deduced,
                                 SmallVectorImpl<QualType> &ParamTypes,
                                          QualType *FunctionType,
                                          TemplateDeductionInfo &Info) {
  FunctionDecl *Function = FunctionTemplate->getTemplatedDecl();
  TemplateParameterList *TemplateParams
    = FunctionTemplate->getTemplateParameters();

  if (ExplicitTemplateArgs.size() == 0) {
    // No arguments to substitute; just copy over the parameter types and
    // fill in the function type.
    for (auto P : Function->parameters())
      ParamTypes.push_back(P->getType());

    if (FunctionType)
      *FunctionType = Function->getType();
    return TDK_Success;
  }

  // Unevaluated SFINAE context.
  EnterExpressionEvaluationContext Unevaluated(
      *this, Sema::ExpressionEvaluationContext::Unevaluated);
  SFINAETrap Trap(*this);

  // C++ [temp.arg.explicit]p3:
  //   Template arguments that are present shall be specified in the
  //   declaration order of their corresponding template-parameters. The
  //   template argument list shall not specify more template-arguments than
  //   there are corresponding template-parameters.
  SmallVector<TemplateArgument, 4> Builder;

  // Enter a new template instantiation context where we check the
  // explicitly-specified template arguments against this function template,
  // and then substitute them into the function parameter types.
  SmallVector<TemplateArgument, 4> DeducedArgs;
  InstantiatingTemplate Inst(
      *this, Info.getLocation(), FunctionTemplate, DeducedArgs,
      CodeSynthesisContext::ExplicitTemplateArgumentSubstitution, Info);
  if (Inst.isInvalid())
    return TDK_InstantiationDepth;

  if (CheckTemplateArgumentList(FunctionTemplate, SourceLocation(),
                                ExplicitTemplateArgs, true, Builder, false) ||
      Trap.hasErrorOccurred()) {
    unsigned Index = Builder.size();
    if (Index >= TemplateParams->size())
      return TDK_SubstitutionFailure;
    Info.Param = makeTemplateParameter(TemplateParams->getParam(Index));
    return TDK_InvalidExplicitArguments;
  }

  // Form the template argument list from the explicitly-specified
  // template arguments.
  TemplateArgumentList *ExplicitArgumentList
    = TemplateArgumentList::CreateCopy(Context, Builder);
  Info.setExplicitArgs(ExplicitArgumentList);

  // Template argument deduction and the final substitution should be
  // done in the context of the templated declaration.  Explicit
  // argument substitution, on the other hand, needs to happen in the
  // calling context.
  ContextRAII SavedContext(*this, FunctionTemplate->getTemplatedDecl());

  // If we deduced template arguments for a template parameter pack,
  // note that the template argument pack is partially substituted and record
  // the explicit template arguments. They'll be used as part of deduction
  // for this template parameter pack.
  unsigned PartiallySubstitutedPackIndex = -1u;
  if (!Builder.empty()) {
    const TemplateArgument &Arg = Builder.back();
    if (Arg.getKind() == TemplateArgument::Pack) {
      auto *Param = TemplateParams->getParam(Builder.size() - 1);
      // If this is a fully-saturated fixed-size pack, it should be
      // fully-substituted, not partially-substituted.
      Optional<unsigned> Expansions = getExpandedPackSize(Param);
      if (!Expansions || Arg.pack_size() < *Expansions) {
        PartiallySubstitutedPackIndex = Builder.size() - 1;
        CurrentInstantiationScope->SetPartiallySubstitutedPack(
            Param, Arg.pack_begin(), Arg.pack_size());
      }
    }
  }

  const FunctionProtoType *Proto
    = Function->getType()->getAs<FunctionProtoType>();
  assert(Proto && "Function template does not have a prototype?");

  // Isolate our substituted parameters from our caller.
  LocalInstantiationScope InstScope(*this, /*MergeWithOuterScope*/true);

  ExtParameterInfoBuilder ExtParamInfos;

  // Instantiate the types of each of the function parameters given the
  // explicitly-specified template arguments. If the function has a trailing
  // return type, substitute it after the arguments to ensure we substitute
  // in lexical order.
  if (Proto->hasTrailingReturn()) {
    if (SubstParmTypes(Function->getLocation(), Function->parameters(),
                       Proto->getExtParameterInfosOrNull(),
                       MultiLevelTemplateArgumentList(*ExplicitArgumentList),
                       ParamTypes, /*params*/ nullptr, ExtParamInfos))
      return TDK_SubstitutionFailure;
  }

  // Instantiate the return type.
  QualType ResultType;
  {
    // C++11 [expr.prim.general]p3:
    //   If a declaration declares a member function or member function
    //   template of a class X, the expression this is a prvalue of type
    //   "pointer to cv-qualifier-seq X" between the optional cv-qualifer-seq
    //   and the end of the function-definition, member-declarator, or
    //   declarator.
    Qualifiers ThisTypeQuals;
    CXXRecordDecl *ThisContext = nullptr;
    if (CXXMethodDecl *Method = dyn_cast<CXXMethodDecl>(Function)) {
      ThisContext = Method->getParent();
      ThisTypeQuals = Method->getMethodQualifiers();
    }

    CXXThisScopeRAII ThisScope(*this, ThisContext, ThisTypeQuals,
                               getLangOpts().CPlusPlus11);

    ResultType =
        SubstType(Proto->getReturnType(),
                  MultiLevelTemplateArgumentList(*ExplicitArgumentList),
                  Function->getTypeSpecStartLoc(), Function->getDeclName());
    if (ResultType.isNull() || Trap.hasErrorOccurred())
      return TDK_SubstitutionFailure;
    // CUDA: Kernel function must have 'void' return type.
    if (getLangOpts().CUDA)
      if (Function->hasAttr<CUDAGlobalAttr>() && !ResultType->isVoidType()) {
        Diag(Function->getLocation(), diag::err_kern_type_not_void_return)
            << Function->getType() << Function->getSourceRange();
        return TDK_SubstitutionFailure;
      }
  }

  // Instantiate the types of each of the function parameters given the
  // explicitly-specified template arguments if we didn't do so earlier.
  if (!Proto->hasTrailingReturn() &&
      SubstParmTypes(Function->getLocation(), Function->parameters(),
                     Proto->getExtParameterInfosOrNull(),
                     MultiLevelTemplateArgumentList(*ExplicitArgumentList),
                     ParamTypes, /*params*/ nullptr, ExtParamInfos))
    return TDK_SubstitutionFailure;

  if (FunctionType) {
    auto EPI = Proto->getExtProtoInfo();
    EPI.ExtParameterInfos = ExtParamInfos.getPointerOrNull(ParamTypes.size());

    // In C++1z onwards, exception specifications are part of the function type,
    // so substitution into the type must also substitute into the exception
    // specification.
    SmallVector<QualType, 4> ExceptionStorage;
    if (getLangOpts().CPlusPlus17 &&
        SubstExceptionSpec(
            Function->getLocation(), EPI.ExceptionSpec, ExceptionStorage,
            MultiLevelTemplateArgumentList(*ExplicitArgumentList)))
      return TDK_SubstitutionFailure;

    *FunctionType = BuildFunctionType(ResultType, ParamTypes,
                                      Function->getLocation(),
                                      Function->getDeclName(),
                                      EPI);
    if (FunctionType->isNull() || Trap.hasErrorOccurred())
      return TDK_SubstitutionFailure;
  }

  // C++ [temp.arg.explicit]p2:
  //   Trailing template arguments that can be deduced (14.8.2) may be
  //   omitted from the list of explicit template-arguments. If all of the
  //   template arguments can be deduced, they may all be omitted; in this
  //   case, the empty template argument list <> itself may also be omitted.
  //
  // Take all of the explicitly-specified arguments and put them into
  // the set of deduced template arguments. The partially-substituted
  // parameter pack, however, will be set to NULL since the deduction
  // mechanism handles the partially-substituted argument pack directly.
  Deduced.reserve(TemplateParams->size());
  for (unsigned I = 0, N = ExplicitArgumentList->size(); I != N; ++I) {
    const TemplateArgument &Arg = ExplicitArgumentList->get(I);
    if (I == PartiallySubstitutedPackIndex)
      Deduced.push_back(DeducedTemplateArgument());
    else
      Deduced.push_back(Arg);
  }

  return TDK_Success;
}

/// Check whether the deduced argument type for a call to a function
/// template matches the actual argument type per C++ [temp.deduct.call]p4.
static Sema::TemplateDeductionResult
CheckOriginalCallArgDeduction(Sema &S, TemplateDeductionInfo &Info,
                              Sema::OriginalCallArg OriginalArg,
                              QualType DeducedA) {
  ASTContext &Context = S.Context;

  auto Failed = [&]() -> Sema::TemplateDeductionResult {
    Info.FirstArg = TemplateArgument(DeducedA);
    Info.SecondArg = TemplateArgument(OriginalArg.OriginalArgType);
    Info.CallArgIndex = OriginalArg.ArgIdx;
    return OriginalArg.DecomposedParam ? Sema::TDK_DeducedMismatchNested
                                       : Sema::TDK_DeducedMismatch;
  };

  QualType A = OriginalArg.OriginalArgType;
  QualType OriginalParamType = OriginalArg.OriginalParamType;

  // Check for type equality (top-level cv-qualifiers are ignored).
  if (Context.hasSameUnqualifiedType(A, DeducedA))
    return Sema::TDK_Success;

  // Strip off references on the argument types; they aren't needed for
  // the following checks.
  if (const ReferenceType *DeducedARef = DeducedA->getAs<ReferenceType>())
    DeducedA = DeducedARef->getPointeeType();
  if (const ReferenceType *ARef = A->getAs<ReferenceType>())
    A = ARef->getPointeeType();

  // C++ [temp.deduct.call]p4:
  //   [...] However, there are three cases that allow a difference:
  //     - If the original P is a reference type, the deduced A (i.e., the
  //       type referred to by the reference) can be more cv-qualified than
  //       the transformed A.
  if (const ReferenceType *OriginalParamRef
      = OriginalParamType->getAs<ReferenceType>()) {
    // We don't want to keep the reference around any more.
    OriginalParamType = OriginalParamRef->getPointeeType();

    // FIXME: Resolve core issue (no number yet): if the original P is a
    // reference type and the transformed A is function type "noexcept F",
    // the deduced A can be F.
    QualType Tmp;
    if (A->isFunctionType() && S.IsFunctionConversion(A, DeducedA, Tmp))
      return Sema::TDK_Success;

    Qualifiers AQuals = A.getQualifiers();
    Qualifiers DeducedAQuals = DeducedA.getQualifiers();

    // Under Objective-C++ ARC, the deduced type may have implicitly
    // been given strong or (when dealing with a const reference)
    // unsafe_unretained lifetime. If so, update the original
    // qualifiers to include this lifetime.
    if (S.getLangOpts().ObjCAutoRefCount &&
        ((DeducedAQuals.getObjCLifetime() == Qualifiers::OCL_Strong &&
          AQuals.getObjCLifetime() == Qualifiers::OCL_None) ||
         (DeducedAQuals.hasConst() &&
          DeducedAQuals.getObjCLifetime() == Qualifiers::OCL_ExplicitNone))) {
      AQuals.setObjCLifetime(DeducedAQuals.getObjCLifetime());
    }

    if (AQuals == DeducedAQuals) {
      // Qualifiers match; there's nothing to do.
    } else if (!DeducedAQuals.compatiblyIncludes(AQuals)) {
      return Failed();
    } else {
      // Qualifiers are compatible, so have the argument type adopt the
      // deduced argument type's qualifiers as if we had performed the
      // qualification conversion.
      A = Context.getQualifiedType(A.getUnqualifiedType(), DeducedAQuals);
    }
  }

  //    - The transformed A can be another pointer or pointer to member
  //      type that can be converted to the deduced A via a function pointer
  //      conversion and/or a qualification conversion.
  //
  // Also allow conversions which merely strip __attribute__((noreturn)) from
  // function types (recursively).
  bool ObjCLifetimeConversion = false;
  QualType ResultTy;
  if ((A->isAnyPointerType() || A->isMemberPointerType()) &&
      (S.IsQualificationConversion(A, DeducedA, false,
                                   ObjCLifetimeConversion) ||
       S.IsFunctionConversion(A, DeducedA, ResultTy)))
    return Sema::TDK_Success;

  //    - If P is a class and P has the form simple-template-id, then the
  //      transformed A can be a derived class of the deduced A. [...]
  //     [...] Likewise, if P is a pointer to a class of the form
  //      simple-template-id, the transformed A can be a pointer to a
  //      derived class pointed to by the deduced A.
  if (const PointerType *OriginalParamPtr
      = OriginalParamType->getAs<PointerType>()) {
    if (const PointerType *DeducedAPtr = DeducedA->getAs<PointerType>()) {
      if (const PointerType *APtr = A->getAs<PointerType>()) {
        if (A->getPointeeType()->isRecordType()) {
          OriginalParamType = OriginalParamPtr->getPointeeType();
          DeducedA = DeducedAPtr->getPointeeType();
          A = APtr->getPointeeType();
        }
      }
    }
  }

  if (Context.hasSameUnqualifiedType(A, DeducedA))
    return Sema::TDK_Success;

  if (A->isRecordType() && isSimpleTemplateIdType(OriginalParamType) &&
      S.IsDerivedFrom(Info.getLocation(), A, DeducedA))
    return Sema::TDK_Success;

  return Failed();
}

/// Find the pack index for a particular parameter index in an instantiation of
/// a function template with specific arguments.
///
/// \return The pack index for whichever pack produced this parameter, or -1
///         if this was not produced by a parameter. Intended to be used as the
///         ArgumentPackSubstitutionIndex for further substitutions.
// FIXME: We should track this in OriginalCallArgs so we don't need to
// reconstruct it here.
static unsigned getPackIndexForParam(Sema &S,
                                     FunctionTemplateDecl *FunctionTemplate,
                                     const MultiLevelTemplateArgumentList &Args,
                                     unsigned ParamIdx) {
  unsigned Idx = 0;
  for (auto *PD : FunctionTemplate->getTemplatedDecl()->parameters()) {
    if (PD->isParameterPack()) {
      unsigned NumExpansions =
          S.getNumArgumentsInExpansion(PD->getType(), Args).getValueOr(1);
      if (Idx + NumExpansions > ParamIdx)
        return ParamIdx - Idx;
      Idx += NumExpansions;
    } else {
      if (Idx == ParamIdx)
        return -1; // Not a pack expansion
      ++Idx;
    }
  }

  llvm_unreachable("parameter index would not be produced from template");
}

/// Finish template argument deduction for a function template,
/// checking the deduced template arguments for completeness and forming
/// the function template specialization.
///
/// \param OriginalCallArgs If non-NULL, the original call arguments against
/// which the deduced argument types should be compared.
Sema::TemplateDeductionResult Sema::FinishTemplateArgumentDeduction(
    FunctionTemplateDecl *FunctionTemplate,
    SmallVectorImpl<DeducedTemplateArgument> &Deduced,
    unsigned NumExplicitlySpecified, FunctionDecl *&Specialization,
    TemplateDeductionInfo &Info,
    SmallVectorImpl<OriginalCallArg> const *OriginalCallArgs,
    bool PartialOverloading, llvm::function_ref<bool()> CheckNonDependent) {
  // Unevaluated SFINAE context.
  EnterExpressionEvaluationContext Unevaluated(
      *this, Sema::ExpressionEvaluationContext::Unevaluated);
  SFINAETrap Trap(*this);

  // Enter a new template instantiation context while we instantiate the
  // actual function declaration.
  SmallVector<TemplateArgument, 4> DeducedArgs(Deduced.begin(), Deduced.end());
  InstantiatingTemplate Inst(
      *this, Info.getLocation(), FunctionTemplate, DeducedArgs,
      CodeSynthesisContext::DeducedTemplateArgumentSubstitution, Info);
  if (Inst.isInvalid())
    return TDK_InstantiationDepth;

  ContextRAII SavedContext(*this, FunctionTemplate->getTemplatedDecl());

  // C++ [temp.deduct.type]p2:
  //   [...] or if any template argument remains neither deduced nor
  //   explicitly specified, template argument deduction fails.
  SmallVector<TemplateArgument, 4> Builder;
  if (auto Result = ConvertDeducedTemplateArguments(
          *this, FunctionTemplate, /*IsDeduced*/true, Deduced, Info, Builder,
          CurrentInstantiationScope, NumExplicitlySpecified,
          PartialOverloading))
    return Result;

  // C++ [temp.deduct.call]p10: [DR1391]
  //   If deduction succeeds for all parameters that contain
  //   template-parameters that participate in template argument deduction,
  //   and all template arguments are explicitly specified, deduced, or
  //   obtained from default template arguments, remaining parameters are then
  //   compared with the corresponding arguments. For each remaining parameter
  //   P with a type that was non-dependent before substitution of any
  //   explicitly-specified template arguments, if the corresponding argument
  //   A cannot be implicitly converted to P, deduction fails.
  if (CheckNonDependent())
    return TDK_NonDependentConversionFailure;

  // Form the template argument list from the deduced template arguments.
  TemplateArgumentList *DeducedArgumentList
    = TemplateArgumentList::CreateCopy(Context, Builder);
  Info.reset(DeducedArgumentList);

  // Substitute the deduced template arguments into the function template
  // declaration to produce the function template specialization.
  DeclContext *Owner = FunctionTemplate->getDeclContext();
  if (FunctionTemplate->getFriendObjectKind())
    Owner = FunctionTemplate->getLexicalDeclContext();
  MultiLevelTemplateArgumentList SubstArgs(*DeducedArgumentList);
  Specialization = cast_or_null<FunctionDecl>(
      SubstDecl(FunctionTemplate->getTemplatedDecl(), Owner, SubstArgs));
  if (!Specialization || Specialization->isInvalidDecl())
    return TDK_SubstitutionFailure;

  assert(Specialization->getPrimaryTemplate()->getCanonicalDecl() ==
         FunctionTemplate->getCanonicalDecl());

  // If the template argument list is owned by the function template
  // specialization, release it.
  if (Specialization->getTemplateSpecializationArgs() == DeducedArgumentList &&
      !Trap.hasErrorOccurred())
    Info.take();

  // There may have been an error that did not prevent us from constructing a
  // declaration. Mark the declaration invalid and return with a substitution
  // failure.
  if (Trap.hasErrorOccurred()) {
    Specialization->setInvalidDecl(true);
    return TDK_SubstitutionFailure;
  }

  // C++2a [temp.deduct]p5
  //   [...] When all template arguments have been deduced [...] all uses of
  //   template parameters [...] are replaced with the corresponding deduced
  //   or default argument values.
  //   [...] If the function template has associated constraints
  //   ([temp.constr.decl]), those constraints are checked for satisfaction
  //   ([temp.constr.constr]). If the constraints are not satisfied, type
  //   deduction fails.
  if (!PartialOverloading ||
      (Builder.size() == FunctionTemplate->getTemplateParameters()->size())) {
    if (CheckInstantiatedFunctionTemplateConstraints(Info.getLocation(),
            Specialization, Builder, Info.AssociatedConstraintsSatisfaction))
      return TDK_MiscellaneousDeductionFailure;

    if (!Info.AssociatedConstraintsSatisfaction.IsSatisfied) {
      Info.reset(TemplateArgumentList::CreateCopy(Context, Builder));
      return TDK_ConstraintsNotSatisfied;
    }
  }

  if (OriginalCallArgs) {
    // C++ [temp.deduct.call]p4:
    //   In general, the deduction process attempts to find template argument
    //   values that will make the deduced A identical to A (after the type A
    //   is transformed as described above). [...]
    llvm::SmallDenseMap<std::pair<unsigned, QualType>, QualType> DeducedATypes;
    for (unsigned I = 0, N = OriginalCallArgs->size(); I != N; ++I) {
      OriginalCallArg OriginalArg = (*OriginalCallArgs)[I];

      auto ParamIdx = OriginalArg.ArgIdx;
      if (ParamIdx >= Specialization->getNumParams())
        // FIXME: This presumably means a pack ended up smaller than we
        // expected while deducing. Should this not result in deduction
        // failure? Can it even happen?
        continue;

      QualType DeducedA;
      if (!OriginalArg.DecomposedParam) {
        // P is one of the function parameters, just look up its substituted
        // type.
        DeducedA = Specialization->getParamDecl(ParamIdx)->getType();
      } else {
        // P is a decomposed element of a parameter corresponding to a
        // braced-init-list argument. Substitute back into P to find the
        // deduced A.
        QualType &CacheEntry =
            DeducedATypes[{ParamIdx, OriginalArg.OriginalParamType}];
        if (CacheEntry.isNull()) {
          ArgumentPackSubstitutionIndexRAII PackIndex(
              *this, getPackIndexForParam(*this, FunctionTemplate, SubstArgs,
                                          ParamIdx));
          CacheEntry =
              SubstType(OriginalArg.OriginalParamType, SubstArgs,
                        Specialization->getTypeSpecStartLoc(),
                        Specialization->getDeclName());
        }
        DeducedA = CacheEntry;
      }

      if (auto TDK =
              CheckOriginalCallArgDeduction(*this, Info, OriginalArg, DeducedA))
        return TDK;
    }
  }

  // If we suppressed any diagnostics while performing template argument
  // deduction, and if we haven't already instantiated this declaration,
  // keep track of these diagnostics. They'll be emitted if this specialization
  // is actually used.
  if (Info.diag_begin() != Info.diag_end()) {
    SuppressedDiagnosticsMap::iterator
      Pos = SuppressedDiagnostics.find(Specialization->getCanonicalDecl());
    if (Pos == SuppressedDiagnostics.end())
        SuppressedDiagnostics[Specialization->getCanonicalDecl()]
          .append(Info.diag_begin(), Info.diag_end());
  }

  return TDK_Success;
}

/// Gets the type of a function for template-argument-deducton
/// purposes when it's considered as part of an overload set.
static QualType GetTypeOfFunction(Sema &S, const OverloadExpr::FindResult &R,
                                  FunctionDecl *Fn) {
  // We may need to deduce the return type of the function now.
  if (S.getLangOpts().CPlusPlus14 && Fn->getReturnType()->isUndeducedType() &&
      S.DeduceReturnType(Fn, R.Expression->getExprLoc(), /*Diagnose*/ false))
    return {};

  if (CXXMethodDecl *Method = dyn_cast<CXXMethodDecl>(Fn))
    if (Method->isInstance()) {
      // An instance method that's referenced in a form that doesn't
      // look like a member pointer is just invalid.
      if (!R.HasFormOfMemberPointer)
        return {};

      return S.Context.getMemberPointerType(Fn->getType(),
               S.Context.getTypeDeclType(Method->getParent()).getTypePtr());
    }

  if (!R.IsAddressOfOperand) return Fn->getType();
  return S.Context.getPointerType(Fn->getType());
}

/// Apply the deduction rules for overload sets.
///
/// \return the null type if this argument should be treated as an
/// undeduced context
static QualType
ResolveOverloadForDeduction(Sema &S, TemplateParameterList *TemplateParams,
                            Expr *Arg, QualType ParamType,
                            bool ParamWasReference) {

  OverloadExpr::FindResult R = OverloadExpr::find(Arg);

  OverloadExpr *Ovl = R.Expression;

  // C++0x [temp.deduct.call]p4
  unsigned TDF = 0;
  if (ParamWasReference)
    TDF |= TDF_ParamWithReferenceType;
  if (R.IsAddressOfOperand)
    TDF |= TDF_IgnoreQualifiers;

  // C++0x [temp.deduct.call]p6:
  //   When P is a function type, pointer to function type, or pointer
  //   to member function type:

  if (!ParamType->isFunctionType() &&
      !ParamType->isFunctionPointerType() &&
      !ParamType->isMemberFunctionPointerType()) {
    if (Ovl->hasExplicitTemplateArgs()) {
      // But we can still look for an explicit specialization.
      if (FunctionDecl *ExplicitSpec
            = S.ResolveSingleFunctionTemplateSpecialization(Ovl))
        return GetTypeOfFunction(S, R, ExplicitSpec);
    }

    DeclAccessPair DAP;
    if (FunctionDecl *Viable =
            S.resolveAddressOfSingleOverloadCandidate(Arg, DAP))
      return GetTypeOfFunction(S, R, Viable);

    return {};
  }

  // Gather the explicit template arguments, if any.
  TemplateArgumentListInfo ExplicitTemplateArgs;
  if (Ovl->hasExplicitTemplateArgs())
    Ovl->copyTemplateArgumentsInto(ExplicitTemplateArgs);
  QualType Match;
  for (UnresolvedSetIterator I = Ovl->decls_begin(),
         E = Ovl->decls_end(); I != E; ++I) {
    NamedDecl *D = (*I)->getUnderlyingDecl();

    if (FunctionTemplateDecl *FunTmpl = dyn_cast<FunctionTemplateDecl>(D)) {
      //   - If the argument is an overload set containing one or more
      //     function templates, the parameter is treated as a
      //     non-deduced context.
      if (!Ovl->hasExplicitTemplateArgs())
        return {};

      // Otherwise, see if we can resolve a function type
      FunctionDecl *Specialization = nullptr;
      TemplateDeductionInfo Info(Ovl->getNameLoc());
      if (S.DeduceTemplateArguments(FunTmpl, &ExplicitTemplateArgs,
                                    Specialization, Info))
        continue;

      D = Specialization;
    }

    FunctionDecl *Fn = cast<FunctionDecl>(D);
    QualType ArgType = GetTypeOfFunction(S, R, Fn);
    if (ArgType.isNull()) continue;

    // Function-to-pointer conversion.
    if (!ParamWasReference && ParamType->isPointerType() &&
        ArgType->isFunctionType())
      ArgType = S.Context.getPointerType(ArgType);

    //   - If the argument is an overload set (not containing function
    //     templates), trial argument deduction is attempted using each
    //     of the members of the set. If deduction succeeds for only one
    //     of the overload set members, that member is used as the
    //     argument value for the deduction. If deduction succeeds for
    //     more than one member of the overload set the parameter is
    //     treated as a non-deduced context.

    // We do all of this in a fresh context per C++0x [temp.deduct.type]p2:
    //   Type deduction is done independently for each P/A pair, and
    //   the deduced template argument values are then combined.
    // So we do not reject deductions which were made elsewhere.
    SmallVector<DeducedTemplateArgument, 8>
      Deduced(TemplateParams->size());
    TemplateDeductionInfo Info(Ovl->getNameLoc());
    Sema::TemplateDeductionResult Result
      = DeduceTemplateArgumentsByTypeMatch(S, TemplateParams, ParamType,
                                           ArgType, Info, Deduced, TDF);
    if (Result) continue;
    if (!Match.isNull())
      return {};
    Match = ArgType;
  }

  return Match;
}

/// Perform the adjustments to the parameter and argument types
/// described in C++ [temp.deduct.call].
///
/// \returns true if the caller should not attempt to perform any template
/// argument deduction based on this P/A pair because the argument is an
/// overloaded function set that could not be resolved.
static bool AdjustFunctionParmAndArgTypesForDeduction(
    Sema &S, TemplateParameterList *TemplateParams, unsigned FirstInnerIndex,
    QualType &ParamType, QualType &ArgType, Expr *Arg, unsigned &TDF) {
  // C++0x [temp.deduct.call]p3:
  //   If P is a cv-qualified type, the top level cv-qualifiers of P's type
  //   are ignored for type deduction.
  if (ParamType.hasQualifiers())
    ParamType = ParamType.getUnqualifiedType();

  //   [...] If P is a reference type, the type referred to by P is
  //   used for type deduction.
  const ReferenceType *ParamRefType = ParamType->getAs<ReferenceType>();
  if (ParamRefType)
    ParamType = ParamRefType->getPointeeType();

  // Overload sets usually make this parameter an undeduced context,
  // but there are sometimes special circumstances.  Typically
  // involving a template-id-expr.
  if (ArgType == S.Context.OverloadTy) {
    ArgType = ResolveOverloadForDeduction(S, TemplateParams,
                                          Arg, ParamType,
                                          ParamRefType != nullptr);
    if (ArgType.isNull())
      return true;
  }

  if (ParamRefType) {
    // If the argument has incomplete array type, try to complete its type.
    if (ArgType->isIncompleteArrayType())
      ArgType = S.getCompletedType(Arg);

    // C++1z [temp.deduct.call]p3:
    //   If P is a forwarding reference and the argument is an lvalue, the type
    //   "lvalue reference to A" is used in place of A for type deduction.
    if (isForwardingReference(QualType(ParamRefType, 0), FirstInnerIndex) &&
        Arg->isLValue()) {
      if (S.getLangOpts().OpenCL  && !ArgType.hasAddressSpace())
        ArgType = S.Context.getAddrSpaceQualType(ArgType, LangAS::opencl_generic);
      ArgType = S.Context.getLValueReferenceType(ArgType);
    }
  } else {
    // C++ [temp.deduct.call]p2:
    //   If P is not a reference type:
    //   - If A is an array type, the pointer type produced by the
    //     array-to-pointer standard conversion (4.2) is used in place of
    //     A for type deduction; otherwise,
    if (ArgType->isArrayType())
      ArgType = S.Context.getArrayDecayedType(ArgType);
    //   - If A is a function type, the pointer type produced by the
    //     function-to-pointer standard conversion (4.3) is used in place
    //     of A for type deduction; otherwise,
    else if (ArgType->isFunctionType())
      ArgType = S.Context.getPointerType(ArgType);
    else {
      // - If A is a cv-qualified type, the top level cv-qualifiers of A's
      //   type are ignored for type deduction.
      ArgType = ArgType.getUnqualifiedType();
    }
  }

  // C++0x [temp.deduct.call]p4:
  //   In general, the deduction process attempts to find template argument
  //   values that will make the deduced A identical to A (after the type A
  //   is transformed as described above). [...]
  TDF = TDF_SkipNonDependent;

  //     - If the original P is a reference type, the deduced A (i.e., the
  //       type referred to by the reference) can be more cv-qualified than
  //       the transformed A.
  if (ParamRefType)
    TDF |= TDF_ParamWithReferenceType;
  //     - The transformed A can be another pointer or pointer to member
  //       type that can be converted to the deduced A via a qualification
  //       conversion (4.4).
  if (ArgType->isPointerType() || ArgType->isMemberPointerType() ||
      ArgType->isObjCObjectPointerType())
    TDF |= TDF_IgnoreQualifiers;
  //     - If P is a class and P has the form simple-template-id, then the
  //       transformed A can be a derived class of the deduced A. Likewise,
  //       if P is a pointer to a class of the form simple-template-id, the
  //       transformed A can be a pointer to a derived class pointed to by
  //       the deduced A.
  if (isSimpleTemplateIdType(ParamType) ||
      (isa<PointerType>(ParamType) &&
       isSimpleTemplateIdType(
                              ParamType->getAs<PointerType>()->getPointeeType())))
    TDF |= TDF_DerivedClass;

  return false;
}

static bool
hasDeducibleTemplateParameters(Sema &S, FunctionTemplateDecl *FunctionTemplate,
                               QualType T);

static Sema::TemplateDeductionResult DeduceTemplateArgumentsFromCallArgument(
    Sema &S, TemplateParameterList *TemplateParams, unsigned FirstInnerIndex,
    QualType ParamType, Expr *Arg, TemplateDeductionInfo &Info,
    SmallVectorImpl<DeducedTemplateArgument> &Deduced,
    SmallVectorImpl<Sema::OriginalCallArg> &OriginalCallArgs,
    bool DecomposedParam, unsigned ArgIdx, unsigned TDF);

/// Attempt template argument deduction from an initializer list
///        deemed to be an argument in a function call.
static Sema::TemplateDeductionResult DeduceFromInitializerList(
    Sema &S, TemplateParameterList *TemplateParams, QualType AdjustedParamType,
    InitListExpr *ILE, TemplateDeductionInfo &Info,
    SmallVectorImpl<DeducedTemplateArgument> &Deduced,
    SmallVectorImpl<Sema::OriginalCallArg> &OriginalCallArgs, unsigned ArgIdx,
    unsigned TDF) {
  // C++ [temp.deduct.call]p1: (CWG 1591)
  //   If removing references and cv-qualifiers from P gives
  //   std::initializer_list<P0> or P0[N] for some P0 and N and the argument is
  //   a non-empty initializer list, then deduction is performed instead for
  //   each element of the initializer list, taking P0 as a function template
  //   parameter type and the initializer element as its argument
  //
  // We've already removed references and cv-qualifiers here.
  if (!ILE->getNumInits())
    return Sema::TDK_Success;

  QualType ElTy;
  auto *ArrTy = S.Context.getAsArrayType(AdjustedParamType);
  if (ArrTy)
    ElTy = ArrTy->getElementType();
  else if (!S.isStdInitializerList(AdjustedParamType, &ElTy)) {
    //   Otherwise, an initializer list argument causes the parameter to be
    //   considered a non-deduced context
    return Sema::TDK_Success;
  }

  // Resolving a core issue: a braced-init-list containing any designators is
  // a non-deduced context.
  for (Expr *E : ILE->inits())
    if (isa<DesignatedInitExpr>(E))
      return Sema::TDK_Success;

  // Deduction only needs to be done for dependent types.
  if (ElTy->isDependentType()) {
    for (Expr *E : ILE->inits()) {
      if (auto Result = DeduceTemplateArgumentsFromCallArgument(
              S, TemplateParams, 0, ElTy, E, Info, Deduced, OriginalCallArgs, true,
              ArgIdx, TDF))
        return Result;
    }
  }

  //   in the P0[N] case, if N is a non-type template parameter, N is deduced
  //   from the length of the initializer list.
  if (auto *DependentArrTy = dyn_cast_or_null<DependentSizedArrayType>(ArrTy)) {
    // Determine the array bound is something we can deduce.
    if (const NonTypeTemplateParmDecl *NTTP =
            getDeducedParameterFromExpr(Info, DependentArrTy->getSizeExpr())) {
      // We can perform template argument deduction for the given non-type
      // template parameter.
      // C++ [temp.deduct.type]p13:
      //   The type of N in the type T[N] is std::size_t.
      QualType T = S.Context.getSizeType();
      llvm::APInt Size(S.Context.getIntWidth(T), ILE->getNumInits());
      if (auto Result = DeduceNonTypeTemplateArgument(
              S, TemplateParams, NTTP, llvm::APSInt(Size), T,
              /*ArrayBound=*/true, Info, Deduced))
        return Result;
    }
  }

  return Sema::TDK_Success;
}

/// Perform template argument deduction per [temp.deduct.call] for a
///        single parameter / argument pair.
static Sema::TemplateDeductionResult DeduceTemplateArgumentsFromCallArgument(
    Sema &S, TemplateParameterList *TemplateParams, unsigned FirstInnerIndex,
    QualType ParamType, Expr *Arg, TemplateDeductionInfo &Info,
    SmallVectorImpl<DeducedTemplateArgument> &Deduced,
    SmallVectorImpl<Sema::OriginalCallArg> &OriginalCallArgs,
    bool DecomposedParam, unsigned ArgIdx, unsigned TDF) {
  QualType ArgType = Arg->getType();
  QualType OrigParamType = ParamType;

  //   If P is a reference type [...]
  //   If P is a cv-qualified type [...]
  if (AdjustFunctionParmAndArgTypesForDeduction(
          S, TemplateParams, FirstInnerIndex, ParamType, ArgType, Arg, TDF))
    return Sema::TDK_Success;

  //   If [...] the argument is a non-empty initializer list [...]
  if (InitListExpr *ILE = dyn_cast<InitListExpr>(Arg))
    return DeduceFromInitializerList(S, TemplateParams, ParamType, ILE, Info,
                                     Deduced, OriginalCallArgs, ArgIdx, TDF);

  //   [...] the deduction process attempts to find template argument values
  //   that will make the deduced A identical to A
  //
  // Keep track of the argument type and corresponding parameter index,
  // so we can check for compatibility between the deduced A and A.
  OriginalCallArgs.push_back(
      Sema::OriginalCallArg(OrigParamType, DecomposedParam, ArgIdx, ArgType));
  return DeduceTemplateArgumentsByTypeMatch(S, TemplateParams, ParamType,
                                            ArgType, Info, Deduced, TDF);
}

/// Perform template argument deduction from a function call
/// (C++ [temp.deduct.call]).
///
/// \param FunctionTemplate the function template for which we are performing
/// template argument deduction.
///
/// \param ExplicitTemplateArgs the explicit template arguments provided
/// for this call.
///
/// \param Args the function call arguments
///
/// \param Specialization if template argument deduction was successful,
/// this will be set to the function template specialization produced by
/// template argument deduction.
///
/// \param Info the argument will be updated to provide additional information
/// about template argument deduction.
///
/// \param CheckNonDependent A callback to invoke to check conversions for
/// non-dependent parameters, between deduction and substitution, per DR1391.
/// If this returns true, substitution will be skipped and we return
/// TDK_NonDependentConversionFailure. The callback is passed the parameter
/// types (after substituting explicit template arguments).
///
/// \returns the result of template argument deduction.
Sema::TemplateDeductionResult Sema::DeduceTemplateArguments(
    FunctionTemplateDecl *FunctionTemplate,
    TemplateArgumentListInfo *ExplicitTemplateArgs, ArrayRef<Expr *> Args,
    FunctionDecl *&Specialization, TemplateDeductionInfo &Info,
    bool PartialOverloading,
    llvm::function_ref<bool(ArrayRef<QualType>)> CheckNonDependent) {
  if (FunctionTemplate->isInvalidDecl())
    return TDK_Invalid;

  FunctionDecl *Function = FunctionTemplate->getTemplatedDecl();
  unsigned NumParams = Function->getNumParams();

  unsigned FirstInnerIndex = getFirstInnerIndex(FunctionTemplate);

  // C++ [temp.deduct.call]p1:
  //   Template argument deduction is done by comparing each function template
  //   parameter type (call it P) with the type of the corresponding argument
  //   of the call (call it A) as described below.
  if (Args.size() < Function->getMinRequiredArguments() && !PartialOverloading)
    return TDK_TooFewArguments;
  else if (TooManyArguments(NumParams, Args.size(), PartialOverloading)) {
    const auto *Proto = Function->getType()->castAs<FunctionProtoType>();
    if (Proto->isTemplateVariadic())
      /* Do nothing */;
    else if (!Proto->isVariadic())
      return TDK_TooManyArguments;
  }

  // Treat forwarding references as lifetime_const.
  for (ParmVarDecl *PVD : Function->parameters()) {
    QualType ToCheck = PVD->getType();
    if (const auto *ParamExpansion = dyn_cast<PackExpansionType>(ToCheck))
      ToCheck = ParamExpansion->getPattern();
    if (isForwardingReference(ToCheck, FirstInnerIndex))
      PVD->addAttr(LifetimeconstAttr::CreateImplicit(Context));
  }

  // The types of the parameters from which we will perform template argument
  // deduction.
  LocalInstantiationScope InstScope(*this);
  TemplateParameterList *TemplateParams
    = FunctionTemplate->getTemplateParameters();
  SmallVector<DeducedTemplateArgument, 4> Deduced;
  SmallVector<QualType, 8> ParamTypes;
  unsigned NumExplicitlySpecified = 0;
  if (ExplicitTemplateArgs) {
    TemplateDeductionResult Result;
    runWithSufficientStackSpace(Info.getLocation(), [&] {
      Result = SubstituteExplicitTemplateArguments(
          FunctionTemplate, *ExplicitTemplateArgs, Deduced, ParamTypes, nullptr,
          Info);
    });
    if (Result)
      return Result;

    NumExplicitlySpecified = Deduced.size();
  } else {
    // Just fill in the parameter types from the function declaration.
    for (unsigned I = 0; I != NumParams; ++I)
      ParamTypes.push_back(Function->getParamDecl(I)->getType());
  }

  SmallVector<OriginalCallArg, 8> OriginalCallArgs;

  // Deduce an argument of type ParamType from an expression with index ArgIdx.
  auto DeduceCallArgument = [&](QualType ParamType, unsigned ArgIdx) {
    // C++ [demp.deduct.call]p1: (DR1391)
    //   Template argument deduction is done by comparing each function template
    //   parameter that contains template-parameters that participate in
    //   template argument deduction ...
    if (!hasDeducibleTemplateParameters(*this, FunctionTemplate, ParamType))
      return Sema::TDK_Success;

    //   ... with the type of the corresponding argument
    return DeduceTemplateArgumentsFromCallArgument(
        *this, TemplateParams, FirstInnerIndex, ParamType, Args[ArgIdx], Info, Deduced,
        OriginalCallArgs, /*Decomposed*/false, ArgIdx, /*TDF*/ 0);
  };

  // Deduce template arguments from the function parameters.
  Deduced.resize(TemplateParams->size());
  SmallVector<QualType, 8> ParamTypesForArgChecking;
  for (unsigned ParamIdx = 0, NumParamTypes = ParamTypes.size(), ArgIdx = 0;
       ParamIdx != NumParamTypes; ++ParamIdx) {
    QualType ParamType = ParamTypes[ParamIdx];

    const PackExpansionType *ParamExpansion =
        dyn_cast<PackExpansionType>(ParamType);
    if (!ParamExpansion) {
      // Simple case: matching a function parameter to a function argument.
      if (ArgIdx >= Args.size())
        break;

      ParamTypesForArgChecking.push_back(ParamType);
      if (auto Result = DeduceCallArgument(ParamType, ArgIdx++))
        return Result;

      continue;
    }

    QualType ParamPattern = ParamExpansion->getPattern();
    PackDeductionScope PackScope(*this, TemplateParams, Deduced, Info,
                                 ParamPattern);

    // C++0x [temp.deduct.call]p1:
    //   For a function parameter pack that occurs at the end of the
    //   parameter-declaration-list, the type A of each remaining argument of
    //   the call is compared with the type P of the declarator-id of the
    //   function parameter pack. Each comparison deduces template arguments
    //   for subsequent positions in the template parameter packs expanded by
    //   the function parameter pack. When a function parameter pack appears
    //   in a non-deduced context [not at the end of the list], the type of
    //   that parameter pack is never deduced.
    //
    // FIXME: The above rule allows the size of the parameter pack to change
    // after we skip it (in the non-deduced case). That makes no sense, so
    // we instead notionally deduce the pack against N arguments, where N is
    // the length of the explicitly-specified pack if it's expanded by the
    // parameter pack and 0 otherwise, and we treat each deduction as a
    // non-deduced context.
    if (ParamIdx + 1 == NumParamTypes || PackScope.hasFixedArity()) {
      for (; ArgIdx < Args.size() && PackScope.hasNextElement();
           PackScope.nextPackElement(), ++ArgIdx) {
        ParamTypesForArgChecking.push_back(ParamPattern);
        if (auto Result = DeduceCallArgument(ParamPattern, ArgIdx))
          return Result;
      }
    } else {
      // If the parameter type contains an explicitly-specified pack that we
      // could not expand, skip the number of parameters notionally created
      // by the expansion.
      Optional<unsigned> NumExpansions = ParamExpansion->getNumExpansions();
      if (NumExpansions && !PackScope.isPartiallyExpanded()) {
        for (unsigned I = 0; I != *NumExpansions && ArgIdx < Args.size();
             ++I, ++ArgIdx) {
          ParamTypesForArgChecking.push_back(ParamPattern);
          // FIXME: Should we add OriginalCallArgs for these? What if the
          // corresponding argument is a list?
          PackScope.nextPackElement();
        }
      }
    }

    // Build argument packs for each of the parameter packs expanded by this
    // pack expansion.
    if (auto Result = PackScope.finish())
      return Result;
  }

  // Capture the context in which the function call is made. This is the context
  // that is needed when the accessibility of template arguments is checked.
  DeclContext *CallingCtx = CurContext;

  TemplateDeductionResult Result;
  runWithSufficientStackSpace(Info.getLocation(), [&] {
    Result = FinishTemplateArgumentDeduction(
        FunctionTemplate, Deduced, NumExplicitlySpecified, Specialization, Info,
        &OriginalCallArgs, PartialOverloading, [&, CallingCtx]() {
          ContextRAII SavedContext(*this, CallingCtx);
          return CheckNonDependent(ParamTypesForArgChecking);
        });
  });
  return Result;
}

QualType Sema::adjustCCAndNoReturn(QualType ArgFunctionType,
                                   QualType FunctionType,
                                   bool AdjustExceptionSpec) {
  if (ArgFunctionType.isNull())
    return ArgFunctionType;

  const auto *FunctionTypeP = FunctionType->castAs<FunctionProtoType>();
  const auto *ArgFunctionTypeP = ArgFunctionType->castAs<FunctionProtoType>();
  FunctionProtoType::ExtProtoInfo EPI = ArgFunctionTypeP->getExtProtoInfo();
  bool Rebuild = false;

  CallingConv CC = FunctionTypeP->getCallConv();
  if (EPI.ExtInfo.getCC() != CC) {
    EPI.ExtInfo = EPI.ExtInfo.withCallingConv(CC);
    Rebuild = true;
  }

  bool NoReturn = FunctionTypeP->getNoReturnAttr();
  if (EPI.ExtInfo.getNoReturn() != NoReturn) {
    EPI.ExtInfo = EPI.ExtInfo.withNoReturn(NoReturn);
    Rebuild = true;
  }

  if (AdjustExceptionSpec && (FunctionTypeP->hasExceptionSpec() ||
                              ArgFunctionTypeP->hasExceptionSpec())) {
    EPI.ExceptionSpec = FunctionTypeP->getExtProtoInfo().ExceptionSpec;
    Rebuild = true;
  }

  if (!Rebuild)
    return ArgFunctionType;

  return Context.getFunctionType(ArgFunctionTypeP->getReturnType(),
                                 ArgFunctionTypeP->getParamTypes(), EPI);
}

/// Deduce template arguments when taking the address of a function
/// template (C++ [temp.deduct.funcaddr]) or matching a specialization to
/// a template.
///
/// \param FunctionTemplate the function template for which we are performing
/// template argument deduction.
///
/// \param ExplicitTemplateArgs the explicitly-specified template
/// arguments.
///
/// \param ArgFunctionType the function type that will be used as the
/// "argument" type (A) when performing template argument deduction from the
/// function template's function type. This type may be NULL, if there is no
/// argument type to compare against, in C++0x [temp.arg.explicit]p3.
///
/// \param Specialization if template argument deduction was successful,
/// this will be set to the function template specialization produced by
/// template argument deduction.
///
/// \param Info the argument will be updated to provide additional information
/// about template argument deduction.
///
/// \param IsAddressOfFunction If \c true, we are deducing as part of taking
/// the address of a function template per [temp.deduct.funcaddr] and
/// [over.over]. If \c false, we are looking up a function template
/// specialization based on its signature, per [temp.deduct.decl].
///
/// \returns the result of template argument deduction.
Sema::TemplateDeductionResult Sema::DeduceTemplateArguments(
    FunctionTemplateDecl *FunctionTemplate,
    TemplateArgumentListInfo *ExplicitTemplateArgs, QualType ArgFunctionType,
    FunctionDecl *&Specialization, TemplateDeductionInfo &Info,
    bool IsAddressOfFunction) {
  if (FunctionTemplate->isInvalidDecl())
    return TDK_Invalid;

  FunctionDecl *Function = FunctionTemplate->getTemplatedDecl();
  TemplateParameterList *TemplateParams
    = FunctionTemplate->getTemplateParameters();
  QualType FunctionType = Function->getType();

  // Substitute any explicit template arguments.
  LocalInstantiationScope InstScope(*this);
  SmallVector<DeducedTemplateArgument, 4> Deduced;
  unsigned NumExplicitlySpecified = 0;
  SmallVector<QualType, 4> ParamTypes;
  if (ExplicitTemplateArgs) {
    TemplateDeductionResult Result;
    runWithSufficientStackSpace(Info.getLocation(), [&] {
      Result = SubstituteExplicitTemplateArguments(
          FunctionTemplate, *ExplicitTemplateArgs, Deduced, ParamTypes,
          &FunctionType, Info);
    });
    if (Result)
      return Result;

    NumExplicitlySpecified = Deduced.size();
  }

  // When taking the address of a function, we require convertibility of
  // the resulting function type. Otherwise, we allow arbitrary mismatches
  // of calling convention and noreturn.
  if (!IsAddressOfFunction)
    ArgFunctionType = adjustCCAndNoReturn(ArgFunctionType, FunctionType,
                                          /*AdjustExceptionSpec*/false);

  // Unevaluated SFINAE context.
  EnterExpressionEvaluationContext Unevaluated(
      *this, Sema::ExpressionEvaluationContext::Unevaluated);
  SFINAETrap Trap(*this);

  Deduced.resize(TemplateParams->size());

  // If the function has a deduced return type, substitute it for a dependent
  // type so that we treat it as a non-deduced context in what follows. If we
  // are looking up by signature, the signature type should also have a deduced
  // return type, which we instead expect to exactly match.
  bool HasDeducedReturnType = false;
  if (getLangOpts().CPlusPlus14 && IsAddressOfFunction &&
      Function->getReturnType()->getContainedAutoType()) {
    FunctionType = SubstAutoType(FunctionType, Context.DependentTy);
    HasDeducedReturnType = true;
  }

  if (!ArgFunctionType.isNull()) {
    unsigned TDF =
        TDF_TopLevelParameterTypeList | TDF_AllowCompatibleFunctionType;
    // Deduce template arguments from the function type.
    if (TemplateDeductionResult Result
          = DeduceTemplateArgumentsByTypeMatch(*this, TemplateParams,
                                               FunctionType, ArgFunctionType,
                                               Info, Deduced, TDF))
      return Result;
  }

  TemplateDeductionResult Result;
  runWithSufficientStackSpace(Info.getLocation(), [&] {
    Result = FinishTemplateArgumentDeduction(FunctionTemplate, Deduced,
                                             NumExplicitlySpecified,
                                             Specialization, Info);
  });
  if (Result)
    return Result;

  // If the function has a deduced return type, deduce it now, so we can check
  // that the deduced function type matches the requested type.
  if (HasDeducedReturnType &&
      Specialization->getReturnType()->isUndeducedType() &&
      DeduceReturnType(Specialization, Info.getLocation(), false))
    return TDK_MiscellaneousDeductionFailure;

  // If the function has a dependent exception specification, resolve it now,
  // so we can check that the exception specification matches.
  auto *SpecializationFPT =
      Specialization->getType()->castAs<FunctionProtoType>();
  if (getLangOpts().CPlusPlus17 &&
      isUnresolvedExceptionSpec(SpecializationFPT->getExceptionSpecType()) &&
      !ResolveExceptionSpec(Info.getLocation(), SpecializationFPT))
    return TDK_MiscellaneousDeductionFailure;

  // Adjust the exception specification of the argument to match the
  // substituted and resolved type we just formed. (Calling convention and
  // noreturn can't be dependent, so we don't actually need this for them
  // right now.)
  QualType SpecializationType = Specialization->getType();
  if (!IsAddressOfFunction)
    ArgFunctionType = adjustCCAndNoReturn(ArgFunctionType, SpecializationType,
                                          /*AdjustExceptionSpec*/true);

  // If the requested function type does not match the actual type of the
  // specialization with respect to arguments of compatible pointer to function
  // types, template argument deduction fails.
  if (!ArgFunctionType.isNull()) {
    if (IsAddressOfFunction &&
        !isSameOrCompatibleFunctionType(
            Context.getCanonicalType(SpecializationType),
            Context.getCanonicalType(ArgFunctionType)))
      return TDK_MiscellaneousDeductionFailure;

    if (!IsAddressOfFunction &&
        !Context.hasSameType(SpecializationType, ArgFunctionType))
      return TDK_MiscellaneousDeductionFailure;
  }

  return TDK_Success;
}

/// Deduce template arguments for a templated conversion
/// function (C++ [temp.deduct.conv]) and, if successful, produce a
/// conversion function template specialization.
Sema::TemplateDeductionResult
Sema::DeduceTemplateArguments(FunctionTemplateDecl *ConversionTemplate,
                              QualType ToType,
                              CXXConversionDecl *&Specialization,
                              TemplateDeductionInfo &Info) {
  if (ConversionTemplate->isInvalidDecl())
    return TDK_Invalid;

  CXXConversionDecl *ConversionGeneric
    = cast<CXXConversionDecl>(ConversionTemplate->getTemplatedDecl());

  QualType FromType = ConversionGeneric->getConversionType();

  // Canonicalize the types for deduction.
  QualType P = Context.getCanonicalType(FromType);
  QualType A = Context.getCanonicalType(ToType);

  // C++0x [temp.deduct.conv]p2:
  //   If P is a reference type, the type referred to by P is used for
  //   type deduction.
  if (const ReferenceType *PRef = P->getAs<ReferenceType>())
    P = PRef->getPointeeType();

  // C++0x [temp.deduct.conv]p4:
  //   [...] If A is a reference type, the type referred to by A is used
  //   for type deduction.
  if (const ReferenceType *ARef = A->getAs<ReferenceType>()) {
    A = ARef->getPointeeType();
    // We work around a defect in the standard here: cv-qualifiers are also
    // removed from P and A in this case, unless P was a reference type. This
    // seems to mostly match what other compilers are doing.
    if (!FromType->getAs<ReferenceType>()) {
      A = A.getUnqualifiedType();
      P = P.getUnqualifiedType();
    }

  // C++ [temp.deduct.conv]p3:
  //
  //   If A is not a reference type:
  } else {
    assert(!A->isReferenceType() && "Reference types were handled above");

    //   - If P is an array type, the pointer type produced by the
    //     array-to-pointer standard conversion (4.2) is used in place
    //     of P for type deduction; otherwise,
    if (P->isArrayType())
      P = Context.getArrayDecayedType(P);
    //   - If P is a function type, the pointer type produced by the
    //     function-to-pointer standard conversion (4.3) is used in
    //     place of P for type deduction; otherwise,
    else if (P->isFunctionType())
      P = Context.getPointerType(P);
    //   - If P is a cv-qualified type, the top level cv-qualifiers of
    //     P's type are ignored for type deduction.
    else
      P = P.getUnqualifiedType();

    // C++0x [temp.deduct.conv]p4:
    //   If A is a cv-qualified type, the top level cv-qualifiers of A's
    //   type are ignored for type deduction. If A is a reference type, the type
    //   referred to by A is used for type deduction.
    A = A.getUnqualifiedType();
  }

  // Unevaluated SFINAE context.
  EnterExpressionEvaluationContext Unevaluated(
      *this, Sema::ExpressionEvaluationContext::Unevaluated);
  SFINAETrap Trap(*this);

  // C++ [temp.deduct.conv]p1:
  //   Template argument deduction is done by comparing the return
  //   type of the template conversion function (call it P) with the
  //   type that is required as the result of the conversion (call it
  //   A) as described in 14.8.2.4.
  TemplateParameterList *TemplateParams
    = ConversionTemplate->getTemplateParameters();
  SmallVector<DeducedTemplateArgument, 4> Deduced;
  Deduced.resize(TemplateParams->size());

  // C++0x [temp.deduct.conv]p4:
  //   In general, the deduction process attempts to find template
  //   argument values that will make the deduced A identical to
  //   A. However, there are two cases that allow a difference:
  unsigned TDF = 0;
  //     - If the original A is a reference type, A can be more
  //       cv-qualified than the deduced A (i.e., the type referred to
  //       by the reference)
  if (ToType->isReferenceType())
    TDF |= TDF_ArgWithReferenceType;
  //     - The deduced A can be another pointer or pointer to member
  //       type that can be converted to A via a qualification
  //       conversion.
  //
  // (C++0x [temp.deduct.conv]p6 clarifies that this only happens when
  // both P and A are pointers or member pointers. In this case, we
  // just ignore cv-qualifiers completely).
  if ((P->isPointerType() && A->isPointerType()) ||
      (P->isMemberPointerType() && A->isMemberPointerType()))
    TDF |= TDF_IgnoreQualifiers;
  if (TemplateDeductionResult Result
        = DeduceTemplateArgumentsByTypeMatch(*this, TemplateParams,
                                             P, A, Info, Deduced, TDF))
    return Result;

  // Create an Instantiation Scope for finalizing the operator.
  LocalInstantiationScope InstScope(*this);
  // Finish template argument deduction.
  FunctionDecl *ConversionSpecialized = nullptr;
  TemplateDeductionResult Result;
  runWithSufficientStackSpace(Info.getLocation(), [&] {
    Result = FinishTemplateArgumentDeduction(ConversionTemplate, Deduced, 0,
                                             ConversionSpecialized, Info);
  });
  Specialization = cast_or_null<CXXConversionDecl>(ConversionSpecialized);
  return Result;
}

/// Deduce template arguments for a function template when there is
/// nothing to deduce against (C++0x [temp.arg.explicit]p3).
///
/// \param FunctionTemplate the function template for which we are performing
/// template argument deduction.
///
/// \param ExplicitTemplateArgs the explicitly-specified template
/// arguments.
///
/// \param Specialization if template argument deduction was successful,
/// this will be set to the function template specialization produced by
/// template argument deduction.
///
/// \param Info the argument will be updated to provide additional information
/// about template argument deduction.
///
/// \param IsAddressOfFunction If \c true, we are deducing as part of taking
/// the address of a function template in a context where we do not have a
/// target type, per [over.over]. If \c false, we are looking up a function
/// template specialization based on its signature, which only happens when
/// deducing a function parameter type from an argument that is a template-id
/// naming a function template specialization.
///
/// \returns the result of template argument deduction.
Sema::TemplateDeductionResult Sema::DeduceTemplateArguments(
    FunctionTemplateDecl *FunctionTemplate,
    TemplateArgumentListInfo *ExplicitTemplateArgs,
    FunctionDecl *&Specialization, TemplateDeductionInfo &Info,
    bool IsAddressOfFunction) {
  return DeduceTemplateArguments(FunctionTemplate, ExplicitTemplateArgs,
                                 QualType(), Specialization, Info,
                                 IsAddressOfFunction);
}

namespace {
  struct DependentAuto { bool IsPack; };

  /// Substitute the 'auto' specifier or deduced template specialization type
  /// specifier within a type for a given replacement type.
  class SubstituteDeducedTypeTransform :
      public TreeTransform<SubstituteDeducedTypeTransform> {
    QualType Replacement;
    bool ReplacementIsPack;
    bool UseTypeSugar;

  public:
    SubstituteDeducedTypeTransform(Sema &SemaRef, DependentAuto DA)
        : TreeTransform<SubstituteDeducedTypeTransform>(SemaRef), Replacement(),
          ReplacementIsPack(DA.IsPack), UseTypeSugar(true) {}

    SubstituteDeducedTypeTransform(Sema &SemaRef, QualType Replacement,
                                   bool UseTypeSugar = true)
        : TreeTransform<SubstituteDeducedTypeTransform>(SemaRef),
          Replacement(Replacement), ReplacementIsPack(false),
          UseTypeSugar(UseTypeSugar) {}

    QualType TransformDesugared(TypeLocBuilder &TLB, DeducedTypeLoc TL) {
      assert(isa<TemplateTypeParmType>(Replacement) &&
             "unexpected unsugared replacement kind");
      QualType Result = Replacement;
      TemplateTypeParmTypeLoc NewTL = TLB.push<TemplateTypeParmTypeLoc>(Result);
      NewTL.setNameLoc(TL.getNameLoc());
      return Result;
    }

    QualType TransformAutoType(TypeLocBuilder &TLB, AutoTypeLoc TL) {
      // If we're building the type pattern to deduce against, don't wrap the
      // substituted type in an AutoType. Certain template deduction rules
      // apply only when a template type parameter appears directly (and not if
      // the parameter is found through desugaring). For instance:
      //   auto &&lref = lvalue;
      // must transform into "rvalue reference to T" not "rvalue reference to
      // auto type deduced as T" in order for [temp.deduct.call]p3 to apply.
      //
      // FIXME: Is this still necessary?
      if (!UseTypeSugar)
        return TransformDesugared(TLB, TL);

      QualType Result = SemaRef.Context.getAutoType(
          Replacement, TL.getTypePtr()->getKeyword(), Replacement.isNull(),
          ReplacementIsPack, TL.getTypePtr()->getTypeConstraintConcept(),
          TL.getTypePtr()->getTypeConstraintArguments());
      auto NewTL = TLB.push<AutoTypeLoc>(Result);
      NewTL.copy(TL);
      return Result;
    }

    QualType TransformDeducedTemplateSpecializationType(
        TypeLocBuilder &TLB, DeducedTemplateSpecializationTypeLoc TL) {
      if (!UseTypeSugar)
        return TransformDesugared(TLB, TL);

      QualType Result = SemaRef.Context.getDeducedTemplateSpecializationType(
          TL.getTypePtr()->getTemplateName(),
          Replacement, Replacement.isNull());
      auto NewTL = TLB.push<DeducedTemplateSpecializationTypeLoc>(Result);
      NewTL.setNameLoc(TL.getNameLoc());
      return Result;
    }

    ExprResult TransformLambdaExpr(LambdaExpr *E) {
      // Lambdas never need to be transformed.
      return E;
    }

    QualType Apply(TypeLoc TL) {
      // Create some scratch storage for the transformed type locations.
      // FIXME: We're just going to throw this information away. Don't build it.
      TypeLocBuilder TLB;
      TLB.reserve(TL.getFullDataSize());
      return TransformType(TLB, TL);
    }
  };

} // namespace

Sema::DeduceAutoResult
Sema::DeduceAutoType(TypeSourceInfo *Type, Expr *&Init, QualType &Result,
                     Optional<unsigned> DependentDeductionDepth,
                     bool IgnoreConstraints) {
  return DeduceAutoType(Type->getTypeLoc(), Init, Result,
                        DependentDeductionDepth, IgnoreConstraints);
}

/// Attempt to produce an informative diagostic explaining why auto deduction
/// failed.
/// \return \c true if diagnosed, \c false if not.
static bool diagnoseAutoDeductionFailure(Sema &S,
                                         Sema::TemplateDeductionResult TDK,
                                         TemplateDeductionInfo &Info,
                                         ArrayRef<SourceRange> Ranges) {
  switch (TDK) {
  case Sema::TDK_Inconsistent: {
    // Inconsistent deduction means we were deducing from an initializer list.
    auto D = S.Diag(Info.getLocation(), diag::err_auto_inconsistent_deduction);
    D << Info.FirstArg << Info.SecondArg;
    for (auto R : Ranges)
      D << R;
    return true;
  }

  // FIXME: Are there other cases for which a custom diagnostic is more useful
  // than the basic "types don't match" diagnostic?

  default:
    return false;
  }
}

static Sema::DeduceAutoResult
CheckDeducedPlaceholderConstraints(Sema &S, const AutoType &Type,
                                   AutoTypeLoc TypeLoc, QualType Deduced) {
  ConstraintSatisfaction Satisfaction;
  ConceptDecl *Concept = Type.getTypeConstraintConcept();
  TemplateArgumentListInfo TemplateArgs(TypeLoc.getLAngleLoc(),
                                        TypeLoc.getRAngleLoc());
  TemplateArgs.addArgument(
      TemplateArgumentLoc(TemplateArgument(Deduced),
                          S.Context.getTrivialTypeSourceInfo(
                              Deduced, TypeLoc.getNameLoc())));
  for (unsigned I = 0, C = TypeLoc.getNumArgs(); I != C; ++I)
    TemplateArgs.addArgument(TypeLoc.getArgLoc(I));

  llvm::SmallVector<TemplateArgument, 4> Converted;
  if (S.CheckTemplateArgumentList(Concept, SourceLocation(), TemplateArgs,
                                  /*PartialTemplateArgs=*/false, Converted))
    return Sema::DAR_FailedAlreadyDiagnosed;
  if (S.CheckConstraintSatisfaction(Concept, {Concept->getConstraintExpr()},
                                    Converted, TypeLoc.getLocalSourceRange(),
                                    Satisfaction))
    return Sema::DAR_FailedAlreadyDiagnosed;
  if (!Satisfaction.IsSatisfied) {
    std::string Buf;
    llvm::raw_string_ostream OS(Buf);
    OS << "'" << Concept->getName();
    if (TypeLoc.hasExplicitTemplateArgs()) {
      OS << "<";
      for (const auto &Arg : Type.getTypeConstraintArguments())
        Arg.print(S.getPrintingPolicy(), OS);
      OS << ">";
    }
    OS << "'";
    OS.flush();
    S.Diag(TypeLoc.getConceptNameLoc(),
           diag::err_placeholder_constraints_not_satisfied)
         << Deduced << Buf << TypeLoc.getLocalSourceRange();
    S.DiagnoseUnsatisfiedConstraint(Satisfaction);
    return Sema::DAR_FailedAlreadyDiagnosed;
  }
  return Sema::DAR_Succeeded;
}

/// Deduce the type for an auto type-specifier (C++11 [dcl.spec.auto]p6)
///
/// Note that this is done even if the initializer is dependent. (This is
/// necessary to support partial ordering of templates using 'auto'.)
/// A dependent type will be produced when deducing from a dependent type.
///
/// \param Type the type pattern using the auto type-specifier.
/// \param Init the initializer for the variable whose type is to be deduced.
/// \param Result if type deduction was successful, this will be set to the
///        deduced type.
/// \param DependentDeductionDepth Set if we should permit deduction in
///        dependent cases. This is necessary for template partial ordering with
///        'auto' template parameters. The value specified is the template
///        parameter depth at which we should perform 'auto' deduction.
/// \param IgnoreConstraints Set if we should not fail if the deduced type does
///                          not satisfy the type-constraint in the auto type.
Sema::DeduceAutoResult
Sema::DeduceAutoType(TypeLoc Type, Expr *&Init, QualType &Result,
                     Optional<unsigned> DependentDeductionDepth,
                     bool IgnoreConstraints) {
  if (Init->containsErrors())
    return DAR_FailedAlreadyDiagnosed;
  if (Init->getType()->isNonOverloadPlaceholderType()) {
    ExprResult NonPlaceholder = CheckPlaceholderExpr(Init);
    if (NonPlaceholder.isInvalid())
      return DAR_FailedAlreadyDiagnosed;
    Init = NonPlaceholder.get();
  }

  DependentAuto DependentResult = {
      /*.IsPack = */ (bool)Type.getAs<PackExpansionTypeLoc>()};

  if (!DependentDeductionDepth &&
      (Type.getType()->isDependentType() || Init->isTypeDependent() ||
       Init->containsUnexpandedParameterPack())) {
    Result = SubstituteDeducedTypeTransform(*this, DependentResult).Apply(Type);
    assert(!Result.isNull() && "substituting DependentTy can't fail");
    return DAR_Succeeded;
  }

  // Find the depth of template parameter to synthesize.
  unsigned Depth = DependentDeductionDepth.getValueOr(0);

  // If this is a 'decltype(auto)' specifier, do the decltype dance.
  // Since 'decltype(auto)' can only occur at the top of the type, we
  // don't need to go digging for it.
  if (const AutoType *AT = Type.getType()->getAs<AutoType>()) {
    if (AT->isDecltypeAuto()) {
      if (isa<InitListExpr>(Init)) {
        Diag(Init->getBeginLoc(), diag::err_decltype_auto_initializer_list);
        return DAR_FailedAlreadyDiagnosed;
      }

      ExprResult ER = CheckPlaceholderExpr(Init);
      if (ER.isInvalid())
        return DAR_FailedAlreadyDiagnosed;
      Init = ER.get();
      QualType Deduced = BuildDecltypeType(Init, Init->getBeginLoc(), false);
      if (Deduced.isNull())
        return DAR_FailedAlreadyDiagnosed;
      // FIXME: Support a non-canonical deduced type for 'auto'.
      Deduced = Context.getCanonicalType(Deduced);
      if (AT->isConstrained() && !IgnoreConstraints) {
        auto ConstraintsResult =
            CheckDeducedPlaceholderConstraints(*this, *AT,
                                               Type.getContainedAutoTypeLoc(),
                                               Deduced);
        if (ConstraintsResult != DAR_Succeeded)
          return ConstraintsResult;
      }
      Result = SubstituteDeducedTypeTransform(*this, Deduced).Apply(Type);
      if (Result.isNull())
        return DAR_FailedAlreadyDiagnosed;
      return DAR_Succeeded;
    } else if (!getLangOpts().CPlusPlus) {
      if (isa<InitListExpr>(Init)) {
        Diag(Init->getBeginLoc(), diag::err_auto_init_list_from_c);
        return DAR_FailedAlreadyDiagnosed;
      }
    }
  }

  SourceLocation Loc = Init->getExprLoc();

  LocalInstantiationScope InstScope(*this);

  // Build template<class TemplParam> void Func(FuncParam);
  TemplateTypeParmDecl *TemplParam = TemplateTypeParmDecl::Create(
      Context, nullptr, SourceLocation(), Loc, Depth, 0, nullptr, false, false,
      false);
  QualType TemplArg = QualType(TemplParam->getTypeForDecl(), 0);
  NamedDecl *TemplParamPtr = TemplParam;
  FixedSizeTemplateParameterListStorage<1, false> TemplateParamsSt(
      Context, Loc, Loc, TemplParamPtr, Loc, nullptr);

  QualType FuncParam =
      SubstituteDeducedTypeTransform(*this, TemplArg, /*UseTypeSugar*/false)
          .Apply(Type);
  assert(!FuncParam.isNull() &&
         "substituting template parameter for 'auto' failed");

  // Deduce type of TemplParam in Func(Init)
  SmallVector<DeducedTemplateArgument, 1> Deduced;
  Deduced.resize(1);

  TemplateDeductionInfo Info(Loc, Depth);

  // If deduction failed, don't diagnose if the initializer is dependent; it
  // might acquire a matching type in the instantiation.
  auto DeductionFailed = [&](TemplateDeductionResult TDK,
                             ArrayRef<SourceRange> Ranges) -> DeduceAutoResult {
    if (Init->isTypeDependent()) {
      Result =
          SubstituteDeducedTypeTransform(*this, DependentResult).Apply(Type);
      assert(!Result.isNull() && "substituting DependentTy can't fail");
      return DAR_Succeeded;
    }
    if (diagnoseAutoDeductionFailure(*this, TDK, Info, Ranges))
      return DAR_FailedAlreadyDiagnosed;
    return DAR_Failed;
  };

  SmallVector<OriginalCallArg, 4> OriginalCallArgs;

  InitListExpr *InitList = dyn_cast<InitListExpr>(Init);
  if (InitList) {
    // Notionally, we substitute std::initializer_list<T> for 'auto' and deduce
    // against that. Such deduction only succeeds if removing cv-qualifiers and
    // references results in std::initializer_list<T>.
    if (!Type.getType().getNonReferenceType()->getAs<AutoType>())
      return DAR_Failed;

    // Resolving a core issue: a braced-init-list containing any designators is
    // a non-deduced context.
    for (Expr *E : InitList->inits())
      if (isa<DesignatedInitExpr>(E))
        return DAR_Failed;

    SourceRange DeducedFromInitRange;
    for (unsigned i = 0, e = InitList->getNumInits(); i < e; ++i) {
      Expr *Init = InitList->getInit(i);

      if (auto TDK = DeduceTemplateArgumentsFromCallArgument(
              *this, TemplateParamsSt.get(), 0, TemplArg, Init,
              Info, Deduced, OriginalCallArgs, /*Decomposed*/ true,
              /*ArgIdx*/ 0, /*TDF*/ 0))
        return DeductionFailed(TDK, {DeducedFromInitRange,
                                     Init->getSourceRange()});

      if (DeducedFromInitRange.isInvalid() &&
          Deduced[0].getKind() != TemplateArgument::Null)
        DeducedFromInitRange = Init->getSourceRange();
    }
  } else {
    if (!getLangOpts().CPlusPlus && Init->refersToBitField()) {
      Diag(Loc, diag::err_auto_bitfield);
      return DAR_FailedAlreadyDiagnosed;
    }

    if (auto TDK = DeduceTemplateArgumentsFromCallArgument(
            *this, TemplateParamsSt.get(), 0, FuncParam, Init, Info, Deduced,
            OriginalCallArgs, /*Decomposed*/ false, /*ArgIdx*/ 0, /*TDF*/ 0))
      return DeductionFailed(TDK, {});
  }

  // Could be null if somehow 'auto' appears in a non-deduced context.
  if (Deduced[0].getKind() != TemplateArgument::Type)
    return DeductionFailed(TDK_Incomplete, {});

  QualType DeducedType = Deduced[0].getAsType();

  if (InitList) {
    DeducedType = BuildStdInitializerList(DeducedType, Loc);
    if (DeducedType.isNull())
      return DAR_FailedAlreadyDiagnosed;
  }

  if (const auto *AT = Type.getType()->getAs<AutoType>()) {
    if (AT->isConstrained() && !IgnoreConstraints) {
      auto ConstraintsResult =
          CheckDeducedPlaceholderConstraints(*this, *AT,
                                             Type.getContainedAutoTypeLoc(),
                                             DeducedType);
      if (ConstraintsResult != DAR_Succeeded)
        return ConstraintsResult;
    }
  }

  Result = SubstituteDeducedTypeTransform(*this, DeducedType).Apply(Type);
  if (Result.isNull())
    return DAR_FailedAlreadyDiagnosed;

  // Check that the deduced argument type is compatible with the original
  // argument type per C++ [temp.deduct.call]p4.
  QualType DeducedA = InitList ? Deduced[0].getAsType() : Result;
  for (const OriginalCallArg &OriginalArg : OriginalCallArgs) {
    assert((bool)InitList == OriginalArg.DecomposedParam &&
           "decomposed non-init-list in auto deduction?");
    if (auto TDK =
            CheckOriginalCallArgDeduction(*this, Info, OriginalArg, DeducedA)) {
      Result = QualType();
      return DeductionFailed(TDK, {});
    }
  }

  return DAR_Succeeded;
}

QualType Sema::SubstAutoType(QualType TypeWithAuto,
                             QualType TypeToReplaceAuto) {
  if (TypeToReplaceAuto->isDependentType())
    return SubstituteDeducedTypeTransform(
               *this, DependentAuto{
                          TypeToReplaceAuto->containsUnexpandedParameterPack()})
        .TransformType(TypeWithAuto);
  return SubstituteDeducedTypeTransform(*this, TypeToReplaceAuto)
      .TransformType(TypeWithAuto);
}

TypeSourceInfo *Sema::SubstAutoTypeSourceInfo(TypeSourceInfo *TypeWithAuto,
                                              QualType TypeToReplaceAuto) {
  if (TypeToReplaceAuto->isDependentType())
    return SubstituteDeducedTypeTransform(
               *this,
               DependentAuto{
                   TypeToReplaceAuto->containsUnexpandedParameterPack()})
        .TransformType(TypeWithAuto);
  return SubstituteDeducedTypeTransform(*this, TypeToReplaceAuto)
      .TransformType(TypeWithAuto);
}

QualType Sema::ReplaceAutoType(QualType TypeWithAuto,
                               QualType TypeToReplaceAuto) {
  return SubstituteDeducedTypeTransform(*this, TypeToReplaceAuto,
                                        /*UseTypeSugar*/ false)
      .TransformType(TypeWithAuto);
}

TypeSourceInfo *Sema::ReplaceAutoTypeSourceInfo(TypeSourceInfo *TypeWithAuto,
                                                QualType TypeToReplaceAuto) {
  return SubstituteDeducedTypeTransform(*this, TypeToReplaceAuto,
                                        /*UseTypeSugar*/ false)
      .TransformType(TypeWithAuto);
}

void Sema::DiagnoseAutoDeductionFailure(VarDecl *VDecl, Expr *Init) {
  if (isa<InitListExpr>(Init))
    Diag(VDecl->getLocation(),
         VDecl->isInitCapture()
             ? diag::err_init_capture_deduction_failure_from_init_list
             : diag::err_auto_var_deduction_failure_from_init_list)
      << VDecl->getDeclName() << VDecl->getType() << Init->getSourceRange();
  else
    Diag(VDecl->getLocation(),
         VDecl->isInitCapture() ? diag::err_init_capture_deduction_failure
                                : diag::err_auto_var_deduction_failure)
      << VDecl->getDeclName() << VDecl->getType() << Init->getType()
      << Init->getSourceRange();
}

bool Sema::DeduceReturnType(FunctionDecl *FD, SourceLocation Loc,
                            bool Diagnose) {
  assert(FD->getReturnType()->isUndeducedType());

  // For a lambda's conversion operator, deduce any 'auto' or 'decltype(auto)'
  // within the return type from the call operator's type.
  if (isLambdaConversionOperator(FD)) {
    CXXRecordDecl *Lambda = cast<CXXMethodDecl>(FD)->getParent();
    FunctionDecl *CallOp = Lambda->getLambdaCallOperator();

    // For a generic lambda, instantiate the call operator if needed.
    if (auto *Args = FD->getTemplateSpecializationArgs()) {
      CallOp = InstantiateFunctionDeclaration(
          CallOp->getDescribedFunctionTemplate(), Args, Loc);
      if (!CallOp || CallOp->isInvalidDecl())
        return true;

      // We might need to deduce the return type by instantiating the definition
      // of the operator() function.
      if (CallOp->getReturnType()->isUndeducedType()) {
        runWithSufficientStackSpace(Loc, [&] {
          InstantiateFunctionDefinition(Loc, CallOp);
        });
      }
    }

    if (CallOp->isInvalidDecl())
      return true;
    assert(!CallOp->getReturnType()->isUndeducedType() &&
           "failed to deduce lambda return type");

    // Build the new return type from scratch.
    CallingConv RetTyCC = FD->getReturnType()
                              ->getPointeeType()
                              ->castAs<FunctionType>()
                              ->getCallConv();
    QualType RetType = getLambdaConversionFunctionResultType(
        CallOp->getType()->castAs<FunctionProtoType>(), RetTyCC);
    if (FD->getReturnType()->getAs<PointerType>())
      RetType = Context.getPointerType(RetType);
    else {
      assert(FD->getReturnType()->getAs<BlockPointerType>());
      RetType = Context.getBlockPointerType(RetType);
    }
    Context.adjustDeducedFunctionResultType(FD, RetType);
    return false;
  }

  if (FD->getTemplateInstantiationPattern()) {
    runWithSufficientStackSpace(Loc, [&] {
      InstantiateFunctionDefinition(Loc, FD);
    });
  }

  bool StillUndeduced = FD->getReturnType()->isUndeducedType();
  if (StillUndeduced && Diagnose && !FD->isInvalidDecl()) {
    Diag(Loc, diag::err_auto_fn_used_before_defined) << FD;
    Diag(FD->getLocation(), diag::note_callee_decl) << FD;
  }

  return StillUndeduced;
}

/// If this is a non-static member function,
static void
AddImplicitObjectParameterType(ASTContext &Context,
                               CXXMethodDecl *Method,
                               SmallVectorImpl<QualType> &ArgTypes) {
  // C++11 [temp.func.order]p3:
  //   [...] The new parameter is of type "reference to cv A," where cv are
  //   the cv-qualifiers of the function template (if any) and A is
  //   the class of which the function template is a member.
  //
  // The standard doesn't say explicitly, but we pick the appropriate kind of
  // reference type based on [over.match.funcs]p4.
  QualType ArgTy = Context.getTypeDeclType(Method->getParent());
  ArgTy = Context.getQualifiedType(ArgTy, Method->getMethodQualifiers());
  if (Method->getRefQualifier() == RQ_RValue)
    ArgTy = Context.getRValueReferenceType(ArgTy);
  else
    ArgTy = Context.getLValueReferenceType(ArgTy);
  ArgTypes.push_back(ArgTy);
}

/// Determine whether the function template \p FT1 is at least as
/// specialized as \p FT2.
static bool isAtLeastAsSpecializedAs(Sema &S,
                                     SourceLocation Loc,
                                     FunctionTemplateDecl *FT1,
                                     FunctionTemplateDecl *FT2,
                                     TemplatePartialOrderingContext TPOC,
                                     unsigned NumCallArguments1,
                                     bool Reversed) {
  assert(!Reversed || TPOC == TPOC_Call);

  FunctionDecl *FD1 = FT1->getTemplatedDecl();
  FunctionDecl *FD2 = FT2->getTemplatedDecl();
  const FunctionProtoType *Proto1 = FD1->getType()->getAs<FunctionProtoType>();
  const FunctionProtoType *Proto2 = FD2->getType()->getAs<FunctionProtoType>();

  assert(Proto1 && Proto2 && "Function templates must have prototypes");
  TemplateParameterList *TemplateParams = FT2->getTemplateParameters();
  SmallVector<DeducedTemplateArgument, 4> Deduced;
  Deduced.resize(TemplateParams->size());

  // C++0x [temp.deduct.partial]p3:
  //   The types used to determine the ordering depend on the context in which
  //   the partial ordering is done:
  TemplateDeductionInfo Info(Loc);
  SmallVector<QualType, 4> Args2;
  switch (TPOC) {
  case TPOC_Call: {
    //   - In the context of a function call, the function parameter types are
    //     used.
    CXXMethodDecl *Method1 = dyn_cast<CXXMethodDecl>(FD1);
    CXXMethodDecl *Method2 = dyn_cast<CXXMethodDecl>(FD2);

    // C++11 [temp.func.order]p3:
    //   [...] If only one of the function templates is a non-static
    //   member, that function template is considered to have a new
    //   first parameter inserted in its function parameter list. The
    //   new parameter is of type "reference to cv A," where cv are
    //   the cv-qualifiers of the function template (if any) and A is
    //   the class of which the function template is a member.
    //
    // Note that we interpret this to mean "if one of the function
    // templates is a non-static member and the other is a non-member";
    // otherwise, the ordering rules for static functions against non-static
    // functions don't make any sense.
    //
    // C++98/03 doesn't have this provision but we've extended DR532 to cover
    // it as wording was broken prior to it.
    SmallVector<QualType, 4> Args1;

    unsigned NumComparedArguments = NumCallArguments1;

    if (!Method2 && Method1 && !Method1->isStatic()) {
      // Compare 'this' from Method1 against first parameter from Method2.
      AddImplicitObjectParameterType(S.Context, Method1, Args1);
      ++NumComparedArguments;
    } else if (!Method1 && Method2 && !Method2->isStatic()) {
      // Compare 'this' from Method2 against first parameter from Method1.
      AddImplicitObjectParameterType(S.Context, Method2, Args2);
    } else if (Method1 && Method2 && Reversed) {
      // Compare 'this' from Method1 against second parameter from Method2
      // and 'this' from Method2 against second parameter from Method1.
      AddImplicitObjectParameterType(S.Context, Method1, Args1);
      AddImplicitObjectParameterType(S.Context, Method2, Args2);
      ++NumComparedArguments;
    }

    Args1.insert(Args1.end(), Proto1->param_type_begin(),
                 Proto1->param_type_end());
    Args2.insert(Args2.end(), Proto2->param_type_begin(),
                 Proto2->param_type_end());

    // C++ [temp.func.order]p5:
    //   The presence of unused ellipsis and default arguments has no effect on
    //   the partial ordering of function templates.
    if (Args1.size() > NumComparedArguments)
      Args1.resize(NumComparedArguments);
    if (Args2.size() > NumComparedArguments)
      Args2.resize(NumComparedArguments);
    if (Reversed)
      std::reverse(Args2.begin(), Args2.end());
    if (DeduceTemplateArguments(S, TemplateParams, Args2.data(), Args2.size(),
                                Args1.data(), Args1.size(), Info, Deduced,
                                TDF_None, /*PartialOrdering=*/true))
      return false;

    break;
  }

  case TPOC_Conversion:
    //   - In the context of a call to a conversion operator, the return types
    //     of the conversion function templates are used.
    if (DeduceTemplateArgumentsByTypeMatch(
            S, TemplateParams, Proto2->getReturnType(), Proto1->getReturnType(),
            Info, Deduced, TDF_None,
            /*PartialOrdering=*/true))
      return false;
    break;

  case TPOC_Other:
    //   - In other contexts (14.6.6.2) the function template's function type
    //     is used.
    if (DeduceTemplateArgumentsByTypeMatch(S, TemplateParams,
                                           FD2->getType(), FD1->getType(),
                                           Info, Deduced, TDF_None,
                                           /*PartialOrdering=*/true))
      return false;
    break;
  }

  // C++0x [temp.deduct.partial]p11:
  //   In most cases, all template parameters must have values in order for
  //   deduction to succeed, but for partial ordering purposes a template
  //   parameter may remain without a value provided it is not used in the
  //   types being used for partial ordering. [ Note: a template parameter used
  //   in a non-deduced context is considered used. -end note]
  unsigned ArgIdx = 0, NumArgs = Deduced.size();
  for (; ArgIdx != NumArgs; ++ArgIdx)
    if (Deduced[ArgIdx].isNull())
      break;

  // FIXME: We fail to implement [temp.deduct.type]p1 along this path. We need
  // to substitute the deduced arguments back into the template and check that
  // we get the right type.

  if (ArgIdx == NumArgs) {
    // All template arguments were deduced. FT1 is at least as specialized
    // as FT2.
    return true;
  }

  // Figure out which template parameters were used.
  llvm::SmallBitVector UsedParameters(TemplateParams->size());
  switch (TPOC) {
  case TPOC_Call:
    for (unsigned I = 0, N = Args2.size(); I != N; ++I)
      ::MarkUsedTemplateParameters(S.Context, Args2[I], false,
                                   TemplateParams->getDepth(),
                                   UsedParameters);
    break;

  case TPOC_Conversion:
    ::MarkUsedTemplateParameters(S.Context, Proto2->getReturnType(), false,
                                 TemplateParams->getDepth(), UsedParameters);
    break;

  case TPOC_Other:
    ::MarkUsedTemplateParameters(S.Context, FD2->getType(), false,
                                 TemplateParams->getDepth(),
                                 UsedParameters);
    break;
  }

  for (; ArgIdx != NumArgs; ++ArgIdx)
    // If this argument had no value deduced but was used in one of the types
    // used for partial ordering, then deduction fails.
    if (Deduced[ArgIdx].isNull() && UsedParameters[ArgIdx])
      return false;

  return true;
}

/// Determine whether this a function template whose parameter-type-list
/// ends with a function parameter pack.
static bool isVariadicFunctionTemplate(FunctionTemplateDecl *FunTmpl) {
  FunctionDecl *Function = FunTmpl->getTemplatedDecl();
  unsigned NumParams = Function->getNumParams();
  if (NumParams == 0)
    return false;

  ParmVarDecl *Last = Function->getParamDecl(NumParams - 1);
  if (!Last->isParameterPack())
    return false;

  // Make sure that no previous parameter is a parameter pack.
  while (--NumParams > 0) {
    if (Function->getParamDecl(NumParams - 1)->isParameterPack())
      return false;
  }

  return true;
}

/// Returns the more specialized function template according
/// to the rules of function template partial ordering (C++ [temp.func.order]).
///
/// \param FT1 the first function template
///
/// \param FT2 the second function template
///
/// \param TPOC the context in which we are performing partial ordering of
/// function templates.
///
/// \param NumCallArguments1 The number of arguments in the call to FT1, used
/// only when \c TPOC is \c TPOC_Call.
///
/// \param NumCallArguments2 The number of arguments in the call to FT2, used
/// only when \c TPOC is \c TPOC_Call.
///
/// \param Reversed If \c true, exactly one of FT1 and FT2 is an overload
/// candidate with a reversed parameter order. In this case, the corresponding
/// P/A pairs between FT1 and FT2 are reversed.
///
/// \returns the more specialized function template. If neither
/// template is more specialized, returns NULL.
FunctionTemplateDecl *
Sema::getMoreSpecializedTemplate(FunctionTemplateDecl *FT1,
                                 FunctionTemplateDecl *FT2,
                                 SourceLocation Loc,
                                 TemplatePartialOrderingContext TPOC,
                                 unsigned NumCallArguments1,
                                 unsigned NumCallArguments2,
                                 bool Reversed) {

  auto JudgeByConstraints = [&] () -> FunctionTemplateDecl * {
    llvm::SmallVector<const Expr *, 3> AC1, AC2;
    FT1->getAssociatedConstraints(AC1);
    FT2->getAssociatedConstraints(AC2);
    bool AtLeastAsConstrained1, AtLeastAsConstrained2;
    if (IsAtLeastAsConstrained(FT1, AC1, FT2, AC2, AtLeastAsConstrained1))
      return nullptr;
    if (IsAtLeastAsConstrained(FT2, AC2, FT1, AC1, AtLeastAsConstrained2))
      return nullptr;
    if (AtLeastAsConstrained1 == AtLeastAsConstrained2)
      return nullptr;
    return AtLeastAsConstrained1 ? FT1 : FT2;
  };

  bool Better1 = isAtLeastAsSpecializedAs(*this, Loc, FT1, FT2, TPOC,
                                          NumCallArguments1, Reversed);
  bool Better2 = isAtLeastAsSpecializedAs(*this, Loc, FT2, FT1, TPOC,
                                          NumCallArguments2, Reversed);

  if (Better1 != Better2) // We have a clear winner
    return Better1 ? FT1 : FT2;

  if (!Better1 && !Better2) // Neither is better than the other
    return JudgeByConstraints();

  // FIXME: This mimics what GCC implements, but doesn't match up with the
  // proposed resolution for core issue 692. This area needs to be sorted out,
  // but for now we attempt to maintain compatibility.
  bool Variadic1 = isVariadicFunctionTemplate(FT1);
  bool Variadic2 = isVariadicFunctionTemplate(FT2);
  if (Variadic1 != Variadic2)
    return Variadic1? FT2 : FT1;

  return JudgeByConstraints();
}

/// Determine if the two templates are equivalent.
static bool isSameTemplate(TemplateDecl *T1, TemplateDecl *T2) {
  if (T1 == T2)
    return true;

  if (!T1 || !T2)
    return false;

  return T1->getCanonicalDecl() == T2->getCanonicalDecl();
}

/// Retrieve the most specialized of the given function template
/// specializations.
///
/// \param SpecBegin the start iterator of the function template
/// specializations that we will be comparing.
///
/// \param SpecEnd the end iterator of the function template
/// specializations, paired with \p SpecBegin.
///
/// \param Loc the location where the ambiguity or no-specializations
/// diagnostic should occur.
///
/// \param NoneDiag partial diagnostic used to diagnose cases where there are
/// no matching candidates.
///
/// \param AmbigDiag partial diagnostic used to diagnose an ambiguity, if one
/// occurs.
///
/// \param CandidateDiag partial diagnostic used for each function template
/// specialization that is a candidate in the ambiguous ordering. One parameter
/// in this diagnostic should be unbound, which will correspond to the string
/// describing the template arguments for the function template specialization.
///
/// \returns the most specialized function template specialization, if
/// found. Otherwise, returns SpecEnd.
UnresolvedSetIterator Sema::getMostSpecialized(
    UnresolvedSetIterator SpecBegin, UnresolvedSetIterator SpecEnd,
    TemplateSpecCandidateSet &FailedCandidates,
    SourceLocation Loc, const PartialDiagnostic &NoneDiag,
    const PartialDiagnostic &AmbigDiag, const PartialDiagnostic &CandidateDiag,
    bool Complain, QualType TargetType) {
  if (SpecBegin == SpecEnd) {
    if (Complain) {
      Diag(Loc, NoneDiag);
      FailedCandidates.NoteCandidates(*this, Loc);
    }
    return SpecEnd;
  }

  if (SpecBegin + 1 == SpecEnd)
    return SpecBegin;

  // Find the function template that is better than all of the templates it
  // has been compared to.
  UnresolvedSetIterator Best = SpecBegin;
  FunctionTemplateDecl *BestTemplate
    = cast<FunctionDecl>(*Best)->getPrimaryTemplate();
  assert(BestTemplate && "Not a function template specialization?");
  for (UnresolvedSetIterator I = SpecBegin + 1; I != SpecEnd; ++I) {
    FunctionTemplateDecl *Challenger
      = cast<FunctionDecl>(*I)->getPrimaryTemplate();
    assert(Challenger && "Not a function template specialization?");
    if (isSameTemplate(getMoreSpecializedTemplate(BestTemplate, Challenger,
                                                  Loc, TPOC_Other, 0, 0),
                       Challenger)) {
      Best = I;
      BestTemplate = Challenger;
    }
  }

  // Make sure that the "best" function template is more specialized than all
  // of the others.
  bool Ambiguous = false;
  for (UnresolvedSetIterator I = SpecBegin; I != SpecEnd; ++I) {
    FunctionTemplateDecl *Challenger
      = cast<FunctionDecl>(*I)->getPrimaryTemplate();
    if (I != Best &&
        !isSameTemplate(getMoreSpecializedTemplate(BestTemplate, Challenger,
                                                   Loc, TPOC_Other, 0, 0),
                        BestTemplate)) {
      Ambiguous = true;
      break;
    }
  }

  if (!Ambiguous) {
    // We found an answer. Return it.
    return Best;
  }

  // Diagnose the ambiguity.
  if (Complain) {
    Diag(Loc, AmbigDiag);

    // FIXME: Can we order the candidates in some sane way?
    for (UnresolvedSetIterator I = SpecBegin; I != SpecEnd; ++I) {
      PartialDiagnostic PD = CandidateDiag;
      const auto *FD = cast<FunctionDecl>(*I);
      PD << FD << getTemplateArgumentBindingsText(
                      FD->getPrimaryTemplate()->getTemplateParameters(),
                      *FD->getTemplateSpecializationArgs());
      if (!TargetType.isNull())
        HandleFunctionTypeMismatch(PD, FD->getType(), TargetType);
      Diag((*I)->getLocation(), PD);
    }
  }

  return SpecEnd;
}

/// Determine whether one partial specialization, P1, is at least as
/// specialized than another, P2.
///
/// \tparam TemplateLikeDecl The kind of P2, which must be a
/// TemplateDecl or {Class,Var}TemplatePartialSpecializationDecl.
/// \param T1 The injected-class-name of P1 (faked for a variable template).
/// \param T2 The injected-class-name of P2 (faked for a variable template).
template<typename TemplateLikeDecl>
static bool isAtLeastAsSpecializedAs(Sema &S, QualType T1, QualType T2,
                                     TemplateLikeDecl *P2,
                                     TemplateDeductionInfo &Info) {
  // C++ [temp.class.order]p1:
  //   For two class template partial specializations, the first is at least as
  //   specialized as the second if, given the following rewrite to two
  //   function templates, the first function template is at least as
  //   specialized as the second according to the ordering rules for function
  //   templates (14.6.6.2):
  //     - the first function template has the same template parameters as the
  //       first partial specialization and has a single function parameter
  //       whose type is a class template specialization with the template
  //       arguments of the first partial specialization, and
  //     - the second function template has the same template parameters as the
  //       second partial specialization and has a single function parameter
  //       whose type is a class template specialization with the template
  //       arguments of the second partial specialization.
  //
  // Rather than synthesize function templates, we merely perform the
  // equivalent partial ordering by performing deduction directly on
  // the template arguments of the class template partial
  // specializations. This computation is slightly simpler than the
  // general problem of function template partial ordering, because
  // class template partial specializations are more constrained. We
  // know that every template parameter is deducible from the class
  // template partial specialization's template arguments, for
  // example.
  SmallVector<DeducedTemplateArgument, 4> Deduced;

  // Determine whether P1 is at least as specialized as P2.
  Deduced.resize(P2->getTemplateParameters()->size());
  if (DeduceTemplateArgumentsByTypeMatch(S, P2->getTemplateParameters(),
                                         T2, T1, Info, Deduced, TDF_None,
                                         /*PartialOrdering=*/true))
    return false;

  SmallVector<TemplateArgument, 4> DeducedArgs(Deduced.begin(),
                                               Deduced.end());
  Sema::InstantiatingTemplate Inst(S, Info.getLocation(), P2, DeducedArgs,
                                   Info);
  auto *TST1 = T1->castAs<TemplateSpecializationType>();
  bool AtLeastAsSpecialized;
  S.runWithSufficientStackSpace(Info.getLocation(), [&] {
    AtLeastAsSpecialized = !FinishTemplateArgumentDeduction(
        S, P2, /*IsPartialOrdering=*/true,
        TemplateArgumentList(TemplateArgumentList::OnStack,
                             TST1->template_arguments()),
        Deduced, Info);
  });
  return AtLeastAsSpecialized;
}

/// Returns the more specialized class template partial specialization
/// according to the rules of partial ordering of class template partial
/// specializations (C++ [temp.class.order]).
///
/// \param PS1 the first class template partial specialization
///
/// \param PS2 the second class template partial specialization
///
/// \returns the more specialized class template partial specialization. If
/// neither partial specialization is more specialized, returns NULL.
ClassTemplatePartialSpecializationDecl *
Sema::getMoreSpecializedPartialSpecialization(
                                  ClassTemplatePartialSpecializationDecl *PS1,
                                  ClassTemplatePartialSpecializationDecl *PS2,
                                              SourceLocation Loc) {
  QualType PT1 = PS1->getInjectedSpecializationType();
  QualType PT2 = PS2->getInjectedSpecializationType();

  TemplateDeductionInfo Info(Loc);
  bool Better1 = isAtLeastAsSpecializedAs(*this, PT1, PT2, PS2, Info);
  bool Better2 = isAtLeastAsSpecializedAs(*this, PT2, PT1, PS1, Info);

  if (!Better1 && !Better2)
      return nullptr;
  if (Better1 && Better2) {
    llvm::SmallVector<const Expr *, 3> AC1, AC2;
    PS1->getAssociatedConstraints(AC1);
    PS2->getAssociatedConstraints(AC2);
    bool AtLeastAsConstrained1, AtLeastAsConstrained2;
    if (IsAtLeastAsConstrained(PS1, AC1, PS2, AC2, AtLeastAsConstrained1))
      return nullptr;
    if (IsAtLeastAsConstrained(PS2, AC2, PS1, AC1, AtLeastAsConstrained2))
      return nullptr;
    if (AtLeastAsConstrained1 == AtLeastAsConstrained2)
      return nullptr;
    return AtLeastAsConstrained1 ? PS1 : PS2;
  }

  return Better1 ? PS1 : PS2;
}

bool Sema::isMoreSpecializedThanPrimary(
    ClassTemplatePartialSpecializationDecl *Spec, TemplateDeductionInfo &Info) {
  ClassTemplateDecl *Primary = Spec->getSpecializedTemplate();
  QualType PrimaryT = Primary->getInjectedClassNameSpecialization();
  QualType PartialT = Spec->getInjectedSpecializationType();
  if (!isAtLeastAsSpecializedAs(*this, PartialT, PrimaryT, Primary, Info))
    return false;
  if (!isAtLeastAsSpecializedAs(*this, PrimaryT, PartialT, Spec, Info))
    return true;
  Info.clearSFINAEDiagnostic();
  llvm::SmallVector<const Expr *, 3> PrimaryAC, SpecAC;
  Primary->getAssociatedConstraints(PrimaryAC);
  Spec->getAssociatedConstraints(SpecAC);
  bool AtLeastAsConstrainedPrimary, AtLeastAsConstrainedSpec;
  if (IsAtLeastAsConstrained(Spec, SpecAC, Primary, PrimaryAC,
                             AtLeastAsConstrainedSpec))
    return false;
  if (!AtLeastAsConstrainedSpec)
    return false;
  if (IsAtLeastAsConstrained(Primary, PrimaryAC, Spec, SpecAC,
                             AtLeastAsConstrainedPrimary))
    return false;
  return !AtLeastAsConstrainedPrimary;
}

VarTemplatePartialSpecializationDecl *
Sema::getMoreSpecializedPartialSpecialization(
    VarTemplatePartialSpecializationDecl *PS1,
    VarTemplatePartialSpecializationDecl *PS2, SourceLocation Loc) {
  // Pretend the variable template specializations are class template
  // specializations and form a fake injected class name type for comparison.
  assert(PS1->getSpecializedTemplate() == PS2->getSpecializedTemplate() &&
         "the partial specializations being compared should specialize"
         " the same template.");
  TemplateName Name(PS1->getSpecializedTemplate());
  TemplateName CanonTemplate = Context.getCanonicalTemplateName(Name);
  QualType PT1 = Context.getTemplateSpecializationType(
      CanonTemplate, PS1->getTemplateArgs().asArray());
  QualType PT2 = Context.getTemplateSpecializationType(
      CanonTemplate, PS2->getTemplateArgs().asArray());

  TemplateDeductionInfo Info(Loc);
  bool Better1 = isAtLeastAsSpecializedAs(*this, PT1, PT2, PS2, Info);
  bool Better2 = isAtLeastAsSpecializedAs(*this, PT2, PT1, PS1, Info);

  if (!Better1 && !Better2)
    return nullptr;
  if (Better1 && Better2) {
    llvm::SmallVector<const Expr *, 3> AC1, AC2;
    PS1->getAssociatedConstraints(AC1);
    PS2->getAssociatedConstraints(AC2);
    bool AtLeastAsConstrained1, AtLeastAsConstrained2;
    if (IsAtLeastAsConstrained(PS1, AC1, PS2, AC2, AtLeastAsConstrained1))
      return nullptr;
    if (IsAtLeastAsConstrained(PS2, AC2, PS1, AC1, AtLeastAsConstrained2))
      return nullptr;
    if (AtLeastAsConstrained1 == AtLeastAsConstrained2)
      return nullptr;
    return AtLeastAsConstrained1 ? PS1 : PS2;
  }

  return Better1 ? PS1 : PS2;
}

bool Sema::isMoreSpecializedThanPrimary(
    VarTemplatePartialSpecializationDecl *Spec, TemplateDeductionInfo &Info) {
  TemplateDecl *Primary = Spec->getSpecializedTemplate();
  // FIXME: Cache the injected template arguments rather than recomputing
  // them for each partial specialization.
  SmallVector<TemplateArgument, 8> PrimaryArgs;
  Context.getInjectedTemplateArgs(Primary->getTemplateParameters(),
                                  PrimaryArgs);

  TemplateName CanonTemplate =
      Context.getCanonicalTemplateName(TemplateName(Primary));
  QualType PrimaryT = Context.getTemplateSpecializationType(
      CanonTemplate, PrimaryArgs);
  QualType PartialT = Context.getTemplateSpecializationType(
      CanonTemplate, Spec->getTemplateArgs().asArray());

  if (!isAtLeastAsSpecializedAs(*this, PartialT, PrimaryT, Primary, Info))
    return false;
  if (!isAtLeastAsSpecializedAs(*this, PrimaryT, PartialT, Spec, Info))
    return true;
  Info.clearSFINAEDiagnostic();
  llvm::SmallVector<const Expr *, 3> PrimaryAC, SpecAC;
  Primary->getAssociatedConstraints(PrimaryAC);
  Spec->getAssociatedConstraints(SpecAC);
  bool AtLeastAsConstrainedPrimary, AtLeastAsConstrainedSpec;
  if (IsAtLeastAsConstrained(Spec, SpecAC, Primary, PrimaryAC,
                             AtLeastAsConstrainedSpec))
    return false;
  if (!AtLeastAsConstrainedSpec)
    return false;
  if (IsAtLeastAsConstrained(Primary, PrimaryAC, Spec, SpecAC,
                             AtLeastAsConstrainedPrimary))
    return false;
  return !AtLeastAsConstrainedPrimary;
}

bool Sema::isTemplateTemplateParameterAtLeastAsSpecializedAs(
     TemplateParameterList *P, TemplateDecl *AArg, SourceLocation Loc) {
  // C++1z [temp.arg.template]p4: (DR 150)
  //   A template template-parameter P is at least as specialized as a
  //   template template-argument A if, given the following rewrite to two
  //   function templates...

  // Rather than synthesize function templates, we merely perform the
  // equivalent partial ordering by performing deduction directly on
  // the template parameter lists of the template template parameters.
  //
  //   Given an invented class template X with the template parameter list of
  //   A (including default arguments):
  TemplateName X = Context.getCanonicalTemplateName(TemplateName(AArg));
  TemplateParameterList *A = AArg->getTemplateParameters();

  //    - Each function template has a single function parameter whose type is
  //      a specialization of X with template arguments corresponding to the
  //      template parameters from the respective function template
  SmallVector<TemplateArgument, 8> AArgs;
  Context.getInjectedTemplateArgs(A, AArgs);

  // Check P's arguments against A's parameter list. This will fill in default
  // template arguments as needed. AArgs are already correct by construction.
  // We can't just use CheckTemplateIdType because that will expand alias
  // templates.
  SmallVector<TemplateArgument, 4> PArgs;
  {
    SFINAETrap Trap(*this);

    Context.getInjectedTemplateArgs(P, PArgs);
    TemplateArgumentListInfo PArgList(P->getLAngleLoc(),
                                      P->getRAngleLoc());
    for (unsigned I = 0, N = P->size(); I != N; ++I) {
      // Unwrap packs that getInjectedTemplateArgs wrapped around pack
      // expansions, to form an "as written" argument list.
      TemplateArgument Arg = PArgs[I];
      if (Arg.getKind() == TemplateArgument::Pack) {
        assert(Arg.pack_size() == 1 && Arg.pack_begin()->isPackExpansion());
        Arg = *Arg.pack_begin();
      }
      PArgList.addArgument(getTrivialTemplateArgumentLoc(
          Arg, QualType(), P->getParam(I)->getLocation()));
    }
    PArgs.clear();

    // C++1z [temp.arg.template]p3:
    //   If the rewrite produces an invalid type, then P is not at least as
    //   specialized as A.
    if (CheckTemplateArgumentList(AArg, Loc, PArgList, false, PArgs) ||
        Trap.hasErrorOccurred())
      return false;
  }

  QualType AType = Context.getTemplateSpecializationType(X, AArgs);
  QualType PType = Context.getTemplateSpecializationType(X, PArgs);

  //   ... the function template corresponding to P is at least as specialized
  //   as the function template corresponding to A according to the partial
  //   ordering rules for function templates.
  TemplateDeductionInfo Info(Loc, A->getDepth());
  return isAtLeastAsSpecializedAs(*this, PType, AType, AArg, Info);
}

namespace {
struct MarkUsedTemplateParameterVisitor :
    RecursiveASTVisitor<MarkUsedTemplateParameterVisitor> {
  llvm::SmallBitVector &Used;
  unsigned Depth;

  MarkUsedTemplateParameterVisitor(llvm::SmallBitVector &Used,
                                   unsigned Depth)
      : Used(Used), Depth(Depth) { }

  bool VisitTemplateTypeParmType(TemplateTypeParmType *T) {
    if (T->getDepth() == Depth)
      Used[T->getIndex()] = true;
    return true;
  }

  bool TraverseTemplateName(TemplateName Template) {
    if (auto *TTP =
            dyn_cast<TemplateTemplateParmDecl>(Template.getAsTemplateDecl()))
      if (TTP->getDepth() == Depth)
        Used[TTP->getIndex()] = true;
    RecursiveASTVisitor<MarkUsedTemplateParameterVisitor>::
        TraverseTemplateName(Template);
    return true;
  }

  bool VisitDeclRefExpr(DeclRefExpr *E) {
    if (auto *NTTP = dyn_cast<NonTypeTemplateParmDecl>(E->getDecl()))
      if (NTTP->getDepth() == Depth)
        Used[NTTP->getIndex()] = true;
    return true;
  }
};
}

/// Mark the template parameters that are used by the given
/// expression.
static void
MarkUsedTemplateParameters(ASTContext &Ctx,
                           const Expr *E,
                           bool OnlyDeduced,
                           unsigned Depth,
                           llvm::SmallBitVector &Used) {
  if (!OnlyDeduced) {
    MarkUsedTemplateParameterVisitor(Used, Depth)
        .TraverseStmt(const_cast<Expr *>(E));
    return;
  }

  // We can deduce from a pack expansion.
  if (const PackExpansionExpr *Expansion = dyn_cast<PackExpansionExpr>(E))
    E = Expansion->getPattern();

  const NonTypeTemplateParmDecl *NTTP = getDeducedParameterFromExpr(E, Depth);
  if (!NTTP)
    return;

  if (NTTP->getDepth() == Depth)
    Used[NTTP->getIndex()] = true;

  // In C++17 mode, additional arguments may be deduced from the type of a
  // non-type argument.
  if (Ctx.getLangOpts().CPlusPlus17)
    MarkUsedTemplateParameters(Ctx, NTTP->getType(), OnlyDeduced, Depth, Used);
}

/// Mark the template parameters that are used by the given
/// nested name specifier.
static void
MarkUsedTemplateParameters(ASTContext &Ctx,
                           NestedNameSpecifier *NNS,
                           bool OnlyDeduced,
                           unsigned Depth,
                           llvm::SmallBitVector &Used) {
  if (!NNS)
    return;

  MarkUsedTemplateParameters(Ctx, NNS->getPrefix(), OnlyDeduced, Depth,
                             Used);
  MarkUsedTemplateParameters(Ctx, QualType(NNS->getAsType(), 0),
                             OnlyDeduced, Depth, Used);
}

/// Mark the template parameters that are used by the given
/// template name.
static void
MarkUsedTemplateParameters(ASTContext &Ctx,
                           TemplateName Name,
                           bool OnlyDeduced,
                           unsigned Depth,
                           llvm::SmallBitVector &Used) {
  if (TemplateDecl *Template = Name.getAsTemplateDecl()) {
    if (TemplateTemplateParmDecl *TTP
          = dyn_cast<TemplateTemplateParmDecl>(Template)) {
      if (TTP->getDepth() == Depth)
        Used[TTP->getIndex()] = true;
    }
    return;
  }

  if (QualifiedTemplateName *QTN = Name.getAsQualifiedTemplateName())
    MarkUsedTemplateParameters(Ctx, QTN->getQualifier(), OnlyDeduced,
                               Depth, Used);
  if (DependentTemplateName *DTN = Name.getAsDependentTemplateName())
    MarkUsedTemplateParameters(Ctx, DTN->getQualifier(), OnlyDeduced,
                               Depth, Used);
}

/// Mark the template parameters that are used by the given
/// pack splice.
static void
MarkUsedTemplateParameters(ASTContext &Ctx,
                           const PackSplice *PS,
                           bool OnlyDeduced,
                           unsigned Depth,
                           llvm::SmallBitVector &Used) {
  MarkUsedTemplateParameters(Ctx, PS->getOperand(),
                             OnlyDeduced, Depth, Used);

  if (!PS->isExpanded())
    return;

  for (Expr *SubOperand : PS->getExpansions())
    MarkUsedTemplateParameters(Ctx, SubOperand, OnlyDeduced, Depth, Used);
}

/// Mark the template parameters that are used by the given
/// type.
static void
MarkUsedTemplateParameters(ASTContext &Ctx, QualType T,
                           bool OnlyDeduced,
                           unsigned Depth,
                           llvm::SmallBitVector &Used) {
  if (T.isNull())
    return;

  // Non-dependent types have nothing deducible
  if (!T->isDependentType())
    return;

  T = Ctx.getCanonicalType(T);
  switch (T->getTypeClass()) {
  case Type::Pointer:
    MarkUsedTemplateParameters(Ctx,
                               cast<PointerType>(T)->getPointeeType(),
                               OnlyDeduced,
                               Depth,
                               Used);
    break;

  case Type::BlockPointer:
    MarkUsedTemplateParameters(Ctx,
                               cast<BlockPointerType>(T)->getPointeeType(),
                               OnlyDeduced,
                               Depth,
                               Used);
    break;

  case Type::LValueReference:
  case Type::RValueReference:
    MarkUsedTemplateParameters(Ctx,
                               cast<ReferenceType>(T)->getPointeeType(),
                               OnlyDeduced,
                               Depth,
                               Used);
    break;

  case Type::MemberPointer: {
    const MemberPointerType *MemPtr = cast<MemberPointerType>(T.getTypePtr());
    MarkUsedTemplateParameters(Ctx, MemPtr->getPointeeType(), OnlyDeduced,
                               Depth, Used);
    MarkUsedTemplateParameters(Ctx, QualType(MemPtr->getClass(), 0),
                               OnlyDeduced, Depth, Used);
    break;
  }

  case Type::DependentSizedArray:
    MarkUsedTemplateParameters(Ctx,
                               cast<DependentSizedArrayType>(T)->getSizeExpr(),
                               OnlyDeduced, Depth, Used);
    // Fall through to check the element type
    LLVM_FALLTHROUGH;

  case Type::ConstantArray:
  case Type::IncompleteArray:
    MarkUsedTemplateParameters(Ctx,
                               cast<ArrayType>(T)->getElementType(),
                               OnlyDeduced, Depth, Used);
    break;

  case Type::Vector:
  case Type::ExtVector:
    MarkUsedTemplateParameters(Ctx,
                               cast<VectorType>(T)->getElementType(),
                               OnlyDeduced, Depth, Used);
    break;

  case Type::DependentVector: {
    const auto *VecType = cast<DependentVectorType>(T);
    MarkUsedTemplateParameters(Ctx, VecType->getElementType(), OnlyDeduced,
                               Depth, Used);
    MarkUsedTemplateParameters(Ctx, VecType->getSizeExpr(), OnlyDeduced, Depth,
                               Used);
    break;
  }
  case Type::DependentSizedExtVector: {
    const DependentSizedExtVectorType *VecType
      = cast<DependentSizedExtVectorType>(T);
    MarkUsedTemplateParameters(Ctx, VecType->getElementType(), OnlyDeduced,
                               Depth, Used);
    MarkUsedTemplateParameters(Ctx, VecType->getSizeExpr(), OnlyDeduced,
                               Depth, Used);
    break;
  }

  case Type::DependentAddressSpace: {
    const DependentAddressSpaceType *DependentASType =
        cast<DependentAddressSpaceType>(T);
    MarkUsedTemplateParameters(Ctx, DependentASType->getPointeeType(),
                               OnlyDeduced, Depth, Used);
    MarkUsedTemplateParameters(Ctx,
                               DependentASType->getAddrSpaceExpr(),
                               OnlyDeduced, Depth, Used);
    break;
  }

  case Type::ConstantMatrix: {
    const ConstantMatrixType *MatType = cast<ConstantMatrixType>(T);
    MarkUsedTemplateParameters(Ctx, MatType->getElementType(), OnlyDeduced,
                               Depth, Used);
    break;
  }

  case Type::DependentSizedMatrix: {
    const DependentSizedMatrixType *MatType = cast<DependentSizedMatrixType>(T);
    MarkUsedTemplateParameters(Ctx, MatType->getElementType(), OnlyDeduced,
                               Depth, Used);
    MarkUsedTemplateParameters(Ctx, MatType->getRowExpr(), OnlyDeduced, Depth,
                               Used);
    MarkUsedTemplateParameters(Ctx, MatType->getColumnExpr(), OnlyDeduced,
                               Depth, Used);
    break;
  }

  case Type::FunctionProto: {
    const FunctionProtoType *Proto = cast<FunctionProtoType>(T);
    MarkUsedTemplateParameters(Ctx, Proto->getReturnType(), OnlyDeduced, Depth,
                               Used);
    for (unsigned I = 0, N = Proto->getNumParams(); I != N; ++I) {
      // C++17 [temp.deduct.type]p5:
      //   The non-deduced contexts are: [...]
      //   -- A function parameter pack that does not occur at the end of the
      //      parameter-declaration-list.
      if (!OnlyDeduced || I + 1 == N ||
          !Proto->getParamType(I)->getAs<PackExpansionType>()) {
        MarkUsedTemplateParameters(Ctx, Proto->getParamType(I), OnlyDeduced,
                                   Depth, Used);
      } else {
        // FIXME: C++17 [temp.deduct.call]p1:
        //   When a function parameter pack appears in a non-deduced context,
        //   the type of that pack is never deduced.
        //
        // We should also track a set of "never deduced" parameters, and
        // subtract that from the list of deduced parameters after marking.
      }
    }
    if (auto *E = Proto->getNoexceptExpr())
      MarkUsedTemplateParameters(Ctx, E, OnlyDeduced, Depth, Used);
    break;
  }

  case Type::TemplateTypeParm: {
    const TemplateTypeParmType *TTP = cast<TemplateTypeParmType>(T);
    if (TTP->getDepth() == Depth)
      Used[TTP->getIndex()] = true;
    break;
  }

  case Type::SubstTemplateTypeParmPack: {
    const SubstTemplateTypeParmPackType *Subst
      = cast<SubstTemplateTypeParmPackType>(T);
    MarkUsedTemplateParameters(Ctx,
                               QualType(Subst->getReplacedParameter(), 0),
                               OnlyDeduced, Depth, Used);
    MarkUsedTemplateParameters(Ctx, Subst->getArgumentPack(),
                               OnlyDeduced, Depth, Used);
    break;
  }

  case Type::InjectedClassName:
    T = cast<InjectedClassNameType>(T)->getInjectedSpecializationType();
    LLVM_FALLTHROUGH;

  case Type::TemplateSpecialization: {
    const TemplateSpecializationType *Spec
      = cast<TemplateSpecializationType>(T);
    MarkUsedTemplateParameters(Ctx, Spec->getTemplateName(), OnlyDeduced,
                               Depth, Used);

    // C++0x [temp.deduct.type]p9:
    //   If the template argument list of P contains a pack expansion that is
    //   not the last template argument, the entire template argument list is a
    //   non-deduced context.
    if (OnlyDeduced &&
        hasPackExpansionBeforeEnd(Spec->template_arguments()))
      break;

    for (unsigned I = 0, N = Spec->getNumArgs(); I != N; ++I)
      MarkUsedTemplateParameters(Ctx, Spec->getArg(I), OnlyDeduced, Depth,
                                 Used);
    break;
  }

  case Type::Complex:
    if (!OnlyDeduced)
      MarkUsedTemplateParameters(Ctx,
                                 cast<ComplexType>(T)->getElementType(),
                                 OnlyDeduced, Depth, Used);
    break;

  case Type::Atomic:
    if (!OnlyDeduced)
      MarkUsedTemplateParameters(Ctx,
                                 cast<AtomicType>(T)->getValueType(),
                                 OnlyDeduced, Depth, Used);
    break;

  case Type::DependentName:
    if (!OnlyDeduced)
      MarkUsedTemplateParameters(Ctx,
                                 cast<DependentNameType>(T)->getQualifier(),
                                 OnlyDeduced, Depth, Used);
    break;

  case Type::DependentTemplateSpecialization: {
    // C++14 [temp.deduct.type]p5:
    //   The non-deduced contexts are:
    //     -- The nested-name-specifier of a type that was specified using a
    //        qualified-id
    //
    // C++14 [temp.deduct.type]p6:
    //   When a type name is specified in a way that includes a non-deduced
    //   context, all of the types that comprise that type name are also
    //   non-deduced.
    if (OnlyDeduced)
      break;

    const DependentTemplateSpecializationType *Spec
      = cast<DependentTemplateSpecializationType>(T);

    MarkUsedTemplateParameters(Ctx, Spec->getQualifier(),
                               OnlyDeduced, Depth, Used);

    for (unsigned I = 0, N = Spec->getNumArgs(); I != N; ++I)
      MarkUsedTemplateParameters(Ctx, Spec->getArg(I), OnlyDeduced, Depth,
                                 Used);
    break;
  }

  case Type::TypeOf:
    if (!OnlyDeduced)
      MarkUsedTemplateParameters(Ctx,
                                 cast<TypeOfType>(T)->getUnderlyingType(),
                                 OnlyDeduced, Depth, Used);
    break;

  case Type::TypeOfExpr:
    if (!OnlyDeduced)
      MarkUsedTemplateParameters(Ctx,
                                 cast<TypeOfExprType>(T)->getUnderlyingExpr(),
                                 OnlyDeduced, Depth, Used);
    break;

  case Type::Decltype:
    if (!OnlyDeduced)
      MarkUsedTemplateParameters(Ctx,
                                 cast<DecltypeType>(T)->getUnderlyingExpr(),
                                 OnlyDeduced, Depth, Used);
    break;

  case Type::DependentIdentifierSplice: {
    const DependentIdentifierSpliceType *SpliceTy
      = cast<DependentIdentifierSpliceType>(T);

    MarkUsedTemplateParameters(Ctx, SpliceTy->getQualifier(),
                               OnlyDeduced, Depth, Used);

    for (unsigned I = 0, N = SpliceTy->getNumArgs(); I != N; ++I)
      MarkUsedTemplateParameters(Ctx, SpliceTy->getArg(I), OnlyDeduced, Depth,
                                 Used);
    break;
  }

  case Type::TypeSplice:
    if (!OnlyDeduced)
      MarkUsedTemplateParameters(Ctx,
                                 cast<TypeSpliceType>(T)->getReflection(),
                                 OnlyDeduced, Depth, Used);
    break;

  case Type::TypePackSplice:
    MarkUsedTemplateParameters(Ctx,
                               cast<TypePackSpliceType>(T)->getPackSplice(),
                               OnlyDeduced, Depth, Used);
    break;

  case Type::UnaryTransform:
    if (!OnlyDeduced)
      MarkUsedTemplateParameters(Ctx,
                                 cast<UnaryTransformType>(T)->getUnderlyingType(),
                                 OnlyDeduced, Depth, Used);
    break;

  case Type::PackExpansion:
    MarkUsedTemplateParameters(Ctx,
                               cast<PackExpansionType>(T)->getPattern(),
                               OnlyDeduced, Depth, Used);
    break;

  case Type::Auto:
  case Type::DeducedTemplateSpecialization:
    MarkUsedTemplateParameters(Ctx,
                               cast<DeducedType>(T)->getDeducedType(),
                               OnlyDeduced, Depth, Used);
    break;
  case Type::DependentExtInt:
    MarkUsedTemplateParameters(Ctx,
                               cast<DependentExtIntType>(T)->getNumBitsExpr(),
                               OnlyDeduced, Depth, Used);
    break;

  // None of these types have any template parameters in them.
  case Type::Builtin:
  case Type::VariableArray:
  case Type::FunctionNoProto:
  case Type::Record:
  case Type::Enum:
  case Type::ObjCInterface:
  case Type::ObjCObject:
  case Type::ObjCObjectPointer:
  case Type::UnresolvedUsing:
  case Type::Pipe:
  case Type::ExtInt:
<<<<<<< HEAD
  case Type::CXXDependentVariadicReifier:
  case Type::CXXRequiredType:
  case Type::CppxKind:
  case Type::CppxNamespace:
  case Type::CppxArgs:
  case Type::CppxTypeExpr:
  case Type::CppxTemplate:
  // This type is a template I'm not sure what to do here. Because technically
  // the template parameters haven't been used yet.
=======
>>>>>>> 1dcf6d28
#define TYPE(Class, Base)
#define ABSTRACT_TYPE(Class, Base)
#define DEPENDENT_TYPE(Class, Base)
#define NON_CANONICAL_TYPE(Class, Base) case Type::Class:
#include "clang/AST/TypeNodes.inc"
    break;
  }
}

/// Mark the template parameters that are used by this
/// template argument.
static void
MarkUsedTemplateParameters(ASTContext &Ctx,
                           const TemplateArgument &TemplateArg,
                           bool OnlyDeduced,
                           unsigned Depth,
                           llvm::SmallBitVector &Used) {
  switch (TemplateArg.getKind()) {
  case TemplateArgument::Null:
  case TemplateArgument::Integral:
  case TemplateArgument::Declaration:
    break;

  case TemplateArgument::NullPtr:
    MarkUsedTemplateParameters(Ctx, TemplateArg.getNullPtrType(), OnlyDeduced,
                               Depth, Used);
    break;

  case TemplateArgument::Type:
    MarkUsedTemplateParameters(Ctx, TemplateArg.getAsType(), OnlyDeduced,
                               Depth, Used);
    break;

  case TemplateArgument::Template:
  case TemplateArgument::TemplateExpansion:
    MarkUsedTemplateParameters(Ctx,
                               TemplateArg.getAsTemplateOrTemplatePattern(),
                               OnlyDeduced, Depth, Used);
    break;

  case TemplateArgument::Expression:
    MarkUsedTemplateParameters(Ctx, TemplateArg.getAsExpr(), OnlyDeduced,
                               Depth, Used);
    break;

  case TemplateArgument::Pack:
    for (const auto &P : TemplateArg.pack_elements())
      MarkUsedTemplateParameters(Ctx, P, OnlyDeduced, Depth, Used);
    break;

  case TemplateArgument::PackSplice:
    MarkUsedTemplateParameters(Ctx, TemplateArg.getPackSplice(), OnlyDeduced,
                               Depth, Used);
    break;

  }
}

/// Mark which template parameters are used in a given expression.
///
/// \param E the expression from which template parameters will be deduced.
///
/// \param Used a bit vector whose elements will be set to \c true
/// to indicate when the corresponding template parameter will be
/// deduced.
void
Sema::MarkUsedTemplateParameters(const Expr *E, bool OnlyDeduced,
                                 unsigned Depth,
                                 llvm::SmallBitVector &Used) {
  ::MarkUsedTemplateParameters(Context, E, OnlyDeduced, Depth, Used);
}

/// Mark which template parameters can be deduced from a given
/// template argument list.
///
/// \param TemplateArgs the template argument list from which template
/// parameters will be deduced.
///
/// \param Used a bit vector whose elements will be set to \c true
/// to indicate when the corresponding template parameter will be
/// deduced.
void
Sema::MarkUsedTemplateParameters(const TemplateArgumentList &TemplateArgs,
                                 bool OnlyDeduced, unsigned Depth,
                                 llvm::SmallBitVector &Used) {
  // C++0x [temp.deduct.type]p9:
  //   If the template argument list of P contains a pack expansion that is not
  //   the last template argument, the entire template argument list is a
  //   non-deduced context.
  if (OnlyDeduced &&
      hasPackExpansionBeforeEnd(TemplateArgs.asArray()))
    return;

  for (unsigned I = 0, N = TemplateArgs.size(); I != N; ++I)
    ::MarkUsedTemplateParameters(Context, TemplateArgs[I], OnlyDeduced,
                                 Depth, Used);
}

/// Marks all of the template parameters that will be deduced by a
/// call to the given function template.
void Sema::MarkDeducedTemplateParameters(
    ASTContext &Ctx, const FunctionTemplateDecl *FunctionTemplate,
    llvm::SmallBitVector &Deduced) {
  TemplateParameterList *TemplateParams
    = FunctionTemplate->getTemplateParameters();
  Deduced.clear();
  Deduced.resize(TemplateParams->size());

  FunctionDecl *Function = FunctionTemplate->getTemplatedDecl();
  for (unsigned I = 0, N = Function->getNumParams(); I != N; ++I)
    ::MarkUsedTemplateParameters(Ctx, Function->getParamDecl(I)->getType(),
                                 true, TemplateParams->getDepth(), Deduced);
}

bool hasDeducibleTemplateParameters(Sema &S,
                                    FunctionTemplateDecl *FunctionTemplate,
                                    QualType T) {
  if (!T->isDependentType())
    return false;

  TemplateParameterList *TemplateParams
    = FunctionTemplate->getTemplateParameters();
  llvm::SmallBitVector Deduced(TemplateParams->size());
  ::MarkUsedTemplateParameters(S.Context, T, true, TemplateParams->getDepth(),
                               Deduced);

  return Deduced.any();
}

bool
Sema::TypeCheckRequiredAutoReturn(SourceLocation Loc,
                                  QualType TypeWithAuto, QualType Replacement) {
  TemplateDeductionInfo Info(Loc);
  unsigned TDF = 0;
  SmallVector<DeducedTemplateArgument, 1> Deduced;
  auto Res = DeduceTemplateArgumentsByTypeMatch(*this, nullptr, TypeWithAuto,
                                               Replacement, Info, Deduced, TDF);
  if (Res != TDK_Success) {
    Diag(Info.getLocation(), diag::err_auto_inconsistent_deduction) <<
      Info.FirstArg << Info.SecondArg << Loc;
  }

  return Res != TDK_Success;
}<|MERGE_RESOLUTION|>--- conflicted
+++ resolved
@@ -6166,18 +6166,11 @@
   case Type::UnresolvedUsing:
   case Type::Pipe:
   case Type::ExtInt:
-<<<<<<< HEAD
-  case Type::CXXDependentVariadicReifier:
-  case Type::CXXRequiredType:
   case Type::CppxKind:
   case Type::CppxNamespace:
   case Type::CppxArgs:
   case Type::CppxTypeExpr:
   case Type::CppxTemplate:
-  // This type is a template I'm not sure what to do here. Because technically
-  // the template parameters haven't been used yet.
-=======
->>>>>>> 1dcf6d28
 #define TYPE(Class, Base)
 #define ABSTRACT_TYPE(Class, Base)
 #define DEPENDENT_TYPE(Class, Base)
