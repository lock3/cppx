//===- SemaTemplateDeduction.cpp - Template Argument Deduction ------------===//
//
// Part of the LLVM Project, under the Apache License v2.0 with LLVM Exceptions.
// See https://llvm.org/LICENSE.txt for license information.
// SPDX-License-Identifier: Apache-2.0 WITH LLVM-exception
//
//===----------------------------------------------------------------------===//
//
// This file implements C++ template argument deduction.
//
//===----------------------------------------------------------------------===//

#include "clang/Sema/TemplateDeduction.h"
#include "TreeTransform.h"
#include "TypeLocBuilder.h"
#include "clang/AST/ASTContext.h"
#include "clang/AST/ASTLambda.h"
#include "clang/AST/Decl.h"
#include "clang/AST/DeclAccessPair.h"
#include "clang/AST/DeclBase.h"
#include "clang/AST/DeclCXX.h"
#include "clang/AST/DeclTemplate.h"
#include "clang/AST/DeclarationName.h"
#include "clang/AST/Expr.h"
#include "clang/AST/ExprCXX.h"
#include "clang/AST/NestedNameSpecifier.h"
#include "clang/AST/RecursiveASTVisitor.h"
#include "clang/AST/TemplateBase.h"
#include "clang/AST/TemplateName.h"
#include "clang/AST/Type.h"
#include "clang/AST/TypeLoc.h"
#include "clang/AST/UnresolvedSet.h"
#include "clang/Basic/AddressSpaces.h"
#include "clang/Basic/ExceptionSpecificationType.h"
#include "clang/Basic/LLVM.h"
#include "clang/Basic/LangOptions.h"
#include "clang/Basic/PartialDiagnostic.h"
#include "clang/Basic/SourceLocation.h"
#include "clang/Basic/Specifiers.h"
#include "clang/Sema/Ownership.h"
#include "clang/Sema/Sema.h"
#include "clang/Sema/Template.h"
#include "llvm/ADT/APInt.h"
#include "llvm/ADT/APSInt.h"
#include "llvm/ADT/ArrayRef.h"
#include "llvm/ADT/DenseMap.h"
#include "llvm/ADT/FoldingSet.h"
#include "llvm/ADT/Optional.h"
#include "llvm/ADT/SmallBitVector.h"
#include "llvm/ADT/SmallPtrSet.h"
#include "llvm/ADT/SmallVector.h"
#include "llvm/Support/Casting.h"
#include "llvm/Support/Compiler.h"
#include "llvm/Support/ErrorHandling.h"
#include <algorithm>
#include <cassert>
#include <tuple>
#include <utility>

namespace clang {

  /// Various flags that control template argument deduction.
  ///
  /// These flags can be bitwise-OR'd together.
  enum TemplateDeductionFlags {
    /// No template argument deduction flags, which indicates the
    /// strictest results for template argument deduction (as used for, e.g.,
    /// matching class template partial specializations).
    TDF_None = 0,

    /// Within template argument deduction from a function call, we are
    /// matching with a parameter type for which the original parameter was
    /// a reference.
    TDF_ParamWithReferenceType = 0x1,

    /// Within template argument deduction from a function call, we
    /// are matching in a case where we ignore cv-qualifiers.
    TDF_IgnoreQualifiers = 0x02,

    /// Within template argument deduction from a function call,
    /// we are matching in a case where we can perform template argument
    /// deduction from a template-id of a derived class of the argument type.
    TDF_DerivedClass = 0x04,

    /// Allow non-dependent types to differ, e.g., when performing
    /// template argument deduction from a function call where conversions
    /// may apply.
    TDF_SkipNonDependent = 0x08,

    /// Whether we are performing template argument deduction for
    /// parameters and arguments in a top-level template argument
    TDF_TopLevelParameterTypeList = 0x10,

    /// Within template argument deduction from overload resolution per
    /// C++ [over.over] allow matching function types that are compatible in
    /// terms of noreturn and default calling convention adjustments, or
    /// similarly matching a declared template specialization against a
    /// possible template, per C++ [temp.deduct.decl]. In either case, permit
    /// deduction where the parameter is a function type that can be converted
    /// to the argument type.
    TDF_AllowCompatibleFunctionType = 0x20,

    /// Within template argument deduction for a conversion function, we are
    /// matching with an argument type for which the original argument was
    /// a reference.
    TDF_ArgWithReferenceType = 0x40,
  };
}

using namespace clang;
using namespace sema;

/// Compare two APSInts, extending and switching the sign as
/// necessary to compare their values regardless of underlying type.
static bool hasSameExtendedValue(llvm::APSInt X, llvm::APSInt Y) {
  if (Y.getBitWidth() > X.getBitWidth())
    X = X.extend(Y.getBitWidth());
  else if (Y.getBitWidth() < X.getBitWidth())
    Y = Y.extend(X.getBitWidth());

  // If there is a signedness mismatch, correct it.
  if (X.isSigned() != Y.isSigned()) {
    // If the signed value is negative, then the values cannot be the same.
    if ((Y.isSigned() && Y.isNegative()) || (X.isSigned() && X.isNegative()))
      return false;

    Y.setIsSigned(true);
    X.setIsSigned(true);
  }

  return X == Y;
}

static Sema::TemplateDeductionResult
DeduceTemplateArguments(Sema &S,
                        TemplateParameterList *TemplateParams,
                        const TemplateArgument &Param,
                        TemplateArgument Arg,
                        TemplateDeductionInfo &Info,
                        SmallVectorImpl<DeducedTemplateArgument> &Deduced);

static Sema::TemplateDeductionResult
DeduceTemplateArgumentsByTypeMatch(Sema &S,
                                   TemplateParameterList *TemplateParams,
                                   QualType Param,
                                   QualType Arg,
                                   TemplateDeductionInfo &Info,
                                   SmallVectorImpl<DeducedTemplateArgument> &
                                                      Deduced,
                                   unsigned TDF,
                                   bool PartialOrdering = false,
                                   bool DeducedFromArrayBound = false);

static Sema::TemplateDeductionResult
DeduceTemplateArguments(Sema &S, TemplateParameterList *TemplateParams,
                        ArrayRef<TemplateArgument> Params,
                        ArrayRef<TemplateArgument> Args,
                        TemplateDeductionInfo &Info,
                        SmallVectorImpl<DeducedTemplateArgument> &Deduced,
                        bool NumberOfArgumentsMustMatch);

static void MarkUsedTemplateParameters(ASTContext &Ctx,
                                       const TemplateArgument &TemplateArg,
                                       bool OnlyDeduced, unsigned Depth,
                                       llvm::SmallBitVector &Used);

static void MarkUsedTemplateParameters(ASTContext &Ctx, QualType T,
                                       bool OnlyDeduced, unsigned Level,
                                       llvm::SmallBitVector &Deduced);

/// If the given expression is of a form that permits the deduction
/// of a non-type template parameter, return the declaration of that
/// non-type template parameter.
static NonTypeTemplateParmDecl *
getDeducedParameterFromExpr(TemplateDeductionInfo &Info, Expr *E) {
  // If we are within an alias template, the expression may have undergone
  // any number of parameter substitutions already.
  while (true) {
    if (ImplicitCastExpr *IC = dyn_cast<ImplicitCastExpr>(E))
      E = IC->getSubExpr();
    else if (ConstantExpr *CE = dyn_cast<ConstantExpr>(E))
      E = CE->getSubExpr();
    else if (SubstNonTypeTemplateParmExpr *Subst =
               dyn_cast<SubstNonTypeTemplateParmExpr>(E))
      E = Subst->getReplacement();
    else
      break;
  }

  if (DeclRefExpr *DRE = dyn_cast<DeclRefExpr>(E))
    if (auto *NTTP = dyn_cast<NonTypeTemplateParmDecl>(DRE->getDecl()))
      if (NTTP->getDepth() == Info.getDeducedDepth())
        return NTTP;

  return nullptr;
}

/// Determine whether two declaration pointers refer to the same
/// declaration.
static bool isSameDeclaration(Decl *X, Decl *Y) {
  if (NamedDecl *NX = dyn_cast<NamedDecl>(X))
    X = NX->getUnderlyingDecl();
  if (NamedDecl *NY = dyn_cast<NamedDecl>(Y))
    Y = NY->getUnderlyingDecl();

  return X->getCanonicalDecl() == Y->getCanonicalDecl();
}

/// Verify that the given, deduced template arguments are compatible.
///
/// \returns The deduced template argument, or a NULL template argument if
/// the deduced template arguments were incompatible.
static DeducedTemplateArgument
checkDeducedTemplateArguments(ASTContext &Context,
                              const DeducedTemplateArgument &X,
                              const DeducedTemplateArgument &Y) {
  // We have no deduction for one or both of the arguments; they're compatible.
  if (X.isNull())
    return Y;
  if (Y.isNull())
    return X;

  // If we have two non-type template argument values deduced for the same
  // parameter, they must both match the type of the parameter, and thus must
  // match each other's type. As we're only keeping one of them, we must check
  // for that now. The exception is that if either was deduced from an array
  // bound, the type is permitted to differ.
  if (!X.wasDeducedFromArrayBound() && !Y.wasDeducedFromArrayBound()) {
    QualType XType = X.getNonTypeTemplateArgumentType();
    if (!XType.isNull()) {
      QualType YType = Y.getNonTypeTemplateArgumentType();
      if (YType.isNull() || !Context.hasSameType(XType, YType))
        return DeducedTemplateArgument();
    }
  }

  switch (X.getKind()) {
  case TemplateArgument::Null:
    llvm_unreachable("Non-deduced template arguments handled above");

  case TemplateArgument::Type:
    // If two template type arguments have the same type, they're compatible.
    if (Y.getKind() == TemplateArgument::Type &&
        Context.hasSameType(X.getAsType(), Y.getAsType()))
      return X;

    // If one of the two arguments was deduced from an array bound, the other
    // supersedes it.
    if (X.wasDeducedFromArrayBound() != Y.wasDeducedFromArrayBound())
      return X.wasDeducedFromArrayBound() ? Y : X;

    // The arguments are not compatible.
    return DeducedTemplateArgument();

  case TemplateArgument::Integral:
    // If we deduced a constant in one case and either a dependent expression or
    // declaration in another case, keep the integral constant.
    // If both are integral constants with the same value, keep that value.
    if (Y.getKind() == TemplateArgument::Expression ||
        Y.getKind() == TemplateArgument::Declaration ||
        (Y.getKind() == TemplateArgument::Integral &&
         hasSameExtendedValue(X.getAsIntegral(), Y.getAsIntegral())))
      return X.wasDeducedFromArrayBound() ? Y : X;

    // All other combinations are incompatible.
    return DeducedTemplateArgument();

  case TemplateArgument::Template:
    if (Y.getKind() == TemplateArgument::Template &&
        Context.hasSameTemplateName(X.getAsTemplate(), Y.getAsTemplate()))
      return X;

    // All other combinations are incompatible.
    return DeducedTemplateArgument();

  case TemplateArgument::TemplateExpansion:
    if (Y.getKind() == TemplateArgument::TemplateExpansion &&
        Context.hasSameTemplateName(X.getAsTemplateOrTemplatePattern(),
                                    Y.getAsTemplateOrTemplatePattern()))
      return X;

    // All other combinations are incompatible.
    return DeducedTemplateArgument();

  case TemplateArgument::Expression: {
    if (Y.getKind() != TemplateArgument::Expression)
      return checkDeducedTemplateArguments(Context, Y, X);

    // Compare the expressions for equality
    llvm::FoldingSetNodeID ID1, ID2;
    X.getAsExpr()->Profile(ID1, Context, true);
    Y.getAsExpr()->Profile(ID2, Context, true);
    if (ID1 == ID2)
      return X.wasDeducedFromArrayBound() ? Y : X;

    // Differing dependent expressions are incompatible.
    return DeducedTemplateArgument();
  }

  case TemplateArgument::Declaration:
    assert(!X.wasDeducedFromArrayBound());

    // If we deduced a declaration and a dependent expression, keep the
    // declaration.
    if (Y.getKind() == TemplateArgument::Expression)
      return X;

    // If we deduced a declaration and an integral constant, keep the
    // integral constant and whichever type did not come from an array
    // bound.
    if (Y.getKind() == TemplateArgument::Integral) {
      if (Y.wasDeducedFromArrayBound())
        return TemplateArgument(Context, Y.getAsIntegral(),
                                X.getParamTypeForDecl());
      return Y;
    }

    // If we deduced two declarations, make sure that they refer to the
    // same declaration.
    if (Y.getKind() == TemplateArgument::Declaration &&
        isSameDeclaration(X.getAsDecl(), Y.getAsDecl()))
      return X;

    // All other combinations are incompatible.
    return DeducedTemplateArgument();

  case TemplateArgument::NullPtr:
    // If we deduced a null pointer and a dependent expression, keep the
    // null pointer.
    if (Y.getKind() == TemplateArgument::Expression)
      return X;

    // If we deduced a null pointer and an integral constant, keep the
    // integral constant.
    if (Y.getKind() == TemplateArgument::Integral)
      return Y;

    // If we deduced two null pointers, they are the same.
    if (Y.getKind() == TemplateArgument::NullPtr)
      return X;

    // All other combinations are incompatible.
    return DeducedTemplateArgument();

  case TemplateArgument::Pack: {
    if (Y.getKind() != TemplateArgument::Pack ||
        X.pack_size() != Y.pack_size())
      return DeducedTemplateArgument();

    llvm::SmallVector<TemplateArgument, 8> NewPack;
    for (TemplateArgument::pack_iterator XA = X.pack_begin(),
                                      XAEnd = X.pack_end(),
                                         YA = Y.pack_begin();
         XA != XAEnd; ++XA, ++YA) {
      TemplateArgument Merged = checkDeducedTemplateArguments(
          Context, DeducedTemplateArgument(*XA, X.wasDeducedFromArrayBound()),
          DeducedTemplateArgument(*YA, Y.wasDeducedFromArrayBound()));
      if (Merged.isNull() && !(XA->isNull() && YA->isNull()))
        return DeducedTemplateArgument();
      NewPack.push_back(Merged);
    }

    return DeducedTemplateArgument(
        TemplateArgument::CreatePackCopy(Context, NewPack),
        X.wasDeducedFromArrayBound() && Y.wasDeducedFromArrayBound());
  }

  case TemplateArgument::Reflected:
    llvm_unreachable("You cannot deduce a reflected template argument");

  }

  llvm_unreachable("Invalid TemplateArgument Kind!");
}

/// Deduce the value of the given non-type template parameter
/// as the given deduced template argument. All non-type template parameter
/// deduction is funneled through here.
static Sema::TemplateDeductionResult DeduceNonTypeTemplateArgument(
    Sema &S, TemplateParameterList *TemplateParams,
    NonTypeTemplateParmDecl *NTTP, const DeducedTemplateArgument &NewDeduced,
    QualType ValueType, TemplateDeductionInfo &Info,
    SmallVectorImpl<DeducedTemplateArgument> &Deduced) {
  assert(NTTP->getDepth() == Info.getDeducedDepth() &&
         "deducing non-type template argument with wrong depth");

  DeducedTemplateArgument Result = checkDeducedTemplateArguments(
      S.Context, Deduced[NTTP->getIndex()], NewDeduced);
  if (Result.isNull()) {
    Info.Param = NTTP;
    Info.FirstArg = Deduced[NTTP->getIndex()];
    Info.SecondArg = NewDeduced;
    return Sema::TDK_Inconsistent;
  }

  Deduced[NTTP->getIndex()] = Result;
  if (!S.getLangOpts().CPlusPlus17)
    return Sema::TDK_Success;

  if (NTTP->isExpandedParameterPack())
    // FIXME: We may still need to deduce parts of the type here! But we
    // don't have any way to find which slice of the type to use, and the
    // type stored on the NTTP itself is nonsense. Perhaps the type of an
    // expanded NTTP should be a pack expansion type?
    return Sema::TDK_Success;

  // Get the type of the parameter for deduction. If it's a (dependent) array
  // or function type, we will not have decayed it yet, so do that now.
  QualType ParamType = S.Context.getAdjustedParameterType(NTTP->getType());
  if (auto *Expansion = dyn_cast<PackExpansionType>(ParamType))
    ParamType = Expansion->getPattern();

  // FIXME: It's not clear how deduction of a parameter of reference
  // type from an argument (of non-reference type) should be performed.
  // For now, we just remove reference types from both sides and let
  // the final check for matching types sort out the mess.
  return DeduceTemplateArgumentsByTypeMatch(
      S, TemplateParams, ParamType.getNonReferenceType(),
      ValueType.getNonReferenceType(), Info, Deduced, TDF_SkipNonDependent,
      /*PartialOrdering=*/false,
      /*ArrayBound=*/NewDeduced.wasDeducedFromArrayBound());
}

/// Deduce the value of the given non-type template parameter
/// from the given integral constant.
static Sema::TemplateDeductionResult DeduceNonTypeTemplateArgument(
    Sema &S, TemplateParameterList *TemplateParams,
    NonTypeTemplateParmDecl *NTTP, const llvm::APSInt &Value,
    QualType ValueType, bool DeducedFromArrayBound, TemplateDeductionInfo &Info,
    SmallVectorImpl<DeducedTemplateArgument> &Deduced) {
  return DeduceNonTypeTemplateArgument(
      S, TemplateParams, NTTP,
      DeducedTemplateArgument(S.Context, Value, ValueType,
                              DeducedFromArrayBound),
      ValueType, Info, Deduced);
}

/// Deduce the value of the given non-type template parameter
/// from the given null pointer template argument type.
static Sema::TemplateDeductionResult DeduceNullPtrTemplateArgument(
    Sema &S, TemplateParameterList *TemplateParams,
    NonTypeTemplateParmDecl *NTTP, QualType NullPtrType,
    TemplateDeductionInfo &Info,
    SmallVectorImpl<DeducedTemplateArgument> &Deduced) {
  Expr *Value =
      S.ImpCastExprToType(new (S.Context) CXXNullPtrLiteralExpr(
                              S.Context.NullPtrTy, NTTP->getLocation()),
                          NullPtrType, CK_NullToPointer)
          .get();
  return DeduceNonTypeTemplateArgument(S, TemplateParams, NTTP,
      DeducedTemplateArgument(
          TemplateArgument(Value, TemplateArgument::Expression)),
      Value->getType(), Info, Deduced);
}

/// Deduce the value of the given non-type template parameter
/// from the given type- or value-dependent expression.
///
/// \returns true if deduction succeeded, false otherwise.
static Sema::TemplateDeductionResult DeduceNonTypeTemplateArgument(
    Sema &S, TemplateParameterList *TemplateParams,
    NonTypeTemplateParmDecl *NTTP, Expr *Value, TemplateDeductionInfo &Info,
    SmallVectorImpl<DeducedTemplateArgument> &Deduced) {
  return DeduceNonTypeTemplateArgument(S, TemplateParams, NTTP,
      DeducedTemplateArgument(
          TemplateArgument(Value, TemplateArgument::Expression)),
      Value->getType(), Info, Deduced);
}

/// Deduce the value of the given non-type template parameter
/// from the given declaration.
///
/// \returns true if deduction succeeded, false otherwise.
static Sema::TemplateDeductionResult DeduceNonTypeTemplateArgument(
    Sema &S, TemplateParameterList *TemplateParams,
    NonTypeTemplateParmDecl *NTTP, ValueDecl *D, QualType T,
    TemplateDeductionInfo &Info,
    SmallVectorImpl<DeducedTemplateArgument> &Deduced) {
  D = D ? cast<ValueDecl>(D->getCanonicalDecl()) : nullptr;
  TemplateArgument New(D, T);
  return DeduceNonTypeTemplateArgument(
      S, TemplateParams, NTTP, DeducedTemplateArgument(New), T, Info, Deduced);
}

static Sema::TemplateDeductionResult
DeduceTemplateArguments(Sema &S,
                        TemplateParameterList *TemplateParams,
                        TemplateName Param,
                        TemplateName Arg,
                        TemplateDeductionInfo &Info,
                        SmallVectorImpl<DeducedTemplateArgument> &Deduced) {
  TemplateDecl *ParamDecl = Param.getAsTemplateDecl();
  if (!ParamDecl) {
    // The parameter type is dependent and is not a template template parameter,
    // so there is nothing that we can deduce.
    return Sema::TDK_Success;
  }

  if (TemplateTemplateParmDecl *TempParam
        = dyn_cast<TemplateTemplateParmDecl>(ParamDecl)) {
    // If we're not deducing at this depth, there's nothing to deduce.
    if (TempParam->getDepth() != Info.getDeducedDepth())
      return Sema::TDK_Success;

    DeducedTemplateArgument NewDeduced(S.Context.getCanonicalTemplateName(Arg));
    DeducedTemplateArgument Result = checkDeducedTemplateArguments(S.Context,
                                                 Deduced[TempParam->getIndex()],
                                                                   NewDeduced);
    if (Result.isNull()) {
      Info.Param = TempParam;
      Info.FirstArg = Deduced[TempParam->getIndex()];
      Info.SecondArg = NewDeduced;
      return Sema::TDK_Inconsistent;
    }

    Deduced[TempParam->getIndex()] = Result;
    return Sema::TDK_Success;
  }

  // Verify that the two template names are equivalent.
  if (S.Context.hasSameTemplateName(Param, Arg))
    return Sema::TDK_Success;

  // Mismatch of non-dependent template parameter to argument.
  Info.FirstArg = TemplateArgument(Param);
  Info.SecondArg = TemplateArgument(Arg);
  return Sema::TDK_NonDeducedMismatch;
}

/// Deduce the template arguments by comparing the template parameter
/// type (which is a template-id) with the template argument type.
///
/// \param S the Sema
///
/// \param TemplateParams the template parameters that we are deducing
///
/// \param Param the parameter type
///
/// \param Arg the argument type
///
/// \param Info information about the template argument deduction itself
///
/// \param Deduced the deduced template arguments
///
/// \returns the result of template argument deduction so far. Note that a
/// "success" result means that template argument deduction has not yet failed,
/// but it may still fail, later, for other reasons.
static Sema::TemplateDeductionResult
DeduceTemplateArguments(Sema &S,
                        TemplateParameterList *TemplateParams,
                        const TemplateSpecializationType *Param,
                        QualType Arg,
                        TemplateDeductionInfo &Info,
                        SmallVectorImpl<DeducedTemplateArgument> &Deduced) {
  assert(Arg.isCanonical() && "Argument type must be canonical");

  // Treat an injected-class-name as its underlying template-id.
  if (auto *Injected = dyn_cast<InjectedClassNameType>(Arg))
    Arg = Injected->getInjectedSpecializationType();

  // Check whether the template argument is a dependent template-id.
  if (const TemplateSpecializationType *SpecArg
        = dyn_cast<TemplateSpecializationType>(Arg)) {
    // Perform template argument deduction for the template name.
    if (Sema::TemplateDeductionResult Result
          = DeduceTemplateArguments(S, TemplateParams,
                                    Param->getTemplateName(),
                                    SpecArg->getTemplateName(),
                                    Info, Deduced))
      return Result;


    // Perform template argument deduction on each template
    // argument. Ignore any missing/extra arguments, since they could be
    // filled in by default arguments.
    return DeduceTemplateArguments(S, TemplateParams,
                                   Param->template_arguments(),
                                   SpecArg->template_arguments(), Info, Deduced,
                                   /*NumberOfArgumentsMustMatch=*/false);
  }

  // If the argument type is a class template specialization, we
  // perform template argument deduction using its template
  // arguments.
  const RecordType *RecordArg = dyn_cast<RecordType>(Arg);
  if (!RecordArg) {
    Info.FirstArg = TemplateArgument(QualType(Param, 0));
    Info.SecondArg = TemplateArgument(Arg);
    return Sema::TDK_NonDeducedMismatch;
  }

  ClassTemplateSpecializationDecl *SpecArg
    = dyn_cast<ClassTemplateSpecializationDecl>(RecordArg->getDecl());
  if (!SpecArg) {
    Info.FirstArg = TemplateArgument(QualType(Param, 0));
    Info.SecondArg = TemplateArgument(Arg);
    return Sema::TDK_NonDeducedMismatch;
  }

  // Perform template argument deduction for the template name.
  if (Sema::TemplateDeductionResult Result
        = DeduceTemplateArguments(S,
                                  TemplateParams,
                                  Param->getTemplateName(),
                               TemplateName(SpecArg->getSpecializedTemplate()),
                                  Info, Deduced))
    return Result;

  // Perform template argument deduction for the template arguments.
  return DeduceTemplateArguments(S, TemplateParams, Param->template_arguments(),
                                 SpecArg->getTemplateArgs().asArray(), Info,
                                 Deduced, /*NumberOfArgumentsMustMatch=*/true);
}

/// Determines whether the given type is an opaque type that
/// might be more qualified when instantiated.
static bool IsPossiblyOpaquelyQualifiedType(QualType T) {
  switch (T->getTypeClass()) {
  case Type::TypeOfExpr:
  case Type::TypeOf:
  case Type::DependentName:
  case Type::Decltype:
  case Type::UnresolvedUsing:
  case Type::TemplateTypeParm:
  case Type::CXXRequiredType:
    return true;

  case Type::ConstantArray:
  case Type::IncompleteArray:
  case Type::VariableArray:
  case Type::DependentSizedArray:
    return IsPossiblyOpaquelyQualifiedType(
                                      cast<ArrayType>(T)->getElementType());

  default:
    return false;
  }
}

/// Helper function to build a TemplateParameter when we don't
/// know its type statically.
static TemplateParameter makeTemplateParameter(Decl *D) {
  if (TemplateTypeParmDecl *TTP = dyn_cast<TemplateTypeParmDecl>(D))
    return TemplateParameter(TTP);
  if (NonTypeTemplateParmDecl *NTTP = dyn_cast<NonTypeTemplateParmDecl>(D))
    return TemplateParameter(NTTP);

  return TemplateParameter(cast<TemplateTemplateParmDecl>(D));
}

/// If \p Param is an expanded parameter pack, get the number of expansions.
static Optional<unsigned> getExpandedPackSize(NamedDecl *Param) {
  if (auto *TTP = dyn_cast<TemplateTypeParmDecl>(Param))
    if (TTP->isExpandedParameterPack())
      return TTP->getNumExpansionParameters();

  if (auto *NTTP = dyn_cast<NonTypeTemplateParmDecl>(Param))
    if (NTTP->isExpandedParameterPack())
      return NTTP->getNumExpansionTypes();

  if (auto *TTP = dyn_cast<TemplateTemplateParmDecl>(Param))
    if (TTP->isExpandedParameterPack())
      return TTP->getNumExpansionTemplateParameters();

  return None;
}

/// A pack that we're currently deducing.
struct clang::DeducedPack {
  // The index of the pack.
  unsigned Index;

  // The old value of the pack before we started deducing it.
  DeducedTemplateArgument Saved;

  // A deferred value of this pack from an inner deduction, that couldn't be
  // deduced because this deduction hadn't happened yet.
  DeducedTemplateArgument DeferredDeduction;

  // The new value of the pack.
  SmallVector<DeducedTemplateArgument, 4> New;

  // The outer deduction for this pack, if any.
  DeducedPack *Outer = nullptr;

  DeducedPack(unsigned Index) : Index(Index) {}
};

namespace {

/// A scope in which we're performing pack deduction.
class PackDeductionScope {
public:
  /// Prepare to deduce the packs named within Pattern.
  PackDeductionScope(Sema &S, TemplateParameterList *TemplateParams,
                     SmallVectorImpl<DeducedTemplateArgument> &Deduced,
                     TemplateDeductionInfo &Info, TemplateArgument Pattern)
      : S(S), TemplateParams(TemplateParams), Deduced(Deduced), Info(Info) {
    unsigned NumNamedPacks = addPacks(Pattern);
    finishConstruction(NumNamedPacks);
  }

  /// Prepare to directly deduce arguments of the parameter with index \p Index.
  PackDeductionScope(Sema &S, TemplateParameterList *TemplateParams,
                     SmallVectorImpl<DeducedTemplateArgument> &Deduced,
                     TemplateDeductionInfo &Info, unsigned Index)
      : S(S), TemplateParams(TemplateParams), Deduced(Deduced), Info(Info) {
    addPack(Index);
    finishConstruction(1);
  }

private:
  void addPack(unsigned Index) {
    // Save the deduced template argument for the parameter pack expanded
    // by this pack expansion, then clear out the deduction.
    DeducedPack Pack(Index);
    Pack.Saved = Deduced[Index];
    Deduced[Index] = TemplateArgument();

    // FIXME: What if we encounter multiple packs with different numbers of
    // pre-expanded expansions? (This should already have been diagnosed
    // during substitution.)
    if (Optional<unsigned> ExpandedPackExpansions =
            getExpandedPackSize(TemplateParams->getParam(Index)))
      FixedNumExpansions = ExpandedPackExpansions;

    Packs.push_back(Pack);
  }

  unsigned addPacks(TemplateArgument Pattern) {
    // Compute the set of template parameter indices that correspond to
    // parameter packs expanded by the pack expansion.
    llvm::SmallBitVector SawIndices(TemplateParams->size());
    llvm::SmallVector<TemplateArgument, 4> ExtraDeductions;

    auto AddPack = [&](unsigned Index) {
      if (SawIndices[Index])
        return;
      SawIndices[Index] = true;
      addPack(Index);

      // Deducing a parameter pack that is a pack expansion also constrains the
      // packs appearing in that parameter to have the same deduced arity. Also,
      // in C++17 onwards, deducing a non-type template parameter deduces its
      // type, so we need to collect the pending deduced values for those packs.
      if (auto *NTTP = dyn_cast<NonTypeTemplateParmDecl>(
              TemplateParams->getParam(Index))) {
        if (!NTTP->isExpandedParameterPack())
          if (auto *Expansion = dyn_cast<PackExpansionType>(NTTP->getType()))
            ExtraDeductions.push_back(Expansion->getPattern());
      }
      // FIXME: Also collect the unexpanded packs in any type and template
      // parameter packs that are pack expansions.
    };

    auto Collect = [&](TemplateArgument Pattern) {
      SmallVector<UnexpandedParameterPack, 2> Unexpanded;
      S.collectUnexpandedParameterPacks(Pattern, Unexpanded);
      for (unsigned I = 0, N = Unexpanded.size(); I != N; ++I) {
        unsigned Depth, Index;
        std::tie(Depth, Index) = getDepthAndIndex(Unexpanded[I]);
        if (Depth == Info.getDeducedDepth())
          AddPack(Index);
      }
    };

    // Look for unexpanded packs in the pattern.
    Collect(Pattern);
    assert(!Packs.empty() && "Pack expansion without unexpanded packs?");

    unsigned NumNamedPacks = Packs.size();

    // Also look for unexpanded packs that are indirectly deduced by deducing
    // the sizes of the packs in this pattern.
    while (!ExtraDeductions.empty())
      Collect(ExtraDeductions.pop_back_val());

    return NumNamedPacks;
  }

  void finishConstruction(unsigned NumNamedPacks) {
    // Dig out the partially-substituted pack, if there is one.
    const TemplateArgument *PartialPackArgs = nullptr;
    unsigned NumPartialPackArgs = 0;
    std::pair<unsigned, unsigned> PartialPackDepthIndex(-1u, -1u);
    if (auto *Scope = S.CurrentInstantiationScope)
      if (auto *Partial = Scope->getPartiallySubstitutedPack(
              &PartialPackArgs, &NumPartialPackArgs))
        PartialPackDepthIndex = getDepthAndIndex(Partial);

    // This pack expansion will have been partially or fully expanded if
    // it only names explicitly-specified parameter packs (including the
    // partially-substituted one, if any).
    bool IsExpanded = true;
    for (unsigned I = 0; I != NumNamedPacks; ++I) {
      if (Packs[I].Index >= Info.getNumExplicitArgs()) {
        IsExpanded = false;
        IsPartiallyExpanded = false;
        break;
      }
      if (PartialPackDepthIndex ==
            std::make_pair(Info.getDeducedDepth(), Packs[I].Index)) {
        IsPartiallyExpanded = true;
      }
    }

    // Skip over the pack elements that were expanded into separate arguments.
    // If we partially expanded, this is the number of partial arguments.
    if (IsPartiallyExpanded)
      PackElements += NumPartialPackArgs;
    else if (IsExpanded)
      PackElements += *FixedNumExpansions;

    for (auto &Pack : Packs) {
      if (Info.PendingDeducedPacks.size() > Pack.Index)
        Pack.Outer = Info.PendingDeducedPacks[Pack.Index];
      else
        Info.PendingDeducedPacks.resize(Pack.Index + 1);
      Info.PendingDeducedPacks[Pack.Index] = &Pack;

      if (PartialPackDepthIndex ==
            std::make_pair(Info.getDeducedDepth(), Pack.Index)) {
        Pack.New.append(PartialPackArgs, PartialPackArgs + NumPartialPackArgs);
        // We pre-populate the deduced value of the partially-substituted
        // pack with the specified value. This is not entirely correct: the
        // value is supposed to have been substituted, not deduced, but the
        // cases where this is observable require an exact type match anyway.
        //
        // FIXME: If we could represent a "depth i, index j, pack elem k"
        // parameter, we could substitute the partially-substituted pack
        // everywhere and avoid this.
        if (!IsPartiallyExpanded)
          Deduced[Pack.Index] = Pack.New[PackElements];
      }
    }
  }

public:
  ~PackDeductionScope() {
    for (auto &Pack : Packs)
      Info.PendingDeducedPacks[Pack.Index] = Pack.Outer;
  }

  /// Determine whether this pack has already been partially expanded into a
  /// sequence of (prior) function parameters / template arguments.
  bool isPartiallyExpanded() { return IsPartiallyExpanded; }

  /// Determine whether this pack expansion scope has a known, fixed arity.
  /// This happens if it involves a pack from an outer template that has
  /// (notionally) already been expanded.
  bool hasFixedArity() { return FixedNumExpansions.hasValue(); }

  /// Determine whether the next element of the argument is still part of this
  /// pack. This is the case unless the pack is already expanded to a fixed
  /// length.
  bool hasNextElement() {
    return !FixedNumExpansions || *FixedNumExpansions > PackElements;
  }

  /// Move to deducing the next element in each pack that is being deduced.
  void nextPackElement() {
    // Capture the deduced template arguments for each parameter pack expanded
    // by this pack expansion, add them to the list of arguments we've deduced
    // for that pack, then clear out the deduced argument.
    for (auto &Pack : Packs) {
      DeducedTemplateArgument &DeducedArg = Deduced[Pack.Index];
      if (!Pack.New.empty() || !DeducedArg.isNull()) {
        while (Pack.New.size() < PackElements)
          Pack.New.push_back(DeducedTemplateArgument());
        if (Pack.New.size() == PackElements)
          Pack.New.push_back(DeducedArg);
        else
          Pack.New[PackElements] = DeducedArg;
        DeducedArg = Pack.New.size() > PackElements + 1
                         ? Pack.New[PackElements + 1]
                         : DeducedTemplateArgument();
      }
    }
    ++PackElements;
  }

  /// Finish template argument deduction for a set of argument packs,
  /// producing the argument packs and checking for consistency with prior
  /// deductions.
  Sema::TemplateDeductionResult finish() {
    // Build argument packs for each of the parameter packs expanded by this
    // pack expansion.
    for (auto &Pack : Packs) {
      // Put back the old value for this pack.
      Deduced[Pack.Index] = Pack.Saved;

      // Always make sure the size of this pack is correct, even if we didn't
      // deduce any values for it.
      //
      // FIXME: This isn't required by the normative wording, but substitution
      // and post-substitution checking will always fail if the arity of any
      // pack is not equal to the number of elements we processed. (Either that
      // or something else has gone *very* wrong.) We're permitted to skip any
      // hard errors from those follow-on steps by the intent (but not the
      // wording) of C++ [temp.inst]p8:
      //
      //   If the function selected by overload resolution can be determined
      //   without instantiating a class template definition, it is unspecified
      //   whether that instantiation actually takes place
      Pack.New.resize(PackElements);

      // Build or find a new value for this pack.
      DeducedTemplateArgument NewPack;
      if (Pack.New.empty()) {
        // If we deduced an empty argument pack, create it now.
        NewPack = DeducedTemplateArgument(TemplateArgument::getEmptyPack());
      } else {
        TemplateArgument *ArgumentPack =
            new (S.Context) TemplateArgument[Pack.New.size()];
        std::copy(Pack.New.begin(), Pack.New.end(), ArgumentPack);
        NewPack = DeducedTemplateArgument(
            TemplateArgument(llvm::makeArrayRef(ArgumentPack, Pack.New.size())),
            // FIXME: This is wrong, it's possible that some pack elements are
            // deduced from an array bound and others are not:
            //   template<typename ...T, T ...V> void g(const T (&...p)[V]);
            //   g({1, 2, 3}, {{}, {}});
            // ... should deduce T = {int, size_t (from array bound)}.
            Pack.New[0].wasDeducedFromArrayBound());
      }

      // Pick where we're going to put the merged pack.
      DeducedTemplateArgument *Loc;
      if (Pack.Outer) {
        if (Pack.Outer->DeferredDeduction.isNull()) {
          // Defer checking this pack until we have a complete pack to compare
          // it against.
          Pack.Outer->DeferredDeduction = NewPack;
          continue;
        }
        Loc = &Pack.Outer->DeferredDeduction;
      } else {
        Loc = &Deduced[Pack.Index];
      }

      // Check the new pack matches any previous value.
      DeducedTemplateArgument OldPack = *Loc;
      DeducedTemplateArgument Result =
          checkDeducedTemplateArguments(S.Context, OldPack, NewPack);

      // If we deferred a deduction of this pack, check that one now too.
      if (!Result.isNull() && !Pack.DeferredDeduction.isNull()) {
        OldPack = Result;
        NewPack = Pack.DeferredDeduction;
        Result = checkDeducedTemplateArguments(S.Context, OldPack, NewPack);
      }

      NamedDecl *Param = TemplateParams->getParam(Pack.Index);
      if (Result.isNull()) {
        Info.Param = makeTemplateParameter(Param);
        Info.FirstArg = OldPack;
        Info.SecondArg = NewPack;
        return Sema::TDK_Inconsistent;
      }

      // If we have a pre-expanded pack and we didn't deduce enough elements
      // for it, fail deduction.
      if (Optional<unsigned> Expansions = getExpandedPackSize(Param)) {
        if (*Expansions != PackElements) {
          Info.Param = makeTemplateParameter(Param);
          Info.FirstArg = Result;
          return Sema::TDK_IncompletePack;
        }
      }

      *Loc = Result;
    }

    return Sema::TDK_Success;
  }

private:
  Sema &S;
  TemplateParameterList *TemplateParams;
  SmallVectorImpl<DeducedTemplateArgument> &Deduced;
  TemplateDeductionInfo &Info;
  unsigned PackElements = 0;
  bool IsPartiallyExpanded = false;
  /// The number of expansions, if we have a fully-expanded pack in this scope.
  Optional<unsigned> FixedNumExpansions;

  SmallVector<DeducedPack, 2> Packs;
};

} // namespace

/// Deduce the template arguments by comparing the list of parameter
/// types to the list of argument types, as in the parameter-type-lists of
/// function types (C++ [temp.deduct.type]p10).
///
/// \param S The semantic analysis object within which we are deducing
///
/// \param TemplateParams The template parameters that we are deducing
///
/// \param Params The list of parameter types
///
/// \param NumParams The number of types in \c Params
///
/// \param Args The list of argument types
///
/// \param NumArgs The number of types in \c Args
///
/// \param Info information about the template argument deduction itself
///
/// \param Deduced the deduced template arguments
///
/// \param TDF bitwise OR of the TemplateDeductionFlags bits that describe
/// how template argument deduction is performed.
///
/// \param PartialOrdering If true, we are performing template argument
/// deduction for during partial ordering for a call
/// (C++0x [temp.deduct.partial]).
///
/// \returns the result of template argument deduction so far. Note that a
/// "success" result means that template argument deduction has not yet failed,
/// but it may still fail, later, for other reasons.
static Sema::TemplateDeductionResult
DeduceTemplateArguments(Sema &S,
                        TemplateParameterList *TemplateParams,
                        const QualType *Params, unsigned NumParams,
                        const QualType *Args, unsigned NumArgs,
                        TemplateDeductionInfo &Info,
                        SmallVectorImpl<DeducedTemplateArgument> &Deduced,
                        unsigned TDF,
                        bool PartialOrdering = false) {
  // C++0x [temp.deduct.type]p10:
  //   Similarly, if P has a form that contains (T), then each parameter type
  //   Pi of the respective parameter-type- list of P is compared with the
  //   corresponding parameter type Ai of the corresponding parameter-type-list
  //   of A. [...]
  unsigned ArgIdx = 0, ParamIdx = 0;
  for (; ParamIdx != NumParams; ++ParamIdx) {
    // Check argument types.
    const PackExpansionType *Expansion
                                = dyn_cast<PackExpansionType>(Params[ParamIdx]);
    if (!Expansion) {
      // Simple case: compare the parameter and argument types at this point.

      // Make sure we have an argument.
      if (ArgIdx >= NumArgs)
        return Sema::TDK_MiscellaneousDeductionFailure;

      if (isa<PackExpansionType>(Args[ArgIdx])) {
        // C++0x [temp.deduct.type]p22:
        //   If the original function parameter associated with A is a function
        //   parameter pack and the function parameter associated with P is not
        //   a function parameter pack, then template argument deduction fails.
        return Sema::TDK_MiscellaneousDeductionFailure;
      }

      if (Sema::TemplateDeductionResult Result
            = DeduceTemplateArgumentsByTypeMatch(S, TemplateParams,
                                                 Params[ParamIdx], Args[ArgIdx],
                                                 Info, Deduced, TDF,
                                                 PartialOrdering))
        return Result;

      ++ArgIdx;
      continue;
    }

    // C++0x [temp.deduct.type]p10:
    //   If the parameter-declaration corresponding to Pi is a function
    //   parameter pack, then the type of its declarator- id is compared with
    //   each remaining parameter type in the parameter-type-list of A. Each
    //   comparison deduces template arguments for subsequent positions in the
    //   template parameter packs expanded by the function parameter pack.

    QualType Pattern = Expansion->getPattern();
    PackDeductionScope PackScope(S, TemplateParams, Deduced, Info, Pattern);

    // A pack scope with fixed arity is not really a pack any more, so is not
    // a non-deduced context.
    if (ParamIdx + 1 == NumParams || PackScope.hasFixedArity()) {
      for (; ArgIdx < NumArgs && PackScope.hasNextElement(); ++ArgIdx) {
        // Deduce template arguments from the pattern.
        if (Sema::TemplateDeductionResult Result
              = DeduceTemplateArgumentsByTypeMatch(S, TemplateParams, Pattern,
                                                   Args[ArgIdx], Info, Deduced,
                                                   TDF, PartialOrdering))
          return Result;

        PackScope.nextPackElement();
      }
    } else {
      // C++0x [temp.deduct.type]p5:
      //   The non-deduced contexts are:
      //     - A function parameter pack that does not occur at the end of the
      //       parameter-declaration-clause.
      //
      // FIXME: There is no wording to say what we should do in this case. We
      // choose to resolve this by applying the same rule that is applied for a
      // function call: that is, deduce all contained packs to their
      // explicitly-specified values (or to <> if there is no such value).
      //
      // This is seemingly-arbitrarily different from the case of a template-id
      // with a non-trailing pack-expansion in its arguments, which renders the
      // entire template-argument-list a non-deduced context.

      // If the parameter type contains an explicitly-specified pack that we
      // could not expand, skip the number of parameters notionally created
      // by the expansion.
      Optional<unsigned> NumExpansions = Expansion->getNumExpansions();
      if (NumExpansions && !PackScope.isPartiallyExpanded()) {
        for (unsigned I = 0; I != *NumExpansions && ArgIdx < NumArgs;
             ++I, ++ArgIdx)
          PackScope.nextPackElement();
      }
    }

    // Build argument packs for each of the parameter packs expanded by this
    // pack expansion.
    if (auto Result = PackScope.finish())
      return Result;
  }

  // Make sure we don't have any extra arguments.
  if (ArgIdx < NumArgs)
    return Sema::TDK_MiscellaneousDeductionFailure;

  return Sema::TDK_Success;
}

/// Determine whether the parameter has qualifiers that the argument
/// lacks. Put another way, determine whether there is no way to add
/// a deduced set of qualifiers to the ParamType that would result in
/// its qualifiers matching those of the ArgType.
static bool hasInconsistentOrSupersetQualifiersOf(QualType ParamType,
                                                  QualType ArgType) {
  Qualifiers ParamQs = ParamType.getQualifiers();
  Qualifiers ArgQs = ArgType.getQualifiers();

  if (ParamQs == ArgQs)
    return false;

  // Mismatched (but not missing) Objective-C GC attributes.
  if (ParamQs.getObjCGCAttr() != ArgQs.getObjCGCAttr() &&
      ParamQs.hasObjCGCAttr())
    return true;

  // Mismatched (but not missing) address spaces.
  if (ParamQs.getAddressSpace() != ArgQs.getAddressSpace() &&
      ParamQs.hasAddressSpace())
    return true;

  // Mismatched (but not missing) Objective-C lifetime qualifiers.
  if (ParamQs.getObjCLifetime() != ArgQs.getObjCLifetime() &&
      ParamQs.hasObjCLifetime())
    return true;

  // CVR qualifiers inconsistent or a superset.
  return (ParamQs.getCVRQualifiers() & ~ArgQs.getCVRQualifiers()) != 0;
}

/// Compare types for equality with respect to possibly compatible
/// function types (noreturn adjustment, implicit calling conventions). If any
/// of parameter and argument is not a function, just perform type comparison.
///
/// \param Param the template parameter type.
///
/// \param Arg the argument type.
bool Sema::isSameOrCompatibleFunctionType(CanQualType Param,
                                          CanQualType Arg) {
  const FunctionType *ParamFunction = Param->getAs<FunctionType>(),
                     *ArgFunction   = Arg->getAs<FunctionType>();

  // Just compare if not functions.
  if (!ParamFunction || !ArgFunction)
    return Param == Arg;

  // Noreturn and noexcept adjustment.
  QualType AdjustedParam;
  if (IsFunctionConversion(Param, Arg, AdjustedParam))
    return Arg == Context.getCanonicalType(AdjustedParam);

  // FIXME: Compatible calling conventions.

  return Param == Arg;
}

/// Get the index of the first template parameter that was originally from the
/// innermost template-parameter-list. This is 0 except when we concatenate
/// the template parameter lists of a class template and a constructor template
/// when forming an implicit deduction guide.
static unsigned getFirstInnerIndex(FunctionTemplateDecl *FTD) {
  auto *Guide = dyn_cast<CXXDeductionGuideDecl>(FTD->getTemplatedDecl());
  if (!Guide || !Guide->isImplicit())
    return 0;
  return Guide->getDeducedTemplate()->getTemplateParameters()->size();
}

/// Determine whether a type denotes a forwarding reference.
static bool isForwardingReference(QualType Param, unsigned FirstInnerIndex) {
  // C++1z [temp.deduct.call]p3:
  //   A forwarding reference is an rvalue reference to a cv-unqualified
  //   template parameter that does not represent a template parameter of a
  //   class template.
  if (auto *ParamRef = Param->getAs<RValueReferenceType>()) {
    if (ParamRef->getPointeeType().getQualifiers())
      return false;
    auto *TypeParm = ParamRef->getPointeeType()->getAs<TemplateTypeParmType>();
    return TypeParm && TypeParm->getIndex() >= FirstInnerIndex;
  }
  return false;
}

///  Attempt to deduce the template arguments by checking the base types
///  according to (C++20 [temp.deduct.call] p4b3.
///
/// \param S the semantic analysis object within which we are deducing.
///
/// \param RecordT the top level record object we are deducing against.
///
/// \param TemplateParams the template parameters that we are deducing.
///
/// \param SpecParam the template specialization parameter type.
///
/// \param Info information about the template argument deduction itself.
///
/// \param Deduced the deduced template arguments.
///
/// \returns the result of template argument deduction with the bases. "invalid"
/// means no matches, "success" found a single item, and the
/// "MiscellaneousDeductionFailure" result happens when the match is ambiguous.
static Sema::TemplateDeductionResult DeduceTemplateBases(
    Sema &S, const RecordType *RecordT, TemplateParameterList *TemplateParams,
    const TemplateSpecializationType *SpecParam, TemplateDeductionInfo &Info,
    SmallVectorImpl<DeducedTemplateArgument> &Deduced) {
  // C++14 [temp.deduct.call] p4b3:
  //   If P is a class and P has the form simple-template-id, then the
  //   transformed A can be a derived class of the deduced A. Likewise if
  //   P is a pointer to a class of the form simple-template-id, the
  //   transformed A can be a pointer to a derived class pointed to by the
  //   deduced A. However, if there is a class C that is a (direct or
  //   indirect) base class of D and derived (directly or indirectly) from a
  //   class B and that would be a valid deduced A, the deduced A cannot be
  //   B or pointer to B, respectively.
  //
  //   These alternatives are considered only if type deduction would
  //   otherwise fail. If they yield more than one possible deduced A, the
  //   type deduction fails.

  // Use a breadth-first search through the bases to collect the set of
  // successful matches. Visited contains the set of nodes we have already
  // visited, while ToVisit is our stack of records that we still need to
  // visit.  Matches contains a list of matches that have yet to be
  // disqualified.
  llvm::SmallPtrSet<const RecordType *, 8> Visited;
  SmallVector<const RecordType *, 8> ToVisit;
  // We iterate over this later, so we have to use MapVector to ensure
  // determinism.
  llvm::MapVector<const RecordType *, SmallVector<DeducedTemplateArgument, 8>>
      Matches;

  auto AddBases = [&Visited, &ToVisit](const RecordType *RT) {
    CXXRecordDecl *RD = cast<CXXRecordDecl>(RT->getDecl());
    for (const auto &Base : RD->bases()) {
      assert(Base.getType()->isRecordType() &&
             "Base class that isn't a record?");
      const RecordType *RT = Base.getType()->getAs<RecordType>();
      if (Visited.insert(RT).second)
        ToVisit.push_back(Base.getType()->getAs<RecordType>());
    }
  };

  // Set up the loop by adding all the bases.
  AddBases(RecordT);

  // Search each path of bases until we either run into a successful match
  // (where all bases of it are invalid), or we run out of bases.
  while (!ToVisit.empty()) {
    const RecordType *NextT = ToVisit.pop_back_val();

    SmallVector<DeducedTemplateArgument, 8> DeducedCopy(Deduced.begin(),
                                                        Deduced.end());
    TemplateDeductionInfo BaseInfo(TemplateDeductionInfo::ForBase, Info);
    Sema::TemplateDeductionResult BaseResult =
        DeduceTemplateArguments(S, TemplateParams, SpecParam,
                                QualType(NextT, 0), BaseInfo, DeducedCopy);

    // If this was a successful deduction, add it to the list of matches,
    // otherwise we need to continue searching its bases.
    if (BaseResult == Sema::TDK_Success)
      Matches.insert({NextT, DeducedCopy});
    else
      AddBases(NextT);
  }

  // At this point, 'Matches' contains a list of seemingly valid bases, however
  // in the event that we have more than 1 match, it is possible that the base
  // of one of the matches might be disqualified for being a base of another
  // valid match. We can count on cyclical instantiations being invalid to
  // simplify the disqualifications.  That is, if A & B are both matches, and B
  // inherits from A (disqualifying A), we know that A cannot inherit from B.
  if (Matches.size() > 1) {
    Visited.clear();
    for (const auto &Match : Matches)
      AddBases(Match.first);

    // We can give up once we have a single item (or have run out of things to
    // search) since cyclical inheritence isn't valid.
    while (Matches.size() > 1 && !ToVisit.empty()) {
      const RecordType *NextT = ToVisit.pop_back_val();
      Matches.erase(NextT);

      // Always add all bases, since the inheritence tree can contain
      // disqualifications for multiple matches.
      AddBases(NextT);
    }
  }

  if (Matches.empty())
    return Sema::TDK_Invalid;
  if (Matches.size() > 1)
    return Sema::TDK_MiscellaneousDeductionFailure;

  std::swap(Matches.front().second, Deduced);
  return Sema::TDK_Success;
}

/// Deduce the template arguments by comparing the parameter type and
/// the argument type (C++ [temp.deduct.type]).
///
/// \param S the semantic analysis object within which we are deducing
///
/// \param TemplateParams the template parameters that we are deducing
///
/// \param ParamIn the parameter type
///
/// \param ArgIn the argument type
///
/// \param Info information about the template argument deduction itself
///
/// \param Deduced the deduced template arguments
///
/// \param TDF bitwise OR of the TemplateDeductionFlags bits that describe
/// how template argument deduction is performed.
///
/// \param PartialOrdering Whether we're performing template argument deduction
/// in the context of partial ordering (C++0x [temp.deduct.partial]).
///
/// \returns the result of template argument deduction so far. Note that a
/// "success" result means that template argument deduction has not yet failed,
/// but it may still fail, later, for other reasons.
static Sema::TemplateDeductionResult
DeduceTemplateArgumentsByTypeMatch(Sema &S,
                                   TemplateParameterList *TemplateParams,
                                   QualType ParamIn, QualType ArgIn,
                                   TemplateDeductionInfo &Info,
                            SmallVectorImpl<DeducedTemplateArgument> &Deduced,
                                   unsigned TDF,
                                   bool PartialOrdering,
                                   bool DeducedFromArrayBound) {
  // We only want to look at the canonical types, since typedefs and
  // sugar are not part of template argument deduction.
  QualType Param = S.Context.getCanonicalType(ParamIn);
  QualType Arg = S.Context.getCanonicalType(ArgIn);

  // If the argument type is a pack expansion, look at its pattern.
  // This isn't explicitly called out
  if (const PackExpansionType *ArgExpansion = dyn_cast<PackExpansionType>(Arg))
    Arg = ArgExpansion->getPattern();

  if (PartialOrdering) {
    // C++11 [temp.deduct.partial]p5:
    //   Before the partial ordering is done, certain transformations are
    //   performed on the types used for partial ordering:
    //     - If P is a reference type, P is replaced by the type referred to.
    const ReferenceType *ParamRef = Param->getAs<ReferenceType>();
    if (ParamRef)
      Param = ParamRef->getPointeeType();

    //     - If A is a reference type, A is replaced by the type referred to.
    const ReferenceType *ArgRef = Arg->getAs<ReferenceType>();
    if (ArgRef)
      Arg = ArgRef->getPointeeType();

    if (ParamRef && ArgRef && S.Context.hasSameUnqualifiedType(Param, Arg)) {
      // C++11 [temp.deduct.partial]p9:
      //   If, for a given type, deduction succeeds in both directions (i.e.,
      //   the types are identical after the transformations above) and both
      //   P and A were reference types [...]:
      //     - if [one type] was an lvalue reference and [the other type] was
      //       not, [the other type] is not considered to be at least as
      //       specialized as [the first type]
      //     - if [one type] is more cv-qualified than [the other type],
      //       [the other type] is not considered to be at least as specialized
      //       as [the first type]
      // Objective-C ARC adds:
      //     - [one type] has non-trivial lifetime, [the other type] has
      //       __unsafe_unretained lifetime, and the types are otherwise
      //       identical
      //
      // A is "considered to be at least as specialized" as P iff deduction
      // succeeds, so we model this as a deduction failure. Note that
      // [the first type] is P and [the other type] is A here; the standard
      // gets this backwards.
      Qualifiers ParamQuals = Param.getQualifiers();
      Qualifiers ArgQuals = Arg.getQualifiers();
      if ((ParamRef->isLValueReferenceType() &&
           !ArgRef->isLValueReferenceType()) ||
          ParamQuals.isStrictSupersetOf(ArgQuals) ||
          (ParamQuals.hasNonTrivialObjCLifetime() &&
           ArgQuals.getObjCLifetime() == Qualifiers::OCL_ExplicitNone &&
           ParamQuals.withoutObjCLifetime() ==
               ArgQuals.withoutObjCLifetime())) {
        Info.FirstArg = TemplateArgument(ParamIn);
        Info.SecondArg = TemplateArgument(ArgIn);
        return Sema::TDK_NonDeducedMismatch;
      }
    }

    // C++11 [temp.deduct.partial]p7:
    //   Remove any top-level cv-qualifiers:
    //     - If P is a cv-qualified type, P is replaced by the cv-unqualified
    //       version of P.
    Param = Param.getUnqualifiedType();
    //     - If A is a cv-qualified type, A is replaced by the cv-unqualified
    //       version of A.
    Arg = Arg.getUnqualifiedType();
  } else {
    // C++0x [temp.deduct.call]p4 bullet 1:
    //   - If the original P is a reference type, the deduced A (i.e., the type
    //     referred to by the reference) can be more cv-qualified than the
    //     transformed A.
    if (TDF & TDF_ParamWithReferenceType) {
      Qualifiers Quals;
      QualType UnqualParam = S.Context.getUnqualifiedArrayType(Param, Quals);
      Quals.setCVRQualifiers(Quals.getCVRQualifiers() &
                             Arg.getCVRQualifiers());
      Param = S.Context.getQualifiedType(UnqualParam, Quals);
    }

    if ((TDF & TDF_TopLevelParameterTypeList) && !Param->isFunctionType()) {
      // C++0x [temp.deduct.type]p10:
      //   If P and A are function types that originated from deduction when
      //   taking the address of a function template (14.8.2.2) or when deducing
      //   template arguments from a function declaration (14.8.2.6) and Pi and
      //   Ai are parameters of the top-level parameter-type-list of P and A,
      //   respectively, Pi is adjusted if it is a forwarding reference and Ai
      //   is an lvalue reference, in
      //   which case the type of Pi is changed to be the template parameter
      //   type (i.e., T&& is changed to simply T). [ Note: As a result, when
      //   Pi is T&& and Ai is X&, the adjusted Pi will be T, causing T to be
      //   deduced as X&. - end note ]
      TDF &= ~TDF_TopLevelParameterTypeList;
      if (isForwardingReference(Param, 0) && Arg->isLValueReferenceType())
        Param = Param->getPointeeType();
    }
  }

  // C++ [temp.deduct.type]p9:
  //   A template type argument T, a template template argument TT or a
  //   template non-type argument i can be deduced if P and A have one of
  //   the following forms:
  //
  //     T
  //     cv-list T
  if (const TemplateTypeParmType *TemplateTypeParm
        = Param->getAs<TemplateTypeParmType>()) {
    // Just skip any attempts to deduce from a placeholder type or a parameter
    // at a different depth.
    if (Arg->isPlaceholderType() ||
        Info.getDeducedDepth() != TemplateTypeParm->getDepth())
      return Sema::TDK_Success;

    unsigned Index = TemplateTypeParm->getIndex();
    bool RecanonicalizeArg = false;

    // If the argument type is an array type, move the qualifiers up to the
    // top level, so they can be matched with the qualifiers on the parameter.
    if (isa<ArrayType>(Arg)) {
      Qualifiers Quals;
      Arg = S.Context.getUnqualifiedArrayType(Arg, Quals);
      if (Quals) {
        Arg = S.Context.getQualifiedType(Arg, Quals);
        RecanonicalizeArg = true;
      }
    }

    // The argument type can not be less qualified than the parameter
    // type.
    if (!(TDF & TDF_IgnoreQualifiers) &&
        hasInconsistentOrSupersetQualifiersOf(Param, Arg)) {
      Info.Param = cast<TemplateTypeParmDecl>(TemplateParams->getParam(Index));
      Info.FirstArg = TemplateArgument(Param);
      Info.SecondArg = TemplateArgument(Arg);
      return Sema::TDK_Underqualified;
    }

    // Do not match a function type with a cv-qualified type.
    // http://www.open-std.org/jtc1/sc22/wg21/docs/cwg_active.html#1584
    if (Arg->isFunctionType() && Param.hasQualifiers()) {
      return Sema::TDK_NonDeducedMismatch;
    }

    assert(TemplateTypeParm->getDepth() == Info.getDeducedDepth() &&
           "saw template type parameter with wrong depth");
    assert(Arg != S.Context.OverloadTy && "Unresolved overloaded function");
    QualType DeducedType = Arg;

    // Remove any qualifiers on the parameter from the deduced type.
    // We checked the qualifiers for consistency above.
    Qualifiers DeducedQs = DeducedType.getQualifiers();
    Qualifiers ParamQs = Param.getQualifiers();
    DeducedQs.removeCVRQualifiers(ParamQs.getCVRQualifiers());
    if (ParamQs.hasObjCGCAttr())
      DeducedQs.removeObjCGCAttr();
    if (ParamQs.hasAddressSpace())
      DeducedQs.removeAddressSpace();
    if (ParamQs.hasObjCLifetime())
      DeducedQs.removeObjCLifetime();

    // Objective-C ARC:
    //   If template deduction would produce a lifetime qualifier on a type
    //   that is not a lifetime type, template argument deduction fails.
    if (ParamQs.hasObjCLifetime() && !DeducedType->isObjCLifetimeType() &&
        !DeducedType->isDependentType()) {
      Info.Param = cast<TemplateTypeParmDecl>(TemplateParams->getParam(Index));
      Info.FirstArg = TemplateArgument(Param);
      Info.SecondArg = TemplateArgument(Arg);
      return Sema::TDK_Underqualified;
    }

    // Objective-C ARC:
    //   If template deduction would produce an argument type with lifetime type
    //   but no lifetime qualifier, the __strong lifetime qualifier is inferred.
    if (S.getLangOpts().ObjCAutoRefCount &&
        DeducedType->isObjCLifetimeType() &&
        !DeducedQs.hasObjCLifetime())
      DeducedQs.setObjCLifetime(Qualifiers::OCL_Strong);

    DeducedType = S.Context.getQualifiedType(DeducedType.getUnqualifiedType(),
                                             DeducedQs);

    if (RecanonicalizeArg)
      DeducedType = S.Context.getCanonicalType(DeducedType);


    DeducedTemplateArgument NewDeduced(DeducedType, DeducedFromArrayBound);
    DeducedTemplateArgument Result = checkDeducedTemplateArguments(S.Context,
                                                                 Deduced[Index],
                                                                   NewDeduced);
    if (Result.isNull()) {
      Info.Param = cast<TemplateTypeParmDecl>(TemplateParams->getParam(Index));
      Info.FirstArg = Deduced[Index];
      Info.SecondArg = NewDeduced;
      return Sema::TDK_Inconsistent;
    }

    // If the template type parameter has a deduction constraint, make sure
    // the deduced type matches.
    auto *PD = cast<TemplateTypeParmDecl>(TemplateParams->getParam(Index));
    if (PD->hasExpectedDeduction()) {
      if (PD->getExpectedDeduction() != DeducedType) {
        Info.Param = makeTemplateParameter(PD);
        Info.FirstArg = NewDeduced;
        return Sema::TDK_UnexpectedDeduction;
      }
    }

    Deduced[Index] = Result;
    return Sema::TDK_Success;
  }

  // Set up the template argument deduction information for a failure.
  Info.FirstArg = TemplateArgument(ParamIn);
  Info.SecondArg = TemplateArgument(ArgIn);

  // If the parameter is an already-substituted template parameter
  // pack, do nothing: we don't know which of its arguments to look
  // at, so we have to wait until all of the parameter packs in this
  // expansion have arguments.
  if (isa<SubstTemplateTypeParmPackType>(Param))
    return Sema::TDK_Success;

  // Check the cv-qualifiers on the parameter and argument types.
  CanQualType CanParam = S.Context.getCanonicalType(Param);
  CanQualType CanArg = S.Context.getCanonicalType(Arg);
  if (!(TDF & TDF_IgnoreQualifiers)) {
    if (TDF & TDF_ParamWithReferenceType) {
      if (hasInconsistentOrSupersetQualifiersOf(Param, Arg))
        return Sema::TDK_NonDeducedMismatch;
    } else if (TDF & TDF_ArgWithReferenceType) {
      // C++ [temp.deduct.conv]p4:
      //   If the original A is a reference type, A can be more cv-qualified
      //   than the deduced A
      if (!Arg.getQualifiers().compatiblyIncludes(Param.getQualifiers()))
        return Sema::TDK_NonDeducedMismatch;

      // Strip out all extra qualifiers from the argument to figure out the
      // type we're converting to, prior to the qualification conversion.
      Qualifiers Quals;
      Arg = S.Context.getUnqualifiedArrayType(Arg, Quals);
      Arg = S.Context.getQualifiedType(Arg, Param.getQualifiers());
    } else if (!IsPossiblyOpaquelyQualifiedType(Param)) {
      if (Param.getCVRQualifiers() != Arg.getCVRQualifiers())
        return Sema::TDK_NonDeducedMismatch;
    }

    // If the parameter type is not dependent, there is nothing to deduce.
    if (!Param->isDependentType()) {
      if (!(TDF & TDF_SkipNonDependent)) {
        bool NonDeduced =
            (TDF & TDF_AllowCompatibleFunctionType)
                ? !S.isSameOrCompatibleFunctionType(CanParam, CanArg)
                : Param != Arg;
        if (NonDeduced) {
          return Sema::TDK_NonDeducedMismatch;
        }
      }
      return Sema::TDK_Success;
    }
  } else if (!Param->isDependentType()) {
    CanQualType ParamUnqualType = CanParam.getUnqualifiedType(),
                ArgUnqualType = CanArg.getUnqualifiedType();
    bool Success =
        (TDF & TDF_AllowCompatibleFunctionType)
            ? S.isSameOrCompatibleFunctionType(ParamUnqualType, ArgUnqualType)
            : ParamUnqualType == ArgUnqualType;
    if (Success)
      return Sema::TDK_Success;
  }

  switch (Param->getTypeClass()) {
    // Non-canonical types cannot appear here.
#define NON_CANONICAL_TYPE(Class, Base) \
  case Type::Class: llvm_unreachable("deducing non-canonical type: " #Class);
#define TYPE(Class, Base)
#include "clang/AST/TypeNodes.inc"

    case Type::TemplateTypeParm:
    case Type::SubstTemplateTypeParmPack:
      llvm_unreachable("Type nodes handled above");

    // These types cannot be dependent, so simply check whether the types are
    // the same.
    case Type::Builtin:
    case Type::VariableArray:
    case Type::Vector:
    case Type::FunctionNoProto:
    case Type::Record:
    case Type::Enum:
    case Type::ObjCObject:
    case Type::ObjCInterface:
    case Type::ObjCObjectPointer:
    case Type::ExtInt:
      if (TDF & TDF_SkipNonDependent)
        return Sema::TDK_Success;

      if (TDF & TDF_IgnoreQualifiers) {
        Param = Param.getUnqualifiedType();
        Arg = Arg.getUnqualifiedType();
      }

      return Param == Arg? Sema::TDK_Success : Sema::TDK_NonDeducedMismatch;

    //     _Complex T   [placeholder extension]
    case Type::Complex:
      if (const ComplexType *ComplexArg = Arg->getAs<ComplexType>())
        return DeduceTemplateArgumentsByTypeMatch(S, TemplateParams,
                                    cast<ComplexType>(Param)->getElementType(),
                                    ComplexArg->getElementType(),
                                    Info, Deduced, TDF);

      return Sema::TDK_NonDeducedMismatch;

    //     _Atomic T   [extension]
    case Type::Atomic:
      if (const AtomicType *AtomicArg = Arg->getAs<AtomicType>())
        return DeduceTemplateArgumentsByTypeMatch(S, TemplateParams,
                                       cast<AtomicType>(Param)->getValueType(),
                                       AtomicArg->getValueType(),
                                       Info, Deduced, TDF);

      return Sema::TDK_NonDeducedMismatch;

    //     T *
    case Type::Pointer: {
      QualType PointeeType;
      if (const PointerType *PointerArg = Arg->getAs<PointerType>()) {
        PointeeType = PointerArg->getPointeeType();
      } else if (const ObjCObjectPointerType *PointerArg
                   = Arg->getAs<ObjCObjectPointerType>()) {
        PointeeType = PointerArg->getPointeeType();
      } else {
        return Sema::TDK_NonDeducedMismatch;
      }

      unsigned SubTDF = TDF & (TDF_IgnoreQualifiers | TDF_DerivedClass);
      return DeduceTemplateArgumentsByTypeMatch(S, TemplateParams,
                                     cast<PointerType>(Param)->getPointeeType(),
                                     PointeeType,
                                     Info, Deduced, SubTDF);
    }

    //     T &
    case Type::LValueReference: {
      const LValueReferenceType *ReferenceArg =
          Arg->getAs<LValueReferenceType>();
      if (!ReferenceArg)
        return Sema::TDK_NonDeducedMismatch;

      return DeduceTemplateArgumentsByTypeMatch(S, TemplateParams,
                           cast<LValueReferenceType>(Param)->getPointeeType(),
                           ReferenceArg->getPointeeType(), Info, Deduced, 0);
    }

    //     T && [C++0x]
    case Type::RValueReference: {
      const RValueReferenceType *ReferenceArg =
          Arg->getAs<RValueReferenceType>();
      if (!ReferenceArg)
        return Sema::TDK_NonDeducedMismatch;

      return DeduceTemplateArgumentsByTypeMatch(S, TemplateParams,
                             cast<RValueReferenceType>(Param)->getPointeeType(),
                             ReferenceArg->getPointeeType(),
                             Info, Deduced, 0);
    }

    //     T [] (implied, but not stated explicitly)
    case Type::IncompleteArray: {
      const IncompleteArrayType *IncompleteArrayArg =
        S.Context.getAsIncompleteArrayType(Arg);
      if (!IncompleteArrayArg)
        return Sema::TDK_NonDeducedMismatch;

      unsigned SubTDF = TDF & TDF_IgnoreQualifiers;
      return DeduceTemplateArgumentsByTypeMatch(S, TemplateParams,
                    S.Context.getAsIncompleteArrayType(Param)->getElementType(),
                    IncompleteArrayArg->getElementType(),
                    Info, Deduced, SubTDF);
    }

    //     T [integer-constant]
    case Type::ConstantArray: {
      const ConstantArrayType *ConstantArrayArg =
        S.Context.getAsConstantArrayType(Arg);
      if (!ConstantArrayArg)
        return Sema::TDK_NonDeducedMismatch;

      const ConstantArrayType *ConstantArrayParm =
        S.Context.getAsConstantArrayType(Param);
      if (ConstantArrayArg->getSize() != ConstantArrayParm->getSize())
        return Sema::TDK_NonDeducedMismatch;

      unsigned SubTDF = TDF & TDF_IgnoreQualifiers;
      return DeduceTemplateArgumentsByTypeMatch(S, TemplateParams,
                                           ConstantArrayParm->getElementType(),
                                           ConstantArrayArg->getElementType(),
                                           Info, Deduced, SubTDF);
    }

    //     type [i]
    case Type::DependentSizedArray: {
      const ArrayType *ArrayArg = S.Context.getAsArrayType(Arg);
      if (!ArrayArg)
        return Sema::TDK_NonDeducedMismatch;

      unsigned SubTDF = TDF & TDF_IgnoreQualifiers;

      // Check the element type of the arrays
      const DependentSizedArrayType *DependentArrayParm
        = S.Context.getAsDependentSizedArrayType(Param);
      if (Sema::TemplateDeductionResult Result
            = DeduceTemplateArgumentsByTypeMatch(S, TemplateParams,
                                          DependentArrayParm->getElementType(),
                                          ArrayArg->getElementType(),
                                          Info, Deduced, SubTDF))
        return Result;

      // Determine the array bound is something we can deduce.
      NonTypeTemplateParmDecl *NTTP
        = getDeducedParameterFromExpr(Info, DependentArrayParm->getSizeExpr());
      if (!NTTP)
        return Sema::TDK_Success;

      // We can perform template argument deduction for the given non-type
      // template parameter.
      assert(NTTP->getDepth() == Info.getDeducedDepth() &&
             "saw non-type template parameter with wrong depth");
      if (const ConstantArrayType *ConstantArrayArg
            = dyn_cast<ConstantArrayType>(ArrayArg)) {
        llvm::APSInt Size(ConstantArrayArg->getSize());
        return DeduceNonTypeTemplateArgument(S, TemplateParams, NTTP, Size,
                                             S.Context.getSizeType(),
                                             /*ArrayBound=*/true,
                                             Info, Deduced);
      }
      if (const DependentSizedArrayType *DependentArrayArg
            = dyn_cast<DependentSizedArrayType>(ArrayArg))
        if (DependentArrayArg->getSizeExpr())
          return DeduceNonTypeTemplateArgument(S, TemplateParams, NTTP,
                                               DependentArrayArg->getSizeExpr(),
                                               Info, Deduced);

      // Incomplete type does not match a dependently-sized array type
      return Sema::TDK_NonDeducedMismatch;
    }

    //     type(*)(T)
    //     T(*)()
    //     T(*)(T)
    case Type::FunctionProto: {
      unsigned SubTDF = TDF & TDF_TopLevelParameterTypeList;
      const FunctionProtoType *FunctionProtoArg =
        dyn_cast<FunctionProtoType>(Arg);
      if (!FunctionProtoArg)
        return Sema::TDK_NonDeducedMismatch;

      const FunctionProtoType *FunctionProtoParam =
        cast<FunctionProtoType>(Param);

      if (FunctionProtoParam->getMethodQuals()
            != FunctionProtoArg->getMethodQuals() ||
          FunctionProtoParam->getRefQualifier()
            != FunctionProtoArg->getRefQualifier() ||
          FunctionProtoParam->isVariadic() != FunctionProtoArg->isVariadic())
        return Sema::TDK_NonDeducedMismatch;

      // Check return types.
      if (auto Result = DeduceTemplateArgumentsByTypeMatch(
              S, TemplateParams, FunctionProtoParam->getReturnType(),
              FunctionProtoArg->getReturnType(), Info, Deduced, 0))
        return Result;

      // Check parameter types.
      if (auto Result = DeduceTemplateArguments(
              S, TemplateParams, FunctionProtoParam->param_type_begin(),
              FunctionProtoParam->getNumParams(),
              FunctionProtoArg->param_type_begin(),
              FunctionProtoArg->getNumParams(), Info, Deduced, SubTDF))
        return Result;

      if (TDF & TDF_AllowCompatibleFunctionType)
        return Sema::TDK_Success;

      // FIXME: Per core-2016/10/1019 (no corresponding core issue yet), permit
      // deducing through the noexcept-specifier if it's part of the canonical
      // type. libstdc++ relies on this.
      Expr *NoexceptExpr = FunctionProtoParam->getNoexceptExpr();
      if (NonTypeTemplateParmDecl *NTTP =
          NoexceptExpr ? getDeducedParameterFromExpr(Info, NoexceptExpr)
                       : nullptr) {
        assert(NTTP->getDepth() == Info.getDeducedDepth() &&
               "saw non-type template parameter with wrong depth");

        llvm::APSInt Noexcept(1);
        switch (FunctionProtoArg->canThrow()) {
        case CT_Cannot:
          Noexcept = 1;
          LLVM_FALLTHROUGH;

        case CT_Can:
          // We give E in noexcept(E) the "deduced from array bound" treatment.
          // FIXME: Should we?
          return DeduceNonTypeTemplateArgument(
              S, TemplateParams, NTTP, Noexcept, S.Context.BoolTy,
              /*ArrayBound*/true, Info, Deduced);

        case CT_Dependent:
          if (Expr *ArgNoexceptExpr = FunctionProtoArg->getNoexceptExpr())
            return DeduceNonTypeTemplateArgument(
                S, TemplateParams, NTTP, ArgNoexceptExpr, Info, Deduced);
          // Can't deduce anything from throw(T...).
          break;
        }
      }
      // FIXME: Detect non-deduced exception specification mismatches?
      //
      // Careful about [temp.deduct.call] and [temp.deduct.conv], which allow
      // top-level differences in noexcept-specifications.

      return Sema::TDK_Success;
    }

    case Type::InjectedClassName:
      // Treat a template's injected-class-name as if the template
      // specialization type had been used.
      Param = cast<InjectedClassNameType>(Param)
        ->getInjectedSpecializationType();
      assert(isa<TemplateSpecializationType>(Param) &&
             "injected class name is not a template specialization type");
      LLVM_FALLTHROUGH;

    //     template-name<T> (where template-name refers to a class template)
    //     template-name<i>
    //     TT<T>
    //     TT<i>
    //     TT<>
    case Type::TemplateSpecialization: {
      const TemplateSpecializationType *SpecParam =
          cast<TemplateSpecializationType>(Param);

      // When Arg cannot be a derived class, we can just try to deduce template
      // arguments from the template-id.
      const RecordType *RecordT = Arg->getAs<RecordType>();
      if (!(TDF & TDF_DerivedClass) || !RecordT)
        return DeduceTemplateArguments(S, TemplateParams, SpecParam, Arg, Info,
                                       Deduced);

      SmallVector<DeducedTemplateArgument, 8> DeducedOrig(Deduced.begin(),
                                                          Deduced.end());

      Sema::TemplateDeductionResult Result = DeduceTemplateArguments(
          S, TemplateParams, SpecParam, Arg, Info, Deduced);

      if (Result == Sema::TDK_Success)
        return Result;

      // We cannot inspect base classes as part of deduction when the type
      // is incomplete, so either instantiate any templates necessary to
      // complete the type, or skip over it if it cannot be completed.
      if (!S.isCompleteType(Info.getLocation(), Arg))
        return Result;

      // Reset the incorrectly deduced argument from above.
      Deduced = DeducedOrig;

      // Check bases according to C++14 [temp.deduct.call] p4b3:
      Sema::TemplateDeductionResult BaseResult = DeduceTemplateBases(
          S, RecordT, TemplateParams, SpecParam, Info, Deduced);

      if (BaseResult != Sema::TDK_Invalid)
        return BaseResult;
      return Result;
    }

    //     T type::*
    //     T T::*
    //     T (type::*)()
    //     type (T::*)()
    //     type (type::*)(T)
    //     type (T::*)(T)
    //     T (type::*)(T)
    //     T (T::*)()
    //     T (T::*)(T)
    case Type::MemberPointer: {
      const MemberPointerType *MemPtrParam = cast<MemberPointerType>(Param);
      const MemberPointerType *MemPtrArg = dyn_cast<MemberPointerType>(Arg);
      if (!MemPtrArg)
        return Sema::TDK_NonDeducedMismatch;

      QualType ParamPointeeType = MemPtrParam->getPointeeType();
      if (ParamPointeeType->isFunctionType())
        S.adjustMemberFunctionCC(ParamPointeeType, /*IsStatic=*/true,
                                 /*IsCtorOrDtor=*/false, Info.getLocation());
      QualType ArgPointeeType = MemPtrArg->getPointeeType();
      if (ArgPointeeType->isFunctionType())
        S.adjustMemberFunctionCC(ArgPointeeType, /*IsStatic=*/true,
                                 /*IsCtorOrDtor=*/false, Info.getLocation());

      if (Sema::TemplateDeductionResult Result
            = DeduceTemplateArgumentsByTypeMatch(S, TemplateParams,
                                                 ParamPointeeType,
                                                 ArgPointeeType,
                                                 Info, Deduced,
                                                 TDF & TDF_IgnoreQualifiers))
        return Result;

      return DeduceTemplateArgumentsByTypeMatch(S, TemplateParams,
                                           QualType(MemPtrParam->getClass(), 0),
                                           QualType(MemPtrArg->getClass(), 0),
                                           Info, Deduced,
                                           TDF & TDF_IgnoreQualifiers);
    }

    //     (clang extension)
    //
    //     type(^)(T)
    //     T(^)()
    //     T(^)(T)
    case Type::BlockPointer: {
      const BlockPointerType *BlockPtrParam = cast<BlockPointerType>(Param);
      const BlockPointerType *BlockPtrArg = dyn_cast<BlockPointerType>(Arg);

      if (!BlockPtrArg)
        return Sema::TDK_NonDeducedMismatch;

      return DeduceTemplateArgumentsByTypeMatch(S, TemplateParams,
                                                BlockPtrParam->getPointeeType(),
                                                BlockPtrArg->getPointeeType(),
                                                Info, Deduced, 0);
    }

    //     (clang extension)
    //
    //     T __attribute__(((ext_vector_type(<integral constant>))))
    case Type::ExtVector: {
      const ExtVectorType *VectorParam = cast<ExtVectorType>(Param);
      if (const ExtVectorType *VectorArg = dyn_cast<ExtVectorType>(Arg)) {
        // Make sure that the vectors have the same number of elements.
        if (VectorParam->getNumElements() != VectorArg->getNumElements())
          return Sema::TDK_NonDeducedMismatch;

        // Perform deduction on the element types.
        return DeduceTemplateArgumentsByTypeMatch(S, TemplateParams,
                                                  VectorParam->getElementType(),
                                                  VectorArg->getElementType(),
                                                  Info, Deduced, TDF);
      }

      if (const DependentSizedExtVectorType *VectorArg
                                = dyn_cast<DependentSizedExtVectorType>(Arg)) {
        // We can't check the number of elements, since the argument has a
        // dependent number of elements. This can only occur during partial
        // ordering.

        // Perform deduction on the element types.
        return DeduceTemplateArgumentsByTypeMatch(S, TemplateParams,
                                                  VectorParam->getElementType(),
                                                  VectorArg->getElementType(),
                                                  Info, Deduced, TDF);
      }

      return Sema::TDK_NonDeducedMismatch;
    }

    case Type::DependentVector: {
      const auto *VectorParam = cast<DependentVectorType>(Param);

      if (const auto *VectorArg = dyn_cast<VectorType>(Arg)) {
        // Perform deduction on the element types.
        if (Sema::TemplateDeductionResult Result =
                DeduceTemplateArgumentsByTypeMatch(
                    S, TemplateParams, VectorParam->getElementType(),
                    VectorArg->getElementType(), Info, Deduced, TDF))
          return Result;

        // Perform deduction on the vector size, if we can.
        NonTypeTemplateParmDecl *NTTP =
            getDeducedParameterFromExpr(Info, VectorParam->getSizeExpr());
        if (!NTTP)
          return Sema::TDK_Success;

        llvm::APSInt ArgSize(S.Context.getTypeSize(S.Context.IntTy), false);
        ArgSize = VectorArg->getNumElements();
        // Note that we use the "array bound" rules here; just like in that
        // case, we don't have any particular type for the vector size, but
        // we can provide one if necessary.
        return DeduceNonTypeTemplateArgument(S, TemplateParams, NTTP, ArgSize,
                                             S.Context.UnsignedIntTy, true,
                                             Info, Deduced);
      }

      if (const auto *VectorArg = dyn_cast<DependentVectorType>(Arg)) {
        // Perform deduction on the element types.
        if (Sema::TemplateDeductionResult Result =
                DeduceTemplateArgumentsByTypeMatch(
                    S, TemplateParams, VectorParam->getElementType(),
                    VectorArg->getElementType(), Info, Deduced, TDF))
          return Result;

        // Perform deduction on the vector size, if we can.
        NonTypeTemplateParmDecl *NTTP = getDeducedParameterFromExpr(
            Info, VectorParam->getSizeExpr());
        if (!NTTP)
          return Sema::TDK_Success;

        return DeduceNonTypeTemplateArgument(
            S, TemplateParams, NTTP, VectorArg->getSizeExpr(), Info, Deduced);
      }

      return Sema::TDK_NonDeducedMismatch;
    }

    //     (clang extension)
    //
    //     T __attribute__(((ext_vector_type(N))))
    case Type::DependentSizedExtVector: {
      const DependentSizedExtVectorType *VectorParam
        = cast<DependentSizedExtVectorType>(Param);

      if (const ExtVectorType *VectorArg = dyn_cast<ExtVectorType>(Arg)) {
        // Perform deduction on the element types.
        if (Sema::TemplateDeductionResult Result
              = DeduceTemplateArgumentsByTypeMatch(S, TemplateParams,
                                                  VectorParam->getElementType(),
                                                   VectorArg->getElementType(),
                                                   Info, Deduced, TDF))
          return Result;

        // Perform deduction on the vector size, if we can.
        NonTypeTemplateParmDecl *NTTP
          = getDeducedParameterFromExpr(Info, VectorParam->getSizeExpr());
        if (!NTTP)
          return Sema::TDK_Success;

        llvm::APSInt ArgSize(S.Context.getTypeSize(S.Context.IntTy), false);
        ArgSize = VectorArg->getNumElements();
        // Note that we use the "array bound" rules here; just like in that
        // case, we don't have any particular type for the vector size, but
        // we can provide one if necessary.
        return DeduceNonTypeTemplateArgument(S, TemplateParams, NTTP, ArgSize,
                                             S.Context.IntTy, true, Info,
                                             Deduced);
      }

      if (const DependentSizedExtVectorType *VectorArg
                                = dyn_cast<DependentSizedExtVectorType>(Arg)) {
        // Perform deduction on the element types.
        if (Sema::TemplateDeductionResult Result
            = DeduceTemplateArgumentsByTypeMatch(S, TemplateParams,
                                                 VectorParam->getElementType(),
                                                 VectorArg->getElementType(),
                                                 Info, Deduced, TDF))
          return Result;

        // Perform deduction on the vector size, if we can.
        NonTypeTemplateParmDecl *NTTP
          = getDeducedParameterFromExpr(Info, VectorParam->getSizeExpr());
        if (!NTTP)
          return Sema::TDK_Success;

        return DeduceNonTypeTemplateArgument(S, TemplateParams, NTTP,
                                             VectorArg->getSizeExpr(),
                                             Info, Deduced);
      }

      return Sema::TDK_NonDeducedMismatch;
    }

    //     (clang extension)
    //
    //     T __attribute__((matrix_type(<integral constant>,
    //                                  <integral constant>)))
    case Type::ConstantMatrix: {
      const ConstantMatrixType *MatrixArg = dyn_cast<ConstantMatrixType>(Arg);
      if (!MatrixArg)
        return Sema::TDK_NonDeducedMismatch;

      const ConstantMatrixType *MatrixParam = cast<ConstantMatrixType>(Param);
      // Check that the dimensions are the same
      if (MatrixParam->getNumRows() != MatrixArg->getNumRows() ||
          MatrixParam->getNumColumns() != MatrixArg->getNumColumns()) {
        return Sema::TDK_NonDeducedMismatch;
      }
      // Perform deduction on element types.
      return DeduceTemplateArgumentsByTypeMatch(
          S, TemplateParams, MatrixParam->getElementType(),
          MatrixArg->getElementType(), Info, Deduced, TDF);
    }

    case Type::DependentSizedMatrix: {
      const MatrixType *MatrixArg = dyn_cast<MatrixType>(Arg);
      if (!MatrixArg)
        return Sema::TDK_NonDeducedMismatch;

      // Check the element type of the matrixes.
      const DependentSizedMatrixType *MatrixParam =
          cast<DependentSizedMatrixType>(Param);
      if (Sema::TemplateDeductionResult Result =
              DeduceTemplateArgumentsByTypeMatch(
                  S, TemplateParams, MatrixParam->getElementType(),
                  MatrixArg->getElementType(), Info, Deduced, TDF))
        return Result;

      // Try to deduce a matrix dimension.
      auto DeduceMatrixArg =
          [&S, &Info, &Deduced, &TemplateParams](
              Expr *ParamExpr, const MatrixType *Arg,
              unsigned (ConstantMatrixType::*GetArgDimension)() const,
              Expr *(DependentSizedMatrixType::*GetArgDimensionExpr)() const) {
            const auto *ArgConstMatrix = dyn_cast<ConstantMatrixType>(Arg);
            const auto *ArgDepMatrix = dyn_cast<DependentSizedMatrixType>(Arg);
            if (!ParamExpr->isValueDependent()) {
              Expr::EvalContext EvalCtx(
                  S.Context, S.GetReflectionCallbackObj());

              Optional<llvm::APSInt> ParamConst =
                  ParamExpr->getIntegerConstantExpr(EvalCtx);
              if (!ParamConst)
                return Sema::TDK_NonDeducedMismatch;

              if (ArgConstMatrix) {
                if ((ArgConstMatrix->*GetArgDimension)() == *ParamConst)
                  return Sema::TDK_Success;
                return Sema::TDK_NonDeducedMismatch;
              }

              Expr *ArgExpr = (ArgDepMatrix->*GetArgDimensionExpr)();
              if (!ArgExpr->isValueDependent())
                if (Optional<llvm::APSInt> ArgConst =
                        ArgExpr->getIntegerConstantExpr(EvalCtx))
                  if (*ArgConst == *ParamConst)
                    return Sema::TDK_Success;
              return Sema::TDK_NonDeducedMismatch;
            }

            NonTypeTemplateParmDecl *NTTP =
                getDeducedParameterFromExpr(Info, ParamExpr);
            if (!NTTP)
              return Sema::TDK_Success;

            if (ArgConstMatrix) {
              llvm::APSInt ArgConst(
                  S.Context.getTypeSize(S.Context.getSizeType()));
              ArgConst = (ArgConstMatrix->*GetArgDimension)();
              return DeduceNonTypeTemplateArgument(
                  S, TemplateParams, NTTP, ArgConst, S.Context.getSizeType(),
                  /*ArrayBound=*/true, Info, Deduced);
            }

            return DeduceNonTypeTemplateArgument(
                S, TemplateParams, NTTP, (ArgDepMatrix->*GetArgDimensionExpr)(),
                Info, Deduced);
          };

      auto Result = DeduceMatrixArg(MatrixParam->getRowExpr(), MatrixArg,
                                    &ConstantMatrixType::getNumRows,
                                    &DependentSizedMatrixType::getRowExpr);
      if (Result)
        return Result;

      return DeduceMatrixArg(MatrixParam->getColumnExpr(), MatrixArg,
                             &ConstantMatrixType::getNumColumns,
                             &DependentSizedMatrixType::getColumnExpr);
    }

    //     (clang extension)
    //
    //     T __attribute__(((address_space(N))))
    case Type::DependentAddressSpace: {
      const DependentAddressSpaceType *AddressSpaceParam =
          cast<DependentAddressSpaceType>(Param);

      if (const DependentAddressSpaceType *AddressSpaceArg =
              dyn_cast<DependentAddressSpaceType>(Arg)) {
        // Perform deduction on the pointer type.
        if (Sema::TemplateDeductionResult Result =
                DeduceTemplateArgumentsByTypeMatch(
                    S, TemplateParams, AddressSpaceParam->getPointeeType(),
                    AddressSpaceArg->getPointeeType(), Info, Deduced, TDF))
          return Result;

        // Perform deduction on the address space, if we can.
        NonTypeTemplateParmDecl *NTTP = getDeducedParameterFromExpr(
            Info, AddressSpaceParam->getAddrSpaceExpr());
        if (!NTTP)
          return Sema::TDK_Success;

        return DeduceNonTypeTemplateArgument(
            S, TemplateParams, NTTP, AddressSpaceArg->getAddrSpaceExpr(), Info,
            Deduced);
      }

      if (isTargetAddressSpace(Arg.getAddressSpace())) {
        llvm::APSInt ArgAddressSpace(S.Context.getTypeSize(S.Context.IntTy),
                                     false);
        ArgAddressSpace = toTargetAddressSpace(Arg.getAddressSpace());

        // Perform deduction on the pointer types.
        if (Sema::TemplateDeductionResult Result =
                DeduceTemplateArgumentsByTypeMatch(
                    S, TemplateParams, AddressSpaceParam->getPointeeType(),
                    S.Context.removeAddrSpaceQualType(Arg), Info, Deduced, TDF))
          return Result;

        // Perform deduction on the address space, if we can.
        NonTypeTemplateParmDecl *NTTP = getDeducedParameterFromExpr(
            Info, AddressSpaceParam->getAddrSpaceExpr());
        if (!NTTP)
          return Sema::TDK_Success;

        return DeduceNonTypeTemplateArgument(S, TemplateParams, NTTP,
                                             ArgAddressSpace, S.Context.IntTy,
                                             true, Info, Deduced);
      }

      return Sema::TDK_NonDeducedMismatch;
    }
    case Type::DependentExtInt: {
      const auto *IntParam = cast<DependentExtIntType>(Param);

      if (const auto *IntArg = dyn_cast<ExtIntType>(Arg)){
        if (IntParam->isUnsigned() != IntArg->isUnsigned())
          return Sema::TDK_NonDeducedMismatch;

        NonTypeTemplateParmDecl *NTTP =
            getDeducedParameterFromExpr(Info, IntParam->getNumBitsExpr());
        if (!NTTP)
          return Sema::TDK_Success;

        llvm::APSInt ArgSize(S.Context.getTypeSize(S.Context.IntTy), false);
        ArgSize = IntArg->getNumBits();

        return DeduceNonTypeTemplateArgument(S, TemplateParams, NTTP, ArgSize,
                                             S.Context.IntTy, true, Info,
                                             Deduced);
      }

      if (const auto *IntArg = dyn_cast<DependentExtIntType>(Arg)) {
        if (IntParam->isUnsigned() != IntArg->isUnsigned())
          return Sema::TDK_NonDeducedMismatch;
        return Sema::TDK_Success;
      }
      return Sema::TDK_NonDeducedMismatch;
    }

    case Type::InParameter:
    case Type::OutParameter:
    case Type::InOutParameter:
    case Type::MoveParameter:
      // FIXME: The above parameter types should likely can be usable
      // for deduction. If this is changed, make sure to update
      // MarkUsedTemplateParameters.
    case Type::TypeOfExpr:
    case Type::TypeOf:
    case Type::DependentName:
    case Type::UnresolvedUsing:
    case Type::Decltype:
    case Type::DependentIdentifierSplice:
    case Type::Reflected:
    case Type::UnaryTransform:
    case Type::Auto:
    case Type::DeducedTemplateSpecialization:
    case Type::DependentTemplateSpecialization:
    case Type::PackExpansion:
    case Type::CXXDependentVariadicReifier:
    case Type::Pipe:
    case Type::CXXRequiredType:
      // No template argument deduction for these types
      return Sema::TDK_Success;
  }

  llvm_unreachable("Invalid Type Class!");
}

static Sema::TemplateDeductionResult
DeduceTemplateArguments(Sema &S,
                        TemplateParameterList *TemplateParams,
                        const TemplateArgument &Param,
                        TemplateArgument Arg,
                        TemplateDeductionInfo &Info,
                        SmallVectorImpl<DeducedTemplateArgument> &Deduced) {
  // If the template argument is a pack expansion, perform template argument
  // deduction against the pattern of that expansion. This only occurs during
  // partial ordering.
  if (Arg.isPackExpansion())
    Arg = Arg.getPackExpansionPattern();

  switch (Param.getKind()) {
  case TemplateArgument::Null:
    llvm_unreachable("Null template argument in parameter list");

  case TemplateArgument::Type:
    if (Arg.getKind() == TemplateArgument::Type)
      return DeduceTemplateArgumentsByTypeMatch(S, TemplateParams,
                                                Param.getAsType(),
                                                Arg.getAsType(),
                                                Info, Deduced, 0);
    Info.FirstArg = Param;
    Info.SecondArg = Arg;
    return Sema::TDK_NonDeducedMismatch;

  case TemplateArgument::Template:
    if (Arg.getKind() == TemplateArgument::Template)
      return DeduceTemplateArguments(S, TemplateParams,
                                     Param.getAsTemplate(),
                                     Arg.getAsTemplate(), Info, Deduced);
    Info.FirstArg = Param;
    Info.SecondArg = Arg;
    return Sema::TDK_NonDeducedMismatch;

  case TemplateArgument::TemplateExpansion:
    llvm_unreachable("caller should handle pack expansions");

  case TemplateArgument::Declaration:
    if (Arg.getKind() == TemplateArgument::Declaration &&
        isSameDeclaration(Param.getAsDecl(), Arg.getAsDecl()))
      return Sema::TDK_Success;

    Info.FirstArg = Param;
    Info.SecondArg = Arg;
    return Sema::TDK_NonDeducedMismatch;

  case TemplateArgument::NullPtr:
    if (Arg.getKind() == TemplateArgument::NullPtr &&
        S.Context.hasSameType(Param.getNullPtrType(), Arg.getNullPtrType()))
      return Sema::TDK_Success;

    Info.FirstArg = Param;
    Info.SecondArg = Arg;
    return Sema::TDK_NonDeducedMismatch;

  case TemplateArgument::Integral:
    if (Arg.getKind() == TemplateArgument::Integral) {
      if (hasSameExtendedValue(Param.getAsIntegral(), Arg.getAsIntegral()))
        return Sema::TDK_Success;

      Info.FirstArg = Param;
      Info.SecondArg = Arg;
      return Sema::TDK_NonDeducedMismatch;
    }

    if (Arg.getKind() == TemplateArgument::Expression) {
      Info.FirstArg = Param;
      Info.SecondArg = Arg;
      return Sema::TDK_NonDeducedMismatch;
    }

    Info.FirstArg = Param;
    Info.SecondArg = Arg;
    return Sema::TDK_NonDeducedMismatch;

  case TemplateArgument::Expression:
    if (NonTypeTemplateParmDecl *NTTP
          = getDeducedParameterFromExpr(Info, Param.getAsExpr())) {
      if (Arg.getKind() == TemplateArgument::Integral)
        return DeduceNonTypeTemplateArgument(S, TemplateParams, NTTP,
                                             Arg.getAsIntegral(),
                                             Arg.getIntegralType(),
                                             /*ArrayBound=*/false,
                                             Info, Deduced);
      if (Arg.getKind() == TemplateArgument::NullPtr)
        return DeduceNullPtrTemplateArgument(S, TemplateParams, NTTP,
                                             Arg.getNullPtrType(),
                                             Info, Deduced);
      if (Arg.getKind() == TemplateArgument::Expression)
        return DeduceNonTypeTemplateArgument(S, TemplateParams, NTTP,
                                             Arg.getAsExpr(), Info, Deduced);
      if (Arg.getKind() == TemplateArgument::Declaration)
        return DeduceNonTypeTemplateArgument(S, TemplateParams, NTTP,
                                             Arg.getAsDecl(),
                                             Arg.getParamTypeForDecl(),
                                             Info, Deduced);

      Info.FirstArg = Param;
      Info.SecondArg = Arg;
      return Sema::TDK_NonDeducedMismatch;
    }

    // Can't deduce anything, but that's okay.
    return Sema::TDK_Success;

  case TemplateArgument::Pack:
    llvm_unreachable("Argument packs should be expanded by the caller!");

  case TemplateArgument::Reflected:
    llvm_unreachable("You cannot deduce a reflected template argument");

  }

  llvm_unreachable("Invalid TemplateArgument Kind!");
}

/// Determine whether there is a template argument to be used for
/// deduction.
///
/// This routine "expands" argument packs in-place, overriding its input
/// parameters so that \c Args[ArgIdx] will be the available template argument.
///
/// \returns true if there is another template argument (which will be at
/// \c Args[ArgIdx]), false otherwise.
static bool hasTemplateArgumentForDeduction(ArrayRef<TemplateArgument> &Args,
                                            unsigned &ArgIdx) {
  if (ArgIdx == Args.size())
    return false;

  const TemplateArgument &Arg = Args[ArgIdx];
  if (Arg.getKind() != TemplateArgument::Pack)
    return true;

  assert(ArgIdx == Args.size() - 1 && "Pack not at the end of argument list?");
  Args = Arg.pack_elements();
  ArgIdx = 0;
  return ArgIdx < Args.size();
}

/// Determine whether the given set of template arguments has a pack
/// expansion that is not the last template argument.
static bool hasPackExpansionBeforeEnd(ArrayRef<TemplateArgument> Args) {
  bool FoundPackExpansion = false;
  for (const auto &A : Args) {
    if (FoundPackExpansion)
      return true;

    if (A.getKind() == TemplateArgument::Pack)
      return hasPackExpansionBeforeEnd(A.pack_elements());

    // FIXME: If this is a fixed-arity pack expansion from an outer level of
    // templates, it should not be treated as a pack expansion.
    if (A.isPackExpansion())
      FoundPackExpansion = true;
  }

  return false;
}

static Sema::TemplateDeductionResult
DeduceTemplateArguments(Sema &S, TemplateParameterList *TemplateParams,
                        ArrayRef<TemplateArgument> Params,
                        ArrayRef<TemplateArgument> Args,
                        TemplateDeductionInfo &Info,
                        SmallVectorImpl<DeducedTemplateArgument> &Deduced,
                        bool NumberOfArgumentsMustMatch) {
  // C++0x [temp.deduct.type]p9:
  //   If the template argument list of P contains a pack expansion that is not
  //   the last template argument, the entire template argument list is a
  //   non-deduced context.
  if (hasPackExpansionBeforeEnd(Params))
    return Sema::TDK_Success;

  // C++0x [temp.deduct.type]p9:
  //   If P has a form that contains <T> or <i>, then each argument Pi of the
  //   respective template argument list P is compared with the corresponding
  //   argument Ai of the corresponding template argument list of A.
  unsigned ArgIdx = 0, ParamIdx = 0;
  for (; hasTemplateArgumentForDeduction(Params, ParamIdx); ++ParamIdx) {
    if (!Params[ParamIdx].isPackExpansion()) {
      // The simple case: deduce template arguments by matching Pi and Ai.

      // Check whether we have enough arguments.
      if (!hasTemplateArgumentForDeduction(Args, ArgIdx))
        return NumberOfArgumentsMustMatch
                   ? Sema::TDK_MiscellaneousDeductionFailure
                   : Sema::TDK_Success;

      // C++1z [temp.deduct.type]p9:
      //   During partial ordering, if Ai was originally a pack expansion [and]
      //   Pi is not a pack expansion, template argument deduction fails.
      if (Args[ArgIdx].isPackExpansion())
        return Sema::TDK_MiscellaneousDeductionFailure;

      // Perform deduction for this Pi/Ai pair.
      if (Sema::TemplateDeductionResult Result
            = DeduceTemplateArguments(S, TemplateParams,
                                      Params[ParamIdx], Args[ArgIdx],
                                      Info, Deduced))
        return Result;

      // Move to the next argument.
      ++ArgIdx;
      continue;
    }

    // The parameter is a pack expansion.

    // C++0x [temp.deduct.type]p9:
    //   If Pi is a pack expansion, then the pattern of Pi is compared with
    //   each remaining argument in the template argument list of A. Each
    //   comparison deduces template arguments for subsequent positions in the
    //   template parameter packs expanded by Pi.
    TemplateArgument Pattern = Params[ParamIdx].getPackExpansionPattern();

    // Prepare to deduce the packs within the pattern.
    PackDeductionScope PackScope(S, TemplateParams, Deduced, Info, Pattern);

    // Keep track of the deduced template arguments for each parameter pack
    // expanded by this pack expansion (the outer index) and for each
    // template argument (the inner SmallVectors).
    for (; hasTemplateArgumentForDeduction(Args, ArgIdx) &&
           PackScope.hasNextElement();
         ++ArgIdx) {
      // Deduce template arguments from the pattern.
      if (Sema::TemplateDeductionResult Result
            = DeduceTemplateArguments(S, TemplateParams, Pattern, Args[ArgIdx],
                                      Info, Deduced))
        return Result;

      PackScope.nextPackElement();
    }

    // Build argument packs for each of the parameter packs expanded by this
    // pack expansion.
    if (auto Result = PackScope.finish())
      return Result;
  }

  return Sema::TDK_Success;
}

static Sema::TemplateDeductionResult
DeduceTemplateArguments(Sema &S,
                        TemplateParameterList *TemplateParams,
                        const TemplateArgumentList &ParamList,
                        const TemplateArgumentList &ArgList,
                        TemplateDeductionInfo &Info,
                        SmallVectorImpl<DeducedTemplateArgument> &Deduced) {
  return DeduceTemplateArguments(S, TemplateParams, ParamList.asArray(),
                                 ArgList.asArray(), Info, Deduced,
                                 /*NumberOfArgumentsMustMatch*/false);
}

/// Determine whether two template arguments are the same.
static bool isSameTemplateArg(ASTContext &Context,
                              TemplateArgument X,
                              const TemplateArgument &Y,
                              bool PackExpansionMatchesPack = false) {
  // If we're checking deduced arguments (X) against original arguments (Y),
  // we will have flattened packs to non-expansions in X.
  if (PackExpansionMatchesPack && X.isPackExpansion() && !Y.isPackExpansion())
    X = X.getPackExpansionPattern();

  if (X.getKind() != Y.getKind())
    return false;

  switch (X.getKind()) {
    case TemplateArgument::Null:
      llvm_unreachable("Comparing NULL template argument");

    case TemplateArgument::Type:
      return Context.getCanonicalType(X.getAsType()) ==
             Context.getCanonicalType(Y.getAsType());

    case TemplateArgument::Declaration:
      return isSameDeclaration(X.getAsDecl(), Y.getAsDecl());

    case TemplateArgument::NullPtr:
      return Context.hasSameType(X.getNullPtrType(), Y.getNullPtrType());

    case TemplateArgument::Template:
    case TemplateArgument::TemplateExpansion:
      return Context.getCanonicalTemplateName(
                    X.getAsTemplateOrTemplatePattern()).getAsVoidPointer() ==
             Context.getCanonicalTemplateName(
                    Y.getAsTemplateOrTemplatePattern()).getAsVoidPointer();

    case TemplateArgument::Integral:
      return hasSameExtendedValue(X.getAsIntegral(), Y.getAsIntegral());

    case TemplateArgument::Reflected:
    case TemplateArgument::Expression: {
      llvm::FoldingSetNodeID XID, YID;
      X.getAsExpr()->Profile(XID, Context, true);
      Y.getAsExpr()->Profile(YID, Context, true);
      return XID == YID;
    }

    case TemplateArgument::Pack:
      if (X.pack_size() != Y.pack_size())
        return false;

      for (TemplateArgument::pack_iterator XP = X.pack_begin(),
                                        XPEnd = X.pack_end(),
                                           YP = Y.pack_begin();
           XP != XPEnd; ++XP, ++YP)
        if (!isSameTemplateArg(Context, *XP, *YP, PackExpansionMatchesPack))
          return false;

      return true;
  }

  llvm_unreachable("Invalid TemplateArgument Kind!");
}

/// Allocate a TemplateArgumentLoc where all locations have
/// been initialized to the given location.
///
/// \param Arg The template argument we are producing template argument
/// location information for.
///
/// \param NTTPType For a declaration template argument, the type of
/// the non-type template parameter that corresponds to this template
/// argument. Can be null if no type sugar is available to add to the
/// type from the template argument.
///
/// \param Loc The source location to use for the resulting template
/// argument.
TemplateArgumentLoc
Sema::getTrivialTemplateArgumentLoc(const TemplateArgument &Arg,
                                    QualType NTTPType, SourceLocation Loc) {
  switch (Arg.getKind()) {
  case TemplateArgument::Null:
    llvm_unreachable("Can't get a NULL template argument here");

  case TemplateArgument::Type:
    return TemplateArgumentLoc(
        Arg, Context.getTrivialTypeSourceInfo(Arg.getAsType(), Loc));

  case TemplateArgument::Declaration: {
    if (NTTPType.isNull())
      NTTPType = Arg.getParamTypeForDecl();
    Expr *E = BuildExpressionFromDeclTemplateArgument(Arg, NTTPType, Loc)
                  .getAs<Expr>();
    return TemplateArgumentLoc(
        TemplateArgument(E, TemplateArgument::Expression), E);
  }

  case TemplateArgument::NullPtr: {
    if (NTTPType.isNull())
      NTTPType = Arg.getNullPtrType();
    Expr *E = BuildExpressionFromDeclTemplateArgument(Arg, NTTPType, Loc)
                  .getAs<Expr>();
    return TemplateArgumentLoc(TemplateArgument(NTTPType, /*isNullPtr*/true),
                               E);
  }

  case TemplateArgument::Integral: {
    Expr *E =
        BuildExpressionFromIntegralTemplateArgument(Arg, Loc).getAs<Expr>();
    return TemplateArgumentLoc(
        TemplateArgument(E, TemplateArgument::Expression), E);
  }

  case TemplateArgument::Template:
  case TemplateArgument::TemplateExpansion: {
    NestedNameSpecifierLocBuilder Builder;
    TemplateName Template = Arg.getAsTemplateOrTemplatePattern();
    if (DependentTemplateName *DTN = Template.getAsDependentTemplateName())
      Builder.MakeTrivial(Context, DTN->getQualifier(), Loc);
    else if (QualifiedTemplateName *QTN =
                 Template.getAsQualifiedTemplateName())
      Builder.MakeTrivial(Context, QTN->getQualifier(), Loc);

    if (Arg.getKind() == TemplateArgument::Template)
      return TemplateArgumentLoc(
          Context, Arg, Builder.getWithLocInContext(Context), Loc);

    return TemplateArgumentLoc(
        Context, Arg, Builder.getWithLocInContext(Context), Loc, Loc);
  }

  case TemplateArgument::Reflected:
  case TemplateArgument::Expression:
    return TemplateArgumentLoc(Arg, Arg.getAsExpr());

  case TemplateArgument::Pack:
    return TemplateArgumentLoc(Arg, TemplateArgumentLocInfo());
  }

  llvm_unreachable("Invalid TemplateArgument Kind!");
}

TemplateArgumentLoc
Sema::getIdentityTemplateArgumentLoc(NamedDecl *TemplateParm,
                                     SourceLocation Location) {
  return getTrivialTemplateArgumentLoc(
      Context.getInjectedTemplateArg(TemplateParm), QualType(), Location);
}

/// Convert the given deduced template argument and add it to the set of
/// fully-converted template arguments.
static bool
ConvertDeducedTemplateArgument(Sema &S, NamedDecl *Param,
                               DeducedTemplateArgument Arg,
                               NamedDecl *Template,
                               TemplateDeductionInfo &Info,
                               bool IsDeduced,
                               SmallVectorImpl<TemplateArgument> &Output) {
  auto ConvertArg = [&](DeducedTemplateArgument Arg,
                        unsigned ArgumentPackIndex) {
    // Convert the deduced template argument into a template
    // argument that we can check, almost as if the user had written
    // the template argument explicitly.
    TemplateArgumentLoc ArgLoc =
        S.getTrivialTemplateArgumentLoc(Arg, QualType(), Info.getLocation());

    // Check the template argument, converting it as necessary.
    return S.CheckTemplateArgument(
        Param, ArgLoc, Template, Template->getLocation(),
        Template->getSourceRange().getEnd(), ArgumentPackIndex, Output,
        IsDeduced
            ? (Arg.wasDeducedFromArrayBound() ? Sema::CTAK_DeducedFromArrayBound
                                              : Sema::CTAK_Deduced)
            : Sema::CTAK_Specified);
  };

  if (Arg.getKind() == TemplateArgument::Pack) {
    // This is a template argument pack, so check each of its arguments against
    // the template parameter.
    SmallVector<TemplateArgument, 2> PackedArgsBuilder;
    for (const auto &P : Arg.pack_elements()) {
      // When converting the deduced template argument, append it to the
      // general output list. We need to do this so that the template argument
      // checking logic has all of the prior template arguments available.
      DeducedTemplateArgument InnerArg(P);
      InnerArg.setDeducedFromArrayBound(Arg.wasDeducedFromArrayBound());
      assert(InnerArg.getKind() != TemplateArgument::Pack &&
             "deduced nested pack");
      if (P.isNull()) {
        // We deduced arguments for some elements of this pack, but not for
        // all of them. This happens if we get a conditionally-non-deduced
        // context in a pack expansion (such as an overload set in one of the
        // arguments).
        S.Diag(Param->getLocation(),
               diag::err_template_arg_deduced_incomplete_pack)
          << Arg << Param;
        return true;
      }
      if (ConvertArg(InnerArg, PackedArgsBuilder.size()))
        return true;

      // Move the converted template argument into our argument pack.
      PackedArgsBuilder.push_back(Output.pop_back_val());
    }

    // If the pack is empty, we still need to substitute into the parameter
    // itself, in case that substitution fails.
    if (PackedArgsBuilder.empty()) {
      LocalInstantiationScope Scope(S);
      TemplateArgumentList TemplateArgs(TemplateArgumentList::OnStack, Output);
      MultiLevelTemplateArgumentList Args(TemplateArgs);

      if (auto *NTTP = dyn_cast<NonTypeTemplateParmDecl>(Param)) {
        Sema::InstantiatingTemplate Inst(S, Template->getLocation(), Template,
                                         NTTP, Output,
                                         Template->getSourceRange());
        if (Inst.isInvalid() ||
            S.SubstType(NTTP->getType(), Args, NTTP->getLocation(),
                        NTTP->getDeclName()).isNull())
          return true;
      } else if (auto *TTP = dyn_cast<TemplateTemplateParmDecl>(Param)) {
        Sema::InstantiatingTemplate Inst(S, Template->getLocation(), Template,
                                         TTP, Output,
                                         Template->getSourceRange());
        if (Inst.isInvalid() || !S.SubstDecl(TTP, S.CurContext, Args))
          return true;
      }
      // For type parameters, no substitution is ever required.
    }

    // Create the resulting argument pack.
    Output.push_back(
        TemplateArgument::CreatePackCopy(S.Context, PackedArgsBuilder));
    return false;
  }

  return ConvertArg(Arg, 0);
}

// FIXME: This should not be a template, but
// ClassTemplatePartialSpecializationDecl sadly does not derive from
// TemplateDecl.
template<typename TemplateDeclT>
static Sema::TemplateDeductionResult ConvertDeducedTemplateArguments(
    Sema &S, TemplateDeclT *Template, bool IsDeduced,
    SmallVectorImpl<DeducedTemplateArgument> &Deduced,
    TemplateDeductionInfo &Info, SmallVectorImpl<TemplateArgument> &Builder,
    LocalInstantiationScope *CurrentInstantiationScope = nullptr,
    unsigned NumAlreadyConverted = 0, bool PartialOverloading = false) {
  TemplateParameterList *TemplateParams = Template->getTemplateParameters();

  for (unsigned I = 0, N = TemplateParams->size(); I != N; ++I) {
    NamedDecl *Param = TemplateParams->getParam(I);

    // C++0x [temp.arg.explicit]p3:
    //    A trailing template parameter pack (14.5.3) not otherwise deduced will
    //    be deduced to an empty sequence of template arguments.
    // FIXME: Where did the word "trailing" come from?
    if (Deduced[I].isNull() && Param->isTemplateParameterPack()) {
      if (auto Result =
              PackDeductionScope(S, TemplateParams, Deduced, Info, I).finish())
        return Result;
    }

    if (!Deduced[I].isNull()) {
      if (I < NumAlreadyConverted) {
        // We may have had explicitly-specified template arguments for a
        // template parameter pack (that may or may not have been extended
        // via additional deduced arguments).
        if (Param->isParameterPack() && CurrentInstantiationScope &&
            CurrentInstantiationScope->getPartiallySubstitutedPack() == Param) {
          // Forget the partially-substituted pack; its substitution is now
          // complete.
          CurrentInstantiationScope->ResetPartiallySubstitutedPack();
          // We still need to check the argument in case it was extended by
          // deduction.
        } else {
          // We have already fully type-checked and converted this
          // argument, because it was explicitly-specified. Just record the
          // presence of this argument.
          Builder.push_back(Deduced[I]);
          continue;
        }
      }

      // We may have deduced this argument, so it still needs to be
      // checked and converted.
      if (ConvertDeducedTemplateArgument(S, Param, Deduced[I], Template, Info,
                                         IsDeduced, Builder)) {
        Info.Param = makeTemplateParameter(Param);
        // FIXME: These template arguments are temporary. Free them!
        Info.reset(TemplateArgumentList::CreateCopy(S.Context, Builder));
        return Sema::TDK_SubstitutionFailure;
      }

      continue;
    }

    // Substitute into the default template argument, if available.
    bool HasDefaultArg = false;
    TemplateDecl *TD = dyn_cast<TemplateDecl>(Template);
    if (!TD) {
      assert(isa<ClassTemplatePartialSpecializationDecl>(Template) ||
             isa<VarTemplatePartialSpecializationDecl>(Template));
      return Sema::TDK_Incomplete;
    }

    TemplateArgumentLoc DefArg = S.SubstDefaultTemplateArgumentIfAvailable(
        TD, TD->getLocation(), TD->getSourceRange().getEnd(), Param, Builder,
        HasDefaultArg);

    // If there was no default argument, deduction is incomplete.
    if (DefArg.getArgument().isNull()) {
      Info.Param = makeTemplateParameter(
          const_cast<NamedDecl *>(TemplateParams->getParam(I)));
      Info.reset(TemplateArgumentList::CreateCopy(S.Context, Builder));
      if (PartialOverloading) break;

      return HasDefaultArg ? Sema::TDK_SubstitutionFailure
                           : Sema::TDK_Incomplete;
    }

    // Check whether we can actually use the default argument.
    if (S.CheckTemplateArgument(Param, DefArg, TD, TD->getLocation(),
                                TD->getSourceRange().getEnd(), 0, Builder,
                                Sema::CTAK_Specified)) {
      Info.Param = makeTemplateParameter(
                         const_cast<NamedDecl *>(TemplateParams->getParam(I)));
      // FIXME: These template arguments are temporary. Free them!
      Info.reset(TemplateArgumentList::CreateCopy(S.Context, Builder));
      return Sema::TDK_SubstitutionFailure;
    }

    // If we get here, we successfully used the default template argument.
  }

  return Sema::TDK_Success;
}

static DeclContext *getAsDeclContextOrEnclosing(Decl *D) {
  if (auto *DC = dyn_cast<DeclContext>(D))
    return DC;
  return D->getDeclContext();
}

template<typename T> struct IsPartialSpecialization {
  static constexpr bool value = false;
};
template<>
struct IsPartialSpecialization<ClassTemplatePartialSpecializationDecl> {
  static constexpr bool value = true;
};
template<>
struct IsPartialSpecialization<VarTemplatePartialSpecializationDecl> {
  static constexpr bool value = true;
};

template<typename TemplateDeclT>
static Sema::TemplateDeductionResult
CheckDeducedArgumentConstraints(Sema& S, TemplateDeclT *Template,
                                ArrayRef<TemplateArgument> DeducedArgs,
                                TemplateDeductionInfo& Info) {
  llvm::SmallVector<const Expr *, 3> AssociatedConstraints;
  Template->getAssociatedConstraints(AssociatedConstraints);
  if (S.CheckConstraintSatisfaction(Template, AssociatedConstraints,
                                    DeducedArgs, Info.getLocation(),
                                    Info.AssociatedConstraintsSatisfaction) ||
      !Info.AssociatedConstraintsSatisfaction.IsSatisfied) {
    Info.reset(TemplateArgumentList::CreateCopy(S.Context, DeducedArgs));
    return Sema::TDK_ConstraintsNotSatisfied;
  }
  return Sema::TDK_Success;
}

/// Complete template argument deduction for a partial specialization.
template <typename T>
static std::enable_if_t<IsPartialSpecialization<T>::value,
                        Sema::TemplateDeductionResult>
FinishTemplateArgumentDeduction(
    Sema &S, T *Partial, bool IsPartialOrdering,
    const TemplateArgumentList &TemplateArgs,
    SmallVectorImpl<DeducedTemplateArgument> &Deduced,
    TemplateDeductionInfo &Info) {
  // Unevaluated SFINAE context.
  EnterExpressionEvaluationContext Unevaluated(
      S, Sema::ExpressionEvaluationContext::Unevaluated);
  Sema::SFINAETrap Trap(S);

  Sema::ContextRAII SavedContext(S, getAsDeclContextOrEnclosing(Partial));

  // C++ [temp.deduct.type]p2:
  //   [...] or if any template argument remains neither deduced nor
  //   explicitly specified, template argument deduction fails.
  SmallVector<TemplateArgument, 4> Builder;
  if (auto Result = ConvertDeducedTemplateArguments(
          S, Partial, IsPartialOrdering, Deduced, Info, Builder))
    return Result;

  // Form the template argument list from the deduced template arguments.
  TemplateArgumentList *DeducedArgumentList
    = TemplateArgumentList::CreateCopy(S.Context, Builder);

  Info.reset(DeducedArgumentList);

  // Substitute the deduced template arguments into the template
  // arguments of the class template partial specialization, and
  // verify that the instantiated template arguments are both valid
  // and are equivalent to the template arguments originally provided
  // to the class template.
  LocalInstantiationScope InstScope(S);
  auto *Template = Partial->getSpecializedTemplate();
  const ASTTemplateArgumentListInfo *PartialTemplArgInfo =
      Partial->getTemplateArgsAsWritten();
  const TemplateArgumentLoc *PartialTemplateArgs =
      PartialTemplArgInfo->getTemplateArgs();

  TemplateArgumentListInfo InstArgs(PartialTemplArgInfo->LAngleLoc,
                                    PartialTemplArgInfo->RAngleLoc);

  if (S.Subst(PartialTemplateArgs, PartialTemplArgInfo->NumTemplateArgs,
              InstArgs, MultiLevelTemplateArgumentList(*DeducedArgumentList))) {
    unsigned ArgIdx = InstArgs.size(), ParamIdx = ArgIdx;
    if (ParamIdx >= Partial->getTemplateParameters()->size())
      ParamIdx = Partial->getTemplateParameters()->size() - 1;

    Decl *Param = const_cast<NamedDecl *>(
        Partial->getTemplateParameters()->getParam(ParamIdx));
    Info.Param = makeTemplateParameter(Param);
    Info.FirstArg = PartialTemplateArgs[ArgIdx].getArgument();
    return Sema::TDK_SubstitutionFailure;
  }

  bool ConstraintsNotSatisfied;
  SmallVector<TemplateArgument, 4> ConvertedInstArgs;
  if (S.CheckTemplateArgumentList(Template, Partial->getLocation(), InstArgs,
                                  false, ConvertedInstArgs,
                                  /*UpdateArgsWithConversions=*/true,
                                  &ConstraintsNotSatisfied))
    return ConstraintsNotSatisfied ? Sema::TDK_ConstraintsNotSatisfied :
                                     Sema::TDK_SubstitutionFailure;

  TemplateParameterList *TemplateParams = Template->getTemplateParameters();
  for (unsigned I = 0, E = TemplateParams->size(); I != E; ++I) {
    TemplateArgument InstArg = ConvertedInstArgs.data()[I];
    if (!isSameTemplateArg(S.Context, TemplateArgs[I], InstArg)) {
      Info.Param = makeTemplateParameter(TemplateParams->getParam(I));
      Info.FirstArg = TemplateArgs[I];
      Info.SecondArg = InstArg;
      return Sema::TDK_NonDeducedMismatch;
    }
  }

  if (Trap.hasErrorOccurred())
    return Sema::TDK_SubstitutionFailure;

  if (auto Result = CheckDeducedArgumentConstraints(S, Partial, Builder, Info))
    return Result;

  return Sema::TDK_Success;
}

/// Complete template argument deduction for a class or variable template,
/// when partial ordering against a partial specialization.
// FIXME: Factor out duplication with partial specialization version above.
static Sema::TemplateDeductionResult FinishTemplateArgumentDeduction(
    Sema &S, TemplateDecl *Template, bool PartialOrdering,
    const TemplateArgumentList &TemplateArgs,
    SmallVectorImpl<DeducedTemplateArgument> &Deduced,
    TemplateDeductionInfo &Info) {
  // Unevaluated SFINAE context.
  EnterExpressionEvaluationContext Unevaluated(
      S, Sema::ExpressionEvaluationContext::Unevaluated);
  Sema::SFINAETrap Trap(S);

  Sema::ContextRAII SavedContext(S, getAsDeclContextOrEnclosing(Template));

  // C++ [temp.deduct.type]p2:
  //   [...] or if any template argument remains neither deduced nor
  //   explicitly specified, template argument deduction fails.
  SmallVector<TemplateArgument, 4> Builder;
  if (auto Result = ConvertDeducedTemplateArguments(
          S, Template, /*IsDeduced*/PartialOrdering, Deduced, Info, Builder))
    return Result;

  // Check that we produced the correct argument list.
  TemplateParameterList *TemplateParams = Template->getTemplateParameters();
  for (unsigned I = 0, E = TemplateParams->size(); I != E; ++I) {
    TemplateArgument InstArg = Builder[I];
    if (!isSameTemplateArg(S.Context, TemplateArgs[I], InstArg,
                           /*PackExpansionMatchesPack*/true)) {
      Info.Param = makeTemplateParameter(TemplateParams->getParam(I));
      Info.FirstArg = TemplateArgs[I];
      Info.SecondArg = InstArg;
      return Sema::TDK_NonDeducedMismatch;
    }
  }

  if (Trap.hasErrorOccurred())
    return Sema::TDK_SubstitutionFailure;

  if (auto Result = CheckDeducedArgumentConstraints(S, Template, Builder,
                                                    Info))
    return Result;

  return Sema::TDK_Success;
}

/// Perform template argument deduction to determine whether
/// the given template arguments match the given class template
/// partial specialization per C++ [temp.class.spec.match].
Sema::TemplateDeductionResult
Sema::DeduceTemplateArguments(ClassTemplatePartialSpecializationDecl *Partial,
                              const TemplateArgumentList &TemplateArgs,
                              TemplateDeductionInfo &Info) {
  if (Partial->isInvalidDecl())
    return TDK_Invalid;

  // C++ [temp.class.spec.match]p2:
  //   A partial specialization matches a given actual template
  //   argument list if the template arguments of the partial
  //   specialization can be deduced from the actual template argument
  //   list (14.8.2).

  // Unevaluated SFINAE context.
  EnterExpressionEvaluationContext Unevaluated(
      *this, Sema::ExpressionEvaluationContext::Unevaluated);
  SFINAETrap Trap(*this);

  SmallVector<DeducedTemplateArgument, 4> Deduced;
  Deduced.resize(Partial->getTemplateParameters()->size());
  if (TemplateDeductionResult Result
        = ::DeduceTemplateArguments(*this,
                                    Partial->getTemplateParameters(),
                                    Partial->getTemplateArgs(),
                                    TemplateArgs, Info, Deduced))
    return Result;

  SmallVector<TemplateArgument, 4> DeducedArgs(Deduced.begin(), Deduced.end());
  InstantiatingTemplate Inst(*this, Info.getLocation(), Partial, DeducedArgs,
                             Info);
  if (Inst.isInvalid())
    return TDK_InstantiationDepth;

  if (Trap.hasErrorOccurred())
    return Sema::TDK_SubstitutionFailure;

  TemplateDeductionResult Result;
  runWithSufficientStackSpace(Info.getLocation(), [&] {
    Result = ::FinishTemplateArgumentDeduction(*this, Partial,
                                               /*IsPartialOrdering=*/false,
                                               TemplateArgs, Deduced, Info);
  });
  return Result;
}

/// Perform template argument deduction to determine whether
/// the given template arguments match the given variable template
/// partial specialization per C++ [temp.class.spec.match].
Sema::TemplateDeductionResult
Sema::DeduceTemplateArguments(VarTemplatePartialSpecializationDecl *Partial,
                              const TemplateArgumentList &TemplateArgs,
                              TemplateDeductionInfo &Info) {
  if (Partial->isInvalidDecl())
    return TDK_Invalid;

  // C++ [temp.class.spec.match]p2:
  //   A partial specialization matches a given actual template
  //   argument list if the template arguments of the partial
  //   specialization can be deduced from the actual template argument
  //   list (14.8.2).

  // Unevaluated SFINAE context.
  EnterExpressionEvaluationContext Unevaluated(
      *this, Sema::ExpressionEvaluationContext::Unevaluated);
  SFINAETrap Trap(*this);

  SmallVector<DeducedTemplateArgument, 4> Deduced;
  Deduced.resize(Partial->getTemplateParameters()->size());
  if (TemplateDeductionResult Result = ::DeduceTemplateArguments(
          *this, Partial->getTemplateParameters(), Partial->getTemplateArgs(),
          TemplateArgs, Info, Deduced))
    return Result;

  SmallVector<TemplateArgument, 4> DeducedArgs(Deduced.begin(), Deduced.end());
  InstantiatingTemplate Inst(*this, Info.getLocation(), Partial, DeducedArgs,
                             Info);
  if (Inst.isInvalid())
    return TDK_InstantiationDepth;

  if (Trap.hasErrorOccurred())
    return Sema::TDK_SubstitutionFailure;

  TemplateDeductionResult Result;
  runWithSufficientStackSpace(Info.getLocation(), [&] {
    Result = ::FinishTemplateArgumentDeduction(*this, Partial,
                                               /*IsPartialOrdering=*/false,
                                               TemplateArgs, Deduced, Info);
  });
  return Result;
}

/// Determine whether the given type T is a simple-template-id type.
static bool isSimpleTemplateIdType(QualType T) {
  if (const TemplateSpecializationType *Spec
        = T->getAs<TemplateSpecializationType>())
    return Spec->getTemplateName().getAsTemplateDecl() != nullptr;

  // C++17 [temp.local]p2:
  //   the injected-class-name [...] is equivalent to the template-name followed
  //   by the template-arguments of the class template specialization or partial
  //   specialization enclosed in <>
  // ... which means it's equivalent to a simple-template-id.
  //
  // This only arises during class template argument deduction for a copy
  // deduction candidate, where it permits slicing.
  if (T->getAs<InjectedClassNameType>())
    return true;

  return false;
}

/// Substitute the explicitly-provided template arguments into the
/// given function template according to C++ [temp.arg.explicit].
///
/// \param FunctionTemplate the function template into which the explicit
/// template arguments will be substituted.
///
/// \param ExplicitTemplateArgs the explicitly-specified template
/// arguments.
///
/// \param Deduced the deduced template arguments, which will be populated
/// with the converted and checked explicit template arguments.
///
/// \param ParamTypes will be populated with the instantiated function
/// parameters.
///
/// \param FunctionType if non-NULL, the result type of the function template
/// will also be instantiated and the pointed-to value will be updated with
/// the instantiated function type.
///
/// \param Info if substitution fails for any reason, this object will be
/// populated with more information about the failure.
///
/// \returns TDK_Success if substitution was successful, or some failure
/// condition.
Sema::TemplateDeductionResult
Sema::SubstituteExplicitTemplateArguments(
                                      FunctionTemplateDecl *FunctionTemplate,
                               TemplateArgumentListInfo &ExplicitTemplateArgs,
                       SmallVectorImpl<DeducedTemplateArgument> &Deduced,
                                 SmallVectorImpl<QualType> &ParamTypes,
                                          QualType *FunctionType,
                                          TemplateDeductionInfo &Info) {
  FunctionDecl *Function = FunctionTemplate->getTemplatedDecl();
  TemplateParameterList *TemplateParams
    = FunctionTemplate->getTemplateParameters();

  if (ExplicitTemplateArgs.size() == 0) {
    // No arguments to substitute; just copy over the parameter types and
    // fill in the function type.
    for (auto P : Function->parameters())
      ParamTypes.push_back(P->getType());

    if (FunctionType)
      *FunctionType = Function->getType();
    return TDK_Success;
  }

  // Unevaluated SFINAE context.
  EnterExpressionEvaluationContext Unevaluated(
      *this, Sema::ExpressionEvaluationContext::Unevaluated);
  SFINAETrap Trap(*this);

  // C++ [temp.arg.explicit]p3:
  //   Template arguments that are present shall be specified in the
  //   declaration order of their corresponding template-parameters. The
  //   template argument list shall not specify more template-arguments than
  //   there are corresponding template-parameters.
  SmallVector<TemplateArgument, 4> Builder;

  // Enter a new template instantiation context where we check the
  // explicitly-specified template arguments against this function template,
  // and then substitute them into the function parameter types.
  SmallVector<TemplateArgument, 4> DeducedArgs;
  InstantiatingTemplate Inst(
      *this, Info.getLocation(), FunctionTemplate, DeducedArgs,
      CodeSynthesisContext::ExplicitTemplateArgumentSubstitution, Info);
  if (Inst.isInvalid())
    return TDK_InstantiationDepth;

  if (CheckTemplateArgumentList(FunctionTemplate, SourceLocation(),
                                ExplicitTemplateArgs, true, Builder, false) ||
      Trap.hasErrorOccurred()) {
    unsigned Index = Builder.size();
    if (Index >= TemplateParams->size())
      return TDK_SubstitutionFailure;
    Info.Param = makeTemplateParameter(TemplateParams->getParam(Index));
    return TDK_InvalidExplicitArguments;
  }

  // Form the template argument list from the explicitly-specified
  // template arguments.
  TemplateArgumentList *ExplicitArgumentList
    = TemplateArgumentList::CreateCopy(Context, Builder);
  Info.setExplicitArgs(ExplicitArgumentList);

  // Template argument deduction and the final substitution should be
  // done in the context of the templated declaration.  Explicit
  // argument substitution, on the other hand, needs to happen in the
  // calling context.
  ContextRAII SavedContext(*this, FunctionTemplate->getTemplatedDecl());

  // If we deduced template arguments for a template parameter pack,
  // note that the template argument pack is partially substituted and record
  // the explicit template arguments. They'll be used as part of deduction
  // for this template parameter pack.
  unsigned PartiallySubstitutedPackIndex = -1u;
  if (!Builder.empty()) {
    const TemplateArgument &Arg = Builder.back();
    if (Arg.getKind() == TemplateArgument::Pack) {
      auto *Param = TemplateParams->getParam(Builder.size() - 1);
      // If this is a fully-saturated fixed-size pack, it should be
      // fully-substituted, not partially-substituted.
      Optional<unsigned> Expansions = getExpandedPackSize(Param);
      if (!Expansions || Arg.pack_size() < *Expansions) {
        PartiallySubstitutedPackIndex = Builder.size() - 1;
        CurrentInstantiationScope->SetPartiallySubstitutedPack(
            Param, Arg.pack_begin(), Arg.pack_size());
      }
    }
  }

  const FunctionProtoType *Proto
    = Function->getType()->getAs<FunctionProtoType>();
  assert(Proto && "Function template does not have a prototype?");

  // Isolate our substituted parameters from our caller.
  LocalInstantiationScope InstScope(*this, /*MergeWithOuterScope*/true);

  ExtParameterInfoBuilder ExtParamInfos;

  // Instantiate the types of each of the function parameters given the
  // explicitly-specified template arguments. If the function has a trailing
  // return type, substitute it after the arguments to ensure we substitute
  // in lexical order.
  if (Proto->hasTrailingReturn()) {
    if (SubstParmTypes(Function->getLocation(), Function->parameters(),
                       Proto->getExtParameterInfosOrNull(),
                       MultiLevelTemplateArgumentList(*ExplicitArgumentList),
                       ParamTypes, /*params*/ nullptr, ExtParamInfos))
      return TDK_SubstitutionFailure;
  }

  // Instantiate the return type.
  QualType ResultType;
  {
    // C++11 [expr.prim.general]p3:
    //   If a declaration declares a member function or member function
    //   template of a class X, the expression this is a prvalue of type
    //   "pointer to cv-qualifier-seq X" between the optional cv-qualifer-seq
    //   and the end of the function-definition, member-declarator, or
    //   declarator.
    Qualifiers ThisTypeQuals;
    CXXRecordDecl *ThisContext = nullptr;
    if (CXXMethodDecl *Method = dyn_cast<CXXMethodDecl>(Function)) {
      ThisContext = Method->getParent();
      ThisTypeQuals = Method->getMethodQualifiers();
    }

    CXXThisScopeRAII ThisScope(*this, ThisContext, ThisTypeQuals,
                               getLangOpts().CPlusPlus11);

    ResultType =
        SubstType(Proto->getReturnType(),
                  MultiLevelTemplateArgumentList(*ExplicitArgumentList),
                  Function->getTypeSpecStartLoc(), Function->getDeclName());
    if (ResultType.isNull() || Trap.hasErrorOccurred())
      return TDK_SubstitutionFailure;
    // CUDA: Kernel function must have 'void' return type.
    if (getLangOpts().CUDA)
      if (Function->hasAttr<CUDAGlobalAttr>() && !ResultType->isVoidType()) {
        Diag(Function->getLocation(), diag::err_kern_type_not_void_return)
            << Function->getType() << Function->getSourceRange();
        return TDK_SubstitutionFailure;
      }
  }

  // Instantiate the types of each of the function parameters given the
  // explicitly-specified template arguments if we didn't do so earlier.
  if (!Proto->hasTrailingReturn() &&
      SubstParmTypes(Function->getLocation(), Function->parameters(),
                     Proto->getExtParameterInfosOrNull(),
                     MultiLevelTemplateArgumentList(*ExplicitArgumentList),
                     ParamTypes, /*params*/ nullptr, ExtParamInfos))
    return TDK_SubstitutionFailure;

  if (FunctionType) {
    auto EPI = Proto->getExtProtoInfo();
    EPI.ExtParameterInfos = ExtParamInfos.getPointerOrNull(ParamTypes.size());

    // In C++1z onwards, exception specifications are part of the function type,
    // so substitution into the type must also substitute into the exception
    // specification.
    SmallVector<QualType, 4> ExceptionStorage;
    if (getLangOpts().CPlusPlus17 &&
        SubstExceptionSpec(
            Function->getLocation(), EPI.ExceptionSpec, ExceptionStorage,
            MultiLevelTemplateArgumentList(*ExplicitArgumentList)))
      return TDK_SubstitutionFailure;

    *FunctionType = BuildFunctionType(ResultType, ParamTypes,
                                      Function->getLocation(),
                                      Function->getDeclName(),
                                      EPI);
    if (FunctionType->isNull() || Trap.hasErrorOccurred())
      return TDK_SubstitutionFailure;
  }

  // C++ [temp.arg.explicit]p2:
  //   Trailing template arguments that can be deduced (14.8.2) may be
  //   omitted from the list of explicit template-arguments. If all of the
  //   template arguments can be deduced, they may all be omitted; in this
  //   case, the empty template argument list <> itself may also be omitted.
  //
  // Take all of the explicitly-specified arguments and put them into
  // the set of deduced template arguments. The partially-substituted
  // parameter pack, however, will be set to NULL since the deduction
  // mechanism handles the partially-substituted argument pack directly.
  Deduced.reserve(TemplateParams->size());
  for (unsigned I = 0, N = ExplicitArgumentList->size(); I != N; ++I) {
    const TemplateArgument &Arg = ExplicitArgumentList->get(I);
    if (I == PartiallySubstitutedPackIndex)
      Deduced.push_back(DeducedTemplateArgument());
    else
      Deduced.push_back(Arg);
  }

  return TDK_Success;
}

/// Check whether the deduced argument type for a call to a function
/// template matches the actual argument type per C++ [temp.deduct.call]p4.
static Sema::TemplateDeductionResult
CheckOriginalCallArgDeduction(Sema &S, TemplateDeductionInfo &Info,
                              Sema::OriginalCallArg OriginalArg,
                              QualType DeducedA) {
  ASTContext &Context = S.Context;

  auto Failed = [&]() -> Sema::TemplateDeductionResult {
    Info.FirstArg = TemplateArgument(DeducedA);
    Info.SecondArg = TemplateArgument(OriginalArg.OriginalArgType);
    Info.CallArgIndex = OriginalArg.ArgIdx;
    return OriginalArg.DecomposedParam ? Sema::TDK_DeducedMismatchNested
                                       : Sema::TDK_DeducedMismatch;
  };

  QualType A = OriginalArg.OriginalArgType;
  QualType OriginalParamType = OriginalArg.OriginalParamType;

  // Check for type equality (top-level cv-qualifiers are ignored).
  if (Context.hasSameUnqualifiedType(A, DeducedA))
    return Sema::TDK_Success;

  // Strip parameter passing modes.
  if (const ParameterType *ParmType = DeducedA->getAs<ParameterType>())
    DeducedA = ParmType->getParameterType();

  // Strip off references on the argument types; they aren't needed for
  // the following checks.
  if (const ReferenceType *DeducedARef = DeducedA->getAs<ReferenceType>())
    DeducedA = DeducedARef->getPointeeType();
  if (const ReferenceType *ARef = A->getAs<ReferenceType>())
    A = ARef->getPointeeType();

  // C++ [temp.deduct.call]p4:
  //   [...] However, there are three cases that allow a difference:
  //     - If the original P is a reference type, the deduced A (i.e., the
  //       type referred to by the reference) can be more cv-qualified than
  //       the transformed A.
  if (const ReferenceType *OriginalParamRef
      = OriginalParamType->getAs<ReferenceType>()) {
    // We don't want to keep the reference around any more.
    OriginalParamType = OriginalParamRef->getPointeeType();

    // FIXME: Resolve core issue (no number yet): if the original P is a
    // reference type and the transformed A is function type "noexcept F",
    // the deduced A can be F.
    QualType Tmp;
    if (A->isFunctionType() && S.IsFunctionConversion(A, DeducedA, Tmp))
      return Sema::TDK_Success;

    Qualifiers AQuals = A.getQualifiers();
    Qualifiers DeducedAQuals = DeducedA.getQualifiers();

    // Under Objective-C++ ARC, the deduced type may have implicitly
    // been given strong or (when dealing with a const reference)
    // unsafe_unretained lifetime. If so, update the original
    // qualifiers to include this lifetime.
    if (S.getLangOpts().ObjCAutoRefCount &&
        ((DeducedAQuals.getObjCLifetime() == Qualifiers::OCL_Strong &&
          AQuals.getObjCLifetime() == Qualifiers::OCL_None) ||
         (DeducedAQuals.hasConst() &&
          DeducedAQuals.getObjCLifetime() == Qualifiers::OCL_ExplicitNone))) {
      AQuals.setObjCLifetime(DeducedAQuals.getObjCLifetime());
    }

    if (AQuals == DeducedAQuals) {
      // Qualifiers match; there's nothing to do.
    } else if (!DeducedAQuals.compatiblyIncludes(AQuals)) {
      return Failed();
    } else {
      // Qualifiers are compatible, so have the argument type adopt the
      // deduced argument type's qualifiers as if we had performed the
      // qualification conversion.
      A = Context.getQualifiedType(A.getUnqualifiedType(), DeducedAQuals);
    }
  }

  //    - The transformed A can be another pointer or pointer to member
  //      type that can be converted to the deduced A via a function pointer
  //      conversion and/or a qualification conversion.
  //
  // Also allow conversions which merely strip __attribute__((noreturn)) from
  // function types (recursively).
  bool ObjCLifetimeConversion = false;
  QualType ResultTy;
  if ((A->isAnyPointerType() || A->isMemberPointerType()) &&
      (S.IsQualificationConversion(A, DeducedA, false,
                                   ObjCLifetimeConversion) ||
       S.IsFunctionConversion(A, DeducedA, ResultTy)))
    return Sema::TDK_Success;

  //    - If P is a class and P has the form simple-template-id, then the
  //      transformed A can be a derived class of the deduced A. [...]
  //     [...] Likewise, if P is a pointer to a class of the form
  //      simple-template-id, the transformed A can be a pointer to a
  //      derived class pointed to by the deduced A.
  if (const PointerType *OriginalParamPtr
      = OriginalParamType->getAs<PointerType>()) {
    if (const PointerType *DeducedAPtr = DeducedA->getAs<PointerType>()) {
      if (const PointerType *APtr = A->getAs<PointerType>()) {
        if (A->getPointeeType()->isRecordType()) {
          OriginalParamType = OriginalParamPtr->getPointeeType();
          DeducedA = DeducedAPtr->getPointeeType();
          A = APtr->getPointeeType();
        }
      }
    }
  }

  if (Context.hasSameUnqualifiedType(A, DeducedA))
    return Sema::TDK_Success;

  if (A->isRecordType() && isSimpleTemplateIdType(OriginalParamType) &&
      S.IsDerivedFrom(Info.getLocation(), A, DeducedA))
    return Sema::TDK_Success;

  return Failed();
}

/// Find the pack index for a particular parameter index in an instantiation of
/// a function template with specific arguments.
///
/// \return The pack index for whichever pack produced this parameter, or -1
///         if this was not produced by a parameter. Intended to be used as the
///         ArgumentPackSubstitutionIndex for further substitutions.
// FIXME: We should track this in OriginalCallArgs so we don't need to
// reconstruct it here.
static unsigned getPackIndexForParam(Sema &S,
                                     FunctionTemplateDecl *FunctionTemplate,
                                     const MultiLevelTemplateArgumentList &Args,
                                     unsigned ParamIdx) {
  unsigned Idx = 0;
  for (auto *PD : FunctionTemplate->getTemplatedDecl()->parameters()) {
    if (PD->isParameterPack()) {
      unsigned NumExpansions =
          S.getNumArgumentsInExpansion(PD->getType(), Args).getValueOr(1);
      if (Idx + NumExpansions > ParamIdx)
        return ParamIdx - Idx;
      Idx += NumExpansions;
    } else {
      if (Idx == ParamIdx)
        return -1; // Not a pack expansion
      ++Idx;
    }
  }

  llvm_unreachable("parameter index would not be produced from template");
}

/// Finish template argument deduction for a function template,
/// checking the deduced template arguments for completeness and forming
/// the function template specialization.
///
/// \param OriginalCallArgs If non-NULL, the original call arguments against
/// which the deduced argument types should be compared.
Sema::TemplateDeductionResult Sema::FinishTemplateArgumentDeduction(
    FunctionTemplateDecl *FunctionTemplate,
    SmallVectorImpl<DeducedTemplateArgument> &Deduced,
    unsigned NumExplicitlySpecified, FunctionDecl *&Specialization,
    TemplateDeductionInfo &Info,
    SmallVectorImpl<OriginalCallArg> const *OriginalCallArgs,
    bool PartialOverloading, llvm::function_ref<bool()> CheckNonDependent) {
  // Unevaluated SFINAE context.
  EnterExpressionEvaluationContext Unevaluated(
      *this, Sema::ExpressionEvaluationContext::Unevaluated);
  SFINAETrap Trap(*this);

  // Enter a new template instantiation context while we instantiate the
  // actual function declaration.
  SmallVector<TemplateArgument, 4> DeducedArgs(Deduced.begin(), Deduced.end());
  InstantiatingTemplate Inst(
      *this, Info.getLocation(), FunctionTemplate, DeducedArgs,
      CodeSynthesisContext::DeducedTemplateArgumentSubstitution, Info);
  if (Inst.isInvalid())
    return TDK_InstantiationDepth;

  ContextRAII SavedContext(*this, FunctionTemplate->getTemplatedDecl());

  // C++ [temp.deduct.type]p2:
  //   [...] or if any template argument remains neither deduced nor
  //   explicitly specified, template argument deduction fails.
  SmallVector<TemplateArgument, 4> Builder;
  if (auto Result = ConvertDeducedTemplateArguments(
          *this, FunctionTemplate, /*IsDeduced*/true, Deduced, Info, Builder,
          CurrentInstantiationScope, NumExplicitlySpecified,
          PartialOverloading))
    return Result;

  // C++ [temp.deduct.call]p10: [DR1391]
  //   If deduction succeeds for all parameters that contain
  //   template-parameters that participate in template argument deduction,
  //   and all template arguments are explicitly specified, deduced, or
  //   obtained from default template arguments, remaining parameters are then
  //   compared with the corresponding arguments. For each remaining parameter
  //   P with a type that was non-dependent before substitution of any
  //   explicitly-specified template arguments, if the corresponding argument
  //   A cannot be implicitly converted to P, deduction fails.
  if (CheckNonDependent())
    return TDK_NonDependentConversionFailure;

  // Form the template argument list from the deduced template arguments.
  TemplateArgumentList *DeducedArgumentList
    = TemplateArgumentList::CreateCopy(Context, Builder);
  Info.reset(DeducedArgumentList);

  // Substitute the deduced template arguments into the function template
  // declaration to produce the function template specialization.
  DeclContext *Owner = FunctionTemplate->getDeclContext();
  if (FunctionTemplate->getFriendObjectKind())
    Owner = FunctionTemplate->getLexicalDeclContext();
  MultiLevelTemplateArgumentList SubstArgs(*DeducedArgumentList);
  Specialization = cast_or_null<FunctionDecl>(
      SubstDecl(FunctionTemplate->getTemplatedDecl(), Owner, SubstArgs));
  if (!Specialization || Specialization->isInvalidDecl())
    return TDK_SubstitutionFailure;

  assert(Specialization->getPrimaryTemplate()->getCanonicalDecl() ==
         FunctionTemplate->getCanonicalDecl());

  // If the template argument list is owned by the function template
  // specialization, release it.
  if (Specialization->getTemplateSpecializationArgs() == DeducedArgumentList &&
      !Trap.hasErrorOccurred())
    Info.take();

  // There may have been an error that did not prevent us from constructing a
  // declaration. Mark the declaration invalid and return with a substitution
  // failure.
  if (Trap.hasErrorOccurred()) {
    Specialization->setInvalidDecl(true);
    return TDK_SubstitutionFailure;
  }

  // C++2a [temp.deduct]p5
  //   [...] When all template arguments have been deduced [...] all uses of
  //   template parameters [...] are replaced with the corresponding deduced
  //   or default argument values.
  //   [...] If the function template has associated constraints
  //   ([temp.constr.decl]), those constraints are checked for satisfaction
  //   ([temp.constr.constr]). If the constraints are not satisfied, type
  //   deduction fails.
  if (!PartialOverloading ||
      (Builder.size() == FunctionTemplate->getTemplateParameters()->size())) {
    if (CheckInstantiatedFunctionTemplateConstraints(Info.getLocation(),
            Specialization, Builder, Info.AssociatedConstraintsSatisfaction))
      return TDK_MiscellaneousDeductionFailure;

    if (!Info.AssociatedConstraintsSatisfaction.IsSatisfied) {
      Info.reset(TemplateArgumentList::CreateCopy(Context, Builder));
      return TDK_ConstraintsNotSatisfied;
    }
  }

  if (OriginalCallArgs) {
    // C++ [temp.deduct.call]p4:
    //   In general, the deduction process attempts to find template argument
    //   values that will make the deduced A identical to A (after the type A
    //   is transformed as described above). [...]
    llvm::SmallDenseMap<std::pair<unsigned, QualType>, QualType> DeducedATypes;
    for (unsigned I = 0, N = OriginalCallArgs->size(); I != N; ++I) {
      OriginalCallArg OriginalArg = (*OriginalCallArgs)[I];

      auto ParamIdx = OriginalArg.ArgIdx;
      if (ParamIdx >= Specialization->getNumParams())
        // FIXME: This presumably means a pack ended up smaller than we
        // expected while deducing. Should this not result in deduction
        // failure? Can it even happen?
        continue;

      QualType DeducedA;
      if (!OriginalArg.DecomposedParam) {
        // P is one of the function parameters, just look up its substituted
        // type.
        DeducedA = Specialization->getParamDecl(ParamIdx)->getType();
      } else {
        // P is a decomposed element of a parameter corresponding to a
        // braced-init-list argument. Substitute back into P to find the
        // deduced A.
        QualType &CacheEntry =
            DeducedATypes[{ParamIdx, OriginalArg.OriginalParamType}];
        if (CacheEntry.isNull()) {
          ArgumentPackSubstitutionIndexRAII PackIndex(
              *this, getPackIndexForParam(*this, FunctionTemplate, SubstArgs,
                                          ParamIdx));
          CacheEntry =
              SubstType(OriginalArg.OriginalParamType, SubstArgs,
                        Specialization->getTypeSpecStartLoc(),
                        Specialization->getDeclName());
        }
        DeducedA = CacheEntry;
      }

      if (auto TDK =
              CheckOriginalCallArgDeduction(*this, Info, OriginalArg, DeducedA))
        return TDK;
    }
  }

  // If we suppressed any diagnostics while performing template argument
  // deduction, and if we haven't already instantiated this declaration,
  // keep track of these diagnostics. They'll be emitted if this specialization
  // is actually used.
  if (Info.diag_begin() != Info.diag_end()) {
    SuppressedDiagnosticsMap::iterator
      Pos = SuppressedDiagnostics.find(Specialization->getCanonicalDecl());
    if (Pos == SuppressedDiagnostics.end())
        SuppressedDiagnostics[Specialization->getCanonicalDecl()]
          .append(Info.diag_begin(), Info.diag_end());
  }

  return TDK_Success;
}

/// Gets the type of a function for template-argument-deducton
/// purposes when it's considered as part of an overload set.
static QualType GetTypeOfFunction(Sema &S, const OverloadExpr::FindResult &R,
                                  FunctionDecl *Fn) {
  // We may need to deduce the return type of the function now.
  if (S.getLangOpts().CPlusPlus14 && Fn->getReturnType()->isUndeducedType() &&
      S.DeduceReturnType(Fn, R.Expression->getExprLoc(), /*Diagnose*/ false))
    return {};

  if (CXXMethodDecl *Method = dyn_cast<CXXMethodDecl>(Fn))
    if (Method->isInstance()) {
      // An instance method that's referenced in a form that doesn't
      // look like a member pointer is just invalid.
      if (!R.HasFormOfMemberPointer)
        return {};

      return S.Context.getMemberPointerType(Fn->getType(),
               S.Context.getTypeDeclType(Method->getParent()).getTypePtr());
    }

  if (!R.IsAddressOfOperand) return Fn->getType();
  return S.Context.getPointerType(Fn->getType());
}

/// Apply the deduction rules for overload sets.
///
/// \return the null type if this argument should be treated as an
/// undeduced context
static QualType
ResolveOverloadForDeduction(Sema &S, TemplateParameterList *TemplateParams,
                            Expr *Arg, QualType ParamType,
                            bool ParamWasReference) {

  OverloadExpr::FindResult R = OverloadExpr::find(Arg);

  OverloadExpr *Ovl = R.Expression;

  // C++0x [temp.deduct.call]p4
  unsigned TDF = 0;
  if (ParamWasReference)
    TDF |= TDF_ParamWithReferenceType;
  if (R.IsAddressOfOperand)
    TDF |= TDF_IgnoreQualifiers;

  // C++0x [temp.deduct.call]p6:
  //   When P is a function type, pointer to function type, or pointer
  //   to member function type:

  if (!ParamType->isFunctionType() &&
      !ParamType->isFunctionPointerType() &&
      !ParamType->isMemberFunctionPointerType()) {
    if (Ovl->hasExplicitTemplateArgs()) {
      // But we can still look for an explicit specialization.
      if (FunctionDecl *ExplicitSpec
            = S.ResolveSingleFunctionTemplateSpecialization(Ovl))
        return GetTypeOfFunction(S, R, ExplicitSpec);
    }

    DeclAccessPair DAP;
    if (FunctionDecl *Viable =
            S.resolveAddressOfSingleOverloadCandidate(Arg, DAP))
      return GetTypeOfFunction(S, R, Viable);

    return {};
  }

  // Gather the explicit template arguments, if any.
  TemplateArgumentListInfo ExplicitTemplateArgs;
  if (Ovl->hasExplicitTemplateArgs())
    Ovl->copyTemplateArgumentsInto(ExplicitTemplateArgs);
  QualType Match;
  for (UnresolvedSetIterator I = Ovl->decls_begin(),
         E = Ovl->decls_end(); I != E; ++I) {
    NamedDecl *D = (*I)->getUnderlyingDecl();

    if (FunctionTemplateDecl *FunTmpl = dyn_cast<FunctionTemplateDecl>(D)) {
      //   - If the argument is an overload set containing one or more
      //     function templates, the parameter is treated as a
      //     non-deduced context.
      if (!Ovl->hasExplicitTemplateArgs())
        return {};

      // Otherwise, see if we can resolve a function type
      FunctionDecl *Specialization = nullptr;
      TemplateDeductionInfo Info(Ovl->getNameLoc());
      if (S.DeduceTemplateArguments(FunTmpl, &ExplicitTemplateArgs,
                                    Specialization, Info))
        continue;

      D = Specialization;
    }

    FunctionDecl *Fn = cast<FunctionDecl>(D);
    QualType ArgType = GetTypeOfFunction(S, R, Fn);
    if (ArgType.isNull()) continue;

    // Function-to-pointer conversion.
    if (!ParamWasReference && ParamType->isPointerType() &&
        ArgType->isFunctionType())
      ArgType = S.Context.getPointerType(ArgType);

    //   - If the argument is an overload set (not containing function
    //     templates), trial argument deduction is attempted using each
    //     of the members of the set. If deduction succeeds for only one
    //     of the overload set members, that member is used as the
    //     argument value for the deduction. If deduction succeeds for
    //     more than one member of the overload set the parameter is
    //     treated as a non-deduced context.

    // We do all of this in a fresh context per C++0x [temp.deduct.type]p2:
    //   Type deduction is done independently for each P/A pair, and
    //   the deduced template argument values are then combined.
    // So we do not reject deductions which were made elsewhere.
    SmallVector<DeducedTemplateArgument, 8>
      Deduced(TemplateParams->size());
    TemplateDeductionInfo Info(Ovl->getNameLoc());
    Sema::TemplateDeductionResult Result
      = DeduceTemplateArgumentsByTypeMatch(S, TemplateParams, ParamType,
                                           ArgType, Info, Deduced, TDF);
    if (Result) continue;
    if (!Match.isNull())
      return {};
    Match = ArgType;
  }

  return Match;
}

/// Perform the adjustments to the parameter and argument types
/// described in C++ [temp.deduct.call].
///
/// \returns true if the caller should not attempt to perform any template
/// argument deduction based on this P/A pair because the argument is an
/// overloaded function set that could not be resolved.
static bool AdjustFunctionParmAndArgTypesForDeduction(
    Sema &S, TemplateParameterList *TemplateParams, unsigned FirstInnerIndex,
    QualType &ParamType, QualType &ArgType, Expr *Arg, unsigned &TDF) {
  // If P is a parameter type of the form <mode> T, adjust it to T. 
  if (const auto *PT = dyn_cast<ParameterType>(ParamType))
    ParamType = PT->getParameterType();

  // C++0x [temp.deduct.call]p3:
  //   If P is a cv-qualified type, the top level cv-qualifiers of P's type
  //   are ignored for type deduction.
  if (ParamType.hasQualifiers())
    ParamType = ParamType.getUnqualifiedType();

  //   [...] If P is a reference type, the type referred to by P is
  //   used for type deduction.
  const ReferenceType *ParamRefType = ParamType->getAs<ReferenceType>();
  if (ParamRefType)
    ParamType = ParamRefType->getPointeeType();

  // Overload sets usually make this parameter an undeduced context,
  // but there are sometimes special circumstances.  Typically
  // involving a template-id-expr.
  if (ArgType == S.Context.OverloadTy) {
    ArgType = ResolveOverloadForDeduction(S, TemplateParams,
                                          Arg, ParamType,
                                          ParamRefType != nullptr);
    if (ArgType.isNull())
      return true;
  }

  if (ParamRefType) {
    // If the argument has incomplete array type, try to complete its type.
    if (ArgType->isIncompleteArrayType()) {
      S.completeExprArrayBound(Arg);
      ArgType = Arg->getType();
    }

    // C++1z [temp.deduct.call]p3:
    //   If P is a forwarding reference and the argument is an lvalue, the type
    //   "lvalue reference to A" is used in place of A for type deduction.
    if (isForwardingReference(QualType(ParamRefType, 0), FirstInnerIndex) &&
        Arg->isLValue()) {
      if (S.getLangOpts().OpenCL)
        ArgType = S.Context.getAddrSpaceQualType(ArgType, LangAS::opencl_generic);
      ArgType = S.Context.getLValueReferenceType(ArgType);
    }
  } else {
    // C++ [temp.deduct.call]p2:
    //   If P is not a reference type:
    //   - If A is an array type, the pointer type produced by the
    //     array-to-pointer standard conversion (4.2) is used in place of
    //     A for type deduction; otherwise,
    if (ArgType->isArrayType())
      ArgType = S.Context.getArrayDecayedType(ArgType);
    //   - If A is a function type, the pointer type produced by the
    //     function-to-pointer standard conversion (4.3) is used in place
    //     of A for type deduction; otherwise,
    else if (ArgType->isFunctionType())
      ArgType = S.Context.getPointerType(ArgType);
    else {
      // - If A is a cv-qualified type, the top level cv-qualifiers of A's
      //   type are ignored for type deduction.
      ArgType = ArgType.getUnqualifiedType();
    }
  }

  // C++0x [temp.deduct.call]p4:
  //   In general, the deduction process attempts to find template argument
  //   values that will make the deduced A identical to A (after the type A
  //   is transformed as described above). [...]
  TDF = TDF_SkipNonDependent;

  //     - If the original P is a reference type, the deduced A (i.e., the
  //       type referred to by the reference) can be more cv-qualified than
  //       the transformed A.
  if (ParamRefType)
    TDF |= TDF_ParamWithReferenceType;
  //     - The transformed A can be another pointer or pointer to member
  //       type that can be converted to the deduced A via a qualification
  //       conversion (4.4).
  if (ArgType->isPointerType() || ArgType->isMemberPointerType() ||
      ArgType->isObjCObjectPointerType())
    TDF |= TDF_IgnoreQualifiers;
  //     - If P is a class and P has the form simple-template-id, then the
  //       transformed A can be a derived class of the deduced A. Likewise,
  //       if P is a pointer to a class of the form simple-template-id, the
  //       transformed A can be a pointer to a derived class pointed to by
  //       the deduced A.
  if (isSimpleTemplateIdType(ParamType) ||
      (isa<PointerType>(ParamType) &&
       isSimpleTemplateIdType(
                              ParamType->getAs<PointerType>()->getPointeeType())))
    TDF |= TDF_DerivedClass;

  return false;
}

static bool
hasDeducibleTemplateParameters(Sema &S, FunctionTemplateDecl *FunctionTemplate,
                               QualType T);

static Sema::TemplateDeductionResult DeduceTemplateArgumentsFromCallArgument(
    Sema &S, TemplateParameterList *TemplateParams, unsigned FirstInnerIndex,
    QualType ParamType, Expr *Arg, TemplateDeductionInfo &Info,
    SmallVectorImpl<DeducedTemplateArgument> &Deduced,
    SmallVectorImpl<Sema::OriginalCallArg> &OriginalCallArgs,
    bool DecomposedParam, unsigned ArgIdx, unsigned TDF);

/// Attempt template argument deduction from an initializer list
///        deemed to be an argument in a function call.
static Sema::TemplateDeductionResult DeduceFromInitializerList(
    Sema &S, TemplateParameterList *TemplateParams, QualType AdjustedParamType,
    InitListExpr *ILE, TemplateDeductionInfo &Info,
    SmallVectorImpl<DeducedTemplateArgument> &Deduced,
    SmallVectorImpl<Sema::OriginalCallArg> &OriginalCallArgs, unsigned ArgIdx,
    unsigned TDF) {
  // C++ [temp.deduct.call]p1: (CWG 1591)
  //   If removing references and cv-qualifiers from P gives
  //   std::initializer_list<P0> or P0[N] for some P0 and N and the argument is
  //   a non-empty initializer list, then deduction is performed instead for
  //   each element of the initializer list, taking P0 as a function template
  //   parameter type and the initializer element as its argument
  //
  // We've already removed references and cv-qualifiers here.
  if (!ILE->getNumInits())
    return Sema::TDK_Success;

  QualType ElTy;
  auto *ArrTy = S.Context.getAsArrayType(AdjustedParamType);
  if (ArrTy)
    ElTy = ArrTy->getElementType();
  else if (!S.isStdInitializerList(AdjustedParamType, &ElTy)) {
    //   Otherwise, an initializer list argument causes the parameter to be
    //   considered a non-deduced context
    return Sema::TDK_Success;
  }

  // Resolving a core issue: a braced-init-list containing any designators is
  // a non-deduced context.
  for (Expr *E : ILE->inits())
    if (isa<DesignatedInitExpr>(E))
      return Sema::TDK_Success;

  // Deduction only needs to be done for dependent types.
  if (ElTy->isDependentType()) {
    for (Expr *E : ILE->inits()) {
      if (auto Result = DeduceTemplateArgumentsFromCallArgument(
              S, TemplateParams, 0, ElTy, E, Info, Deduced, OriginalCallArgs, true,
              ArgIdx, TDF))
        return Result;
    }
  }

  //   in the P0[N] case, if N is a non-type template parameter, N is deduced
  //   from the length of the initializer list.
  if (auto *DependentArrTy = dyn_cast_or_null<DependentSizedArrayType>(ArrTy)) {
    // Determine the array bound is something we can deduce.
    if (NonTypeTemplateParmDecl *NTTP =
            getDeducedParameterFromExpr(Info, DependentArrTy->getSizeExpr())) {
      // We can perform template argument deduction for the given non-type
      // template parameter.
      // C++ [temp.deduct.type]p13:
      //   The type of N in the type T[N] is std::size_t.
      QualType T = S.Context.getSizeType();
      llvm::APInt Size(S.Context.getIntWidth(T), ILE->getNumInits());
      if (auto Result = DeduceNonTypeTemplateArgument(
              S, TemplateParams, NTTP, llvm::APSInt(Size), T,
              /*ArrayBound=*/true, Info, Deduced))
        return Result;
    }
  }

  return Sema::TDK_Success;
}

/// Perform template argument deduction per [temp.deduct.call] for a
///        single parameter / argument pair.
static Sema::TemplateDeductionResult DeduceTemplateArgumentsFromCallArgument(
    Sema &S, TemplateParameterList *TemplateParams, unsigned FirstInnerIndex,
    QualType ParamType, Expr *Arg, TemplateDeductionInfo &Info,
    SmallVectorImpl<DeducedTemplateArgument> &Deduced,
    SmallVectorImpl<Sema::OriginalCallArg> &OriginalCallArgs,
    bool DecomposedParam, unsigned ArgIdx, unsigned TDF) {
  QualType ArgType = Arg->getType();
  QualType OrigParamType = ParamType;

  //   If P is a reference type [...]
  //   If P is a cv-qualified type [...]
  if (AdjustFunctionParmAndArgTypesForDeduction(
          S, TemplateParams, FirstInnerIndex, ParamType, ArgType, Arg, TDF))
    return Sema::TDK_Success;

  //   If [...] the argument is a non-empty initializer list [...]
  if (InitListExpr *ILE = dyn_cast<InitListExpr>(Arg))
    return DeduceFromInitializerList(S, TemplateParams, ParamType, ILE, Info,
                                     Deduced, OriginalCallArgs, ArgIdx, TDF);

  //   [...] the deduction process attempts to find template argument values
  //   that will make the deduced A identical to A
  //
  // Keep track of the argument type and corresponding parameter index,
  // so we can check for compatibility between the deduced A and A.
  OriginalCallArgs.push_back(
      Sema::OriginalCallArg(OrigParamType, DecomposedParam, ArgIdx, ArgType));
  return DeduceTemplateArgumentsByTypeMatch(S, TemplateParams, ParamType,
                                            ArgType, Info, Deduced, TDF);
}

/// Perform template argument deduction from a function call
/// (C++ [temp.deduct.call]).
///
/// \param FunctionTemplate the function template for which we are performing
/// template argument deduction.
///
/// \param ExplicitTemplateArgs the explicit template arguments provided
/// for this call.
///
/// \param Args the function call arguments
///
/// \param Specialization if template argument deduction was successful,
/// this will be set to the function template specialization produced by
/// template argument deduction.
///
/// \param Info the argument will be updated to provide additional information
/// about template argument deduction.
///
/// \param CheckNonDependent A callback to invoke to check conversions for
/// non-dependent parameters, between deduction and substitution, per DR1391.
/// If this returns true, substitution will be skipped and we return
/// TDK_NonDependentConversionFailure. The callback is passed the parameter
/// types (after substituting explicit template arguments).
///
/// \returns the result of template argument deduction.
Sema::TemplateDeductionResult Sema::DeduceTemplateArguments(
    FunctionTemplateDecl *FunctionTemplate,
    TemplateArgumentListInfo *ExplicitTemplateArgs, ArrayRef<Expr *> Args,
    FunctionDecl *&Specialization, TemplateDeductionInfo &Info,
    bool PartialOverloading,
    llvm::function_ref<bool(ArrayRef<QualType>)> CheckNonDependent) {
  if (FunctionTemplate->isInvalidDecl())
    return TDK_Invalid;

  FunctionDecl *Function = FunctionTemplate->getTemplatedDecl();
  unsigned NumParams = Function->getNumParams();

  unsigned FirstInnerIndex = getFirstInnerIndex(FunctionTemplate);

  // C++ [temp.deduct.call]p1:
  //   Template argument deduction is done by comparing each function template
  //   parameter type (call it P) with the type of the corresponding argument
  //   of the call (call it A) as described below.
  if (Args.size() < Function->getMinRequiredArguments() && !PartialOverloading)
    return TDK_TooFewArguments;
  else if (TooManyArguments(NumParams, Args.size(), PartialOverloading)) {
    const auto *Proto = Function->getType()->castAs<FunctionProtoType>();
    if (Proto->isTemplateVariadic())
      /* Do nothing */;
    else if (!Proto->isVariadic())
      return TDK_TooManyArguments;
  }

  // Treat forwarding references as lifetime_const.
  for (ParmVarDecl *PVD : Function->parameters()) {
    QualType ToCheck = PVD->getType();
    if (const auto *ParamExpansion = dyn_cast<PackExpansionType>(ToCheck))
      ToCheck = ParamExpansion->getPattern();
    if (isForwardingReference(ToCheck, FirstInnerIndex))
      PVD->addAttr(LifetimeconstAttr::CreateImplicit(Context));
  }

  // The types of the parameters from which we will perform template argument
  // deduction.
  LocalInstantiationScope InstScope(*this);
  TemplateParameterList *TemplateParams
    = FunctionTemplate->getTemplateParameters();
  SmallVector<DeducedTemplateArgument, 4> Deduced;
  SmallVector<QualType, 8> ParamTypes;
  unsigned NumExplicitlySpecified = 0;
  if (ExplicitTemplateArgs) {
    TemplateDeductionResult Result;
    runWithSufficientStackSpace(Info.getLocation(), [&] {
      Result = SubstituteExplicitTemplateArguments(
          FunctionTemplate, *ExplicitTemplateArgs, Deduced, ParamTypes, nullptr,
          Info);
    });
    if (Result)
      return Result;

    NumExplicitlySpecified = Deduced.size();
  } else {
    // Just fill in the parameter types from the function declaration.
    for (unsigned I = 0; I != NumParams; ++I) {
      ParamTypes.push_back(Function->getParamDecl(I)->getType());
    }
  }

  SmallVector<OriginalCallArg, 8> OriginalCallArgs;

  // Deduce an argument of type ParamType from an expression with index ArgIdx.
  auto DeduceCallArgument = [&](QualType ParamType, unsigned ArgIdx) {
    // C++ [demp.deduct.call]p1: (DR1391)
    //   Template argument deduction is done by comparing each function template
    //   parameter that contains template-parameters that participate in
    //   template argument deduction ...
    if (!hasDeducibleTemplateParameters(*this, FunctionTemplate, ParamType))
      return Sema::TDK_Success;

    //   ... with the type of the corresponding argument
    return DeduceTemplateArgumentsFromCallArgument(
        *this, TemplateParams, FirstInnerIndex, ParamType, Args[ArgIdx], Info, Deduced,
        OriginalCallArgs, /*Decomposed*/false, ArgIdx, /*TDF*/ 0);
  };

  // Deduce template arguments from the function parameters.
  Deduced.resize(TemplateParams->size());
  SmallVector<QualType, 8> ParamTypesForArgChecking;
  for (unsigned ParamIdx = 0, NumParamTypes = ParamTypes.size(), ArgIdx = 0;
       ParamIdx != NumParamTypes; ++ParamIdx) {
    QualType ParamType = ParamTypes[ParamIdx];

    const PackExpansionType *ParamExpansion =
        dyn_cast<PackExpansionType>(ParamType);
    if (!ParamExpansion) {
      // Simple case: matching a function parameter to a function argument.
      if (ArgIdx >= Args.size())
        break;

      ParamTypesForArgChecking.push_back(ParamType);
      if (auto Result = DeduceCallArgument(ParamType, ArgIdx++))
        return Result;

      continue;
    }

    QualType ParamPattern = ParamExpansion->getPattern();
    PackDeductionScope PackScope(*this, TemplateParams, Deduced, Info,
                                 ParamPattern);

    // C++0x [temp.deduct.call]p1:
    //   For a function parameter pack that occurs at the end of the
    //   parameter-declaration-list, the type A of each remaining argument of
    //   the call is compared with the type P of the declarator-id of the
    //   function parameter pack. Each comparison deduces template arguments
    //   for subsequent positions in the template parameter packs expanded by
    //   the function parameter pack. When a function parameter pack appears
    //   in a non-deduced context [not at the end of the list], the type of
    //   that parameter pack is never deduced.
    //
    // FIXME: The above rule allows the size of the parameter pack to change
    // after we skip it (in the non-deduced case). That makes no sense, so
    // we instead notionally deduce the pack against N arguments, where N is
    // the length of the explicitly-specified pack if it's expanded by the
    // parameter pack and 0 otherwise, and we treat each deduction as a
    // non-deduced context.
    if (ParamIdx + 1 == NumParamTypes || PackScope.hasFixedArity()) {
      for (; ArgIdx < Args.size() && PackScope.hasNextElement();
           PackScope.nextPackElement(), ++ArgIdx) {
        ParamTypesForArgChecking.push_back(ParamPattern);
        if (auto Result = DeduceCallArgument(ParamPattern, ArgIdx))
          return Result;
      }
    } else {
      // If the parameter type contains an explicitly-specified pack that we
      // could not expand, skip the number of parameters notionally created
      // by the expansion.
      Optional<unsigned> NumExpansions = ParamExpansion->getNumExpansions();
      if (NumExpansions && !PackScope.isPartiallyExpanded()) {
        for (unsigned I = 0; I != *NumExpansions && ArgIdx < Args.size();
             ++I, ++ArgIdx) {
          ParamTypesForArgChecking.push_back(ParamPattern);
          // FIXME: Should we add OriginalCallArgs for these? What if the
          // corresponding argument is a list?
          PackScope.nextPackElement();
        }
      }
    }

    // Build argument packs for each of the parameter packs expanded by this
    // pack expansion.
    if (auto Result = PackScope.finish())
      return Result;
  }

  // Capture the context in which the function call is made. This is the context
  // that is needed when the accessibility of template arguments is checked.
  DeclContext *CallingCtx = CurContext;

  TemplateDeductionResult Result;
  runWithSufficientStackSpace(Info.getLocation(), [&] {
    Result = FinishTemplateArgumentDeduction(
        FunctionTemplate, Deduced, NumExplicitlySpecified, Specialization, Info,
        &OriginalCallArgs, PartialOverloading, [&, CallingCtx]() {
          ContextRAII SavedContext(*this, CallingCtx);
          return CheckNonDependent(ParamTypesForArgChecking);
        });
  });
  return Result;
}

QualType Sema::adjustCCAndNoReturn(QualType ArgFunctionType,
                                   QualType FunctionType,
                                   bool AdjustExceptionSpec) {
  if (ArgFunctionType.isNull())
    return ArgFunctionType;

  const auto *FunctionTypeP = FunctionType->castAs<FunctionProtoType>();
  const auto *ArgFunctionTypeP = ArgFunctionType->castAs<FunctionProtoType>();
  FunctionProtoType::ExtProtoInfo EPI = ArgFunctionTypeP->getExtProtoInfo();
  bool Rebuild = false;

  CallingConv CC = FunctionTypeP->getCallConv();
  if (EPI.ExtInfo.getCC() != CC) {
    EPI.ExtInfo = EPI.ExtInfo.withCallingConv(CC);
    Rebuild = true;
  }

  bool NoReturn = FunctionTypeP->getNoReturnAttr();
  if (EPI.ExtInfo.getNoReturn() != NoReturn) {
    EPI.ExtInfo = EPI.ExtInfo.withNoReturn(NoReturn);
    Rebuild = true;
  }

  if (AdjustExceptionSpec && (FunctionTypeP->hasExceptionSpec() ||
                              ArgFunctionTypeP->hasExceptionSpec())) {
    EPI.ExceptionSpec = FunctionTypeP->getExtProtoInfo().ExceptionSpec;
    Rebuild = true;
  }

  if (!Rebuild)
    return ArgFunctionType;

  return Context.getFunctionType(ArgFunctionTypeP->getReturnType(),
                                 ArgFunctionTypeP->getParamTypes(), EPI);
}

/// Deduce template arguments when taking the address of a function
/// template (C++ [temp.deduct.funcaddr]) or matching a specialization to
/// a template.
///
/// \param FunctionTemplate the function template for which we are performing
/// template argument deduction.
///
/// \param ExplicitTemplateArgs the explicitly-specified template
/// arguments.
///
/// \param ArgFunctionType the function type that will be used as the
/// "argument" type (A) when performing template argument deduction from the
/// function template's function type. This type may be NULL, if there is no
/// argument type to compare against, in C++0x [temp.arg.explicit]p3.
///
/// \param Specialization if template argument deduction was successful,
/// this will be set to the function template specialization produced by
/// template argument deduction.
///
/// \param Info the argument will be updated to provide additional information
/// about template argument deduction.
///
/// \param IsAddressOfFunction If \c true, we are deducing as part of taking
/// the address of a function template per [temp.deduct.funcaddr] and
/// [over.over]. If \c false, we are looking up a function template
/// specialization based on its signature, per [temp.deduct.decl].
///
/// \returns the result of template argument deduction.
Sema::TemplateDeductionResult Sema::DeduceTemplateArguments(
    FunctionTemplateDecl *FunctionTemplate,
    TemplateArgumentListInfo *ExplicitTemplateArgs, QualType ArgFunctionType,
    FunctionDecl *&Specialization, TemplateDeductionInfo &Info,
    bool IsAddressOfFunction) {
  if (FunctionTemplate->isInvalidDecl())
    return TDK_Invalid;

  FunctionDecl *Function = FunctionTemplate->getTemplatedDecl();
  TemplateParameterList *TemplateParams
    = FunctionTemplate->getTemplateParameters();
  QualType FunctionType = Function->getType();

  // Substitute any explicit template arguments.
  LocalInstantiationScope InstScope(*this);
  SmallVector<DeducedTemplateArgument, 4> Deduced;
  unsigned NumExplicitlySpecified = 0;
  SmallVector<QualType, 4> ParamTypes;
  if (ExplicitTemplateArgs) {
    TemplateDeductionResult Result;
    runWithSufficientStackSpace(Info.getLocation(), [&] {
      Result = SubstituteExplicitTemplateArguments(
          FunctionTemplate, *ExplicitTemplateArgs, Deduced, ParamTypes,
          &FunctionType, Info);
    });
    if (Result)
      return Result;

    NumExplicitlySpecified = Deduced.size();
  }

  // When taking the address of a function, we require convertibility of
  // the resulting function type. Otherwise, we allow arbitrary mismatches
  // of calling convention and noreturn.
  if (!IsAddressOfFunction)
    ArgFunctionType = adjustCCAndNoReturn(ArgFunctionType, FunctionType,
                                          /*AdjustExceptionSpec*/false);

  // Unevaluated SFINAE context.
  EnterExpressionEvaluationContext Unevaluated(
      *this, Sema::ExpressionEvaluationContext::Unevaluated);
  SFINAETrap Trap(*this);

  Deduced.resize(TemplateParams->size());

  // If the function has a deduced return type, substitute it for a dependent
  // type so that we treat it as a non-deduced context in what follows. If we
  // are looking up by signature, the signature type should also have a deduced
  // return type, which we instead expect to exactly match.
  bool HasDeducedReturnType = false;
  if (getLangOpts().CPlusPlus14 && IsAddressOfFunction &&
      Function->getReturnType()->getContainedAutoType()) {
    FunctionType = SubstAutoType(FunctionType, Context.DependentTy);
    HasDeducedReturnType = true;
  }

  if (!ArgFunctionType.isNull()) {
    unsigned TDF =
        TDF_TopLevelParameterTypeList | TDF_AllowCompatibleFunctionType;
    // Deduce template arguments from the function type.
    if (TemplateDeductionResult Result
          = DeduceTemplateArgumentsByTypeMatch(*this, TemplateParams,
                                               FunctionType, ArgFunctionType,
                                               Info, Deduced, TDF))
      return Result;
  }

  TemplateDeductionResult Result;
  runWithSufficientStackSpace(Info.getLocation(), [&] {
    Result = FinishTemplateArgumentDeduction(FunctionTemplate, Deduced,
                                             NumExplicitlySpecified,
                                             Specialization, Info);
  });
  if (Result)
    return Result;

  // If the function has a deduced return type, deduce it now, so we can check
  // that the deduced function type matches the requested type.
  if (HasDeducedReturnType &&
      Specialization->getReturnType()->isUndeducedType() &&
      DeduceReturnType(Specialization, Info.getLocation(), false))
    return TDK_MiscellaneousDeductionFailure;

  // If the function has a dependent exception specification, resolve it now,
  // so we can check that the exception specification matches.
  auto *SpecializationFPT =
      Specialization->getType()->castAs<FunctionProtoType>();
  if (getLangOpts().CPlusPlus17 &&
      isUnresolvedExceptionSpec(SpecializationFPT->getExceptionSpecType()) &&
      !ResolveExceptionSpec(Info.getLocation(), SpecializationFPT))
    return TDK_MiscellaneousDeductionFailure;

  // Adjust the exception specification of the argument to match the
  // substituted and resolved type we just formed. (Calling convention and
  // noreturn can't be dependent, so we don't actually need this for them
  // right now.)
  QualType SpecializationType = Specialization->getType();
  if (!IsAddressOfFunction)
    ArgFunctionType = adjustCCAndNoReturn(ArgFunctionType, SpecializationType,
                                          /*AdjustExceptionSpec*/true);

  // If the requested function type does not match the actual type of the
  // specialization with respect to arguments of compatible pointer to function
  // types, template argument deduction fails.
  if (!ArgFunctionType.isNull()) {
    if (IsAddressOfFunction &&
        !isSameOrCompatibleFunctionType(
            Context.getCanonicalType(SpecializationType),
            Context.getCanonicalType(ArgFunctionType)))
      return TDK_MiscellaneousDeductionFailure;

    if (!IsAddressOfFunction &&
        !Context.hasSameType(SpecializationType, ArgFunctionType))
      return TDK_MiscellaneousDeductionFailure;
  }

  return TDK_Success;
}

/// Deduce template arguments for a templated conversion
/// function (C++ [temp.deduct.conv]) and, if successful, produce a
/// conversion function template specialization.
Sema::TemplateDeductionResult
Sema::DeduceTemplateArguments(FunctionTemplateDecl *ConversionTemplate,
                              QualType ToType,
                              CXXConversionDecl *&Specialization,
                              TemplateDeductionInfo &Info) {
  if (ConversionTemplate->isInvalidDecl())
    return TDK_Invalid;

  CXXConversionDecl *ConversionGeneric
    = cast<CXXConversionDecl>(ConversionTemplate->getTemplatedDecl());

  QualType FromType = ConversionGeneric->getConversionType();

  // Canonicalize the types for deduction.
  QualType P = Context.getCanonicalType(FromType);
  QualType A = Context.getCanonicalType(ToType);

  // C++0x [temp.deduct.conv]p2:
  //   If P is a reference type, the type referred to by P is used for
  //   type deduction.
  if (const ReferenceType *PRef = P->getAs<ReferenceType>())
    P = PRef->getPointeeType();

  // C++0x [temp.deduct.conv]p4:
  //   [...] If A is a reference type, the type referred to by A is used
  //   for type deduction.
  if (const ReferenceType *ARef = A->getAs<ReferenceType>()) {
    A = ARef->getPointeeType();
    // We work around a defect in the standard here: cv-qualifiers are also
    // removed from P and A in this case, unless P was a reference type. This
    // seems to mostly match what other compilers are doing.
    if (!FromType->getAs<ReferenceType>()) {
      A = A.getUnqualifiedType();
      P = P.getUnqualifiedType();
    }

  // C++ [temp.deduct.conv]p3:
  //
  //   If A is not a reference type:
  } else {
    assert(!A->isReferenceType() && "Reference types were handled above");

    //   - If P is an array type, the pointer type produced by the
    //     array-to-pointer standard conversion (4.2) is used in place
    //     of P for type deduction; otherwise,
    if (P->isArrayType())
      P = Context.getArrayDecayedType(P);
    //   - If P is a function type, the pointer type produced by the
    //     function-to-pointer standard conversion (4.3) is used in
    //     place of P for type deduction; otherwise,
    else if (P->isFunctionType())
      P = Context.getPointerType(P);
    //   - If P is a cv-qualified type, the top level cv-qualifiers of
    //     P's type are ignored for type deduction.
    else
      P = P.getUnqualifiedType();

    // C++0x [temp.deduct.conv]p4:
    //   If A is a cv-qualified type, the top level cv-qualifiers of A's
    //   type are ignored for type deduction. If A is a reference type, the type
    //   referred to by A is used for type deduction.
    A = A.getUnqualifiedType();
  }

  // Unevaluated SFINAE context.
  EnterExpressionEvaluationContext Unevaluated(
      *this, Sema::ExpressionEvaluationContext::Unevaluated);
  SFINAETrap Trap(*this);

  // C++ [temp.deduct.conv]p1:
  //   Template argument deduction is done by comparing the return
  //   type of the template conversion function (call it P) with the
  //   type that is required as the result of the conversion (call it
  //   A) as described in 14.8.2.4.
  TemplateParameterList *TemplateParams
    = ConversionTemplate->getTemplateParameters();
  SmallVector<DeducedTemplateArgument, 4> Deduced;
  Deduced.resize(TemplateParams->size());

  // C++0x [temp.deduct.conv]p4:
  //   In general, the deduction process attempts to find template
  //   argument values that will make the deduced A identical to
  //   A. However, there are two cases that allow a difference:
  unsigned TDF = 0;
  //     - If the original A is a reference type, A can be more
  //       cv-qualified than the deduced A (i.e., the type referred to
  //       by the reference)
  if (ToType->isReferenceType())
    TDF |= TDF_ArgWithReferenceType;
  //     - The deduced A can be another pointer or pointer to member
  //       type that can be converted to A via a qualification
  //       conversion.
  //
  // (C++0x [temp.deduct.conv]p6 clarifies that this only happens when
  // both P and A are pointers or member pointers. In this case, we
  // just ignore cv-qualifiers completely).
  if ((P->isPointerType() && A->isPointerType()) ||
      (P->isMemberPointerType() && A->isMemberPointerType()))
    TDF |= TDF_IgnoreQualifiers;
  if (TemplateDeductionResult Result
        = DeduceTemplateArgumentsByTypeMatch(*this, TemplateParams,
                                             P, A, Info, Deduced, TDF))
    return Result;

  // Create an Instantiation Scope for finalizing the operator.
  LocalInstantiationScope InstScope(*this);
  // Finish template argument deduction.
  FunctionDecl *ConversionSpecialized = nullptr;
  TemplateDeductionResult Result;
  runWithSufficientStackSpace(Info.getLocation(), [&] {
    Result = FinishTemplateArgumentDeduction(ConversionTemplate, Deduced, 0,
                                             ConversionSpecialized, Info);
  });
  Specialization = cast_or_null<CXXConversionDecl>(ConversionSpecialized);
  return Result;
}

/// Deduce template arguments for a function template when there is
/// nothing to deduce against (C++0x [temp.arg.explicit]p3).
///
/// \param FunctionTemplate the function template for which we are performing
/// template argument deduction.
///
/// \param ExplicitTemplateArgs the explicitly-specified template
/// arguments.
///
/// \param Specialization if template argument deduction was successful,
/// this will be set to the function template specialization produced by
/// template argument deduction.
///
/// \param Info the argument will be updated to provide additional information
/// about template argument deduction.
///
/// \param IsAddressOfFunction If \c true, we are deducing as part of taking
/// the address of a function template in a context where we do not have a
/// target type, per [over.over]. If \c false, we are looking up a function
/// template specialization based on its signature, which only happens when
/// deducing a function parameter type from an argument that is a template-id
/// naming a function template specialization.
///
/// \returns the result of template argument deduction.
Sema::TemplateDeductionResult Sema::DeduceTemplateArguments(
    FunctionTemplateDecl *FunctionTemplate,
    TemplateArgumentListInfo *ExplicitTemplateArgs,
    FunctionDecl *&Specialization, TemplateDeductionInfo &Info,
    bool IsAddressOfFunction) {

  return DeduceTemplateArguments(FunctionTemplate, ExplicitTemplateArgs,
                                 QualType(), Specialization, Info,
                                 IsAddressOfFunction);
}

namespace {
  struct DependentAuto { bool IsPack; };

  /// Substitute the 'auto' specifier or deduced template specialization type
  /// specifier within a type for a given replacement type.
  class SubstituteDeducedTypeTransform :
      public TreeTransform<SubstituteDeducedTypeTransform> {
    QualType Replacement;
    bool ReplacementIsPack;
    bool UseTypeSugar;

  public:
    SubstituteDeducedTypeTransform(Sema &SemaRef, DependentAuto DA)
        : TreeTransform<SubstituteDeducedTypeTransform>(SemaRef), Replacement(),
          ReplacementIsPack(DA.IsPack), UseTypeSugar(true) {}

    SubstituteDeducedTypeTransform(Sema &SemaRef, QualType Replacement,
                                   bool UseTypeSugar = true)
        : TreeTransform<SubstituteDeducedTypeTransform>(SemaRef),
          Replacement(Replacement), ReplacementIsPack(false),
          UseTypeSugar(UseTypeSugar) {}

    QualType TransformDesugared(TypeLocBuilder &TLB, DeducedTypeLoc TL) {
      assert(isa<TemplateTypeParmType>(Replacement) &&
             "unexpected unsugared replacement kind");
      QualType Result = Replacement;
      TemplateTypeParmTypeLoc NewTL = TLB.push<TemplateTypeParmTypeLoc>(Result);
      NewTL.setNameLoc(TL.getNameLoc());
      return Result;
    }

    QualType TransformAutoType(TypeLocBuilder &TLB, AutoTypeLoc TL) {
      // If we're building the type pattern to deduce against, don't wrap the
      // substituted type in an AutoType. Certain template deduction rules
      // apply only when a template type parameter appears directly (and not if
      // the parameter is found through desugaring). For instance:
      //   auto &&lref = lvalue;
      // must transform into "rvalue reference to T" not "rvalue reference to
      // auto type deduced as T" in order for [temp.deduct.call]p3 to apply.
      //
      // FIXME: Is this still necessary?
      if (!UseTypeSugar)
        return TransformDesugared(TLB, TL);

      QualType Result = SemaRef.Context.getAutoType(
          Replacement, TL.getTypePtr()->getKeyword(), Replacement.isNull(),
          ReplacementIsPack, TL.getTypePtr()->getTypeConstraintConcept(),
          TL.getTypePtr()->getTypeConstraintArguments());
      auto NewTL = TLB.push<AutoTypeLoc>(Result);
      NewTL.copy(TL);
      return Result;
    }

    QualType TransformDeducedTemplateSpecializationType(
        TypeLocBuilder &TLB, DeducedTemplateSpecializationTypeLoc TL) {
      if (!UseTypeSugar)
        return TransformDesugared(TLB, TL);

      QualType Result = SemaRef.Context.getDeducedTemplateSpecializationType(
          TL.getTypePtr()->getTemplateName(),
          Replacement, Replacement.isNull());
      auto NewTL = TLB.push<DeducedTemplateSpecializationTypeLoc>(Result);
      NewTL.setNameLoc(TL.getNameLoc());
      return Result;
    }

    ExprResult TransformLambdaExpr(LambdaExpr *E) {
      // Lambdas never need to be transformed.
      return E;
    }

    QualType Apply(TypeLoc TL) {
      // Create some scratch storage for the transformed type locations.
      // FIXME: We're just going to throw this information away. Don't build it.
      TypeLocBuilder TLB;
      TLB.reserve(TL.getFullDataSize());
      return TransformType(TLB, TL);
    }
  };

} // namespace

Sema::DeduceAutoResult
Sema::DeduceAutoType(TypeSourceInfo *Type, Expr *&Init, QualType &Result,
                     Optional<unsigned> DependentDeductionDepth,
                     bool IgnoreConstraints) {
  return DeduceAutoType(Type->getTypeLoc(), Init, Result,
                        DependentDeductionDepth, IgnoreConstraints);
}

/// Attempt to produce an informative diagostic explaining why auto deduction
/// failed.
/// \return \c true if diagnosed, \c false if not.
static bool diagnoseAutoDeductionFailure(Sema &S,
                                         Sema::TemplateDeductionResult TDK,
                                         TemplateDeductionInfo &Info,
                                         ArrayRef<SourceRange> Ranges) {
  switch (TDK) {
  case Sema::TDK_Inconsistent: {
    // Inconsistent deduction means we were deducing from an initializer list.
    auto D = S.Diag(Info.getLocation(), diag::err_auto_inconsistent_deduction);
    D << Info.FirstArg << Info.SecondArg;
    for (auto R : Ranges)
      D << R;
    return true;
  }

  // FIXME: Are there other cases for which a custom diagnostic is more useful
  // than the basic "types don't match" diagnostic?

  default:
    return false;
  }
}

static Sema::DeduceAutoResult
CheckDeducedPlaceholderConstraints(Sema &S, const AutoType &Type,
                                   AutoTypeLoc TypeLoc, QualType Deduced) {
  ConstraintSatisfaction Satisfaction;
  ConceptDecl *Concept = Type.getTypeConstraintConcept();
  TemplateArgumentListInfo TemplateArgs(TypeLoc.getLAngleLoc(),
                                        TypeLoc.getRAngleLoc());
  TemplateArgs.addArgument(
      TemplateArgumentLoc(TemplateArgument(Deduced),
                          S.Context.getTrivialTypeSourceInfo(
                              Deduced, TypeLoc.getNameLoc())));
  for (unsigned I = 0, C = TypeLoc.getNumArgs(); I != C; ++I)
    TemplateArgs.addArgument(TypeLoc.getArgLoc(I));

  llvm::SmallVector<TemplateArgument, 4> Converted;
  if (S.CheckTemplateArgumentList(Concept, SourceLocation(), TemplateArgs,
                                  /*PartialTemplateArgs=*/false, Converted))
    return Sema::DAR_FailedAlreadyDiagnosed;
  if (S.CheckConstraintSatisfaction(Concept, {Concept->getConstraintExpr()},
                                    Converted, TypeLoc.getLocalSourceRange(),
                                    Satisfaction))
    return Sema::DAR_FailedAlreadyDiagnosed;
  if (!Satisfaction.IsSatisfied) {
    std::string Buf;
    llvm::raw_string_ostream OS(Buf);
    OS << "'" << Concept->getName();
    if (TypeLoc.hasExplicitTemplateArgs()) {
      OS << "<";
      for (const auto &Arg : Type.getTypeConstraintArguments())
        Arg.print(S.getPrintingPolicy(), OS);
      OS << ">";
    }
    OS << "'";
    OS.flush();
    S.Diag(TypeLoc.getConceptNameLoc(),
           diag::err_placeholder_constraints_not_satisfied)
         << Deduced << Buf << TypeLoc.getLocalSourceRange();
    S.DiagnoseUnsatisfiedConstraint(Satisfaction);
    return Sema::DAR_FailedAlreadyDiagnosed;
  }
  return Sema::DAR_Succeeded;
}

/// Deduce the type for an auto type-specifier (C++11 [dcl.spec.auto]p6)
///
/// Note that this is done even if the initializer is dependent. (This is
/// necessary to support partial ordering of templates using 'auto'.)
/// A dependent type will be produced when deducing from a dependent type.
///
/// \param Type the type pattern using the auto type-specifier.
/// \param Init the initializer for the variable whose type is to be deduced.
/// \param Result if type deduction was successful, this will be set to the
///        deduced type.
/// \param DependentDeductionDepth Set if we should permit deduction in
///        dependent cases. This is necessary for template partial ordering with
///        'auto' template parameters. The value specified is the template
///        parameter depth at which we should perform 'auto' deduction.
/// \param IgnoreConstraints Set if we should not fail if the deduced type does
///                          not satisfy the type-constraint in the auto type.
Sema::DeduceAutoResult
Sema::DeduceAutoType(TypeLoc Type, Expr *&Init, QualType &Result,
                     Optional<unsigned> DependentDeductionDepth,
                     bool IgnoreConstraints) {
  if (Init->containsErrors())
    return DAR_FailedAlreadyDiagnosed;
  if (Init->getType()->isNonOverloadPlaceholderType()) {
    ExprResult NonPlaceholder = CheckPlaceholderExpr(Init);
    if (NonPlaceholder.isInvalid())
      return DAR_FailedAlreadyDiagnosed;
    Init = NonPlaceholder.get();
  }

  DependentAuto DependentResult = {
      /*.IsPack = */ (bool)Type.getAs<PackExpansionTypeLoc>()};

  if (!DependentDeductionDepth &&
      (Type.getType()->isDependentType() || Init->isTypeDependent() ||
       Init->containsUnexpandedParameterPack())) {
    Result = SubstituteDeducedTypeTransform(*this, DependentResult).Apply(Type);
    assert(!Result.isNull() && "substituting DependentTy can't fail");
    return DAR_Succeeded;
  }

  // Find the depth of template parameter to synthesize.
  unsigned Depth = DependentDeductionDepth.getValueOr(0);

  // If this is a 'decltype(auto)' specifier, do the decltype dance.
  // Since 'decltype(auto)' can only occur at the top of the type, we
  // don't need to go digging for it.
  if (const AutoType *AT = Type.getType()->getAs<AutoType>()) {
    if (AT->isDecltypeAuto()) {
      if (isa<InitListExpr>(Init)) {
        Diag(Init->getBeginLoc(), diag::err_decltype_auto_initializer_list);
        return DAR_FailedAlreadyDiagnosed;
      }

      ExprResult ER = CheckPlaceholderExpr(Init);
      if (ER.isInvalid())
        return DAR_FailedAlreadyDiagnosed;
      Init = ER.get();
      QualType Deduced = BuildDecltypeType(Init, Init->getBeginLoc(), false);
      if (Deduced.isNull())
        return DAR_FailedAlreadyDiagnosed;
      // FIXME: Support a non-canonical deduced type for 'auto'.
      Deduced = Context.getCanonicalType(Deduced);
      if (AT->isConstrained() && !IgnoreConstraints) {
        auto ConstraintsResult =
            CheckDeducedPlaceholderConstraints(*this, *AT,
                                               Type.getContainedAutoTypeLoc(),
                                               Deduced);
        if (ConstraintsResult != DAR_Succeeded)
          return ConstraintsResult;
      }
      Result = SubstituteDeducedTypeTransform(*this, Deduced).Apply(Type);
      if (Result.isNull())
        return DAR_FailedAlreadyDiagnosed;
      return DAR_Succeeded;
    } else if (!getLangOpts().CPlusPlus) {
      if (isa<InitListExpr>(Init)) {
        Diag(Init->getBeginLoc(), diag::err_auto_init_list_from_c);
        return DAR_FailedAlreadyDiagnosed;
      }
    }
  }

  SourceLocation Loc = Init->getExprLoc();

  LocalInstantiationScope InstScope(*this);

  // Build template<class TemplParam> void Func(FuncParam);
  TemplateTypeParmDecl *TemplParam = TemplateTypeParmDecl::Create(
      Context, nullptr, SourceLocation(), Loc, Depth, 0, nullptr, false, false,
      false);
  QualType TemplArg = QualType(TemplParam->getTypeForDecl(), 0);
  NamedDecl *TemplParamPtr = TemplParam;
  FixedSizeTemplateParameterListStorage<1, false> TemplateParamsSt(
      Context, Loc, Loc, TemplParamPtr, Loc, nullptr);

  QualType FuncParam =
      SubstituteDeducedTypeTransform(*this, TemplArg, /*UseTypeSugar*/false)
          .Apply(Type);
  assert(!FuncParam.isNull() &&
         "substituting template parameter for 'auto' failed");

  // Deduce type of TemplParam in Func(Init)
  SmallVector<DeducedTemplateArgument, 1> Deduced;
  Deduced.resize(1);

  TemplateDeductionInfo Info(Loc, Depth);

  // If deduction failed, don't diagnose if the initializer is dependent; it
  // might acquire a matching type in the instantiation.
  auto DeductionFailed = [&](TemplateDeductionResult TDK,
                             ArrayRef<SourceRange> Ranges) -> DeduceAutoResult {
    if (Init->isTypeDependent()) {
      Result =
          SubstituteDeducedTypeTransform(*this, DependentResult).Apply(Type);
      assert(!Result.isNull() && "substituting DependentTy can't fail");
      return DAR_Succeeded;
    }
    if (diagnoseAutoDeductionFailure(*this, TDK, Info, Ranges))
      return DAR_FailedAlreadyDiagnosed;
    return DAR_Failed;
  };

  SmallVector<OriginalCallArg, 4> OriginalCallArgs;

  InitListExpr *InitList = dyn_cast<InitListExpr>(Init);
  if (InitList) {
    // Notionally, we substitute std::initializer_list<T> for 'auto' and deduce
    // against that. Such deduction only succeeds if removing cv-qualifiers and
    // references results in std::initializer_list<T>.
    if (!Type.getType().getNonReferenceType()->getAs<AutoType>())
      return DAR_Failed;

    // Resolving a core issue: a braced-init-list containing any designators is
    // a non-deduced context.
    for (Expr *E : InitList->inits())
      if (isa<DesignatedInitExpr>(E))
        return DAR_Failed;

    SourceRange DeducedFromInitRange;
    for (unsigned i = 0, e = InitList->getNumInits(); i < e; ++i) {
      Expr *Init = InitList->getInit(i);

      if (auto TDK = DeduceTemplateArgumentsFromCallArgument(
              *this, TemplateParamsSt.get(), 0, TemplArg, Init,
              Info, Deduced, OriginalCallArgs, /*Decomposed*/ true,
              /*ArgIdx*/ 0, /*TDF*/ 0))
        return DeductionFailed(TDK, {DeducedFromInitRange,
                                     Init->getSourceRange()});

      if (DeducedFromInitRange.isInvalid() &&
          Deduced[0].getKind() != TemplateArgument::Null)
        DeducedFromInitRange = Init->getSourceRange();
    }
  } else {
    if (!getLangOpts().CPlusPlus && Init->refersToBitField()) {
      Diag(Loc, diag::err_auto_bitfield);
      return DAR_FailedAlreadyDiagnosed;
    }

    if (auto TDK = DeduceTemplateArgumentsFromCallArgument(
            *this, TemplateParamsSt.get(), 0, FuncParam, Init, Info, Deduced,
            OriginalCallArgs, /*Decomposed*/ false, /*ArgIdx*/ 0, /*TDF*/ 0))
      return DeductionFailed(TDK, {});
  }

  // Could be null if somehow 'auto' appears in a non-deduced context.
  if (Deduced[0].getKind() != TemplateArgument::Type)
    return DeductionFailed(TDK_Incomplete, {});

  QualType DeducedType = Deduced[0].getAsType();

  if (InitList) {
    DeducedType = BuildStdInitializerList(DeducedType, Loc);
    if (DeducedType.isNull())
      return DAR_FailedAlreadyDiagnosed;
  }

  if (const auto *AT = Type.getType()->getAs<AutoType>()) {
    if (AT->isConstrained() && !IgnoreConstraints) {
      auto ConstraintsResult =
          CheckDeducedPlaceholderConstraints(*this, *AT,
                                             Type.getContainedAutoTypeLoc(),
                                             DeducedType);
      if (ConstraintsResult != DAR_Succeeded)
        return ConstraintsResult;
    }
  }

  Result = SubstituteDeducedTypeTransform(*this, DeducedType).Apply(Type);
  if (Result.isNull())
    return DAR_FailedAlreadyDiagnosed;

  // Check that the deduced argument type is compatible with the original
  // argument type per C++ [temp.deduct.call]p4.
  QualType DeducedA = InitList ? Deduced[0].getAsType() : Result;
  for (const OriginalCallArg &OriginalArg : OriginalCallArgs) {
    assert((bool)InitList == OriginalArg.DecomposedParam &&
           "decomposed non-init-list in auto deduction?");
    if (auto TDK =
            CheckOriginalCallArgDeduction(*this, Info, OriginalArg, DeducedA)) {
      Result = QualType();
      return DeductionFailed(TDK, {});
    }
  }

  return DAR_Succeeded;
}

QualType Sema::SubstAutoType(QualType TypeWithAuto,
                             QualType TypeToReplaceAuto) {
  if (TypeToReplaceAuto->isDependentType())
    return SubstituteDeducedTypeTransform(
               *this, DependentAuto{
                          TypeToReplaceAuto->containsUnexpandedParameterPack()})
        .TransformType(TypeWithAuto);
  return SubstituteDeducedTypeTransform(*this, TypeToReplaceAuto)
      .TransformType(TypeWithAuto);
}

TypeSourceInfo *Sema::SubstAutoTypeSourceInfo(TypeSourceInfo *TypeWithAuto,
                                              QualType TypeToReplaceAuto) {
  if (TypeToReplaceAuto->isDependentType())
    return SubstituteDeducedTypeTransform(
               *this,
               DependentAuto{
                   TypeToReplaceAuto->containsUnexpandedParameterPack()})
        .TransformType(TypeWithAuto);
  return SubstituteDeducedTypeTransform(*this, TypeToReplaceAuto)
      .TransformType(TypeWithAuto);
}

QualType Sema::ReplaceAutoType(QualType TypeWithAuto,
                               QualType TypeToReplaceAuto) {
  return SubstituteDeducedTypeTransform(*this, TypeToReplaceAuto,
                                        /*UseTypeSugar*/ false)
      .TransformType(TypeWithAuto);
}

TypeSourceInfo *Sema::ReplaceAutoTypeSourceInfo(TypeSourceInfo *TypeWithAuto,
                                                QualType TypeToReplaceAuto) {
  return SubstituteDeducedTypeTransform(*this, TypeToReplaceAuto,
                                        /*UseTypeSugar*/ false)
      .TransformType(TypeWithAuto);
}

void Sema::DiagnoseAutoDeductionFailure(VarDecl *VDecl, Expr *Init) {
  if (isa<InitListExpr>(Init))
    Diag(VDecl->getLocation(),
         VDecl->isInitCapture()
             ? diag::err_init_capture_deduction_failure_from_init_list
             : diag::err_auto_var_deduction_failure_from_init_list)
      << VDecl->getDeclName() << VDecl->getType() << Init->getSourceRange();
  else
    Diag(VDecl->getLocation(),
         VDecl->isInitCapture() ? diag::err_init_capture_deduction_failure
                                : diag::err_auto_var_deduction_failure)
      << VDecl->getDeclName() << VDecl->getType() << Init->getType()
      << Init->getSourceRange();
}

bool Sema::DeduceReturnType(FunctionDecl *FD, SourceLocation Loc,
                            bool Diagnose) {
  assert(FD->getReturnType()->isUndeducedType());

  // For a lambda's conversion operator, deduce any 'auto' or 'decltype(auto)'
  // within the return type from the call operator's type.
  if (isLambdaConversionOperator(FD)) {
    CXXRecordDecl *Lambda = cast<CXXMethodDecl>(FD)->getParent();
    FunctionDecl *CallOp = Lambda->getLambdaCallOperator();

    // For a generic lambda, instantiate the call operator if needed.
    if (auto *Args = FD->getTemplateSpecializationArgs()) {
      CallOp = InstantiateFunctionDeclaration(
          CallOp->getDescribedFunctionTemplate(), Args, Loc);
      if (!CallOp || CallOp->isInvalidDecl())
        return true;

      // We might need to deduce the return type by instantiating the definition
      // of the operator() function.
      if (CallOp->getReturnType()->isUndeducedType()) {
        runWithSufficientStackSpace(Loc, [&] {
          InstantiateFunctionDefinition(Loc, CallOp);
        });
      }
    }

    if (CallOp->isInvalidDecl())
      return true;
    assert(!CallOp->getReturnType()->isUndeducedType() &&
           "failed to deduce lambda return type");

    // Build the new return type from scratch.
    QualType RetType = getLambdaConversionFunctionResultType(
        CallOp->getType()->castAs<FunctionProtoType>());
    if (FD->getReturnType()->getAs<PointerType>())
      RetType = Context.getPointerType(RetType);
    else {
      assert(FD->getReturnType()->getAs<BlockPointerType>());
      RetType = Context.getBlockPointerType(RetType);
    }
    Context.adjustDeducedFunctionResultType(FD, RetType);
    return false;
  }

  if (FD->getTemplateInstantiationPattern()) {
    runWithSufficientStackSpace(Loc, [&] {
      InstantiateFunctionDefinition(Loc, FD);
    });
  }

  bool StillUndeduced = FD->getReturnType()->isUndeducedType();
  if (StillUndeduced && Diagnose && !FD->isInvalidDecl()) {
    Diag(Loc, diag::err_auto_fn_used_before_defined) << FD;
    Diag(FD->getLocation(), diag::note_callee_decl) << FD;
  }

  return StillUndeduced;
}

/// If this is a non-static member function,
static void
AddImplicitObjectParameterType(ASTContext &Context,
                               CXXMethodDecl *Method,
                               SmallVectorImpl<QualType> &ArgTypes) {
  // C++11 [temp.func.order]p3:
  //   [...] The new parameter is of type "reference to cv A," where cv are
  //   the cv-qualifiers of the function template (if any) and A is
  //   the class of which the function template is a member.
  //
  // The standard doesn't say explicitly, but we pick the appropriate kind of
  // reference type based on [over.match.funcs]p4.
  QualType ArgTy = Context.getTypeDeclType(Method->getParent());
  ArgTy = Context.getQualifiedType(ArgTy, Method->getMethodQualifiers());
  if (Method->getRefQualifier() == RQ_RValue)
    ArgTy = Context.getRValueReferenceType(ArgTy);
  else
    ArgTy = Context.getLValueReferenceType(ArgTy);
  ArgTypes.push_back(ArgTy);
}

/// Determine whether the function template \p FT1 is at least as
/// specialized as \p FT2.
static bool isAtLeastAsSpecializedAs(Sema &S,
                                     SourceLocation Loc,
                                     FunctionTemplateDecl *FT1,
                                     FunctionTemplateDecl *FT2,
                                     TemplatePartialOrderingContext TPOC,
                                     unsigned NumCallArguments1,
                                     bool Reversed) {
  assert(!Reversed || TPOC == TPOC_Call);

  FunctionDecl *FD1 = FT1->getTemplatedDecl();
  FunctionDecl *FD2 = FT2->getTemplatedDecl();
  const FunctionProtoType *Proto1 = FD1->getType()->getAs<FunctionProtoType>();
  const FunctionProtoType *Proto2 = FD2->getType()->getAs<FunctionProtoType>();

  assert(Proto1 && Proto2 && "Function templates must have prototypes");
  TemplateParameterList *TemplateParams = FT2->getTemplateParameters();
  SmallVector<DeducedTemplateArgument, 4> Deduced;
  Deduced.resize(TemplateParams->size());

  // C++0x [temp.deduct.partial]p3:
  //   The types used to determine the ordering depend on the context in which
  //   the partial ordering is done:
  TemplateDeductionInfo Info(Loc);
  SmallVector<QualType, 4> Args2;
  switch (TPOC) {
  case TPOC_Call: {
    //   - In the context of a function call, the function parameter types are
    //     used.
    CXXMethodDecl *Method1 = dyn_cast<CXXMethodDecl>(FD1);
    CXXMethodDecl *Method2 = dyn_cast<CXXMethodDecl>(FD2);

    // C++11 [temp.func.order]p3:
    //   [...] If only one of the function templates is a non-static
    //   member, that function template is considered to have a new
    //   first parameter inserted in its function parameter list. The
    //   new parameter is of type "reference to cv A," where cv are
    //   the cv-qualifiers of the function template (if any) and A is
    //   the class of which the function template is a member.
    //
    // Note that we interpret this to mean "if one of the function
    // templates is a non-static member and the other is a non-member";
    // otherwise, the ordering rules for static functions against non-static
    // functions don't make any sense.
    //
    // C++98/03 doesn't have this provision but we've extended DR532 to cover
    // it as wording was broken prior to it.
    SmallVector<QualType, 4> Args1;

    unsigned NumComparedArguments = NumCallArguments1;

    if (!Method2 && Method1 && !Method1->isStatic()) {
      // Compare 'this' from Method1 against first parameter from Method2.
      AddImplicitObjectParameterType(S.Context, Method1, Args1);
      ++NumComparedArguments;
    } else if (!Method1 && Method2 && !Method2->isStatic()) {
      // Compare 'this' from Method2 against first parameter from Method1.
      AddImplicitObjectParameterType(S.Context, Method2, Args2);
    } else if (Method1 && Method2 && Reversed) {
      // Compare 'this' from Method1 against second parameter from Method2
      // and 'this' from Method2 against second parameter from Method1.
      AddImplicitObjectParameterType(S.Context, Method1, Args1);
      AddImplicitObjectParameterType(S.Context, Method2, Args2);
      ++NumComparedArguments;
    }

    Args1.insert(Args1.end(), Proto1->param_type_begin(),
                 Proto1->param_type_end());
    Args2.insert(Args2.end(), Proto2->param_type_begin(),
                 Proto2->param_type_end());

    // C++ [temp.func.order]p5:
    //   The presence of unused ellipsis and default arguments has no effect on
    //   the partial ordering of function templates.
    if (Args1.size() > NumComparedArguments)
      Args1.resize(NumComparedArguments);
    if (Args2.size() > NumComparedArguments)
      Args2.resize(NumComparedArguments);
    if (Reversed)
      std::reverse(Args2.begin(), Args2.end());
    if (DeduceTemplateArguments(S, TemplateParams, Args2.data(), Args2.size(),
                                Args1.data(), Args1.size(), Info, Deduced,
                                TDF_None, /*PartialOrdering=*/true))
      return false;

    break;
  }

  case TPOC_Conversion:
    //   - In the context of a call to a conversion operator, the return types
    //     of the conversion function templates are used.
    if (DeduceTemplateArgumentsByTypeMatch(
            S, TemplateParams, Proto2->getReturnType(), Proto1->getReturnType(),
            Info, Deduced, TDF_None,
            /*PartialOrdering=*/true))
      return false;
    break;

  case TPOC_Other:
    //   - In other contexts (14.6.6.2) the function template's function type
    //     is used.
    if (DeduceTemplateArgumentsByTypeMatch(S, TemplateParams,
                                           FD2->getType(), FD1->getType(),
                                           Info, Deduced, TDF_None,
                                           /*PartialOrdering=*/true))
      return false;
    break;
  }

  // C++0x [temp.deduct.partial]p11:
  //   In most cases, all template parameters must have values in order for
  //   deduction to succeed, but for partial ordering purposes a template
  //   parameter may remain without a value provided it is not used in the
  //   types being used for partial ordering. [ Note: a template parameter used
  //   in a non-deduced context is considered used. -end note]
  unsigned ArgIdx = 0, NumArgs = Deduced.size();
  for (; ArgIdx != NumArgs; ++ArgIdx)
    if (Deduced[ArgIdx].isNull())
      break;

  // FIXME: We fail to implement [temp.deduct.type]p1 along this path. We need
  // to substitute the deduced arguments back into the template and check that
  // we get the right type.

  if (ArgIdx == NumArgs) {
    // All template arguments were deduced. FT1 is at least as specialized
    // as FT2.
    return true;
  }

  // Figure out which template parameters were used.
  llvm::SmallBitVector UsedParameters(TemplateParams->size());
  switch (TPOC) {
  case TPOC_Call:
    for (unsigned I = 0, N = Args2.size(); I != N; ++I)
      ::MarkUsedTemplateParameters(S.Context, Args2[I], false,
                                   TemplateParams->getDepth(),
                                   UsedParameters);
    break;

  case TPOC_Conversion:
    ::MarkUsedTemplateParameters(S.Context, Proto2->getReturnType(), false,
                                 TemplateParams->getDepth(), UsedParameters);
    break;

  case TPOC_Other:
    ::MarkUsedTemplateParameters(S.Context, FD2->getType(), false,
                                 TemplateParams->getDepth(),
                                 UsedParameters);
    break;
  }

  for (; ArgIdx != NumArgs; ++ArgIdx)
    // If this argument had no value deduced but was used in one of the types
    // used for partial ordering, then deduction fails.
    if (Deduced[ArgIdx].isNull() && UsedParameters[ArgIdx])
      return false;

  return true;
}

/// Determine whether this a function template whose parameter-type-list
/// ends with a function parameter pack.
static bool isVariadicFunctionTemplate(FunctionTemplateDecl *FunTmpl) {
  FunctionDecl *Function = FunTmpl->getTemplatedDecl();
  unsigned NumParams = Function->getNumParams();
  if (NumParams == 0)
    return false;

  ParmVarDecl *Last = Function->getParamDecl(NumParams - 1);
  if (!Last->isParameterPack())
    return false;

  // Make sure that no previous parameter is a parameter pack.
  while (--NumParams > 0) {
    if (Function->getParamDecl(NumParams - 1)->isParameterPack())
      return false;
  }

  return true;
}

/// Returns the more specialized function template according
/// to the rules of function template partial ordering (C++ [temp.func.order]).
///
/// \param FT1 the first function template
///
/// \param FT2 the second function template
///
/// \param TPOC the context in which we are performing partial ordering of
/// function templates.
///
/// \param NumCallArguments1 The number of arguments in the call to FT1, used
/// only when \c TPOC is \c TPOC_Call.
///
/// \param NumCallArguments2 The number of arguments in the call to FT2, used
/// only when \c TPOC is \c TPOC_Call.
///
/// \param Reversed If \c true, exactly one of FT1 and FT2 is an overload
/// candidate with a reversed parameter order. In this case, the corresponding
/// P/A pairs between FT1 and FT2 are reversed.
///
/// \returns the more specialized function template. If neither
/// template is more specialized, returns NULL.
FunctionTemplateDecl *
Sema::getMoreSpecializedTemplate(FunctionTemplateDecl *FT1,
                                 FunctionTemplateDecl *FT2,
                                 SourceLocation Loc,
                                 TemplatePartialOrderingContext TPOC,
                                 unsigned NumCallArguments1,
                                 unsigned NumCallArguments2,
                                 bool Reversed) {

  auto JudgeByConstraints = [&] () -> FunctionTemplateDecl * {
    llvm::SmallVector<const Expr *, 3> AC1, AC2;
    FT1->getAssociatedConstraints(AC1);
    FT2->getAssociatedConstraints(AC2);
    bool AtLeastAsConstrained1, AtLeastAsConstrained2;
    if (IsAtLeastAsConstrained(FT1, AC1, FT2, AC2, AtLeastAsConstrained1))
      return nullptr;
    if (IsAtLeastAsConstrained(FT2, AC2, FT1, AC1, AtLeastAsConstrained2))
      return nullptr;
    if (AtLeastAsConstrained1 == AtLeastAsConstrained2)
      return nullptr;
    return AtLeastAsConstrained1 ? FT1 : FT2;
  };

  bool Better1 = isAtLeastAsSpecializedAs(*this, Loc, FT1, FT2, TPOC,
                                          NumCallArguments1, Reversed);
  bool Better2 = isAtLeastAsSpecializedAs(*this, Loc, FT2, FT1, TPOC,
                                          NumCallArguments2, Reversed);

  if (Better1 != Better2) // We have a clear winner
    return Better1 ? FT1 : FT2;

  if (!Better1 && !Better2) // Neither is better than the other
    return JudgeByConstraints();

  // FIXME: This mimics what GCC implements, but doesn't match up with the
  // proposed resolution for core issue 692. This area needs to be sorted out,
  // but for now we attempt to maintain compatibility.
  bool Variadic1 = isVariadicFunctionTemplate(FT1);
  bool Variadic2 = isVariadicFunctionTemplate(FT2);
  if (Variadic1 != Variadic2)
    return Variadic1? FT2 : FT1;

  return JudgeByConstraints();
}

/// Determine if the two templates are equivalent.
static bool isSameTemplate(TemplateDecl *T1, TemplateDecl *T2) {
  if (T1 == T2)
    return true;

  if (!T1 || !T2)
    return false;

  return T1->getCanonicalDecl() == T2->getCanonicalDecl();
}

/// Retrieve the most specialized of the given function template
/// specializations.
///
/// \param SpecBegin the start iterator of the function template
/// specializations that we will be comparing.
///
/// \param SpecEnd the end iterator of the function template
/// specializations, paired with \p SpecBegin.
///
/// \param Loc the location where the ambiguity or no-specializations
/// diagnostic should occur.
///
/// \param NoneDiag partial diagnostic used to diagnose cases where there are
/// no matching candidates.
///
/// \param AmbigDiag partial diagnostic used to diagnose an ambiguity, if one
/// occurs.
///
/// \param CandidateDiag partial diagnostic used for each function template
/// specialization that is a candidate in the ambiguous ordering. One parameter
/// in this diagnostic should be unbound, which will correspond to the string
/// describing the template arguments for the function template specialization.
///
/// \returns the most specialized function template specialization, if
/// found. Otherwise, returns SpecEnd.
UnresolvedSetIterator Sema::getMostSpecialized(
    UnresolvedSetIterator SpecBegin, UnresolvedSetIterator SpecEnd,
    TemplateSpecCandidateSet &FailedCandidates,
    SourceLocation Loc, const PartialDiagnostic &NoneDiag,
    const PartialDiagnostic &AmbigDiag, const PartialDiagnostic &CandidateDiag,
    bool Complain, QualType TargetType) {
  if (SpecBegin == SpecEnd) {
    if (Complain) {
      Diag(Loc, NoneDiag);
      FailedCandidates.NoteCandidates(*this, Loc);
    }
    return SpecEnd;
  }

  if (SpecBegin + 1 == SpecEnd)
    return SpecBegin;

  // Find the function template that is better than all of the templates it
  // has been compared to.
  UnresolvedSetIterator Best = SpecBegin;
  FunctionTemplateDecl *BestTemplate
    = cast<FunctionDecl>(*Best)->getPrimaryTemplate();
  assert(BestTemplate && "Not a function template specialization?");
  for (UnresolvedSetIterator I = SpecBegin + 1; I != SpecEnd; ++I) {
    FunctionTemplateDecl *Challenger
      = cast<FunctionDecl>(*I)->getPrimaryTemplate();
    assert(Challenger && "Not a function template specialization?");
    if (isSameTemplate(getMoreSpecializedTemplate(BestTemplate, Challenger,
                                                  Loc, TPOC_Other, 0, 0),
                       Challenger)) {
      Best = I;
      BestTemplate = Challenger;
    }
  }

  // Make sure that the "best" function template is more specialized than all
  // of the others.
  bool Ambiguous = false;
  for (UnresolvedSetIterator I = SpecBegin; I != SpecEnd; ++I) {
    FunctionTemplateDecl *Challenger
      = cast<FunctionDecl>(*I)->getPrimaryTemplate();
    if (I != Best &&
        !isSameTemplate(getMoreSpecializedTemplate(BestTemplate, Challenger,
                                                   Loc, TPOC_Other, 0, 0),
                        BestTemplate)) {
      Ambiguous = true;
      break;
    }
  }

  if (!Ambiguous) {
    // We found an answer. Return it.
    return Best;
  }

  // Diagnose the ambiguity.
  if (Complain) {
    Diag(Loc, AmbigDiag);

    // FIXME: Can we order the candidates in some sane way?
    for (UnresolvedSetIterator I = SpecBegin; I != SpecEnd; ++I) {
      PartialDiagnostic PD = CandidateDiag;
      const auto *FD = cast<FunctionDecl>(*I);
      PD << FD << getTemplateArgumentBindingsText(
                      FD->getPrimaryTemplate()->getTemplateParameters(),
                      *FD->getTemplateSpecializationArgs());
      if (!TargetType.isNull())
        HandleFunctionTypeMismatch(PD, FD->getType(), TargetType);
      Diag((*I)->getLocation(), PD);
    }
  }

  return SpecEnd;
}

/// Determine whether one partial specialization, P1, is at least as
/// specialized than another, P2.
///
/// \tparam TemplateLikeDecl The kind of P2, which must be a
/// TemplateDecl or {Class,Var}TemplatePartialSpecializationDecl.
/// \param T1 The injected-class-name of P1 (faked for a variable template).
/// \param T2 The injected-class-name of P2 (faked for a variable template).
template<typename TemplateLikeDecl>
static bool isAtLeastAsSpecializedAs(Sema &S, QualType T1, QualType T2,
                                     TemplateLikeDecl *P2,
                                     TemplateDeductionInfo &Info) {
  // C++ [temp.class.order]p1:
  //   For two class template partial specializations, the first is at least as
  //   specialized as the second if, given the following rewrite to two
  //   function templates, the first function template is at least as
  //   specialized as the second according to the ordering rules for function
  //   templates (14.6.6.2):
  //     - the first function template has the same template parameters as the
  //       first partial specialization and has a single function parameter
  //       whose type is a class template specialization with the template
  //       arguments of the first partial specialization, and
  //     - the second function template has the same template parameters as the
  //       second partial specialization and has a single function parameter
  //       whose type is a class template specialization with the template
  //       arguments of the second partial specialization.
  //
  // Rather than synthesize function templates, we merely perform the
  // equivalent partial ordering by performing deduction directly on
  // the template arguments of the class template partial
  // specializations. This computation is slightly simpler than the
  // general problem of function template partial ordering, because
  // class template partial specializations are more constrained. We
  // know that every template parameter is deducible from the class
  // template partial specialization's template arguments, for
  // example.
  SmallVector<DeducedTemplateArgument, 4> Deduced;

  // Determine whether P1 is at least as specialized as P2.
  Deduced.resize(P2->getTemplateParameters()->size());
  if (DeduceTemplateArgumentsByTypeMatch(S, P2->getTemplateParameters(),
                                         T2, T1, Info, Deduced, TDF_None,
                                         /*PartialOrdering=*/true))
    return false;

  SmallVector<TemplateArgument, 4> DeducedArgs(Deduced.begin(),
                                               Deduced.end());
  Sema::InstantiatingTemplate Inst(S, Info.getLocation(), P2, DeducedArgs,
                                   Info);
  auto *TST1 = T1->castAs<TemplateSpecializationType>();
  bool AtLeastAsSpecialized;
  S.runWithSufficientStackSpace(Info.getLocation(), [&] {
    AtLeastAsSpecialized = !FinishTemplateArgumentDeduction(
        S, P2, /*IsPartialOrdering=*/true,
        TemplateArgumentList(TemplateArgumentList::OnStack,
                             TST1->template_arguments()),
        Deduced, Info);
  });
  return AtLeastAsSpecialized;
}

/// Returns the more specialized class template partial specialization
/// according to the rules of partial ordering of class template partial
/// specializations (C++ [temp.class.order]).
///
/// \param PS1 the first class template partial specialization
///
/// \param PS2 the second class template partial specialization
///
/// \returns the more specialized class template partial specialization. If
/// neither partial specialization is more specialized, returns NULL.
ClassTemplatePartialSpecializationDecl *
Sema::getMoreSpecializedPartialSpecialization(
                                  ClassTemplatePartialSpecializationDecl *PS1,
                                  ClassTemplatePartialSpecializationDecl *PS2,
                                              SourceLocation Loc) {
  QualType PT1 = PS1->getInjectedSpecializationType();
  QualType PT2 = PS2->getInjectedSpecializationType();

  TemplateDeductionInfo Info(Loc);
  bool Better1 = isAtLeastAsSpecializedAs(*this, PT1, PT2, PS2, Info);
  bool Better2 = isAtLeastAsSpecializedAs(*this, PT2, PT1, PS1, Info);

  if (!Better1 && !Better2)
      return nullptr;
  if (Better1 && Better2) {
    llvm::SmallVector<const Expr *, 3> AC1, AC2;
    PS1->getAssociatedConstraints(AC1);
    PS2->getAssociatedConstraints(AC2);
    bool AtLeastAsConstrained1, AtLeastAsConstrained2;
    if (IsAtLeastAsConstrained(PS1, AC1, PS2, AC2, AtLeastAsConstrained1))
      return nullptr;
    if (IsAtLeastAsConstrained(PS2, AC2, PS1, AC1, AtLeastAsConstrained2))
      return nullptr;
    if (AtLeastAsConstrained1 == AtLeastAsConstrained2)
      return nullptr;
    return AtLeastAsConstrained1 ? PS1 : PS2;
  }

  return Better1 ? PS1 : PS2;
}

bool Sema::isMoreSpecializedThanPrimary(
    ClassTemplatePartialSpecializationDecl *Spec, TemplateDeductionInfo &Info) {
  ClassTemplateDecl *Primary = Spec->getSpecializedTemplate();
  QualType PrimaryT = Primary->getInjectedClassNameSpecialization();
  QualType PartialT = Spec->getInjectedSpecializationType();
  if (!isAtLeastAsSpecializedAs(*this, PartialT, PrimaryT, Primary, Info))
    return false;
  if (!isAtLeastAsSpecializedAs(*this, PrimaryT, PartialT, Spec, Info))
    return true;
  Info.clearSFINAEDiagnostic();
  llvm::SmallVector<const Expr *, 3> PrimaryAC, SpecAC;
  Primary->getAssociatedConstraints(PrimaryAC);
  Spec->getAssociatedConstraints(SpecAC);
  bool AtLeastAsConstrainedPrimary, AtLeastAsConstrainedSpec;
  if (IsAtLeastAsConstrained(Spec, SpecAC, Primary, PrimaryAC,
                             AtLeastAsConstrainedSpec))
    return false;
  if (!AtLeastAsConstrainedSpec)
    return false;
  if (IsAtLeastAsConstrained(Primary, PrimaryAC, Spec, SpecAC,
                             AtLeastAsConstrainedPrimary))
    return false;
  return !AtLeastAsConstrainedPrimary;
}

VarTemplatePartialSpecializationDecl *
Sema::getMoreSpecializedPartialSpecialization(
    VarTemplatePartialSpecializationDecl *PS1,
    VarTemplatePartialSpecializationDecl *PS2, SourceLocation Loc) {
  // Pretend the variable template specializations are class template
  // specializations and form a fake injected class name type for comparison.
  assert(PS1->getSpecializedTemplate() == PS2->getSpecializedTemplate() &&
         "the partial specializations being compared should specialize"
         " the same template.");
  TemplateName Name(PS1->getSpecializedTemplate());
  TemplateName CanonTemplate = Context.getCanonicalTemplateName(Name);
  QualType PT1 = Context.getTemplateSpecializationType(
      CanonTemplate, PS1->getTemplateArgs().asArray());
  QualType PT2 = Context.getTemplateSpecializationType(
      CanonTemplate, PS2->getTemplateArgs().asArray());

  TemplateDeductionInfo Info(Loc);
  bool Better1 = isAtLeastAsSpecializedAs(*this, PT1, PT2, PS2, Info);
  bool Better2 = isAtLeastAsSpecializedAs(*this, PT2, PT1, PS1, Info);

  if (!Better1 && !Better2)
    return nullptr;
  if (Better1 && Better2) {
    llvm::SmallVector<const Expr *, 3> AC1, AC2;
    PS1->getAssociatedConstraints(AC1);
    PS2->getAssociatedConstraints(AC2);
    bool AtLeastAsConstrained1, AtLeastAsConstrained2;
    if (IsAtLeastAsConstrained(PS1, AC1, PS2, AC2, AtLeastAsConstrained1))
      return nullptr;
    if (IsAtLeastAsConstrained(PS2, AC2, PS1, AC1, AtLeastAsConstrained2))
      return nullptr;
    if (AtLeastAsConstrained1 == AtLeastAsConstrained2)
      return nullptr;
    return AtLeastAsConstrained1 ? PS1 : PS2;
  }

  return Better1 ? PS1 : PS2;
}

bool Sema::isMoreSpecializedThanPrimary(
    VarTemplatePartialSpecializationDecl *Spec, TemplateDeductionInfo &Info) {
  TemplateDecl *Primary = Spec->getSpecializedTemplate();
  // FIXME: Cache the injected template arguments rather than recomputing
  // them for each partial specialization.
  SmallVector<TemplateArgument, 8> PrimaryArgs;
  Context.getInjectedTemplateArgs(Primary->getTemplateParameters(),
                                  PrimaryArgs);

  TemplateName CanonTemplate =
      Context.getCanonicalTemplateName(TemplateName(Primary));
  QualType PrimaryT = Context.getTemplateSpecializationType(
      CanonTemplate, PrimaryArgs);
  QualType PartialT = Context.getTemplateSpecializationType(
      CanonTemplate, Spec->getTemplateArgs().asArray());

  if (!isAtLeastAsSpecializedAs(*this, PartialT, PrimaryT, Primary, Info))
    return false;
  if (!isAtLeastAsSpecializedAs(*this, PrimaryT, PartialT, Spec, Info))
    return true;
  Info.clearSFINAEDiagnostic();
  llvm::SmallVector<const Expr *, 3> PrimaryAC, SpecAC;
  Primary->getAssociatedConstraints(PrimaryAC);
  Spec->getAssociatedConstraints(SpecAC);
  bool AtLeastAsConstrainedPrimary, AtLeastAsConstrainedSpec;
  if (IsAtLeastAsConstrained(Spec, SpecAC, Primary, PrimaryAC,
                             AtLeastAsConstrainedSpec))
    return false;
  if (!AtLeastAsConstrainedSpec)
    return false;
  if (IsAtLeastAsConstrained(Primary, PrimaryAC, Spec, SpecAC,
                             AtLeastAsConstrainedPrimary))
    return false;
  return !AtLeastAsConstrainedPrimary;
}

bool Sema::isTemplateTemplateParameterAtLeastAsSpecializedAs(
     TemplateParameterList *P, TemplateDecl *AArg, SourceLocation Loc) {
  // C++1z [temp.arg.template]p4: (DR 150)
  //   A template template-parameter P is at least as specialized as a
  //   template template-argument A if, given the following rewrite to two
  //   function templates...

  // Rather than synthesize function templates, we merely perform the
  // equivalent partial ordering by performing deduction directly on
  // the template parameter lists of the template template parameters.
  //
  //   Given an invented class template X with the template parameter list of
  //   A (including default arguments):
  TemplateName X = Context.getCanonicalTemplateName(TemplateName(AArg));
  TemplateParameterList *A = AArg->getTemplateParameters();

  //    - Each function template has a single function parameter whose type is
  //      a specialization of X with template arguments corresponding to the
  //      template parameters from the respective function template
  SmallVector<TemplateArgument, 8> AArgs;
  Context.getInjectedTemplateArgs(A, AArgs);

  // Check P's arguments against A's parameter list. This will fill in default
  // template arguments as needed. AArgs are already correct by construction.
  // We can't just use CheckTemplateIdType because that will expand alias
  // templates.
  SmallVector<TemplateArgument, 4> PArgs;
  {
    SFINAETrap Trap(*this);

    Context.getInjectedTemplateArgs(P, PArgs);
    TemplateArgumentListInfo PArgList(P->getLAngleLoc(),
                                      P->getRAngleLoc());
    for (unsigned I = 0, N = P->size(); I != N; ++I) {
      // Unwrap packs that getInjectedTemplateArgs wrapped around pack
      // expansions, to form an "as written" argument list.
      TemplateArgument Arg = PArgs[I];
      if (Arg.getKind() == TemplateArgument::Pack) {
        assert(Arg.pack_size() == 1 && Arg.pack_begin()->isPackExpansion());
        Arg = *Arg.pack_begin();
      }
      PArgList.addArgument(getTrivialTemplateArgumentLoc(
          Arg, QualType(), P->getParam(I)->getLocation()));
    }
    PArgs.clear();

    // C++1z [temp.arg.template]p3:
    //   If the rewrite produces an invalid type, then P is not at least as
    //   specialized as A.
    if (CheckTemplateArgumentList(AArg, Loc, PArgList, false, PArgs) ||
        Trap.hasErrorOccurred())
      return false;
  }

  QualType AType = Context.getTemplateSpecializationType(X, AArgs);
  QualType PType = Context.getTemplateSpecializationType(X, PArgs);

  //   ... the function template corresponding to P is at least as specialized
  //   as the function template corresponding to A according to the partial
  //   ordering rules for function templates.
  TemplateDeductionInfo Info(Loc, A->getDepth());
  return isAtLeastAsSpecializedAs(*this, PType, AType, AArg, Info);
}

namespace {
struct MarkUsedTemplateParameterVisitor :
    RecursiveASTVisitor<MarkUsedTemplateParameterVisitor> {
  llvm::SmallBitVector &Used;
  unsigned Depth;

  MarkUsedTemplateParameterVisitor(llvm::SmallBitVector &Used,
                                   unsigned Depth)
      : Used(Used), Depth(Depth) { }

  bool VisitTemplateTypeParmType(TemplateTypeParmType *T) {
    if (T->getDepth() == Depth)
      Used[T->getIndex()] = true;
    return true;
  }

  bool TraverseTemplateName(TemplateName Template) {
    if (auto *TTP =
            dyn_cast<TemplateTemplateParmDecl>(Template.getAsTemplateDecl()))
      if (TTP->getDepth() == Depth)
        Used[TTP->getIndex()] = true;
    RecursiveASTVisitor<MarkUsedTemplateParameterVisitor>::
        TraverseTemplateName(Template);
    return true;
  }

  bool VisitDeclRefExpr(DeclRefExpr *E) {
    if (auto *NTTP = dyn_cast<NonTypeTemplateParmDecl>(E->getDecl()))
      if (NTTP->getDepth() == Depth)
        Used[NTTP->getIndex()] = true;
    return true;
  }
};
}

/// Mark the template parameters that are used by the given
/// expression.
static void
MarkUsedTemplateParameters(ASTContext &Ctx,
                           const Expr *E,
                           bool OnlyDeduced,
                           unsigned Depth,
                           llvm::SmallBitVector &Used) {
  if (!OnlyDeduced) {
    MarkUsedTemplateParameterVisitor(Used, Depth)
        .TraverseStmt(const_cast<Expr *>(E));
    return;
  }

  // We can deduce from a pack expansion.
  if (const PackExpansionExpr *Expansion = dyn_cast<PackExpansionExpr>(E))
    E = Expansion->getPattern();

  // Skip through any implicit casts we added while type-checking, and any
  // substitutions performed by template alias expansion.
  while (true) {
    if (const ImplicitCastExpr *ICE = dyn_cast<ImplicitCastExpr>(E))
      E = ICE->getSubExpr();
    else if (const ConstantExpr *CE = dyn_cast<ConstantExpr>(E))
      E = CE->getSubExpr();
    else if (const SubstNonTypeTemplateParmExpr *Subst =
               dyn_cast<SubstNonTypeTemplateParmExpr>(E))
      E = Subst->getReplacement();
    else
      break;
  }

  const DeclRefExpr *DRE = dyn_cast<DeclRefExpr>(E);
  if (!DRE)
    return;

  const NonTypeTemplateParmDecl *NTTP
    = dyn_cast<NonTypeTemplateParmDecl>(DRE->getDecl());
  if (!NTTP)
    return;

  if (NTTP->getDepth() == Depth)
    Used[NTTP->getIndex()] = true;

  // In C++17 mode, additional arguments may be deduced from the type of a
  // non-type argument.
  if (Ctx.getLangOpts().CPlusPlus17)
    MarkUsedTemplateParameters(Ctx, NTTP->getType(), OnlyDeduced, Depth, Used);
}

/// Mark the template parameters that are used by the given
/// nested name specifier.
static void
MarkUsedTemplateParameters(ASTContext &Ctx,
                           NestedNameSpecifier *NNS,
                           bool OnlyDeduced,
                           unsigned Depth,
                           llvm::SmallBitVector &Used) {
  if (!NNS)
    return;

  MarkUsedTemplateParameters(Ctx, NNS->getPrefix(), OnlyDeduced, Depth,
                             Used);
  MarkUsedTemplateParameters(Ctx, QualType(NNS->getAsType(), 0),
                             OnlyDeduced, Depth, Used);
}

/// Mark the template parameters that are used by the given
/// template name.
static void
MarkUsedTemplateParameters(ASTContext &Ctx,
                           TemplateName Name,
                           bool OnlyDeduced,
                           unsigned Depth,
                           llvm::SmallBitVector &Used) {
  if (TemplateDecl *Template = Name.getAsTemplateDecl()) {
    if (TemplateTemplateParmDecl *TTP
          = dyn_cast<TemplateTemplateParmDecl>(Template)) {
      if (TTP->getDepth() == Depth)
        Used[TTP->getIndex()] = true;
    }
    return;
  }

  if (QualifiedTemplateName *QTN = Name.getAsQualifiedTemplateName())
    MarkUsedTemplateParameters(Ctx, QTN->getQualifier(), OnlyDeduced,
                               Depth, Used);
  if (DependentTemplateName *DTN = Name.getAsDependentTemplateName())
    MarkUsedTemplateParameters(Ctx, DTN->getQualifier(), OnlyDeduced,
                               Depth, Used);
}

/// Mark the template parameters that are used by the given
/// type.
static void
MarkUsedTemplateParameters(ASTContext &Ctx, QualType T,
                           bool OnlyDeduced,
                           unsigned Depth,
                           llvm::SmallBitVector &Used) {
  if (T.isNull())
    return;

  // Non-dependent types have nothing deducible
  if (!T->isDependentType())
    return;

  T = Ctx.getCanonicalType(T);
  switch (T->getTypeClass()) {
  case Type::Pointer:
    MarkUsedTemplateParameters(Ctx,
                               cast<PointerType>(T)->getPointeeType(),
                               OnlyDeduced,
                               Depth,
                               Used);
    break;

  case Type::BlockPointer:
    MarkUsedTemplateParameters(Ctx,
                               cast<BlockPointerType>(T)->getPointeeType(),
                               OnlyDeduced,
                               Depth,
                               Used);
    break;

  case Type::LValueReference:
  case Type::RValueReference:
    MarkUsedTemplateParameters(Ctx,
                               cast<ReferenceType>(T)->getPointeeType(),
                               OnlyDeduced,
                               Depth,
                               Used);
    break;

  case Type::MemberPointer: {
    const MemberPointerType *MemPtr = cast<MemberPointerType>(T.getTypePtr());
    MarkUsedTemplateParameters(Ctx, MemPtr->getPointeeType(), OnlyDeduced,
                               Depth, Used);
    MarkUsedTemplateParameters(Ctx, QualType(MemPtr->getClass(), 0),
                               OnlyDeduced, Depth, Used);
    break;
  }

  case Type::DependentSizedArray:
    MarkUsedTemplateParameters(Ctx,
                               cast<DependentSizedArrayType>(T)->getSizeExpr(),
                               OnlyDeduced, Depth, Used);
    // Fall through to check the element type
    LLVM_FALLTHROUGH;

  case Type::ConstantArray:
  case Type::IncompleteArray:
    MarkUsedTemplateParameters(Ctx,
                               cast<ArrayType>(T)->getElementType(),
                               OnlyDeduced, Depth, Used);
    break;

  case Type::Vector:
  case Type::ExtVector:
    MarkUsedTemplateParameters(Ctx,
                               cast<VectorType>(T)->getElementType(),
                               OnlyDeduced, Depth, Used);
    break;

  case Type::DependentVector: {
    const auto *VecType = cast<DependentVectorType>(T);
    MarkUsedTemplateParameters(Ctx, VecType->getElementType(), OnlyDeduced,
                               Depth, Used);
    MarkUsedTemplateParameters(Ctx, VecType->getSizeExpr(), OnlyDeduced, Depth,
                               Used);
    break;
  }
  case Type::DependentSizedExtVector: {
    const DependentSizedExtVectorType *VecType
      = cast<DependentSizedExtVectorType>(T);
    MarkUsedTemplateParameters(Ctx, VecType->getElementType(), OnlyDeduced,
                               Depth, Used);
    MarkUsedTemplateParameters(Ctx, VecType->getSizeExpr(), OnlyDeduced,
                               Depth, Used);
    break;
  }

  case Type::DependentAddressSpace: {
    const DependentAddressSpaceType *DependentASType =
        cast<DependentAddressSpaceType>(T);
    MarkUsedTemplateParameters(Ctx, DependentASType->getPointeeType(),
                               OnlyDeduced, Depth, Used);
    MarkUsedTemplateParameters(Ctx,
                               DependentASType->getAddrSpaceExpr(),
                               OnlyDeduced, Depth, Used);
    break;
  }

  case Type::ConstantMatrix: {
    const ConstantMatrixType *MatType = cast<ConstantMatrixType>(T);
    MarkUsedTemplateParameters(Ctx, MatType->getElementType(), OnlyDeduced,
                               Depth, Used);
    break;
  }

  case Type::DependentSizedMatrix: {
    const DependentSizedMatrixType *MatType = cast<DependentSizedMatrixType>(T);
    MarkUsedTemplateParameters(Ctx, MatType->getElementType(), OnlyDeduced,
                               Depth, Used);
    MarkUsedTemplateParameters(Ctx, MatType->getRowExpr(), OnlyDeduced, Depth,
                               Used);
    MarkUsedTemplateParameters(Ctx, MatType->getColumnExpr(), OnlyDeduced,
                               Depth, Used);
    break;
  }

  case Type::FunctionProto: {
    const FunctionProtoType *Proto = cast<FunctionProtoType>(T);
    MarkUsedTemplateParameters(Ctx, Proto->getReturnType(), OnlyDeduced, Depth,
                               Used);
    for (unsigned I = 0, N = Proto->getNumParams(); I != N; ++I) {
      // C++17 [temp.deduct.type]p5:
      //   The non-deduced contexts are: [...]
      //   -- A function parameter pack that does not occur at the end of the
      //      parameter-declaration-list.
      if (!OnlyDeduced || I + 1 == N ||
          !Proto->getParamType(I)->getAs<PackExpansionType>()) {
        MarkUsedTemplateParameters(Ctx, Proto->getParamType(I), OnlyDeduced,
                                   Depth, Used);
      } else {
        // FIXME: C++17 [temp.deduct.call]p1:
        //   When a function parameter pack appears in a non-deduced context,
        //   the type of that pack is never deduced.
        //
        // We should also track a set of "never deduced" parameters, and
        // subtract that from the list of deduced parameters after marking.
      }
    }
    if (auto *E = Proto->getNoexceptExpr())
      MarkUsedTemplateParameters(Ctx, E, OnlyDeduced, Depth, Used);
    break;
  }

  case Type::TemplateTypeParm: {
    const TemplateTypeParmType *TTP = cast<TemplateTypeParmType>(T);
    if (TTP->getDepth() == Depth)
      Used[TTP->getIndex()] = true;
    break;
  }

  case Type::SubstTemplateTypeParmPack: {
    const SubstTemplateTypeParmPackType *Subst
      = cast<SubstTemplateTypeParmPackType>(T);
    MarkUsedTemplateParameters(Ctx,
                               QualType(Subst->getReplacedParameter(), 0),
                               OnlyDeduced, Depth, Used);
    MarkUsedTemplateParameters(Ctx, Subst->getArgumentPack(),
                               OnlyDeduced, Depth, Used);
    break;
  }

  case Type::InjectedClassName:
    T = cast<InjectedClassNameType>(T)->getInjectedSpecializationType();
    LLVM_FALLTHROUGH;

  case Type::TemplateSpecialization: {
    const TemplateSpecializationType *Spec
      = cast<TemplateSpecializationType>(T);
    MarkUsedTemplateParameters(Ctx, Spec->getTemplateName(), OnlyDeduced,
                               Depth, Used);

    // C++0x [temp.deduct.type]p9:
    //   If the template argument list of P contains a pack expansion that is
    //   not the last template argument, the entire template argument list is a
    //   non-deduced context.
    if (OnlyDeduced &&
        hasPackExpansionBeforeEnd(Spec->template_arguments()))
      break;

    for (unsigned I = 0, N = Spec->getNumArgs(); I != N; ++I)
      MarkUsedTemplateParameters(Ctx, Spec->getArg(I), OnlyDeduced, Depth,
                                 Used);
    break;
  }

  case Type::Complex:
    if (!OnlyDeduced)
      MarkUsedTemplateParameters(Ctx,
                                 cast<ComplexType>(T)->getElementType(),
                                 OnlyDeduced, Depth, Used);
    break;

  case Type::Atomic:
    if (!OnlyDeduced)
      MarkUsedTemplateParameters(Ctx,
                                 cast<AtomicType>(T)->getValueType(),
                                 OnlyDeduced, Depth, Used);
    break;

  case Type::DependentName:
    if (!OnlyDeduced)
      MarkUsedTemplateParameters(Ctx,
                                 cast<DependentNameType>(T)->getQualifier(),
                                 OnlyDeduced, Depth, Used);
    break;

  case Type::DependentTemplateSpecialization: {
    // C++14 [temp.deduct.type]p5:
    //   The non-deduced contexts are:
    //     -- The nested-name-specifier of a type that was specified using a
    //        qualified-id
    //
    // C++14 [temp.deduct.type]p6:
    //   When a type name is specified in a way that includes a non-deduced
    //   context, all of the types that comprise that type name are also
    //   non-deduced.
    if (OnlyDeduced)
      break;

    const DependentTemplateSpecializationType *Spec
      = cast<DependentTemplateSpecializationType>(T);

    MarkUsedTemplateParameters(Ctx, Spec->getQualifier(),
                               OnlyDeduced, Depth, Used);

    for (unsigned I = 0, N = Spec->getNumArgs(); I != N; ++I)
      MarkUsedTemplateParameters(Ctx, Spec->getArg(I), OnlyDeduced, Depth,
                                 Used);
    break;
  }

  case Type::TypeOf:
    if (!OnlyDeduced)
      MarkUsedTemplateParameters(Ctx,
                                 cast<TypeOfType>(T)->getUnderlyingType(),
                                 OnlyDeduced, Depth, Used);
    break;

  case Type::TypeOfExpr:
    if (!OnlyDeduced)
      MarkUsedTemplateParameters(Ctx,
                                 cast<TypeOfExprType>(T)->getUnderlyingExpr(),
                                 OnlyDeduced, Depth, Used);
    break;

  case Type::Decltype:
    if (!OnlyDeduced)
      MarkUsedTemplateParameters(Ctx,
                                 cast<DecltypeType>(T)->getUnderlyingExpr(),
                                 OnlyDeduced, Depth, Used);
    break;

  case Type::DependentIdentifierSplice: {
    const DependentIdentifierSpliceType *SpliceTy
      = cast<DependentIdentifierSpliceType>(T);

    MarkUsedTemplateParameters(Ctx, SpliceTy->getQualifier(),
                               OnlyDeduced, Depth, Used);

    for (unsigned I = 0, N = SpliceTy->getNumArgs(); I != N; ++I)
      MarkUsedTemplateParameters(Ctx, SpliceTy->getArg(I), OnlyDeduced, Depth,
                                 Used);
    break;
  }

  case Type::Reflected:
    if (!OnlyDeduced)
      MarkUsedTemplateParameters(Ctx,
                                 cast<ReflectedType>(T)->getReflection(),
                                 OnlyDeduced, Depth, Used);
    break;

  case Type::UnaryTransform:
    if (!OnlyDeduced)
      MarkUsedTemplateParameters(Ctx,
                                 cast<UnaryTransformType>(T)->getUnderlyingType(),
                                 OnlyDeduced, Depth, Used);
    break;

  case Type::PackExpansion:
    MarkUsedTemplateParameters(Ctx,
                               cast<PackExpansionType>(T)->getPattern(),
                               OnlyDeduced, Depth, Used);
    break;

  case Type::Auto:
  case Type::DeducedTemplateSpecialization:
    MarkUsedTemplateParameters(Ctx,
                               cast<DeducedType>(T)->getDeducedType(),
                               OnlyDeduced, Depth, Used);
    break;
  case Type::DependentExtInt:
    MarkUsedTemplateParameters(Ctx,
                               cast<DependentExtIntType>(T)->getNumBitsExpr(),
                               OnlyDeduced, Depth, Used);
    break;

  case Type::InParameter:
  case Type::OutParameter:
  case Type::InOutParameter:
  case Type::MoveParameter:
    // Search in the underlying type.
    MarkUsedTemplateParameters(Ctx, cast<ParameterType>(T)->getParameterType(),
                               OnlyDeduced, Depth, Used);
<<<<<<< HEAD
=======
    break;
>>>>>>> a2e572df

  // None of these types have any template parameters in them.
  case Type::Builtin:
  case Type::VariableArray:
  case Type::FunctionNoProto:
  case Type::Record:
  case Type::Enum:
  case Type::ObjCInterface:
  case Type::ObjCObject:
  case Type::ObjCObjectPointer:
  case Type::UnresolvedUsing:
  case Type::Pipe:
  case Type::ExtInt:
  case Type::CXXDependentVariadicReifier:
  case Type::CXXRequiredType:
#define TYPE(Class, Base)
#define ABSTRACT_TYPE(Class, Base)
#define DEPENDENT_TYPE(Class, Base)
#define NON_CANONICAL_TYPE(Class, Base) case Type::Class:
#include "clang/AST/TypeNodes.inc"
    break;
  }
}

/// Mark the template parameters that are used by this
/// template argument.
static void
MarkUsedTemplateParameters(ASTContext &Ctx,
                           const TemplateArgument &TemplateArg,
                           bool OnlyDeduced,
                           unsigned Depth,
                           llvm::SmallBitVector &Used) {
  switch (TemplateArg.getKind()) {
  case TemplateArgument::Null:
  case TemplateArgument::Integral:
  case TemplateArgument::Declaration:
    break;

  case TemplateArgument::NullPtr:
    MarkUsedTemplateParameters(Ctx, TemplateArg.getNullPtrType(), OnlyDeduced,
                               Depth, Used);
    break;

  case TemplateArgument::Type:
    MarkUsedTemplateParameters(Ctx, TemplateArg.getAsType(), OnlyDeduced,
                               Depth, Used);
    break;

  case TemplateArgument::Template:
  case TemplateArgument::TemplateExpansion:
    MarkUsedTemplateParameters(Ctx,
                               TemplateArg.getAsTemplateOrTemplatePattern(),
                               OnlyDeduced, Depth, Used);
    break;

  case TemplateArgument::Reflected:
  case TemplateArgument::Expression:
    MarkUsedTemplateParameters(Ctx, TemplateArg.getAsExpr(), OnlyDeduced,
                               Depth, Used);
    break;

  case TemplateArgument::Pack:
    for (const auto &P : TemplateArg.pack_elements())
      MarkUsedTemplateParameters(Ctx, P, OnlyDeduced, Depth, Used);
    break;
  }
}

/// Mark which template parameters are used in a given expression.
///
/// \param E the expression from which template parameters will be deduced.
///
/// \param Used a bit vector whose elements will be set to \c true
/// to indicate when the corresponding template parameter will be
/// deduced.
void
Sema::MarkUsedTemplateParameters(const Expr *E, bool OnlyDeduced,
                                 unsigned Depth,
                                 llvm::SmallBitVector &Used) {
  ::MarkUsedTemplateParameters(Context, E, OnlyDeduced, Depth, Used);
}

/// Mark which template parameters can be deduced from a given
/// template argument list.
///
/// \param TemplateArgs the template argument list from which template
/// parameters will be deduced.
///
/// \param Used a bit vector whose elements will be set to \c true
/// to indicate when the corresponding template parameter will be
/// deduced.
void
Sema::MarkUsedTemplateParameters(const TemplateArgumentList &TemplateArgs,
                                 bool OnlyDeduced, unsigned Depth,
                                 llvm::SmallBitVector &Used) {
  // C++0x [temp.deduct.type]p9:
  //   If the template argument list of P contains a pack expansion that is not
  //   the last template argument, the entire template argument list is a
  //   non-deduced context.
  if (OnlyDeduced &&
      hasPackExpansionBeforeEnd(TemplateArgs.asArray()))
    return;

  for (unsigned I = 0, N = TemplateArgs.size(); I != N; ++I)
    ::MarkUsedTemplateParameters(Context, TemplateArgs[I], OnlyDeduced,
                                 Depth, Used);
}

/// Marks all of the template parameters that will be deduced by a
/// call to the given function template.
void Sema::MarkDeducedTemplateParameters(
    ASTContext &Ctx, const FunctionTemplateDecl *FunctionTemplate,
    llvm::SmallBitVector &Deduced) {
  TemplateParameterList *TemplateParams
    = FunctionTemplate->getTemplateParameters();
  Deduced.clear();
  Deduced.resize(TemplateParams->size());

  FunctionDecl *Function = FunctionTemplate->getTemplatedDecl();
  for (unsigned I = 0, N = Function->getNumParams(); I != N; ++I)
    ::MarkUsedTemplateParameters(Ctx, Function->getParamDecl(I)->getType(),
                                 true, TemplateParams->getDepth(), Deduced);
}

bool hasDeducibleTemplateParameters(Sema &S,
                                    FunctionTemplateDecl *FunctionTemplate,
                                    QualType T) {
  if (!T->isDependentType())
    return false;

  TemplateParameterList *TemplateParams
    = FunctionTemplate->getTemplateParameters();
  llvm::SmallBitVector Deduced(TemplateParams->size());
  ::MarkUsedTemplateParameters(S.Context, T, true, TemplateParams->getDepth(),
                               Deduced);

  return Deduced.any();
}

bool
Sema::TypeCheckRequiredAutoReturn(SourceLocation Loc,
                                  QualType TypeWithAuto, QualType Replacement) {
  TemplateDeductionInfo Info(Loc);
  unsigned TDF = 0;
  SmallVector<DeducedTemplateArgument, 1> Deduced;
  auto Res = DeduceTemplateArgumentsByTypeMatch(*this, nullptr, TypeWithAuto,
                                               Replacement, Info, Deduced, TDF);
  if (Res != TDK_Success) {
    Diag(Info.getLocation(), diag::err_auto_inconsistent_deduction) <<
      Info.FirstArg << Info.SecondArg << Loc;
  }

  return Res != TDK_Success;
}<|MERGE_RESOLUTION|>--- conflicted
+++ resolved
@@ -6167,10 +6167,7 @@
     // Search in the underlying type.
     MarkUsedTemplateParameters(Ctx, cast<ParameterType>(T)->getParameterType(),
                                OnlyDeduced, Depth, Used);
-<<<<<<< HEAD
-=======
     break;
->>>>>>> a2e572df
 
   // None of these types have any template parameters in them.
   case Type::Builtin:
