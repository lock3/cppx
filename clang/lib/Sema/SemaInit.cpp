--- conflicted
+++ resolved
@@ -6558,18 +6558,13 @@
                                                   Expr *Init, ReferenceKind RK,
                                                   LocalVisitor Visit);
 
-<<<<<<< HEAD
 template<typename T>
 static bool isRecordWithAttr(QualType Type) {
-=======
-template <typename T> static bool isRecordWithAttr(QualType Type) {
->>>>>>> 03edcd68
   if (auto *RD = Type->getAsCXXRecordDecl())
     return RD->getCanonicalDecl()->hasAttr<T>();
   return false;
 }
 
-<<<<<<< HEAD
 static bool shouldTrackImplicitObjectArg(const CXXMethodDecl *Callee) {
   if (auto *Conv = dyn_cast_or_null<CXXConversionDecl>(Callee))
     if (isRecordWithAttr<PointerAttr>(Conv->getConversionType()))
@@ -6600,8 +6595,6 @@
   return false;
 }
 
-=======
->>>>>>> 03edcd68
 static void handleGslAnnotatedTypes(IndirectLocalPath &Path, Expr *Call,
                                     LocalVisitor Visit) {
   auto VisitPointerArg = [&](const Decl *D, Expr *Arg) {
@@ -6615,7 +6608,6 @@
   };
 
   if (auto *MCE = dyn_cast<CXXMemberCallExpr>(Call)) {
-<<<<<<< HEAD
     const auto *MD = cast_or_null<CXXMethodDecl>(MCE->getDirectCallee());
     if (MD && shouldTrackImplicitObjectArg(MD))
       VisitPointerArg(MD, MCE->getImplicitObjectArgument());
@@ -6625,12 +6617,6 @@
     if (Callee && Callee->isCXXInstanceMember() &&
         shouldTrackImplicitObjectArg(cast<CXXMethodDecl>(Callee)))
       VisitPointerArg(Callee, OCE->getArg(0));
-=======
-    const FunctionDecl *Callee = MCE->getDirectCallee();
-    if (auto *Conv = dyn_cast_or_null<CXXConversionDecl>(Callee))
-      if (isRecordWithAttr<PointerAttr>(Conv->getConversionType()))
-        VisitPointerArg(Callee, MCE->getImplicitObjectArgument());
->>>>>>> 03edcd68
     return;
   }
 
@@ -7094,7 +7080,6 @@
 }
 
 static bool pathOnlyInitializesGslPointer(IndirectLocalPath &Path) {
-<<<<<<< HEAD
   int GslPointerInits = 0;
   for (auto It = Path.rbegin(), End = Path.rend(); It != End; ++It) {
     if (It->Kind == IndirectLocalPathEntry::GslPointerInit)
@@ -7103,10 +7088,6 @@
       break;
   }
   return GslPointerInits;
-=======
-  return !Path.empty() &&
-         Path.back().Kind == IndirectLocalPathEntry::GslPointerInit;
->>>>>>> 03edcd68
 }
 
 void Sema::checkInitializerLifetime(const InitializedEntity &Entity,
@@ -7136,11 +7117,7 @@
     // do not want to follow the references when returning a pointer originating
     // from a local owner to avoid the following false positive:
     //   int &p = *localOwner;
-<<<<<<< HEAD
     //   someContainer.add(std::move(localOWner));
-=======
-    //   someContainer.add(std::move(localOwner));
->>>>>>> 03edcd68
     //   return p;
     if (!IsTempGslOwner && pathOnlyInitializesGslPointer(Path) &&
         !(IsLocalGslOwner && !pathContainsInit(Path)))
@@ -7163,11 +7140,7 @@
         return false;
       }
 
-<<<<<<< HEAD
       if (IsGslPtrInitWithGslTempOwner && DiagLoc.isValid()) {
-=======
-      if (IsGslPtrInitWithGslTempOwner) {
->>>>>>> 03edcd68
         Diag(DiagLoc, diag::warn_dangling_lifetime_pointer) << DiagRange;
         return false;
       }
