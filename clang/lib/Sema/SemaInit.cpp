//===--- SemaInit.cpp - Semantic Analysis for Initializers ----------------===//
//
// Part of the LLVM Project, under the Apache License v2.0 with LLVM Exceptions.
// See https://llvm.org/LICENSE.txt for license information.
// SPDX-License-Identifier: Apache-2.0 WITH LLVM-exception
//
//===----------------------------------------------------------------------===//
//
// This file implements semantic analysis for initializers.
//
//===----------------------------------------------------------------------===//

#include "clang/AST/ASTContext.h"
#include "clang/AST/DeclObjC.h"
#include "clang/AST/ExprCXX.h"
#include "clang/AST/ExprObjC.h"
#include "clang/AST/ExprOpenMP.h"
#include "clang/AST/TypeLoc.h"
#include "clang/Basic/CharInfo.h"
#include "clang/Basic/TargetInfo.h"
#include "clang/Sema/Designator.h"
#include "clang/Sema/Initialization.h"
#include "clang/Sema/Lookup.h"
#include "clang/Sema/SemaInternal.h"
#include "llvm/ADT/APInt.h"
#include "llvm/ADT/SmallString.h"
#include "llvm/Support/ErrorHandling.h"
#include "llvm/Support/raw_ostream.h"

using namespace clang;

//===----------------------------------------------------------------------===//
// Sema Initialization Checking
//===----------------------------------------------------------------------===//

/// Check whether T is compatible with a wide character type (wchar_t,
/// char16_t or char32_t).
static bool IsWideCharCompatible(QualType T, ASTContext &Context) {
  if (Context.typesAreCompatible(Context.getWideCharType(), T))
    return true;
  if (Context.getLangOpts().CPlusPlus || Context.getLangOpts().C11) {
    return Context.typesAreCompatible(Context.Char16Ty, T) ||
           Context.typesAreCompatible(Context.Char32Ty, T);
  }
  return false;
}

enum StringInitFailureKind {
  SIF_None,
  SIF_NarrowStringIntoWideChar,
  SIF_WideStringIntoChar,
  SIF_IncompatWideStringIntoWideChar,
  SIF_UTF8StringIntoPlainChar,
  SIF_PlainStringIntoUTF8Char,
  SIF_Other
};

/// Check whether the array of type AT can be initialized by the Init
/// expression by means of string initialization. Returns SIF_None if so,
/// otherwise returns a StringInitFailureKind that describes why the
/// initialization would not work.
static StringInitFailureKind IsStringInit(Expr *Init, const ArrayType *AT,
                                          ASTContext &Context) {
  if (!isa<ConstantArrayType>(AT) && !isa<IncompleteArrayType>(AT))
    return SIF_Other;

  // See if this is a string literal or @encode.
  Init = Init->IgnoreParens();

  // Handle @encode, which is a narrow string.
  if (isa<ObjCEncodeExpr>(Init) && AT->getElementType()->isCharType())
    return SIF_None;

  // Otherwise we can only handle string literals.
  StringLiteral *SL = dyn_cast<StringLiteral>(Init);
  if (!SL)
    return SIF_Other;

  const QualType ElemTy =
      Context.getCanonicalType(AT->getElementType()).getUnqualifiedType();

  switch (SL->getKind()) {
  case StringLiteral::UTF8:
    // char8_t array can be initialized with a UTF-8 string.
    if (ElemTy->isChar8Type())
      return SIF_None;
    LLVM_FALLTHROUGH;
  case StringLiteral::Ascii:
    // char array can be initialized with a narrow string.
    // Only allow char x[] = "foo";  not char x[] = L"foo";
    if (ElemTy->isCharType())
      return (SL->getKind() == StringLiteral::UTF8 &&
              Context.getLangOpts().Char8)
                 ? SIF_UTF8StringIntoPlainChar
                 : SIF_None;
    if (ElemTy->isChar8Type())
      return SIF_PlainStringIntoUTF8Char;
    if (IsWideCharCompatible(ElemTy, Context))
      return SIF_NarrowStringIntoWideChar;
    return SIF_Other;
  // C99 6.7.8p15 (with correction from DR343), or C11 6.7.9p15:
  // "An array with element type compatible with a qualified or unqualified
  // version of wchar_t, char16_t, or char32_t may be initialized by a wide
  // string literal with the corresponding encoding prefix (L, u, or U,
  // respectively), optionally enclosed in braces.
  case StringLiteral::UTF16:
    if (Context.typesAreCompatible(Context.Char16Ty, ElemTy))
      return SIF_None;
    if (ElemTy->isCharType() || ElemTy->isChar8Type())
      return SIF_WideStringIntoChar;
    if (IsWideCharCompatible(ElemTy, Context))
      return SIF_IncompatWideStringIntoWideChar;
    return SIF_Other;
  case StringLiteral::UTF32:
    if (Context.typesAreCompatible(Context.Char32Ty, ElemTy))
      return SIF_None;
    if (ElemTy->isCharType() || ElemTy->isChar8Type())
      return SIF_WideStringIntoChar;
    if (IsWideCharCompatible(ElemTy, Context))
      return SIF_IncompatWideStringIntoWideChar;
    return SIF_Other;
  case StringLiteral::Wide:
    if (Context.typesAreCompatible(Context.getWideCharType(), ElemTy))
      return SIF_None;
    if (ElemTy->isCharType() || ElemTy->isChar8Type())
      return SIF_WideStringIntoChar;
    if (IsWideCharCompatible(ElemTy, Context))
      return SIF_IncompatWideStringIntoWideChar;
    return SIF_Other;
  }

  llvm_unreachable("missed a StringLiteral kind?");
}

static StringInitFailureKind IsStringInit(Expr *init, QualType declType,
                                          ASTContext &Context) {
  const ArrayType *arrayType = Context.getAsArrayType(declType);
  if (!arrayType)
    return SIF_Other;
  return IsStringInit(init, arrayType, Context);
}

/// Update the type of a string literal, including any surrounding parentheses,
/// to match the type of the object which it is initializing.
static void updateStringLiteralType(Expr *E, QualType Ty) {
  while (true) {
    E->setType(Ty);
    E->setValueKind(VK_RValue);
    if (isa<StringLiteral>(E) || isa<ObjCEncodeExpr>(E)) {
      break;
    } else if (ParenExpr *PE = dyn_cast<ParenExpr>(E)) {
      E = PE->getSubExpr();
    } else if (UnaryOperator *UO = dyn_cast<UnaryOperator>(E)) {
      assert(UO->getOpcode() == UO_Extension);
      E = UO->getSubExpr();
    } else if (GenericSelectionExpr *GSE = dyn_cast<GenericSelectionExpr>(E)) {
      E = GSE->getResultExpr();
    } else if (ChooseExpr *CE = dyn_cast<ChooseExpr>(E)) {
      E = CE->getChosenSubExpr();
    } else {
      llvm_unreachable("unexpected expr in string literal init");
    }
  }
}

/// Fix a compound literal initializing an array so it's correctly marked
/// as an rvalue.
static void updateGNUCompoundLiteralRValue(Expr *E) {
  while (true) {
    E->setValueKind(VK_RValue);
    if (isa<CompoundLiteralExpr>(E)) {
      break;
    } else if (ParenExpr *PE = dyn_cast<ParenExpr>(E)) {
      E = PE->getSubExpr();
    } else if (UnaryOperator *UO = dyn_cast<UnaryOperator>(E)) {
      assert(UO->getOpcode() == UO_Extension);
      E = UO->getSubExpr();
    } else if (GenericSelectionExpr *GSE = dyn_cast<GenericSelectionExpr>(E)) {
      E = GSE->getResultExpr();
    } else if (ChooseExpr *CE = dyn_cast<ChooseExpr>(E)) {
      E = CE->getChosenSubExpr();
    } else {
      llvm_unreachable("unexpected expr in array compound literal init");
    }
  }
}

static void CheckStringInit(Expr *Str, QualType &DeclT, const ArrayType *AT,
                            Sema &S) {
  // Get the length of the string as parsed.
  auto *ConstantArrayTy =
      cast<ConstantArrayType>(Str->getType()->getAsArrayTypeUnsafe());
  uint64_t StrLength = ConstantArrayTy->getSize().getZExtValue();

  if (const IncompleteArrayType *IAT = dyn_cast<IncompleteArrayType>(AT)) {
    // C99 6.7.8p14. We have an array of character type with unknown size
    // being initialized to a string literal.
    llvm::APInt ConstVal(32, StrLength);
    // Return a new array type (C99 6.7.8p22).
    DeclT = S.Context.getConstantArrayType(IAT->getElementType(),
                                           ConstVal,
                                           ArrayType::Normal, 0);
    updateStringLiteralType(Str, DeclT);
    return;
  }

  const ConstantArrayType *CAT = cast<ConstantArrayType>(AT);

  // We have an array of character type with known size.  However,
  // the size may be smaller or larger than the string we are initializing.
  // FIXME: Avoid truncation for 64-bit length strings.
  if (S.getLangOpts().CPlusPlus) {
    if (StringLiteral *SL = dyn_cast<StringLiteral>(Str->IgnoreParens())) {
      // For Pascal strings it's OK to strip off the terminating null character,
      // so the example below is valid:
      //
      // unsigned char a[2] = "\pa";
      if (SL->isPascal())
        StrLength--;
    }

    // [dcl.init.string]p2
    if (StrLength > CAT->getSize().getZExtValue())
      S.Diag(Str->getBeginLoc(),
             diag::err_initializer_string_for_char_array_too_long)
          << Str->getSourceRange();
  } else {
    // C99 6.7.8p14.
    if (StrLength-1 > CAT->getSize().getZExtValue())
      S.Diag(Str->getBeginLoc(),
             diag::ext_initializer_string_for_char_array_too_long)
          << Str->getSourceRange();
  }

  // Set the type to the actual size that we are initializing.  If we have
  // something like:
  //   char x[1] = "foo";
  // then this will set the string literal's type to char[1].
  updateStringLiteralType(Str, DeclT);
}

//===----------------------------------------------------------------------===//
// Semantic checking for initializer lists.
//===----------------------------------------------------------------------===//

namespace {

/// Semantic checking for initializer lists.
///
/// The InitListChecker class contains a set of routines that each
/// handle the initialization of a certain kind of entity, e.g.,
/// arrays, vectors, struct/union types, scalars, etc. The
/// InitListChecker itself performs a recursive walk of the subobject
/// structure of the type to be initialized, while stepping through
/// the initializer list one element at a time. The IList and Index
/// parameters to each of the Check* routines contain the active
/// (syntactic) initializer list and the index into that initializer
/// list that represents the current initializer. Each routine is
/// responsible for moving that Index forward as it consumes elements.
///
/// Each Check* routine also has a StructuredList/StructuredIndex
/// arguments, which contains the current "structured" (semantic)
/// initializer list and the index into that initializer list where we
/// are copying initializers as we map them over to the semantic
/// list. Once we have completed our recursive walk of the subobject
/// structure, we will have constructed a full semantic initializer
/// list.
///
/// C99 designators cause changes in the initializer list traversal,
/// because they make the initialization "jump" into a specific
/// subobject and then continue the initialization from that
/// point. CheckDesignatedInitializer() recursively steps into the
/// designated subobject and manages backing out the recursion to
/// initialize the subobjects after the one designated.
class InitListChecker {
  Sema &SemaRef;
  bool hadError;
  bool VerifyOnly; // no diagnostics, no structure building
  bool TreatUnavailableAsInvalid; // Used only in VerifyOnly mode.
  llvm::DenseMap<InitListExpr *, InitListExpr *> SyntacticToSemantic;
  InitListExpr *FullyStructuredList;

  void CheckImplicitInitList(const InitializedEntity &Entity,
                             InitListExpr *ParentIList, QualType T,
                             unsigned &Index, InitListExpr *StructuredList,
                             unsigned &StructuredIndex);
  void CheckExplicitInitList(const InitializedEntity &Entity,
                             InitListExpr *IList, QualType &T,
                             InitListExpr *StructuredList,
                             bool TopLevelObject = false);
  void CheckListElementTypes(const InitializedEntity &Entity,
                             InitListExpr *IList, QualType &DeclType,
                             bool SubobjectIsDesignatorContext,
                             unsigned &Index,
                             InitListExpr *StructuredList,
                             unsigned &StructuredIndex,
                             bool TopLevelObject = false);
  void CheckSubElementType(const InitializedEntity &Entity,
                           InitListExpr *IList, QualType ElemType,
                           unsigned &Index,
                           InitListExpr *StructuredList,
                           unsigned &StructuredIndex);
  void CheckComplexType(const InitializedEntity &Entity,
                        InitListExpr *IList, QualType DeclType,
                        unsigned &Index,
                        InitListExpr *StructuredList,
                        unsigned &StructuredIndex);
  void CheckScalarType(const InitializedEntity &Entity,
                       InitListExpr *IList, QualType DeclType,
                       unsigned &Index,
                       InitListExpr *StructuredList,
                       unsigned &StructuredIndex);
  void CheckReferenceType(const InitializedEntity &Entity,
                          InitListExpr *IList, QualType DeclType,
                          unsigned &Index,
                          InitListExpr *StructuredList,
                          unsigned &StructuredIndex);
  void CheckVectorType(const InitializedEntity &Entity,
                       InitListExpr *IList, QualType DeclType, unsigned &Index,
                       InitListExpr *StructuredList,
                       unsigned &StructuredIndex);
  void CheckStructUnionTypes(const InitializedEntity &Entity,
                             InitListExpr *IList, QualType DeclType,
                             CXXRecordDecl::base_class_range Bases,
                             RecordDecl::field_iterator Field,
                             bool SubobjectIsDesignatorContext, unsigned &Index,
                             InitListExpr *StructuredList,
                             unsigned &StructuredIndex,
                             bool TopLevelObject = false);
  void CheckArrayType(const InitializedEntity &Entity,
                      InitListExpr *IList, QualType &DeclType,
                      llvm::APSInt elementIndex,
                      bool SubobjectIsDesignatorContext, unsigned &Index,
                      InitListExpr *StructuredList,
                      unsigned &StructuredIndex);
  bool CheckDesignatedInitializer(const InitializedEntity &Entity,
                                  InitListExpr *IList, DesignatedInitExpr *DIE,
                                  unsigned DesigIdx,
                                  QualType &CurrentObjectType,
                                  RecordDecl::field_iterator *NextField,
                                  llvm::APSInt *NextElementIndex,
                                  unsigned &Index,
                                  InitListExpr *StructuredList,
                                  unsigned &StructuredIndex,
                                  bool FinishSubobjectInit,
                                  bool TopLevelObject);
  InitListExpr *getStructuredSubobjectInit(InitListExpr *IList, unsigned Index,
                                           QualType CurrentObjectType,
                                           InitListExpr *StructuredList,
                                           unsigned StructuredIndex,
                                           SourceRange InitRange,
                                           bool IsFullyOverwritten = false);
  void UpdateStructuredListElement(InitListExpr *StructuredList,
                                   unsigned &StructuredIndex,
                                   Expr *expr);
  int numArrayElements(QualType DeclType);
  int numStructUnionElements(QualType DeclType);

  static ExprResult PerformEmptyInit(Sema &SemaRef,
                                     SourceLocation Loc,
                                     const InitializedEntity &Entity,
                                     bool VerifyOnly,
                                     bool TreatUnavailableAsInvalid);

  // Explanation on the "FillWithNoInit" mode:
  //
  // Assume we have the following definitions (Case#1):
  // struct P { char x[6][6]; } xp = { .x[1] = "bar" };
  // struct PP { struct P lp; } l = { .lp = xp, .lp.x[1][2] = 'f' };
  //
  // l.lp.x[1][0..1] should not be filled with implicit initializers because the
  // "base" initializer "xp" will provide values for them; l.lp.x[1] will be "baf".
  //
  // But if we have (Case#2):
  // struct PP l = { .lp = xp, .lp.x[1] = { [2] = 'f' } };
  //
  // l.lp.x[1][0..1] are implicitly initialized and do not use values from the
  // "base" initializer; l.lp.x[1] will be "\0\0f\0\0\0".
  //
  // To distinguish Case#1 from Case#2, and also to avoid leaving many "holes"
  // in the InitListExpr, the "holes" in Case#1 are filled not with empty
  // initializers but with special "NoInitExpr" place holders, which tells the
  // CodeGen not to generate any initializers for these parts.
  void FillInEmptyInitForBase(unsigned Init, const CXXBaseSpecifier &Base,
                              const InitializedEntity &ParentEntity,
                              InitListExpr *ILE, bool &RequiresSecondPass,
                              bool FillWithNoInit);
  void FillInEmptyInitForField(unsigned Init, FieldDecl *Field,
                               const InitializedEntity &ParentEntity,
                               InitListExpr *ILE, bool &RequiresSecondPass,
                               bool FillWithNoInit = false);
  void FillInEmptyInitializations(const InitializedEntity &Entity,
                                  InitListExpr *ILE, bool &RequiresSecondPass,
                                  InitListExpr *OuterILE, unsigned OuterIndex,
                                  bool FillWithNoInit = false);
  bool CheckFlexibleArrayInit(const InitializedEntity &Entity,
                              Expr *InitExpr, FieldDecl *Field,
                              bool TopLevelObject);
  void CheckEmptyInitializable(const InitializedEntity &Entity,
                               SourceLocation Loc);

public:
  InitListChecker(Sema &S, const InitializedEntity &Entity,
                  InitListExpr *IL, QualType &T, bool VerifyOnly,
                  bool TreatUnavailableAsInvalid);
  bool HadError() { return hadError; }

  // Retrieves the fully-structured initializer list used for
  // semantic analysis and code generation.
  InitListExpr *getFullyStructuredList() const { return FullyStructuredList; }
};

} // end anonymous namespace

ExprResult InitListChecker::PerformEmptyInit(Sema &SemaRef,
                                             SourceLocation Loc,
                                             const InitializedEntity &Entity,
                                             bool VerifyOnly,
                                             bool TreatUnavailableAsInvalid) {
  InitializationKind Kind = InitializationKind::CreateValue(Loc, Loc, Loc,
                                                            true);
  MultiExprArg SubInit;
  Expr *InitExpr;
  InitListExpr DummyInitList(SemaRef.Context, Loc, None, Loc);

  // C++ [dcl.init.aggr]p7:
  //   If there are fewer initializer-clauses in the list than there are
  //   members in the aggregate, then each member not explicitly initialized
  //   ...
  bool EmptyInitList = SemaRef.getLangOpts().CPlusPlus11 &&
      Entity.getType()->getBaseElementTypeUnsafe()->isRecordType();
  if (EmptyInitList) {
    // C++1y / DR1070:
    //   shall be initialized [...] from an empty initializer list.
    //
    // We apply the resolution of this DR to C++11 but not C++98, since C++98
    // does not have useful semantics for initialization from an init list.
    // We treat this as copy-initialization, because aggregate initialization
    // always performs copy-initialization on its elements.
    //
    // Only do this if we're initializing a class type, to avoid filling in
    // the initializer list where possible.
    InitExpr = VerifyOnly ? &DummyInitList : new (SemaRef.Context)
                   InitListExpr(SemaRef.Context, Loc, None, Loc);
    InitExpr->setType(SemaRef.Context.VoidTy);
    SubInit = InitExpr;
    Kind = InitializationKind::CreateCopy(Loc, Loc);
  } else {
    // C++03:
    //   shall be value-initialized.
  }

  InitializationSequence InitSeq(SemaRef, Entity, Kind, SubInit);
  // libstdc++4.6 marks the vector default constructor as explicit in
  // _GLIBCXX_DEBUG mode, so recover using the C++03 logic in that case.
  // stlport does so too. Look for std::__debug for libstdc++, and for
  // std:: for stlport.  This is effectively a compiler-side implementation of
  // LWG2193.
  if (!InitSeq && EmptyInitList && InitSeq.getFailureKind() ==
          InitializationSequence::FK_ExplicitConstructor) {
    OverloadCandidateSet::iterator Best;
    OverloadingResult O =
        InitSeq.getFailedCandidateSet()
            .BestViableFunction(SemaRef, Kind.getLocation(), Best);
    (void)O;
    assert(O == OR_Success && "Inconsistent overload resolution");
    CXXConstructorDecl *CtorDecl = cast<CXXConstructorDecl>(Best->Function);
    CXXRecordDecl *R = CtorDecl->getParent();

    if (CtorDecl->getMinRequiredArguments() == 0 &&
        CtorDecl->isExplicit() && R->getDeclName() &&
        SemaRef.SourceMgr.isInSystemHeader(CtorDecl->getLocation())) {
      bool IsInStd = false;
      for (NamespaceDecl *ND = dyn_cast<NamespaceDecl>(R->getDeclContext());
           ND && !IsInStd; ND = dyn_cast<NamespaceDecl>(ND->getParent())) {
        if (SemaRef.getStdNamespace()->InEnclosingNamespaceSetOf(ND))
          IsInStd = true;
      }

      if (IsInStd && llvm::StringSwitch<bool>(R->getName())
              .Cases("basic_string", "deque", "forward_list", true)
              .Cases("list", "map", "multimap", "multiset", true)
              .Cases("priority_queue", "queue", "set", "stack", true)
              .Cases("unordered_map", "unordered_set", "vector", true)
              .Default(false)) {
        InitSeq.InitializeFrom(
            SemaRef, Entity,
            InitializationKind::CreateValue(Loc, Loc, Loc, true),
            MultiExprArg(), /*TopLevelOfInitList=*/false,
            TreatUnavailableAsInvalid);
        // Emit a warning for this.  System header warnings aren't shown
        // by default, but people working on system headers should see it.
        if (!VerifyOnly) {
          SemaRef.Diag(CtorDecl->getLocation(),
                       diag::warn_invalid_initializer_from_system_header);
          if (Entity.getKind() == InitializedEntity::EK_Member)
            SemaRef.Diag(Entity.getDecl()->getLocation(),
                         diag::note_used_in_initialization_here);
          else if (Entity.getKind() == InitializedEntity::EK_ArrayElement)
            SemaRef.Diag(Loc, diag::note_used_in_initialization_here);
        }
      }
    }
  }
  if (!InitSeq) {
    if (!VerifyOnly) {
      InitSeq.Diagnose(SemaRef, Entity, Kind, SubInit);
      if (Entity.getKind() == InitializedEntity::EK_Member)
        SemaRef.Diag(Entity.getDecl()->getLocation(),
                     diag::note_in_omitted_aggregate_initializer)
          << /*field*/1 << Entity.getDecl();
      else if (Entity.getKind() == InitializedEntity::EK_ArrayElement) {
        bool IsTrailingArrayNewMember =
            Entity.getParent() &&
            Entity.getParent()->isVariableLengthArrayNew();
        SemaRef.Diag(Loc, diag::note_in_omitted_aggregate_initializer)
          << (IsTrailingArrayNewMember ? 2 : /*array element*/0)
          << Entity.getElementIndex();
      }
    }
    return ExprError();
  }

  return VerifyOnly ? ExprResult(static_cast<Expr *>(nullptr))
                    : InitSeq.Perform(SemaRef, Entity, Kind, SubInit);
}

void InitListChecker::CheckEmptyInitializable(const InitializedEntity &Entity,
                                              SourceLocation Loc) {
  assert(VerifyOnly &&
         "CheckEmptyInitializable is only inteded for verification mode.");
  if (PerformEmptyInit(SemaRef, Loc, Entity, /*VerifyOnly*/true,
                       TreatUnavailableAsInvalid).isInvalid())
    hadError = true;
}

void InitListChecker::FillInEmptyInitForBase(
    unsigned Init, const CXXBaseSpecifier &Base,
    const InitializedEntity &ParentEntity, InitListExpr *ILE,
    bool &RequiresSecondPass, bool FillWithNoInit) {
  assert(Init < ILE->getNumInits() && "should have been expanded");

  InitializedEntity BaseEntity = InitializedEntity::InitializeBase(
      SemaRef.Context, &Base, false, &ParentEntity);

  if (!ILE->getInit(Init)) {
    ExprResult BaseInit =
        FillWithNoInit
            ? new (SemaRef.Context) NoInitExpr(Base.getType())
            : PerformEmptyInit(SemaRef, ILE->getEndLoc(), BaseEntity,
                               /*VerifyOnly*/ false, TreatUnavailableAsInvalid);
    if (BaseInit.isInvalid()) {
      hadError = true;
      return;
    }

    ILE->setInit(Init, BaseInit.getAs<Expr>());
  } else if (InitListExpr *InnerILE =
                 dyn_cast<InitListExpr>(ILE->getInit(Init))) {
    FillInEmptyInitializations(BaseEntity, InnerILE, RequiresSecondPass,
                               ILE, Init, FillWithNoInit);
  } else if (DesignatedInitUpdateExpr *InnerDIUE =
               dyn_cast<DesignatedInitUpdateExpr>(ILE->getInit(Init))) {
    FillInEmptyInitializations(BaseEntity, InnerDIUE->getUpdater(),
                               RequiresSecondPass, ILE, Init,
                               /*FillWithNoInit =*/true);
  }
}

void InitListChecker::FillInEmptyInitForField(unsigned Init, FieldDecl *Field,
                                        const InitializedEntity &ParentEntity,
                                              InitListExpr *ILE,
                                              bool &RequiresSecondPass,
                                              bool FillWithNoInit) {
  SourceLocation Loc = ILE->getEndLoc();
  unsigned NumInits = ILE->getNumInits();
  InitializedEntity MemberEntity
    = InitializedEntity::InitializeMember(Field, &ParentEntity);

  if (const RecordType *RType = ILE->getType()->getAs<RecordType>())
    if (!RType->getDecl()->isUnion())
      assert(Init < NumInits && "This ILE should have been expanded");

  if (Init >= NumInits || !ILE->getInit(Init)) {
    if (FillWithNoInit) {
      Expr *Filler = new (SemaRef.Context) NoInitExpr(Field->getType());
      if (Init < NumInits)
        ILE->setInit(Init, Filler);
      else
        ILE->updateInit(SemaRef.Context, Init, Filler);
      return;
    }
    // C++1y [dcl.init.aggr]p7:
    //   If there are fewer initializer-clauses in the list than there are
    //   members in the aggregate, then each member not explicitly initialized
    //   shall be initialized from its brace-or-equal-initializer [...]
    if (Field->hasInClassInitializer()) {
      ExprResult DIE = SemaRef.BuildCXXDefaultInitExpr(Loc, Field);
      if (DIE.isInvalid()) {
        hadError = true;
        return;
      }
      SemaRef.checkInitializerLifetime(MemberEntity, DIE.get());
      if (Init < NumInits)
        ILE->setInit(Init, DIE.get());
      else {
        ILE->updateInit(SemaRef.Context, Init, DIE.get());
        RequiresSecondPass = true;
      }
      return;
    }

    if (Field->getType()->isReferenceType()) {
      // C++ [dcl.init.aggr]p9:
      //   If an incomplete or empty initializer-list leaves a
      //   member of reference type uninitialized, the program is
      //   ill-formed.
      SemaRef.Diag(Loc, diag::err_init_reference_member_uninitialized)
        << Field->getType()
        << ILE->getSyntacticForm()->getSourceRange();
      SemaRef.Diag(Field->getLocation(),
                   diag::note_uninit_reference_member);
      hadError = true;
      return;
    }

    ExprResult MemberInit = PerformEmptyInit(SemaRef, Loc, MemberEntity,
                                             /*VerifyOnly*/false,
                                             TreatUnavailableAsInvalid);
    if (MemberInit.isInvalid()) {
      hadError = true;
      return;
    }

    if (hadError) {
      // Do nothing
    } else if (Init < NumInits) {
      ILE->setInit(Init, MemberInit.getAs<Expr>());
    } else if (!isa<ImplicitValueInitExpr>(MemberInit.get())) {
      // Empty initialization requires a constructor call, so
      // extend the initializer list to include the constructor
      // call and make a note that we'll need to take another pass
      // through the initializer list.
      ILE->updateInit(SemaRef.Context, Init, MemberInit.getAs<Expr>());
      RequiresSecondPass = true;
    }
  } else if (InitListExpr *InnerILE
               = dyn_cast<InitListExpr>(ILE->getInit(Init)))
    FillInEmptyInitializations(MemberEntity, InnerILE,
                               RequiresSecondPass, ILE, Init, FillWithNoInit);
  else if (DesignatedInitUpdateExpr *InnerDIUE
               = dyn_cast<DesignatedInitUpdateExpr>(ILE->getInit(Init)))
    FillInEmptyInitializations(MemberEntity, InnerDIUE->getUpdater(),
                               RequiresSecondPass, ILE, Init,
                               /*FillWithNoInit =*/true);
}

/// Recursively replaces NULL values within the given initializer list
/// with expressions that perform value-initialization of the
/// appropriate type, and finish off the InitListExpr formation.
void
InitListChecker::FillInEmptyInitializations(const InitializedEntity &Entity,
                                            InitListExpr *ILE,
                                            bool &RequiresSecondPass,
                                            InitListExpr *OuterILE,
                                            unsigned OuterIndex,
                                            bool FillWithNoInit) {
  assert((ILE->getType() != SemaRef.Context.VoidTy) &&
         "Should not have void type");

  // If this is a nested initializer list, we might have changed its contents
  // (and therefore some of its properties, such as instantiation-dependence)
  // while filling it in. Inform the outer initializer list so that its state
  // can be updated to match.
  // FIXME: We should fully build the inner initializers before constructing
  // the outer InitListExpr instead of mutating AST nodes after they have
  // been used as subexpressions of other nodes.
  struct UpdateOuterILEWithUpdatedInit {
    InitListExpr *Outer;
    unsigned OuterIndex;
    ~UpdateOuterILEWithUpdatedInit() {
      if (Outer)
        Outer->setInit(OuterIndex, Outer->getInit(OuterIndex));
    }
  } UpdateOuterRAII = {OuterILE, OuterIndex};

  // A transparent ILE is not performing aggregate initialization and should
  // not be filled in.
  if (ILE->isTransparent())
    return;

  if (const RecordType *RType = ILE->getType()->getAs<RecordType>()) {
    const RecordDecl *RDecl = RType->getDecl();
    if (RDecl->isUnion() && ILE->getInitializedFieldInUnion())
      FillInEmptyInitForField(0, ILE->getInitializedFieldInUnion(),
                              Entity, ILE, RequiresSecondPass, FillWithNoInit);
    else if (RDecl->isUnion() && isa<CXXRecordDecl>(RDecl) &&
             cast<CXXRecordDecl>(RDecl)->hasInClassInitializer()) {
      for (auto *Field : RDecl->fields()) {
        if (Field->hasInClassInitializer()) {
          FillInEmptyInitForField(0, Field, Entity, ILE, RequiresSecondPass,
                                  FillWithNoInit);
          break;
        }
      }
    } else {
      // The fields beyond ILE->getNumInits() are default initialized, so in
      // order to leave them uninitialized, the ILE is expanded and the extra
      // fields are then filled with NoInitExpr.
      unsigned NumElems = numStructUnionElements(ILE->getType());
      if (RDecl->hasFlexibleArrayMember())
        ++NumElems;
      if (ILE->getNumInits() < NumElems)
        ILE->resizeInits(SemaRef.Context, NumElems);

      unsigned Init = 0;

      if (auto *CXXRD = dyn_cast<CXXRecordDecl>(RDecl)) {
        for (auto &Base : CXXRD->bases()) {
          if (hadError)
            return;

          FillInEmptyInitForBase(Init, Base, Entity, ILE, RequiresSecondPass,
                                 FillWithNoInit);
          ++Init;
        }
      }

      for (auto *Field : RDecl->fields()) {
        if (Field->isUnnamedBitfield())
          continue;

        if (hadError)
          return;

        FillInEmptyInitForField(Init, Field, Entity, ILE, RequiresSecondPass,
                                FillWithNoInit);
        if (hadError)
          return;

        ++Init;

        // Only look at the first initialization of a union.
        if (RDecl->isUnion())
          break;
      }
    }

    return;
  }

  QualType ElementType;

  InitializedEntity ElementEntity = Entity;
  unsigned NumInits = ILE->getNumInits();
  unsigned NumElements = NumInits;
  if (const ArrayType *AType = SemaRef.Context.getAsArrayType(ILE->getType())) {
    ElementType = AType->getElementType();
    if (const auto *CAType = dyn_cast<ConstantArrayType>(AType))
      NumElements = CAType->getSize().getZExtValue();
    // For an array new with an unknown bound, ask for one additional element
    // in order to populate the array filler.
    if (Entity.isVariableLengthArrayNew())
      ++NumElements;
    ElementEntity = InitializedEntity::InitializeElement(SemaRef.Context,
                                                         0, Entity);
  } else if (const VectorType *VType = ILE->getType()->getAs<VectorType>()) {
    ElementType = VType->getElementType();
    NumElements = VType->getNumElements();
    ElementEntity = InitializedEntity::InitializeElement(SemaRef.Context,
                                                         0, Entity);
  } else
    ElementType = ILE->getType();

  for (unsigned Init = 0; Init != NumElements; ++Init) {
    if (hadError)
      return;

    if (ElementEntity.getKind() == InitializedEntity::EK_ArrayElement ||
        ElementEntity.getKind() == InitializedEntity::EK_VectorElement)
      ElementEntity.setElementIndex(Init);

    if (Init >= NumInits && ILE->hasArrayFiller())
      return;

    Expr *InitExpr = (Init < NumInits ? ILE->getInit(Init) : nullptr);
    if (!InitExpr && Init < NumInits && ILE->hasArrayFiller())
      ILE->setInit(Init, ILE->getArrayFiller());
    else if (!InitExpr && !ILE->hasArrayFiller()) {
      Expr *Filler = nullptr;

      if (FillWithNoInit)
        Filler = new (SemaRef.Context) NoInitExpr(ElementType);
      else {
        ExprResult ElementInit =
            PerformEmptyInit(SemaRef, ILE->getEndLoc(), ElementEntity,
                             /*VerifyOnly*/ false, TreatUnavailableAsInvalid);
        if (ElementInit.isInvalid()) {
          hadError = true;
          return;
        }

        Filler = ElementInit.getAs<Expr>();
      }

      if (hadError) {
        // Do nothing
      } else if (Init < NumInits) {
        // For arrays, just set the expression used for value-initialization
        // of the "holes" in the array.
        if (ElementEntity.getKind() == InitializedEntity::EK_ArrayElement)
          ILE->setArrayFiller(Filler);
        else
          ILE->setInit(Init, Filler);
      } else {
        // For arrays, just set the expression used for value-initialization
        // of the rest of elements and exit.
        if (ElementEntity.getKind() == InitializedEntity::EK_ArrayElement) {
          ILE->setArrayFiller(Filler);
          return;
        }

        if (!isa<ImplicitValueInitExpr>(Filler) && !isa<NoInitExpr>(Filler)) {
          // Empty initialization requires a constructor call, so
          // extend the initializer list to include the constructor
          // call and make a note that we'll need to take another pass
          // through the initializer list.
          ILE->updateInit(SemaRef.Context, Init, Filler);
          RequiresSecondPass = true;
        }
      }
    } else if (InitListExpr *InnerILE
                 = dyn_cast_or_null<InitListExpr>(InitExpr))
      FillInEmptyInitializations(ElementEntity, InnerILE, RequiresSecondPass,
                                 ILE, Init, FillWithNoInit);
    else if (DesignatedInitUpdateExpr *InnerDIUE
                 = dyn_cast_or_null<DesignatedInitUpdateExpr>(InitExpr))
      FillInEmptyInitializations(ElementEntity, InnerDIUE->getUpdater(),
                                 RequiresSecondPass, ILE, Init,
                                 /*FillWithNoInit =*/true);
  }
}

InitListChecker::InitListChecker(Sema &S, const InitializedEntity &Entity,
                                 InitListExpr *IL, QualType &T,
                                 bool VerifyOnly,
                                 bool TreatUnavailableAsInvalid)
  : SemaRef(S), VerifyOnly(VerifyOnly),
    TreatUnavailableAsInvalid(TreatUnavailableAsInvalid) {
  // FIXME: Check that IL isn't already the semantic form of some other
  // InitListExpr. If it is, we'd create a broken AST.

  hadError = false;

  FullyStructuredList =
      getStructuredSubobjectInit(IL, 0, T, nullptr, 0, IL->getSourceRange());
  CheckExplicitInitList(Entity, IL, T, FullyStructuredList,
                        /*TopLevelObject=*/true);

  if (!hadError && !VerifyOnly) {
    bool RequiresSecondPass = false;
    FillInEmptyInitializations(Entity, FullyStructuredList, RequiresSecondPass,
                               /*OuterILE=*/nullptr, /*OuterIndex=*/0);
    if (RequiresSecondPass && !hadError)
      FillInEmptyInitializations(Entity, FullyStructuredList,
                                 RequiresSecondPass, nullptr, 0);
  }
}

int InitListChecker::numArrayElements(QualType DeclType) {
  // FIXME: use a proper constant
  int maxElements = 0x7FFFFFFF;
  if (const ConstantArrayType *CAT =
        SemaRef.Context.getAsConstantArrayType(DeclType)) {
    maxElements = static_cast<int>(CAT->getSize().getZExtValue());
  }
  return maxElements;
}

int InitListChecker::numStructUnionElements(QualType DeclType) {
  RecordDecl *structDecl = DeclType->getAs<RecordType>()->getDecl();
  int InitializableMembers = 0;
  if (auto *CXXRD = dyn_cast<CXXRecordDecl>(structDecl))
    InitializableMembers += CXXRD->getNumBases();
  for (const auto *Field : structDecl->fields())
    if (!Field->isUnnamedBitfield())
      ++InitializableMembers;

  if (structDecl->isUnion())
    return std::min(InitializableMembers, 1);
  return InitializableMembers - structDecl->hasFlexibleArrayMember();
}

/// Determine whether Entity is an entity for which it is idiomatic to elide
/// the braces in aggregate initialization.
static bool isIdiomaticBraceElisionEntity(const InitializedEntity &Entity) {
  // Recursive initialization of the one and only field within an aggregate
  // class is considered idiomatic. This case arises in particular for
  // initialization of std::array, where the C++ standard suggests the idiom of
  //
  //   std::array<T, N> arr = {1, 2, 3};
  //
  // (where std::array is an aggregate struct containing a single array field.

  // FIXME: Should aggregate initialization of a struct with a single
  // base class and no members also suppress the warning?
  if (Entity.getKind() != InitializedEntity::EK_Member || !Entity.getParent())
    return false;

  auto *ParentRD =
      Entity.getParent()->getType()->castAs<RecordType>()->getDecl();
  if (CXXRecordDecl *CXXRD = dyn_cast<CXXRecordDecl>(ParentRD))
    if (CXXRD->getNumBases())
      return false;

  auto FieldIt = ParentRD->field_begin();
  assert(FieldIt != ParentRD->field_end() &&
         "no fields but have initializer for member?");
  return ++FieldIt == ParentRD->field_end();
}

/// Check whether the range of the initializer \p ParentIList from element
/// \p Index onwards can be used to initialize an object of type \p T. Update
/// \p Index to indicate how many elements of the list were consumed.
///
/// This also fills in \p StructuredList, from element \p StructuredIndex
/// onwards, with the fully-braced, desugared form of the initialization.
void InitListChecker::CheckImplicitInitList(const InitializedEntity &Entity,
                                            InitListExpr *ParentIList,
                                            QualType T, unsigned &Index,
                                            InitListExpr *StructuredList,
                                            unsigned &StructuredIndex) {
  int maxElements = 0;

  if (T->isArrayType())
    maxElements = numArrayElements(T);
  else if (T->isRecordType())
    maxElements = numStructUnionElements(T);
  else if (T->isVectorType())
    maxElements = T->getAs<VectorType>()->getNumElements();
  else
    llvm_unreachable("CheckImplicitInitList(): Illegal type");

  if (maxElements == 0) {
    if (!VerifyOnly)
      SemaRef.Diag(ParentIList->getInit(Index)->getBeginLoc(),
                   diag::err_implicit_empty_initializer);
    ++Index;
    hadError = true;
    return;
  }

  // Build a structured initializer list corresponding to this subobject.
  InitListExpr *StructuredSubobjectInitList = getStructuredSubobjectInit(
      ParentIList, Index, T, StructuredList, StructuredIndex,
      SourceRange(ParentIList->getInit(Index)->getBeginLoc(),
                  ParentIList->getSourceRange().getEnd()));
  unsigned StructuredSubobjectInitIndex = 0;

  // Check the element types and build the structural subobject.
  unsigned StartIndex = Index;
  CheckListElementTypes(Entity, ParentIList, T,
                        /*SubobjectIsDesignatorContext=*/false, Index,
                        StructuredSubobjectInitList,
                        StructuredSubobjectInitIndex);

  if (!VerifyOnly) {
    StructuredSubobjectInitList->setType(T);

    unsigned EndIndex = (Index == StartIndex? StartIndex : Index - 1);
    // Update the structured sub-object initializer so that it's ending
    // range corresponds with the end of the last initializer it used.
    if (EndIndex < ParentIList->getNumInits() &&
        ParentIList->getInit(EndIndex)) {
      SourceLocation EndLoc
        = ParentIList->getInit(EndIndex)->getSourceRange().getEnd();
      StructuredSubobjectInitList->setRBraceLoc(EndLoc);
    }

    // Complain about missing braces.
    if ((T->isArrayType() || T->isRecordType()) &&
        !ParentIList->isIdiomaticZeroInitializer(SemaRef.getLangOpts()) &&
        !isIdiomaticBraceElisionEntity(Entity)) {
      SemaRef.Diag(StructuredSubobjectInitList->getBeginLoc(),
                   diag::warn_missing_braces)
          << StructuredSubobjectInitList->getSourceRange()
          << FixItHint::CreateInsertion(
                 StructuredSubobjectInitList->getBeginLoc(), "{")
          << FixItHint::CreateInsertion(
                 SemaRef.getLocForEndOfToken(
                     StructuredSubobjectInitList->getEndLoc()),
                 "}");
    }

    // Warn if this type won't be an aggregate in future versions of C++.
    auto *CXXRD = T->getAsCXXRecordDecl();
    if (CXXRD && CXXRD->hasUserDeclaredConstructor()) {
      SemaRef.Diag(StructuredSubobjectInitList->getBeginLoc(),
                   diag::warn_cxx2a_compat_aggregate_init_with_ctors)
          << StructuredSubobjectInitList->getSourceRange() << T;
    }
  }
}

/// Warn that \p Entity was of scalar type and was initialized by a
/// single-element braced initializer list.
static void warnBracedScalarInit(Sema &S, const InitializedEntity &Entity,
                                 SourceRange Braces) {
  // Don't warn during template instantiation. If the initialization was
  // non-dependent, we warned during the initial parse; otherwise, the
  // type might not be scalar in some uses of the template.
  if (S.inTemplateInstantiation())
    return;

  unsigned DiagID = 0;

  switch (Entity.getKind()) {
  case InitializedEntity::EK_VectorElement:
  case InitializedEntity::EK_ComplexElement:
  case InitializedEntity::EK_ArrayElement:
  case InitializedEntity::EK_Parameter:
  case InitializedEntity::EK_Parameter_CF_Audited:
  case InitializedEntity::EK_Result:
    // Extra braces here are suspicious.
    DiagID = diag::warn_braces_around_scalar_init;
    break;

  case InitializedEntity::EK_Member:
    // Warn on aggregate initialization but not on ctor init list or
    // default member initializer.
    if (Entity.getParent())
      DiagID = diag::warn_braces_around_scalar_init;
    break;

  case InitializedEntity::EK_Variable:
  case InitializedEntity::EK_LambdaCapture:
    // No warning, might be direct-list-initialization.
    // FIXME: Should we warn for copy-list-initialization in these cases?
    break;

  case InitializedEntity::EK_New:
  case InitializedEntity::EK_Temporary:
  case InitializedEntity::EK_CompoundLiteralInit:
    // No warning, braces are part of the syntax of the underlying construct.
    break;

  case InitializedEntity::EK_RelatedResult:
    // No warning, we already warned when initializing the result.
    break;

  case InitializedEntity::EK_Exception:
  case InitializedEntity::EK_Base:
  case InitializedEntity::EK_Delegating:
  case InitializedEntity::EK_BlockElement:
  case InitializedEntity::EK_LambdaToBlockConversionBlockElement:
  case InitializedEntity::EK_Binding:
  case InitializedEntity::EK_StmtExprResult:
    llvm_unreachable("unexpected braced scalar init");
  }

  if (DiagID) {
    S.Diag(Braces.getBegin(), DiagID)
      << Braces
      << FixItHint::CreateRemoval(Braces.getBegin())
      << FixItHint::CreateRemoval(Braces.getEnd());
  }
}

/// Check whether the initializer \p IList (that was written with explicit
/// braces) can be used to initialize an object of type \p T.
///
/// This also fills in \p StructuredList with the fully-braced, desugared
/// form of the initialization.
void InitListChecker::CheckExplicitInitList(const InitializedEntity &Entity,
                                            InitListExpr *IList, QualType &T,
                                            InitListExpr *StructuredList,
                                            bool TopLevelObject) {
  if (!VerifyOnly) {
    SyntacticToSemantic[IList] = StructuredList;
    StructuredList->setSyntacticForm(IList);
  }

  unsigned Index = 0, StructuredIndex = 0;
  CheckListElementTypes(Entity, IList, T, /*SubobjectIsDesignatorContext=*/true,
                        Index, StructuredList, StructuredIndex, TopLevelObject);
  if (!VerifyOnly) {
    QualType ExprTy = T;
    if (!ExprTy->isArrayType())
      ExprTy = ExprTy.getNonLValueExprType(SemaRef.Context);
    IList->setType(ExprTy);
    StructuredList->setType(ExprTy);
  }
  if (hadError)
    return;

  if (Index < IList->getNumInits()) {
    // We have leftover initializers
    if (VerifyOnly) {
      if (SemaRef.getLangOpts().CPlusPlus ||
          (SemaRef.getLangOpts().OpenCL &&
           IList->getType()->isVectorType())) {
        hadError = true;
      }
      return;
    }

    if (StructuredIndex == 1 &&
        IsStringInit(StructuredList->getInit(0), T, SemaRef.Context) ==
            SIF_None) {
      unsigned DK = diag::ext_excess_initializers_in_char_array_initializer;
      if (SemaRef.getLangOpts().CPlusPlus) {
        DK = diag::err_excess_initializers_in_char_array_initializer;
        hadError = true;
      }
      // Special-case
      SemaRef.Diag(IList->getInit(Index)->getBeginLoc(), DK)
          << IList->getInit(Index)->getSourceRange();
    } else if (!T->isIncompleteType()) {
      // Don't complain for incomplete types, since we'll get an error
      // elsewhere
      QualType CurrentObjectType = StructuredList->getType();
      int initKind =
        CurrentObjectType->isArrayType()? 0 :
        CurrentObjectType->isVectorType()? 1 :
        CurrentObjectType->isScalarType()? 2 :
        CurrentObjectType->isUnionType()? 3 :
        4;

      unsigned DK = diag::ext_excess_initializers;
      if (SemaRef.getLangOpts().CPlusPlus) {
        DK = diag::err_excess_initializers;
        hadError = true;
      }
      if (SemaRef.getLangOpts().OpenCL && initKind == 1) {
        DK = diag::err_excess_initializers;
        hadError = true;
      }

      SemaRef.Diag(IList->getInit(Index)->getBeginLoc(), DK)
          << initKind << IList->getInit(Index)->getSourceRange();
    }
  }

  if (!VerifyOnly) {
    if (T->isScalarType() && IList->getNumInits() == 1 &&
        !isa<InitListExpr>(IList->getInit(0)))
      warnBracedScalarInit(SemaRef, Entity, IList->getSourceRange());

    // Warn if this is a class type that won't be an aggregate in future
    // versions of C++.
    auto *CXXRD = T->getAsCXXRecordDecl();
    if (CXXRD && CXXRD->hasUserDeclaredConstructor()) {
      // Don't warn if there's an equivalent default constructor that would be
      // used instead.
      bool HasEquivCtor = false;
      if (IList->getNumInits() == 0) {
        auto *CD = SemaRef.LookupDefaultConstructor(CXXRD);
        HasEquivCtor = CD && !CD->isDeleted();
      }

      if (!HasEquivCtor) {
        SemaRef.Diag(IList->getBeginLoc(),
                     diag::warn_cxx2a_compat_aggregate_init_with_ctors)
            << IList->getSourceRange() << T;
      }
    }
  }
}

void InitListChecker::CheckListElementTypes(const InitializedEntity &Entity,
                                            InitListExpr *IList,
                                            QualType &DeclType,
                                            bool SubobjectIsDesignatorContext,
                                            unsigned &Index,
                                            InitListExpr *StructuredList,
                                            unsigned &StructuredIndex,
                                            bool TopLevelObject) {
  if (DeclType->isAnyComplexType() && SubobjectIsDesignatorContext) {
    // Explicitly braced initializer for complex type can be real+imaginary
    // parts.
    CheckComplexType(Entity, IList, DeclType, Index,
                     StructuredList, StructuredIndex);
  } else if (DeclType->isScalarType()) {
    CheckScalarType(Entity, IList, DeclType, Index,
                    StructuredList, StructuredIndex);
  } else if (DeclType->isVectorType()) {
    CheckVectorType(Entity, IList, DeclType, Index,
                    StructuredList, StructuredIndex);
  } else if (DeclType->isRecordType()) {
    assert(DeclType->isAggregateType() &&
           "non-aggregate records should be handed in CheckSubElementType");
    RecordDecl *RD = DeclType->getAs<RecordType>()->getDecl();
    auto Bases =
        CXXRecordDecl::base_class_range(CXXRecordDecl::base_class_iterator(),
                                        CXXRecordDecl::base_class_iterator());
    if (auto *CXXRD = dyn_cast<CXXRecordDecl>(RD))
      Bases = CXXRD->bases();
    CheckStructUnionTypes(Entity, IList, DeclType, Bases, RD->field_begin(),
                          SubobjectIsDesignatorContext, Index, StructuredList,
                          StructuredIndex, TopLevelObject);
  } else if (DeclType->isArrayType()) {
    llvm::APSInt Zero(
                    SemaRef.Context.getTypeSize(SemaRef.Context.getSizeType()),
                    false);
    CheckArrayType(Entity, IList, DeclType, Zero,
                   SubobjectIsDesignatorContext, Index,
                   StructuredList, StructuredIndex);
  } else if (DeclType->isVoidType() || DeclType->isFunctionType()) {
    // This type is invalid, issue a diagnostic.
    ++Index;
    if (!VerifyOnly)
      SemaRef.Diag(IList->getBeginLoc(), diag::err_illegal_initializer_type)
          << DeclType;
    hadError = true;
  } else if (DeclType->isReferenceType()) {
    CheckReferenceType(Entity, IList, DeclType, Index,
                       StructuredList, StructuredIndex);
  } else if (DeclType->isObjCObjectType()) {
    if (!VerifyOnly)
      SemaRef.Diag(IList->getBeginLoc(), diag::err_init_objc_class) << DeclType;
    hadError = true;
  } else if (DeclType->isOCLIntelSubgroupAVCType()) {
    // Checks for scalar type are sufficient for these types too.
    CheckScalarType(Entity, IList, DeclType, Index, StructuredList,
                    StructuredIndex);
  } else {
    if (!VerifyOnly)
      SemaRef.Diag(IList->getBeginLoc(), diag::err_illegal_initializer_type)
          << DeclType;
    hadError = true;
  }
}

void InitListChecker::CheckSubElementType(const InitializedEntity &Entity,
                                          InitListExpr *IList,
                                          QualType ElemType,
                                          unsigned &Index,
                                          InitListExpr *StructuredList,
                                          unsigned &StructuredIndex) {
  Expr *expr = IList->getInit(Index);

  if (ElemType->isReferenceType())
    return CheckReferenceType(Entity, IList, ElemType, Index,
                              StructuredList, StructuredIndex);

  if (InitListExpr *SubInitList = dyn_cast<InitListExpr>(expr)) {
    if (SubInitList->getNumInits() == 1 &&
        IsStringInit(SubInitList->getInit(0), ElemType, SemaRef.Context) ==
        SIF_None) {
      expr = SubInitList->getInit(0);
    } else if (!SemaRef.getLangOpts().CPlusPlus) {
      InitListExpr *InnerStructuredList
        = getStructuredSubobjectInit(IList, Index, ElemType,
                                     StructuredList, StructuredIndex,
                                     SubInitList->getSourceRange(), true);
      CheckExplicitInitList(Entity, SubInitList, ElemType,
                            InnerStructuredList);

      if (!hadError && !VerifyOnly) {
        bool RequiresSecondPass = false;
        FillInEmptyInitializations(Entity, InnerStructuredList,
                                   RequiresSecondPass, StructuredList,
                                   StructuredIndex);
        if (RequiresSecondPass && !hadError)
          FillInEmptyInitializations(Entity, InnerStructuredList,
                                     RequiresSecondPass, StructuredList,
                                     StructuredIndex);
      }
      ++StructuredIndex;
      ++Index;
      return;
    }
    // C++ initialization is handled later.
  } else if (isa<ImplicitValueInitExpr>(expr)) {
    // This happens during template instantiation when we see an InitListExpr
    // that we've already checked once.
    assert(SemaRef.Context.hasSameType(expr->getType(), ElemType) &&
           "found implicit initialization for the wrong type");
    if (!VerifyOnly)
      UpdateStructuredListElement(StructuredList, StructuredIndex, expr);
    ++Index;
    return;
  }

  if (SemaRef.getLangOpts().CPlusPlus) {
    // C++ [dcl.init.aggr]p2:
    //   Each member is copy-initialized from the corresponding
    //   initializer-clause.

    // FIXME: Better EqualLoc?
    InitializationKind Kind =
        InitializationKind::CreateCopy(expr->getBeginLoc(), SourceLocation());

    // Vector elements can be initialized from other vectors in which case
    // we need initialization entity with a type of a vector (and not a vector
    // element!) initializing multiple vector elements.
    auto TmpEntity =
        (ElemType->isExtVectorType() && !Entity.getType()->isExtVectorType())
            ? InitializedEntity::InitializeTemporary(ElemType)
            : Entity;

    InitializationSequence Seq(SemaRef, TmpEntity, Kind, expr,
                               /*TopLevelOfInitList*/ true);

    // C++14 [dcl.init.aggr]p13:
    //   If the assignment-expression can initialize a member, the member is
    //   initialized. Otherwise [...] brace elision is assumed
    //
    // Brace elision is never performed if the element is not an
    // assignment-expression.
    if (Seq || isa<InitListExpr>(expr)) {
      if (!VerifyOnly) {
        ExprResult Result = Seq.Perform(SemaRef, TmpEntity, Kind, expr);
        if (Result.isInvalid())
          hadError = true;

        UpdateStructuredListElement(StructuredList, StructuredIndex,
                                    Result.getAs<Expr>());
      } else if (!Seq)
        hadError = true;
      ++Index;
      return;
    }

    // Fall through for subaggregate initialization
  } else if (ElemType->isScalarType() || ElemType->isAtomicType()) {
    // FIXME: Need to handle atomic aggregate types with implicit init lists.
    return CheckScalarType(Entity, IList, ElemType, Index,
                           StructuredList, StructuredIndex);
  } else if (const ArrayType *arrayType =
                 SemaRef.Context.getAsArrayType(ElemType)) {
    // arrayType can be incomplete if we're initializing a flexible
    // array member.  There's nothing we can do with the completed
    // type here, though.

    if (IsStringInit(expr, arrayType, SemaRef.Context) == SIF_None) {
      if (!VerifyOnly) {
        CheckStringInit(expr, ElemType, arrayType, SemaRef);
        UpdateStructuredListElement(StructuredList, StructuredIndex, expr);
      }
      ++Index;
      return;
    }

    // Fall through for subaggregate initialization.

  } else {
    assert((ElemType->isRecordType() || ElemType->isVectorType() ||
            ElemType->isOpenCLSpecificType()) && "Unexpected type");

    // C99 6.7.8p13:
    //
    //   The initializer for a structure or union object that has
    //   automatic storage duration shall be either an initializer
    //   list as described below, or a single expression that has
    //   compatible structure or union type. In the latter case, the
    //   initial value of the object, including unnamed members, is
    //   that of the expression.
    ExprResult ExprRes = expr;
    if (SemaRef.CheckSingleAssignmentConstraints(
            ElemType, ExprRes, !VerifyOnly) != Sema::Incompatible) {
      if (ExprRes.isInvalid())
        hadError = true;
      else {
        ExprRes = SemaRef.DefaultFunctionArrayLvalueConversion(ExprRes.get());
          if (ExprRes.isInvalid())
            hadError = true;
      }
      UpdateStructuredListElement(StructuredList, StructuredIndex,
                                  ExprRes.getAs<Expr>());
      ++Index;
      return;
    }
    ExprRes.get();
    // Fall through for subaggregate initialization
  }

  // C++ [dcl.init.aggr]p12:
  //
  //   [...] Otherwise, if the member is itself a non-empty
  //   subaggregate, brace elision is assumed and the initializer is
  //   considered for the initialization of the first member of
  //   the subaggregate.
  // OpenCL vector initializer is handled elsewhere.
  if ((!SemaRef.getLangOpts().OpenCL && ElemType->isVectorType()) ||
      ElemType->isAggregateType()) {
    CheckImplicitInitList(Entity, IList, ElemType, Index, StructuredList,
                          StructuredIndex);
    ++StructuredIndex;
  } else {
    if (!VerifyOnly) {
      // We cannot initialize this element, so let
      // PerformCopyInitialization produce the appropriate diagnostic.
      SemaRef.PerformCopyInitialization(Entity, SourceLocation(), expr,
                                        /*TopLevelOfInitList=*/true);
    }
    hadError = true;
    ++Index;
    ++StructuredIndex;
  }
}

void InitListChecker::CheckComplexType(const InitializedEntity &Entity,
                                       InitListExpr *IList, QualType DeclType,
                                       unsigned &Index,
                                       InitListExpr *StructuredList,
                                       unsigned &StructuredIndex) {
  assert(Index == 0 && "Index in explicit init list must be zero");

  // As an extension, clang supports complex initializers, which initialize
  // a complex number component-wise.  When an explicit initializer list for
  // a complex number contains two two initializers, this extension kicks in:
  // it exepcts the initializer list to contain two elements convertible to
  // the element type of the complex type. The first element initializes
  // the real part, and the second element intitializes the imaginary part.

  if (IList->getNumInits() != 2)
    return CheckScalarType(Entity, IList, DeclType, Index, StructuredList,
                           StructuredIndex);

  // This is an extension in C.  (The builtin _Complex type does not exist
  // in the C++ standard.)
  if (!SemaRef.getLangOpts().CPlusPlus && !VerifyOnly)
    SemaRef.Diag(IList->getBeginLoc(), diag::ext_complex_component_init)
        << IList->getSourceRange();

  // Initialize the complex number.
  QualType elementType = DeclType->getAs<ComplexType>()->getElementType();
  InitializedEntity ElementEntity =
    InitializedEntity::InitializeElement(SemaRef.Context, 0, Entity);

  for (unsigned i = 0; i < 2; ++i) {
    ElementEntity.setElementIndex(Index);
    CheckSubElementType(ElementEntity, IList, elementType, Index,
                        StructuredList, StructuredIndex);
  }
}

void InitListChecker::CheckScalarType(const InitializedEntity &Entity,
                                      InitListExpr *IList, QualType DeclType,
                                      unsigned &Index,
                                      InitListExpr *StructuredList,
                                      unsigned &StructuredIndex) {
  if (Index >= IList->getNumInits()) {
    if (!VerifyOnly)
      SemaRef.Diag(IList->getBeginLoc(),
                   SemaRef.getLangOpts().CPlusPlus11
                       ? diag::warn_cxx98_compat_empty_scalar_initializer
                       : diag::err_empty_scalar_initializer)
          << IList->getSourceRange();
    hadError = !SemaRef.getLangOpts().CPlusPlus11;
    ++Index;
    ++StructuredIndex;
    return;
  }

  Expr *expr = IList->getInit(Index);
  if (InitListExpr *SubIList = dyn_cast<InitListExpr>(expr)) {
    // FIXME: This is invalid, and accepting it causes overload resolution
    // to pick the wrong overload in some corner cases.
    if (!VerifyOnly)
      SemaRef.Diag(SubIList->getBeginLoc(),
                   diag::ext_many_braces_around_scalar_init)
          << SubIList->getSourceRange();

    CheckScalarType(Entity, SubIList, DeclType, Index, StructuredList,
                    StructuredIndex);
    return;
  } else if (isa<DesignatedInitExpr>(expr)) {
    if (!VerifyOnly)
      SemaRef.Diag(expr->getBeginLoc(), diag::err_designator_for_scalar_init)
          << DeclType << expr->getSourceRange();
    hadError = true;
    ++Index;
    ++StructuredIndex;
    return;
  }

  if (VerifyOnly) {
    if (!SemaRef.CanPerformCopyInitialization(Entity,expr))
      hadError = true;
    ++Index;
    return;
  }

  ExprResult Result =
      SemaRef.PerformCopyInitialization(Entity, expr->getBeginLoc(), expr,
                                        /*TopLevelOfInitList=*/true);

  Expr *ResultExpr = nullptr;

  if (Result.isInvalid())
    hadError = true; // types weren't compatible.
  else {
    ResultExpr = Result.getAs<Expr>();

    if (ResultExpr != expr) {
      // The type was promoted, update initializer list.
      IList->setInit(Index, ResultExpr);
    }
  }
  if (hadError)
    ++StructuredIndex;
  else
    UpdateStructuredListElement(StructuredList, StructuredIndex, ResultExpr);
  ++Index;
}

void InitListChecker::CheckReferenceType(const InitializedEntity &Entity,
                                         InitListExpr *IList, QualType DeclType,
                                         unsigned &Index,
                                         InitListExpr *StructuredList,
                                         unsigned &StructuredIndex) {
  if (Index >= IList->getNumInits()) {
    // FIXME: It would be wonderful if we could point at the actual member. In
    // general, it would be useful to pass location information down the stack,
    // so that we know the location (or decl) of the "current object" being
    // initialized.
    if (!VerifyOnly)
      SemaRef.Diag(IList->getBeginLoc(),
                   diag::err_init_reference_member_uninitialized)
          << DeclType << IList->getSourceRange();
    hadError = true;
    ++Index;
    ++StructuredIndex;
    return;
  }

  Expr *expr = IList->getInit(Index);
  if (isa<InitListExpr>(expr) && !SemaRef.getLangOpts().CPlusPlus11) {
    if (!VerifyOnly)
      SemaRef.Diag(IList->getBeginLoc(), diag::err_init_non_aggr_init_list)
          << DeclType << IList->getSourceRange();
    hadError = true;
    ++Index;
    ++StructuredIndex;
    return;
  }

  if (VerifyOnly) {
    if (!SemaRef.CanPerformCopyInitialization(Entity,expr))
      hadError = true;
    ++Index;
    return;
  }

  ExprResult Result =
      SemaRef.PerformCopyInitialization(Entity, expr->getBeginLoc(), expr,
                                        /*TopLevelOfInitList=*/true);

  if (Result.isInvalid())
    hadError = true;

  expr = Result.getAs<Expr>();
  IList->setInit(Index, expr);

  if (hadError)
    ++StructuredIndex;
  else
    UpdateStructuredListElement(StructuredList, StructuredIndex, expr);
  ++Index;
}

void InitListChecker::CheckVectorType(const InitializedEntity &Entity,
                                      InitListExpr *IList, QualType DeclType,
                                      unsigned &Index,
                                      InitListExpr *StructuredList,
                                      unsigned &StructuredIndex) {
  const VectorType *VT = DeclType->getAs<VectorType>();
  unsigned maxElements = VT->getNumElements();
  unsigned numEltsInit = 0;
  QualType elementType = VT->getElementType();

  if (Index >= IList->getNumInits()) {
    // Make sure the element type can be value-initialized.
    if (VerifyOnly)
      CheckEmptyInitializable(
          InitializedEntity::InitializeElement(SemaRef.Context, 0, Entity),
          IList->getEndLoc());
    return;
  }

  if (!SemaRef.getLangOpts().OpenCL) {
    // If the initializing element is a vector, try to copy-initialize
    // instead of breaking it apart (which is doomed to failure anyway).
    Expr *Init = IList->getInit(Index);
    if (!isa<InitListExpr>(Init) && Init->getType()->isVectorType()) {
      if (VerifyOnly) {
        if (!SemaRef.CanPerformCopyInitialization(Entity, Init))
          hadError = true;
        ++Index;
        return;
      }

      ExprResult Result =
          SemaRef.PerformCopyInitialization(Entity, Init->getBeginLoc(), Init,
                                            /*TopLevelOfInitList=*/true);

      Expr *ResultExpr = nullptr;
      if (Result.isInvalid())
        hadError = true; // types weren't compatible.
      else {
        ResultExpr = Result.getAs<Expr>();

        if (ResultExpr != Init) {
          // The type was promoted, update initializer list.
          IList->setInit(Index, ResultExpr);
        }
      }
      if (hadError)
        ++StructuredIndex;
      else
        UpdateStructuredListElement(StructuredList, StructuredIndex,
                                    ResultExpr);
      ++Index;
      return;
    }

    InitializedEntity ElementEntity =
      InitializedEntity::InitializeElement(SemaRef.Context, 0, Entity);

    for (unsigned i = 0; i < maxElements; ++i, ++numEltsInit) {
      // Don't attempt to go past the end of the init list
      if (Index >= IList->getNumInits()) {
        if (VerifyOnly)
          CheckEmptyInitializable(ElementEntity, IList->getEndLoc());
        break;
      }

      ElementEntity.setElementIndex(Index);
      CheckSubElementType(ElementEntity, IList, elementType, Index,
                          StructuredList, StructuredIndex);
    }

    if (VerifyOnly)
      return;

    bool isBigEndian = SemaRef.Context.getTargetInfo().isBigEndian();
    const VectorType *T = Entity.getType()->getAs<VectorType>();
    if (isBigEndian && (T->getVectorKind() == VectorType::NeonVector ||
                        T->getVectorKind() == VectorType::NeonPolyVector)) {
      // The ability to use vector initializer lists is a GNU vector extension
      // and is unrelated to the NEON intrinsics in arm_neon.h. On little
      // endian machines it works fine, however on big endian machines it
      // exhibits surprising behaviour:
      //
      //   uint32x2_t x = {42, 64};
      //   return vget_lane_u32(x, 0); // Will return 64.
      //
      // Because of this, explicitly call out that it is non-portable.
      //
      SemaRef.Diag(IList->getBeginLoc(),
                   diag::warn_neon_vector_initializer_non_portable);

      const char *typeCode;
      unsigned typeSize = SemaRef.Context.getTypeSize(elementType);

      if (elementType->isFloatingType())
        typeCode = "f";
      else if (elementType->isSignedIntegerType())
        typeCode = "s";
      else if (elementType->isUnsignedIntegerType())
        typeCode = "u";
      else
        llvm_unreachable("Invalid element type!");

      SemaRef.Diag(IList->getBeginLoc(),
                   SemaRef.Context.getTypeSize(VT) > 64
                       ? diag::note_neon_vector_initializer_non_portable_q
                       : diag::note_neon_vector_initializer_non_portable)
          << typeCode << typeSize;
    }

    return;
  }

  InitializedEntity ElementEntity =
    InitializedEntity::InitializeElement(SemaRef.Context, 0, Entity);

  // OpenCL initializers allows vectors to be constructed from vectors.
  for (unsigned i = 0; i < maxElements; ++i) {
    // Don't attempt to go past the end of the init list
    if (Index >= IList->getNumInits())
      break;

    ElementEntity.setElementIndex(Index);

    QualType IType = IList->getInit(Index)->getType();
    if (!IType->isVectorType()) {
      CheckSubElementType(ElementEntity, IList, elementType, Index,
                          StructuredList, StructuredIndex);
      ++numEltsInit;
    } else {
      QualType VecType;
      const VectorType *IVT = IType->getAs<VectorType>();
      unsigned numIElts = IVT->getNumElements();

      if (IType->isExtVectorType())
        VecType = SemaRef.Context.getExtVectorType(elementType, numIElts);
      else
        VecType = SemaRef.Context.getVectorType(elementType, numIElts,
                                                IVT->getVectorKind());
      CheckSubElementType(ElementEntity, IList, VecType, Index,
                          StructuredList, StructuredIndex);
      numEltsInit += numIElts;
    }
  }

  // OpenCL requires all elements to be initialized.
  if (numEltsInit != maxElements) {
    if (!VerifyOnly)
      SemaRef.Diag(IList->getBeginLoc(),
                   diag::err_vector_incorrect_num_initializers)
          << (numEltsInit < maxElements) << maxElements << numEltsInit;
    hadError = true;
  }
}

/// Check if the type of a class element has an accessible destructor, and marks
/// it referenced. Returns true if we shouldn't form a reference to the
/// destructor.
///
/// Aggregate initialization requires a class element's destructor be
/// accessible per 11.6.1 [dcl.init.aggr]:
///
/// The destructor for each element of class type is potentially invoked
/// (15.4 [class.dtor]) from the context where the aggregate initialization
/// occurs.
static bool checkDestructorReference(QualType ElementType, SourceLocation Loc,
                                     Sema &SemaRef) {
  auto *CXXRD = ElementType->getAsCXXRecordDecl();
  if (!CXXRD)
    return false;

  CXXDestructorDecl *Destructor = SemaRef.LookupDestructor(CXXRD);
  SemaRef.CheckDestructorAccess(Loc, Destructor,
                                SemaRef.PDiag(diag::err_access_dtor_temp)
                                << ElementType);
  SemaRef.MarkFunctionReferenced(Loc, Destructor);
  return SemaRef.DiagnoseUseOfDecl(Destructor, Loc);
}

void InitListChecker::CheckArrayType(const InitializedEntity &Entity,
                                     InitListExpr *IList, QualType &DeclType,
                                     llvm::APSInt elementIndex,
                                     bool SubobjectIsDesignatorContext,
                                     unsigned &Index,
                                     InitListExpr *StructuredList,
                                     unsigned &StructuredIndex) {
  const ArrayType *arrayType = SemaRef.Context.getAsArrayType(DeclType);

  if (!VerifyOnly) {
    if (checkDestructorReference(arrayType->getElementType(),
                                 IList->getEndLoc(), SemaRef)) {
      hadError = true;
      return;
    }
  }

  // Check for the special-case of initializing an array with a string.
  if (Index < IList->getNumInits()) {
    if (IsStringInit(IList->getInit(Index), arrayType, SemaRef.Context) ==
        SIF_None) {
      // We place the string literal directly into the resulting
      // initializer list. This is the only place where the structure
      // of the structured initializer list doesn't match exactly,
      // because doing so would involve allocating one character
      // constant for each string.
      if (!VerifyOnly) {
        CheckStringInit(IList->getInit(Index), DeclType, arrayType, SemaRef);
        UpdateStructuredListElement(StructuredList, StructuredIndex,
                                    IList->getInit(Index));
        StructuredList->resizeInits(SemaRef.Context, StructuredIndex);
      }
      ++Index;
      return;
    }
  }
  if (const VariableArrayType *VAT = dyn_cast<VariableArrayType>(arrayType)) {
    // Check for VLAs; in standard C it would be possible to check this
    // earlier, but I don't know where clang accepts VLAs (gcc accepts
    // them in all sorts of strange places).
    if (!VerifyOnly)
      SemaRef.Diag(VAT->getSizeExpr()->getBeginLoc(),
                   diag::err_variable_object_no_init)
          << VAT->getSizeExpr()->getSourceRange();
    hadError = true;
    ++Index;
    ++StructuredIndex;
    return;
  }

  // We might know the maximum number of elements in advance.
  llvm::APSInt maxElements(elementIndex.getBitWidth(),
                           elementIndex.isUnsigned());
  bool maxElementsKnown = false;
  if (const ConstantArrayType *CAT = dyn_cast<ConstantArrayType>(arrayType)) {
    maxElements = CAT->getSize();
    elementIndex = elementIndex.extOrTrunc(maxElements.getBitWidth());
    elementIndex.setIsUnsigned(maxElements.isUnsigned());
    maxElementsKnown = true;
  }

  QualType elementType = arrayType->getElementType();
  while (Index < IList->getNumInits()) {
    Expr *Init = IList->getInit(Index);
    if (DesignatedInitExpr *DIE = dyn_cast<DesignatedInitExpr>(Init)) {
      // If we're not the subobject that matches up with the '{' for
      // the designator, we shouldn't be handling the
      // designator. Return immediately.
      if (!SubobjectIsDesignatorContext)
        return;

      // Handle this designated initializer. elementIndex will be
      // updated to be the next array element we'll initialize.
      if (CheckDesignatedInitializer(Entity, IList, DIE, 0,
                                     DeclType, nullptr, &elementIndex, Index,
                                     StructuredList, StructuredIndex, true,
                                     false)) {
        hadError = true;
        continue;
      }

      if (elementIndex.getBitWidth() > maxElements.getBitWidth())
        maxElements = maxElements.extend(elementIndex.getBitWidth());
      else if (elementIndex.getBitWidth() < maxElements.getBitWidth())
        elementIndex = elementIndex.extend(maxElements.getBitWidth());
      elementIndex.setIsUnsigned(maxElements.isUnsigned());

      // If the array is of incomplete type, keep track of the number of
      // elements in the initializer.
      if (!maxElementsKnown && elementIndex > maxElements)
        maxElements = elementIndex;

      continue;
    }

    // If we know the maximum number of elements, and we've already
    // hit it, stop consuming elements in the initializer list.
    if (maxElementsKnown && elementIndex == maxElements)
      break;

    InitializedEntity ElementEntity =
      InitializedEntity::InitializeElement(SemaRef.Context, StructuredIndex,
                                           Entity);
    // Check this element.
    CheckSubElementType(ElementEntity, IList, elementType, Index,
                        StructuredList, StructuredIndex);
    ++elementIndex;

    // If the array is of incomplete type, keep track of the number of
    // elements in the initializer.
    if (!maxElementsKnown && elementIndex > maxElements)
      maxElements = elementIndex;
  }
  if (!hadError && DeclType->isIncompleteArrayType() && !VerifyOnly) {
    // If this is an incomplete array type, the actual type needs to
    // be calculated here.
    llvm::APSInt Zero(maxElements.getBitWidth(), maxElements.isUnsigned());
    if (maxElements == Zero && !Entity.isVariableLengthArrayNew()) {
      // Sizing an array implicitly to zero is not allowed by ISO C,
      // but is supported by GNU.
      SemaRef.Diag(IList->getBeginLoc(), diag::ext_typecheck_zero_array_size);
    }

    DeclType = SemaRef.Context.getConstantArrayType(elementType, maxElements,
                                                     ArrayType::Normal, 0);
  }
  if (!hadError && VerifyOnly) {
    // If there are any members of the array that get value-initialized, check
    // that is possible. That happens if we know the bound and don't have
    // enough elements, or if we're performing an array new with an unknown
    // bound.
    // FIXME: This needs to detect holes left by designated initializers too.
    if ((maxElementsKnown && elementIndex < maxElements) ||
        Entity.isVariableLengthArrayNew())
      CheckEmptyInitializable(
          InitializedEntity::InitializeElement(SemaRef.Context, 0, Entity),
          IList->getEndLoc());
  }
}

bool InitListChecker::CheckFlexibleArrayInit(const InitializedEntity &Entity,
                                             Expr *InitExpr,
                                             FieldDecl *Field,
                                             bool TopLevelObject) {
  // Handle GNU flexible array initializers.
  unsigned FlexArrayDiag;
  if (isa<InitListExpr>(InitExpr) &&
      cast<InitListExpr>(InitExpr)->getNumInits() == 0) {
    // Empty flexible array init always allowed as an extension
    FlexArrayDiag = diag::ext_flexible_array_init;
  } else if (SemaRef.getLangOpts().CPlusPlus) {
    // Disallow flexible array init in C++; it is not required for gcc
    // compatibility, and it needs work to IRGen correctly in general.
    FlexArrayDiag = diag::err_flexible_array_init;
  } else if (!TopLevelObject) {
    // Disallow flexible array init on non-top-level object
    FlexArrayDiag = diag::err_flexible_array_init;
  } else if (Entity.getKind() != InitializedEntity::EK_Variable) {
    // Disallow flexible array init on anything which is not a variable.
    FlexArrayDiag = diag::err_flexible_array_init;
  } else if (cast<VarDecl>(Entity.getDecl())->hasLocalStorage()) {
    // Disallow flexible array init on local variables.
    FlexArrayDiag = diag::err_flexible_array_init;
  } else {
    // Allow other cases.
    FlexArrayDiag = diag::ext_flexible_array_init;
  }

  if (!VerifyOnly) {
    SemaRef.Diag(InitExpr->getBeginLoc(), FlexArrayDiag)
        << InitExpr->getBeginLoc();
    SemaRef.Diag(Field->getLocation(), diag::note_flexible_array_member)
      << Field;
  }

  return FlexArrayDiag != diag::ext_flexible_array_init;
}

void InitListChecker::CheckStructUnionTypes(
    const InitializedEntity &Entity, InitListExpr *IList, QualType DeclType,
    CXXRecordDecl::base_class_range Bases, RecordDecl::field_iterator Field,
    bool SubobjectIsDesignatorContext, unsigned &Index,
    InitListExpr *StructuredList, unsigned &StructuredIndex,
    bool TopLevelObject) {
  RecordDecl *structDecl = DeclType->getAs<RecordType>()->getDecl();

  // If the record is invalid, some of it's members are invalid. To avoid
  // confusion, we forgo checking the intializer for the entire record.
  if (structDecl->isInvalidDecl()) {
    // Assume it was supposed to consume a single initializer.
    ++Index;
    hadError = true;
    return;
  }

  if (DeclType->isUnionType() && IList->getNumInits() == 0) {
    RecordDecl *RD = DeclType->getAs<RecordType>()->getDecl();

    if (!VerifyOnly)
      for (FieldDecl *FD : RD->fields()) {
        QualType ET = SemaRef.Context.getBaseElementType(FD->getType());
        if (checkDestructorReference(ET, IList->getEndLoc(), SemaRef)) {
          hadError = true;
          return;
        }
      }

    // If there's a default initializer, use it.
    if (isa<CXXRecordDecl>(RD) && cast<CXXRecordDecl>(RD)->hasInClassInitializer()) {
      if (VerifyOnly)
        return;
      for (RecordDecl::field_iterator FieldEnd = RD->field_end();
           Field != FieldEnd; ++Field) {
        if (Field->hasInClassInitializer()) {
          StructuredList->setInitializedFieldInUnion(*Field);
          // FIXME: Actually build a CXXDefaultInitExpr?
          return;
        }
      }
    }

    // Value-initialize the first member of the union that isn't an unnamed
    // bitfield.
    for (RecordDecl::field_iterator FieldEnd = RD->field_end();
         Field != FieldEnd; ++Field) {
      if (!Field->isUnnamedBitfield()) {
        if (VerifyOnly)
          CheckEmptyInitializable(
              InitializedEntity::InitializeMember(*Field, &Entity),
              IList->getEndLoc());
        else
          StructuredList->setInitializedFieldInUnion(*Field);
        break;
      }
    }
    return;
  }

  bool InitializedSomething = false;

  // If we have any base classes, they are initialized prior to the fields.
  for (auto &Base : Bases) {
    Expr *Init = Index < IList->getNumInits() ? IList->getInit(Index) : nullptr;

    // Designated inits always initialize fields, so if we see one, all
    // remaining base classes have no explicit initializer.
    if (Init && isa<DesignatedInitExpr>(Init))
      Init = nullptr;

    SourceLocation InitLoc = Init ? Init->getBeginLoc() : IList->getEndLoc();
    InitializedEntity BaseEntity = InitializedEntity::InitializeBase(
        SemaRef.Context, &Base, false, &Entity);
    if (Init) {
      CheckSubElementType(BaseEntity, IList, Base.getType(), Index,
                          StructuredList, StructuredIndex);
      InitializedSomething = true;
    } else if (VerifyOnly) {
      CheckEmptyInitializable(BaseEntity, InitLoc);
    }

    if (!VerifyOnly)
      if (checkDestructorReference(Base.getType(), InitLoc, SemaRef)) {
        hadError = true;
        return;
      }
  }

  // If structDecl is a forward declaration, this loop won't do
  // anything except look at designated initializers; That's okay,
  // because an error should get printed out elsewhere. It might be
  // worthwhile to skip over the rest of the initializer, though.
  RecordDecl *RD = DeclType->getAs<RecordType>()->getDecl();
  RecordDecl::field_iterator FieldEnd = RD->field_end();
  bool CheckForMissingFields =
    !IList->isIdiomaticZeroInitializer(SemaRef.getLangOpts());
  bool HasDesignatedInit = false;

  while (Index < IList->getNumInits()) {
    Expr *Init = IList->getInit(Index);
    SourceLocation InitLoc = Init->getBeginLoc();

    if (DesignatedInitExpr *DIE = dyn_cast<DesignatedInitExpr>(Init)) {
      // If we're not the subobject that matches up with the '{' for
      // the designator, we shouldn't be handling the
      // designator. Return immediately.
      if (!SubobjectIsDesignatorContext)
        return;

      HasDesignatedInit = true;

      // Handle this designated initializer. Field will be updated to
      // the next field that we'll be initializing.
      if (CheckDesignatedInitializer(Entity, IList, DIE, 0,
                                     DeclType, &Field, nullptr, Index,
                                     StructuredList, StructuredIndex,
                                     true, TopLevelObject))
        hadError = true;
      else if (!VerifyOnly) {
        // Find the field named by the designated initializer.
        RecordDecl::field_iterator F = RD->field_begin();
        while (std::next(F) != Field)
          ++F;
        QualType ET = SemaRef.Context.getBaseElementType(F->getType());
        if (checkDestructorReference(ET, InitLoc, SemaRef)) {
          hadError = true;
          return;
        }
      }

      InitializedSomething = true;

      // Disable check for missing fields when designators are used.
      // This matches gcc behaviour.
      CheckForMissingFields = false;
      continue;
    }

    if (Field == FieldEnd) {
      // We've run out of fields. We're done.
      break;
    }

    // We've already initialized a member of a union. We're done.
    if (InitializedSomething && DeclType->isUnionType())
      break;

    // If we've hit the flexible array member at the end, we're done.
    if (Field->getType()->isIncompleteArrayType())
      break;

    if (Field->isUnnamedBitfield()) {
      // Don't initialize unnamed bitfields, e.g. "int : 20;"
      ++Field;
      continue;
    }

    // Make sure we can use this declaration.
    bool InvalidUse;
    if (VerifyOnly)
      InvalidUse = !SemaRef.CanUseDecl(*Field, TreatUnavailableAsInvalid);
    else
      InvalidUse = SemaRef.DiagnoseUseOfDecl(
          *Field, IList->getInit(Index)->getBeginLoc());
    if (InvalidUse) {
      ++Index;
      ++Field;
      hadError = true;
      continue;
    }

    if (!VerifyOnly) {
      QualType ET = SemaRef.Context.getBaseElementType(Field->getType());
      if (checkDestructorReference(ET, InitLoc, SemaRef)) {
        hadError = true;
        return;
      }
    }

    InitializedEntity MemberEntity =
      InitializedEntity::InitializeMember(*Field, &Entity);
    CheckSubElementType(MemberEntity, IList, Field->getType(), Index,
                        StructuredList, StructuredIndex);
    InitializedSomething = true;

    if (DeclType->isUnionType() && !VerifyOnly) {
      // Initialize the first field within the union.
      StructuredList->setInitializedFieldInUnion(*Field);
    }

    ++Field;
  }

  // Emit warnings for missing struct field initializers.
  if (!VerifyOnly && InitializedSomething && CheckForMissingFields &&
      Field != FieldEnd && !Field->getType()->isIncompleteArrayType() &&
      !DeclType->isUnionType()) {
    // It is possible we have one or more unnamed bitfields remaining.
    // Find first (if any) named field and emit warning.
    for (RecordDecl::field_iterator it = Field, end = RD->field_end();
         it != end; ++it) {
      if (!it->isUnnamedBitfield() && !it->hasInClassInitializer()) {
        SemaRef.Diag(IList->getSourceRange().getEnd(),
                     diag::warn_missing_field_initializers) << *it;
        break;
      }
    }
  }

  // Check that any remaining fields can be value-initialized.
  if (VerifyOnly && Field != FieldEnd && !DeclType->isUnionType() &&
      !Field->getType()->isIncompleteArrayType()) {
    // FIXME: Should check for holes left by designated initializers too.
    for (; Field != FieldEnd && !hadError; ++Field) {
      if (!Field->isUnnamedBitfield() && !Field->hasInClassInitializer())
        CheckEmptyInitializable(
            InitializedEntity::InitializeMember(*Field, &Entity),
            IList->getEndLoc());
    }
  }

  // Check that the types of the remaining fields have accessible destructors.
  if (!VerifyOnly) {
    // If the initializer expression has a designated initializer, check the
    // elements for which a designated initializer is not provided too.
    RecordDecl::field_iterator I = HasDesignatedInit ? RD->field_begin()
                                                     : Field;
    for (RecordDecl::field_iterator E = RD->field_end(); I != E; ++I) {
      QualType ET = SemaRef.Context.getBaseElementType(I->getType());
      if (checkDestructorReference(ET, IList->getEndLoc(), SemaRef)) {
        hadError = true;
        return;
      }
    }
  }

  if (Field == FieldEnd || !Field->getType()->isIncompleteArrayType() ||
      Index >= IList->getNumInits())
    return;

  if (CheckFlexibleArrayInit(Entity, IList->getInit(Index), *Field,
                             TopLevelObject)) {
    hadError = true;
    ++Index;
    return;
  }

  InitializedEntity MemberEntity =
    InitializedEntity::InitializeMember(*Field, &Entity);

  if (isa<InitListExpr>(IList->getInit(Index)))
    CheckSubElementType(MemberEntity, IList, Field->getType(), Index,
                        StructuredList, StructuredIndex);
  else
    CheckImplicitInitList(MemberEntity, IList, Field->getType(), Index,
                          StructuredList, StructuredIndex);
}

/// Expand a field designator that refers to a member of an
/// anonymous struct or union into a series of field designators that
/// refers to the field within the appropriate subobject.
///
static void ExpandAnonymousFieldDesignator(Sema &SemaRef,
                                           DesignatedInitExpr *DIE,
                                           unsigned DesigIdx,
                                           IndirectFieldDecl *IndirectField) {
  typedef DesignatedInitExpr::Designator Designator;

  // Build the replacement designators.
  SmallVector<Designator, 4> Replacements;
  for (IndirectFieldDecl::chain_iterator PI = IndirectField->chain_begin(),
       PE = IndirectField->chain_end(); PI != PE; ++PI) {
    if (PI + 1 == PE)
      Replacements.push_back(Designator((IdentifierInfo *)nullptr,
                                    DIE->getDesignator(DesigIdx)->getDotLoc(),
                                DIE->getDesignator(DesigIdx)->getFieldLoc()));
    else
      Replacements.push_back(Designator((IdentifierInfo *)nullptr,
                                        SourceLocation(), SourceLocation()));
    assert(isa<FieldDecl>(*PI));
    Replacements.back().setField(cast<FieldDecl>(*PI));
  }

  // Expand the current designator into the set of replacement
  // designators, so we have a full subobject path down to where the
  // member of the anonymous struct/union is actually stored.
  DIE->ExpandDesignator(SemaRef.Context, DesigIdx, &Replacements[0],
                        &Replacements[0] + Replacements.size());
}

static DesignatedInitExpr *CloneDesignatedInitExpr(Sema &SemaRef,
                                                   DesignatedInitExpr *DIE) {
  unsigned NumIndexExprs = DIE->getNumSubExprs() - 1;
  SmallVector<Expr*, 4> IndexExprs(NumIndexExprs);
  for (unsigned I = 0; I < NumIndexExprs; ++I)
    IndexExprs[I] = DIE->getSubExpr(I + 1);
  return DesignatedInitExpr::Create(SemaRef.Context, DIE->designators(),
                                    IndexExprs,
                                    DIE->getEqualOrColonLoc(),
                                    DIE->usesGNUSyntax(), DIE->getInit());
}

namespace {

// Callback to only accept typo corrections that are for field members of
// the given struct or union.
class FieldInitializerValidatorCCC final : public CorrectionCandidateCallback {
 public:
  explicit FieldInitializerValidatorCCC(RecordDecl *RD)
      : Record(RD) {}

  bool ValidateCandidate(const TypoCorrection &candidate) override {
    FieldDecl *FD = candidate.getCorrectionDeclAs<FieldDecl>();
    return FD && FD->getDeclContext()->getRedeclContext()->Equals(Record);
  }

  std::unique_ptr<CorrectionCandidateCallback> clone() override {
    return llvm::make_unique<FieldInitializerValidatorCCC>(*this);
  }

 private:
  RecordDecl *Record;
};

} // end anonymous namespace

/// Check the well-formedness of a C99 designated initializer.
///
/// Determines whether the designated initializer @p DIE, which
/// resides at the given @p Index within the initializer list @p
/// IList, is well-formed for a current object of type @p DeclType
/// (C99 6.7.8). The actual subobject that this designator refers to
/// within the current subobject is returned in either
/// @p NextField or @p NextElementIndex (whichever is appropriate).
///
/// @param IList  The initializer list in which this designated
/// initializer occurs.
///
/// @param DIE The designated initializer expression.
///
/// @param DesigIdx  The index of the current designator.
///
/// @param CurrentObjectType The type of the "current object" (C99 6.7.8p17),
/// into which the designation in @p DIE should refer.
///
/// @param NextField  If non-NULL and the first designator in @p DIE is
/// a field, this will be set to the field declaration corresponding
/// to the field named by the designator.
///
/// @param NextElementIndex  If non-NULL and the first designator in @p
/// DIE is an array designator or GNU array-range designator, this
/// will be set to the last index initialized by this designator.
///
/// @param Index  Index into @p IList where the designated initializer
/// @p DIE occurs.
///
/// @param StructuredList  The initializer list expression that
/// describes all of the subobject initializers in the order they'll
/// actually be initialized.
///
/// @returns true if there was an error, false otherwise.
bool
InitListChecker::CheckDesignatedInitializer(const InitializedEntity &Entity,
                                            InitListExpr *IList,
                                            DesignatedInitExpr *DIE,
                                            unsigned DesigIdx,
                                            QualType &CurrentObjectType,
                                          RecordDecl::field_iterator *NextField,
                                            llvm::APSInt *NextElementIndex,
                                            unsigned &Index,
                                            InitListExpr *StructuredList,
                                            unsigned &StructuredIndex,
                                            bool FinishSubobjectInit,
                                            bool TopLevelObject) {
  if (DesigIdx == DIE->size()) {
    // Check the actual initialization for the designated object type.
    bool prevHadError = hadError;

    // Temporarily remove the designator expression from the
    // initializer list that the child calls see, so that we don't try
    // to re-process the designator.
    unsigned OldIndex = Index;
    IList->setInit(OldIndex, DIE->getInit());

    CheckSubElementType(Entity, IList, CurrentObjectType, Index,
                        StructuredList, StructuredIndex);

    // Restore the designated initializer expression in the syntactic
    // form of the initializer list.
    if (IList->getInit(OldIndex) != DIE->getInit())
      DIE->setInit(IList->getInit(OldIndex));
    IList->setInit(OldIndex, DIE);

    return hadError && !prevHadError;
  }

  DesignatedInitExpr::Designator *D = DIE->getDesignator(DesigIdx);
  bool IsFirstDesignator = (DesigIdx == 0);
  if (!VerifyOnly) {
    assert((IsFirstDesignator || StructuredList) &&
           "Need a non-designated initializer list to start from");

    // Determine the structural initializer list that corresponds to the
    // current subobject.
    if (IsFirstDesignator)
      StructuredList = SyntacticToSemantic.lookup(IList);
    else {
      Expr *ExistingInit = StructuredIndex < StructuredList->getNumInits() ?
          StructuredList->getInit(StructuredIndex) : nullptr;
      if (!ExistingInit && StructuredList->hasArrayFiller())
        ExistingInit = StructuredList->getArrayFiller();

      if (!ExistingInit)
        StructuredList = getStructuredSubobjectInit(
            IList, Index, CurrentObjectType, StructuredList, StructuredIndex,
            SourceRange(D->getBeginLoc(), DIE->getEndLoc()));
      else if (InitListExpr *Result = dyn_cast<InitListExpr>(ExistingInit))
        StructuredList = Result;
      else {
        if (DesignatedInitUpdateExpr *E =
                dyn_cast<DesignatedInitUpdateExpr>(ExistingInit))
          StructuredList = E->getUpdater();
        else {
          DesignatedInitUpdateExpr *DIUE = new (SemaRef.Context)
              DesignatedInitUpdateExpr(SemaRef.Context, D->getBeginLoc(),
                                       ExistingInit, DIE->getEndLoc());
          StructuredList->updateInit(SemaRef.Context, StructuredIndex, DIUE);
          StructuredList = DIUE->getUpdater();
        }

        // We need to check on source range validity because the previous
        // initializer does not have to be an explicit initializer. e.g.,
        //
        // struct P { int a, b; };
        // struct PP { struct P p } l = { { .a = 2 }, .p.b = 3 };
        //
        // There is an overwrite taking place because the first braced initializer
        // list "{ .a = 2 }" already provides value for .p.b (which is zero).
        if (ExistingInit->getSourceRange().isValid()) {
          // We are creating an initializer list that initializes the
          // subobjects of the current object, but there was already an
          // initialization that completely initialized the current
          // subobject, e.g., by a compound literal:
          //
          // struct X { int a, b; };
          // struct X xs[] = { [0] = (struct X) { 1, 2 }, [0].b = 3 };
          //
          // Here, xs[0].a == 0 and xs[0].b == 3, since the second,
          // designated initializer re-initializes the whole
          // subobject [0], overwriting previous initializers.
          SemaRef.Diag(D->getBeginLoc(),
                       diag::warn_subobject_initializer_overrides)
              << SourceRange(D->getBeginLoc(), DIE->getEndLoc());

          SemaRef.Diag(ExistingInit->getBeginLoc(),
                       diag::note_previous_initializer)
              << /*FIXME:has side effects=*/0 << ExistingInit->getSourceRange();
        }
      }
    }
    assert(StructuredList && "Expected a structured initializer list");
  }

  if (D->isFieldDesignator()) {
    // C99 6.7.8p7:
    //
    //   If a designator has the form
    //
    //      . identifier
    //
    //   then the current object (defined below) shall have
    //   structure or union type and the identifier shall be the
    //   name of a member of that type.
    const RecordType *RT = CurrentObjectType->getAs<RecordType>();
    if (!RT) {
      SourceLocation Loc = D->getDotLoc();
      if (Loc.isInvalid())
        Loc = D->getFieldLoc();
      if (!VerifyOnly)
        SemaRef.Diag(Loc, diag::err_field_designator_non_aggr)
          << SemaRef.getLangOpts().CPlusPlus << CurrentObjectType;
      ++Index;
      return true;
    }

    FieldDecl *KnownField = D->getField();
    if (!KnownField) {
      IdentifierInfo *FieldName = D->getFieldName();
      DeclContext::lookup_result Lookup = RT->getDecl()->lookup(FieldName);
      for (NamedDecl *ND : Lookup) {
        if (auto *FD = dyn_cast<FieldDecl>(ND)) {
          KnownField = FD;
          break;
        }
        if (auto *IFD = dyn_cast<IndirectFieldDecl>(ND)) {
          // In verify mode, don't modify the original.
          if (VerifyOnly)
            DIE = CloneDesignatedInitExpr(SemaRef, DIE);
          ExpandAnonymousFieldDesignator(SemaRef, DIE, DesigIdx, IFD);
          D = DIE->getDesignator(DesigIdx);
          KnownField = cast<FieldDecl>(*IFD->chain_begin());
          break;
        }
      }
      if (!KnownField) {
        if (VerifyOnly) {
          ++Index;
          return true;  // No typo correction when just trying this out.
        }

        // Name lookup found something, but it wasn't a field.
        if (!Lookup.empty()) {
          SemaRef.Diag(D->getFieldLoc(), diag::err_field_designator_nonfield)
            << FieldName;
          SemaRef.Diag(Lookup.front()->getLocation(),
                       diag::note_field_designator_found);
          ++Index;
          return true;
        }

        // Name lookup didn't find anything.
        // Determine whether this was a typo for another field name.
        FieldInitializerValidatorCCC CCC(RT->getDecl());
        if (TypoCorrection Corrected = SemaRef.CorrectTypo(
                DeclarationNameInfo(FieldName, D->getFieldLoc()),
                Sema::LookupMemberName, /*Scope=*/nullptr, /*SS=*/nullptr, CCC,
                Sema::CTK_ErrorRecovery, RT->getDecl())) {
          SemaRef.diagnoseTypo(
              Corrected,
              SemaRef.PDiag(diag::err_field_designator_unknown_suggest)
                << FieldName << CurrentObjectType);
          KnownField = Corrected.getCorrectionDeclAs<FieldDecl>();
          hadError = true;
        } else {
          // Typo correction didn't find anything.
          SemaRef.Diag(D->getFieldLoc(), diag::err_field_designator_unknown)
            << FieldName << CurrentObjectType;
          ++Index;
          return true;
        }
      }
    }

    unsigned FieldIndex = 0;

    if (auto *CXXRD = dyn_cast<CXXRecordDecl>(RT->getDecl()))
      FieldIndex = CXXRD->getNumBases();

    for (auto *FI : RT->getDecl()->fields()) {
      if (FI->isUnnamedBitfield())
        continue;
      if (declaresSameEntity(KnownField, FI)) {
        KnownField = FI;
        break;
      }
      ++FieldIndex;
    }

    RecordDecl::field_iterator Field =
        RecordDecl::field_iterator(DeclContext::decl_iterator(KnownField));

    // All of the fields of a union are located at the same place in
    // the initializer list.
    if (RT->getDecl()->isUnion()) {
      FieldIndex = 0;
      if (!VerifyOnly) {
        FieldDecl *CurrentField = StructuredList->getInitializedFieldInUnion();
        if (CurrentField && !declaresSameEntity(CurrentField, *Field)) {
          assert(StructuredList->getNumInits() == 1
                 && "A union should never have more than one initializer!");

          Expr *ExistingInit = StructuredList->getInit(0);
          if (ExistingInit) {
            // We're about to throw away an initializer, emit warning.
            SemaRef.Diag(D->getFieldLoc(),
                         diag::warn_initializer_overrides)
              << D->getSourceRange();
            SemaRef.Diag(ExistingInit->getBeginLoc(),
                         diag::note_previous_initializer)
                << /*FIXME:has side effects=*/0
                << ExistingInit->getSourceRange();
          }

          // remove existing initializer
          StructuredList->resizeInits(SemaRef.Context, 0);
          StructuredList->setInitializedFieldInUnion(nullptr);
        }

        StructuredList->setInitializedFieldInUnion(*Field);
      }
    }

    // Make sure we can use this declaration.
    bool InvalidUse;
    if (VerifyOnly)
      InvalidUse = !SemaRef.CanUseDecl(*Field, TreatUnavailableAsInvalid);
    else
      InvalidUse = SemaRef.DiagnoseUseOfDecl(*Field, D->getFieldLoc());
    if (InvalidUse) {
      ++Index;
      return true;
    }

    if (!VerifyOnly) {
      // Update the designator with the field declaration.
      D->setField(*Field);

      // Make sure that our non-designated initializer list has space
      // for a subobject corresponding to this field.
      if (FieldIndex >= StructuredList->getNumInits())
        StructuredList->resizeInits(SemaRef.Context, FieldIndex + 1);
    }

    // This designator names a flexible array member.
    if (Field->getType()->isIncompleteArrayType()) {
      bool Invalid = false;
      if ((DesigIdx + 1) != DIE->size()) {
        // We can't designate an object within the flexible array
        // member (because GCC doesn't allow it).
        if (!VerifyOnly) {
          DesignatedInitExpr::Designator *NextD
            = DIE->getDesignator(DesigIdx + 1);
          SemaRef.Diag(NextD->getBeginLoc(),
                       diag::err_designator_into_flexible_array_member)
              << SourceRange(NextD->getBeginLoc(), DIE->getEndLoc());
          SemaRef.Diag(Field->getLocation(), diag::note_flexible_array_member)
            << *Field;
        }
        Invalid = true;
      }

      if (!hadError && !isa<InitListExpr>(DIE->getInit()) &&
          !isa<StringLiteral>(DIE->getInit())) {
        // The initializer is not an initializer list.
        if (!VerifyOnly) {
          SemaRef.Diag(DIE->getInit()->getBeginLoc(),
                       diag::err_flexible_array_init_needs_braces)
              << DIE->getInit()->getSourceRange();
          SemaRef.Diag(Field->getLocation(), diag::note_flexible_array_member)
            << *Field;
        }
        Invalid = true;
      }

      // Check GNU flexible array initializer.
      if (!Invalid && CheckFlexibleArrayInit(Entity, DIE->getInit(), *Field,
                                             TopLevelObject))
        Invalid = true;

      if (Invalid) {
        ++Index;
        return true;
      }

      // Initialize the array.
      bool prevHadError = hadError;
      unsigned newStructuredIndex = FieldIndex;
      unsigned OldIndex = Index;
      IList->setInit(Index, DIE->getInit());

      InitializedEntity MemberEntity =
        InitializedEntity::InitializeMember(*Field, &Entity);
      CheckSubElementType(MemberEntity, IList, Field->getType(), Index,
                          StructuredList, newStructuredIndex);

      IList->setInit(OldIndex, DIE);
      if (hadError && !prevHadError) {
        ++Field;
        ++FieldIndex;
        if (NextField)
          *NextField = Field;
        StructuredIndex = FieldIndex;
        return true;
      }
    } else {
      // Recurse to check later designated subobjects.
      QualType FieldType = Field->getType();
      unsigned newStructuredIndex = FieldIndex;

      InitializedEntity MemberEntity =
        InitializedEntity::InitializeMember(*Field, &Entity);
      if (CheckDesignatedInitializer(MemberEntity, IList, DIE, DesigIdx + 1,
                                     FieldType, nullptr, nullptr, Index,
                                     StructuredList, newStructuredIndex,
                                     FinishSubobjectInit, false))
        return true;
    }

    // Find the position of the next field to be initialized in this
    // subobject.
    ++Field;
    ++FieldIndex;

    // If this the first designator, our caller will continue checking
    // the rest of this struct/class/union subobject.
    if (IsFirstDesignator) {
      if (NextField)
        *NextField = Field;
      StructuredIndex = FieldIndex;
      return false;
    }

    if (!FinishSubobjectInit)
      return false;

    // We've already initialized something in the union; we're done.
    if (RT->getDecl()->isUnion())
      return hadError;

    // Check the remaining fields within this class/struct/union subobject.
    bool prevHadError = hadError;

    auto NoBases =
        CXXRecordDecl::base_class_range(CXXRecordDecl::base_class_iterator(),
                                        CXXRecordDecl::base_class_iterator());
    CheckStructUnionTypes(Entity, IList, CurrentObjectType, NoBases, Field,
                          false, Index, StructuredList, FieldIndex);
    return hadError && !prevHadError;
  }

  // C99 6.7.8p6:
  //
  //   If a designator has the form
  //
  //      [ constant-expression ]
  //
  //   then the current object (defined below) shall have array
  //   type and the expression shall be an integer constant
  //   expression. If the array is of unknown size, any
  //   nonnegative value is valid.
  //
  // Additionally, cope with the GNU extension that permits
  // designators of the form
  //
  //      [ constant-expression ... constant-expression ]
  const ArrayType *AT = SemaRef.Context.getAsArrayType(CurrentObjectType);
  if (!AT) {
    if (!VerifyOnly)
      SemaRef.Diag(D->getLBracketLoc(), diag::err_array_designator_non_array)
        << CurrentObjectType;
    ++Index;
    return true;
  }

  Expr *IndexExpr = nullptr;
  llvm::APSInt DesignatedStartIndex, DesignatedEndIndex;
  if (D->isArrayDesignator()) {
    IndexExpr = DIE->getArrayIndex(*D);
    DesignatedStartIndex = IndexExpr->EvaluateKnownConstInt(SemaRef.Context);
    DesignatedEndIndex = DesignatedStartIndex;
  } else {
    assert(D->isArrayRangeDesignator() && "Need array-range designator");

    DesignatedStartIndex =
      DIE->getArrayRangeStart(*D)->EvaluateKnownConstInt(SemaRef.Context);
    DesignatedEndIndex =
      DIE->getArrayRangeEnd(*D)->EvaluateKnownConstInt(SemaRef.Context);
    IndexExpr = DIE->getArrayRangeEnd(*D);

    // Codegen can't handle evaluating array range designators that have side
    // effects, because we replicate the AST value for each initialized element.
    // As such, set the sawArrayRangeDesignator() bit if we initialize multiple
    // elements with something that has a side effect, so codegen can emit an
    // "error unsupported" error instead of miscompiling the app.
    if (DesignatedStartIndex.getZExtValue()!=DesignatedEndIndex.getZExtValue()&&
        DIE->getInit()->HasSideEffects(SemaRef.Context) && !VerifyOnly)
      FullyStructuredList->sawArrayRangeDesignator();
  }

  if (isa<ConstantArrayType>(AT)) {
    llvm::APSInt MaxElements(cast<ConstantArrayType>(AT)->getSize(), false);
    DesignatedStartIndex
      = DesignatedStartIndex.extOrTrunc(MaxElements.getBitWidth());
    DesignatedStartIndex.setIsUnsigned(MaxElements.isUnsigned());
    DesignatedEndIndex
      = DesignatedEndIndex.extOrTrunc(MaxElements.getBitWidth());
    DesignatedEndIndex.setIsUnsigned(MaxElements.isUnsigned());
    if (DesignatedEndIndex >= MaxElements) {
      if (!VerifyOnly)
        SemaRef.Diag(IndexExpr->getBeginLoc(),
                     diag::err_array_designator_too_large)
            << DesignatedEndIndex.toString(10) << MaxElements.toString(10)
            << IndexExpr->getSourceRange();
      ++Index;
      return true;
    }
  } else {
    unsigned DesignatedIndexBitWidth =
      ConstantArrayType::getMaxSizeBits(SemaRef.Context);
    DesignatedStartIndex =
      DesignatedStartIndex.extOrTrunc(DesignatedIndexBitWidth);
    DesignatedEndIndex =
      DesignatedEndIndex.extOrTrunc(DesignatedIndexBitWidth);
    DesignatedStartIndex.setIsUnsigned(true);
    DesignatedEndIndex.setIsUnsigned(true);
  }

  if (!VerifyOnly && StructuredList->isStringLiteralInit()) {
    // We're modifying a string literal init; we have to decompose the string
    // so we can modify the individual characters.
    ASTContext &Context = SemaRef.Context;
    Expr *SubExpr = StructuredList->getInit(0)->IgnoreParens();

    // Compute the character type
    QualType CharTy = AT->getElementType();

    // Compute the type of the integer literals.
    QualType PromotedCharTy = CharTy;
    if (CharTy->isPromotableIntegerType())
      PromotedCharTy = Context.getPromotedIntegerType(CharTy);
    unsigned PromotedCharTyWidth = Context.getTypeSize(PromotedCharTy);

    if (StringLiteral *SL = dyn_cast<StringLiteral>(SubExpr)) {
      // Get the length of the string.
      uint64_t StrLen = SL->getLength();
      if (cast<ConstantArrayType>(AT)->getSize().ult(StrLen))
        StrLen = cast<ConstantArrayType>(AT)->getSize().getZExtValue();
      StructuredList->resizeInits(Context, StrLen);

      // Build a literal for each character in the string, and put them into
      // the init list.
      for (unsigned i = 0, e = StrLen; i != e; ++i) {
        llvm::APInt CodeUnit(PromotedCharTyWidth, SL->getCodeUnit(i));
        Expr *Init = new (Context) IntegerLiteral(
            Context, CodeUnit, PromotedCharTy, SubExpr->getExprLoc());
        if (CharTy != PromotedCharTy)
          Init = ImplicitCastExpr::Create(Context, CharTy, CK_IntegralCast,
                                          Init, nullptr, VK_RValue);
        StructuredList->updateInit(Context, i, Init);
      }
    } else {
      ObjCEncodeExpr *E = cast<ObjCEncodeExpr>(SubExpr);
      std::string Str;
      Context.getObjCEncodingForType(E->getEncodedType(), Str);

      // Get the length of the string.
      uint64_t StrLen = Str.size();
      if (cast<ConstantArrayType>(AT)->getSize().ult(StrLen))
        StrLen = cast<ConstantArrayType>(AT)->getSize().getZExtValue();
      StructuredList->resizeInits(Context, StrLen);

      // Build a literal for each character in the string, and put them into
      // the init list.
      for (unsigned i = 0, e = StrLen; i != e; ++i) {
        llvm::APInt CodeUnit(PromotedCharTyWidth, Str[i]);
        Expr *Init = new (Context) IntegerLiteral(
            Context, CodeUnit, PromotedCharTy, SubExpr->getExprLoc());
        if (CharTy != PromotedCharTy)
          Init = ImplicitCastExpr::Create(Context, CharTy, CK_IntegralCast,
                                          Init, nullptr, VK_RValue);
        StructuredList->updateInit(Context, i, Init);
      }
    }
  }

  // Make sure that our non-designated initializer list has space
  // for a subobject corresponding to this array element.
  if (!VerifyOnly &&
      DesignatedEndIndex.getZExtValue() >= StructuredList->getNumInits())
    StructuredList->resizeInits(SemaRef.Context,
                                DesignatedEndIndex.getZExtValue() + 1);

  // Repeatedly perform subobject initializations in the range
  // [DesignatedStartIndex, DesignatedEndIndex].

  // Move to the next designator
  unsigned ElementIndex = DesignatedStartIndex.getZExtValue();
  unsigned OldIndex = Index;

  InitializedEntity ElementEntity =
    InitializedEntity::InitializeElement(SemaRef.Context, 0, Entity);

  while (DesignatedStartIndex <= DesignatedEndIndex) {
    // Recurse to check later designated subobjects.
    QualType ElementType = AT->getElementType();
    Index = OldIndex;

    ElementEntity.setElementIndex(ElementIndex);
    if (CheckDesignatedInitializer(
            ElementEntity, IList, DIE, DesigIdx + 1, ElementType, nullptr,
            nullptr, Index, StructuredList, ElementIndex,
            FinishSubobjectInit && (DesignatedStartIndex == DesignatedEndIndex),
            false))
      return true;

    // Move to the next index in the array that we'll be initializing.
    ++DesignatedStartIndex;
    ElementIndex = DesignatedStartIndex.getZExtValue();
  }

  // If this the first designator, our caller will continue checking
  // the rest of this array subobject.
  if (IsFirstDesignator) {
    if (NextElementIndex)
      *NextElementIndex = DesignatedStartIndex;
    StructuredIndex = ElementIndex;
    return false;
  }

  if (!FinishSubobjectInit)
    return false;

  // Check the remaining elements within this array subobject.
  bool prevHadError = hadError;
  CheckArrayType(Entity, IList, CurrentObjectType, DesignatedStartIndex,
                 /*SubobjectIsDesignatorContext=*/false, Index,
                 StructuredList, ElementIndex);
  return hadError && !prevHadError;
}

// Get the structured initializer list for a subobject of type
// @p CurrentObjectType.
InitListExpr *
InitListChecker::getStructuredSubobjectInit(InitListExpr *IList, unsigned Index,
                                            QualType CurrentObjectType,
                                            InitListExpr *StructuredList,
                                            unsigned StructuredIndex,
                                            SourceRange InitRange,
                                            bool IsFullyOverwritten) {
  if (VerifyOnly)
    return nullptr; // No structured list in verification-only mode.
  Expr *ExistingInit = nullptr;
  if (!StructuredList)
    ExistingInit = SyntacticToSemantic.lookup(IList);
  else if (StructuredIndex < StructuredList->getNumInits())
    ExistingInit = StructuredList->getInit(StructuredIndex);

  if (InitListExpr *Result = dyn_cast_or_null<InitListExpr>(ExistingInit))
    // There might have already been initializers for subobjects of the current
    // object, but a subsequent initializer list will overwrite the entirety
    // of the current object. (See DR 253 and C99 6.7.8p21). e.g.,
    //
    // struct P { char x[6]; };
    // struct P l = { .x[2] = 'x', .x = { [0] = 'f' } };
    //
    // The first designated initializer is ignored, and l.x is just "f".
    if (!IsFullyOverwritten)
      return Result;

  if (ExistingInit) {
    // We are creating an initializer list that initializes the
    // subobjects of the current object, but there was already an
    // initialization that completely initialized the current
    // subobject, e.g., by a compound literal:
    //
    // struct X { int a, b; };
    // struct X xs[] = { [0] = (struct X) { 1, 2 }, [0].b = 3 };
    //
    // Here, xs[0].a == 0 and xs[0].b == 3, since the second,
    // designated initializer re-initializes the whole
    // subobject [0], overwriting previous initializers.
    SemaRef.Diag(InitRange.getBegin(),
                 diag::warn_subobject_initializer_overrides)
      << InitRange;
    SemaRef.Diag(ExistingInit->getBeginLoc(), diag::note_previous_initializer)
        << /*FIXME:has side effects=*/0 << ExistingInit->getSourceRange();
  }

  InitListExpr *Result
    = new (SemaRef.Context) InitListExpr(SemaRef.Context,
                                         InitRange.getBegin(), None,
                                         InitRange.getEnd());

  QualType ResultType = CurrentObjectType;
  if (!ResultType->isArrayType())
    ResultType = ResultType.getNonLValueExprType(SemaRef.Context);
  Result->setType(ResultType);

  // Pre-allocate storage for the structured initializer list.
  unsigned NumElements = 0;
  unsigned NumInits = 0;
  bool GotNumInits = false;
  if (!StructuredList) {
    NumInits = IList->getNumInits();
    GotNumInits = true;
  } else if (Index < IList->getNumInits()) {
    if (InitListExpr *SubList = dyn_cast<InitListExpr>(IList->getInit(Index))) {
      NumInits = SubList->getNumInits();
      GotNumInits = true;
    }
  }

  if (const ArrayType *AType
      = SemaRef.Context.getAsArrayType(CurrentObjectType)) {
    if (const ConstantArrayType *CAType = dyn_cast<ConstantArrayType>(AType)) {
      NumElements = CAType->getSize().getZExtValue();
      // Simple heuristic so that we don't allocate a very large
      // initializer with many empty entries at the end.
      if (GotNumInits && NumElements > NumInits)
        NumElements = 0;
    }
  } else if (const VectorType *VType = CurrentObjectType->getAs<VectorType>())
    NumElements = VType->getNumElements();
  else if (const RecordType *RType = CurrentObjectType->getAs<RecordType>()) {
    RecordDecl *RDecl = RType->getDecl();
    if (RDecl->isUnion())
      NumElements = 1;
    else
      NumElements = std::distance(RDecl->field_begin(), RDecl->field_end());
  }

  Result->reserveInits(SemaRef.Context, NumElements);

  // Link this new initializer list into the structured initializer
  // lists.
  if (StructuredList)
    StructuredList->updateInit(SemaRef.Context, StructuredIndex, Result);
  else {
    Result->setSyntacticForm(IList);
    SyntacticToSemantic[IList] = Result;
  }

  return Result;
}

/// Update the initializer at index @p StructuredIndex within the
/// structured initializer list to the value @p expr.
void InitListChecker::UpdateStructuredListElement(InitListExpr *StructuredList,
                                                  unsigned &StructuredIndex,
                                                  Expr *expr) {
  // No structured initializer list to update
  if (!StructuredList)
    return;

  if (Expr *PrevInit = StructuredList->updateInit(SemaRef.Context,
                                                  StructuredIndex, expr)) {
    // This initializer overwrites a previous initializer. Warn.
    // We need to check on source range validity because the previous
    // initializer does not have to be an explicit initializer.
    // struct P { int a, b; };
    // struct PP { struct P p } l = { { .a = 2 }, .p.b = 3 };
    // There is an overwrite taking place because the first braced initializer
    // list "{ .a = 2 }' already provides value for .p.b (which is zero).
    if (PrevInit->getSourceRange().isValid()) {
      SemaRef.Diag(expr->getBeginLoc(), diag::warn_initializer_overrides)
          << expr->getSourceRange();

      SemaRef.Diag(PrevInit->getBeginLoc(), diag::note_previous_initializer)
          << /*FIXME:has side effects=*/0 << PrevInit->getSourceRange();
    }
  }

  ++StructuredIndex;
}

/// Check that the given Index expression is a valid array designator
/// value. This is essentially just a wrapper around
/// VerifyIntegerConstantExpression that also checks for negative values
/// and produces a reasonable diagnostic if there is a
/// failure. Returns the index expression, possibly with an implicit cast
/// added, on success.  If everything went okay, Value will receive the
/// value of the constant expression.
static ExprResult
CheckArrayDesignatorExpr(Sema &S, Expr *Index, llvm::APSInt &Value) {
  SourceLocation Loc = Index->getBeginLoc();

  // Make sure this is an integer constant expression.
  ExprResult Result = S.VerifyIntegerConstantExpression(Index, &Value);
  if (Result.isInvalid())
    return Result;

  if (Value.isSigned() && Value.isNegative())
    return S.Diag(Loc, diag::err_array_designator_negative)
      << Value.toString(10) << Index->getSourceRange();

  Value.setIsUnsigned(true);
  return Result;
}

ExprResult Sema::ActOnDesignatedInitializer(Designation &Desig,
                                            SourceLocation Loc,
                                            bool GNUSyntax,
                                            ExprResult Init) {
  typedef DesignatedInitExpr::Designator ASTDesignator;

  bool Invalid = false;
  SmallVector<ASTDesignator, 32> Designators;
  SmallVector<Expr *, 32> InitExpressions;

  // Build designators and check array designator expressions.
  for (unsigned Idx = 0; Idx < Desig.getNumDesignators(); ++Idx) {
    const Designator &D = Desig.getDesignator(Idx);
    switch (D.getKind()) {
    case Designator::FieldDesignator:
      Designators.push_back(ASTDesignator(D.getField(), D.getDotLoc(),
                                          D.getFieldLoc()));
      break;

    case Designator::ArrayDesignator: {
      Expr *Index = static_cast<Expr *>(D.getArrayIndex());
      llvm::APSInt IndexValue;
      if (!Index->isTypeDependent() && !Index->isValueDependent())
        Index = CheckArrayDesignatorExpr(*this, Index, IndexValue).get();
      if (!Index)
        Invalid = true;
      else {
        Designators.push_back(ASTDesignator(InitExpressions.size(),
                                            D.getLBracketLoc(),
                                            D.getRBracketLoc()));
        InitExpressions.push_back(Index);
      }
      break;
    }

    case Designator::ArrayRangeDesignator: {
      Expr *StartIndex = static_cast<Expr *>(D.getArrayRangeStart());
      Expr *EndIndex = static_cast<Expr *>(D.getArrayRangeEnd());
      llvm::APSInt StartValue;
      llvm::APSInt EndValue;
      bool StartDependent = StartIndex->isTypeDependent() ||
                            StartIndex->isValueDependent();
      bool EndDependent = EndIndex->isTypeDependent() ||
                          EndIndex->isValueDependent();
      if (!StartDependent)
        StartIndex =
            CheckArrayDesignatorExpr(*this, StartIndex, StartValue).get();
      if (!EndDependent)
        EndIndex = CheckArrayDesignatorExpr(*this, EndIndex, EndValue).get();

      if (!StartIndex || !EndIndex)
        Invalid = true;
      else {
        // Make sure we're comparing values with the same bit width.
        if (StartDependent || EndDependent) {
          // Nothing to compute.
        } else if (StartValue.getBitWidth() > EndValue.getBitWidth())
          EndValue = EndValue.extend(StartValue.getBitWidth());
        else if (StartValue.getBitWidth() < EndValue.getBitWidth())
          StartValue = StartValue.extend(EndValue.getBitWidth());

        if (!StartDependent && !EndDependent && EndValue < StartValue) {
          Diag(D.getEllipsisLoc(), diag::err_array_designator_empty_range)
            << StartValue.toString(10) << EndValue.toString(10)
            << StartIndex->getSourceRange() << EndIndex->getSourceRange();
          Invalid = true;
        } else {
          Designators.push_back(ASTDesignator(InitExpressions.size(),
                                              D.getLBracketLoc(),
                                              D.getEllipsisLoc(),
                                              D.getRBracketLoc()));
          InitExpressions.push_back(StartIndex);
          InitExpressions.push_back(EndIndex);
        }
      }
      break;
    }
    }
  }

  if (Invalid || Init.isInvalid())
    return ExprError();

  // Clear out the expressions within the designation.
  Desig.ClearExprs(*this);

  DesignatedInitExpr *DIE
    = DesignatedInitExpr::Create(Context,
                                 Designators,
                                 InitExpressions, Loc, GNUSyntax,
                                 Init.getAs<Expr>());

  if (!getLangOpts().C99)
    Diag(DIE->getBeginLoc(), diag::ext_designated_init)
        << DIE->getSourceRange();

  return DIE;
}

//===----------------------------------------------------------------------===//
// Initialization entity
//===----------------------------------------------------------------------===//

InitializedEntity::InitializedEntity(ASTContext &Context, unsigned Index,
                                     const InitializedEntity &Parent)
  : Parent(&Parent), Index(Index)
{
  if (const ArrayType *AT = Context.getAsArrayType(Parent.getType())) {
    Kind = EK_ArrayElement;
    Type = AT->getElementType();
  } else if (const VectorType *VT = Parent.getType()->getAs<VectorType>()) {
    Kind = EK_VectorElement;
    Type = VT->getElementType();
  } else {
    const ComplexType *CT = Parent.getType()->getAs<ComplexType>();
    assert(CT && "Unexpected type");
    Kind = EK_ComplexElement;
    Type = CT->getElementType();
  }
}

InitializedEntity
InitializedEntity::InitializeBase(ASTContext &Context,
                                  const CXXBaseSpecifier *Base,
                                  bool IsInheritedVirtualBase,
                                  const InitializedEntity *Parent) {
  InitializedEntity Result;
  Result.Kind = EK_Base;
  Result.Parent = Parent;
  Result.Base = reinterpret_cast<uintptr_t>(Base);
  if (IsInheritedVirtualBase)
    Result.Base |= 0x01;

  Result.Type = Base->getType();
  return Result;
}

DeclarationName InitializedEntity::getName() const {
  switch (getKind()) {
  case EK_Parameter:
  case EK_Parameter_CF_Audited: {
    ParmVarDecl *D = reinterpret_cast<ParmVarDecl*>(Parameter & ~0x1);
    return (D ? D->getDeclName() : DeclarationName());
  }

  case EK_Variable:
  case EK_Member:
  case EK_Binding:
    return Variable.VariableOrMember->getDeclName();

  case EK_LambdaCapture:
    return DeclarationName(Capture.VarID);

  case EK_Result:
  case EK_StmtExprResult:
  case EK_Exception:
  case EK_New:
  case EK_Temporary:
  case EK_Base:
  case EK_Delegating:
  case EK_ArrayElement:
  case EK_VectorElement:
  case EK_ComplexElement:
  case EK_BlockElement:
  case EK_LambdaToBlockConversionBlockElement:
  case EK_CompoundLiteralInit:
  case EK_RelatedResult:
    return DeclarationName();
  }

  llvm_unreachable("Invalid EntityKind!");
}

ValueDecl *InitializedEntity::getDecl() const {
  switch (getKind()) {
  case EK_Variable:
  case EK_Member:
  case EK_Binding:
    return Variable.VariableOrMember;

  case EK_Parameter:
  case EK_Parameter_CF_Audited:
    return reinterpret_cast<ParmVarDecl*>(Parameter & ~0x1);

  case EK_Result:
  case EK_StmtExprResult:
  case EK_Exception:
  case EK_New:
  case EK_Temporary:
  case EK_Base:
  case EK_Delegating:
  case EK_ArrayElement:
  case EK_VectorElement:
  case EK_ComplexElement:
  case EK_BlockElement:
  case EK_LambdaToBlockConversionBlockElement:
  case EK_LambdaCapture:
  case EK_CompoundLiteralInit:
  case EK_RelatedResult:
    return nullptr;
  }

  llvm_unreachable("Invalid EntityKind!");
}

bool InitializedEntity::allowsNRVO() const {
  switch (getKind()) {
  case EK_Result:
  case EK_Exception:
    return LocAndNRVO.NRVO;

  case EK_StmtExprResult:
  case EK_Variable:
  case EK_Parameter:
  case EK_Parameter_CF_Audited:
  case EK_Member:
  case EK_Binding:
  case EK_New:
  case EK_Temporary:
  case EK_CompoundLiteralInit:
  case EK_Base:
  case EK_Delegating:
  case EK_ArrayElement:
  case EK_VectorElement:
  case EK_ComplexElement:
  case EK_BlockElement:
  case EK_LambdaToBlockConversionBlockElement:
  case EK_LambdaCapture:
  case EK_RelatedResult:
    break;
  }

  return false;
}

unsigned InitializedEntity::dumpImpl(raw_ostream &OS) const {
  assert(getParent() != this);
  unsigned Depth = getParent() ? getParent()->dumpImpl(OS) : 0;
  for (unsigned I = 0; I != Depth; ++I)
    OS << "`-";

  switch (getKind()) {
  case EK_Variable: OS << "Variable"; break;
  case EK_Parameter: OS << "Parameter"; break;
  case EK_Parameter_CF_Audited: OS << "CF audited function Parameter";
    break;
  case EK_Result: OS << "Result"; break;
  case EK_StmtExprResult: OS << "StmtExprResult"; break;
  case EK_Exception: OS << "Exception"; break;
  case EK_Member: OS << "Member"; break;
  case EK_Binding: OS << "Binding"; break;
  case EK_New: OS << "New"; break;
  case EK_Temporary: OS << "Temporary"; break;
  case EK_CompoundLiteralInit: OS << "CompoundLiteral";break;
  case EK_RelatedResult: OS << "RelatedResult"; break;
  case EK_Base: OS << "Base"; break;
  case EK_Delegating: OS << "Delegating"; break;
  case EK_ArrayElement: OS << "ArrayElement " << Index; break;
  case EK_VectorElement: OS << "VectorElement " << Index; break;
  case EK_ComplexElement: OS << "ComplexElement " << Index; break;
  case EK_BlockElement: OS << "Block"; break;
  case EK_LambdaToBlockConversionBlockElement:
    OS << "Block (lambda)";
    break;
  case EK_LambdaCapture:
    OS << "LambdaCapture ";
    OS << DeclarationName(Capture.VarID);
    break;
  }

  if (auto *D = getDecl()) {
    OS << " ";
    D->printQualifiedName(OS);
  }

  OS << " '" << getType().getAsString() << "'\n";

  return Depth + 1;
}

LLVM_DUMP_METHOD void InitializedEntity::dump() const {
  dumpImpl(llvm::errs());
}

//===----------------------------------------------------------------------===//
// Initialization sequence
//===----------------------------------------------------------------------===//

void InitializationSequence::Step::Destroy() {
  switch (Kind) {
  case SK_ResolveAddressOfOverloadedFunction:
  case SK_CastDerivedToBaseRValue:
  case SK_CastDerivedToBaseXValue:
  case SK_CastDerivedToBaseLValue:
  case SK_BindReference:
  case SK_BindReferenceToTemporary:
  case SK_FinalCopy:
  case SK_ExtraneousCopyToTemporary:
  case SK_UserConversion:
  case SK_QualificationConversionRValue:
  case SK_QualificationConversionXValue:
  case SK_QualificationConversionLValue:
  case SK_AtomicConversion:
  case SK_ListInitialization:
  case SK_UnwrapInitList:
  case SK_RewrapInitList:
  case SK_ConstructorInitialization:
  case SK_ConstructorInitializationFromList:
  case SK_ZeroInitialization:
  case SK_CAssignment:
  case SK_StringInit:
  case SK_ObjCObjectConversion:
  case SK_ArrayLoopIndex:
  case SK_ArrayLoopInit:
  case SK_ArrayInit:
  case SK_GNUArrayInit:
  case SK_ParenthesizedArrayInit:
  case SK_PassByIndirectCopyRestore:
  case SK_PassByIndirectRestore:
  case SK_ProduceObjCObject:
  case SK_StdInitializerList:
  case SK_StdInitializerListConstructorCall:
  case SK_OCLSamplerInit:
  case SK_OCLZeroOpaqueType:
    break;

  case SK_ConversionSequence:
  case SK_ConversionSequenceNoNarrowing:
    delete ICS;
  }
}

bool InitializationSequence::isDirectReferenceBinding() const {
  // There can be some lvalue adjustments after the SK_BindReference step.
  for (auto I = Steps.rbegin(); I != Steps.rend(); ++I) {
    if (I->Kind == SK_BindReference)
      return true;
    if (I->Kind == SK_BindReferenceToTemporary)
      return false;
  }
  return false;
}

bool InitializationSequence::isAmbiguous() const {
  if (!Failed())
    return false;

  switch (getFailureKind()) {
  case FK_TooManyInitsForReference:
  case FK_ParenthesizedListInitForReference:
  case FK_ArrayNeedsInitList:
  case FK_ArrayNeedsInitListOrStringLiteral:
  case FK_ArrayNeedsInitListOrWideStringLiteral:
  case FK_NarrowStringIntoWideCharArray:
  case FK_WideStringIntoCharArray:
  case FK_IncompatWideStringIntoWideChar:
  case FK_PlainStringIntoUTF8Char:
  case FK_UTF8StringIntoPlainChar:
  case FK_AddressOfOverloadFailed: // FIXME: Could do better
  case FK_NonConstLValueReferenceBindingToTemporary:
  case FK_NonConstLValueReferenceBindingToBitfield:
  case FK_NonConstLValueReferenceBindingToVectorElement:
  case FK_NonConstLValueReferenceBindingToUnrelated:
  case FK_RValueReferenceBindingToLValue:
  case FK_ReferenceAddrspaceMismatchTemporary:
  case FK_ReferenceInitDropsQualifiers:
  case FK_ReferenceInitFailed:
  case FK_ConversionFailed:
  case FK_ConversionFromPropertyFailed:
  case FK_TooManyInitsForScalar:
  case FK_ParenthesizedListInitForScalar:
  case FK_ReferenceBindingToInitList:
  case FK_InitListBadDestinationType:
  case FK_DefaultInitOfConst:
  case FK_Incomplete:
  case FK_ArrayTypeMismatch:
  case FK_NonConstantArrayInit:
  case FK_ListInitializationFailed:
  case FK_VariableLengthArrayHasInitializer:
  case FK_PlaceholderType:
  case FK_ExplicitConstructor:
  case FK_AddressOfUnaddressableFunction:
    return false;

  case FK_ReferenceInitOverloadFailed:
  case FK_UserConversionOverloadFailed:
  case FK_ConstructorOverloadFailed:
  case FK_ListConstructorOverloadFailed:
    return FailedOverloadResult == OR_Ambiguous;
  }

  llvm_unreachable("Invalid EntityKind!");
}

bool InitializationSequence::isConstructorInitialization() const {
  return !Steps.empty() && Steps.back().Kind == SK_ConstructorInitialization;
}

void
InitializationSequence
::AddAddressOverloadResolutionStep(FunctionDecl *Function,
                                   DeclAccessPair Found,
                                   bool HadMultipleCandidates) {
  Step S;
  S.Kind = SK_ResolveAddressOfOverloadedFunction;
  S.Type = Function->getType();
  S.Function.HadMultipleCandidates = HadMultipleCandidates;
  S.Function.Function = Function;
  S.Function.FoundDecl = Found;
  Steps.push_back(S);
}

void InitializationSequence::AddDerivedToBaseCastStep(QualType BaseType,
                                                      ExprValueKind VK) {
  Step S;
  switch (VK) {
  case VK_RValue: S.Kind = SK_CastDerivedToBaseRValue; break;
  case VK_XValue: S.Kind = SK_CastDerivedToBaseXValue; break;
  case VK_LValue: S.Kind = SK_CastDerivedToBaseLValue; break;
  }
  S.Type = BaseType;
  Steps.push_back(S);
}

void InitializationSequence::AddReferenceBindingStep(QualType T,
                                                     bool BindingTemporary) {
  Step S;
  S.Kind = BindingTemporary? SK_BindReferenceToTemporary : SK_BindReference;
  S.Type = T;
  Steps.push_back(S);
}

void InitializationSequence::AddFinalCopy(QualType T) {
  Step S;
  S.Kind = SK_FinalCopy;
  S.Type = T;
  Steps.push_back(S);
}

void InitializationSequence::AddExtraneousCopyToTemporary(QualType T) {
  Step S;
  S.Kind = SK_ExtraneousCopyToTemporary;
  S.Type = T;
  Steps.push_back(S);
}

void
InitializationSequence::AddUserConversionStep(FunctionDecl *Function,
                                              DeclAccessPair FoundDecl,
                                              QualType T,
                                              bool HadMultipleCandidates) {
  Step S;
  S.Kind = SK_UserConversion;
  S.Type = T;
  S.Function.HadMultipleCandidates = HadMultipleCandidates;
  S.Function.Function = Function;
  S.Function.FoundDecl = FoundDecl;
  Steps.push_back(S);
}

void InitializationSequence::AddQualificationConversionStep(QualType Ty,
                                                            ExprValueKind VK) {
  Step S;
  S.Kind = SK_QualificationConversionRValue; // work around a gcc warning
  switch (VK) {
  case VK_RValue:
    S.Kind = SK_QualificationConversionRValue;
    break;
  case VK_XValue:
    S.Kind = SK_QualificationConversionXValue;
    break;
  case VK_LValue:
    S.Kind = SK_QualificationConversionLValue;
    break;
  }
  S.Type = Ty;
  Steps.push_back(S);
}

void InitializationSequence::AddAtomicConversionStep(QualType Ty) {
  Step S;
  S.Kind = SK_AtomicConversion;
  S.Type = Ty;
  Steps.push_back(S);
}

void InitializationSequence::AddConversionSequenceStep(
    const ImplicitConversionSequence &ICS, QualType T,
    bool TopLevelOfInitList) {
  Step S;
  S.Kind = TopLevelOfInitList ? SK_ConversionSequenceNoNarrowing
                              : SK_ConversionSequence;
  S.Type = T;
  S.ICS = new ImplicitConversionSequence(ICS);
  Steps.push_back(S);
}

void InitializationSequence::AddListInitializationStep(QualType T) {
  Step S;
  S.Kind = SK_ListInitialization;
  S.Type = T;
  Steps.push_back(S);
}

void InitializationSequence::AddConstructorInitializationStep(
    DeclAccessPair FoundDecl, CXXConstructorDecl *Constructor, QualType T,
    bool HadMultipleCandidates, bool FromInitList, bool AsInitList) {
  Step S;
  S.Kind = FromInitList ? AsInitList ? SK_StdInitializerListConstructorCall
                                     : SK_ConstructorInitializationFromList
                        : SK_ConstructorInitialization;
  S.Type = T;
  S.Function.HadMultipleCandidates = HadMultipleCandidates;
  S.Function.Function = Constructor;
  S.Function.FoundDecl = FoundDecl;
  Steps.push_back(S);
}

void InitializationSequence::AddZeroInitializationStep(QualType T) {
  Step S;
  S.Kind = SK_ZeroInitialization;
  S.Type = T;
  Steps.push_back(S);
}

void InitializationSequence::AddCAssignmentStep(QualType T) {
  Step S;
  S.Kind = SK_CAssignment;
  S.Type = T;
  Steps.push_back(S);
}

void InitializationSequence::AddStringInitStep(QualType T) {
  Step S;
  S.Kind = SK_StringInit;
  S.Type = T;
  Steps.push_back(S);
}

void InitializationSequence::AddObjCObjectConversionStep(QualType T) {
  Step S;
  S.Kind = SK_ObjCObjectConversion;
  S.Type = T;
  Steps.push_back(S);
}

void InitializationSequence::AddArrayInitStep(QualType T, bool IsGNUExtension) {
  Step S;
  S.Kind = IsGNUExtension ? SK_GNUArrayInit : SK_ArrayInit;
  S.Type = T;
  Steps.push_back(S);
}

void InitializationSequence::AddArrayInitLoopStep(QualType T, QualType EltT) {
  Step S;
  S.Kind = SK_ArrayLoopIndex;
  S.Type = EltT;
  Steps.insert(Steps.begin(), S);

  S.Kind = SK_ArrayLoopInit;
  S.Type = T;
  Steps.push_back(S);
}

void InitializationSequence::AddParenthesizedArrayInitStep(QualType T) {
  Step S;
  S.Kind = SK_ParenthesizedArrayInit;
  S.Type = T;
  Steps.push_back(S);
}

void InitializationSequence::AddPassByIndirectCopyRestoreStep(QualType type,
                                                              bool shouldCopy) {
  Step s;
  s.Kind = (shouldCopy ? SK_PassByIndirectCopyRestore
                       : SK_PassByIndirectRestore);
  s.Type = type;
  Steps.push_back(s);
}

void InitializationSequence::AddProduceObjCObjectStep(QualType T) {
  Step S;
  S.Kind = SK_ProduceObjCObject;
  S.Type = T;
  Steps.push_back(S);
}

void InitializationSequence::AddStdInitializerListConstructionStep(QualType T) {
  Step S;
  S.Kind = SK_StdInitializerList;
  S.Type = T;
  Steps.push_back(S);
}

void InitializationSequence::AddOCLSamplerInitStep(QualType T) {
  Step S;
  S.Kind = SK_OCLSamplerInit;
  S.Type = T;
  Steps.push_back(S);
}

void InitializationSequence::AddOCLZeroOpaqueTypeStep(QualType T) {
  Step S;
  S.Kind = SK_OCLZeroOpaqueType;
  S.Type = T;
  Steps.push_back(S);
}

void InitializationSequence::RewrapReferenceInitList(QualType T,
                                                     InitListExpr *Syntactic) {
  assert(Syntactic->getNumInits() == 1 &&
         "Can only rewrap trivial init lists.");
  Step S;
  S.Kind = SK_UnwrapInitList;
  S.Type = Syntactic->getInit(0)->getType();
  Steps.insert(Steps.begin(), S);

  S.Kind = SK_RewrapInitList;
  S.Type = T;
  S.WrappingSyntacticList = Syntactic;
  Steps.push_back(S);
}

void InitializationSequence::SetOverloadFailure(FailureKind Failure,
                                                OverloadingResult Result) {
  setSequenceKind(FailedSequence);
  this->Failure = Failure;
  this->FailedOverloadResult = Result;
}

//===----------------------------------------------------------------------===//
// Attempt initialization
//===----------------------------------------------------------------------===//

/// Tries to add a zero initializer. Returns true if that worked.
static bool
maybeRecoverWithZeroInitialization(Sema &S, InitializationSequence &Sequence,
                                   const InitializedEntity &Entity) {
  if (Entity.getKind() != InitializedEntity::EK_Variable)
    return false;

  VarDecl *VD = cast<VarDecl>(Entity.getDecl());
  if (VD->getInit() || VD->getEndLoc().isMacroID())
    return false;

  QualType VariableTy = VD->getType().getCanonicalType();
  SourceLocation Loc = S.getLocForEndOfToken(VD->getEndLoc());
  std::string Init = S.getFixItZeroInitializerForType(VariableTy, Loc);
  if (!Init.empty()) {
    Sequence.AddZeroInitializationStep(Entity.getType());
    Sequence.SetZeroInitializationFixit(Init, Loc);
    return true;
  }
  return false;
}

static void MaybeProduceObjCObject(Sema &S,
                                   InitializationSequence &Sequence,
                                   const InitializedEntity &Entity) {
  if (!S.getLangOpts().ObjCAutoRefCount) return;

  /// When initializing a parameter, produce the value if it's marked
  /// __attribute__((ns_consumed)).
  if (Entity.isParameterKind()) {
    if (!Entity.isParameterConsumed())
      return;

    assert(Entity.getType()->isObjCRetainableType() &&
           "consuming an object of unretainable type?");
    Sequence.AddProduceObjCObjectStep(Entity.getType());

  /// When initializing a return value, if the return type is a
  /// retainable type, then returns need to immediately retain the
  /// object.  If an autorelease is required, it will be done at the
  /// last instant.
  } else if (Entity.getKind() == InitializedEntity::EK_Result ||
             Entity.getKind() == InitializedEntity::EK_StmtExprResult) {
    if (!Entity.getType()->isObjCRetainableType())
      return;

    Sequence.AddProduceObjCObjectStep(Entity.getType());
  }
}

static void TryListInitialization(Sema &S,
                                  const InitializedEntity &Entity,
                                  const InitializationKind &Kind,
                                  InitListExpr *InitList,
                                  InitializationSequence &Sequence,
                                  bool TreatUnavailableAsInvalid);

/// When initializing from init list via constructor, handle
/// initialization of an object of type std::initializer_list<T>.
///
/// \return true if we have handled initialization of an object of type
/// std::initializer_list<T>, false otherwise.
static bool TryInitializerListConstruction(Sema &S,
                                           InitListExpr *List,
                                           QualType DestType,
                                           InitializationSequence &Sequence,
                                           bool TreatUnavailableAsInvalid) {
  QualType E;
  if (!S.isStdInitializerList(DestType, &E))
    return false;

  if (!S.isCompleteType(List->getExprLoc(), E)) {
    Sequence.setIncompleteTypeFailure(E);
    return true;
  }

  // Try initializing a temporary array from the init list.
  QualType ArrayType = S.Context.getConstantArrayType(
      E.withConst(), llvm::APInt(S.Context.getTypeSize(S.Context.getSizeType()),
                                 List->getNumInits()),
      clang::ArrayType::Normal, 0);
  InitializedEntity HiddenArray =
      InitializedEntity::InitializeTemporary(ArrayType);
  InitializationKind Kind = InitializationKind::CreateDirectList(
      List->getExprLoc(), List->getBeginLoc(), List->getEndLoc());
  TryListInitialization(S, HiddenArray, Kind, List, Sequence,
                        TreatUnavailableAsInvalid);
  if (Sequence)
    Sequence.AddStdInitializerListConstructionStep(DestType);
  return true;
}

/// Determine if the constructor has the signature of a copy or move
/// constructor for the type T of the class in which it was found. That is,
/// determine if its first parameter is of type T or reference to (possibly
/// cv-qualified) T.
static bool hasCopyOrMoveCtorParam(ASTContext &Ctx,
                                   const ConstructorInfo &Info) {
  if (Info.Constructor->getNumParams() == 0)
    return false;

  QualType ParmT =
      Info.Constructor->getParamDecl(0)->getType().getNonReferenceType();
  QualType ClassT =
      Ctx.getRecordType(cast<CXXRecordDecl>(Info.FoundDecl->getDeclContext()));

  return Ctx.hasSameUnqualifiedType(ParmT, ClassT);
}

static OverloadingResult
ResolveConstructorOverload(Sema &S, SourceLocation DeclLoc,
                           MultiExprArg Args,
                           OverloadCandidateSet &CandidateSet,
                           QualType DestType,
                           DeclContext::lookup_result Ctors,
                           OverloadCandidateSet::iterator &Best,
                           bool CopyInitializing, bool AllowExplicit,
                           bool OnlyListConstructors, bool IsListInit,
                           bool SecondStepOfCopyInit = false) {
  CandidateSet.clear(OverloadCandidateSet::CSK_InitByConstructor);
  CandidateSet.setDestAS(DestType.getQualifiers().getAddressSpace());

  for (NamedDecl *D : Ctors) {
    auto Info = getConstructorInfo(D);
    if (!Info.Constructor || Info.Constructor->isInvalidDecl())
      continue;

    if (!AllowExplicit && Info.Constructor->isExplicit())
      continue;

    if (OnlyListConstructors && !S.isInitListConstructor(Info.Constructor))
      continue;

    // C++11 [over.best.ics]p4:
    //   ... and the constructor or user-defined conversion function is a
    //   candidate by
    //   - 13.3.1.3, when the argument is the temporary in the second step
    //     of a class copy-initialization, or
    //   - 13.3.1.4, 13.3.1.5, or 13.3.1.6 (in all cases), [not handled here]
    //   - the second phase of 13.3.1.7 when the initializer list has exactly
    //     one element that is itself an initializer list, and the target is
    //     the first parameter of a constructor of class X, and the conversion
    //     is to X or reference to (possibly cv-qualified X),
    //   user-defined conversion sequences are not considered.
    bool SuppressUserConversions =
        SecondStepOfCopyInit ||
        (IsListInit && Args.size() == 1 && isa<InitListExpr>(Args[0]) &&
         hasCopyOrMoveCtorParam(S.Context, Info));

    if (Info.ConstructorTmpl)
      S.AddTemplateOverloadCandidate(
          Info.ConstructorTmpl, Info.FoundDecl,
          /*ExplicitArgs*/ nullptr, Args, CandidateSet, SuppressUserConversions,
          /*PartialOverloading=*/false, AllowExplicit);
    else {
      // C++ [over.match.copy]p1:
      //   - When initializing a temporary to be bound to the first parameter
      //     of a constructor [for type T] that takes a reference to possibly
      //     cv-qualified T as its first argument, called with a single
      //     argument in the context of direct-initialization, explicit
      //     conversion functions are also considered.
      // FIXME: What if a constructor template instantiates to such a signature?
      bool AllowExplicitConv = AllowExplicit && !CopyInitializing &&
                               Args.size() == 1 &&
                               hasCopyOrMoveCtorParam(S.Context, Info);
      S.AddOverloadCandidate(Info.Constructor, Info.FoundDecl, Args,
                             CandidateSet, SuppressUserConversions,
                             /*PartialOverloading=*/false, AllowExplicit,
                             AllowExplicitConv);
    }
  }

  // FIXME: Work around a bug in C++17 guaranteed copy elision.
  //
  // When initializing an object of class type T by constructor
  // ([over.match.ctor]) or by list-initialization ([over.match.list])
  // from a single expression of class type U, conversion functions of
  // U that convert to the non-reference type cv T are candidates.
  // Explicit conversion functions are only candidates during
  // direct-initialization.
  //
  // Note: SecondStepOfCopyInit is only ever true in this case when
  // evaluating whether to produce a C++98 compatibility warning.
  if (S.getLangOpts().CPlusPlus17 && Args.size() == 1 &&
      !SecondStepOfCopyInit) {
    Expr *Initializer = Args[0];
    auto *SourceRD = Initializer->getType()->getAsCXXRecordDecl();
    if (SourceRD && S.isCompleteType(DeclLoc, Initializer->getType())) {
      const auto &Conversions = SourceRD->getVisibleConversionFunctions();
      for (auto I = Conversions.begin(), E = Conversions.end(); I != E; ++I) {
        NamedDecl *D = *I;
        CXXRecordDecl *ActingDC = cast<CXXRecordDecl>(D->getDeclContext());
        D = D->getUnderlyingDecl();

        FunctionTemplateDecl *ConvTemplate = dyn_cast<FunctionTemplateDecl>(D);
        CXXConversionDecl *Conv;
        if (ConvTemplate)
          Conv = cast<CXXConversionDecl>(ConvTemplate->getTemplatedDecl());
        else
          Conv = cast<CXXConversionDecl>(D);

        if (AllowExplicit || !Conv->isExplicit()) {
          if (ConvTemplate)
            S.AddTemplateConversionCandidate(
                ConvTemplate, I.getPair(), ActingDC, Initializer, DestType,
                CandidateSet, AllowExplicit, AllowExplicit,
                /*AllowResultConversion*/ false);
          else
            S.AddConversionCandidate(Conv, I.getPair(), ActingDC, Initializer,
                                     DestType, CandidateSet, AllowExplicit,
                                     AllowExplicit,
                                     /*AllowResultConversion*/ false);
        }
      }
    }
  }

  // Perform overload resolution and return the result.
  return CandidateSet.BestViableFunction(S, DeclLoc, Best);
}

/// Attempt initialization by constructor (C++ [dcl.init]), which
/// enumerates the constructors of the initialized entity and performs overload
/// resolution to select the best.
/// \param DestType       The destination class type.
/// \param DestArrayType  The destination type, which is either DestType or
///                       a (possibly multidimensional) array of DestType.
/// \param IsListInit     Is this list-initialization?
/// \param IsInitListCopy Is this non-list-initialization resulting from a
///                       list-initialization from {x} where x is the same
///                       type as the entity?
static void TryConstructorInitialization(Sema &S,
                                         const InitializedEntity &Entity,
                                         const InitializationKind &Kind,
                                         MultiExprArg Args, QualType DestType,
                                         QualType DestArrayType,
                                         InitializationSequence &Sequence,
                                         bool IsListInit = false,
                                         bool IsInitListCopy = false) {
  assert(((!IsListInit && !IsInitListCopy) ||
          (Args.size() == 1 && isa<InitListExpr>(Args[0]))) &&
         "IsListInit/IsInitListCopy must come with a single initializer list "
         "argument.");
  InitListExpr *ILE =
      (IsListInit || IsInitListCopy) ? cast<InitListExpr>(Args[0]) : nullptr;
  MultiExprArg UnwrappedArgs =
      ILE ? MultiExprArg(ILE->getInits(), ILE->getNumInits()) : Args;

  // The type we're constructing needs to be complete.
  if (!S.isCompleteType(Kind.getLocation(), DestType)) {
    Sequence.setIncompleteTypeFailure(DestType);
    return;
  }

  // C++17 [dcl.init]p17:
  //     - If the initializer expression is a prvalue and the cv-unqualified
  //       version of the source type is the same class as the class of the
  //       destination, the initializer expression is used to initialize the
  //       destination object.
  // Per DR (no number yet), this does not apply when initializing a base
  // class or delegating to another constructor from a mem-initializer.
  // ObjC++: Lambda captured by the block in the lambda to block conversion
  // should avoid copy elision.
  if (S.getLangOpts().CPlusPlus17 &&
      Entity.getKind() != InitializedEntity::EK_Base &&
      Entity.getKind() != InitializedEntity::EK_Delegating &&
      Entity.getKind() !=
          InitializedEntity::EK_LambdaToBlockConversionBlockElement &&
      UnwrappedArgs.size() == 1 && UnwrappedArgs[0]->isRValue() &&
      S.Context.hasSameUnqualifiedType(UnwrappedArgs[0]->getType(), DestType)) {
    // Convert qualifications if necessary.
    Sequence.AddQualificationConversionStep(DestType, VK_RValue);
    if (ILE)
      Sequence.RewrapReferenceInitList(DestType, ILE);
    return;
  }

  const RecordType *DestRecordType = DestType->getAs<RecordType>();
  assert(DestRecordType && "Constructor initialization requires record type");
  CXXRecordDecl *DestRecordDecl
    = cast<CXXRecordDecl>(DestRecordType->getDecl());

  // Build the candidate set directly in the initialization sequence
  // structure, so that it will persist if we fail.
  OverloadCandidateSet &CandidateSet = Sequence.getFailedCandidateSet();

  // Determine whether we are allowed to call explicit constructors or
  // explicit conversion operators.
  bool AllowExplicit = Kind.AllowExplicit() || IsListInit;
  bool CopyInitialization = Kind.getKind() == InitializationKind::IK_Copy;

  //   - Otherwise, if T is a class type, constructors are considered. The
  //     applicable constructors are enumerated, and the best one is chosen
  //     through overload resolution.
  DeclContext::lookup_result Ctors = S.LookupConstructors(DestRecordDecl);

  OverloadingResult Result = OR_No_Viable_Function;
  OverloadCandidateSet::iterator Best;
  bool AsInitializerList = false;

  // C++11 [over.match.list]p1, per DR1467:
  //   When objects of non-aggregate type T are list-initialized, such that
  //   8.5.4 [dcl.init.list] specifies that overload resolution is performed
  //   according to the rules in this section, overload resolution selects
  //   the constructor in two phases:
  //
  //   - Initially, the candidate functions are the initializer-list
  //     constructors of the class T and the argument list consists of the
  //     initializer list as a single argument.
  if (IsListInit) {
    AsInitializerList = true;

    // If the initializer list has no elements and T has a default constructor,
    // the first phase is omitted.
    if (!(UnwrappedArgs.empty() && DestRecordDecl->hasDefaultConstructor()))
      Result = ResolveConstructorOverload(S, Kind.getLocation(), Args,
                                          CandidateSet, DestType, Ctors, Best,
                                          CopyInitialization, AllowExplicit,
                                          /*OnlyListConstructors=*/true,
                                          IsListInit);
  }

  // C++11 [over.match.list]p1:
  //   - If no viable initializer-list constructor is found, overload resolution
  //     is performed again, where the candidate functions are all the
  //     constructors of the class T and the argument list consists of the
  //     elements of the initializer list.
  if (Result == OR_No_Viable_Function) {
    AsInitializerList = false;
    Result = ResolveConstructorOverload(S, Kind.getLocation(), UnwrappedArgs,
                                        CandidateSet, DestType, Ctors, Best,
                                        CopyInitialization, AllowExplicit,
                                        /*OnlyListConstructors=*/false,
                                        IsListInit);
  }
  if (Result) {
    Sequence.SetOverloadFailure(IsListInit ?
                      InitializationSequence::FK_ListConstructorOverloadFailed :
                      InitializationSequence::FK_ConstructorOverloadFailed,
                                Result);
    return;
  }

  bool HadMultipleCandidates = (CandidateSet.size() > 1);

  // In C++17, ResolveConstructorOverload can select a conversion function
  // instead of a constructor.
  if (auto *CD = dyn_cast<CXXConversionDecl>(Best->Function)) {
    // Add the user-defined conversion step that calls the conversion function.
    QualType ConvType = CD->getConversionType();
    assert(S.Context.hasSameUnqualifiedType(ConvType, DestType) &&
           "should not have selected this conversion function");
    Sequence.AddUserConversionStep(CD, Best->FoundDecl, ConvType,
                                   HadMultipleCandidates);
    if (!S.Context.hasSameType(ConvType, DestType))
      Sequence.AddQualificationConversionStep(DestType, VK_RValue);
    if (IsListInit)
      Sequence.RewrapReferenceInitList(Entity.getType(), ILE);
    return;
  }

  // C++11 [dcl.init]p6:
  //   If a program calls for the default initialization of an object
  //   of a const-qualified type T, T shall be a class type with a
  //   user-provided default constructor.
  // C++ core issue 253 proposal:
  //   If the implicit default constructor initializes all subobjects, no
  //   initializer should be required.
  // The 253 proposal is for example needed to process libstdc++ headers in 5.x.
  CXXConstructorDecl *CtorDecl = cast<CXXConstructorDecl>(Best->Function);
  if (Kind.getKind() == InitializationKind::IK_Default &&
      Entity.getType().isConstQualified()) {
    if (!CtorDecl->getParent()->allowConstDefaultInit()) {
      if (!maybeRecoverWithZeroInitialization(S, Sequence, Entity))
        Sequence.SetFailed(InitializationSequence::FK_DefaultInitOfConst);
      return;
    }
  }

  // C++11 [over.match.list]p1:
  //   In copy-list-initialization, if an explicit constructor is chosen, the
  //   initializer is ill-formed.
  if (IsListInit && !Kind.AllowExplicit() && CtorDecl->isExplicit()) {
    Sequence.SetFailed(InitializationSequence::FK_ExplicitConstructor);
    return;
  }

  // Add the constructor initialization step. Any cv-qualification conversion is
  // subsumed by the initialization.
  Sequence.AddConstructorInitializationStep(
      Best->FoundDecl, CtorDecl, DestArrayType, HadMultipleCandidates,
      IsListInit | IsInitListCopy, AsInitializerList);
}

static bool
ResolveOverloadedFunctionForReferenceBinding(Sema &S,
                                             Expr *Initializer,
                                             QualType &SourceType,
                                             QualType &UnqualifiedSourceType,
                                             QualType UnqualifiedTargetType,
                                             InitializationSequence &Sequence) {
  if (S.Context.getCanonicalType(UnqualifiedSourceType) ==
        S.Context.OverloadTy) {
    DeclAccessPair Found;
    bool HadMultipleCandidates = false;
    if (FunctionDecl *Fn
        = S.ResolveAddressOfOverloadedFunction(Initializer,
                                               UnqualifiedTargetType,
                                               false, Found,
                                               &HadMultipleCandidates)) {
      Sequence.AddAddressOverloadResolutionStep(Fn, Found,
                                                HadMultipleCandidates);
      SourceType = Fn->getType();
      UnqualifiedSourceType = SourceType.getUnqualifiedType();
    } else if (!UnqualifiedTargetType->isRecordType()) {
      Sequence.SetFailed(InitializationSequence::FK_AddressOfOverloadFailed);
      return true;
    }
  }
  return false;
}

static void TryReferenceInitializationCore(Sema &S,
                                           const InitializedEntity &Entity,
                                           const InitializationKind &Kind,
                                           Expr *Initializer,
                                           QualType cv1T1, QualType T1,
                                           Qualifiers T1Quals,
                                           QualType cv2T2, QualType T2,
                                           Qualifiers T2Quals,
                                           InitializationSequence &Sequence);

static void TryValueInitialization(Sema &S,
                                   const InitializedEntity &Entity,
                                   const InitializationKind &Kind,
                                   InitializationSequence &Sequence,
                                   InitListExpr *InitList = nullptr);

/// Attempt list initialization of a reference.
static void TryReferenceListInitialization(Sema &S,
                                           const InitializedEntity &Entity,
                                           const InitializationKind &Kind,
                                           InitListExpr *InitList,
                                           InitializationSequence &Sequence,
                                           bool TreatUnavailableAsInvalid) {
  // First, catch C++03 where this isn't possible.
  if (!S.getLangOpts().CPlusPlus11) {
    Sequence.SetFailed(InitializationSequence::FK_ReferenceBindingToInitList);
    return;
  }
  // Can't reference initialize a compound literal.
  if (Entity.getKind() == InitializedEntity::EK_CompoundLiteralInit) {
    Sequence.SetFailed(InitializationSequence::FK_ReferenceBindingToInitList);
    return;
  }

  QualType DestType = Entity.getType();
  QualType cv1T1 = DestType->getAs<ReferenceType>()->getPointeeType();
  Qualifiers T1Quals;
  QualType T1 = S.Context.getUnqualifiedArrayType(cv1T1, T1Quals);

  // Reference initialization via an initializer list works thus:
  // If the initializer list consists of a single element that is
  // reference-related to the referenced type, bind directly to that element
  // (possibly creating temporaries).
  // Otherwise, initialize a temporary with the initializer list and
  // bind to that.
  if (InitList->getNumInits() == 1) {
    Expr *Initializer = InitList->getInit(0);
    QualType cv2T2 = Initializer->getType();
    Qualifiers T2Quals;
    QualType T2 = S.Context.getUnqualifiedArrayType(cv2T2, T2Quals);

    // If this fails, creating a temporary wouldn't work either.
    if (ResolveOverloadedFunctionForReferenceBinding(S, Initializer, cv2T2, T2,
                                                     T1, Sequence))
      return;

    SourceLocation DeclLoc = Initializer->getBeginLoc();
    bool dummy1, dummy2, dummy3;
    Sema::ReferenceCompareResult RefRelationship
      = S.CompareReferenceRelationship(DeclLoc, cv1T1, cv2T2, dummy1,
                                       dummy2, dummy3);
    if (RefRelationship >= Sema::Ref_Related) {
      // Try to bind the reference here.
      TryReferenceInitializationCore(S, Entity, Kind, Initializer, cv1T1, T1,
                                     T1Quals, cv2T2, T2, T2Quals, Sequence);
      if (Sequence)
        Sequence.RewrapReferenceInitList(cv1T1, InitList);
      return;
    }

    // Update the initializer if we've resolved an overloaded function.
    if (Sequence.step_begin() != Sequence.step_end())
      Sequence.RewrapReferenceInitList(cv1T1, InitList);
  }

  // Not reference-related. Create a temporary and bind to that.
  InitializedEntity TempEntity = InitializedEntity::InitializeTemporary(cv1T1);

  TryListInitialization(S, TempEntity, Kind, InitList, Sequence,
                        TreatUnavailableAsInvalid);
  if (Sequence) {
    if (DestType->isRValueReferenceType() ||
        (T1Quals.hasConst() && !T1Quals.hasVolatile()))
      Sequence.AddReferenceBindingStep(cv1T1, /*BindingTemporary=*/true);
    else
      Sequence.SetFailed(
          InitializationSequence::FK_NonConstLValueReferenceBindingToTemporary);
  }
}

/// Attempt list initialization (C++0x [dcl.init.list])
static void TryListInitialization(Sema &S,
                                  const InitializedEntity &Entity,
                                  const InitializationKind &Kind,
                                  InitListExpr *InitList,
                                  InitializationSequence &Sequence,
                                  bool TreatUnavailableAsInvalid) {
  QualType DestType = Entity.getType();

  // C++ doesn't allow scalar initialization with more than one argument.
  // But C99 complex numbers are scalars and it makes sense there.
  if (S.getLangOpts().CPlusPlus && DestType->isScalarType() &&
      !DestType->isAnyComplexType() && InitList->getNumInits() > 1) {
    Sequence.SetFailed(InitializationSequence::FK_TooManyInitsForScalar);
    return;
  }
  if (DestType->isReferenceType()) {
    TryReferenceListInitialization(S, Entity, Kind, InitList, Sequence,
                                   TreatUnavailableAsInvalid);
    return;
  }

  if (DestType->isRecordType() &&
      !S.isCompleteType(InitList->getBeginLoc(), DestType)) {
    Sequence.setIncompleteTypeFailure(DestType);
    return;
  }

  // C++11 [dcl.init.list]p3, per DR1467:
  // - If T is a class type and the initializer list has a single element of
  //   type cv U, where U is T or a class derived from T, the object is
  //   initialized from that element (by copy-initialization for
  //   copy-list-initialization, or by direct-initialization for
  //   direct-list-initialization).
  // - Otherwise, if T is a character array and the initializer list has a
  //   single element that is an appropriately-typed string literal
  //   (8.5.2 [dcl.init.string]), initialization is performed as described
  //   in that section.
  // - Otherwise, if T is an aggregate, [...] (continue below).
  if (S.getLangOpts().CPlusPlus11 && InitList->getNumInits() == 1) {
    if (DestType->isRecordType()) {
      QualType InitType = InitList->getInit(0)->getType();
      if (S.Context.hasSameUnqualifiedType(InitType, DestType) ||
          S.IsDerivedFrom(InitList->getBeginLoc(), InitType, DestType)) {
        Expr *InitListAsExpr = InitList;
        TryConstructorInitialization(S, Entity, Kind, InitListAsExpr, DestType,
                                     DestType, Sequence,
                                     /*InitListSyntax*/false,
                                     /*IsInitListCopy*/true);
        return;
      }
    }
    if (const ArrayType *DestAT = S.Context.getAsArrayType(DestType)) {
      Expr *SubInit[1] = {InitList->getInit(0)};
      if (!isa<VariableArrayType>(DestAT) &&
          IsStringInit(SubInit[0], DestAT, S.Context) == SIF_None) {
        InitializationKind SubKind =
            Kind.getKind() == InitializationKind::IK_DirectList
                ? InitializationKind::CreateDirect(Kind.getLocation(),
                                                   InitList->getLBraceLoc(),
                                                   InitList->getRBraceLoc())
                : Kind;
        Sequence.InitializeFrom(S, Entity, SubKind, SubInit,
                                /*TopLevelOfInitList*/ true,
                                TreatUnavailableAsInvalid);

        // TryStringLiteralInitialization() (in InitializeFrom()) will fail if
        // the element is not an appropriately-typed string literal, in which
        // case we should proceed as in C++11 (below).
        if (Sequence) {
          Sequence.RewrapReferenceInitList(Entity.getType(), InitList);
          return;
        }
      }
    }
  }

  // C++11 [dcl.init.list]p3:
  //   - If T is an aggregate, aggregate initialization is performed.
  if ((DestType->isRecordType() && !DestType->isAggregateType()) ||
      (S.getLangOpts().CPlusPlus11 &&
       S.isStdInitializerList(DestType, nullptr))) {
    if (S.getLangOpts().CPlusPlus11) {
      //   - Otherwise, if the initializer list has no elements and T is a
      //     class type with a default constructor, the object is
      //     value-initialized.
      if (InitList->getNumInits() == 0) {
        CXXRecordDecl *RD = DestType->getAsCXXRecordDecl();
        if (RD->hasDefaultConstructor()) {
          TryValueInitialization(S, Entity, Kind, Sequence, InitList);
          return;
        }
      }

      //   - Otherwise, if T is a specialization of std::initializer_list<E>,
      //     an initializer_list object constructed [...]
      if (TryInitializerListConstruction(S, InitList, DestType, Sequence,
                                         TreatUnavailableAsInvalid))
        return;

      //   - Otherwise, if T is a class type, constructors are considered.
      Expr *InitListAsExpr = InitList;
      TryConstructorInitialization(S, Entity, Kind, InitListAsExpr, DestType,
                                   DestType, Sequence, /*InitListSyntax*/true);
    } else
      Sequence.SetFailed(InitializationSequence::FK_InitListBadDestinationType);
    return;
  }

  if (S.getLangOpts().CPlusPlus && !DestType->isAggregateType() &&
      InitList->getNumInits() == 1) {
    Expr *E = InitList->getInit(0);

    //   - Otherwise, if T is an enumeration with a fixed underlying type,
    //     the initializer-list has a single element v, and the initialization
    //     is direct-list-initialization, the object is initialized with the
    //     value T(v); if a narrowing conversion is required to convert v to
    //     the underlying type of T, the program is ill-formed.
    auto *ET = DestType->getAs<EnumType>();
    if (S.getLangOpts().CPlusPlus17 &&
        Kind.getKind() == InitializationKind::IK_DirectList &&
        ET && ET->getDecl()->isFixed() &&
        !S.Context.hasSameUnqualifiedType(E->getType(), DestType) &&
        (E->getType()->isIntegralOrEnumerationType() ||
         E->getType()->isFloatingType())) {
      // There are two ways that T(v) can work when T is an enumeration type.
      // If there is either an implicit conversion sequence from v to T or
      // a conversion function that can convert from v to T, then we use that.
      // Otherwise, if v is of integral, enumeration, or floating-point type,
      // it is converted to the enumeration type via its underlying type.
      // There is no overlap possible between these two cases (except when the
      // source value is already of the destination type), and the first
      // case is handled by the general case for single-element lists below.
      ImplicitConversionSequence ICS;
      ICS.setStandard();
      ICS.Standard.setAsIdentityConversion();
      if (!E->isRValue())
        ICS.Standard.First = ICK_Lvalue_To_Rvalue;
      // If E is of a floating-point type, then the conversion is ill-formed
      // due to narrowing, but go through the motions in order to produce the
      // right diagnostic.
      ICS.Standard.Second = E->getType()->isFloatingType()
                                ? ICK_Floating_Integral
                                : ICK_Integral_Conversion;
      ICS.Standard.setFromType(E->getType());
      ICS.Standard.setToType(0, E->getType());
      ICS.Standard.setToType(1, DestType);
      ICS.Standard.setToType(2, DestType);
      Sequence.AddConversionSequenceStep(ICS, ICS.Standard.getToType(2),
                                         /*TopLevelOfInitList*/true);
      Sequence.RewrapReferenceInitList(Entity.getType(), InitList);
      return;
    }

    //   - Otherwise, if the initializer list has a single element of type E
    //     [...references are handled above...], the object or reference is
    //     initialized from that element (by copy-initialization for
    //     copy-list-initialization, or by direct-initialization for
    //     direct-list-initialization); if a narrowing conversion is required
    //     to convert the element to T, the program is ill-formed.
    //
    // Per core-24034, this is direct-initialization if we were performing
    // direct-list-initialization and copy-initialization otherwise.
    // We can't use InitListChecker for this, because it always performs
    // copy-initialization. This only matters if we might use an 'explicit'
    // conversion operator, so we only need to handle the cases where the source
    // is of record type.
    if (InitList->getInit(0)->getType()->isRecordType()) {
      InitializationKind SubKind =
          Kind.getKind() == InitializationKind::IK_DirectList
              ? InitializationKind::CreateDirect(Kind.getLocation(),
                                                 InitList->getLBraceLoc(),
                                                 InitList->getRBraceLoc())
              : Kind;
      Expr *SubInit[1] = { InitList->getInit(0) };
      Sequence.InitializeFrom(S, Entity, SubKind, SubInit,
                              /*TopLevelOfInitList*/true,
                              TreatUnavailableAsInvalid);
      if (Sequence)
        Sequence.RewrapReferenceInitList(Entity.getType(), InitList);
      return;
    }
  }

  InitListChecker CheckInitList(S, Entity, InitList,
          DestType, /*VerifyOnly=*/true, TreatUnavailableAsInvalid);
  if (CheckInitList.HadError()) {
    Sequence.SetFailed(InitializationSequence::FK_ListInitializationFailed);
    return;
  }

  // Add the list initialization step with the built init list.
  Sequence.AddListInitializationStep(DestType);
}

/// Try a reference initialization that involves calling a conversion
/// function.
static OverloadingResult TryRefInitWithConversionFunction(
    Sema &S, const InitializedEntity &Entity, const InitializationKind &Kind,
    Expr *Initializer, bool AllowRValues, bool IsLValueRef,
    InitializationSequence &Sequence) {
  QualType DestType = Entity.getType();
  QualType cv1T1 = DestType->getAs<ReferenceType>()->getPointeeType();
  QualType T1 = cv1T1.getUnqualifiedType();
  QualType cv2T2 = Initializer->getType();
  QualType T2 = cv2T2.getUnqualifiedType();

  bool DerivedToBase;
  bool ObjCConversion;
  bool ObjCLifetimeConversion;
  assert(!S.CompareReferenceRelationship(Initializer->getBeginLoc(), T1, T2,
                                         DerivedToBase, ObjCConversion,
                                         ObjCLifetimeConversion) &&
         "Must have incompatible references when binding via conversion");
  (void)DerivedToBase;
  (void)ObjCConversion;
  (void)ObjCLifetimeConversion;

  // Build the candidate set directly in the initialization sequence
  // structure, so that it will persist if we fail.
  OverloadCandidateSet &CandidateSet = Sequence.getFailedCandidateSet();
  CandidateSet.clear(OverloadCandidateSet::CSK_InitByUserDefinedConversion);

  // Determine whether we are allowed to call explicit conversion operators.
  // Note that none of [over.match.copy], [over.match.conv], nor
  // [over.match.ref] permit an explicit constructor to be chosen when
  // initializing a reference, not even for direct-initialization.
  bool AllowExplicitCtors = false;
  bool AllowExplicitConvs = Kind.allowExplicitConversionFunctionsInRefBinding();

  const RecordType *T1RecordType = nullptr;
  if (AllowRValues && (T1RecordType = T1->getAs<RecordType>()) &&
      S.isCompleteType(Kind.getLocation(), T1)) {
    // The type we're converting to is a class type. Enumerate its constructors
    // to see if there is a suitable conversion.
    CXXRecordDecl *T1RecordDecl = cast<CXXRecordDecl>(T1RecordType->getDecl());

    for (NamedDecl *D : S.LookupConstructors(T1RecordDecl)) {
      auto Info = getConstructorInfo(D);
      if (!Info.Constructor)
        continue;

      if (!Info.Constructor->isInvalidDecl() &&
          Info.Constructor->isConvertingConstructor(AllowExplicitCtors)) {
        if (Info.ConstructorTmpl)
          S.AddTemplateOverloadCandidate(
              Info.ConstructorTmpl, Info.FoundDecl,
              /*ExplicitArgs*/ nullptr, Initializer, CandidateSet,
              /*SuppressUserConversions=*/true,
              /*PartialOverloading*/ false, AllowExplicitCtors);
        else
          S.AddOverloadCandidate(
              Info.Constructor, Info.FoundDecl, Initializer, CandidateSet,
              /*SuppressUserConversions=*/true,
              /*PartialOverloading*/ false, AllowExplicitCtors);
      }
    }
  }
  if (T1RecordType && T1RecordType->getDecl()->isInvalidDecl())
    return OR_No_Viable_Function;

  const RecordType *T2RecordType = nullptr;
  if ((T2RecordType = T2->getAs<RecordType>()) &&
      S.isCompleteType(Kind.getLocation(), T2)) {
    // The type we're converting from is a class type, enumerate its conversion
    // functions.
    CXXRecordDecl *T2RecordDecl = cast<CXXRecordDecl>(T2RecordType->getDecl());

    const auto &Conversions = T2RecordDecl->getVisibleConversionFunctions();
    for (auto I = Conversions.begin(), E = Conversions.end(); I != E; ++I) {
      NamedDecl *D = *I;
      CXXRecordDecl *ActingDC = cast<CXXRecordDecl>(D->getDeclContext());
      if (isa<UsingShadowDecl>(D))
        D = cast<UsingShadowDecl>(D)->getTargetDecl();

      FunctionTemplateDecl *ConvTemplate = dyn_cast<FunctionTemplateDecl>(D);
      CXXConversionDecl *Conv;
      if (ConvTemplate)
        Conv = cast<CXXConversionDecl>(ConvTemplate->getTemplatedDecl());
      else
        Conv = cast<CXXConversionDecl>(D);

      // If the conversion function doesn't return a reference type,
      // it can't be considered for this conversion unless we're allowed to
      // consider rvalues.
      // FIXME: Do we need to make sure that we only consider conversion
      // candidates with reference-compatible results? That might be needed to
      // break recursion.
      if ((AllowExplicitConvs || !Conv->isExplicit()) &&
          (AllowRValues ||
           Conv->getConversionType()->isLValueReferenceType())) {
        if (ConvTemplate)
          S.AddTemplateConversionCandidate(
              ConvTemplate, I.getPair(), ActingDC, Initializer, DestType,
              CandidateSet,
              /*AllowObjCConversionOnExplicit=*/false, AllowExplicitConvs);
        else
          S.AddConversionCandidate(
              Conv, I.getPair(), ActingDC, Initializer, DestType, CandidateSet,
              /*AllowObjCConversionOnExplicit=*/false, AllowExplicitConvs);
      }
    }
  }
  if (T2RecordType && T2RecordType->getDecl()->isInvalidDecl())
    return OR_No_Viable_Function;

  SourceLocation DeclLoc = Initializer->getBeginLoc();

  // Perform overload resolution. If it fails, return the failed result.
  OverloadCandidateSet::iterator Best;
  if (OverloadingResult Result
        = CandidateSet.BestViableFunction(S, DeclLoc, Best))
    return Result;

  FunctionDecl *Function = Best->Function;
  // This is the overload that will be used for this initialization step if we
  // use this initialization. Mark it as referenced.
  Function->setReferenced();

  // Compute the returned type and value kind of the conversion.
  QualType cv3T3;
  if (isa<CXXConversionDecl>(Function))
    cv3T3 = Function->getReturnType();
  else
    cv3T3 = T1;

  ExprValueKind VK = VK_RValue;
  if (cv3T3->isLValueReferenceType())
    VK = VK_LValue;
  else if (const auto *RRef = cv3T3->getAs<RValueReferenceType>())
    VK = RRef->getPointeeType()->isFunctionType() ? VK_LValue : VK_XValue;
  cv3T3 = cv3T3.getNonLValueExprType(S.Context);

  // Add the user-defined conversion step.
  bool HadMultipleCandidates = (CandidateSet.size() > 1);
  Sequence.AddUserConversionStep(Function, Best->FoundDecl, cv3T3,
                                 HadMultipleCandidates);

  // Determine whether we'll need to perform derived-to-base adjustments or
  // other conversions.
  bool NewDerivedToBase = false;
  bool NewObjCConversion = false;
  bool NewObjCLifetimeConversion = false;
  Sema::ReferenceCompareResult NewRefRelationship
    = S.CompareReferenceRelationship(DeclLoc, T1, cv3T3,
                                     NewDerivedToBase, NewObjCConversion,
                                     NewObjCLifetimeConversion);

  // Add the final conversion sequence, if necessary.
  if (NewRefRelationship == Sema::Ref_Incompatible) {
    assert(!isa<CXXConstructorDecl>(Function) &&
           "should not have conversion after constructor");

    ImplicitConversionSequence ICS;
    ICS.setStandard();
    ICS.Standard = Best->FinalConversion;
    Sequence.AddConversionSequenceStep(ICS, ICS.Standard.getToType(2));

    // Every implicit conversion results in a prvalue, except for a glvalue
    // derived-to-base conversion, which we handle below.
    cv3T3 = ICS.Standard.getToType(2);
    VK = VK_RValue;
  }

  //   If the converted initializer is a prvalue, its type T4 is adjusted to
  //   type "cv1 T4" and the temporary materialization conversion is applied.
  //
  // We adjust the cv-qualifications to match the reference regardless of
  // whether we have a prvalue so that the AST records the change. In this
  // case, T4 is "cv3 T3".
  QualType cv1T4 = S.Context.getQualifiedType(cv3T3, cv1T1.getQualifiers());
  if (cv1T4.getQualifiers() != cv3T3.getQualifiers())
    Sequence.AddQualificationConversionStep(cv1T4, VK);
  Sequence.AddReferenceBindingStep(cv1T4, VK == VK_RValue);
  VK = IsLValueRef ? VK_LValue : VK_XValue;

  if (NewDerivedToBase)
    Sequence.AddDerivedToBaseCastStep(cv1T1, VK);
  else if (NewObjCConversion)
    Sequence.AddObjCObjectConversionStep(cv1T1);

  return OR_Success;
}

static void CheckCXX98CompatAccessibleCopy(Sema &S,
                                           const InitializedEntity &Entity,
                                           Expr *CurInitExpr);

/// Attempt reference initialization (C++0x [dcl.init.ref])
static void TryReferenceInitialization(Sema &S,
                                       const InitializedEntity &Entity,
                                       const InitializationKind &Kind,
                                       Expr *Initializer,
                                       InitializationSequence &Sequence) {
  QualType DestType = Entity.getType();
  QualType cv1T1 = DestType->getAs<ReferenceType>()->getPointeeType();
  Qualifiers T1Quals;
  QualType T1 = S.Context.getUnqualifiedArrayType(cv1T1, T1Quals);
  QualType cv2T2 = Initializer->getType();
  Qualifiers T2Quals;
  QualType T2 = S.Context.getUnqualifiedArrayType(cv2T2, T2Quals);

  // If the initializer is the address of an overloaded function, try
  // to resolve the overloaded function. If all goes well, T2 is the
  // type of the resulting function.
  if (ResolveOverloadedFunctionForReferenceBinding(S, Initializer, cv2T2, T2,
                                                   T1, Sequence))
    return;

  // Delegate everything else to a subfunction.
  TryReferenceInitializationCore(S, Entity, Kind, Initializer, cv1T1, T1,
                                 T1Quals, cv2T2, T2, T2Quals, Sequence);
}

/// Determine whether an expression is a non-referenceable glvalue (one to
/// which a reference can never bind). Attempting to bind a reference to
/// such a glvalue will always create a temporary.
static bool isNonReferenceableGLValue(Expr *E) {
  return E->refersToBitField() || E->refersToVectorElement();
}

/// Reference initialization without resolving overloaded functions.
static void TryReferenceInitializationCore(Sema &S,
                                           const InitializedEntity &Entity,
                                           const InitializationKind &Kind,
                                           Expr *Initializer,
                                           QualType cv1T1, QualType T1,
                                           Qualifiers T1Quals,
                                           QualType cv2T2, QualType T2,
                                           Qualifiers T2Quals,
                                           InitializationSequence &Sequence) {
  QualType DestType = Entity.getType();
  SourceLocation DeclLoc = Initializer->getBeginLoc();
  // Compute some basic properties of the types and the initializer.
  bool isLValueRef = DestType->isLValueReferenceType();
  bool isRValueRef = !isLValueRef;
  bool DerivedToBase = false;
  bool ObjCConversion = false;
  bool ObjCLifetimeConversion = false;
  Expr::Classification InitCategory = Initializer->Classify(S.Context);
  Sema::ReferenceCompareResult RefRelationship
    = S.CompareReferenceRelationship(DeclLoc, cv1T1, cv2T2, DerivedToBase,
                                     ObjCConversion, ObjCLifetimeConversion);

  // C++0x [dcl.init.ref]p5:
  //   A reference to type "cv1 T1" is initialized by an expression of type
  //   "cv2 T2" as follows:
  //
  //     - If the reference is an lvalue reference and the initializer
  //       expression
  // Note the analogous bullet points for rvalue refs to functions. Because
  // there are no function rvalues in C++, rvalue refs to functions are treated
  // like lvalue refs.
  OverloadingResult ConvOvlResult = OR_Success;
  bool T1Function = T1->isFunctionType();
  if (isLValueRef || T1Function) {
    if (InitCategory.isLValue() && !isNonReferenceableGLValue(Initializer) &&
        (RefRelationship == Sema::Ref_Compatible ||
         (Kind.isCStyleOrFunctionalCast() &&
          RefRelationship == Sema::Ref_Related))) {
      //   - is an lvalue (but is not a bit-field), and "cv1 T1" is
      //     reference-compatible with "cv2 T2," or
      if (T1Quals != T2Quals)
        // Convert to cv1 T2. This should only add qualifiers unless this is a
        // c-style cast. The removal of qualifiers in that case notionally
        // happens after the reference binding, but that doesn't matter.
        Sequence.AddQualificationConversionStep(
            S.Context.getQualifiedType(T2, T1Quals),
            Initializer->getValueKind());
      if (DerivedToBase)
        Sequence.AddDerivedToBaseCastStep(cv1T1, VK_LValue);
      else if (ObjCConversion)
        Sequence.AddObjCObjectConversionStep(cv1T1);

      // We only create a temporary here when binding a reference to a
      // bit-field or vector element. Those cases are't supposed to be
      // handled by this bullet, but the outcome is the same either way.
      Sequence.AddReferenceBindingStep(cv1T1, false);
      return;
    }

    //     - has a class type (i.e., T2 is a class type), where T1 is not
    //       reference-related to T2, and can be implicitly converted to an
    //       lvalue of type "cv3 T3," where "cv1 T1" is reference-compatible
    //       with "cv3 T3" (this conversion is selected by enumerating the
    //       applicable conversion functions (13.3.1.6) and choosing the best
    //       one through overload resolution (13.3)),
    // If we have an rvalue ref to function type here, the rhs must be
    // an rvalue. DR1287 removed the "implicitly" here.
    if (RefRelationship == Sema::Ref_Incompatible && T2->isRecordType() &&
        (isLValueRef || InitCategory.isRValue())) {
      ConvOvlResult = TryRefInitWithConversionFunction(
          S, Entity, Kind, Initializer, /*AllowRValues*/ isRValueRef,
          /*IsLValueRef*/ isLValueRef, Sequence);
      if (ConvOvlResult == OR_Success)
        return;
      if (ConvOvlResult != OR_No_Viable_Function)
        Sequence.SetOverloadFailure(
            InitializationSequence::FK_ReferenceInitOverloadFailed,
            ConvOvlResult);
    }
  }

  //     - Otherwise, the reference shall be an lvalue reference to a
  //       non-volatile const type (i.e., cv1 shall be const), or the reference
  //       shall be an rvalue reference.
  //       For address spaces, we interpret this to mean that an addr space
  //       of a reference "cv1 T1" is a superset of addr space of "cv2 T2".
  if (isLValueRef && !(T1Quals.hasConst() && !T1Quals.hasVolatile() &&
                       T1Quals.isAddressSpaceSupersetOf(T2Quals))) {
    if (S.Context.getCanonicalType(T2) == S.Context.OverloadTy)
      Sequence.SetFailed(InitializationSequence::FK_AddressOfOverloadFailed);
    else if (ConvOvlResult && !Sequence.getFailedCandidateSet().empty())
      Sequence.SetOverloadFailure(
                        InitializationSequence::FK_ReferenceInitOverloadFailed,
                                  ConvOvlResult);
    else if (!InitCategory.isLValue())
      Sequence.SetFailed(
          T1Quals.isAddressSpaceSupersetOf(T2Quals)
              ? InitializationSequence::
                    FK_NonConstLValueReferenceBindingToTemporary
              : InitializationSequence::FK_ReferenceInitDropsQualifiers);
    else {
      InitializationSequence::FailureKind FK;
      switch (RefRelationship) {
      case Sema::Ref_Compatible:
        if (Initializer->refersToBitField())
          FK = InitializationSequence::
              FK_NonConstLValueReferenceBindingToBitfield;
        else if (Initializer->refersToVectorElement())
          FK = InitializationSequence::
              FK_NonConstLValueReferenceBindingToVectorElement;
        else
          llvm_unreachable("unexpected kind of compatible initializer");
        break;
      case Sema::Ref_Related:
        FK = InitializationSequence::FK_ReferenceInitDropsQualifiers;
        break;
      case Sema::Ref_Incompatible:
        FK = InitializationSequence::
            FK_NonConstLValueReferenceBindingToUnrelated;
        break;
      }
      Sequence.SetFailed(FK);
    }
    return;
  }

  //    - If the initializer expression
  //      - is an
  // [<=14] xvalue (but not a bit-field), class prvalue, array prvalue, or
  // [1z]   rvalue (but not a bit-field) or
  //        function lvalue and "cv1 T1" is reference-compatible with "cv2 T2"
  //
  // Note: functions are handled above and below rather than here...
  if (!T1Function &&
      (RefRelationship == Sema::Ref_Compatible ||
       (Kind.isCStyleOrFunctionalCast() &&
        RefRelationship == Sema::Ref_Related)) &&
      ((InitCategory.isXValue() && !isNonReferenceableGLValue(Initializer)) ||
       (InitCategory.isPRValue() &&
        (S.getLangOpts().CPlusPlus17 || T2->isRecordType() ||
         T2->isArrayType())))) {
    ExprValueKind ValueKind = InitCategory.isXValue() ? VK_XValue : VK_RValue;
    if (InitCategory.isPRValue() && T2->isRecordType()) {
      // The corresponding bullet in C++03 [dcl.init.ref]p5 gives the
      // compiler the freedom to perform a copy here or bind to the
      // object, while C++0x requires that we bind directly to the
      // object. Hence, we always bind to the object without making an
      // extra copy. However, in C++03 requires that we check for the
      // presence of a suitable copy constructor:
      //
      //   The constructor that would be used to make the copy shall
      //   be callable whether or not the copy is actually done.
      if (!S.getLangOpts().CPlusPlus11 && !S.getLangOpts().MicrosoftExt)
        Sequence.AddExtraneousCopyToTemporary(cv2T2);
      else if (S.getLangOpts().CPlusPlus11)
        CheckCXX98CompatAccessibleCopy(S, Entity, Initializer);
    }

    // C++1z [dcl.init.ref]/5.2.1.2:
    //   If the converted initializer is a prvalue, its type T4 is adjusted
    //   to type "cv1 T4" and the temporary materialization conversion is
    //   applied.
    // Postpone address space conversions to after the temporary materialization
    // conversion to allow creating temporaries in the alloca address space.
    auto T1QualsIgnoreAS = T1Quals;
    auto T2QualsIgnoreAS = T2Quals;
    if (T1Quals.getAddressSpace() != T2Quals.getAddressSpace()) {
      T1QualsIgnoreAS.removeAddressSpace();
      T2QualsIgnoreAS.removeAddressSpace();
    }
    QualType cv1T4 = S.Context.getQualifiedType(cv2T2, T1QualsIgnoreAS);
    if (T1QualsIgnoreAS != T2QualsIgnoreAS)
      Sequence.AddQualificationConversionStep(cv1T4, ValueKind);
    Sequence.AddReferenceBindingStep(cv1T4, ValueKind == VK_RValue);
    ValueKind = isLValueRef ? VK_LValue : VK_XValue;
    // Add addr space conversion if required.
    if (T1Quals.getAddressSpace() != T2Quals.getAddressSpace()) {
      auto T4Quals = cv1T4.getQualifiers();
      T4Quals.addAddressSpace(T1Quals.getAddressSpace());
      QualType cv1T4WithAS = S.Context.getQualifiedType(T2, T4Quals);
      Sequence.AddQualificationConversionStep(cv1T4WithAS, ValueKind);
    }

    //   In any case, the reference is bound to the resulting glvalue (or to
    //   an appropriate base class subobject).
    if (DerivedToBase)
      Sequence.AddDerivedToBaseCastStep(cv1T1, ValueKind);
    else if (ObjCConversion)
      Sequence.AddObjCObjectConversionStep(cv1T1);
    return;
  }

  //       - has a class type (i.e., T2 is a class type), where T1 is not
  //         reference-related to T2, and can be implicitly converted to an
  //         xvalue, class prvalue, or function lvalue of type "cv3 T3",
  //         where "cv1 T1" is reference-compatible with "cv3 T3",
  //
  // DR1287 removes the "implicitly" here.
  if (T2->isRecordType()) {
    if (RefRelationship == Sema::Ref_Incompatible) {
      ConvOvlResult = TryRefInitWithConversionFunction(
          S, Entity, Kind, Initializer, /*AllowRValues*/ true,
          /*IsLValueRef*/ isLValueRef, Sequence);
      if (ConvOvlResult)
        Sequence.SetOverloadFailure(
            InitializationSequence::FK_ReferenceInitOverloadFailed,
            ConvOvlResult);

      return;
    }

    if (RefRelationship == Sema::Ref_Compatible &&
        isRValueRef && InitCategory.isLValue()) {
      Sequence.SetFailed(
        InitializationSequence::FK_RValueReferenceBindingToLValue);
      return;
    }

    Sequence.SetFailed(InitializationSequence::FK_ReferenceInitDropsQualifiers);
    return;
  }

  //      - Otherwise, a temporary of type "cv1 T1" is created and initialized
  //        from the initializer expression using the rules for a non-reference
  //        copy-initialization (8.5). The reference is then bound to the
  //        temporary. [...]

  // Ignore address space of reference type at this point and perform address
  // space conversion after the reference binding step.
  QualType cv1T1IgnoreAS =
      T1Quals.hasAddressSpace()
          ? S.Context.getQualifiedType(T1, T1Quals.withoutAddressSpace())
          : cv1T1;

  InitializedEntity TempEntity =
      InitializedEntity::InitializeTemporary(cv1T1IgnoreAS);

  // FIXME: Why do we use an implicit conversion here rather than trying
  // copy-initialization?
  ImplicitConversionSequence ICS
    = S.TryImplicitConversion(Initializer, TempEntity.getType(),
                              /*SuppressUserConversions=*/false,
                              /*AllowExplicit=*/false,
                              /*FIXME:InOverloadResolution=*/false,
                              /*CStyle=*/Kind.isCStyleOrFunctionalCast(),
                              /*AllowObjCWritebackConversion=*/false);

  if (ICS.isBad()) {
    // FIXME: Use the conversion function set stored in ICS to turn
    // this into an overloading ambiguity diagnostic. However, we need
    // to keep that set as an OverloadCandidateSet rather than as some
    // other kind of set.
    if (ConvOvlResult && !Sequence.getFailedCandidateSet().empty())
      Sequence.SetOverloadFailure(
                        InitializationSequence::FK_ReferenceInitOverloadFailed,
                                  ConvOvlResult);
    else if (S.Context.getCanonicalType(T2) == S.Context.OverloadTy)
      Sequence.SetFailed(InitializationSequence::FK_AddressOfOverloadFailed);
    else
      Sequence.SetFailed(InitializationSequence::FK_ReferenceInitFailed);
    return;
  } else {
    Sequence.AddConversionSequenceStep(ICS, TempEntity.getType());
  }

  //        [...] If T1 is reference-related to T2, cv1 must be the
  //        same cv-qualification as, or greater cv-qualification
  //        than, cv2; otherwise, the program is ill-formed.
  unsigned T1CVRQuals = T1Quals.getCVRQualifiers();
  unsigned T2CVRQuals = T2Quals.getCVRQualifiers();
  if ((RefRelationship == Sema::Ref_Related &&
       (T1CVRQuals | T2CVRQuals) != T1CVRQuals) ||
      !T1Quals.isAddressSpaceSupersetOf(T2Quals)) {
    Sequence.SetFailed(InitializationSequence::FK_ReferenceInitDropsQualifiers);
    return;
  }

  //   [...] If T1 is reference-related to T2 and the reference is an rvalue
  //   reference, the initializer expression shall not be an lvalue.
  if (RefRelationship >= Sema::Ref_Related && !isLValueRef &&
      InitCategory.isLValue()) {
    Sequence.SetFailed(
                    InitializationSequence::FK_RValueReferenceBindingToLValue);
    return;
  }

  Sequence.AddReferenceBindingStep(cv1T1IgnoreAS, /*BindingTemporary=*/true);

  if (T1Quals.hasAddressSpace()) {
    if (!Qualifiers::isAddressSpaceSupersetOf(T1Quals.getAddressSpace(),
                                              LangAS::Default)) {
      Sequence.SetFailed(
          InitializationSequence::FK_ReferenceAddrspaceMismatchTemporary);
      return;
    }
    Sequence.AddQualificationConversionStep(cv1T1, isLValueRef ? VK_LValue
                                                               : VK_XValue);
  }
}

/// Attempt character array initialization from a string literal
/// (C++ [dcl.init.string], C99 6.7.8).
static void TryStringLiteralInitialization(Sema &S,
                                           const InitializedEntity &Entity,
                                           const InitializationKind &Kind,
                                           Expr *Initializer,
                                       InitializationSequence &Sequence) {
  Sequence.AddStringInitStep(Entity.getType());
}

/// Attempt value initialization (C++ [dcl.init]p7).
static void TryValueInitialization(Sema &S,
                                   const InitializedEntity &Entity,
                                   const InitializationKind &Kind,
                                   InitializationSequence &Sequence,
                                   InitListExpr *InitList) {
  assert((!InitList || InitList->getNumInits() == 0) &&
         "Shouldn't use value-init for non-empty init lists");

  // C++98 [dcl.init]p5, C++11 [dcl.init]p7:
  //
  //   To value-initialize an object of type T means:
  QualType T = Entity.getType();

  //     -- if T is an array type, then each element is value-initialized;
  T = S.Context.getBaseElementType(T);

  if (const RecordType *RT = T->getAs<RecordType>()) {
    if (CXXRecordDecl *ClassDecl = dyn_cast<CXXRecordDecl>(RT->getDecl())) {
      bool NeedZeroInitialization = true;
      // C++98:
      // -- if T is a class type (clause 9) with a user-declared constructor
      //    (12.1), then the default constructor for T is called (and the
      //    initialization is ill-formed if T has no accessible default
      //    constructor);
      // C++11:
      // -- if T is a class type (clause 9) with either no default constructor
      //    (12.1 [class.ctor]) or a default constructor that is user-provided
      //    or deleted, then the object is default-initialized;
      //
      // Note that the C++11 rule is the same as the C++98 rule if there are no
      // defaulted or deleted constructors, so we just use it unconditionally.
      CXXConstructorDecl *CD = S.LookupDefaultConstructor(ClassDecl);
      if (!CD || !CD->getCanonicalDecl()->isDefaulted() || CD->isDeleted())
        NeedZeroInitialization = false;

      // -- if T is a (possibly cv-qualified) non-union class type without a
      //    user-provided or deleted default constructor, then the object is
      //    zero-initialized and, if T has a non-trivial default constructor,
      //    default-initialized;
      // The 'non-union' here was removed by DR1502. The 'non-trivial default
      // constructor' part was removed by DR1507.
      if (NeedZeroInitialization)
        Sequence.AddZeroInitializationStep(Entity.getType());

      // C++03:
      // -- if T is a non-union class type without a user-declared constructor,
      //    then every non-static data member and base class component of T is
      //    value-initialized;
      // [...] A program that calls for [...] value-initialization of an
      // entity of reference type is ill-formed.
      //
      // C++11 doesn't need this handling, because value-initialization does not
      // occur recursively there, and the implicit default constructor is
      // defined as deleted in the problematic cases.
      if (!S.getLangOpts().CPlusPlus11 &&
          ClassDecl->hasUninitializedReferenceMember()) {
        Sequence.SetFailed(InitializationSequence::FK_TooManyInitsForReference);
        return;
      }

      // If this is list-value-initialization, pass the empty init list on when
      // building the constructor call. This affects the semantics of a few
      // things (such as whether an explicit default constructor can be called).
      Expr *InitListAsExpr = InitList;
      MultiExprArg Args(&InitListAsExpr, InitList ? 1 : 0);
      bool InitListSyntax = InitList;

      // FIXME: Instead of creating a CXXConstructExpr of array type here,
      // wrap a class-typed CXXConstructExpr in an ArrayInitLoopExpr.
      return TryConstructorInitialization(
          S, Entity, Kind, Args, T, Entity.getType(), Sequence, InitListSyntax);
    }
  }

  Sequence.AddZeroInitializationStep(Entity.getType());
}

/// Attempt default initialization (C++ [dcl.init]p6).
static void TryDefaultInitialization(Sema &S,
                                     const InitializedEntity &Entity,
                                     const InitializationKind &Kind,
                                     InitializationSequence &Sequence) {
  assert(Kind.getKind() == InitializationKind::IK_Default);

  // C++ [dcl.init]p6:
  //   To default-initialize an object of type T means:
  //     - if T is an array type, each element is default-initialized;
  QualType DestType = S.Context.getBaseElementType(Entity.getType());

  //     - if T is a (possibly cv-qualified) class type (Clause 9), the default
  //       constructor for T is called (and the initialization is ill-formed if
  //       T has no accessible default constructor);
  if (DestType->isRecordType() && S.getLangOpts().CPlusPlus) {
    TryConstructorInitialization(S, Entity, Kind, None, DestType,
                                 Entity.getType(), Sequence);
    return;
  }

  //     - otherwise, no initialization is performed.

  //   If a program calls for the default initialization of an object of
  //   a const-qualified type T, T shall be a class type with a user-provided
  //   default constructor.
  if (DestType.isConstQualified() && S.getLangOpts().CPlusPlus) {
    if (!maybeRecoverWithZeroInitialization(S, Sequence, Entity))
      Sequence.SetFailed(InitializationSequence::FK_DefaultInitOfConst);
    return;
  }

  // If the destination type has a lifetime property, zero-initialize it.
  if (DestType.getQualifiers().hasObjCLifetime()) {
    Sequence.AddZeroInitializationStep(Entity.getType());
    return;
  }
}

/// Attempt a user-defined conversion between two types (C++ [dcl.init]),
/// which enumerates all conversion functions and performs overload resolution
/// to select the best.
static void TryUserDefinedConversion(Sema &S,
                                     QualType DestType,
                                     const InitializationKind &Kind,
                                     Expr *Initializer,
                                     InitializationSequence &Sequence,
                                     bool TopLevelOfInitList) {
  assert(!DestType->isReferenceType() && "References are handled elsewhere");
  QualType SourceType = Initializer->getType();
  assert((DestType->isRecordType() || SourceType->isRecordType()) &&
         "Must have a class type to perform a user-defined conversion");

  // Build the candidate set directly in the initialization sequence
  // structure, so that it will persist if we fail.
  OverloadCandidateSet &CandidateSet = Sequence.getFailedCandidateSet();
  CandidateSet.clear(OverloadCandidateSet::CSK_InitByUserDefinedConversion);
  CandidateSet.setDestAS(DestType.getQualifiers().getAddressSpace());

  // Determine whether we are allowed to call explicit constructors or
  // explicit conversion operators.
  bool AllowExplicit = Kind.AllowExplicit();

  if (const RecordType *DestRecordType = DestType->getAs<RecordType>()) {
    // The type we're converting to is a class type. Enumerate its constructors
    // to see if there is a suitable conversion.
    CXXRecordDecl *DestRecordDecl
      = cast<CXXRecordDecl>(DestRecordType->getDecl());

    // Try to complete the type we're converting to.
    if (S.isCompleteType(Kind.getLocation(), DestType)) {
      for (NamedDecl *D : S.LookupConstructors(DestRecordDecl)) {
        auto Info = getConstructorInfo(D);
        if (!Info.Constructor)
          continue;

        if (!Info.Constructor->isInvalidDecl() &&
            Info.Constructor->isConvertingConstructor(AllowExplicit)) {
          if (Info.ConstructorTmpl)
            S.AddTemplateOverloadCandidate(
                Info.ConstructorTmpl, Info.FoundDecl,
                /*ExplicitArgs*/ nullptr, Initializer, CandidateSet,
                /*SuppressUserConversions=*/true,
                /*PartialOverloading*/ false, AllowExplicit);
          else
            S.AddOverloadCandidate(Info.Constructor, Info.FoundDecl,
                                   Initializer, CandidateSet,
                                   /*SuppressUserConversions=*/true,
                                   /*PartialOverloading*/ false, AllowExplicit);
        }
      }
    }
  }

  SourceLocation DeclLoc = Initializer->getBeginLoc();

  if (const RecordType *SourceRecordType = SourceType->getAs<RecordType>()) {
    // The type we're converting from is a class type, enumerate its conversion
    // functions.

    // We can only enumerate the conversion functions for a complete type; if
    // the type isn't complete, simply skip this step.
    if (S.isCompleteType(DeclLoc, SourceType)) {
      CXXRecordDecl *SourceRecordDecl
        = cast<CXXRecordDecl>(SourceRecordType->getDecl());

      const auto &Conversions =
          SourceRecordDecl->getVisibleConversionFunctions();
      for (auto I = Conversions.begin(), E = Conversions.end(); I != E; ++I) {
        NamedDecl *D = *I;
        CXXRecordDecl *ActingDC = cast<CXXRecordDecl>(D->getDeclContext());
        if (isa<UsingShadowDecl>(D))
          D = cast<UsingShadowDecl>(D)->getTargetDecl();

        FunctionTemplateDecl *ConvTemplate = dyn_cast<FunctionTemplateDecl>(D);
        CXXConversionDecl *Conv;
        if (ConvTemplate)
          Conv = cast<CXXConversionDecl>(ConvTemplate->getTemplatedDecl());
        else
          Conv = cast<CXXConversionDecl>(D);

        if (AllowExplicit || !Conv->isExplicit()) {
          if (ConvTemplate)
            S.AddTemplateConversionCandidate(
                ConvTemplate, I.getPair(), ActingDC, Initializer, DestType,
                CandidateSet, AllowExplicit, AllowExplicit);
          else
            S.AddConversionCandidate(Conv, I.getPair(), ActingDC, Initializer,
                                     DestType, CandidateSet, AllowExplicit,
                                     AllowExplicit);
        }
      }
    }
  }

  // Perform overload resolution. If it fails, return the failed result.
  OverloadCandidateSet::iterator Best;
  if (OverloadingResult Result
        = CandidateSet.BestViableFunction(S, DeclLoc, Best)) {
    Sequence.SetOverloadFailure(
                        InitializationSequence::FK_UserConversionOverloadFailed,
                                Result);
    return;
  }

  FunctionDecl *Function = Best->Function;
  Function->setReferenced();
  bool HadMultipleCandidates = (CandidateSet.size() > 1);

  if (isa<CXXConstructorDecl>(Function)) {
    // Add the user-defined conversion step. Any cv-qualification conversion is
    // subsumed by the initialization. Per DR5, the created temporary is of the
    // cv-unqualified type of the destination.
    Sequence.AddUserConversionStep(Function, Best->FoundDecl,
                                   DestType.getUnqualifiedType(),
                                   HadMultipleCandidates);

    // C++14 and before:
    //   - if the function is a constructor, the call initializes a temporary
    //     of the cv-unqualified version of the destination type. The [...]
    //     temporary [...] is then used to direct-initialize, according to the
    //     rules above, the object that is the destination of the
    //     copy-initialization.
    // Note that this just performs a simple object copy from the temporary.
    //
    // C++17:
    //   - if the function is a constructor, the call is a prvalue of the
    //     cv-unqualified version of the destination type whose return object
    //     is initialized by the constructor. The call is used to
    //     direct-initialize, according to the rules above, the object that
    //     is the destination of the copy-initialization.
    // Therefore we need to do nothing further.
    //
    // FIXME: Mark this copy as extraneous.
    if (!S.getLangOpts().CPlusPlus17)
      Sequence.AddFinalCopy(DestType);
    else if (DestType.hasQualifiers())
      Sequence.AddQualificationConversionStep(DestType, VK_RValue);
    return;
  }

  // Add the user-defined conversion step that calls the conversion function.
  QualType ConvType = Function->getCallResultType();
  Sequence.AddUserConversionStep(Function, Best->FoundDecl, ConvType,
                                 HadMultipleCandidates);

  if (ConvType->getAs<RecordType>()) {
    //   The call is used to direct-initialize [...] the object that is the
    //   destination of the copy-initialization.
    //
    // In C++17, this does not call a constructor if we enter /17.6.1:
    //   - If the initializer expression is a prvalue and the cv-unqualified
    //     version of the source type is the same as the class of the
    //     destination [... do not make an extra copy]
    //
    // FIXME: Mark this copy as extraneous.
    if (!S.getLangOpts().CPlusPlus17 ||
        Function->getReturnType()->isReferenceType() ||
        !S.Context.hasSameUnqualifiedType(ConvType, DestType))
      Sequence.AddFinalCopy(DestType);
    else if (!S.Context.hasSameType(ConvType, DestType))
      Sequence.AddQualificationConversionStep(DestType, VK_RValue);
    return;
  }

  // If the conversion following the call to the conversion function
  // is interesting, add it as a separate step.
  if (Best->FinalConversion.First || Best->FinalConversion.Second ||
      Best->FinalConversion.Third) {
    ImplicitConversionSequence ICS;
    ICS.setStandard();
    ICS.Standard = Best->FinalConversion;
    Sequence.AddConversionSequenceStep(ICS, DestType, TopLevelOfInitList);
  }
}

/// An egregious hack for compatibility with libstdc++-4.2: in <tr1/hashtable>,
/// a function with a pointer return type contains a 'return false;' statement.
/// In C++11, 'false' is not a null pointer, so this breaks the build of any
/// code using that header.
///
/// Work around this by treating 'return false;' as zero-initializing the result
/// if it's used in a pointer-returning function in a system header.
static bool isLibstdcxxPointerReturnFalseHack(Sema &S,
                                              const InitializedEntity &Entity,
                                              const Expr *Init) {
  return S.getLangOpts().CPlusPlus11 &&
         Entity.getKind() == InitializedEntity::EK_Result &&
         Entity.getType()->isPointerType() &&
         isa<CXXBoolLiteralExpr>(Init) &&
         !cast<CXXBoolLiteralExpr>(Init)->getValue() &&
         S.getSourceManager().isInSystemHeader(Init->getExprLoc());
}

/// The non-zero enum values here are indexes into diagnostic alternatives.
enum InvalidICRKind { IIK_okay, IIK_nonlocal, IIK_nonscalar };

/// Determines whether this expression is an acceptable ICR source.
static InvalidICRKind isInvalidICRSource(ASTContext &C, Expr *e,
                                         bool isAddressOf, bool &isWeakAccess) {
  // Skip parens.
  e = e->IgnoreParens();

  // Skip address-of nodes.
  if (UnaryOperator *op = dyn_cast<UnaryOperator>(e)) {
    if (op->getOpcode() == UO_AddrOf)
      return isInvalidICRSource(C, op->getSubExpr(), /*addressof*/ true,
                                isWeakAccess);

  // Skip certain casts.
  } else if (CastExpr *ce = dyn_cast<CastExpr>(e)) {
    switch (ce->getCastKind()) {
    case CK_Dependent:
    case CK_BitCast:
    case CK_LValueBitCast:
    case CK_NoOp:
      return isInvalidICRSource(C, ce->getSubExpr(), isAddressOf, isWeakAccess);

    case CK_ArrayToPointerDecay:
      return IIK_nonscalar;

    case CK_NullToPointer:
      return IIK_okay;

    default:
      break;
    }

  // If we have a declaration reference, it had better be a local variable.
  } else if (isa<DeclRefExpr>(e)) {
    // set isWeakAccess to true, to mean that there will be an implicit
    // load which requires a cleanup.
    if (e->getType().getObjCLifetime() == Qualifiers::OCL_Weak)
      isWeakAccess = true;

    if (!isAddressOf) return IIK_nonlocal;

    VarDecl *var = dyn_cast<VarDecl>(cast<DeclRefExpr>(e)->getDecl());
    if (!var) return IIK_nonlocal;

    return (var->hasLocalStorage() ? IIK_okay : IIK_nonlocal);

  // If we have a conditional operator, check both sides.
  } else if (ConditionalOperator *cond = dyn_cast<ConditionalOperator>(e)) {
    if (InvalidICRKind iik = isInvalidICRSource(C, cond->getLHS(), isAddressOf,
                                                isWeakAccess))
      return iik;

    return isInvalidICRSource(C, cond->getRHS(), isAddressOf, isWeakAccess);

  // These are never scalar.
  } else if (isa<ArraySubscriptExpr>(e)) {
    return IIK_nonscalar;

  // Otherwise, it needs to be a null pointer constant.
  } else {
    return (e->isNullPointerConstant(C, Expr::NPC_ValueDependentIsNull)
            ? IIK_okay : IIK_nonlocal);
  }

  return IIK_nonlocal;
}

/// Check whether the given expression is a valid operand for an
/// indirect copy/restore.
static void checkIndirectCopyRestoreSource(Sema &S, Expr *src) {
  assert(src->isRValue());
  bool isWeakAccess = false;
  InvalidICRKind iik = isInvalidICRSource(S.Context, src, false, isWeakAccess);
  // If isWeakAccess to true, there will be an implicit
  // load which requires a cleanup.
  if (S.getLangOpts().ObjCAutoRefCount && isWeakAccess)
    S.Cleanup.setExprNeedsCleanups(true);

  if (iik == IIK_okay) return;

  S.Diag(src->getExprLoc(), diag::err_arc_nonlocal_writeback)
    << ((unsigned) iik - 1)  // shift index into diagnostic explanations
    << src->getSourceRange();
}

/// Determine whether we have compatible array types for the
/// purposes of GNU by-copy array initialization.
static bool hasCompatibleArrayTypes(ASTContext &Context, const ArrayType *Dest,
                                    const ArrayType *Source) {
  // If the source and destination array types are equivalent, we're
  // done.
  if (Context.hasSameType(QualType(Dest, 0), QualType(Source, 0)))
    return true;

  // Make sure that the element types are the same.
  if (!Context.hasSameType(Dest->getElementType(), Source->getElementType()))
    return false;

  // The only mismatch we allow is when the destination is an
  // incomplete array type and the source is a constant array type.
  return Source->isConstantArrayType() && Dest->isIncompleteArrayType();
}

static bool tryObjCWritebackConversion(Sema &S,
                                       InitializationSequence &Sequence,
                                       const InitializedEntity &Entity,
                                       Expr *Initializer) {
  bool ArrayDecay = false;
  QualType ArgType = Initializer->getType();
  QualType ArgPointee;
  if (const ArrayType *ArgArrayType = S.Context.getAsArrayType(ArgType)) {
    ArrayDecay = true;
    ArgPointee = ArgArrayType->getElementType();
    ArgType = S.Context.getPointerType(ArgPointee);
  }

  // Handle write-back conversion.
  QualType ConvertedArgType;
  if (!S.isObjCWritebackConversion(ArgType, Entity.getType(),
                                   ConvertedArgType))
    return false;

  // We should copy unless we're passing to an argument explicitly
  // marked 'out'.
  bool ShouldCopy = true;
  if (ParmVarDecl *param = cast_or_null<ParmVarDecl>(Entity.getDecl()))
    ShouldCopy = (param->getObjCDeclQualifier() != ParmVarDecl::OBJC_TQ_Out);

  // Do we need an lvalue conversion?
  if (ArrayDecay || Initializer->isGLValue()) {
    ImplicitConversionSequence ICS;
    ICS.setStandard();
    ICS.Standard.setAsIdentityConversion();

    QualType ResultType;
    if (ArrayDecay) {
      ICS.Standard.First = ICK_Array_To_Pointer;
      ResultType = S.Context.getPointerType(ArgPointee);
    } else {
      ICS.Standard.First = ICK_Lvalue_To_Rvalue;
      ResultType = Initializer->getType().getNonLValueExprType(S.Context);
    }

    Sequence.AddConversionSequenceStep(ICS, ResultType);
  }

  Sequence.AddPassByIndirectCopyRestoreStep(Entity.getType(), ShouldCopy);
  return true;
}

static bool TryOCLSamplerInitialization(Sema &S,
                                        InitializationSequence &Sequence,
                                        QualType DestType,
                                        Expr *Initializer) {
  if (!S.getLangOpts().OpenCL || !DestType->isSamplerT() ||
      (!Initializer->isIntegerConstantExpr(S.Context) &&
      !Initializer->getType()->isSamplerT()))
    return false;

  Sequence.AddOCLSamplerInitStep(DestType);
  return true;
}

static bool IsZeroInitializer(Expr *Initializer, Sema &S) {
  return Initializer->isIntegerConstantExpr(S.getASTContext()) &&
    (Initializer->EvaluateKnownConstInt(S.getASTContext()) == 0);
}

static bool TryOCLZeroOpaqueTypeInitialization(Sema &S,
                                               InitializationSequence &Sequence,
                                               QualType DestType,
                                               Expr *Initializer) {
  if (!S.getLangOpts().OpenCL)
    return false;

  //
  // OpenCL 1.2 spec, s6.12.10
  //
  // The event argument can also be used to associate the
  // async_work_group_copy with a previous async copy allowing
  // an event to be shared by multiple async copies; otherwise
  // event should be zero.
  //
  if (DestType->isEventT() || DestType->isQueueT()) {
    if (!IsZeroInitializer(Initializer, S))
      return false;

    Sequence.AddOCLZeroOpaqueTypeStep(DestType);
    return true;
  }

  // We should allow zero initialization for all types defined in the
  // cl_intel_device_side_avc_motion_estimation extension, except
  // intel_sub_group_avc_mce_payload_t and intel_sub_group_avc_mce_result_t.
  if (S.getOpenCLOptions().isEnabled(
          "cl_intel_device_side_avc_motion_estimation") &&
      DestType->isOCLIntelSubgroupAVCType()) {
    if (DestType->isOCLIntelSubgroupAVCMcePayloadType() ||
        DestType->isOCLIntelSubgroupAVCMceResultType())
      return false;
    if (!IsZeroInitializer(Initializer, S))
      return false;

    Sequence.AddOCLZeroOpaqueTypeStep(DestType);
    return true;
  }

  return false;
}

InitializationSequence::InitializationSequence(Sema &S,
                                               const InitializedEntity &Entity,
                                               const InitializationKind &Kind,
                                               MultiExprArg Args,
                                               bool TopLevelOfInitList,
                                               bool TreatUnavailableAsInvalid)
    : FailedCandidateSet(Kind.getLocation(), OverloadCandidateSet::CSK_Normal) {
  InitializeFrom(S, Entity, Kind, Args, TopLevelOfInitList,
                 TreatUnavailableAsInvalid);
}

/// Tries to get a FunctionDecl out of `E`. If it succeeds and we can take the
/// address of that function, this returns true. Otherwise, it returns false.
static bool isExprAnUnaddressableFunction(Sema &S, const Expr *E) {
  auto *DRE = dyn_cast<DeclRefExpr>(E);
  if (!DRE || !isa<FunctionDecl>(DRE->getDecl()))
    return false;

  return !S.checkAddressOfFunctionIsAvailable(
      cast<FunctionDecl>(DRE->getDecl()));
}

/// Determine whether we can perform an elementwise array copy for this kind
/// of entity.
static bool canPerformArrayCopy(const InitializedEntity &Entity) {
  switch (Entity.getKind()) {
  case InitializedEntity::EK_LambdaCapture:
    // C++ [expr.prim.lambda]p24:
    //   For array members, the array elements are direct-initialized in
    //   increasing subscript order.
    return true;

  case InitializedEntity::EK_Variable:
    // C++ [dcl.decomp]p1:
    //   [...] each element is copy-initialized or direct-initialized from the
    //   corresponding element of the assignment-expression [...]
    return isa<DecompositionDecl>(Entity.getDecl());

  case InitializedEntity::EK_Member:
    // C++ [class.copy.ctor]p14:
    //   - if the member is an array, each element is direct-initialized with
    //     the corresponding subobject of x
    return Entity.isImplicitMemberInitializer();

  case InitializedEntity::EK_ArrayElement:
    // All the above cases are intended to apply recursively, even though none
    // of them actually say that.
    if (auto *E = Entity.getParent())
      return canPerformArrayCopy(*E);
    break;

  default:
    break;
  }

  return false;
}

void InitializationSequence::InitializeFrom(Sema &S,
                                            const InitializedEntity &Entity,
                                            const InitializationKind &Kind,
                                            MultiExprArg Args,
                                            bool TopLevelOfInitList,
                                            bool TreatUnavailableAsInvalid) {
  ASTContext &Context = S.Context;

  // Eliminate non-overload placeholder types in the arguments.  We
  // need to do this before checking whether types are dependent
  // because lowering a pseudo-object expression might well give us
  // something of dependent type.
  for (unsigned I = 0, E = Args.size(); I != E; ++I)
    if (Args[I]->getType()->isNonOverloadPlaceholderType()) {
      // FIXME: should we be doing this here?
      ExprResult result = S.CheckPlaceholderExpr(Args[I]);
      if (result.isInvalid()) {
        SetFailed(FK_PlaceholderType);
        return;
      }
      Args[I] = result.get();
    }

  // C++0x [dcl.init]p16:
  //   The semantics of initializers are as follows. The destination type is
  //   the type of the object or reference being initialized and the source
  //   type is the type of the initializer expression. The source type is not
  //   defined when the initializer is a braced-init-list or when it is a
  //   parenthesized list of expressions.
  QualType DestType = Entity.getType();

  if (DestType->isDependentType() ||
      Expr::hasAnyTypeDependentArguments(Args)) {
    SequenceKind = DependentSequence;
    return;
  }

  // Almost everything is a normal sequence.
  setSequenceKind(NormalSequence);

  QualType SourceType;
  Expr *Initializer = nullptr;
  if (Args.size() == 1) {
    Initializer = Args[0];
    if (S.getLangOpts().ObjC) {
      if (S.CheckObjCBridgeRelatedConversions(Initializer->getBeginLoc(),
                                              DestType, Initializer->getType(),
                                              Initializer) ||
          S.ConversionToObjCStringLiteralCheck(DestType, Initializer))
        Args[0] = Initializer;
    }
    if (!isa<InitListExpr>(Initializer))
      SourceType = Initializer->getType();
  }

  //     - If the initializer is a (non-parenthesized) braced-init-list, the
  //       object is list-initialized (8.5.4).
  if (Kind.getKind() != InitializationKind::IK_Direct) {
    if (InitListExpr *InitList = dyn_cast_or_null<InitListExpr>(Initializer)) {
      TryListInitialization(S, Entity, Kind, InitList, *this,
                            TreatUnavailableAsInvalid);
      return;
    }
  }

  //     - If the destination type is a reference type, see 8.5.3.
  if (DestType->isReferenceType()) {
    // C++0x [dcl.init.ref]p1:
    //   A variable declared to be a T& or T&&, that is, "reference to type T"
    //   (8.3.2), shall be initialized by an object, or function, of type T or
    //   by an object that can be converted into a T.
    // (Therefore, multiple arguments are not permitted.)
    if (Args.size() != 1)
      SetFailed(FK_TooManyInitsForReference);
    // C++17 [dcl.init.ref]p5:
    //   A reference [...] is initialized by an expression [...] as follows:
    // If the initializer is not an expression, presumably we should reject,
    // but the standard fails to actually say so.
    else if (isa<InitListExpr>(Args[0]))
      SetFailed(FK_ParenthesizedListInitForReference);
    else
      TryReferenceInitialization(S, Entity, Kind, Args[0], *this);
    return;
  }

  //     - If the initializer is (), the object is value-initialized.
  if (Kind.getKind() == InitializationKind::IK_Value ||
      (Kind.getKind() == InitializationKind::IK_Direct && Args.empty())) {
    TryValueInitialization(S, Entity, Kind, *this);
    return;
  }

  // Handle default initialization.
  if (Kind.getKind() == InitializationKind::IK_Default) {
    TryDefaultInitialization(S, Entity, Kind, *this);
    return;
  }

  //     - If the destination type is an array of characters, an array of
  //       char16_t, an array of char32_t, or an array of wchar_t, and the
  //       initializer is a string literal, see 8.5.2.
  //     - Otherwise, if the destination type is an array, the program is
  //       ill-formed.
  if (const ArrayType *DestAT = Context.getAsArrayType(DestType)) {
    if (Initializer && isa<VariableArrayType>(DestAT)) {
      SetFailed(FK_VariableLengthArrayHasInitializer);
      return;
    }

    if (Initializer) {
      switch (IsStringInit(Initializer, DestAT, Context)) {
      case SIF_None:
        TryStringLiteralInitialization(S, Entity, Kind, Initializer, *this);
        return;
      case SIF_NarrowStringIntoWideChar:
        SetFailed(FK_NarrowStringIntoWideCharArray);
        return;
      case SIF_WideStringIntoChar:
        SetFailed(FK_WideStringIntoCharArray);
        return;
      case SIF_IncompatWideStringIntoWideChar:
        SetFailed(FK_IncompatWideStringIntoWideChar);
        return;
      case SIF_PlainStringIntoUTF8Char:
        SetFailed(FK_PlainStringIntoUTF8Char);
        return;
      case SIF_UTF8StringIntoPlainChar:
        SetFailed(FK_UTF8StringIntoPlainChar);
        return;
      case SIF_Other:
        break;
      }
    }

    // Some kinds of initialization permit an array to be initialized from
    // another array of the same type, and perform elementwise initialization.
    if (Initializer && isa<ConstantArrayType>(DestAT) &&
        S.Context.hasSameUnqualifiedType(Initializer->getType(),
                                         Entity.getType()) &&
        canPerformArrayCopy(Entity)) {
      // If source is a prvalue, use it directly.
      if (Initializer->getValueKind() == VK_RValue) {
        AddArrayInitStep(DestType, /*IsGNUExtension*/false);
        return;
      }

      // Emit element-at-a-time copy loop.
      InitializedEntity Element =
          InitializedEntity::InitializeElement(S.Context, 0, Entity);
      QualType InitEltT =
          Context.getAsArrayType(Initializer->getType())->getElementType();
      OpaqueValueExpr OVE(Initializer->getExprLoc(), InitEltT,
                          Initializer->getValueKind(),
                          Initializer->getObjectKind());
      Expr *OVEAsExpr = &OVE;
      InitializeFrom(S, Element, Kind, OVEAsExpr, TopLevelOfInitList,
                     TreatUnavailableAsInvalid);
      if (!Failed())
        AddArrayInitLoopStep(Entity.getType(), InitEltT);
      return;
    }

    // Note: as an GNU C extension, we allow initialization of an
    // array from a compound literal that creates an array of the same
    // type, so long as the initializer has no side effects.
    if (!S.getLangOpts().CPlusPlus && Initializer &&
        isa<CompoundLiteralExpr>(Initializer->IgnoreParens()) &&
        Initializer->getType()->isArrayType()) {
      const ArrayType *SourceAT
        = Context.getAsArrayType(Initializer->getType());
      if (!hasCompatibleArrayTypes(S.Context, DestAT, SourceAT))
        SetFailed(FK_ArrayTypeMismatch);
      else if (Initializer->HasSideEffects(S.Context))
        SetFailed(FK_NonConstantArrayInit);
      else {
        AddArrayInitStep(DestType, /*IsGNUExtension*/true);
      }
    }
    // Note: as a GNU C++ extension, we allow list-initialization of a
    // class member of array type from a parenthesized initializer list.
    else if (S.getLangOpts().CPlusPlus &&
             Entity.getKind() == InitializedEntity::EK_Member &&
             Initializer && isa<InitListExpr>(Initializer)) {
      TryListInitialization(S, Entity, Kind, cast<InitListExpr>(Initializer),
                            *this, TreatUnavailableAsInvalid);
      AddParenthesizedArrayInitStep(DestType);
    } else if (DestAT->getElementType()->isCharType())
      SetFailed(FK_ArrayNeedsInitListOrStringLiteral);
    else if (IsWideCharCompatible(DestAT->getElementType(), Context))
      SetFailed(FK_ArrayNeedsInitListOrWideStringLiteral);
    else
      SetFailed(FK_ArrayNeedsInitList);

    return;
  }

  // Determine whether we should consider writeback conversions for
  // Objective-C ARC.
  bool allowObjCWritebackConversion = S.getLangOpts().ObjCAutoRefCount &&
         Entity.isParameterKind();

  if (TryOCLSamplerInitialization(S, *this, DestType, Initializer))
    return;

  // We're at the end of the line for C: it's either a write-back conversion
  // or it's a C assignment. There's no need to check anything else.
  if (!S.getLangOpts().CPlusPlus) {
    // If allowed, check whether this is an Objective-C writeback conversion.
    if (allowObjCWritebackConversion &&
        tryObjCWritebackConversion(S, *this, Entity, Initializer)) {
      return;
    }

    if (TryOCLZeroOpaqueTypeInitialization(S, *this, DestType, Initializer))
      return;

    // Handle initialization in C
    AddCAssignmentStep(DestType);
    MaybeProduceObjCObject(S, *this, Entity);
    return;
  }

  assert(S.getLangOpts().CPlusPlus);

  //     - If the destination type is a (possibly cv-qualified) class type:
  if (DestType->isRecordType()) {
    //     - If the initialization is direct-initialization, or if it is
    //       copy-initialization where the cv-unqualified version of the
    //       source type is the same class as, or a derived class of, the
    //       class of the destination, constructors are considered. [...]
    if (Kind.getKind() == InitializationKind::IK_Direct ||
        (Kind.getKind() == InitializationKind::IK_Copy &&
         (Context.hasSameUnqualifiedType(SourceType, DestType) ||
          S.IsDerivedFrom(Initializer->getBeginLoc(), SourceType, DestType))))
      TryConstructorInitialization(S, Entity, Kind, Args,
                                   DestType, DestType, *this);
    //     - Otherwise (i.e., for the remaining copy-initialization cases),
    //       user-defined conversion sequences that can convert from the source
    //       type to the destination type or (when a conversion function is
    //       used) to a derived class thereof are enumerated as described in
    //       13.3.1.4, and the best one is chosen through overload resolution
    //       (13.3).
    else
      TryUserDefinedConversion(S, DestType, Kind, Initializer, *this,
                               TopLevelOfInitList);
    return;
  }

  assert(Args.size() >= 1 && "Zero-argument case handled above");

  // The remaining cases all need a source type.
  if (Args.size() > 1) {
    SetFailed(FK_TooManyInitsForScalar);
    return;
  } else if (isa<InitListExpr>(Args[0])) {
    SetFailed(FK_ParenthesizedListInitForScalar);
    return;
  }

  //    - Otherwise, if the source type is a (possibly cv-qualified) class
  //      type, conversion functions are considered.
  if (!SourceType.isNull() && SourceType->isRecordType()) {
    // For a conversion to _Atomic(T) from either T or a class type derived
    // from T, initialize the T object then convert to _Atomic type.
    bool NeedAtomicConversion = false;
    if (const AtomicType *Atomic = DestType->getAs<AtomicType>()) {
      if (Context.hasSameUnqualifiedType(SourceType, Atomic->getValueType()) ||
          S.IsDerivedFrom(Initializer->getBeginLoc(), SourceType,
                          Atomic->getValueType())) {
        DestType = Atomic->getValueType();
        NeedAtomicConversion = true;
      }
    }

    TryUserDefinedConversion(S, DestType, Kind, Initializer, *this,
                             TopLevelOfInitList);
    MaybeProduceObjCObject(S, *this, Entity);
    if (!Failed() && NeedAtomicConversion)
      AddAtomicConversionStep(Entity.getType());
    return;
  }

  //    - Otherwise, the initial value of the object being initialized is the
  //      (possibly converted) value of the initializer expression. Standard
  //      conversions (Clause 4) will be used, if necessary, to convert the
  //      initializer expression to the cv-unqualified version of the
  //      destination type; no user-defined conversions are considered.

  ImplicitConversionSequence ICS
    = S.TryImplicitConversion(Initializer, DestType,
                              /*SuppressUserConversions*/true,
                              /*AllowExplicitConversions*/ false,
                              /*InOverloadResolution*/ false,
                              /*CStyle=*/Kind.isCStyleOrFunctionalCast(),
                              allowObjCWritebackConversion);

  if (ICS.isStandard() &&
      ICS.Standard.Second == ICK_Writeback_Conversion) {
    // Objective-C ARC writeback conversion.

    // We should copy unless we're passing to an argument explicitly
    // marked 'out'.
    bool ShouldCopy = true;
    if (ParmVarDecl *Param = cast_or_null<ParmVarDecl>(Entity.getDecl()))
      ShouldCopy = (Param->getObjCDeclQualifier() != ParmVarDecl::OBJC_TQ_Out);

    // If there was an lvalue adjustment, add it as a separate conversion.
    if (ICS.Standard.First == ICK_Array_To_Pointer ||
        ICS.Standard.First == ICK_Lvalue_To_Rvalue) {
      ImplicitConversionSequence LvalueICS;
      LvalueICS.setStandard();
      LvalueICS.Standard.setAsIdentityConversion();
      LvalueICS.Standard.setAllToTypes(ICS.Standard.getToType(0));
      LvalueICS.Standard.First = ICS.Standard.First;
      AddConversionSequenceStep(LvalueICS, ICS.Standard.getToType(0));
    }

    AddPassByIndirectCopyRestoreStep(DestType, ShouldCopy);
  } else if (ICS.isBad()) {
    DeclAccessPair dap;
    if (isLibstdcxxPointerReturnFalseHack(S, Entity, Initializer)) {
      AddZeroInitializationStep(Entity.getType());
    } else if (Initializer->getType() == Context.OverloadTy &&
               !S.ResolveAddressOfOverloadedFunction(Initializer, DestType,
                                                     false, dap))
      SetFailed(InitializationSequence::FK_AddressOfOverloadFailed);
    else if (Initializer->getType()->isFunctionType() &&
             isExprAnUnaddressableFunction(S, Initializer))
      SetFailed(InitializationSequence::FK_AddressOfUnaddressableFunction);
    else
      SetFailed(InitializationSequence::FK_ConversionFailed);
  } else {
    AddConversionSequenceStep(ICS, DestType, TopLevelOfInitList);

    MaybeProduceObjCObject(S, *this, Entity);
  }
}

InitializationSequence::~InitializationSequence() {
  for (auto &S : Steps)
    S.Destroy();
}

//===----------------------------------------------------------------------===//
// Perform initialization
//===----------------------------------------------------------------------===//
static Sema::AssignmentAction
getAssignmentAction(const InitializedEntity &Entity, bool Diagnose = false) {
  switch(Entity.getKind()) {
  case InitializedEntity::EK_Variable:
  case InitializedEntity::EK_New:
  case InitializedEntity::EK_Exception:
  case InitializedEntity::EK_Base:
  case InitializedEntity::EK_Delegating:
    return Sema::AA_Initializing;

  case InitializedEntity::EK_Parameter:
    if (Entity.getDecl() &&
        isa<ObjCMethodDecl>(Entity.getDecl()->getDeclContext()))
      return Sema::AA_Sending;

    return Sema::AA_Passing;

  case InitializedEntity::EK_Parameter_CF_Audited:
    if (Entity.getDecl() &&
      isa<ObjCMethodDecl>(Entity.getDecl()->getDeclContext()))
      return Sema::AA_Sending;

    return !Diagnose ? Sema::AA_Passing : Sema::AA_Passing_CFAudited;

  case InitializedEntity::EK_Result:
  case InitializedEntity::EK_StmtExprResult: // FIXME: Not quite right.
    return Sema::AA_Returning;

  case InitializedEntity::EK_Temporary:
  case InitializedEntity::EK_RelatedResult:
    // FIXME: Can we tell apart casting vs. converting?
    return Sema::AA_Casting;

  case InitializedEntity::EK_Member:
  case InitializedEntity::EK_Binding:
  case InitializedEntity::EK_ArrayElement:
  case InitializedEntity::EK_VectorElement:
  case InitializedEntity::EK_ComplexElement:
  case InitializedEntity::EK_BlockElement:
  case InitializedEntity::EK_LambdaToBlockConversionBlockElement:
  case InitializedEntity::EK_LambdaCapture:
  case InitializedEntity::EK_CompoundLiteralInit:
    return Sema::AA_Initializing;
  }

  llvm_unreachable("Invalid EntityKind!");
}

/// Whether we should bind a created object as a temporary when
/// initializing the given entity.
static bool shouldBindAsTemporary(const InitializedEntity &Entity) {
  switch (Entity.getKind()) {
  case InitializedEntity::EK_ArrayElement:
  case InitializedEntity::EK_Member:
  case InitializedEntity::EK_Result:
  case InitializedEntity::EK_StmtExprResult:
  case InitializedEntity::EK_New:
  case InitializedEntity::EK_Variable:
  case InitializedEntity::EK_Base:
  case InitializedEntity::EK_Delegating:
  case InitializedEntity::EK_VectorElement:
  case InitializedEntity::EK_ComplexElement:
  case InitializedEntity::EK_Exception:
  case InitializedEntity::EK_BlockElement:
  case InitializedEntity::EK_LambdaToBlockConversionBlockElement:
  case InitializedEntity::EK_LambdaCapture:
  case InitializedEntity::EK_CompoundLiteralInit:
    return false;

  case InitializedEntity::EK_Parameter:
  case InitializedEntity::EK_Parameter_CF_Audited:
  case InitializedEntity::EK_Temporary:
  case InitializedEntity::EK_RelatedResult:
  case InitializedEntity::EK_Binding:
    return true;
  }

  llvm_unreachable("missed an InitializedEntity kind?");
}

/// Whether the given entity, when initialized with an object
/// created for that initialization, requires destruction.
static bool shouldDestroyEntity(const InitializedEntity &Entity) {
  switch (Entity.getKind()) {
    case InitializedEntity::EK_Result:
    case InitializedEntity::EK_StmtExprResult:
    case InitializedEntity::EK_New:
    case InitializedEntity::EK_Base:
    case InitializedEntity::EK_Delegating:
    case InitializedEntity::EK_VectorElement:
    case InitializedEntity::EK_ComplexElement:
    case InitializedEntity::EK_BlockElement:
    case InitializedEntity::EK_LambdaToBlockConversionBlockElement:
    case InitializedEntity::EK_LambdaCapture:
      return false;

    case InitializedEntity::EK_Member:
    case InitializedEntity::EK_Binding:
    case InitializedEntity::EK_Variable:
    case InitializedEntity::EK_Parameter:
    case InitializedEntity::EK_Parameter_CF_Audited:
    case InitializedEntity::EK_Temporary:
    case InitializedEntity::EK_ArrayElement:
    case InitializedEntity::EK_Exception:
    case InitializedEntity::EK_CompoundLiteralInit:
    case InitializedEntity::EK_RelatedResult:
      return true;
  }

  llvm_unreachable("missed an InitializedEntity kind?");
}

/// Get the location at which initialization diagnostics should appear.
static SourceLocation getInitializationLoc(const InitializedEntity &Entity,
                                           Expr *Initializer) {
  switch (Entity.getKind()) {
  case InitializedEntity::EK_Result:
  case InitializedEntity::EK_StmtExprResult:
    return Entity.getReturnLoc();

  case InitializedEntity::EK_Exception:
    return Entity.getThrowLoc();

  case InitializedEntity::EK_Variable:
  case InitializedEntity::EK_Binding:
    return Entity.getDecl()->getLocation();

  case InitializedEntity::EK_LambdaCapture:
    return Entity.getCaptureLoc();

  case InitializedEntity::EK_ArrayElement:
  case InitializedEntity::EK_Member:
  case InitializedEntity::EK_Parameter:
  case InitializedEntity::EK_Parameter_CF_Audited:
  case InitializedEntity::EK_Temporary:
  case InitializedEntity::EK_New:
  case InitializedEntity::EK_Base:
  case InitializedEntity::EK_Delegating:
  case InitializedEntity::EK_VectorElement:
  case InitializedEntity::EK_ComplexElement:
  case InitializedEntity::EK_BlockElement:
  case InitializedEntity::EK_LambdaToBlockConversionBlockElement:
  case InitializedEntity::EK_CompoundLiteralInit:
  case InitializedEntity::EK_RelatedResult:
    return Initializer->getBeginLoc();
  }
  llvm_unreachable("missed an InitializedEntity kind?");
}

/// Make a (potentially elidable) temporary copy of the object
/// provided by the given initializer by calling the appropriate copy
/// constructor.
///
/// \param S The Sema object used for type-checking.
///
/// \param T The type of the temporary object, which must either be
/// the type of the initializer expression or a superclass thereof.
///
/// \param Entity The entity being initialized.
///
/// \param CurInit The initializer expression.
///
/// \param IsExtraneousCopy Whether this is an "extraneous" copy that
/// is permitted in C++03 (but not C++0x) when binding a reference to
/// an rvalue.
///
/// \returns An expression that copies the initializer expression into
/// a temporary object, or an error expression if a copy could not be
/// created.
static ExprResult CopyObject(Sema &S,
                             QualType T,
                             const InitializedEntity &Entity,
                             ExprResult CurInit,
                             bool IsExtraneousCopy) {
  if (CurInit.isInvalid())
    return CurInit;
  // Determine which class type we're copying to.
  Expr *CurInitExpr = (Expr *)CurInit.get();
  CXXRecordDecl *Class = nullptr;
  if (const RecordType *Record = T->getAs<RecordType>())
    Class = cast<CXXRecordDecl>(Record->getDecl());
  if (!Class)
    return CurInit;

  SourceLocation Loc = getInitializationLoc(Entity, CurInit.get());

  // Make sure that the type we are copying is complete.
  if (S.RequireCompleteType(Loc, T, diag::err_temp_copy_incomplete))
    return CurInit;

  // Perform overload resolution using the class's constructors. Per
  // C++11 [dcl.init]p16, second bullet for class types, this initialization
  // is direct-initialization.
  OverloadCandidateSet CandidateSet(Loc, OverloadCandidateSet::CSK_Normal);
  DeclContext::lookup_result Ctors = S.LookupConstructors(Class);

  OverloadCandidateSet::iterator Best;
  switch (ResolveConstructorOverload(
      S, Loc, CurInitExpr, CandidateSet, T, Ctors, Best,
      /*CopyInitializing=*/false, /*AllowExplicit=*/true,
      /*OnlyListConstructors=*/false, /*IsListInit=*/false,
      /*SecondStepOfCopyInit=*/true)) {
  case OR_Success:
    break;

  case OR_No_Viable_Function:
    CandidateSet.NoteCandidates(
        PartialDiagnosticAt(
            Loc, S.PDiag(IsExtraneousCopy && !S.isSFINAEContext()
                             ? diag::ext_rvalue_to_reference_temp_copy_no_viable
                             : diag::err_temp_copy_no_viable)
                     << (int)Entity.getKind() << CurInitExpr->getType()
                     << CurInitExpr->getSourceRange()),
        S, OCD_AllCandidates, CurInitExpr);
    if (!IsExtraneousCopy || S.isSFINAEContext())
      return ExprError();
    return CurInit;

  case OR_Ambiguous:
    CandidateSet.NoteCandidates(
        PartialDiagnosticAt(Loc, S.PDiag(diag::err_temp_copy_ambiguous)
                                     << (int)Entity.getKind()
                                     << CurInitExpr->getType()
                                     << CurInitExpr->getSourceRange()),
        S, OCD_ViableCandidates, CurInitExpr);
    return ExprError();

  case OR_Deleted:
    S.Diag(Loc, diag::err_temp_copy_deleted)
      << (int)Entity.getKind() << CurInitExpr->getType()
      << CurInitExpr->getSourceRange();
    S.NoteDeletedFunction(Best->Function);
    return ExprError();
  }

  bool HadMultipleCandidates = CandidateSet.size() > 1;

  CXXConstructorDecl *Constructor = cast<CXXConstructorDecl>(Best->Function);
  SmallVector<Expr*, 8> ConstructorArgs;
  CurInit.get(); // Ownership transferred into MultiExprArg, below.

  S.CheckConstructorAccess(Loc, Constructor, Best->FoundDecl, Entity,
                           IsExtraneousCopy);

  if (IsExtraneousCopy) {
    // If this is a totally extraneous copy for C++03 reference
    // binding purposes, just return the original initialization
    // expression. We don't generate an (elided) copy operation here
    // because doing so would require us to pass down a flag to avoid
    // infinite recursion, where each step adds another extraneous,
    // elidable copy.

    // Instantiate the default arguments of any extra parameters in
    // the selected copy constructor, as if we were going to create a
    // proper call to the copy constructor.
    for (unsigned I = 1, N = Constructor->getNumParams(); I != N; ++I) {
      ParmVarDecl *Parm = Constructor->getParamDecl(I);
      if (S.RequireCompleteType(Loc, Parm->getType(),
                                diag::err_call_incomplete_argument))
        break;

      // Build the default argument expression; we don't actually care
      // if this succeeds or not, because this routine will complain
      // if there was a problem.
      S.BuildCXXDefaultArgExpr(Loc, Constructor, Parm);
    }

    return CurInitExpr;
  }

  // Determine the arguments required to actually perform the
  // constructor call (we might have derived-to-base conversions, or
  // the copy constructor may have default arguments).
  if (S.CompleteConstructorCall(Constructor, CurInitExpr, Loc, ConstructorArgs))
    return ExprError();

  // C++0x [class.copy]p32:
  //   When certain criteria are met, an implementation is allowed to
  //   omit the copy/move construction of a class object, even if the
  //   copy/move constructor and/or destructor for the object have
  //   side effects. [...]
  //     - when a temporary class object that has not been bound to a
  //       reference (12.2) would be copied/moved to a class object
  //       with the same cv-unqualified type, the copy/move operation
  //       can be omitted by constructing the temporary object
  //       directly into the target of the omitted copy/move
  //
  // Note that the other three bullets are handled elsewhere. Copy
  // elision for return statements and throw expressions are handled as part
  // of constructor initialization, while copy elision for exception handlers
  // is handled by the run-time.
  //
  // FIXME: If the function parameter is not the same type as the temporary, we
  // should still be able to elide the copy, but we don't have a way to
  // represent in the AST how much should be elided in this case.
  bool Elidable =
      CurInitExpr->isTemporaryObject(S.Context, Class) &&
      S.Context.hasSameUnqualifiedType(
          Best->Function->getParamDecl(0)->getType().getNonReferenceType(),
          CurInitExpr->getType());

  // Actually perform the constructor call.
  CurInit = S.BuildCXXConstructExpr(Loc, T, Best->FoundDecl, Constructor,
                                    Elidable,
                                    ConstructorArgs,
                                    HadMultipleCandidates,
                                    /*ListInit*/ false,
                                    /*StdInitListInit*/ false,
                                    /*ZeroInit*/ false,
                                    CXXConstructExpr::CK_Complete,
                                    SourceRange());

  // If we're supposed to bind temporaries, do so.
  if (!CurInit.isInvalid() && shouldBindAsTemporary(Entity))
    CurInit = S.MaybeBindToTemporary(CurInit.getAs<Expr>());
  return CurInit;
}

/// Check whether elidable copy construction for binding a reference to
/// a temporary would have succeeded if we were building in C++98 mode, for
/// -Wc++98-compat.
static void CheckCXX98CompatAccessibleCopy(Sema &S,
                                           const InitializedEntity &Entity,
                                           Expr *CurInitExpr) {
  assert(S.getLangOpts().CPlusPlus11);

  const RecordType *Record = CurInitExpr->getType()->getAs<RecordType>();
  if (!Record)
    return;

  SourceLocation Loc = getInitializationLoc(Entity, CurInitExpr);
  if (S.Diags.isIgnored(diag::warn_cxx98_compat_temp_copy, Loc))
    return;

  // Find constructors which would have been considered.
  OverloadCandidateSet CandidateSet(Loc, OverloadCandidateSet::CSK_Normal);
  DeclContext::lookup_result Ctors =
      S.LookupConstructors(cast<CXXRecordDecl>(Record->getDecl()));

  // Perform overload resolution.
  OverloadCandidateSet::iterator Best;
  OverloadingResult OR = ResolveConstructorOverload(
      S, Loc, CurInitExpr, CandidateSet, CurInitExpr->getType(), Ctors, Best,
      /*CopyInitializing=*/false, /*AllowExplicit=*/true,
      /*OnlyListConstructors=*/false, /*IsListInit=*/false,
      /*SecondStepOfCopyInit=*/true);

  PartialDiagnostic Diag = S.PDiag(diag::warn_cxx98_compat_temp_copy)
    << OR << (int)Entity.getKind() << CurInitExpr->getType()
    << CurInitExpr->getSourceRange();

  switch (OR) {
  case OR_Success:
    S.CheckConstructorAccess(Loc, cast<CXXConstructorDecl>(Best->Function),
                             Best->FoundDecl, Entity, Diag);
    // FIXME: Check default arguments as far as that's possible.
    break;

  case OR_No_Viable_Function:
    CandidateSet.NoteCandidates(PartialDiagnosticAt(Loc, Diag), S,
                                OCD_AllCandidates, CurInitExpr);
    break;

  case OR_Ambiguous:
    CandidateSet.NoteCandidates(PartialDiagnosticAt(Loc, Diag), S,
                                OCD_ViableCandidates, CurInitExpr);
    break;

  case OR_Deleted:
    S.Diag(Loc, Diag);
    S.NoteDeletedFunction(Best->Function);
    break;
  }
}

void InitializationSequence::PrintInitLocationNote(Sema &S,
                                              const InitializedEntity &Entity) {
  if (Entity.isParameterKind() && Entity.getDecl()) {
    if (Entity.getDecl()->getLocation().isInvalid())
      return;

    if (Entity.getDecl()->getDeclName())
      S.Diag(Entity.getDecl()->getLocation(), diag::note_parameter_named_here)
        << Entity.getDecl()->getDeclName();
    else
      S.Diag(Entity.getDecl()->getLocation(), diag::note_parameter_here);
  }
  else if (Entity.getKind() == InitializedEntity::EK_RelatedResult &&
           Entity.getMethodDecl())
    S.Diag(Entity.getMethodDecl()->getLocation(),
           diag::note_method_return_type_change)
      << Entity.getMethodDecl()->getDeclName();
}

/// Returns true if the parameters describe a constructor initialization of
/// an explicit temporary object, e.g. "Point(x, y)".
static bool isExplicitTemporary(const InitializedEntity &Entity,
                                const InitializationKind &Kind,
                                unsigned NumArgs) {
  switch (Entity.getKind()) {
  case InitializedEntity::EK_Temporary:
  case InitializedEntity::EK_CompoundLiteralInit:
  case InitializedEntity::EK_RelatedResult:
    break;
  default:
    return false;
  }

  switch (Kind.getKind()) {
  case InitializationKind::IK_DirectList:
    return true;
  // FIXME: Hack to work around cast weirdness.
  case InitializationKind::IK_Direct:
  case InitializationKind::IK_Value:
    return NumArgs != 1;
  default:
    return false;
  }
}

static ExprResult
PerformConstructorInitialization(Sema &S,
                                 const InitializedEntity &Entity,
                                 const InitializationKind &Kind,
                                 MultiExprArg Args,
                                 const InitializationSequence::Step& Step,
                                 bool &ConstructorInitRequiresZeroInit,
                                 bool IsListInitialization,
                                 bool IsStdInitListInitialization,
                                 SourceLocation LBraceLoc,
                                 SourceLocation RBraceLoc) {
  unsigned NumArgs = Args.size();
  CXXConstructorDecl *Constructor
    = cast<CXXConstructorDecl>(Step.Function.Function);
  bool HadMultipleCandidates = Step.Function.HadMultipleCandidates;

  // Build a call to the selected constructor.
  SmallVector<Expr*, 8> ConstructorArgs;
  SourceLocation Loc = (Kind.isCopyInit() && Kind.getEqualLoc().isValid())
                         ? Kind.getEqualLoc()
                         : Kind.getLocation();

  if (Kind.getKind() == InitializationKind::IK_Default) {
    // Force even a trivial, implicit default constructor to be
    // semantically checked. We do this explicitly because we don't build
    // the definition for completely trivial constructors.
    assert(Constructor->getParent() && "No parent class for constructor.");
    if (Constructor->isDefaulted() && Constructor->isDefaultConstructor() &&
        Constructor->isTrivial() && !Constructor->isUsed(false))
      S.DefineImplicitDefaultConstructor(Loc, Constructor);
  }

  ExprResult CurInit((Expr *)nullptr);

  // C++ [over.match.copy]p1:
  //   - When initializing a temporary to be bound to the first parameter
  //     of a constructor that takes a reference to possibly cv-qualified
  //     T as its first argument, called with a single argument in the
  //     context of direct-initialization, explicit conversion functions
  //     are also considered.
  bool AllowExplicitConv =
      Kind.AllowExplicit() && !Kind.isCopyInit() && Args.size() == 1 &&
      hasCopyOrMoveCtorParam(S.Context,
                             getConstructorInfo(Step.Function.FoundDecl));

  // Determine the arguments required to actually perform the constructor
  // call.
  if (S.CompleteConstructorCall(Constructor, Args,
                                Loc, ConstructorArgs,
                                AllowExplicitConv,
                                IsListInitialization))
    return ExprError();


  if (isExplicitTemporary(Entity, Kind, NumArgs)) {
    // An explicitly-constructed temporary, e.g., X(1, 2).
    if (S.DiagnoseUseOfDecl(Constructor, Loc))
      return ExprError();

    TypeSourceInfo *TSInfo = Entity.getTypeSourceInfo();
    if (!TSInfo)
      TSInfo = S.Context.getTrivialTypeSourceInfo(Entity.getType(), Loc);
    SourceRange ParenOrBraceRange =
        (Kind.getKind() == InitializationKind::IK_DirectList)
        ? SourceRange(LBraceLoc, RBraceLoc)
        : Kind.getParenOrBraceRange();

    if (auto *Shadow = dyn_cast<ConstructorUsingShadowDecl>(
            Step.Function.FoundDecl.getDecl())) {
      Constructor = S.findInheritingConstructor(Loc, Constructor, Shadow);
      if (S.DiagnoseUseOfDecl(Constructor, Loc))
        return ExprError();
    }
    S.MarkFunctionReferenced(Loc, Constructor);

    CurInit = CXXTemporaryObjectExpr::Create(
        S.Context, Constructor,
        Entity.getType().getNonLValueExprType(S.Context), TSInfo,
        ConstructorArgs, ParenOrBraceRange, HadMultipleCandidates,
        IsListInitialization, IsStdInitListInitialization,
        ConstructorInitRequiresZeroInit);
  } else {
    CXXConstructExpr::ConstructionKind ConstructKind =
      CXXConstructExpr::CK_Complete;

    if (Entity.getKind() == InitializedEntity::EK_Base) {
      ConstructKind = Entity.getBaseSpecifier()->isVirtual() ?
        CXXConstructExpr::CK_VirtualBase :
        CXXConstructExpr::CK_NonVirtualBase;
    } else if (Entity.getKind() == InitializedEntity::EK_Delegating) {
      ConstructKind = CXXConstructExpr::CK_Delegating;
    }

    // Only get the parenthesis or brace range if it is a list initialization or
    // direct construction.
    SourceRange ParenOrBraceRange;
    if (IsListInitialization)
      ParenOrBraceRange = SourceRange(LBraceLoc, RBraceLoc);
    else if (Kind.getKind() == InitializationKind::IK_Direct)
      ParenOrBraceRange = Kind.getParenOrBraceRange();

    // If the entity allows NRVO, mark the construction as elidable
    // unconditionally.
    if (Entity.allowsNRVO())
      CurInit = S.BuildCXXConstructExpr(Loc, Step.Type,
                                        Step.Function.FoundDecl,
                                        Constructor, /*Elidable=*/true,
                                        ConstructorArgs,
                                        HadMultipleCandidates,
                                        IsListInitialization,
                                        IsStdInitListInitialization,
                                        ConstructorInitRequiresZeroInit,
                                        ConstructKind,
                                        ParenOrBraceRange);
    else
      CurInit = S.BuildCXXConstructExpr(Loc, Step.Type,
                                        Step.Function.FoundDecl,
                                        Constructor,
                                        ConstructorArgs,
                                        HadMultipleCandidates,
                                        IsListInitialization,
                                        IsStdInitListInitialization,
                                        ConstructorInitRequiresZeroInit,
                                        ConstructKind,
                                        ParenOrBraceRange);
  }
  if (CurInit.isInvalid())
    return ExprError();

  // Only check access if all of that succeeded.
  S.CheckConstructorAccess(Loc, Constructor, Step.Function.FoundDecl, Entity);
  if (S.DiagnoseUseOfDecl(Step.Function.FoundDecl, Loc))
    return ExprError();

  if (const ArrayType *AT = S.Context.getAsArrayType(Entity.getType()))
    if (checkDestructorReference(S.Context.getBaseElementType(AT), Loc, S))
      return ExprError();

  if (shouldBindAsTemporary(Entity))
    CurInit = S.MaybeBindToTemporary(CurInit.get());

  return CurInit;
}

namespace {
enum LifetimeKind {
  /// The lifetime of a temporary bound to this entity ends at the end of the
  /// full-expression, and that's (probably) fine.
  LK_FullExpression,

  /// The lifetime of a temporary bound to this entity is extended to the
  /// lifeitme of the entity itself.
  LK_Extended,

  /// The lifetime of a temporary bound to this entity probably ends too soon,
  /// because the entity is allocated in a new-expression.
  LK_New,

  /// The lifetime of a temporary bound to this entity ends too soon, because
  /// the entity is a return object.
  LK_Return,

  /// The lifetime of a temporary bound to this entity ends too soon, because
  /// the entity is the result of a statement expression.
  LK_StmtExprResult,

  /// This is a mem-initializer: if it would extend a temporary (other than via
  /// a default member initializer), the program is ill-formed.
  LK_MemInitializer,
};
using LifetimeResult =
    llvm::PointerIntPair<const InitializedEntity *, 3, LifetimeKind>;
}

/// Determine the declaration which an initialized entity ultimately refers to,
/// for the purpose of lifetime-extending a temporary bound to a reference in
/// the initialization of \p Entity.
static LifetimeResult getEntityLifetime(
    const InitializedEntity *Entity,
    const InitializedEntity *InitField = nullptr) {
  // C++11 [class.temporary]p5:
  switch (Entity->getKind()) {
  case InitializedEntity::EK_Variable:
    //   The temporary [...] persists for the lifetime of the reference
    return {Entity, LK_Extended};

  case InitializedEntity::EK_Member:
    // For subobjects, we look at the complete object.
    if (Entity->getParent())
      return getEntityLifetime(Entity->getParent(), Entity);

    //   except:
    // C++17 [class.base.init]p8:
    //   A temporary expression bound to a reference member in a
    //   mem-initializer is ill-formed.
    // C++17 [class.base.init]p11:
    //   A temporary expression bound to a reference member from a
    //   default member initializer is ill-formed.
    //
    // The context of p11 and its example suggest that it's only the use of a
    // default member initializer from a constructor that makes the program
    // ill-formed, not its mere existence, and that it can even be used by
    // aggregate initialization.
    return {Entity, Entity->isDefaultMemberInitializer() ? LK_Extended
                                                         : LK_MemInitializer};

  case InitializedEntity::EK_Binding:
    // Per [dcl.decomp]p3, the binding is treated as a variable of reference
    // type.
    return {Entity, LK_Extended};

  case InitializedEntity::EK_Parameter:
  case InitializedEntity::EK_Parameter_CF_Audited:
    //   -- A temporary bound to a reference parameter in a function call
    //      persists until the completion of the full-expression containing
    //      the call.
    return {nullptr, LK_FullExpression};

  case InitializedEntity::EK_Result:
    //   -- The lifetime of a temporary bound to the returned value in a
    //      function return statement is not extended; the temporary is
    //      destroyed at the end of the full-expression in the return statement.
    return {nullptr, LK_Return};

  case InitializedEntity::EK_StmtExprResult:
    // FIXME: Should we lifetime-extend through the result of a statement
    // expression?
    return {nullptr, LK_StmtExprResult};

  case InitializedEntity::EK_New:
    //   -- A temporary bound to a reference in a new-initializer persists
    //      until the completion of the full-expression containing the
    //      new-initializer.
    return {nullptr, LK_New};

  case InitializedEntity::EK_Temporary:
  case InitializedEntity::EK_CompoundLiteralInit:
  case InitializedEntity::EK_RelatedResult:
    // We don't yet know the storage duration of the surrounding temporary.
    // Assume it's got full-expression duration for now, it will patch up our
    // storage duration if that's not correct.
    return {nullptr, LK_FullExpression};

  case InitializedEntity::EK_ArrayElement:
    // For subobjects, we look at the complete object.
    return getEntityLifetime(Entity->getParent(), InitField);

  case InitializedEntity::EK_Base:
    // For subobjects, we look at the complete object.
    if (Entity->getParent())
      return getEntityLifetime(Entity->getParent(), InitField);
    return {InitField, LK_MemInitializer};

  case InitializedEntity::EK_Delegating:
    // We can reach this case for aggregate initialization in a constructor:
    //   struct A { int &&r; };
    //   struct B : A { B() : A{0} {} };
    // In this case, use the outermost field decl as the context.
    return {InitField, LK_MemInitializer};

  case InitializedEntity::EK_BlockElement:
  case InitializedEntity::EK_LambdaToBlockConversionBlockElement:
  case InitializedEntity::EK_LambdaCapture:
  case InitializedEntity::EK_VectorElement:
  case InitializedEntity::EK_ComplexElement:
    return {nullptr, LK_FullExpression};

  case InitializedEntity::EK_Exception:
    // FIXME: Can we diagnose lifetime problems with exceptions?
    return {nullptr, LK_FullExpression};
  }
  llvm_unreachable("unknown entity kind");
}

namespace {
enum ReferenceKind {
  /// Lifetime would be extended by a reference binding to a temporary.
  RK_ReferenceBinding,
  /// Lifetime would be extended by a std::initializer_list object binding to
  /// its backing array.
  RK_StdInitializerList,
};

/// A temporary or local variable. This will be one of:
///  * A MaterializeTemporaryExpr.
///  * A DeclRefExpr whose declaration is a local.
///  * An AddrLabelExpr.
///  * A BlockExpr for a block with captures.
using Local = Expr*;

/// Expressions we stepped over when looking for the local state. Any steps
/// that would inhibit lifetime extension or take us out of subexpressions of
/// the initializer are included.
struct IndirectLocalPathEntry {
  enum EntryKind {
    DefaultInit,
    AddressOf,
    VarInit,
    LValToRVal,
    LifetimeBoundCall,
    GslPointerInit
  } Kind;
  Expr *E;
  const Decl *D = nullptr;
  IndirectLocalPathEntry() {}
  IndirectLocalPathEntry(EntryKind K, Expr *E) : Kind(K), E(E) {}
  IndirectLocalPathEntry(EntryKind K, Expr *E, const Decl *D)
      : Kind(K), E(E), D(D) {}
};

using IndirectLocalPath = llvm::SmallVectorImpl<IndirectLocalPathEntry>;

struct RevertToOldSizeRAII {
  IndirectLocalPath &Path;
  unsigned OldSize = Path.size();
  RevertToOldSizeRAII(IndirectLocalPath &Path) : Path(Path) {}
  ~RevertToOldSizeRAII() { Path.resize(OldSize); }
};

using LocalVisitor = llvm::function_ref<bool(IndirectLocalPath &Path, Local L,
                                             ReferenceKind RK)>;
}

static bool isVarOnPath(IndirectLocalPath &Path, VarDecl *VD) {
  for (auto E : Path)
    if (E.Kind == IndirectLocalPathEntry::VarInit && E.D == VD)
      return true;
  return false;
}

static bool pathContainsInit(IndirectLocalPath &Path) {
  return llvm::any_of(Path, [=](IndirectLocalPathEntry E) {
    return E.Kind == IndirectLocalPathEntry::DefaultInit ||
           E.Kind == IndirectLocalPathEntry::VarInit;
  });
}

static void visitLocalsRetainedByInitializer(IndirectLocalPath &Path,
                                             Expr *Init, LocalVisitor Visit,
                                             bool RevisitSubinits);

static void visitLocalsRetainedByReferenceBinding(IndirectLocalPath &Path,
                                                  Expr *Init, ReferenceKind RK,
                                                  LocalVisitor Visit);

template<typename T>
static bool isRecordWithAttr(QualType Type) {
  if (auto *RD = Type->getAsCXXRecordDecl())
    return RD->getCanonicalDecl()->hasAttr<T>();
  return false;
}

// Decl::isInStdNamespace will return false for iterators in some STL
// implementations due to them being defined in a namespace outside of the std
// namespace.
static bool isInStlNamespace(const Decl *D) {
  const DeclContext *DC = D->getDeclContext();
  if (!DC)
    return false;
  if (const auto *ND = dyn_cast<NamespaceDecl>(DC))
    if (const IdentifierInfo *II = ND->getIdentifier()) {
      StringRef Name = II->getName();
      if (Name.size() >= 2 && Name.front() == '_' &&
<<<<<<< HEAD
          (Name[1] == '_' || llvm::toUpper(Name[1]) == Name[1]))
=======
          (Name[1] == '_' || isUppercase(Name[1])))
>>>>>>> 5cd312d3
        return true;
    }

  return DC->isStdNamespace();
}

static bool shouldTrackImplicitObjectArg(const CXXMethodDecl *Callee) {
  if (auto *Conv = dyn_cast_or_null<CXXConversionDecl>(Callee))
    if (isRecordWithAttr<PointerAttr>(Conv->getConversionType()))
      return true;
  if (!isInStlNamespace(Callee->getParent()))
    return false;
  if (!isRecordWithAttr<PointerAttr>(Callee->getThisObjectType()) &&
      !isRecordWithAttr<OwnerAttr>(Callee->getThisObjectType()))
    return false;
  if (Callee->getReturnType()->isPointerType() ||
      isRecordWithAttr<PointerAttr>(Callee->getReturnType())) {
    if (!Callee->getIdentifier())
      return false;
    return llvm::StringSwitch<bool>(Callee->getName())
        .Cases("begin", "rbegin", "cbegin", "crbegin", true)
        .Cases("end", "rend", "cend", "crend", true)
        .Cases("c_str", "data", "get", true)
        // Map and set types.
        .Cases("find", "equal_range", "lower_bound", "upper_bound", true)
        .Default(false);
  } else if (Callee->getReturnType()->isReferenceType()) {
    if (!Callee->getIdentifier()) {
      auto OO = Callee->getOverloadedOperator();
      return OO == OverloadedOperatorKind::OO_Subscript ||
             OO == OverloadedOperatorKind::OO_Star;
    }
    return llvm::StringSwitch<bool>(Callee->getName())
        .Cases("front", "back", "at", "top", "value", true)
<<<<<<< HEAD
        .Default(false);
  }
  return false;
}

static bool shouldTrackFirstArgument(const FunctionDecl *FD) {
  if (!FD->getIdentifier())
    return false;
  const auto *RD = FD->getParamDecl(0)->getType()->getPointeeCXXRecordDecl();
  if (!FD->isInStdNamespace() || !RD || !RD->isInStdNamespace())
    return false;
  if (!isRecordWithAttr<PointerAttr>(QualType(RD->getTypeForDecl(), 0)) &&
      !isRecordWithAttr<OwnerAttr>(QualType(RD->getTypeForDecl(), 0)))
    return false;
  if (FD->getReturnType()->isPointerType() ||
      isRecordWithAttr<PointerAttr>(FD->getReturnType())) {
    return llvm::StringSwitch<bool>(FD->getName())
        .Cases("begin", "rbegin", "cbegin", "crbegin", true)
        .Cases("end", "rend", "cend", "crend", true)
        .Case("data", true)
        .Default(false);
  } else if (FD->getReturnType()->isReferenceType()) {
    return llvm::StringSwitch<bool>(FD->getName())
        .Cases("get", "any_cast", true)
=======
>>>>>>> 5cd312d3
        .Default(false);
  }
  return false;
}

static void handleGslAnnotatedTypes(IndirectLocalPath &Path, Expr *Call,
                                    LocalVisitor Visit) {
  auto VisitPointerArg = [&](const Decl *D, Expr *Arg) {
    Path.push_back({IndirectLocalPathEntry::GslPointerInit, Arg, D});
    if (Arg->isGLValue())
      visitLocalsRetainedByReferenceBinding(Path, Arg, RK_ReferenceBinding,
                                            Visit);
    else
      visitLocalsRetainedByInitializer(Path, Arg, Visit, true);
    Path.pop_back();
  };

  if (auto *MCE = dyn_cast<CXXMemberCallExpr>(Call)) {
    const auto *MD = cast_or_null<CXXMethodDecl>(MCE->getDirectCallee());
    if (MD && shouldTrackImplicitObjectArg(MD))
      VisitPointerArg(MD, MCE->getImplicitObjectArgument());
    return;
  } else if (auto *OCE = dyn_cast<CXXOperatorCallExpr>(Call)) {
    FunctionDecl *Callee = OCE->getDirectCallee();
    if (Callee && Callee->isCXXInstanceMember() &&
        shouldTrackImplicitObjectArg(cast<CXXMethodDecl>(Callee)))
      VisitPointerArg(Callee, OCE->getArg(0));
    return;
  } else if (auto *CE = dyn_cast<CallExpr>(Call)) {
    FunctionDecl *Callee = CE->getDirectCallee();
    if (Callee && Callee->getNumParams() == 1 &&
        shouldTrackFirstArgument(Callee))
      VisitPointerArg(Callee, CE->getArg(0));
    return;
  }

  if (auto *CCE = dyn_cast<CXXConstructExpr>(Call)) {
    const auto *Ctor = CCE->getConstructor();
    const CXXRecordDecl *RD = Ctor->getParent()->getCanonicalDecl();
    if (CCE->getNumArgs() > 0 && RD->hasAttr<PointerAttr>())
      VisitPointerArg(Ctor->getParamDecl(0), CCE->getArgs()[0]);
  }
}

static bool implicitObjectParamIsLifetimeBound(const FunctionDecl *FD) {
  const TypeSourceInfo *TSI = FD->getTypeSourceInfo();
  if (!TSI)
    return false;
  // Don't declare this variable in the second operand of the for-statement;
  // GCC miscompiles that by ending its lifetime before evaluating the
  // third operand. See gcc.gnu.org/PR86769.
  AttributedTypeLoc ATL;
  for (TypeLoc TL = TSI->getTypeLoc();
       (ATL = TL.getAsAdjusted<AttributedTypeLoc>());
       TL = ATL.getModifiedLoc()) {
    if (ATL.getAttrAs<LifetimeBoundAttr>())
      return true;
  }
  return false;
}

static void visitLifetimeBoundArguments(IndirectLocalPath &Path, Expr *Call,
                                        LocalVisitor Visit) {
  const FunctionDecl *Callee;
  ArrayRef<Expr*> Args;

  if (auto *CE = dyn_cast<CallExpr>(Call)) {
    Callee = CE->getDirectCallee();
    Args = llvm::makeArrayRef(CE->getArgs(), CE->getNumArgs());
  } else {
    auto *CCE = cast<CXXConstructExpr>(Call);
    Callee = CCE->getConstructor();
    Args = llvm::makeArrayRef(CCE->getArgs(), CCE->getNumArgs());
  }
  if (!Callee)
    return;

  Expr *ObjectArg = nullptr;
  if (isa<CXXOperatorCallExpr>(Call) && Callee->isCXXInstanceMember()) {
    ObjectArg = Args[0];
    Args = Args.slice(1);
  } else if (auto *MCE = dyn_cast<CXXMemberCallExpr>(Call)) {
    ObjectArg = MCE->getImplicitObjectArgument();
  }

  auto VisitLifetimeBoundArg = [&](const Decl *D, Expr *Arg) {
    Path.push_back({IndirectLocalPathEntry::LifetimeBoundCall, Arg, D});
    if (Arg->isGLValue())
      visitLocalsRetainedByReferenceBinding(Path, Arg, RK_ReferenceBinding,
                                            Visit);
    else
      visitLocalsRetainedByInitializer(Path, Arg, Visit, true);
    Path.pop_back();
  };

  if (ObjectArg && implicitObjectParamIsLifetimeBound(Callee))
    VisitLifetimeBoundArg(Callee, ObjectArg);

  for (unsigned I = 0,
                N = std::min<unsigned>(Callee->getNumParams(), Args.size());
       I != N; ++I) {
    if (Callee->getParamDecl(I)->hasAttr<LifetimeBoundAttr>())
      VisitLifetimeBoundArg(Callee->getParamDecl(I), Args[I]);
  }
}

/// Visit the locals that would be reachable through a reference bound to the
/// glvalue expression \c Init.
static void visitLocalsRetainedByReferenceBinding(IndirectLocalPath &Path,
                                                  Expr *Init, ReferenceKind RK,
                                                  LocalVisitor Visit) {
  RevertToOldSizeRAII RAII(Path);

  // Walk past any constructs which we can lifetime-extend across.
  Expr *Old;
  do {
    Old = Init;

    if (auto *FE = dyn_cast<FullExpr>(Init))
      Init = FE->getSubExpr();

    if (InitListExpr *ILE = dyn_cast<InitListExpr>(Init)) {
      // If this is just redundant braces around an initializer, step over it.
      if (ILE->isTransparent())
        Init = ILE->getInit(0);
    }

    // Step over any subobject adjustments; we may have a materialized
    // temporary inside them.
    Init = const_cast<Expr *>(Init->skipRValueSubobjectAdjustments());

    // Per current approach for DR1376, look through casts to reference type
    // when performing lifetime extension.
    if (CastExpr *CE = dyn_cast<CastExpr>(Init))
      if (CE->getSubExpr()->isGLValue())
        Init = CE->getSubExpr();

    // Per the current approach for DR1299, look through array element access
    // on array glvalues when performing lifetime extension.
    if (auto *ASE = dyn_cast<ArraySubscriptExpr>(Init)) {
      Init = ASE->getBase();
      auto *ICE = dyn_cast<ImplicitCastExpr>(Init);
      if (ICE && ICE->getCastKind() == CK_ArrayToPointerDecay)
        Init = ICE->getSubExpr();
      else
        // We can't lifetime extend through this but we might still find some
        // retained temporaries.
        return visitLocalsRetainedByInitializer(Path, Init, Visit, true);
    }

    // Step into CXXDefaultInitExprs so we can diagnose cases where a
    // constructor inherits one as an implicit mem-initializer.
    if (auto *DIE = dyn_cast<CXXDefaultInitExpr>(Init)) {
      Path.push_back(
          {IndirectLocalPathEntry::DefaultInit, DIE, DIE->getField()});
      Init = DIE->getExpr();
    }
  } while (Init != Old);

  if (auto *MTE = dyn_cast<MaterializeTemporaryExpr>(Init)) {
    if (Visit(Path, Local(MTE), RK))
      visitLocalsRetainedByInitializer(Path, MTE->GetTemporaryExpr(), Visit,
                                       true);
  }

  if (isa<CallExpr>(Init)) {
    handleGslAnnotatedTypes(Path, Init, Visit);
    return visitLifetimeBoundArguments(Path, Init, Visit);
  }

  switch (Init->getStmtClass()) {
  case Stmt::DeclRefExprClass: {
    // If we find the name of a local non-reference parameter, we could have a
    // lifetime problem.
    auto *DRE = cast<DeclRefExpr>(Init);
    auto *VD = dyn_cast<VarDecl>(DRE->getDecl());
    if (VD && VD->hasLocalStorage() &&
        !DRE->refersToEnclosingVariableOrCapture()) {
      if (!VD->getType()->isReferenceType()) {
        Visit(Path, Local(DRE), RK);
      } else if (isa<ParmVarDecl>(DRE->getDecl())) {
        // The lifetime of a reference parameter is unknown; assume it's OK
        // for now.
        break;
      } else if (VD->getInit() && !isVarOnPath(Path, VD)) {
        Path.push_back({IndirectLocalPathEntry::VarInit, DRE, VD});
        visitLocalsRetainedByReferenceBinding(Path, VD->getInit(),
                                              RK_ReferenceBinding, Visit);
      }
    }
    break;
  }

  case Stmt::UnaryOperatorClass: {
    // The only unary operator that make sense to handle here
    // is Deref.  All others don't resolve to a "name."  This includes
    // handling all sorts of rvalues passed to a unary operator.
    const UnaryOperator *U = cast<UnaryOperator>(Init);
    if (U->getOpcode() == UO_Deref)
      visitLocalsRetainedByInitializer(Path, U->getSubExpr(), Visit, true);
    break;
  }

  case Stmt::OMPArraySectionExprClass: {
    visitLocalsRetainedByInitializer(
        Path, cast<OMPArraySectionExpr>(Init)->getBase(), Visit, true);
    break;
  }

  case Stmt::ConditionalOperatorClass:
  case Stmt::BinaryConditionalOperatorClass: {
    auto *C = cast<AbstractConditionalOperator>(Init);
    if (!C->getTrueExpr()->getType()->isVoidType())
      visitLocalsRetainedByReferenceBinding(Path, C->getTrueExpr(), RK, Visit);
    if (!C->getFalseExpr()->getType()->isVoidType())
      visitLocalsRetainedByReferenceBinding(Path, C->getFalseExpr(), RK, Visit);
    break;
  }

  // FIXME: Visit the left-hand side of an -> or ->*.

  default:
    break;
  }
}

/// Visit the locals that would be reachable through an object initialized by
/// the prvalue expression \c Init.
static void visitLocalsRetainedByInitializer(IndirectLocalPath &Path,
                                             Expr *Init, LocalVisitor Visit,
                                             bool RevisitSubinits) {
  RevertToOldSizeRAII RAII(Path);

  Expr *Old;
  do {
    Old = Init;

    // Step into CXXDefaultInitExprs so we can diagnose cases where a
    // constructor inherits one as an implicit mem-initializer.
    if (auto *DIE = dyn_cast<CXXDefaultInitExpr>(Init)) {
      Path.push_back({IndirectLocalPathEntry::DefaultInit, DIE, DIE->getField()});
      Init = DIE->getExpr();
    }

    if (auto *FE = dyn_cast<FullExpr>(Init))
      Init = FE->getSubExpr();

    // Dig out the expression which constructs the extended temporary.
    Init = const_cast<Expr *>(Init->skipRValueSubobjectAdjustments());

    if (CXXBindTemporaryExpr *BTE = dyn_cast<CXXBindTemporaryExpr>(Init))
      Init = BTE->getSubExpr();

    Init = Init->IgnoreParens();

    // Step over value-preserving rvalue casts.
    if (auto *CE = dyn_cast<CastExpr>(Init)) {
      switch (CE->getCastKind()) {
      case CK_LValueToRValue:
        // If we can match the lvalue to a const object, we can look at its
        // initializer.
        Path.push_back({IndirectLocalPathEntry::LValToRVal, CE});
        return visitLocalsRetainedByReferenceBinding(
            Path, Init, RK_ReferenceBinding,
            [&](IndirectLocalPath &Path, Local L, ReferenceKind RK) -> bool {
          if (auto *DRE = dyn_cast<DeclRefExpr>(L)) {
            auto *VD = dyn_cast<VarDecl>(DRE->getDecl());
            if (VD && VD->getType().isConstQualified() && VD->getInit() &&
                !isVarOnPath(Path, VD)) {
              Path.push_back({IndirectLocalPathEntry::VarInit, DRE, VD});
              visitLocalsRetainedByInitializer(Path, VD->getInit(), Visit, true);
            }
          } else if (auto *MTE = dyn_cast<MaterializeTemporaryExpr>(L)) {
            if (MTE->getType().isConstQualified())
              visitLocalsRetainedByInitializer(Path, MTE->GetTemporaryExpr(),
                                               Visit, true);
          }
          return false;
        });

        // We assume that objects can be retained by pointers cast to integers,
        // but not if the integer is cast to floating-point type or to _Complex.
        // We assume that casts to 'bool' do not preserve enough information to
        // retain a local object.
      case CK_NoOp:
      case CK_BitCast:
      case CK_BaseToDerived:
      case CK_DerivedToBase:
      case CK_UncheckedDerivedToBase:
      case CK_Dynamic:
      case CK_ToUnion:
      case CK_UserDefinedConversion:
      case CK_ConstructorConversion:
      case CK_IntegralToPointer:
      case CK_PointerToIntegral:
      case CK_VectorSplat:
      case CK_IntegralCast:
      case CK_CPointerToObjCPointerCast:
      case CK_BlockPointerToObjCPointerCast:
      case CK_AnyPointerToBlockPointerCast:
      case CK_AddressSpaceConversion:
        break;

      case CK_ArrayToPointerDecay:
        // Model array-to-pointer decay as taking the address of the array
        // lvalue.
        Path.push_back({IndirectLocalPathEntry::AddressOf, CE});
        return visitLocalsRetainedByReferenceBinding(Path, CE->getSubExpr(),
                                                     RK_ReferenceBinding, Visit);

      default:
        return;
      }

      Init = CE->getSubExpr();
    }
  } while (Old != Init);

  // C++17 [dcl.init.list]p6:
  //   initializing an initializer_list object from the array extends the
  //   lifetime of the array exactly like binding a reference to a temporary.
  if (auto *ILE = dyn_cast<CXXStdInitializerListExpr>(Init))
    return visitLocalsRetainedByReferenceBinding(Path, ILE->getSubExpr(),
                                                 RK_StdInitializerList, Visit);

  if (InitListExpr *ILE = dyn_cast<InitListExpr>(Init)) {
    // We already visited the elements of this initializer list while
    // performing the initialization. Don't visit them again unless we've
    // changed the lifetime of the initialized entity.
    if (!RevisitSubinits)
      return;

    if (ILE->isTransparent())
      return visitLocalsRetainedByInitializer(Path, ILE->getInit(0), Visit,
                                              RevisitSubinits);

    if (ILE->getType()->isArrayType()) {
      for (unsigned I = 0, N = ILE->getNumInits(); I != N; ++I)
        visitLocalsRetainedByInitializer(Path, ILE->getInit(I), Visit,
                                         RevisitSubinits);
      return;
    }

    if (CXXRecordDecl *RD = ILE->getType()->getAsCXXRecordDecl()) {
      assert(RD->isAggregate() && "aggregate init on non-aggregate");

      // If we lifetime-extend a braced initializer which is initializing an
      // aggregate, and that aggregate contains reference members which are
      // bound to temporaries, those temporaries are also lifetime-extended.
      if (RD->isUnion() && ILE->getInitializedFieldInUnion() &&
          ILE->getInitializedFieldInUnion()->getType()->isReferenceType())
        visitLocalsRetainedByReferenceBinding(Path, ILE->getInit(0),
                                              RK_ReferenceBinding, Visit);
      else {
        unsigned Index = 0;
        for (; Index < RD->getNumBases() && Index < ILE->getNumInits(); ++Index)
          visitLocalsRetainedByInitializer(Path, ILE->getInit(Index), Visit,
                                           RevisitSubinits);
        for (const auto *I : RD->fields()) {
          if (Index >= ILE->getNumInits())
            break;
          if (I->isUnnamedBitfield())
            continue;
          Expr *SubInit = ILE->getInit(Index);
          if (I->getType()->isReferenceType())
            visitLocalsRetainedByReferenceBinding(Path, SubInit,
                                                  RK_ReferenceBinding, Visit);
          else
            // This might be either aggregate-initialization of a member or
            // initialization of a std::initializer_list object. Regardless,
            // we should recursively lifetime-extend that initializer.
            visitLocalsRetainedByInitializer(Path, SubInit, Visit,
                                             RevisitSubinits);
          ++Index;
        }
      }
    }
    return;
  }

  // The lifetime of an init-capture is that of the closure object constructed
  // by a lambda-expression.
  if (auto *LE = dyn_cast<LambdaExpr>(Init)) {
    for (Expr *E : LE->capture_inits()) {
      if (!E)
        continue;
      if (E->isGLValue())
        visitLocalsRetainedByReferenceBinding(Path, E, RK_ReferenceBinding,
                                              Visit);
      else
        visitLocalsRetainedByInitializer(Path, E, Visit, true);
    }
  }

  if (isa<CallExpr>(Init) || isa<CXXConstructExpr>(Init)) {
    handleGslAnnotatedTypes(Path, Init, Visit);
    return visitLifetimeBoundArguments(Path, Init, Visit);
  }

  switch (Init->getStmtClass()) {
  case Stmt::UnaryOperatorClass: {
    auto *UO = cast<UnaryOperator>(Init);
    // If the initializer is the address of a local, we could have a lifetime
    // problem.
    if (UO->getOpcode() == UO_AddrOf) {
      // If this is &rvalue, then it's ill-formed and we have already diagnosed
      // it. Don't produce a redundant warning about the lifetime of the
      // temporary.
      if (isa<MaterializeTemporaryExpr>(UO->getSubExpr()))
        return;

      Path.push_back({IndirectLocalPathEntry::AddressOf, UO});
      visitLocalsRetainedByReferenceBinding(Path, UO->getSubExpr(),
                                            RK_ReferenceBinding, Visit);
    }
    break;
  }

  case Stmt::BinaryOperatorClass: {
    // Handle pointer arithmetic.
    auto *BO = cast<BinaryOperator>(Init);
    BinaryOperatorKind BOK = BO->getOpcode();
    if (!BO->getType()->isPointerType() || (BOK != BO_Add && BOK != BO_Sub))
      break;

    if (BO->getLHS()->getType()->isPointerType())
      visitLocalsRetainedByInitializer(Path, BO->getLHS(), Visit, true);
    else if (BO->getRHS()->getType()->isPointerType())
      visitLocalsRetainedByInitializer(Path, BO->getRHS(), Visit, true);
    break;
  }

  case Stmt::ConditionalOperatorClass:
  case Stmt::BinaryConditionalOperatorClass: {
    auto *C = cast<AbstractConditionalOperator>(Init);
    // In C++, we can have a throw-expression operand, which has 'void' type
    // and isn't interesting from a lifetime perspective.
    if (!C->getTrueExpr()->getType()->isVoidType())
      visitLocalsRetainedByInitializer(Path, C->getTrueExpr(), Visit, true);
    if (!C->getFalseExpr()->getType()->isVoidType())
      visitLocalsRetainedByInitializer(Path, C->getFalseExpr(), Visit, true);
    break;
  }

  case Stmt::BlockExprClass:
    if (cast<BlockExpr>(Init)->getBlockDecl()->hasCaptures()) {
      // This is a local block, whose lifetime is that of the function.
      Visit(Path, Local(cast<BlockExpr>(Init)), RK_ReferenceBinding);
    }
    break;

  case Stmt::AddrLabelExprClass:
    // We want to warn if the address of a label would escape the function.
    Visit(Path, Local(cast<AddrLabelExpr>(Init)), RK_ReferenceBinding);
    break;

  default:
    break;
  }
}

/// Determine whether this is an indirect path to a temporary that we are
/// supposed to lifetime-extend along (but don't).
static bool shouldLifetimeExtendThroughPath(const IndirectLocalPath &Path) {
  for (auto Elem : Path) {
    if (Elem.Kind != IndirectLocalPathEntry::DefaultInit)
      return false;
  }
  return true;
}

/// Find the range for the first interesting entry in the path at or after I.
static SourceRange nextPathEntryRange(const IndirectLocalPath &Path, unsigned I,
                                      Expr *E) {
  for (unsigned N = Path.size(); I != N; ++I) {
    switch (Path[I].Kind) {
    case IndirectLocalPathEntry::AddressOf:
    case IndirectLocalPathEntry::LValToRVal:
    case IndirectLocalPathEntry::LifetimeBoundCall:
    case IndirectLocalPathEntry::GslPointerInit:
      // These exist primarily to mark the path as not permitting or
      // supporting lifetime extension.
      break;

    case IndirectLocalPathEntry::VarInit:
      if (cast<VarDecl>(Path[I].D)->isImplicit())
        return SourceRange();
      LLVM_FALLTHROUGH;
    case IndirectLocalPathEntry::DefaultInit:
      return Path[I].E->getSourceRange();
    }
  }
  return E->getSourceRange();
}

static bool pathOnlyInitializesGslPointer(IndirectLocalPath &Path) {
  for (auto It = Path.rbegin(), End = Path.rend(); It != End; ++It) {
    if (It->Kind == IndirectLocalPathEntry::VarInit)
      continue;
    return It->Kind == IndirectLocalPathEntry::GslPointerInit;
  }
  return false;
}

void Sema::checkInitializerLifetime(const InitializedEntity &Entity,
                                    Expr *Init) {
  LifetimeResult LR = getEntityLifetime(&Entity);
  LifetimeKind LK = LR.getInt();
  const InitializedEntity *ExtendingEntity = LR.getPointer();

  // If this entity doesn't have an interesting lifetime, don't bother looking
  // for temporaries within its initializer.
  if (LK == LK_FullExpression)
    return;

  auto TemporaryVisitor = [&](IndirectLocalPath &Path, Local L,
                              ReferenceKind RK) -> bool {
    SourceRange DiagRange = nextPathEntryRange(Path, 0, L);
    SourceLocation DiagLoc = DiagRange.getBegin();

    auto *MTE = dyn_cast<MaterializeTemporaryExpr>(L);

    bool IsGslPtrInitWithGslTempOwner = false;
    bool IsLocalGslOwner = false;
    if (pathOnlyInitializesGslPointer(Path)) {
      if (isa<DeclRefExpr>(L)) {
        // We do not want to follow the references when returning a pointer originating
        // from a local owner to avoid the following false positive:
        //   int &p = *localUniquePtr;
        //   someContainer.add(std::move(localUniquePtr));
        //   return p;
        IsLocalGslOwner = isRecordWithAttr<OwnerAttr>(L->getType());
        if (pathContainsInit(Path) || !IsLocalGslOwner)
          return false;
      } else {
        IsGslPtrInitWithGslTempOwner = MTE && !MTE->getExtendingDecl() &&
                            isRecordWithAttr<OwnerAttr>(MTE->getType());
        // Skipping a chain of initializing gsl::Pointer annotated objects.
        // We are looking only for the final source to find out if it was
        // a local or temporary owner or the address of a local variable/param.
        if (!IsGslPtrInitWithGslTempOwner)
          return true;
      }
    }

    switch (LK) {
    case LK_FullExpression:
      llvm_unreachable("already handled this");

    case LK_Extended: {
      if (!MTE) {
        // The initialized entity has lifetime beyond the full-expression,
        // and the local entity does too, so don't warn.
        //
        // FIXME: We should consider warning if a static / thread storage
        // duration variable retains an automatic storage duration local.
        return false;
      }

      if (IsGslPtrInitWithGslTempOwner && DiagLoc.isValid()) {
        Diag(DiagLoc, diag::warn_dangling_lifetime_pointer) << DiagRange;
        return false;
      }

      // Lifetime-extend the temporary.
      if (Path.empty()) {
        // Update the storage duration of the materialized temporary.
        // FIXME: Rebuild the expression instead of mutating it.
        MTE->setExtendingDecl(ExtendingEntity->getDecl(),
                              ExtendingEntity->allocateManglingNumber());
        // Also visit the temporaries lifetime-extended by this initializer.
        return true;
      }

      if (shouldLifetimeExtendThroughPath(Path)) {
        // We're supposed to lifetime-extend the temporary along this path (per
        // the resolution of DR1815), but we don't support that yet.
        //
        // FIXME: Properly handle this situation. Perhaps the easiest approach
        // would be to clone the initializer expression on each use that would
        // lifetime extend its temporaries.
        Diag(DiagLoc, diag::warn_unsupported_lifetime_extension)
            << RK << DiagRange;
      } else {
        // If the path goes through the initialization of a variable or field,
        // it can't possibly reach a temporary created in this full-expression.
        // We will have already diagnosed any problems with the initializer.
        if (pathContainsInit(Path))
          return false;

        Diag(DiagLoc, diag::warn_dangling_variable)
            << RK << !Entity.getParent()
            << ExtendingEntity->getDecl()->isImplicit()
            << ExtendingEntity->getDecl() << Init->isGLValue() << DiagRange;
      }
      break;
    }

    case LK_MemInitializer: {
      if (isa<MaterializeTemporaryExpr>(L)) {
        // Under C++ DR1696, if a mem-initializer (or a default member
        // initializer used by the absence of one) would lifetime-extend a
        // temporary, the program is ill-formed.
        if (auto *ExtendingDecl =
                ExtendingEntity ? ExtendingEntity->getDecl() : nullptr) {
          if (IsGslPtrInitWithGslTempOwner) {
            Diag(DiagLoc, diag::warn_dangling_lifetime_pointer_member)
                << ExtendingDecl << DiagRange;
            Diag(ExtendingDecl->getLocation(),
                 diag::note_ref_or_ptr_member_declared_here)
                << true;
            return false;
          }
          bool IsSubobjectMember = ExtendingEntity != &Entity;
          Diag(DiagLoc, shouldLifetimeExtendThroughPath(Path)
                            ? diag::err_dangling_member
                            : diag::warn_dangling_member)
              << ExtendingDecl << IsSubobjectMember << RK << DiagRange;
          // Don't bother adding a note pointing to the field if we're inside
          // its default member initializer; our primary diagnostic points to
          // the same place in that case.
          if (Path.empty() ||
              Path.back().Kind != IndirectLocalPathEntry::DefaultInit) {
            Diag(ExtendingDecl->getLocation(),
                 diag::note_lifetime_extending_member_declared_here)
                << RK << IsSubobjectMember;
          }
        } else {
          // We have a mem-initializer but no particular field within it; this
          // is either a base class or a delegating initializer directly
          // initializing the base-class from something that doesn't live long
          // enough.
          //
          // FIXME: Warn on this.
          return false;
        }
      } else {
        // Paths via a default initializer can only occur during error recovery
        // (there's no other way that a default initializer can refer to a
        // local). Don't produce a bogus warning on those cases.
        if (pathContainsInit(Path))
          return false;

        // Suppress false positives for code like the one below:
        //   Ctor(unique_ptr<T> up) : member(*up), member2(move(up)) {}
        if (IsLocalGslOwner && pathOnlyInitializesGslPointer(Path))
          return false;

        auto *DRE = dyn_cast<DeclRefExpr>(L);
        auto *VD = DRE ? dyn_cast<VarDecl>(DRE->getDecl()) : nullptr;
        if (!VD) {
          // A member was initialized to a local block.
          // FIXME: Warn on this.
          return false;
        }

        if (auto *Member =
                ExtendingEntity ? ExtendingEntity->getDecl() : nullptr) {
          bool IsPointer = !Member->getType()->isReferenceType();
          Diag(DiagLoc, IsPointer ? diag::warn_init_ptr_member_to_parameter_addr
                                  : diag::warn_bind_ref_member_to_parameter)
              << Member << VD << isa<ParmVarDecl>(VD) << DiagRange;
          Diag(Member->getLocation(),
               diag::note_ref_or_ptr_member_declared_here)
              << (unsigned)IsPointer;
        }
      }
      break;
    }

    case LK_New:
      if (isa<MaterializeTemporaryExpr>(L)) {
        if (IsGslPtrInitWithGslTempOwner)
          Diag(DiagLoc, diag::warn_dangling_lifetime_pointer) << DiagRange;
        else
          Diag(DiagLoc, RK == RK_ReferenceBinding
                            ? diag::warn_new_dangling_reference
                            : diag::warn_new_dangling_initializer_list)
              << !Entity.getParent() << DiagRange;
      } else {
        // We can't determine if the allocation outlives the local declaration.
        return false;
      }
      break;

    case LK_Return:
    case LK_StmtExprResult:
      if (auto *DRE = dyn_cast<DeclRefExpr>(L)) {
        // We can't determine if the local variable outlives the statement
        // expression.
        if (LK == LK_StmtExprResult)
          return false;
        Diag(DiagLoc, diag::warn_ret_stack_addr_ref)
            << Entity.getType()->isReferenceType() << DRE->getDecl()
            << isa<ParmVarDecl>(DRE->getDecl()) << DiagRange;
      } else if (isa<BlockExpr>(L)) {
        Diag(DiagLoc, diag::err_ret_local_block) << DiagRange;
      } else if (isa<AddrLabelExpr>(L)) {
        // Don't warn when returning a label from a statement expression.
        // Leaving the scope doesn't end its lifetime.
        if (LK == LK_StmtExprResult)
          return false;
        Diag(DiagLoc, diag::warn_ret_addr_label) << DiagRange;
      } else {
        Diag(DiagLoc, diag::warn_ret_local_temp_addr_ref)
         << Entity.getType()->isReferenceType() << DiagRange;
      }
      break;
    }

    for (unsigned I = 0; I != Path.size(); ++I) {
      auto Elem = Path[I];

      switch (Elem.Kind) {
      case IndirectLocalPathEntry::AddressOf:
      case IndirectLocalPathEntry::LValToRVal:
        // These exist primarily to mark the path as not permitting or
        // supporting lifetime extension.
        break;

      case IndirectLocalPathEntry::LifetimeBoundCall:
      case IndirectLocalPathEntry::GslPointerInit:
        // FIXME: Consider adding a note for these.
        break;

      case IndirectLocalPathEntry::DefaultInit: {
        auto *FD = cast<FieldDecl>(Elem.D);
        Diag(FD->getLocation(), diag::note_init_with_default_member_initalizer)
            << FD << nextPathEntryRange(Path, I + 1, L);
        break;
      }

      case IndirectLocalPathEntry::VarInit:
        const VarDecl *VD = cast<VarDecl>(Elem.D);
        Diag(VD->getLocation(), diag::note_local_var_initializer)
            << VD->getType()->isReferenceType()
            << VD->isImplicit() << VD->getDeclName()
            << nextPathEntryRange(Path, I + 1, L);
        break;
      }
    }

    // We didn't lifetime-extend, so don't go any further; we don't need more
    // warnings or errors on inner temporaries within this one's initializer.
    return false;
  };

  llvm::SmallVector<IndirectLocalPathEntry, 8> Path;
  if (Init->isGLValue())
    visitLocalsRetainedByReferenceBinding(Path, Init, RK_ReferenceBinding,
                                          TemporaryVisitor);
  else
    visitLocalsRetainedByInitializer(Path, Init, TemporaryVisitor, false);
}

static void DiagnoseNarrowingInInitList(Sema &S,
                                        const ImplicitConversionSequence &ICS,
                                        QualType PreNarrowingType,
                                        QualType EntityType,
                                        const Expr *PostInit);

/// Provide warnings when std::move is used on construction.
static void CheckMoveOnConstruction(Sema &S, const Expr *InitExpr,
                                    bool IsReturnStmt) {
  if (!InitExpr)
    return;

  if (S.inTemplateInstantiation())
    return;

  QualType DestType = InitExpr->getType();
  if (!DestType->isRecordType())
    return;

  const CXXConstructExpr *CCE =
      dyn_cast<CXXConstructExpr>(InitExpr->IgnoreParens());
  if (!CCE || CCE->getNumArgs() != 1)
    return;

  if (!CCE->getConstructor()->isCopyOrMoveConstructor())
    return;

  InitExpr = CCE->getArg(0)->IgnoreImpCasts();

  // Find the std::move call and get the argument.
  const CallExpr *CE = dyn_cast<CallExpr>(InitExpr->IgnoreParens());
  if (!CE || !CE->isCallToStdMove())
    return;

  const Expr *Arg = CE->getArg(0);

  unsigned DiagID = 0;

  if (!IsReturnStmt && !isa<MaterializeTemporaryExpr>(Arg))
    return;

  if (isa<MaterializeTemporaryExpr>(Arg)) {
    DiagID = diag::warn_pessimizing_move_on_initialization;
    const Expr *ArgStripped = Arg->IgnoreImplicit()->IgnoreParens();
    if (!ArgStripped->isRValue() || !ArgStripped->getType()->isRecordType())
      return;
  } else { // IsReturnStmt
    const DeclRefExpr *DRE = dyn_cast<DeclRefExpr>(Arg->IgnoreParenImpCasts());
    if (!DRE || DRE->refersToEnclosingVariableOrCapture())
      return;

    const VarDecl *VD = dyn_cast<VarDecl>(DRE->getDecl());
    if (!VD || !VD->hasLocalStorage())
      return;

    // __block variables are not moved implicitly.
    if (VD->hasAttr<BlocksAttr>())
      return;

    QualType SourceType = VD->getType();
    if (!SourceType->isRecordType())
      return;

    if (!S.Context.hasSameUnqualifiedType(DestType, SourceType)) {
      return;
    }

    // If we're returning a function parameter, copy elision
    // is not possible.
    if (isa<ParmVarDecl>(VD))
      DiagID = diag::warn_redundant_move_on_return;
    else
      DiagID = diag::warn_pessimizing_move_on_return;
  }

  S.Diag(CE->getBeginLoc(), DiagID);

  // Get all the locations for a fix-it.  Don't emit the fix-it if any location
  // is within a macro.
  SourceLocation BeginLoc = CCE->getBeginLoc();
  if (BeginLoc.isMacroID())
    return;
  SourceLocation RParen = CE->getRParenLoc();
  if (RParen.isMacroID())
    return;
  SourceLocation ArgLoc = Arg->getBeginLoc();

  // Special testing for the argument location.  Since the fix-it needs the
  // location right before the argument, the argument location can be in a
  // macro only if it is at the beginning of the macro.
  while (ArgLoc.isMacroID() &&
         S.getSourceManager().isAtStartOfImmediateMacroExpansion(ArgLoc)) {
    ArgLoc = S.getSourceManager().getImmediateExpansionRange(ArgLoc).getBegin();
  }

  SourceLocation LParen = ArgLoc.getLocWithOffset(-1);
  if (LParen.isMacroID())
    return;
  SourceLocation EndLoc = CCE->getEndLoc();
  if (EndLoc.isMacroID())
    return;

  S.Diag(CE->getBeginLoc(), diag::note_remove_move)
      << FixItHint::CreateRemoval(SourceRange(BeginLoc, LParen))
      << FixItHint::CreateRemoval(SourceRange(RParen, EndLoc));
}

static void CheckForNullPointerDereference(Sema &S, const Expr *E) {
  // Check to see if we are dereferencing a null pointer.  If so, this is
  // undefined behavior, so warn about it.  This only handles the pattern
  // "*null", which is a very syntactic check.
  if (const UnaryOperator *UO = dyn_cast<UnaryOperator>(E->IgnoreParenCasts()))
    if (UO->getOpcode() == UO_Deref &&
        UO->getSubExpr()->IgnoreParenCasts()->
        isNullPointerConstant(S.Context, Expr::NPC_ValueDependentIsNotNull)) {
    S.DiagRuntimeBehavior(UO->getOperatorLoc(), UO,
                          S.PDiag(diag::warn_binding_null_to_reference)
                            << UO->getSubExpr()->getSourceRange());
  }
}

MaterializeTemporaryExpr *
Sema::CreateMaterializeTemporaryExpr(QualType T, Expr *Temporary,
                                     bool BoundToLvalueReference) {
  auto MTE = new (Context)
      MaterializeTemporaryExpr(T, Temporary, BoundToLvalueReference);

  // Order an ExprWithCleanups for lifetime marks.
  //
  // TODO: It'll be good to have a single place to check the access of the
  // destructor and generate ExprWithCleanups for various uses. Currently these
  // are done in both CreateMaterializeTemporaryExpr and MaybeBindToTemporary,
  // but there may be a chance to merge them.
  Cleanup.setExprNeedsCleanups(false);
  return MTE;
}

ExprResult Sema::TemporaryMaterializationConversion(Expr *E) {
  // In C++98, we don't want to implicitly create an xvalue.
  // FIXME: This means that AST consumers need to deal with "prvalues" that
  // denote materialized temporaries. Maybe we should add another ValueKind
  // for "xvalue pretending to be a prvalue" for C++98 support.
  if (!E->isRValue() || !getLangOpts().CPlusPlus11)
    return E;

  // C++1z [conv.rval]/1: T shall be a complete type.
  // FIXME: Does this ever matter (can we form a prvalue of incomplete type)?
  // If so, we should check for a non-abstract class type here too.
  QualType T = E->getType();
  if (RequireCompleteType(E->getExprLoc(), T, diag::err_incomplete_type))
    return ExprError();

  return CreateMaterializeTemporaryExpr(E->getType(), E, false);
}

ExprResult Sema::PerformQualificationConversion(Expr *E, QualType Ty,
                                                ExprValueKind VK,
                                                CheckedConversionKind CCK) {

  CastKind CK = CK_NoOp;

  if (VK == VK_RValue) {
    auto PointeeTy = Ty->getPointeeType();
    auto ExprPointeeTy = E->getType()->getPointeeType();
    if (!PointeeTy.isNull() &&
        PointeeTy.getAddressSpace() != ExprPointeeTy.getAddressSpace())
      CK = CK_AddressSpaceConversion;
  } else if (Ty.getAddressSpace() != E->getType().getAddressSpace()) {
    CK = CK_AddressSpaceConversion;
  }

  return ImpCastExprToType(E, Ty, CK, VK, /*BasePath=*/nullptr, CCK);
}

ExprResult InitializationSequence::Perform(Sema &S,
                                           const InitializedEntity &Entity,
                                           const InitializationKind &Kind,
                                           MultiExprArg Args,
                                           QualType *ResultType) {
  if (Failed()) {
    Diagnose(S, Entity, Kind, Args);
    return ExprError();
  }
  if (!ZeroInitializationFixit.empty()) {
    unsigned DiagID = diag::err_default_init_const;
    if (Decl *D = Entity.getDecl())
      if (S.getLangOpts().MSVCCompat && D->hasAttr<SelectAnyAttr>())
        DiagID = diag::ext_default_init_const;

    // The initialization would have succeeded with this fixit. Since the fixit
    // is on the error, we need to build a valid AST in this case, so this isn't
    // handled in the Failed() branch above.
    QualType DestType = Entity.getType();
    S.Diag(Kind.getLocation(), DiagID)
        << DestType << (bool)DestType->getAs<RecordType>()
        << FixItHint::CreateInsertion(ZeroInitializationFixitLoc,
                                      ZeroInitializationFixit);
  }

  if (getKind() == DependentSequence) {
    // If the declaration is a non-dependent, incomplete array type
    // that has an initializer, then its type will be completed once
    // the initializer is instantiated.
    if (ResultType && !Entity.getType()->isDependentType() &&
        Args.size() == 1) {
      QualType DeclType = Entity.getType();
      if (const IncompleteArrayType *ArrayT
                           = S.Context.getAsIncompleteArrayType(DeclType)) {
        // FIXME: We don't currently have the ability to accurately
        // compute the length of an initializer list without
        // performing full type-checking of the initializer list
        // (since we have to determine where braces are implicitly
        // introduced and such).  So, we fall back to making the array
        // type a dependently-sized array type with no specified
        // bound.
        if (isa<InitListExpr>((Expr *)Args[0])) {
          SourceRange Brackets;

          // Scavange the location of the brackets from the entity, if we can.
          if (auto *DD = dyn_cast_or_null<DeclaratorDecl>(Entity.getDecl())) {
            if (TypeSourceInfo *TInfo = DD->getTypeSourceInfo()) {
              TypeLoc TL = TInfo->getTypeLoc();
              if (IncompleteArrayTypeLoc ArrayLoc =
                      TL.getAs<IncompleteArrayTypeLoc>())
                Brackets = ArrayLoc.getBracketsRange();
            }
          }

          *ResultType
            = S.Context.getDependentSizedArrayType(ArrayT->getElementType(),
                                                   /*NumElts=*/nullptr,
                                                   ArrayT->getSizeModifier(),
                                       ArrayT->getIndexTypeCVRQualifiers(),
                                                   Brackets);
        }

      }
    }
    if (Kind.getKind() == InitializationKind::IK_Direct &&
        !Kind.isExplicitCast()) {
      // Rebuild the ParenListExpr.
      SourceRange ParenRange = Kind.getParenOrBraceRange();
      return S.ActOnParenListExpr(ParenRange.getBegin(), ParenRange.getEnd(),
                                  Args);
    }
    assert(Kind.getKind() == InitializationKind::IK_Copy ||
           Kind.isExplicitCast() ||
           Kind.getKind() == InitializationKind::IK_DirectList);
    return ExprResult(Args[0]);
  }

  // No steps means no initialization.
  if (Steps.empty())
    return ExprResult((Expr *)nullptr);

  if (S.getLangOpts().CPlusPlus11 && Entity.getType()->isReferenceType() &&
      Args.size() == 1 && isa<InitListExpr>(Args[0]) &&
      !Entity.isParameterKind()) {
    // Produce a C++98 compatibility warning if we are initializing a reference
    // from an initializer list. For parameters, we produce a better warning
    // elsewhere.
    Expr *Init = Args[0];
    S.Diag(Init->getBeginLoc(), diag::warn_cxx98_compat_reference_list_init)
        << Init->getSourceRange();
  }

  // OpenCL v2.0 s6.13.11.1. atomic variables can be initialized in global scope
  QualType ETy = Entity.getType();
  Qualifiers TyQualifiers = ETy.getQualifiers();
  bool HasGlobalAS = TyQualifiers.hasAddressSpace() &&
                     TyQualifiers.getAddressSpace() == LangAS::opencl_global;

  if (S.getLangOpts().OpenCLVersion >= 200 &&
      ETy->isAtomicType() && !HasGlobalAS &&
      Entity.getKind() == InitializedEntity::EK_Variable && Args.size() > 0) {
    S.Diag(Args[0]->getBeginLoc(), diag::err_opencl_atomic_init)
        << 1
        << SourceRange(Entity.getDecl()->getBeginLoc(), Args[0]->getEndLoc());
    return ExprError();
  }

  QualType DestType = Entity.getType().getNonReferenceType();
  // FIXME: Ugly hack around the fact that Entity.getType() is not
  // the same as Entity.getDecl()->getType() in cases involving type merging,
  //  and we want latter when it makes sense.
  if (ResultType)
    *ResultType = Entity.getDecl() ? Entity.getDecl()->getType() :
                                     Entity.getType();

  ExprResult CurInit((Expr *)nullptr);
  SmallVector<Expr*, 4> ArrayLoopCommonExprs;

  // For initialization steps that start with a single initializer,
  // grab the only argument out the Args and place it into the "current"
  // initializer.
  switch (Steps.front().Kind) {
  case SK_ResolveAddressOfOverloadedFunction:
  case SK_CastDerivedToBaseRValue:
  case SK_CastDerivedToBaseXValue:
  case SK_CastDerivedToBaseLValue:
  case SK_BindReference:
  case SK_BindReferenceToTemporary:
  case SK_FinalCopy:
  case SK_ExtraneousCopyToTemporary:
  case SK_UserConversion:
  case SK_QualificationConversionLValue:
  case SK_QualificationConversionXValue:
  case SK_QualificationConversionRValue:
  case SK_AtomicConversion:
  case SK_ConversionSequence:
  case SK_ConversionSequenceNoNarrowing:
  case SK_ListInitialization:
  case SK_UnwrapInitList:
  case SK_RewrapInitList:
  case SK_CAssignment:
  case SK_StringInit:
  case SK_ObjCObjectConversion:
  case SK_ArrayLoopIndex:
  case SK_ArrayLoopInit:
  case SK_ArrayInit:
  case SK_GNUArrayInit:
  case SK_ParenthesizedArrayInit:
  case SK_PassByIndirectCopyRestore:
  case SK_PassByIndirectRestore:
  case SK_ProduceObjCObject:
  case SK_StdInitializerList:
  case SK_OCLSamplerInit:
  case SK_OCLZeroOpaqueType: {
    assert(Args.size() == 1);
    CurInit = Args[0];
    if (!CurInit.get()) return ExprError();
    break;
  }

  case SK_ConstructorInitialization:
  case SK_ConstructorInitializationFromList:
  case SK_StdInitializerListConstructorCall:
  case SK_ZeroInitialization:
    break;
  }

  // Promote from an unevaluated context to an unevaluated list context in
  // C++11 list-initialization; we need to instantiate entities usable in
  // constant expressions here in order to perform narrowing checks =(
  EnterExpressionEvaluationContext Evaluated(
      S, EnterExpressionEvaluationContext::InitList,
      CurInit.get() && isa<InitListExpr>(CurInit.get()));

  // C++ [class.abstract]p2:
  //   no objects of an abstract class can be created except as subobjects
  //   of a class derived from it
  auto checkAbstractType = [&](QualType T) -> bool {
    if (Entity.getKind() == InitializedEntity::EK_Base ||
        Entity.getKind() == InitializedEntity::EK_Delegating)
      return false;
    return S.RequireNonAbstractType(Kind.getLocation(), T,
                                    diag::err_allocation_of_abstract_type);
  };

  // Walk through the computed steps for the initialization sequence,
  // performing the specified conversions along the way.
  bool ConstructorInitRequiresZeroInit = false;
  for (step_iterator Step = step_begin(), StepEnd = step_end();
       Step != StepEnd; ++Step) {
    if (CurInit.isInvalid())
      return ExprError();

    QualType SourceType = CurInit.get() ? CurInit.get()->getType() : QualType();

    switch (Step->Kind) {
    case SK_ResolveAddressOfOverloadedFunction:
      // Overload resolution determined which function invoke; update the
      // initializer to reflect that choice.
      S.CheckAddressOfMemberAccess(CurInit.get(), Step->Function.FoundDecl);
      if (S.DiagnoseUseOfDecl(Step->Function.FoundDecl, Kind.getLocation()))
        return ExprError();
      CurInit = S.FixOverloadedFunctionReference(CurInit,
                                                 Step->Function.FoundDecl,
                                                 Step->Function.Function);
      break;

    case SK_CastDerivedToBaseRValue:
    case SK_CastDerivedToBaseXValue:
    case SK_CastDerivedToBaseLValue: {
      // We have a derived-to-base cast that produces either an rvalue or an
      // lvalue. Perform that cast.

      CXXCastPath BasePath;

      // Casts to inaccessible base classes are allowed with C-style casts.
      bool IgnoreBaseAccess = Kind.isCStyleOrFunctionalCast();
      if (S.CheckDerivedToBaseConversion(
              SourceType, Step->Type, CurInit.get()->getBeginLoc(),
              CurInit.get()->getSourceRange(), &BasePath, IgnoreBaseAccess))
        return ExprError();

      ExprValueKind VK =
          Step->Kind == SK_CastDerivedToBaseLValue ?
              VK_LValue :
              (Step->Kind == SK_CastDerivedToBaseXValue ?
                   VK_XValue :
                   VK_RValue);
      CurInit =
          ImplicitCastExpr::Create(S.Context, Step->Type, CK_DerivedToBase,
                                   CurInit.get(), &BasePath, VK);
      break;
    }

    case SK_BindReference:
      // Reference binding does not have any corresponding ASTs.

      // Check exception specifications
      if (S.CheckExceptionSpecCompatibility(CurInit.get(), DestType))
        return ExprError();

      // We don't check for e.g. function pointers here, since address
      // availability checks should only occur when the function first decays
      // into a pointer or reference.
      if (CurInit.get()->getType()->isFunctionProtoType()) {
        if (auto *DRE = dyn_cast<DeclRefExpr>(CurInit.get()->IgnoreParens())) {
          if (auto *FD = dyn_cast<FunctionDecl>(DRE->getDecl())) {
            if (!S.checkAddressOfFunctionIsAvailable(FD, /*Complain=*/true,
                                                     DRE->getBeginLoc()))
              return ExprError();
          }
        }
      }

      CheckForNullPointerDereference(S, CurInit.get());
      break;

    case SK_BindReferenceToTemporary: {
      // Make sure the "temporary" is actually an rvalue.
      assert(CurInit.get()->isRValue() && "not a temporary");

      // Check exception specifications
      if (S.CheckExceptionSpecCompatibility(CurInit.get(), DestType))
        return ExprError();

      // Materialize the temporary into memory.
      MaterializeTemporaryExpr *MTE = S.CreateMaterializeTemporaryExpr(
          Step->Type, CurInit.get(), Entity.getType()->isLValueReferenceType());
      CurInit = MTE;

      // If we're extending this temporary to automatic storage duration -- we
      // need to register its cleanup during the full-expression's cleanups.
      if (MTE->getStorageDuration() == SD_Automatic &&
          MTE->getType().isDestructedType())
        S.Cleanup.setExprNeedsCleanups(true);
      break;
    }

    case SK_FinalCopy:
      if (checkAbstractType(Step->Type))
        return ExprError();

      // If the overall initialization is initializing a temporary, we already
      // bound our argument if it was necessary to do so. If not (if we're
      // ultimately initializing a non-temporary), our argument needs to be
      // bound since it's initializing a function parameter.
      // FIXME: This is a mess. Rationalize temporary destruction.
      if (!shouldBindAsTemporary(Entity))
        CurInit = S.MaybeBindToTemporary(CurInit.get());
      CurInit = CopyObject(S, Step->Type, Entity, CurInit,
                           /*IsExtraneousCopy=*/false);
      break;

    case SK_ExtraneousCopyToTemporary:
      CurInit = CopyObject(S, Step->Type, Entity, CurInit,
                           /*IsExtraneousCopy=*/true);
      break;

    case SK_UserConversion: {
      // We have a user-defined conversion that invokes either a constructor
      // or a conversion function.
      CastKind CastKind;
      FunctionDecl *Fn = Step->Function.Function;
      DeclAccessPair FoundFn = Step->Function.FoundDecl;
      bool HadMultipleCandidates = Step->Function.HadMultipleCandidates;
      bool CreatedObject = false;
      if (CXXConstructorDecl *Constructor = dyn_cast<CXXConstructorDecl>(Fn)) {
        // Build a call to the selected constructor.
        SmallVector<Expr*, 8> ConstructorArgs;
        SourceLocation Loc = CurInit.get()->getBeginLoc();

        // Determine the arguments required to actually perform the constructor
        // call.
        Expr *Arg = CurInit.get();
        if (S.CompleteConstructorCall(Constructor,
                                      MultiExprArg(&Arg, 1),
                                      Loc, ConstructorArgs))
          return ExprError();

        // Build an expression that constructs a temporary.
        CurInit = S.BuildCXXConstructExpr(Loc, Step->Type,
                                          FoundFn, Constructor,
                                          ConstructorArgs,
                                          HadMultipleCandidates,
                                          /*ListInit*/ false,
                                          /*StdInitListInit*/ false,
                                          /*ZeroInit*/ false,
                                          CXXConstructExpr::CK_Complete,
                                          SourceRange());
        if (CurInit.isInvalid())
          return ExprError();

        S.CheckConstructorAccess(Kind.getLocation(), Constructor, FoundFn,
                                 Entity);
        if (S.DiagnoseUseOfDecl(FoundFn, Kind.getLocation()))
          return ExprError();

        CastKind = CK_ConstructorConversion;
        CreatedObject = true;
      } else {
        // Build a call to the conversion function.
        CXXConversionDecl *Conversion = cast<CXXConversionDecl>(Fn);
        S.CheckMemberOperatorAccess(Kind.getLocation(), CurInit.get(), nullptr,
                                    FoundFn);
        if (S.DiagnoseUseOfDecl(FoundFn, Kind.getLocation()))
          return ExprError();

        CurInit = S.BuildCXXMemberCallExpr(CurInit.get(), FoundFn, Conversion,
                                           HadMultipleCandidates);
        if (CurInit.isInvalid())
          return ExprError();

        CastKind = CK_UserDefinedConversion;
        CreatedObject = Conversion->getReturnType()->isRecordType();
      }

      if (CreatedObject && checkAbstractType(CurInit.get()->getType()))
        return ExprError();

      CurInit = ImplicitCastExpr::Create(S.Context, CurInit.get()->getType(),
                                         CastKind, CurInit.get(), nullptr,
                                         CurInit.get()->getValueKind());

      if (shouldBindAsTemporary(Entity))
        // The overall entity is temporary, so this expression should be
        // destroyed at the end of its full-expression.
        CurInit = S.MaybeBindToTemporary(CurInit.getAs<Expr>());
      else if (CreatedObject && shouldDestroyEntity(Entity)) {
        // The object outlasts the full-expression, but we need to prepare for
        // a destructor being run on it.
        // FIXME: It makes no sense to do this here. This should happen
        // regardless of how we initialized the entity.
        QualType T = CurInit.get()->getType();
        if (const RecordType *Record = T->getAs<RecordType>()) {
          CXXDestructorDecl *Destructor
            = S.LookupDestructor(cast<CXXRecordDecl>(Record->getDecl()));
          S.CheckDestructorAccess(CurInit.get()->getBeginLoc(), Destructor,
                                  S.PDiag(diag::err_access_dtor_temp) << T);
          S.MarkFunctionReferenced(CurInit.get()->getBeginLoc(), Destructor);
          if (S.DiagnoseUseOfDecl(Destructor, CurInit.get()->getBeginLoc()))
            return ExprError();
        }
      }
      break;
    }

    case SK_QualificationConversionLValue:
    case SK_QualificationConversionXValue:
    case SK_QualificationConversionRValue: {
      // Perform a qualification conversion; these can never go wrong.
      ExprValueKind VK =
          Step->Kind == SK_QualificationConversionLValue
              ? VK_LValue
              : (Step->Kind == SK_QualificationConversionXValue ? VK_XValue
                                                                : VK_RValue);
      CurInit = S.PerformQualificationConversion(CurInit.get(), Step->Type, VK);
      break;
    }

    case SK_AtomicConversion: {
      assert(CurInit.get()->isRValue() && "cannot convert glvalue to atomic");
      CurInit = S.ImpCastExprToType(CurInit.get(), Step->Type,
                                    CK_NonAtomicToAtomic, VK_RValue);
      break;
    }

    case SK_ConversionSequence:
    case SK_ConversionSequenceNoNarrowing: {
      if (const auto *FromPtrType =
              CurInit.get()->getType()->getAs<PointerType>()) {
        if (const auto *ToPtrType = Step->Type->getAs<PointerType>()) {
          if (FromPtrType->getPointeeType()->hasAttr(attr::NoDeref) &&
              !ToPtrType->getPointeeType()->hasAttr(attr::NoDeref)) {
            S.Diag(CurInit.get()->getExprLoc(),
                   diag::warn_noderef_to_dereferenceable_pointer)
                << CurInit.get()->getSourceRange();
          }
        }
      }

      Sema::CheckedConversionKind CCK
        = Kind.isCStyleCast()? Sema::CCK_CStyleCast
        : Kind.isFunctionalCast()? Sema::CCK_FunctionalCast
        : Kind.isExplicitCast()? Sema::CCK_OtherCast
        : Sema::CCK_ImplicitConversion;
      ExprResult CurInitExprRes =
        S.PerformImplicitConversion(CurInit.get(), Step->Type, *Step->ICS,
                                    getAssignmentAction(Entity), CCK);
      if (CurInitExprRes.isInvalid())
        return ExprError();

      S.DiscardMisalignedMemberAddress(Step->Type.getTypePtr(), CurInit.get());

      CurInit = CurInitExprRes;

      if (Step->Kind == SK_ConversionSequenceNoNarrowing &&
          S.getLangOpts().CPlusPlus)
        DiagnoseNarrowingInInitList(S, *Step->ICS, SourceType, Entity.getType(),
                                    CurInit.get());

      break;
    }

    case SK_ListInitialization: {
      if (checkAbstractType(Step->Type))
        return ExprError();

      InitListExpr *InitList = cast<InitListExpr>(CurInit.get());
      // If we're not initializing the top-level entity, we need to create an
      // InitializeTemporary entity for our target type.
      QualType Ty = Step->Type;
      bool IsTemporary = !S.Context.hasSameType(Entity.getType(), Ty);
      InitializedEntity TempEntity = InitializedEntity::InitializeTemporary(Ty);
      InitializedEntity InitEntity = IsTemporary ? TempEntity : Entity;
      InitListChecker PerformInitList(S, InitEntity,
          InitList, Ty, /*VerifyOnly=*/false,
          /*TreatUnavailableAsInvalid=*/false);
      if (PerformInitList.HadError())
        return ExprError();

      // Hack: We must update *ResultType if available in order to set the
      // bounds of arrays, e.g. in 'int ar[] = {1, 2, 3};'.
      // Worst case: 'const int (&arref)[] = {1, 2, 3};'.
      if (ResultType &&
          ResultType->getNonReferenceType()->isIncompleteArrayType()) {
        if ((*ResultType)->isRValueReferenceType())
          Ty = S.Context.getRValueReferenceType(Ty);
        else if ((*ResultType)->isLValueReferenceType())
          Ty = S.Context.getLValueReferenceType(Ty,
            (*ResultType)->getAs<LValueReferenceType>()->isSpelledAsLValue());
        *ResultType = Ty;
      }

      InitListExpr *StructuredInitList =
          PerformInitList.getFullyStructuredList();
      CurInit.get();
      CurInit = shouldBindAsTemporary(InitEntity)
          ? S.MaybeBindToTemporary(StructuredInitList)
          : StructuredInitList;
      break;
    }

    case SK_ConstructorInitializationFromList: {
      if (checkAbstractType(Step->Type))
        return ExprError();

      // When an initializer list is passed for a parameter of type "reference
      // to object", we don't get an EK_Temporary entity, but instead an
      // EK_Parameter entity with reference type.
      // FIXME: This is a hack. What we really should do is create a user
      // conversion step for this case, but this makes it considerably more
      // complicated. For now, this will do.
      InitializedEntity TempEntity = InitializedEntity::InitializeTemporary(
                                        Entity.getType().getNonReferenceType());
      bool UseTemporary = Entity.getType()->isReferenceType();
      assert(Args.size() == 1 && "expected a single argument for list init");
      InitListExpr *InitList = cast<InitListExpr>(Args[0]);
      S.Diag(InitList->getExprLoc(), diag::warn_cxx98_compat_ctor_list_init)
        << InitList->getSourceRange();
      MultiExprArg Arg(InitList->getInits(), InitList->getNumInits());
      CurInit = PerformConstructorInitialization(S, UseTemporary ? TempEntity :
                                                                   Entity,
                                                 Kind, Arg, *Step,
                                               ConstructorInitRequiresZeroInit,
                                               /*IsListInitialization*/true,
                                               /*IsStdInitListInit*/false,
                                               InitList->getLBraceLoc(),
                                               InitList->getRBraceLoc());
      break;
    }

    case SK_UnwrapInitList:
      CurInit = cast<InitListExpr>(CurInit.get())->getInit(0);
      break;

    case SK_RewrapInitList: {
      Expr *E = CurInit.get();
      InitListExpr *Syntactic = Step->WrappingSyntacticList;
      InitListExpr *ILE = new (S.Context) InitListExpr(S.Context,
          Syntactic->getLBraceLoc(), E, Syntactic->getRBraceLoc());
      ILE->setSyntacticForm(Syntactic);
      ILE->setType(E->getType());
      ILE->setValueKind(E->getValueKind());
      CurInit = ILE;
      break;
    }

    case SK_ConstructorInitialization:
    case SK_StdInitializerListConstructorCall: {
      if (checkAbstractType(Step->Type))
        return ExprError();

      // When an initializer list is passed for a parameter of type "reference
      // to object", we don't get an EK_Temporary entity, but instead an
      // EK_Parameter entity with reference type.
      // FIXME: This is a hack. What we really should do is create a user
      // conversion step for this case, but this makes it considerably more
      // complicated. For now, this will do.
      InitializedEntity TempEntity = InitializedEntity::InitializeTemporary(
                                        Entity.getType().getNonReferenceType());
      bool UseTemporary = Entity.getType()->isReferenceType();
      bool IsStdInitListInit =
          Step->Kind == SK_StdInitializerListConstructorCall;
      Expr *Source = CurInit.get();
      SourceRange Range = Kind.hasParenOrBraceRange()
                              ? Kind.getParenOrBraceRange()
                              : SourceRange();
      CurInit = PerformConstructorInitialization(
          S, UseTemporary ? TempEntity : Entity, Kind,
          Source ? MultiExprArg(Source) : Args, *Step,
          ConstructorInitRequiresZeroInit,
          /*IsListInitialization*/ IsStdInitListInit,
          /*IsStdInitListInitialization*/ IsStdInitListInit,
          /*LBraceLoc*/ Range.getBegin(),
          /*RBraceLoc*/ Range.getEnd());
      break;
    }

    case SK_ZeroInitialization: {
      step_iterator NextStep = Step;
      ++NextStep;
      if (NextStep != StepEnd &&
          (NextStep->Kind == SK_ConstructorInitialization ||
           NextStep->Kind == SK_ConstructorInitializationFromList)) {
        // The need for zero-initialization is recorded directly into
        // the call to the object's constructor within the next step.
        ConstructorInitRequiresZeroInit = true;
      } else if (Kind.getKind() == InitializationKind::IK_Value &&
                 S.getLangOpts().CPlusPlus &&
                 !Kind.isImplicitValueInit()) {
        TypeSourceInfo *TSInfo = Entity.getTypeSourceInfo();
        if (!TSInfo)
          TSInfo = S.Context.getTrivialTypeSourceInfo(Step->Type,
                                                    Kind.getRange().getBegin());

        CurInit = new (S.Context) CXXScalarValueInitExpr(
            Entity.getType().getNonLValueExprType(S.Context), TSInfo,
            Kind.getRange().getEnd());
      } else {
        CurInit = new (S.Context) ImplicitValueInitExpr(Step->Type);
      }
      break;
    }

    case SK_CAssignment: {
      QualType SourceType = CurInit.get()->getType();

      // Save off the initial CurInit in case we need to emit a diagnostic
      ExprResult InitialCurInit = CurInit;
      ExprResult Result = CurInit;
      Sema::AssignConvertType ConvTy =
        S.CheckSingleAssignmentConstraints(Step->Type, Result, true,
            Entity.getKind() == InitializedEntity::EK_Parameter_CF_Audited);
      if (Result.isInvalid())
        return ExprError();
      CurInit = Result;

      // If this is a call, allow conversion to a transparent union.
      ExprResult CurInitExprRes = CurInit;
      if (ConvTy != Sema::Compatible &&
          Entity.isParameterKind() &&
          S.CheckTransparentUnionArgumentConstraints(Step->Type, CurInitExprRes)
            == Sema::Compatible)
        ConvTy = Sema::Compatible;
      if (CurInitExprRes.isInvalid())
        return ExprError();
      CurInit = CurInitExprRes;

      bool Complained;
      if (S.DiagnoseAssignmentResult(ConvTy, Kind.getLocation(),
                                     Step->Type, SourceType,
                                     InitialCurInit.get(),
                                     getAssignmentAction(Entity, true),
                                     &Complained)) {
        PrintInitLocationNote(S, Entity);
        return ExprError();
      } else if (Complained)
        PrintInitLocationNote(S, Entity);
      break;
    }

    case SK_StringInit: {
      QualType Ty = Step->Type;
      CheckStringInit(CurInit.get(), ResultType ? *ResultType : Ty,
                      S.Context.getAsArrayType(Ty), S);
      break;
    }

    case SK_ObjCObjectConversion:
      CurInit = S.ImpCastExprToType(CurInit.get(), Step->Type,
                          CK_ObjCObjectLValueCast,
                          CurInit.get()->getValueKind());
      break;

    case SK_ArrayLoopIndex: {
      Expr *Cur = CurInit.get();
      Expr *BaseExpr = new (S.Context)
          OpaqueValueExpr(Cur->getExprLoc(), Cur->getType(),
                          Cur->getValueKind(), Cur->getObjectKind(), Cur);
      Expr *IndexExpr =
          new (S.Context) ArrayInitIndexExpr(S.Context.getSizeType());
      CurInit = S.CreateBuiltinArraySubscriptExpr(
          BaseExpr, Kind.getLocation(), IndexExpr, Kind.getLocation());
      ArrayLoopCommonExprs.push_back(BaseExpr);
      break;
    }

    case SK_ArrayLoopInit: {
      assert(!ArrayLoopCommonExprs.empty() &&
             "mismatched SK_ArrayLoopIndex and SK_ArrayLoopInit");
      Expr *Common = ArrayLoopCommonExprs.pop_back_val();
      CurInit = new (S.Context) ArrayInitLoopExpr(Step->Type, Common,
                                                  CurInit.get());
      break;
    }

    case SK_GNUArrayInit:
      // Okay: we checked everything before creating this step. Note that
      // this is a GNU extension.
      S.Diag(Kind.getLocation(), diag::ext_array_init_copy)
        << Step->Type << CurInit.get()->getType()
        << CurInit.get()->getSourceRange();
      updateGNUCompoundLiteralRValue(CurInit.get());
      LLVM_FALLTHROUGH;
    case SK_ArrayInit:
      // If the destination type is an incomplete array type, update the
      // type accordingly.
      if (ResultType) {
        if (const IncompleteArrayType *IncompleteDest
                           = S.Context.getAsIncompleteArrayType(Step->Type)) {
          if (const ConstantArrayType *ConstantSource
                 = S.Context.getAsConstantArrayType(CurInit.get()->getType())) {
            *ResultType = S.Context.getConstantArrayType(
                                             IncompleteDest->getElementType(),
                                             ConstantSource->getSize(),
                                             ArrayType::Normal, 0);
          }
        }
      }
      break;

    case SK_ParenthesizedArrayInit:
      // Okay: we checked everything before creating this step. Note that
      // this is a GNU extension.
      S.Diag(Kind.getLocation(), diag::ext_array_init_parens)
        << CurInit.get()->getSourceRange();
      break;

    case SK_PassByIndirectCopyRestore:
    case SK_PassByIndirectRestore:
      checkIndirectCopyRestoreSource(S, CurInit.get());
      CurInit = new (S.Context) ObjCIndirectCopyRestoreExpr(
          CurInit.get(), Step->Type,
          Step->Kind == SK_PassByIndirectCopyRestore);
      break;

    case SK_ProduceObjCObject:
      CurInit =
          ImplicitCastExpr::Create(S.Context, Step->Type, CK_ARCProduceObject,
                                   CurInit.get(), nullptr, VK_RValue);
      break;

    case SK_StdInitializerList: {
      S.Diag(CurInit.get()->getExprLoc(),
             diag::warn_cxx98_compat_initializer_list_init)
        << CurInit.get()->getSourceRange();

      // Materialize the temporary into memory.
      MaterializeTemporaryExpr *MTE = S.CreateMaterializeTemporaryExpr(
          CurInit.get()->getType(), CurInit.get(),
          /*BoundToLvalueReference=*/false);

      // Wrap it in a construction of a std::initializer_list<T>.
      CurInit = new (S.Context) CXXStdInitializerListExpr(Step->Type, MTE);

      // Bind the result, in case the library has given initializer_list a
      // non-trivial destructor.
      if (shouldBindAsTemporary(Entity))
        CurInit = S.MaybeBindToTemporary(CurInit.get());
      break;
    }

    case SK_OCLSamplerInit: {
      // Sampler initialization have 5 cases:
      //   1. function argument passing
      //      1a. argument is a file-scope variable
      //      1b. argument is a function-scope variable
      //      1c. argument is one of caller function's parameters
      //   2. variable initialization
      //      2a. initializing a file-scope variable
      //      2b. initializing a function-scope variable
      //
      // For file-scope variables, since they cannot be initialized by function
      // call of __translate_sampler_initializer in LLVM IR, their references
      // need to be replaced by a cast from their literal initializers to
      // sampler type. Since sampler variables can only be used in function
      // calls as arguments, we only need to replace them when handling the
      // argument passing.
      assert(Step->Type->isSamplerT() &&
             "Sampler initialization on non-sampler type.");
      Expr *Init = CurInit.get()->IgnoreParens();
      QualType SourceType = Init->getType();
      // Case 1
      if (Entity.isParameterKind()) {
        if (!SourceType->isSamplerT() && !SourceType->isIntegerType()) {
          S.Diag(Kind.getLocation(), diag::err_sampler_argument_required)
            << SourceType;
          break;
        } else if (const DeclRefExpr *DRE = dyn_cast<DeclRefExpr>(Init)) {
          auto Var = cast<VarDecl>(DRE->getDecl());
          // Case 1b and 1c
          // No cast from integer to sampler is needed.
          if (!Var->hasGlobalStorage()) {
            CurInit = ImplicitCastExpr::Create(S.Context, Step->Type,
                                               CK_LValueToRValue, Init,
                                               /*BasePath=*/nullptr, VK_RValue);
            break;
          }
          // Case 1a
          // For function call with a file-scope sampler variable as argument,
          // get the integer literal.
          // Do not diagnose if the file-scope variable does not have initializer
          // since this has already been diagnosed when parsing the variable
          // declaration.
          if (!Var->getInit() || !isa<ImplicitCastExpr>(Var->getInit()))
            break;
          Init = cast<ImplicitCastExpr>(const_cast<Expr*>(
            Var->getInit()))->getSubExpr();
          SourceType = Init->getType();
        }
      } else {
        // Case 2
        // Check initializer is 32 bit integer constant.
        // If the initializer is taken from global variable, do not diagnose since
        // this has already been done when parsing the variable declaration.
        if (!Init->isConstantInitializer(S.Context, false))
          break;

        if (!SourceType->isIntegerType() ||
            32 != S.Context.getIntWidth(SourceType)) {
          S.Diag(Kind.getLocation(), diag::err_sampler_initializer_not_integer)
            << SourceType;
          break;
        }

        Expr::EvalResult EVResult;
        Init->EvaluateAsInt(EVResult, S.Context);
        llvm::APSInt Result = EVResult.Val.getInt();
        const uint64_t SamplerValue = Result.getLimitedValue();
        // 32-bit value of sampler's initializer is interpreted as
        // bit-field with the following structure:
        // |unspecified|Filter|Addressing Mode| Normalized Coords|
        // |31        6|5    4|3             1|                 0|
        // This structure corresponds to enum values of sampler properties
        // defined in SPIR spec v1.2 and also opencl-c.h
        unsigned AddressingMode  = (0x0E & SamplerValue) >> 1;
        unsigned FilterMode      = (0x30 & SamplerValue) >> 4;
        if (FilterMode != 1 && FilterMode != 2 &&
            !S.getOpenCLOptions().isEnabled(
                "cl_intel_device_side_avc_motion_estimation"))
          S.Diag(Kind.getLocation(),
                 diag::warn_sampler_initializer_invalid_bits)
                 << "Filter Mode";
        if (AddressingMode > 4)
          S.Diag(Kind.getLocation(),
                 diag::warn_sampler_initializer_invalid_bits)
                 << "Addressing Mode";
      }

      // Cases 1a, 2a and 2b
      // Insert cast from integer to sampler.
      CurInit = S.ImpCastExprToType(Init, S.Context.OCLSamplerTy,
                                      CK_IntToOCLSampler);
      break;
    }
    case SK_OCLZeroOpaqueType: {
      assert((Step->Type->isEventT() || Step->Type->isQueueT() ||
              Step->Type->isOCLIntelSubgroupAVCType()) &&
             "Wrong type for initialization of OpenCL opaque type.");

      CurInit = S.ImpCastExprToType(CurInit.get(), Step->Type,
                                    CK_ZeroToOCLOpaqueType,
                                    CurInit.get()->getValueKind());
      break;
    }
    }
  }

  // Check whether the initializer has a shorter lifetime than the initialized
  // entity, and if not, either lifetime-extend or warn as appropriate.
  if (auto *Init = CurInit.get())
    S.checkInitializerLifetime(Entity, Init);

  // Diagnose non-fatal problems with the completed initialization.
  if (Entity.getKind() == InitializedEntity::EK_Member &&
      cast<FieldDecl>(Entity.getDecl())->isBitField())
    S.CheckBitFieldInitialization(Kind.getLocation(),
                                  cast<FieldDecl>(Entity.getDecl()),
                                  CurInit.get());

  // Check for std::move on construction.
  if (const Expr *E = CurInit.get()) {
    CheckMoveOnConstruction(S, E,
                            Entity.getKind() == InitializedEntity::EK_Result);
  }

  return CurInit;
}

/// Somewhere within T there is an uninitialized reference subobject.
/// Dig it out and diagnose it.
static bool DiagnoseUninitializedReference(Sema &S, SourceLocation Loc,
                                           QualType T) {
  if (T->isReferenceType()) {
    S.Diag(Loc, diag::err_reference_without_init)
      << T.getNonReferenceType();
    return true;
  }

  CXXRecordDecl *RD = T->getBaseElementTypeUnsafe()->getAsCXXRecordDecl();
  if (!RD || !RD->hasUninitializedReferenceMember())
    return false;

  for (const auto *FI : RD->fields()) {
    if (FI->isUnnamedBitfield())
      continue;

    if (DiagnoseUninitializedReference(S, FI->getLocation(), FI->getType())) {
      S.Diag(Loc, diag::note_value_initialization_here) << RD;
      return true;
    }
  }

  for (const auto &BI : RD->bases()) {
    if (DiagnoseUninitializedReference(S, BI.getBeginLoc(), BI.getType())) {
      S.Diag(Loc, diag::note_value_initialization_here) << RD;
      return true;
    }
  }

  return false;
}


//===----------------------------------------------------------------------===//
// Diagnose initialization failures
//===----------------------------------------------------------------------===//

/// Emit notes associated with an initialization that failed due to a
/// "simple" conversion failure.
static void emitBadConversionNotes(Sema &S, const InitializedEntity &entity,
                                   Expr *op) {
  QualType destType = entity.getType();
  if (destType.getNonReferenceType()->isObjCObjectPointerType() &&
      op->getType()->isObjCObjectPointerType()) {

    // Emit a possible note about the conversion failing because the
    // operand is a message send with a related result type.
    S.EmitRelatedResultTypeNote(op);

    // Emit a possible note about a return failing because we're
    // expecting a related result type.
    if (entity.getKind() == InitializedEntity::EK_Result)
      S.EmitRelatedResultTypeNoteForReturn(destType);
  }
}

static void diagnoseListInit(Sema &S, const InitializedEntity &Entity,
                             InitListExpr *InitList) {
  QualType DestType = Entity.getType();

  QualType E;
  if (S.getLangOpts().CPlusPlus11 && S.isStdInitializerList(DestType, &E)) {
    QualType ArrayType = S.Context.getConstantArrayType(
        E.withConst(),
        llvm::APInt(S.Context.getTypeSize(S.Context.getSizeType()),
                    InitList->getNumInits()),
        clang::ArrayType::Normal, 0);
    InitializedEntity HiddenArray =
        InitializedEntity::InitializeTemporary(ArrayType);
    return diagnoseListInit(S, HiddenArray, InitList);
  }

  if (DestType->isReferenceType()) {
    // A list-initialization failure for a reference means that we tried to
    // create a temporary of the inner type (per [dcl.init.list]p3.6) and the
    // inner initialization failed.
    QualType T = DestType->getAs<ReferenceType>()->getPointeeType();
    diagnoseListInit(S, InitializedEntity::InitializeTemporary(T), InitList);
    SourceLocation Loc = InitList->getBeginLoc();
    if (auto *D = Entity.getDecl())
      Loc = D->getLocation();
    S.Diag(Loc, diag::note_in_reference_temporary_list_initializer) << T;
    return;
  }

  InitListChecker DiagnoseInitList(S, Entity, InitList, DestType,
                                   /*VerifyOnly=*/false,
                                   /*TreatUnavailableAsInvalid=*/false);
  assert(DiagnoseInitList.HadError() &&
         "Inconsistent init list check result.");
}

bool InitializationSequence::Diagnose(Sema &S,
                                      const InitializedEntity &Entity,
                                      const InitializationKind &Kind,
                                      ArrayRef<Expr *> Args) {
  if (!Failed())
    return false;

  // When we want to diagnose only one element of a braced-init-list,
  // we need to factor it out.
  Expr *OnlyArg;
  if (Args.size() == 1) {
    auto *List = dyn_cast<InitListExpr>(Args[0]);
    if (List && List->getNumInits() == 1)
      OnlyArg = List->getInit(0);
    else
      OnlyArg = Args[0];
  }
  else
    OnlyArg = nullptr;

  QualType DestType = Entity.getType();
  switch (Failure) {
  case FK_TooManyInitsForReference:
    // FIXME: Customize for the initialized entity?
    if (Args.empty()) {
      // Dig out the reference subobject which is uninitialized and diagnose it.
      // If this is value-initialization, this could be nested some way within
      // the target type.
      assert(Kind.getKind() == InitializationKind::IK_Value ||
             DestType->isReferenceType());
      bool Diagnosed =
        DiagnoseUninitializedReference(S, Kind.getLocation(), DestType);
      assert(Diagnosed && "couldn't find uninitialized reference to diagnose");
      (void)Diagnosed;
    } else  // FIXME: diagnostic below could be better!
      S.Diag(Kind.getLocation(), diag::err_reference_has_multiple_inits)
          << SourceRange(Args.front()->getBeginLoc(), Args.back()->getEndLoc());
    break;
  case FK_ParenthesizedListInitForReference:
    S.Diag(Kind.getLocation(), diag::err_list_init_in_parens)
      << 1 << Entity.getType() << Args[0]->getSourceRange();
    break;

  case FK_ArrayNeedsInitList:
    S.Diag(Kind.getLocation(), diag::err_array_init_not_init_list) << 0;
    break;
  case FK_ArrayNeedsInitListOrStringLiteral:
    S.Diag(Kind.getLocation(), diag::err_array_init_not_init_list) << 1;
    break;
  case FK_ArrayNeedsInitListOrWideStringLiteral:
    S.Diag(Kind.getLocation(), diag::err_array_init_not_init_list) << 2;
    break;
  case FK_NarrowStringIntoWideCharArray:
    S.Diag(Kind.getLocation(), diag::err_array_init_narrow_string_into_wchar);
    break;
  case FK_WideStringIntoCharArray:
    S.Diag(Kind.getLocation(), diag::err_array_init_wide_string_into_char);
    break;
  case FK_IncompatWideStringIntoWideChar:
    S.Diag(Kind.getLocation(),
           diag::err_array_init_incompat_wide_string_into_wchar);
    break;
  case FK_PlainStringIntoUTF8Char:
    S.Diag(Kind.getLocation(),
           diag::err_array_init_plain_string_into_char8_t);
    S.Diag(Args.front()->getBeginLoc(),
           diag::note_array_init_plain_string_into_char8_t)
        << FixItHint::CreateInsertion(Args.front()->getBeginLoc(), "u8");
    break;
  case FK_UTF8StringIntoPlainChar:
    S.Diag(Kind.getLocation(),
           diag::err_array_init_utf8_string_into_char)
      << S.getLangOpts().CPlusPlus2a;
    break;
  case FK_ArrayTypeMismatch:
  case FK_NonConstantArrayInit:
    S.Diag(Kind.getLocation(),
           (Failure == FK_ArrayTypeMismatch
              ? diag::err_array_init_different_type
              : diag::err_array_init_non_constant_array))
      << DestType.getNonReferenceType()
      << OnlyArg->getType()
      << Args[0]->getSourceRange();
    break;

  case FK_VariableLengthArrayHasInitializer:
    S.Diag(Kind.getLocation(), diag::err_variable_object_no_init)
      << Args[0]->getSourceRange();
    break;

  case FK_AddressOfOverloadFailed: {
    DeclAccessPair Found;
    S.ResolveAddressOfOverloadedFunction(OnlyArg,
                                         DestType.getNonReferenceType(),
                                         true,
                                         Found);
    break;
  }

  case FK_AddressOfUnaddressableFunction: {
    auto *FD = cast<FunctionDecl>(cast<DeclRefExpr>(OnlyArg)->getDecl());
    S.checkAddressOfFunctionIsAvailable(FD, /*Complain=*/true,
                                        OnlyArg->getBeginLoc());
    break;
  }

  case FK_ReferenceInitOverloadFailed:
  case FK_UserConversionOverloadFailed:
    switch (FailedOverloadResult) {
    case OR_Ambiguous:

      FailedCandidateSet.NoteCandidates(
          PartialDiagnosticAt(
              Kind.getLocation(),
              Failure == FK_UserConversionOverloadFailed
                  ? (S.PDiag(diag::err_typecheck_ambiguous_condition)
                     << OnlyArg->getType() << DestType
                     << Args[0]->getSourceRange())
                  : (S.PDiag(diag::err_ref_init_ambiguous)
                     << DestType << OnlyArg->getType()
                     << Args[0]->getSourceRange())),
          S, OCD_ViableCandidates, Args);
      break;

    case OR_No_Viable_Function: {
      auto Cands = FailedCandidateSet.CompleteCandidates(S, OCD_AllCandidates, Args);
      if (!S.RequireCompleteType(Kind.getLocation(),
                                 DestType.getNonReferenceType(),
                          diag::err_typecheck_nonviable_condition_incomplete,
                               OnlyArg->getType(), Args[0]->getSourceRange()))
        S.Diag(Kind.getLocation(), diag::err_typecheck_nonviable_condition)
          << (Entity.getKind() == InitializedEntity::EK_Result)
          << OnlyArg->getType() << Args[0]->getSourceRange()
          << DestType.getNonReferenceType();

      FailedCandidateSet.NoteCandidates(S, Args, Cands);
      break;
    }
    case OR_Deleted: {
      S.Diag(Kind.getLocation(), diag::err_typecheck_deleted_function)
        << OnlyArg->getType() << DestType.getNonReferenceType()
        << Args[0]->getSourceRange();
      OverloadCandidateSet::iterator Best;
      OverloadingResult Ovl
        = FailedCandidateSet.BestViableFunction(S, Kind.getLocation(), Best);
      if (Ovl == OR_Deleted) {
        S.NoteDeletedFunction(Best->Function);
      } else {
        llvm_unreachable("Inconsistent overload resolution?");
      }
      break;
    }

    case OR_Success:
      llvm_unreachable("Conversion did not fail!");
    }
    break;

  case FK_NonConstLValueReferenceBindingToTemporary:
    if (isa<InitListExpr>(Args[0])) {
      S.Diag(Kind.getLocation(),
             diag::err_lvalue_reference_bind_to_initlist)
      << DestType.getNonReferenceType().isVolatileQualified()
      << DestType.getNonReferenceType()
      << Args[0]->getSourceRange();
      break;
    }
    LLVM_FALLTHROUGH;

  case FK_NonConstLValueReferenceBindingToUnrelated:
    S.Diag(Kind.getLocation(),
           Failure == FK_NonConstLValueReferenceBindingToTemporary
             ? diag::err_lvalue_reference_bind_to_temporary
             : diag::err_lvalue_reference_bind_to_unrelated)
      << DestType.getNonReferenceType().isVolatileQualified()
      << DestType.getNonReferenceType()
      << OnlyArg->getType()
      << Args[0]->getSourceRange();
    break;

  case FK_NonConstLValueReferenceBindingToBitfield: {
    // We don't necessarily have an unambiguous source bit-field.
    FieldDecl *BitField = Args[0]->getSourceBitField();
    S.Diag(Kind.getLocation(), diag::err_reference_bind_to_bitfield)
      << DestType.isVolatileQualified()
      << (BitField ? BitField->getDeclName() : DeclarationName())
      << (BitField != nullptr)
      << Args[0]->getSourceRange();
    if (BitField)
      S.Diag(BitField->getLocation(), diag::note_bitfield_decl);
    break;
  }

  case FK_NonConstLValueReferenceBindingToVectorElement:
    S.Diag(Kind.getLocation(), diag::err_reference_bind_to_vector_element)
      << DestType.isVolatileQualified()
      << Args[0]->getSourceRange();
    break;

  case FK_RValueReferenceBindingToLValue:
    S.Diag(Kind.getLocation(), diag::err_lvalue_to_rvalue_ref)
      << DestType.getNonReferenceType() << OnlyArg->getType()
      << Args[0]->getSourceRange();
    break;

  case FK_ReferenceAddrspaceMismatchTemporary:
    S.Diag(Kind.getLocation(), diag::err_reference_bind_temporary_addrspace)
        << DestType << Args[0]->getSourceRange();
    break;

  case FK_ReferenceInitDropsQualifiers: {
    QualType SourceType = OnlyArg->getType();
    QualType NonRefType = DestType.getNonReferenceType();
    Qualifiers DroppedQualifiers =
        SourceType.getQualifiers() - NonRefType.getQualifiers();

    if (!NonRefType.getQualifiers().isAddressSpaceSupersetOf(
            SourceType.getQualifiers()))
      S.Diag(Kind.getLocation(), diag::err_reference_bind_drops_quals)
          << NonRefType << SourceType << 1 /*addr space*/
          << Args[0]->getSourceRange();
    else
      S.Diag(Kind.getLocation(), diag::err_reference_bind_drops_quals)
          << NonRefType << SourceType << 0 /*cv quals*/
          << Qualifiers::fromCVRMask(DroppedQualifiers.getCVRQualifiers())
          << DroppedQualifiers.getCVRQualifiers() << Args[0]->getSourceRange();
    break;
  }

  case FK_ReferenceInitFailed:
    S.Diag(Kind.getLocation(), diag::err_reference_bind_failed)
      << DestType.getNonReferenceType()
      << DestType.getNonReferenceType()->isIncompleteType()
      << OnlyArg->isLValue()
      << OnlyArg->getType()
      << Args[0]->getSourceRange();
    emitBadConversionNotes(S, Entity, Args[0]);
    break;

  case FK_ConversionFailed: {
    QualType FromType = OnlyArg->getType();
    PartialDiagnostic PDiag = S.PDiag(diag::err_init_conversion_failed)
      << (int)Entity.getKind()
      << DestType
      << OnlyArg->isLValue()
      << FromType
      << Args[0]->getSourceRange();
    S.HandleFunctionTypeMismatch(PDiag, FromType, DestType);
    S.Diag(Kind.getLocation(), PDiag);
    emitBadConversionNotes(S, Entity, Args[0]);
    break;
  }

  case FK_ConversionFromPropertyFailed:
    // No-op. This error has already been reported.
    break;

  case FK_TooManyInitsForScalar: {
    SourceRange R;

    auto *InitList = dyn_cast<InitListExpr>(Args[0]);
    if (InitList && InitList->getNumInits() >= 1) {
      R = SourceRange(InitList->getInit(0)->getEndLoc(), InitList->getEndLoc());
    } else {
      assert(Args.size() > 1 && "Expected multiple initializers!");
      R = SourceRange(Args.front()->getEndLoc(), Args.back()->getEndLoc());
    }

    R.setBegin(S.getLocForEndOfToken(R.getBegin()));
    if (Kind.isCStyleOrFunctionalCast())
      S.Diag(Kind.getLocation(), diag::err_builtin_func_cast_more_than_one_arg)
        << R;
    else
      S.Diag(Kind.getLocation(), diag::err_excess_initializers)
        << /*scalar=*/2 << R;
    break;
  }

  case FK_ParenthesizedListInitForScalar:
    S.Diag(Kind.getLocation(), diag::err_list_init_in_parens)
      << 0 << Entity.getType() << Args[0]->getSourceRange();
    break;

  case FK_ReferenceBindingToInitList:
    S.Diag(Kind.getLocation(), diag::err_reference_bind_init_list)
      << DestType.getNonReferenceType() << Args[0]->getSourceRange();
    break;

  case FK_InitListBadDestinationType:
    S.Diag(Kind.getLocation(), diag::err_init_list_bad_dest_type)
      << (DestType->isRecordType()) << DestType << Args[0]->getSourceRange();
    break;

  case FK_ListConstructorOverloadFailed:
  case FK_ConstructorOverloadFailed: {
    SourceRange ArgsRange;
    if (Args.size())
      ArgsRange =
          SourceRange(Args.front()->getBeginLoc(), Args.back()->getEndLoc());

    if (Failure == FK_ListConstructorOverloadFailed) {
      assert(Args.size() == 1 &&
             "List construction from other than 1 argument.");
      InitListExpr *InitList = cast<InitListExpr>(Args[0]);
      Args = MultiExprArg(InitList->getInits(), InitList->getNumInits());
    }

    // FIXME: Using "DestType" for the entity we're printing is probably
    // bad.
    switch (FailedOverloadResult) {
      case OR_Ambiguous:
        FailedCandidateSet.NoteCandidates(
            PartialDiagnosticAt(Kind.getLocation(),
                                S.PDiag(diag::err_ovl_ambiguous_init)
                                    << DestType << ArgsRange),
            S, OCD_ViableCandidates, Args);
        break;

      case OR_No_Viable_Function:
        if (Kind.getKind() == InitializationKind::IK_Default &&
            (Entity.getKind() == InitializedEntity::EK_Base ||
             Entity.getKind() == InitializedEntity::EK_Member) &&
            isa<CXXConstructorDecl>(S.CurContext)) {
          // This is implicit default initialization of a member or
          // base within a constructor. If no viable function was
          // found, notify the user that they need to explicitly
          // initialize this base/member.
          CXXConstructorDecl *Constructor
            = cast<CXXConstructorDecl>(S.CurContext);
          const CXXRecordDecl *InheritedFrom = nullptr;
          if (auto Inherited = Constructor->getInheritedConstructor())
            InheritedFrom = Inherited.getShadowDecl()->getNominatedBaseClass();
          if (Entity.getKind() == InitializedEntity::EK_Base) {
            S.Diag(Kind.getLocation(), diag::err_missing_default_ctor)
              << (InheritedFrom ? 2 : Constructor->isImplicit() ? 1 : 0)
              << S.Context.getTypeDeclType(Constructor->getParent())
              << /*base=*/0
              << Entity.getType()
              << InheritedFrom;

            RecordDecl *BaseDecl
              = Entity.getBaseSpecifier()->getType()->getAs<RecordType>()
                                                                  ->getDecl();
            S.Diag(BaseDecl->getLocation(), diag::note_previous_decl)
              << S.Context.getTagDeclType(BaseDecl);
          } else {
            S.Diag(Kind.getLocation(), diag::err_missing_default_ctor)
              << (InheritedFrom ? 2 : Constructor->isImplicit() ? 1 : 0)
              << S.Context.getTypeDeclType(Constructor->getParent())
              << /*member=*/1
              << Entity.getName()
              << InheritedFrom;
            S.Diag(Entity.getDecl()->getLocation(),
                   diag::note_member_declared_at);

            if (const RecordType *Record
                                 = Entity.getType()->getAs<RecordType>())
              S.Diag(Record->getDecl()->getLocation(),
                     diag::note_previous_decl)
                << S.Context.getTagDeclType(Record->getDecl());
          }
          break;
        }

        FailedCandidateSet.NoteCandidates(
            PartialDiagnosticAt(
                Kind.getLocation(),
                S.PDiag(diag::err_ovl_no_viable_function_in_init)
                    << DestType << ArgsRange),
            S, OCD_AllCandidates, Args);
        break;

      case OR_Deleted: {
        OverloadCandidateSet::iterator Best;
        OverloadingResult Ovl
          = FailedCandidateSet.BestViableFunction(S, Kind.getLocation(), Best);
        if (Ovl != OR_Deleted) {
          S.Diag(Kind.getLocation(), diag::err_ovl_deleted_init)
              << DestType << ArgsRange;
          llvm_unreachable("Inconsistent overload resolution?");
          break;
        }

        // If this is a defaulted or implicitly-declared function, then
        // it was implicitly deleted. Make it clear that the deletion was
        // implicit.
        if (S.isImplicitlyDeleted(Best->Function))
          S.Diag(Kind.getLocation(), diag::err_ovl_deleted_special_init)
            << S.getSpecialMember(cast<CXXMethodDecl>(Best->Function))
            << DestType << ArgsRange;
        else
          S.Diag(Kind.getLocation(), diag::err_ovl_deleted_init)
              << DestType << ArgsRange;

        S.NoteDeletedFunction(Best->Function);
        break;
      }

      case OR_Success:
        llvm_unreachable("Conversion did not fail!");
    }
  }
  break;

  case FK_DefaultInitOfConst:
    if (Entity.getKind() == InitializedEntity::EK_Member &&
        isa<CXXConstructorDecl>(S.CurContext)) {
      // This is implicit default-initialization of a const member in
      // a constructor. Complain that it needs to be explicitly
      // initialized.
      CXXConstructorDecl *Constructor = cast<CXXConstructorDecl>(S.CurContext);
      S.Diag(Kind.getLocation(), diag::err_uninitialized_member_in_ctor)
        << (Constructor->getInheritedConstructor() ? 2 :
            Constructor->isImplicit() ? 1 : 0)
        << S.Context.getTypeDeclType(Constructor->getParent())
        << /*const=*/1
        << Entity.getName();
      S.Diag(Entity.getDecl()->getLocation(), diag::note_previous_decl)
        << Entity.getName();
    } else {
      S.Diag(Kind.getLocation(), diag::err_default_init_const)
          << DestType << (bool)DestType->getAs<RecordType>();
    }
    break;

  case FK_Incomplete:
    S.RequireCompleteType(Kind.getLocation(), FailedIncompleteType,
                          diag::err_init_incomplete_type);
    break;

  case FK_ListInitializationFailed: {
    // Run the init list checker again to emit diagnostics.
    InitListExpr *InitList = cast<InitListExpr>(Args[0]);
    diagnoseListInit(S, Entity, InitList);
    break;
  }

  case FK_PlaceholderType: {
    // FIXME: Already diagnosed!
    break;
  }

  case FK_ExplicitConstructor: {
    S.Diag(Kind.getLocation(), diag::err_selected_explicit_constructor)
      << Args[0]->getSourceRange();
    OverloadCandidateSet::iterator Best;
    OverloadingResult Ovl
      = FailedCandidateSet.BestViableFunction(S, Kind.getLocation(), Best);
    (void)Ovl;
    assert(Ovl == OR_Success && "Inconsistent overload resolution");
    CXXConstructorDecl *CtorDecl = cast<CXXConstructorDecl>(Best->Function);
    S.Diag(CtorDecl->getLocation(),
           diag::note_explicit_ctor_deduction_guide_here) << false;
    break;
  }
  }

  PrintInitLocationNote(S, Entity);
  return true;
}

void InitializationSequence::dump(raw_ostream &OS) const {
  switch (SequenceKind) {
  case FailedSequence: {
    OS << "Failed sequence: ";
    switch (Failure) {
    case FK_TooManyInitsForReference:
      OS << "too many initializers for reference";
      break;

    case FK_ParenthesizedListInitForReference:
      OS << "parenthesized list init for reference";
      break;

    case FK_ArrayNeedsInitList:
      OS << "array requires initializer list";
      break;

    case FK_AddressOfUnaddressableFunction:
      OS << "address of unaddressable function was taken";
      break;

    case FK_ArrayNeedsInitListOrStringLiteral:
      OS << "array requires initializer list or string literal";
      break;

    case FK_ArrayNeedsInitListOrWideStringLiteral:
      OS << "array requires initializer list or wide string literal";
      break;

    case FK_NarrowStringIntoWideCharArray:
      OS << "narrow string into wide char array";
      break;

    case FK_WideStringIntoCharArray:
      OS << "wide string into char array";
      break;

    case FK_IncompatWideStringIntoWideChar:
      OS << "incompatible wide string into wide char array";
      break;

    case FK_PlainStringIntoUTF8Char:
      OS << "plain string literal into char8_t array";
      break;

    case FK_UTF8StringIntoPlainChar:
      OS << "u8 string literal into char array";
      break;

    case FK_ArrayTypeMismatch:
      OS << "array type mismatch";
      break;

    case FK_NonConstantArrayInit:
      OS << "non-constant array initializer";
      break;

    case FK_AddressOfOverloadFailed:
      OS << "address of overloaded function failed";
      break;

    case FK_ReferenceInitOverloadFailed:
      OS << "overload resolution for reference initialization failed";
      break;

    case FK_NonConstLValueReferenceBindingToTemporary:
      OS << "non-const lvalue reference bound to temporary";
      break;

    case FK_NonConstLValueReferenceBindingToBitfield:
      OS << "non-const lvalue reference bound to bit-field";
      break;

    case FK_NonConstLValueReferenceBindingToVectorElement:
      OS << "non-const lvalue reference bound to vector element";
      break;

    case FK_NonConstLValueReferenceBindingToUnrelated:
      OS << "non-const lvalue reference bound to unrelated type";
      break;

    case FK_RValueReferenceBindingToLValue:
      OS << "rvalue reference bound to an lvalue";
      break;

    case FK_ReferenceInitDropsQualifiers:
      OS << "reference initialization drops qualifiers";
      break;

    case FK_ReferenceAddrspaceMismatchTemporary:
      OS << "reference with mismatching address space bound to temporary";
      break;

    case FK_ReferenceInitFailed:
      OS << "reference initialization failed";
      break;

    case FK_ConversionFailed:
      OS << "conversion failed";
      break;

    case FK_ConversionFromPropertyFailed:
      OS << "conversion from property failed";
      break;

    case FK_TooManyInitsForScalar:
      OS << "too many initializers for scalar";
      break;

    case FK_ParenthesizedListInitForScalar:
      OS << "parenthesized list init for reference";
      break;

    case FK_ReferenceBindingToInitList:
      OS << "referencing binding to initializer list";
      break;

    case FK_InitListBadDestinationType:
      OS << "initializer list for non-aggregate, non-scalar type";
      break;

    case FK_UserConversionOverloadFailed:
      OS << "overloading failed for user-defined conversion";
      break;

    case FK_ConstructorOverloadFailed:
      OS << "constructor overloading failed";
      break;

    case FK_DefaultInitOfConst:
      OS << "default initialization of a const variable";
      break;

    case FK_Incomplete:
      OS << "initialization of incomplete type";
      break;

    case FK_ListInitializationFailed:
      OS << "list initialization checker failure";
      break;

    case FK_VariableLengthArrayHasInitializer:
      OS << "variable length array has an initializer";
      break;

    case FK_PlaceholderType:
      OS << "initializer expression isn't contextually valid";
      break;

    case FK_ListConstructorOverloadFailed:
      OS << "list constructor overloading failed";
      break;

    case FK_ExplicitConstructor:
      OS << "list copy initialization chose explicit constructor";
      break;
    }
    OS << '\n';
    return;
  }

  case DependentSequence:
    OS << "Dependent sequence\n";
    return;

  case NormalSequence:
    OS << "Normal sequence: ";
    break;
  }

  for (step_iterator S = step_begin(), SEnd = step_end(); S != SEnd; ++S) {
    if (S != step_begin()) {
      OS << " -> ";
    }

    switch (S->Kind) {
    case SK_ResolveAddressOfOverloadedFunction:
      OS << "resolve address of overloaded function";
      break;

    case SK_CastDerivedToBaseRValue:
      OS << "derived-to-base (rvalue)";
      break;

    case SK_CastDerivedToBaseXValue:
      OS << "derived-to-base (xvalue)";
      break;

    case SK_CastDerivedToBaseLValue:
      OS << "derived-to-base (lvalue)";
      break;

    case SK_BindReference:
      OS << "bind reference to lvalue";
      break;

    case SK_BindReferenceToTemporary:
      OS << "bind reference to a temporary";
      break;

    case SK_FinalCopy:
      OS << "final copy in class direct-initialization";
      break;

    case SK_ExtraneousCopyToTemporary:
      OS << "extraneous C++03 copy to temporary";
      break;

    case SK_UserConversion:
      OS << "user-defined conversion via " << *S->Function.Function;
      break;

    case SK_QualificationConversionRValue:
      OS << "qualification conversion (rvalue)";
      break;

    case SK_QualificationConversionXValue:
      OS << "qualification conversion (xvalue)";
      break;

    case SK_QualificationConversionLValue:
      OS << "qualification conversion (lvalue)";
      break;

    case SK_AtomicConversion:
      OS << "non-atomic-to-atomic conversion";
      break;

    case SK_ConversionSequence:
      OS << "implicit conversion sequence (";
      S->ICS->dump(); // FIXME: use OS
      OS << ")";
      break;

    case SK_ConversionSequenceNoNarrowing:
      OS << "implicit conversion sequence with narrowing prohibited (";
      S->ICS->dump(); // FIXME: use OS
      OS << ")";
      break;

    case SK_ListInitialization:
      OS << "list aggregate initialization";
      break;

    case SK_UnwrapInitList:
      OS << "unwrap reference initializer list";
      break;

    case SK_RewrapInitList:
      OS << "rewrap reference initializer list";
      break;

    case SK_ConstructorInitialization:
      OS << "constructor initialization";
      break;

    case SK_ConstructorInitializationFromList:
      OS << "list initialization via constructor";
      break;

    case SK_ZeroInitialization:
      OS << "zero initialization";
      break;

    case SK_CAssignment:
      OS << "C assignment";
      break;

    case SK_StringInit:
      OS << "string initialization";
      break;

    case SK_ObjCObjectConversion:
      OS << "Objective-C object conversion";
      break;

    case SK_ArrayLoopIndex:
      OS << "indexing for array initialization loop";
      break;

    case SK_ArrayLoopInit:
      OS << "array initialization loop";
      break;

    case SK_ArrayInit:
      OS << "array initialization";
      break;

    case SK_GNUArrayInit:
      OS << "array initialization (GNU extension)";
      break;

    case SK_ParenthesizedArrayInit:
      OS << "parenthesized array initialization";
      break;

    case SK_PassByIndirectCopyRestore:
      OS << "pass by indirect copy and restore";
      break;

    case SK_PassByIndirectRestore:
      OS << "pass by indirect restore";
      break;

    case SK_ProduceObjCObject:
      OS << "Objective-C object retension";
      break;

    case SK_StdInitializerList:
      OS << "std::initializer_list from initializer list";
      break;

    case SK_StdInitializerListConstructorCall:
      OS << "list initialization from std::initializer_list";
      break;

    case SK_OCLSamplerInit:
      OS << "OpenCL sampler_t from integer constant";
      break;

    case SK_OCLZeroOpaqueType:
      OS << "OpenCL opaque type from zero";
      break;
    }

    OS << " [" << S->Type.getAsString() << ']';
  }

  OS << '\n';
}

void InitializationSequence::dump() const {
  dump(llvm::errs());
}

static bool NarrowingErrs(const LangOptions &L) {
  return L.CPlusPlus11 &&
         (!L.MicrosoftExt || L.isCompatibleWithMSVC(LangOptions::MSVC2015));
}

static void DiagnoseNarrowingInInitList(Sema &S,
                                        const ImplicitConversionSequence &ICS,
                                        QualType PreNarrowingType,
                                        QualType EntityType,
                                        const Expr *PostInit) {
  const StandardConversionSequence *SCS = nullptr;
  switch (ICS.getKind()) {
  case ImplicitConversionSequence::StandardConversion:
    SCS = &ICS.Standard;
    break;
  case ImplicitConversionSequence::UserDefinedConversion:
    SCS = &ICS.UserDefined.After;
    break;
  case ImplicitConversionSequence::AmbiguousConversion:
  case ImplicitConversionSequence::EllipsisConversion:
  case ImplicitConversionSequence::BadConversion:
    return;
  }

  // C++11 [dcl.init.list]p7: Check whether this is a narrowing conversion.
  APValue ConstantValue;
  QualType ConstantType;
  switch (SCS->getNarrowingKind(S.Context, PostInit, ConstantValue,
                                ConstantType)) {
  case NK_Not_Narrowing:
  case NK_Dependent_Narrowing:
    // No narrowing occurred.
    return;

  case NK_Type_Narrowing:
    // This was a floating-to-integer conversion, which is always considered a
    // narrowing conversion even if the value is a constant and can be
    // represented exactly as an integer.
    S.Diag(PostInit->getBeginLoc(), NarrowingErrs(S.getLangOpts())
                                        ? diag::ext_init_list_type_narrowing
                                        : diag::warn_init_list_type_narrowing)
        << PostInit->getSourceRange()
        << PreNarrowingType.getLocalUnqualifiedType()
        << EntityType.getLocalUnqualifiedType();
    break;

  case NK_Constant_Narrowing:
    // A constant value was narrowed.
    S.Diag(PostInit->getBeginLoc(),
           NarrowingErrs(S.getLangOpts())
               ? diag::ext_init_list_constant_narrowing
               : diag::warn_init_list_constant_narrowing)
        << PostInit->getSourceRange()
        << ConstantValue.getAsString(S.getASTContext(), ConstantType)
        << EntityType.getLocalUnqualifiedType();
    break;

  case NK_Variable_Narrowing:
    // A variable's value may have been narrowed.
    S.Diag(PostInit->getBeginLoc(),
           NarrowingErrs(S.getLangOpts())
               ? diag::ext_init_list_variable_narrowing
               : diag::warn_init_list_variable_narrowing)
        << PostInit->getSourceRange()
        << PreNarrowingType.getLocalUnqualifiedType()
        << EntityType.getLocalUnqualifiedType();
    break;
  }

  SmallString<128> StaticCast;
  llvm::raw_svector_ostream OS(StaticCast);
  OS << "static_cast<";
  if (const TypedefType *TT = EntityType->getAs<TypedefType>()) {
    // It's important to use the typedef's name if there is one so that the
    // fixit doesn't break code using types like int64_t.
    //
    // FIXME: This will break if the typedef requires qualification.  But
    // getQualifiedNameAsString() includes non-machine-parsable components.
    OS << *TT->getDecl();
  } else if (const BuiltinType *BT = EntityType->getAs<BuiltinType>())
    OS << BT->getName(S.getLangOpts());
  else {
    // Oops, we didn't find the actual type of the variable.  Don't emit a fixit
    // with a broken cast.
    return;
  }
  OS << ">(";
  S.Diag(PostInit->getBeginLoc(), diag::note_init_list_narrowing_silence)
      << PostInit->getSourceRange()
      << FixItHint::CreateInsertion(PostInit->getBeginLoc(), OS.str())
      << FixItHint::CreateInsertion(
             S.getLocForEndOfToken(PostInit->getEndLoc()), ")");
}

//===----------------------------------------------------------------------===//
// Initialization helper functions
//===----------------------------------------------------------------------===//
bool
Sema::CanPerformCopyInitialization(const InitializedEntity &Entity,
                                   ExprResult Init) {
  if (Init.isInvalid())
    return false;

  Expr *InitE = Init.get();
  assert(InitE && "No initialization expression");

  InitializationKind Kind =
      InitializationKind::CreateCopy(InitE->getBeginLoc(), SourceLocation());
  InitializationSequence Seq(*this, Entity, Kind, InitE);
  return !Seq.Failed();
}

ExprResult
Sema::PerformCopyInitialization(const InitializedEntity &Entity,
                                SourceLocation EqualLoc,
                                ExprResult Init,
                                bool TopLevelOfInitList,
                                bool AllowExplicit) {
  if (Init.isInvalid())
    return ExprError();

  Expr *InitE = Init.get();
  assert(InitE && "No initialization expression?");

  if (EqualLoc.isInvalid())
    EqualLoc = InitE->getBeginLoc();

  InitializationKind Kind = InitializationKind::CreateCopy(
      InitE->getBeginLoc(), EqualLoc, AllowExplicit);
  InitializationSequence Seq(*this, Entity, Kind, InitE, TopLevelOfInitList);

  // Prevent infinite recursion when performing parameter copy-initialization.
  const bool ShouldTrackCopy =
      Entity.isParameterKind() && Seq.isConstructorInitialization();
  if (ShouldTrackCopy) {
    if (llvm::find(CurrentParameterCopyTypes, Entity.getType()) !=
        CurrentParameterCopyTypes.end()) {
      Seq.SetOverloadFailure(
          InitializationSequence::FK_ConstructorOverloadFailed,
          OR_No_Viable_Function);

      // Try to give a meaningful diagnostic note for the problematic
      // constructor.
      const auto LastStep = Seq.step_end() - 1;
      assert(LastStep->Kind ==
             InitializationSequence::SK_ConstructorInitialization);
      const FunctionDecl *Function = LastStep->Function.Function;
      auto Candidate =
          llvm::find_if(Seq.getFailedCandidateSet(),
                        [Function](const OverloadCandidate &Candidate) -> bool {
                          return Candidate.Viable &&
                                 Candidate.Function == Function &&
                                 Candidate.Conversions.size() > 0;
                        });
      if (Candidate != Seq.getFailedCandidateSet().end() &&
          Function->getNumParams() > 0) {
        Candidate->Viable = false;
        Candidate->FailureKind = ovl_fail_bad_conversion;
        Candidate->Conversions[0].setBad(BadConversionSequence::no_conversion,
                                         InitE,
                                         Function->getParamDecl(0)->getType());
      }
    }
    CurrentParameterCopyTypes.push_back(Entity.getType());
  }

  ExprResult Result = Seq.Perform(*this, Entity, Kind, InitE);

  if (ShouldTrackCopy)
    CurrentParameterCopyTypes.pop_back();

  return Result;
}

/// Determine whether RD is, or is derived from, a specialization of CTD.
static bool isOrIsDerivedFromSpecializationOf(CXXRecordDecl *RD,
                                              ClassTemplateDecl *CTD) {
  auto NotSpecialization = [&] (const CXXRecordDecl *Candidate) {
    auto *CTSD = dyn_cast<ClassTemplateSpecializationDecl>(Candidate);
    return !CTSD || !declaresSameEntity(CTSD->getSpecializedTemplate(), CTD);
  };
  return !(NotSpecialization(RD) && RD->forallBases(NotSpecialization));
}

QualType Sema::DeduceTemplateSpecializationFromInitializer(
    TypeSourceInfo *TSInfo, const InitializedEntity &Entity,
    const InitializationKind &Kind, MultiExprArg Inits) {
  auto *DeducedTST = dyn_cast<DeducedTemplateSpecializationType>(
      TSInfo->getType()->getContainedDeducedType());
  assert(DeducedTST && "not a deduced template specialization type");

  auto TemplateName = DeducedTST->getTemplateName();
  if (TemplateName.isDependent())
    return Context.DependentTy;

  // We can only perform deduction for class templates.
  auto *Template =
      dyn_cast_or_null<ClassTemplateDecl>(TemplateName.getAsTemplateDecl());
  if (!Template) {
    Diag(Kind.getLocation(),
         diag::err_deduced_non_class_template_specialization_type)
      << (int)getTemplateNameKindForDiagnostics(TemplateName) << TemplateName;
    if (auto *TD = TemplateName.getAsTemplateDecl())
      Diag(TD->getLocation(), diag::note_template_decl_here);
    return QualType();
  }

  // Can't deduce from dependent arguments.
  if (Expr::hasAnyTypeDependentArguments(Inits)) {
    Diag(TSInfo->getTypeLoc().getBeginLoc(),
         diag::warn_cxx14_compat_class_template_argument_deduction)
        << TSInfo->getTypeLoc().getSourceRange() << 0;
    return Context.DependentTy;
  }

  // FIXME: Perform "exact type" matching first, per CWG discussion?
  //        Or implement this via an implied 'T(T) -> T' deduction guide?

  // FIXME: Do we need/want a std::initializer_list<T> special case?

  // Look up deduction guides, including those synthesized from constructors.
  //
  // C++1z [over.match.class.deduct]p1:
  //   A set of functions and function templates is formed comprising:
  //   - For each constructor of the class template designated by the
  //     template-name, a function template [...]
  //  - For each deduction-guide, a function or function template [...]
  DeclarationNameInfo NameInfo(
      Context.DeclarationNames.getCXXDeductionGuideName(Template),
      TSInfo->getTypeLoc().getEndLoc());
  LookupResult Guides(*this, NameInfo, LookupOrdinaryName);
  LookupQualifiedName(Guides, Template->getDeclContext());

  // FIXME: Do not diagnose inaccessible deduction guides. The standard isn't
  // clear on this, but they're not found by name so access does not apply.
  Guides.suppressDiagnostics();

  // Figure out if this is list-initialization.
  InitListExpr *ListInit =
      (Inits.size() == 1 && Kind.getKind() != InitializationKind::IK_Direct)
          ? dyn_cast<InitListExpr>(Inits[0])
          : nullptr;

  // C++1z [over.match.class.deduct]p1:
  //   Initialization and overload resolution are performed as described in
  //   [dcl.init] and [over.match.ctor], [over.match.copy], or [over.match.list]
  //   (as appropriate for the type of initialization performed) for an object
  //   of a hypothetical class type, where the selected functions and function
  //   templates are considered to be the constructors of that class type
  //
  // Since we know we're initializing a class type of a type unrelated to that
  // of the initializer, this reduces to something fairly reasonable.
  OverloadCandidateSet Candidates(Kind.getLocation(),
                                  OverloadCandidateSet::CSK_Normal);
  OverloadCandidateSet::iterator Best;

  bool HasAnyDeductionGuide = false;
  bool AllowExplicit = !Kind.isCopyInit() || ListInit;

  auto tryToResolveOverload =
      [&](bool OnlyListConstructors) -> OverloadingResult {
    Candidates.clear(OverloadCandidateSet::CSK_Normal);
    HasAnyDeductionGuide = false;

    for (auto I = Guides.begin(), E = Guides.end(); I != E; ++I) {
      NamedDecl *D = (*I)->getUnderlyingDecl();
      if (D->isInvalidDecl())
        continue;

      auto *TD = dyn_cast<FunctionTemplateDecl>(D);
      auto *GD = dyn_cast_or_null<CXXDeductionGuideDecl>(
          TD ? TD->getTemplatedDecl() : dyn_cast<FunctionDecl>(D));
      if (!GD)
        continue;

      if (!GD->isImplicit())
        HasAnyDeductionGuide = true;

      // C++ [over.match.ctor]p1: (non-list copy-initialization from non-class)
      //   For copy-initialization, the candidate functions are all the
      //   converting constructors (12.3.1) of that class.
      // C++ [over.match.copy]p1: (non-list copy-initialization from class)
      //   The converting constructors of T are candidate functions.
      if (!AllowExplicit) {
        // Only consider converting constructors.
        if (GD->isExplicit())
          continue;

        // When looking for a converting constructor, deduction guides that
        // could never be called with one argument are not interesting to
        // check or note.
        if (GD->getMinRequiredArguments() > 1 ||
            (GD->getNumParams() == 0 && !GD->isVariadic()))
          continue;
      }

      // C++ [over.match.list]p1.1: (first phase list initialization)
      //   Initially, the candidate functions are the initializer-list
      //   constructors of the class T
      if (OnlyListConstructors && !isInitListConstructor(GD))
        continue;

      // C++ [over.match.list]p1.2: (second phase list initialization)
      //   the candidate functions are all the constructors of the class T
      // C++ [over.match.ctor]p1: (all other cases)
      //   the candidate functions are all the constructors of the class of
      //   the object being initialized

      // C++ [over.best.ics]p4:
      //   When [...] the constructor [...] is a candidate by
      //    - [over.match.copy] (in all cases)
      // FIXME: The "second phase of [over.match.list] case can also
      // theoretically happen here, but it's not clear whether we can
      // ever have a parameter of the right type.
      bool SuppressUserConversions = Kind.isCopyInit();

      if (TD)
        AddTemplateOverloadCandidate(TD, I.getPair(), /*ExplicitArgs*/ nullptr,
                                     Inits, Candidates, SuppressUserConversions,
                                     /*PartialOverloading*/ false,
                                     AllowExplicit);
      else
        AddOverloadCandidate(GD, I.getPair(), Inits, Candidates,
                             SuppressUserConversions,
                             /*PartialOverloading*/ false, AllowExplicit);
    }
    return Candidates.BestViableFunction(*this, Kind.getLocation(), Best);
  };

  OverloadingResult Result = OR_No_Viable_Function;

  // C++11 [over.match.list]p1, per DR1467: for list-initialization, first
  // try initializer-list constructors.
  if (ListInit) {
    bool TryListConstructors = true;

    // Try list constructors unless the list is empty and the class has one or
    // more default constructors, in which case those constructors win.
    if (!ListInit->getNumInits()) {
      for (NamedDecl *D : Guides) {
        auto *FD = dyn_cast<FunctionDecl>(D->getUnderlyingDecl());
        if (FD && FD->getMinRequiredArguments() == 0) {
          TryListConstructors = false;
          break;
        }
      }
    } else if (ListInit->getNumInits() == 1) {
      // C++ [over.match.class.deduct]:
      //   As an exception, the first phase in [over.match.list] (considering
      //   initializer-list constructors) is omitted if the initializer list
      //   consists of a single expression of type cv U, where U is a
      //   specialization of C or a class derived from a specialization of C.
      Expr *E = ListInit->getInit(0);
      auto *RD = E->getType()->getAsCXXRecordDecl();
      if (!isa<InitListExpr>(E) && RD &&
          isCompleteType(Kind.getLocation(), E->getType()) &&
          isOrIsDerivedFromSpecializationOf(RD, Template))
        TryListConstructors = false;
    }

    if (TryListConstructors)
      Result = tryToResolveOverload(/*OnlyListConstructor*/true);
    // Then unwrap the initializer list and try again considering all
    // constructors.
    Inits = MultiExprArg(ListInit->getInits(), ListInit->getNumInits());
  }

  // If list-initialization fails, or if we're doing any other kind of
  // initialization, we (eventually) consider constructors.
  if (Result == OR_No_Viable_Function)
    Result = tryToResolveOverload(/*OnlyListConstructor*/false);

  switch (Result) {
  case OR_Ambiguous:
    // FIXME: For list-initialization candidates, it'd usually be better to
    // list why they were not viable when given the initializer list itself as
    // an argument.
    Candidates.NoteCandidates(
        PartialDiagnosticAt(
            Kind.getLocation(),
            PDiag(diag::err_deduced_class_template_ctor_ambiguous)
                << TemplateName),
        *this, OCD_ViableCandidates, Inits);
    return QualType();

  case OR_No_Viable_Function: {
    CXXRecordDecl *Primary =
        cast<ClassTemplateDecl>(Template)->getTemplatedDecl();
    bool Complete =
        isCompleteType(Kind.getLocation(), Context.getTypeDeclType(Primary));
    Candidates.NoteCandidates(
        PartialDiagnosticAt(
            Kind.getLocation(),
            PDiag(Complete ? diag::err_deduced_class_template_ctor_no_viable
                           : diag::err_deduced_class_template_incomplete)
                << TemplateName << !Guides.empty()),
        *this, OCD_AllCandidates, Inits);
    return QualType();
  }

  case OR_Deleted: {
    Diag(Kind.getLocation(), diag::err_deduced_class_template_deleted)
      << TemplateName;
    NoteDeletedFunction(Best->Function);
    return QualType();
  }

  case OR_Success:
    // C++ [over.match.list]p1:
    //   In copy-list-initialization, if an explicit constructor is chosen, the
    //   initialization is ill-formed.
    if (Kind.isCopyInit() && ListInit &&
        cast<CXXDeductionGuideDecl>(Best->Function)->isExplicit()) {
      bool IsDeductionGuide = !Best->Function->isImplicit();
      Diag(Kind.getLocation(), diag::err_deduced_class_template_explicit)
          << TemplateName << IsDeductionGuide;
      Diag(Best->Function->getLocation(),
           diag::note_explicit_ctor_deduction_guide_here)
          << IsDeductionGuide;
      return QualType();
    }

    // Make sure we didn't select an unusable deduction guide, and mark it
    // as referenced.
    DiagnoseUseOfDecl(Best->Function, Kind.getLocation());
    MarkFunctionReferenced(Kind.getLocation(), Best->Function);
    break;
  }

  // C++ [dcl.type.class.deduct]p1:
  //  The placeholder is replaced by the return type of the function selected
  //  by overload resolution for class template deduction.
  QualType DeducedType =
      SubstAutoType(TSInfo->getType(), Best->Function->getReturnType());
  Diag(TSInfo->getTypeLoc().getBeginLoc(),
       diag::warn_cxx14_compat_class_template_argument_deduction)
      << TSInfo->getTypeLoc().getSourceRange() << 1 << DeducedType;

  // Warn if CTAD was used on a type that does not have any user-defined
  // deduction guides.
  if (!HasAnyDeductionGuide) {
    Diag(TSInfo->getTypeLoc().getBeginLoc(),
         diag::warn_ctad_maybe_unsupported)
        << TemplateName;
    Diag(Template->getLocation(), diag::note_suppress_ctad_maybe_unsupported);
  }

  return DeducedType;
}<|MERGE_RESOLUTION|>--- conflicted
+++ resolved
@@ -6577,11 +6577,7 @@
     if (const IdentifierInfo *II = ND->getIdentifier()) {
       StringRef Name = II->getName();
       if (Name.size() >= 2 && Name.front() == '_' &&
-<<<<<<< HEAD
-          (Name[1] == '_' || llvm::toUpper(Name[1]) == Name[1]))
-=======
           (Name[1] == '_' || isUppercase(Name[1])))
->>>>>>> 5cd312d3
         return true;
     }
 
@@ -6616,7 +6612,6 @@
     }
     return llvm::StringSwitch<bool>(Callee->getName())
         .Cases("front", "back", "at", "top", "value", true)
-<<<<<<< HEAD
         .Default(false);
   }
   return false;
@@ -6641,8 +6636,6 @@
   } else if (FD->getReturnType()->isReferenceType()) {
     return llvm::StringSwitch<bool>(FD->getName())
         .Cases("get", "any_cast", true)
-=======
->>>>>>> 5cd312d3
         .Default(false);
   }
   return false;
