--- conflicted
+++ resolved
@@ -6571,12 +6571,9 @@
       return true;
   if (!Callee->getParent()->isInStdNamespace())
     return false;
-<<<<<<< HEAD
-=======
   if (!isRecordWithAttr<PointerAttr>(Callee->getThisObjectType()) &&
       !isRecordWithAttr<OwnerAttr>(Callee->getThisObjectType()))
     return false;
->>>>>>> 352d1b59
   if (Callee->getReturnType()->isPointerType() ||
       isRecordWithAttr<PointerAttr>(Callee->getReturnType())) {
     if (!Callee->getIdentifier())
@@ -7086,23 +7083,12 @@
 }
 
 static bool pathOnlyInitializesGslPointer(IndirectLocalPath &Path) {
-<<<<<<< HEAD
-  int GslPointerInits = 0;
-  for (auto It = Path.rbegin(), End = Path.rend(); It != End; ++It) {
-    if (It->Kind == IndirectLocalPathEntry::GslPointerInit)
-      ++GslPointerInits;
-    else
-      break;
-  }
-  return GslPointerInits;
-=======
   for (auto It = Path.rbegin(), End = Path.rend(); It != End; ++It) {
     if (It->Kind == IndirectLocalPathEntry::VarInit)
       continue;
     return It->Kind == IndirectLocalPathEntry::GslPointerInit;
   }
   return false;
->>>>>>> 352d1b59
 }
 
 void Sema::checkInitializerLifetime(const InitializedEntity &Entity,
@@ -7132,13 +7118,8 @@
     // a local or temporary owner or the address of a local variable/param. We
     // do not want to follow the references when returning a pointer originating
     // from a local owner to avoid the following false positive:
-<<<<<<< HEAD
-    //   int &p = *localOwner;
-    //   someContainer.add(std::move(localOWner));
-=======
     //   int &p = *localUniquePtr;
     //   someContainer.add(std::move(localUniquePtr));
->>>>>>> 352d1b59
     //   return p;
     if (!IsTempGslOwner && pathOnlyInitializesGslPointer(Path) &&
         !(IsLocalGslOwner && !pathContainsInit(Path)))
