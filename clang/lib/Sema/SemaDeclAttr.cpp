--- conflicted
+++ resolved
@@ -240,16 +240,10 @@
 static bool checkUInt32Argument(Sema &S, const AttrInfo &AI, const Expr *Expr,
                                 uint32_t &Val, unsigned Idx = UINT_MAX,
                                 bool StrictlyUnsigned = false) {
-<<<<<<< HEAD
-  llvm::APSInt I(32);
+  Optional<llvm::APSInt> I = llvm::APSInt(32);
   Expr::EvalContext EvalCtx(S.Context, S.GetReflectionCallbackObj());
   if (Expr->isTypeDependent() || Expr->isValueDependent() ||
-      !Expr->isIntegerConstantExpr(I, EvalCtx)) {
-=======
-  Optional<llvm::APSInt> I = llvm::APSInt(32);
-  if (Expr->isTypeDependent() || Expr->isValueDependent() ||
-      !(I = Expr->getIntegerConstantExpr(S.Context))) {
->>>>>>> b8943e7c
+      !(I = Expr->getIntegerConstantExpr(EvalCtx))) {
     if (Idx != UINT_MAX)
       S.Diag(getAttrLoc(AI), diag::err_attribute_argument_n_type)
           << &AI << Idx << AANT_ArgumentIntegerConstant
@@ -339,16 +333,10 @@
   unsigned NumParams =
       (HP ? getFunctionOrMethodNumParams(D) : 0) + HasImplicitThisParam;
 
-<<<<<<< HEAD
-  llvm::APSInt IdxInt;
+  Optional<llvm::APSInt> IdxInt;
   Expr::EvalContext EvalCtx(S.Context, S.GetReflectionCallbackObj());
   if (IdxExpr->isTypeDependent() || IdxExpr->isValueDependent() ||
-      !IdxExpr->isIntegerConstantExpr(IdxInt, EvalCtx)) {
-=======
-  Optional<llvm::APSInt> IdxInt;
-  if (IdxExpr->isTypeDependent() || IdxExpr->isValueDependent() ||
-      !(IdxInt = IdxExpr->getIntegerConstantExpr(S.Context))) {
->>>>>>> b8943e7c
+      !(IdxInt = IdxExpr->getIntegerConstantExpr(EvalCtx))) {
     S.Diag(getAttrLoc(AI), diag::err_attribute_argument_n_type)
         << &AI << AttrArgNum << AANT_ArgumentIntegerConstant
         << IdxExpr->getSourceRange();
@@ -1621,13 +1609,8 @@
   Expr::EvalContext EvalCtx(Context, GetReflectionCallbackObj());
 
   if (!E->isValueDependent()) {
-<<<<<<< HEAD
-    llvm::APSInt I(64);
-    if (!E->isIntegerConstantExpr(I, EvalCtx)) {
-=======
     Optional<llvm::APSInt> I = llvm::APSInt(64);
-    if (!(I = E->getIntegerConstantExpr(Context))) {
->>>>>>> b8943e7c
+    if (!(I = E->getIntegerConstantExpr(EvalCtx))) {
       if (OE)
         Diag(AttrLoc, diag::err_attribute_argument_n_type)
           << &TmpAttr << 1 << AANT_ArgumentIntegerConstant
@@ -1650,24 +1633,11 @@
           << CI.getRange() << Sema::MaximumAlignment;
   }
 
-<<<<<<< HEAD
-  if (OE) {
-    if (!OE->isValueDependent()) {
-      llvm::APSInt I(64);
-      if (!OE->isIntegerConstantExpr(I, EvalCtx)) {
-        Diag(AttrLoc, diag::err_attribute_argument_n_type)
-          << &TmpAttr << 2 << AANT_ArgumentIntegerConstant
-          << OE->getSourceRange();
-        return;
-      }
-    }
-=======
-  if (OE && !OE->isValueDependent() && !OE->isIntegerConstantExpr(Context)) {
+  if (OE && !OE->isValueDependent() && !OE->isIntegerConstantExpr(EvalCtx)) {
     Diag(AttrLoc, diag::err_attribute_argument_n_type)
         << &TmpAttr << 2 << AANT_ArgumentIntegerConstant
         << OE->getSourceRange();
     return;
->>>>>>> b8943e7c
   }
 
   D->addAttr(::new (Context) AssumeAlignedAttr(Context, CI, E, OE));
@@ -2758,16 +2728,10 @@
   unsigned sentinel = (unsigned)SentinelAttr::DefaultSentinel;
   if (AL.getNumArgs() > 0) {
     Expr *E = AL.getArgAsExpr(0);
-<<<<<<< HEAD
-    llvm::APSInt Idx(32);
+    Optional<llvm::APSInt> Idx = llvm::APSInt(32);
     Expr::EvalContext EvalCtx(S.Context, S.GetReflectionCallbackObj());
     if (E->isTypeDependent() || E->isValueDependent() ||
-        !E->isIntegerConstantExpr(Idx, EvalCtx)) {
-=======
-    Optional<llvm::APSInt> Idx = llvm::APSInt(32);
-    if (E->isTypeDependent() || E->isValueDependent() ||
-        !(Idx = E->getIntegerConstantExpr(S.Context))) {
->>>>>>> b8943e7c
+        !(Idx = E->getIntegerConstantExpr(EvalCtx))) {
       S.Diag(AL.getLoc(), diag::err_attribute_argument_n_type)
           << AL << 1 << AANT_ArgumentIntegerConstant << E->getSourceRange();
       return;
@@ -2785,16 +2749,10 @@
   unsigned nullPos = (unsigned)SentinelAttr::DefaultNullPos;
   if (AL.getNumArgs() > 1) {
     Expr *E = AL.getArgAsExpr(1);
-<<<<<<< HEAD
-    llvm::APSInt Idx(32);
+    Optional<llvm::APSInt> Idx = llvm::APSInt(32);
     Expr::EvalContext EvalCtx(S.Context, S.GetReflectionCallbackObj());
     if (E->isTypeDependent() || E->isValueDependent() ||
-        !E->isIntegerConstantExpr(Idx, EvalCtx)) {
-=======
-    Optional<llvm::APSInt> Idx = llvm::APSInt(32);
-    if (E->isTypeDependent() || E->isValueDependent() ||
-        !(Idx = E->getIntegerConstantExpr(S.Context))) {
->>>>>>> b8943e7c
+        !(Idx = E->getIntegerConstantExpr(EvalCtx))) {
       S.Diag(AL.getLoc(), diag::err_attribute_argument_n_type)
           << AL << 2 << AANT_ArgumentIntegerConstant << E->getSourceRange();
       return;
@@ -4876,14 +4834,9 @@
   if (E->isValueDependent())
     return E;
 
-<<<<<<< HEAD
-  llvm::APSInt I(64);
+  Optional<llvm::APSInt> I = llvm::APSInt(64);
   Expr::EvalContext EvalCtx(S.Context, S.GetReflectionCallbackObj());
-  if (!E->isIntegerConstantExpr(I, EvalCtx)) {
-=======
-  Optional<llvm::APSInt> I = llvm::APSInt(64);
-  if (!(I = E->getIntegerConstantExpr(S.Context))) {
->>>>>>> b8943e7c
+  if (!(I = E->getIntegerConstantExpr(EvalCtx))) {
     S.Diag(E->getExprLoc(), diag::err_attribute_argument_n_type)
         << &AL << Idx << AANT_ArgumentIntegerConstant << E->getSourceRange();
     return nullptr;
@@ -5735,14 +5688,9 @@
   }
 
   Expr *NumParamsExpr = static_cast<Expr *>(AL.getArgAsExpr(0));
-<<<<<<< HEAD
-  llvm::APSInt NumParams(32);
+  Optional<llvm::APSInt> NumParams = llvm::APSInt(32);
   Expr::EvalContext EvalCtx(S.Context, S.GetReflectionCallbackObj());
-  if (!NumParamsExpr->isIntegerConstantExpr(NumParams, EvalCtx)) {
-=======
-  Optional<llvm::APSInt> NumParams = llvm::APSInt(32);
-  if (!(NumParams = NumParamsExpr->getIntegerConstantExpr(S.Context))) {
->>>>>>> b8943e7c
+  if (!(NumParams = NumParamsExpr->getIntegerConstantExpr(EvalCtx))) {
     S.Diag(AL.getLoc(), diag::err_attribute_argument_type)
         << AL << AANT_ArgumentIntegerConstant
         << NumParamsExpr->getSourceRange();
