--- conflicted
+++ resolved
@@ -4533,7 +4533,6 @@
       DiagnosticIdentifiers.size(), AL.getAttributeSpellingListIndex()));
 }
 
-<<<<<<< HEAD
 static void handleLifetimeCategoryAttr(Sema &S, Decl *D, const ParsedAttr &AL) {
   TypeSourceInfo *DerefTypeLoc = nullptr;
   QualType ParmType;
@@ -4597,7 +4596,8 @@
                    PointerAttr(AL.getRange(), S.Context, DerefTypeLoc,
                                AL.getAttributeSpellingListIndex()));
   }
-=======
+}
+
 static void handleLifetimeContractAttr(Sema &S, Decl *D, const ParsedAttr &AL) {
   LifetimeContractAttr *PAttr;
   if (auto *Existing = D->getAttr<LifetimeContractAttr>())
@@ -4612,7 +4612,6 @@
     PAttr->PreExprs.push_back(AL.getArgAsExpr(0));
   else
     PAttr->PostExprs.push_back(AL.getArgAsExpr(0));
->>>>>>> baf27412
 }
 
 bool Sema::CheckCallingConvAttr(const ParsedAttr &Attrs, CallingConv &CC,
@@ -7193,21 +7192,14 @@
     handleSuppressAttr(S, D, AL);
     break;
   case ParsedAttr::AT_Owner:
-<<<<<<< HEAD
   case ParsedAttr::AT_Pointer:
     handleLifetimeCategoryAttr(S, D, AL);
-=======
-    handleSimpleAttribute<OwnerAttr>(S, D, AL);
-    break;
-  case ParsedAttr::AT_Pointer:
-    handleSimpleAttribute<PointerAttr>(S, D, AL);
     break;
   case ParsedAttr::AT_Lifetimeconst:
     handleSimpleAttribute<LifetimeconstAttr>(S, D, AL);
     break;
   case ParsedAttr::AT_LifetimeContract:
     handleLifetimeContractAttr(S, D, AL);
->>>>>>> baf27412
     break;
   case ParsedAttr::AT_OpenCLKernel:
     handleSimpleAttribute<OpenCLKernelAttr>(S, D, AL);
