//===--- Semastmt.cpp - Semantic Analysis for Statements ------------------===//
//
// Part of the LLVM Project, under the Apache License v2.0 with LLVM Exceptions.
// See https://llvm.org/LICENSE.txt for license information.
// SPDX-License-Identifier: Apache-2.0 WITH LLVM-exception
//
//===----------------------------------------------------------------------===//
//
//  This file implements semantic analysis for statements.
//
//===----------------------------------------------------------------------===//

#include "clang/Sema/Ownership.h"
#include "clang/Sema/SemaInternal.h"
#include "clang/AST/ASTContext.h"
#include "clang/AST/ASTDiagnostic.h"
#include "clang/AST/ASTLambda.h"
#include "clang/AST/CharUnits.h"
#include "clang/AST/CXXInheritance.h"
#include "clang/AST/Decl.h"
#include "clang/AST/DeclObjC.h"
#include "clang/AST/EvaluatedExprVisitor.h"
#include "clang/AST/ExprCXX.h"
#include "clang/AST/ExprObjC.h"
#include "clang/AST/RecursiveASTVisitor.h"
#include "clang/AST/StmtCXX.h"
#include "clang/AST/StmtObjC.h"
#include "clang/AST/TypeLoc.h"
#include "clang/AST/TypeOrdering.h"
#include "clang/Basic/TargetInfo.h"
#include "clang/Lex/Preprocessor.h"
#include "clang/Sema/Initialization.h"
#include "clang/Sema/Lookup.h"
#include "clang/Sema/Scope.h"
#include "clang/Sema/ScopeInfo.h"
#include "clang/Sema/Template.h"
#include "TreeTransform.h"
#include "llvm/ADT/ArrayRef.h"
#include "llvm/ADT/DenseMap.h"
#include "llvm/ADT/STLExtras.h"
#include "llvm/ADT/SmallPtrSet.h"
#include "llvm/ADT/SmallString.h"
#include "llvm/ADT/SmallVector.h"

using namespace clang;
using namespace sema;

StmtResult Sema::ActOnExprStmt(ExprResult FE, bool DiscardedValue) {
  if (FE.isInvalid())
    return StmtError();

  FE = ActOnFinishFullExpr(FE.get(), FE.get()->getExprLoc(), DiscardedValue);
  if (FE.isInvalid())
    return StmtError();

  // C99 6.8.3p2: The expression in an expression statement is evaluated as a
  // void expression for its side effects.  Conversion to void allows any
  // operand, even incomplete types.

  // Same thing in for stmt first clause (when expr) and third clause.
  return StmtResult(FE.getAs<Stmt>());
}


StmtResult Sema::ActOnExprStmtError() {
  DiscardCleanupsInEvaluationContext();
  return StmtError();
}

StmtResult Sema::ActOnNullStmt(SourceLocation SemiLoc,
                               bool HasLeadingEmptyMacro) {
  return new (Context) NullStmt(SemiLoc, HasLeadingEmptyMacro);
}

StmtResult Sema::ActOnDeclStmt(DeclGroupPtrTy dg, SourceLocation StartLoc,
                               SourceLocation EndLoc) {
  DeclGroupRef DG = dg.get();

  // If we have an invalid decl, just return an error.
  if (DG.isNull()) return StmtError();

  return new (Context) DeclStmt(DG, StartLoc, EndLoc);
}

void Sema::ActOnForEachDeclStmt(DeclGroupPtrTy dg) {
  DeclGroupRef DG = dg.get();

  // If we don't have a declaration, or we have an invalid declaration,
  // just return.
  if (DG.isNull() || !DG.isSingleDecl())
    return;

  Decl *decl = DG.getSingleDecl();
  if (!decl || decl->isInvalidDecl())
    return;

  // Only variable declarations are permitted.
  VarDecl *var = dyn_cast<VarDecl>(decl);
  if (!var) {
    Diag(decl->getLocation(), diag::err_non_variable_decl_in_for);
    decl->setInvalidDecl();
    return;
  }

  // foreach variables are never actually initialized in the way that
  // the parser came up with.
  var->setInit(nullptr);

  // In ARC, we don't need to retain the iteration variable of a fast
  // enumeration loop.  Rather than actually trying to catch that
  // during declaration processing, we remove the consequences here.
  if (getLangOpts().ObjCAutoRefCount) {
    QualType type = var->getType();

    // Only do this if we inferred the lifetime.  Inferred lifetime
    // will show up as a local qualifier because explicit lifetime
    // should have shown up as an AttributedType instead.
    if (type.getLocalQualifiers().getObjCLifetime() == Qualifiers::OCL_Strong) {
      // Add 'const' and mark the variable as pseudo-strong.
      var->setType(type.withConst());
      var->setARCPseudoStrong(true);
    }
  }
}

/// Diagnose unused comparisons, both builtin and overloaded operators.
/// For '==' and '!=', suggest fixits for '=' or '|='.
///
/// Adding a cast to void (or other expression wrappers) will prevent the
/// warning from firing.
static bool DiagnoseUnusedComparison(Sema &S, const Expr *E) {
  SourceLocation Loc;
  bool CanAssign;
  enum { Equality, Inequality, Relational, ThreeWay } Kind;

  if (const BinaryOperator *Op = dyn_cast<BinaryOperator>(E)) {
    if (!Op->isComparisonOp())
      return false;

    if (Op->getOpcode() == BO_EQ)
      Kind = Equality;
    else if (Op->getOpcode() == BO_NE)
      Kind = Inequality;
    else if (Op->getOpcode() == BO_Cmp)
      Kind = ThreeWay;
    else {
      assert(Op->isRelationalOp());
      Kind = Relational;
    }
    Loc = Op->getOperatorLoc();
    CanAssign = Op->getLHS()->IgnoreParenImpCasts()->isLValue();
  } else if (const CXXOperatorCallExpr *Op = dyn_cast<CXXOperatorCallExpr>(E)) {
    switch (Op->getOperator()) {
    case OO_EqualEqual:
      Kind = Equality;
      break;
    case OO_ExclaimEqual:
      Kind = Inequality;
      break;
    case OO_Less:
    case OO_Greater:
    case OO_GreaterEqual:
    case OO_LessEqual:
      Kind = Relational;
      break;
    case OO_Spaceship:
      Kind = ThreeWay;
      break;
    default:
      return false;
    }

    Loc = Op->getOperatorLoc();
    CanAssign = Op->getArg(0)->IgnoreParenImpCasts()->isLValue();
  } else {
    // Not a typo-prone comparison.
    return false;
  }

  // Suppress warnings when the operator, suspicious as it may be, comes from
  // a macro expansion.
  if (S.SourceMgr.isMacroBodyExpansion(Loc))
    return false;

  S.Diag(Loc, diag::warn_unused_comparison)
    << (unsigned)Kind << E->getSourceRange();

  // If the LHS is a plausible entity to assign to, provide a fixit hint to
  // correct common typos.
  if (CanAssign) {
    if (Kind == Inequality)
      S.Diag(Loc, diag::note_inequality_comparison_to_or_assign)
        << FixItHint::CreateReplacement(Loc, "|=");
    else if (Kind == Equality)
      S.Diag(Loc, diag::note_equality_comparison_to_assign)
        << FixItHint::CreateReplacement(Loc, "=");
  }

  return true;
}

static bool DiagnoseNoDiscard(Sema &S, const WarnUnusedResultAttr *A,
                              SourceLocation Loc, SourceRange R1,
                              SourceRange R2, bool IsCtor) {
  if (!A)
    return false;
  StringRef Msg = A->getMessage();

  if (Msg.empty()) {
    if (IsCtor)
      return S.Diag(Loc, diag::warn_unused_constructor) << A << R1 << R2;
    return S.Diag(Loc, diag::warn_unused_result) << A << R1 << R2;
  }

  if (IsCtor)
    return S.Diag(Loc, diag::warn_unused_constructor_msg) << A << Msg << R1
                                                          << R2;
  return S.Diag(Loc, diag::warn_unused_result_msg) << A << Msg << R1 << R2;
}

void Sema::DiagnoseUnusedExprResult(const Stmt *S) {
  if (const LabelStmt *Label = dyn_cast_or_null<LabelStmt>(S))
    return DiagnoseUnusedExprResult(Label->getSubStmt());

  const Expr *E = dyn_cast_or_null<Expr>(S);
  if (!E)
    return;

  // If we are in an unevaluated expression context, then there can be no unused
  // results because the results aren't expected to be used in the first place.
  if (isUnevaluatedContext())
    return;

  SourceLocation ExprLoc = E->IgnoreParenImpCasts()->getExprLoc();
  // In most cases, we don't want to warn if the expression is written in a
  // macro body, or if the macro comes from a system header. If the offending
  // expression is a call to a function with the warn_unused_result attribute,
  // we warn no matter the location. Because of the order in which the various
  // checks need to happen, we factor out the macro-related test here.
  bool ShouldSuppress =
      SourceMgr.isMacroBodyExpansion(ExprLoc) ||
      SourceMgr.isInSystemMacro(ExprLoc);

  const Expr *WarnExpr;
  SourceLocation Loc;
  SourceRange R1, R2;
  if (!E->isUnusedResultAWarning(WarnExpr, Loc, R1, R2, Context))
    return;

  // If this is a GNU statement expression expanded from a macro, it is probably
  // unused because it is a function-like macro that can be used as either an
  // expression or statement.  Don't warn, because it is almost certainly a
  // false positive.
  if (isa<StmtExpr>(E) && Loc.isMacroID())
    return;

  // Check if this is the UNREFERENCED_PARAMETER from the Microsoft headers.
  // That macro is frequently used to suppress "unused parameter" warnings,
  // but its implementation makes clang's -Wunused-value fire.  Prevent this.
  if (isa<ParenExpr>(E->IgnoreImpCasts()) && Loc.isMacroID()) {
    SourceLocation SpellLoc = Loc;
    if (findMacroSpelling(SpellLoc, "UNREFERENCED_PARAMETER"))
      return;
  }

  // Okay, we have an unused result.  Depending on what the base expression is,
  // we might want to make a more specific diagnostic.  Check for one of these
  // cases now.
  unsigned DiagID = diag::warn_unused_expr;
  if (const FullExpr *Temps = dyn_cast<FullExpr>(E))
    E = Temps->getSubExpr();
  if (const CXXBindTemporaryExpr *TempExpr = dyn_cast<CXXBindTemporaryExpr>(E))
    E = TempExpr->getSubExpr();

  if (DiagnoseUnusedComparison(*this, E))
    return;

  E = WarnExpr;
  if (const auto *Cast = dyn_cast<CastExpr>(E))
    if (Cast->getCastKind() == CK_NoOp ||
        Cast->getCastKind() == CK_ConstructorConversion)
      E = Cast->getSubExpr()->IgnoreImpCasts();

  if (const CallExpr *CE = dyn_cast<CallExpr>(E)) {
    if (E->getType()->isVoidType())
      return;

    if (DiagnoseNoDiscard(*this, cast_or_null<WarnUnusedResultAttr>(
                                     CE->getUnusedResultAttr(Context)),
                          Loc, R1, R2, /*isCtor=*/false))
      return;

    // If the callee has attribute pure, const, or warn_unused_result, warn with
    // a more specific message to make it clear what is happening. If the call
    // is written in a macro body, only warn if it has the warn_unused_result
    // attribute.
    if (const Decl *FD = CE->getCalleeDecl()) {
      if (ShouldSuppress)
        return;
      if (FD->hasAttr<PureAttr>()) {
        Diag(Loc, diag::warn_unused_call) << R1 << R2 << "pure";
        return;
      }
      if (FD->hasAttr<ConstAttr>()) {
        Diag(Loc, diag::warn_unused_call) << R1 << R2 << "const";
        return;
      }
    }
  } else if (const auto *CE = dyn_cast<CXXConstructExpr>(E)) {
    if (const CXXConstructorDecl *Ctor = CE->getConstructor()) {
      const auto *A = Ctor->getAttr<WarnUnusedResultAttr>();
      A = A ? A : Ctor->getParent()->getAttr<WarnUnusedResultAttr>();
      if (DiagnoseNoDiscard(*this, A, Loc, R1, R2, /*isCtor=*/true))
        return;
    }
  } else if (const auto *ILE = dyn_cast<InitListExpr>(E)) {
    if (const TagDecl *TD = ILE->getType()->getAsTagDecl()) {

      if (DiagnoseNoDiscard(*this, TD->getAttr<WarnUnusedResultAttr>(), Loc, R1,
                            R2, /*isCtor=*/false))
        return;
    }
  } else if (ShouldSuppress)
    return;

  E = WarnExpr;
  if (const ObjCMessageExpr *ME = dyn_cast<ObjCMessageExpr>(E)) {
    if (getLangOpts().ObjCAutoRefCount && ME->isDelegateInitCall()) {
      Diag(Loc, diag::err_arc_unused_init_message) << R1;
      return;
    }
    const ObjCMethodDecl *MD = ME->getMethodDecl();
    if (MD) {
      if (DiagnoseNoDiscard(*this, MD->getAttr<WarnUnusedResultAttr>(), Loc, R1,
                            R2, /*isCtor=*/false))
        return;
    }
  } else if (const PseudoObjectExpr *POE = dyn_cast<PseudoObjectExpr>(E)) {
    const Expr *Source = POE->getSyntacticForm();
    if (isa<ObjCSubscriptRefExpr>(Source))
      DiagID = diag::warn_unused_container_subscript_expr;
    else
      DiagID = diag::warn_unused_property_expr;
  } else if (const CXXFunctionalCastExpr *FC
                                       = dyn_cast<CXXFunctionalCastExpr>(E)) {
    const Expr *E = FC->getSubExpr();
    if (const CXXBindTemporaryExpr *TE = dyn_cast<CXXBindTemporaryExpr>(E))
      E = TE->getSubExpr();
    if (isa<CXXTemporaryObjectExpr>(E))
      return;
    if (const CXXConstructExpr *CE = dyn_cast<CXXConstructExpr>(E))
      if (const CXXRecordDecl *RD = CE->getType()->getAsCXXRecordDecl())
        if (!RD->getAttr<WarnUnusedAttr>())
          return;
  }
  // Diagnose "(void*) blah" as a typo for "(void) blah".
  else if (const CStyleCastExpr *CE = dyn_cast<CStyleCastExpr>(E)) {
    TypeSourceInfo *TI = CE->getTypeInfoAsWritten();
    QualType T = TI->getType();

    // We really do want to use the non-canonical type here.
    if (T == Context.VoidPtrTy) {
      PointerTypeLoc TL = TI->getTypeLoc().castAs<PointerTypeLoc>();

      Diag(Loc, diag::warn_unused_voidptr)
        << FixItHint::CreateRemoval(TL.getStarLoc());
      return;
    }
  }

  if (E->isGLValue() && E->getType().isVolatileQualified()) {
    Diag(Loc, diag::warn_unused_volatile) << R1 << R2;
    return;
  }

  DiagRuntimeBehavior(Loc, nullptr, PDiag(DiagID) << R1 << R2);
}

void Sema::ActOnStartOfCompoundStmt(bool IsStmtExpr) {
  PushCompoundScope(IsStmtExpr);
}

void Sema::ActOnFinishOfCompoundStmt() {
  PopCompoundScope();
}

sema::CompoundScopeInfo &Sema::getCurCompoundScope() const {
  return getCurFunction()->CompoundScopes.back();
}

StmtResult Sema::ActOnCompoundStmt(SourceLocation L, SourceLocation R,
                                   ArrayRef<Stmt *> Elts, bool isStmtExpr) {
  const unsigned NumElts = Elts.size();

  // If we're in C89 mode, check that we don't have any decls after stmts.  If
  // so, emit an extension diagnostic.
  if (!getLangOpts().C99 && !getLangOpts().CPlusPlus) {
    // Note that __extension__ can be around a decl.
    unsigned i = 0;
    // Skip over all declarations.
    for (; i != NumElts && isa<DeclStmt>(Elts[i]); ++i)
      /*empty*/;

    // We found the end of the list or a statement.  Scan for another declstmt.
    for (; i != NumElts && !isa<DeclStmt>(Elts[i]); ++i)
      /*empty*/;

    if (i != NumElts) {
      Decl *D = *cast<DeclStmt>(Elts[i])->decl_begin();
      Diag(D->getLocation(), diag::ext_mixed_decls_code);
    }
  }

  // Check for suspicious empty body (null statement) in `for' and `while'
  // statements.  Don't do anything for template instantiations, this just adds
  // noise.
  if (NumElts != 0 && !CurrentInstantiationScope &&
      getCurCompoundScope().HasEmptyLoopBodies) {
    for (unsigned i = 0; i != NumElts - 1; ++i)
      DiagnoseEmptyLoopBody(Elts[i], Elts[i + 1]);
  }

  return CompoundStmt::Create(Context, Elts, L, R);
}

ExprResult
Sema::ActOnCaseExpr(SourceLocation CaseLoc, ExprResult Val) {
  if (!Val.get())
    return Val;

  if (DiagnoseUnexpandedParameterPack(Val.get()))
    return ExprError();

  // If we're not inside a switch, let the 'case' statement handling diagnose
  // this. Just clean up after the expression as best we can.
  if (getCurFunction()->SwitchStack.empty())
    return ActOnFinishFullExpr(Val.get(), Val.get()->getExprLoc(), false,
                               getLangOpts().CPlusPlus11);

  Expr *CondExpr =
      getCurFunction()->SwitchStack.back().getPointer()->getCond();
  if (!CondExpr)
    return ExprError();
  QualType CondType = CondExpr->getType();

  auto CheckAndFinish = [&](Expr *E) {
    if (CondType->isDependentType() || E->isTypeDependent())
      return ExprResult(E);

    if (getLangOpts().CPlusPlus11) {
      // C++11 [stmt.switch]p2: the constant-expression shall be a converted
      // constant expression of the promoted type of the switch condition.
      llvm::APSInt TempVal;
      return CheckConvertedConstantExpression(E, CondType, TempVal,
                                              CCEK_CaseValue);
    }

    ExprResult ER = E;
    if (!E->isValueDependent())
      ER = VerifyIntegerConstantExpression(E);
    if (!ER.isInvalid())
      ER = DefaultLvalueConversion(ER.get());
    if (!ER.isInvalid())
      ER = ImpCastExprToType(ER.get(), CondType, CK_IntegralCast);
    if (!ER.isInvalid())
      ER = ActOnFinishFullExpr(ER.get(), ER.get()->getExprLoc(), false);
    return ER;
  };

  ExprResult Converted = CorrectDelayedTyposInExpr(Val, CheckAndFinish);
  if (Converted.get() == Val.get())
    Converted = CheckAndFinish(Val.get());
  return Converted;
}

StmtResult
Sema::ActOnCaseStmt(SourceLocation CaseLoc, ExprResult LHSVal,
                    SourceLocation DotDotDotLoc, ExprResult RHSVal,
                    SourceLocation ColonLoc) {
  assert((LHSVal.isInvalid() || LHSVal.get()) && "missing LHS value");
  assert((DotDotDotLoc.isInvalid() ? RHSVal.isUnset()
                                   : RHSVal.isInvalid() || RHSVal.get()) &&
         "missing RHS value");

  if (getCurFunction()->SwitchStack.empty()) {
    Diag(CaseLoc, diag::err_case_not_in_switch);
    return StmtError();
  }

  if (LHSVal.isInvalid() || RHSVal.isInvalid()) {
    getCurFunction()->SwitchStack.back().setInt(true);
    return StmtError();
  }

  auto *CS = CaseStmt::Create(Context, LHSVal.get(), RHSVal.get(),
                              CaseLoc, DotDotDotLoc, ColonLoc);
  getCurFunction()->SwitchStack.back().getPointer()->addSwitchCase(CS);
  return CS;
}

/// ActOnCaseStmtBody - This installs a statement as the body of a case.
void Sema::ActOnCaseStmtBody(Stmt *S, Stmt *SubStmt) {
  cast<CaseStmt>(S)->setSubStmt(SubStmt);
}

StmtResult
Sema::ActOnDefaultStmt(SourceLocation DefaultLoc, SourceLocation ColonLoc,
                       Stmt *SubStmt, Scope *CurScope) {
  if (getCurFunction()->SwitchStack.empty()) {
    Diag(DefaultLoc, diag::err_default_not_in_switch);
    return SubStmt;
  }

  DefaultStmt *DS = new (Context) DefaultStmt(DefaultLoc, ColonLoc, SubStmt);
  getCurFunction()->SwitchStack.back().getPointer()->addSwitchCase(DS);
  return DS;
}

StmtResult
Sema::ActOnLabelStmt(SourceLocation IdentLoc, LabelDecl *TheDecl,
                     SourceLocation ColonLoc, Stmt *SubStmt) {
  // If the label was multiply defined, reject it now.
  if (TheDecl->getStmt()) {
    Diag(IdentLoc, diag::err_redefinition_of_label) << TheDecl->getDeclName();
    Diag(TheDecl->getLocation(), diag::note_previous_definition);
    return SubStmt;
  }

  // Otherwise, things are good.  Fill in the declaration and return it.
  LabelStmt *LS = new (Context) LabelStmt(IdentLoc, TheDecl, SubStmt);
  TheDecl->setStmt(LS);
  if (!TheDecl->isGnuLocal()) {
    TheDecl->setLocStart(IdentLoc);
    if (!TheDecl->isMSAsmLabel()) {
      // Don't update the location of MS ASM labels.  These will result in
      // a diagnostic, and changing the location here will mess that up.
      TheDecl->setLocation(IdentLoc);
    }
  }
  return LS;
}

StmtResult Sema::ActOnAttributedStmt(SourceLocation AttrLoc,
                                     ArrayRef<const Attr*> Attrs,
                                     Stmt *SubStmt) {
  // Fill in the declaration and return it.
  AttributedStmt *LS = AttributedStmt::Create(Context, AttrLoc, Attrs, SubStmt);
  return LS;
}

namespace {
class CommaVisitor : public EvaluatedExprVisitor<CommaVisitor> {
  typedef EvaluatedExprVisitor<CommaVisitor> Inherited;
  Sema &SemaRef;
public:
  CommaVisitor(Sema &SemaRef) : Inherited(SemaRef.Context), SemaRef(SemaRef) {}
  void VisitBinaryOperator(BinaryOperator *E) {
    if (E->getOpcode() == BO_Comma)
      SemaRef.DiagnoseCommaOperator(E->getLHS(), E->getExprLoc());
    EvaluatedExprVisitor<CommaVisitor>::VisitBinaryOperator(E);
  }
};
}

StmtResult
Sema::ActOnIfStmt(SourceLocation IfLoc, bool IsConstexpr, Stmt *InitStmt,
                  ConditionResult Cond,
                  Stmt *thenStmt, SourceLocation ElseLoc,
                  Stmt *elseStmt) {
  if (Cond.isInvalid())
    Cond = ConditionResult(
        *this, nullptr,
        MakeFullExpr(new (Context) OpaqueValueExpr(SourceLocation(),
                                                   Context.BoolTy, VK_RValue),
                     IfLoc),
        false);

  Expr *CondExpr = Cond.get().second;
  // Only call the CommaVisitor when not C89 due to differences in scope flags.
  if ((getLangOpts().C99 || getLangOpts().CPlusPlus) &&
      !Diags.isIgnored(diag::warn_comma_operator, CondExpr->getExprLoc()))
    CommaVisitor(*this).Visit(CondExpr);

  if (!elseStmt)
    DiagnoseEmptyStmtBody(CondExpr->getEndLoc(), thenStmt,
                          diag::warn_empty_if_body);

  return BuildIfStmt(IfLoc, IsConstexpr, InitStmt, Cond, thenStmt, ElseLoc,
                     elseStmt);
}

StmtResult Sema::BuildIfStmt(SourceLocation IfLoc, bool IsConstexpr,
                             Stmt *InitStmt, ConditionResult Cond,
                             Stmt *thenStmt, SourceLocation ElseLoc,
                             Stmt *elseStmt) {
  if (Cond.isInvalid())
    return StmtError();

  if (IsConstexpr || isa<ObjCAvailabilityCheckExpr>(Cond.get().second))
    setFunctionHasBranchProtectedScope();

  return IfStmt::Create(Context, IfLoc, IsConstexpr, InitStmt, Cond.get().first,
                        Cond.get().second, thenStmt, ElseLoc, elseStmt);
}

namespace {
  struct CaseCompareFunctor {
    bool operator()(const std::pair<llvm::APSInt, CaseStmt*> &LHS,
                    const llvm::APSInt &RHS) {
      return LHS.first < RHS;
    }
    bool operator()(const std::pair<llvm::APSInt, CaseStmt*> &LHS,
                    const std::pair<llvm::APSInt, CaseStmt*> &RHS) {
      return LHS.first < RHS.first;
    }
    bool operator()(const llvm::APSInt &LHS,
                    const std::pair<llvm::APSInt, CaseStmt*> &RHS) {
      return LHS < RHS.first;
    }
  };
}

/// CmpCaseVals - Comparison predicate for sorting case values.
///
static bool CmpCaseVals(const std::pair<llvm::APSInt, CaseStmt*>& lhs,
                        const std::pair<llvm::APSInt, CaseStmt*>& rhs) {
  if (lhs.first < rhs.first)
    return true;

  if (lhs.first == rhs.first &&
      lhs.second->getCaseLoc().getRawEncoding()
       < rhs.second->getCaseLoc().getRawEncoding())
    return true;
  return false;
}

/// CmpEnumVals - Comparison predicate for sorting enumeration values.
///
static bool CmpEnumVals(const std::pair<llvm::APSInt, EnumConstantDecl*>& lhs,
                        const std::pair<llvm::APSInt, EnumConstantDecl*>& rhs)
{
  return lhs.first < rhs.first;
}

/// EqEnumVals - Comparison preficate for uniqing enumeration values.
///
static bool EqEnumVals(const std::pair<llvm::APSInt, EnumConstantDecl*>& lhs,
                       const std::pair<llvm::APSInt, EnumConstantDecl*>& rhs)
{
  return lhs.first == rhs.first;
}

/// GetTypeBeforeIntegralPromotion - Returns the pre-promotion type of
/// potentially integral-promoted expression @p expr.
static QualType GetTypeBeforeIntegralPromotion(const Expr *&E) {
  if (const auto *FE = dyn_cast<FullExpr>(E))
    E = FE->getSubExpr();
  while (const auto *ImpCast = dyn_cast<ImplicitCastExpr>(E)) {
    if (ImpCast->getCastKind() != CK_IntegralCast) break;
    E = ImpCast->getSubExpr();
  }
  return E->getType();
}

ExprResult Sema::CheckSwitchCondition(SourceLocation SwitchLoc, Expr *Cond) {
  class SwitchConvertDiagnoser : public ICEConvertDiagnoser {
    Expr *Cond;

  public:
    SwitchConvertDiagnoser(Expr *Cond)
        : ICEConvertDiagnoser(/*AllowScopedEnumerations*/true, false, true),
          Cond(Cond) {}

    SemaDiagnosticBuilder diagnoseNotInt(Sema &S, SourceLocation Loc,
                                         QualType T) override {
      return S.Diag(Loc, diag::err_typecheck_statement_requires_integer) << T;
    }

    SemaDiagnosticBuilder diagnoseIncomplete(
        Sema &S, SourceLocation Loc, QualType T) override {
      return S.Diag(Loc, diag::err_switch_incomplete_class_type)
               << T << Cond->getSourceRange();
    }

    SemaDiagnosticBuilder diagnoseExplicitConv(
        Sema &S, SourceLocation Loc, QualType T, QualType ConvTy) override {
      return S.Diag(Loc, diag::err_switch_explicit_conversion) << T << ConvTy;
    }

    SemaDiagnosticBuilder noteExplicitConv(
        Sema &S, CXXConversionDecl *Conv, QualType ConvTy) override {
      return S.Diag(Conv->getLocation(), diag::note_switch_conversion)
        << ConvTy->isEnumeralType() << ConvTy;
    }

    SemaDiagnosticBuilder diagnoseAmbiguous(Sema &S, SourceLocation Loc,
                                            QualType T) override {
      return S.Diag(Loc, diag::err_switch_multiple_conversions) << T;
    }

    SemaDiagnosticBuilder noteAmbiguous(
        Sema &S, CXXConversionDecl *Conv, QualType ConvTy) override {
      return S.Diag(Conv->getLocation(), diag::note_switch_conversion)
      << ConvTy->isEnumeralType() << ConvTy;
    }

    SemaDiagnosticBuilder diagnoseConversion(
        Sema &S, SourceLocation Loc, QualType T, QualType ConvTy) override {
      llvm_unreachable("conversion functions are permitted");
    }
  } SwitchDiagnoser(Cond);

  ExprResult CondResult =
      PerformContextualImplicitConversion(SwitchLoc, Cond, SwitchDiagnoser);
  if (CondResult.isInvalid())
    return ExprError();

  // FIXME: PerformContextualImplicitConversion doesn't always tell us if it
  // failed and produced a diagnostic.
  Cond = CondResult.get();
  if (!Cond->isTypeDependent() &&
      !Cond->getType()->isIntegralOrEnumerationType())
    return ExprError();

  // C99 6.8.4.2p5 - Integer promotions are performed on the controlling expr.
  return UsualUnaryConversions(Cond);
}

StmtResult Sema::ActOnStartOfSwitchStmt(SourceLocation SwitchLoc,
                                        Stmt *InitStmt, ConditionResult Cond) {
  Expr *CondExpr = Cond.get().second;
  assert((Cond.isInvalid() || CondExpr) && "switch with no condition");

  if (CondExpr && !CondExpr->isTypeDependent()) {
    // We have already converted the expression to an integral or enumeration
    // type, when we parsed the switch condition. If we don't have an
    // appropriate type now, enter the switch scope but remember that it's
    // invalid.
    assert(CondExpr->getType()->isIntegralOrEnumerationType() &&
           "invalid condition type");
    if (CondExpr->isKnownToHaveBooleanValue()) {
      // switch(bool_expr) {...} is often a programmer error, e.g.
      //   switch(n && mask) { ... }  // Doh - should be "n & mask".
      // One can always use an if statement instead of switch(bool_expr).
      Diag(SwitchLoc, diag::warn_bool_switch_condition)
          << CondExpr->getSourceRange();
    }
  }

  setFunctionHasBranchIntoScope();

  auto *SS = SwitchStmt::Create(Context, InitStmt, Cond.get().first, CondExpr);
  getCurFunction()->SwitchStack.push_back(
      FunctionScopeInfo::SwitchInfo(SS, false));
  return SS;
}

static void AdjustAPSInt(llvm::APSInt &Val, unsigned BitWidth, bool IsSigned) {
  Val = Val.extOrTrunc(BitWidth);
  Val.setIsSigned(IsSigned);
}

/// Check the specified case value is in range for the given unpromoted switch
/// type.
static void checkCaseValue(Sema &S, SourceLocation Loc, const llvm::APSInt &Val,
                           unsigned UnpromotedWidth, bool UnpromotedSign) {
  // In C++11 onwards, this is checked by the language rules.
  if (S.getLangOpts().CPlusPlus11)
    return;

  // If the case value was signed and negative and the switch expression is
  // unsigned, don't bother to warn: this is implementation-defined behavior.
  // FIXME: Introduce a second, default-ignored warning for this case?
  if (UnpromotedWidth < Val.getBitWidth()) {
    llvm::APSInt ConvVal(Val);
    AdjustAPSInt(ConvVal, UnpromotedWidth, UnpromotedSign);
    AdjustAPSInt(ConvVal, Val.getBitWidth(), Val.isSigned());
    // FIXME: Use different diagnostics for overflow  in conversion to promoted
    // type versus "switch expression cannot have this value". Use proper
    // IntRange checking rather than just looking at the unpromoted type here.
    if (ConvVal != Val)
      S.Diag(Loc, diag::warn_case_value_overflow) << Val.toString(10)
                                                  << ConvVal.toString(10);
  }
}

typedef SmallVector<std::pair<llvm::APSInt, EnumConstantDecl*>, 64> EnumValsTy;

/// Returns true if we should emit a diagnostic about this case expression not
/// being a part of the enum used in the switch controlling expression.
static bool ShouldDiagnoseSwitchCaseNotInEnum(const Sema &S,
                                              const EnumDecl *ED,
                                              const Expr *CaseExpr,
                                              EnumValsTy::iterator &EI,
                                              EnumValsTy::iterator &EIEnd,
                                              const llvm::APSInt &Val) {
  if (!ED->isClosed())
    return false;

  if (const DeclRefExpr *DRE =
          dyn_cast<DeclRefExpr>(CaseExpr->IgnoreParenImpCasts())) {
    if (const VarDecl *VD = dyn_cast<VarDecl>(DRE->getDecl())) {
      QualType VarType = VD->getType();
      QualType EnumType = S.Context.getTypeDeclType(ED);
      if (VD->hasGlobalStorage() && VarType.isConstQualified() &&
          S.Context.hasSameUnqualifiedType(EnumType, VarType))
        return false;
    }
  }

  if (ED->hasAttr<FlagEnumAttr>())
    return !S.IsValueInFlagEnum(ED, Val, false);

  while (EI != EIEnd && EI->first < Val)
    EI++;

  if (EI != EIEnd && EI->first == Val)
    return false;

  return true;
}

static void checkEnumTypesInSwitchStmt(Sema &S, const Expr *Cond,
                                       const Expr *Case) {
  QualType CondType = Cond->getType();
  QualType CaseType = Case->getType();

  const EnumType *CondEnumType = CondType->getAs<EnumType>();
  const EnumType *CaseEnumType = CaseType->getAs<EnumType>();
  if (!CondEnumType || !CaseEnumType)
    return;

  // Ignore anonymous enums.
  if (!CondEnumType->getDecl()->getIdentifier() &&
      !CondEnumType->getDecl()->getTypedefNameForAnonDecl())
    return;
  if (!CaseEnumType->getDecl()->getIdentifier() &&
      !CaseEnumType->getDecl()->getTypedefNameForAnonDecl())
    return;

  if (S.Context.hasSameUnqualifiedType(CondType, CaseType))
    return;

  S.Diag(Case->getExprLoc(), diag::warn_comparison_of_mixed_enum_types_switch)
      << CondType << CaseType << Cond->getSourceRange()
      << Case->getSourceRange();
}

StmtResult
Sema::ActOnFinishSwitchStmt(SourceLocation SwitchLoc, Stmt *Switch,
                            Stmt *BodyStmt) {
  SwitchStmt *SS = cast<SwitchStmt>(Switch);
  bool CaseListIsIncomplete = getCurFunction()->SwitchStack.back().getInt();
  assert(SS == getCurFunction()->SwitchStack.back().getPointer() &&
         "switch stack missing push/pop!");

  getCurFunction()->SwitchStack.pop_back();

  if (!BodyStmt) return StmtError();
  SS->setBody(BodyStmt, SwitchLoc);

  Expr *CondExpr = SS->getCond();
  if (!CondExpr) return StmtError();

  QualType CondType = CondExpr->getType();

  // C++ 6.4.2.p2:
  // Integral promotions are performed (on the switch condition).
  //
  // A case value unrepresentable by the original switch condition
  // type (before the promotion) doesn't make sense, even when it can
  // be represented by the promoted type.  Therefore we need to find
  // the pre-promotion type of the switch condition.
  const Expr *CondExprBeforePromotion = CondExpr;
  QualType CondTypeBeforePromotion =
      GetTypeBeforeIntegralPromotion(CondExprBeforePromotion);

  // Get the bitwidth of the switched-on value after promotions. We must
  // convert the integer case values to this width before comparison.
  bool HasDependentValue
    = CondExpr->isTypeDependent() || CondExpr->isValueDependent();
  unsigned CondWidth = HasDependentValue ? 0 : Context.getIntWidth(CondType);
  bool CondIsSigned = CondType->isSignedIntegerOrEnumerationType();

  // Get the width and signedness that the condition might actually have, for
  // warning purposes.
  // FIXME: Grab an IntRange for the condition rather than using the unpromoted
  // type.
  unsigned CondWidthBeforePromotion
    = HasDependentValue ? 0 : Context.getIntWidth(CondTypeBeforePromotion);
  bool CondIsSignedBeforePromotion
    = CondTypeBeforePromotion->isSignedIntegerOrEnumerationType();

  // Accumulate all of the case values in a vector so that we can sort them
  // and detect duplicates.  This vector contains the APInt for the case after
  // it has been converted to the condition type.
  typedef SmallVector<std::pair<llvm::APSInt, CaseStmt*>, 64> CaseValsTy;
  CaseValsTy CaseVals;

  // Keep track of any GNU case ranges we see.  The APSInt is the low value.
  typedef std::vector<std::pair<llvm::APSInt, CaseStmt*> > CaseRangesTy;
  CaseRangesTy CaseRanges;

  DefaultStmt *TheDefaultStmt = nullptr;

  bool CaseListIsErroneous = false;

  for (SwitchCase *SC = SS->getSwitchCaseList(); SC && !HasDependentValue;
       SC = SC->getNextSwitchCase()) {

    if (DefaultStmt *DS = dyn_cast<DefaultStmt>(SC)) {
      if (TheDefaultStmt) {
        Diag(DS->getDefaultLoc(), diag::err_multiple_default_labels_defined);
        Diag(TheDefaultStmt->getDefaultLoc(), diag::note_duplicate_case_prev);

        // FIXME: Remove the default statement from the switch block so that
        // we'll return a valid AST.  This requires recursing down the AST and
        // finding it, not something we are set up to do right now.  For now,
        // just lop the entire switch stmt out of the AST.
        CaseListIsErroneous = true;
      }
      TheDefaultStmt = DS;

    } else {
      CaseStmt *CS = cast<CaseStmt>(SC);

      Expr *Lo = CS->getLHS();

      if (Lo->isValueDependent()) {
        HasDependentValue = true;
        break;
      }

      // We already verified that the expression has a constant value;
      // get that value (prior to conversions).
      const Expr *LoBeforePromotion = Lo;
      GetTypeBeforeIntegralPromotion(LoBeforePromotion);
      Expr::EvalContext EvalCtx(Context, GetReflectionCallbackObj());
      llvm::APSInt LoVal = LoBeforePromotion->EvaluateKnownConstInt(EvalCtx);

      // Check the unconverted value is within the range of possible values of
      // the switch expression.
      checkCaseValue(*this, Lo->getBeginLoc(), LoVal, CondWidthBeforePromotion,
                     CondIsSignedBeforePromotion);

      // FIXME: This duplicates the check performed for warn_not_in_enum below.
      checkEnumTypesInSwitchStmt(*this, CondExprBeforePromotion,
                                 LoBeforePromotion);

      // Convert the value to the same width/sign as the condition.
      AdjustAPSInt(LoVal, CondWidth, CondIsSigned);

      // If this is a case range, remember it in CaseRanges, otherwise CaseVals.
      if (CS->getRHS()) {
        if (CS->getRHS()->isValueDependent()) {
          HasDependentValue = true;
          break;
        }
        CaseRanges.push_back(std::make_pair(LoVal, CS));
      } else
        CaseVals.push_back(std::make_pair(LoVal, CS));
    }
  }

  if (!HasDependentValue) {
    // If we don't have a default statement, check whether the
    // condition is constant.
    llvm::APSInt ConstantCondValue;
    bool HasConstantCond = false;
    if (!TheDefaultStmt) {
      Expr::EvalResult Result;
      Expr::EvalContext EvalCtx(Context, GetReflectionCallbackObj());
      HasConstantCond = CondExpr->EvaluateAsInt(Result, EvalCtx,
                                                Expr::SE_AllowSideEffects);
      if (Result.Val.isInt())
        ConstantCondValue = Result.Val.getInt();
      assert(!HasConstantCond ||
             (ConstantCondValue.getBitWidth() == CondWidth &&
              ConstantCondValue.isSigned() == CondIsSigned));
    }
    bool ShouldCheckConstantCond = HasConstantCond;

    // Sort all the scalar case values so we can easily detect duplicates.
    llvm::stable_sort(CaseVals, CmpCaseVals);

    if (!CaseVals.empty()) {
      for (unsigned i = 0, e = CaseVals.size(); i != e; ++i) {
        if (ShouldCheckConstantCond &&
            CaseVals[i].first == ConstantCondValue)
          ShouldCheckConstantCond = false;

        if (i != 0 && CaseVals[i].first == CaseVals[i-1].first) {
          // If we have a duplicate, report it.
          // First, determine if either case value has a name
          StringRef PrevString, CurrString;
          Expr *PrevCase = CaseVals[i-1].second->getLHS()->IgnoreParenCasts();
          Expr *CurrCase = CaseVals[i].second->getLHS()->IgnoreParenCasts();
          if (DeclRefExpr *DeclRef = dyn_cast<DeclRefExpr>(PrevCase)) {
            PrevString = DeclRef->getDecl()->getName();
          }
          if (DeclRefExpr *DeclRef = dyn_cast<DeclRefExpr>(CurrCase)) {
            CurrString = DeclRef->getDecl()->getName();
          }
          SmallString<16> CaseValStr;
          CaseVals[i-1].first.toString(CaseValStr);

          if (PrevString == CurrString)
            Diag(CaseVals[i].second->getLHS()->getBeginLoc(),
                 diag::err_duplicate_case)
                << (PrevString.empty() ? StringRef(CaseValStr) : PrevString);
          else
            Diag(CaseVals[i].second->getLHS()->getBeginLoc(),
                 diag::err_duplicate_case_differing_expr)
                << (PrevString.empty() ? StringRef(CaseValStr) : PrevString)
                << (CurrString.empty() ? StringRef(CaseValStr) : CurrString)
                << CaseValStr;

          Diag(CaseVals[i - 1].second->getLHS()->getBeginLoc(),
               diag::note_duplicate_case_prev);
          // FIXME: We really want to remove the bogus case stmt from the
          // substmt, but we have no way to do this right now.
          CaseListIsErroneous = true;
        }
      }
    }

    // Detect duplicate case ranges, which usually don't exist at all in
    // the first place.
    if (!CaseRanges.empty()) {
      // Sort all the case ranges by their low value so we can easily detect
      // overlaps between ranges.
      llvm::stable_sort(CaseRanges);

      // Scan the ranges, computing the high values and removing empty ranges.
      std::vector<llvm::APSInt> HiVals;
      for (unsigned i = 0, e = CaseRanges.size(); i != e; ++i) {
        llvm::APSInt &LoVal = CaseRanges[i].first;
        CaseStmt *CR = CaseRanges[i].second;
        Expr *Hi = CR->getRHS();

        const Expr *HiBeforePromotion = Hi;
        GetTypeBeforeIntegralPromotion(HiBeforePromotion);
        Expr::EvalContext EvalCtx(Context, GetReflectionCallbackObj());
        llvm::APSInt HiVal = HiBeforePromotion->EvaluateKnownConstInt(EvalCtx);

        // Check the unconverted value is within the range of possible values of
        // the switch expression.
        checkCaseValue(*this, Hi->getBeginLoc(), HiVal,
                       CondWidthBeforePromotion, CondIsSignedBeforePromotion);

        // Convert the value to the same width/sign as the condition.
        AdjustAPSInt(HiVal, CondWidth, CondIsSigned);

        // If the low value is bigger than the high value, the case is empty.
        if (LoVal > HiVal) {
          Diag(CR->getLHS()->getBeginLoc(), diag::warn_case_empty_range)
              << SourceRange(CR->getLHS()->getBeginLoc(), Hi->getEndLoc());
          CaseRanges.erase(CaseRanges.begin()+i);
          --i;
          --e;
          continue;
        }

        if (ShouldCheckConstantCond &&
            LoVal <= ConstantCondValue &&
            ConstantCondValue <= HiVal)
          ShouldCheckConstantCond = false;

        HiVals.push_back(HiVal);
      }

      // Rescan the ranges, looking for overlap with singleton values and other
      // ranges.  Since the range list is sorted, we only need to compare case
      // ranges with their neighbors.
      for (unsigned i = 0, e = CaseRanges.size(); i != e; ++i) {
        llvm::APSInt &CRLo = CaseRanges[i].first;
        llvm::APSInt &CRHi = HiVals[i];
        CaseStmt *CR = CaseRanges[i].second;

        // Check to see whether the case range overlaps with any
        // singleton cases.
        CaseStmt *OverlapStmt = nullptr;
        llvm::APSInt OverlapVal(32);

        // Find the smallest value >= the lower bound.  If I is in the
        // case range, then we have overlap.
        CaseValsTy::iterator I =
            llvm::lower_bound(CaseVals, CRLo, CaseCompareFunctor());
        if (I != CaseVals.end() && I->first < CRHi) {
          OverlapVal  = I->first;   // Found overlap with scalar.
          OverlapStmt = I->second;
        }

        // Find the smallest value bigger than the upper bound.
        I = std::upper_bound(I, CaseVals.end(), CRHi, CaseCompareFunctor());
        if (I != CaseVals.begin() && (I-1)->first >= CRLo) {
          OverlapVal  = (I-1)->first;      // Found overlap with scalar.
          OverlapStmt = (I-1)->second;
        }

        // Check to see if this case stmt overlaps with the subsequent
        // case range.
        if (i && CRLo <= HiVals[i-1]) {
          OverlapVal  = HiVals[i-1];       // Found overlap with range.
          OverlapStmt = CaseRanges[i-1].second;
        }

        if (OverlapStmt) {
          // If we have a duplicate, report it.
          Diag(CR->getLHS()->getBeginLoc(), diag::err_duplicate_case)
              << OverlapVal.toString(10);
          Diag(OverlapStmt->getLHS()->getBeginLoc(),
               diag::note_duplicate_case_prev);
          // FIXME: We really want to remove the bogus case stmt from the
          // substmt, but we have no way to do this right now.
          CaseListIsErroneous = true;
        }
      }
    }

    // Complain if we have a constant condition and we didn't find a match.
    if (!CaseListIsErroneous && !CaseListIsIncomplete &&
        ShouldCheckConstantCond) {
      // TODO: it would be nice if we printed enums as enums, chars as
      // chars, etc.
      Diag(CondExpr->getExprLoc(), diag::warn_missing_case_for_condition)
        << ConstantCondValue.toString(10)
        << CondExpr->getSourceRange();
    }

    // Check to see if switch is over an Enum and handles all of its
    // values.  We only issue a warning if there is not 'default:', but
    // we still do the analysis to preserve this information in the AST
    // (which can be used by flow-based analyes).
    //
    const EnumType *ET = CondTypeBeforePromotion->getAs<EnumType>();

    // If switch has default case, then ignore it.
    if (!CaseListIsErroneous && !CaseListIsIncomplete && !HasConstantCond &&
        ET && ET->getDecl()->isCompleteDefinition()) {
      const EnumDecl *ED = ET->getDecl();
      EnumValsTy EnumVals;

      // Gather all enum values, set their type and sort them,
      // allowing easier comparison with CaseVals.
      for (auto *EDI : ED->enumerators()) {
        llvm::APSInt Val = EDI->getInitVal();
        AdjustAPSInt(Val, CondWidth, CondIsSigned);
        EnumVals.push_back(std::make_pair(Val, EDI));
      }
      llvm::stable_sort(EnumVals, CmpEnumVals);
      auto EI = EnumVals.begin(), EIEnd =
        std::unique(EnumVals.begin(), EnumVals.end(), EqEnumVals);

      // See which case values aren't in enum.
      for (CaseValsTy::const_iterator CI = CaseVals.begin();
          CI != CaseVals.end(); CI++) {
        Expr *CaseExpr = CI->second->getLHS();
        if (ShouldDiagnoseSwitchCaseNotInEnum(*this, ED, CaseExpr, EI, EIEnd,
                                              CI->first))
          Diag(CaseExpr->getExprLoc(), diag::warn_not_in_enum)
            << CondTypeBeforePromotion;
      }

      // See which of case ranges aren't in enum
      EI = EnumVals.begin();
      for (CaseRangesTy::const_iterator RI = CaseRanges.begin();
          RI != CaseRanges.end(); RI++) {
        Expr *CaseExpr = RI->second->getLHS();
        if (ShouldDiagnoseSwitchCaseNotInEnum(*this, ED, CaseExpr, EI, EIEnd,
                                              RI->first))
          Diag(CaseExpr->getExprLoc(), diag::warn_not_in_enum)
            << CondTypeBeforePromotion;

        Expr::EvalContext EvalCtx(Context, GetReflectionCallbackObj());
        llvm::APSInt Hi =
          RI->second->getRHS()->EvaluateKnownConstInt(EvalCtx);
        AdjustAPSInt(Hi, CondWidth, CondIsSigned);

        CaseExpr = RI->second->getRHS();
        if (ShouldDiagnoseSwitchCaseNotInEnum(*this, ED, CaseExpr, EI, EIEnd,
                                              Hi))
          Diag(CaseExpr->getExprLoc(), diag::warn_not_in_enum)
            << CondTypeBeforePromotion;
      }

      // Check which enum vals aren't in switch
      auto CI = CaseVals.begin();
      auto RI = CaseRanges.begin();
      bool hasCasesNotInSwitch = false;

      SmallVector<DeclarationName,8> UnhandledNames;

      for (EI = EnumVals.begin(); EI != EIEnd; EI++) {
        // Don't warn about omitted unavailable EnumConstantDecls.
        switch (EI->second->getAvailability()) {
        case AR_Deprecated:
          // Omitting a deprecated constant is ok; it should never materialize.
        case AR_Unavailable:
          continue;

        case AR_NotYetIntroduced:
          // Partially available enum constants should be present. Note that we
          // suppress -Wunguarded-availability diagnostics for such uses.
        case AR_Available:
          break;
        }

        if (EI->second->hasAttr<UnusedAttr>())
          continue;

        // Drop unneeded case values
        while (CI != CaseVals.end() && CI->first < EI->first)
          CI++;

        if (CI != CaseVals.end() && CI->first == EI->first)
          continue;

        // Drop unneeded case ranges
        for (; RI != CaseRanges.end(); RI++) {
          Expr::EvalContext EvalCtx(Context, GetReflectionCallbackObj());
          llvm::APSInt Hi =
            RI->second->getRHS()->EvaluateKnownConstInt(EvalCtx);
          AdjustAPSInt(Hi, CondWidth, CondIsSigned);
          if (EI->first <= Hi)
            break;
        }

        if (RI == CaseRanges.end() || EI->first < RI->first) {
          hasCasesNotInSwitch = true;
          UnhandledNames.push_back(EI->second->getDeclName());
        }
      }

      if (TheDefaultStmt && UnhandledNames.empty() && ED->isClosedNonFlag())
        Diag(TheDefaultStmt->getDefaultLoc(), diag::warn_unreachable_default);

      // Produce a nice diagnostic if multiple values aren't handled.
      if (!UnhandledNames.empty()) {
        DiagnosticBuilder DB = Diag(CondExpr->getExprLoc(),
                                    TheDefaultStmt ? diag::warn_def_missing_case
                                                   : diag::warn_missing_case)
                               << (int)UnhandledNames.size();

        for (size_t I = 0, E = std::min(UnhandledNames.size(), (size_t)3);
             I != E; ++I)
          DB << UnhandledNames[I];
      }

      if (!hasCasesNotInSwitch)
        SS->setAllEnumCasesCovered();
    }
  }

  if (BodyStmt)
    DiagnoseEmptyStmtBody(CondExpr->getEndLoc(), BodyStmt,
                          diag::warn_empty_switch_body);

  // FIXME: If the case list was broken is some way, we don't have a good system
  // to patch it up.  Instead, just return the whole substmt as broken.
  if (CaseListIsErroneous)
    return StmtError();

  return SS;
}

void
Sema::DiagnoseAssignmentEnum(QualType DstType, QualType SrcType,
                             Expr *SrcExpr) {
  if (Diags.isIgnored(diag::warn_not_in_enum_assignment, SrcExpr->getExprLoc()))
    return;

  if (const EnumType *ET = DstType->getAs<EnumType>())
    if (!Context.hasSameUnqualifiedType(SrcType, DstType) &&
        SrcType->isIntegerType()) {
      Expr::EvalContext EvalCtx(Context, GetReflectionCallbackObj());
      if (!SrcExpr->isTypeDependent() && !SrcExpr->isValueDependent() &&
          SrcExpr->isIntegerConstantExpr(EvalCtx)) {
        // Get the bitwidth of the enum value before promotions.
        unsigned DstWidth = Context.getIntWidth(DstType);
        bool DstIsSigned = DstType->isSignedIntegerOrEnumerationType();

        llvm::APSInt RhsVal = SrcExpr->EvaluateKnownConstInt(EvalCtx);
        AdjustAPSInt(RhsVal, DstWidth, DstIsSigned);
        const EnumDecl *ED = ET->getDecl();

        if (!ED->isClosed())
          return;

        if (ED->hasAttr<FlagEnumAttr>()) {
          if (!IsValueInFlagEnum(ED, RhsVal, true))
            Diag(SrcExpr->getExprLoc(), diag::warn_not_in_enum_assignment)
              << DstType.getUnqualifiedType();
        } else {
          typedef SmallVector<std::pair<llvm::APSInt, EnumConstantDecl *>, 64>
              EnumValsTy;
          EnumValsTy EnumVals;

          // Gather all enum values, set their type and sort them,
          // allowing easier comparison with rhs constant.
          for (auto *EDI : ED->enumerators()) {
            llvm::APSInt Val = EDI->getInitVal();
            AdjustAPSInt(Val, DstWidth, DstIsSigned);
            EnumVals.push_back(std::make_pair(Val, EDI));
          }
          if (EnumVals.empty())
            return;
          llvm::stable_sort(EnumVals, CmpEnumVals);
          EnumValsTy::iterator EIend =
              std::unique(EnumVals.begin(), EnumVals.end(), EqEnumVals);

          // See which values aren't in the enum.
          EnumValsTy::const_iterator EI = EnumVals.begin();
          while (EI != EIend && EI->first < RhsVal)
            EI++;
          if (EI == EIend || EI->first != RhsVal) {
            Diag(SrcExpr->getExprLoc(), diag::warn_not_in_enum_assignment)
                << DstType.getUnqualifiedType();
          }
        }
      }
    }
}

StmtResult Sema::ActOnWhileStmt(SourceLocation WhileLoc, ConditionResult Cond,
                                Stmt *Body) {
  if (Cond.isInvalid())
    return StmtError();

  auto CondVal = Cond.get();
  CheckBreakContinueBinding(CondVal.second);

  if (CondVal.second &&
      !Diags.isIgnored(diag::warn_comma_operator, CondVal.second->getExprLoc()))
    CommaVisitor(*this).Visit(CondVal.second);

  if (isa<NullStmt>(Body))
    getCurCompoundScope().setHasEmptyLoopBodies();

  return WhileStmt::Create(Context, CondVal.first, CondVal.second, Body,
                           WhileLoc);
}

StmtResult
Sema::ActOnDoStmt(SourceLocation DoLoc, Stmt *Body,
                  SourceLocation WhileLoc, SourceLocation CondLParen,
                  Expr *Cond, SourceLocation CondRParen) {
  assert(Cond && "ActOnDoStmt(): missing expression");

  CheckBreakContinueBinding(Cond);
  ExprResult CondResult = CheckBooleanCondition(DoLoc, Cond);
  if (CondResult.isInvalid())
    return StmtError();
  Cond = CondResult.get();

  CondResult = ActOnFinishFullExpr(Cond, DoLoc, /*DiscardedValue*/ false);
  if (CondResult.isInvalid())
    return StmtError();
  Cond = CondResult.get();

  // Only call the CommaVisitor for C89 due to differences in scope flags.
  if (Cond && !getLangOpts().C99 && !getLangOpts().CPlusPlus &&
      !Diags.isIgnored(diag::warn_comma_operator, Cond->getExprLoc()))
    CommaVisitor(*this).Visit(Cond);

  return new (Context) DoStmt(Body, Cond, DoLoc, WhileLoc, CondRParen);
}

namespace {
  // Use SetVector since the diagnostic cares about the ordering of the Decl's.
  using DeclSetVector =
      llvm::SetVector<VarDecl *, llvm::SmallVector<VarDecl *, 8>,
                      llvm::SmallPtrSet<VarDecl *, 8>>;

  // This visitor will traverse a conditional statement and store all
  // the evaluated decls into a vector.  Simple is set to true if none
  // of the excluded constructs are used.
  class DeclExtractor : public EvaluatedExprVisitor<DeclExtractor> {
    DeclSetVector &Decls;
    SmallVectorImpl<SourceRange> &Ranges;
    bool Simple;
  public:
    typedef EvaluatedExprVisitor<DeclExtractor> Inherited;

    DeclExtractor(Sema &S, DeclSetVector &Decls,
                  SmallVectorImpl<SourceRange> &Ranges) :
        Inherited(S.Context),
        Decls(Decls),
        Ranges(Ranges),
        Simple(true) {}

    bool isSimple() { return Simple; }

    // Replaces the method in EvaluatedExprVisitor.
    void VisitMemberExpr(MemberExpr* E) {
      Simple = false;
    }

    // Any Stmt not whitelisted will cause the condition to be marked complex.
    void VisitStmt(Stmt *S) {
      Simple = false;
    }

    void VisitBinaryOperator(BinaryOperator *E) {
      Visit(E->getLHS());
      Visit(E->getRHS());
    }

    void VisitCastExpr(CastExpr *E) {
      Visit(E->getSubExpr());
    }

    void VisitUnaryOperator(UnaryOperator *E) {
      // Skip checking conditionals with derefernces.
      if (E->getOpcode() == UO_Deref)
        Simple = false;
      else
        Visit(E->getSubExpr());
    }

    void VisitConditionalOperator(ConditionalOperator *E) {
      Visit(E->getCond());
      Visit(E->getTrueExpr());
      Visit(E->getFalseExpr());
    }

    void VisitParenExpr(ParenExpr *E) {
      Visit(E->getSubExpr());
    }

    void VisitBinaryConditionalOperator(BinaryConditionalOperator *E) {
      Visit(E->getOpaqueValue()->getSourceExpr());
      Visit(E->getFalseExpr());
    }

    void VisitIntegerLiteral(IntegerLiteral *E) { }
    void VisitFloatingLiteral(FloatingLiteral *E) { }
    void VisitCXXBoolLiteralExpr(CXXBoolLiteralExpr *E) { }
    void VisitCharacterLiteral(CharacterLiteral *E) { }
    void VisitGNUNullExpr(GNUNullExpr *E) { }
    void VisitImaginaryLiteral(ImaginaryLiteral *E) { }

    void VisitDeclRefExpr(DeclRefExpr *E) {
      VarDecl *VD = dyn_cast<VarDecl>(E->getDecl());
      if (!VD) {
        // Don't allow unhandled Decl types.
        Simple = false;
        return;
      }

      Ranges.push_back(E->getSourceRange());

      Decls.insert(VD);
    }

  }; // end class DeclExtractor

  // DeclMatcher checks to see if the decls are used in a non-evaluated
  // context.
  class DeclMatcher : public EvaluatedExprVisitor<DeclMatcher> {
    DeclSetVector &Decls;
    bool FoundDecl;

  public:
    typedef EvaluatedExprVisitor<DeclMatcher> Inherited;

    DeclMatcher(Sema &S, DeclSetVector &Decls, Stmt *Statement) :
        Inherited(S.Context), Decls(Decls), FoundDecl(false) {
      if (!Statement) return;

      Visit(Statement);
    }

    void VisitReturnStmt(ReturnStmt *S) {
      FoundDecl = true;
    }

    void VisitBreakStmt(BreakStmt *S) {
      FoundDecl = true;
    }

    void VisitGotoStmt(GotoStmt *S) {
      FoundDecl = true;
    }

    void VisitCastExpr(CastExpr *E) {
      if (E->getCastKind() == CK_LValueToRValue)
        CheckLValueToRValueCast(E->getSubExpr());
      else
        Visit(E->getSubExpr());
    }

    void CheckLValueToRValueCast(Expr *E) {
      E = E->IgnoreParenImpCasts();

      if (isa<DeclRefExpr>(E)) {
        return;
      }

      if (ConditionalOperator *CO = dyn_cast<ConditionalOperator>(E)) {
        Visit(CO->getCond());
        CheckLValueToRValueCast(CO->getTrueExpr());
        CheckLValueToRValueCast(CO->getFalseExpr());
        return;
      }

      if (BinaryConditionalOperator *BCO =
              dyn_cast<BinaryConditionalOperator>(E)) {
        CheckLValueToRValueCast(BCO->getOpaqueValue()->getSourceExpr());
        CheckLValueToRValueCast(BCO->getFalseExpr());
        return;
      }

      Visit(E);
    }

    void VisitDeclRefExpr(DeclRefExpr *E) {
      if (VarDecl *VD = dyn_cast<VarDecl>(E->getDecl()))
        if (Decls.count(VD))
          FoundDecl = true;
    }

    void VisitPseudoObjectExpr(PseudoObjectExpr *POE) {
      // Only need to visit the semantics for POE.
      // SyntaticForm doesn't really use the Decal.
      for (auto *S : POE->semantics()) {
        if (auto *OVE = dyn_cast<OpaqueValueExpr>(S))
          // Look past the OVE into the expression it binds.
          Visit(OVE->getSourceExpr());
        else
          Visit(S);
      }
    }

    bool FoundDeclInUse() { return FoundDecl; }

  };  // end class DeclMatcher

  void CheckForLoopConditionalStatement(Sema &S, Expr *Second,
                                        Expr *Third, Stmt *Body) {
    // Condition is empty
    if (!Second) return;

    if (S.Diags.isIgnored(diag::warn_variables_not_in_loop_body,
                          Second->getBeginLoc()))
      return;

    PartialDiagnostic PDiag = S.PDiag(diag::warn_variables_not_in_loop_body);
    DeclSetVector Decls;
    SmallVector<SourceRange, 10> Ranges;
    DeclExtractor DE(S, Decls, Ranges);
    DE.Visit(Second);

    // Don't analyze complex conditionals.
    if (!DE.isSimple()) return;

    // No decls found.
    if (Decls.size() == 0) return;

    // Don't warn on volatile, static, or global variables.
    for (auto *VD : Decls)
      if (VD->getType().isVolatileQualified() || VD->hasGlobalStorage())
        return;

    if (DeclMatcher(S, Decls, Second).FoundDeclInUse() ||
        DeclMatcher(S, Decls, Third).FoundDeclInUse() ||
        DeclMatcher(S, Decls, Body).FoundDeclInUse())
      return;

    // Load decl names into diagnostic.
    if (Decls.size() > 4) {
      PDiag << 0;
    } else {
      PDiag << (unsigned)Decls.size();
      for (auto *VD : Decls)
        PDiag << VD->getDeclName();
    }

    for (auto Range : Ranges)
      PDiag << Range;

    S.Diag(Ranges.begin()->getBegin(), PDiag);
  }

  // If Statement is an incemement or decrement, return true and sets the
  // variables Increment and DRE.
  bool ProcessIterationStmt(Sema &S, Stmt* Statement, bool &Increment,
                            DeclRefExpr *&DRE) {
    if (auto Cleanups = dyn_cast<ExprWithCleanups>(Statement))
      if (!Cleanups->cleanupsHaveSideEffects())
        Statement = Cleanups->getSubExpr();

    if (UnaryOperator *UO = dyn_cast<UnaryOperator>(Statement)) {
      switch (UO->getOpcode()) {
        default: return false;
        case UO_PostInc:
        case UO_PreInc:
          Increment = true;
          break;
        case UO_PostDec:
        case UO_PreDec:
          Increment = false;
          break;
      }
      DRE = dyn_cast<DeclRefExpr>(UO->getSubExpr());
      return DRE;
    }

    if (CXXOperatorCallExpr *Call = dyn_cast<CXXOperatorCallExpr>(Statement)) {
      FunctionDecl *FD = Call->getDirectCallee();
      if (!FD || !FD->isOverloadedOperator()) return false;
      switch (FD->getOverloadedOperator()) {
        default: return false;
        case OO_PlusPlus:
          Increment = true;
          break;
        case OO_MinusMinus:
          Increment = false;
          break;
      }
      DRE = dyn_cast<DeclRefExpr>(Call->getArg(0));
      return DRE;
    }

    return false;
  }

  // A visitor to determine if a continue or break statement is a
  // subexpression.
  class BreakContinueFinder : public ConstEvaluatedExprVisitor<BreakContinueFinder> {
    SourceLocation BreakLoc;
    SourceLocation ContinueLoc;
    bool InSwitch = false;

  public:
    BreakContinueFinder(Sema &S, const Stmt* Body) :
        Inherited(Expr::EvalContext(S.Context, S.GetReflectionCallbackObj())) {
      Visit(Body);
    }

    typedef ConstEvaluatedExprVisitor<BreakContinueFinder> Inherited;

    void VisitContinueStmt(const ContinueStmt* E) {
      ContinueLoc = E->getContinueLoc();
    }

    void VisitBreakStmt(const BreakStmt* E) {
      if (!InSwitch)
        BreakLoc = E->getBreakLoc();
    }

    void VisitSwitchStmt(const SwitchStmt* S) {
      if (const Stmt *Init = S->getInit())
        Visit(Init);
      if (const Stmt *CondVar = S->getConditionVariableDeclStmt())
        Visit(CondVar);
      if (const Stmt *Cond = S->getCond())
        Visit(Cond);

      // Don't return break statements from the body of a switch.
      InSwitch = true;
      if (const Stmt *Body = S->getBody())
        Visit(Body);
      InSwitch = false;
    }

    void VisitForStmt(const ForStmt *S) {
      // Only visit the init statement of a for loop; the body
      // has a different break/continue scope.
      if (const Stmt *Init = S->getInit())
        Visit(Init);
    }

    void VisitWhileStmt(const WhileStmt *) {
      // Do nothing; the children of a while loop have a different
      // break/continue scope.
    }

    void VisitDoStmt(const DoStmt *) {
      // Do nothing; the children of a while loop have a different
      // break/continue scope.
    }

    void VisitCXXForRangeStmt(const CXXForRangeStmt *S) {
      // Only visit the initialization of a for loop; the body
      // has a different break/continue scope.
      if (const Stmt *Init = S->getInit())
        Visit(Init);
      if (const Stmt *Range = S->getRangeStmt())
        Visit(Range);
      if (const Stmt *Begin = S->getBeginStmt())
        Visit(Begin);
      if (const Stmt *End = S->getEndStmt())
        Visit(End);
    }

    void VisitObjCForCollectionStmt(const ObjCForCollectionStmt *S) {
      // Only visit the initialization of a for loop; the body
      // has a different break/continue scope.
      if (const Stmt *Element = S->getElement())
        Visit(Element);
      if (const Stmt *Collection = S->getCollection())
        Visit(Collection);
    }

    bool ContinueFound() { return ContinueLoc.isValid(); }
    bool BreakFound() { return BreakLoc.isValid(); }
    SourceLocation GetContinueLoc() { return ContinueLoc; }
    SourceLocation GetBreakLoc() { return BreakLoc; }

  };  // end class BreakContinueFinder

  // Emit a warning when a loop increment/decrement appears twice per loop
  // iteration.  The conditions which trigger this warning are:
  // 1) The last statement in the loop body and the third expression in the
  //    for loop are both increment or both decrement of the same variable
  // 2) No continue statements in the loop body.
  void CheckForRedundantIteration(Sema &S, Expr *Third, Stmt *Body) {
    // Return when there is nothing to check.
    if (!Body || !Third) return;

    if (S.Diags.isIgnored(diag::warn_redundant_loop_iteration,
                          Third->getBeginLoc()))
      return;

    // Get the last statement from the loop body.
    CompoundStmt *CS = dyn_cast<CompoundStmt>(Body);
    if (!CS || CS->body_empty()) return;
    Stmt *LastStmt = CS->body_back();
    if (!LastStmt) return;

    bool LoopIncrement, LastIncrement;
    DeclRefExpr *LoopDRE, *LastDRE;

    if (!ProcessIterationStmt(S, Third, LoopIncrement, LoopDRE)) return;
    if (!ProcessIterationStmt(S, LastStmt, LastIncrement, LastDRE)) return;

    // Check that the two statements are both increments or both decrements
    // on the same variable.
    if (LoopIncrement != LastIncrement ||
        LoopDRE->getDecl() != LastDRE->getDecl()) return;

    if (BreakContinueFinder(S, Body).ContinueFound()) return;

    S.Diag(LastDRE->getLocation(), diag::warn_redundant_loop_iteration)
         << LastDRE->getDecl() << LastIncrement;
    S.Diag(LoopDRE->getLocation(), diag::note_loop_iteration_here)
         << LoopIncrement;
  }

} // end namespace


void Sema::CheckBreakContinueBinding(Expr *E) {
  if (!E || getLangOpts().CPlusPlus)
    return;
  BreakContinueFinder BCFinder(*this, E);
  Scope *BreakParent = CurScope->getBreakParent();
  if (BCFinder.BreakFound() && BreakParent) {
    if (BreakParent->getFlags() & Scope::SwitchScope) {
      Diag(BCFinder.GetBreakLoc(), diag::warn_break_binds_to_switch);
    } else {
      Diag(BCFinder.GetBreakLoc(), diag::warn_loop_ctrl_binds_to_inner)
          << "break";
    }
  } else if (BCFinder.ContinueFound() && CurScope->getContinueParent()) {
    Diag(BCFinder.GetContinueLoc(), diag::warn_loop_ctrl_binds_to_inner)
        << "continue";
  }
}

StmtResult Sema::ActOnForStmt(SourceLocation ForLoc, SourceLocation LParenLoc,
                              Stmt *First, ConditionResult Second,
                              FullExprArg third, SourceLocation RParenLoc,
                              Stmt *Body) {
  if (Second.isInvalid())
    return StmtError();

  if (!getLangOpts().CPlusPlus) {
    if (DeclStmt *DS = dyn_cast_or_null<DeclStmt>(First)) {
      // C99 6.8.5p3: The declaration part of a 'for' statement shall only
      // declare identifiers for objects having storage class 'auto' or
      // 'register'.
      for (auto *DI : DS->decls()) {
        VarDecl *VD = dyn_cast<VarDecl>(DI);
        if (VD && VD->isLocalVarDecl() && !VD->hasLocalStorage())
          VD = nullptr;
        if (!VD) {
          Diag(DI->getLocation(), diag::err_non_local_variable_decl_in_for);
          DI->setInvalidDecl();
        }
      }
    }
  }

  CheckBreakContinueBinding(Second.get().second);
  CheckBreakContinueBinding(third.get());

  if (!Second.get().first)
    CheckForLoopConditionalStatement(*this, Second.get().second, third.get(),
                                     Body);
  CheckForRedundantIteration(*this, third.get(), Body);

  if (Second.get().second &&
      !Diags.isIgnored(diag::warn_comma_operator,
                       Second.get().second->getExprLoc()))
    CommaVisitor(*this).Visit(Second.get().second);

  Expr *Third  = third.release().getAs<Expr>();
  if (isa<NullStmt>(Body))
    getCurCompoundScope().setHasEmptyLoopBodies();

  return new (Context)
      ForStmt(Context, First, Second.get().second, Second.get().first, Third,
              Body, ForLoc, LParenLoc, RParenLoc);
}

/// In an Objective C collection iteration statement:
///   for (x in y)
/// x can be an arbitrary l-value expression.  Bind it up as a
/// full-expression.
StmtResult Sema::ActOnForEachLValueExpr(Expr *E) {
  // Reduce placeholder expressions here.  Note that this rejects the
  // use of pseudo-object l-values in this position.
  ExprResult result = CheckPlaceholderExpr(E);
  if (result.isInvalid()) return StmtError();
  E = result.get();

  ExprResult FullExpr = ActOnFinishFullExpr(E, /*DiscardedValue*/ false);
  if (FullExpr.isInvalid())
    return StmtError();
  return StmtResult(static_cast<Stmt*>(FullExpr.get()));
}

ExprResult
Sema::CheckObjCForCollectionOperand(SourceLocation forLoc, Expr *collection) {
  if (!collection)
    return ExprError();

  ExprResult result = CorrectDelayedTyposInExpr(collection);
  if (!result.isUsable())
    return ExprError();
  collection = result.get();

  // Bail out early if we've got a type-dependent expression.
  if (collection->isTypeDependent()) return collection;

  // Perform normal l-value conversion.
  result = DefaultFunctionArrayLvalueConversion(collection);
  if (result.isInvalid())
    return ExprError();
  collection = result.get();

  // The operand needs to have object-pointer type.
  // TODO: should we do a contextual conversion?
  const ObjCObjectPointerType *pointerType =
    collection->getType()->getAs<ObjCObjectPointerType>();
  if (!pointerType)
    return Diag(forLoc, diag::err_collection_expr_type)
             << collection->getType() << collection->getSourceRange();

  // Check that the operand provides
  //   - countByEnumeratingWithState:objects:count:
  const ObjCObjectType *objectType = pointerType->getObjectType();
  ObjCInterfaceDecl *iface = objectType->getInterface();

  // If we have a forward-declared type, we can't do this check.
  // Under ARC, it is an error not to have a forward-declared class.
  if (iface &&
      (getLangOpts().ObjCAutoRefCount
           ? RequireCompleteType(forLoc, QualType(objectType, 0),
                                 diag::err_arc_collection_forward, collection)
           : !isCompleteType(forLoc, QualType(objectType, 0)))) {
    // Otherwise, if we have any useful type information, check that
    // the type declares the appropriate method.
  } else if (iface || !objectType->qual_empty()) {
    IdentifierInfo *selectorIdents[] = {
      &Context.Idents.get("countByEnumeratingWithState"),
      &Context.Idents.get("objects"),
      &Context.Idents.get("count")
    };
    Selector selector = Context.Selectors.getSelector(3, &selectorIdents[0]);

    ObjCMethodDecl *method = nullptr;

    // If there's an interface, look in both the public and private APIs.
    if (iface) {
      method = iface->lookupInstanceMethod(selector);
      if (!method) method = iface->lookupPrivateMethod(selector);
    }

    // Also check protocol qualifiers.
    if (!method)
      method = LookupMethodInQualifiedType(selector, pointerType,
                                           /*instance*/ true);

    // If we didn't find it anywhere, give up.
    if (!method) {
      Diag(forLoc, diag::warn_collection_expr_type)
        << collection->getType() << selector << collection->getSourceRange();
    }

    // TODO: check for an incompatible signature?
  }

  // Wrap up any cleanups in the expression.
  return collection;
}

StmtResult
Sema::ActOnObjCForCollectionStmt(SourceLocation ForLoc,
                                 Stmt *First, Expr *collection,
                                 SourceLocation RParenLoc) {
  setFunctionHasBranchProtectedScope();

  ExprResult CollectionExprResult =
    CheckObjCForCollectionOperand(ForLoc, collection);

  if (First) {
    QualType FirstType;
    if (DeclStmt *DS = dyn_cast<DeclStmt>(First)) {
      if (!DS->isSingleDecl())
        return StmtError(Diag((*DS->decl_begin())->getLocation(),
                         diag::err_toomany_element_decls));

      VarDecl *D = dyn_cast<VarDecl>(DS->getSingleDecl());
      if (!D || D->isInvalidDecl())
        return StmtError();

      FirstType = D->getType();
      // C99 6.8.5p3: The declaration part of a 'for' statement shall only
      // declare identifiers for objects having storage class 'auto' or
      // 'register'.
      if (!D->hasLocalStorage())
        return StmtError(Diag(D->getLocation(),
                              diag::err_non_local_variable_decl_in_for));

      // If the type contained 'auto', deduce the 'auto' to 'id'.
      if (FirstType->getContainedAutoType()) {
        OpaqueValueExpr OpaqueId(D->getLocation(), Context.getObjCIdType(),
                                 VK_RValue);
        Expr *DeducedInit = &OpaqueId;
        if (DeduceAutoType(D->getTypeSourceInfo(), DeducedInit, FirstType) ==
                DAR_Failed)
          DiagnoseAutoDeductionFailure(D, DeducedInit);
        if (FirstType.isNull()) {
          D->setInvalidDecl();
          return StmtError();
        }

        D->setType(FirstType);

        if (!inTemplateInstantiation()) {
          SourceLocation Loc =
              D->getTypeSourceInfo()->getTypeLoc().getBeginLoc();
          Diag(Loc, diag::warn_auto_var_is_id)
            << D->getDeclName();
        }
      }

    } else {
      Expr *FirstE = cast<Expr>(First);
      if (!FirstE->isTypeDependent() && !FirstE->isLValue())
        return StmtError(
            Diag(First->getBeginLoc(), diag::err_selector_element_not_lvalue)
            << First->getSourceRange());

      FirstType = static_cast<Expr*>(First)->getType();
      if (FirstType.isConstQualified())
        Diag(ForLoc, diag::err_selector_element_const_type)
          << FirstType << First->getSourceRange();
    }
    if (!FirstType->isDependentType() &&
        !FirstType->isObjCObjectPointerType() &&
        !FirstType->isBlockPointerType())
        return StmtError(Diag(ForLoc, diag::err_selector_element_type)
                           << FirstType << First->getSourceRange());
  }

  if (CollectionExprResult.isInvalid())
    return StmtError();

  CollectionExprResult =
      ActOnFinishFullExpr(CollectionExprResult.get(), /*DiscardedValue*/ false);
  if (CollectionExprResult.isInvalid())
    return StmtError();

  return new (Context) ObjCForCollectionStmt(First, CollectionExprResult.get(),
                                             nullptr, ForLoc, RParenLoc);
}

/// Finish building a variable declaration for a for-range statement.
/// \return true if an error occurs.
static bool FinishForRangeVarDecl(Sema &SemaRef, VarDecl *Decl, Expr *Init,
                                  SourceLocation Loc, int DiagID) {
  if (Decl->getType()->isUndeducedType()) {
    ExprResult Res = SemaRef.CorrectDelayedTyposInExpr(Init);
    if (!Res.isUsable()) {
      Decl->setInvalidDecl();
      return true;
    }
    Init = Res.get();
  }

  // Deduce the type for the iterator variable now rather than leaving it to
  // AddInitializerToDecl, so we can produce a more suitable diagnostic.
  QualType InitType;
  if ((!isa<InitListExpr>(Init) && Init->getType()->isVoidType()) ||
      SemaRef.DeduceAutoType(Decl->getTypeSourceInfo(), Init, InitType) ==
          Sema::DAR_Failed)
    SemaRef.Diag(Loc, DiagID) << Init->getType();
  if (InitType.isNull()) {
    Decl->setInvalidDecl();
    return true;
  }
  Decl->setType(InitType);

  // In ARC, infer lifetime.
  // FIXME: ARC may want to turn this into 'const __unsafe_unretained' if
  // we're doing the equivalent of fast iteration.
  if (SemaRef.getLangOpts().ObjCAutoRefCount &&
      SemaRef.inferObjCARCLifetime(Decl))
    Decl->setInvalidDecl();
  SemaRef.AddInitializerToDecl(Decl, Init, /*DirectInit=*/false);
  SemaRef.FinalizeDeclaration(Decl);
  SemaRef.CurContext->addHiddenDecl(Decl);
  return false;
}

namespace {
// An enum to represent whether something is dealing with a call to begin()
// or a call to end() in a range-based for loop.
enum BeginEndFunction {
  BEF_begin,
  BEF_end
};

/// Produce a note indicating which begin/end function was implicitly called
/// by a C++11 for-range statement. This is often not obvious from the code,
/// nor from the diagnostics produced when analysing the implicit expressions
/// required in a for-range statement.
void NoteForRangeBeginEndFunction(Sema &SemaRef, Expr *E,
                                  BeginEndFunction BEF) {
  CallExpr *CE = dyn_cast<CallExpr>(E);
  if (!CE)
    return;
  FunctionDecl *D = dyn_cast<FunctionDecl>(CE->getCalleeDecl());
  if (!D)
    return;
  SourceLocation Loc = D->getLocation();

  std::string Description;
  bool IsTemplate = false;
  if (FunctionTemplateDecl *FunTmpl = D->getPrimaryTemplate()) {
    Description = SemaRef.getTemplateArgumentBindingsText(
      FunTmpl->getTemplateParameters(), *D->getTemplateSpecializationArgs());
    IsTemplate = true;
  }

  SemaRef.Diag(Loc, diag::note_for_range_begin_end)
    << BEF << IsTemplate << Description << E->getType();
}

/// Build a variable declaration for a for-range statement.
VarDecl *BuildForRangeVarDecl(Sema &SemaRef, SourceLocation Loc,
                              QualType Type, StringRef Name) {
  DeclContext *DC = SemaRef.CurContext;
  IdentifierInfo *II = &SemaRef.PP.getIdentifierTable().get(Name);
  TypeSourceInfo *TInfo = SemaRef.Context.getTrivialTypeSourceInfo(Type, Loc);
  VarDecl *Decl = VarDecl::Create(SemaRef.Context, DC, Loc, Loc, II, Type,
                                  TInfo, SC_None);
  Decl->setImplicit();
  return Decl;
}

}

static bool ObjCEnumerationCollection(Expr *Collection) {
  return !Collection->isTypeDependent()
          && Collection->getType()->getAs<ObjCObjectPointerType>() != nullptr;
}

/// ActOnCXXForRangeStmt - Check and build a C++11 for-range statement.
///
/// C++11 [stmt.ranged]:
///   A range-based for statement is equivalent to
///
///   {
///     auto && __range = range-init;
///     for ( auto __begin = begin-expr,
///           __end = end-expr;
///           __begin != __end;
///           ++__begin ) {
///       for-range-declaration = *__begin;
///       statement
///     }
///   }
///
/// The body of the loop is not available yet, since it cannot be analysed until
/// we have determined the type of the for-range-declaration.
StmtResult Sema::ActOnCXXForRangeStmt(Scope *S, SourceLocation ForLoc,
                                      SourceLocation CoawaitLoc, Stmt *InitStmt,
                                      Stmt *First, SourceLocation ColonLoc,
                                      Expr *Range, SourceLocation RParenLoc,
                                      BuildForRangeKind Kind) {
  if (!First)
    return StmtError();

  if (Range && ObjCEnumerationCollection(Range)) {
    // FIXME: Support init-statements in Objective-C++20 ranged for statement.
    if (InitStmt)
      return Diag(InitStmt->getBeginLoc(), diag::err_objc_for_range_init_stmt)
                 << InitStmt->getSourceRange();
    return ActOnObjCForCollectionStmt(ForLoc, First, Range, RParenLoc);
  }

  DeclStmt *DS = dyn_cast<DeclStmt>(First);
  assert(DS && "first part of for range not a decl stmt");

  if (!DS->isSingleDecl()) {
    Diag(DS->getBeginLoc(), diag::err_type_defined_in_for_range);
    return StmtError();
  }

  Decl *LoopVar = DS->getSingleDecl();
  if (LoopVar->isInvalidDecl() || !Range ||
      DiagnoseUnexpandedParameterPack(Range, UPPC_Expression)) {
    LoopVar->setInvalidDecl();
    return StmtError();
  }

  // Build the coroutine state immediately and not later during template
  // instantiation
  if (!CoawaitLoc.isInvalid()) {
    if (!ActOnCoroutineBodyStart(S, CoawaitLoc, "co_await"))
      return StmtError();
  }

  // Build  auto && __range = range-init
  // Divide by 2, since the variables are in the inner scope (loop body).
  const auto DepthStr = std::to_string(S->getDepth() / 2);
  SourceLocation RangeLoc = Range->getBeginLoc();
  VarDecl *RangeVar = BuildForRangeVarDecl(*this, RangeLoc,
                                           Context.getAutoRRefDeductType(),
                                           std::string("__range") + DepthStr);
  if (FinishForRangeVarDecl(*this, RangeVar, Range, RangeLoc,
                            diag::err_for_range_deduction_failure)) {
    LoopVar->setInvalidDecl();
    return StmtError();
  }

  // Claim the type doesn't contain auto: we've already done the checking.
  DeclGroupPtrTy RangeGroup =
      BuildDeclaratorGroup(MutableArrayRef<Decl *>((Decl **)&RangeVar, 1));
  StmtResult RangeDecl = ActOnDeclStmt(RangeGroup, RangeLoc, RangeLoc);
  if (RangeDecl.isInvalid()) {
    LoopVar->setInvalidDecl();
    return StmtError();
  }

  return BuildCXXForRangeStmt(
      ForLoc, CoawaitLoc, InitStmt, ColonLoc, RangeDecl.get(),
      /*BeginStmt=*/nullptr, /*EndStmt=*/nullptr,
      /*Cond=*/nullptr, /*Inc=*/nullptr, DS, RParenLoc, Kind);
}

/// Create the initialization, compare, and increment steps for
/// the range-based for loop expression.
/// This function does not handle array-based for loops,
/// which are created in Sema::BuildCXXForRangeStmt.
///
/// \returns a ForRangeStatus indicating success or what kind of error occurred.
/// BeginExpr and EndExpr are set and FRS_Success is returned on success;
/// CandidateSet and BEF are set and some non-success value is returned on
/// failure.
static Sema::ForRangeStatus
BuildNonArrayForRange(Sema &SemaRef, Expr *BeginRange, Expr *EndRange,
                      QualType RangeType, VarDecl *BeginVar, VarDecl *EndVar,
                      SourceLocation ColonLoc, SourceLocation CoawaitLoc,
                      OverloadCandidateSet *CandidateSet, ExprResult *BeginExpr,
                      ExprResult *EndExpr, BeginEndFunction *BEF) {
  DeclarationNameInfo BeginNameInfo(
      &SemaRef.PP.getIdentifierTable().get("begin"), ColonLoc);
  DeclarationNameInfo EndNameInfo(
      &SemaRef.PP.getIdentifierTable().get("end"), ColonLoc);

  LookupResult BeginMemberLookup(SemaRef, BeginNameInfo,
                                 Sema::LookupMemberName);
  LookupResult EndMemberLookup(SemaRef, EndNameInfo, Sema::LookupMemberName);

  auto BuildBegin = [&] {
    *BEF = BEF_begin;
    Sema::ForRangeStatus RangeStatus =
        SemaRef.BuildForRangeBeginEndCall(ColonLoc, ColonLoc, BeginNameInfo,
                                          BeginMemberLookup, CandidateSet,
                                          BeginRange, BeginExpr);

    if (RangeStatus != Sema::FRS_Success) {
      if (RangeStatus == Sema::FRS_DiagnosticIssued)
        SemaRef.Diag(BeginRange->getBeginLoc(), diag::note_in_for_range)
            << ColonLoc << BEF_begin << BeginRange->getType();
      return RangeStatus;
    }
    if (!CoawaitLoc.isInvalid()) {
      // FIXME: getCurScope() should not be used during template instantiation.
      // We should pick up the set of unqualified lookup results for operator
      // co_await during the initial parse.
      *BeginExpr = SemaRef.ActOnCoawaitExpr(SemaRef.getCurScope(), ColonLoc,
                                            BeginExpr->get());
      if (BeginExpr->isInvalid())
        return Sema::FRS_DiagnosticIssued;
    }
    if (FinishForRangeVarDecl(SemaRef, BeginVar, BeginExpr->get(), ColonLoc,
                              diag::err_for_range_iter_deduction_failure)) {
      NoteForRangeBeginEndFunction(SemaRef, BeginExpr->get(), *BEF);
      return Sema::FRS_DiagnosticIssued;
    }
    return Sema::FRS_Success;
  };

  auto BuildEnd = [&] {
    *BEF = BEF_end;
    Sema::ForRangeStatus RangeStatus =
        SemaRef.BuildForRangeBeginEndCall(ColonLoc, ColonLoc, EndNameInfo,
                                          EndMemberLookup, CandidateSet,
                                          EndRange, EndExpr);
    if (RangeStatus != Sema::FRS_Success) {
      if (RangeStatus == Sema::FRS_DiagnosticIssued)
        SemaRef.Diag(EndRange->getBeginLoc(), diag::note_in_for_range)
            << ColonLoc << BEF_end << EndRange->getType();
      return RangeStatus;
    }
    if (FinishForRangeVarDecl(SemaRef, EndVar, EndExpr->get(), ColonLoc,
                              diag::err_for_range_iter_deduction_failure)) {
      NoteForRangeBeginEndFunction(SemaRef, EndExpr->get(), *BEF);
      return Sema::FRS_DiagnosticIssued;
    }
    return Sema::FRS_Success;
  };

  if (CXXRecordDecl *D = RangeType->getAsCXXRecordDecl()) {
    // - if _RangeT is a class type, the unqualified-ids begin and end are
    //   looked up in the scope of class _RangeT as if by class member access
    //   lookup (3.4.5), and if either (or both) finds at least one
    //   declaration, begin-expr and end-expr are __range.begin() and
    //   __range.end(), respectively;
    SemaRef.LookupQualifiedName(BeginMemberLookup, D);
    if (BeginMemberLookup.isAmbiguous())
      return Sema::FRS_DiagnosticIssued;

    SemaRef.LookupQualifiedName(EndMemberLookup, D);
    if (EndMemberLookup.isAmbiguous())
      return Sema::FRS_DiagnosticIssued;

    if (BeginMemberLookup.empty() != EndMemberLookup.empty()) {
      // Look up the non-member form of the member we didn't find, first.
      // This way we prefer a "no viable 'end'" diagnostic over a "i found
      // a 'begin' but ignored it because there was no member 'end'"
      // diagnostic.
      auto BuildNonmember = [&](
          BeginEndFunction BEFFound, LookupResult &Found,
          llvm::function_ref<Sema::ForRangeStatus()> BuildFound,
          llvm::function_ref<Sema::ForRangeStatus()> BuildNotFound) {
        LookupResult OldFound = std::move(Found);
        Found.clear();

        if (Sema::ForRangeStatus Result = BuildNotFound())
          return Result;

        switch (BuildFound()) {
        case Sema::FRS_Success:
          return Sema::FRS_Success;

        case Sema::FRS_NoViableFunction:
          CandidateSet->NoteCandidates(
              PartialDiagnosticAt(BeginRange->getBeginLoc(),
                                  SemaRef.PDiag(diag::err_for_range_invalid)
                                      << BeginRange->getType() << BEFFound),
              SemaRef, OCD_AllCandidates, BeginRange);
          LLVM_FALLTHROUGH;

        case Sema::FRS_DiagnosticIssued:
          for (NamedDecl *D : OldFound) {
            SemaRef.Diag(D->getLocation(),
                         diag::note_for_range_member_begin_end_ignored)
                << BeginRange->getType() << BEFFound;
          }
          return Sema::FRS_DiagnosticIssued;
        }
        llvm_unreachable("unexpected ForRangeStatus");
      };
      if (BeginMemberLookup.empty())
        return BuildNonmember(BEF_end, EndMemberLookup, BuildEnd, BuildBegin);
      return BuildNonmember(BEF_begin, BeginMemberLookup, BuildBegin, BuildEnd);
    }
  } else {
    // - otherwise, begin-expr and end-expr are begin(__range) and
    //   end(__range), respectively, where begin and end are looked up with
    //   argument-dependent lookup (3.4.2). For the purposes of this name
    //   lookup, namespace std is an associated namespace.
  }

  if (Sema::ForRangeStatus Result = BuildBegin())
    return Result;
  return BuildEnd();
}

/// Speculatively attempt to dereference an invalid range expression.
/// If the attempt fails, this function will return a valid, null StmtResult
/// and emit no diagnostics.
static StmtResult RebuildForRangeWithDereference(Sema &SemaRef, Scope *S,
                                                 SourceLocation ForLoc,
                                                 SourceLocation CoawaitLoc,
                                                 Stmt *InitStmt,
                                                 Stmt *LoopVarDecl,
                                                 SourceLocation ColonLoc,
                                                 Expr *Range,
                                                 SourceLocation RangeLoc,
                                                 SourceLocation RParenLoc) {
  // Determine whether we can rebuild the for-range statement with a
  // dereferenced range expression.
  ExprResult AdjustedRange;
  {
    Sema::SFINAETrap Trap(SemaRef);

    AdjustedRange = SemaRef.BuildUnaryOp(S, RangeLoc, UO_Deref, Range);
    if (AdjustedRange.isInvalid())
      return StmtResult();

    StmtResult SR = SemaRef.ActOnCXXForRangeStmt(
        S, ForLoc, CoawaitLoc, InitStmt, LoopVarDecl, ColonLoc,
        AdjustedRange.get(), RParenLoc, Sema::BFRK_Check);
    if (SR.isInvalid())
      return StmtResult();
  }

  // The attempt to dereference worked well enough that it could produce a valid
  // loop. Produce a fixit, and rebuild the loop with diagnostics enabled, in
  // case there are any other (non-fatal) problems with it.
  SemaRef.Diag(RangeLoc, diag::err_for_range_dereference)
    << Range->getType() << FixItHint::CreateInsertion(RangeLoc, "*");
  return SemaRef.ActOnCXXForRangeStmt(
      S, ForLoc, CoawaitLoc, InitStmt, LoopVarDecl, ColonLoc,
      AdjustedRange.get(), RParenLoc, Sema::BFRK_Rebuild);
}

struct SuppressDiagnostics
{
  SuppressDiagnostics(Sema &SemaRef)
    : SemaRef(SemaRef), Saved(SemaRef.Diags.getSuppressAllDiagnostics()) {
    SemaRef.Diags.setSuppressAllDiagnostics(true);
  }
  ~SuppressDiagnostics() {
    SemaRef.Diags.setSuppressAllDiagnostics(Saved);
  }
  Sema &SemaRef;
  bool Saved;
};

/// Build an expression that evaluates c std::tuple_size<RangeType>::value
/// for the given type p RangeType. This is to detect tuple expansions.
///
/// p RangeType must not be a dependent type.
///
/// returns  c true if the expression can be evaluated, c false otherwise.
///          If c true, p Size is set to the number of elements in the tuple.
static bool GetTupleSize(Sema &SemaRef, SourceLocation Loc, QualType RangeType,
                         llvm::APSInt &Size) {
  // FIXME: This is an overly strong way to suppress diagnostics during
  // this analysis, but nothing else seems to work. RequireCompleteType
  // is diagnosing instantiation errors.
  SuppressDiagnostics Suppress(SemaRef);

  NamespaceDecl *Std = SemaRef.getOrCreateStdNamespace();
  IdentifierInfo *SizeName = &SemaRef.PP.getIdentifierTable().get("tuple_size");
  LookupResult SizeLookup(SemaRef, SizeName, Loc, Sema::LookupAnyName);
  SemaRef.LookupQualifiedName(SizeLookup, Std);
  ClassTemplateDecl *TupleSize = SizeLookup.getAsSingle<ClassTemplateDecl>();
  if (!TupleSize) {
    SemaRef.Diag(Loc, diag::err_no_member) << SizeName << Std;
    return false;
  }

  // Build a template specialization, instantiate it, and then complete it.
  TemplateName TempName(TupleSize);
  TemplateArgument Arg(RangeType);
  TypeSourceInfo *TSI =
      SemaRef.Context.getTrivialTypeSourceInfo(RangeType, Loc);
  TemplateArgumentLoc ArgLoc(Arg, TSI);
  TemplateArgumentListInfo TempArgs(Loc, Loc);
  TempArgs.addArgument(ArgLoc);
  QualType SpecType = SemaRef.CheckTemplateIdType(TempName, Loc, TempArgs);

  if (SemaRef.RequireCompleteType(Loc, SpecType, diag::err_incomplete_type))
    return false;
  CXXRecordDecl *Spec = SpecType->getAsCXXRecordDecl();

  // Lookup the the '::value' member in the specifier.
  IdentifierInfo *ValueName = &SemaRef.PP.getIdentifierTable().get("value");
  LookupResult ValueLookup(SemaRef, ValueName, Loc, Sema::LookupOrdinaryName);
  SemaRef.LookupQualifiedName(ValueLookup, Spec);
  VarDecl *Value = ValueLookup.getAsSingle<VarDecl>();
  if (!Value) {
    SemaRef.Diag(Loc, diag::err_no_member) << ValueName << Spec;
    return false;
  }

  // Build an expression that accesses the member and evaluate it.
  ExprResult Ref =
      SemaRef.BuildDeclRefExpr(Value, Value->getType(), VK_LValue, Loc);

  Expr::EvalResult Result;
  Expr::EvalContext EvalCtx(
      SemaRef.Context, SemaRef.GetReflectionCallbackObj());
  if (!Ref.get()->EvaluateAsInt(Result, EvalCtx)) {
    // FIXME: This is probably not the right error.
    SemaRef.Diag(Loc, diag::err_no_member) << ValueName << Spec;
    return false;
  }
  Size = Result.Val.getInt();
  return true;
}

namespace {
/// RAII object to automatically invalidate a declaration if an error occurs.
struct InvalidateOnErrorScope {
  InvalidateOnErrorScope(Sema &SemaRef, Decl *D, bool Enabled)
      : Trap(SemaRef.Diags), D(D), Enabled(Enabled) {}
  ~InvalidateOnErrorScope() {
    if (Enabled && Trap.hasErrorOccurred())
      D->setInvalidDecl();
  }

  DiagnosticErrorTrap Trap;
  Decl *D;
  bool Enabled;
};
}

/// BuildCXXForRangeStmt - Build or instantiate a C++11 for-range statement.
StmtResult Sema::BuildCXXForRangeStmt(SourceLocation ForLoc,
                                      SourceLocation CoawaitLoc, Stmt *InitStmt,
                                      SourceLocation ColonLoc, Stmt *RangeDecl,
                                      Stmt *Begin, Stmt *End, Expr *Cond,
                                      Expr *Inc, Stmt *LoopVarDecl,
                                      SourceLocation RParenLoc,
                                      BuildForRangeKind Kind) {
  // FIXME: This should not be used during template instantiation. We should
  // pick up the set of unqualified lookup results for the != and + operators
  // in the initial parse.
  //
  // Testcase (accepts-invalid):
  //   template<typename T> void f() { for (auto x : T()) {} }
  //   namespace N { struct X { X begin(); X end(); int operator*(); }; }
  //   bool operator!=(N::X, N::X); void operator++(N::X);
  //   void g() { f<N::X>(); }
  Scope *S = getCurScope();

  DeclStmt *RangeDS = cast<DeclStmt>(RangeDecl);
  VarDecl *RangeVar = cast<VarDecl>(RangeDS->getSingleDecl());
  QualType RangeVarType = RangeVar->getType();

  DeclStmt *LoopVarDS = cast<DeclStmt>(LoopVarDecl);
  VarDecl *LoopVar = cast<VarDecl>(LoopVarDS->getSingleDecl());

  // If we hit any errors, mark the loop variable as invalid if its type
  // contains 'auto'.
  InvalidateOnErrorScope Invalidate(*this, LoopVar,
                                    LoopVar->getType()->isUndeducedType());

  StmtResult BeginDeclStmt = Begin;
  StmtResult EndDeclStmt = End;
  ExprResult NotEqExpr = Cond, IncrExpr = Inc;

  if (RangeVarType->isDependentType()) {
    // The range is implicitly used as a placeholder when it is dependent.
    RangeVar->markUsed(Context);

    // Deduce any 'auto's in the loop variable as 'DependentTy'. We'll fill
    // them in properly when we instantiate the loop.
    if (!LoopVar->isInvalidDecl() && Kind != BFRK_Check) {
      if (auto *DD = dyn_cast<DecompositionDecl>(LoopVar))
        for (auto *Binding : DD->bindings())
          Binding->setType(Context.DependentTy);
      LoopVar->setType(SubstAutoType(LoopVar->getType(), Context.DependentTy));
    }
  } else if (!BeginDeclStmt.get()) {
    SourceLocation RangeLoc = RangeVar->getLocation();

    const QualType RangeVarNonRefType = RangeVarType.getNonReferenceType();

    ExprResult BeginRangeRef = BuildDeclRefExpr(RangeVar, RangeVarNonRefType,
                                                VK_LValue, ColonLoc);
    if (BeginRangeRef.isInvalid())
      return StmtError();

    ExprResult EndRangeRef = BuildDeclRefExpr(RangeVar, RangeVarNonRefType,
                                              VK_LValue, ColonLoc);
    if (EndRangeRef.isInvalid())
      return StmtError();

    QualType AutoType = Context.getAutoDeductType();
    Expr *Range = RangeVar->getInit();
    if (!Range)
      return StmtError();
    QualType RangeType = Range->getType();

    if (RequireCompleteType(RangeLoc, RangeType,
                            diag::err_for_range_incomplete_type))
      return StmtError();

    // Build auto __begin = begin-expr, __end = end-expr.
    // Divide by 2, since the variables are in the inner scope (loop body).
    const auto DepthStr = std::to_string(S->getDepth() / 2);
    VarDecl *BeginVar = BuildForRangeVarDecl(*this, ColonLoc, AutoType,
                                             std::string("__begin") + DepthStr);
    VarDecl *EndVar = BuildForRangeVarDecl(*this, ColonLoc, AutoType,
                                           std::string("__end") + DepthStr);

    // Build begin-expr and end-expr and attach to __begin and __end variables.
    ExprResult BeginExpr, EndExpr;
    if (const ArrayType *UnqAT = RangeType->getAsArrayTypeUnsafe()) {
      // - if _RangeT is an array type, begin-expr and end-expr are __range and
      //   __range + __bound, respectively, where __bound is the array bound. If
      //   _RangeT is an array of unknown size or an array of incomplete type,
      //   the program is ill-formed;

      // begin-expr is __range.
      BeginExpr = BeginRangeRef;
      if (!CoawaitLoc.isInvalid()) {
        BeginExpr = ActOnCoawaitExpr(S, ColonLoc, BeginExpr.get());
        if (BeginExpr.isInvalid())
          return StmtError();
      }
      if (FinishForRangeVarDecl(*this, BeginVar, BeginRangeRef.get(), ColonLoc,
                                diag::err_for_range_iter_deduction_failure)) {
        NoteForRangeBeginEndFunction(*this, BeginExpr.get(), BEF_begin);
        return StmtError();
      }

      // Find the array bound.
      ExprResult BoundExpr;
      if (const ConstantArrayType *CAT = dyn_cast<ConstantArrayType>(UnqAT))
        BoundExpr = IntegerLiteral::Create(
            Context, CAT->getSize(), Context.getPointerDiffType(), RangeLoc);
      else if (const VariableArrayType *VAT =
               dyn_cast<VariableArrayType>(UnqAT)) {
        // For a variably modified type we can't just use the expression within
        // the array bounds, since we don't want that to be re-evaluated here.
        // Rather, we need to determine what it was when the array was first
        // created - so we resort to using sizeof(vla)/sizeof(element).
        // For e.g.
        //  void f(int b) {
        //    int vla[b];
        //    b = -1;   <-- This should not affect the num of iterations below
        //    for (int &c : vla) { .. }
        //  }

        // FIXME: This results in codegen generating IR that recalculates the
        // run-time number of elements (as opposed to just using the IR Value
        // that corresponds to the run-time value of each bound that was
        // generated when the array was created.) If this proves too embarrassing
        // even for unoptimized IR, consider passing a magic-value/cookie to
        // codegen that then knows to simply use that initial llvm::Value (that
        // corresponds to the bound at time of array creation) within
        // getelementptr.  But be prepared to pay the price of increasing a
        // customized form of coupling between the two components - which  could
        // be hard to maintain as the codebase evolves.

        ExprResult SizeOfVLAExprR = ActOnUnaryExprOrTypeTraitExpr(
            EndVar->getLocation(), UETT_SizeOf,
            /*IsType=*/true,
            CreateParsedType(VAT->desugar(), Context.getTrivialTypeSourceInfo(
                                                 VAT->desugar(), RangeLoc))
                .getAsOpaquePtr(),
            EndVar->getSourceRange());
        if (SizeOfVLAExprR.isInvalid())
          return StmtError();

        ExprResult SizeOfEachElementExprR = ActOnUnaryExprOrTypeTraitExpr(
            EndVar->getLocation(), UETT_SizeOf,
            /*IsType=*/true,
            CreateParsedType(VAT->desugar(),
                             Context.getTrivialTypeSourceInfo(
                                 VAT->getElementType(), RangeLoc))
                .getAsOpaquePtr(),
            EndVar->getSourceRange());
        if (SizeOfEachElementExprR.isInvalid())
          return StmtError();

        BoundExpr =
            ActOnBinOp(S, EndVar->getLocation(), tok::slash,
                       SizeOfVLAExprR.get(), SizeOfEachElementExprR.get());
        if (BoundExpr.isInvalid())
          return StmtError();

      } else {
        // Can't be a DependentSizedArrayType or an IncompleteArrayType since
        // UnqAT is not incomplete and Range is not type-dependent.
        llvm_unreachable("Unexpected array type in for-range");
      }

      // end-expr is __range + __bound.
      EndExpr = ActOnBinOp(S, ColonLoc, tok::plus, EndRangeRef.get(),
                           BoundExpr.get());
      if (EndExpr.isInvalid())
        return StmtError();
      if (FinishForRangeVarDecl(*this, EndVar, EndExpr.get(), ColonLoc,
                                diag::err_for_range_iter_deduction_failure)) {
        NoteForRangeBeginEndFunction(*this, EndExpr.get(), BEF_end);
        return StmtError();
      }
    } else {
      OverloadCandidateSet CandidateSet(RangeLoc,
                                        OverloadCandidateSet::CSK_Normal);
      BeginEndFunction BEFFailure;
      ForRangeStatus RangeStatus = BuildNonArrayForRange(
          *this, BeginRangeRef.get(), EndRangeRef.get(), RangeType, BeginVar,
          EndVar, ColonLoc, CoawaitLoc, &CandidateSet, &BeginExpr, &EndExpr,
          &BEFFailure);

      if (Kind == BFRK_Build && RangeStatus == FRS_NoViableFunction &&
          BEFFailure == BEF_begin) {
        // If the range is being built from an array parameter, emit a
        // a diagnostic that it is being treated as a pointer.
        if (DeclRefExpr *DRE = dyn_cast<DeclRefExpr>(Range)) {
          if (ParmVarDecl *PVD = dyn_cast<ParmVarDecl>(DRE->getDecl())) {
            QualType ArrayTy = PVD->getOriginalType();
            QualType PointerTy = PVD->getType();
            if (PointerTy->isPointerType() && ArrayTy->isArrayType()) {
              Diag(Range->getBeginLoc(), diag::err_range_on_array_parameter)
                  << RangeLoc << PVD << ArrayTy << PointerTy;
              Diag(PVD->getLocation(), diag::note_declared_at);
              return StmtError();
            }
          }
        }

        // If building the range failed, try dereferencing the range expression
        // unless a diagnostic was issued or the end function is problematic.
        StmtResult SR = RebuildForRangeWithDereference(*this, S, ForLoc,
                                                       CoawaitLoc, InitStmt,
                                                       LoopVarDecl, ColonLoc,
                                                       Range, RangeLoc,
                                                       RParenLoc);
        if (SR.isInvalid() || SR.isUsable())
          return SR;
      }

      // Otherwise, emit diagnostics if we haven't already.
      if (RangeStatus == FRS_NoViableFunction) {
        Expr *Range = BEFFailure ? EndRangeRef.get() : BeginRangeRef.get();
        CandidateSet.NoteCandidates(
            PartialDiagnosticAt(Range->getBeginLoc(),
                                PDiag(diag::err_for_range_invalid)
                                    << RangeLoc << Range->getType()
                                    << BEFFailure),
            *this, OCD_AllCandidates, Range);
      }
      // Return an error if no fix was discovered.
      if (RangeStatus != FRS_Success)
        return StmtError();
    }

    assert(!BeginExpr.isInvalid() && !EndExpr.isInvalid() &&
           "invalid range expression in for loop");

    // C++11 [dcl.spec.auto]p7: BeginType and EndType must be the same.
    // C++1z removes this restriction.
    QualType BeginType = BeginVar->getType(), EndType = EndVar->getType();
    if (!Context.hasSameType(BeginType, EndType)) {
      Diag(RangeLoc, getLangOpts().CPlusPlus17
                         ? diag::warn_for_range_begin_end_types_differ
                         : diag::ext_for_range_begin_end_types_differ)
          << BeginType << EndType;
      NoteForRangeBeginEndFunction(*this, BeginExpr.get(), BEF_begin);
      NoteForRangeBeginEndFunction(*this, EndExpr.get(), BEF_end);
    }
    BeginDeclStmt =
        ActOnDeclStmt(ConvertDeclToDeclGroup(BeginVar), ColonLoc, ColonLoc);
    EndDeclStmt =
        ActOnDeclStmt(ConvertDeclToDeclGroup(EndVar), ColonLoc, ColonLoc);

    const QualType BeginRefNonRefType = BeginType.getNonReferenceType();
    ExprResult BeginRef = BuildDeclRefExpr(BeginVar, BeginRefNonRefType,
                                           VK_LValue, ColonLoc);
    if (BeginRef.isInvalid())
      return StmtError();

    ExprResult EndRef = BuildDeclRefExpr(EndVar, EndType.getNonReferenceType(),
                                         VK_LValue, ColonLoc);
    if (EndRef.isInvalid())
      return StmtError();

    // Build and check __begin != __end expression.
    NotEqExpr = ActOnBinOp(S, ColonLoc, tok::exclaimequal,
                           BeginRef.get(), EndRef.get());
    if (!NotEqExpr.isInvalid())
      NotEqExpr = CheckBooleanCondition(ColonLoc, NotEqExpr.get());
    if (!NotEqExpr.isInvalid())
      NotEqExpr =
          ActOnFinishFullExpr(NotEqExpr.get(), /*DiscardedValue*/ false);
    if (NotEqExpr.isInvalid()) {
      Diag(RangeLoc, diag::note_for_range_invalid_iterator)
        << RangeLoc << 0 << BeginRangeRef.get()->getType();
      NoteForRangeBeginEndFunction(*this, BeginExpr.get(), BEF_begin);
      if (!Context.hasSameType(BeginType, EndType))
        NoteForRangeBeginEndFunction(*this, EndExpr.get(), BEF_end);
      return StmtError();
    }

    // Build and check ++__begin expression.
    BeginRef = BuildDeclRefExpr(BeginVar, BeginRefNonRefType,
                                VK_LValue, ColonLoc);
    if (BeginRef.isInvalid())
      return StmtError();

    IncrExpr = ActOnUnaryOp(S, ColonLoc, tok::plusplus, BeginRef.get());
    if (!IncrExpr.isInvalid() && CoawaitLoc.isValid())
      // FIXME: getCurScope() should not be used during template instantiation.
      // We should pick up the set of unqualified lookup results for operator
      // co_await during the initial parse.
      IncrExpr = ActOnCoawaitExpr(S, CoawaitLoc, IncrExpr.get());
    if (!IncrExpr.isInvalid())
      IncrExpr = ActOnFinishFullExpr(IncrExpr.get(), /*DiscardedValue*/ false);
    if (IncrExpr.isInvalid()) {
      Diag(RangeLoc, diag::note_for_range_invalid_iterator)
        << RangeLoc << 2 << BeginRangeRef.get()->getType() ;
      NoteForRangeBeginEndFunction(*this, BeginExpr.get(), BEF_begin);
      return StmtError();
    }

    // Build and check *__begin  expression.
    BeginRef = BuildDeclRefExpr(BeginVar, BeginRefNonRefType,
                                VK_LValue, ColonLoc);
    if (BeginRef.isInvalid())
      return StmtError();

    ExprResult DerefExpr = ActOnUnaryOp(S, ColonLoc, tok::star, BeginRef.get());
    if (DerefExpr.isInvalid()) {
      Diag(RangeLoc, diag::note_for_range_invalid_iterator)
        << RangeLoc << 1 << BeginRangeRef.get()->getType();
      NoteForRangeBeginEndFunction(*this, BeginExpr.get(), BEF_begin);
      return StmtError();
    }

    // Attach  *__begin  as initializer for VD. Don't touch it if we're just
    // trying to determine whether this would be a valid range.
    if (!LoopVar->isInvalidDecl() && Kind != BFRK_Check) {
      AddInitializerToDecl(LoopVar, DerefExpr.get(), /*DirectInit=*/false);
      if (LoopVar->isInvalidDecl())
        NoteForRangeBeginEndFunction(*this, BeginExpr.get(), BEF_begin);
    }
  }

  // Don't bother to actually allocate the result if we're just trying to
  // determine whether it would be valid.
  if (Kind == BFRK_Check)
    return StmtResult();

  // In OpenMP loop region loop control variable must be private. Perform
  // analysis of first part (if any).
  if (getLangOpts().OpenMP >= 50 && BeginDeclStmt.isUsable())
    ActOnOpenMPLoopInitialization(ForLoc, BeginDeclStmt.get());

  return new (Context) CXXForRangeStmt(
      InitStmt, RangeDS, cast_or_null<DeclStmt>(BeginDeclStmt.get()),
      cast_or_null<DeclStmt>(EndDeclStmt.get()), NotEqExpr.get(),
      IncrExpr.get(), LoopVarDS, /*Body=*/nullptr, ForLoc, CoawaitLoc,
      ColonLoc, RParenLoc);
}

/// Synthesize a mostly qualified nested name specifier for a declaration.
///
/// This assumes the the declaration is both non-dependent and has no
/// dependent components of its scope. Note that the source locations refer
/// to the point of synthesis, not physical source code locations.
///
// TODO: Allow this to be dependent.
static NestedNameSpecifierLoc GetQualifiedNameForDecl(ASTContext &Cxt, Decl *D,
                                                      SourceLocation Loc) {
  // Get the path to the the TU.
  llvm::SmallVector<DeclContext *, 4> Path;
  for (DeclContext *DC = D->getDeclContext(); !isa<TranslationUnitDecl>(DC);
       DC = DC->getParent()) {
    if (NamespaceDecl *NS = dyn_cast<NamespaceDecl>(DC)) {
      // Don't include inline namespaces.
      if (NS->isInline())
        continue;
    }
    Path.push_back(DC);
  }
  std::reverse(Path.begin(), Path.end());

  // Build the NNS.
  NestedNameSpecifierLocBuilder Builder;
  for (DeclContext *DC : Path) {
    if (NamespaceDecl *NS = dyn_cast<NamespaceDecl>(DC)) {
      // Builds 'NS::'.
      Builder.Extend(Cxt, NS, Loc, Loc);
    } else if (CXXRecordDecl *Class = dyn_cast<CXXRecordDecl>(DC)) {
      QualType T = Cxt.getTagDeclType(Class);
      TypeSourceInfo *TSI = Cxt.getTrivialTypeSourceInfo(T);
      // Builds 'Class::'. There is no template keyword.
      Builder.Extend(Cxt, SourceLocation(), TSI->getTypeLoc(), Loc);
    } else {
      llvm_unreachable("Unhandled nested name specifier kind");
    }
  }
  return Builder.getWithLocInContext(Cxt);
}

static int NewTemplateParameterDepth(DeclContext *DC) {
  while (DC) {
    Decl *D = Decl::castFromDeclContext(DC);
    if (TemplateDecl *Template = D->getDescribedTemplate())
      return Template->getTemplateParameters()->getDepth() + 1;
    DC = DC->getParent();
  }
  return 0;
}

/// A facility used to unpack and build the dependent body of an expansion
/// statement.
struct ExpansionStatementBuilder
{
  /// Used during parsing to initially build the various statements and
  /// declarations necessary to parse the loop body.
  ///
  /// FIXME: Detect constexpr-ness from the loop var.
  ExpansionStatementBuilder(Sema &S, Scope *CS, Sema::BuildForRangeKind K,
                            Stmt *LoopVarDS, Expr *RangeExpr,
                            bool IsConstexpr);

  /// Used during instantiation. Note that all of the statements and
  /// declarations have been instantiated, so we just need to unpack that
  /// information for subsequent analysis.
  ///
  /// FIXME: Detect constexpr-ness from the loop var.
  ExpansionStatementBuilder(Sema &S, Sema::BuildForRangeKind K,
                            Stmt *LoopVarDS, Stmt *RangeVarDS,
                            bool IsConstexpr);

  /// Construct a range without a body, using minimal information.
  /// No source locations exist and are thus default-constructed.
  ExpansionStatementBuilder(Sema &S, Scope *CS, Sema::BuildForRangeKind K,
                            Expr *RangeExpr);

  /// Used during instantiation of an expansion on a pack.
  /// FIXME: Detect constexpr-ness from the loop var.
  ExpansionStatementBuilder(Sema &S, Sema::BuildForRangeKind K,
                            Stmt *LoopVarDS, Expr *RangeExpr,
                            bool IsConstexpr);

  /// Build a statement that contains the "pattern" of the expansion
  /// denoted by the loop. This needs to be declared in a way that it
  /// can be repeatedly instantiated.
  StmtResult Build();

  /// Build the range variable.
  bool BuildRangeVar();

  /// Perform some final analysis on the range variable.
  void FinishRangeVar();

  /// Build the induction variable.
  bool BuildInductionVar();

  /// Builds an expansion when the range is dependent.
  StmtResult BuildDependentExpansion(bool ParameterPack = false);

  /// Build the expansion over an unexpanded parameter pack.
  StmtResult BuildExpansionOverPack();

  /// Build the expansion over an array of known bound.
  StmtResult BuildExpansionOverArray();

  /// Build the expansion over a tuple.
  StmtResult BuildExpansionOverTuple();

  /// Build the expansion over a constexpr range.
  /// \param Determine if the body will be instantiated or not.
  StmtResult BuildExpansionOverRange();

  /// Build the expansion over a destructurable class.
  StmtResult BuildExpansionOverClass();

  /// Used by Build() to push the expansion context just before returning.
  StmtResult Finish(StmtResult S) {
    if (!S.isInvalid())
      SemaRef.PushLoopExpansion(S.get());
    return S;
  }

  Expr *getBeginCallRef() const { return BeginCallRef; }
  Expr *getEndCallRef() const { return EndCallRef; }
  Expr *getInductionRef() const { return InductionRef; }

  /// The translation semantics
  Sema &SemaRef;

  /// The Scope in which analysis is performed.
  Scope* CurScope;

  /// The kind of construction happening.
  Sema::BuildForRangeKind Kind;

  /// Contains the loop variable declaration. In 'for... (auto x : y)',
  /// this contains the statement that will declare 'x', as in
  /// 'auto x = <some-initilializer>'.
  DeclStmt *LoopDeclStmt;

  /// The expression denoting the collection of elements for which we are
  /// expanding the body. In 'for... (auto x : y)', this contains the
  /// expression 'y'. This also becomes the initializer of the range variable.
  Expr *RangeExpr;

  /// True if this is a constexpr expansion.
  bool IsConstexpr;

  // Source locations
  SourceLocation ForLoc;
  SourceLocation AnnotationLoc; // constexpr or ...
  SourceLocation ColonLoc;
  SourceLocation RParenLoc;

  // Computed values.

  /// The declared loop variable.
  VarDecl *LoopVar = nullptr;

  /// The range variable declaration.
  VarDecl *RangeVar = nullptr;

  /// The non-reference type of the range.
  QualType RangeType = {};

  /// A reference to the range variable.
  DeclRefExpr *RangeRef;

  /// The statement declaring the range variable.
  DeclStmt *RangeDeclStmt = nullptr;

  /// The template parameter list for the induction variable.
  TemplateParameterList *TemplateParms = nullptr;

  /// The induction variable is an integer template parameter used to compute
  /// the nth value of an expanded statement.
  NonTypeTemplateParmDecl *InductionVar = nullptr;

  /// A reference to the induction variable.
  DeclRefExpr *InductionRef;

  // DeclRef to __range.begin() and __range.end()
  Expr *BeginCallRef;
  Expr *EndCallRef;

  SizeOfPackExpr *PackSize;

  /// If this is a range that failed to find an acceptable count call.
  bool CountCallFailure = false;
};

ExpansionStatementBuilder::
ExpansionStatementBuilder(Sema &S, Scope *CS, Sema::BuildForRangeKind K,
                          Stmt *LoopVarDS, Expr *RangeExpr, bool IsConstexpr)
  : SemaRef(S), CurScope(CS), Kind(K),
    LoopDeclStmt(cast<DeclStmt>(LoopVarDS)), RangeExpr(RangeExpr),
    IsConstexpr(IsConstexpr)
{
  LoopVar = cast<VarDecl>(LoopDeclStmt->getSingleDecl());

  SourceLocation Loc;
  if (isa<DeclRefExpr>(RangeExpr)) {
    NamedDecl *PackDecl =
      cast<NamedDecl>(cast<DeclRefExpr>(RangeExpr)->getDecl());
    PackSize = SizeOfPackExpr::Create(S.Context, Loc, PackDecl, Loc, Loc);
  } else if (isa<FunctionParmPackExpr>(RangeExpr)) {
    FunctionParmPackExpr *FPPE = cast<FunctionParmPackExpr>(RangeExpr);
    PackSize = SizeOfPackExpr::Create(S.Context, Loc, FPPE->getParameterPack(),
                                      Loc, Loc, FPPE->getNumExpansions());
  }

  // Within a constexpr expansion, the loop variable is constexpr.
  //
  // FIXME: The constexpr should be permitted on the declaration, not
  // required before the loop.
  if (IsConstexpr) {
    VarDecl *VD = cast<VarDecl>(LoopVar);
    VD->setConstexpr(true);
    VD->setType(VD->getType().withConst());

    // FIXME: This is a hack, and it can be removed after we allow
    // constexpr on the declaration.
    // This stops the const qualifier from being removed during template
    // instantiation.
    QualType UpdatedSourceTy = VD->getTypeSourceInfo()->getType().withConst();
    VD->getTypeSourceInfo()->overrideType(UpdatedSourceTy);
  }
}

ExpansionStatementBuilder::
ExpansionStatementBuilder(Sema &S, Sema::BuildForRangeKind K,
                          Stmt *LoopVarDS, Stmt *RangeVarDS,
                          bool IsConstexpr)
  : SemaRef(S), CurScope(S.getCurScope()), Kind(K),
    LoopDeclStmt(cast<DeclStmt>(LoopVarDS)), RangeExpr(),
    IsConstexpr(IsConstexpr)
{
  LoopVar = cast<VarDecl>(LoopDeclStmt->getSingleDecl());

  // Unpack the Range statement into its various parts.
  RangeDeclStmt = cast<DeclStmt>(RangeVarDS);
  RangeVar = cast<VarDecl>(RangeDeclStmt->getSingleDecl());
  if (RangeVar->isInvalidDecl()) {
    LoopVar->setInvalidDecl(true);
    return;
  }
  RangeExpr = RangeVar->getInit();
  RangeType = RangeVar->getType().getNonReferenceType();

  /// Build the expression __range for various uses.
  ExprResult RangeDRE =
    SemaRef.BuildDeclRefExpr(RangeVar, RangeType, VK_LValue, ColonLoc);
  RangeRef = cast<DeclRefExpr>(RangeDRE.get());
}

ExpansionStatementBuilder::
ExpansionStatementBuilder(Sema &S, Sema::BuildForRangeKind K,
                          Stmt *LoopVarDS, Expr *RangeExpr,
                          bool IsConstexpr)
  : SemaRef(S), Kind(K), LoopDeclStmt(cast<DeclStmt>(LoopVarDS)),
    RangeExpr(RangeExpr), IsConstexpr(IsConstexpr), ForLoc(), AnnotationLoc(),
    ColonLoc(), RParenLoc() {
  LoopVar = cast<VarDecl>(LoopDeclStmt->getSingleDecl());

  SourceLocation Loc;
  if (isa<DeclRefExpr>(RangeExpr)) {
    NamedDecl *PackDecl =
      cast<NamedDecl>(cast<DeclRefExpr>(RangeExpr)->getDecl());
    PackSize = SizeOfPackExpr::Create(S.Context, Loc, PackDecl, Loc, Loc);
  } else if (isa<FunctionParmPackExpr>(RangeExpr)) {
    FunctionParmPackExpr *FPPE = cast<FunctionParmPackExpr>(RangeExpr);
    PackSize = SizeOfPackExpr::Create(S.Context, Loc, FPPE->getParameterPack(),
                                      Loc, Loc, FPPE->getNumExpansions());
  } else if (isa<SubstNonTypeTemplateParmPackExpr>(RangeExpr)) {
    SubstNonTypeTemplateParmPackExpr *NTTPE =
      cast<SubstNonTypeTemplateParmPackExpr>(RangeExpr);
    unsigned N = NTTPE->getParameterPack()->getNumExpansionTypes();
    PackSize = SizeOfPackExpr::Create(S.Context, Loc, NTTPE->getParameterPack(),
                                      Loc, Loc, N);
  }

  RangeDeclStmt = nullptr;
  RangeVar = nullptr;
  RangeRef = nullptr;
}

ExpansionStatementBuilder::
ExpansionStatementBuilder(Sema &S, Scope *CS, Sema::BuildForRangeKind K,
                          Expr *RangeExpr)
  : SemaRef(S), CurScope(CS), Kind(K),
    RangeExpr(RangeExpr), IsConstexpr(true), ForLoc(), AnnotationLoc(),
    ColonLoc(), RParenLoc()
{
}

StmtResult
ExpansionStatementBuilder::Build()
{
  if (LoopVar->isInvalidDecl())
    return StmtError();

  if (!RangeExpr) {
    LoopVar->setInvalidDecl();
    return StmtError();
  }

  // Build the induction variable. This is used in all expansions.
  BuildInductionVar();

  // Handle pack expansions before trying to build the range variable.
  // We're not building one for this kind of expansion.
  if (RangeExpr->containsUnexpandedParameterPack())
    return Finish(BuildExpansionOverPack());

  // Build the range variable if needed.
  if (!RangeVar && !BuildRangeVar())
    return StmtError();
  FinishRangeVar();

<<<<<<< HEAD
  EnterExpressionEvaluationContext Ctx(
      SemaRef, Sema::ExpressionEvaluationContext::ConstantEvaluated);
=======
  // FIXME: Is this right?
  // Expansion statements are kind of a hybrid between a
  // constant evaluation, and normal code.
  //
  // This seems to just build the constant evaluated portions.
  EnterExpressionEvaluationContext EvalContext(SemaRef,
    Sema::ExpressionEvaluationContext::ConstantEvaluated);
>>>>>>> 0de097e5

  // The order in which we determine the expansion style must follow
  // the order in which structured bindings proceeds. That is:
  //
  // 1. Arrays (detected by type)
  // 2. Tuples (detected by presence of std::tuple_size)
  // 3. Constexpr ranges (this is new)
  // 3. Classes (destructured)
  //
  // I think we need (want?) to insert ranges before classes although
  // range expansion only works when constexpr is true.

  // Do not attempt to build an expansion over a dependent range.
  // If the range is type dependent, then we don't know which of the
  // cases above match.
  // If the range is value dependent, then we'll be unsuccessful in
  // our attempt to build the valid expansion. Length will be non-computable.
  if (RangeType->isDependentType() || RangeVar->getInit()->isValueDependent())
    return Finish(BuildDependentExpansion());

  // Explicitly build this for array types.
  if (RangeType->isConstantArrayType())
    return Finish(BuildExpansionOverArray());

  StmtResult ForStmt;

  // Try building a tuple expansion.
  // FIXME: Disabled for variadic reifiers.
  ForStmt = BuildExpansionOverTuple();
  if (!ForStmt.isInvalid())
    return Finish(ForStmt);

  // If that doesn't succeed, try with a constexpr range.
  ForStmt = BuildExpansionOverRange();
  if (!ForStmt.isInvalid())
    return Finish(ForStmt);

  // This is a constexpr range, but there was no way to compute the size.
  if (CountCallFailure)
    return StmtError();

  // If that doesn't succeed, try with a destructurable class.
  ForStmt = BuildExpansionOverClass();
  if (!ForStmt.isInvalid())
    return Finish(ForStmt);

  // FIXME: Diagnose this error.
  return StmtError();
}

// For non-constexpr expansions, build the range variable as:
//
//    auto&& __range = range-expr.
//
// For constexpr-expansions, build the range variable as:
//
//    constexpr auto __range = range-expr.
bool
ExpansionStatementBuilder::BuildRangeVar()
{
  // We want to create a copy of the range variable if this is a constexpr
  // expansion statement, but otherwise we'll just use an rvalue reference.
  RangeType = IsConstexpr ? SemaRef.Context.getAutoDeductType() :
    SemaRef.Context.getAutoRRefDeductType();

  SourceLocation RangeLoc = RangeExpr->getBeginLoc();
  RangeVar = BuildForRangeVarDecl(SemaRef, RangeLoc, RangeType, "__range");

  if (IsConstexpr) {
    RangeVar->setConstexpr(true);
    RangeVar->setType(RangeType = RangeType.withConst());
  }

  if (FinishForRangeVarDecl(SemaRef, RangeVar, RangeExpr, RangeLoc,
                            diag::err_for_range_deduction_failure)) {
    LoopVar->setInvalidDecl();
    return false;
  }

  // Update the range's expression type.
  RangeType = RangeVar->getType().getNonReferenceType();
  if (SemaRef.RequireCompleteType(RangeLoc, RangeType,
                                  diag::err_for_range_incomplete_type))
    return false;

  /// Build the expression __range for various uses.
  ExprResult RangeDRE =
    SemaRef.BuildDeclRefExpr(RangeVar, RangeType, VK_LValue, ColonLoc);
  RangeRef = cast<DeclRefExpr>(RangeDRE.get());

  // Claim the type doesn't contain 'auto': we've already done the checking.
  Sema::DeclGroupPtrTy RangeGroup =
  SemaRef.BuildDeclaratorGroup(
        MutableArrayRef<Decl *>((Decl **)&RangeVar, 1));
  StmtResult RangeDecl = SemaRef.ActOnDeclStmt(RangeGroup, RangeLoc, RangeLoc);
  if (RangeDecl.isInvalid()) {
    LoopVar->setInvalidDecl();
    return false;
  }
  RangeDeclStmt = cast<DeclStmt>(RangeDecl.get());

  return true;
}

void
ExpansionStatementBuilder::FinishRangeVar()
{
  bool IsTypeDependent = RangeType->isDependentType();
  bool IsValueDependent = RangeVar->getInit()->isValueDependent();

  // Update the loop variable's type when the range is dependent.
  if (IsTypeDependent || IsValueDependent) {
    // The range is implicitly used as a placeholder when it is dependent.
    RangeVar->markUsed(SemaRef.Context);

    // Substitute any 'auto's in the loop variable as 'DependentTy'. We'll
    // fill them in properly when we instantiate the loop.
    if (!LoopVar->isInvalidDecl() && Kind != Sema::BFRK_Check) {
      // FIXME: This a hack, we need to set the loop var to a temporary
      // dependent initializer, or use some other means to convey that while
      // the loop var is not type dependent, it is indeed value dependent.
      //
      // In the mean time, this seems to be enough to trick the DeclRefExprs
      // referencing the loop var into marking themselves as dependent, and
      // preventing constexpr evaluation before all values are in place.
      if (IsValueDependent) {
        LoopVar->setType(SemaRef.Context.DependentTy);
      } else {
        QualType SubstType = SemaRef.SubstAutoType(LoopVar->getType(),
                                                   SemaRef.Context.DependentTy);
        LoopVar->setType(SubstType);
      }
    }
  }
}

// Declare a new template parameter for which we will be substituting
// concrete values later. Effectively, we're creating a parameterized
// compound statement, like this:
//
//    template<size_t __N> for ...
bool
ExpansionStatementBuilder::BuildInductionVar()
{
  int Depth = NewTemplateParameterDepth(SemaRef.CurContext);
  IdentifierInfo *ParmName = &SemaRef.Context.Idents.get("__N");
  const QualType ParmTy = SemaRef.Context.getSizeType();
  TypeSourceInfo *ParmTI =
      SemaRef.Context.getTrivialTypeSourceInfo(ParmTy, ColonLoc);
  NonTypeTemplateParmDecl *Parm =
      NonTypeTemplateParmDecl::Create(SemaRef.Context,
                                      SemaRef.Context.getTranslationUnitDecl(),
                                      ColonLoc, ColonLoc, Depth,
                                      /*Position=*/0, ParmName, ParmTy, false,
                                      ParmTI);
  NamedDecl *Parms[] = {Parm};
  TemplateParms =
      TemplateParameterList::Create(SemaRef.Context, ColonLoc, ColonLoc, Parms,
                                    ColonLoc, nullptr);

  // Build the expression __N.
  ExprResult ParmRef =
      SemaRef.BuildDeclRefExpr(Parm, ParmTy, VK_RValue, ColonLoc);
  if (ParmRef.isInvalid())
    return false;
  InductionRef = cast<DeclRefExpr>(ParmRef.get());

  return true;
}

/// When the range variable is dependent, just preserve the "structure" of
/// the loop, but don't pre-compute e.g., tuple sizes or induction value
/// sequences.
StmtResult
ExpansionStatementBuilder::BuildDependentExpansion(bool PackExpansion)
{
  // Parameter pack expansions can be determined while the range is still
  // dependent. We can use this information to avoid problems during semantic
  // analysis of the body.
  if (!PackExpansion)
    return new (SemaRef.Context) CXXCompositeExpansionStmt(
      LoopDeclStmt, RangeDeclStmt, TemplateParms, /*Size=*/-1,
      ForLoc, AnnotationLoc, ColonLoc, RParenLoc);
  return new (SemaRef.Context) CXXPackExpansionStmt(
    LoopDeclStmt, RangeExpr, TemplateParms, /*Size=*/-1,
    ForLoc, AnnotationLoc, ColonLoc, RParenLoc);
}

/// When range-expr contains an unexpanded parameter pack, then build
/// the expansion over each element in the expanded pack. For example:
///
///     for... (auto x : pack) stmt;
///
/// will expand as:
///
///     { // expansion-1
///       auto x = pack_1;
///       stmt_1;
///     }
///     { // expansion-2
///       auto x = pack_2;
///       stmt_2;
///     }
///     ...
///     Up to sizeof...(pack)
///
/// And similarly for constexpr expansions. Note that we only have constexpr
/// pack expansions for non-type template argument packs.
///
/// Note that there is no range variable for a pack expansion.
///
/// FIXME: If the constexpr specifier is present (pending subsequent
/// merging of features, make sure the loop variable is declared constexpr).
StmtResult
ExpansionStatementBuilder::BuildExpansionOverPack()
{
  // Substitute any 'auto's in the loop variable as 'dependent auto'. We'll
  // fill them in properly when we instantiate the loop.
  // Normally this is done in FinishRangeVar(), but we don't have a RangeVar
  // to finish.
  if (!LoopVar->isInvalidDecl() && Kind != Sema::BFRK_Check) {
    QualType SubstType = SemaRef.SubstAutoType(LoopVar->getType(),
                                               SemaRef.Context.DependentTy);
    LoopVar->setType(SubstType);
  }

  // If we can't get a size, we're still dependent.
  if (PackSize->isValueDependent()) {
    return BuildDependentExpansion(/*PackExpansion=*/true);
  }

  std::size_t Size;
  if (FunctionParmPackExpr *FPPE = dyn_cast<FunctionParmPackExpr>(RangeExpr))
    Size = FPPE->getNumExpansions();
  else
    llvm_unreachable("Unimplemented pack expansion!\n");

  ExprResult PackAccessor =
    SemaRef.ActOnCXXSelectPackExpr(RangeExpr, InductionRef);
  if (PackAccessor.isInvalid())
    return StmtError();

  SemaRef.AddInitializerToDecl(LoopVar, PackAccessor.get(), false);
  if (LoopVar->isInvalidDecl())
    return StmtError();

  return new (SemaRef.Context)
    CXXPackExpansionStmt(LoopDeclStmt, RangeExpr, TemplateParms, Size,
                         ForLoc, AnnotationLoc, ColonLoc, RParenLoc);
}

/// When range-expr denotes an array, expand over the elements of the array.
///
///     for... (auto x : arr) stmt;
///
/// will expand as:
///
///     { // expansion-1
///       auto x = arr[0];
///       stmt_1;
///     }
///     { // expansion-2
///       auto x = arr[1];
///       stmt_2;
///     }
///     ...
///     Up to std::extent_v<decltype(arr)>.
///
/// And similarly for constexpr loops.
///
/// Note that there is no range-variable in pack expansion. We can't bind
/// to anything.
StmtResult
ExpansionStatementBuilder::BuildExpansionOverArray()
{
  // Build the expression __range[__N].
  ExprResult RangeAccessor =
      SemaRef.ActOnArraySubscriptExpr(CurScope, RangeRef, ColonLoc,
                                      InductionRef, ColonLoc);
  if (RangeAccessor.isInvalid())
    return false;

  // Make the range accessor the initializer of the loop variable.
  SemaRef.AddInitializerToDecl(LoopVar, RangeAccessor.get(), false);
  if (LoopVar->isInvalidDecl())
    return StmtError();

  // Pre-compute the array size.
  ConstantArrayType const *ArrayTy = cast<ConstantArrayType>(RangeType);
  llvm::APSInt Size(ArrayTy->getSize(), true);

  return new (SemaRef.Context) CXXCompositeExpansionStmt(
    LoopDeclStmt, RangeDeclStmt, TemplateParms, Size.getExtValue(), ForLoc,
    AnnotationLoc, ColonLoc, RParenLoc);
}

/// When range-expr denotes an tuple, expand over the elements of the array.
///
///     for... (auto x : tup) stmt;
///
/// will expand as:
///
///     auto&& __range = tup;
///     { // expansion-1
///       auto x = std::get<0>(__range);
///       stmt_1;
///     }
///     { // expansion-2
///       auto x = std::get<1>(__range);
///       stmt_2;
///     }
///     ...
///     Up to std::tuple_size_v<decltype(tup)>;
///
/// And similarly for constexpr loops.
///
/// If lookup or instantiation of std::tuple_size_v fail, then they do
/// silently (as if in a SFINAE trap).
StmtResult
ExpansionStatementBuilder::BuildExpansionOverTuple()
{
  /// Build the template argument list for get<N>.
  TemplateArgument Arg(InductionRef, TemplateArgument::Expression);
  TemplateArgumentLocInfo ArgLocInfo(InductionRef);
  TemplateArgumentLoc ArgLoc(Arg, ArgLocInfo);
  TemplateArgumentListInfo TempArgs(ColonLoc, ColonLoc);
  TempArgs.addArgument(ArgLoc);

  // FIXME: If the NNS::get fails, should we fall back to std::get?

  // Build the dependent expression 'NNS::get<__N>(__tuple)' where 'NNS' is
  // the nested name specifier denoting the scope in which the '__tuple' type
  // is defined.
  // Get the name information for 'NNS::get'.
  CXXRecordDecl *RangeClass = RangeType->getAsCXXRecordDecl();
  if (!RangeClass)
    return StmtError();
  NestedNameSpecifierLoc NNS =
      GetQualifiedNameForDecl(SemaRef.Context, RangeClass, ColonLoc);
  IdentifierInfo *Name = &SemaRef.Context.Idents.get("get");
  DeclarationNameInfo DNI(Name, ColonLoc);

  // Do an initial lookup for 'NNS::get' where 'NNS' is the declaration
  // context of the range type.
  LookupResult R(SemaRef, DNI.getName(), ColonLoc, Sema::LookupOrdinaryName);
  // For now just fail if we can't find a get function, this is probably not a
  // tuple.
  if (!SemaRef.LookupQualifiedName(R, RangeClass->getDeclContext()))
    return StmtError();

  const UnresolvedSetImpl &FoundNames = R.asUnresolvedSet();

  // Build the lookup expression 'NNS::get<I>'.
  UnresolvedLookupExpr *Fn = UnresolvedLookupExpr::Create(
    SemaRef.Context,
    /*NamingClass=*/nullptr, NNS,
    /*TemplateKWLoc=*/SourceLocation(), DNI,
    /*NeedsADL=*/false, &TempArgs, FoundNames.begin(), FoundNames.end());

  // Build the actual call expression 'NNS::get<I>(__tuple)'.
  Expr *Args[] = {RangeRef};
  ExprResult RangeAccessor =
    SemaRef.ActOnCallExpr(CurScope, Fn, ColonLoc, Args, ColonLoc);

  // Make the range accessor the initializer of the loop variable.
  SemaRef.AddInitializerToDecl(LoopVar, RangeAccessor.get(), false);
  if (LoopVar->isInvalidDecl())
    return StmtError();

  // Get the tuple size for the number of expansions.
  llvm::APSInt Size;
  if (!GetTupleSize(SemaRef, ColonLoc, RangeType, Size))
    return StmtError();

  return new (SemaRef.Context) CXXCompositeExpansionStmt(
    LoopDeclStmt, RangeDeclStmt, TemplateParms, Size.getExtValue(), ForLoc,
    AnnotationLoc, ColonLoc, RParenLoc);
}

/// When range-expr denotes an array, expand over the elements of the array.
///
///     for constexpr (auto x : range) stmt;
///
/// will expand as:
///
///     constexpr auto&& __range = range;
///     constexpr auto __begin = begin-expr(__range)
///     constexpr auto __end = end-expr(__range)
///     { // expansion-1
///       constexpr auto x = std::next(__begin, 0);
///       stmt_1;
///     }
///     { // expansion-2
///       constexpr auto x = std::next(__begin, 1);
///       stmt_2;
///     }
///     ...
///     Up to std::size(range) or std:distance(range), whichever is available.
///
/// FIXME: Using std::next guarantees quadratic loop performance for
/// non-random-access iterators. Either pre-compute an array (which is weird)
/// or build each expansion within a dedicated loop elsewhere.
StmtResult
ExpansionStatementBuilder::BuildExpansionOverRange()
{
  QualType AutoType = SemaRef.Context.getAutoDeductType();

  ///  Build 'constexpr auto __begin = ...'
  VarDecl *BeginVar =
      BuildForRangeVarDecl(SemaRef, ColonLoc, AutoType, "__begin");
  BeginVar->setConstexpr(true);
  BeginVar->setType(BeginVar->getType().withConst());

  ///  Build 'constexpr auto __end = ...'
  VarDecl *EndVar =
      BuildForRangeVarDecl(SemaRef, ColonLoc, AutoType, "__end");
  EndVar->setConstexpr(true);
  EndVar->setType(EndVar->getType().withConst());

  // Build decl refs for the __range in each of the begin and end expressions.
  ExprResult BeginRangeRef =
      SemaRef.BuildDeclRefExpr(RangeVar, RangeType, VK_LValue, ColonLoc);
  if (BeginRangeRef.isInvalid())
    return StmtError();
  ExprResult EndRangeRef =
      SemaRef.BuildDeclRefExpr(RangeVar, RangeType, VK_LValue, ColonLoc);
  if (EndRangeRef.isInvalid())
    return StmtError();

  Sema::DeclGroupPtrTy BeginGroup =
  SemaRef.BuildDeclaratorGroup(
        MutableArrayRef<Decl *>((Decl **)&BeginVar, 1));
  StmtResult BeginDecl = SemaRef.ActOnDeclStmt(BeginGroup, ColonLoc, ColonLoc);
  if (BeginDecl.isInvalid())
    return StmtError();

  Sema::DeclGroupPtrTy EndGroup =
  SemaRef.BuildDeclaratorGroup(
        MutableArrayRef<Decl *>((Decl **)&EndVar, 1));
  StmtResult EndDecl = SemaRef.ActOnDeclStmt(EndGroup, ColonLoc, ColonLoc);
  if (EndDecl.isInvalid())
    return StmtError();

  // Used below.
  NamespaceDecl *Std = SemaRef.getOrCreateStdNamespace();

  // Get the __range.begin() and __range.end() functions
  ExprResult BeginExpr;
  ExprResult EndExpr;
  BeginEndFunction BEFFailure;
  OverloadCandidateSet CandidateSet(ColonLoc, OverloadCandidateSet::CSK_Normal);
  Sema::ForRangeStatus RangeStatus =
    BuildNonArrayForRange(SemaRef, BeginRangeRef.get(), EndRangeRef.get(),
    RangeType, BeginVar, EndVar, ColonLoc, /*CoroutineLoc=*/SourceLocation(),
    &CandidateSet, &BeginExpr, &EndExpr, &BEFFailure);

  // If __range.begin() or __range.end() are not defined,
  // this is, by definition, not a range.
  if (BeginExpr.isInvalid() || EndExpr.isInvalid())
    return StmtError();

  // Don't bother diagnosing errors. We have more cases to diagnose.
  if (Kind == Sema::BFRK_Build && RangeStatus != Sema::FRS_Success)
    return StmtError();

  // Build references to the new variables.
  QualType BeginType = BeginVar->getType().getNonReferenceType();
  ExprResult BeginRef =
      SemaRef.BuildDeclRefExpr(BeginVar, BeginType, VK_LValue, ColonLoc);
  if (BeginRef.isInvalid())
    return StmtError();

  QualType EndType = EndVar->getType().getNonReferenceType();
  ExprResult EndRef =
      SemaRef.BuildDeclRefExpr(EndVar, EndType, VK_LValue, ColonLoc);
  if (EndRef.isInvalid())
    return StmtError();

  // Store the calls to __range.begin() and __range.end() so that we can
  // use them in a traverser.
  BeginCallRef = BeginRef.get();
  EndCallRef = EndRef.get();

  // Build the next element accessor. For now, this is *std::next(__begin, I).
  //
  // FIXME: This forces loops to be quadratic for non-random-access iterators.
  // We really want to precompute an array of iterators and force the next
  // statement to index into that. In other words we want something like this:
  //
  //    static constexpr auto __iters[] = __expansion(__range);
  //
  // When non-dependent, this would produce an initializer that precomputes
  // the sequence of iterators into the range.
  //
  // The loop variable would then be this:
  //
  //    constexpr var-decl = __iters[__N];
  //
  // Note that we kind of need to jump through these hoops in order to ensure
  // the loop variable has an initializer that we can just instantiate N times.
  // We don't want to manually construct the body each time. Although we might
  // just do that.
  DeclarationNameInfo NextNameInfo(
      &SemaRef.Context.Idents.get("next"), ColonLoc);
  LookupResult NextCallLookup(SemaRef, NextNameInfo, Sema::LookupOrdinaryName);
  if (!SemaRef.LookupQualifiedName(NextCallLookup, Std))
    return StmtError();
  if (NextCallLookup.getResultKind() != LookupResult::FoundOverloaded)
    return StmtError();

  UnresolvedLookupExpr *NextFn =
    UnresolvedLookupExpr::Create(SemaRef.Context, /*NamingClass=*/nullptr,
                                 NestedNameSpecifierLoc(), NextNameInfo,
                                 /*ADL=*/true, /*Overloaded=*/true,
                                 NextCallLookup.begin(),
                                 NextCallLookup.end());
  Expr *Args[] = {BeginRef.get(), InductionRef};
  ExprResult NextCall =
      SemaRef.ActOnCallExpr(CurScope, NextFn, ColonLoc, Args, ColonLoc);
  if (NextCall.isInvalid())
    return StmtError();

  // Build *next-call.
  ExprResult NextDeref =
      SemaRef.ActOnUnaryOp(CurScope, ColonLoc, tok::star, NextCall.get());
  if (NextDeref.isInvalid())
    return StmtError();


  // Provide an initializer for the loop var, if there is one.
  SemaRef.AddInitializerToDecl(LoopVar, NextDeref.get(), false);
  if (LoopVar->isInvalidDecl())
    return StmtError();

  // FIXME: There's not really a good reason to do this now, but we do it
  // anyway.

  // If the range is a class, search for a nested size member.
  Expr *CountCall = nullptr;
  if (CXXRecordDecl *Class = RangeType->getAsCXXRecordDecl()) {
    DeclarationNameInfo SizeNameInfo(
        &SemaRef.Context.Idents.get("size"), ColonLoc);
    LookupResult SizeMemberLookup(
        SemaRef, SizeNameInfo, Sema::LookupMemberName);
    SemaRef.LookupQualifiedName(SizeMemberLookup, Class);
    if (!SizeMemberLookup.empty()) {
      ExprResult MemberRef =
          SemaRef.BuildMemberReferenceExpr(RangeRef, RangeRef->getType(),
                                           ColonLoc,
                                           /*IsPtr=*/false, CXXScopeSpec(),
                                           /*TemplateKWLoc=*/SourceLocation(),
                                           /*FirstQualifierInScope=*/nullptr,
                                           SizeMemberLookup,
                                           /*TemplateArgs=*/nullptr,
                                           CurScope);

      ExprResult Call =
        SemaRef.ActOnCallExpr(CurScope, MemberRef.get(), ColonLoc, None,
                              ColonLoc, nullptr);
      if (!Call.isInvalid())
        CountCall = Call.get();
    }
  }

  // If we didn't resolve the call as __range.size(), then try
  // std::distance(__begin, __end).
  //
  // FIXME: We have a serious problem if the range is strictly an input range.
  //
  // FIXME: All of this needs to be moved into SemaOverload.
  if (!CountCall) {
    // Build and evaluate std::distance(__begin, __end) expression
    DeclarationNameInfo DistNameInfo(
        &SemaRef.Context.Idents.get("distance"), ColonLoc);
    LookupResult DistLookup(SemaRef, DistNameInfo, Sema::LookupOrdinaryName);
    if (SemaRef.LookupQualifiedName(DistLookup, Std)) {
      if (DistLookup.getResultKind() == LookupResult::FoundOverloaded) {
        UnresolvedLookupExpr *SizeFn =
          UnresolvedLookupExpr::Create(SemaRef.Context, /*NamingClass=*/nullptr,
                                       NestedNameSpecifierLoc(), DistNameInfo,
                                       /*ADL=*/true, /*Overloaded=*/true,
                                       DistLookup.begin(), DistLookup.end());
        Expr *Args[] = {BeginRef.get(), EndRef.get()};
        ExprResult SizeCall =
            SemaRef.ActOnCallExpr(CurScope, SizeFn, ColonLoc, Args, ColonLoc);
        if (!SizeCall.isInvalid())
          CountCall = SizeCall.get();
      }
    }
  }

  // We couldn't find a way of computing the range.
  if (!CountCall) {
    CountCallFailure = true;
    return StmtError();
  }

<<<<<<< HEAD
  // Note the constant evaluation of the expression.
  EnterExpressionEvaluationContext EvalContext(SemaRef,
      Sema::ExpressionEvaluationContext::ConstantEvaluated);

=======
>>>>>>> 0de097e5
  Expr::EvalResult Result;
  Expr::EvalContext EvalCtx(
      SemaRef.Context, SemaRef.GetReflectionCallbackObj());
  if (!CountCall->EvaluateAsInt(Result, EvalCtx))
    return StmtError();

  llvm::APSInt Count = Result.Val.getInt();
  auto Ret = new (SemaRef.Context) CXXCompositeExpansionStmt(
    LoopDeclStmt, RangeDeclStmt, TemplateParms, Count.getExtValue(), ForLoc,
    AnnotationLoc, ColonLoc, RParenLoc);
  Ret->setBeginStmt(BeginDecl.get());
  Ret->setEndStmt(EndDecl.get());
  return Ret;
}

/// When range-expr denotes an array, expand over the elements of the array.
///
///     for constexpr (auto x : pod) stmt;
///
/// will expand as:
///
///     constexpr auto&& __range = pod;
///     { // expansion-1
///       constexpr auto x = __select(pod, 0)
///       stmt_1;
///     }
///     { // expansion-2
///       constexpr auto x = __select(pod, 1)
///       stmt_2;
///     }
///     ...
///     Up to the number of selectable members in the class.
///
/// The range-index is a precomputed list of iterators, maintained internally
/// by the compiler. The __select intrinsic returns the nth such iterator in
/// the sequence.
StmtResult
ExpansionStatementBuilder::BuildExpansionOverClass()
{
  CXXRecordDecl *RangeClass = RangeType->getAsCXXRecordDecl();
  if (!RangeClass)
    return StmtError();

  ExprResult Projection =
    SemaRef.ActOnCXXSelectMemberExpr(RangeType->getAsCXXRecordDecl(),
                                     RangeVar, InductionRef);
  if (Projection.isInvalid())
    return StmtError();

  std::size_t Size =
    cast<CXXSelectMemberExpr>(Projection.get())->getNumFields();

  // Make the range accessor the initializer of the loop variable.
  SemaRef.AddInitializerToDecl(LoopVar, Projection.get(), false);

  if (LoopVar->isInvalidDecl())
    return StmtError();

  return new (SemaRef.Context) CXXCompositeExpansionStmt(
    LoopDeclStmt, RangeDeclStmt, TemplateParms, Size, ForLoc,
    AnnotationLoc, ColonLoc, RParenLoc);
}

/// Build a C++ expansion statement.
///
/// This performs a primary analysis of the range initializer to determine which
/// expansion mechanism is going to be used (tuple expansion, pack expansion, or
/// structure expansion).
///
/// Given a range variable and a loop variable, build a new CXXForTupleStmt
/// containing that information. Note that the body will be parsed and
/// instantiated later.
StmtResult Sema::ActOnCXXExpansionStmt(Scope *S, SourceLocation ForLoc,
                                       SourceLocation AnnotationLoc,
                                       Stmt *LoopVar, SourceLocation ColonLoc,
                                       Expr *Range,
                                       SourceLocation RParenLoc,
                                       BuildForRangeKind Kind,
                                       bool IsConstexpr) {
  if (!Range || !LoopVar)
    return StmtError();
  ExpansionStatementBuilder Builder(*this, S, Kind, LoopVar, Range,
                                    IsConstexpr);
  Builder.ForLoc = ForLoc;
  Builder.AnnotationLoc = AnnotationLoc;
  Builder.ColonLoc = ColonLoc;
  Builder.RParenLoc = RParenLoc;
  StmtResult Ret = Builder.Build();
  if (Ret.isInvalid()) {
    if (!isa<DeclStmt>(LoopVar))
      return StmtError();

    Decl *LoopVarDecl = cast<DeclStmt>(LoopVar)->getSingleDecl();
    LoopVarDecl->setInvalidDecl(true);
  }
  return Ret;
}

StmtResult Sema::BuildCXXExpansionStmt(SourceLocation ForLoc,
                                       SourceLocation AnnotationLoc,
                                       Stmt *LoopVarDS,
                                       SourceLocation ColonLoc,
                                       Stmt *RangeVarDS,
                                       SourceLocation RParenLoc,
                                       BuildForRangeKind Kind,
                                       bool IsConstexpr) {
  ExpansionStatementBuilder Builder(*this, Kind, LoopVarDS, RangeVarDS,
                                    IsConstexpr);
  Builder.ForLoc = ForLoc;
  Builder.AnnotationLoc = AnnotationLoc;
  Builder.ColonLoc = ColonLoc;
  Builder.RParenLoc = RParenLoc;
  StmtResult Ret = Builder.Build();
  if (Ret.isInvalid()) {
    if (!isa<DeclStmt>(LoopVarDS))
      return StmtError();

    Decl *LoopVarDecl = cast<DeclStmt>(LoopVarDS)->getSingleDecl();
    LoopVarDecl->setInvalidDecl(true);
  }
  return Ret;
}

StmtResult
Sema::BuildCXXExpansionStmt(SourceLocation ForLoc,
                            SourceLocation EllipsisLoc, Stmt *LoopVarDS,
                            SourceLocation ColonLoc, Expr *RangeExpr,
                            SourceLocation RParenLoc, BuildForRangeKind Kind,
                            bool IsConstexpr) {
  ExpansionStatementBuilder Builder(*this, Kind, LoopVarDS, RangeExpr,
                                    IsConstexpr);

  Builder.ForLoc = ForLoc;
  Builder.AnnotationLoc = EllipsisLoc;
  Builder.ColonLoc = ColonLoc;
  Builder.RParenLoc = RParenLoc;
  StmtResult Ret = Builder.Build();
  if (Ret.isInvalid()) {
    if (!isa<DeclStmt>(LoopVarDS))
      return StmtError();

    Decl *LoopVarDecl = cast<DeclStmt>(LoopVarDS)->getSingleDecl();
    LoopVarDecl->setInvalidDecl(true);
  }
  return Ret;
}

static bool
CheckLoopExpansionStack(Sema &SemaRef, Stmt *S) {
  if (SemaRef.LoopExpansionStack.empty())
    return false;
  Sema::LoopExpansionContext& Ctx = SemaRef.LoopExpansionStack.back();
  return Ctx.Loops.back() == S;
}

/// Pop the current loop instantiation.
StmtResult Sema::ActOnCXXExpansionStmtError(Stmt *S) {
  assert(CheckLoopExpansionStack(*this, S));
  PopLoopExpansion();
  return StmtError();
}

/// FinishObjCForCollectionStmt - Attach the body to a objective-C foreach
/// statement.
StmtResult Sema::FinishObjCForCollectionStmt(Stmt *S, Stmt *B) {
  if (!S || !B)
    return StmtError();
  ObjCForCollectionStmt * ForStmt = cast<ObjCForCollectionStmt>(S);

  ForStmt->setBody(B);
  return S;
}

// Warn when the loop variable is a const reference that creates a copy.
// Suggest using the non-reference type for copies.  If a copy can be prevented
// suggest the const reference type that would do so.
// For instance, given "for (const &Foo : Range)", suggest
// "for (const Foo : Range)" to denote a copy is made for the loop.  If
// possible, also suggest "for (const &Bar : Range)" if this type prevents
// the copy altogether.
static void DiagnoseForRangeReferenceVariableCopies(Sema &SemaRef,
                                                    const VarDecl *VD,
                                                    QualType RangeInitType) {
  const Expr *InitExpr = VD->getInit();
  if (!InitExpr)
    return;

  QualType VariableType = VD->getType();

  if (auto Cleanups = dyn_cast<ExprWithCleanups>(InitExpr))
    if (!Cleanups->cleanupsHaveSideEffects())
      InitExpr = Cleanups->getSubExpr();

  const MaterializeTemporaryExpr *MTE =
      dyn_cast<MaterializeTemporaryExpr>(InitExpr);

  // No copy made.
  if (!MTE)
    return;

  const Expr *E = MTE->getSubExpr()->IgnoreImpCasts();

  // Searching for either UnaryOperator for dereference of a pointer or
  // CXXOperatorCallExpr for handling iterators.
  while (!isa<CXXOperatorCallExpr>(E) && !isa<UnaryOperator>(E)) {
    if (const CXXConstructExpr *CCE = dyn_cast<CXXConstructExpr>(E)) {
      E = CCE->getArg(0);
    } else if (const CXXMemberCallExpr *Call = dyn_cast<CXXMemberCallExpr>(E)) {
      const MemberExpr *ME = cast<MemberExpr>(Call->getCallee());
      E = ME->getBase();
    } else {
      const MaterializeTemporaryExpr *MTE = cast<MaterializeTemporaryExpr>(E);
      E = MTE->getSubExpr();
    }
    E = E->IgnoreImpCasts();
  }

  QualType ReferenceReturnType;
  if (isa<UnaryOperator>(E)) {
    ReferenceReturnType = SemaRef.Context.getLValueReferenceType(E->getType());
  } else {
    const CXXOperatorCallExpr *Call = cast<CXXOperatorCallExpr>(E);
    const FunctionDecl *FD = Call->getDirectCallee();
    QualType ReturnType = FD->getReturnType();
    if (ReturnType->isReferenceType())
      ReferenceReturnType = ReturnType;
  }

  if (!ReferenceReturnType.isNull()) {
    // Loop variable creates a temporary.  Suggest either to go with
    // non-reference loop variable to indicate a copy is made, or
    // the correct type to bind a const reference.
    SemaRef.Diag(VD->getLocation(),
                 diag::warn_for_range_const_ref_binds_temp_built_from_ref)
        << VD << VariableType << ReferenceReturnType;
    QualType NonReferenceType = VariableType.getNonReferenceType();
    NonReferenceType.removeLocalConst();
    QualType NewReferenceType =
        SemaRef.Context.getLValueReferenceType(E->getType().withConst());
    SemaRef.Diag(VD->getBeginLoc(), diag::note_use_type_or_non_reference)
        << NonReferenceType << NewReferenceType << VD->getSourceRange()
        << FixItHint::CreateRemoval(VD->getTypeSpecEndLoc());
  } else if (!VariableType->isRValueReferenceType()) {
    // The range always returns a copy, so a temporary is always created.
    // Suggest removing the reference from the loop variable.
    // If the type is a rvalue reference do not warn since that changes the
    // semantic of the code.
    SemaRef.Diag(VD->getLocation(), diag::warn_for_range_ref_binds_ret_temp)
        << VD << RangeInitType;
    QualType NonReferenceType = VariableType.getNonReferenceType();
    NonReferenceType.removeLocalConst();
    SemaRef.Diag(VD->getBeginLoc(), diag::note_use_non_reference_type)
        << NonReferenceType << VD->getSourceRange()
        << FixItHint::CreateRemoval(VD->getTypeSpecEndLoc());
  }
}

/// Determines whether the @p VariableType's declaration is a record with the
/// clang::trivial_abi attribute.
static bool hasTrivialABIAttr(QualType VariableType) {
  if (CXXRecordDecl *RD = VariableType->getAsCXXRecordDecl())
    return RD->hasAttr<TrivialABIAttr>();

  return false;
}

// Warns when the loop variable can be changed to a reference type to
// prevent a copy.  For instance, if given "for (const Foo x : Range)" suggest
// "for (const Foo &x : Range)" if this form does not make a copy.
static void DiagnoseForRangeConstVariableCopies(Sema &SemaRef,
                                                const VarDecl *VD) {
  const Expr *InitExpr = VD->getInit();
  if (!InitExpr)
    return;

  QualType VariableType = VD->getType();

  if (const CXXConstructExpr *CE = dyn_cast<CXXConstructExpr>(InitExpr)) {
    if (!CE->getConstructor()->isCopyConstructor())
      return;
  } else if (const CastExpr *CE = dyn_cast<CastExpr>(InitExpr)) {
    if (CE->getCastKind() != CK_LValueToRValue)
      return;
  } else {
    return;
  }

  // Small trivially copyable types are cheap to copy. Do not emit the
  // diagnostic for these instances. 64 bytes is a common size of a cache line.
  // (The function `getTypeSize` returns the size in bits.)
  ASTContext &Ctx = SemaRef.Context;
  if (Ctx.getTypeSize(VariableType) <= 64 * 8 &&
      (VariableType.isTriviallyCopyableType(Ctx) ||
       hasTrivialABIAttr(VariableType)))
    return;

  // Suggest changing from a const variable to a const reference variable
  // if doing so will prevent a copy.
  SemaRef.Diag(VD->getLocation(), diag::warn_for_range_copy)
      << VD << VariableType;
  SemaRef.Diag(VD->getBeginLoc(), diag::note_use_reference_type)
      << SemaRef.Context.getLValueReferenceType(VariableType)
      << VD->getSourceRange()
      << FixItHint::CreateInsertion(VD->getLocation(), "&");
}

/// DiagnoseForRangeVariableCopies - Diagnose three cases and fixes for them.
/// 1) for (const foo &x : foos) where foos only returns a copy.  Suggest
///    using "const foo x" to show that a copy is made
/// 2) for (const bar &x : foos) where bar is a temporary initialized by bar.
///    Suggest either "const bar x" to keep the copying or "const foo& x" to
///    prevent the copy.
/// 3) for (const foo x : foos) where x is constructed from a reference foo.
///    Suggest "const foo &x" to prevent the copy.
static void DiagnoseForRangeVariableCopies(Sema &SemaRef,
                                           const CXXForRangeStmt *ForStmt) {
  if (SemaRef.inTemplateInstantiation())
    return;

  if (SemaRef.Diags.isIgnored(
          diag::warn_for_range_const_ref_binds_temp_built_from_ref,
          ForStmt->getBeginLoc()) &&
      SemaRef.Diags.isIgnored(diag::warn_for_range_ref_binds_ret_temp,
                              ForStmt->getBeginLoc()) &&
      SemaRef.Diags.isIgnored(diag::warn_for_range_copy,
                              ForStmt->getBeginLoc())) {
    return;
  }

  const VarDecl *VD = ForStmt->getLoopVariable();
  if (!VD)
    return;

  QualType VariableType = VD->getType();

  if (VariableType->isIncompleteType())
    return;

  const Expr *InitExpr = VD->getInit();
  if (!InitExpr)
    return;

  if (InitExpr->getExprLoc().isMacroID())
    return;

  if (VariableType->isReferenceType()) {
    DiagnoseForRangeReferenceVariableCopies(SemaRef, VD,
                                            ForStmt->getRangeInit()->getType());
  } else if (VariableType.isConstQualified()) {
    DiagnoseForRangeConstVariableCopies(SemaRef, VD);
  }
}

/// FinishCXXForRangeStmt - Attach the body to a C++0x for-range statement.
/// This is a separate step from ActOnCXXForRangeStmt because analysis of the
/// body cannot be performed until after the type of the range variable is
/// determined.
StmtResult Sema::FinishCXXForRangeStmt(Stmt *S, Stmt *B) {
  if (!S || !B)
    return StmtError();

  if (isa<ObjCForCollectionStmt>(S))
    return FinishObjCForCollectionStmt(S, B);

  CXXForRangeStmt *ForStmt = cast<CXXForRangeStmt>(S);
  ForStmt->setBody(B);

  DiagnoseEmptyStmtBody(ForStmt->getRParenLoc(), B,
                        diag::warn_empty_range_based_for_body);

  DiagnoseForRangeVariableCopies(*this, ForStmt);

  return S;
}

/// Attach the body to the expansion statement, and expand as needed.
StmtResult Sema::FinishCXXExpansionStmt(Stmt *S, Stmt *B) {
  if (!S || !B)
    return StmtError();

  CXXExpansionStmt *Expansion = cast<CXXExpansionStmt>(S);
  SourceLocation Loc = Expansion->getColonLoc();

  // We're no longer in a dependent loop body context.
  PopLoopExpansion();

  // The loop body is the pre-instantiated version of the composed loop body.
  Expansion->setBody(B);

  // If the range initializer is dependent, then we can't deduce its
  // type or instantiate the body. Just return the statement as-is.
  // If the expansion is a pack expansion, there is no range init.
  if (isa<CXXPackExpansionStmt>(Expansion)) {
    Expr *RangeExpr = cast<CXXPackExpansionStmt>(Expansion)->getRangeExpr();
    if (isa<DeclRefExpr>(RangeExpr))
      return Expansion;
  } else {
    Expr *RangeInit = cast<CXXCompositeExpansionStmt>(Expansion)->getRangeInit();
    if (RangeInit->isTypeDependent() || RangeInit->isValueDependent())
      return Expansion;
  }

  // When there are no members, return an empty compound statement.
  if (Expansion->getSize() == 0) {
    return CompoundStmt::Create
      (Context, None, SourceLocation(), SourceLocation());
  }

  // Create a new compound statement that binds the loop variable with the
  // parsed body. This is what we're going to instantiate.
  Stmt *VarAndBody[] = {Expansion->getLoopVarStmt(), B};
  Stmt *Body = CompoundStmt::Create
    (Context, VarAndBody, SourceLocation(), SourceLocation());

  // Instantiate the loop body for each element.
  llvm::SmallVector<Stmt *, 8> Stmts;
  for (std::size_t I = 0; I < Expansion->getSize(); ++I) {
    IntegerLiteral *E =
        IntegerLiteral::Create(Context, llvm::APSInt::getUnsigned(I),
                               Context.getSizeType(), Loc);
    TemplateArgument Args[] = {
      TemplateArgument(Context, llvm::APSInt(E->getValue(), true),
      E->getType())
    };
    TemplateArgumentList TempArgs(TemplateArgumentList::OnStack, Args);
    MultiLevelTemplateArgumentList MultiArgs(TempArgs);

    // We need a local instantiation scope with rewriting. This local
    // instantiation scope should be considered to be part of the parent
    // scope.
    LocalInstantiationScope Locals(*this, /*CombineWithOuterScope=*/true,
                                   /*AllowUninstantiated=*/true);

    InstantiatingTemplate Inst(*this, B->getBeginLoc(), Expansion, Args,
                               B->getSourceRange());
    StmtResult Instantiation = SubstStmt(Body, MultiArgs);
    if (Instantiation.isInvalid())
      return StmtError();
    Stmts.push_back(Instantiation.get());
  }

  Stmt **Results = new (Context) Stmt *[Stmts.size()];
  std::copy(Stmts.begin(), Stmts.end(), Results);
  Expansion->setInstantiatedStatements(Results);

  return Expansion;
}

StmtResult Sema::ActOnGotoStmt(SourceLocation GotoLoc,
                               SourceLocation LabelLoc,
                               LabelDecl *TheDecl) {
  setFunctionHasBranchIntoScope();
  TheDecl->markUsed(Context);
  return new (Context) GotoStmt(TheDecl, GotoLoc, LabelLoc);
}

StmtResult
Sema::ActOnIndirectGotoStmt(SourceLocation GotoLoc, SourceLocation StarLoc,
                            Expr *E) {
  // Convert operand to void*
  if (!E->isTypeDependent()) {
    QualType ETy = E->getType();
    QualType DestTy = Context.getPointerType(Context.VoidTy.withConst());
    ExprResult ExprRes = E;
    AssignConvertType ConvTy =
      CheckSingleAssignmentConstraints(DestTy, ExprRes);
    if (ExprRes.isInvalid())
      return StmtError();
    E = ExprRes.get();
    if (DiagnoseAssignmentResult(ConvTy, StarLoc, DestTy, ETy, E, AA_Passing))
      return StmtError();
  }

  ExprResult ExprRes = ActOnFinishFullExpr(E, /*DiscardedValue*/ false);
  if (ExprRes.isInvalid())
    return StmtError();
  E = ExprRes.get();

  setFunctionHasIndirectGoto();

  return new (Context) IndirectGotoStmt(GotoLoc, StarLoc, E);
}

static void CheckJumpOutOfSEHFinally(Sema &S, SourceLocation Loc,
                                     const Scope &DestScope) {
  if (!S.CurrentSEHFinally.empty() &&
      DestScope.Contains(*S.CurrentSEHFinally.back())) {
    S.Diag(Loc, diag::warn_jump_out_of_seh_finally);
  }
}

StmtResult
Sema::ActOnContinueStmt(SourceLocation ContinueLoc, Scope *CurScope) {
  Scope *S = CurScope->getContinueParent();
  if (!S) {
    // C99 6.8.6.2p1: A break shall appear only in or as a loop body.
    return StmtError(Diag(ContinueLoc, diag::err_continue_not_in_loop));
  }
  CheckJumpOutOfSEHFinally(*this, ContinueLoc, *S);

  return new (Context) ContinueStmt(ContinueLoc);
}

StmtResult
Sema::ActOnBreakStmt(SourceLocation BreakLoc, Scope *CurScope) {
  Scope *S = CurScope->getBreakParent();
  if (!S) {
    // C99 6.8.6.3p1: A break shall appear only in or as a switch/loop body.
    return StmtError(Diag(BreakLoc, diag::err_break_not_in_loop_or_switch));
  }
  if (S->isOpenMPLoopScope())
    return StmtError(Diag(BreakLoc, diag::err_omp_loop_cannot_use_stmt)
                     << "break");
  CheckJumpOutOfSEHFinally(*this, BreakLoc, *S);

  return new (Context) BreakStmt(BreakLoc);
}

/// Determine whether the given expression is a candidate for
/// copy elision in either a return statement or a throw expression.
///
/// \param ReturnType If we're determining the copy elision candidate for
/// a return statement, this is the return type of the function. If we're
/// determining the copy elision candidate for a throw expression, this will
/// be a NULL type.
///
/// \param E The expression being returned from the function or block, or
/// being thrown.
///
/// \param CESK Whether we allow function parameters or
/// id-expressions that could be moved out of the function to be considered NRVO
/// candidates. C++ prohibits these for NRVO itself, but we re-use this logic to
/// determine whether we should try to move as part of a return or throw (which
/// does allow function parameters).
///
/// \returns The NRVO candidate variable, if the return statement may use the
/// NRVO, or NULL if there is no such candidate.
VarDecl *Sema::getCopyElisionCandidate(QualType ReturnType, Expr *E,
                                       CopyElisionSemanticsKind CESK) {
  // - in a return statement in a function [where] ...
  // ... the expression is the name of a non-volatile automatic object ...
  DeclRefExpr *DR = dyn_cast<DeclRefExpr>(E->IgnoreParens());
  if (!DR || DR->refersToEnclosingVariableOrCapture())
    return nullptr;
  VarDecl *VD = dyn_cast<VarDecl>(DR->getDecl());
  if (!VD)
    return nullptr;

  if (isCopyElisionCandidate(ReturnType, VD, CESK))
    return VD;
  return nullptr;
}

bool Sema::isCopyElisionCandidate(QualType ReturnType, const VarDecl *VD,
                                  CopyElisionSemanticsKind CESK) {
  QualType VDType = VD->getType();
  // - in a return statement in a function with ...
  // ... a class return type ...
  if (!ReturnType.isNull() && !ReturnType->isDependentType()) {
    if (!ReturnType->isRecordType())
      return false;
    // ... the same cv-unqualified type as the function return type ...
    // When considering moving this expression out, allow dissimilar types.
    if (!(CESK & CES_AllowDifferentTypes) && !VDType->isDependentType() &&
        !Context.hasSameUnqualifiedType(ReturnType, VDType))
      return false;
  }

  // ...object (other than a function or catch-clause parameter)...
  if (VD->getKind() != Decl::Var &&
      !((CESK & CES_AllowParameters) && VD->getKind() == Decl::ParmVar))
    return false;
  if (!(CESK & CES_AllowExceptionVariables) && VD->isExceptionVariable())
    return false;

  // ...automatic...
  if (!VD->hasLocalStorage()) return false;

  // Return false if VD is a __block variable. We don't want to implicitly move
  // out of a __block variable during a return because we cannot assume the
  // variable will no longer be used.
  if (VD->hasAttr<BlocksAttr>()) return false;

  if (CESK & CES_AllowDifferentTypes)
    return true;

  // ...non-volatile...
  if (VD->getType().isVolatileQualified()) return false;

  // Variables with higher required alignment than their type's ABI
  // alignment cannot use NRVO.
  if (!VD->getType()->isDependentType() && VD->hasAttr<AlignedAttr>() &&
      Context.getDeclAlign(VD) > Context.getTypeAlignInChars(VD->getType()))
    return false;

  return true;
}

/// Try to perform the initialization of a potentially-movable value,
/// which is the operand to a return or throw statement.
///
/// This routine implements C++14 [class.copy]p32, which attempts to treat
/// returned lvalues as rvalues in certain cases (to prefer move construction),
/// then falls back to treating them as lvalues if that failed.
///
/// \param ConvertingConstructorsOnly If true, follow [class.copy]p32 and reject
/// resolutions that find non-constructors, such as derived-to-base conversions
/// or `operator T()&&` member functions. If false, do consider such
/// conversion sequences.
///
/// \param Res We will fill this in if move-initialization was possible.
/// If move-initialization is not possible, such that we must fall back to
/// treating the operand as an lvalue, we will leave Res in its original
/// invalid state.
static void TryMoveInitialization(Sema& S,
                                  const InitializedEntity &Entity,
                                  const VarDecl *NRVOCandidate,
                                  QualType ResultType,
                                  Expr *&Value,
                                  bool ConvertingConstructorsOnly,
                                  ExprResult &Res) {
  ImplicitCastExpr AsRvalue(ImplicitCastExpr::OnStack, Value->getType(),
                            CK_NoOp, Value, VK_XValue);

  Expr *InitExpr = &AsRvalue;

  InitializationKind Kind = InitializationKind::CreateCopy(
      Value->getBeginLoc(), Value->getBeginLoc());

  InitializationSequence Seq(S, Entity, Kind, InitExpr);

  if (!Seq)
    return;

  for (const InitializationSequence::Step &Step : Seq.steps()) {
    if (Step.Kind != InitializationSequence::SK_ConstructorInitialization &&
        Step.Kind != InitializationSequence::SK_UserConversion)
      continue;

    FunctionDecl *FD = Step.Function.Function;
    if (ConvertingConstructorsOnly) {
      if (isa<CXXConstructorDecl>(FD)) {
        // C++14 [class.copy]p32:
        // [...] If the first overload resolution fails or was not performed,
        // or if the type of the first parameter of the selected constructor
        // is not an rvalue reference to the object's type (possibly
        // cv-qualified), overload resolution is performed again, considering
        // the object as an lvalue.
        const RValueReferenceType *RRefType =
            FD->getParamDecl(0)->getType()->getAs<RValueReferenceType>();
        if (!RRefType)
          break;
        if (!S.Context.hasSameUnqualifiedType(RRefType->getPointeeType(),
                                              NRVOCandidate->getType()))
          break;
      } else {
        continue;
      }
    } else {
      if (isa<CXXConstructorDecl>(FD)) {
        // Check that overload resolution selected a constructor taking an
        // rvalue reference. If it selected an lvalue reference, then we
        // didn't need to cast this thing to an rvalue in the first place.
        if (!isa<RValueReferenceType>(FD->getParamDecl(0)->getType()))
          break;
      } else if (isa<CXXMethodDecl>(FD)) {
        // Check that overload resolution selected a conversion operator
        // taking an rvalue reference.
        if (cast<CXXMethodDecl>(FD)->getRefQualifier() != RQ_RValue)
          break;
      } else {
        continue;
      }
    }

    // Promote "AsRvalue" to the heap, since we now need this
    // expression node to persist.
    Value = ImplicitCastExpr::Create(S.Context, Value->getType(), CK_NoOp,
                                     Value, nullptr, VK_XValue);

    // Complete type-checking the initialization of the return type
    // using the constructor we found.
    Res = Seq.Perform(S, Entity, Kind, Value);
  }
}

/// Perform the initialization of a potentially-movable value, which
/// is the result of return value.
///
/// This routine implements C++14 [class.copy]p32, which attempts to treat
/// returned lvalues as rvalues in certain cases (to prefer move construction),
/// then falls back to treating them as lvalues if that failed.
ExprResult
Sema::PerformMoveOrCopyInitialization(const InitializedEntity &Entity,
                                      const VarDecl *NRVOCandidate,
                                      QualType ResultType,
                                      Expr *Value,
                                      bool AllowNRVO) {
  // C++14 [class.copy]p32:
  // When the criteria for elision of a copy/move operation are met, but not for
  // an exception-declaration, and the object to be copied is designated by an
  // lvalue, or when the expression in a return statement is a (possibly
  // parenthesized) id-expression that names an object with automatic storage
  // duration declared in the body or parameter-declaration-clause of the
  // innermost enclosing function or lambda-expression, overload resolution to
  // select the constructor for the copy is first performed as if the object
  // were designated by an rvalue.
  ExprResult Res = ExprError();

  if (AllowNRVO) {
    bool AffectedByCWG1579 = false;

    if (!NRVOCandidate) {
      NRVOCandidate = getCopyElisionCandidate(ResultType, Value, CES_Default);
      if (NRVOCandidate &&
          !getDiagnostics().isIgnored(diag::warn_return_std_move_in_cxx11,
                                      Value->getExprLoc())) {
        const VarDecl *NRVOCandidateInCXX11 =
            getCopyElisionCandidate(ResultType, Value, CES_FormerDefault);
        AffectedByCWG1579 = (!NRVOCandidateInCXX11);
      }
    }

    if (NRVOCandidate) {
      TryMoveInitialization(*this, Entity, NRVOCandidate, ResultType, Value,
                            true, Res);
    }

    if (!Res.isInvalid() && AffectedByCWG1579) {
      QualType QT = NRVOCandidate->getType();
      if (QT.getNonReferenceType()
                     .getUnqualifiedType()
                     .isTriviallyCopyableType(Context)) {
        // Adding 'std::move' around a trivially copyable variable is probably
        // pointless. Don't suggest it.
      } else {
        // Common cases for this are returning unique_ptr<Derived> from a
        // function of return type unique_ptr<Base>, or returning T from a
        // function of return type Expected<T>. This is totally fine in a
        // post-CWG1579 world, but was not fine before.
        assert(!ResultType.isNull());
        SmallString<32> Str;
        Str += "std::move(";
        Str += NRVOCandidate->getDeclName().getAsString();
        Str += ")";
        Diag(Value->getExprLoc(), diag::warn_return_std_move_in_cxx11)
            << Value->getSourceRange()
            << NRVOCandidate->getDeclName() << ResultType << QT;
        Diag(Value->getExprLoc(), diag::note_add_std_move_in_cxx11)
            << FixItHint::CreateReplacement(Value->getSourceRange(), Str);
      }
    } else if (Res.isInvalid() &&
               !getDiagnostics().isIgnored(diag::warn_return_std_move,
                                           Value->getExprLoc())) {
      const VarDecl *FakeNRVOCandidate =
          getCopyElisionCandidate(QualType(), Value, CES_AsIfByStdMove);
      if (FakeNRVOCandidate) {
        QualType QT = FakeNRVOCandidate->getType();
        if (QT->isLValueReferenceType()) {
          // Adding 'std::move' around an lvalue reference variable's name is
          // dangerous. Don't suggest it.
        } else if (QT.getNonReferenceType()
                       .getUnqualifiedType()
                       .isTriviallyCopyableType(Context)) {
          // Adding 'std::move' around a trivially copyable variable is probably
          // pointless. Don't suggest it.
        } else {
          ExprResult FakeRes = ExprError();
          Expr *FakeValue = Value;
          TryMoveInitialization(*this, Entity, FakeNRVOCandidate, ResultType,
                                FakeValue, false, FakeRes);
          if (!FakeRes.isInvalid()) {
            bool IsThrow =
                (Entity.getKind() == InitializedEntity::EK_Exception);
            SmallString<32> Str;
            Str += "std::move(";
            Str += FakeNRVOCandidate->getDeclName().getAsString();
            Str += ")";
            Diag(Value->getExprLoc(), diag::warn_return_std_move)
                << Value->getSourceRange()
                << FakeNRVOCandidate->getDeclName() << IsThrow;
            Diag(Value->getExprLoc(), diag::note_add_std_move)
                << FixItHint::CreateReplacement(Value->getSourceRange(), Str);
          }
        }
      }
    }
  }

  // Either we didn't meet the criteria for treating an lvalue as an rvalue,
  // above, or overload resolution failed. Either way, we need to try
  // (again) now with the return value expression as written.
  if (Res.isInvalid())
    Res = PerformCopyInitialization(Entity, SourceLocation(), Value);

  return Res;
}

/// Determine whether the declared return type of the specified function
/// contains 'auto'.
static bool hasDeducedReturnType(FunctionDecl *FD) {
  const FunctionProtoType *FPT =
      FD->getTypeSourceInfo()->getType()->castAs<FunctionProtoType>();
  return FPT->getReturnType()->isUndeducedType();
}

/// ActOnCapScopeReturnStmt - Utility routine to type-check return statements
/// for capturing scopes.
///
StmtResult
Sema::ActOnCapScopeReturnStmt(SourceLocation ReturnLoc, Expr *RetValExp) {
  // If this is the first return we've seen, infer the return type.
  // [expr.prim.lambda]p4 in C++11; block literals follow the same rules.
  CapturingScopeInfo *CurCap = cast<CapturingScopeInfo>(getCurFunction());
  QualType FnRetType = CurCap->ReturnType;
  LambdaScopeInfo *CurLambda = dyn_cast<LambdaScopeInfo>(CurCap);
  bool HasDeducedReturnType =
      CurLambda && hasDeducedReturnType(CurLambda->CallOperator);

  if (ExprEvalContexts.back().Context ==
          ExpressionEvaluationContext::DiscardedStatement &&
      (HasDeducedReturnType || CurCap->HasImplicitReturnType)) {
    if (RetValExp) {
      ExprResult ER =
          ActOnFinishFullExpr(RetValExp, ReturnLoc, /*DiscardedValue*/ false);
      if (ER.isInvalid())
        return StmtError();
      RetValExp = ER.get();
    }
    return ReturnStmt::Create(Context, ReturnLoc, RetValExp,
                              /* NRVOCandidate=*/nullptr);
  }

  if (HasDeducedReturnType) {
    // In C++1y, the return type may involve 'auto'.
    // FIXME: Blocks might have a return type of 'auto' explicitly specified.
    FunctionDecl *FD = CurLambda->CallOperator;
    if (CurCap->ReturnType.isNull())
      CurCap->ReturnType = FD->getReturnType();

    AutoType *AT = CurCap->ReturnType->getContainedAutoType();
    assert(AT && "lost auto type from lambda return type");
    if (DeduceFunctionTypeFromReturnExpr(FD, ReturnLoc, RetValExp, AT)) {
      FD->setInvalidDecl();
      return StmtError();
    }
    CurCap->ReturnType = FnRetType = FD->getReturnType();
  } else if (CurCap->HasImplicitReturnType) {
    // For blocks/lambdas with implicit return types, we check each return
    // statement individually, and deduce the common return type when the block
    // or lambda is completed.
    // FIXME: Fold this into the 'auto' codepath above.
    if (RetValExp && !isa<InitListExpr>(RetValExp)) {
      ExprResult Result = DefaultFunctionArrayLvalueConversion(RetValExp);
      if (Result.isInvalid())
        return StmtError();
      RetValExp = Result.get();

      // DR1048: even prior to C++14, we should use the 'auto' deduction rules
      // when deducing a return type for a lambda-expression (or by extension
      // for a block). These rules differ from the stated C++11 rules only in
      // that they remove top-level cv-qualifiers.
      if (!CurContext->isDependentContext())
        FnRetType = RetValExp->getType().getUnqualifiedType();
      else
        FnRetType = CurCap->ReturnType = Context.DependentTy;
    } else {
      if (RetValExp) {
        // C++11 [expr.lambda.prim]p4 bans inferring the result from an
        // initializer list, because it is not an expression (even
        // though we represent it as one). We still deduce 'void'.
        Diag(ReturnLoc, diag::err_lambda_return_init_list)
          << RetValExp->getSourceRange();
      }

      FnRetType = Context.VoidTy;
    }

    // Although we'll properly infer the type of the block once it's completed,
    // make sure we provide a return type now for better error recovery.
    if (CurCap->ReturnType.isNull())
      CurCap->ReturnType = FnRetType;
  }
  assert(!FnRetType.isNull());

  if (auto *CurBlock = dyn_cast<BlockScopeInfo>(CurCap)) {
    if (CurBlock->FunctionType->castAs<FunctionType>()->getNoReturnAttr()) {
      Diag(ReturnLoc, diag::err_noreturn_block_has_return_expr);
      return StmtError();
    }
  } else if (auto *CurRegion = dyn_cast<CapturedRegionScopeInfo>(CurCap)) {
    Diag(ReturnLoc, diag::err_return_in_captured_stmt) << CurRegion->getRegionName();
    return StmtError();
  } else {
    assert(CurLambda && "unknown kind of captured scope");
    if (CurLambda->CallOperator->getType()
            ->castAs<FunctionType>()
            ->getNoReturnAttr()) {
      Diag(ReturnLoc, diag::err_noreturn_lambda_has_return_expr);
      return StmtError();
    }
  }

  // Otherwise, verify that this result type matches the previous one.  We are
  // pickier with blocks than for normal functions because we don't have GCC
  // compatibility to worry about here.
  const VarDecl *NRVOCandidate = nullptr;
  if (FnRetType->isDependentType()) {
    // Delay processing for now.  TODO: there are lots of dependent
    // types we can conclusively prove aren't void.
  } else if (FnRetType->isVoidType()) {
    if (RetValExp && !isa<InitListExpr>(RetValExp) &&
        !(getLangOpts().CPlusPlus &&
          (RetValExp->isTypeDependent() ||
           RetValExp->getType()->isVoidType()))) {
      if (!getLangOpts().CPlusPlus &&
          RetValExp->getType()->isVoidType())
        Diag(ReturnLoc, diag::ext_return_has_void_expr) << "literal" << 2;
      else {
        Diag(ReturnLoc, diag::err_return_block_has_expr);
        RetValExp = nullptr;
      }
    }
  } else if (!RetValExp) {
    return StmtError(Diag(ReturnLoc, diag::err_block_return_missing_expr));
  } else if (!RetValExp->isTypeDependent()) {
    // we have a non-void block with an expression, continue checking

    // C99 6.8.6.4p3(136): The return statement is not an assignment. The
    // overlap restriction of subclause 6.5.16.1 does not apply to the case of
    // function return.

    // In C++ the return statement is handled via a copy initialization.
    // the C version of which boils down to CheckSingleAssignmentConstraints.
    NRVOCandidate = getCopyElisionCandidate(FnRetType, RetValExp, CES_Strict);
    InitializedEntity Entity = InitializedEntity::InitializeResult(ReturnLoc,
                                                                   FnRetType,
                                                      NRVOCandidate != nullptr);
    ExprResult Res = PerformMoveOrCopyInitialization(Entity, NRVOCandidate,
                                                     FnRetType, RetValExp);
    if (Res.isInvalid()) {
      // FIXME: Cleanup temporaries here, anyway?
      return StmtError();
    }
    RetValExp = Res.get();
    CheckReturnValExpr(RetValExp, FnRetType, ReturnLoc);
  } else {
    NRVOCandidate = getCopyElisionCandidate(FnRetType, RetValExp, CES_Strict);
  }

  if (RetValExp) {
    ExprResult ER =
        ActOnFinishFullExpr(RetValExp, ReturnLoc, /*DiscardedValue*/ false);
    if (ER.isInvalid())
      return StmtError();
    RetValExp = ER.get();
  }
  auto *Result =
      ReturnStmt::Create(Context, ReturnLoc, RetValExp, NRVOCandidate);

  // If we need to check for the named return value optimization,
  // or if we need to infer the return type,
  // save the return statement in our scope for later processing.
  if (CurCap->HasImplicitReturnType || NRVOCandidate)
    FunctionScopes.back()->Returns.push_back(Result);

  if (FunctionScopes.back()->FirstReturnLoc.isInvalid())
    FunctionScopes.back()->FirstReturnLoc = ReturnLoc;

  return Result;
}

namespace {
/// Marks all typedefs in all local classes in a type referenced.
///
/// In a function like
/// auto f() {
///   struct S { typedef int a; };
///   return S();
/// }
///
/// the local type escapes and could be referenced in some TUs but not in
/// others. Pretend that all local typedefs are always referenced, to not warn
/// on this. This isn't necessary if f has internal linkage, or the typedef
/// is private.
class LocalTypedefNameReferencer
    : public RecursiveASTVisitor<LocalTypedefNameReferencer> {
public:
  LocalTypedefNameReferencer(Sema &S) : S(S) {}
  bool VisitRecordType(const RecordType *RT);
private:
  Sema &S;
};
bool LocalTypedefNameReferencer::VisitRecordType(const RecordType *RT) {
  auto *R = dyn_cast<CXXRecordDecl>(RT->getDecl());
  if (!R || !R->isLocalClass() || !R->isLocalClass()->isExternallyVisible() ||
      R->isDependentType())
    return true;
  for (auto *TmpD : R->decls())
    if (auto *T = dyn_cast<TypedefNameDecl>(TmpD))
      if (T->getAccess() != AS_private || R->hasFriends())
        S.MarkAnyDeclReferenced(T->getLocation(), T, /*OdrUse=*/false);
  return true;
}
}

TypeLoc Sema::getReturnTypeLoc(FunctionDecl *FD) const {
  return FD->getTypeSourceInfo()
      ->getTypeLoc()
      .getAsAdjusted<FunctionProtoTypeLoc>()
      .getReturnLoc();
}

/// Deduce the return type for a function from a returned expression, per
/// C++1y [dcl.spec.auto]p6.
bool Sema::DeduceFunctionTypeFromReturnExpr(FunctionDecl *FD,
                                            SourceLocation ReturnLoc,
                                            Expr *&RetExpr,
                                            AutoType *AT) {
  // If this is the conversion function for a lambda, we choose to deduce it
  // type from the corresponding call operator, not from the synthesized return
  // statement within it. See Sema::DeduceReturnType.
  if (isLambdaConversionOperator(FD))
    return false;

  TypeLoc OrigResultType = getReturnTypeLoc(FD);
  QualType Deduced;

  if (RetExpr && isa<InitListExpr>(RetExpr)) {
    //  If the deduction is for a return statement and the initializer is
    //  a braced-init-list, the program is ill-formed.
    Diag(RetExpr->getExprLoc(),
         getCurLambda() ? diag::err_lambda_return_init_list
                        : diag::err_auto_fn_return_init_list)
        << RetExpr->getSourceRange();
    return true;
  }

  if (FD->isDependentContext()) {
    // C++1y [dcl.spec.auto]p12:
    //   Return type deduction [...] occurs when the definition is
    //   instantiated even if the function body contains a return
    //   statement with a non-type-dependent operand.
    assert(AT->isDeduced() && "should have deduced to dependent type");
    return false;
  }

  if (RetExpr) {
    //  Otherwise, [...] deduce a value for U using the rules of template
    //  argument deduction.
    DeduceAutoResult DAR = DeduceAutoType(OrigResultType, RetExpr, Deduced);

    if (DAR == DAR_Failed && !FD->isInvalidDecl())
      Diag(RetExpr->getExprLoc(), diag::err_auto_fn_deduction_failure)
        << OrigResultType.getType() << RetExpr->getType();

    if (DAR != DAR_Succeeded)
      return true;

    // If a local type is part of the returned type, mark its fields as
    // referenced.
    LocalTypedefNameReferencer Referencer(*this);
    Referencer.TraverseType(RetExpr->getType());
  } else {
    //  In the case of a return with no operand, the initializer is considered
    //  to be void().
    //
    // Deduction here can only succeed if the return type is exactly 'cv auto'
    // or 'decltype(auto)', so just check for that case directly.
    if (!OrigResultType.getType()->getAs<AutoType>()) {
      Diag(ReturnLoc, diag::err_auto_fn_return_void_but_not_auto)
        << OrigResultType.getType();
      return true;
    }
    // We always deduce U = void in this case.
    Deduced = SubstAutoType(OrigResultType.getType(), Context.VoidTy);
    if (Deduced.isNull())
      return true;
  }

  // CUDA: Kernel function must have 'void' return type.
  if (getLangOpts().CUDA)
    if (FD->hasAttr<CUDAGlobalAttr>() && !Deduced->isVoidType()) {
      Diag(FD->getLocation(), diag::err_kern_type_not_void_return)
          << FD->getType() << FD->getSourceRange();
      return true;
    }

  //  If a function with a declared return type that contains a placeholder type
  //  has multiple return statements, the return type is deduced for each return
  //  statement. [...] if the type deduced is not the same in each deduction,
  //  the program is ill-formed.
  QualType DeducedT = AT->getDeducedType();
  if (!DeducedT.isNull() && !FD->isInvalidDecl()) {
    AutoType *NewAT = Deduced->getContainedAutoType();
    // It is possible that NewAT->getDeducedType() is null. When that happens,
    // we should not crash, instead we ignore this deduction.
    if (NewAT->getDeducedType().isNull())
      return false;

    CanQualType OldDeducedType = Context.getCanonicalFunctionResultType(
                                   DeducedT);
    CanQualType NewDeducedType = Context.getCanonicalFunctionResultType(
                                   NewAT->getDeducedType());
    if (!FD->isDependentContext() && OldDeducedType != NewDeducedType) {
      const LambdaScopeInfo *LambdaSI = getCurLambda();
      if (LambdaSI && LambdaSI->HasImplicitReturnType) {
        Diag(ReturnLoc, diag::err_typecheck_missing_return_type_incompatible)
          << NewAT->getDeducedType() << DeducedT
          << true /*IsLambda*/;
      } else {
        Diag(ReturnLoc, diag::err_auto_fn_different_deductions)
          << (AT->isDecltypeAuto() ? 1 : 0)
          << NewAT->getDeducedType() << DeducedT;
      }
      return true;
    }
  } else if (!FD->isInvalidDecl()) {
    // Update all declarations of the function to have the deduced return type.
    Context.adjustDeducedFunctionResultType(FD, Deduced);
  }

  return false;
}

StmtResult
Sema::ActOnReturnStmt(SourceLocation ReturnLoc, Expr *RetValExp,
                      Scope *CurScope) {
  // Correct typos, in case the containing function returns 'auto' and
  // RetValExp should determine the deduced type.
  ExprResult RetVal = CorrectDelayedTyposInExpr(RetValExp);
  if (RetVal.isInvalid())
    return StmtError();
  StmtResult R = BuildReturnStmt(ReturnLoc, RetVal.get());
  if (R.isInvalid() || ExprEvalContexts.back().Context ==
                           ExpressionEvaluationContext::DiscardedStatement)
    return R;

  if (VarDecl *VD =
      const_cast<VarDecl*>(cast<ReturnStmt>(R.get())->getNRVOCandidate())) {
    CurScope->addNRVOCandidate(VD);
  } else {
    CurScope->setNoNRVO();
  }

  CheckJumpOutOfSEHFinally(*this, ReturnLoc, *CurScope->getFnParent());

  return R;
}

StmtResult Sema::BuildReturnStmt(SourceLocation ReturnLoc, Expr *RetValExp) {
  // Check for unexpanded parameter packs.
  if (RetValExp && DiagnoseUnexpandedParameterPack(RetValExp))
    return StmtError();

  if (isa<CapturingScopeInfo>(getCurFunction()))
    return ActOnCapScopeReturnStmt(ReturnLoc, RetValExp);

  QualType FnRetType;
  QualType RelatedRetType;
  const AttrVec *Attrs = nullptr;
  bool isObjCMethod = false;

  if (const FunctionDecl *FD = getCurFunctionDecl()) {
    FnRetType = FD->getReturnType();
    if (FD->hasAttrs())
      Attrs = &FD->getAttrs();
    if (FD->isNoReturn())
      Diag(ReturnLoc, diag::warn_noreturn_function_has_return_expr)
        << FD->getDeclName();
    if (FD->isMain() && RetValExp)
      if (isa<CXXBoolLiteralExpr>(RetValExp))
        Diag(ReturnLoc, diag::warn_main_returns_bool_literal)
          << RetValExp->getSourceRange();
  } else if (ObjCMethodDecl *MD = getCurMethodDecl()) {
    FnRetType = MD->getReturnType();
    isObjCMethod = true;
    if (MD->hasAttrs())
      Attrs = &MD->getAttrs();
    if (MD->hasRelatedResultType() && MD->getClassInterface()) {
      // In the implementation of a method with a related return type, the
      // type used to type-check the validity of return statements within the
      // method body is a pointer to the type of the class being implemented.
      RelatedRetType = Context.getObjCInterfaceType(MD->getClassInterface());
      RelatedRetType = Context.getObjCObjectPointerType(RelatedRetType);
    }
  } else if (CurContext->isFragmentContext()) {
    // If we're inside of a fragment context, we don't know the function
    // corresponding to this return statement, we must defer.
    return ReturnStmt::Create(Context, ReturnLoc, RetValExp,
                              /*NRVOCandidate=*/nullptr);
  } else // If we don't have a function/method context, bail.
    return StmtError();

  // C++1z: discarded return statements are not considered when deducing a
  // return type.
  if (ExprEvalContexts.back().Context ==
          ExpressionEvaluationContext::DiscardedStatement &&
      FnRetType->getContainedAutoType()) {
    if (RetValExp) {
      ExprResult ER =
          ActOnFinishFullExpr(RetValExp, ReturnLoc, /*DiscardedValue*/ false);
      if (ER.isInvalid())
        return StmtError();
      RetValExp = ER.get();
    }
    return ReturnStmt::Create(Context, ReturnLoc, RetValExp,
                              /* NRVOCandidate=*/nullptr);
  }

  // FIXME: Add a flag to the ScopeInfo to indicate whether we're performing
  // deduction.
  if (getLangOpts().CPlusPlus14) {
    if (AutoType *AT = FnRetType->getContainedAutoType()) {
      FunctionDecl *FD = cast<FunctionDecl>(CurContext);
      if (DeduceFunctionTypeFromReturnExpr(FD, ReturnLoc, RetValExp, AT)) {
        FD->setInvalidDecl();
        return StmtError();
      } else {
        FnRetType = FD->getReturnType();
      }
    }
  }

  bool HasDependentReturnType = FnRetType->isDependentType();

  ReturnStmt *Result = nullptr;
  if (FnRetType->isVoidType()) {
    if (RetValExp) {
      if (isa<InitListExpr>(RetValExp)) {
        // We simply never allow init lists as the return value of void
        // functions. This is compatible because this was never allowed before,
        // so there's no legacy code to deal with.
        NamedDecl *CurDecl = getCurFunctionOrMethodDecl();
        int FunctionKind = 0;
        if (isa<ObjCMethodDecl>(CurDecl))
          FunctionKind = 1;
        else if (isa<CXXConstructorDecl>(CurDecl))
          FunctionKind = 2;
        else if (isa<CXXDestructorDecl>(CurDecl))
          FunctionKind = 3;

        Diag(ReturnLoc, diag::err_return_init_list)
          << CurDecl->getDeclName() << FunctionKind
          << RetValExp->getSourceRange();

        // Drop the expression.
        RetValExp = nullptr;
      } else if (!RetValExp->isTypeDependent()) {
        // C99 6.8.6.4p1 (ext_ since GCC warns)
        unsigned D = diag::ext_return_has_expr;
        if (RetValExp->getType()->isVoidType()) {
          NamedDecl *CurDecl = getCurFunctionOrMethodDecl();
          if (isa<CXXConstructorDecl>(CurDecl) ||
              isa<CXXDestructorDecl>(CurDecl))
            D = diag::err_ctor_dtor_returns_void;
          else
            D = diag::ext_return_has_void_expr;
        }
        else {
          ExprResult Result = RetValExp;
          Result = IgnoredValueConversions(Result.get());
          if (Result.isInvalid())
            return StmtError();
          RetValExp = Result.get();
          RetValExp = ImpCastExprToType(RetValExp,
                                        Context.VoidTy, CK_ToVoid).get();
        }
        // return of void in constructor/destructor is illegal in C++.
        if (D == diag::err_ctor_dtor_returns_void) {
          NamedDecl *CurDecl = getCurFunctionOrMethodDecl();
          Diag(ReturnLoc, D)
            << CurDecl->getDeclName() << isa<CXXDestructorDecl>(CurDecl)
            << RetValExp->getSourceRange();
        }
        // return (some void expression); is legal in C++.
        else if (D != diag::ext_return_has_void_expr ||
                 !getLangOpts().CPlusPlus) {
          NamedDecl *CurDecl = getCurFunctionOrMethodDecl();

          int FunctionKind = 0;
          if (isa<ObjCMethodDecl>(CurDecl))
            FunctionKind = 1;
          else if (isa<CXXConstructorDecl>(CurDecl))
            FunctionKind = 2;
          else if (isa<CXXDestructorDecl>(CurDecl))
            FunctionKind = 3;

          Diag(ReturnLoc, D)
            << CurDecl->getDeclName() << FunctionKind
            << RetValExp->getSourceRange();
        }
      }

      if (RetValExp) {
        ExprResult ER =
            ActOnFinishFullExpr(RetValExp, ReturnLoc, /*DiscardedValue*/ false);
        if (ER.isInvalid())
          return StmtError();
        RetValExp = ER.get();
      }
    }

    Result = ReturnStmt::Create(Context, ReturnLoc, RetValExp,
                                /* NRVOCandidate=*/nullptr);
  } else if (!RetValExp && !HasDependentReturnType) {
    FunctionDecl *FD = getCurFunctionDecl();

    unsigned DiagID;
    if (getLangOpts().CPlusPlus11 && FD && FD->isConstexpr()) {
      // C++11 [stmt.return]p2
      DiagID = diag::err_constexpr_return_missing_expr;
      FD->setInvalidDecl();
    } else if (getLangOpts().C99) {
      // C99 6.8.6.4p1 (ext_ since GCC warns)
      DiagID = diag::ext_return_missing_expr;
    } else {
      // C90 6.6.6.4p4
      DiagID = diag::warn_return_missing_expr;
    }

    if (FD)
      Diag(ReturnLoc, DiagID)
          << FD->getIdentifier() << 0 /*fn*/ << FD->isConsteval();
    else
      Diag(ReturnLoc, DiagID) << getCurMethodDecl()->getDeclName() << 1/*meth*/;

    Result = ReturnStmt::Create(Context, ReturnLoc, /* RetExpr=*/nullptr,
                                /* NRVOCandidate=*/nullptr);
  } else {
    assert(RetValExp || HasDependentReturnType);
    const VarDecl *NRVOCandidate = nullptr;

    QualType RetType = RelatedRetType.isNull() ? FnRetType : RelatedRetType;

    // C99 6.8.6.4p3(136): The return statement is not an assignment. The
    // overlap restriction of subclause 6.5.16.1 does not apply to the case of
    // function return.

    // In C++ the return statement is handled via a copy initialization,
    // the C version of which boils down to CheckSingleAssignmentConstraints.
    if (RetValExp)
      NRVOCandidate = getCopyElisionCandidate(FnRetType, RetValExp, CES_Strict);
    if (!HasDependentReturnType && !RetValExp->isTypeDependent()) {
      // we have a non-void function with an expression, continue checking
      InitializedEntity Entity = InitializedEntity::InitializeResult(ReturnLoc,
                                                                     RetType,
                                                      NRVOCandidate != nullptr);
      ExprResult Res = PerformMoveOrCopyInitialization(Entity, NRVOCandidate,
                                                       RetType, RetValExp);
      if (Res.isInvalid()) {
        // FIXME: Clean up temporaries here anyway?
        return StmtError();
      }
      RetValExp = Res.getAs<Expr>();

      // If we have a related result type, we need to implicitly
      // convert back to the formal result type.  We can't pretend to
      // initialize the result again --- we might end double-retaining
      // --- so instead we initialize a notional temporary.
      if (!RelatedRetType.isNull()) {
        Entity = InitializedEntity::InitializeRelatedResult(getCurMethodDecl(),
                                                            FnRetType);
        Res = PerformCopyInitialization(Entity, ReturnLoc, RetValExp);
        if (Res.isInvalid()) {
          // FIXME: Clean up temporaries here anyway?
          return StmtError();
        }
        RetValExp = Res.getAs<Expr>();
      }

      CheckReturnValExpr(RetValExp, FnRetType, ReturnLoc, isObjCMethod, Attrs,
                         getCurFunctionDecl());
    }

    if (RetValExp) {
      ExprResult ER =
          ActOnFinishFullExpr(RetValExp, ReturnLoc, /*DiscardedValue*/ false);
      if (ER.isInvalid())
        return StmtError();
      RetValExp = ER.get();
    }
    Result = ReturnStmt::Create(Context, ReturnLoc, RetValExp, NRVOCandidate);
  }

  // If we need to check for the named return value optimization, save the
  // return statement in our scope for later processing.
  if (Result->getNRVOCandidate())
    FunctionScopes.back()->Returns.push_back(Result);

  if (FunctionScopes.back()->FirstReturnLoc.isInvalid())
    FunctionScopes.back()->FirstReturnLoc = ReturnLoc;

  return Result;
}

StmtResult
Sema::ActOnObjCAtCatchStmt(SourceLocation AtLoc,
                           SourceLocation RParen, Decl *Parm,
                           Stmt *Body) {
  VarDecl *Var = cast_or_null<VarDecl>(Parm);
  if (Var && Var->isInvalidDecl())
    return StmtError();

  return new (Context) ObjCAtCatchStmt(AtLoc, RParen, Var, Body);
}

StmtResult
Sema::ActOnObjCAtFinallyStmt(SourceLocation AtLoc, Stmt *Body) {
  return new (Context) ObjCAtFinallyStmt(AtLoc, Body);
}

StmtResult
Sema::ActOnObjCAtTryStmt(SourceLocation AtLoc, Stmt *Try,
                         MultiStmtArg CatchStmts, Stmt *Finally) {
  if (!getLangOpts().ObjCExceptions)
    Diag(AtLoc, diag::err_objc_exceptions_disabled) << "@try";

  setFunctionHasBranchProtectedScope();
  unsigned NumCatchStmts = CatchStmts.size();
  return ObjCAtTryStmt::Create(Context, AtLoc, Try, CatchStmts.data(),
                               NumCatchStmts, Finally);
}

StmtResult Sema::BuildObjCAtThrowStmt(SourceLocation AtLoc, Expr *Throw) {
  if (Throw) {
    ExprResult Result = DefaultLvalueConversion(Throw);
    if (Result.isInvalid())
      return StmtError();

    Result = ActOnFinishFullExpr(Result.get(), /*DiscardedValue*/ false);
    if (Result.isInvalid())
      return StmtError();
    Throw = Result.get();

    QualType ThrowType = Throw->getType();
    // Make sure the expression type is an ObjC pointer or "void *".
    if (!ThrowType->isDependentType() &&
        !ThrowType->isObjCObjectPointerType()) {
      const PointerType *PT = ThrowType->getAs<PointerType>();
      if (!PT || !PT->getPointeeType()->isVoidType())
        return StmtError(Diag(AtLoc, diag::err_objc_throw_expects_object)
                         << Throw->getType() << Throw->getSourceRange());
    }
  }

  return new (Context) ObjCAtThrowStmt(AtLoc, Throw);
}

StmtResult
Sema::ActOnObjCAtThrowStmt(SourceLocation AtLoc, Expr *Throw,
                           Scope *CurScope) {
  if (!getLangOpts().ObjCExceptions)
    Diag(AtLoc, diag::err_objc_exceptions_disabled) << "@throw";

  if (!Throw) {
    // @throw without an expression designates a rethrow (which must occur
    // in the context of an @catch clause).
    Scope *AtCatchParent = CurScope;
    while (AtCatchParent && !AtCatchParent->isAtCatchScope())
      AtCatchParent = AtCatchParent->getParent();
    if (!AtCatchParent)
      return StmtError(Diag(AtLoc, diag::err_rethrow_used_outside_catch));
  }
  return BuildObjCAtThrowStmt(AtLoc, Throw);
}

ExprResult
Sema::ActOnObjCAtSynchronizedOperand(SourceLocation atLoc, Expr *operand) {
  ExprResult result = DefaultLvalueConversion(operand);
  if (result.isInvalid())
    return ExprError();
  operand = result.get();

  // Make sure the expression type is an ObjC pointer or "void *".
  QualType type = operand->getType();
  if (!type->isDependentType() &&
      !type->isObjCObjectPointerType()) {
    const PointerType *pointerType = type->getAs<PointerType>();
    if (!pointerType || !pointerType->getPointeeType()->isVoidType()) {
      if (getLangOpts().CPlusPlus) {
        if (RequireCompleteType(atLoc, type,
                                diag::err_incomplete_receiver_type))
          return Diag(atLoc, diag::err_objc_synchronized_expects_object)
                   << type << operand->getSourceRange();

        ExprResult result = PerformContextuallyConvertToObjCPointer(operand);
        if (result.isInvalid())
          return ExprError();
        if (!result.isUsable())
          return Diag(atLoc, diag::err_objc_synchronized_expects_object)
                   << type << operand->getSourceRange();

        operand = result.get();
      } else {
          return Diag(atLoc, diag::err_objc_synchronized_expects_object)
                   << type << operand->getSourceRange();
      }
    }
  }

  // The operand to @synchronized is a full-expression.
  return ActOnFinishFullExpr(operand, /*DiscardedValue*/ false);
}

StmtResult
Sema::ActOnObjCAtSynchronizedStmt(SourceLocation AtLoc, Expr *SyncExpr,
                                  Stmt *SyncBody) {
  // We can't jump into or indirect-jump out of a @synchronized block.
  setFunctionHasBranchProtectedScope();
  return new (Context) ObjCAtSynchronizedStmt(AtLoc, SyncExpr, SyncBody);
}

/// ActOnCXXCatchBlock - Takes an exception declaration and a handler block
/// and creates a proper catch handler from them.
StmtResult
Sema::ActOnCXXCatchBlock(SourceLocation CatchLoc, Decl *ExDecl,
                         Stmt *HandlerBlock) {
  // There's nothing to test that ActOnExceptionDecl didn't already test.
  return new (Context)
      CXXCatchStmt(CatchLoc, cast_or_null<VarDecl>(ExDecl), HandlerBlock);
}

StmtResult
Sema::ActOnObjCAutoreleasePoolStmt(SourceLocation AtLoc, Stmt *Body) {
  setFunctionHasBranchProtectedScope();
  return new (Context) ObjCAutoreleasePoolStmt(AtLoc, Body);
}

namespace {
class CatchHandlerType {
  QualType QT;
  unsigned IsPointer : 1;

  // This is a special constructor to be used only with DenseMapInfo's
  // getEmptyKey() and getTombstoneKey() functions.
  friend struct llvm::DenseMapInfo<CatchHandlerType>;
  enum Unique { ForDenseMap };
  CatchHandlerType(QualType QT, Unique) : QT(QT), IsPointer(false) {}

public:
  /// Used when creating a CatchHandlerType from a handler type; will determine
  /// whether the type is a pointer or reference and will strip off the top
  /// level pointer and cv-qualifiers.
  CatchHandlerType(QualType Q) : QT(Q), IsPointer(false) {
    if (QT->isPointerType())
      IsPointer = true;

    if (IsPointer || QT->isReferenceType())
      QT = QT->getPointeeType();
    QT = QT.getUnqualifiedType();
  }

  /// Used when creating a CatchHandlerType from a base class type; pretends the
  /// type passed in had the pointer qualifier, does not need to get an
  /// unqualified type.
  CatchHandlerType(QualType QT, bool IsPointer)
      : QT(QT), IsPointer(IsPointer) {}

  QualType underlying() const { return QT; }
  bool isPointer() const { return IsPointer; }

  friend bool operator==(const CatchHandlerType &LHS,
                         const CatchHandlerType &RHS) {
    // If the pointer qualification does not match, we can return early.
    if (LHS.IsPointer != RHS.IsPointer)
      return false;
    // Otherwise, check the underlying type without cv-qualifiers.
    return LHS.QT == RHS.QT;
  }
};
} // namespace

namespace llvm {
template <> struct DenseMapInfo<CatchHandlerType> {
  static CatchHandlerType getEmptyKey() {
    return CatchHandlerType(DenseMapInfo<QualType>::getEmptyKey(),
                       CatchHandlerType::ForDenseMap);
  }

  static CatchHandlerType getTombstoneKey() {
    return CatchHandlerType(DenseMapInfo<QualType>::getTombstoneKey(),
                       CatchHandlerType::ForDenseMap);
  }

  static unsigned getHashValue(const CatchHandlerType &Base) {
    return DenseMapInfo<QualType>::getHashValue(Base.underlying());
  }

  static bool isEqual(const CatchHandlerType &LHS,
                      const CatchHandlerType &RHS) {
    return LHS == RHS;
  }
};
}

namespace {
class CatchTypePublicBases {
  ASTContext &Ctx;
  const llvm::DenseMap<CatchHandlerType, CXXCatchStmt *> &TypesToCheck;
  const bool CheckAgainstPointer;

  CXXCatchStmt *FoundHandler;
  CanQualType FoundHandlerType;

public:
  CatchTypePublicBases(
      ASTContext &Ctx,
      const llvm::DenseMap<CatchHandlerType, CXXCatchStmt *> &T, bool C)
      : Ctx(Ctx), TypesToCheck(T), CheckAgainstPointer(C),
        FoundHandler(nullptr) {}

  CXXCatchStmt *getFoundHandler() const { return FoundHandler; }
  CanQualType getFoundHandlerType() const { return FoundHandlerType; }

  bool operator()(const CXXBaseSpecifier *S, CXXBasePath &) {
    if (S->getAccessSpecifier() == AccessSpecifier::AS_public) {
      CatchHandlerType Check(S->getType(), CheckAgainstPointer);
      const auto &M = TypesToCheck;
      auto I = M.find(Check);
      if (I != M.end()) {
        FoundHandler = I->second;
        FoundHandlerType = Ctx.getCanonicalType(S->getType());
        return true;
      }
    }
    return false;
  }
};
}

/// ActOnCXXTryBlock - Takes a try compound-statement and a number of
/// handlers and creates a try statement from them.
StmtResult Sema::ActOnCXXTryBlock(SourceLocation TryLoc, Stmt *TryBlock,
                                  ArrayRef<Stmt *> Handlers) {
  // Don't report an error if 'try' is used in system headers.
  if (!getLangOpts().CXXExceptions &&
      !getSourceManager().isInSystemHeader(TryLoc) && !getLangOpts().CUDA) {
    // Delay error emission for the OpenMP device code.
    targetDiag(TryLoc, diag::err_exceptions_disabled) << "try";
  }

  // Exceptions aren't allowed in CUDA device code.
  if (getLangOpts().CUDA)
    CUDADiagIfDeviceCode(TryLoc, diag::err_cuda_device_exceptions)
        << "try" << CurrentCUDATarget();

  if (getCurScope() && getCurScope()->isOpenMPSimdDirectiveScope())
    Diag(TryLoc, diag::err_omp_simd_region_cannot_use_stmt) << "try";

  sema::FunctionScopeInfo *FSI = getCurFunction();

  // C++ try is incompatible with SEH __try.
  if (!getLangOpts().Borland && FSI->FirstSEHTryLoc.isValid()) {
    Diag(TryLoc, diag::err_mixing_cxx_try_seh_try);
    Diag(FSI->FirstSEHTryLoc, diag::note_conflicting_try_here) << "'__try'";
  }

  const unsigned NumHandlers = Handlers.size();
  assert(!Handlers.empty() &&
         "The parser shouldn't call this if there are no handlers.");

  llvm::DenseMap<CatchHandlerType, CXXCatchStmt *> HandledTypes;
  for (unsigned i = 0; i < NumHandlers; ++i) {
    CXXCatchStmt *H = cast<CXXCatchStmt>(Handlers[i]);

    // Diagnose when the handler is a catch-all handler, but it isn't the last
    // handler for the try block. [except.handle]p5. Also, skip exception
    // declarations that are invalid, since we can't usefully report on them.
    if (!H->getExceptionDecl()) {
      if (i < NumHandlers - 1)
        return StmtError(Diag(H->getBeginLoc(), diag::err_early_catch_all));
      continue;
    } else if (H->getExceptionDecl()->isInvalidDecl())
      continue;

    // Walk the type hierarchy to diagnose when this type has already been
    // handled (duplication), or cannot be handled (derivation inversion). We
    // ignore top-level cv-qualifiers, per [except.handle]p3
    CatchHandlerType HandlerCHT =
        (QualType)Context.getCanonicalType(H->getCaughtType());

    // We can ignore whether the type is a reference or a pointer; we need the
    // underlying declaration type in order to get at the underlying record
    // decl, if there is one.
    QualType Underlying = HandlerCHT.underlying();
    if (auto *RD = Underlying->getAsCXXRecordDecl()) {
      if (!RD->hasDefinition())
        continue;
      // Check that none of the public, unambiguous base classes are in the
      // map ([except.handle]p1). Give the base classes the same pointer
      // qualification as the original type we are basing off of. This allows
      // comparison against the handler type using the same top-level pointer
      // as the original type.
      CXXBasePaths Paths;
      Paths.setOrigin(RD);
      CatchTypePublicBases CTPB(Context, HandledTypes, HandlerCHT.isPointer());
      if (RD->lookupInBases(CTPB, Paths)) {
        const CXXCatchStmt *Problem = CTPB.getFoundHandler();
        if (!Paths.isAmbiguous(CTPB.getFoundHandlerType())) {
          Diag(H->getExceptionDecl()->getTypeSpecStartLoc(),
               diag::warn_exception_caught_by_earlier_handler)
              << H->getCaughtType();
          Diag(Problem->getExceptionDecl()->getTypeSpecStartLoc(),
                diag::note_previous_exception_handler)
              << Problem->getCaughtType();
        }
      }
    }

    // Add the type the list of ones we have handled; diagnose if we've already
    // handled it.
    auto R = HandledTypes.insert(std::make_pair(H->getCaughtType(), H));
    if (!R.second) {
      const CXXCatchStmt *Problem = R.first->second;
      Diag(H->getExceptionDecl()->getTypeSpecStartLoc(),
           diag::warn_exception_caught_by_earlier_handler)
          << H->getCaughtType();
      Diag(Problem->getExceptionDecl()->getTypeSpecStartLoc(),
           diag::note_previous_exception_handler)
          << Problem->getCaughtType();
    }
  }

  FSI->setHasCXXTry(TryLoc);

  return CXXTryStmt::Create(Context, TryLoc, TryBlock, Handlers);
}

StmtResult Sema::ActOnSEHTryBlock(bool IsCXXTry, SourceLocation TryLoc,
                                  Stmt *TryBlock, Stmt *Handler) {
  assert(TryBlock && Handler);

  sema::FunctionScopeInfo *FSI = getCurFunction();

  // SEH __try is incompatible with C++ try. Borland appears to support this,
  // however.
  if (!getLangOpts().Borland) {
    if (FSI->FirstCXXTryLoc.isValid()) {
      Diag(TryLoc, diag::err_mixing_cxx_try_seh_try);
      Diag(FSI->FirstCXXTryLoc, diag::note_conflicting_try_here) << "'try'";
    }
  }

  FSI->setHasSEHTry(TryLoc);

  // Reject __try in Obj-C methods, blocks, and captured decls, since we don't
  // track if they use SEH.
  DeclContext *DC = CurContext;
  while (DC && !DC->isFunctionOrMethod())
    DC = DC->getParent();
  FunctionDecl *FD = dyn_cast_or_null<FunctionDecl>(DC);
  if (FD)
    FD->setUsesSEHTry(true);
  else
    Diag(TryLoc, diag::err_seh_try_outside_functions);

  // Reject __try on unsupported targets.
  if (!Context.getTargetInfo().isSEHTrySupported())
    Diag(TryLoc, diag::err_seh_try_unsupported);

  return SEHTryStmt::Create(Context, IsCXXTry, TryLoc, TryBlock, Handler);
}

StmtResult Sema::ActOnSEHExceptBlock(SourceLocation Loc, Expr *FilterExpr,
                                     Stmt *Block) {
  assert(FilterExpr && Block);
  QualType FTy = FilterExpr->getType();
  if (!FTy->isIntegerType() && !FTy->isDependentType()) {
    return StmtError(
        Diag(FilterExpr->getExprLoc(), diag::err_filter_expression_integral)
        << FTy);
  }
  return SEHExceptStmt::Create(Context, Loc, FilterExpr, Block);
}

void Sema::ActOnStartSEHFinallyBlock() {
  CurrentSEHFinally.push_back(CurScope);
}

void Sema::ActOnAbortSEHFinallyBlock() {
  CurrentSEHFinally.pop_back();
}

StmtResult Sema::ActOnFinishSEHFinallyBlock(SourceLocation Loc, Stmt *Block) {
  assert(Block);
  CurrentSEHFinally.pop_back();
  return SEHFinallyStmt::Create(Context, Loc, Block);
}

StmtResult
Sema::ActOnSEHLeaveStmt(SourceLocation Loc, Scope *CurScope) {
  Scope *SEHTryParent = CurScope;
  while (SEHTryParent && !SEHTryParent->isSEHTryScope())
    SEHTryParent = SEHTryParent->getParent();
  if (!SEHTryParent)
    return StmtError(Diag(Loc, diag::err_ms___leave_not_in___try));
  CheckJumpOutOfSEHFinally(*this, Loc, *SEHTryParent);

  return new (Context) SEHLeaveStmt(Loc);
}

StmtResult Sema::BuildMSDependentExistsStmt(SourceLocation KeywordLoc,
                                            bool IsIfExists,
                                            NestedNameSpecifierLoc QualifierLoc,
                                            DeclarationNameInfo NameInfo,
                                            Stmt *Nested)
{
  return new (Context) MSDependentExistsStmt(KeywordLoc, IsIfExists,
                                             QualifierLoc, NameInfo,
                                             cast<CompoundStmt>(Nested));
}


StmtResult Sema::ActOnMSDependentExistsStmt(SourceLocation KeywordLoc,
                                            bool IsIfExists,
                                            CXXScopeSpec &SS,
                                            UnqualifiedId &Name,
                                            Stmt *Nested) {
  return BuildMSDependentExistsStmt(KeywordLoc, IsIfExists,
                                    SS.getWithLocInContext(Context),
                                    GetNameFromUnqualifiedId(Name),
                                    Nested);
}

RecordDecl*
Sema::CreateCapturedStmtRecordDecl(CapturedDecl *&CD, SourceLocation Loc,
                                   unsigned NumParams) {
  DeclContext *DC = CurContext;
  while (!(DC->isFunctionOrMethod() || DC->isRecord() || DC->isFileContext()))
    DC = DC->getParent();

  RecordDecl *RD = nullptr;
  if (getLangOpts().CPlusPlus)
    RD = CXXRecordDecl::Create(Context, TTK_Struct, DC, Loc, Loc,
                               /*Id=*/nullptr);
  else
    RD = RecordDecl::Create(Context, TTK_Struct, DC, Loc, Loc, /*Id=*/nullptr);

  RD->setCapturedRecord();
  DC->addDecl(RD);
  RD->setImplicit();
  RD->startDefinition();

  assert(NumParams > 0 && "CapturedStmt requires context parameter");
  CD = CapturedDecl::Create(Context, CurContext, NumParams);
  DC->addDecl(CD);
  return RD;
}

static bool
buildCapturedStmtCaptureList(Sema &S, CapturedRegionScopeInfo *RSI,
                             SmallVectorImpl<CapturedStmt::Capture> &Captures,
                             SmallVectorImpl<Expr *> &CaptureInits) {
  for (const sema::Capture &Cap : RSI->Captures) {
    if (Cap.isInvalid())
      continue;

    // Form the initializer for the capture.
    ExprResult Init = S.BuildCaptureInit(Cap, Cap.getLocation(),
                                         RSI->CapRegionKind == CR_OpenMP);

    // FIXME: Bail out now if the capture is not used and the initializer has
    // no side-effects.

    // Create a field for this capture.
    FieldDecl *Field = S.BuildCaptureField(RSI->TheRecordDecl, Cap);

    // Add the capture to our list of captures.
    if (Cap.isThisCapture()) {
      Captures.push_back(CapturedStmt::Capture(Cap.getLocation(),
                                               CapturedStmt::VCK_This));
    } else if (Cap.isVLATypeCapture()) {
      Captures.push_back(
          CapturedStmt::Capture(Cap.getLocation(), CapturedStmt::VCK_VLAType));
    } else {
      assert(Cap.isVariableCapture() && "unknown kind of capture");

      if (S.getLangOpts().OpenMP && RSI->CapRegionKind == CR_OpenMP)
        S.setOpenMPCaptureKind(Field, Cap.getVariable(), RSI->OpenMPLevel);

      Captures.push_back(CapturedStmt::Capture(Cap.getLocation(),
                                               Cap.isReferenceCapture()
                                                   ? CapturedStmt::VCK_ByRef
                                                   : CapturedStmt::VCK_ByCopy,
                                               Cap.getVariable()));
    }
    CaptureInits.push_back(Init.get());
  }
  return false;
}

void Sema::ActOnCapturedRegionStart(SourceLocation Loc, Scope *CurScope,
                                    CapturedRegionKind Kind,
                                    unsigned NumParams) {
  CapturedDecl *CD = nullptr;
  RecordDecl *RD = CreateCapturedStmtRecordDecl(CD, Loc, NumParams);

  // Build the context parameter
  DeclContext *DC = CapturedDecl::castToDeclContext(CD);
  IdentifierInfo *ParamName = &Context.Idents.get("__context");
  QualType ParamType = Context.getPointerType(Context.getTagDeclType(RD));
  auto *Param =
      ImplicitParamDecl::Create(Context, DC, Loc, ParamName, ParamType,
                                ImplicitParamDecl::CapturedContext);
  DC->addDecl(Param);

  CD->setContextParam(0, Param);

  // Enter the capturing scope for this captured region.
  PushCapturedRegionScope(CurScope, CD, RD, Kind);

  if (CurScope)
    PushDeclContext(CurScope, CD);
  else
    CurContext = CD;

  PushExpressionEvaluationContext(
      ExpressionEvaluationContext::PotentiallyEvaluated);
}

void Sema::ActOnCapturedRegionStart(SourceLocation Loc, Scope *CurScope,
                                    CapturedRegionKind Kind,
                                    ArrayRef<CapturedParamNameType> Params,
                                    unsigned OpenMPCaptureLevel) {
  CapturedDecl *CD = nullptr;
  RecordDecl *RD = CreateCapturedStmtRecordDecl(CD, Loc, Params.size());

  // Build the context parameter
  DeclContext *DC = CapturedDecl::castToDeclContext(CD);
  bool ContextIsFound = false;
  unsigned ParamNum = 0;
  for (ArrayRef<CapturedParamNameType>::iterator I = Params.begin(),
                                                 E = Params.end();
       I != E; ++I, ++ParamNum) {
    if (I->second.isNull()) {
      assert(!ContextIsFound &&
             "null type has been found already for '__context' parameter");
      IdentifierInfo *ParamName = &Context.Idents.get("__context");
      QualType ParamType = Context.getPointerType(Context.getTagDeclType(RD))
                               .withConst()
                               .withRestrict();
      auto *Param =
          ImplicitParamDecl::Create(Context, DC, Loc, ParamName, ParamType,
                                    ImplicitParamDecl::CapturedContext);
      DC->addDecl(Param);
      CD->setContextParam(ParamNum, Param);
      ContextIsFound = true;
    } else {
      IdentifierInfo *ParamName = &Context.Idents.get(I->first);
      auto *Param =
          ImplicitParamDecl::Create(Context, DC, Loc, ParamName, I->second,
                                    ImplicitParamDecl::CapturedContext);
      DC->addDecl(Param);
      CD->setParam(ParamNum, Param);
    }
  }
  assert(ContextIsFound && "no null type for '__context' parameter");
  if (!ContextIsFound) {
    // Add __context implicitly if it is not specified.
    IdentifierInfo *ParamName = &Context.Idents.get("__context");
    QualType ParamType = Context.getPointerType(Context.getTagDeclType(RD));
    auto *Param =
        ImplicitParamDecl::Create(Context, DC, Loc, ParamName, ParamType,
                                  ImplicitParamDecl::CapturedContext);
    DC->addDecl(Param);
    CD->setContextParam(ParamNum, Param);
  }
  // Enter the capturing scope for this captured region.
  PushCapturedRegionScope(CurScope, CD, RD, Kind, OpenMPCaptureLevel);

  if (CurScope)
    PushDeclContext(CurScope, CD);
  else
    CurContext = CD;

  PushExpressionEvaluationContext(
      ExpressionEvaluationContext::PotentiallyEvaluated);
}

void Sema::ActOnCapturedRegionError() {
  DiscardCleanupsInEvaluationContext();
  PopExpressionEvaluationContext();
  PopDeclContext();
  PoppedFunctionScopePtr ScopeRAII = PopFunctionScopeInfo();
  CapturedRegionScopeInfo *RSI = cast<CapturedRegionScopeInfo>(ScopeRAII.get());

  RecordDecl *Record = RSI->TheRecordDecl;
  Record->setInvalidDecl();

  SmallVector<Decl*, 4> Fields(Record->fields());
  ActOnFields(/*Scope=*/nullptr, Record->getLocation(), Record, Fields,
              SourceLocation(), SourceLocation(), ParsedAttributesView());
}

StmtResult Sema::ActOnCapturedRegionEnd(Stmt *S) {
  // Leave the captured scope before we start creating captures in the
  // enclosing scope.
  DiscardCleanupsInEvaluationContext();
  PopExpressionEvaluationContext();
  PopDeclContext();
  PoppedFunctionScopePtr ScopeRAII = PopFunctionScopeInfo();
  CapturedRegionScopeInfo *RSI = cast<CapturedRegionScopeInfo>(ScopeRAII.get());

  SmallVector<CapturedStmt::Capture, 4> Captures;
  SmallVector<Expr *, 4> CaptureInits;
  if (buildCapturedStmtCaptureList(*this, RSI, Captures, CaptureInits))
    return StmtError();

  CapturedDecl *CD = RSI->TheCapturedDecl;
  RecordDecl *RD = RSI->TheRecordDecl;

  CapturedStmt *Res = CapturedStmt::Create(
      getASTContext(), S, static_cast<CapturedRegionKind>(RSI->CapRegionKind),
      Captures, CaptureInits, CD, RD);

  CD->setBody(Res->getCapturedStmt());
  RD->completeDefinition();

  return Res;
}

void
Sema::PushLoopExpansion(Stmt *S)
{
  assert(isa<FunctionDecl>(CurContext));
  FunctionDecl *F = cast<FunctionDecl>(CurContext);
  if (LoopExpansionStack.empty())
    LoopExpansionStack.emplace_back(F);
  LoopExpansionContext& Ctx = LoopExpansionStack.back();
  Ctx.Loops.push_back(S);
}

void
Sema::PopLoopExpansion()
{
  assert(!LoopExpansionStack.empty());
  LoopExpansionContext& Ctx = LoopExpansionStack.back();
  Ctx.Loops.pop_back();
  if (Ctx.Loops.empty())
    LoopExpansionStack.pop_back();
}<|MERGE_RESOLUTION|>--- conflicted
+++ resolved
@@ -3089,10 +3089,6 @@
     return StmtError();
   FinishRangeVar();
 
-<<<<<<< HEAD
-  EnterExpressionEvaluationContext Ctx(
-      SemaRef, Sema::ExpressionEvaluationContext::ConstantEvaluated);
-=======
   // FIXME: Is this right?
   // Expansion statements are kind of a hybrid between a
   // constant evaluation, and normal code.
@@ -3100,7 +3096,6 @@
   // This seems to just build the constant evaluated portions.
   EnterExpressionEvaluationContext EvalContext(SemaRef,
     Sema::ExpressionEvaluationContext::ConstantEvaluated);
->>>>>>> 0de097e5
 
   // The order in which we determine the expansion style must follow
   // the order in which structured bindings proceeds. That is:
@@ -3698,13 +3693,6 @@
     return StmtError();
   }
 
-<<<<<<< HEAD
-  // Note the constant evaluation of the expression.
-  EnterExpressionEvaluationContext EvalContext(SemaRef,
-      Sema::ExpressionEvaluationContext::ConstantEvaluated);
-
-=======
->>>>>>> 0de097e5
   Expr::EvalResult Result;
   Expr::EvalContext EvalCtx(
       SemaRef.Context, SemaRef.GetReflectionCallbackObj());
