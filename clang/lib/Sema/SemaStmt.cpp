//===--- Semastmt.cpp - Semantic Analysis for Statements ------------------===//
//
// Part of the LLVM Project, under the Apache License v2.0 with LLVM Exceptions.
// See https://llvm.org/LICENSE.txt for license information.
// SPDX-License-Identifier: Apache-2.0 WITH LLVM-exception
//
//===----------------------------------------------------------------------===//
//
//  This file implements semantic analysis for statements.
//
//===----------------------------------------------------------------------===//

#include "clang/Sema/Ownership.h"
#include "clang/Sema/SemaInternal.h"
#include "clang/AST/ASTContext.h"
#include "clang/AST/ASTDiagnostic.h"
#include "clang/AST/ASTLambda.h"
#include "clang/AST/CharUnits.h"
#include "clang/AST/CXXInheritance.h"
#include "clang/AST/Decl.h"
#include "clang/AST/DeclObjC.h"
#include "clang/AST/EvaluatedExprVisitor.h"
#include "clang/AST/ExprCXX.h"
#include "clang/AST/ExprObjC.h"
#include "clang/AST/RecursiveASTVisitor.h"
#include "clang/AST/StmtCXX.h"
#include "clang/AST/StmtObjC.h"
#include "clang/AST/TypeLoc.h"
#include "clang/AST/TypeOrdering.h"
#include "clang/Basic/TargetInfo.h"
#include "clang/Lex/Preprocessor.h"
#include "clang/Sema/Initialization.h"
#include "clang/Sema/Lookup.h"
#include "clang/Sema/Scope.h"
#include "clang/Sema/ScopeInfo.h"
#include "clang/Sema/Template.h"
#include "TreeTransform.h"
#include "llvm/ADT/ArrayRef.h"
#include "llvm/ADT/DenseMap.h"
#include "llvm/ADT/STLExtras.h"
#include "llvm/ADT/SmallPtrSet.h"
#include "llvm/ADT/SmallString.h"
#include "llvm/ADT/SmallVector.h"

using namespace clang;
using namespace sema;

StmtResult Sema::ActOnExprStmt(ExprResult FE, bool DiscardedValue) {
  if (FE.isInvalid())
    return StmtError();

  FE = ActOnFinishFullExpr(FE.get(), FE.get()->getExprLoc(), DiscardedValue);
  if (FE.isInvalid())
    return StmtError();

  // C99 6.8.3p2: The expression in an expression statement is evaluated as a
  // void expression for its side effects.  Conversion to void allows any
  // operand, even incomplete types.

  // Same thing in for stmt first clause (when expr) and third clause.
  return StmtResult(FE.getAs<Stmt>());
}


StmtResult Sema::ActOnExprStmtError() {
  DiscardCleanupsInEvaluationContext();
  return StmtError();
}

StmtResult Sema::ActOnNullStmt(SourceLocation SemiLoc,
                               bool HasLeadingEmptyMacro) {
  return new (Context) NullStmt(SemiLoc, HasLeadingEmptyMacro);
}

StmtResult Sema::ActOnDeclStmt(DeclGroupPtrTy dg, SourceLocation StartLoc,
                               SourceLocation EndLoc) {
  DeclGroupRef DG = dg.get();

  // If we have an invalid decl, just return an error.
  if (DG.isNull()) return StmtError();

  return new (Context) DeclStmt(DG, StartLoc, EndLoc);
}

void Sema::ActOnForEachDeclStmt(DeclGroupPtrTy dg) {
  DeclGroupRef DG = dg.get();

  // If we don't have a declaration, or we have an invalid declaration,
  // just return.
  if (DG.isNull() || !DG.isSingleDecl())
    return;

  Decl *decl = DG.getSingleDecl();
  if (!decl || decl->isInvalidDecl())
    return;

  // Only variable declarations are permitted.
  VarDecl *var = dyn_cast<VarDecl>(decl);
  if (!var) {
    Diag(decl->getLocation(), diag::err_non_variable_decl_in_for);
    decl->setInvalidDecl();
    return;
  }

  // foreach variables are never actually initialized in the way that
  // the parser came up with.
  var->setInit(nullptr);

  // In ARC, we don't need to retain the iteration variable of a fast
  // enumeration loop.  Rather than actually trying to catch that
  // during declaration processing, we remove the consequences here.
  if (getLangOpts().ObjCAutoRefCount) {
    QualType type = var->getType();

    // Only do this if we inferred the lifetime.  Inferred lifetime
    // will show up as a local qualifier because explicit lifetime
    // should have shown up as an AttributedType instead.
    if (type.getLocalQualifiers().getObjCLifetime() == Qualifiers::OCL_Strong) {
      // Add 'const' and mark the variable as pseudo-strong.
      var->setType(type.withConst());
      var->setARCPseudoStrong(true);
    }
  }
}

/// Diagnose unused comparisons, both builtin and overloaded operators.
/// For '==' and '!=', suggest fixits for '=' or '|='.
///
/// Adding a cast to void (or other expression wrappers) will prevent the
/// warning from firing.
static bool DiagnoseUnusedComparison(Sema &S, const Expr *E) {
  SourceLocation Loc;
  bool CanAssign;
  enum { Equality, Inequality, Relational, ThreeWay } Kind;

  if (const BinaryOperator *Op = dyn_cast<BinaryOperator>(E)) {
    if (!Op->isComparisonOp())
      return false;

    if (Op->getOpcode() == BO_EQ)
      Kind = Equality;
    else if (Op->getOpcode() == BO_NE)
      Kind = Inequality;
    else if (Op->getOpcode() == BO_Cmp)
      Kind = ThreeWay;
    else {
      assert(Op->isRelationalOp());
      Kind = Relational;
    }
    Loc = Op->getOperatorLoc();
    CanAssign = Op->getLHS()->IgnoreParenImpCasts()->isLValue();
  } else if (const CXXOperatorCallExpr *Op = dyn_cast<CXXOperatorCallExpr>(E)) {
    switch (Op->getOperator()) {
    case OO_EqualEqual:
      Kind = Equality;
      break;
    case OO_ExclaimEqual:
      Kind = Inequality;
      break;
    case OO_Less:
    case OO_Greater:
    case OO_GreaterEqual:
    case OO_LessEqual:
      Kind = Relational;
      break;
    case OO_Spaceship:
      Kind = ThreeWay;
      break;
    default:
      return false;
    }

    Loc = Op->getOperatorLoc();
    CanAssign = Op->getArg(0)->IgnoreParenImpCasts()->isLValue();
  } else {
    // Not a typo-prone comparison.
    return false;
  }

  // Suppress warnings when the operator, suspicious as it may be, comes from
  // a macro expansion.
  if (S.SourceMgr.isMacroBodyExpansion(Loc))
    return false;

  S.Diag(Loc, diag::warn_unused_comparison)
    << (unsigned)Kind << E->getSourceRange();

  // If the LHS is a plausible entity to assign to, provide a fixit hint to
  // correct common typos.
  if (CanAssign) {
    if (Kind == Inequality)
      S.Diag(Loc, diag::note_inequality_comparison_to_or_assign)
        << FixItHint::CreateReplacement(Loc, "|=");
    else if (Kind == Equality)
      S.Diag(Loc, diag::note_equality_comparison_to_assign)
        << FixItHint::CreateReplacement(Loc, "=");
  }

  return true;
}

static bool DiagnoseNoDiscard(Sema &S, const WarnUnusedResultAttr *A,
                              SourceLocation Loc, SourceRange R1,
                              SourceRange R2, bool IsCtor) {
  if (!A)
    return false;
  StringRef Msg = A->getMessage();

  if (Msg.empty()) {
    if (IsCtor)
      return S.Diag(Loc, diag::warn_unused_constructor) << A << R1 << R2;
    return S.Diag(Loc, diag::warn_unused_result) << A << R1 << R2;
  }

  if (IsCtor)
    return S.Diag(Loc, diag::warn_unused_constructor_msg) << A << Msg << R1
                                                          << R2;
  return S.Diag(Loc, diag::warn_unused_result_msg) << A << Msg << R1 << R2;
}

void Sema::DiagnoseUnusedExprResult(const Stmt *S) {
  if (const LabelStmt *Label = dyn_cast_or_null<LabelStmt>(S))
    return DiagnoseUnusedExprResult(Label->getSubStmt());

  const Expr *E = dyn_cast_or_null<Expr>(S);
  if (!E)
    return;

  // If we are in an unevaluated expression context, then there can be no unused
  // results because the results aren't expected to be used in the first place.
  if (isUnevaluatedContext())
    return;

  SourceLocation ExprLoc = E->IgnoreParenImpCasts()->getExprLoc();
  // In most cases, we don't want to warn if the expression is written in a
  // macro body, or if the macro comes from a system header. If the offending
  // expression is a call to a function with the warn_unused_result attribute,
  // we warn no matter the location. Because of the order in which the various
  // checks need to happen, we factor out the macro-related test here.
  bool ShouldSuppress =
      SourceMgr.isMacroBodyExpansion(ExprLoc) ||
      SourceMgr.isInSystemMacro(ExprLoc);

  const Expr *WarnExpr;
  SourceLocation Loc;
  SourceRange R1, R2;
  if (!E->isUnusedResultAWarning(WarnExpr, Loc, R1, R2, Context))
    return;

  // If this is a GNU statement expression expanded from a macro, it is probably
  // unused because it is a function-like macro that can be used as either an
  // expression or statement.  Don't warn, because it is almost certainly a
  // false positive.
  if (isa<StmtExpr>(E) && Loc.isMacroID())
    return;

  // Check if this is the UNREFERENCED_PARAMETER from the Microsoft headers.
  // That macro is frequently used to suppress "unused parameter" warnings,
  // but its implementation makes clang's -Wunused-value fire.  Prevent this.
  if (isa<ParenExpr>(E->IgnoreImpCasts()) && Loc.isMacroID()) {
    SourceLocation SpellLoc = Loc;
    if (findMacroSpelling(SpellLoc, "UNREFERENCED_PARAMETER"))
      return;
  }

  // Okay, we have an unused result.  Depending on what the base expression is,
  // we might want to make a more specific diagnostic.  Check for one of these
  // cases now.
  unsigned DiagID = diag::warn_unused_expr;
  if (const FullExpr *Temps = dyn_cast<FullExpr>(E))
    E = Temps->getSubExpr();
  if (const CXXBindTemporaryExpr *TempExpr = dyn_cast<CXXBindTemporaryExpr>(E))
    E = TempExpr->getSubExpr();

  if (DiagnoseUnusedComparison(*this, E))
    return;

  E = WarnExpr;
  if (const auto *Cast = dyn_cast<CastExpr>(E))
    if (Cast->getCastKind() == CK_NoOp ||
        Cast->getCastKind() == CK_ConstructorConversion)
      E = Cast->getSubExpr()->IgnoreImpCasts();

  if (const CallExpr *CE = dyn_cast<CallExpr>(E)) {
    if (E->getType()->isVoidType())
      return;

    if (DiagnoseNoDiscard(*this, cast_or_null<WarnUnusedResultAttr>(
                                     CE->getUnusedResultAttr(Context)),
                          Loc, R1, R2, /*isCtor=*/false))
      return;

    // If the callee has attribute pure, const, or warn_unused_result, warn with
    // a more specific message to make it clear what is happening. If the call
    // is written in a macro body, only warn if it has the warn_unused_result
    // attribute.
    if (const Decl *FD = CE->getCalleeDecl()) {
      if (ShouldSuppress)
        return;
      if (FD->hasAttr<PureAttr>()) {
        Diag(Loc, diag::warn_unused_call) << R1 << R2 << "pure";
        return;
      }
      if (FD->hasAttr<ConstAttr>()) {
        Diag(Loc, diag::warn_unused_call) << R1 << R2 << "const";
        return;
      }
    }
  } else if (const auto *CE = dyn_cast<CXXConstructExpr>(E)) {
    if (const CXXConstructorDecl *Ctor = CE->getConstructor()) {
      const auto *A = Ctor->getAttr<WarnUnusedResultAttr>();
      A = A ? A : Ctor->getParent()->getAttr<WarnUnusedResultAttr>();
      if (DiagnoseNoDiscard(*this, A, Loc, R1, R2, /*isCtor=*/true))
        return;
    }
  } else if (const auto *ILE = dyn_cast<InitListExpr>(E)) {
    if (const TagDecl *TD = ILE->getType()->getAsTagDecl()) {

      if (DiagnoseNoDiscard(*this, TD->getAttr<WarnUnusedResultAttr>(), Loc, R1,
                            R2, /*isCtor=*/false))
        return;
    }
  } else if (ShouldSuppress)
    return;

  E = WarnExpr;
  if (const ObjCMessageExpr *ME = dyn_cast<ObjCMessageExpr>(E)) {
    if (getLangOpts().ObjCAutoRefCount && ME->isDelegateInitCall()) {
      Diag(Loc, diag::err_arc_unused_init_message) << R1;
      return;
    }
    const ObjCMethodDecl *MD = ME->getMethodDecl();
    if (MD) {
      if (DiagnoseNoDiscard(*this, MD->getAttr<WarnUnusedResultAttr>(), Loc, R1,
                            R2, /*isCtor=*/false))
        return;
    }
  } else if (const PseudoObjectExpr *POE = dyn_cast<PseudoObjectExpr>(E)) {
    const Expr *Source = POE->getSyntacticForm();
    // Handle the actually selected call of an OpenMP specialized call.
    if (LangOpts.OpenMP && isa<CallExpr>(Source) &&
        POE->getNumSemanticExprs() == 1 &&
        isa<CallExpr>(POE->getSemanticExpr(0)))
      return DiagnoseUnusedExprResult(POE->getSemanticExpr(0));
    if (isa<ObjCSubscriptRefExpr>(Source))
      DiagID = diag::warn_unused_container_subscript_expr;
    else
      DiagID = diag::warn_unused_property_expr;
  } else if (const CXXFunctionalCastExpr *FC
                                       = dyn_cast<CXXFunctionalCastExpr>(E)) {
    const Expr *E = FC->getSubExpr();
    if (const CXXBindTemporaryExpr *TE = dyn_cast<CXXBindTemporaryExpr>(E))
      E = TE->getSubExpr();
    if (isa<CXXTemporaryObjectExpr>(E))
      return;
    if (const CXXConstructExpr *CE = dyn_cast<CXXConstructExpr>(E))
      if (const CXXRecordDecl *RD = CE->getType()->getAsCXXRecordDecl())
        if (!RD->getAttr<WarnUnusedAttr>())
          return;
  }
  // Diagnose "(void*) blah" as a typo for "(void) blah".
  else if (const CStyleCastExpr *CE = dyn_cast<CStyleCastExpr>(E)) {
    TypeSourceInfo *TI = CE->getTypeInfoAsWritten();
    QualType T = TI->getType();

    // We really do want to use the non-canonical type here.
    if (T == Context.VoidPtrTy) {
      PointerTypeLoc TL = TI->getTypeLoc().castAs<PointerTypeLoc>();

      Diag(Loc, diag::warn_unused_voidptr)
        << FixItHint::CreateRemoval(TL.getStarLoc());
      return;
    }
  }

  // Tell the user to assign it into a variable to force a volatile load if this
  // isn't an array.
  if (E->isGLValue() && E->getType().isVolatileQualified() &&
      !E->getType()->isArrayType()) {
    Diag(Loc, diag::warn_unused_volatile) << R1 << R2;
    return;
  }

  DiagRuntimeBehavior(Loc, nullptr, PDiag(DiagID) << R1 << R2);
}

void Sema::ActOnStartOfCompoundStmt(bool IsStmtExpr) {
  PushCompoundScope(IsStmtExpr);
}

void Sema::ActOnFinishOfCompoundStmt() {
  PopCompoundScope();
}

sema::CompoundScopeInfo &Sema::getCurCompoundScope() const {
  return getCurFunction()->CompoundScopes.back();
}

StmtResult Sema::ActOnCompoundStmt(SourceLocation L, SourceLocation R,
                                   ArrayRef<Stmt *> Elts, bool isStmtExpr) {
  const unsigned NumElts = Elts.size();

  // Mark the current function as usng floating point constrained intrinsics
  if (getCurFPFeatures().isFPConstrained())
    if (FunctionDecl *F = dyn_cast<FunctionDecl>(CurContext))
      F->setUsesFPIntrin(true);

  // If we're in C89 mode, check that we don't have any decls after stmts.  If
  // so, emit an extension diagnostic.
  if (!getLangOpts().C99 && !getLangOpts().CPlusPlus) {
    // Note that __extension__ can be around a decl.
    unsigned i = 0;
    // Skip over all declarations.
    for (; i != NumElts && isa<DeclStmt>(Elts[i]); ++i)
      /*empty*/;

    // We found the end of the list or a statement.  Scan for another declstmt.
    for (; i != NumElts && !isa<DeclStmt>(Elts[i]); ++i)
      /*empty*/;

    if (i != NumElts) {
      Decl *D = *cast<DeclStmt>(Elts[i])->decl_begin();
      Diag(D->getLocation(), diag::ext_mixed_decls_code);
    }
  }

  // Check for suspicious empty body (null statement) in `for' and `while'
  // statements.  Don't do anything for template instantiations, this just adds
  // noise.
  if (NumElts != 0 && !CurrentInstantiationScope &&
      getCurCompoundScope().HasEmptyLoopBodies) {
    for (unsigned i = 0; i != NumElts - 1; ++i)
      DiagnoseEmptyLoopBody(Elts[i], Elts[i + 1]);
  }

  return CompoundStmt::Create(Context, Elts, L, R);
}

ExprResult
Sema::ActOnCaseExpr(SourceLocation CaseLoc, ExprResult Val) {
  if (!Val.get())
    return Val;

  if (DiagnoseUnexpandedParameterPack(Val.get()))
    return ExprError();

  // If we're not inside a switch, let the 'case' statement handling diagnose
  // this. Just clean up after the expression as best we can.
  if (getCurFunction()->SwitchStack.empty())
    return ActOnFinishFullExpr(Val.get(), Val.get()->getExprLoc(), false,
                               getLangOpts().CPlusPlus11);

  Expr *CondExpr =
      getCurFunction()->SwitchStack.back().getPointer()->getCond();
  if (!CondExpr)
    return ExprError();
  QualType CondType = CondExpr->getType();

  auto CheckAndFinish = [&](Expr *E) {
    if (CondType->isDependentType() || E->isTypeDependent())
      return ExprResult(E);

    if (getLangOpts().CPlusPlus11) {
      // C++11 [stmt.switch]p2: the constant-expression shall be a converted
      // constant expression of the promoted type of the switch condition.
      llvm::APSInt TempVal;
      return CheckConvertedConstantExpression(E, CondType, TempVal,
                                              CCEK_CaseValue);
    }

    ExprResult ER = E;
    if (!E->isValueDependent())
      ER = VerifyIntegerConstantExpression(E);
    if (!ER.isInvalid())
      ER = DefaultLvalueConversion(ER.get());
    if (!ER.isInvalid())
      ER = ImpCastExprToType(ER.get(), CondType, CK_IntegralCast);
    if (!ER.isInvalid())
      ER = ActOnFinishFullExpr(ER.get(), ER.get()->getExprLoc(), false);
    return ER;
  };

  ExprResult Converted = CorrectDelayedTyposInExpr(Val, CheckAndFinish);
  if (Converted.get() == Val.get())
    Converted = CheckAndFinish(Val.get());
  return Converted;
}

StmtResult
Sema::ActOnCaseStmt(SourceLocation CaseLoc, ExprResult LHSVal,
                    SourceLocation DotDotDotLoc, ExprResult RHSVal,
                    SourceLocation ColonLoc) {
  assert((LHSVal.isInvalid() || LHSVal.get()) && "missing LHS value");
  assert((DotDotDotLoc.isInvalid() ? RHSVal.isUnset()
                                   : RHSVal.isInvalid() || RHSVal.get()) &&
         "missing RHS value");

  if (getCurFunction()->SwitchStack.empty()) {
    Diag(CaseLoc, diag::err_case_not_in_switch);
    return StmtError();
  }

  if (LHSVal.isInvalid() || RHSVal.isInvalid()) {
    getCurFunction()->SwitchStack.back().setInt(true);
    return StmtError();
  }

  auto *CS = CaseStmt::Create(Context, LHSVal.get(), RHSVal.get(),
                              CaseLoc, DotDotDotLoc, ColonLoc);
  getCurFunction()->SwitchStack.back().getPointer()->addSwitchCase(CS);
  return CS;
}

/// ActOnCaseStmtBody - This installs a statement as the body of a case.
void Sema::ActOnCaseStmtBody(Stmt *S, Stmt *SubStmt) {
  cast<CaseStmt>(S)->setSubStmt(SubStmt);
}

StmtResult
Sema::ActOnDefaultStmt(SourceLocation DefaultLoc, SourceLocation ColonLoc,
                       Stmt *SubStmt, Scope *CurScope) {
  if (getCurFunction()->SwitchStack.empty()) {
    Diag(DefaultLoc, diag::err_default_not_in_switch);
    return SubStmt;
  }

  DefaultStmt *DS = new (Context) DefaultStmt(DefaultLoc, ColonLoc, SubStmt);
  getCurFunction()->SwitchStack.back().getPointer()->addSwitchCase(DS);
  return DS;
}

StmtResult
Sema::ActOnLabelStmt(SourceLocation IdentLoc, LabelDecl *TheDecl,
                     SourceLocation ColonLoc, Stmt *SubStmt) {
  // If the label was multiply defined, reject it now.
  if (TheDecl->getStmt()) {
    Diag(IdentLoc, diag::err_redefinition_of_label) << TheDecl->getDeclName();
    Diag(TheDecl->getLocation(), diag::note_previous_definition);
    return SubStmt;
  }

  // Otherwise, things are good.  Fill in the declaration and return it.
  LabelStmt *LS = new (Context) LabelStmt(IdentLoc, TheDecl, SubStmt);
  TheDecl->setStmt(LS);
  if (!TheDecl->isGnuLocal()) {
    TheDecl->setLocStart(IdentLoc);
    if (!TheDecl->isMSAsmLabel()) {
      // Don't update the location of MS ASM labels.  These will result in
      // a diagnostic, and changing the location here will mess that up.
      TheDecl->setLocation(IdentLoc);
    }
  }
  return LS;
}

StmtResult Sema::ActOnAttributedStmt(SourceLocation AttrLoc,
                                     ArrayRef<const Attr*> Attrs,
                                     Stmt *SubStmt) {
  // Fill in the declaration and return it.
  AttributedStmt *LS = AttributedStmt::Create(Context, AttrLoc, Attrs, SubStmt);
  return LS;
}

namespace {
class CommaVisitor : public EvaluatedExprVisitor<CommaVisitor> {
  typedef EvaluatedExprVisitor<CommaVisitor> Inherited;
  Sema &SemaRef;
public:
  CommaVisitor(Sema &SemaRef) : Inherited(SemaRef.Context), SemaRef(SemaRef) {}
  void VisitBinaryOperator(BinaryOperator *E) {
    if (E->getOpcode() == BO_Comma)
      SemaRef.DiagnoseCommaOperator(E->getLHS(), E->getExprLoc());
    EvaluatedExprVisitor<CommaVisitor>::VisitBinaryOperator(E);
  }
};
}

StmtResult
Sema::ActOnIfStmt(SourceLocation IfLoc, bool IsConstexpr, Stmt *InitStmt,
                  ConditionResult Cond,
                  Stmt *thenStmt, SourceLocation ElseLoc,
                  Stmt *elseStmt) {
  if (Cond.isInvalid())
    Cond = ConditionResult(
        *this, nullptr,
        MakeFullExpr(new (Context) OpaqueValueExpr(SourceLocation(),
                                                   Context.BoolTy, VK_RValue),
                     IfLoc),
        false);

  Expr *CondExpr = Cond.get().second;
  // Only call the CommaVisitor when not C89 due to differences in scope flags.
  if ((getLangOpts().C99 || getLangOpts().CPlusPlus) &&
      !Diags.isIgnored(diag::warn_comma_operator, CondExpr->getExprLoc()))
    CommaVisitor(*this).Visit(CondExpr);

  if (!elseStmt)
    DiagnoseEmptyStmtBody(CondExpr->getEndLoc(), thenStmt,
                          diag::warn_empty_if_body);

  return BuildIfStmt(IfLoc, IsConstexpr, InitStmt, Cond, thenStmt, ElseLoc,
                     elseStmt);
}

StmtResult Sema::BuildIfStmt(SourceLocation IfLoc, bool IsConstexpr,
                             Stmt *InitStmt, ConditionResult Cond,
                             Stmt *thenStmt, SourceLocation ElseLoc,
                             Stmt *elseStmt) {
  if (Cond.isInvalid())
    return StmtError();

  if (IsConstexpr || isa<ObjCAvailabilityCheckExpr>(Cond.get().second))
    setFunctionHasBranchProtectedScope();

  return IfStmt::Create(Context, IfLoc, IsConstexpr, InitStmt, Cond.get().first,
                        Cond.get().second, thenStmt, ElseLoc, elseStmt);
}

namespace {
  struct CaseCompareFunctor {
    bool operator()(const std::pair<llvm::APSInt, CaseStmt*> &LHS,
                    const llvm::APSInt &RHS) {
      return LHS.first < RHS;
    }
    bool operator()(const std::pair<llvm::APSInt, CaseStmt*> &LHS,
                    const std::pair<llvm::APSInt, CaseStmt*> &RHS) {
      return LHS.first < RHS.first;
    }
    bool operator()(const llvm::APSInt &LHS,
                    const std::pair<llvm::APSInt, CaseStmt*> &RHS) {
      return LHS < RHS.first;
    }
  };
}

/// CmpCaseVals - Comparison predicate for sorting case values.
///
static bool CmpCaseVals(const std::pair<llvm::APSInt, CaseStmt*>& lhs,
                        const std::pair<llvm::APSInt, CaseStmt*>& rhs) {
  if (lhs.first < rhs.first)
    return true;

  if (lhs.first == rhs.first &&
      lhs.second->getCaseLoc().getRawEncoding()
       < rhs.second->getCaseLoc().getRawEncoding())
    return true;
  return false;
}

/// CmpEnumVals - Comparison predicate for sorting enumeration values.
///
static bool CmpEnumVals(const std::pair<llvm::APSInt, EnumConstantDecl*>& lhs,
                        const std::pair<llvm::APSInt, EnumConstantDecl*>& rhs)
{
  return lhs.first < rhs.first;
}

/// EqEnumVals - Comparison preficate for uniqing enumeration values.
///
static bool EqEnumVals(const std::pair<llvm::APSInt, EnumConstantDecl*>& lhs,
                       const std::pair<llvm::APSInt, EnumConstantDecl*>& rhs)
{
  return lhs.first == rhs.first;
}

/// GetTypeBeforeIntegralPromotion - Returns the pre-promotion type of
/// potentially integral-promoted expression @p expr.
static QualType GetTypeBeforeIntegralPromotion(const Expr *&E) {
  if (const auto *FE = dyn_cast<FullExpr>(E))
    E = FE->getSubExpr();
  while (const auto *ImpCast = dyn_cast<ImplicitCastExpr>(E)) {
    if (ImpCast->getCastKind() != CK_IntegralCast) break;
    E = ImpCast->getSubExpr();
  }
  return E->getType();
}

ExprResult Sema::CheckSwitchCondition(SourceLocation SwitchLoc, Expr *Cond) {
  class SwitchConvertDiagnoser : public ICEConvertDiagnoser {
    Expr *Cond;

  public:
    SwitchConvertDiagnoser(Expr *Cond)
        : ICEConvertDiagnoser(/*AllowScopedEnumerations*/true, false, true),
          Cond(Cond) {}

    SemaDiagnosticBuilder diagnoseNotInt(Sema &S, SourceLocation Loc,
                                         QualType T) override {
      return S.Diag(Loc, diag::err_typecheck_statement_requires_integer) << T;
    }

    SemaDiagnosticBuilder diagnoseIncomplete(
        Sema &S, SourceLocation Loc, QualType T) override {
      return S.Diag(Loc, diag::err_switch_incomplete_class_type)
               << T << Cond->getSourceRange();
    }

    SemaDiagnosticBuilder diagnoseExplicitConv(
        Sema &S, SourceLocation Loc, QualType T, QualType ConvTy) override {
      return S.Diag(Loc, diag::err_switch_explicit_conversion) << T << ConvTy;
    }

    SemaDiagnosticBuilder noteExplicitConv(
        Sema &S, CXXConversionDecl *Conv, QualType ConvTy) override {
      return S.Diag(Conv->getLocation(), diag::note_switch_conversion)
        << ConvTy->isEnumeralType() << ConvTy;
    }

    SemaDiagnosticBuilder diagnoseAmbiguous(Sema &S, SourceLocation Loc,
                                            QualType T) override {
      return S.Diag(Loc, diag::err_switch_multiple_conversions) << T;
    }

    SemaDiagnosticBuilder noteAmbiguous(
        Sema &S, CXXConversionDecl *Conv, QualType ConvTy) override {
      return S.Diag(Conv->getLocation(), diag::note_switch_conversion)
      << ConvTy->isEnumeralType() << ConvTy;
    }

    SemaDiagnosticBuilder diagnoseConversion(
        Sema &S, SourceLocation Loc, QualType T, QualType ConvTy) override {
      llvm_unreachable("conversion functions are permitted");
    }
  } SwitchDiagnoser(Cond);

  ExprResult CondResult =
      PerformContextualImplicitConversion(SwitchLoc, Cond, SwitchDiagnoser);
  if (CondResult.isInvalid())
    return ExprError();

  // FIXME: PerformContextualImplicitConversion doesn't always tell us if it
  // failed and produced a diagnostic.
  Cond = CondResult.get();
  if (!Cond->isTypeDependent() &&
      !Cond->getType()->isIntegralOrEnumerationType())
    return ExprError();

  // C99 6.8.4.2p5 - Integer promotions are performed on the controlling expr.
  return UsualUnaryConversions(Cond);
}

StmtResult Sema::ActOnStartOfSwitchStmt(SourceLocation SwitchLoc,
                                        Stmt *InitStmt, ConditionResult Cond) {
  Expr *CondExpr = Cond.get().second;
  assert((Cond.isInvalid() || CondExpr) && "switch with no condition");

  if (CondExpr && !CondExpr->isTypeDependent()) {
    // We have already converted the expression to an integral or enumeration
    // type, when we parsed the switch condition. There are cases where we don't
    // have an appropriate type, e.g. a typo-expr Cond was corrected to an
    // inappropriate-type expr, we just return an error.
    if (!CondExpr->getType()->isIntegralOrEnumerationType())
      return StmtError();
    if (CondExpr->isKnownToHaveBooleanValue()) {
      // switch(bool_expr) {...} is often a programmer error, e.g.
      //   switch(n && mask) { ... }  // Doh - should be "n & mask".
      // One can always use an if statement instead of switch(bool_expr).
      Diag(SwitchLoc, diag::warn_bool_switch_condition)
          << CondExpr->getSourceRange();
    }
  }

  setFunctionHasBranchIntoScope();

  auto *SS = SwitchStmt::Create(Context, InitStmt, Cond.get().first, CondExpr);
  getCurFunction()->SwitchStack.push_back(
      FunctionScopeInfo::SwitchInfo(SS, false));
  return SS;
}

static void AdjustAPSInt(llvm::APSInt &Val, unsigned BitWidth, bool IsSigned) {
  Val = Val.extOrTrunc(BitWidth);
  Val.setIsSigned(IsSigned);
}

/// Check the specified case value is in range for the given unpromoted switch
/// type.
static void checkCaseValue(Sema &S, SourceLocation Loc, const llvm::APSInt &Val,
                           unsigned UnpromotedWidth, bool UnpromotedSign) {
  // In C++11 onwards, this is checked by the language rules.
  if (S.getLangOpts().CPlusPlus11)
    return;

  // If the case value was signed and negative and the switch expression is
  // unsigned, don't bother to warn: this is implementation-defined behavior.
  // FIXME: Introduce a second, default-ignored warning for this case?
  if (UnpromotedWidth < Val.getBitWidth()) {
    llvm::APSInt ConvVal(Val);
    AdjustAPSInt(ConvVal, UnpromotedWidth, UnpromotedSign);
    AdjustAPSInt(ConvVal, Val.getBitWidth(), Val.isSigned());
    // FIXME: Use different diagnostics for overflow  in conversion to promoted
    // type versus "switch expression cannot have this value". Use proper
    // IntRange checking rather than just looking at the unpromoted type here.
    if (ConvVal != Val)
      S.Diag(Loc, diag::warn_case_value_overflow) << Val.toString(10)
                                                  << ConvVal.toString(10);
  }
}

typedef SmallVector<std::pair<llvm::APSInt, EnumConstantDecl*>, 64> EnumValsTy;

/// Returns true if we should emit a diagnostic about this case expression not
/// being a part of the enum used in the switch controlling expression.
static bool ShouldDiagnoseSwitchCaseNotInEnum(const Sema &S,
                                              const EnumDecl *ED,
                                              const Expr *CaseExpr,
                                              EnumValsTy::iterator &EI,
                                              EnumValsTy::iterator &EIEnd,
                                              const llvm::APSInt &Val) {
  if (!ED->isClosed())
    return false;

  if (const DeclRefExpr *DRE =
          dyn_cast<DeclRefExpr>(CaseExpr->IgnoreParenImpCasts())) {
    if (const VarDecl *VD = dyn_cast<VarDecl>(DRE->getDecl())) {
      QualType VarType = VD->getType();
      QualType EnumType = S.Context.getTypeDeclType(ED);
      if (VD->hasGlobalStorage() && VarType.isConstQualified() &&
          S.Context.hasSameUnqualifiedType(EnumType, VarType))
        return false;
    }
  }

  if (ED->hasAttr<FlagEnumAttr>())
    return !S.IsValueInFlagEnum(ED, Val, false);

  while (EI != EIEnd && EI->first < Val)
    EI++;

  if (EI != EIEnd && EI->first == Val)
    return false;

  return true;
}

static void checkEnumTypesInSwitchStmt(Sema &S, const Expr *Cond,
                                       const Expr *Case) {
  QualType CondType = Cond->getType();
  QualType CaseType = Case->getType();

  const EnumType *CondEnumType = CondType->getAs<EnumType>();
  const EnumType *CaseEnumType = CaseType->getAs<EnumType>();
  if (!CondEnumType || !CaseEnumType)
    return;

  // Ignore anonymous enums.
  if (!CondEnumType->getDecl()->getIdentifier() &&
      !CondEnumType->getDecl()->getTypedefNameForAnonDecl())
    return;
  if (!CaseEnumType->getDecl()->getIdentifier() &&
      !CaseEnumType->getDecl()->getTypedefNameForAnonDecl())
    return;

  if (S.Context.hasSameUnqualifiedType(CondType, CaseType))
    return;

  S.Diag(Case->getExprLoc(), diag::warn_comparison_of_mixed_enum_types_switch)
      << CondType << CaseType << Cond->getSourceRange()
      << Case->getSourceRange();
}

StmtResult
Sema::ActOnFinishSwitchStmt(SourceLocation SwitchLoc, Stmt *Switch,
                            Stmt *BodyStmt) {
  SwitchStmt *SS = cast<SwitchStmt>(Switch);
  bool CaseListIsIncomplete = getCurFunction()->SwitchStack.back().getInt();
  assert(SS == getCurFunction()->SwitchStack.back().getPointer() &&
         "switch stack missing push/pop!");

  getCurFunction()->SwitchStack.pop_back();

  if (!BodyStmt) return StmtError();
  SS->setBody(BodyStmt, SwitchLoc);

  Expr *CondExpr = SS->getCond();
  if (!CondExpr) return StmtError();

  QualType CondType = CondExpr->getType();

  // C++ 6.4.2.p2:
  // Integral promotions are performed (on the switch condition).
  //
  // A case value unrepresentable by the original switch condition
  // type (before the promotion) doesn't make sense, even when it can
  // be represented by the promoted type.  Therefore we need to find
  // the pre-promotion type of the switch condition.
  const Expr *CondExprBeforePromotion = CondExpr;
  QualType CondTypeBeforePromotion =
      GetTypeBeforeIntegralPromotion(CondExprBeforePromotion);

  // Get the bitwidth of the switched-on value after promotions. We must
  // convert the integer case values to this width before comparison.
  bool HasDependentValue
    = CondExpr->isTypeDependent() || CondExpr->isValueDependent();
  unsigned CondWidth = HasDependentValue ? 0 : Context.getIntWidth(CondType);
  bool CondIsSigned = CondType->isSignedIntegerOrEnumerationType();

  // Get the width and signedness that the condition might actually have, for
  // warning purposes.
  // FIXME: Grab an IntRange for the condition rather than using the unpromoted
  // type.
  unsigned CondWidthBeforePromotion
    = HasDependentValue ? 0 : Context.getIntWidth(CondTypeBeforePromotion);
  bool CondIsSignedBeforePromotion
    = CondTypeBeforePromotion->isSignedIntegerOrEnumerationType();

  // Accumulate all of the case values in a vector so that we can sort them
  // and detect duplicates.  This vector contains the APInt for the case after
  // it has been converted to the condition type.
  typedef SmallVector<std::pair<llvm::APSInt, CaseStmt*>, 64> CaseValsTy;
  CaseValsTy CaseVals;

  // Keep track of any GNU case ranges we see.  The APSInt is the low value.
  typedef std::vector<std::pair<llvm::APSInt, CaseStmt*> > CaseRangesTy;
  CaseRangesTy CaseRanges;

  DefaultStmt *TheDefaultStmt = nullptr;

  bool CaseListIsErroneous = false;

  for (SwitchCase *SC = SS->getSwitchCaseList(); SC && !HasDependentValue;
       SC = SC->getNextSwitchCase()) {

    if (DefaultStmt *DS = dyn_cast<DefaultStmt>(SC)) {
      if (TheDefaultStmt) {
        Diag(DS->getDefaultLoc(), diag::err_multiple_default_labels_defined);
        Diag(TheDefaultStmt->getDefaultLoc(), diag::note_duplicate_case_prev);

        // FIXME: Remove the default statement from the switch block so that
        // we'll return a valid AST.  This requires recursing down the AST and
        // finding it, not something we are set up to do right now.  For now,
        // just lop the entire switch stmt out of the AST.
        CaseListIsErroneous = true;
      }
      TheDefaultStmt = DS;

    } else {
      CaseStmt *CS = cast<CaseStmt>(SC);

      Expr *Lo = CS->getLHS();

      if (Lo->isValueDependent()) {
        HasDependentValue = true;
        break;
      }

      // We already verified that the expression has a constant value;
      // get that value (prior to conversions).
      const Expr *LoBeforePromotion = Lo;
      GetTypeBeforeIntegralPromotion(LoBeforePromotion);
      Expr::EvalContext EvalCtx(Context, GetReflectionCallbackObj());
      llvm::APSInt LoVal = LoBeforePromotion->EvaluateKnownConstInt(EvalCtx);

      // Check the unconverted value is within the range of possible values of
      // the switch expression.
      checkCaseValue(*this, Lo->getBeginLoc(), LoVal, CondWidthBeforePromotion,
                     CondIsSignedBeforePromotion);

      // FIXME: This duplicates the check performed for warn_not_in_enum below.
      checkEnumTypesInSwitchStmt(*this, CondExprBeforePromotion,
                                 LoBeforePromotion);

      // Convert the value to the same width/sign as the condition.
      AdjustAPSInt(LoVal, CondWidth, CondIsSigned);

      // If this is a case range, remember it in CaseRanges, otherwise CaseVals.
      if (CS->getRHS()) {
        if (CS->getRHS()->isValueDependent()) {
          HasDependentValue = true;
          break;
        }
        CaseRanges.push_back(std::make_pair(LoVal, CS));
      } else
        CaseVals.push_back(std::make_pair(LoVal, CS));
    }
  }

  if (!HasDependentValue) {
    // If we don't have a default statement, check whether the
    // condition is constant.
    llvm::APSInt ConstantCondValue;
    bool HasConstantCond = false;
    if (!TheDefaultStmt) {
      Expr::EvalResult Result;
      Expr::EvalContext EvalCtx(Context, GetReflectionCallbackObj());
      HasConstantCond = CondExpr->EvaluateAsInt(Result, EvalCtx,
                                                Expr::SE_AllowSideEffects);
      if (Result.Val.isInt())
        ConstantCondValue = Result.Val.getInt();
      assert(!HasConstantCond ||
             (ConstantCondValue.getBitWidth() == CondWidth &&
              ConstantCondValue.isSigned() == CondIsSigned));
    }
    bool ShouldCheckConstantCond = HasConstantCond;

    // Sort all the scalar case values so we can easily detect duplicates.
    llvm::stable_sort(CaseVals, CmpCaseVals);

    if (!CaseVals.empty()) {
      for (unsigned i = 0, e = CaseVals.size(); i != e; ++i) {
        if (ShouldCheckConstantCond &&
            CaseVals[i].first == ConstantCondValue)
          ShouldCheckConstantCond = false;

        if (i != 0 && CaseVals[i].first == CaseVals[i-1].first) {
          // If we have a duplicate, report it.
          // First, determine if either case value has a name
          StringRef PrevString, CurrString;
          Expr *PrevCase = CaseVals[i-1].second->getLHS()->IgnoreParenCasts();
          Expr *CurrCase = CaseVals[i].second->getLHS()->IgnoreParenCasts();
          if (DeclRefExpr *DeclRef = dyn_cast<DeclRefExpr>(PrevCase)) {
            PrevString = DeclRef->getDecl()->getName();
          }
          if (DeclRefExpr *DeclRef = dyn_cast<DeclRefExpr>(CurrCase)) {
            CurrString = DeclRef->getDecl()->getName();
          }
          SmallString<16> CaseValStr;
          CaseVals[i-1].first.toString(CaseValStr);

          if (PrevString == CurrString)
            Diag(CaseVals[i].second->getLHS()->getBeginLoc(),
                 diag::err_duplicate_case)
                << (PrevString.empty() ? StringRef(CaseValStr) : PrevString);
          else
            Diag(CaseVals[i].second->getLHS()->getBeginLoc(),
                 diag::err_duplicate_case_differing_expr)
                << (PrevString.empty() ? StringRef(CaseValStr) : PrevString)
                << (CurrString.empty() ? StringRef(CaseValStr) : CurrString)
                << CaseValStr;

          Diag(CaseVals[i - 1].second->getLHS()->getBeginLoc(),
               diag::note_duplicate_case_prev);
          // FIXME: We really want to remove the bogus case stmt from the
          // substmt, but we have no way to do this right now.
          CaseListIsErroneous = true;
        }
      }
    }

    // Detect duplicate case ranges, which usually don't exist at all in
    // the first place.
    if (!CaseRanges.empty()) {
      // Sort all the case ranges by their low value so we can easily detect
      // overlaps between ranges.
      llvm::stable_sort(CaseRanges);

      // Scan the ranges, computing the high values and removing empty ranges.
      std::vector<llvm::APSInt> HiVals;
      for (unsigned i = 0, e = CaseRanges.size(); i != e; ++i) {
        llvm::APSInt &LoVal = CaseRanges[i].first;
        CaseStmt *CR = CaseRanges[i].second;
        Expr *Hi = CR->getRHS();

        const Expr *HiBeforePromotion = Hi;
        GetTypeBeforeIntegralPromotion(HiBeforePromotion);
        Expr::EvalContext EvalCtx(Context, GetReflectionCallbackObj());
        llvm::APSInt HiVal = HiBeforePromotion->EvaluateKnownConstInt(EvalCtx);

        // Check the unconverted value is within the range of possible values of
        // the switch expression.
        checkCaseValue(*this, Hi->getBeginLoc(), HiVal,
                       CondWidthBeforePromotion, CondIsSignedBeforePromotion);

        // Convert the value to the same width/sign as the condition.
        AdjustAPSInt(HiVal, CondWidth, CondIsSigned);

        // If the low value is bigger than the high value, the case is empty.
        if (LoVal > HiVal) {
          Diag(CR->getLHS()->getBeginLoc(), diag::warn_case_empty_range)
              << SourceRange(CR->getLHS()->getBeginLoc(), Hi->getEndLoc());
          CaseRanges.erase(CaseRanges.begin()+i);
          --i;
          --e;
          continue;
        }

        if (ShouldCheckConstantCond &&
            LoVal <= ConstantCondValue &&
            ConstantCondValue <= HiVal)
          ShouldCheckConstantCond = false;

        HiVals.push_back(HiVal);
      }

      // Rescan the ranges, looking for overlap with singleton values and other
      // ranges.  Since the range list is sorted, we only need to compare case
      // ranges with their neighbors.
      for (unsigned i = 0, e = CaseRanges.size(); i != e; ++i) {
        llvm::APSInt &CRLo = CaseRanges[i].first;
        llvm::APSInt &CRHi = HiVals[i];
        CaseStmt *CR = CaseRanges[i].second;

        // Check to see whether the case range overlaps with any
        // singleton cases.
        CaseStmt *OverlapStmt = nullptr;
        llvm::APSInt OverlapVal(32);

        // Find the smallest value >= the lower bound.  If I is in the
        // case range, then we have overlap.
        CaseValsTy::iterator I =
            llvm::lower_bound(CaseVals, CRLo, CaseCompareFunctor());
        if (I != CaseVals.end() && I->first < CRHi) {
          OverlapVal  = I->first;   // Found overlap with scalar.
          OverlapStmt = I->second;
        }

        // Find the smallest value bigger than the upper bound.
        I = std::upper_bound(I, CaseVals.end(), CRHi, CaseCompareFunctor());
        if (I != CaseVals.begin() && (I-1)->first >= CRLo) {
          OverlapVal  = (I-1)->first;      // Found overlap with scalar.
          OverlapStmt = (I-1)->second;
        }

        // Check to see if this case stmt overlaps with the subsequent
        // case range.
        if (i && CRLo <= HiVals[i-1]) {
          OverlapVal  = HiVals[i-1];       // Found overlap with range.
          OverlapStmt = CaseRanges[i-1].second;
        }

        if (OverlapStmt) {
          // If we have a duplicate, report it.
          Diag(CR->getLHS()->getBeginLoc(), diag::err_duplicate_case)
              << OverlapVal.toString(10);
          Diag(OverlapStmt->getLHS()->getBeginLoc(),
               diag::note_duplicate_case_prev);
          // FIXME: We really want to remove the bogus case stmt from the
          // substmt, but we have no way to do this right now.
          CaseListIsErroneous = true;
        }
      }
    }

    // Complain if we have a constant condition and we didn't find a match.
    if (!CaseListIsErroneous && !CaseListIsIncomplete &&
        ShouldCheckConstantCond) {
      // TODO: it would be nice if we printed enums as enums, chars as
      // chars, etc.
      Diag(CondExpr->getExprLoc(), diag::warn_missing_case_for_condition)
        << ConstantCondValue.toString(10)
        << CondExpr->getSourceRange();
    }

    // Check to see if switch is over an Enum and handles all of its
    // values.  We only issue a warning if there is not 'default:', but
    // we still do the analysis to preserve this information in the AST
    // (which can be used by flow-based analyes).
    //
    const EnumType *ET = CondTypeBeforePromotion->getAs<EnumType>();

    // If switch has default case, then ignore it.
    if (!CaseListIsErroneous && !CaseListIsIncomplete && !HasConstantCond &&
        ET && ET->getDecl()->isCompleteDefinition()) {
      const EnumDecl *ED = ET->getDecl();
      EnumValsTy EnumVals;

      // Gather all enum values, set their type and sort them,
      // allowing easier comparison with CaseVals.
      for (auto *EDI : ED->enumerators()) {
        llvm::APSInt Val = EDI->getInitVal();
        AdjustAPSInt(Val, CondWidth, CondIsSigned);
        EnumVals.push_back(std::make_pair(Val, EDI));
      }
      llvm::stable_sort(EnumVals, CmpEnumVals);
      auto EI = EnumVals.begin(), EIEnd =
        std::unique(EnumVals.begin(), EnumVals.end(), EqEnumVals);

      // See which case values aren't in enum.
      for (CaseValsTy::const_iterator CI = CaseVals.begin();
          CI != CaseVals.end(); CI++) {
        Expr *CaseExpr = CI->second->getLHS();
        if (ShouldDiagnoseSwitchCaseNotInEnum(*this, ED, CaseExpr, EI, EIEnd,
                                              CI->first))
          Diag(CaseExpr->getExprLoc(), diag::warn_not_in_enum)
            << CondTypeBeforePromotion;
      }

      // See which of case ranges aren't in enum
      EI = EnumVals.begin();
      for (CaseRangesTy::const_iterator RI = CaseRanges.begin();
          RI != CaseRanges.end(); RI++) {
        Expr *CaseExpr = RI->second->getLHS();
        if (ShouldDiagnoseSwitchCaseNotInEnum(*this, ED, CaseExpr, EI, EIEnd,
                                              RI->first))
          Diag(CaseExpr->getExprLoc(), diag::warn_not_in_enum)
            << CondTypeBeforePromotion;

        Expr::EvalContext EvalCtx(Context, GetReflectionCallbackObj());
        llvm::APSInt Hi =
          RI->second->getRHS()->EvaluateKnownConstInt(EvalCtx);
        AdjustAPSInt(Hi, CondWidth, CondIsSigned);

        CaseExpr = RI->second->getRHS();
        if (ShouldDiagnoseSwitchCaseNotInEnum(*this, ED, CaseExpr, EI, EIEnd,
                                              Hi))
          Diag(CaseExpr->getExprLoc(), diag::warn_not_in_enum)
            << CondTypeBeforePromotion;
      }

      // Check which enum vals aren't in switch
      auto CI = CaseVals.begin();
      auto RI = CaseRanges.begin();
      bool hasCasesNotInSwitch = false;

      SmallVector<DeclarationName,8> UnhandledNames;

      for (EI = EnumVals.begin(); EI != EIEnd; EI++) {
        // Don't warn about omitted unavailable EnumConstantDecls.
        switch (EI->second->getAvailability()) {
        case AR_Deprecated:
          // Omitting a deprecated constant is ok; it should never materialize.
        case AR_Unavailable:
          continue;

        case AR_NotYetIntroduced:
          // Partially available enum constants should be present. Note that we
          // suppress -Wunguarded-availability diagnostics for such uses.
        case AR_Available:
          break;
        }

        if (EI->second->hasAttr<UnusedAttr>())
          continue;

        // Drop unneeded case values
        while (CI != CaseVals.end() && CI->first < EI->first)
          CI++;

        if (CI != CaseVals.end() && CI->first == EI->first)
          continue;

        // Drop unneeded case ranges
        for (; RI != CaseRanges.end(); RI++) {
          Expr::EvalContext EvalCtx(Context, GetReflectionCallbackObj());
          llvm::APSInt Hi =
            RI->second->getRHS()->EvaluateKnownConstInt(EvalCtx);
          AdjustAPSInt(Hi, CondWidth, CondIsSigned);
          if (EI->first <= Hi)
            break;
        }

        if (RI == CaseRanges.end() || EI->first < RI->first) {
          hasCasesNotInSwitch = true;
          UnhandledNames.push_back(EI->second->getDeclName());
        }
      }

      if (TheDefaultStmt && UnhandledNames.empty() && ED->isClosedNonFlag())
        Diag(TheDefaultStmt->getDefaultLoc(), diag::warn_unreachable_default);

      // Produce a nice diagnostic if multiple values aren't handled.
      if (!UnhandledNames.empty()) {
        DiagnosticBuilder DB = Diag(CondExpr->getExprLoc(),
                                    TheDefaultStmt ? diag::warn_def_missing_case
                                                   : diag::warn_missing_case)
                               << (int)UnhandledNames.size();

        for (size_t I = 0, E = std::min(UnhandledNames.size(), (size_t)3);
             I != E; ++I)
          DB << UnhandledNames[I];
      }

      if (!hasCasesNotInSwitch)
        SS->setAllEnumCasesCovered();
    }
  }

  if (BodyStmt)
    DiagnoseEmptyStmtBody(CondExpr->getEndLoc(), BodyStmt,
                          diag::warn_empty_switch_body);

  // FIXME: If the case list was broken is some way, we don't have a good system
  // to patch it up.  Instead, just return the whole substmt as broken.
  if (CaseListIsErroneous)
    return StmtError();

  return SS;
}

void
Sema::DiagnoseAssignmentEnum(QualType DstType, QualType SrcType,
                             Expr *SrcExpr) {
  if (Diags.isIgnored(diag::warn_not_in_enum_assignment, SrcExpr->getExprLoc()))
    return;

  if (const EnumType *ET = DstType->getAs<EnumType>())
    if (!Context.hasSameUnqualifiedType(SrcType, DstType) &&
        SrcType->isIntegerType()) {
      Expr::EvalContext EvalCtx(Context, GetReflectionCallbackObj());
      if (!SrcExpr->isTypeDependent() && !SrcExpr->isValueDependent() &&
          SrcExpr->isIntegerConstantExpr(EvalCtx)) {
        // Get the bitwidth of the enum value before promotions.
        unsigned DstWidth = Context.getIntWidth(DstType);
        bool DstIsSigned = DstType->isSignedIntegerOrEnumerationType();

        llvm::APSInt RhsVal = SrcExpr->EvaluateKnownConstInt(EvalCtx);
        AdjustAPSInt(RhsVal, DstWidth, DstIsSigned);
        const EnumDecl *ED = ET->getDecl();

        if (!ED->isClosed())
          return;

        if (ED->hasAttr<FlagEnumAttr>()) {
          if (!IsValueInFlagEnum(ED, RhsVal, true))
            Diag(SrcExpr->getExprLoc(), diag::warn_not_in_enum_assignment)
              << DstType.getUnqualifiedType();
        } else {
          typedef SmallVector<std::pair<llvm::APSInt, EnumConstantDecl *>, 64>
              EnumValsTy;
          EnumValsTy EnumVals;

          // Gather all enum values, set their type and sort them,
          // allowing easier comparison with rhs constant.
          for (auto *EDI : ED->enumerators()) {
            llvm::APSInt Val = EDI->getInitVal();
            AdjustAPSInt(Val, DstWidth, DstIsSigned);
            EnumVals.push_back(std::make_pair(Val, EDI));
          }
          if (EnumVals.empty())
            return;
          llvm::stable_sort(EnumVals, CmpEnumVals);
          EnumValsTy::iterator EIend =
              std::unique(EnumVals.begin(), EnumVals.end(), EqEnumVals);

          // See which values aren't in the enum.
          EnumValsTy::const_iterator EI = EnumVals.begin();
          while (EI != EIend && EI->first < RhsVal)
            EI++;
          if (EI == EIend || EI->first != RhsVal) {
            Diag(SrcExpr->getExprLoc(), diag::warn_not_in_enum_assignment)
                << DstType.getUnqualifiedType();
          }
        }
      }
    }
}

StmtResult Sema::ActOnWhileStmt(SourceLocation WhileLoc, ConditionResult Cond,
                                Stmt *Body) {
  if (Cond.isInvalid())
    return StmtError();

  auto CondVal = Cond.get();
  CheckBreakContinueBinding(CondVal.second);

  if (CondVal.second &&
      !Diags.isIgnored(diag::warn_comma_operator, CondVal.second->getExprLoc()))
    CommaVisitor(*this).Visit(CondVal.second);

  if (isa<NullStmt>(Body))
    getCurCompoundScope().setHasEmptyLoopBodies();

  return WhileStmt::Create(Context, CondVal.first, CondVal.second, Body,
                           WhileLoc);
}

StmtResult
Sema::ActOnDoStmt(SourceLocation DoLoc, Stmt *Body,
                  SourceLocation WhileLoc, SourceLocation CondLParen,
                  Expr *Cond, SourceLocation CondRParen) {
  assert(Cond && "ActOnDoStmt(): missing expression");

  CheckBreakContinueBinding(Cond);
  ExprResult CondResult = CheckBooleanCondition(DoLoc, Cond);
  if (CondResult.isInvalid())
    return StmtError();
  Cond = CondResult.get();

  CondResult = ActOnFinishFullExpr(Cond, DoLoc, /*DiscardedValue*/ false);
  if (CondResult.isInvalid())
    return StmtError();
  Cond = CondResult.get();

  // Only call the CommaVisitor for C89 due to differences in scope flags.
  if (Cond && !getLangOpts().C99 && !getLangOpts().CPlusPlus &&
      !Diags.isIgnored(diag::warn_comma_operator, Cond->getExprLoc()))
    CommaVisitor(*this).Visit(Cond);

  return new (Context) DoStmt(Body, Cond, DoLoc, WhileLoc, CondRParen);
}

namespace {
  // Use SetVector since the diagnostic cares about the ordering of the Decl's.
  using DeclSetVector =
      llvm::SetVector<VarDecl *, llvm::SmallVector<VarDecl *, 8>,
                      llvm::SmallPtrSet<VarDecl *, 8>>;

  // This visitor will traverse a conditional statement and store all
  // the evaluated decls into a vector.  Simple is set to true if none
  // of the excluded constructs are used.
  class DeclExtractor : public EvaluatedExprVisitor<DeclExtractor> {
    DeclSetVector &Decls;
    SmallVectorImpl<SourceRange> &Ranges;
    bool Simple;
  public:
    typedef EvaluatedExprVisitor<DeclExtractor> Inherited;

    DeclExtractor(Sema &S, DeclSetVector &Decls,
                  SmallVectorImpl<SourceRange> &Ranges) :
        Inherited(S.Context),
        Decls(Decls),
        Ranges(Ranges),
        Simple(true) {}

    bool isSimple() { return Simple; }

    // Replaces the method in EvaluatedExprVisitor.
    void VisitMemberExpr(MemberExpr* E) {
      Simple = false;
    }

    // Any Stmt not whitelisted will cause the condition to be marked complex.
    void VisitStmt(Stmt *S) {
      Simple = false;
    }

    void VisitBinaryOperator(BinaryOperator *E) {
      Visit(E->getLHS());
      Visit(E->getRHS());
    }

    void VisitCastExpr(CastExpr *E) {
      Visit(E->getSubExpr());
    }

    void VisitUnaryOperator(UnaryOperator *E) {
      // Skip checking conditionals with derefernces.
      if (E->getOpcode() == UO_Deref)
        Simple = false;
      else
        Visit(E->getSubExpr());
    }

    void VisitConditionalOperator(ConditionalOperator *E) {
      Visit(E->getCond());
      Visit(E->getTrueExpr());
      Visit(E->getFalseExpr());
    }

    void VisitParenExpr(ParenExpr *E) {
      Visit(E->getSubExpr());
    }

    void VisitBinaryConditionalOperator(BinaryConditionalOperator *E) {
      Visit(E->getOpaqueValue()->getSourceExpr());
      Visit(E->getFalseExpr());
    }

    void VisitIntegerLiteral(IntegerLiteral *E) { }
    void VisitFloatingLiteral(FloatingLiteral *E) { }
    void VisitCXXBoolLiteralExpr(CXXBoolLiteralExpr *E) { }
    void VisitCharacterLiteral(CharacterLiteral *E) { }
    void VisitGNUNullExpr(GNUNullExpr *E) { }
    void VisitImaginaryLiteral(ImaginaryLiteral *E) { }

    void VisitDeclRefExpr(DeclRefExpr *E) {
      VarDecl *VD = dyn_cast<VarDecl>(E->getDecl());
      if (!VD) {
        // Don't allow unhandled Decl types.
        Simple = false;
        return;
      }

      Ranges.push_back(E->getSourceRange());

      Decls.insert(VD);
    }

  }; // end class DeclExtractor

  // DeclMatcher checks to see if the decls are used in a non-evaluated
  // context.
  class DeclMatcher : public EvaluatedExprVisitor<DeclMatcher> {
    DeclSetVector &Decls;
    bool FoundDecl;

  public:
    typedef EvaluatedExprVisitor<DeclMatcher> Inherited;

    DeclMatcher(Sema &S, DeclSetVector &Decls, Stmt *Statement) :
        Inherited(S.Context), Decls(Decls), FoundDecl(false) {
      if (!Statement) return;

      Visit(Statement);
    }

    void VisitReturnStmt(ReturnStmt *S) {
      FoundDecl = true;
    }

    void VisitBreakStmt(BreakStmt *S) {
      FoundDecl = true;
    }

    void VisitGotoStmt(GotoStmt *S) {
      FoundDecl = true;
    }

    void VisitCastExpr(CastExpr *E) {
      if (E->getCastKind() == CK_LValueToRValue)
        CheckLValueToRValueCast(E->getSubExpr());
      else
        Visit(E->getSubExpr());
    }

    void CheckLValueToRValueCast(Expr *E) {
      E = E->IgnoreParenImpCasts();

      if (isa<DeclRefExpr>(E)) {
        return;
      }

      if (ConditionalOperator *CO = dyn_cast<ConditionalOperator>(E)) {
        Visit(CO->getCond());
        CheckLValueToRValueCast(CO->getTrueExpr());
        CheckLValueToRValueCast(CO->getFalseExpr());
        return;
      }

      if (BinaryConditionalOperator *BCO =
              dyn_cast<BinaryConditionalOperator>(E)) {
        CheckLValueToRValueCast(BCO->getOpaqueValue()->getSourceExpr());
        CheckLValueToRValueCast(BCO->getFalseExpr());
        return;
      }

      Visit(E);
    }

    void VisitDeclRefExpr(DeclRefExpr *E) {
      if (VarDecl *VD = dyn_cast<VarDecl>(E->getDecl()))
        if (Decls.count(VD))
          FoundDecl = true;
    }

    void VisitPseudoObjectExpr(PseudoObjectExpr *POE) {
      // Only need to visit the semantics for POE.
      // SyntaticForm doesn't really use the Decal.
      for (auto *S : POE->semantics()) {
        if (auto *OVE = dyn_cast<OpaqueValueExpr>(S))
          // Look past the OVE into the expression it binds.
          Visit(OVE->getSourceExpr());
        else
          Visit(S);
      }
    }

    bool FoundDeclInUse() { return FoundDecl; }

  };  // end class DeclMatcher

  void CheckForLoopConditionalStatement(Sema &S, Expr *Second,
                                        Expr *Third, Stmt *Body) {
    // Condition is empty
    if (!Second) return;

    if (S.Diags.isIgnored(diag::warn_variables_not_in_loop_body,
                          Second->getBeginLoc()))
      return;

    PartialDiagnostic PDiag = S.PDiag(diag::warn_variables_not_in_loop_body);
    DeclSetVector Decls;
    SmallVector<SourceRange, 10> Ranges;
    DeclExtractor DE(S, Decls, Ranges);
    DE.Visit(Second);

    // Don't analyze complex conditionals.
    if (!DE.isSimple()) return;

    // No decls found.
    if (Decls.size() == 0) return;

    // Don't warn on volatile, static, or global variables.
    for (auto *VD : Decls)
      if (VD->getType().isVolatileQualified() || VD->hasGlobalStorage())
        return;

    if (DeclMatcher(S, Decls, Second).FoundDeclInUse() ||
        DeclMatcher(S, Decls, Third).FoundDeclInUse() ||
        DeclMatcher(S, Decls, Body).FoundDeclInUse())
      return;

    // Load decl names into diagnostic.
    if (Decls.size() > 4) {
      PDiag << 0;
    } else {
      PDiag << (unsigned)Decls.size();
      for (auto *VD : Decls)
        PDiag << VD->getDeclName();
    }

    for (auto Range : Ranges)
      PDiag << Range;

    S.Diag(Ranges.begin()->getBegin(), PDiag);
  }

  // If Statement is an incemement or decrement, return true and sets the
  // variables Increment and DRE.
  bool ProcessIterationStmt(Sema &S, Stmt* Statement, bool &Increment,
                            DeclRefExpr *&DRE) {
    if (auto Cleanups = dyn_cast<ExprWithCleanups>(Statement))
      if (!Cleanups->cleanupsHaveSideEffects())
        Statement = Cleanups->getSubExpr();

    if (UnaryOperator *UO = dyn_cast<UnaryOperator>(Statement)) {
      switch (UO->getOpcode()) {
        default: return false;
        case UO_PostInc:
        case UO_PreInc:
          Increment = true;
          break;
        case UO_PostDec:
        case UO_PreDec:
          Increment = false;
          break;
      }
      DRE = dyn_cast<DeclRefExpr>(UO->getSubExpr());
      return DRE;
    }

    if (CXXOperatorCallExpr *Call = dyn_cast<CXXOperatorCallExpr>(Statement)) {
      FunctionDecl *FD = Call->getDirectCallee();
      if (!FD || !FD->isOverloadedOperator()) return false;
      switch (FD->getOverloadedOperator()) {
        default: return false;
        case OO_PlusPlus:
          Increment = true;
          break;
        case OO_MinusMinus:
          Increment = false;
          break;
      }
      DRE = dyn_cast<DeclRefExpr>(Call->getArg(0));
      return DRE;
    }

    return false;
  }

  // A visitor to determine if a continue or break statement is a
  // subexpression.
  class BreakContinueFinder : public ConstEvaluatedExprVisitor<BreakContinueFinder> {
    SourceLocation BreakLoc;
    SourceLocation ContinueLoc;
    bool InSwitch = false;

  public:
    BreakContinueFinder(Sema &S, const Stmt* Body) :
        Inherited(Expr::EvalContext(S.Context, S.GetReflectionCallbackObj())) {
      Visit(Body);
    }

    typedef ConstEvaluatedExprVisitor<BreakContinueFinder> Inherited;

    void VisitContinueStmt(const ContinueStmt* E) {
      ContinueLoc = E->getContinueLoc();
    }

    void VisitBreakStmt(const BreakStmt* E) {
      if (!InSwitch)
        BreakLoc = E->getBreakLoc();
    }

    void VisitSwitchStmt(const SwitchStmt* S) {
      if (const Stmt *Init = S->getInit())
        Visit(Init);
      if (const Stmt *CondVar = S->getConditionVariableDeclStmt())
        Visit(CondVar);
      if (const Stmt *Cond = S->getCond())
        Visit(Cond);

      // Don't return break statements from the body of a switch.
      InSwitch = true;
      if (const Stmt *Body = S->getBody())
        Visit(Body);
      InSwitch = false;
    }

    void VisitForStmt(const ForStmt *S) {
      // Only visit the init statement of a for loop; the body
      // has a different break/continue scope.
      if (const Stmt *Init = S->getInit())
        Visit(Init);
    }

    void VisitWhileStmt(const WhileStmt *) {
      // Do nothing; the children of a while loop have a different
      // break/continue scope.
    }

    void VisitDoStmt(const DoStmt *) {
      // Do nothing; the children of a while loop have a different
      // break/continue scope.
    }

    void VisitCXXForRangeStmt(const CXXForRangeStmt *S) {
      // Only visit the initialization of a for loop; the body
      // has a different break/continue scope.
      if (const Stmt *Init = S->getInit())
        Visit(Init);
      if (const Stmt *Range = S->getRangeStmt())
        Visit(Range);
      if (const Stmt *Begin = S->getBeginStmt())
        Visit(Begin);
      if (const Stmt *End = S->getEndStmt())
        Visit(End);
    }

    void VisitObjCForCollectionStmt(const ObjCForCollectionStmt *S) {
      // Only visit the initialization of a for loop; the body
      // has a different break/continue scope.
      if (const Stmt *Element = S->getElement())
        Visit(Element);
      if (const Stmt *Collection = S->getCollection())
        Visit(Collection);
    }

    bool ContinueFound() { return ContinueLoc.isValid(); }
    bool BreakFound() { return BreakLoc.isValid(); }
    SourceLocation GetContinueLoc() { return ContinueLoc; }
    SourceLocation GetBreakLoc() { return BreakLoc; }

  };  // end class BreakContinueFinder

  // Emit a warning when a loop increment/decrement appears twice per loop
  // iteration.  The conditions which trigger this warning are:
  // 1) The last statement in the loop body and the third expression in the
  //    for loop are both increment or both decrement of the same variable
  // 2) No continue statements in the loop body.
  void CheckForRedundantIteration(Sema &S, Expr *Third, Stmt *Body) {
    // Return when there is nothing to check.
    if (!Body || !Third) return;

    if (S.Diags.isIgnored(diag::warn_redundant_loop_iteration,
                          Third->getBeginLoc()))
      return;

    // Get the last statement from the loop body.
    CompoundStmt *CS = dyn_cast<CompoundStmt>(Body);
    if (!CS || CS->body_empty()) return;
    Stmt *LastStmt = CS->body_back();
    if (!LastStmt) return;

    bool LoopIncrement, LastIncrement;
    DeclRefExpr *LoopDRE, *LastDRE;

    if (!ProcessIterationStmt(S, Third, LoopIncrement, LoopDRE)) return;
    if (!ProcessIterationStmt(S, LastStmt, LastIncrement, LastDRE)) return;

    // Check that the two statements are both increments or both decrements
    // on the same variable.
    if (LoopIncrement != LastIncrement ||
        LoopDRE->getDecl() != LastDRE->getDecl()) return;

    if (BreakContinueFinder(S, Body).ContinueFound()) return;

    S.Diag(LastDRE->getLocation(), diag::warn_redundant_loop_iteration)
         << LastDRE->getDecl() << LastIncrement;
    S.Diag(LoopDRE->getLocation(), diag::note_loop_iteration_here)
         << LoopIncrement;
  }

} // end namespace


void Sema::CheckBreakContinueBinding(Expr *E) {
  if (!E || getLangOpts().CPlusPlus)
    return;
  BreakContinueFinder BCFinder(*this, E);
  Scope *BreakParent = CurScope->getBreakParent();
  if (BCFinder.BreakFound() && BreakParent) {
    if (BreakParent->getFlags() & Scope::SwitchScope) {
      Diag(BCFinder.GetBreakLoc(), diag::warn_break_binds_to_switch);
    } else {
      Diag(BCFinder.GetBreakLoc(), diag::warn_loop_ctrl_binds_to_inner)
          << "break";
    }
  } else if (BCFinder.ContinueFound() && CurScope->getContinueParent()) {
    Diag(BCFinder.GetContinueLoc(), diag::warn_loop_ctrl_binds_to_inner)
        << "continue";
  }
}

StmtResult Sema::ActOnForStmt(SourceLocation ForLoc, SourceLocation LParenLoc,
                              Stmt *First, ConditionResult Second,
                              FullExprArg third, SourceLocation RParenLoc,
                              Stmt *Body) {
  if (Second.isInvalid())
    return StmtError();

  if (!getLangOpts().CPlusPlus) {
    if (DeclStmt *DS = dyn_cast_or_null<DeclStmt>(First)) {
      // C99 6.8.5p3: The declaration part of a 'for' statement shall only
      // declare identifiers for objects having storage class 'auto' or
      // 'register'.
      for (auto *DI : DS->decls()) {
        VarDecl *VD = dyn_cast<VarDecl>(DI);
        if (VD && VD->isLocalVarDecl() && !VD->hasLocalStorage())
          VD = nullptr;
        if (!VD) {
          Diag(DI->getLocation(), diag::err_non_local_variable_decl_in_for);
          DI->setInvalidDecl();
        }
      }
    }
  }

  CheckBreakContinueBinding(Second.get().second);
  CheckBreakContinueBinding(third.get());

  if (!Second.get().first)
    CheckForLoopConditionalStatement(*this, Second.get().second, third.get(),
                                     Body);
  CheckForRedundantIteration(*this, third.get(), Body);

  if (Second.get().second &&
      !Diags.isIgnored(diag::warn_comma_operator,
                       Second.get().second->getExprLoc()))
    CommaVisitor(*this).Visit(Second.get().second);

  Expr *Third  = third.release().getAs<Expr>();
  if (isa<NullStmt>(Body))
    getCurCompoundScope().setHasEmptyLoopBodies();

  return new (Context)
      ForStmt(Context, First, Second.get().second, Second.get().first, Third,
              Body, ForLoc, LParenLoc, RParenLoc);
}

/// In an Objective C collection iteration statement:
///   for (x in y)
/// x can be an arbitrary l-value expression.  Bind it up as a
/// full-expression.
StmtResult Sema::ActOnForEachLValueExpr(Expr *E) {
  // Reduce placeholder expressions here.  Note that this rejects the
  // use of pseudo-object l-values in this position.
  ExprResult result = CheckPlaceholderExpr(E);
  if (result.isInvalid()) return StmtError();
  E = result.get();

  ExprResult FullExpr = ActOnFinishFullExpr(E, /*DiscardedValue*/ false);
  if (FullExpr.isInvalid())
    return StmtError();
  return StmtResult(static_cast<Stmt*>(FullExpr.get()));
}

ExprResult
Sema::CheckObjCForCollectionOperand(SourceLocation forLoc, Expr *collection) {
  if (!collection)
    return ExprError();

  ExprResult result = CorrectDelayedTyposInExpr(collection);
  if (!result.isUsable())
    return ExprError();
  collection = result.get();

  // Bail out early if we've got a type-dependent expression.
  if (collection->isTypeDependent()) return collection;

  // Perform normal l-value conversion.
  result = DefaultFunctionArrayLvalueConversion(collection);
  if (result.isInvalid())
    return ExprError();
  collection = result.get();

  // The operand needs to have object-pointer type.
  // TODO: should we do a contextual conversion?
  const ObjCObjectPointerType *pointerType =
    collection->getType()->getAs<ObjCObjectPointerType>();
  if (!pointerType)
    return Diag(forLoc, diag::err_collection_expr_type)
             << collection->getType() << collection->getSourceRange();

  // Check that the operand provides
  //   - countByEnumeratingWithState:objects:count:
  const ObjCObjectType *objectType = pointerType->getObjectType();
  ObjCInterfaceDecl *iface = objectType->getInterface();

  // If we have a forward-declared type, we can't do this check.
  // Under ARC, it is an error not to have a forward-declared class.
  if (iface &&
      (getLangOpts().ObjCAutoRefCount
           ? RequireCompleteType(forLoc, QualType(objectType, 0),
                                 diag::err_arc_collection_forward, collection)
           : !isCompleteType(forLoc, QualType(objectType, 0)))) {
    // Otherwise, if we have any useful type information, check that
    // the type declares the appropriate method.
  } else if (iface || !objectType->qual_empty()) {
    IdentifierInfo *selectorIdents[] = {
      &Context.Idents.get("countByEnumeratingWithState"),
      &Context.Idents.get("objects"),
      &Context.Idents.get("count")
    };
    Selector selector = Context.Selectors.getSelector(3, &selectorIdents[0]);

    ObjCMethodDecl *method = nullptr;

    // If there's an interface, look in both the public and private APIs.
    if (iface) {
      method = iface->lookupInstanceMethod(selector);
      if (!method) method = iface->lookupPrivateMethod(selector);
    }

    // Also check protocol qualifiers.
    if (!method)
      method = LookupMethodInQualifiedType(selector, pointerType,
                                           /*instance*/ true);

    // If we didn't find it anywhere, give up.
    if (!method) {
      Diag(forLoc, diag::warn_collection_expr_type)
        << collection->getType() << selector << collection->getSourceRange();
    }

    // TODO: check for an incompatible signature?
  }

  // Wrap up any cleanups in the expression.
  return collection;
}

StmtResult
Sema::ActOnObjCForCollectionStmt(SourceLocation ForLoc,
                                 Stmt *First, Expr *collection,
                                 SourceLocation RParenLoc) {
  setFunctionHasBranchProtectedScope();

  ExprResult CollectionExprResult =
    CheckObjCForCollectionOperand(ForLoc, collection);

  if (First) {
    QualType FirstType;
    if (DeclStmt *DS = dyn_cast<DeclStmt>(First)) {
      if (!DS->isSingleDecl())
        return StmtError(Diag((*DS->decl_begin())->getLocation(),
                         diag::err_toomany_element_decls));

      VarDecl *D = dyn_cast<VarDecl>(DS->getSingleDecl());
      if (!D || D->isInvalidDecl())
        return StmtError();

      FirstType = D->getType();
      // C99 6.8.5p3: The declaration part of a 'for' statement shall only
      // declare identifiers for objects having storage class 'auto' or
      // 'register'.
      if (!D->hasLocalStorage())
        return StmtError(Diag(D->getLocation(),
                              diag::err_non_local_variable_decl_in_for));

      // If the type contained 'auto', deduce the 'auto' to 'id'.
      if (FirstType->getContainedAutoType()) {
        OpaqueValueExpr OpaqueId(D->getLocation(), Context.getObjCIdType(),
                                 VK_RValue);
        Expr *DeducedInit = &OpaqueId;
        if (DeduceAutoType(D->getTypeSourceInfo(), DeducedInit, FirstType) ==
                DAR_Failed)
          DiagnoseAutoDeductionFailure(D, DeducedInit);
        if (FirstType.isNull()) {
          D->setInvalidDecl();
          return StmtError();
        }

        D->setType(FirstType);

        if (!inTemplateInstantiation()) {
          SourceLocation Loc =
              D->getTypeSourceInfo()->getTypeLoc().getBeginLoc();
          Diag(Loc, diag::warn_auto_var_is_id)
            << D->getDeclName();
        }
      }

    } else {
      Expr *FirstE = cast<Expr>(First);
      if (!FirstE->isTypeDependent() && !FirstE->isLValue())
        return StmtError(
            Diag(First->getBeginLoc(), diag::err_selector_element_not_lvalue)
            << First->getSourceRange());

      FirstType = static_cast<Expr*>(First)->getType();
      if (FirstType.isConstQualified())
        Diag(ForLoc, diag::err_selector_element_const_type)
          << FirstType << First->getSourceRange();
    }
    if (!FirstType->isDependentType() &&
        !FirstType->isObjCObjectPointerType() &&
        !FirstType->isBlockPointerType())
        return StmtError(Diag(ForLoc, diag::err_selector_element_type)
                           << FirstType << First->getSourceRange());
  }

  if (CollectionExprResult.isInvalid())
    return StmtError();

  CollectionExprResult =
      ActOnFinishFullExpr(CollectionExprResult.get(), /*DiscardedValue*/ false);
  if (CollectionExprResult.isInvalid())
    return StmtError();

  return new (Context) ObjCForCollectionStmt(First, CollectionExprResult.get(),
                                             nullptr, ForLoc, RParenLoc);
}

/// Finish building a variable declaration for a for-range statement.
/// \return true if an error occurs.
static bool FinishForRangeVarDecl(Sema &SemaRef, VarDecl *Decl, Expr *Init,
                                  SourceLocation Loc, int DiagID) {
  if (Decl->getType()->isUndeducedType()) {
    ExprResult Res = SemaRef.CorrectDelayedTyposInExpr(Init);
    if (!Res.isUsable()) {
      Decl->setInvalidDecl();
      return true;
    }
    Init = Res.get();
  }

  // Deduce the type for the iterator variable now rather than leaving it to
  // AddInitializerToDecl, so we can produce a more suitable diagnostic.
  QualType InitType;
  if ((!isa<InitListExpr>(Init) && Init->getType()->isVoidType()) ||
      SemaRef.DeduceAutoType(Decl->getTypeSourceInfo(), Init, InitType) ==
          Sema::DAR_Failed)
    SemaRef.Diag(Loc, DiagID) << Init->getType();
  if (InitType.isNull()) {
    Decl->setInvalidDecl();
    return true;
  }
  Decl->setType(InitType);

  // In ARC, infer lifetime.
  // FIXME: ARC may want to turn this into 'const __unsafe_unretained' if
  // we're doing the equivalent of fast iteration.
  if (SemaRef.getLangOpts().ObjCAutoRefCount &&
      SemaRef.inferObjCARCLifetime(Decl))
    Decl->setInvalidDecl();
  SemaRef.AddInitializerToDecl(Decl, Init, /*DirectInit=*/false);
  SemaRef.FinalizeDeclaration(Decl);
  SemaRef.CurContext->addHiddenDecl(Decl);
  return false;
}

namespace {
// An enum to represent whether something is dealing with a call to begin()
// or a call to end() in a range-based for loop.
enum BeginEndFunction {
  BEF_begin,
  BEF_end
};

/// Produce a note indicating which begin/end function was implicitly called
/// by a C++11 for-range statement. This is often not obvious from the code,
/// nor from the diagnostics produced when analysing the implicit expressions
/// required in a for-range statement.
void NoteForRangeBeginEndFunction(Sema &SemaRef, Expr *E,
                                  BeginEndFunction BEF) {
  CallExpr *CE = dyn_cast<CallExpr>(E);
  if (!CE)
    return;
  FunctionDecl *D = dyn_cast<FunctionDecl>(CE->getCalleeDecl());
  if (!D)
    return;
  SourceLocation Loc = D->getLocation();

  std::string Description;
  bool IsTemplate = false;
  if (FunctionTemplateDecl *FunTmpl = D->getPrimaryTemplate()) {
    Description = SemaRef.getTemplateArgumentBindingsText(
      FunTmpl->getTemplateParameters(), *D->getTemplateSpecializationArgs());
    IsTemplate = true;
  }

  SemaRef.Diag(Loc, diag::note_for_range_begin_end)
    << BEF << IsTemplate << Description << E->getType();
}

/// Build a variable declaration for a for-range statement.
VarDecl *BuildForRangeVarDecl(Sema &SemaRef, SourceLocation Loc,
                              QualType Type, StringRef Name) {
  DeclContext *DC = SemaRef.CurContext;
  IdentifierInfo *II = &SemaRef.PP.getIdentifierTable().get(Name);
  TypeSourceInfo *TInfo = SemaRef.Context.getTrivialTypeSourceInfo(Type, Loc);
  VarDecl *Decl = VarDecl::Create(SemaRef.Context, DC, Loc, Loc, II, Type,
                                  TInfo, SC_None);
  Decl->setImplicit();
  return Decl;
}

}

static bool ObjCEnumerationCollection(Expr *Collection) {
  return !Collection->isTypeDependent()
          && Collection->getType()->getAs<ObjCObjectPointerType>() != nullptr;
}

/// ActOnCXXForRangeStmt - Check and build a C++11 for-range statement.
///
/// C++11 [stmt.ranged]:
///   A range-based for statement is equivalent to
///
///   {
///     auto && __range = range-init;
///     for ( auto __begin = begin-expr,
///           __end = end-expr;
///           __begin != __end;
///           ++__begin ) {
///       for-range-declaration = *__begin;
///       statement
///     }
///   }
///
/// The body of the loop is not available yet, since it cannot be analysed until
/// we have determined the type of the for-range-declaration.
StmtResult Sema::ActOnCXXForRangeStmt(Scope *S, SourceLocation ForLoc,
                                      SourceLocation CoawaitLoc, Stmt *InitStmt,
                                      Stmt *First, SourceLocation ColonLoc,
                                      Expr *Range, SourceLocation RParenLoc,
                                      BuildForRangeKind Kind) {
  if (!First)
    return StmtError();

  if (Range && ObjCEnumerationCollection(Range)) {
    // FIXME: Support init-statements in Objective-C++20 ranged for statement.
    if (InitStmt)
      return Diag(InitStmt->getBeginLoc(), diag::err_objc_for_range_init_stmt)
                 << InitStmt->getSourceRange();
    return ActOnObjCForCollectionStmt(ForLoc, First, Range, RParenLoc);
  }

  DeclStmt *DS = dyn_cast<DeclStmt>(First);
  assert(DS && "first part of for range not a decl stmt");

  if (!DS->isSingleDecl()) {
    Diag(DS->getBeginLoc(), diag::err_type_defined_in_for_range);
    return StmtError();
  }

  // This function is responsible for attaching an initializer to LoopVar. We
  // must call ActOnInitializerError if we fail to do so.
  Decl *LoopVar = DS->getSingleDecl();
  if (LoopVar->isInvalidDecl() || !Range ||
      DiagnoseUnexpandedParameterPack(Range, UPPC_Expression)) {
    ActOnInitializerError(LoopVar);
    return StmtError();
  }

  // Build the coroutine state immediately and not later during template
  // instantiation
  if (!CoawaitLoc.isInvalid()) {
    if (!ActOnCoroutineBodyStart(S, CoawaitLoc, "co_await")) {
      ActOnInitializerError(LoopVar);
      return StmtError();
    }
  }

  // Build  auto && __range = range-init
  // Divide by 2, since the variables are in the inner scope (loop body).
  const auto DepthStr = std::to_string(S->getDepth() / 2);
  SourceLocation RangeLoc = Range->getBeginLoc();
  VarDecl *RangeVar = BuildForRangeVarDecl(*this, RangeLoc,
                                           Context.getAutoRRefDeductType(),
                                           std::string("__range") + DepthStr);
  if (FinishForRangeVarDecl(*this, RangeVar, Range, RangeLoc,
                            diag::err_for_range_deduction_failure)) {
    ActOnInitializerError(LoopVar);
    return StmtError();
  }

  // Claim the type doesn't contain auto: we've already done the checking.
  DeclGroupPtrTy RangeGroup =
      BuildDeclaratorGroup(MutableArrayRef<Decl *>((Decl **)&RangeVar, 1));
  StmtResult RangeDecl = ActOnDeclStmt(RangeGroup, RangeLoc, RangeLoc);
  if (RangeDecl.isInvalid()) {
    ActOnInitializerError(LoopVar);
    return StmtError();
  }

  StmtResult R = BuildCXXForRangeStmt(
      ForLoc, CoawaitLoc, InitStmt, ColonLoc, RangeDecl.get(),
      /*BeginStmt=*/nullptr, /*EndStmt=*/nullptr,
      /*Cond=*/nullptr, /*Inc=*/nullptr, DS, RParenLoc, Kind);
  if (R.isInvalid()) {
    ActOnInitializerError(LoopVar);
    return StmtError();
  }

  return R;
}

/// Create the initialization, compare, and increment steps for
/// the range-based for loop expression.
/// This function does not handle array-based for loops,
/// which are created in Sema::BuildCXXForRangeStmt.
///
/// \returns a ForRangeStatus indicating success or what kind of error occurred.
/// BeginExpr and EndExpr are set and FRS_Success is returned on success;
/// CandidateSet and BEF are set and some non-success value is returned on
/// failure.
static Sema::ForRangeStatus
BuildNonArrayForRange(Sema &SemaRef, Expr *BeginRange, Expr *EndRange,
                      QualType RangeType, VarDecl *BeginVar, VarDecl *EndVar,
                      SourceLocation ColonLoc, SourceLocation CoawaitLoc,
                      OverloadCandidateSet *CandidateSet, ExprResult *BeginExpr,
                      ExprResult *EndExpr, BeginEndFunction *BEF) {
  DeclarationNameInfo BeginNameInfo(
      &SemaRef.PP.getIdentifierTable().get("begin"), ColonLoc);
  DeclarationNameInfo EndNameInfo(
      &SemaRef.PP.getIdentifierTable().get("end"), ColonLoc);

  LookupResult BeginMemberLookup(SemaRef, BeginNameInfo,
                                 Sema::LookupMemberName);
  LookupResult EndMemberLookup(SemaRef, EndNameInfo, Sema::LookupMemberName);

  auto BuildBegin = [&] {
    *BEF = BEF_begin;
    Sema::ForRangeStatus RangeStatus =
        SemaRef.BuildForRangeBeginEndCall(ColonLoc, ColonLoc, BeginNameInfo,
                                          BeginMemberLookup, CandidateSet,
                                          BeginRange, BeginExpr);

    if (RangeStatus != Sema::FRS_Success) {
      if (RangeStatus == Sema::FRS_DiagnosticIssued)
        SemaRef.Diag(BeginRange->getBeginLoc(), diag::note_in_for_range)
            << ColonLoc << BEF_begin << BeginRange->getType();
      return RangeStatus;
    }
    if (!CoawaitLoc.isInvalid()) {
      // FIXME: getCurScope() should not be used during template instantiation.
      // We should pick up the set of unqualified lookup results for operator
      // co_await during the initial parse.
      *BeginExpr = SemaRef.ActOnCoawaitExpr(SemaRef.getCurScope(), ColonLoc,
                                            BeginExpr->get());
      if (BeginExpr->isInvalid())
        return Sema::FRS_DiagnosticIssued;
    }
    if (FinishForRangeVarDecl(SemaRef, BeginVar, BeginExpr->get(), ColonLoc,
                              diag::err_for_range_iter_deduction_failure)) {
      NoteForRangeBeginEndFunction(SemaRef, BeginExpr->get(), *BEF);
      return Sema::FRS_DiagnosticIssued;
    }
    return Sema::FRS_Success;
  };

  auto BuildEnd = [&] {
    *BEF = BEF_end;
    Sema::ForRangeStatus RangeStatus =
        SemaRef.BuildForRangeBeginEndCall(ColonLoc, ColonLoc, EndNameInfo,
                                          EndMemberLookup, CandidateSet,
                                          EndRange, EndExpr);
    if (RangeStatus != Sema::FRS_Success) {
      if (RangeStatus == Sema::FRS_DiagnosticIssued)
        SemaRef.Diag(EndRange->getBeginLoc(), diag::note_in_for_range)
            << ColonLoc << BEF_end << EndRange->getType();
      return RangeStatus;
    }
    if (FinishForRangeVarDecl(SemaRef, EndVar, EndExpr->get(), ColonLoc,
                              diag::err_for_range_iter_deduction_failure)) {
      NoteForRangeBeginEndFunction(SemaRef, EndExpr->get(), *BEF);
      return Sema::FRS_DiagnosticIssued;
    }
    return Sema::FRS_Success;
  };

  if (CXXRecordDecl *D = RangeType->getAsCXXRecordDecl()) {
    // - if _RangeT is a class type, the unqualified-ids begin and end are
    //   looked up in the scope of class _RangeT as if by class member access
    //   lookup (3.4.5), and if either (or both) finds at least one
    //   declaration, begin-expr and end-expr are __range.begin() and
    //   __range.end(), respectively;
    SemaRef.LookupQualifiedName(BeginMemberLookup, D);
    if (BeginMemberLookup.isAmbiguous())
      return Sema::FRS_DiagnosticIssued;

    SemaRef.LookupQualifiedName(EndMemberLookup, D);
    if (EndMemberLookup.isAmbiguous())
      return Sema::FRS_DiagnosticIssued;

    if (BeginMemberLookup.empty() != EndMemberLookup.empty()) {
      // Look up the non-member form of the member we didn't find, first.
      // This way we prefer a "no viable 'end'" diagnostic over a "i found
      // a 'begin' but ignored it because there was no member 'end'"
      // diagnostic.
      auto BuildNonmember = [&](
          BeginEndFunction BEFFound, LookupResult &Found,
          llvm::function_ref<Sema::ForRangeStatus()> BuildFound,
          llvm::function_ref<Sema::ForRangeStatus()> BuildNotFound) {
        LookupResult OldFound = std::move(Found);
        Found.clear();

        if (Sema::ForRangeStatus Result = BuildNotFound())
          return Result;

        switch (BuildFound()) {
        case Sema::FRS_Success:
          return Sema::FRS_Success;

        case Sema::FRS_NoViableFunction:
          CandidateSet->NoteCandidates(
              PartialDiagnosticAt(BeginRange->getBeginLoc(),
                                  SemaRef.PDiag(diag::err_for_range_invalid)
                                      << BeginRange->getType() << BEFFound),
              SemaRef, OCD_AllCandidates, BeginRange);
          LLVM_FALLTHROUGH;

        case Sema::FRS_DiagnosticIssued:
          for (NamedDecl *D : OldFound) {
            SemaRef.Diag(D->getLocation(),
                         diag::note_for_range_member_begin_end_ignored)
                << BeginRange->getType() << BEFFound;
          }
          return Sema::FRS_DiagnosticIssued;
        }
        llvm_unreachable("unexpected ForRangeStatus");
      };
      if (BeginMemberLookup.empty())
        return BuildNonmember(BEF_end, EndMemberLookup, BuildEnd, BuildBegin);
      return BuildNonmember(BEF_begin, BeginMemberLookup, BuildBegin, BuildEnd);
    }
  } else {
    // - otherwise, begin-expr and end-expr are begin(__range) and
    //   end(__range), respectively, where begin and end are looked up with
    //   argument-dependent lookup (3.4.2). For the purposes of this name
    //   lookup, namespace std is an associated namespace.
  }

  if (Sema::ForRangeStatus Result = BuildBegin())
    return Result;
  return BuildEnd();
}

/// Speculatively attempt to dereference an invalid range expression.
/// If the attempt fails, this function will return a valid, null StmtResult
/// and emit no diagnostics.
static StmtResult RebuildForRangeWithDereference(Sema &SemaRef, Scope *S,
                                                 SourceLocation ForLoc,
                                                 SourceLocation CoawaitLoc,
                                                 Stmt *InitStmt,
                                                 Stmt *LoopVarDecl,
                                                 SourceLocation ColonLoc,
                                                 Expr *Range,
                                                 SourceLocation RangeLoc,
                                                 SourceLocation RParenLoc) {
  // Determine whether we can rebuild the for-range statement with a
  // dereferenced range expression.
  ExprResult AdjustedRange;
  {
    Sema::SFINAETrap Trap(SemaRef);

    AdjustedRange = SemaRef.BuildUnaryOp(S, RangeLoc, UO_Deref, Range);
    if (AdjustedRange.isInvalid())
      return StmtResult();

    StmtResult SR = SemaRef.ActOnCXXForRangeStmt(
        S, ForLoc, CoawaitLoc, InitStmt, LoopVarDecl, ColonLoc,
        AdjustedRange.get(), RParenLoc, Sema::BFRK_Check);
    if (SR.isInvalid())
      return StmtResult();
  }

  // The attempt to dereference worked well enough that it could produce a valid
  // loop. Produce a fixit, and rebuild the loop with diagnostics enabled, in
  // case there are any other (non-fatal) problems with it.
  SemaRef.Diag(RangeLoc, diag::err_for_range_dereference)
    << Range->getType() << FixItHint::CreateInsertion(RangeLoc, "*");
  return SemaRef.ActOnCXXForRangeStmt(
      S, ForLoc, CoawaitLoc, InitStmt, LoopVarDecl, ColonLoc,
      AdjustedRange.get(), RParenLoc, Sema::BFRK_Rebuild);
}

<<<<<<< HEAD
struct SuppressDiagnostics
{
  SuppressDiagnostics(Sema &SemaRef)
    : SemaRef(SemaRef), Saved(SemaRef.Diags.getSuppressAllDiagnostics()) {
    SemaRef.Diags.setSuppressAllDiagnostics(true);
  }
  ~SuppressDiagnostics() {
    SemaRef.Diags.setSuppressAllDiagnostics(Saved);
  }
  Sema &SemaRef;
  bool Saved;
};

/// Build an expression that evaluates c std::tuple_size<RangeType>::value
/// for the given type p RangeType. This is to detect tuple expansions.
///
/// p RangeType must not be a dependent type.
///
/// returns  c true if the expression can be evaluated, c false otherwise.
///          If c true, p Size is set to the number of elements in the tuple.
static bool GetTupleSize(Sema &SemaRef, SourceLocation Loc, QualType RangeType,
                         llvm::APSInt &Size) {
  // FIXME: This is an overly strong way to suppress diagnostics during
  // this analysis, but nothing else seems to work. RequireCompleteType
  // is diagnosing instantiation errors.
  SuppressDiagnostics Suppress(SemaRef);

  NamespaceDecl *Std = SemaRef.getOrCreateStdNamespace();
  IdentifierInfo *SizeName = &SemaRef.PP.getIdentifierTable().get("tuple_size");
  LookupResult SizeLookup(SemaRef, SizeName, Loc, Sema::LookupAnyName);
  SemaRef.LookupQualifiedName(SizeLookup, Std);
  ClassTemplateDecl *TupleSize = SizeLookup.getAsSingle<ClassTemplateDecl>();
  if (!TupleSize) {
    SemaRef.Diag(Loc, diag::err_no_member) << SizeName << Std;
    return false;
  }

  // Build a template specialization, instantiate it, and then complete it.
  TemplateName TempName(TupleSize);
  TemplateArgument Arg(RangeType);
  TypeSourceInfo *TSI =
      SemaRef.Context.getTrivialTypeSourceInfo(RangeType, Loc);
  TemplateArgumentLoc ArgLoc(Arg, TSI);
  TemplateArgumentListInfo TempArgs(Loc, Loc);
  TempArgs.addArgument(ArgLoc);
  QualType SpecType = SemaRef.CheckTemplateIdType(TempName, Loc, TempArgs);

  if (SemaRef.RequireCompleteType(Loc, SpecType, diag::err_incomplete_type))
    return false;
  CXXRecordDecl *Spec = SpecType->getAsCXXRecordDecl();

  // Lookup the the '::value' member in the specifier.
  IdentifierInfo *ValueName = &SemaRef.PP.getIdentifierTable().get("value");
  LookupResult ValueLookup(SemaRef, ValueName, Loc, Sema::LookupOrdinaryName);
  SemaRef.LookupQualifiedName(ValueLookup, Spec);
  VarDecl *Value = ValueLookup.getAsSingle<VarDecl>();
  if (!Value) {
    SemaRef.Diag(Loc, diag::err_no_member) << ValueName << Spec;
    return false;
  }

  // Build an expression that accesses the member and evaluate it.
  ExprResult Ref =
      SemaRef.BuildDeclRefExpr(Value, Value->getType(), VK_LValue, Loc);

  Expr::EvalResult Result;
  Expr::EvalContext EvalCtx(
      SemaRef.Context, SemaRef.GetReflectionCallbackObj());
  if (!Ref.get()->EvaluateAsInt(Result, EvalCtx)) {
    // FIXME: This is probably not the right error.
    SemaRef.Diag(Loc, diag::err_no_member) << ValueName << Spec;
    return false;
  }
  Size = Result.Val.getInt();
  return true;
}

namespace {
/// RAII object to automatically invalidate a declaration if an error occurs.
struct InvalidateOnErrorScope {
  InvalidateOnErrorScope(Sema &SemaRef, Decl *D, bool Enabled)
      : Trap(SemaRef.Diags), D(D), Enabled(Enabled) {}
  ~InvalidateOnErrorScope() {
    if (Enabled && Trap.hasErrorOccurred())
      D->setInvalidDecl();
  }

  DiagnosticErrorTrap Trap;
  Decl *D;
  bool Enabled;
};
}

=======
>>>>>>> fda5192d
/// BuildCXXForRangeStmt - Build or instantiate a C++11 for-range statement.
StmtResult Sema::BuildCXXForRangeStmt(SourceLocation ForLoc,
                                      SourceLocation CoawaitLoc, Stmt *InitStmt,
                                      SourceLocation ColonLoc, Stmt *RangeDecl,
                                      Stmt *Begin, Stmt *End, Expr *Cond,
                                      Expr *Inc, Stmt *LoopVarDecl,
                                      SourceLocation RParenLoc,
                                      BuildForRangeKind Kind) {
  // FIXME: This should not be used during template instantiation. We should
  // pick up the set of unqualified lookup results for the != and + operators
  // in the initial parse.
  //
  // Testcase (accepts-invalid):
  //   template<typename T> void f() { for (auto x : T()) {} }
  //   namespace N { struct X { X begin(); X end(); int operator*(); }; }
  //   bool operator!=(N::X, N::X); void operator++(N::X);
  //   void g() { f<N::X>(); }
  Scope *S = getCurScope();

  DeclStmt *RangeDS = cast<DeclStmt>(RangeDecl);
  VarDecl *RangeVar = cast<VarDecl>(RangeDS->getSingleDecl());
  QualType RangeVarType = RangeVar->getType();

  DeclStmt *LoopVarDS = cast<DeclStmt>(LoopVarDecl);
  VarDecl *LoopVar = cast<VarDecl>(LoopVarDS->getSingleDecl());

  StmtResult BeginDeclStmt = Begin;
  StmtResult EndDeclStmt = End;
  ExprResult NotEqExpr = Cond, IncrExpr = Inc;

  if (RangeVarType->isDependentType()) {
    // The range is implicitly used as a placeholder when it is dependent.
    RangeVar->markUsed(Context);

    // Deduce any 'auto's in the loop variable as 'DependentTy'. We'll fill
    // them in properly when we instantiate the loop.
    if (!LoopVar->isInvalidDecl() && Kind != BFRK_Check) {
      if (auto *DD = dyn_cast<DecompositionDecl>(LoopVar))
        for (auto *Binding : DD->bindings())
          Binding->setType(Context.DependentTy);
      LoopVar->setType(SubstAutoType(LoopVar->getType(), Context.DependentTy));
    }
  } else if (!BeginDeclStmt.get()) {
    SourceLocation RangeLoc = RangeVar->getLocation();

    const QualType RangeVarNonRefType = RangeVarType.getNonReferenceType();

    ExprResult BeginRangeRef = BuildDeclRefExpr(RangeVar, RangeVarNonRefType,
                                                VK_LValue, ColonLoc);
    if (BeginRangeRef.isInvalid())
      return StmtError();

    ExprResult EndRangeRef = BuildDeclRefExpr(RangeVar, RangeVarNonRefType,
                                              VK_LValue, ColonLoc);
    if (EndRangeRef.isInvalid())
      return StmtError();

    QualType AutoType = Context.getAutoDeductType();
    Expr *Range = RangeVar->getInit();
    if (!Range)
      return StmtError();
    QualType RangeType = Range->getType();

    if (RequireCompleteType(RangeLoc, RangeType,
                            diag::err_for_range_incomplete_type))
      return StmtError();

    // Build auto __begin = begin-expr, __end = end-expr.
    // Divide by 2, since the variables are in the inner scope (loop body).
    const auto DepthStr = std::to_string(S->getDepth() / 2);
    VarDecl *BeginVar = BuildForRangeVarDecl(*this, ColonLoc, AutoType,
                                             std::string("__begin") + DepthStr);
    VarDecl *EndVar = BuildForRangeVarDecl(*this, ColonLoc, AutoType,
                                           std::string("__end") + DepthStr);

    // Build begin-expr and end-expr and attach to __begin and __end variables.
    ExprResult BeginExpr, EndExpr;
    if (const ArrayType *UnqAT = RangeType->getAsArrayTypeUnsafe()) {
      // - if _RangeT is an array type, begin-expr and end-expr are __range and
      //   __range + __bound, respectively, where __bound is the array bound. If
      //   _RangeT is an array of unknown size or an array of incomplete type,
      //   the program is ill-formed;

      // begin-expr is __range.
      BeginExpr = BeginRangeRef;
      if (!CoawaitLoc.isInvalid()) {
        BeginExpr = ActOnCoawaitExpr(S, ColonLoc, BeginExpr.get());
        if (BeginExpr.isInvalid())
          return StmtError();
      }
      if (FinishForRangeVarDecl(*this, BeginVar, BeginRangeRef.get(), ColonLoc,
                                diag::err_for_range_iter_deduction_failure)) {
        NoteForRangeBeginEndFunction(*this, BeginExpr.get(), BEF_begin);
        return StmtError();
      }

      // Find the array bound.
      ExprResult BoundExpr;
      if (const ConstantArrayType *CAT = dyn_cast<ConstantArrayType>(UnqAT))
        BoundExpr = IntegerLiteral::Create(
            Context, CAT->getSize(), Context.getPointerDiffType(), RangeLoc);
      else if (const VariableArrayType *VAT =
               dyn_cast<VariableArrayType>(UnqAT)) {
        // For a variably modified type we can't just use the expression within
        // the array bounds, since we don't want that to be re-evaluated here.
        // Rather, we need to determine what it was when the array was first
        // created - so we resort to using sizeof(vla)/sizeof(element).
        // For e.g.
        //  void f(int b) {
        //    int vla[b];
        //    b = -1;   <-- This should not affect the num of iterations below
        //    for (int &c : vla) { .. }
        //  }

        // FIXME: This results in codegen generating IR that recalculates the
        // run-time number of elements (as opposed to just using the IR Value
        // that corresponds to the run-time value of each bound that was
        // generated when the array was created.) If this proves too embarrassing
        // even for unoptimized IR, consider passing a magic-value/cookie to
        // codegen that then knows to simply use that initial llvm::Value (that
        // corresponds to the bound at time of array creation) within
        // getelementptr.  But be prepared to pay the price of increasing a
        // customized form of coupling between the two components - which  could
        // be hard to maintain as the codebase evolves.

        ExprResult SizeOfVLAExprR = ActOnUnaryExprOrTypeTraitExpr(
            EndVar->getLocation(), UETT_SizeOf,
            /*IsType=*/true,
            CreateParsedType(VAT->desugar(), Context.getTrivialTypeSourceInfo(
                                                 VAT->desugar(), RangeLoc))
                .getAsOpaquePtr(),
            EndVar->getSourceRange());
        if (SizeOfVLAExprR.isInvalid())
          return StmtError();

        ExprResult SizeOfEachElementExprR = ActOnUnaryExprOrTypeTraitExpr(
            EndVar->getLocation(), UETT_SizeOf,
            /*IsType=*/true,
            CreateParsedType(VAT->desugar(),
                             Context.getTrivialTypeSourceInfo(
                                 VAT->getElementType(), RangeLoc))
                .getAsOpaquePtr(),
            EndVar->getSourceRange());
        if (SizeOfEachElementExprR.isInvalid())
          return StmtError();

        BoundExpr =
            ActOnBinOp(S, EndVar->getLocation(), tok::slash,
                       SizeOfVLAExprR.get(), SizeOfEachElementExprR.get());
        if (BoundExpr.isInvalid())
          return StmtError();

      } else {
        // Can't be a DependentSizedArrayType or an IncompleteArrayType since
        // UnqAT is not incomplete and Range is not type-dependent.
        llvm_unreachable("Unexpected array type in for-range");
      }

      // end-expr is __range + __bound.
      EndExpr = ActOnBinOp(S, ColonLoc, tok::plus, EndRangeRef.get(),
                           BoundExpr.get());
      if (EndExpr.isInvalid())
        return StmtError();
      if (FinishForRangeVarDecl(*this, EndVar, EndExpr.get(), ColonLoc,
                                diag::err_for_range_iter_deduction_failure)) {
        NoteForRangeBeginEndFunction(*this, EndExpr.get(), BEF_end);
        return StmtError();
      }
    } else {
      OverloadCandidateSet CandidateSet(RangeLoc,
                                        OverloadCandidateSet::CSK_Normal);
      BeginEndFunction BEFFailure;
      ForRangeStatus RangeStatus = BuildNonArrayForRange(
          *this, BeginRangeRef.get(), EndRangeRef.get(), RangeType, BeginVar,
          EndVar, ColonLoc, CoawaitLoc, &CandidateSet, &BeginExpr, &EndExpr,
          &BEFFailure);

      if (Kind == BFRK_Build && RangeStatus == FRS_NoViableFunction &&
          BEFFailure == BEF_begin) {
        // If the range is being built from an array parameter, emit a
        // a diagnostic that it is being treated as a pointer.
        if (DeclRefExpr *DRE = dyn_cast<DeclRefExpr>(Range)) {
          if (ParmVarDecl *PVD = dyn_cast<ParmVarDecl>(DRE->getDecl())) {
            QualType ArrayTy = PVD->getOriginalType();
            QualType PointerTy = PVD->getType();
            if (PointerTy->isPointerType() && ArrayTy->isArrayType()) {
              Diag(Range->getBeginLoc(), diag::err_range_on_array_parameter)
                  << RangeLoc << PVD << ArrayTy << PointerTy;
              Diag(PVD->getLocation(), diag::note_declared_at);
              return StmtError();
            }
          }
        }

        // If building the range failed, try dereferencing the range expression
        // unless a diagnostic was issued or the end function is problematic.
        StmtResult SR = RebuildForRangeWithDereference(*this, S, ForLoc,
                                                       CoawaitLoc, InitStmt,
                                                       LoopVarDecl, ColonLoc,
                                                       Range, RangeLoc,
                                                       RParenLoc);
        if (SR.isInvalid() || SR.isUsable())
          return SR;
      }

      // Otherwise, emit diagnostics if we haven't already.
      if (RangeStatus == FRS_NoViableFunction) {
        Expr *Range = BEFFailure ? EndRangeRef.get() : BeginRangeRef.get();
        CandidateSet.NoteCandidates(
            PartialDiagnosticAt(Range->getBeginLoc(),
                                PDiag(diag::err_for_range_invalid)
                                    << RangeLoc << Range->getType()
                                    << BEFFailure),
            *this, OCD_AllCandidates, Range);
      }
      // Return an error if no fix was discovered.
      if (RangeStatus != FRS_Success)
        return StmtError();
    }

    assert(!BeginExpr.isInvalid() && !EndExpr.isInvalid() &&
           "invalid range expression in for loop");

    // C++11 [dcl.spec.auto]p7: BeginType and EndType must be the same.
    // C++1z removes this restriction.
    QualType BeginType = BeginVar->getType(), EndType = EndVar->getType();
    if (!Context.hasSameType(BeginType, EndType)) {
      Diag(RangeLoc, getLangOpts().CPlusPlus17
                         ? diag::warn_for_range_begin_end_types_differ
                         : diag::ext_for_range_begin_end_types_differ)
          << BeginType << EndType;
      NoteForRangeBeginEndFunction(*this, BeginExpr.get(), BEF_begin);
      NoteForRangeBeginEndFunction(*this, EndExpr.get(), BEF_end);
    }
    BeginDeclStmt =
        ActOnDeclStmt(ConvertDeclToDeclGroup(BeginVar), ColonLoc, ColonLoc);
    EndDeclStmt =
        ActOnDeclStmt(ConvertDeclToDeclGroup(EndVar), ColonLoc, ColonLoc);

    const QualType BeginRefNonRefType = BeginType.getNonReferenceType();
    ExprResult BeginRef = BuildDeclRefExpr(BeginVar, BeginRefNonRefType,
                                           VK_LValue, ColonLoc);
    if (BeginRef.isInvalid())
      return StmtError();

    ExprResult EndRef = BuildDeclRefExpr(EndVar, EndType.getNonReferenceType(),
                                         VK_LValue, ColonLoc);
    if (EndRef.isInvalid())
      return StmtError();

    // Build and check __begin != __end expression.
    NotEqExpr = ActOnBinOp(S, ColonLoc, tok::exclaimequal,
                           BeginRef.get(), EndRef.get());
    if (!NotEqExpr.isInvalid())
      NotEqExpr = CheckBooleanCondition(ColonLoc, NotEqExpr.get());
    if (!NotEqExpr.isInvalid())
      NotEqExpr =
          ActOnFinishFullExpr(NotEqExpr.get(), /*DiscardedValue*/ false);
    if (NotEqExpr.isInvalid()) {
      Diag(RangeLoc, diag::note_for_range_invalid_iterator)
        << RangeLoc << 0 << BeginRangeRef.get()->getType();
      NoteForRangeBeginEndFunction(*this, BeginExpr.get(), BEF_begin);
      if (!Context.hasSameType(BeginType, EndType))
        NoteForRangeBeginEndFunction(*this, EndExpr.get(), BEF_end);
      return StmtError();
    }

    // Build and check ++__begin expression.
    BeginRef = BuildDeclRefExpr(BeginVar, BeginRefNonRefType,
                                VK_LValue, ColonLoc);
    if (BeginRef.isInvalid())
      return StmtError();

    IncrExpr = ActOnUnaryOp(S, ColonLoc, tok::plusplus, BeginRef.get());
    if (!IncrExpr.isInvalid() && CoawaitLoc.isValid())
      // FIXME: getCurScope() should not be used during template instantiation.
      // We should pick up the set of unqualified lookup results for operator
      // co_await during the initial parse.
      IncrExpr = ActOnCoawaitExpr(S, CoawaitLoc, IncrExpr.get());
    if (!IncrExpr.isInvalid())
      IncrExpr = ActOnFinishFullExpr(IncrExpr.get(), /*DiscardedValue*/ false);
    if (IncrExpr.isInvalid()) {
      Diag(RangeLoc, diag::note_for_range_invalid_iterator)
        << RangeLoc << 2 << BeginRangeRef.get()->getType() ;
      NoteForRangeBeginEndFunction(*this, BeginExpr.get(), BEF_begin);
      return StmtError();
    }

    // Build and check *__begin  expression.
    BeginRef = BuildDeclRefExpr(BeginVar, BeginRefNonRefType,
                                VK_LValue, ColonLoc);
    if (BeginRef.isInvalid())
      return StmtError();

    ExprResult DerefExpr = ActOnUnaryOp(S, ColonLoc, tok::star, BeginRef.get());
    if (DerefExpr.isInvalid()) {
      Diag(RangeLoc, diag::note_for_range_invalid_iterator)
        << RangeLoc << 1 << BeginRangeRef.get()->getType();
      NoteForRangeBeginEndFunction(*this, BeginExpr.get(), BEF_begin);
      return StmtError();
    }

    // Attach  *__begin  as initializer for VD. Don't touch it if we're just
    // trying to determine whether this would be a valid range.
    if (!LoopVar->isInvalidDecl() && Kind != BFRK_Check) {
      AddInitializerToDecl(LoopVar, DerefExpr.get(), /*DirectInit=*/false);
      if (LoopVar->isInvalidDecl() ||
          (LoopVar->getInit() && LoopVar->getInit()->containsErrors()))
        NoteForRangeBeginEndFunction(*this, BeginExpr.get(), BEF_begin);
    }
  }

  // Don't bother to actually allocate the result if we're just trying to
  // determine whether it would be valid.
  if (Kind == BFRK_Check)
    return StmtResult();

  // In OpenMP loop region loop control variable must be private. Perform
  // analysis of first part (if any).
  if (getLangOpts().OpenMP >= 50 && BeginDeclStmt.isUsable())
    ActOnOpenMPLoopInitialization(ForLoc, BeginDeclStmt.get());

  return new (Context) CXXForRangeStmt(
      InitStmt, RangeDS, cast_or_null<DeclStmt>(BeginDeclStmt.get()),
      cast_or_null<DeclStmt>(EndDeclStmt.get()), NotEqExpr.get(),
      IncrExpr.get(), LoopVarDS, /*Body=*/nullptr, ForLoc, CoawaitLoc,
      ColonLoc, RParenLoc);
}

/// Synthesize a mostly qualified nested name specifier for a declaration.
///
/// This assumes the the declaration is both non-dependent and has no
/// dependent components of its scope. Note that the source locations refer
/// to the point of synthesis, not physical source code locations.
///
// TODO: Allow this to be dependent.
static NestedNameSpecifierLoc GetQualifiedNameForDecl(ASTContext &Cxt, Decl *D,
                                                      SourceLocation Loc) {
  // Get the path to the the TU.
  llvm::SmallVector<DeclContext *, 4> Path;
  for (DeclContext *DC = D->getDeclContext(); !isa<TranslationUnitDecl>(DC);
       DC = DC->getParent()) {
    if (NamespaceDecl *NS = dyn_cast<NamespaceDecl>(DC)) {
      // Don't include inline namespaces.
      if (NS->isInline())
        continue;
    }
    Path.push_back(DC);
  }
  std::reverse(Path.begin(), Path.end());

  // Build the NNS.
  NestedNameSpecifierLocBuilder Builder;
  for (DeclContext *DC : Path) {
    if (NamespaceDecl *NS = dyn_cast<NamespaceDecl>(DC)) {
      // Builds 'NS::'.
      Builder.Extend(Cxt, NS, Loc, Loc);
    } else if (CXXRecordDecl *Class = dyn_cast<CXXRecordDecl>(DC)) {
      QualType T = Cxt.getTagDeclType(Class);
      TypeSourceInfo *TSI = Cxt.getTrivialTypeSourceInfo(T);
      // Builds 'Class::'. There is no template keyword.
      Builder.Extend(Cxt, SourceLocation(), TSI->getTypeLoc(), Loc);
    } else {
      llvm_unreachable("Unhandled nested name specifier kind");
    }
  }
  return Builder.getWithLocInContext(Cxt);
}

static int NewTemplateParameterDepth(DeclContext *DC) {
  while (DC) {
    Decl *D = Decl::castFromDeclContext(DC);
    if (TemplateDecl *Template = D->getDescribedTemplate())
      return Template->getTemplateParameters()->getDepth() + 1;
    DC = DC->getParent();
  }
  return 0;
}

/// A facility used to unpack and build the dependent body of an expansion
/// statement.
struct ExpansionStatementBuilder
{
  /// Used during parsing to initially build the various statements and
  /// declarations necessary to parse the loop body.
  ///
  /// FIXME: Detect constexpr-ness from the loop var.
  ExpansionStatementBuilder(Sema &S, Scope *CS, Sema::BuildForRangeKind K,
                            Stmt *LoopVarDS, Expr *RangeExpr,
                            bool IsConstexpr);

  /// Used during instantiation. Note that all of the statements and
  /// declarations have been instantiated, so we just need to unpack that
  /// information for subsequent analysis.
  ///
  /// FIXME: Detect constexpr-ness from the loop var.
  ExpansionStatementBuilder(Sema &S, Sema::BuildForRangeKind K,
                            Stmt *LoopVarDS, Stmt *RangeVarDS,
                            bool IsConstexpr);

  /// Construct a range without a body, using minimal information.
  /// No source locations exist and are thus default-constructed.
  ExpansionStatementBuilder(Sema &S, Scope *CS, Sema::BuildForRangeKind K,
                            Expr *RangeExpr);

  /// Used during instantiation of an expansion on a pack.
  /// FIXME: Detect constexpr-ness from the loop var.
  ExpansionStatementBuilder(Sema &S, Sema::BuildForRangeKind K,
                            Stmt *LoopVarDS, Expr *RangeExpr,
                            bool IsConstexpr);

  /// Build a statement that contains the "pattern" of the expansion
  /// denoted by the loop. This needs to be declared in a way that it
  /// can be repeatedly instantiated.
  StmtResult Build();

  /// Build the range variable.
  bool BuildRangeVar();

  /// Perform some final analysis on the range variable.
  void FinishRangeVar();

  /// Build the induction variable.
  bool BuildInductionVar();

  /// Builds an expansion when the range is dependent.
  StmtResult BuildDependentExpansion(bool ParameterPack = false);

  /// Build the expansion over an unexpanded parameter pack.
  StmtResult BuildExpansionOverPack();

  /// Build the expansion over an array of known bound.
  StmtResult BuildExpansionOverArray();

  /// Build the expansion over a tuple.
  StmtResult BuildExpansionOverTuple();

  /// Build the expansion over a constexpr range.
  /// \param Determine if the body will be instantiated or not.
  StmtResult BuildExpansionOverRange();

  /// Build the expansion over a destructurable class.
  StmtResult BuildExpansionOverClass();

  /// Used by Build() to push the expansion context just before returning.
  StmtResult Finish(StmtResult S) {
    if (!S.isInvalid())
      SemaRef.PushLoopExpansion(S.get());
    return S;
  }

  Expr *getBeginCallRef() const { return BeginCallRef; }
  Expr *getEndCallRef() const { return EndCallRef; }
  Expr *getInductionRef() const { return InductionRef; }

  /// The translation semantics
  Sema &SemaRef;

  /// The Scope in which analysis is performed.
  Scope* CurScope;

  /// The kind of construction happening.
  Sema::BuildForRangeKind Kind;

  /// Contains the loop variable declaration. In 'for... (auto x : y)',
  /// this contains the statement that will declare 'x', as in
  /// 'auto x = <some-initilializer>'.
  DeclStmt *LoopDeclStmt;

  /// The expression denoting the collection of elements for which we are
  /// expanding the body. In 'for... (auto x : y)', this contains the
  /// expression 'y'. This also becomes the initializer of the range variable.
  Expr *RangeExpr;

  /// True if this is a constexpr expansion.
  bool IsConstexpr;

  // Source locations
  SourceLocation ForLoc;
  SourceLocation AnnotationLoc; // constexpr or ...
  SourceLocation ColonLoc;
  SourceLocation RParenLoc;

  // Computed values.

  /// The declared loop variable.
  VarDecl *LoopVar = nullptr;

  /// The range variable declaration.
  VarDecl *RangeVar = nullptr;

  /// The non-reference type of the range.
  QualType RangeType = {};

  /// A reference to the range variable.
  DeclRefExpr *RangeRef;

  /// The statement declaring the range variable.
  DeclStmt *RangeDeclStmt = nullptr;

  /// The template parameter list for the induction variable.
  TemplateParameterList *TemplateParms = nullptr;

  /// The induction variable is an integer template parameter used to compute
  /// the nth value of an expanded statement.
  NonTypeTemplateParmDecl *InductionVar = nullptr;

  /// A reference to the induction variable.
  DeclRefExpr *InductionRef;

  // DeclRef to __range.begin() and __range.end()
  Expr *BeginCallRef;
  Expr *EndCallRef;

  SizeOfPackExpr *PackSize;
};

ExpansionStatementBuilder::
ExpansionStatementBuilder(Sema &S, Scope *CS, Sema::BuildForRangeKind K,
                          Stmt *LoopVarDS, Expr *RangeExpr, bool IsConstexpr)
  : SemaRef(S), CurScope(CS), Kind(K),
    LoopDeclStmt(cast<DeclStmt>(LoopVarDS)), RangeExpr(RangeExpr),
    IsConstexpr(IsConstexpr)
{
  LoopVar = cast<VarDecl>(LoopDeclStmt->getSingleDecl());

  SourceLocation Loc;
  if (isa<DeclRefExpr>(RangeExpr)) {
    NamedDecl *PackDecl =
      cast<NamedDecl>(cast<DeclRefExpr>(RangeExpr)->getDecl());
    PackSize = SizeOfPackExpr::Create(S.Context, Loc, PackDecl, Loc, Loc);
  } else if (isa<FunctionParmPackExpr>(RangeExpr)) {
    FunctionParmPackExpr *FPPE = cast<FunctionParmPackExpr>(RangeExpr);
    PackSize = SizeOfPackExpr::Create(S.Context, Loc, FPPE->getParameterPack(),
                                      Loc, Loc, FPPE->getNumExpansions());
  }

  // Within a constexpr expansion, the loop variable is constexpr.
  //
  // FIXME: The constexpr should be permitted on the declaration, not
  // required before the loop.
  if (IsConstexpr) {
    VarDecl *VD = cast<VarDecl>(LoopVar);
    VD->setConstexpr(true);
    VD->setType(VD->getType().withConst());

    // FIXME: This is a hack, and it can be removed after we allow
    // constexpr on the declaration.
    // This stops the const qualifier from being removed during template
    // instantiation.
    QualType UpdatedSourceTy = VD->getTypeSourceInfo()->getType().withConst();
    VD->getTypeSourceInfo()->overrideType(UpdatedSourceTy);
  }
}

ExpansionStatementBuilder::
ExpansionStatementBuilder(Sema &S, Sema::BuildForRangeKind K,
                          Stmt *LoopVarDS, Stmt *RangeVarDS,
                          bool IsConstexpr)
  : SemaRef(S), CurScope(S.getCurScope()), Kind(K),
    LoopDeclStmt(cast<DeclStmt>(LoopVarDS)), RangeExpr(),
    IsConstexpr(IsConstexpr)
{
  LoopVar = cast<VarDecl>(LoopDeclStmt->getSingleDecl());

  // Unpack the Range statement into its various parts.
  RangeDeclStmt = cast<DeclStmt>(RangeVarDS);
  RangeVar = cast<VarDecl>(RangeDeclStmt->getSingleDecl());
  if (RangeVar->isInvalidDecl()) {
    LoopVar->setInvalidDecl(true);
    return;
  }
  RangeExpr = RangeVar->getInit();
  RangeType = RangeVar->getType().getNonReferenceType();

  /// Build the expression __range for various uses.
  ExprResult RangeDRE =
    SemaRef.BuildDeclRefExpr(RangeVar, RangeType, VK_LValue, ColonLoc);
  RangeRef = cast<DeclRefExpr>(RangeDRE.get());
}

ExpansionStatementBuilder::
ExpansionStatementBuilder(Sema &S, Sema::BuildForRangeKind K,
                          Stmt *LoopVarDS, Expr *RangeExpr,
                          bool IsConstexpr)
  : SemaRef(S), Kind(K), LoopDeclStmt(cast<DeclStmt>(LoopVarDS)),
    RangeExpr(RangeExpr), IsConstexpr(IsConstexpr), ForLoc(), AnnotationLoc(),
    ColonLoc(), RParenLoc() {
  LoopVar = cast<VarDecl>(LoopDeclStmt->getSingleDecl());

  SourceLocation Loc;
  if (isa<DeclRefExpr>(RangeExpr)) {
    NamedDecl *PackDecl =
      cast<NamedDecl>(cast<DeclRefExpr>(RangeExpr)->getDecl());
    PackSize = SizeOfPackExpr::Create(S.Context, Loc, PackDecl, Loc, Loc);
  } else if (isa<FunctionParmPackExpr>(RangeExpr)) {
    FunctionParmPackExpr *FPPE = cast<FunctionParmPackExpr>(RangeExpr);
    PackSize = SizeOfPackExpr::Create(S.Context, Loc, FPPE->getParameterPack(),
                                      Loc, Loc, FPPE->getNumExpansions());
  } else if (isa<SubstNonTypeTemplateParmPackExpr>(RangeExpr)) {
    SubstNonTypeTemplateParmPackExpr *NTTPE =
      cast<SubstNonTypeTemplateParmPackExpr>(RangeExpr);
    unsigned N = NTTPE->getParameterPack()->getNumExpansionTypes();
    PackSize = SizeOfPackExpr::Create(S.Context, Loc, NTTPE->getParameterPack(),
                                      Loc, Loc, N);
  }

  RangeDeclStmt = nullptr;
  RangeVar = nullptr;
  RangeRef = nullptr;
}

ExpansionStatementBuilder::
ExpansionStatementBuilder(Sema &S, Scope *CS, Sema::BuildForRangeKind K,
                          Expr *RangeExpr)
  : SemaRef(S), CurScope(CS), Kind(K),
    RangeExpr(RangeExpr), IsConstexpr(true), ForLoc(), AnnotationLoc(),
    ColonLoc(), RParenLoc()
{
}

StmtResult
ExpansionStatementBuilder::Build()
{
  if (LoopVar->isInvalidDecl())
    return StmtError();

  if (!RangeExpr) {
    LoopVar->setInvalidDecl();
    return StmtError();
  }

  // Build the induction variable. This is used in all expansions.
  BuildInductionVar();

  // Handle pack expansions before trying to build the range variable.
  // We're not building one for this kind of expansion.
  if (RangeExpr->containsUnexpandedParameterPack())
    return Finish(BuildExpansionOverPack());

  // Build the range variable if needed.
  if (!RangeVar && !BuildRangeVar())
    return StmtError();
  FinishRangeVar();

  // FIXME: Is this right?
  // Expansion statements are kind of a hybrid between a
  // constant evaluation, and normal code.
  //
  // This seems to just build the constant evaluated portions.
  EnterExpressionEvaluationContext EvalContext(SemaRef,
    Sema::ExpressionEvaluationContext::ConstantEvaluated);

  // The order in which we determine the expansion style must follow
  // the order in which structured bindings proceeds. That is:
  //
  // 1. Arrays (detected by type)
  // 2. Tuples (detected by presence of std::tuple_size)
  // 3. Constexpr ranges (this is new)
  // 3. Classes (destructured)
  //
  // I think we need (want?) to insert ranges before classes although
  // range expansion only works when constexpr is true.

  // Do not attempt to build an expansion over a dependent range.
  // If the range is type dependent, then we don't know which of the
  // cases above match.
  // If the range is value dependent, then we'll be unsuccessful in
  // our attempt to build the valid expansion. Length will be non-computable.
  if (RangeType->isDependentType() || RangeVar->getInit()->isValueDependent())
    return Finish(BuildDependentExpansion());

  // Explicitly build this for array types.
  if (RangeType->isConstantArrayType())
    return Finish(BuildExpansionOverArray());

  StmtResult ForStmt;

  // Try building a tuple expansion.
  // FIXME: Disabled for variadic reifiers.
  ForStmt = BuildExpansionOverTuple();
  if (!ForStmt.isInvalid())
    return Finish(ForStmt);

  // If that doesn't succeed, try with a constexpr range.
  ForStmt = BuildExpansionOverRange();
  if (!ForStmt.isInvalid())
    return Finish(ForStmt);

  // If that doesn't succeed, try with a destructurable class.
  ForStmt = BuildExpansionOverClass();
  if (!ForStmt.isInvalid())
    return Finish(ForStmt);

  // FIXME: Diagnose this error.
  return StmtError();
}

// For non-constexpr expansions, build the range variable as:
//
//    auto&& __range = range-expr.
//
// For constexpr-expansions, build the range variable as:
//
//    constexpr auto __range = range-expr.
bool
ExpansionStatementBuilder::BuildRangeVar()
{
  // We want to create a copy of the range variable if this is a constexpr
  // expansion statement, but otherwise we'll just use an rvalue reference.
  RangeType = IsConstexpr ? SemaRef.Context.getAutoDeductType() :
    SemaRef.Context.getAutoRRefDeductType();

  SourceLocation RangeLoc = RangeExpr->getBeginLoc();
  RangeVar = BuildForRangeVarDecl(SemaRef, RangeLoc, RangeType, "__range");

  if (IsConstexpr) {
    RangeVar->setConstexpr(true);
    RangeVar->setType(RangeType = RangeType.withConst());
  }

  if (FinishForRangeVarDecl(SemaRef, RangeVar, RangeExpr, RangeLoc,
                            diag::err_for_range_deduction_failure)) {
    LoopVar->setInvalidDecl();
    return false;
  }

  // Update the range's expression type.
  RangeType = RangeVar->getType().getNonReferenceType();
  if (SemaRef.RequireCompleteType(RangeLoc, RangeType,
                                  diag::err_for_range_incomplete_type))
    return false;

  /// Build the expression __range for various uses.
  ExprResult RangeDRE =
    SemaRef.BuildDeclRefExpr(RangeVar, RangeType, VK_LValue, ColonLoc);
  RangeRef = cast<DeclRefExpr>(RangeDRE.get());

  // Claim the type doesn't contain 'auto': we've already done the checking.
  Sema::DeclGroupPtrTy RangeGroup =
  SemaRef.BuildDeclaratorGroup(
        MutableArrayRef<Decl *>((Decl **)&RangeVar, 1));
  StmtResult RangeDecl = SemaRef.ActOnDeclStmt(RangeGroup, RangeLoc, RangeLoc);
  if (RangeDecl.isInvalid()) {
    LoopVar->setInvalidDecl();
    return false;
  }
  RangeDeclStmt = cast<DeclStmt>(RangeDecl.get());

  return true;
}

void
ExpansionStatementBuilder::FinishRangeVar()
{
  bool IsTypeDependent = RangeType->isDependentType();
  bool IsValueDependent = RangeVar->getInit()->isValueDependent();

  // Update the loop variable's type when the range is dependent.
  if (IsTypeDependent || IsValueDependent) {
    // The range is implicitly used as a placeholder when it is dependent.
    RangeVar->markUsed(SemaRef.Context);

    // Substitute any 'auto's in the loop variable as 'DependentTy'. We'll
    // fill them in properly when we instantiate the loop.
    if (!LoopVar->isInvalidDecl() && Kind != Sema::BFRK_Check) {
      // FIXME: This a hack, we need to set the loop var to a temporary
      // dependent initializer, or use some other means to convey that while
      // the loop var is not type dependent, it is indeed value dependent.
      //
      // In the mean time, this seems to be enough to trick the DeclRefExprs
      // referencing the loop var into marking themselves as dependent, and
      // preventing constexpr evaluation before all values are in place.
      if (IsValueDependent) {
        LoopVar->setType(SemaRef.Context.DependentTy);
      } else {
        QualType SubstType = SemaRef.SubstAutoType(LoopVar->getType(),
                                                   SemaRef.Context.DependentTy);
        LoopVar->setType(SubstType);
      }
    }
  }
}

// Declare a new template parameter for which we will be substituting
// concrete values later. Effectively, we're creating a parameterized
// compound statement, like this:
//
//    template<size_t __N> for ...
bool
ExpansionStatementBuilder::BuildInductionVar()
{
  int Depth = NewTemplateParameterDepth(SemaRef.CurContext);
  IdentifierInfo *ParmName = &SemaRef.Context.Idents.get("__N");
  const QualType ParmTy = SemaRef.Context.getSizeType();
  TypeSourceInfo *ParmTI =
      SemaRef.Context.getTrivialTypeSourceInfo(ParmTy, ColonLoc);
  NonTypeTemplateParmDecl *Parm =
      NonTypeTemplateParmDecl::Create(SemaRef.Context,
                                      SemaRef.Context.getTranslationUnitDecl(),
                                      ColonLoc, ColonLoc, Depth,
                                      /*Position=*/0, ParmName, ParmTy, false,
                                      ParmTI);
  NamedDecl *Parms[] = {Parm};
  TemplateParms =
      TemplateParameterList::Create(SemaRef.Context, ColonLoc, ColonLoc, Parms,
                                    ColonLoc, nullptr);

  // Build the expression __N.
  ExprResult ParmRef =
      SemaRef.BuildDeclRefExpr(Parm, ParmTy, VK_RValue, ColonLoc);
  if (ParmRef.isInvalid())
    return false;
  InductionRef = cast<DeclRefExpr>(ParmRef.get());

  return true;
}

/// When the range variable is dependent, just preserve the "structure" of
/// the loop, but don't pre-compute e.g., tuple sizes or induction value
/// sequences.
StmtResult
ExpansionStatementBuilder::BuildDependentExpansion(bool PackExpansion)
{
  // Parameter pack expansions can be determined while the range is still
  // dependent. We can use this information to avoid problems during semantic
  // analysis of the body.
  if (!PackExpansion)
    return new (SemaRef.Context) CXXCompositeExpansionStmt(
      LoopDeclStmt, RangeDeclStmt, TemplateParms, /*Size=*/-1,
      ForLoc, AnnotationLoc, ColonLoc, RParenLoc);
  return new (SemaRef.Context) CXXPackExpansionStmt(
    LoopDeclStmt, RangeExpr, TemplateParms, /*Size=*/-1,
    ForLoc, AnnotationLoc, ColonLoc, RParenLoc);
}

/// When range-expr contains an unexpanded parameter pack, then build
/// the expansion over each element in the expanded pack. For example:
///
///     for... (auto x : pack) stmt;
///
/// will expand as:
///
///     { // expansion-1
///       auto x = pack_1;
///       stmt_1;
///     }
///     { // expansion-2
///       auto x = pack_2;
///       stmt_2;
///     }
///     ...
///     Up to sizeof...(pack)
///
/// And similarly for constexpr expansions. Note that we only have constexpr
/// pack expansions for non-type template argument packs.
///
/// Note that there is no range variable for a pack expansion.
///
/// FIXME: If the constexpr specifier is present (pending subsequent
/// merging of features, make sure the loop variable is declared constexpr).
StmtResult
ExpansionStatementBuilder::BuildExpansionOverPack()
{
  // Substitute any 'auto's in the loop variable as 'dependent auto'. We'll
  // fill them in properly when we instantiate the loop.
  // Normally this is done in FinishRangeVar(), but we don't have a RangeVar
  // to finish.
  if (!LoopVar->isInvalidDecl() && Kind != Sema::BFRK_Check) {
    QualType SubstType = SemaRef.SubstAutoType(LoopVar->getType(),
                                               SemaRef.Context.DependentTy);
    LoopVar->setType(SubstType);
  }

  // If we can't get a size, we're still dependent.
  if (PackSize->isValueDependent()) {
    return BuildDependentExpansion(/*PackExpansion=*/true);
  }

  std::size_t Size;
  if (FunctionParmPackExpr *FPPE = dyn_cast<FunctionParmPackExpr>(RangeExpr))
    Size = FPPE->getNumExpansions();
  else
    llvm_unreachable("Unimplemented pack expansion!\n");

  ExprResult PackAccessor =
    SemaRef.ActOnCXXSelectPackExpr(RangeExpr, InductionRef);
  if (PackAccessor.isInvalid())
    return StmtError();

  SemaRef.AddInitializerToDecl(LoopVar, PackAccessor.get(), false);
  if (LoopVar->isInvalidDecl())
    return StmtError();

  return new (SemaRef.Context)
    CXXPackExpansionStmt(LoopDeclStmt, RangeExpr, TemplateParms, Size,
                         ForLoc, AnnotationLoc, ColonLoc, RParenLoc);
}

/// When range-expr denotes an array, expand over the elements of the array.
///
///     for... (auto x : arr) stmt;
///
/// will expand as:
///
///     { // expansion-1
///       auto x = arr[0];
///       stmt_1;
///     }
///     { // expansion-2
///       auto x = arr[1];
///       stmt_2;
///     }
///     ...
///     Up to std::extent_v<decltype(arr)>.
///
/// And similarly for constexpr loops.
///
/// Note that there is no range-variable in pack expansion. We can't bind
/// to anything.
StmtResult
ExpansionStatementBuilder::BuildExpansionOverArray()
{
  // Build the expression __range[__N].
  ExprResult RangeAccessor =
      SemaRef.ActOnArraySubscriptExpr(CurScope, RangeRef, ColonLoc,
                                      InductionRef, ColonLoc);
  if (RangeAccessor.isInvalid())
    return false;

  // Make the range accessor the initializer of the loop variable.
  SemaRef.AddInitializerToDecl(LoopVar, RangeAccessor.get(), false);
  if (LoopVar->isInvalidDecl())
    return StmtError();

  // Pre-compute the array size.
  ConstantArrayType const *ArrayTy = cast<ConstantArrayType>(RangeType);
  llvm::APSInt Size(ArrayTy->getSize(), true);

  return new (SemaRef.Context) CXXCompositeExpansionStmt(
    LoopDeclStmt, RangeDeclStmt, TemplateParms, Size.getExtValue(), ForLoc,
    AnnotationLoc, ColonLoc, RParenLoc);
}

/// When range-expr denotes an tuple, expand over the elements of the array.
///
///     for... (auto x : tup) stmt;
///
/// will expand as:
///
///     auto&& __range = tup;
///     { // expansion-1
///       auto x = std::get<0>(__range);
///       stmt_1;
///     }
///     { // expansion-2
///       auto x = std::get<1>(__range);
///       stmt_2;
///     }
///     ...
///     Up to std::tuple_size_v<decltype(tup)>;
///
/// And similarly for constexpr loops.
///
/// If lookup or instantiation of std::tuple_size_v fail, then they do
/// silently (as if in a SFINAE trap).
StmtResult
ExpansionStatementBuilder::BuildExpansionOverTuple()
{
  /// Build the template argument list for get<N>.
  TemplateArgument Arg(InductionRef, TemplateArgument::Expression);
  TemplateArgumentLocInfo ArgLocInfo(InductionRef);
  TemplateArgumentLoc ArgLoc(Arg, ArgLocInfo);
  TemplateArgumentListInfo TempArgs(ColonLoc, ColonLoc);
  TempArgs.addArgument(ArgLoc);

  // FIXME: If the NNS::get fails, should we fall back to std::get?

  // Build the dependent expression 'NNS::get<__N>(__tuple)' where 'NNS' is
  // the nested name specifier denoting the scope in which the '__tuple' type
  // is defined.
  // Get the name information for 'NNS::get'.
  CXXRecordDecl *RangeClass = RangeType->getAsCXXRecordDecl();
  if (!RangeClass)
    return StmtError();
  NestedNameSpecifierLoc NNS =
      GetQualifiedNameForDecl(SemaRef.Context, RangeClass, ColonLoc);
  IdentifierInfo *Name = &SemaRef.Context.Idents.get("get");
  DeclarationNameInfo DNI(Name, ColonLoc);

  // Do an initial lookup for 'NNS::get' where 'NNS' is the declaration
  // context of the range type.
  LookupResult R(SemaRef, DNI.getName(), ColonLoc, Sema::LookupOrdinaryName);
  // For now just fail if we can't find a get function, this is probably not a
  // tuple.
  if (!SemaRef.LookupQualifiedName(R, RangeClass->getDeclContext()))
    return StmtError();

  const UnresolvedSetImpl &FoundNames = R.asUnresolvedSet();

  // Build the lookup expression 'NNS::get<I>'.
  UnresolvedLookupExpr *Fn = UnresolvedLookupExpr::Create(
    SemaRef.Context,
    /*NamingClass=*/nullptr, NNS,
    /*TemplateKWLoc=*/SourceLocation(), DNI,
    /*NeedsADL=*/false, &TempArgs, FoundNames.begin(), FoundNames.end());

  // Build the actual call expression 'NNS::get<I>(__tuple)'.
  Expr *Args[] = {RangeRef};
  ExprResult RangeAccessor =
    SemaRef.ActOnCallExpr(CurScope, Fn, ColonLoc, Args, ColonLoc);

  // Make the range accessor the initializer of the loop variable.
  SemaRef.AddInitializerToDecl(LoopVar, RangeAccessor.get(), false);
  if (LoopVar->isInvalidDecl())
    return StmtError();

  // Get the tuple size for the number of expansions.
  llvm::APSInt Size;
  if (!GetTupleSize(SemaRef, ColonLoc, RangeType, Size))
    return StmtError();

  return new (SemaRef.Context) CXXCompositeExpansionStmt(
    LoopDeclStmt, RangeDeclStmt, TemplateParms, Size.getExtValue(), ForLoc,
    AnnotationLoc, ColonLoc, RParenLoc);
}

/// When range-expr denotes an array, expand over the elements of the array.
///
///     for constexpr (auto x : range) stmt;
///
/// will expand as:
///
///     constexpr auto&& __range = range;
///     constexpr auto __begin = begin-expr(__range)
///     constexpr auto __end = end-expr(__range)
///     { // expansion-1
///       constexpr auto x = std::next(__begin, 0);
///       stmt_1;
///     }
///     { // expansion-2
///       constexpr auto x = std::next(__begin, 1);
///       stmt_2;
///     }
///     ...
///     Up to std::size(range) or std:distance(range), whichever is available.
///
/// FIXME: Using std::next guarantees quadratic loop performance for
/// non-random-access iterators. Either pre-compute an array (which is weird)
/// or build each expansion within a dedicated loop elsewhere.
StmtResult
ExpansionStatementBuilder::BuildExpansionOverRange()
{
  QualType AutoType = SemaRef.Context.getAutoDeductType();

  ///  Build 'constexpr auto __begin = ...'
  VarDecl *BeginVar =
      BuildForRangeVarDecl(SemaRef, ColonLoc, AutoType, "__begin");
  BeginVar->setConstexpr(true);
  BeginVar->setType(BeginVar->getType().withConst());

  ///  Build 'constexpr auto __end = ...'
  VarDecl *EndVar =
      BuildForRangeVarDecl(SemaRef, ColonLoc, AutoType, "__end");
  EndVar->setConstexpr(true);
  EndVar->setType(EndVar->getType().withConst());

  // Build decl refs for the __range in each of the begin and end expressions.
  ExprResult BeginRangeRef =
      SemaRef.BuildDeclRefExpr(RangeVar, RangeType, VK_LValue, ColonLoc);
  if (BeginRangeRef.isInvalid())
    return StmtError();
  ExprResult EndRangeRef =
      SemaRef.BuildDeclRefExpr(RangeVar, RangeType, VK_LValue, ColonLoc);
  if (EndRangeRef.isInvalid())
    return StmtError();

  Sema::DeclGroupPtrTy BeginGroup =
  SemaRef.BuildDeclaratorGroup(
        MutableArrayRef<Decl *>((Decl **)&BeginVar, 1));
  StmtResult BeginDecl = SemaRef.ActOnDeclStmt(BeginGroup, ColonLoc, ColonLoc);
  if (BeginDecl.isInvalid())
    return StmtError();

  Sema::DeclGroupPtrTy EndGroup =
  SemaRef.BuildDeclaratorGroup(
        MutableArrayRef<Decl *>((Decl **)&EndVar, 1));
  StmtResult EndDecl = SemaRef.ActOnDeclStmt(EndGroup, ColonLoc, ColonLoc);
  if (EndDecl.isInvalid())
    return StmtError();

  // Used below.
  NamespaceDecl *Std = SemaRef.getOrCreateStdNamespace();

  // Get the __range.begin() and __range.end() functions
  ExprResult BeginExpr;
  ExprResult EndExpr;
  BeginEndFunction BEFFailure;
  OverloadCandidateSet CandidateSet(ColonLoc, OverloadCandidateSet::CSK_Normal);
  Sema::ForRangeStatus RangeStatus =
    BuildNonArrayForRange(SemaRef, BeginRangeRef.get(), EndRangeRef.get(),
    RangeType, BeginVar, EndVar, ColonLoc, /*CoroutineLoc=*/SourceLocation(),
    &CandidateSet, &BeginExpr, &EndExpr, &BEFFailure);

  // If __range.begin() or __range.end() are not defined,
  // this is, by definition, not a range.
  if (BeginExpr.isInvalid() || EndExpr.isInvalid())
    return StmtError();

  // Don't bother diagnosing errors. We have more cases to diagnose.
  if (Kind == Sema::BFRK_Build && RangeStatus != Sema::FRS_Success)
    return StmtError();

  // Build references to the new variables.
  QualType BeginType = BeginVar->getType().getNonReferenceType();
  ExprResult BeginRef =
      SemaRef.BuildDeclRefExpr(BeginVar, BeginType, VK_LValue, ColonLoc);
  if (BeginRef.isInvalid())
    return StmtError();

  QualType EndType = EndVar->getType().getNonReferenceType();
  ExprResult EndRef =
      SemaRef.BuildDeclRefExpr(EndVar, EndType, VK_LValue, ColonLoc);
  if (EndRef.isInvalid())
    return StmtError();

  // Store the calls to __range.begin() and __range.end() so that we can
  // use them in a traverser.
  BeginCallRef = BeginRef.get();
  EndCallRef = EndRef.get();

  // Build the next element accessor. For now, this is *std::next(__begin, I).
  //
  // FIXME: This forces loops to be quadratic for non-random-access iterators.
  // We really want to precompute an array of iterators and force the next
  // statement to index into that. In other words we want something like this:
  //
  //    static constexpr auto __iters[] = __expansion(__range);
  //
  // When non-dependent, this would produce an initializer that precomputes
  // the sequence of iterators into the range.
  //
  // The loop variable would then be this:
  //
  //    constexpr var-decl = __iters[__N];
  //
  // Note that we kind of need to jump through these hoops in order to ensure
  // the loop variable has an initializer that we can just instantiate N times.
  // We don't want to manually construct the body each time. Although we might
  // just do that.
  DeclarationNameInfo NextNameInfo(
      &SemaRef.Context.Idents.get("next"), ColonLoc);
  LookupResult NextCallLookup(SemaRef, NextNameInfo, Sema::LookupOrdinaryName);
  if (!SemaRef.LookupQualifiedName(NextCallLookup, Std))
    return StmtError();
  if (NextCallLookup.getResultKind() != LookupResult::FoundOverloaded)
    return StmtError();

  UnresolvedLookupExpr *NextFn =
    UnresolvedLookupExpr::Create(SemaRef.Context, /*NamingClass=*/nullptr,
                                 NestedNameSpecifierLoc(), NextNameInfo,
                                 /*ADL=*/true, /*Overloaded=*/true,
                                 NextCallLookup.begin(),
                                 NextCallLookup.end());
  Expr *Args[] = {BeginRef.get(), InductionRef};
  ExprResult NextCall =
      SemaRef.ActOnCallExpr(CurScope, NextFn, ColonLoc, Args, ColonLoc);
  if (NextCall.isInvalid())
    return StmtError();

  // Build *next-call.
  ExprResult NextDeref =
      SemaRef.ActOnUnaryOp(CurScope, ColonLoc, tok::star, NextCall.get());
  if (NextDeref.isInvalid())
    return StmtError();


  // Provide an initializer for the loop var, if there is one.
  SemaRef.AddInitializerToDecl(LoopVar, NextDeref.get(), false);
  if (LoopVar->isInvalidDecl())
    return StmtError();

  // FIXME: There's not really a good reason to do this now, but we do it
  // anyway.

  // If the range is a class, search for a nested size member.
  Expr *CountCall = nullptr;
  if (CXXRecordDecl *Class = RangeType->getAsCXXRecordDecl()) {
    DeclarationNameInfo SizeNameInfo(
        &SemaRef.Context.Idents.get("size"), ColonLoc);
    LookupResult SizeMemberLookup(
        SemaRef, SizeNameInfo, Sema::LookupMemberName);
    SemaRef.LookupQualifiedName(SizeMemberLookup, Class);
    if (!SizeMemberLookup.empty()) {
      ExprResult MemberRef =
          SemaRef.BuildMemberReferenceExpr(RangeRef, RangeRef->getType(),
                                           ColonLoc,
                                           /*IsPtr=*/false, CXXScopeSpec(),
                                           /*TemplateKWLoc=*/SourceLocation(),
                                           /*FirstQualifierInScope=*/nullptr,
                                           SizeMemberLookup,
                                           /*TemplateArgs=*/nullptr,
                                           CurScope);

      ExprResult Call =
        SemaRef.ActOnCallExpr(CurScope, MemberRef.get(), ColonLoc, None,
                              ColonLoc, nullptr);
      if (!Call.isInvalid())
        CountCall = Call.get();
    }
  }

  // If we didn't resolve the call as __range.size(), then try
  // std::distance(__begin, __end).
  //
  // FIXME: We have a serious problem if the range is strictly an input range.
  //
  // FIXME: All of this needs to be moved into SemaOverload.
  if (!CountCall) {
    // Build and evaluate std::distance(__begin, __end) expression
    DeclarationNameInfo DistNameInfo(
        &SemaRef.Context.Idents.get("distance"), ColonLoc);
    LookupResult DistLookup(SemaRef, DistNameInfo, Sema::LookupOrdinaryName);
    if (SemaRef.LookupQualifiedName(DistLookup, Std)) {
      if (DistLookup.getResultKind() == LookupResult::FoundOverloaded) {
        UnresolvedLookupExpr *SizeFn =
          UnresolvedLookupExpr::Create(SemaRef.Context, /*NamingClass=*/nullptr,
                                       NestedNameSpecifierLoc(), DistNameInfo,
                                       /*ADL=*/true, /*Overloaded=*/true,
                                       DistLookup.begin(), DistLookup.end());
        Expr *Args[] = {BeginRef.get(), EndRef.get()};
        ExprResult SizeCall =
            SemaRef.ActOnCallExpr(CurScope, SizeFn, ColonLoc, Args, ColonLoc);
        if (!SizeCall.isInvalid())
          CountCall = SizeCall.get();
      }
    }
  }

  // We couldn't find a way of computing the range.
  if (!CountCall)
    return StmtError();

  Expr::EvalResult Result;
  Expr::EvalContext EvalCtx(
      SemaRef.Context, SemaRef.GetReflectionCallbackObj());
  if (!CountCall->EvaluateAsInt(Result, EvalCtx))
    return StmtError();

  llvm::APSInt Count = Result.Val.getInt();
  auto Ret = new (SemaRef.Context) CXXCompositeExpansionStmt(
    LoopDeclStmt, RangeDeclStmt, TemplateParms, Count.getExtValue(), ForLoc,
    AnnotationLoc, ColonLoc, RParenLoc);
  Ret->setBeginStmt(BeginDecl.get());
  Ret->setEndStmt(EndDecl.get());
  return Ret;
}

/// When range-expr denotes an array, expand over the elements of the array.
///
///     for constexpr (auto x : pod) stmt;
///
/// will expand as:
///
///     constexpr auto&& __range = pod;
///     { // expansion-1
///       constexpr auto x = __select(pod, 0)
///       stmt_1;
///     }
///     { // expansion-2
///       constexpr auto x = __select(pod, 1)
///       stmt_2;
///     }
///     ...
///     Up to the number of selectable members in the class.
///
/// The range-index is a precomputed list of iterators, maintained internally
/// by the compiler. The __select intrinsic returns the nth such iterator in
/// the sequence.
StmtResult
ExpansionStatementBuilder::BuildExpansionOverClass()
{
  CXXRecordDecl *RangeClass = RangeType->getAsCXXRecordDecl();
  if (!RangeClass)
    return StmtError();

  ExprResult Projection =
    SemaRef.ActOnCXXSelectMemberExpr(RangeType->getAsCXXRecordDecl(),
                                     RangeVar, InductionRef);
  if (Projection.isInvalid())
    return StmtError();

  std::size_t Size =
    cast<CXXSelectMemberExpr>(Projection.get())->getNumFields();

  // Make the range accessor the initializer of the loop variable.
  SemaRef.AddInitializerToDecl(LoopVar, Projection.get(), false);

  if (LoopVar->isInvalidDecl())
    return StmtError();

  return new (SemaRef.Context) CXXCompositeExpansionStmt(
    LoopDeclStmt, RangeDeclStmt, TemplateParms, Size, ForLoc,
    AnnotationLoc, ColonLoc, RParenLoc);
}

/// Build a C++ expansion statement.
///
/// This performs a primary analysis of the range initializer to determine which
/// expansion mechanism is going to be used (tuple expansion, pack expansion, or
/// structure expansion).
///
/// Given a range variable and a loop variable, build a new CXXForTupleStmt
/// containing that information. Note that the body will be parsed and
/// instantiated later.
StmtResult Sema::ActOnCXXExpansionStmt(Scope *S, SourceLocation ForLoc,
                                       SourceLocation AnnotationLoc,
                                       Stmt *LoopVar, SourceLocation ColonLoc,
                                       Expr *Range,
                                       SourceLocation RParenLoc,
                                       BuildForRangeKind Kind,
                                       bool IsConstexpr) {
  if (!Range || !LoopVar)
    return StmtError();
  ExpansionStatementBuilder Builder(*this, S, Kind, LoopVar, Range,
                                    IsConstexpr);
  Builder.ForLoc = ForLoc;
  Builder.AnnotationLoc = AnnotationLoc;
  Builder.ColonLoc = ColonLoc;
  Builder.RParenLoc = RParenLoc;
  StmtResult Ret = Builder.Build();
  return Ret;
}

StmtResult Sema::BuildCXXExpansionStmt(SourceLocation ForLoc,
                                       SourceLocation AnnotationLoc,
                                       Stmt *LoopVarDS,
                                       SourceLocation ColonLoc,
                                       Stmt *RangeVarDS,
                                       SourceLocation RParenLoc,
                                       BuildForRangeKind Kind,
                                       bool IsConstexpr) {
  ExpansionStatementBuilder Builder(*this, Kind, LoopVarDS, RangeVarDS,
                                    IsConstexpr);
  Builder.ForLoc = ForLoc;
  Builder.AnnotationLoc = AnnotationLoc;
  Builder.ColonLoc = ColonLoc;
  Builder.RParenLoc = RParenLoc;
  StmtResult Ret = Builder.Build();
  return Ret;
}

StmtResult
Sema::BuildCXXExpansionStmt(SourceLocation ForLoc,
                            SourceLocation EllipsisLoc, Stmt *LoopVarDS,
                            SourceLocation ColonLoc, Expr *RangeExpr,
                            SourceLocation RParenLoc, BuildForRangeKind Kind,
                            bool IsConstexpr) {
  ExpansionStatementBuilder Builder(*this, Kind, LoopVarDS, RangeExpr,
                                    IsConstexpr);

  Builder.ForLoc = ForLoc;
  Builder.AnnotationLoc = EllipsisLoc;
  Builder.ColonLoc = ColonLoc;
  Builder.RParenLoc = RParenLoc;
  StmtResult Ret = Builder.Build();
  return Ret;
}

static bool
CheckLoopExpansionStack(Sema &SemaRef, Stmt *S) {
  if (SemaRef.LoopExpansionStack.empty())
    return false;
  Sema::LoopExpansionContext& Ctx = SemaRef.LoopExpansionStack.back();
  return Ctx.Loops.back() == S;
}

/// Pop the current loop instantiation.
StmtResult Sema::ActOnCXXExpansionStmtError(Stmt *S) {
  assert(CheckLoopExpansionStack(*this, S));
  PopLoopExpansion();
  return StmtError();
}

/// FinishObjCForCollectionStmt - Attach the body to a objective-C foreach
/// statement.
StmtResult Sema::FinishObjCForCollectionStmt(Stmt *S, Stmt *B) {
  if (!S || !B)
    return StmtError();
  ObjCForCollectionStmt * ForStmt = cast<ObjCForCollectionStmt>(S);

  ForStmt->setBody(B);
  return S;
}

// Warn when the loop variable is a const reference that creates a copy.
// Suggest using the non-reference type for copies.  If a copy can be prevented
// suggest the const reference type that would do so.
// For instance, given "for (const &Foo : Range)", suggest
// "for (const Foo : Range)" to denote a copy is made for the loop.  If
// possible, also suggest "for (const &Bar : Range)" if this type prevents
// the copy altogether.
static void DiagnoseForRangeReferenceVariableCopies(Sema &SemaRef,
                                                    const VarDecl *VD,
                                                    QualType RangeInitType) {
  const Expr *InitExpr = VD->getInit();
  if (!InitExpr)
    return;

  QualType VariableType = VD->getType();

  if (auto Cleanups = dyn_cast<ExprWithCleanups>(InitExpr))
    if (!Cleanups->cleanupsHaveSideEffects())
      InitExpr = Cleanups->getSubExpr();

  const MaterializeTemporaryExpr *MTE =
      dyn_cast<MaterializeTemporaryExpr>(InitExpr);

  // No copy made.
  if (!MTE)
    return;

  const Expr *E = MTE->getSubExpr()->IgnoreImpCasts();

  // Searching for either UnaryOperator for dereference of a pointer or
  // CXXOperatorCallExpr for handling iterators.
  while (!isa<CXXOperatorCallExpr>(E) && !isa<UnaryOperator>(E)) {
    if (const CXXConstructExpr *CCE = dyn_cast<CXXConstructExpr>(E)) {
      E = CCE->getArg(0);
    } else if (const CXXMemberCallExpr *Call = dyn_cast<CXXMemberCallExpr>(E)) {
      const MemberExpr *ME = cast<MemberExpr>(Call->getCallee());
      E = ME->getBase();
    } else {
      const MaterializeTemporaryExpr *MTE = cast<MaterializeTemporaryExpr>(E);
      E = MTE->getSubExpr();
    }
    E = E->IgnoreImpCasts();
  }

  QualType ReferenceReturnType;
  if (isa<UnaryOperator>(E)) {
    ReferenceReturnType = SemaRef.Context.getLValueReferenceType(E->getType());
  } else {
    const CXXOperatorCallExpr *Call = cast<CXXOperatorCallExpr>(E);
    const FunctionDecl *FD = Call->getDirectCallee();
    QualType ReturnType = FD->getReturnType();
    if (ReturnType->isReferenceType())
      ReferenceReturnType = ReturnType;
  }

  if (!ReferenceReturnType.isNull()) {
    // Loop variable creates a temporary.  Suggest either to go with
    // non-reference loop variable to indicate a copy is made, or
    // the correct type to bind a const reference.
    SemaRef.Diag(VD->getLocation(),
                 diag::warn_for_range_const_ref_binds_temp_built_from_ref)
        << VD << VariableType << ReferenceReturnType;
    QualType NonReferenceType = VariableType.getNonReferenceType();
    NonReferenceType.removeLocalConst();
    QualType NewReferenceType =
        SemaRef.Context.getLValueReferenceType(E->getType().withConst());
    SemaRef.Diag(VD->getBeginLoc(), diag::note_use_type_or_non_reference)
        << NonReferenceType << NewReferenceType << VD->getSourceRange()
        << FixItHint::CreateRemoval(VD->getTypeSpecEndLoc());
  } else if (!VariableType->isRValueReferenceType()) {
    // The range always returns a copy, so a temporary is always created.
    // Suggest removing the reference from the loop variable.
    // If the type is a rvalue reference do not warn since that changes the
    // semantic of the code.
    SemaRef.Diag(VD->getLocation(), diag::warn_for_range_ref_binds_ret_temp)
        << VD << RangeInitType;
    QualType NonReferenceType = VariableType.getNonReferenceType();
    NonReferenceType.removeLocalConst();
    SemaRef.Diag(VD->getBeginLoc(), diag::note_use_non_reference_type)
        << NonReferenceType << VD->getSourceRange()
        << FixItHint::CreateRemoval(VD->getTypeSpecEndLoc());
  }
}

/// Determines whether the @p VariableType's declaration is a record with the
/// clang::trivial_abi attribute.
static bool hasTrivialABIAttr(QualType VariableType) {
  if (CXXRecordDecl *RD = VariableType->getAsCXXRecordDecl())
    return RD->hasAttr<TrivialABIAttr>();

  return false;
}

// Warns when the loop variable can be changed to a reference type to
// prevent a copy.  For instance, if given "for (const Foo x : Range)" suggest
// "for (const Foo &x : Range)" if this form does not make a copy.
static void DiagnoseForRangeConstVariableCopies(Sema &SemaRef,
                                                const VarDecl *VD) {
  const Expr *InitExpr = VD->getInit();
  if (!InitExpr)
    return;

  QualType VariableType = VD->getType();

  if (const CXXConstructExpr *CE = dyn_cast<CXXConstructExpr>(InitExpr)) {
    if (!CE->getConstructor()->isCopyConstructor())
      return;
  } else if (const CastExpr *CE = dyn_cast<CastExpr>(InitExpr)) {
    if (CE->getCastKind() != CK_LValueToRValue)
      return;
  } else {
    return;
  }

  // Small trivially copyable types are cheap to copy. Do not emit the
  // diagnostic for these instances. 64 bytes is a common size of a cache line.
  // (The function `getTypeSize` returns the size in bits.)
  ASTContext &Ctx = SemaRef.Context;
  if (Ctx.getTypeSize(VariableType) <= 64 * 8 &&
      (VariableType.isTriviallyCopyableType(Ctx) ||
       hasTrivialABIAttr(VariableType)))
    return;

  // Suggest changing from a const variable to a const reference variable
  // if doing so will prevent a copy.
  SemaRef.Diag(VD->getLocation(), diag::warn_for_range_copy)
      << VD << VariableType;
  SemaRef.Diag(VD->getBeginLoc(), diag::note_use_reference_type)
      << SemaRef.Context.getLValueReferenceType(VariableType)
      << VD->getSourceRange()
      << FixItHint::CreateInsertion(VD->getLocation(), "&");
}

/// DiagnoseForRangeVariableCopies - Diagnose three cases and fixes for them.
/// 1) for (const foo &x : foos) where foos only returns a copy.  Suggest
///    using "const foo x" to show that a copy is made
/// 2) for (const bar &x : foos) where bar is a temporary initialized by bar.
///    Suggest either "const bar x" to keep the copying or "const foo& x" to
///    prevent the copy.
/// 3) for (const foo x : foos) where x is constructed from a reference foo.
///    Suggest "const foo &x" to prevent the copy.
static void DiagnoseForRangeVariableCopies(Sema &SemaRef,
                                           const CXXForRangeStmt *ForStmt) {
  if (SemaRef.inTemplateInstantiation())
    return;

  if (SemaRef.Diags.isIgnored(
          diag::warn_for_range_const_ref_binds_temp_built_from_ref,
          ForStmt->getBeginLoc()) &&
      SemaRef.Diags.isIgnored(diag::warn_for_range_ref_binds_ret_temp,
                              ForStmt->getBeginLoc()) &&
      SemaRef.Diags.isIgnored(diag::warn_for_range_copy,
                              ForStmt->getBeginLoc())) {
    return;
  }

  const VarDecl *VD = ForStmt->getLoopVariable();
  if (!VD)
    return;

  QualType VariableType = VD->getType();

  if (VariableType->isIncompleteType())
    return;

  const Expr *InitExpr = VD->getInit();
  if (!InitExpr)
    return;

  if (InitExpr->getExprLoc().isMacroID())
    return;

  if (VariableType->isReferenceType()) {
    DiagnoseForRangeReferenceVariableCopies(SemaRef, VD,
                                            ForStmt->getRangeInit()->getType());
  } else if (VariableType.isConstQualified()) {
    DiagnoseForRangeConstVariableCopies(SemaRef, VD);
  }
}

/// FinishCXXForRangeStmt - Attach the body to a C++0x for-range statement.
/// This is a separate step from ActOnCXXForRangeStmt because analysis of the
/// body cannot be performed until after the type of the range variable is
/// determined.
StmtResult Sema::FinishCXXForRangeStmt(Stmt *S, Stmt *B) {
  if (!S || !B)
    return StmtError();

  if (isa<ObjCForCollectionStmt>(S))
    return FinishObjCForCollectionStmt(S, B);

  CXXForRangeStmt *ForStmt = cast<CXXForRangeStmt>(S);
  ForStmt->setBody(B);

  DiagnoseEmptyStmtBody(ForStmt->getRParenLoc(), B,
                        diag::warn_empty_range_based_for_body);

  DiagnoseForRangeVariableCopies(*this, ForStmt);

  return S;
}

/// Attach the body to the expansion statement, and expand as needed.
StmtResult Sema::FinishCXXExpansionStmt(Stmt *S, Stmt *B) {
  if (!S || !B)
    return StmtError();

  CXXExpansionStmt *Expansion = cast<CXXExpansionStmt>(S);
  SourceLocation Loc = Expansion->getColonLoc();

  // We're no longer in a dependent loop body context.
  PopLoopExpansion();

  // The loop body is the pre-instantiated version of the composed loop body.
  Expansion->setBody(B);

  // If the range initializer is dependent, then we can't deduce its
  // type or instantiate the body. Just return the statement as-is.
  // If the expansion is a pack expansion, there is no range init.
  if (isa<CXXPackExpansionStmt>(Expansion)) {
    Expr *RangeExpr = cast<CXXPackExpansionStmt>(Expansion)->getRangeExpr();
    if (isa<DeclRefExpr>(RangeExpr))
      return Expansion;
  } else {
    Expr *RangeInit = cast<CXXCompositeExpansionStmt>(Expansion)->getRangeInit();
    if (RangeInit->isTypeDependent() || RangeInit->isValueDependent())
      return Expansion;
  }

  // When there are no members, return an empty compound statement.
  if (Expansion->getSize() == 0) {
    return CompoundStmt::Create
      (Context, None, SourceLocation(), SourceLocation());
  }

  // Create a new compound statement that binds the loop variable with the
  // parsed body. This is what we're going to instantiate.
  Stmt *VarAndBody[] = {Expansion->getLoopVarStmt(), B};
  Stmt *Body = CompoundStmt::Create
    (Context, VarAndBody, SourceLocation(), SourceLocation());

  // Instantiate the loop body for each element.
  llvm::SmallVector<Stmt *, 8> Stmts;
  for (std::size_t I = 0; I < Expansion->getSize(); ++I) {
    IntegerLiteral *E =
        IntegerLiteral::Create(Context, llvm::APSInt::getUnsigned(I),
                               Context.getSizeType(), Loc);
    TemplateArgument Args[] = {
      TemplateArgument(Context, llvm::APSInt(E->getValue(), true),
      E->getType())
    };
    TemplateArgumentList TempArgs(TemplateArgumentList::OnStack, Args);
    MultiLevelTemplateArgumentList MultiArgs(TempArgs);

    // We need a local instantiation scope with rewriting. This local
    // instantiation scope should be considered to be part of the parent
    // scope.
    LocalInstantiationScope Locals(*this, /*CombineWithOuterScope=*/true,
                                   /*AllowUninstantiated=*/true);

    InstantiatingTemplate Inst(*this, B->getBeginLoc(), Expansion, Args,
                               B->getSourceRange());
    StmtResult Instantiation = SubstStmt(Body, MultiArgs);
    if (Instantiation.isInvalid())
      return StmtError();
    Stmts.push_back(Instantiation.get());
  }

  Stmt **Results = new (Context) Stmt *[Stmts.size()];
  std::copy(Stmts.begin(), Stmts.end(), Results);
  Expansion->setInstantiatedStatements(Results);

  return Expansion;
}

StmtResult Sema::ActOnGotoStmt(SourceLocation GotoLoc,
                               SourceLocation LabelLoc,
                               LabelDecl *TheDecl) {
  setFunctionHasBranchIntoScope();
  TheDecl->markUsed(Context);
  return new (Context) GotoStmt(TheDecl, GotoLoc, LabelLoc);
}

StmtResult
Sema::ActOnIndirectGotoStmt(SourceLocation GotoLoc, SourceLocation StarLoc,
                            Expr *E) {
  // Convert operand to void*
  if (!E->isTypeDependent()) {
    QualType ETy = E->getType();
    QualType DestTy = Context.getPointerType(Context.VoidTy.withConst());
    ExprResult ExprRes = E;
    AssignConvertType ConvTy =
      CheckSingleAssignmentConstraints(DestTy, ExprRes);
    if (ExprRes.isInvalid())
      return StmtError();
    E = ExprRes.get();
    if (DiagnoseAssignmentResult(ConvTy, StarLoc, DestTy, ETy, E, AA_Passing))
      return StmtError();
  }

  ExprResult ExprRes = ActOnFinishFullExpr(E, /*DiscardedValue*/ false);
  if (ExprRes.isInvalid())
    return StmtError();
  E = ExprRes.get();

  setFunctionHasIndirectGoto();

  return new (Context) IndirectGotoStmt(GotoLoc, StarLoc, E);
}

static void CheckJumpOutOfSEHFinally(Sema &S, SourceLocation Loc,
                                     const Scope &DestScope) {
  if (!S.CurrentSEHFinally.empty() &&
      DestScope.Contains(*S.CurrentSEHFinally.back())) {
    S.Diag(Loc, diag::warn_jump_out_of_seh_finally);
  }
}

StmtResult
Sema::ActOnContinueStmt(SourceLocation ContinueLoc, Scope *CurScope) {
  Scope *S = CurScope->getContinueParent();
  if (!S) {
    // C99 6.8.6.2p1: A break shall appear only in or as a loop body.
    return StmtError(Diag(ContinueLoc, diag::err_continue_not_in_loop));
  }
  CheckJumpOutOfSEHFinally(*this, ContinueLoc, *S);

  return new (Context) ContinueStmt(ContinueLoc);
}

StmtResult
Sema::ActOnBreakStmt(SourceLocation BreakLoc, Scope *CurScope) {
  Scope *S = CurScope->getBreakParent();
  if (!S) {
    // C99 6.8.6.3p1: A break shall appear only in or as a switch/loop body.
    return StmtError(Diag(BreakLoc, diag::err_break_not_in_loop_or_switch));
  }
  if (S->isOpenMPLoopScope())
    return StmtError(Diag(BreakLoc, diag::err_omp_loop_cannot_use_stmt)
                     << "break");
  CheckJumpOutOfSEHFinally(*this, BreakLoc, *S);

  return new (Context) BreakStmt(BreakLoc);
}

/// Determine whether the given expression is a candidate for
/// copy elision in either a return statement or a throw expression.
///
/// \param ReturnType If we're determining the copy elision candidate for
/// a return statement, this is the return type of the function. If we're
/// determining the copy elision candidate for a throw expression, this will
/// be a NULL type.
///
/// \param E The expression being returned from the function or block, or
/// being thrown.
///
/// \param CESK Whether we allow function parameters or
/// id-expressions that could be moved out of the function to be considered NRVO
/// candidates. C++ prohibits these for NRVO itself, but we re-use this logic to
/// determine whether we should try to move as part of a return or throw (which
/// does allow function parameters).
///
/// \returns The NRVO candidate variable, if the return statement may use the
/// NRVO, or NULL if there is no such candidate.
VarDecl *Sema::getCopyElisionCandidate(QualType ReturnType, Expr *E,
                                       CopyElisionSemanticsKind CESK) {
  // - in a return statement in a function [where] ...
  // ... the expression is the name of a non-volatile automatic object ...
  DeclRefExpr *DR = dyn_cast<DeclRefExpr>(E->IgnoreParens());
  if (!DR || DR->refersToEnclosingVariableOrCapture())
    return nullptr;
  VarDecl *VD = dyn_cast<VarDecl>(DR->getDecl());
  if (!VD)
    return nullptr;

  if (isCopyElisionCandidate(ReturnType, VD, CESK))
    return VD;
  return nullptr;
}

bool Sema::isCopyElisionCandidate(QualType ReturnType, const VarDecl *VD,
                                  CopyElisionSemanticsKind CESK) {
  QualType VDType = VD->getType();
  // - in a return statement in a function with ...
  // ... a class return type ...
  if (!ReturnType.isNull() && !ReturnType->isDependentType()) {
    if (!ReturnType->isRecordType())
      return false;
    // ... the same cv-unqualified type as the function return type ...
    // When considering moving this expression out, allow dissimilar types.
    if (!(CESK & CES_AllowDifferentTypes) && !VDType->isDependentType() &&
        !Context.hasSameUnqualifiedType(ReturnType, VDType))
      return false;
  }

  // ...object (other than a function or catch-clause parameter)...
  if (VD->getKind() != Decl::Var &&
      !((CESK & CES_AllowParameters) && VD->getKind() == Decl::ParmVar))
    return false;
  if (!(CESK & CES_AllowExceptionVariables) && VD->isExceptionVariable())
    return false;

  // ...automatic...
  if (!VD->hasLocalStorage()) return false;

  // Return false if VD is a __block variable. We don't want to implicitly move
  // out of a __block variable during a return because we cannot assume the
  // variable will no longer be used.
  if (VD->hasAttr<BlocksAttr>()) return false;

  if (CESK & CES_AllowDifferentTypes)
    return true;

  // ...non-volatile...
  if (VD->getType().isVolatileQualified()) return false;

  // Variables with higher required alignment than their type's ABI
  // alignment cannot use NRVO.
  if (!VD->getType()->isDependentType() && VD->hasAttr<AlignedAttr>() &&
      Context.getDeclAlign(VD) > Context.getTypeAlignInChars(VD->getType()))
    return false;

  return true;
}

/// Try to perform the initialization of a potentially-movable value,
/// which is the operand to a return or throw statement.
///
/// This routine implements C++14 [class.copy]p32, which attempts to treat
/// returned lvalues as rvalues in certain cases (to prefer move construction),
/// then falls back to treating them as lvalues if that failed.
///
/// \param ConvertingConstructorsOnly If true, follow [class.copy]p32 and reject
/// resolutions that find non-constructors, such as derived-to-base conversions
/// or `operator T()&&` member functions. If false, do consider such
/// conversion sequences.
///
/// \param Res We will fill this in if move-initialization was possible.
/// If move-initialization is not possible, such that we must fall back to
/// treating the operand as an lvalue, we will leave Res in its original
/// invalid state.
static void TryMoveInitialization(Sema& S,
                                  const InitializedEntity &Entity,
                                  const VarDecl *NRVOCandidate,
                                  QualType ResultType,
                                  Expr *&Value,
                                  bool ConvertingConstructorsOnly,
                                  ExprResult &Res) {
  ImplicitCastExpr AsRvalue(ImplicitCastExpr::OnStack, Value->getType(),
                            CK_NoOp, Value, VK_XValue);

  Expr *InitExpr = &AsRvalue;

  InitializationKind Kind = InitializationKind::CreateCopy(
      Value->getBeginLoc(), Value->getBeginLoc());

  InitializationSequence Seq(S, Entity, Kind, InitExpr);

  if (!Seq)
    return;

  for (const InitializationSequence::Step &Step : Seq.steps()) {
    if (Step.Kind != InitializationSequence::SK_ConstructorInitialization &&
        Step.Kind != InitializationSequence::SK_UserConversion)
      continue;

    FunctionDecl *FD = Step.Function.Function;
    if (ConvertingConstructorsOnly) {
      if (isa<CXXConstructorDecl>(FD)) {
        // C++14 [class.copy]p32:
        // [...] If the first overload resolution fails or was not performed,
        // or if the type of the first parameter of the selected constructor
        // is not an rvalue reference to the object's type (possibly
        // cv-qualified), overload resolution is performed again, considering
        // the object as an lvalue.
        const RValueReferenceType *RRefType =
            FD->getParamDecl(0)->getType()->getAs<RValueReferenceType>();
        if (!RRefType)
          break;
        if (!S.Context.hasSameUnqualifiedType(RRefType->getPointeeType(),
                                              NRVOCandidate->getType()))
          break;
      } else {
        continue;
      }
    } else {
      if (isa<CXXConstructorDecl>(FD)) {
        // Check that overload resolution selected a constructor taking an
        // rvalue reference. If it selected an lvalue reference, then we
        // didn't need to cast this thing to an rvalue in the first place.
        if (!isa<RValueReferenceType>(FD->getParamDecl(0)->getType()))
          break;
      } else if (isa<CXXMethodDecl>(FD)) {
        // Check that overload resolution selected a conversion operator
        // taking an rvalue reference.
        if (cast<CXXMethodDecl>(FD)->getRefQualifier() != RQ_RValue)
          break;
      } else {
        continue;
      }
    }

    // Promote "AsRvalue" to the heap, since we now need this
    // expression node to persist.
    Value = ImplicitCastExpr::Create(S.Context, Value->getType(), CK_NoOp,
                                     Value, nullptr, VK_XValue);

    // Complete type-checking the initialization of the return type
    // using the constructor we found.
    Res = Seq.Perform(S, Entity, Kind, Value);
  }
}

/// Perform the initialization of a potentially-movable value, which
/// is the result of return value.
///
/// This routine implements C++14 [class.copy]p32, which attempts to treat
/// returned lvalues as rvalues in certain cases (to prefer move construction),
/// then falls back to treating them as lvalues if that failed.
ExprResult
Sema::PerformMoveOrCopyInitialization(const InitializedEntity &Entity,
                                      const VarDecl *NRVOCandidate,
                                      QualType ResultType,
                                      Expr *Value,
                                      bool AllowNRVO) {
  // C++14 [class.copy]p32:
  // When the criteria for elision of a copy/move operation are met, but not for
  // an exception-declaration, and the object to be copied is designated by an
  // lvalue, or when the expression in a return statement is a (possibly
  // parenthesized) id-expression that names an object with automatic storage
  // duration declared in the body or parameter-declaration-clause of the
  // innermost enclosing function or lambda-expression, overload resolution to
  // select the constructor for the copy is first performed as if the object
  // were designated by an rvalue.
  ExprResult Res = ExprError();

  if (AllowNRVO) {
    bool AffectedByCWG1579 = false;

    if (!NRVOCandidate) {
      NRVOCandidate = getCopyElisionCandidate(ResultType, Value, CES_Default);
      if (NRVOCandidate &&
          !getDiagnostics().isIgnored(diag::warn_return_std_move_in_cxx11,
                                      Value->getExprLoc())) {
        const VarDecl *NRVOCandidateInCXX11 =
            getCopyElisionCandidate(ResultType, Value, CES_FormerDefault);
        AffectedByCWG1579 = (!NRVOCandidateInCXX11);
      }
    }

    if (NRVOCandidate) {
      TryMoveInitialization(*this, Entity, NRVOCandidate, ResultType, Value,
                            true, Res);
    }

    if (!Res.isInvalid() && AffectedByCWG1579) {
      QualType QT = NRVOCandidate->getType();
      if (QT.getNonReferenceType()
                     .getUnqualifiedType()
                     .isTriviallyCopyableType(Context)) {
        // Adding 'std::move' around a trivially copyable variable is probably
        // pointless. Don't suggest it.
      } else {
        // Common cases for this are returning unique_ptr<Derived> from a
        // function of return type unique_ptr<Base>, or returning T from a
        // function of return type Expected<T>. This is totally fine in a
        // post-CWG1579 world, but was not fine before.
        assert(!ResultType.isNull());
        SmallString<32> Str;
        Str += "std::move(";
        Str += NRVOCandidate->getDeclName().getAsString();
        Str += ")";
        Diag(Value->getExprLoc(), diag::warn_return_std_move_in_cxx11)
            << Value->getSourceRange()
            << NRVOCandidate->getDeclName() << ResultType << QT;
        Diag(Value->getExprLoc(), diag::note_add_std_move_in_cxx11)
            << FixItHint::CreateReplacement(Value->getSourceRange(), Str);
      }
    } else if (Res.isInvalid() &&
               !getDiagnostics().isIgnored(diag::warn_return_std_move,
                                           Value->getExprLoc())) {
      const VarDecl *FakeNRVOCandidate =
          getCopyElisionCandidate(QualType(), Value, CES_AsIfByStdMove);
      if (FakeNRVOCandidate) {
        QualType QT = FakeNRVOCandidate->getType();
        if (QT->isLValueReferenceType()) {
          // Adding 'std::move' around an lvalue reference variable's name is
          // dangerous. Don't suggest it.
        } else if (QT.getNonReferenceType()
                       .getUnqualifiedType()
                       .isTriviallyCopyableType(Context)) {
          // Adding 'std::move' around a trivially copyable variable is probably
          // pointless. Don't suggest it.
        } else {
          ExprResult FakeRes = ExprError();
          Expr *FakeValue = Value;
          TryMoveInitialization(*this, Entity, FakeNRVOCandidate, ResultType,
                                FakeValue, false, FakeRes);
          if (!FakeRes.isInvalid()) {
            bool IsThrow =
                (Entity.getKind() == InitializedEntity::EK_Exception);
            SmallString<32> Str;
            Str += "std::move(";
            Str += FakeNRVOCandidate->getDeclName().getAsString();
            Str += ")";
            Diag(Value->getExprLoc(), diag::warn_return_std_move)
                << Value->getSourceRange()
                << FakeNRVOCandidate->getDeclName() << IsThrow;
            Diag(Value->getExprLoc(), diag::note_add_std_move)
                << FixItHint::CreateReplacement(Value->getSourceRange(), Str);
          }
        }
      }
    }
  }

  // Either we didn't meet the criteria for treating an lvalue as an rvalue,
  // above, or overload resolution failed. Either way, we need to try
  // (again) now with the return value expression as written.
  if (Res.isInvalid())
    Res = PerformCopyInitialization(Entity, SourceLocation(), Value);

  return Res;
}

/// Determine whether the declared return type of the specified function
/// contains 'auto'.
static bool hasDeducedReturnType(FunctionDecl *FD) {
  const FunctionProtoType *FPT =
      FD->getTypeSourceInfo()->getType()->castAs<FunctionProtoType>();
  return FPT->getReturnType()->isUndeducedType();
}

/// ActOnCapScopeReturnStmt - Utility routine to type-check return statements
/// for capturing scopes.
///
StmtResult
Sema::ActOnCapScopeReturnStmt(SourceLocation ReturnLoc, Expr *RetValExp) {
  // If this is the first return we've seen, infer the return type.
  // [expr.prim.lambda]p4 in C++11; block literals follow the same rules.
  CapturingScopeInfo *CurCap = cast<CapturingScopeInfo>(getCurFunction());
  QualType FnRetType = CurCap->ReturnType;
  LambdaScopeInfo *CurLambda = dyn_cast<LambdaScopeInfo>(CurCap);
  bool HasDeducedReturnType =
      CurLambda && hasDeducedReturnType(CurLambda->CallOperator);

  if (ExprEvalContexts.back().Context ==
          ExpressionEvaluationContext::DiscardedStatement &&
      (HasDeducedReturnType || CurCap->HasImplicitReturnType)) {
    if (RetValExp) {
      ExprResult ER =
          ActOnFinishFullExpr(RetValExp, ReturnLoc, /*DiscardedValue*/ false);
      if (ER.isInvalid())
        return StmtError();
      RetValExp = ER.get();
    }
    return ReturnStmt::Create(Context, ReturnLoc, RetValExp,
                              /* NRVOCandidate=*/nullptr);
  }

  if (HasDeducedReturnType) {
    // In C++1y, the return type may involve 'auto'.
    // FIXME: Blocks might have a return type of 'auto' explicitly specified.
    FunctionDecl *FD = CurLambda->CallOperator;
    if (CurCap->ReturnType.isNull())
      CurCap->ReturnType = FD->getReturnType();

    AutoType *AT = CurCap->ReturnType->getContainedAutoType();
    assert(AT && "lost auto type from lambda return type");
    if (DeduceFunctionTypeFromReturnExpr(FD, ReturnLoc, RetValExp, AT)) {
      FD->setInvalidDecl();
      // FIXME: preserve the ill-formed return expression.
      return StmtError();
    }
    CurCap->ReturnType = FnRetType = FD->getReturnType();
  } else if (CurCap->HasImplicitReturnType) {
    // For blocks/lambdas with implicit return types, we check each return
    // statement individually, and deduce the common return type when the block
    // or lambda is completed.
    // FIXME: Fold this into the 'auto' codepath above.
    if (RetValExp && !isa<InitListExpr>(RetValExp)) {
      ExprResult Result = DefaultFunctionArrayLvalueConversion(RetValExp);
      if (Result.isInvalid())
        return StmtError();
      RetValExp = Result.get();

      // DR1048: even prior to C++14, we should use the 'auto' deduction rules
      // when deducing a return type for a lambda-expression (or by extension
      // for a block). These rules differ from the stated C++11 rules only in
      // that they remove top-level cv-qualifiers.
      if (!CurContext->isDependentContext())
        FnRetType = RetValExp->getType().getUnqualifiedType();
      else
        FnRetType = CurCap->ReturnType = Context.DependentTy;
    } else {
      if (RetValExp) {
        // C++11 [expr.lambda.prim]p4 bans inferring the result from an
        // initializer list, because it is not an expression (even
        // though we represent it as one). We still deduce 'void'.
        Diag(ReturnLoc, diag::err_lambda_return_init_list)
          << RetValExp->getSourceRange();
      }

      FnRetType = Context.VoidTy;
    }

    // Although we'll properly infer the type of the block once it's completed,
    // make sure we provide a return type now for better error recovery.
    if (CurCap->ReturnType.isNull())
      CurCap->ReturnType = FnRetType;
  }
  assert(!FnRetType.isNull());

  if (auto *CurBlock = dyn_cast<BlockScopeInfo>(CurCap)) {
    if (CurBlock->FunctionType->castAs<FunctionType>()->getNoReturnAttr()) {
      Diag(ReturnLoc, diag::err_noreturn_block_has_return_expr);
      return StmtError();
    }
  } else if (auto *CurRegion = dyn_cast<CapturedRegionScopeInfo>(CurCap)) {
    Diag(ReturnLoc, diag::err_return_in_captured_stmt) << CurRegion->getRegionName();
    return StmtError();
  } else {
    assert(CurLambda && "unknown kind of captured scope");
    if (CurLambda->CallOperator->getType()
            ->castAs<FunctionType>()
            ->getNoReturnAttr()) {
      Diag(ReturnLoc, diag::err_noreturn_lambda_has_return_expr);
      return StmtError();
    }
  }

  // Otherwise, verify that this result type matches the previous one.  We are
  // pickier with blocks than for normal functions because we don't have GCC
  // compatibility to worry about here.
  const VarDecl *NRVOCandidate = nullptr;
  if (FnRetType->isDependentType()) {
    // Delay processing for now.  TODO: there are lots of dependent
    // types we can conclusively prove aren't void.
  } else if (FnRetType->isVoidType()) {
    if (RetValExp && !isa<InitListExpr>(RetValExp) &&
        !(getLangOpts().CPlusPlus &&
          (RetValExp->isTypeDependent() ||
           RetValExp->getType()->isVoidType()))) {
      if (!getLangOpts().CPlusPlus &&
          RetValExp->getType()->isVoidType())
        Diag(ReturnLoc, diag::ext_return_has_void_expr) << "literal" << 2;
      else {
        Diag(ReturnLoc, diag::err_return_block_has_expr);
        RetValExp = nullptr;
      }
    }
  } else if (!RetValExp) {
    return StmtError(Diag(ReturnLoc, diag::err_block_return_missing_expr));
  } else if (!RetValExp->isTypeDependent()) {
    // we have a non-void block with an expression, continue checking

    // C99 6.8.6.4p3(136): The return statement is not an assignment. The
    // overlap restriction of subclause 6.5.16.1 does not apply to the case of
    // function return.

    // In C++ the return statement is handled via a copy initialization.
    // the C version of which boils down to CheckSingleAssignmentConstraints.
    NRVOCandidate = getCopyElisionCandidate(FnRetType, RetValExp, CES_Strict);
    InitializedEntity Entity = InitializedEntity::InitializeResult(ReturnLoc,
                                                                   FnRetType,
                                                      NRVOCandidate != nullptr);
    ExprResult Res = PerformMoveOrCopyInitialization(Entity, NRVOCandidate,
                                                     FnRetType, RetValExp);
    if (Res.isInvalid()) {
      // FIXME: Cleanup temporaries here, anyway?
      return StmtError();
    }
    RetValExp = Res.get();
    CheckReturnValExpr(RetValExp, FnRetType, ReturnLoc);
  } else {
    NRVOCandidate = getCopyElisionCandidate(FnRetType, RetValExp, CES_Strict);
  }

  if (RetValExp) {
    ExprResult ER =
        ActOnFinishFullExpr(RetValExp, ReturnLoc, /*DiscardedValue*/ false);
    if (ER.isInvalid())
      return StmtError();
    RetValExp = ER.get();
  }
  auto *Result =
      ReturnStmt::Create(Context, ReturnLoc, RetValExp, NRVOCandidate);

  // If we need to check for the named return value optimization,
  // or if we need to infer the return type,
  // save the return statement in our scope for later processing.
  if (CurCap->HasImplicitReturnType || NRVOCandidate)
    FunctionScopes.back()->Returns.push_back(Result);

  if (FunctionScopes.back()->FirstReturnLoc.isInvalid())
    FunctionScopes.back()->FirstReturnLoc = ReturnLoc;

  return Result;
}

namespace {
/// Marks all typedefs in all local classes in a type referenced.
///
/// In a function like
/// auto f() {
///   struct S { typedef int a; };
///   return S();
/// }
///
/// the local type escapes and could be referenced in some TUs but not in
/// others. Pretend that all local typedefs are always referenced, to not warn
/// on this. This isn't necessary if f has internal linkage, or the typedef
/// is private.
class LocalTypedefNameReferencer
    : public RecursiveASTVisitor<LocalTypedefNameReferencer> {
public:
  LocalTypedefNameReferencer(Sema &S) : S(S) {}
  bool VisitRecordType(const RecordType *RT);
private:
  Sema &S;
};
bool LocalTypedefNameReferencer::VisitRecordType(const RecordType *RT) {
  auto *R = dyn_cast<CXXRecordDecl>(RT->getDecl());
  if (!R || !R->isLocalClass() || !R->isLocalClass()->isExternallyVisible() ||
      R->isDependentType())
    return true;
  for (auto *TmpD : R->decls())
    if (auto *T = dyn_cast<TypedefNameDecl>(TmpD))
      if (T->getAccess() != AS_private || R->hasFriends())
        S.MarkAnyDeclReferenced(T->getLocation(), T, /*OdrUse=*/false);
  return true;
}
}

TypeLoc Sema::getReturnTypeLoc(FunctionDecl *FD) const {
  return FD->getTypeSourceInfo()
      ->getTypeLoc()
      .getAsAdjusted<FunctionProtoTypeLoc>()
      .getReturnLoc();
}

/// Deduce the return type for a function from a returned expression, per
/// C++1y [dcl.spec.auto]p6.
bool Sema::DeduceFunctionTypeFromReturnExpr(FunctionDecl *FD,
                                            SourceLocation ReturnLoc,
                                            Expr *&RetExpr,
                                            AutoType *AT) {
  // If this is the conversion function for a lambda, we choose to deduce it
  // type from the corresponding call operator, not from the synthesized return
  // statement within it. See Sema::DeduceReturnType.
  if (isLambdaConversionOperator(FD))
    return false;

  TypeLoc OrigResultType = getReturnTypeLoc(FD);
  QualType Deduced;

  if (RetExpr && isa<InitListExpr>(RetExpr)) {
    //  If the deduction is for a return statement and the initializer is
    //  a braced-init-list, the program is ill-formed.
    Diag(RetExpr->getExprLoc(),
         getCurLambda() ? diag::err_lambda_return_init_list
                        : diag::err_auto_fn_return_init_list)
        << RetExpr->getSourceRange();
    return true;
  }

  if (FD->isDependentContext()) {
    // C++1y [dcl.spec.auto]p12:
    //   Return type deduction [...] occurs when the definition is
    //   instantiated even if the function body contains a return
    //   statement with a non-type-dependent operand.
    assert(AT->isDeduced() && "should have deduced to dependent type");
    return false;
  }

  if (RetExpr) {
    //  Otherwise, [...] deduce a value for U using the rules of template
    //  argument deduction.
    DeduceAutoResult DAR = DeduceAutoType(OrigResultType, RetExpr, Deduced);

    if (DAR == DAR_Failed && !FD->isInvalidDecl())
      Diag(RetExpr->getExprLoc(), diag::err_auto_fn_deduction_failure)
        << OrigResultType.getType() << RetExpr->getType();

    if (DAR != DAR_Succeeded)
      return true;

    // If a local type is part of the returned type, mark its fields as
    // referenced.
    LocalTypedefNameReferencer Referencer(*this);
    Referencer.TraverseType(RetExpr->getType());
  } else {
    //  In the case of a return with no operand, the initializer is considered
    //  to be void().
    //
    // Deduction here can only succeed if the return type is exactly 'cv auto'
    // or 'decltype(auto)', so just check for that case directly.
    if (!OrigResultType.getType()->getAs<AutoType>()) {
      Diag(ReturnLoc, diag::err_auto_fn_return_void_but_not_auto)
        << OrigResultType.getType();
      return true;
    }
    // We always deduce U = void in this case.
    Deduced = SubstAutoType(OrigResultType.getType(), Context.VoidTy);
    if (Deduced.isNull())
      return true;
  }

  // CUDA: Kernel function must have 'void' return type.
  if (getLangOpts().CUDA)
    if (FD->hasAttr<CUDAGlobalAttr>() && !Deduced->isVoidType()) {
      Diag(FD->getLocation(), diag::err_kern_type_not_void_return)
          << FD->getType() << FD->getSourceRange();
      return true;
    }

  //  If a function with a declared return type that contains a placeholder type
  //  has multiple return statements, the return type is deduced for each return
  //  statement. [...] if the type deduced is not the same in each deduction,
  //  the program is ill-formed.
  QualType DeducedT = AT->getDeducedType();
  if (!DeducedT.isNull() && !FD->isInvalidDecl()) {
    AutoType *NewAT = Deduced->getContainedAutoType();
    // It is possible that NewAT->getDeducedType() is null. When that happens,
    // we should not crash, instead we ignore this deduction.
    if (NewAT->getDeducedType().isNull())
      return false;

    CanQualType OldDeducedType = Context.getCanonicalFunctionResultType(
                                   DeducedT);
    CanQualType NewDeducedType = Context.getCanonicalFunctionResultType(
                                   NewAT->getDeducedType());
    if (!FD->isDependentContext() && OldDeducedType != NewDeducedType) {
      const LambdaScopeInfo *LambdaSI = getCurLambda();
      if (LambdaSI && LambdaSI->HasImplicitReturnType) {
        Diag(ReturnLoc, diag::err_typecheck_missing_return_type_incompatible)
          << NewAT->getDeducedType() << DeducedT
          << true /*IsLambda*/;
      } else {
        Diag(ReturnLoc, diag::err_auto_fn_different_deductions)
          << (AT->isDecltypeAuto() ? 1 : 0)
          << NewAT->getDeducedType() << DeducedT;
      }
      return true;
    }
  } else if (!FD->isInvalidDecl()) {
    // Update all declarations of the function to have the deduced return type.
    Context.adjustDeducedFunctionResultType(FD, Deduced);
  }

  return false;
}

StmtResult
Sema::ActOnReturnStmt(SourceLocation ReturnLoc, Expr *RetValExp,
                      Scope *CurScope) {
  // Correct typos, in case the containing function returns 'auto' and
  // RetValExp should determine the deduced type.
  ExprResult RetVal = CorrectDelayedTyposInExpr(RetValExp);
  if (RetVal.isInvalid())
    return StmtError();
  StmtResult R = BuildReturnStmt(ReturnLoc, RetVal.get());
  if (R.isInvalid() || ExprEvalContexts.back().Context ==
                           ExpressionEvaluationContext::DiscardedStatement)
    return R;

  if (VarDecl *VD =
      const_cast<VarDecl*>(cast<ReturnStmt>(R.get())->getNRVOCandidate())) {
    CurScope->addNRVOCandidate(VD);
  } else {
    CurScope->setNoNRVO();
  }

  CheckJumpOutOfSEHFinally(*this, ReturnLoc, *CurScope->getFnParent());

  return R;
}

StmtResult Sema::BuildReturnStmt(SourceLocation ReturnLoc, Expr *RetValExp) {
  // Check for unexpanded parameter packs.
  if (RetValExp && DiagnoseUnexpandedParameterPack(RetValExp))
    return StmtError();

  if (isa<CapturingScopeInfo>(getCurFunction()))
    return ActOnCapScopeReturnStmt(ReturnLoc, RetValExp);

  QualType FnRetType;
  QualType RelatedRetType;
  const AttrVec *Attrs = nullptr;
  bool isObjCMethod = false;

  if (const FunctionDecl *FD = getCurFunctionDecl()) {
    FnRetType = FD->getReturnType();
    if (FD->hasAttrs())
      Attrs = &FD->getAttrs();
    if (FD->isNoReturn())
      Diag(ReturnLoc, diag::warn_noreturn_function_has_return_expr)
        << FD->getDeclName();
    if (FD->isMain() && RetValExp)
      if (isa<CXXBoolLiteralExpr>(RetValExp))
        Diag(ReturnLoc, diag::warn_main_returns_bool_literal)
          << RetValExp->getSourceRange();
    if (FD->hasAttr<CmseNSEntryAttr>() && RetValExp) {
      if (const auto *RT = dyn_cast<RecordType>(FnRetType.getCanonicalType())) {
        if (RT->getDecl()->isOrContainsUnion())
          Diag(RetValExp->getBeginLoc(), diag::warn_cmse_nonsecure_union) << 1;
      }
    }
  } else if (ObjCMethodDecl *MD = getCurMethodDecl()) {
    FnRetType = MD->getReturnType();
    isObjCMethod = true;
    if (MD->hasAttrs())
      Attrs = &MD->getAttrs();
    if (MD->hasRelatedResultType() && MD->getClassInterface()) {
      // In the implementation of a method with a related return type, the
      // type used to type-check the validity of return statements within the
      // method body is a pointer to the type of the class being implemented.
      RelatedRetType = Context.getObjCInterfaceType(MD->getClassInterface());
      RelatedRetType = Context.getObjCObjectPointerType(RelatedRetType);
    }
  } else // If we don't have a function/method context, bail.
    return StmtError();

  // C++1z: discarded return statements are not considered when deducing a
  // return type.
  if (ExprEvalContexts.back().Context ==
          ExpressionEvaluationContext::DiscardedStatement &&
      FnRetType->getContainedAutoType()) {
    if (RetValExp) {
      ExprResult ER =
          ActOnFinishFullExpr(RetValExp, ReturnLoc, /*DiscardedValue*/ false);
      if (ER.isInvalid())
        return StmtError();
      RetValExp = ER.get();
    }
    return ReturnStmt::Create(Context, ReturnLoc, RetValExp,
                              /* NRVOCandidate=*/nullptr);
  }

  // FIXME: Add a flag to the ScopeInfo to indicate whether we're performing
  // deduction.
  if (getLangOpts().CPlusPlus14) {
    if (AutoType *AT = FnRetType->getContainedAutoType()) {
      FunctionDecl *FD = cast<FunctionDecl>(CurContext);
      if (DeduceFunctionTypeFromReturnExpr(FD, ReturnLoc, RetValExp, AT)) {
        FD->setInvalidDecl();
        return StmtError();
      } else {
        FnRetType = FD->getReturnType();
      }
    }
  }

  bool HasDependentReturnType = FnRetType->isDependentType();

  ReturnStmt *Result = nullptr;
  if (FnRetType->isVoidType()) {
    if (RetValExp) {
      if (isa<InitListExpr>(RetValExp)) {
        // We simply never allow init lists as the return value of void
        // functions. This is compatible because this was never allowed before,
        // so there's no legacy code to deal with.
        NamedDecl *CurDecl = getCurFunctionOrMethodDecl();
        int FunctionKind = 0;
        if (isa<ObjCMethodDecl>(CurDecl))
          FunctionKind = 1;
        else if (isa<CXXConstructorDecl>(CurDecl))
          FunctionKind = 2;
        else if (isa<CXXDestructorDecl>(CurDecl))
          FunctionKind = 3;

        Diag(ReturnLoc, diag::err_return_init_list)
          << CurDecl->getDeclName() << FunctionKind
          << RetValExp->getSourceRange();

        // Drop the expression.
        RetValExp = nullptr;
      } else if (!RetValExp->isTypeDependent()) {
        // C99 6.8.6.4p1 (ext_ since GCC warns)
        unsigned D = diag::ext_return_has_expr;
        if (RetValExp->getType()->isVoidType()) {
          NamedDecl *CurDecl = getCurFunctionOrMethodDecl();
          if (isa<CXXConstructorDecl>(CurDecl) ||
              isa<CXXDestructorDecl>(CurDecl))
            D = diag::err_ctor_dtor_returns_void;
          else
            D = diag::ext_return_has_void_expr;
        }
        else {
          ExprResult Result = RetValExp;
          Result = IgnoredValueConversions(Result.get());
          if (Result.isInvalid())
            return StmtError();
          RetValExp = Result.get();
          RetValExp = ImpCastExprToType(RetValExp,
                                        Context.VoidTy, CK_ToVoid).get();
        }
        // return of void in constructor/destructor is illegal in C++.
        if (D == diag::err_ctor_dtor_returns_void) {
          NamedDecl *CurDecl = getCurFunctionOrMethodDecl();
          Diag(ReturnLoc, D)
            << CurDecl->getDeclName() << isa<CXXDestructorDecl>(CurDecl)
            << RetValExp->getSourceRange();
        }
        // return (some void expression); is legal in C++.
        else if (D != diag::ext_return_has_void_expr ||
                 !getLangOpts().CPlusPlus) {
          NamedDecl *CurDecl = getCurFunctionOrMethodDecl();

          int FunctionKind = 0;
          if (isa<ObjCMethodDecl>(CurDecl))
            FunctionKind = 1;
          else if (isa<CXXConstructorDecl>(CurDecl))
            FunctionKind = 2;
          else if (isa<CXXDestructorDecl>(CurDecl))
            FunctionKind = 3;

          Diag(ReturnLoc, D)
            << CurDecl->getDeclName() << FunctionKind
            << RetValExp->getSourceRange();
        }
      }

      if (RetValExp) {
        ExprResult ER =
            ActOnFinishFullExpr(RetValExp, ReturnLoc, /*DiscardedValue*/ false);
        if (ER.isInvalid())
          return StmtError();
        RetValExp = ER.get();
      }
    }

    Result = ReturnStmt::Create(Context, ReturnLoc, RetValExp,
                                /* NRVOCandidate=*/nullptr);
  } else if (!RetValExp && !HasDependentReturnType) {
    FunctionDecl *FD = getCurFunctionDecl();

    unsigned DiagID;
    if (getLangOpts().CPlusPlus11 && FD && FD->isConstexpr()) {
      // C++11 [stmt.return]p2
      DiagID = diag::err_constexpr_return_missing_expr;
      FD->setInvalidDecl();
    } else if (getLangOpts().C99) {
      // C99 6.8.6.4p1 (ext_ since GCC warns)
      DiagID = diag::ext_return_missing_expr;
    } else {
      // C90 6.6.6.4p4
      DiagID = diag::warn_return_missing_expr;
    }

    if (FD)
      Diag(ReturnLoc, DiagID)
          << FD->getIdentifier() << 0 /*fn*/ << FD->isConsteval();
    else
      Diag(ReturnLoc, DiagID) << getCurMethodDecl()->getDeclName() << 1/*meth*/;

    Result = ReturnStmt::Create(Context, ReturnLoc, /* RetExpr=*/nullptr,
                                /* NRVOCandidate=*/nullptr);
  } else {
    assert(RetValExp || HasDependentReturnType);
    const VarDecl *NRVOCandidate = nullptr;

    QualType RetType = RelatedRetType.isNull() ? FnRetType : RelatedRetType;

    // C99 6.8.6.4p3(136): The return statement is not an assignment. The
    // overlap restriction of subclause 6.5.16.1 does not apply to the case of
    // function return.

    // In C++ the return statement is handled via a copy initialization,
    // the C version of which boils down to CheckSingleAssignmentConstraints.
    if (RetValExp)
      NRVOCandidate = getCopyElisionCandidate(FnRetType, RetValExp, CES_Strict);
    if (!HasDependentReturnType && !RetValExp->isTypeDependent()) {
      // we have a non-void function with an expression, continue checking
      InitializedEntity Entity = InitializedEntity::InitializeResult(ReturnLoc,
                                                                     RetType,
                                                      NRVOCandidate != nullptr);
      ExprResult Res = PerformMoveOrCopyInitialization(Entity, NRVOCandidate,
                                                       RetType, RetValExp);
      if (Res.isInvalid()) {
        // FIXME: Clean up temporaries here anyway?
        return StmtError();
      }
      RetValExp = Res.getAs<Expr>();

      // If we have a related result type, we need to implicitly
      // convert back to the formal result type.  We can't pretend to
      // initialize the result again --- we might end double-retaining
      // --- so instead we initialize a notional temporary.
      if (!RelatedRetType.isNull()) {
        Entity = InitializedEntity::InitializeRelatedResult(getCurMethodDecl(),
                                                            FnRetType);
        Res = PerformCopyInitialization(Entity, ReturnLoc, RetValExp);
        if (Res.isInvalid()) {
          // FIXME: Clean up temporaries here anyway?
          return StmtError();
        }
        RetValExp = Res.getAs<Expr>();
      }

      CheckReturnValExpr(RetValExp, FnRetType, ReturnLoc, isObjCMethod, Attrs,
                         getCurFunctionDecl());
    }

    if (RetValExp) {
      ExprResult ER =
          ActOnFinishFullExpr(RetValExp, ReturnLoc, /*DiscardedValue*/ false);
      if (ER.isInvalid())
        return StmtError();
      RetValExp = ER.get();
    }
    Result = ReturnStmt::Create(Context, ReturnLoc, RetValExp, NRVOCandidate);
  }

  // If we need to check for the named return value optimization, save the
  // return statement in our scope for later processing.
  if (Result->getNRVOCandidate())
    FunctionScopes.back()->Returns.push_back(Result);

  if (FunctionScopes.back()->FirstReturnLoc.isInvalid())
    FunctionScopes.back()->FirstReturnLoc = ReturnLoc;

  return Result;
}

StmtResult
Sema::ActOnObjCAtCatchStmt(SourceLocation AtLoc,
                           SourceLocation RParen, Decl *Parm,
                           Stmt *Body) {
  VarDecl *Var = cast_or_null<VarDecl>(Parm);
  if (Var && Var->isInvalidDecl())
    return StmtError();

  return new (Context) ObjCAtCatchStmt(AtLoc, RParen, Var, Body);
}

StmtResult
Sema::ActOnObjCAtFinallyStmt(SourceLocation AtLoc, Stmt *Body) {
  return new (Context) ObjCAtFinallyStmt(AtLoc, Body);
}

StmtResult
Sema::ActOnObjCAtTryStmt(SourceLocation AtLoc, Stmt *Try,
                         MultiStmtArg CatchStmts, Stmt *Finally) {
  if (!getLangOpts().ObjCExceptions)
    Diag(AtLoc, diag::err_objc_exceptions_disabled) << "@try";

  setFunctionHasBranchProtectedScope();
  unsigned NumCatchStmts = CatchStmts.size();
  return ObjCAtTryStmt::Create(Context, AtLoc, Try, CatchStmts.data(),
                               NumCatchStmts, Finally);
}

StmtResult Sema::BuildObjCAtThrowStmt(SourceLocation AtLoc, Expr *Throw) {
  if (Throw) {
    ExprResult Result = DefaultLvalueConversion(Throw);
    if (Result.isInvalid())
      return StmtError();

    Result = ActOnFinishFullExpr(Result.get(), /*DiscardedValue*/ false);
    if (Result.isInvalid())
      return StmtError();
    Throw = Result.get();

    QualType ThrowType = Throw->getType();
    // Make sure the expression type is an ObjC pointer or "void *".
    if (!ThrowType->isDependentType() &&
        !ThrowType->isObjCObjectPointerType()) {
      const PointerType *PT = ThrowType->getAs<PointerType>();
      if (!PT || !PT->getPointeeType()->isVoidType())
        return StmtError(Diag(AtLoc, diag::err_objc_throw_expects_object)
                         << Throw->getType() << Throw->getSourceRange());
    }
  }

  return new (Context) ObjCAtThrowStmt(AtLoc, Throw);
}

StmtResult
Sema::ActOnObjCAtThrowStmt(SourceLocation AtLoc, Expr *Throw,
                           Scope *CurScope) {
  if (!getLangOpts().ObjCExceptions)
    Diag(AtLoc, diag::err_objc_exceptions_disabled) << "@throw";

  if (!Throw) {
    // @throw without an expression designates a rethrow (which must occur
    // in the context of an @catch clause).
    Scope *AtCatchParent = CurScope;
    while (AtCatchParent && !AtCatchParent->isAtCatchScope())
      AtCatchParent = AtCatchParent->getParent();
    if (!AtCatchParent)
      return StmtError(Diag(AtLoc, diag::err_rethrow_used_outside_catch));
  }
  return BuildObjCAtThrowStmt(AtLoc, Throw);
}

ExprResult
Sema::ActOnObjCAtSynchronizedOperand(SourceLocation atLoc, Expr *operand) {
  ExprResult result = DefaultLvalueConversion(operand);
  if (result.isInvalid())
    return ExprError();
  operand = result.get();

  // Make sure the expression type is an ObjC pointer or "void *".
  QualType type = operand->getType();
  if (!type->isDependentType() &&
      !type->isObjCObjectPointerType()) {
    const PointerType *pointerType = type->getAs<PointerType>();
    if (!pointerType || !pointerType->getPointeeType()->isVoidType()) {
      if (getLangOpts().CPlusPlus) {
        if (RequireCompleteType(atLoc, type,
                                diag::err_incomplete_receiver_type))
          return Diag(atLoc, diag::err_objc_synchronized_expects_object)
                   << type << operand->getSourceRange();

        ExprResult result = PerformContextuallyConvertToObjCPointer(operand);
        if (result.isInvalid())
          return ExprError();
        if (!result.isUsable())
          return Diag(atLoc, diag::err_objc_synchronized_expects_object)
                   << type << operand->getSourceRange();

        operand = result.get();
      } else {
          return Diag(atLoc, diag::err_objc_synchronized_expects_object)
                   << type << operand->getSourceRange();
      }
    }
  }

  // The operand to @synchronized is a full-expression.
  return ActOnFinishFullExpr(operand, /*DiscardedValue*/ false);
}

StmtResult
Sema::ActOnObjCAtSynchronizedStmt(SourceLocation AtLoc, Expr *SyncExpr,
                                  Stmt *SyncBody) {
  // We can't jump into or indirect-jump out of a @synchronized block.
  setFunctionHasBranchProtectedScope();
  return new (Context) ObjCAtSynchronizedStmt(AtLoc, SyncExpr, SyncBody);
}

/// ActOnCXXCatchBlock - Takes an exception declaration and a handler block
/// and creates a proper catch handler from them.
StmtResult
Sema::ActOnCXXCatchBlock(SourceLocation CatchLoc, Decl *ExDecl,
                         Stmt *HandlerBlock) {
  // There's nothing to test that ActOnExceptionDecl didn't already test.
  return new (Context)
      CXXCatchStmt(CatchLoc, cast_or_null<VarDecl>(ExDecl), HandlerBlock);
}

StmtResult
Sema::ActOnObjCAutoreleasePoolStmt(SourceLocation AtLoc, Stmt *Body) {
  setFunctionHasBranchProtectedScope();
  return new (Context) ObjCAutoreleasePoolStmt(AtLoc, Body);
}

namespace {
class CatchHandlerType {
  QualType QT;
  unsigned IsPointer : 1;

  // This is a special constructor to be used only with DenseMapInfo's
  // getEmptyKey() and getTombstoneKey() functions.
  friend struct llvm::DenseMapInfo<CatchHandlerType>;
  enum Unique { ForDenseMap };
  CatchHandlerType(QualType QT, Unique) : QT(QT), IsPointer(false) {}

public:
  /// Used when creating a CatchHandlerType from a handler type; will determine
  /// whether the type is a pointer or reference and will strip off the top
  /// level pointer and cv-qualifiers.
  CatchHandlerType(QualType Q) : QT(Q), IsPointer(false) {
    if (QT->isPointerType())
      IsPointer = true;

    if (IsPointer || QT->isReferenceType())
      QT = QT->getPointeeType();
    QT = QT.getUnqualifiedType();
  }

  /// Used when creating a CatchHandlerType from a base class type; pretends the
  /// type passed in had the pointer qualifier, does not need to get an
  /// unqualified type.
  CatchHandlerType(QualType QT, bool IsPointer)
      : QT(QT), IsPointer(IsPointer) {}

  QualType underlying() const { return QT; }
  bool isPointer() const { return IsPointer; }

  friend bool operator==(const CatchHandlerType &LHS,
                         const CatchHandlerType &RHS) {
    // If the pointer qualification does not match, we can return early.
    if (LHS.IsPointer != RHS.IsPointer)
      return false;
    // Otherwise, check the underlying type without cv-qualifiers.
    return LHS.QT == RHS.QT;
  }
};
} // namespace

namespace llvm {
template <> struct DenseMapInfo<CatchHandlerType> {
  static CatchHandlerType getEmptyKey() {
    return CatchHandlerType(DenseMapInfo<QualType>::getEmptyKey(),
                       CatchHandlerType::ForDenseMap);
  }

  static CatchHandlerType getTombstoneKey() {
    return CatchHandlerType(DenseMapInfo<QualType>::getTombstoneKey(),
                       CatchHandlerType::ForDenseMap);
  }

  static unsigned getHashValue(const CatchHandlerType &Base) {
    return DenseMapInfo<QualType>::getHashValue(Base.underlying());
  }

  static bool isEqual(const CatchHandlerType &LHS,
                      const CatchHandlerType &RHS) {
    return LHS == RHS;
  }
};
}

namespace {
class CatchTypePublicBases {
  ASTContext &Ctx;
  const llvm::DenseMap<CatchHandlerType, CXXCatchStmt *> &TypesToCheck;
  const bool CheckAgainstPointer;

  CXXCatchStmt *FoundHandler;
  CanQualType FoundHandlerType;

public:
  CatchTypePublicBases(
      ASTContext &Ctx,
      const llvm::DenseMap<CatchHandlerType, CXXCatchStmt *> &T, bool C)
      : Ctx(Ctx), TypesToCheck(T), CheckAgainstPointer(C),
        FoundHandler(nullptr) {}

  CXXCatchStmt *getFoundHandler() const { return FoundHandler; }
  CanQualType getFoundHandlerType() const { return FoundHandlerType; }

  bool operator()(const CXXBaseSpecifier *S, CXXBasePath &) {
    if (S->getAccessSpecifier() == AccessSpecifier::AS_public) {
      CatchHandlerType Check(S->getType(), CheckAgainstPointer);
      const auto &M = TypesToCheck;
      auto I = M.find(Check);
      if (I != M.end()) {
        FoundHandler = I->second;
        FoundHandlerType = Ctx.getCanonicalType(S->getType());
        return true;
      }
    }
    return false;
  }
};
}

/// ActOnCXXTryBlock - Takes a try compound-statement and a number of
/// handlers and creates a try statement from them.
StmtResult Sema::ActOnCXXTryBlock(SourceLocation TryLoc, Stmt *TryBlock,
                                  ArrayRef<Stmt *> Handlers) {
  // Don't report an error if 'try' is used in system headers.
  if (!getLangOpts().CXXExceptions &&
      !getSourceManager().isInSystemHeader(TryLoc) && !getLangOpts().CUDA) {
    // Delay error emission for the OpenMP device code.
    targetDiag(TryLoc, diag::err_exceptions_disabled) << "try";
  }

  // Exceptions aren't allowed in CUDA device code.
  if (getLangOpts().CUDA)
    CUDADiagIfDeviceCode(TryLoc, diag::err_cuda_device_exceptions)
        << "try" << CurrentCUDATarget();

  if (getCurScope() && getCurScope()->isOpenMPSimdDirectiveScope())
    Diag(TryLoc, diag::err_omp_simd_region_cannot_use_stmt) << "try";

  sema::FunctionScopeInfo *FSI = getCurFunction();

  // C++ try is incompatible with SEH __try.
  if (!getLangOpts().Borland && FSI->FirstSEHTryLoc.isValid()) {
    Diag(TryLoc, diag::err_mixing_cxx_try_seh_try);
    Diag(FSI->FirstSEHTryLoc, diag::note_conflicting_try_here) << "'__try'";
  }

  const unsigned NumHandlers = Handlers.size();
  assert(!Handlers.empty() &&
         "The parser shouldn't call this if there are no handlers.");

  llvm::DenseMap<CatchHandlerType, CXXCatchStmt *> HandledTypes;
  for (unsigned i = 0; i < NumHandlers; ++i) {
    CXXCatchStmt *H = cast<CXXCatchStmt>(Handlers[i]);

    // Diagnose when the handler is a catch-all handler, but it isn't the last
    // handler for the try block. [except.handle]p5. Also, skip exception
    // declarations that are invalid, since we can't usefully report on them.
    if (!H->getExceptionDecl()) {
      if (i < NumHandlers - 1)
        return StmtError(Diag(H->getBeginLoc(), diag::err_early_catch_all));
      continue;
    } else if (H->getExceptionDecl()->isInvalidDecl())
      continue;

    // Walk the type hierarchy to diagnose when this type has already been
    // handled (duplication), or cannot be handled (derivation inversion). We
    // ignore top-level cv-qualifiers, per [except.handle]p3
    CatchHandlerType HandlerCHT =
        (QualType)Context.getCanonicalType(H->getCaughtType());

    // We can ignore whether the type is a reference or a pointer; we need the
    // underlying declaration type in order to get at the underlying record
    // decl, if there is one.
    QualType Underlying = HandlerCHT.underlying();
    if (auto *RD = Underlying->getAsCXXRecordDecl()) {
      if (!RD->hasDefinition())
        continue;
      // Check that none of the public, unambiguous base classes are in the
      // map ([except.handle]p1). Give the base classes the same pointer
      // qualification as the original type we are basing off of. This allows
      // comparison against the handler type using the same top-level pointer
      // as the original type.
      CXXBasePaths Paths;
      Paths.setOrigin(RD);
      CatchTypePublicBases CTPB(Context, HandledTypes, HandlerCHT.isPointer());
      if (RD->lookupInBases(CTPB, Paths)) {
        const CXXCatchStmt *Problem = CTPB.getFoundHandler();
        if (!Paths.isAmbiguous(CTPB.getFoundHandlerType())) {
          Diag(H->getExceptionDecl()->getTypeSpecStartLoc(),
               diag::warn_exception_caught_by_earlier_handler)
              << H->getCaughtType();
          Diag(Problem->getExceptionDecl()->getTypeSpecStartLoc(),
                diag::note_previous_exception_handler)
              << Problem->getCaughtType();
        }
      }
    }

    // Add the type the list of ones we have handled; diagnose if we've already
    // handled it.
    auto R = HandledTypes.insert(std::make_pair(H->getCaughtType(), H));
    if (!R.second) {
      const CXXCatchStmt *Problem = R.first->second;
      Diag(H->getExceptionDecl()->getTypeSpecStartLoc(),
           diag::warn_exception_caught_by_earlier_handler)
          << H->getCaughtType();
      Diag(Problem->getExceptionDecl()->getTypeSpecStartLoc(),
           diag::note_previous_exception_handler)
          << Problem->getCaughtType();
    }
  }

  FSI->setHasCXXTry(TryLoc);

  return CXXTryStmt::Create(Context, TryLoc, TryBlock, Handlers);
}

StmtResult Sema::ActOnSEHTryBlock(bool IsCXXTry, SourceLocation TryLoc,
                                  Stmt *TryBlock, Stmt *Handler) {
  assert(TryBlock && Handler);

  sema::FunctionScopeInfo *FSI = getCurFunction();

  // SEH __try is incompatible with C++ try. Borland appears to support this,
  // however.
  if (!getLangOpts().Borland) {
    if (FSI->FirstCXXTryLoc.isValid()) {
      Diag(TryLoc, diag::err_mixing_cxx_try_seh_try);
      Diag(FSI->FirstCXXTryLoc, diag::note_conflicting_try_here) << "'try'";
    }
  }

  FSI->setHasSEHTry(TryLoc);

  // Reject __try in Obj-C methods, blocks, and captured decls, since we don't
  // track if they use SEH.
  DeclContext *DC = CurContext;
  while (DC && !DC->isFunctionOrMethod())
    DC = DC->getParent();
  FunctionDecl *FD = dyn_cast_or_null<FunctionDecl>(DC);
  if (FD)
    FD->setUsesSEHTry(true);
  else
    Diag(TryLoc, diag::err_seh_try_outside_functions);

  // Reject __try on unsupported targets.
  if (!Context.getTargetInfo().isSEHTrySupported())
    Diag(TryLoc, diag::err_seh_try_unsupported);

  return SEHTryStmt::Create(Context, IsCXXTry, TryLoc, TryBlock, Handler);
}

StmtResult Sema::ActOnSEHExceptBlock(SourceLocation Loc, Expr *FilterExpr,
                                     Stmt *Block) {
  assert(FilterExpr && Block);
  QualType FTy = FilterExpr->getType();
  if (!FTy->isIntegerType() && !FTy->isDependentType()) {
    return StmtError(
        Diag(FilterExpr->getExprLoc(), diag::err_filter_expression_integral)
        << FTy);
  }
  return SEHExceptStmt::Create(Context, Loc, FilterExpr, Block);
}

void Sema::ActOnStartSEHFinallyBlock() {
  CurrentSEHFinally.push_back(CurScope);
}

void Sema::ActOnAbortSEHFinallyBlock() {
  CurrentSEHFinally.pop_back();
}

StmtResult Sema::ActOnFinishSEHFinallyBlock(SourceLocation Loc, Stmt *Block) {
  assert(Block);
  CurrentSEHFinally.pop_back();
  return SEHFinallyStmt::Create(Context, Loc, Block);
}

StmtResult
Sema::ActOnSEHLeaveStmt(SourceLocation Loc, Scope *CurScope) {
  Scope *SEHTryParent = CurScope;
  while (SEHTryParent && !SEHTryParent->isSEHTryScope())
    SEHTryParent = SEHTryParent->getParent();
  if (!SEHTryParent)
    return StmtError(Diag(Loc, diag::err_ms___leave_not_in___try));
  CheckJumpOutOfSEHFinally(*this, Loc, *SEHTryParent);

  return new (Context) SEHLeaveStmt(Loc);
}

StmtResult Sema::BuildMSDependentExistsStmt(SourceLocation KeywordLoc,
                                            bool IsIfExists,
                                            NestedNameSpecifierLoc QualifierLoc,
                                            DeclarationNameInfo NameInfo,
                                            Stmt *Nested)
{
  return new (Context) MSDependentExistsStmt(KeywordLoc, IsIfExists,
                                             QualifierLoc, NameInfo,
                                             cast<CompoundStmt>(Nested));
}


StmtResult Sema::ActOnMSDependentExistsStmt(SourceLocation KeywordLoc,
                                            bool IsIfExists,
                                            CXXScopeSpec &SS,
                                            UnqualifiedId &Name,
                                            Stmt *Nested) {
  return BuildMSDependentExistsStmt(KeywordLoc, IsIfExists,
                                    SS.getWithLocInContext(Context),
                                    GetNameFromUnqualifiedId(Name),
                                    Nested);
}

RecordDecl*
Sema::CreateCapturedStmtRecordDecl(CapturedDecl *&CD, SourceLocation Loc,
                                   unsigned NumParams) {
  DeclContext *DC = CurContext;
  while (!(DC->isFunctionOrMethod() || DC->isRecord() || DC->isFileContext()))
    DC = DC->getParent();

  RecordDecl *RD = nullptr;
  if (getLangOpts().CPlusPlus)
    RD = CXXRecordDecl::Create(Context, TTK_Struct, DC, Loc, Loc,
                               /*Id=*/nullptr);
  else
    RD = RecordDecl::Create(Context, TTK_Struct, DC, Loc, Loc, /*Id=*/nullptr);

  RD->setCapturedRecord();
  DC->addDecl(RD);
  RD->setImplicit();
  RD->startDefinition();

  assert(NumParams > 0 && "CapturedStmt requires context parameter");
  CD = CapturedDecl::Create(Context, CurContext, NumParams);
  DC->addDecl(CD);
  return RD;
}

static bool
buildCapturedStmtCaptureList(Sema &S, CapturedRegionScopeInfo *RSI,
                             SmallVectorImpl<CapturedStmt::Capture> &Captures,
                             SmallVectorImpl<Expr *> &CaptureInits) {
  for (const sema::Capture &Cap : RSI->Captures) {
    if (Cap.isInvalid())
      continue;

    // Form the initializer for the capture.
    ExprResult Init = S.BuildCaptureInit(Cap, Cap.getLocation(),
                                         RSI->CapRegionKind == CR_OpenMP);

    // FIXME: Bail out now if the capture is not used and the initializer has
    // no side-effects.

    // Create a field for this capture.
    FieldDecl *Field = S.BuildCaptureField(RSI->TheRecordDecl, Cap);

    // Add the capture to our list of captures.
    if (Cap.isThisCapture()) {
      Captures.push_back(CapturedStmt::Capture(Cap.getLocation(),
                                               CapturedStmt::VCK_This));
    } else if (Cap.isVLATypeCapture()) {
      Captures.push_back(
          CapturedStmt::Capture(Cap.getLocation(), CapturedStmt::VCK_VLAType));
    } else {
      assert(Cap.isVariableCapture() && "unknown kind of capture");

      if (S.getLangOpts().OpenMP && RSI->CapRegionKind == CR_OpenMP)
        S.setOpenMPCaptureKind(Field, Cap.getVariable(), RSI->OpenMPLevel);

      Captures.push_back(CapturedStmt::Capture(Cap.getLocation(),
                                               Cap.isReferenceCapture()
                                                   ? CapturedStmt::VCK_ByRef
                                                   : CapturedStmt::VCK_ByCopy,
                                               Cap.getVariable()));
    }
    CaptureInits.push_back(Init.get());
  }
  return false;
}

void Sema::ActOnCapturedRegionStart(SourceLocation Loc, Scope *CurScope,
                                    CapturedRegionKind Kind,
                                    unsigned NumParams) {
  CapturedDecl *CD = nullptr;
  RecordDecl *RD = CreateCapturedStmtRecordDecl(CD, Loc, NumParams);

  // Build the context parameter
  DeclContext *DC = CapturedDecl::castToDeclContext(CD);
  IdentifierInfo *ParamName = &Context.Idents.get("__context");
  QualType ParamType = Context.getPointerType(Context.getTagDeclType(RD));
  auto *Param =
      ImplicitParamDecl::Create(Context, DC, Loc, ParamName, ParamType,
                                ImplicitParamDecl::CapturedContext);
  DC->addDecl(Param);

  CD->setContextParam(0, Param);

  // Enter the capturing scope for this captured region.
  PushCapturedRegionScope(CurScope, CD, RD, Kind);

  if (CurScope)
    PushDeclContext(CurScope, CD);
  else
    CurContext = CD;

  PushExpressionEvaluationContext(
      ExpressionEvaluationContext::PotentiallyEvaluated);
}

void Sema::ActOnCapturedRegionStart(SourceLocation Loc, Scope *CurScope,
                                    CapturedRegionKind Kind,
                                    ArrayRef<CapturedParamNameType> Params,
                                    unsigned OpenMPCaptureLevel) {
  CapturedDecl *CD = nullptr;
  RecordDecl *RD = CreateCapturedStmtRecordDecl(CD, Loc, Params.size());

  // Build the context parameter
  DeclContext *DC = CapturedDecl::castToDeclContext(CD);
  bool ContextIsFound = false;
  unsigned ParamNum = 0;
  for (ArrayRef<CapturedParamNameType>::iterator I = Params.begin(),
                                                 E = Params.end();
       I != E; ++I, ++ParamNum) {
    if (I->second.isNull()) {
      assert(!ContextIsFound &&
             "null type has been found already for '__context' parameter");
      IdentifierInfo *ParamName = &Context.Idents.get("__context");
      QualType ParamType = Context.getPointerType(Context.getTagDeclType(RD))
                               .withConst()
                               .withRestrict();
      auto *Param =
          ImplicitParamDecl::Create(Context, DC, Loc, ParamName, ParamType,
                                    ImplicitParamDecl::CapturedContext);
      DC->addDecl(Param);
      CD->setContextParam(ParamNum, Param);
      ContextIsFound = true;
    } else {
      IdentifierInfo *ParamName = &Context.Idents.get(I->first);
      auto *Param =
          ImplicitParamDecl::Create(Context, DC, Loc, ParamName, I->second,
                                    ImplicitParamDecl::CapturedContext);
      DC->addDecl(Param);
      CD->setParam(ParamNum, Param);
    }
  }
  assert(ContextIsFound && "no null type for '__context' parameter");
  if (!ContextIsFound) {
    // Add __context implicitly if it is not specified.
    IdentifierInfo *ParamName = &Context.Idents.get("__context");
    QualType ParamType = Context.getPointerType(Context.getTagDeclType(RD));
    auto *Param =
        ImplicitParamDecl::Create(Context, DC, Loc, ParamName, ParamType,
                                  ImplicitParamDecl::CapturedContext);
    DC->addDecl(Param);
    CD->setContextParam(ParamNum, Param);
  }
  // Enter the capturing scope for this captured region.
  PushCapturedRegionScope(CurScope, CD, RD, Kind, OpenMPCaptureLevel);

  if (CurScope)
    PushDeclContext(CurScope, CD);
  else
    CurContext = CD;

  PushExpressionEvaluationContext(
      ExpressionEvaluationContext::PotentiallyEvaluated);
}

void Sema::ActOnCapturedRegionError() {
  DiscardCleanupsInEvaluationContext();
  PopExpressionEvaluationContext();
  PopDeclContext();
  PoppedFunctionScopePtr ScopeRAII = PopFunctionScopeInfo();
  CapturedRegionScopeInfo *RSI = cast<CapturedRegionScopeInfo>(ScopeRAII.get());

  RecordDecl *Record = RSI->TheRecordDecl;
  Record->setInvalidDecl();

  SmallVector<Decl*, 4> Fields(Record->fields());
  ActOnFields(/*Scope=*/nullptr, Record->getLocation(), Record, Fields,
              SourceLocation(), SourceLocation(), ParsedAttributesView());
}

StmtResult Sema::ActOnCapturedRegionEnd(Stmt *S) {
  // Leave the captured scope before we start creating captures in the
  // enclosing scope.
  DiscardCleanupsInEvaluationContext();
  PopExpressionEvaluationContext();
  PopDeclContext();
  PoppedFunctionScopePtr ScopeRAII = PopFunctionScopeInfo();
  CapturedRegionScopeInfo *RSI = cast<CapturedRegionScopeInfo>(ScopeRAII.get());

  SmallVector<CapturedStmt::Capture, 4> Captures;
  SmallVector<Expr *, 4> CaptureInits;
  if (buildCapturedStmtCaptureList(*this, RSI, Captures, CaptureInits))
    return StmtError();

  CapturedDecl *CD = RSI->TheCapturedDecl;
  RecordDecl *RD = RSI->TheRecordDecl;

  CapturedStmt *Res = CapturedStmt::Create(
      getASTContext(), S, static_cast<CapturedRegionKind>(RSI->CapRegionKind),
      Captures, CaptureInits, CD, RD);

  CD->setBody(Res->getCapturedStmt());
  RD->completeDefinition();

  return Res;
}

void
Sema::PushLoopExpansion(Stmt *S)
{
  assert(isa<FunctionDecl>(CurContext));
  FunctionDecl *F = cast<FunctionDecl>(CurContext);
  if (LoopExpansionStack.empty())
    LoopExpansionStack.emplace_back(F);
  LoopExpansionContext& Ctx = LoopExpansionStack.back();
  Ctx.Loops.push_back(S);
}

void
Sema::PopLoopExpansion()
{
  assert(!LoopExpansionStack.empty());
  LoopExpansionContext& Ctx = LoopExpansionStack.back();
  Ctx.Loops.pop_back();
  if (Ctx.Loops.empty())
    LoopExpansionStack.pop_back();
}<|MERGE_RESOLUTION|>--- conflicted
+++ resolved
@@ -2367,7 +2367,8 @@
       AdjustedRange.get(), RParenLoc, Sema::BFRK_Rebuild);
 }
 
-<<<<<<< HEAD
+namespace {
+
 struct SuppressDiagnostics
 {
   SuppressDiagnostics(Sema &SemaRef)
@@ -2380,6 +2381,8 @@
   Sema &SemaRef;
   bool Saved;
 };
+
+} // end anonymous namespace
 
 /// Build an expression that evaluates c std::tuple_size<RangeType>::value
 /// for the given type p RangeType. This is to detect tuple expansions.
@@ -2445,24 +2448,6 @@
   return true;
 }
 
-namespace {
-/// RAII object to automatically invalidate a declaration if an error occurs.
-struct InvalidateOnErrorScope {
-  InvalidateOnErrorScope(Sema &SemaRef, Decl *D, bool Enabled)
-      : Trap(SemaRef.Diags), D(D), Enabled(Enabled) {}
-  ~InvalidateOnErrorScope() {
-    if (Enabled && Trap.hasErrorOccurred())
-      D->setInvalidDecl();
-  }
-
-  DiagnosticErrorTrap Trap;
-  Decl *D;
-  bool Enabled;
-};
-}
-
-=======
->>>>>>> fda5192d
 /// BuildCXXForRangeStmt - Build or instantiate a C++11 for-range statement.
 StmtResult Sema::BuildCXXForRangeStmt(SourceLocation ForLoc,
                                       SourceLocation CoawaitLoc, Stmt *InitStmt,
