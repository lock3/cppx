--- conflicted
+++ resolved
@@ -4801,16 +4801,9 @@
   Function->setInnerLocStart(PatternDecl->getInnerLocStart());
 
   EnterExpressionEvaluationContext EvalContext(
-<<<<<<< HEAD
-      *this,
-      PatternDecl->getConstexprKind() == CSK_consteval
-          ? Sema::ExpressionEvaluationContext::ConstantEvaluated
-          : Sema::ExpressionEvaluationContext::PotentiallyEvaluated);
-=======
       *this, PatternDecl->getConstexprKind() == CSK_consteval
                  ? Sema::ExpressionEvaluationContext::ConstantEvaluated
                  : Sema::ExpressionEvaluationContext::PotentiallyEvaluated);
->>>>>>> 0de097e5
 
   // Introduce a new scope where local variable instantiations will be
   // recorded, unless we're actually a member function within a local
@@ -5119,17 +5112,11 @@
   if (OldVar->getInit()) {
     bool IsConstexpr = OldVar->isConstexpr() || isConstantEvaluated();
     EnterExpressionEvaluationContext Evaluated(
-<<<<<<< HEAD
-        *this, getLangOpts().CPlusPlus2a && IsConstexpr ?
-        Sema::ExpressionEvaluationContext::ConstantEvaluated :
-        Sema::ExpressionEvaluationContext::PotentiallyEvaluated, Var);
-=======
         *this,
         getLangOpts().CPlusPlus2a && IsConstexpr
             ? Sema::ExpressionEvaluationContext::ConstantEvaluated
             : Sema::ExpressionEvaluationContext::PotentiallyEvaluated,
         Var);
->>>>>>> 0de097e5
 
     // Instantiate the initializer.
     ExprResult Init;
