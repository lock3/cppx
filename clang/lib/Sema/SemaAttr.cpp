--- conflicted
+++ resolved
@@ -334,18 +334,12 @@
   AlignPackInfo::Mode ModeVal = CurVal.getAlignMode();
 
   if (Alignment) {
-    Optional<llvm::APSInt> Val;
-    Val = Alignment->getIntegerConstantExpr(Context);
+    Expr::EvalContext EvalCtx(Context, GetReflectionCallbackObj());
+    Optional<llvm::APSInt> Val = Alignment->getIntegerConstantExpr(EvalCtx);
 
     // pack(0) is like pack(), which just works out since that is what
     // we use 0 for in PackAttr.
-<<<<<<< HEAD
-    Expr::EvalContext EvalCtx(Context, GetReflectionCallbackObj());
-    if (Alignment->isTypeDependent() || Alignment->isValueDependent() ||
-        !(Val = Alignment->getIntegerConstantExpr(EvalCtx)) ||
-=======
     if (Alignment->isTypeDependent() || Alignment->isValueDependent() || !Val ||
->>>>>>> 7d09e1d7
         !(*Val == 0 || Val->isPowerOf2()) || Val->getZExtValue() > 16) {
       Diag(PragmaLoc, diag::warn_pragma_pack_invalid_alignment);
       return; // Ignore
