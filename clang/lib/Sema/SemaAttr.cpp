--- conflicted
+++ resolved
@@ -304,18 +304,10 @@
 
     // pack(0) is like pack(), which just works out since that is what
     // we use 0 for in PackAttr.
-<<<<<<< HEAD
     Expr::EvalContext EvalCtx(Context, GetReflectionCallbackObj());
-    if (Alignment->isTypeDependent() ||
-        Alignment->isValueDependent() ||
-        !Alignment->isIntegerConstantExpr(Val, EvalCtx) ||
-        !(Val == 0 || Val.isPowerOf2()) ||
-        Val.getZExtValue() > 16) {
-=======
     if (Alignment->isTypeDependent() || Alignment->isValueDependent() ||
-        !(Val = Alignment->getIntegerConstantExpr(Context)) ||
+        !(Val = Alignment->getIntegerConstantExpr(EvalCtx)) ||
         !(*Val == 0 || Val->isPowerOf2()) || Val->getZExtValue() > 16) {
->>>>>>> b8943e7c
       Diag(PragmaLoc, diag::warn_pragma_pack_invalid_alignment);
       return; // Ignore
     }
