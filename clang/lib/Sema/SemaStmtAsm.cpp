//===--- SemaStmtAsm.cpp - Semantic Analysis for Asm Statements -----------===//
//
// Part of the LLVM Project, under the Apache License v2.0 with LLVM Exceptions.
// See https://llvm.org/LICENSE.txt for license information.
// SPDX-License-Identifier: Apache-2.0 WITH LLVM-exception
//
//===----------------------------------------------------------------------===//
//
//  This file implements semantic analysis for inline asm statements.
//
//===----------------------------------------------------------------------===//

#include "clang/AST/ExprCXX.h"
#include "clang/AST/GlobalDecl.h"
#include "clang/AST/RecordLayout.h"
#include "clang/AST/TypeLoc.h"
#include "clang/Basic/TargetInfo.h"
#include "clang/Lex/Preprocessor.h"
#include "clang/Sema/Initialization.h"
#include "clang/Sema/Lookup.h"
#include "clang/Sema/Scope.h"
#include "clang/Sema/ScopeInfo.h"
#include "clang/Sema/SemaInternal.h"
#include "llvm/ADT/ArrayRef.h"
#include "llvm/ADT/StringSet.h"
#include "llvm/MC/MCParser/MCAsmParser.h"
using namespace clang;
using namespace sema;

/// Remove the upper-level LValueToRValue cast from an expression.
static void removeLValueToRValueCast(Expr *E) {
  Expr *Parent = E;
  Expr *ExprUnderCast = nullptr;
  SmallVector<Expr *, 8> ParentsToUpdate;

  while (true) {
    ParentsToUpdate.push_back(Parent);
    if (auto *ParenE = dyn_cast<ParenExpr>(Parent)) {
      Parent = ParenE->getSubExpr();
      continue;
    }

    Expr *Child = nullptr;
    CastExpr *ParentCast = dyn_cast<CastExpr>(Parent);
    if (ParentCast)
      Child = ParentCast->getSubExpr();
    else
      return;

    if (auto *CastE = dyn_cast<CastExpr>(Child))
      if (CastE->getCastKind() == CK_LValueToRValue) {
        ExprUnderCast = CastE->getSubExpr();
        // LValueToRValue cast inside GCCAsmStmt requires an explicit cast.
        ParentCast->setSubExpr(ExprUnderCast);
        break;
      }
    Parent = Child;
  }

  // Update parent expressions to have same ValueType as the underlying.
  assert(ExprUnderCast &&
         "Should be reachable only if LValueToRValue cast was found!");
  auto ValueKind = ExprUnderCast->getValueKind();
  for (Expr *E : ParentsToUpdate)
    E->setValueKind(ValueKind);
}

/// Emit a warning about usage of "noop"-like casts for lvalues (GNU extension)
/// and fix the argument with removing LValueToRValue cast from the expression.
static void emitAndFixInvalidAsmCastLValue(const Expr *LVal, Expr *BadArgument,
                                           Sema &S) {
  if (!S.getLangOpts().HeinousExtensions) {
    S.Diag(LVal->getBeginLoc(), diag::err_invalid_asm_cast_lvalue)
        << BadArgument->getSourceRange();
  } else {
    S.Diag(LVal->getBeginLoc(), diag::warn_invalid_asm_cast_lvalue)
        << BadArgument->getSourceRange();
  }
  removeLValueToRValueCast(BadArgument);
}

/// CheckAsmLValue - GNU C has an extremely ugly extension whereby they silently
/// ignore "noop" casts in places where an lvalue is required by an inline asm.
/// We emulate this behavior when -fheinous-gnu-extensions is specified, but
/// provide a strong guidance to not use it.
///
/// This method checks to see if the argument is an acceptable l-value and
/// returns false if it is a case we can handle.
static bool CheckAsmLValue(Expr *E, Sema &S) {
  // Type dependent expressions will be checked during instantiation.
  if (E->isTypeDependent())
    return false;

  if (E->isLValue())
    return false;  // Cool, this is an lvalue.

  // Okay, this is not an lvalue, but perhaps it is the result of a cast that we
  // are supposed to allow.
  const Expr *E2 = E->IgnoreParenNoopCasts(S.Context);
  if (E != E2 && E2->isLValue()) {
    emitAndFixInvalidAsmCastLValue(E2, E, S);
    // Accept, even if we emitted an error diagnostic.
    return false;
  }

  // None of the above, just randomly invalid non-lvalue.
  return true;
}

/// isOperandMentioned - Return true if the specified operand # is mentioned
/// anywhere in the decomposed asm string.
static bool
isOperandMentioned(unsigned OpNo,
                   ArrayRef<GCCAsmStmt::AsmStringPiece> AsmStrPieces) {
  for (unsigned p = 0, e = AsmStrPieces.size(); p != e; ++p) {
    const GCCAsmStmt::AsmStringPiece &Piece = AsmStrPieces[p];
    if (!Piece.isOperand())
      continue;

    // If this is a reference to the input and if the input was the smaller
    // one, then we have to reject this asm.
    if (Piece.getOperandNo() == OpNo)
      return true;
  }
  return false;
}

static bool CheckNakedParmReference(Expr *E, Sema &S) {
  FunctionDecl *Func = dyn_cast<FunctionDecl>(S.CurContext);
  if (!Func)
    return false;
  if (!Func->hasAttr<NakedAttr>())
    return false;

  SmallVector<Expr*, 4> WorkList;
  WorkList.push_back(E);
  while (WorkList.size()) {
    Expr *E = WorkList.pop_back_val();
    if (isa<CXXThisExpr>(E)) {
      S.Diag(E->getBeginLoc(), diag::err_asm_naked_this_ref);
      S.Diag(Func->getAttr<NakedAttr>()->getLocation(), diag::note_attribute);
      return true;
    }
    if (DeclRefExpr *DRE = dyn_cast<DeclRefExpr>(E)) {
      if (isa<ParmVarDecl>(DRE->getDecl())) {
        S.Diag(DRE->getBeginLoc(), diag::err_asm_naked_parm_ref);
        S.Diag(Func->getAttr<NakedAttr>()->getLocation(), diag::note_attribute);
        return true;
      }
    }
    for (Stmt *Child : E->children()) {
      if (Expr *E = dyn_cast_or_null<Expr>(Child))
        WorkList.push_back(E);
    }
  }
  return false;
}

/// Returns true if given expression is not compatible with inline
/// assembly's memory constraint; false otherwise.
static bool checkExprMemoryConstraintCompat(Sema &S, Expr *E,
                                            TargetInfo::ConstraintInfo &Info,
                                            bool is_input_expr) {
  enum {
    ExprBitfield = 0,
    ExprVectorElt,
    ExprGlobalRegVar,
    ExprSafeType
  } EType = ExprSafeType;

  // Bitfields, vector elements and global register variables are not
  // compatible.
  if (E->refersToBitField())
    EType = ExprBitfield;
  else if (E->refersToVectorElement())
    EType = ExprVectorElt;
  else if (E->refersToGlobalRegisterVar())
    EType = ExprGlobalRegVar;

  if (EType != ExprSafeType) {
    S.Diag(E->getBeginLoc(), diag::err_asm_non_addr_value_in_memory_constraint)
        << EType << is_input_expr << Info.getConstraintStr()
        << E->getSourceRange();
    return true;
  }

  return false;
}

// Extracting the register name from the Expression value,
// if there is no register name to extract, returns ""
static StringRef extractRegisterName(const Expr *Expression,
                                     const TargetInfo &Target) {
  Expression = Expression->IgnoreImpCasts();
  if (const DeclRefExpr *AsmDeclRef = dyn_cast<DeclRefExpr>(Expression)) {
    // Handle cases where the expression is a variable
    const VarDecl *Variable = dyn_cast<VarDecl>(AsmDeclRef->getDecl());
    if (Variable && Variable->getStorageClass() == SC_Register) {
      if (AsmLabelAttr *Attr = Variable->getAttr<AsmLabelAttr>())
        if (Target.isValidGCCRegisterName(Attr->getLabel()))
          return Target.getNormalizedGCCRegisterName(Attr->getLabel(), true);
    }
  }
  return "";
}

// Checks if there is a conflict between the input and output lists with the
// clobbers list. If there's a conflict, returns the location of the
// conflicted clobber, else returns nullptr
static SourceLocation
getClobberConflictLocation(MultiExprArg Exprs, StringLiteral **Constraints,
                           StringLiteral **Clobbers, int NumClobbers,
                           unsigned NumLabels,
                           const TargetInfo &Target, ASTContext &Cont) {
  llvm::StringSet<> InOutVars;
  // Collect all the input and output registers from the extended asm
  // statement in order to check for conflicts with the clobber list
  for (unsigned int i = 0; i < Exprs.size() - NumLabels; ++i) {
    StringRef Constraint = Constraints[i]->getString();
    StringRef InOutReg = Target.getConstraintRegister(
        Constraint, extractRegisterName(Exprs[i], Target));
    if (InOutReg != "")
      InOutVars.insert(InOutReg);
  }
  // Check for each item in the clobber list if it conflicts with the input
  // or output
  for (int i = 0; i < NumClobbers; ++i) {
    StringRef Clobber = Clobbers[i]->getString();
    // We only check registers, therefore we don't check cc and memory
    // clobbers
    if (Clobber == "cc" || Clobber == "memory")
      continue;
    Clobber = Target.getNormalizedGCCRegisterName(Clobber, true);
    // Go over the output's registers we collected
    if (InOutVars.count(Clobber))
      return Clobbers[i]->getBeginLoc();
  }
  return SourceLocation();
}

StmtResult Sema::ActOnGCCAsmStmt(SourceLocation AsmLoc, bool IsSimple,
                                 bool IsVolatile, unsigned NumOutputs,
                                 unsigned NumInputs, IdentifierInfo **Names,
                                 MultiExprArg constraints, MultiExprArg Exprs,
                                 Expr *asmString, MultiExprArg clobbers,
                                 unsigned NumLabels,
                                 SourceLocation RParenLoc) {
  unsigned NumClobbers = clobbers.size();
  StringLiteral **Constraints =
    reinterpret_cast<StringLiteral**>(constraints.data());
  StringLiteral *AsmString = cast<StringLiteral>(asmString);
  StringLiteral **Clobbers = reinterpret_cast<StringLiteral**>(clobbers.data());

  SmallVector<TargetInfo::ConstraintInfo, 4> OutputConstraintInfos;

  // The parser verifies that there is a string literal here.
  assert(AsmString->isAscii());

  FunctionDecl *FD = dyn_cast<FunctionDecl>(getCurLexicalContext());
  llvm::StringMap<bool> FeatureMap;
  Context.getFunctionFeatureMap(FeatureMap, FD);

  for (unsigned i = 0; i != NumOutputs; i++) {
    StringLiteral *Literal = Constraints[i];
    assert(Literal->isAscii());

    StringRef OutputName;
    if (Names[i])
      OutputName = Names[i]->getName();

    TargetInfo::ConstraintInfo Info(Literal->getString(), OutputName);
    if (!Context.getTargetInfo().validateOutputConstraint(Info)) {
      targetDiag(Literal->getBeginLoc(),
                 diag::err_asm_invalid_output_constraint)
          << Info.getConstraintStr();
      return new (Context)
          GCCAsmStmt(Context, AsmLoc, IsSimple, IsVolatile, NumOutputs,
                     NumInputs, Names, Constraints, Exprs.data(), AsmString,
                     NumClobbers, Clobbers, NumLabels, RParenLoc);
    }

    ExprResult ER = CheckPlaceholderExpr(Exprs[i]);
    if (ER.isInvalid())
      return StmtError();
    Exprs[i] = ER.get();

    // Check that the output exprs are valid lvalues.
    Expr *OutputExpr = Exprs[i];

    // Referring to parameters is not allowed in naked functions.
    if (CheckNakedParmReference(OutputExpr, *this))
      return StmtError();

    // Check that the output expression is compatible with memory constraint.
    if (Info.allowsMemory() &&
        checkExprMemoryConstraintCompat(*this, OutputExpr, Info, false))
      return StmtError();

    OutputConstraintInfos.push_back(Info);

    // If this is dependent, just continue.
    if (OutputExpr->isTypeDependent())
      continue;

    Expr::isModifiableLvalueResult IsLV =
        OutputExpr->isModifiableLvalue(Context, /*Loc=*/nullptr);
    switch (IsLV) {
    case Expr::MLV_Valid:
      // Cool, this is an lvalue.
      break;
    case Expr::MLV_ArrayType:
      // This is OK too.
      break;
    case Expr::MLV_LValueCast: {
      const Expr *LVal = OutputExpr->IgnoreParenNoopCasts(Context);
      emitAndFixInvalidAsmCastLValue(LVal, OutputExpr, *this);
      // Accept, even if we emitted an error diagnostic.
      break;
    }
    case Expr::MLV_IncompleteType:
    case Expr::MLV_IncompleteVoidType:
      if (RequireCompleteType(OutputExpr->getBeginLoc(), Exprs[i]->getType(),
                              diag::err_dereference_incomplete_type))
        return StmtError();
      LLVM_FALLTHROUGH;
    default:
      return StmtError(Diag(OutputExpr->getBeginLoc(),
                            diag::err_asm_invalid_lvalue_in_output)
                       << OutputExpr->getSourceRange());
    }

    unsigned Size = Context.getTypeSize(OutputExpr->getType());
    if (!Context.getTargetInfo().validateOutputSize(
            FeatureMap, Literal->getString(), Size)) {
      targetDiag(OutputExpr->getBeginLoc(), diag::err_asm_invalid_output_size)
          << Info.getConstraintStr();
      return new (Context)
          GCCAsmStmt(Context, AsmLoc, IsSimple, IsVolatile, NumOutputs,
                     NumInputs, Names, Constraints, Exprs.data(), AsmString,
                     NumClobbers, Clobbers, NumLabels, RParenLoc);
    }
  }

  SmallVector<TargetInfo::ConstraintInfo, 4> InputConstraintInfos;

  for (unsigned i = NumOutputs, e = NumOutputs + NumInputs; i != e; i++) {
    StringLiteral *Literal = Constraints[i];
    assert(Literal->isAscii());

    StringRef InputName;
    if (Names[i])
      InputName = Names[i]->getName();

    TargetInfo::ConstraintInfo Info(Literal->getString(), InputName);
    if (!Context.getTargetInfo().validateInputConstraint(OutputConstraintInfos,
                                                         Info)) {
      targetDiag(Literal->getBeginLoc(), diag::err_asm_invalid_input_constraint)
          << Info.getConstraintStr();
      return new (Context)
          GCCAsmStmt(Context, AsmLoc, IsSimple, IsVolatile, NumOutputs,
                     NumInputs, Names, Constraints, Exprs.data(), AsmString,
                     NumClobbers, Clobbers, NumLabels, RParenLoc);
    }

    ExprResult ER = CheckPlaceholderExpr(Exprs[i]);
    if (ER.isInvalid())
      return StmtError();
    Exprs[i] = ER.get();

    Expr *InputExpr = Exprs[i];

    // Referring to parameters is not allowed in naked functions.
    if (CheckNakedParmReference(InputExpr, *this))
      return StmtError();

    // Check that the input expression is compatible with memory constraint.
    if (Info.allowsMemory() &&
        checkExprMemoryConstraintCompat(*this, InputExpr, Info, true))
      return StmtError();

    // Only allow void types for memory constraints.
    if (Info.allowsMemory() && !Info.allowsRegister()) {
      if (CheckAsmLValue(InputExpr, *this))
        return StmtError(Diag(InputExpr->getBeginLoc(),
                              diag::err_asm_invalid_lvalue_in_input)
                         << Info.getConstraintStr()
                         << InputExpr->getSourceRange());
    } else if (Info.requiresImmediateConstant() && !Info.allowsRegister()) {
      if (!InputExpr->isValueDependent()) {
        Expr::EvalResult EVResult;
        Expr::EvalContext EvalCtx(Context, GetReflectionCallbackObj());
        if (InputExpr->EvaluateAsRValue(EVResult, EvalCtx, true)) {
          // For compatibility with GCC, we also allow pointers that would be
          // integral constant expressions if they were cast to int.
          llvm::APSInt IntResult;
          if (EVResult.Val.toIntegralConstant(IntResult, InputExpr->getType(),
                                              Context))
            if (!Info.isValidAsmImmediate(IntResult))
              return StmtError(Diag(InputExpr->getBeginLoc(),
                                    diag::err_invalid_asm_value_for_constraint)
                               << IntResult.toString(10)
                               << Info.getConstraintStr()
                               << InputExpr->getSourceRange());
        }
      }

    } else {
      ExprResult Result = DefaultFunctionArrayLvalueConversion(Exprs[i]);
      if (Result.isInvalid())
        return StmtError();

      Exprs[i] = Result.get();
    }

    if (Info.allowsRegister()) {
      if (InputExpr->getType()->isVoidType()) {
        return StmtError(
            Diag(InputExpr->getBeginLoc(), diag::err_asm_invalid_type_in_input)
            << InputExpr->getType() << Info.getConstraintStr()
            << InputExpr->getSourceRange());
      }
    }

    InputConstraintInfos.push_back(Info);

    const Type *Ty = Exprs[i]->getType().getTypePtr();
    if (Ty->isDependentType())
      continue;

    if (!Ty->isVoidType() || !Info.allowsMemory())
      if (RequireCompleteType(InputExpr->getBeginLoc(), Exprs[i]->getType(),
                              diag::err_dereference_incomplete_type))
        return StmtError();

    unsigned Size = Context.getTypeSize(Ty);
    if (!Context.getTargetInfo().validateInputSize(FeatureMap,
                                                   Literal->getString(), Size))
      return StmtResult(
          targetDiag(InputExpr->getBeginLoc(), diag::err_asm_invalid_input_size)
          << Info.getConstraintStr());
  }

  // Check that the clobbers are valid.
  for (unsigned i = 0; i != NumClobbers; i++) {
    StringLiteral *Literal = Clobbers[i];
    assert(Literal->isAscii());

    StringRef Clobber = Literal->getString();

    if (!Context.getTargetInfo().isValidClobber(Clobber)) {
      targetDiag(Literal->getBeginLoc(), diag::err_asm_unknown_register_name)
          << Clobber;
      return new (Context)
          GCCAsmStmt(Context, AsmLoc, IsSimple, IsVolatile, NumOutputs,
                     NumInputs, Names, Constraints, Exprs.data(), AsmString,
                     NumClobbers, Clobbers, NumLabels, RParenLoc);
    }
  }

  GCCAsmStmt *NS =
    new (Context) GCCAsmStmt(Context, AsmLoc, IsSimple, IsVolatile, NumOutputs,
                             NumInputs, Names, Constraints, Exprs.data(),
                             AsmString, NumClobbers, Clobbers, NumLabels,
                             RParenLoc);
  // Validate the asm string, ensuring it makes sense given the operands we
  // have.
  SmallVector<GCCAsmStmt::AsmStringPiece, 8> Pieces;
  unsigned DiagOffs;
  if (unsigned DiagID = NS->AnalyzeAsmString(Pieces, Context, DiagOffs)) {
    targetDiag(getLocationOfStringLiteralByte(AsmString, DiagOffs), DiagID)
        << AsmString->getSourceRange();
    return NS;
  }

  // Validate constraints and modifiers.
  for (unsigned i = 0, e = Pieces.size(); i != e; ++i) {
    GCCAsmStmt::AsmStringPiece &Piece = Pieces[i];
    if (!Piece.isOperand()) continue;

    // Look for the correct constraint index.
    unsigned ConstraintIdx = Piece.getOperandNo();
    // Labels are the last in the Exprs list.
    if (NS->isAsmGoto() && ConstraintIdx >= NS->getNumInputs())
      continue;
    unsigned NumOperands = NS->getNumOutputs() + NS->getNumInputs();
    // Look for the (ConstraintIdx - NumOperands + 1)th constraint with
    // modifier '+'.
    if (ConstraintIdx >= NumOperands) {
      unsigned I = 0, E = NS->getNumOutputs();

      for (unsigned Cnt = ConstraintIdx - NumOperands; I != E; ++I)
        if (OutputConstraintInfos[I].isReadWrite() && Cnt-- == 0) {
          ConstraintIdx = I;
          break;
        }

      assert(I != E && "Invalid operand number should have been caught in "
                       " AnalyzeAsmString");
    }

    // Now that we have the right indexes go ahead and check.
    StringLiteral *Literal = Constraints[ConstraintIdx];
    const Type *Ty = Exprs[ConstraintIdx]->getType().getTypePtr();
    if (Ty->isDependentType() || Ty->isIncompleteType())
      continue;

    unsigned Size = Context.getTypeSize(Ty);
    std::string SuggestedModifier;
    if (!Context.getTargetInfo().validateConstraintModifier(
            Literal->getString(), Piece.getModifier(), Size,
            SuggestedModifier)) {
      targetDiag(Exprs[ConstraintIdx]->getBeginLoc(),
                 diag::warn_asm_mismatched_size_modifier);

      if (!SuggestedModifier.empty()) {
        auto B = targetDiag(Piece.getRange().getBegin(),
                            diag::note_asm_missing_constraint_modifier)
                 << SuggestedModifier;
        SuggestedModifier = "%" + SuggestedModifier + Piece.getString();
        B << FixItHint::CreateReplacement(Piece.getRange(), SuggestedModifier);
      }
    }
  }

  // Validate tied input operands for type mismatches.
  unsigned NumAlternatives = ~0U;
  for (unsigned i = 0, e = OutputConstraintInfos.size(); i != e; ++i) {
    TargetInfo::ConstraintInfo &Info = OutputConstraintInfos[i];
    StringRef ConstraintStr = Info.getConstraintStr();
    unsigned AltCount = ConstraintStr.count(',') + 1;
    if (NumAlternatives == ~0U) {
      NumAlternatives = AltCount;
    } else if (NumAlternatives != AltCount) {
      targetDiag(NS->getOutputExpr(i)->getBeginLoc(),
                 diag::err_asm_unexpected_constraint_alternatives)
          << NumAlternatives << AltCount;
      return NS;
    }
  }
  SmallVector<size_t, 4> InputMatchedToOutput(OutputConstraintInfos.size(),
                                              ~0U);
  for (unsigned i = 0, e = InputConstraintInfos.size(); i != e; ++i) {
    TargetInfo::ConstraintInfo &Info = InputConstraintInfos[i];
    StringRef ConstraintStr = Info.getConstraintStr();
    unsigned AltCount = ConstraintStr.count(',') + 1;
    if (NumAlternatives == ~0U) {
      NumAlternatives = AltCount;
    } else if (NumAlternatives != AltCount) {
      targetDiag(NS->getInputExpr(i)->getBeginLoc(),
                 diag::err_asm_unexpected_constraint_alternatives)
          << NumAlternatives << AltCount;
      return NS;
    }

    // If this is a tied constraint, verify that the output and input have
    // either exactly the same type, or that they are int/ptr operands with the
    // same size (int/long, int*/long, are ok etc).
    if (!Info.hasTiedOperand()) continue;

    unsigned TiedTo = Info.getTiedOperand();
    unsigned InputOpNo = i+NumOutputs;
    Expr *OutputExpr = Exprs[TiedTo];
    Expr *InputExpr = Exprs[InputOpNo];

    // Make sure no more than one input constraint matches each output.
    assert(TiedTo < InputMatchedToOutput.size() && "TiedTo value out of range");
    if (InputMatchedToOutput[TiedTo] != ~0U) {
      targetDiag(NS->getInputExpr(i)->getBeginLoc(),
                 diag::err_asm_input_duplicate_match)
          << TiedTo;
      targetDiag(NS->getInputExpr(InputMatchedToOutput[TiedTo])->getBeginLoc(),
                 diag::note_asm_input_duplicate_first)
          << TiedTo;
      return NS;
    }
    InputMatchedToOutput[TiedTo] = i;

    if (OutputExpr->isTypeDependent() || InputExpr->isTypeDependent())
      continue;

    QualType InTy = InputExpr->getType();
    QualType OutTy = OutputExpr->getType();
    if (Context.hasSameType(InTy, OutTy))
      continue;  // All types can be tied to themselves.

    // Decide if the input and output are in the same domain (integer/ptr or
    // floating point.
    enum AsmDomain {
      AD_Int, AD_FP, AD_Other
    } InputDomain, OutputDomain;

    if (InTy->isIntegerType() || InTy->isPointerType())
      InputDomain = AD_Int;
    else if (InTy->isRealFloatingType())
      InputDomain = AD_FP;
    else
      InputDomain = AD_Other;

    if (OutTy->isIntegerType() || OutTy->isPointerType())
      OutputDomain = AD_Int;
    else if (OutTy->isRealFloatingType())
      OutputDomain = AD_FP;
    else
      OutputDomain = AD_Other;

    // They are ok if they are the same size and in the same domain.  This
    // allows tying things like:
    //   void* to int*
    //   void* to int            if they are the same size.
    //   double to long double   if they are the same size.
    //
    uint64_t OutSize = Context.getTypeSize(OutTy);
    uint64_t InSize = Context.getTypeSize(InTy);
    if (OutSize == InSize && InputDomain == OutputDomain &&
        InputDomain != AD_Other)
      continue;

    // If the smaller input/output operand is not mentioned in the asm string,
    // then we can promote the smaller one to a larger input and the asm string
    // won't notice.
    bool SmallerValueMentioned = false;

    // If this is a reference to the input and if the input was the smaller
    // one, then we have to reject this asm.
    if (isOperandMentioned(InputOpNo, Pieces)) {
      // This is a use in the asm string of the smaller operand.  Since we
      // codegen this by promoting to a wider value, the asm will get printed
      // "wrong".
      SmallerValueMentioned |= InSize < OutSize;
    }
    if (isOperandMentioned(TiedTo, Pieces)) {
      // If this is a reference to the output, and if the output is the larger
      // value, then it's ok because we'll promote the input to the larger type.
      SmallerValueMentioned |= OutSize < InSize;
    }

    // If the smaller value wasn't mentioned in the asm string, and if the
    // output was a register, just extend the shorter one to the size of the
    // larger one.
    if (!SmallerValueMentioned && InputDomain != AD_Other &&
        OutputConstraintInfos[TiedTo].allowsRegister())
      continue;

    // Either both of the operands were mentioned or the smaller one was
    // mentioned.  One more special case that we'll allow: if the tied input is
    // integer, unmentioned, and is a constant, then we'll allow truncating it
    // down to the size of the destination.
    Expr::EvalContext EvalCtx(Context, GetReflectionCallbackObj());
    if (InputDomain == AD_Int && OutputDomain == AD_Int &&
        !isOperandMentioned(InputOpNo, Pieces) &&
        InputExpr->isEvaluatable(EvalCtx)) {
      CastKind castKind =
        (OutTy->isBooleanType() ? CK_IntegralToBoolean : CK_IntegralCast);
      InputExpr = ImpCastExprToType(InputExpr, OutTy, castKind).get();
      Exprs[InputOpNo] = InputExpr;
      NS->setInputExpr(i, InputExpr);
      continue;
    }

    targetDiag(InputExpr->getBeginLoc(), diag::err_asm_tying_incompatible_types)
        << InTy << OutTy << OutputExpr->getSourceRange()
        << InputExpr->getSourceRange();
    return NS;
  }

  // Check for conflicts between clobber list and input or output lists
  SourceLocation ConstraintLoc =
      getClobberConflictLocation(Exprs, Constraints, Clobbers, NumClobbers,
                                 NumLabels,
                                 Context.getTargetInfo(), Context);
  if (ConstraintLoc.isValid())
    targetDiag(ConstraintLoc, diag::error_inoutput_conflict_with_clobber);

  // Check for duplicate asm operand name between input, output and label lists.
  typedef std::pair<StringRef , Expr *> NamedOperand;
  SmallVector<NamedOperand, 4> NamedOperandList;
  for (unsigned i = 0, e = NumOutputs + NumInputs + NumLabels; i != e; ++i)
    if (Names[i])
      NamedOperandList.emplace_back(
          std::make_pair(Names[i]->getName(), Exprs[i]));
  // Sort NamedOperandList.
  std::stable_sort(NamedOperandList.begin(), NamedOperandList.end(),
              [](const NamedOperand &LHS, const NamedOperand &RHS) {
                return LHS.first < RHS.first;
              });
  // Find adjacent duplicate operand.
  SmallVector<NamedOperand, 4>::iterator Found =
      std::adjacent_find(begin(NamedOperandList), end(NamedOperandList),
                         [](const NamedOperand &LHS, const NamedOperand &RHS) {
                           return LHS.first == RHS.first;
                         });
  if (Found != NamedOperandList.end()) {
    Diag((Found + 1)->second->getBeginLoc(),
         diag::error_duplicate_asm_operand_name)
        << (Found + 1)->first;
    Diag(Found->second->getBeginLoc(), diag::note_duplicate_asm_operand_name)
        << Found->first;
    return StmtError();
  }
  if (NS->isAsmGoto())
    setFunctionHasBranchIntoScope();
  return NS;
}

void Sema::FillInlineAsmIdentifierInfo(Expr *Res,
                                       llvm::InlineAsmIdentifierInfo &Info) {
  QualType T = Res->getType();
  if (T->isFunctionType() || T->isDependentType())
    return Info.setLabel(Res);

  Expr::EvalResult Eval;
  Expr::EvalContext EvalCtx(Context, GetReflectionCallbackObj());
  if (Res->isRValue()) {
<<<<<<< HEAD
    if (isa<clang::EnumType>(T) && Res->EvaluateAsRValue(Eval, EvalCtx))
=======
    bool IsEnum = isa<clang::EnumType>(T);
    if (DeclRefExpr *DRE = dyn_cast<clang::DeclRefExpr>(Res))
      if (DRE->getDecl()->getKind() == Decl::EnumConstant)
        IsEnum = true;
    if (IsEnum && Res->EvaluateAsRValue(Eval, Context))
>>>>>>> 55de6fc0
      return Info.setEnum(Eval.Val.getInt().getSExtValue());

    return Info.setLabel(Res);
  }

  unsigned Size = Context.getTypeSizeInChars(T).getQuantity();
  unsigned Type = Size;
  if (const auto *ATy = Context.getAsArrayType(T))
    Type = Context.getTypeSizeInChars(ATy->getElementType()).getQuantity();
  bool IsGlobalLV = false;
  if (Res->EvaluateAsLValue(Eval, EvalCtx))
    IsGlobalLV = Eval.isGlobalLValue();
  Info.setVar(Res, IsGlobalLV, Size, Type);
}

ExprResult Sema::LookupInlineAsmIdentifier(CXXScopeSpec &SS,
                                           SourceLocation TemplateKWLoc,
                                           UnqualifiedId &Id,
                                           bool IsUnevaluatedContext) {

  if (IsUnevaluatedContext)
    PushExpressionEvaluationContext(
        ExpressionEvaluationContext::UnevaluatedAbstract,
        ReuseLambdaContextDecl);

  ExprResult Result = ActOnIdExpression(getCurScope(), SS, TemplateKWLoc, Id,
                                        /*trailing lparen*/ false,
                                        /*is & operand*/ false,
                                        /*CorrectionCandidateCallback=*/nullptr,
                                        /*IsInlineAsmIdentifier=*/ true);

  if (IsUnevaluatedContext)
    PopExpressionEvaluationContext();

  if (!Result.isUsable()) return Result;

  Result = CheckPlaceholderExpr(Result.get());
  if (!Result.isUsable()) return Result;

  // Referring to parameters is not allowed in naked functions.
  if (CheckNakedParmReference(Result.get(), *this))
    return ExprError();

  QualType T = Result.get()->getType();

  if (T->isDependentType()) {
    return Result;
  }

  // Any sort of function type is fine.
  if (T->isFunctionType()) {
    return Result;
  }

  // Otherwise, it needs to be a complete type.
  if (RequireCompleteExprType(Result.get(), diag::err_asm_incomplete_type)) {
    return ExprError();
  }

  return Result;
}

bool Sema::LookupInlineAsmField(StringRef Base, StringRef Member,
                                unsigned &Offset, SourceLocation AsmLoc) {
  Offset = 0;
  SmallVector<StringRef, 2> Members;
  Member.split(Members, ".");

  NamedDecl *FoundDecl = nullptr;

  // MS InlineAsm uses 'this' as a base
  if (getLangOpts().CPlusPlus && Base.equals("this")) {
    if (const Type *PT = getCurrentThisType().getTypePtrOrNull())
      FoundDecl = PT->getPointeeType()->getAsTagDecl();
  } else {
    LookupResult BaseResult(*this, &Context.Idents.get(Base), SourceLocation(),
                            LookupOrdinaryName);
    if (LookupName(BaseResult, getCurScope()) && BaseResult.isSingleResult())
      FoundDecl = BaseResult.getFoundDecl();
  }

  if (!FoundDecl)
    return true;

  for (StringRef NextMember : Members) {
    const RecordType *RT = nullptr;
    if (VarDecl *VD = dyn_cast<VarDecl>(FoundDecl))
      RT = VD->getType()->getAs<RecordType>();
    else if (TypedefNameDecl *TD = dyn_cast<TypedefNameDecl>(FoundDecl)) {
      MarkAnyDeclReferenced(TD->getLocation(), TD, /*OdrUse=*/false);
      // MS InlineAsm often uses struct pointer aliases as a base
      QualType QT = TD->getUnderlyingType();
      if (const auto *PT = QT->getAs<PointerType>())
        QT = PT->getPointeeType();
      RT = QT->getAs<RecordType>();
    } else if (TypeDecl *TD = dyn_cast<TypeDecl>(FoundDecl))
      RT = TD->getTypeForDecl()->getAs<RecordType>();
    else if (FieldDecl *TD = dyn_cast<FieldDecl>(FoundDecl))
      RT = TD->getType()->getAs<RecordType>();
    if (!RT)
      return true;

    if (RequireCompleteType(AsmLoc, QualType(RT, 0),
                            diag::err_asm_incomplete_type))
      return true;

    LookupResult FieldResult(*this, &Context.Idents.get(NextMember),
                             SourceLocation(), LookupMemberName);

    if (!LookupQualifiedName(FieldResult, RT->getDecl()))
      return true;

    if (!FieldResult.isSingleResult())
      return true;
    FoundDecl = FieldResult.getFoundDecl();

    // FIXME: Handle IndirectFieldDecl?
    FieldDecl *FD = dyn_cast<FieldDecl>(FoundDecl);
    if (!FD)
      return true;

    const ASTRecordLayout &RL = Context.getASTRecordLayout(RT->getDecl());
    unsigned i = FD->getFieldIndex();
    CharUnits Result = Context.toCharUnitsFromBits(RL.getFieldOffset(i));
    Offset += (unsigned)Result.getQuantity();
  }

  return false;
}

ExprResult
Sema::LookupInlineAsmVarDeclField(Expr *E, StringRef Member,
                                  SourceLocation AsmLoc) {

  QualType T = E->getType();
  if (T->isDependentType()) {
    DeclarationNameInfo NameInfo;
    NameInfo.setLoc(AsmLoc);
    NameInfo.setName(&Context.Idents.get(Member));
    return CXXDependentScopeMemberExpr::Create(
        Context, E, T, /*IsArrow=*/false, AsmLoc, NestedNameSpecifierLoc(),
        SourceLocation(),
        /*FirstQualifierFoundInScope=*/nullptr, NameInfo, /*TemplateArgs=*/nullptr);
  }

  const RecordType *RT = T->getAs<RecordType>();
  // FIXME: Diagnose this as field access into a scalar type.
  if (!RT)
    return ExprResult();

  LookupResult FieldResult(*this, &Context.Idents.get(Member), AsmLoc,
                           LookupMemberName);

  if (!LookupQualifiedName(FieldResult, RT->getDecl()))
    return ExprResult();

  // Only normal and indirect field results will work.
  ValueDecl *FD = dyn_cast<FieldDecl>(FieldResult.getFoundDecl());
  if (!FD)
    FD = dyn_cast<IndirectFieldDecl>(FieldResult.getFoundDecl());
  if (!FD)
    return ExprResult();

  // Make an Expr to thread through OpDecl.
  ExprResult Result = BuildMemberReferenceExpr(
      E, E->getType(), AsmLoc, /*IsArrow=*/false, CXXScopeSpec(),
      SourceLocation(), nullptr, FieldResult, nullptr, nullptr);

  return Result;
}

StmtResult Sema::ActOnMSAsmStmt(SourceLocation AsmLoc, SourceLocation LBraceLoc,
                                ArrayRef<Token> AsmToks,
                                StringRef AsmString,
                                unsigned NumOutputs, unsigned NumInputs,
                                ArrayRef<StringRef> Constraints,
                                ArrayRef<StringRef> Clobbers,
                                ArrayRef<Expr*> Exprs,
                                SourceLocation EndLoc) {
  bool IsSimple = (NumOutputs != 0 || NumInputs != 0);
  setFunctionHasBranchProtectedScope();
  MSAsmStmt *NS =
    new (Context) MSAsmStmt(Context, AsmLoc, LBraceLoc, IsSimple,
                            /*IsVolatile*/ true, AsmToks, NumOutputs, NumInputs,
                            Constraints, Exprs, AsmString,
                            Clobbers, EndLoc);
  return NS;
}

LabelDecl *Sema::GetOrCreateMSAsmLabel(StringRef ExternalLabelName,
                                       SourceLocation Location,
                                       bool AlwaysCreate) {
  LabelDecl* Label = LookupOrCreateLabel(PP.getIdentifierInfo(ExternalLabelName),
                                         Location);

  if (Label->isMSAsmLabel()) {
    // If we have previously created this label implicitly, mark it as used.
    Label->markUsed(Context);
  } else {
    // Otherwise, insert it, but only resolve it if we have seen the label itself.
    std::string InternalName;
    llvm::raw_string_ostream OS(InternalName);
    // Create an internal name for the label.  The name should not be a valid
    // mangled name, and should be unique.  We use a dot to make the name an
    // invalid mangled name. We use LLVM's inline asm ${:uid} escape so that a
    // unique label is generated each time this blob is emitted, even after
    // inlining or LTO.
    OS << "__MSASMLABEL_.${:uid}__";
    for (char C : ExternalLabelName) {
      OS << C;
      // We escape '$' in asm strings by replacing it with "$$"
      if (C == '$')
        OS << '$';
    }
    Label->setMSAsmLabel(OS.str());
  }
  if (AlwaysCreate) {
    // The label might have been created implicitly from a previously encountered
    // goto statement.  So, for both newly created and looked up labels, we mark
    // them as resolved.
    Label->setMSAsmLabelResolved();
  }
  // Adjust their location for being able to generate accurate diagnostics.
  Label->setLocation(Location);

  return Label;
}<|MERGE_RESOLUTION|>--- conflicted
+++ resolved
@@ -711,15 +711,11 @@
   Expr::EvalResult Eval;
   Expr::EvalContext EvalCtx(Context, GetReflectionCallbackObj());
   if (Res->isRValue()) {
-<<<<<<< HEAD
-    if (isa<clang::EnumType>(T) && Res->EvaluateAsRValue(Eval, EvalCtx))
-=======
     bool IsEnum = isa<clang::EnumType>(T);
     if (DeclRefExpr *DRE = dyn_cast<clang::DeclRefExpr>(Res))
       if (DRE->getDecl()->getKind() == Decl::EnumConstant)
         IsEnum = true;
-    if (IsEnum && Res->EvaluateAsRValue(Eval, Context))
->>>>>>> 55de6fc0
+    if (IsEnum && Res->EvaluateAsRValue(Eval, EvalCtx))
       return Info.setEnum(Eval.Val.getInt().getSExtValue());
 
     return Info.setLabel(Res);
