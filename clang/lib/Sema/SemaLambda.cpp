//===--- SemaLambda.cpp - Semantic Analysis for C++11 Lambdas -------------===//
//
// Part of the LLVM Project, under the Apache License v2.0 with LLVM Exceptions.
// See https://llvm.org/LICENSE.txt for license information.
// SPDX-License-Identifier: Apache-2.0 WITH LLVM-exception
//
//===----------------------------------------------------------------------===//
//
//  This file implements semantic analysis for C++ lambda expressions.
//
//===----------------------------------------------------------------------===//
#include "clang/Sema/DeclSpec.h"
#include "TypeLocBuilder.h"
#include "clang/AST/ASTLambda.h"
#include "clang/AST/ExprCXX.h"
#include "clang/Basic/TargetInfo.h"
#include "clang/Sema/Initialization.h"
#include "clang/Sema/Lookup.h"
#include "clang/Sema/Scope.h"
#include "clang/Sema/ScopeInfo.h"
#include "clang/Sema/SemaInternal.h"
#include "clang/Sema/SemaLambda.h"
#include "llvm/ADT/STLExtras.h"
using namespace clang;
using namespace sema;

/// Examines the FunctionScopeInfo stack to determine the nearest
/// enclosing lambda (to the current lambda) that is 'capture-ready' for
/// the variable referenced in the current lambda (i.e. \p VarToCapture).
/// If successful, returns the index into Sema's FunctionScopeInfo stack
/// of the capture-ready lambda's LambdaScopeInfo.
///
/// Climbs down the stack of lambdas (deepest nested lambda - i.e. current
/// lambda - is on top) to determine the index of the nearest enclosing/outer
/// lambda that is ready to capture the \p VarToCapture being referenced in
/// the current lambda.
/// As we climb down the stack, we want the index of the first such lambda -
/// that is the lambda with the highest index that is 'capture-ready'.
///
/// A lambda 'L' is capture-ready for 'V' (var or this) if:
///  - its enclosing context is non-dependent
///  - and if the chain of lambdas between L and the lambda in which
///    V is potentially used (i.e. the lambda at the top of the scope info
///    stack), can all capture or have already captured V.
/// If \p VarToCapture is 'null' then we are trying to capture 'this'.
///
/// Note that a lambda that is deemed 'capture-ready' still needs to be checked
/// for whether it is 'capture-capable' (see
/// getStackIndexOfNearestEnclosingCaptureCapableLambda), before it can truly
/// capture.
///
/// \param FunctionScopes - Sema's stack of nested FunctionScopeInfo's (which a
///  LambdaScopeInfo inherits from).  The current/deepest/innermost lambda
///  is at the top of the stack and has the highest index.
/// \param VarToCapture - the variable to capture.  If NULL, capture 'this'.
///
/// \returns An Optional<unsigned> Index that if evaluates to 'true' contains
/// the index (into Sema's FunctionScopeInfo stack) of the innermost lambda
/// which is capture-ready.  If the return value evaluates to 'false' then
/// no lambda is capture-ready for \p VarToCapture.

static inline Optional<unsigned>
getStackIndexOfNearestEnclosingCaptureReadyLambda(
    ArrayRef<const clang::sema::FunctionScopeInfo *> FunctionScopes,
    VarDecl *VarToCapture) {
  // Label failure to capture.
  const Optional<unsigned> NoLambdaIsCaptureReady;

  // Ignore all inner captured regions.
  unsigned CurScopeIndex = FunctionScopes.size() - 1;
  while (CurScopeIndex > 0 && isa<clang::sema::CapturedRegionScopeInfo>(
                                  FunctionScopes[CurScopeIndex]))
    --CurScopeIndex;
  assert(
      isa<clang::sema::LambdaScopeInfo>(FunctionScopes[CurScopeIndex]) &&
      "The function on the top of sema's function-info stack must be a lambda");

  // If VarToCapture is null, we are attempting to capture 'this'.
  const bool IsCapturingThis = !VarToCapture;
  const bool IsCapturingVariable = !IsCapturingThis;

  // Start with the current lambda at the top of the stack (highest index).
  DeclContext *EnclosingDC =
      cast<sema::LambdaScopeInfo>(FunctionScopes[CurScopeIndex])->CallOperator;

  do {
    const clang::sema::LambdaScopeInfo *LSI =
        cast<sema::LambdaScopeInfo>(FunctionScopes[CurScopeIndex]);
    // IF we have climbed down to an intervening enclosing lambda that contains
    // the variable declaration - it obviously can/must not capture the
    // variable.
    // Since its enclosing DC is dependent, all the lambdas between it and the
    // innermost nested lambda are dependent (otherwise we wouldn't have
    // arrived here) - so we don't yet have a lambda that can capture the
    // variable.
    if (IsCapturingVariable &&
        VarToCapture->getDeclContext()->Equals(EnclosingDC))
      return NoLambdaIsCaptureReady;

    // For an enclosing lambda to be capture ready for an entity, all
    // intervening lambda's have to be able to capture that entity. If even
    // one of the intervening lambda's is not capable of capturing the entity
    // then no enclosing lambda can ever capture that entity.
    // For e.g.
    // const int x = 10;
    // [=](auto a) {    #1
    //   [](auto b) {   #2 <-- an intervening lambda that can never capture 'x'
    //    [=](auto c) { #3
    //       f(x, c);  <-- can not lead to x's speculative capture by #1 or #2
    //    }; }; };
    // If they do not have a default implicit capture, check to see
    // if the entity has already been explicitly captured.
    // If even a single dependent enclosing lambda lacks the capability
    // to ever capture this variable, there is no further enclosing
    // non-dependent lambda that can capture this variable.
    if (LSI->ImpCaptureStyle == sema::LambdaScopeInfo::ImpCap_None) {
      if (IsCapturingVariable && !LSI->isCaptured(VarToCapture))
        return NoLambdaIsCaptureReady;
      if (IsCapturingThis && !LSI->isCXXThisCaptured())
        return NoLambdaIsCaptureReady;
    }
    EnclosingDC = getLambdaAwareParentOfDeclContext(EnclosingDC);

    assert(CurScopeIndex);
    --CurScopeIndex;
  } while (!EnclosingDC->isTranslationUnit() &&
           EnclosingDC->isDependentContext() &&
           isLambdaCallOperator(EnclosingDC));

  assert(CurScopeIndex < (FunctionScopes.size() - 1));
  // If the enclosingDC is not dependent, then the immediately nested lambda
  // (one index above) is capture-ready.
  if (!EnclosingDC->isDependentContext())
    return CurScopeIndex + 1;
  return NoLambdaIsCaptureReady;
}

/// Examines the FunctionScopeInfo stack to determine the nearest
/// enclosing lambda (to the current lambda) that is 'capture-capable' for
/// the variable referenced in the current lambda (i.e. \p VarToCapture).
/// If successful, returns the index into Sema's FunctionScopeInfo stack
/// of the capture-capable lambda's LambdaScopeInfo.
///
/// Given the current stack of lambdas being processed by Sema and
/// the variable of interest, to identify the nearest enclosing lambda (to the
/// current lambda at the top of the stack) that can truly capture
/// a variable, it has to have the following two properties:
///  a) 'capture-ready' - be the innermost lambda that is 'capture-ready':
///     - climb down the stack (i.e. starting from the innermost and examining
///       each outer lambda step by step) checking if each enclosing
///       lambda can either implicitly or explicitly capture the variable.
///       Record the first such lambda that is enclosed in a non-dependent
///       context. If no such lambda currently exists return failure.
///  b) 'capture-capable' - make sure the 'capture-ready' lambda can truly
///  capture the variable by checking all its enclosing lambdas:
///     - check if all outer lambdas enclosing the 'capture-ready' lambda
///       identified above in 'a' can also capture the variable (this is done
///       via tryCaptureVariable for variables and CheckCXXThisCapture for
///       'this' by passing in the index of the Lambda identified in step 'a')
///
/// \param FunctionScopes - Sema's stack of nested FunctionScopeInfo's (which a
/// LambdaScopeInfo inherits from).  The current/deepest/innermost lambda
/// is at the top of the stack.
///
/// \param VarToCapture - the variable to capture.  If NULL, capture 'this'.
///
///
/// \returns An Optional<unsigned> Index that if evaluates to 'true' contains
/// the index (into Sema's FunctionScopeInfo stack) of the innermost lambda
/// which is capture-capable.  If the return value evaluates to 'false' then
/// no lambda is capture-capable for \p VarToCapture.

Optional<unsigned> clang::getStackIndexOfNearestEnclosingCaptureCapableLambda(
    ArrayRef<const sema::FunctionScopeInfo *> FunctionScopes,
    VarDecl *VarToCapture, Sema &S) {

  const Optional<unsigned> NoLambdaIsCaptureCapable;

  const Optional<unsigned> OptionalStackIndex =
      getStackIndexOfNearestEnclosingCaptureReadyLambda(FunctionScopes,
                                                        VarToCapture);
  if (!OptionalStackIndex)
    return NoLambdaIsCaptureCapable;

  const unsigned IndexOfCaptureReadyLambda = OptionalStackIndex.getValue();
  assert(((IndexOfCaptureReadyLambda != (FunctionScopes.size() - 1)) ||
          S.getCurGenericLambda()) &&
         "The capture ready lambda for a potential capture can only be the "
         "current lambda if it is a generic lambda");

  const sema::LambdaScopeInfo *const CaptureReadyLambdaLSI =
      cast<sema::LambdaScopeInfo>(FunctionScopes[IndexOfCaptureReadyLambda]);

  // If VarToCapture is null, we are attempting to capture 'this'
  const bool IsCapturingThis = !VarToCapture;
  const bool IsCapturingVariable = !IsCapturingThis;

  if (IsCapturingVariable) {
    // Check if the capture-ready lambda can truly capture the variable, by
    // checking whether all enclosing lambdas of the capture-ready lambda allow
    // the capture - i.e. make sure it is capture-capable.
    QualType CaptureType, DeclRefType;
    const bool CanCaptureVariable =
        !S.tryCaptureVariable(VarToCapture,
                              /*ExprVarIsUsedInLoc*/ SourceLocation(),
                              clang::Sema::TryCapture_Implicit,
                              /*EllipsisLoc*/ SourceLocation(),
                              /*BuildAndDiagnose*/ false, CaptureType,
                              DeclRefType, &IndexOfCaptureReadyLambda);
    if (!CanCaptureVariable)
      return NoLambdaIsCaptureCapable;
  } else {
    // Check if the capture-ready lambda can truly capture 'this' by checking
    // whether all enclosing lambdas of the capture-ready lambda can capture
    // 'this'.
    const bool CanCaptureThis =
        !S.CheckCXXThisCapture(
             CaptureReadyLambdaLSI->PotentialThisCaptureLocation,
             /*Explicit*/ false, /*BuildAndDiagnose*/ false,
             &IndexOfCaptureReadyLambda);
    if (!CanCaptureThis)
      return NoLambdaIsCaptureCapable;
  }
  return IndexOfCaptureReadyLambda;
}

static inline TemplateParameterList *
getGenericLambdaTemplateParameterList(LambdaScopeInfo *LSI, Sema &SemaRef) {
  if (!LSI->GLTemplateParameterList && !LSI->TemplateParams.empty()) {
    LSI->GLTemplateParameterList = TemplateParameterList::Create(
        SemaRef.Context,
        /*Template kw loc*/ SourceLocation(),
        /*L angle loc*/ LSI->ExplicitTemplateParamsRange.getBegin(),
        LSI->TemplateParams,
        /*R angle loc*/LSI->ExplicitTemplateParamsRange.getEnd(),
        nullptr);
  }
  return LSI->GLTemplateParameterList;
}

CXXRecordDecl *Sema::createLambdaClosureType(SourceRange IntroducerRange,
                                             TypeSourceInfo *Info,
                                             bool KnownDependent,
                                             LambdaCaptureDefault CaptureDefault) {
  DeclContext *DC = CurContext;
  while (!(DC->isFunctionOrMethod() || DC->isRecord() || DC->isFileContext()))
    DC = DC->getParent();
  bool IsGenericLambda = getGenericLambdaTemplateParameterList(getCurLambda(),
                                                               *this);
  // Start constructing the lambda class.
  CXXRecordDecl *Class = CXXRecordDecl::CreateLambda(Context, DC, Info,
                                                     IntroducerRange.getBegin(),
                                                     KnownDependent,
                                                     IsGenericLambda,
                                                     CaptureDefault);
  DC->addDecl(Class);

  return Class;
}

/// Determine whether the given context is or is enclosed in an inline
/// function.
static bool isInInlineFunction(const DeclContext *DC) {
  while (!DC->isFileContext()) {
    if (const FunctionDecl *FD = dyn_cast<FunctionDecl>(DC))
      if (FD->isInlined())
        return true;

    DC = DC->getLexicalParent();
  }

  return false;
}

std::tuple<MangleNumberingContext *, Decl *>
Sema::getCurrentMangleNumberContext(const DeclContext *DC) {
  // Compute the context for allocating mangling numbers in the current
  // expression, if the ABI requires them.
  Decl *ManglingContextDecl = ExprEvalContexts.back().ManglingContextDecl;

  enum ContextKind {
    Normal,
    DefaultArgument,
    DataMember,
    StaticDataMember,
    InlineVariable,
    VariableTemplate
  } Kind = Normal;

  // Default arguments of member function parameters that appear in a class
  // definition, as well as the initializers of data members, receive special
  // treatment. Identify them.
  if (ManglingContextDecl) {
    if (ParmVarDecl *Param = dyn_cast<ParmVarDecl>(ManglingContextDecl)) {
      if (const DeclContext *LexicalDC
          = Param->getDeclContext()->getLexicalParent())
        if (LexicalDC->isRecord())
          Kind = DefaultArgument;
    } else if (VarDecl *Var = dyn_cast<VarDecl>(ManglingContextDecl)) {
      if (Var->getDeclContext()->isRecord())
        Kind = StaticDataMember;
      else if (Var->getMostRecentDecl()->isInline())
        Kind = InlineVariable;
      else if (Var->getDescribedVarTemplate())
        Kind = VariableTemplate;
      else if (auto *VTS = dyn_cast<VarTemplateSpecializationDecl>(Var)) {
        if (!VTS->isExplicitSpecialization())
          Kind = VariableTemplate;
      }
    } else if (isa<FieldDecl>(ManglingContextDecl)) {
      Kind = DataMember;
    }
  }

  // Itanium ABI [5.1.7]:
  //   In the following contexts [...] the one-definition rule requires closure
  //   types in different translation units to "correspond":
  bool IsInNonspecializedTemplate =
      inTemplateInstantiation() || CurContext->isDependentContext();
  switch (Kind) {
  case Normal: {
    //  -- the bodies of non-exported nonspecialized template functions
    //  -- the bodies of inline functions
    if ((IsInNonspecializedTemplate &&
         !(ManglingContextDecl && isa<ParmVarDecl>(ManglingContextDecl))) ||
        isInInlineFunction(CurContext)) {
      while (auto *CD = dyn_cast<CapturedDecl>(DC))
        DC = CD->getParent();
      return std::make_tuple(&Context.getManglingNumberContext(DC), nullptr);
    }

    return std::make_tuple(nullptr, nullptr);
  }

  case StaticDataMember:
    //  -- the initializers of nonspecialized static members of template classes
    if (!IsInNonspecializedTemplate)
      return std::make_tuple(nullptr, ManglingContextDecl);
    // Fall through to get the current context.
    LLVM_FALLTHROUGH;

  case DataMember:
    //  -- the in-class initializers of class members
  case DefaultArgument:
    //  -- default arguments appearing in class definitions
  case InlineVariable:
    //  -- the initializers of inline variables
  case VariableTemplate:
    //  -- the initializers of templated variables
    return std::make_tuple(
        &Context.getManglingNumberContext(ASTContext::NeedExtraManglingDecl,
                                          ManglingContextDecl),
        ManglingContextDecl);
  }

  llvm_unreachable("unexpected context");
}

CXXMethodDecl *Sema::startLambdaDefinition(CXXRecordDecl *Class,
                                           SourceRange IntroducerRange,
                                           TypeSourceInfo *MethodTypeInfo,
                                           SourceLocation EndLoc,
                                           ArrayRef<ParmVarDecl *> Params,
                                           ConstexprSpecKind ConstexprKind,
                                           Expr *TrailingRequiresClause) {
  QualType MethodType = MethodTypeInfo->getType();
  TemplateParameterList *TemplateParams =
      getGenericLambdaTemplateParameterList(getCurLambda(), *this);
  // If a lambda appears in a dependent context or is a generic lambda (has
  // template parameters) and has an 'auto' return type, deduce it to a
  // dependent type.
  if (Class->isDependentContext() || TemplateParams) {
    const FunctionProtoType *FPT = MethodType->castAs<FunctionProtoType>();
    QualType Result = FPT->getReturnType();
    if (Result->isUndeducedType()) {
      Result = SubstAutoType(Result, Context.DependentTy);
      MethodType = Context.getFunctionType(Result, FPT->getParamTypes(),
                                           FPT->getExtProtoInfo());
    }
  }

  // C++11 [expr.prim.lambda]p5:
  //   The closure type for a lambda-expression has a public inline function
  //   call operator (13.5.4) whose parameters and return type are described by
  //   the lambda-expression's parameter-declaration-clause and
  //   trailing-return-type respectively.
  DeclarationName MethodName
    = Context.DeclarationNames.getCXXOperatorName(OO_Call);
  DeclarationNameLoc MethodNameLoc;
  MethodNameLoc.CXXOperatorName.BeginOpNameLoc
    = IntroducerRange.getBegin().getRawEncoding();
  MethodNameLoc.CXXOperatorName.EndOpNameLoc
    = IntroducerRange.getEnd().getRawEncoding();
  CXXMethodDecl *Method = CXXMethodDecl::Create(
      Context, Class, EndLoc,
      DeclarationNameInfo(MethodName, IntroducerRange.getBegin(),
                          MethodNameLoc),
      MethodType, MethodTypeInfo, SC_None,
      /*isInline=*/true, ConstexprKind, EndLoc, TrailingRequiresClause);
  Method->setAccess(AS_public);
  if (!TemplateParams)
    Class->addDecl(Method);

  // Temporarily set the lexical declaration context to the current
  // context, so that the Scope stack matches the lexical nesting.
  Method->setLexicalDeclContext(CurContext);
  // Create a function template if we have a template parameter list
  FunctionTemplateDecl *const TemplateMethod = TemplateParams ?
            FunctionTemplateDecl::Create(Context, Class,
                                         Method->getLocation(), MethodName,
                                         TemplateParams,
                                         Method) : nullptr;
  if (TemplateMethod) {
    TemplateMethod->setAccess(AS_public);
    Method->setDescribedFunctionTemplate(TemplateMethod);
    Class->addDecl(TemplateMethod);
    TemplateMethod->setLexicalDeclContext(CurContext);
  }

  // Add parameters.
  if (!Params.empty()) {
    Method->setParams(Params);
    CheckParmsForFunctionDef(Params,
                             /*CheckParameterNames=*/false);

    for (auto P : Method->parameters())
      P->setOwningFunction(Method);
  }

  return Method;
}

void Sema::handleLambdaNumbering(
    CXXRecordDecl *Class, CXXMethodDecl *Method,
    Optional<std::tuple<unsigned, bool, Decl *>> Mangling) {
  if (Mangling) {
    unsigned ManglingNumber;
    bool HasKnownInternalLinkage;
    Decl *ManglingContextDecl;
    std::tie(ManglingNumber, HasKnownInternalLinkage, ManglingContextDecl) =
        Mangling.getValue();
    Class->setLambdaMangling(ManglingNumber, ManglingContextDecl,
                             HasKnownInternalLinkage);
    return;
  }

  auto getMangleNumberingContext =
      [this](CXXRecordDecl *Class,
             Decl *ManglingContextDecl) -> MangleNumberingContext * {
    // Get mangle numbering context if there's any extra decl context.
    if (ManglingContextDecl)
      return &Context.getManglingNumberContext(
          ASTContext::NeedExtraManglingDecl, ManglingContextDecl);
    // Otherwise, from that lambda's decl context.
    auto DC = Class->getDeclContext();
    while (auto *CD = dyn_cast<CapturedDecl>(DC))
      DC = CD->getParent();
    return &Context.getManglingNumberContext(DC);
  };

  MangleNumberingContext *MCtx;
  Decl *ManglingContextDecl;
  std::tie(MCtx, ManglingContextDecl) =
      getCurrentMangleNumberContext(Class->getDeclContext());
  bool HasKnownInternalLinkage = false;
  if (!MCtx && getLangOpts().CUDA) {
    // Force lambda numbering in CUDA/HIP as we need to name lambdas following
    // ODR. Both device- and host-compilation need to have a consistent naming
    // on kernel functions. As lambdas are potential part of these `__global__`
    // function names, they needs numbering following ODR.
    MCtx = getMangleNumberingContext(Class, ManglingContextDecl);
    assert(MCtx && "Retrieving mangle numbering context failed!");
    HasKnownInternalLinkage = true;
  }
  if (MCtx) {
    unsigned ManglingNumber = MCtx->getManglingNumber(Method);
    Class->setLambdaMangling(ManglingNumber, ManglingContextDecl,
                             HasKnownInternalLinkage);
  }
}

void Sema::buildLambdaScope(LambdaScopeInfo *LSI,
                                        CXXMethodDecl *CallOperator,
                                        SourceRange IntroducerRange,
                                        LambdaCaptureDefault CaptureDefault,
                                        SourceLocation CaptureDefaultLoc,
                                        bool ExplicitParams,
                                        bool ExplicitResultType,
                                        bool Mutable) {
  LSI->CallOperator = CallOperator;
  CXXRecordDecl *LambdaClass = CallOperator->getParent();
  LSI->Lambda = LambdaClass;
  if (CaptureDefault == LCD_ByCopy)
    LSI->ImpCaptureStyle = LambdaScopeInfo::ImpCap_LambdaByval;
  else if (CaptureDefault == LCD_ByRef)
    LSI->ImpCaptureStyle = LambdaScopeInfo::ImpCap_LambdaByref;
  LSI->CaptureDefaultLoc = CaptureDefaultLoc;
  LSI->IntroducerRange = IntroducerRange;
  LSI->ExplicitParams = ExplicitParams;
  LSI->Mutable = Mutable;

  if (ExplicitResultType) {
    LSI->ReturnType = CallOperator->getReturnType();

    if (!LSI->ReturnType->isDependentType() &&
        !LSI->ReturnType->isVoidType()) {
      if (RequireCompleteType(CallOperator->getBeginLoc(), LSI->ReturnType,
                              diag::err_lambda_incomplete_result)) {
        // Do nothing.
      }
    }
  } else {
    LSI->HasImplicitReturnType = true;
  }
}

void Sema::finishLambdaExplicitCaptures(LambdaScopeInfo *LSI) {
  LSI->finishedExplicitCaptures();
}

void Sema::ActOnLambdaExplicitTemplateParameterList(SourceLocation LAngleLoc,
                                                    ArrayRef<NamedDecl *> TParams,
                                                    SourceLocation RAngleLoc) {
  LambdaScopeInfo *LSI = getCurLambda();
  assert(LSI && "Expected a lambda scope");
  assert(LSI->NumExplicitTemplateParams == 0 &&
         "Already acted on explicit template parameters");
  assert(LSI->TemplateParams.empty() &&
         "Explicit template parameters should come "
         "before invented (auto) ones");
  assert(!TParams.empty() &&
         "No template parameters to act on");
  LSI->TemplateParams.append(TParams.begin(), TParams.end());
  LSI->NumExplicitTemplateParams = TParams.size();
  LSI->ExplicitTemplateParamsRange = {LAngleLoc, RAngleLoc};
}

void Sema::addLambdaParameters(
    ArrayRef<LambdaIntroducer::LambdaCapture> Captures,
    CXXMethodDecl *CallOperator, Scope *CurScope) {
  // Introduce our parameters into the function scope
  for (unsigned p = 0, NumParams = CallOperator->getNumParams();
       p < NumParams; ++p) {
    ParmVarDecl *Param = CallOperator->getParamDecl(p);

    // If this has an identifier, add it to the scope stack.
    if (CurScope && Param->getIdentifier()) {
      bool Error = false;
      // Resolution of CWG 2211 in C++17 renders shadowing ill-formed, but we
      // retroactively apply it.
      for (const auto &Capture : Captures) {
        if (Capture.Id == Param->getIdentifier()) {
          Error = true;
          Diag(Param->getLocation(), diag::err_parameter_shadow_capture);
          Diag(Capture.Loc, diag::note_var_explicitly_captured_here)
              << Capture.Id << true;
        }
      }
      if (!Error)
        CheckShadow(CurScope, Param);

      PushOnScopeChains(Param, CurScope);
    }
  }
}

/// If this expression is an enumerator-like expression of some type
/// T, return the type T; otherwise, return null.
///
/// Pointer comparisons on the result here should always work because
/// it's derived from either the parent of an EnumConstantDecl
/// (i.e. the definition) or the declaration returned by
/// EnumType::getDecl() (i.e. the definition).
static EnumDecl *findEnumForBlockReturn(Expr *E) {
  // An expression is an enumerator-like expression of type T if,
  // ignoring parens and parens-like expressions:
  E = E->IgnoreParens();

  //  - it is an enumerator whose enum type is T or
  if (DeclRefExpr *DRE = dyn_cast<DeclRefExpr>(E)) {
    if (EnumConstantDecl *D
          = dyn_cast<EnumConstantDecl>(DRE->getDecl())) {
      return cast<EnumDecl>(D->getDeclContext());
    }
    return nullptr;
  }

  //  - it is a comma expression whose RHS is an enumerator-like
  //    expression of type T or
  if (BinaryOperator *BO = dyn_cast<BinaryOperator>(E)) {
    if (BO->getOpcode() == BO_Comma)
      return findEnumForBlockReturn(BO->getRHS());
    return nullptr;
  }

  //  - it is a statement-expression whose value expression is an
  //    enumerator-like expression of type T or
  if (StmtExpr *SE = dyn_cast<StmtExpr>(E)) {
    if (Expr *last = dyn_cast_or_null<Expr>(SE->getSubStmt()->body_back()))
      return findEnumForBlockReturn(last);
    return nullptr;
  }

  //   - it is a ternary conditional operator (not the GNU ?:
  //     extension) whose second and third operands are
  //     enumerator-like expressions of type T or
  if (ConditionalOperator *CO = dyn_cast<ConditionalOperator>(E)) {
    if (EnumDecl *ED = findEnumForBlockReturn(CO->getTrueExpr()))
      if (ED == findEnumForBlockReturn(CO->getFalseExpr()))
        return ED;
    return nullptr;
  }

  // (implicitly:)
  //   - it is an implicit integral conversion applied to an
  //     enumerator-like expression of type T or
  if (ImplicitCastExpr *ICE = dyn_cast<ImplicitCastExpr>(E)) {
    // We can sometimes see integral conversions in valid
    // enumerator-like expressions.
    if (ICE->getCastKind() == CK_IntegralCast)
      return findEnumForBlockReturn(ICE->getSubExpr());

    // Otherwise, just rely on the type.
  }

  //   - it is an expression of that formal enum type.
  if (const EnumType *ET = E->getType()->getAs<EnumType>()) {
    return ET->getDecl();
  }

  // Otherwise, nope.
  return nullptr;
}

/// Attempt to find a type T for which the returned expression of the
/// given statement is an enumerator-like expression of that type.
static EnumDecl *findEnumForBlockReturn(ReturnStmt *ret) {
  if (Expr *retValue = ret->getRetValue())
    return findEnumForBlockReturn(retValue);
  return nullptr;
}

/// Attempt to find a common type T for which all of the returned
/// expressions in a block are enumerator-like expressions of that
/// type.
static EnumDecl *findCommonEnumForBlockReturns(ArrayRef<ReturnStmt*> returns) {
  ArrayRef<ReturnStmt*>::iterator i = returns.begin(), e = returns.end();

  // Try to find one for the first return.
  EnumDecl *ED = findEnumForBlockReturn(*i);
  if (!ED) return nullptr;

  // Check that the rest of the returns have the same enum.
  for (++i; i != e; ++i) {
    if (findEnumForBlockReturn(*i) != ED)
      return nullptr;
  }

  // Never infer an anonymous enum type.
  if (!ED->hasNameForLinkage()) return nullptr;

  return ED;
}

/// Adjust the given return statements so that they formally return
/// the given type.  It should require, at most, an IntegralCast.
static void adjustBlockReturnsToEnum(Sema &S, ArrayRef<ReturnStmt*> returns,
                                     QualType returnType) {
  for (ArrayRef<ReturnStmt*>::iterator
         i = returns.begin(), e = returns.end(); i != e; ++i) {
    ReturnStmt *ret = *i;
    Expr *retValue = ret->getRetValue();
    if (S.Context.hasSameType(retValue->getType(), returnType))
      continue;

    // Right now we only support integral fixup casts.
    assert(returnType->isIntegralOrUnscopedEnumerationType());
    assert(retValue->getType()->isIntegralOrUnscopedEnumerationType());

    ExprWithCleanups *cleanups = dyn_cast<ExprWithCleanups>(retValue);

    Expr *E = (cleanups ? cleanups->getSubExpr() : retValue);
    E = ImplicitCastExpr::Create(S.Context, returnType, CK_IntegralCast,
                                 E, /*base path*/ nullptr, VK_RValue);
    if (cleanups) {
      cleanups->setSubExpr(E);
    } else {
      ret->setRetValue(E);
    }
  }
}

void Sema::deduceClosureReturnType(CapturingScopeInfo &CSI) {
  assert(CSI.HasImplicitReturnType);
  // If it was ever a placeholder, it had to been deduced to DependentTy.
  assert(CSI.ReturnType.isNull() || !CSI.ReturnType->isUndeducedType());
  assert((!isa<LambdaScopeInfo>(CSI) || !getLangOpts().CPlusPlus14) &&
         "lambda expressions use auto deduction in C++14 onwards");

  // C++ core issue 975:
  //   If a lambda-expression does not include a trailing-return-type,
  //   it is as if the trailing-return-type denotes the following type:
  //     - if there are no return statements in the compound-statement,
  //       or all return statements return either an expression of type
  //       void or no expression or braced-init-list, the type void;
  //     - otherwise, if all return statements return an expression
  //       and the types of the returned expressions after
  //       lvalue-to-rvalue conversion (4.1 [conv.lval]),
  //       array-to-pointer conversion (4.2 [conv.array]), and
  //       function-to-pointer conversion (4.3 [conv.func]) are the
  //       same, that common type;
  //     - otherwise, the program is ill-formed.
  //
  // C++ core issue 1048 additionally removes top-level cv-qualifiers
  // from the types of returned expressions to match the C++14 auto
  // deduction rules.
  //
  // In addition, in blocks in non-C++ modes, if all of the return
  // statements are enumerator-like expressions of some type T, where
  // T has a name for linkage, then we infer the return type of the
  // block to be that type.

  // First case: no return statements, implicit void return type.
  ASTContext &Ctx = getASTContext();
  if (CSI.Returns.empty()) {
    // It's possible there were simply no /valid/ return statements.
    // In this case, the first one we found may have at least given us a type.
    if (CSI.ReturnType.isNull())
      CSI.ReturnType = Ctx.VoidTy;
    return;
  }

  // Second case: at least one return statement has dependent type.
  // Delay type checking until instantiation.
  assert(!CSI.ReturnType.isNull() && "We should have a tentative return type.");
  if (CSI.ReturnType->isDependentType())
    return;

  // Try to apply the enum-fuzz rule.
  if (!getLangOpts().CPlusPlus) {
    assert(isa<BlockScopeInfo>(CSI));
    const EnumDecl *ED = findCommonEnumForBlockReturns(CSI.Returns);
    if (ED) {
      CSI.ReturnType = Context.getTypeDeclType(ED);
      adjustBlockReturnsToEnum(*this, CSI.Returns, CSI.ReturnType);
      return;
    }
  }

  // Third case: only one return statement. Don't bother doing extra work!
  if (CSI.Returns.size() == 1)
    return;

  // General case: many return statements.
  // Check that they all have compatible return types.

  // We require the return types to strictly match here.
  // Note that we've already done the required promotions as part of
  // processing the return statement.
  for (const ReturnStmt *RS : CSI.Returns) {
    const Expr *RetE = RS->getRetValue();

    QualType ReturnType =
        (RetE ? RetE->getType() : Context.VoidTy).getUnqualifiedType();
    if (Context.getCanonicalFunctionResultType(ReturnType) ==
          Context.getCanonicalFunctionResultType(CSI.ReturnType)) {
      // Use the return type with the strictest possible nullability annotation.
      auto RetTyNullability = ReturnType->getNullability(Ctx);
      auto BlockNullability = CSI.ReturnType->getNullability(Ctx);
      if (BlockNullability &&
          (!RetTyNullability ||
           hasWeakerNullability(*RetTyNullability, *BlockNullability)))
        CSI.ReturnType = ReturnType;
      continue;
    }

    // FIXME: This is a poor diagnostic for ReturnStmts without expressions.
    // TODO: It's possible that the *first* return is the divergent one.
    Diag(RS->getBeginLoc(),
         diag::err_typecheck_missing_return_type_incompatible)
        << ReturnType << CSI.ReturnType << isa<LambdaScopeInfo>(CSI);
    // Continue iterating so that we keep emitting diagnostics.
  }
}

QualType Sema::buildLambdaInitCaptureInitialization(
    SourceLocation Loc, bool ByRef, SourceLocation EllipsisLoc,
    Optional<unsigned> NumExpansions, IdentifierInfo *Id, bool IsDirectInit,
    Expr *&Init) {
  // Create an 'auto' or 'auto&' TypeSourceInfo that we can use to
  // deduce against.
  QualType DeductType = Context.getAutoDeductType();
  TypeLocBuilder TLB;
  AutoTypeLoc TL = TLB.push<AutoTypeLoc>(DeductType);
  TL.setNameLoc(Loc);
  if (ByRef) {
    DeductType = BuildReferenceType(DeductType, true, Loc, Id);
    assert(!DeductType.isNull() && "can't build reference to auto");
    TLB.push<ReferenceTypeLoc>(DeductType).setSigilLoc(Loc);
  }
  if (EllipsisLoc.isValid()) {
    if (Init->containsUnexpandedParameterPack()) {
      Diag(EllipsisLoc, getLangOpts().CPlusPlus20
                            ? diag::warn_cxx17_compat_init_capture_pack
                            : diag::ext_init_capture_pack);
      DeductType = Context.getPackExpansionType(DeductType, NumExpansions,
                                                /*ExpectPackInType=*/false);
      TLB.push<PackExpansionTypeLoc>(DeductType).setEllipsisLoc(EllipsisLoc);
    } else {
      // Just ignore the ellipsis for now and form a non-pack variable. We'll
      // diagnose this later when we try to capture it.
    }
  }
  TypeSourceInfo *TSI = TLB.getTypeSourceInfo(Context, DeductType);

  // Deduce the type of the init capture.
  QualType DeducedType = deduceVarTypeFromInitializer(
      /*VarDecl*/nullptr, DeclarationName(Id), DeductType, TSI,
      SourceRange(Loc, Loc), IsDirectInit, Init);
  if (DeducedType.isNull())
    return QualType();

  // Are we a non-list direct initialization?
  ParenListExpr *CXXDirectInit = dyn_cast<ParenListExpr>(Init);

  // Perform initialization analysis and ensure any implicit conversions
  // (such as lvalue-to-rvalue) are enforced.
  InitializedEntity Entity =
      InitializedEntity::InitializeLambdaCapture(Id, DeducedType, Loc);
  InitializationKind Kind =
      IsDirectInit
          ? (CXXDirectInit ? InitializationKind::CreateDirect(
                                 Loc, Init->getBeginLoc(), Init->getEndLoc())
                           : InitializationKind::CreateDirectList(Loc))
          : InitializationKind::CreateCopy(Loc, Init->getBeginLoc());

  MultiExprArg Args = Init;
  if (CXXDirectInit)
    Args =
        MultiExprArg(CXXDirectInit->getExprs(), CXXDirectInit->getNumExprs());
  QualType DclT;
  InitializationSequence InitSeq(*this, Entity, Kind, Args);
  ExprResult Result = InitSeq.Perform(*this, Entity, Kind, Args, &DclT);

  if (Result.isInvalid())
    return QualType();

  Init = Result.getAs<Expr>();
  return DeducedType;
}

VarDecl *Sema::createLambdaInitCaptureVarDecl(SourceLocation Loc,
                                              QualType InitCaptureType,
                                              SourceLocation EllipsisLoc,
                                              IdentifierInfo *Id,
                                              unsigned InitStyle, Expr *Init) {
  // FIXME: Retain the TypeSourceInfo from buildLambdaInitCaptureInitialization
  // rather than reconstructing it here.
  TypeSourceInfo *TSI = Context.getTrivialTypeSourceInfo(InitCaptureType, Loc);
  if (auto PETL = TSI->getTypeLoc().getAs<PackExpansionTypeLoc>())
    PETL.setEllipsisLoc(EllipsisLoc);

  // Create a dummy variable representing the init-capture. This is not actually
  // used as a variable, and only exists as a way to name and refer to the
  // init-capture.
  // FIXME: Pass in separate source locations for '&' and identifier.
  VarDecl *NewVD = VarDecl::Create(Context, CurContext, Loc,
                                   Loc, Id, InitCaptureType, TSI, SC_Auto);
  NewVD->setInitCapture(true);
  NewVD->setReferenced(true);
  // FIXME: Pass in a VarDecl::InitializationStyle.
  NewVD->setInitStyle(static_cast<VarDecl::InitializationStyle>(InitStyle));
  NewVD->markUsed(Context);
  NewVD->setInit(Init);
  if (NewVD->isParameterPack())
    getCurLambda()->LocalPacks.push_back(NewVD);
  return NewVD;
}

void Sema::addInitCapture(LambdaScopeInfo *LSI, VarDecl *Var) {
  assert(Var->isInitCapture() && "init capture flag should be set");
  LSI->addCapture(Var, /*isBlock*/false, Var->getType()->isReferenceType(),
                  /*isNested*/false, Var->getLocation(), SourceLocation(),
                  Var->getType(), /*Invalid*/false);
}

void Sema::ActOnStartOfLambdaDefinition(LambdaIntroducer &Intro,
                                        Declarator &ParamInfo,
                                        Scope *CurScope) {
  LambdaScopeInfo *const LSI = getCurLambda();
  assert(LSI && "LambdaScopeInfo should be on stack!");

  // Determine if we're within a context where we know that the lambda will
  // be dependent, because there are template parameters in scope.
  bool KnownDependent;
  if (LSI->NumExplicitTemplateParams > 0) {
    auto *TemplateParamScope = CurScope->getTemplateParamParent();
    assert(TemplateParamScope &&
           "Lambda with explicit template param list should establish a "
           "template param scope");
    assert(TemplateParamScope->getParent());
    KnownDependent = TemplateParamScope->getParent()
                                       ->getTemplateParamParent() != nullptr;
  } else {
    KnownDependent = CurScope->getTemplateParamParent() != nullptr;
  }

  // Determine the signature of the call operator.
  TypeSourceInfo *MethodTyInfo;
  bool ExplicitParams = true;
  bool ExplicitResultType = true;
  bool ContainsUnexpandedParameterPack = false;
  SourceLocation EndLoc;
  SmallVector<ParmVarDecl *, 8> Params;
  if (ParamInfo.getNumTypeObjects() == 0) {
    // C++11 [expr.prim.lambda]p4:
    //   If a lambda-expression does not include a lambda-declarator, it is as
    //   if the lambda-declarator were ().
    FunctionProtoType::ExtProtoInfo EPI(Context.getDefaultCallingConvention(
        /*IsVariadic=*/false, /*IsCXXMethod=*/true));
    EPI.HasTrailingReturn = true;
    EPI.TypeQuals.addConst();
    LangAS AS = getDefaultCXXMethodAddrSpace();
    if (AS != LangAS::Default)
      EPI.TypeQuals.addAddressSpace(AS);

    // C++1y [expr.prim.lambda]:
    //   The lambda return type is 'auto', which is replaced by the
    //   trailing-return type if provided and/or deduced from 'return'
    //   statements
    // We don't do this before C++1y, because we don't support deduced return
    // types there.
    QualType DefaultTypeForNoTrailingReturn =
        getLangOpts().CPlusPlus14 ? Context.getAutoDeductType()
                                  : Context.DependentTy;
    QualType MethodTy =
        Context.getFunctionType(DefaultTypeForNoTrailingReturn, None, EPI);
    MethodTyInfo = Context.getTrivialTypeSourceInfo(MethodTy);
    ExplicitParams = false;
    ExplicitResultType = false;
    EndLoc = Intro.Range.getEnd();
  } else {
    assert(ParamInfo.isFunctionDeclarator() &&
           "lambda-declarator is a function");
    DeclaratorChunk::FunctionTypeInfo &FTI = ParamInfo.getFunctionTypeInfo();

    // C++11 [expr.prim.lambda]p5:
    //   This function call operator is declared const (9.3.1) if and only if
    //   the lambda-expression's parameter-declaration-clause is not followed
    //   by mutable. It is neither virtual nor declared volatile. [...]
    if (!FTI.hasMutableQualifier()) {
      FTI.getOrCreateMethodQualifiers().SetTypeQual(DeclSpec::TQ_const,
                                                    SourceLocation());
    }

    MethodTyInfo = GetTypeForDeclarator(ParamInfo, CurScope);
    assert(MethodTyInfo && "no type from lambda-declarator");
    EndLoc = ParamInfo.getSourceRange().getEnd();

    ExplicitResultType = FTI.hasTrailingReturnType();

    if (FTIHasNonVoidParameters(FTI)) {
      Params.reserve(FTI.NumParams);
      for (unsigned i = 0, e = FTI.NumParams; i != e; ++i)
        Params.push_back(cast<ParmVarDecl>(FTI.Params[i].Param));
    }

    // Check for unexpanded parameter packs in the method type.
    if (MethodTyInfo->getType()->containsUnexpandedParameterPack())
      DiagnoseUnexpandedParameterPack(Intro.Range.getBegin(), MethodTyInfo,
                                      UPPC_DeclarationType);
  }

  CXXRecordDecl *Class = createLambdaClosureType(Intro.Range, MethodTyInfo,
                                                 KnownDependent, Intro.Default);
  CXXMethodDecl *Method =
      startLambdaDefinition(Class, Intro.Range, MethodTyInfo, EndLoc, Params,
                            ParamInfo.getDeclSpec().getConstexprSpecifier(),
                            ParamInfo.getTrailingRequiresClause());
  if (ExplicitParams)
    CheckCXXDefaultArguments(Method);

  // This represents the function body for the lambda function, check if we
  // have to apply optnone due to a pragma.
  AddRangeBasedOptnone(Method);

  // code_seg attribute on lambda apply to the method.
  if (Attr *A = getImplicitCodeSegOrSectionAttrForFunction(Method, /*IsDefinition=*/true))
    Method->addAttr(A);

  // Attributes on the lambda apply to the method.
  ProcessDeclAttributes(CurScope, Method, ParamInfo);

  // CUDA lambdas get implicit host and device attributes.
  if (getLangOpts().CUDA)
    CUDASetLambdaAttrs(Method);

  // Number the lambda for linkage purposes if necessary.
  handleLambdaNumbering(Class, Method);

  // Introduce the function call operator as the current declaration context.
  PushDeclContext(CurScope, Method);

  // Build the lambda scope.
  buildLambdaScope(LSI, Method, Intro.Range, Intro.Default, Intro.DefaultLoc,
                   ExplicitParams, ExplicitResultType, !Method->isConst());

  // C++11 [expr.prim.lambda]p9:
  //   A lambda-expression whose smallest enclosing scope is a block scope is a
  //   local lambda expression; any other lambda expression shall not have a
  //   capture-default or simple-capture in its lambda-introducer.
  //
  // For simple-captures, this is covered by the check below that any named
  // entity is a variable that can be captured.
  //
  // For DR1632, we also allow a capture-default in any context where we can
  // odr-use 'this' (in particular, in a default initializer for a non-static
  // data member).
  if (Intro.Default != LCD_None && !Class->getParent()->isFunctionOrMethod() &&
      (getCurrentThisType().isNull() ||
       CheckCXXThisCapture(SourceLocation(), /*Explicit*/true,
                           /*BuildAndDiagnose*/false)))
    Diag(Intro.DefaultLoc, diag::err_capture_default_non_local);

  // Distinct capture names, for diagnostics.
  llvm::SmallSet<IdentifierInfo*, 8> CaptureNames;

  // Handle explicit captures.
  SourceLocation PrevCaptureLoc
    = Intro.Default == LCD_None? Intro.Range.getBegin() : Intro.DefaultLoc;
  for (auto C = Intro.Captures.begin(), E = Intro.Captures.end(); C != E;
       PrevCaptureLoc = C->Loc, ++C) {
    if (C->Kind == LCK_This || C->Kind == LCK_StarThis) {
      if (C->Kind == LCK_StarThis)
        Diag(C->Loc, !getLangOpts().CPlusPlus17
                             ? diag::ext_star_this_lambda_capture_cxx17
                             : diag::warn_cxx14_compat_star_this_lambda_capture);

      // C++11 [expr.prim.lambda]p8:
      //   An identifier or this shall not appear more than once in a
      //   lambda-capture.
      if (LSI->isCXXThisCaptured()) {
        Diag(C->Loc, diag::err_capture_more_than_once)
            << "'this'" << SourceRange(LSI->getCXXThisCapture().getLocation())
            << FixItHint::CreateRemoval(
                   SourceRange(getLocForEndOfToken(PrevCaptureLoc), C->Loc));
        continue;
      }

      // C++2a [expr.prim.lambda]p8:
      //  If a lambda-capture includes a capture-default that is =,
      //  each simple-capture of that lambda-capture shall be of the form
      //  "&identifier", "this", or "* this". [ Note: The form [&,this] is
      //  redundant but accepted for compatibility with ISO C++14. --end note ]
      if (Intro.Default == LCD_ByCopy && C->Kind != LCK_StarThis)
        Diag(C->Loc, !getLangOpts().CPlusPlus20
                         ? diag::ext_equals_this_lambda_capture_cxx20
                         : diag::warn_cxx17_compat_equals_this_lambda_capture);

      // C++11 [expr.prim.lambda]p12:
      //   If this is captured by a local lambda expression, its nearest
      //   enclosing function shall be a non-static member function.
      QualType ThisCaptureType = getCurrentThisType();
      if (ThisCaptureType.isNull()) {
        Diag(C->Loc, diag::err_this_capture) << true;
        continue;
      }

      CheckCXXThisCapture(C->Loc, /*Explicit=*/true, /*BuildAndDiagnose*/ true,
                          /*FunctionScopeIndexToStopAtPtr*/ nullptr,
                          C->Kind == LCK_StarThis);
      if (!LSI->Captures.empty())
        LSI->ExplicitCaptureRanges[LSI->Captures.size() - 1] = C->ExplicitRange;
      continue;
    }

    assert(C->Id && "missing identifier for capture");

    if (C->Init.isInvalid())
      continue;

    VarDecl *Var = nullptr;
    if (C->Init.isUsable()) {
      Diag(C->Loc, getLangOpts().CPlusPlus14
                       ? diag::warn_cxx11_compat_init_capture
                       : diag::ext_init_capture);

      // If the initializer expression is usable, but the InitCaptureType
      // is not, then an error has occurred - so ignore the capture for now.
      // for e.g., [n{0}] { }; <-- if no <initializer_list> is included.
      // FIXME: we should create the init capture variable and mark it invalid
      // in this case.
      if (C->InitCaptureType.get().isNull())
        continue;

      if (C->Init.get()->containsUnexpandedParameterPack() &&
          !C->InitCaptureType.get()->getAs<PackExpansionType>())
        DiagnoseUnexpandedParameterPack(C->Init.get(), UPPC_Initializer);

      unsigned InitStyle;
      switch (C->InitKind) {
      case LambdaCaptureInitKind::NoInit:
        llvm_unreachable("not an init-capture?");
      case LambdaCaptureInitKind::CopyInit:
        InitStyle = VarDecl::CInit;
        break;
      case LambdaCaptureInitKind::DirectInit:
        InitStyle = VarDecl::CallInit;
        break;
      case LambdaCaptureInitKind::ListInit:
        InitStyle = VarDecl::ListInit;
        break;
      }
      Var = createLambdaInitCaptureVarDecl(C->Loc, C->InitCaptureType.get(),
                                           C->EllipsisLoc, C->Id, InitStyle,
                                           C->Init.get());
      // C++1y [expr.prim.lambda]p11:
      //   An init-capture behaves as if it declares and explicitly
      //   captures a variable [...] whose declarative region is the
      //   lambda-expression's compound-statement
      if (Var)
        PushOnScopeChains(Var, CurScope, false);
    } else {
      assert(C->InitKind == LambdaCaptureInitKind::NoInit &&
             "init capture has valid but null init?");

      // C++11 [expr.prim.lambda]p8:
      //   If a lambda-capture includes a capture-default that is &, the
      //   identifiers in the lambda-capture shall not be preceded by &.
      //   If a lambda-capture includes a capture-default that is =, [...]
      //   each identifier it contains shall be preceded by &.
      if (C->Kind == LCK_ByRef && Intro.Default == LCD_ByRef) {
        Diag(C->Loc, diag::err_reference_capture_with_reference_default)
            << FixItHint::CreateRemoval(
                SourceRange(getLocForEndOfToken(PrevCaptureLoc), C->Loc));
        continue;
      } else if (C->Kind == LCK_ByCopy && Intro.Default == LCD_ByCopy) {
        Diag(C->Loc, diag::err_copy_capture_with_copy_default)
            << FixItHint::CreateRemoval(
                SourceRange(getLocForEndOfToken(PrevCaptureLoc), C->Loc));
        continue;
      }

      // C++11 [expr.prim.lambda]p10:
      //   The identifiers in a capture-list are looked up using the usual
      //   rules for unqualified name lookup (3.4.1)
      DeclarationNameInfo Name(C->Id, C->Loc);
      LookupResult R(*this, Name, LookupOrdinaryName);
      LookupName(R, CurScope);
      if (R.isAmbiguous())
        continue;
      if (R.empty()) {
        // FIXME: Disable corrections that would add qualification?
        CXXScopeSpec ScopeSpec;
        DeclFilterCCC<VarDecl> Validator{};
        if (DiagnoseEmptyLookup(CurScope, ScopeSpec, R, Validator))
          continue;
      }

      Var = R.getAsSingle<VarDecl>();
      if (Var && DiagnoseUseOfDecl(Var, C->Loc))
        continue;
    }

    // C++11 [expr.prim.lambda]p8:
    //   An identifier or this shall not appear more than once in a
    //   lambda-capture.
    if (!CaptureNames.insert(C->Id).second) {
      if (Var && LSI->isCaptured(Var)) {
        Diag(C->Loc, diag::err_capture_more_than_once)
            << C->Id << SourceRange(LSI->getCapture(Var).getLocation())
            << FixItHint::CreateRemoval(
                   SourceRange(getLocForEndOfToken(PrevCaptureLoc), C->Loc));
      } else
        // Previous capture captured something different (one or both was
        // an init-cpature): no fixit.
        Diag(C->Loc, diag::err_capture_more_than_once) << C->Id;
      continue;
    }

    // C++11 [expr.prim.lambda]p10:
    //   [...] each such lookup shall find a variable with automatic storage
    //   duration declared in the reaching scope of the local lambda expression.
    // Note that the 'reaching scope' check happens in tryCaptureVariable().
    if (!Var) {
      Diag(C->Loc, diag::err_capture_does_not_name_variable) << C->Id;
      continue;
    }

    // Ignore invalid decls; they'll just confuse the code later.
    if (Var->isInvalidDecl())
      continue;

    if (!Var->hasLocalStorage()) {
      Diag(C->Loc, diag::err_capture_non_automatic_variable) << C->Id;
      Diag(Var->getLocation(), diag::note_previous_decl) << C->Id;
      continue;
    }

    // C++11 [expr.prim.lambda]p23:
    //   A capture followed by an ellipsis is a pack expansion (14.5.3).
    SourceLocation EllipsisLoc;
    if (C->EllipsisLoc.isValid()) {
      if (Var->isParameterPack()) {
        EllipsisLoc = C->EllipsisLoc;
      } else {
        Diag(C->EllipsisLoc, diag::err_pack_expansion_without_parameter_packs)
            << (C->Init.isUsable() ? C->Init.get()->getSourceRange()
                                   : SourceRange(C->Loc));

        // Just ignore the ellipsis.
      }
    } else if (Var->isParameterPack()) {
      ContainsUnexpandedParameterPack = true;
    }

    if (C->Init.isUsable()) {
      addInitCapture(LSI, Var);
    } else {
      TryCaptureKind Kind = C->Kind == LCK_ByRef ? TryCapture_ExplicitByRef :
                                                   TryCapture_ExplicitByVal;
      tryCaptureVariable(Var, C->Loc, Kind, EllipsisLoc);
    }
    if (!LSI->Captures.empty())
      LSI->ExplicitCaptureRanges[LSI->Captures.size() - 1] = C->ExplicitRange;
  }
  finishLambdaExplicitCaptures(LSI);

  LSI->ContainsUnexpandedParameterPack |= ContainsUnexpandedParameterPack;

  // Add lambda parameters into scope.
  addLambdaParameters(Intro.Captures, Method, CurScope);

  // Enter a new evaluation context to insulate the lambda from any
  // cleanups from the enclosing full-expression.
  PushExpressionEvaluationContext(
      LSI->CallOperator->isConsteval()
          ? ExpressionEvaluationContext::ConstantEvaluated
          : ExpressionEvaluationContext::PotentiallyEvaluated);
}

void Sema::ActOnLambdaError(SourceLocation StartLoc, Scope *CurScope,
                            bool IsInstantiation) {
  LambdaScopeInfo *LSI = cast<LambdaScopeInfo>(FunctionScopes.back());

  // Leave the expression-evaluation context.
  DiscardCleanupsInEvaluationContext();
  PopExpressionEvaluationContext();

  // Leave the context of the lambda.
  if (!IsInstantiation)
    PopDeclContext();

  // Finalize the lambda.
  CXXRecordDecl *Class = LSI->Lambda;
  Class->setInvalidDecl();
  SmallVector<Decl*, 4> Fields(Class->fields());
  ActOnFields(nullptr, Class->getLocation(), Class, Fields, SourceLocation(),
              SourceLocation(), ParsedAttributesView());
  CheckCompletedCXXClass(nullptr, Class);

  PopFunctionScopeInfo();
}

QualType Sema::getLambdaConversionFunctionResultType(
    const FunctionProtoType *CallOpProto) {
  // The function type inside the pointer type is the same as the call
  // operator with some tweaks. The calling convention is the default free
  // function convention, and the type qualifications are lost.
  const FunctionProtoType::ExtProtoInfo CallOpExtInfo =
      CallOpProto->getExtProtoInfo();
  FunctionProtoType::ExtProtoInfo InvokerExtInfo = CallOpExtInfo;
  CallingConv CC = Context.getDefaultCallingConvention(
      CallOpProto->isVariadic(), /*IsCXXMethod=*/false);
  InvokerExtInfo.ExtInfo = InvokerExtInfo.ExtInfo.withCallingConv(CC);
  InvokerExtInfo.TypeQuals = Qualifiers();
  assert(InvokerExtInfo.RefQualifier == RQ_None &&
      "Lambda's call operator should not have a reference qualifier");
  return Context.getFunctionType(CallOpProto->getReturnType(),
                                 CallOpProto->getParamTypes(), InvokerExtInfo);
}

/// Add a lambda's conversion to function pointer, as described in
/// C++11 [expr.prim.lambda]p6.
static void addFunctionPointerConversion(Sema &S,
                                         SourceRange IntroducerRange,
                                         CXXRecordDecl *Class,
                                         CXXMethodDecl *CallOperator) {
  // This conversion is explicitly disabled if the lambda's function has
  // pass_object_size attributes on any of its parameters.
  auto HasPassObjectSizeAttr = [](const ParmVarDecl *P) {
    return P->hasAttr<PassObjectSizeAttr>();
  };
  if (llvm::any_of(CallOperator->parameters(), HasPassObjectSizeAttr))
    return;

  // Add the conversion to function pointer.
  QualType InvokerFunctionTy = S.getLambdaConversionFunctionResultType(
      CallOperator->getType()->castAs<FunctionProtoType>());
  QualType PtrToFunctionTy = S.Context.getPointerType(InvokerFunctionTy);

  // Create the type of the conversion function.
  FunctionProtoType::ExtProtoInfo ConvExtInfo(
      S.Context.getDefaultCallingConvention(
      /*IsVariadic=*/false, /*IsCXXMethod=*/true));
  // The conversion function is always const and noexcept.
  ConvExtInfo.TypeQuals = Qualifiers();
  ConvExtInfo.TypeQuals.addConst();
  ConvExtInfo.ExceptionSpec.Type = EST_BasicNoexcept;
  QualType ConvTy =
      S.Context.getFunctionType(PtrToFunctionTy, None, ConvExtInfo);

  SourceLocation Loc = IntroducerRange.getBegin();
  DeclarationName ConversionName
    = S.Context.DeclarationNames.getCXXConversionFunctionName(
        S.Context.getCanonicalType(PtrToFunctionTy));
  DeclarationNameLoc ConvNameLoc;
  // Construct a TypeSourceInfo for the conversion function, and wire
  // all the parameters appropriately for the FunctionProtoTypeLoc
  // so that everything works during transformation/instantiation of
  // generic lambdas.
  // The main reason for wiring up the parameters of the conversion
  // function with that of the call operator is so that constructs
  // like the following work:
  // auto L = [](auto b) {                <-- 1
  //   return [](auto a) -> decltype(a) { <-- 2
  //      return a;
  //   };
  // };
  // int (*fp)(int) = L(5);
  // Because the trailing return type can contain DeclRefExprs that refer
  // to the original call operator's variables, we hijack the call
  // operators ParmVarDecls below.
  TypeSourceInfo *ConvNamePtrToFunctionTSI =
      S.Context.getTrivialTypeSourceInfo(PtrToFunctionTy, Loc);
  ConvNameLoc.NamedType.TInfo = ConvNamePtrToFunctionTSI;

  // The conversion function is a conversion to a pointer-to-function.
  TypeSourceInfo *ConvTSI = S.Context.getTrivialTypeSourceInfo(ConvTy, Loc);
  FunctionProtoTypeLoc ConvTL =
      ConvTSI->getTypeLoc().getAs<FunctionProtoTypeLoc>();
  // Get the result of the conversion function which is a pointer-to-function.
  PointerTypeLoc PtrToFunctionTL =
      ConvTL.getReturnLoc().getAs<PointerTypeLoc>();
  // Do the same for the TypeSourceInfo that is used to name the conversion
  // operator.
  PointerTypeLoc ConvNamePtrToFunctionTL =
      ConvNamePtrToFunctionTSI->getTypeLoc().getAs<PointerTypeLoc>();

  // Get the underlying function types that the conversion function will
  // be converting to (should match the type of the call operator).
  FunctionProtoTypeLoc CallOpConvTL =
      PtrToFunctionTL.getPointeeLoc().getAs<FunctionProtoTypeLoc>();
  FunctionProtoTypeLoc CallOpConvNameTL =
    ConvNamePtrToFunctionTL.getPointeeLoc().getAs<FunctionProtoTypeLoc>();

  // Wire up the FunctionProtoTypeLocs with the call operator's parameters.
  // These parameter's are essentially used to transform the name and
  // the type of the conversion operator.  By using the same parameters
  // as the call operator's we don't have to fix any back references that
  // the trailing return type of the call operator's uses (such as
  // decltype(some_type<decltype(a)>::type{} + decltype(a){}) etc.)
  // - we can simply use the return type of the call operator, and
  // everything should work.
  SmallVector<ParmVarDecl *, 4> InvokerParams;
  for (unsigned I = 0, N = CallOperator->getNumParams(); I != N; ++I) {
    ParmVarDecl *From = CallOperator->getParamDecl(I);

    InvokerParams.push_back(ParmVarDecl::Create(
        S.Context,
        // Temporarily add to the TU. This is set to the invoker below.
        S.Context.getTranslationUnitDecl(), From->getBeginLoc(),
        From->getLocation(), From->getIdentifier(), From->getType(),
        From->getTypeSourceInfo(), From->getStorageClass(),
        /*DefArg=*/nullptr));
    CallOpConvTL.setParam(I, From);
    CallOpConvNameTL.setParam(I, From);
  }

  CXXConversionDecl *Conversion = CXXConversionDecl::Create(
      S.Context, Class, Loc,
      DeclarationNameInfo(ConversionName, Loc, ConvNameLoc), ConvTy, ConvTSI,
      /*isInline=*/true, ExplicitSpecifier(),
      S.getLangOpts().CPlusPlus17 ? CSK_constexpr : CSK_unspecified,
      CallOperator->getBody()->getEndLoc());
  Conversion->setAccess(AS_public);
  Conversion->setImplicit(true);

  if (Class->isGenericLambda()) {
    // Create a template version of the conversion operator, using the template
    // parameter list of the function call operator.
    FunctionTemplateDecl *TemplateCallOperator =
            CallOperator->getDescribedFunctionTemplate();
    FunctionTemplateDecl *ConversionTemplate =
                  FunctionTemplateDecl::Create(S.Context, Class,
                                      Loc, ConversionName,
                                      TemplateCallOperator->getTemplateParameters(),
                                      Conversion);
    ConversionTemplate->setAccess(AS_public);
    ConversionTemplate->setImplicit(true);
    Conversion->setDescribedFunctionTemplate(ConversionTemplate);
    Class->addDecl(ConversionTemplate);
  } else
    Class->addDecl(Conversion);
  // Add a non-static member function that will be the result of
  // the conversion with a certain unique ID.
  DeclarationName InvokerName = &S.Context.Idents.get(
                                                 getLambdaStaticInvokerName());
  // FIXME: Instead of passing in the CallOperator->getTypeSourceInfo()
  // we should get a prebuilt TrivialTypeSourceInfo from Context
  // using FunctionTy & Loc and get its TypeLoc as a FunctionProtoTypeLoc
  // then rewire the parameters accordingly, by hoisting up the InvokeParams
  // loop below and then use its Params to set Invoke->setParams(...) below.
  // This would avoid the 'const' qualifier of the calloperator from
  // contaminating the type of the invoker, which is currently adjusted
  // in SemaTemplateDeduction.cpp:DeduceTemplateArguments.  Fixing the
  // trailing return type of the invoker would require a visitor to rebuild
  // the trailing return type and adjusting all back DeclRefExpr's to refer
  // to the new static invoker parameters - not the call operator's.
  CXXMethodDecl *Invoke = CXXMethodDecl::Create(
      S.Context, Class, Loc, DeclarationNameInfo(InvokerName, Loc),
      InvokerFunctionTy, CallOperator->getTypeSourceInfo(), SC_Static,
      /*isInline=*/true, CSK_unspecified, CallOperator->getBody()->getEndLoc());
  for (unsigned I = 0, N = CallOperator->getNumParams(); I != N; ++I)
    InvokerParams[I]->setOwningFunction(Invoke);
  Invoke->setParams(InvokerParams);
  Invoke->setAccess(AS_private);
  Invoke->setImplicit(true);
  if (Class->isGenericLambda()) {
    FunctionTemplateDecl *TemplateCallOperator =
            CallOperator->getDescribedFunctionTemplate();
    FunctionTemplateDecl *StaticInvokerTemplate = FunctionTemplateDecl::Create(
                          S.Context, Class, Loc, InvokerName,
                          TemplateCallOperator->getTemplateParameters(),
                          Invoke);
    StaticInvokerTemplate->setAccess(AS_private);
    StaticInvokerTemplate->setImplicit(true);
    Invoke->setDescribedFunctionTemplate(StaticInvokerTemplate);
    Class->addDecl(StaticInvokerTemplate);
  } else
    Class->addDecl(Invoke);
}

/// Add a lambda's conversion to block pointer.
static void addBlockPointerConversion(Sema &S,
                                      SourceRange IntroducerRange,
                                      CXXRecordDecl *Class,
                                      CXXMethodDecl *CallOperator) {
  QualType FunctionTy = S.getLambdaConversionFunctionResultType(
      CallOperator->getType()->castAs<FunctionProtoType>());
  QualType BlockPtrTy = S.Context.getBlockPointerType(FunctionTy);

  FunctionProtoType::ExtProtoInfo ConversionEPI(
      S.Context.getDefaultCallingConvention(
          /*IsVariadic=*/false, /*IsCXXMethod=*/true));
  ConversionEPI.TypeQuals = Qualifiers();
  ConversionEPI.TypeQuals.addConst();
  QualType ConvTy = S.Context.getFunctionType(BlockPtrTy, None, ConversionEPI);

  SourceLocation Loc = IntroducerRange.getBegin();
  DeclarationName Name
    = S.Context.DeclarationNames.getCXXConversionFunctionName(
        S.Context.getCanonicalType(BlockPtrTy));
  DeclarationNameLoc NameLoc;
  NameLoc.NamedType.TInfo = S.Context.getTrivialTypeSourceInfo(BlockPtrTy, Loc);
  CXXConversionDecl *Conversion = CXXConversionDecl::Create(
      S.Context, Class, Loc, DeclarationNameInfo(Name, Loc, NameLoc), ConvTy,
      S.Context.getTrivialTypeSourceInfo(ConvTy, Loc),
      /*isInline=*/true, ExplicitSpecifier(), CSK_unspecified,
      CallOperator->getBody()->getEndLoc());
  Conversion->setAccess(AS_public);
  Conversion->setImplicit(true);
  Class->addDecl(Conversion);
}

ExprResult Sema::BuildCaptureInit(const Capture &Cap,
                                  SourceLocation ImplicitCaptureLoc,
                                  bool IsOpenMPMapping) {
  // VLA captures don't have a stored initialization expression.
  if (Cap.isVLATypeCapture())
    return ExprResult();

  // An init-capture is initialized directly from its stored initializer.
  if (Cap.isInitCapture())
    return Cap.getVariable()->getInit();

  // For anything else, build an initialization expression. For an implicit
  // capture, the capture notionally happens at the capture-default, so use
  // that location here.
  SourceLocation Loc =
      ImplicitCaptureLoc.isValid() ? ImplicitCaptureLoc : Cap.getLocation();

  // C++11 [expr.prim.lambda]p21:
  //   When the lambda-expression is evaluated, the entities that
  //   are captured by copy are used to direct-initialize each
  //   corresponding non-static data member of the resulting closure
  //   object. (For array members, the array elements are
  //   direct-initialized in increasing subscript order.) These
  //   initializations are performed in the (unspecified) order in
  //   which the non-static data members are declared.

  // C++ [expr.prim.lambda]p12:
  //   An entity captured by a lambda-expression is odr-used (3.2) in
  //   the scope containing the lambda-expression.
  ExprResult Init;
  IdentifierInfo *Name = nullptr;
  if (Cap.isThisCapture()) {
    QualType ThisTy = getCurrentThisType();
    Expr *This = BuildCXXThisExpr(Loc, ThisTy, ImplicitCaptureLoc.isValid());
    if (Cap.isCopyCapture())
      Init = CreateBuiltinUnaryOp(Loc, UO_Deref, This);
    else
      Init = This;
  } else {
    assert(Cap.isVariableCapture() && "unknown kind of capture");
    VarDecl *Var = Cap.getVariable();
    Name = Var->getIdentifier();
    Init = BuildDeclarationNameExpr(
      CXXScopeSpec(), DeclarationNameInfo(Var->getDeclName(), Loc), Var);
  }

  // In OpenMP, the capture kind doesn't actually describe how to capture:
  // variables are "mapped" onto the device in a process that does not formally
  // make a copy, even for a "copy capture".
  if (IsOpenMPMapping)
    return Init;

  if (Init.isInvalid())
    return ExprError();

  Expr *InitExpr = Init.get();
  InitializedEntity Entity = InitializedEntity::InitializeLambdaCapture(
      Name, Cap.getCaptureType(), Loc);
  InitializationKind InitKind =
      InitializationKind::CreateDirect(Loc, Loc, Loc);
  InitializationSequence InitSeq(*this, Entity, InitKind, InitExpr);
  return InitSeq.Perform(*this, Entity, InitKind, InitExpr);
}

ExprResult Sema::ActOnLambdaExpr(SourceLocation StartLoc, Stmt *Body,
                                 Scope *CurScope) {
  LambdaScopeInfo LSI = *cast<LambdaScopeInfo>(FunctionScopes.back());
  ActOnFinishFunctionBody(LSI.CallOperator, Body);
  return BuildLambdaExpr(StartLoc, Body->getEndLoc(), &LSI);
}

static LambdaCaptureDefault
mapImplicitCaptureStyle(CapturingScopeInfo::ImplicitCaptureStyle ICS) {
  switch (ICS) {
  case CapturingScopeInfo::ImpCap_None:
    return LCD_None;
  case CapturingScopeInfo::ImpCap_LambdaByval:
    return LCD_ByCopy;
  case CapturingScopeInfo::ImpCap_CapturedRegion:
  case CapturingScopeInfo::ImpCap_LambdaByref:
    return LCD_ByRef;
  case CapturingScopeInfo::ImpCap_Block:
    llvm_unreachable("block capture in lambda");
  }
  llvm_unreachable("Unknown implicit capture style");
}

bool Sema::CaptureHasSideEffects(const Capture &From) {
  if (From.isInitCapture()) {
    Expr *Init = From.getVariable()->getInit();
    Expr::EvalContext EvalCtx(Context, GetReflectionCallbackObj());
    if (Init && Init->HasSideEffects(EvalCtx))
      return true;
  }

  if (!From.isCopyCapture())
    return false;

  const QualType T = From.isThisCapture()
                         ? getCurrentThisType()->getPointeeType()
                         : From.getCaptureType();

  if (T.isVolatileQualified())
    return true;

  const Type *BaseT = T->getBaseElementTypeUnsafe();
  if (const CXXRecordDecl *RD = BaseT->getAsCXXRecordDecl())
    return !RD->isCompleteDefinition() || !RD->hasTrivialCopyConstructor() ||
           !RD->hasTrivialDestructor();

  return false;
}

bool Sema::DiagnoseUnusedLambdaCapture(SourceRange CaptureRange,
                                       const Capture &From) {
  if (CaptureHasSideEffects(From))
    return false;

  if (From.isVLATypeCapture())
    return false;

  auto diag = Diag(From.getLocation(), diag::warn_unused_lambda_capture);
  if (From.isThisCapture())
    diag << "'this'";
  else
    diag << From.getVariable();
  diag << From.isNonODRUsed();
  diag << FixItHint::CreateRemoval(CaptureRange);
  return true;
}

/// Create a field within the lambda class or captured statement record for the
/// given capture.
FieldDecl *Sema::BuildCaptureField(RecordDecl *RD,
                                   const sema::Capture &Capture) {
  SourceLocation Loc = Capture.getLocation();
  QualType FieldType = Capture.getCaptureType();

  TypeSourceInfo *TSI = nullptr;
  if (Capture.isVariableCapture()) {
    auto *Var = Capture.getVariable();
    if (Var->isInitCapture())
      TSI = Capture.getVariable()->getTypeSourceInfo();
  }

  // FIXME: Should we really be doing this? A null TypeSourceInfo seems more
  // appropriate, at least for an implicit capture.
  if (!TSI)
    TSI = Context.getTrivialTypeSourceInfo(FieldType, Loc);

  // Build the non-static data member.
  FieldDecl *Field =
<<<<<<< HEAD
      FieldDecl::Create(Context, RD, Loc, Loc, DeclarationName(), FieldType,
                        TSI, nullptr, false, ICIS_NoInit);
=======
      FieldDecl::Create(Context, RD, /*StartLoc=*/Loc, /*IdLoc=*/Loc,
                        /*Id=*/nullptr, FieldType, TSI, /*BW=*/nullptr,
                        /*Mutable=*/false, ICIS_NoInit);
>>>>>>> d0acd97c
  // If the variable being captured has an invalid type, mark the class as
  // invalid as well.
  if (!FieldType->isDependentType()) {
    if (RequireCompleteSizedType(Loc, FieldType,
                                 diag::err_field_incomplete_or_sizeless)) {
      RD->setInvalidDecl();
      Field->setInvalidDecl();
    } else {
      NamedDecl *Def;
      FieldType->isIncompleteType(&Def);
      if (Def && Def->isInvalidDecl()) {
        RD->setInvalidDecl();
        Field->setInvalidDecl();
      }
    }
  }
  Field->setImplicit(true);
  Field->setAccess(AS_private);
  RD->addDecl(Field);

  if (Capture.isVLATypeCapture())
    Field->setCapturedVLAType(Capture.getCapturedVLAType());

  return Field;
}

ExprResult Sema::BuildLambdaExpr(SourceLocation StartLoc, SourceLocation EndLoc,
                                 LambdaScopeInfo *LSI) {
  // Collect information from the lambda scope.
  SmallVector<LambdaCapture, 4> Captures;
  SmallVector<Expr *, 4> CaptureInits;
  SourceLocation CaptureDefaultLoc = LSI->CaptureDefaultLoc;
  LambdaCaptureDefault CaptureDefault =
      mapImplicitCaptureStyle(LSI->ImpCaptureStyle);
  CXXRecordDecl *Class;
  CXXMethodDecl *CallOperator;
  SourceRange IntroducerRange;
  bool ExplicitParams;
  bool ExplicitResultType;
  CleanupInfo LambdaCleanup;
  bool ContainsUnexpandedParameterPack;
  bool IsGenericLambda;
  {
    CallOperator = LSI->CallOperator;
    Class = LSI->Lambda;
    IntroducerRange = LSI->IntroducerRange;
    ExplicitParams = LSI->ExplicitParams;
    ExplicitResultType = !LSI->HasImplicitReturnType;
    LambdaCleanup = LSI->Cleanup;
    ContainsUnexpandedParameterPack = LSI->ContainsUnexpandedParameterPack;
    IsGenericLambda = Class->isGenericLambda();

    CallOperator->setLexicalDeclContext(Class);
    Decl *TemplateOrNonTemplateCallOperatorDecl =
        CallOperator->getDescribedFunctionTemplate()
        ? CallOperator->getDescribedFunctionTemplate()
        : cast<Decl>(CallOperator);

    // FIXME: Is this really the best choice? Keeping the lexical decl context
    // set as CurContext seems more faithful to the source.
    TemplateOrNonTemplateCallOperatorDecl->setLexicalDeclContext(Class);

    PopExpressionEvaluationContext();

    // True if the current capture has a used capture or default before it.
    bool CurHasPreviousCapture = CaptureDefault != LCD_None;
    SourceLocation PrevCaptureLoc = CurHasPreviousCapture ?
        CaptureDefaultLoc : IntroducerRange.getBegin();

    for (unsigned I = 0, N = LSI->Captures.size(); I != N; ++I) {
      const Capture &From = LSI->Captures[I];

      if (From.isInvalid())
        return ExprError();

      assert(!From.isBlockCapture() && "Cannot capture __block variables");
      bool IsImplicit = I >= LSI->NumExplicitCaptures;
      SourceLocation ImplicitCaptureLoc =
          IsImplicit ? CaptureDefaultLoc : SourceLocation();

      // Use source ranges of explicit captures for fixits where available.
      SourceRange CaptureRange = LSI->ExplicitCaptureRanges[I];

      // Warn about unused explicit captures.
      bool IsCaptureUsed = true;
      if (!CurContext->isDependentContext() && !IsImplicit &&
          !From.isODRUsed()) {
        // Initialized captures that are non-ODR used may not be eliminated.
        // FIXME: Where did the IsGenericLambda here come from?
        bool NonODRUsedInitCapture =
            IsGenericLambda && From.isNonODRUsed() && From.isInitCapture();
        if (!NonODRUsedInitCapture) {
          bool IsLast = (I + 1) == LSI->NumExplicitCaptures;
          SourceRange FixItRange;
          if (CaptureRange.isValid()) {
            if (!CurHasPreviousCapture && !IsLast) {
              // If there are no captures preceding this capture, remove the
              // following comma.
              FixItRange = SourceRange(CaptureRange.getBegin(),
                                       getLocForEndOfToken(CaptureRange.getEnd()));
            } else {
              // Otherwise, remove the comma since the last used capture.
              FixItRange = SourceRange(getLocForEndOfToken(PrevCaptureLoc),
                                       CaptureRange.getEnd());
            }
          }

          IsCaptureUsed = !DiagnoseUnusedLambdaCapture(FixItRange, From);
        }
      }

      if (CaptureRange.isValid()) {
        CurHasPreviousCapture |= IsCaptureUsed;
        PrevCaptureLoc = CaptureRange.getEnd();
      }

      // Map the capture to our AST representation.
      LambdaCapture Capture = [&] {
        if (From.isThisCapture()) {
          // Capturing 'this' implicitly with a default of '[=]' is deprecated,
          // because it results in a reference capture. Don't warn prior to
          // C++2a; there's nothing that can be done about it before then.
          if (getLangOpts().CPlusPlus20 && IsImplicit &&
              CaptureDefault == LCD_ByCopy) {
            Diag(From.getLocation(), diag::warn_deprecated_this_capture);
            Diag(CaptureDefaultLoc, diag::note_deprecated_this_capture)
                << FixItHint::CreateInsertion(
                       getLocForEndOfToken(CaptureDefaultLoc), ", this");
          }
          return LambdaCapture(From.getLocation(), IsImplicit,
                               From.isCopyCapture() ? LCK_StarThis : LCK_This);
        } else if (From.isVLATypeCapture()) {
          return LambdaCapture(From.getLocation(), IsImplicit, LCK_VLAType);
        } else {
          assert(From.isVariableCapture() && "unknown kind of capture");
          VarDecl *Var = From.getVariable();
          LambdaCaptureKind Kind =
              From.isCopyCapture() ? LCK_ByCopy : LCK_ByRef;
          return LambdaCapture(From.getLocation(), IsImplicit, Kind, Var,
                               From.getEllipsisLoc());
        }
      }();

      // Form the initializer for the capture field.
      ExprResult Init = BuildCaptureInit(From, ImplicitCaptureLoc);

      // FIXME: Skip this capture if the capture is not used, the initializer
      // has no side-effects, the type of the capture is trivial, and the
      // lambda is not externally visible.

      // Add a FieldDecl for the capture and form its initializer.
      BuildCaptureField(Class, From);
      Captures.push_back(Capture);
      CaptureInits.push_back(Init.get());

      if (LangOpts.CUDA)
        CUDACheckLambdaCapture(CallOperator, From);
    }

    Class->setCaptures(Context, Captures);

    // C++11 [expr.prim.lambda]p6:
    //   The closure type for a lambda-expression with no lambda-capture
    //   has a public non-virtual non-explicit const conversion function
    //   to pointer to function having the same parameter and return
    //   types as the closure type's function call operator.
    if (Captures.empty() && CaptureDefault == LCD_None)
      addFunctionPointerConversion(*this, IntroducerRange, Class,
                                   CallOperator);

    // Objective-C++:
    //   The closure type for a lambda-expression has a public non-virtual
    //   non-explicit const conversion function to a block pointer having the
    //   same parameter and return types as the closure type's function call
    //   operator.
    // FIXME: Fix generic lambda to block conversions.
    if (getLangOpts().Blocks && getLangOpts().ObjC && !IsGenericLambda)
      addBlockPointerConversion(*this, IntroducerRange, Class, CallOperator);

    // Finalize the lambda class.
    SmallVector<Decl*, 4> Fields(Class->fields());
    ActOnFields(nullptr, Class->getLocation(), Class, Fields, SourceLocation(),
                SourceLocation(), ParsedAttributesView());
    CheckCompletedCXXClass(nullptr, Class);
  }

  Cleanup.mergeFrom(LambdaCleanup);

  LambdaExpr *Lambda = LambdaExpr::Create(Context, Class, IntroducerRange,
                                          CaptureDefault, CaptureDefaultLoc,
                                          ExplicitParams, ExplicitResultType,
                                          CaptureInits, EndLoc,
                                          ContainsUnexpandedParameterPack);
  // If the lambda expression's call operator is not explicitly marked constexpr
  // and we are not in a dependent context, analyze the call operator to infer
  // its constexpr-ness, suppressing diagnostics while doing so.
  if (getLangOpts().CPlusPlus17 && !CallOperator->isInvalidDecl() &&
      !CallOperator->isConstexpr() &&
      !isa<CoroutineBodyStmt>(CallOperator->getBody()) &&
      !Class->getDeclContext()->isDependentContext()) {
    CallOperator->setConstexprKind(
        CheckConstexprFunctionDefinition(CallOperator,
                                         CheckConstexprKind::CheckValid)
            ? CSK_constexpr
            : CSK_unspecified);
  }

  // Emit delayed shadowing warnings now that the full capture list is known.
  DiagnoseShadowingLambdaDecls(LSI);

  if (!CurContext->isDependentContext()) {
    switch (ExprEvalContexts.back().Context) {
    // C++11 [expr.prim.lambda]p2:
    //   A lambda-expression shall not appear in an unevaluated operand
    //   (Clause 5).
    case ExpressionEvaluationContext::Unevaluated:
    case ExpressionEvaluationContext::UnevaluatedList:
    case ExpressionEvaluationContext::UnevaluatedAbstract:
    // C++1y [expr.const]p2:
    //   A conditional-expression e is a core constant expression unless the
    //   evaluation of e, following the rules of the abstract machine, would
    //   evaluate [...] a lambda-expression.
    //
    // This is technically incorrect, there are some constant evaluated contexts
    // where this should be allowed.  We should probably fix this when DR1607 is
    // ratified, it lays out the exact set of conditions where we shouldn't
    // allow a lambda-expression.
    case ExpressionEvaluationContext::ConstantEvaluated:
      // We don't actually diagnose this case immediately, because we
      // could be within a context where we might find out later that
      // the expression is potentially evaluated (e.g., for typeid).
      ExprEvalContexts.back().Lambdas.push_back(Lambda);
      break;

    case ExpressionEvaluationContext::DiscardedStatement:
    case ExpressionEvaluationContext::PotentiallyEvaluated:
    case ExpressionEvaluationContext::PotentiallyEvaluatedIfUsed:
      break;
    }
  }

  return MaybeBindToTemporary(Lambda);
}

ExprResult Sema::BuildBlockForLambdaConversion(SourceLocation CurrentLocation,
                                               SourceLocation ConvLocation,
                                               CXXConversionDecl *Conv,
                                               Expr *Src) {
  // Make sure that the lambda call operator is marked used.
  CXXRecordDecl *Lambda = Conv->getParent();
  CXXMethodDecl *CallOperator
    = cast<CXXMethodDecl>(
        Lambda->lookup(
          Context.DeclarationNames.getCXXOperatorName(OO_Call)).front());
  CallOperator->setReferenced();
  CallOperator->markUsed(Context);

  ExprResult Init = PerformCopyInitialization(
      InitializedEntity::InitializeLambdaToBlock(ConvLocation, Src->getType(),
                                                 /*NRVO=*/false),
      CurrentLocation, Src);
  if (!Init.isInvalid())
    Init = ActOnFinishFullExpr(Init.get(), /*DiscardedValue*/ false);

  if (Init.isInvalid())
    return ExprError();

  // Create the new block to be returned.
  BlockDecl *Block = BlockDecl::Create(Context, CurContext, ConvLocation);

  // Set the type information.
  Block->setSignatureAsWritten(CallOperator->getTypeSourceInfo());
  Block->setIsVariadic(CallOperator->isVariadic());
  Block->setBlockMissingReturnType(false);

  // Add parameters.
  SmallVector<ParmVarDecl *, 4> BlockParams;
  for (unsigned I = 0, N = CallOperator->getNumParams(); I != N; ++I) {
    ParmVarDecl *From = CallOperator->getParamDecl(I);
    BlockParams.push_back(ParmVarDecl::Create(
        Context, Block, From->getBeginLoc(), From->getLocation(),
        From->getIdentifier(), From->getType(), From->getTypeSourceInfo(),
        From->getStorageClass(),
        /*DefArg=*/nullptr));
  }
  Block->setParams(BlockParams);

  Block->setIsConversionFromLambda(true);

  // Add capture. The capture uses a fake variable, which doesn't correspond
  // to any actual memory location. However, the initializer copy-initializes
  // the lambda object.
  TypeSourceInfo *CapVarTSI =
      Context.getTrivialTypeSourceInfo(Src->getType());
  VarDecl *CapVar = VarDecl::Create(Context, Block, ConvLocation,
                                    ConvLocation, DeclarationName(),
                                    Src->getType(), CapVarTSI,
                                    SC_None);
  BlockDecl::Capture Capture(/*variable=*/CapVar, /*byRef=*/false,
                             /*nested=*/false, /*copy=*/Init.get());
  Block->setCaptures(Context, Capture, /*CapturesCXXThis=*/false);

  // Add a fake function body to the block. IR generation is responsible
  // for filling in the actual body, which cannot be expressed as an AST.
  Block->setBody(new (Context) CompoundStmt(ConvLocation));

  // Create the block literal expression.
  Expr *BuildBlock = new (Context) BlockExpr(Block, Conv->getConversionType());
  ExprCleanupObjects.push_back(Block);
  Cleanup.setExprNeedsCleanups(true);

  return BuildBlock;
}<|MERGE_RESOLUTION|>--- conflicted
+++ resolved
@@ -1625,14 +1625,9 @@
 
   // Build the non-static data member.
   FieldDecl *Field =
-<<<<<<< HEAD
-      FieldDecl::Create(Context, RD, Loc, Loc, DeclarationName(), FieldType,
-                        TSI, nullptr, false, ICIS_NoInit);
-=======
       FieldDecl::Create(Context, RD, /*StartLoc=*/Loc, /*IdLoc=*/Loc,
-                        /*Id=*/nullptr, FieldType, TSI, /*BW=*/nullptr,
+                        DeclarationName(), FieldType, TSI, /*BW=*/nullptr,
                         /*Mutable=*/false, ICIS_NoInit);
->>>>>>> d0acd97c
   // If the variable being captured has an invalid type, mark the class as
   // invalid as well.
   if (!FieldType->isDependentType()) {
