--- conflicted
+++ resolved
@@ -290,7 +290,7 @@
   Expr::EvalResult Result;
   Result.Diag = &Diags;
   Expr::EvalContext EvalCtx(SemaRef.Context, SemaRef.GetReflectionCallbackObj());
-  if (!Arg->EvaluateAsConstantExpr(Result, Expr::EvaluateForCodeGen, EvalCtx)) {
+  if (!Arg->EvaluateAsConstantExpr(Result, EvalCtx)) {
     // FIXME: This is not the right error.
     SemaRef.Diag(Arg->getExprLoc(), diag::err_reflection_query_not_constant);
     for (PartialDiagnosticAt PD : Diags)
@@ -960,17 +960,9 @@
 
     Expr *EqualExpr = Equal.get();
 
-<<<<<<< HEAD
-    Expr::EvalContext EvalCtx(SemaRef.Context,
-                              SemaRef.GetReflectionCallbackObj());
-    if (!EqualExpr->EvaluateAsConstantExpr(EqualRes, Expr::EvaluateForCodeGen, EvalCtx)) {
-      SemaRef.Diag(SourceLocation(),
-                   diag::err_constexpr_range_iteration_failed);
-=======
     Expr::EvalContext EvalCtx(SemaRef.Context, SemaRef.GetReflectionCallbackObj());
     if (!EqualExpr->EvaluateAsConstantExpr(EqualRes, EvalCtx)) {
       SemaRef.Diag(SourceLocation(), diag::err_constexpr_range_iteration_failed);
->>>>>>> 918b8a2a
       for (PartialDiagnosticAt PD : Diags)
         SemaRef.Diag(PD.first, PD.second);
       return true;
@@ -1218,7 +1210,7 @@
   Expr::EvalResult Result;
   Result.Diag = &Diags;
   Expr::EvalContext EvalCtx(Context, GetReflectionCallbackObj());
-  if (!Eval->EvaluateAsConstantExpr(Result, Expr::EvaluateForCodeGen, EvalCtx)) {
+  if (!Eval->EvaluateAsConstantExpr(Result, EvalCtx)) {
     Diag(Eval->getExprLoc(), diag::err_reflection_reflects_non_constant_expression);
     for (PartialDiagnosticAt PD : Diags)
       Diag(PD.first, PD.second);
@@ -1304,7 +1296,7 @@
   // Try evaluating the expression as an rvalue and then extract the result.
   Expr::EvalResult Result;
   Expr::EvalContext EvalCtx(S.Context, S.GetReflectionCallbackObj());
-  if (!E->EvaluateAsConstantExpr(Result, Expr::EvaluateForCodeGen, EvalCtx)) {
+  if (!E->EvaluateAsConstantExpr(Result, EvalCtx)) {
     // FIXME: This is not the right error.
     S.Diag(E->getBeginLoc(), diag::err_expr_not_ice) << 1;
     return false;
