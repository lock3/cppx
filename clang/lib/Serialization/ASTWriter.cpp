--- conflicted
+++ resolved
@@ -5142,150 +5142,6 @@
   AddAPInt(Value.bitcastToAPInt());
 }
 
-<<<<<<< HEAD
-static void WriteFixedPointSemantics(ASTRecordWriter &Record,
-                                     llvm::FixedPointSemantics FPSema) {
-  Record.push_back(FPSema.getWidth());
-  Record.push_back(FPSema.getScale());
-  Record.push_back(FPSema.isSigned() | FPSema.isSaturated() << 1 |
-                   FPSema.hasUnsignedPadding() << 2);
-}
-
-void ASTRecordWriter::AddAPValue(const APValue &Value) {
-  APValue::ValueKind Kind = Value.getKind();
-  push_back(static_cast<uint64_t>(Kind));
-  switch (Kind) {
-  case APValue::None:
-  case APValue::Indeterminate:
-    return;
-  case APValue::Int:
-    AddAPSInt(Value.getInt());
-    return;
-  case APValue::Float:
-    push_back(static_cast<uint64_t>(
-        llvm::APFloatBase::SemanticsToEnum(Value.getFloat().getSemantics())));
-    AddAPFloat(Value.getFloat());
-    return;
-  case APValue::FixedPoint: {
-    WriteFixedPointSemantics(*this, Value.getFixedPoint().getSemantics());
-    AddAPSInt(Value.getFixedPoint().getValue());
-    return;
-  }
-  case APValue::ComplexInt: {
-    AddAPSInt(Value.getComplexIntReal());
-    AddAPSInt(Value.getComplexIntImag());
-    return;
-  }
-  case APValue::ComplexFloat: {
-    assert(llvm::APFloatBase::SemanticsToEnum(
-               Value.getComplexFloatImag().getSemantics()) ==
-           llvm::APFloatBase::SemanticsToEnum(
-               Value.getComplexFloatReal().getSemantics()));
-    push_back(static_cast<uint64_t>(llvm::APFloatBase::SemanticsToEnum(
-        Value.getComplexFloatReal().getSemantics())));
-    AddAPFloat(Value.getComplexFloatReal());
-    AddAPFloat(Value.getComplexFloatImag());
-    return;
-  }
-  case APValue::Vector:
-    push_back(Value.getVectorLength());
-    for (unsigned Idx = 0; Idx < Value.getVectorLength(); Idx++)
-      AddAPValue(Value.getVectorElt(Idx));
-    return;
-  case APValue::Array:
-    push_back(Value.getArrayInitializedElts());
-    push_back(Value.getArraySize());
-    for (unsigned Idx = 0; Idx < Value.getArrayInitializedElts(); Idx++)
-      AddAPValue(Value.getArrayInitializedElt(Idx));
-    if (Value.hasArrayFiller())
-      AddAPValue(Value.getArrayFiller());
-    return;
-  case APValue::Struct:
-    push_back(Value.getStructNumBases());
-    push_back(Value.getStructNumFields());
-    for (unsigned Idx = 0; Idx < Value.getStructNumBases(); Idx++)
-      AddAPValue(Value.getStructBase(Idx));
-    for (unsigned Idx = 0; Idx < Value.getStructNumFields(); Idx++)
-      AddAPValue(Value.getStructField(Idx));
-    return;
-  case APValue::Union:
-    AddDeclRef(Value.getUnionField());
-    AddAPValue(Value.getUnionValue());
-    return;
-  case APValue::AddrLabelDiff:
-    AddStmt(const_cast<AddrLabelExpr *>(Value.getAddrLabelDiffLHS()));
-    AddStmt(const_cast<AddrLabelExpr *>(Value.getAddrLabelDiffRHS()));
-    return;
-  case APValue::MemberPointer: {
-    push_back(Value.isMemberPointerToDerivedMember());
-    AddDeclRef(Value.getMemberPointerDecl());
-    ArrayRef<const CXXRecordDecl *> RecordPath = Value.getMemberPointerPath();
-    push_back(RecordPath.size());
-    for (auto Elem : RecordPath)
-      AddDeclRef(Elem);
-    return;
-  }
-  case APValue::LValue: {
-    push_back(Value.hasLValuePath() | Value.isLValueOnePastTheEnd() << 1 |
-              Value.getLValueBase().is<const Expr *>() << 2 |
-              Value.getLValueBase().is<TypeInfoLValue>() << 3 |
-              Value.isNullPointer() << 4 |
-              static_cast<bool>(Value.getLValueBase()) << 5);
-    QualType ElemTy;
-    if (Value.getLValueBase()) {
-      assert(!Value.getLValueBase().is<DynamicAllocLValue>() &&
-             "in C++20 dynamic allocation are transient so they shouldn't "
-             "appear in the AST");
-      if (!Value.getLValueBase().is<TypeInfoLValue>()) {
-        push_back(Value.getLValueBase().getCallIndex());
-        push_back(Value.getLValueBase().getVersion());
-        if (const auto *E = Value.getLValueBase().dyn_cast<const Expr *>()) {
-          AddStmt(const_cast<Expr *>(E));
-          ElemTy = E->getType();
-        } else {
-          AddDeclRef(Value.getLValueBase().get<const ValueDecl *>());
-          ElemTy = Value.getLValueBase().get<const ValueDecl *>()->getType();
-        }
-      } else {
-        AddTypeRef(
-            QualType(Value.getLValueBase().get<TypeInfoLValue>().getType(), 0));
-        AddTypeRef(Value.getLValueBase().getTypeInfoType());
-        ElemTy = Value.getLValueBase().getTypeInfoType();
-      }
-    }
-    push_back(Value.getLValueOffset().getQuantity());
-    push_back(Value.getLValuePath().size());
-    if (Value.hasLValuePath()) {
-      ArrayRef<APValue::LValuePathEntry> Path = Value.getLValuePath();
-      for (auto Elem : Path) {
-        if (ElemTy->getAs<RecordType>()) {
-          push_back(Elem.getAsBaseOrMember().getInt());
-          const Decl *BaseOrMember = Elem.getAsBaseOrMember().getPointer();
-          if (const auto *RD = dyn_cast<CXXRecordDecl>(BaseOrMember)) {
-            AddDeclRef(RD);
-            ElemTy = Writer->Context->getRecordType(RD);
-          } else {
-            const auto *VD = cast<ValueDecl>(BaseOrMember);
-            AddDeclRef(VD);
-            ElemTy = VD->getType();
-          }
-        } else {
-          push_back(Elem.getAsArrayIndex());
-          ElemTy = Writer->Context->getAsArrayType(ElemTy)->getElementType();
-        }
-      }
-    }
-    return;
-  }
-  case APValue::Reflection:
-    // TODO : Handle all these APValue::ValueKind.
-    return;
-  }
-  llvm_unreachable("Invalid APValue::ValueKind");
-}
-
-=======
->>>>>>> 7d09e1d7
 void ASTWriter::AddIdentifierRef(const IdentifierInfo *II, RecordDataImpl &Record) {
   Record.push_back(getIdentifierRef(II));
 }
