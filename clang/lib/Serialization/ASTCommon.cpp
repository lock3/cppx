--- conflicted
+++ resolved
@@ -406,16 +406,13 @@
   case Decl::Decomposition:
   case Decl::Binding:
   case Decl::Concept:
-<<<<<<< HEAD
+  case Decl::LifetimeExtendedTemporary:
   case Decl::CXXFragment:
   case Decl::CXXMetaprogram:
   case Decl::CXXInjection:
   case Decl::CXXStmtFragment:
   case Decl::CXXRequiredType:
   case Decl::CXXRequiredDeclarator:
-=======
-  case Decl::LifetimeExtendedTemporary:
->>>>>>> e3a6c630
     return false;
 
   // These indirectly derive from Redeclarable<T> but are not actually
