--- conflicted
+++ resolved
@@ -829,19 +829,6 @@
   Code = serialization::EXPR_OMP_ARRAY_SECTION;
 }
 
-<<<<<<< HEAD
-void ASTStmtWriter::VisitCXXSelectionExpr(CXXSelectionExpr *E) {
-  // FIXME: Implement me.
-  assert(false);
-}
-
-void ASTStmtWriter::VisitCXXSelectMemberExpr(CXXSelectMemberExpr *E) {
-  VisitExpr(E);
-}
-
-void ASTStmtWriter::VisitCXXSelectPackExpr(CXXSelectPackExpr *E) {
-  VisitExpr(E);
-=======
 void ASTStmtWriter::VisitOMPArrayShapingExpr(OMPArrayShapingExpr *E) {
   VisitExpr(E);
   Record.push_back(E->getDimensions().size());
@@ -879,7 +866,19 @@
     Record.AddStmt(HD.CounterUpdate);
   }
   Code = serialization::EXPR_OMP_ITERATOR;
->>>>>>> dbb03567
+}
+
+void ASTStmtWriter::VisitCXXSelectionExpr(CXXSelectionExpr *E) {
+  // FIXME: Implement me.
+  assert(false);
+}
+
+void ASTStmtWriter::VisitCXXSelectMemberExpr(CXXSelectMemberExpr *E) {
+  VisitExpr(E);
+}
+
+void ASTStmtWriter::VisitCXXSelectPackExpr(CXXSelectPackExpr *E) {
+  VisitExpr(E);
 }
 
 void ASTStmtWriter::VisitCallExpr(CallExpr *E) {
