//===- ASTReaderStmt.cpp - Stmt/Expr Deserialization ----------------------===//
//
// Part of the LLVM Project, under the Apache License v2.0 with LLVM Exceptions.
// See https://llvm.org/LICENSE.txt for license information.
// SPDX-License-Identifier: Apache-2.0 WITH LLVM-exception
//
//===----------------------------------------------------------------------===//
//
// Statement/expression deserialization.  This implements the
// ASTReader::ReadStmt method.
//
//===----------------------------------------------------------------------===//

#include "clang/AST/ASTConcept.h"
#include "clang/AST/ASTContext.h"
#include "clang/AST/AttrIterator.h"
#include "clang/AST/Decl.h"
#include "clang/AST/DeclAccessPair.h"
#include "clang/AST/DeclCXX.h"
#include "clang/AST/DeclGroup.h"
#include "clang/AST/DeclObjC.h"
#include "clang/AST/DeclTemplate.h"
#include "clang/AST/DeclarationName.h"
#include "clang/AST/DependenceFlags.h"
#include "clang/AST/Expr.h"
#include "clang/AST/ExprCXX.h"
#include "clang/AST/ExprObjC.h"
#include "clang/AST/ExprOpenMP.h"
#include "clang/AST/NestedNameSpecifier.h"
#include "clang/AST/OpenMPClause.h"
#include "clang/AST/OperationKinds.h"
#include "clang/AST/Stmt.h"
#include "clang/AST/StmtCXX.h"
#include "clang/AST/StmtObjC.h"
#include "clang/AST/StmtOpenMP.h"
#include "clang/AST/StmtVisitor.h"
#include "clang/AST/TemplateBase.h"
#include "clang/AST/Type.h"
#include "clang/AST/UnresolvedSet.h"
#include "clang/Basic/CapturedStmt.h"
#include "clang/Basic/ExpressionTraits.h"
#include "clang/Basic/LLVM.h"
#include "clang/Basic/Lambda.h"
#include "clang/Basic/LangOptions.h"
#include "clang/Basic/OpenMPKinds.h"
#include "clang/Basic/OperatorKinds.h"
#include "clang/Basic/SourceLocation.h"
#include "clang/Basic/Specifiers.h"
#include "clang/Basic/TypeTraits.h"
#include "clang/Lex/Token.h"
#include "clang/Serialization/ASTBitCodes.h"
#include "clang/Serialization/ASTRecordReader.h"
#include "llvm/ADT/BitmaskEnum.h"
#include "llvm/ADT/DenseMap.h"
#include "llvm/ADT/SmallString.h"
#include "llvm/ADT/SmallVector.h"
#include "llvm/ADT/StringRef.h"
#include "llvm/Bitstream/BitstreamReader.h"
#include "llvm/Support/Casting.h"
#include "llvm/Support/ErrorHandling.h"
#include <algorithm>
#include <cassert>
#include <cstdint>
#include <string>

using namespace clang;
using namespace serialization;

namespace clang {

  class ASTStmtReader : public StmtVisitor<ASTStmtReader> {
    ASTRecordReader &Record;
    llvm::BitstreamCursor &DeclsCursor;

    SourceLocation readSourceLocation() {
      return Record.readSourceLocation();
    }

    SourceRange readSourceRange() {
      return Record.readSourceRange();
    }

    std::string readString() {
      return Record.readString();
    }

    TypeSourceInfo *readTypeSourceInfo() {
      return Record.readTypeSourceInfo();
    }

    Decl *readDecl() {
      return Record.readDecl();
    }

    template<typename T>
    T *readDeclAs() {
      return Record.readDeclAs<T>();
    }

  public:
    ASTStmtReader(ASTRecordReader &Record, llvm::BitstreamCursor &Cursor)
        : Record(Record), DeclsCursor(Cursor) {}

    /// The number of record fields required for the Stmt class
    /// itself.
    static const unsigned NumStmtFields = 0;

    /// The number of record fields required for the Expr class
    /// itself.
    static const unsigned NumExprFields =
        NumStmtFields + llvm::BitWidth<ExprDependence> + 3;

    /// Read and initialize a ExplicitTemplateArgumentList structure.
    void ReadTemplateKWAndArgsInfo(ASTTemplateKWAndArgsInfo &Args,
                                   TemplateArgumentLoc *ArgsLocArray,
                                   unsigned NumTemplateArgs);

    /// Read and initialize a ExplicitTemplateArgumentList structure.
    void ReadExplicitTemplateArgumentList(ASTTemplateArgumentListInfo &ArgList,
                                          unsigned NumTemplateArgs);

    void VisitStmt(Stmt *S);
#define STMT(Type, Base) \
    void Visit##Type(Type *);
#include "clang/AST/StmtNodes.inc"
  };

} // namespace clang

void ASTStmtReader::ReadTemplateKWAndArgsInfo(ASTTemplateKWAndArgsInfo &Args,
                                              TemplateArgumentLoc *ArgsLocArray,
                                              unsigned NumTemplateArgs) {
  SourceLocation TemplateKWLoc = readSourceLocation();
  TemplateArgumentListInfo ArgInfo;
  ArgInfo.setLAngleLoc(readSourceLocation());
  ArgInfo.setRAngleLoc(readSourceLocation());
  for (unsigned i = 0; i != NumTemplateArgs; ++i)
    ArgInfo.addArgument(Record.readTemplateArgumentLoc());
  Args.initializeFrom(TemplateKWLoc, ArgInfo, ArgsLocArray);
}

void ASTStmtReader::VisitStmt(Stmt *S) {
  assert(Record.getIdx() == NumStmtFields && "Incorrect statement field count");
}

void ASTStmtReader::VisitNullStmt(NullStmt *S) {
  VisitStmt(S);
  S->setSemiLoc(readSourceLocation());
  S->NullStmtBits.HasLeadingEmptyMacro = Record.readInt();
}

void ASTStmtReader::VisitCompoundStmt(CompoundStmt *S) {
  VisitStmt(S);
  SmallVector<Stmt *, 16> Stmts;
  unsigned NumStmts = Record.readInt();
  while (NumStmts--)
    Stmts.push_back(Record.readSubStmt());
  S->setStmts(Stmts);
  S->CompoundStmtBits.LBraceLoc = readSourceLocation();
  S->RBraceLoc = readSourceLocation();
}

void ASTStmtReader::VisitSwitchCase(SwitchCase *S) {
  VisitStmt(S);
  Record.recordSwitchCaseID(S, Record.readInt());
  S->setKeywordLoc(readSourceLocation());
  S->setColonLoc(readSourceLocation());
}

void ASTStmtReader::VisitCaseStmt(CaseStmt *S) {
  VisitSwitchCase(S);
  bool CaseStmtIsGNURange = Record.readInt();
  S->setLHS(Record.readSubExpr());
  S->setSubStmt(Record.readSubStmt());
  if (CaseStmtIsGNURange) {
    S->setRHS(Record.readSubExpr());
    S->setEllipsisLoc(readSourceLocation());
  }
}

void ASTStmtReader::VisitDefaultStmt(DefaultStmt *S) {
  VisitSwitchCase(S);
  S->setSubStmt(Record.readSubStmt());
}

void ASTStmtReader::VisitLabelStmt(LabelStmt *S) {
  VisitStmt(S);
  auto *LD = readDeclAs<LabelDecl>();
  LD->setStmt(S);
  S->setDecl(LD);
  S->setSubStmt(Record.readSubStmt());
  S->setIdentLoc(readSourceLocation());
}

void ASTStmtReader::VisitAttributedStmt(AttributedStmt *S) {
  VisitStmt(S);
  // NumAttrs in AttributedStmt is set when creating an empty
  // AttributedStmt in AttributedStmt::CreateEmpty, since it is needed
  // to allocate the right amount of space for the trailing Attr *.
  uint64_t NumAttrs = Record.readInt();
  AttrVec Attrs;
  Record.readAttributes(Attrs);
  (void)NumAttrs;
  assert(NumAttrs == S->AttributedStmtBits.NumAttrs);
  assert(NumAttrs == Attrs.size());
  std::copy(Attrs.begin(), Attrs.end(), S->getAttrArrayPtr());
  S->SubStmt = Record.readSubStmt();
  S->AttributedStmtBits.AttrLoc = readSourceLocation();
}

void ASTStmtReader::VisitIfStmt(IfStmt *S) {
  VisitStmt(S);

  S->setConstexpr(Record.readInt());
  bool HasElse = Record.readInt();
  bool HasVar = Record.readInt();
  bool HasInit = Record.readInt();

  S->setCond(Record.readSubExpr());
  S->setThen(Record.readSubStmt());
  if (HasElse)
    S->setElse(Record.readSubStmt());
  if (HasVar)
    S->setConditionVariable(Record.getContext(), readDeclAs<VarDecl>());
  if (HasInit)
    S->setInit(Record.readSubStmt());

  S->setIfLoc(readSourceLocation());
  if (HasElse)
    S->setElseLoc(readSourceLocation());
}

void ASTStmtReader::VisitSwitchStmt(SwitchStmt *S) {
  VisitStmt(S);

  bool HasInit = Record.readInt();
  bool HasVar = Record.readInt();
  bool AllEnumCasesCovered = Record.readInt();
  if (AllEnumCasesCovered)
    S->setAllEnumCasesCovered();

  S->setCond(Record.readSubExpr());
  S->setBody(Record.readSubStmt());
  if (HasInit)
    S->setInit(Record.readSubStmt());
  if (HasVar)
    S->setConditionVariable(Record.getContext(), readDeclAs<VarDecl>());

  S->setSwitchLoc(readSourceLocation());

  SwitchCase *PrevSC = nullptr;
  for (auto E = Record.size(); Record.getIdx() != E; ) {
    SwitchCase *SC = Record.getSwitchCaseWithID(Record.readInt());
    if (PrevSC)
      PrevSC->setNextSwitchCase(SC);
    else
      S->setSwitchCaseList(SC);

    PrevSC = SC;
  }
}

void ASTStmtReader::VisitWhileStmt(WhileStmt *S) {
  VisitStmt(S);

  bool HasVar = Record.readInt();

  S->setCond(Record.readSubExpr());
  S->setBody(Record.readSubStmt());
  if (HasVar)
    S->setConditionVariable(Record.getContext(), readDeclAs<VarDecl>());

  S->setWhileLoc(readSourceLocation());
}

void ASTStmtReader::VisitDoStmt(DoStmt *S) {
  VisitStmt(S);
  S->setCond(Record.readSubExpr());
  S->setBody(Record.readSubStmt());
  S->setDoLoc(readSourceLocation());
  S->setWhileLoc(readSourceLocation());
  S->setRParenLoc(readSourceLocation());
}

void ASTStmtReader::VisitForStmt(ForStmt *S) {
  VisitStmt(S);
  S->setInit(Record.readSubStmt());
  S->setCond(Record.readSubExpr());
  S->setConditionVariable(Record.getContext(), readDeclAs<VarDecl>());
  S->setInc(Record.readSubExpr());
  S->setBody(Record.readSubStmt());
  S->setForLoc(readSourceLocation());
  S->setLParenLoc(readSourceLocation());
  S->setRParenLoc(readSourceLocation());
}

void ASTStmtReader::VisitGotoStmt(GotoStmt *S) {
  VisitStmt(S);
  S->setLabel(readDeclAs<LabelDecl>());
  S->setGotoLoc(readSourceLocation());
  S->setLabelLoc(readSourceLocation());
}

void ASTStmtReader::VisitIndirectGotoStmt(IndirectGotoStmt *S) {
  VisitStmt(S);
  S->setGotoLoc(readSourceLocation());
  S->setStarLoc(readSourceLocation());
  S->setTarget(Record.readSubExpr());
}

void ASTStmtReader::VisitContinueStmt(ContinueStmt *S) {
  VisitStmt(S);
  S->setContinueLoc(readSourceLocation());
}

void ASTStmtReader::VisitBreakStmt(BreakStmt *S) {
  VisitStmt(S);
  S->setBreakLoc(readSourceLocation());
}

void ASTStmtReader::VisitReturnStmt(ReturnStmt *S) {
  VisitStmt(S);

  bool HasNRVOCandidate = Record.readInt();

  S->setRetValue(Record.readSubExpr());
  if (HasNRVOCandidate)
    S->setNRVOCandidate(readDeclAs<VarDecl>());

  S->setReturnLoc(readSourceLocation());
}

void ASTStmtReader::VisitDeclStmt(DeclStmt *S) {
  VisitStmt(S);
  S->setStartLoc(readSourceLocation());
  S->setEndLoc(readSourceLocation());

  if (Record.size() - Record.getIdx() == 1) {
    // Single declaration
    S->setDeclGroup(DeclGroupRef(readDecl()));
  } else {
    SmallVector<Decl *, 16> Decls;
    int N = Record.size() - Record.getIdx();
    Decls.reserve(N);
    for (int I = 0; I < N; ++I)
      Decls.push_back(readDecl());
    S->setDeclGroup(DeclGroupRef(DeclGroup::Create(Record.getContext(),
                                                   Decls.data(),
                                                   Decls.size())));
  }
}

void ASTStmtReader::VisitAsmStmt(AsmStmt *S) {
  VisitStmt(S);
  S->NumOutputs = Record.readInt();
  S->NumInputs = Record.readInt();
  S->NumClobbers = Record.readInt();
  S->setAsmLoc(readSourceLocation());
  S->setVolatile(Record.readInt());
  S->setSimple(Record.readInt());
}

void ASTStmtReader::VisitGCCAsmStmt(GCCAsmStmt *S) {
  VisitAsmStmt(S);
  S->NumLabels = Record.readInt();
  S->setRParenLoc(readSourceLocation());
  S->setAsmString(cast_or_null<StringLiteral>(Record.readSubStmt()));

  unsigned NumOutputs = S->getNumOutputs();
  unsigned NumInputs = S->getNumInputs();
  unsigned NumClobbers = S->getNumClobbers();
  unsigned NumLabels = S->getNumLabels();

  // Outputs and inputs
  SmallVector<IdentifierInfo *, 16> Names;
  SmallVector<StringLiteral*, 16> Constraints;
  SmallVector<Stmt*, 16> Exprs;
  for (unsigned I = 0, N = NumOutputs + NumInputs; I != N; ++I) {
    Names.push_back(Record.readIdentifier());
    Constraints.push_back(cast_or_null<StringLiteral>(Record.readSubStmt()));
    Exprs.push_back(Record.readSubStmt());
  }

  // Constraints
  SmallVector<StringLiteral*, 16> Clobbers;
  for (unsigned I = 0; I != NumClobbers; ++I)
    Clobbers.push_back(cast_or_null<StringLiteral>(Record.readSubStmt()));

  // Labels
  for (unsigned I = 0, N = NumLabels; I != N; ++I)
    Exprs.push_back(Record.readSubStmt());

  S->setOutputsAndInputsAndClobbers(Record.getContext(),
                                    Names.data(), Constraints.data(),
                                    Exprs.data(), NumOutputs, NumInputs,
                                    NumLabels,
                                    Clobbers.data(), NumClobbers);
}

void ASTStmtReader::VisitMSAsmStmt(MSAsmStmt *S) {
  VisitAsmStmt(S);
  S->LBraceLoc = readSourceLocation();
  S->EndLoc = readSourceLocation();
  S->NumAsmToks = Record.readInt();
  std::string AsmStr = readString();

  // Read the tokens.
  SmallVector<Token, 16> AsmToks;
  AsmToks.reserve(S->NumAsmToks);
  for (unsigned i = 0, e = S->NumAsmToks; i != e; ++i) {
    AsmToks.push_back(Record.readToken());
  }

  // The calls to reserve() for the FooData vectors are mandatory to
  // prevent dead StringRefs in the Foo vectors.

  // Read the clobbers.
  SmallVector<std::string, 16> ClobbersData;
  SmallVector<StringRef, 16> Clobbers;
  ClobbersData.reserve(S->NumClobbers);
  Clobbers.reserve(S->NumClobbers);
  for (unsigned i = 0, e = S->NumClobbers; i != e; ++i) {
    ClobbersData.push_back(readString());
    Clobbers.push_back(ClobbersData.back());
  }

  // Read the operands.
  unsigned NumOperands = S->NumOutputs + S->NumInputs;
  SmallVector<Expr*, 16> Exprs;
  SmallVector<std::string, 16> ConstraintsData;
  SmallVector<StringRef, 16> Constraints;
  Exprs.reserve(NumOperands);
  ConstraintsData.reserve(NumOperands);
  Constraints.reserve(NumOperands);
  for (unsigned i = 0; i != NumOperands; ++i) {
    Exprs.push_back(cast<Expr>(Record.readSubStmt()));
    ConstraintsData.push_back(readString());
    Constraints.push_back(ConstraintsData.back());
  }

  S->initialize(Record.getContext(), AsmStr, AsmToks,
                Constraints, Exprs, Clobbers);
}

void ASTStmtReader::VisitCoroutineBodyStmt(CoroutineBodyStmt *S) {
  VisitStmt(S);
  assert(Record.peekInt() == S->NumParams);
  Record.skipInts(1);
  auto *StoredStmts = S->getStoredStmts();
  for (unsigned i = 0;
       i < CoroutineBodyStmt::SubStmt::FirstParamMove + S->NumParams; ++i)
    StoredStmts[i] = Record.readSubStmt();
}

void ASTStmtReader::VisitCoreturnStmt(CoreturnStmt *S) {
  VisitStmt(S);
  S->CoreturnLoc = Record.readSourceLocation();
  for (auto &SubStmt: S->SubStmts)
    SubStmt = Record.readSubStmt();
  S->IsImplicit = Record.readInt() != 0;
}

void ASTStmtReader::VisitCoawaitExpr(CoawaitExpr *E) {
  VisitExpr(E);
  E->KeywordLoc = readSourceLocation();
  for (auto &SubExpr: E->SubExprs)
    SubExpr = Record.readSubStmt();
  E->OpaqueValue = cast_or_null<OpaqueValueExpr>(Record.readSubStmt());
  E->setIsImplicit(Record.readInt() != 0);
}

void ASTStmtReader::VisitCoyieldExpr(CoyieldExpr *E) {
  VisitExpr(E);
  E->KeywordLoc = readSourceLocation();
  for (auto &SubExpr: E->SubExprs)
    SubExpr = Record.readSubStmt();
  E->OpaqueValue = cast_or_null<OpaqueValueExpr>(Record.readSubStmt());
}

void ASTStmtReader::VisitCXXReflectExpr(CXXReflectExpr *S) {
  llvm_unreachable("unimplemented");
}

void ASTStmtReader::VisitCXXInvalidReflectionExpr(CXXInvalidReflectionExpr *S) {
  llvm_unreachable("unimplemented");
}

void ASTStmtReader::VisitCXXReflectionReadQueryExpr(
                                                CXXReflectionReadQueryExpr *E) {
  llvm_unreachable("unimplemented");
}

void ASTStmtReader::VisitCXXReflectionWriteQueryExpr(
                                               CXXReflectionWriteQueryExpr *E) {
  llvm_unreachable("unimplemented");
}

void ASTStmtReader::VisitCXXReflectPrintLiteralExpr(
                                                CXXReflectPrintLiteralExpr *E) {
  llvm_unreachable("unimplemented");
}

void ASTStmtReader::VisitCXXReflectPrintReflectionExpr(
                                             CXXReflectPrintReflectionExpr *E) {
  llvm_unreachable("unimplemented");
}

void ASTStmtReader::VisitCXXReflectDumpReflectionExpr(
                                              CXXReflectDumpReflectionExpr *E) {
  llvm_unreachable("unimplemented");
}

void ASTStmtReader::VisitCXXCompilerErrorExpr(CXXCompilerErrorExpr *E) {
  llvm_unreachable("unimplemented");
}

void ASTStmtReader::VisitCXXIdExprExpr(CXXIdExprExpr *E) {
  llvm_unreachable("unimplemented");
}

void ASTStmtReader::VisitCXXDependentVariadicReifierExpr(
  CXXDependentVariadicReifierExpr *E) {
  llvm_unreachable("unimplemented");
}

void ASTStmtReader::VisitCXXReflectedIdExpr(CXXReflectedIdExpr *E) {
  llvm_unreachable("unimplemented");
}

void ASTStmtReader::VisitCXXValueOfExpr(CXXValueOfExpr *E) {
  llvm_unreachable("unimplemented");
}

void ASTStmtReader::VisitCXXConcatenateExpr(CXXConcatenateExpr *E) {
  llvm_unreachable("unimplemented");
}

void ASTStmtReader::VisitCXXFragmentExpr(CXXFragmentExpr *E) {
  llvm_unreachable("not implemented");
}

<<<<<<< HEAD
void ASTStmtReader::VisitCppxTypeLiteral(CppxTypeLiteral *E) {
=======
void ASTStmtReader::VisitCXXFragmentCaptureExpr(CXXFragmentCaptureExpr *E) {
>>>>>>> 4465236a
  llvm_unreachable("not implemented");
}

void ASTStmtReader::VisitDependentCoawaitExpr(DependentCoawaitExpr *E) {
  VisitExpr(E);
  E->KeywordLoc = readSourceLocation();
  for (auto &SubExpr: E->SubExprs)
    SubExpr = Record.readSubStmt();
}

void ASTStmtReader::VisitCapturedStmt(CapturedStmt *S) {
  VisitStmt(S);
  Record.skipInts(1);
  S->setCapturedDecl(readDeclAs<CapturedDecl>());
  S->setCapturedRegionKind(static_cast<CapturedRegionKind>(Record.readInt()));
  S->setCapturedRecordDecl(readDeclAs<RecordDecl>());

  // Capture inits
  for (CapturedStmt::capture_init_iterator I = S->capture_init_begin(),
                                           E = S->capture_init_end();
       I != E; ++I)
    *I = Record.readSubExpr();

  // Body
  S->setCapturedStmt(Record.readSubStmt());
  S->getCapturedDecl()->setBody(S->getCapturedStmt());

  // Captures
  for (auto &I : S->captures()) {
    I.VarAndKind.setPointer(readDeclAs<VarDecl>());
    I.VarAndKind.setInt(
        static_cast<CapturedStmt::VariableCaptureKind>(Record.readInt()));
    I.Loc = readSourceLocation();
  }
}

void ASTStmtReader::VisitExpr(Expr *E) {
  VisitStmt(E);
  E->setType(Record.readType());

  // FIXME: write and read all DependentFlags with a single call.
  bool TypeDependent = Record.readInt();
  bool ValueDependent = Record.readInt();
  bool InstantiationDependent = Record.readInt();
  bool ContainsUnexpandedTemplateParameters = Record.readInt();
  bool ContainsErrors = Record.readInt();
  auto Deps = ExprDependence::None;
  if (TypeDependent)
    Deps |= ExprDependence::Type;
  if (ValueDependent)
    Deps |= ExprDependence::Value;
  if (InstantiationDependent)
    Deps |= ExprDependence::Instantiation;
  if (ContainsUnexpandedTemplateParameters)
    Deps |= ExprDependence::UnexpandedPack;
  if (ContainsErrors)
    Deps |= ExprDependence::Error;
  E->setDependence(Deps);

  E->setValueKind(static_cast<ExprValueKind>(Record.readInt()));
  E->setObjectKind(static_cast<ExprObjectKind>(Record.readInt()));
  assert(Record.getIdx() == NumExprFields &&
         "Incorrect expression field count");
}

void ASTStmtReader::VisitConstantExpr(ConstantExpr *E) {
  VisitExpr(E);
  E->ConstantExprBits.ResultKind = Record.readInt();
  switch (E->ConstantExprBits.ResultKind) {
  case ConstantExpr::RSK_Int64: {
    E->Int64Result() = Record.readInt();
    uint64_t tmp = Record.readInt();
    E->ConstantExprBits.IsUnsigned = tmp & 0x1;
    E->ConstantExprBits.BitWidth = tmp >> 1;
    break;
  }
  case ConstantExpr::RSK_APValue:
    E->APValueResult() = Record.readAPValue();
  }
  E->setSubExpr(Record.readSubExpr());
}

void ASTStmtReader::VisitPredefinedExpr(PredefinedExpr *E) {
  VisitExpr(E);
  bool HasFunctionName = Record.readInt();
  E->PredefinedExprBits.HasFunctionName = HasFunctionName;
  E->PredefinedExprBits.Kind = Record.readInt();
  E->setLocation(readSourceLocation());
  if (HasFunctionName)
    E->setFunctionName(cast<StringLiteral>(Record.readSubExpr()));
}

void ASTStmtReader::VisitDeclRefExpr(DeclRefExpr *E) {
  VisitExpr(E);

  E->DeclRefExprBits.HasQualifier = Record.readInt();
  E->DeclRefExprBits.HasFoundDecl = Record.readInt();
  E->DeclRefExprBits.HasTemplateKWAndArgsInfo = Record.readInt();
  E->DeclRefExprBits.HadMultipleCandidates = Record.readInt();
  E->DeclRefExprBits.RefersToEnclosingVariableOrCapture = Record.readInt();
  E->DeclRefExprBits.NonOdrUseReason = Record.readInt();
  unsigned NumTemplateArgs = 0;
  if (E->hasTemplateKWAndArgsInfo())
    NumTemplateArgs = Record.readInt();

  if (E->hasQualifier())
    new (E->getTrailingObjects<NestedNameSpecifierLoc>())
        NestedNameSpecifierLoc(Record.readNestedNameSpecifierLoc());

  if (E->hasFoundDecl())
    *E->getTrailingObjects<NamedDecl *>() = readDeclAs<NamedDecl>();

  if (E->hasTemplateKWAndArgsInfo())
    ReadTemplateKWAndArgsInfo(
        *E->getTrailingObjects<ASTTemplateKWAndArgsInfo>(),
        E->getTrailingObjects<TemplateArgumentLoc>(), NumTemplateArgs);

  E->setDecl(readDeclAs<ValueDecl>());
  E->setLocation(readSourceLocation());
  E->DNLoc = Record.readDeclarationNameLoc(E->getDecl()->getDeclName());
}

void ASTStmtReader::VisitIntegerLiteral(IntegerLiteral *E) {
  VisitExpr(E);
  E->setLocation(readSourceLocation());
  E->setValue(Record.getContext(), Record.readAPInt());
}

void ASTStmtReader::VisitFixedPointLiteral(FixedPointLiteral *E) {
  VisitExpr(E);
  E->setLocation(readSourceLocation());
  E->setScale(Record.readInt());
  E->setValue(Record.getContext(), Record.readAPInt());
}

void ASTStmtReader::VisitFloatingLiteral(FloatingLiteral *E) {
  VisitExpr(E);
  E->setRawSemantics(
      static_cast<llvm::APFloatBase::Semantics>(Record.readInt()));
  E->setExact(Record.readInt());
  E->setValue(Record.getContext(), Record.readAPFloat(E->getSemantics()));
  E->setLocation(readSourceLocation());
}

void ASTStmtReader::VisitImaginaryLiteral(ImaginaryLiteral *E) {
  VisitExpr(E);
  E->setSubExpr(Record.readSubExpr());
}

void ASTStmtReader::VisitStringLiteral(StringLiteral *E) {
  VisitExpr(E);

  // NumConcatenated, Length and CharByteWidth are set by the empty
  // ctor since they are needed to allocate storage for the trailing objects.
  unsigned NumConcatenated = Record.readInt();
  unsigned Length = Record.readInt();
  unsigned CharByteWidth = Record.readInt();
  assert((NumConcatenated == E->getNumConcatenated()) &&
         "Wrong number of concatenated tokens!");
  assert((Length == E->getLength()) && "Wrong Length!");
  assert((CharByteWidth == E->getCharByteWidth()) && "Wrong character width!");
  E->StringLiteralBits.Kind = Record.readInt();
  E->StringLiteralBits.IsPascal = Record.readInt();

  // The character width is originally computed via mapCharByteWidth.
  // Check that the deserialized character width is consistant with the result
  // of calling mapCharByteWidth.
  assert((CharByteWidth ==
          StringLiteral::mapCharByteWidth(Record.getContext().getTargetInfo(),
                                          E->getKind())) &&
         "Wrong character width!");

  // Deserialize the trailing array of SourceLocation.
  for (unsigned I = 0; I < NumConcatenated; ++I)
    E->setStrTokenLoc(I, readSourceLocation());

  // Deserialize the trailing array of char holding the string data.
  char *StrData = E->getStrDataAsChar();
  for (unsigned I = 0; I < Length * CharByteWidth; ++I)
    StrData[I] = Record.readInt();
}

void ASTStmtReader::VisitCharacterLiteral(CharacterLiteral *E) {
  VisitExpr(E);
  E->setValue(Record.readInt());
  E->setLocation(readSourceLocation());
  E->setKind(static_cast<CharacterLiteral::CharacterKind>(Record.readInt()));
}

void ASTStmtReader::VisitParenExpr(ParenExpr *E) {
  VisitExpr(E);
  E->setLParen(readSourceLocation());
  E->setRParen(readSourceLocation());
  E->setSubExpr(Record.readSubExpr());
}

void ASTStmtReader::VisitParenListExpr(ParenListExpr *E) {
  VisitExpr(E);
  unsigned NumExprs = Record.readInt();
  assert((NumExprs == E->getNumExprs()) && "Wrong NumExprs!");
  for (unsigned I = 0; I != NumExprs; ++I)
    E->getTrailingObjects<Stmt *>()[I] = Record.readSubStmt();
  E->LParenLoc = readSourceLocation();
  E->RParenLoc = readSourceLocation();
}

void ASTStmtReader::VisitUnaryOperator(UnaryOperator *E) {
  VisitExpr(E);
  bool hasFP_Features = Record.readInt();
  assert(hasFP_Features == E->hasStoredFPFeatures());
  E->setSubExpr(Record.readSubExpr());
  E->setOpcode((UnaryOperator::Opcode)Record.readInt());
  E->setOperatorLoc(readSourceLocation());
  E->setCanOverflow(Record.readInt());
  if (hasFP_Features)
    E->setStoredFPFeatures(FPOptions(Record.readInt()));
}

void ASTStmtReader::VisitOffsetOfExpr(OffsetOfExpr *E) {
  VisitExpr(E);
  assert(E->getNumComponents() == Record.peekInt());
  Record.skipInts(1);
  assert(E->getNumExpressions() == Record.peekInt());
  Record.skipInts(1);
  E->setOperatorLoc(readSourceLocation());
  E->setRParenLoc(readSourceLocation());
  E->setTypeSourceInfo(readTypeSourceInfo());
  for (unsigned I = 0, N = E->getNumComponents(); I != N; ++I) {
    auto Kind = static_cast<OffsetOfNode::Kind>(Record.readInt());
    SourceLocation Start = readSourceLocation();
    SourceLocation End = readSourceLocation();
    switch (Kind) {
    case OffsetOfNode::Array:
      E->setComponent(I, OffsetOfNode(Start, Record.readInt(), End));
      break;

    case OffsetOfNode::Field:
      E->setComponent(
          I, OffsetOfNode(Start, readDeclAs<FieldDecl>(), End));
      break;

    case OffsetOfNode::Identifier:
      E->setComponent(
          I,
          OffsetOfNode(Start, Record.readIdentifier(), End));
      break;

    case OffsetOfNode::Base: {
      auto *Base = new (Record.getContext()) CXXBaseSpecifier();
      *Base = Record.readCXXBaseSpecifier();
      E->setComponent(I, OffsetOfNode(Base));
      break;
    }
    }
  }

  for (unsigned I = 0, N = E->getNumExpressions(); I != N; ++I)
    E->setIndexExpr(I, Record.readSubExpr());
}

void ASTStmtReader::VisitUnaryExprOrTypeTraitExpr(UnaryExprOrTypeTraitExpr *E) {
  VisitExpr(E);
  E->setKind(static_cast<UnaryExprOrTypeTrait>(Record.readInt()));
  if (Record.peekInt() == 0) {
    E->setArgument(Record.readSubExpr());
    Record.skipInts(1);
  } else {
    E->setArgument(readTypeSourceInfo());
  }
  E->setOperatorLoc(readSourceLocation());
  E->setRParenLoc(readSourceLocation());
}

static ConstraintSatisfaction
readConstraintSatisfaction(ASTRecordReader &Record) {
  ConstraintSatisfaction Satisfaction;
  Satisfaction.IsSatisfied = Record.readInt();
  if (!Satisfaction.IsSatisfied) {
    unsigned NumDetailRecords = Record.readInt();
    for (unsigned i = 0; i != NumDetailRecords; ++i) {
      Expr *ConstraintExpr = Record.readExpr();
      if (/* IsDiagnostic */Record.readInt()) {
        SourceLocation DiagLocation = Record.readSourceLocation();
        std::string DiagMessage = Record.readString();
        Satisfaction.Details.emplace_back(
            ConstraintExpr, new (Record.getContext())
                                ConstraintSatisfaction::SubstitutionDiagnostic{
                                    DiagLocation, DiagMessage});
      } else
        Satisfaction.Details.emplace_back(ConstraintExpr, Record.readExpr());
    }
  }
  return Satisfaction;
}

void ASTStmtReader::VisitConceptSpecializationExpr(
        ConceptSpecializationExpr *E) {
  VisitExpr(E);
  unsigned NumTemplateArgs = Record.readInt();
  E->NestedNameSpec = Record.readNestedNameSpecifierLoc();
  E->TemplateKWLoc = Record.readSourceLocation();
  E->ConceptName = Record.readDeclarationNameInfo();
  E->NamedConcept = readDeclAs<ConceptDecl>();
  E->FoundDecl = Record.readDeclAs<NamedDecl>();
  E->ArgsAsWritten = Record.readASTTemplateArgumentListInfo();
  llvm::SmallVector<TemplateArgument, 4> Args;
  for (unsigned I = 0; I < NumTemplateArgs; ++I)
    Args.push_back(Record.readTemplateArgument());
  E->setTemplateArguments(Args);
  E->Satisfaction = E->isValueDependent() ? nullptr :
      ASTConstraintSatisfaction::Create(Record.getContext(),
                                        readConstraintSatisfaction(Record));
}

static concepts::Requirement::SubstitutionDiagnostic *
readSubstitutionDiagnostic(ASTRecordReader &Record) {
  std::string SubstitutedEntity = Record.readString();
  SourceLocation DiagLoc = Record.readSourceLocation();
  std::string DiagMessage = Record.readString();
  return new (Record.getContext())
      concepts::Requirement::SubstitutionDiagnostic{SubstitutedEntity, DiagLoc,
                                                    DiagMessage};
}

void ASTStmtReader::VisitRequiresExpr(RequiresExpr *E) {
  VisitExpr(E);
  unsigned NumLocalParameters = Record.readInt();
  unsigned NumRequirements = Record.readInt();
  E->RequiresExprBits.RequiresKWLoc = Record.readSourceLocation();
  E->RequiresExprBits.IsSatisfied = Record.readInt();
  E->Body = Record.readDeclAs<RequiresExprBodyDecl>();
  llvm::SmallVector<ParmVarDecl *, 4> LocalParameters;
  for (unsigned i = 0; i < NumLocalParameters; ++i)
    LocalParameters.push_back(cast<ParmVarDecl>(Record.readDecl()));
  std::copy(LocalParameters.begin(), LocalParameters.end(),
            E->getTrailingObjects<ParmVarDecl *>());
  llvm::SmallVector<concepts::Requirement *, 4> Requirements;
  for (unsigned i = 0; i < NumRequirements; ++i) {
    auto RK =
        static_cast<concepts::Requirement::RequirementKind>(Record.readInt());
    concepts::Requirement *R = nullptr;
    switch (RK) {
      case concepts::Requirement::RK_Type: {
        auto Status =
            static_cast<concepts::TypeRequirement::SatisfactionStatus>(
                Record.readInt());
        if (Status == concepts::TypeRequirement::SS_SubstitutionFailure)
          R = new (Record.getContext())
              concepts::TypeRequirement(readSubstitutionDiagnostic(Record));
        else
          R = new (Record.getContext())
              concepts::TypeRequirement(Record.readTypeSourceInfo());
      } break;
      case concepts::Requirement::RK_Simple:
      case concepts::Requirement::RK_Compound: {
        auto Status =
            static_cast<concepts::ExprRequirement::SatisfactionStatus>(
                Record.readInt());
        llvm::PointerUnion<concepts::Requirement::SubstitutionDiagnostic *,
                           Expr *> E;
        if (Status == concepts::ExprRequirement::SS_ExprSubstitutionFailure) {
          E = readSubstitutionDiagnostic(Record);
        } else
          E = Record.readExpr();

        llvm::Optional<concepts::ExprRequirement::ReturnTypeRequirement> Req;
        ConceptSpecializationExpr *SubstitutedConstraintExpr = nullptr;
        SourceLocation NoexceptLoc;
        if (RK == concepts::Requirement::RK_Simple) {
          Req.emplace();
        } else {
          NoexceptLoc = Record.readSourceLocation();
          switch (/* returnTypeRequirementKind */Record.readInt()) {
            case 0:
              // No return type requirement.
              Req.emplace();
              break;
            case 1: {
              // type-constraint
              TemplateParameterList *TPL = Record.readTemplateParameterList();
              if (Status >=
                  concepts::ExprRequirement::SS_ConstraintsNotSatisfied)
                SubstitutedConstraintExpr =
                    cast<ConceptSpecializationExpr>(Record.readExpr());
              Req.emplace(TPL);
            } break;
            case 2:
              // Substitution failure
              Req.emplace(readSubstitutionDiagnostic(Record));
              break;
          }
        }
        if (Expr *Ex = E.dyn_cast<Expr *>())
          R = new (Record.getContext()) concepts::ExprRequirement(
                  Ex, RK == concepts::Requirement::RK_Simple, NoexceptLoc,
                  std::move(*Req), Status, SubstitutedConstraintExpr);
        else
          R = new (Record.getContext()) concepts::ExprRequirement(
                  E.get<concepts::Requirement::SubstitutionDiagnostic *>(),
                  RK == concepts::Requirement::RK_Simple, NoexceptLoc,
                  std::move(*Req));
      } break;
      case concepts::Requirement::RK_Nested: {
        if (/* IsSubstitutionDiagnostic */Record.readInt()) {
          R = new (Record.getContext()) concepts::NestedRequirement(
              readSubstitutionDiagnostic(Record));
          break;
        }
        Expr *E = Record.readExpr();
        if (E->isInstantiationDependent())
          R = new (Record.getContext()) concepts::NestedRequirement(E);
        else
          R = new (Record.getContext())
              concepts::NestedRequirement(Record.getContext(), E,
                                          readConstraintSatisfaction(Record));
      } break;
    }
    if (!R)
      continue;
    Requirements.push_back(R);
  }
  std::copy(Requirements.begin(), Requirements.end(),
            E->getTrailingObjects<concepts::Requirement *>());
  E->RBraceLoc = Record.readSourceLocation();
}

void ASTStmtReader::VisitArraySubscriptExpr(ArraySubscriptExpr *E) {
  VisitExpr(E);
  E->setLHS(Record.readSubExpr());
  E->setRHS(Record.readSubExpr());
  E->setRBracketLoc(readSourceLocation());
}

void ASTStmtReader::VisitOMPArraySectionExpr(OMPArraySectionExpr *E) {
  VisitExpr(E);
  E->setBase(Record.readSubExpr());
  E->setLowerBound(Record.readSubExpr());
  E->setLength(Record.readSubExpr());
  E->setColonLoc(readSourceLocation());
  E->setRBracketLoc(readSourceLocation());
}

void ASTStmtReader::VisitOMPArrayShapingExpr(OMPArrayShapingExpr *E) {
  VisitExpr(E);
  unsigned NumDims = Record.readInt();
  E->setBase(Record.readSubExpr());
  SmallVector<Expr *, 4> Dims(NumDims);
  for (unsigned I = 0; I < NumDims; ++I)
    Dims[I] = Record.readSubExpr();
  E->setDimensions(Dims);
  SmallVector<SourceRange, 4> SRs(NumDims);
  for (unsigned I = 0; I < NumDims; ++I)
    SRs[I] = readSourceRange();
  E->setBracketsRanges(SRs);
  E->setLParenLoc(readSourceLocation());
  E->setRParenLoc(readSourceLocation());
}

void ASTStmtReader::VisitOMPIteratorExpr(OMPIteratorExpr *E) {
  VisitExpr(E);
  unsigned NumIters = Record.readInt();
  E->setIteratorKwLoc(readSourceLocation());
  E->setLParenLoc(readSourceLocation());
  E->setRParenLoc(readSourceLocation());
  for (unsigned I = 0; I < NumIters; ++I) {
    E->setIteratorDeclaration(I, Record.readDeclRef());
    E->setAssignmentLoc(I, readSourceLocation());
    Expr *Begin = Record.readSubExpr();
    Expr *End = Record.readSubExpr();
    Expr *Step = Record.readSubExpr();
    SourceLocation ColonLoc = readSourceLocation();
    SourceLocation SecColonLoc;
    if (Step)
      SecColonLoc = readSourceLocation();
    E->setIteratorRange(I, Begin, ColonLoc, End, SecColonLoc, Step);
    // Deserialize helpers
    OMPIteratorHelperData HD;
    HD.CounterVD = cast_or_null<VarDecl>(Record.readDeclRef());
    HD.Upper = Record.readSubExpr();
    HD.Update = Record.readSubExpr();
    HD.CounterUpdate = Record.readSubExpr();
    E->setHelper(I, HD);
  }
}

void ASTStmtReader::VisitCXXSelectionExpr(CXXSelectionExpr *E) {
  // FIXME: Implement me.
  assert(false);
}

void ASTStmtReader::VisitCXXSelectMemberExpr(CXXSelectMemberExpr *E) {
  VisitExpr(E);
}

void ASTStmtReader::VisitCXXSelectPackExpr(CXXSelectPackExpr *E) {
  VisitExpr(E);
}

void ASTStmtReader::VisitCallExpr(CallExpr *E) {
  VisitExpr(E);
  unsigned NumArgs = Record.readInt();
  assert((NumArgs == E->getNumArgs()) && "Wrong NumArgs!");
  E->setRParenLoc(readSourceLocation());
  E->setCallee(Record.readSubExpr());
  for (unsigned I = 0; I != NumArgs; ++I)
    E->setArg(I, Record.readSubExpr());
  E->setADLCallKind(static_cast<CallExpr::ADLCallKind>(Record.readInt()));
}

void ASTStmtReader::VisitCXXMemberCallExpr(CXXMemberCallExpr *E) {
  VisitCallExpr(E);
}

void ASTStmtReader::VisitMemberExpr(MemberExpr *E) {
  VisitExpr(E);

  bool HasQualifier = Record.readInt();
  bool HasFoundDecl = Record.readInt();
  bool HasTemplateInfo = Record.readInt();
  unsigned NumTemplateArgs = Record.readInt();

  E->Base = Record.readSubExpr();
  E->MemberDecl = Record.readDeclAs<ValueDecl>();
  E->MemberDNLoc = Record.readDeclarationNameLoc(E->MemberDecl->getDeclName());
  E->MemberLoc = Record.readSourceLocation();
  E->MemberExprBits.IsArrow = Record.readInt();
  E->MemberExprBits.HasQualifierOrFoundDecl = HasQualifier || HasFoundDecl;
  E->MemberExprBits.HasTemplateKWAndArgsInfo = HasTemplateInfo;
  E->MemberExprBits.HadMultipleCandidates = Record.readInt();
  E->MemberExprBits.NonOdrUseReason = Record.readInt();
  E->MemberExprBits.OperatorLoc = Record.readSourceLocation();

  if (HasQualifier || HasFoundDecl) {
    DeclAccessPair FoundDecl;
    if (HasFoundDecl) {
      auto *FoundD = Record.readDeclAs<NamedDecl>();
      auto AS = (AccessSpecifier)Record.readInt();
      FoundDecl = DeclAccessPair::make(FoundD, AS);
    } else {
      FoundDecl = DeclAccessPair::make(E->MemberDecl,
                                       E->MemberDecl->getAccess());
    }
    E->getTrailingObjects<MemberExprNameQualifier>()->FoundDecl = FoundDecl;

    NestedNameSpecifierLoc QualifierLoc;
    if (HasQualifier)
      QualifierLoc = Record.readNestedNameSpecifierLoc();
    E->getTrailingObjects<MemberExprNameQualifier>()->QualifierLoc =
        QualifierLoc;
  }

  if (HasTemplateInfo)
    ReadTemplateKWAndArgsInfo(
        *E->getTrailingObjects<ASTTemplateKWAndArgsInfo>(),
        E->getTrailingObjects<TemplateArgumentLoc>(), NumTemplateArgs);
}

void ASTStmtReader::VisitObjCIsaExpr(ObjCIsaExpr *E) {
  VisitExpr(E);
  E->setBase(Record.readSubExpr());
  E->setIsaMemberLoc(readSourceLocation());
  E->setOpLoc(readSourceLocation());
  E->setArrow(Record.readInt());
}

void ASTStmtReader::
VisitObjCIndirectCopyRestoreExpr(ObjCIndirectCopyRestoreExpr *E) {
  VisitExpr(E);
  E->Operand = Record.readSubExpr();
  E->setShouldCopy(Record.readInt());
}

void ASTStmtReader::VisitObjCBridgedCastExpr(ObjCBridgedCastExpr *E) {
  VisitExplicitCastExpr(E);
  E->LParenLoc = readSourceLocation();
  E->BridgeKeywordLoc = readSourceLocation();
  E->Kind = Record.readInt();
}

void ASTStmtReader::VisitCastExpr(CastExpr *E) {
  VisitExpr(E);
  unsigned NumBaseSpecs = Record.readInt();
  assert(NumBaseSpecs == E->path_size());
  E->setSubExpr(Record.readSubExpr());
  E->setCastKind((CastKind)Record.readInt());
  CastExpr::path_iterator BaseI = E->path_begin();
  while (NumBaseSpecs--) {
    auto *BaseSpec = new (Record.getContext()) CXXBaseSpecifier;
    *BaseSpec = Record.readCXXBaseSpecifier();
    *BaseI++ = BaseSpec;
  }
}

void ASTStmtReader::VisitBinaryOperator(BinaryOperator *E) {
  bool hasFP_Features;
  BinaryOperator::Opcode opc;
  VisitExpr(E);
  E->setHasStoredFPFeatures(hasFP_Features = Record.readInt());
  E->setOpcode(opc = (BinaryOperator::Opcode)Record.readInt());
  E->setLHS(Record.readSubExpr());
  E->setRHS(Record.readSubExpr());
  E->setOperatorLoc(readSourceLocation());
  if (hasFP_Features)
    E->setStoredFPFeatures(FPOptions(Record.readInt()));
}

void ASTStmtReader::VisitCompoundAssignOperator(CompoundAssignOperator *E) {
  VisitBinaryOperator(E);
  E->setComputationLHSType(Record.readType());
  E->setComputationResultType(Record.readType());
}

void ASTStmtReader::VisitConditionalOperator(ConditionalOperator *E) {
  VisitExpr(E);
  E->SubExprs[ConditionalOperator::COND] = Record.readSubExpr();
  E->SubExprs[ConditionalOperator::LHS] = Record.readSubExpr();
  E->SubExprs[ConditionalOperator::RHS] = Record.readSubExpr();
  E->QuestionLoc = readSourceLocation();
  E->ColonLoc = readSourceLocation();
}

void
ASTStmtReader::VisitBinaryConditionalOperator(BinaryConditionalOperator *E) {
  VisitExpr(E);
  E->OpaqueValue = cast<OpaqueValueExpr>(Record.readSubExpr());
  E->SubExprs[BinaryConditionalOperator::COMMON] = Record.readSubExpr();
  E->SubExprs[BinaryConditionalOperator::COND] = Record.readSubExpr();
  E->SubExprs[BinaryConditionalOperator::LHS] = Record.readSubExpr();
  E->SubExprs[BinaryConditionalOperator::RHS] = Record.readSubExpr();
  E->QuestionLoc = readSourceLocation();
  E->ColonLoc = readSourceLocation();
}

void ASTStmtReader::VisitImplicitCastExpr(ImplicitCastExpr *E) {
  VisitCastExpr(E);
  E->setIsPartOfExplicitCast(Record.readInt());
}

void ASTStmtReader::VisitExplicitCastExpr(ExplicitCastExpr *E) {
  VisitCastExpr(E);
  E->setTypeInfoAsWritten(readTypeSourceInfo());
}

void ASTStmtReader::VisitCStyleCastExpr(CStyleCastExpr *E) {
  VisitExplicitCastExpr(E);
  E->setLParenLoc(readSourceLocation());
  E->setRParenLoc(readSourceLocation());
}

void ASTStmtReader::VisitCompoundLiteralExpr(CompoundLiteralExpr *E) {
  VisitExpr(E);
  E->setLParenLoc(readSourceLocation());
  E->setTypeSourceInfo(readTypeSourceInfo());
  E->setInitializer(Record.readSubExpr());
  E->setFileScope(Record.readInt());
}

void ASTStmtReader::VisitExtVectorElementExpr(ExtVectorElementExpr *E) {
  VisitExpr(E);
  E->setBase(Record.readSubExpr());
  E->setAccessor(Record.readIdentifier());
  E->setAccessorLoc(readSourceLocation());
}

void ASTStmtReader::VisitInitListExpr(InitListExpr *E) {
  VisitExpr(E);
  if (auto *SyntForm = cast_or_null<InitListExpr>(Record.readSubStmt()))
    E->setSyntacticForm(SyntForm);
  E->setLBraceLoc(readSourceLocation());
  E->setRBraceLoc(readSourceLocation());
  bool isArrayFiller = Record.readInt();
  Expr *filler = nullptr;
  if (isArrayFiller) {
    filler = Record.readSubExpr();
    E->ArrayFillerOrUnionFieldInit = filler;
  } else
    E->ArrayFillerOrUnionFieldInit = readDeclAs<FieldDecl>();
  E->sawArrayRangeDesignator(Record.readInt());
  unsigned NumInits = Record.readInt();
  E->reserveInits(Record.getContext(), NumInits);
  if (isArrayFiller) {
    for (unsigned I = 0; I != NumInits; ++I) {
      Expr *init = Record.readSubExpr();
      E->updateInit(Record.getContext(), I, init ? init : filler);
    }
  } else {
    for (unsigned I = 0; I != NumInits; ++I)
      E->updateInit(Record.getContext(), I, Record.readSubExpr());
  }
}

void ASTStmtReader::VisitDesignatedInitExpr(DesignatedInitExpr *E) {
  using Designator = DesignatedInitExpr::Designator;

  VisitExpr(E);
  unsigned NumSubExprs = Record.readInt();
  assert(NumSubExprs == E->getNumSubExprs() && "Wrong number of subexprs");
  for (unsigned I = 0; I != NumSubExprs; ++I)
    E->setSubExpr(I, Record.readSubExpr());
  E->setEqualOrColonLoc(readSourceLocation());
  E->setGNUSyntax(Record.readInt());

  SmallVector<Designator, 4> Designators;
  while (Record.getIdx() < Record.size()) {
    switch ((DesignatorTypes)Record.readInt()) {
    case DESIG_FIELD_DECL: {
      auto *Field = readDeclAs<FieldDecl>();
      SourceLocation DotLoc = readSourceLocation();
      SourceLocation FieldLoc = readSourceLocation();
      Designators.push_back(Designator(Field->getIdentifier(), DotLoc,
                                       FieldLoc));
      Designators.back().setField(Field);
      break;
    }

    case DESIG_FIELD_NAME: {
      const IdentifierInfo *Name = Record.readIdentifier();
      SourceLocation DotLoc = readSourceLocation();
      SourceLocation FieldLoc = readSourceLocation();
      Designators.push_back(Designator(Name, DotLoc, FieldLoc));
      break;
    }

    case DESIG_ARRAY: {
      unsigned Index = Record.readInt();
      SourceLocation LBracketLoc = readSourceLocation();
      SourceLocation RBracketLoc = readSourceLocation();
      Designators.push_back(Designator(Index, LBracketLoc, RBracketLoc));
      break;
    }

    case DESIG_ARRAY_RANGE: {
      unsigned Index = Record.readInt();
      SourceLocation LBracketLoc = readSourceLocation();
      SourceLocation EllipsisLoc = readSourceLocation();
      SourceLocation RBracketLoc = readSourceLocation();
      Designators.push_back(Designator(Index, LBracketLoc, EllipsisLoc,
                                       RBracketLoc));
      break;
    }
    }
  }
  E->setDesignators(Record.getContext(),
                    Designators.data(), Designators.size());
}

void ASTStmtReader::VisitDesignatedInitUpdateExpr(DesignatedInitUpdateExpr *E) {
  VisitExpr(E);
  E->setBase(Record.readSubExpr());
  E->setUpdater(Record.readSubExpr());
}

void ASTStmtReader::VisitNoInitExpr(NoInitExpr *E) {
  VisitExpr(E);
}

void ASTStmtReader::VisitArrayInitLoopExpr(ArrayInitLoopExpr *E) {
  VisitExpr(E);
  E->SubExprs[0] = Record.readSubExpr();
  E->SubExprs[1] = Record.readSubExpr();
}

void ASTStmtReader::VisitArrayInitIndexExpr(ArrayInitIndexExpr *E) {
  VisitExpr(E);
}

void ASTStmtReader::VisitImplicitValueInitExpr(ImplicitValueInitExpr *E) {
  VisitExpr(E);
}

void ASTStmtReader::VisitVAArgExpr(VAArgExpr *E) {
  VisitExpr(E);
  E->setSubExpr(Record.readSubExpr());
  E->setWrittenTypeInfo(readTypeSourceInfo());
  E->setBuiltinLoc(readSourceLocation());
  E->setRParenLoc(readSourceLocation());
  E->setIsMicrosoftABI(Record.readInt());
}

void ASTStmtReader::VisitSourceLocExpr(SourceLocExpr *E) {
  VisitExpr(E);
  E->ParentContext = readDeclAs<DeclContext>();
  E->BuiltinLoc = readSourceLocation();
  E->RParenLoc = readSourceLocation();
  E->SourceLocExprBits.Kind =
      static_cast<SourceLocExpr::IdentKind>(Record.readInt());
}

void ASTStmtReader::VisitAddrLabelExpr(AddrLabelExpr *E) {
  VisitExpr(E);
  E->setAmpAmpLoc(readSourceLocation());
  E->setLabelLoc(readSourceLocation());
  E->setLabel(readDeclAs<LabelDecl>());
}

void ASTStmtReader::VisitStmtExpr(StmtExpr *E) {
  VisitExpr(E);
  E->setLParenLoc(readSourceLocation());
  E->setRParenLoc(readSourceLocation());
  E->setSubStmt(cast_or_null<CompoundStmt>(Record.readSubStmt()));
  E->StmtExprBits.TemplateDepth = Record.readInt();
}

void ASTStmtReader::VisitChooseExpr(ChooseExpr *E) {
  VisitExpr(E);
  E->setCond(Record.readSubExpr());
  E->setLHS(Record.readSubExpr());
  E->setRHS(Record.readSubExpr());
  E->setBuiltinLoc(readSourceLocation());
  E->setRParenLoc(readSourceLocation());
  E->setIsConditionTrue(Record.readInt());
}

void ASTStmtReader::VisitGNUNullExpr(GNUNullExpr *E) {
  VisitExpr(E);
  E->setTokenLocation(readSourceLocation());
}

void ASTStmtReader::VisitShuffleVectorExpr(ShuffleVectorExpr *E) {
  VisitExpr(E);
  SmallVector<Expr *, 16> Exprs;
  unsigned NumExprs = Record.readInt();
  while (NumExprs--)
    Exprs.push_back(Record.readSubExpr());
  E->setExprs(Record.getContext(), Exprs);
  E->setBuiltinLoc(readSourceLocation());
  E->setRParenLoc(readSourceLocation());
}

void ASTStmtReader::VisitConvertVectorExpr(ConvertVectorExpr *E) {
  VisitExpr(E);
  E->BuiltinLoc = readSourceLocation();
  E->RParenLoc = readSourceLocation();
  E->TInfo = readTypeSourceInfo();
  E->SrcExpr = Record.readSubExpr();
}

void ASTStmtReader::VisitBlockExpr(BlockExpr *E) {
  VisitExpr(E);
  E->setBlockDecl(readDeclAs<BlockDecl>());
}

void ASTStmtReader::VisitGenericSelectionExpr(GenericSelectionExpr *E) {
  VisitExpr(E);

  unsigned NumAssocs = Record.readInt();
  assert(NumAssocs == E->getNumAssocs() && "Wrong NumAssocs!");
  E->ResultIndex = Record.readInt();
  E->GenericSelectionExprBits.GenericLoc = readSourceLocation();
  E->DefaultLoc = readSourceLocation();
  E->RParenLoc = readSourceLocation();

  Stmt **Stmts = E->getTrailingObjects<Stmt *>();
  // Add 1 to account for the controlling expression which is the first
  // expression in the trailing array of Stmt *. This is not needed for
  // the trailing array of TypeSourceInfo *.
  for (unsigned I = 0, N = NumAssocs + 1; I < N; ++I)
    Stmts[I] = Record.readSubExpr();

  TypeSourceInfo **TSIs = E->getTrailingObjects<TypeSourceInfo *>();
  for (unsigned I = 0, N = NumAssocs; I < N; ++I)
    TSIs[I] = readTypeSourceInfo();
}

void ASTStmtReader::VisitPseudoObjectExpr(PseudoObjectExpr *E) {
  VisitExpr(E);
  unsigned numSemanticExprs = Record.readInt();
  assert(numSemanticExprs + 1 == E->PseudoObjectExprBits.NumSubExprs);
  E->PseudoObjectExprBits.ResultIndex = Record.readInt();

  // Read the syntactic expression.
  E->getSubExprsBuffer()[0] = Record.readSubExpr();

  // Read all the semantic expressions.
  for (unsigned i = 0; i != numSemanticExprs; ++i) {
    Expr *subExpr = Record.readSubExpr();
    E->getSubExprsBuffer()[i+1] = subExpr;
  }
}

void ASTStmtReader::VisitAtomicExpr(AtomicExpr *E) {
  VisitExpr(E);
  E->Op = AtomicExpr::AtomicOp(Record.readInt());
  E->NumSubExprs = AtomicExpr::getNumSubExprs(E->Op);
  for (unsigned I = 0; I != E->NumSubExprs; ++I)
    E->SubExprs[I] = Record.readSubExpr();
  E->BuiltinLoc = readSourceLocation();
  E->RParenLoc = readSourceLocation();
}

//===----------------------------------------------------------------------===//
// Objective-C Expressions and Statements

void ASTStmtReader::VisitObjCStringLiteral(ObjCStringLiteral *E) {
  VisitExpr(E);
  E->setString(cast<StringLiteral>(Record.readSubStmt()));
  E->setAtLoc(readSourceLocation());
}

void ASTStmtReader::VisitObjCBoxedExpr(ObjCBoxedExpr *E) {
  VisitExpr(E);
  // could be one of several IntegerLiteral, FloatLiteral, etc.
  E->SubExpr = Record.readSubStmt();
  E->BoxingMethod = readDeclAs<ObjCMethodDecl>();
  E->Range = readSourceRange();
}

void ASTStmtReader::VisitObjCArrayLiteral(ObjCArrayLiteral *E) {
  VisitExpr(E);
  unsigned NumElements = Record.readInt();
  assert(NumElements == E->getNumElements() && "Wrong number of elements");
  Expr **Elements = E->getElements();
  for (unsigned I = 0, N = NumElements; I != N; ++I)
    Elements[I] = Record.readSubExpr();
  E->ArrayWithObjectsMethod = readDeclAs<ObjCMethodDecl>();
  E->Range = readSourceRange();
}

void ASTStmtReader::VisitObjCDictionaryLiteral(ObjCDictionaryLiteral *E) {
  VisitExpr(E);
  unsigned NumElements = Record.readInt();
  assert(NumElements == E->getNumElements() && "Wrong number of elements");
  bool HasPackExpansions = Record.readInt();
  assert(HasPackExpansions == E->HasPackExpansions &&"Pack expansion mismatch");
  auto *KeyValues =
      E->getTrailingObjects<ObjCDictionaryLiteral::KeyValuePair>();
  auto *Expansions =
      E->getTrailingObjects<ObjCDictionaryLiteral::ExpansionData>();
  for (unsigned I = 0; I != NumElements; ++I) {
    KeyValues[I].Key = Record.readSubExpr();
    KeyValues[I].Value = Record.readSubExpr();
    if (HasPackExpansions) {
      Expansions[I].EllipsisLoc = readSourceLocation();
      Expansions[I].NumExpansionsPlusOne = Record.readInt();
    }
  }
  E->DictWithObjectsMethod = readDeclAs<ObjCMethodDecl>();
  E->Range = readSourceRange();
}

void ASTStmtReader::VisitObjCEncodeExpr(ObjCEncodeExpr *E) {
  VisitExpr(E);
  E->setEncodedTypeSourceInfo(readTypeSourceInfo());
  E->setAtLoc(readSourceLocation());
  E->setRParenLoc(readSourceLocation());
}

void ASTStmtReader::VisitObjCSelectorExpr(ObjCSelectorExpr *E) {
  VisitExpr(E);
  E->setSelector(Record.readSelector());
  E->setAtLoc(readSourceLocation());
  E->setRParenLoc(readSourceLocation());
}

void ASTStmtReader::VisitObjCProtocolExpr(ObjCProtocolExpr *E) {
  VisitExpr(E);
  E->setProtocol(readDeclAs<ObjCProtocolDecl>());
  E->setAtLoc(readSourceLocation());
  E->ProtoLoc = readSourceLocation();
  E->setRParenLoc(readSourceLocation());
}

void ASTStmtReader::VisitObjCIvarRefExpr(ObjCIvarRefExpr *E) {
  VisitExpr(E);
  E->setDecl(readDeclAs<ObjCIvarDecl>());
  E->setLocation(readSourceLocation());
  E->setOpLoc(readSourceLocation());
  E->setBase(Record.readSubExpr());
  E->setIsArrow(Record.readInt());
  E->setIsFreeIvar(Record.readInt());
}

void ASTStmtReader::VisitObjCPropertyRefExpr(ObjCPropertyRefExpr *E) {
  VisitExpr(E);
  unsigned MethodRefFlags = Record.readInt();
  bool Implicit = Record.readInt() != 0;
  if (Implicit) {
    auto *Getter = readDeclAs<ObjCMethodDecl>();
    auto *Setter = readDeclAs<ObjCMethodDecl>();
    E->setImplicitProperty(Getter, Setter, MethodRefFlags);
  } else {
    E->setExplicitProperty(readDeclAs<ObjCPropertyDecl>(), MethodRefFlags);
  }
  E->setLocation(readSourceLocation());
  E->setReceiverLocation(readSourceLocation());
  switch (Record.readInt()) {
  case 0:
    E->setBase(Record.readSubExpr());
    break;
  case 1:
    E->setSuperReceiver(Record.readType());
    break;
  case 2:
    E->setClassReceiver(readDeclAs<ObjCInterfaceDecl>());
    break;
  }
}

void ASTStmtReader::VisitObjCSubscriptRefExpr(ObjCSubscriptRefExpr *E) {
  VisitExpr(E);
  E->setRBracket(readSourceLocation());
  E->setBaseExpr(Record.readSubExpr());
  E->setKeyExpr(Record.readSubExpr());
  E->GetAtIndexMethodDecl = readDeclAs<ObjCMethodDecl>();
  E->SetAtIndexMethodDecl = readDeclAs<ObjCMethodDecl>();
}

void ASTStmtReader::VisitObjCMessageExpr(ObjCMessageExpr *E) {
  VisitExpr(E);
  assert(Record.peekInt() == E->getNumArgs());
  Record.skipInts(1);
  unsigned NumStoredSelLocs = Record.readInt();
  E->SelLocsKind = Record.readInt();
  E->setDelegateInitCall(Record.readInt());
  E->IsImplicit = Record.readInt();
  auto Kind = static_cast<ObjCMessageExpr::ReceiverKind>(Record.readInt());
  switch (Kind) {
  case ObjCMessageExpr::Instance:
    E->setInstanceReceiver(Record.readSubExpr());
    break;

  case ObjCMessageExpr::Class:
    E->setClassReceiver(readTypeSourceInfo());
    break;

  case ObjCMessageExpr::SuperClass:
  case ObjCMessageExpr::SuperInstance: {
    QualType T = Record.readType();
    SourceLocation SuperLoc = readSourceLocation();
    E->setSuper(SuperLoc, T, Kind == ObjCMessageExpr::SuperInstance);
    break;
  }
  }

  assert(Kind == E->getReceiverKind());

  if (Record.readInt())
    E->setMethodDecl(readDeclAs<ObjCMethodDecl>());
  else
    E->setSelector(Record.readSelector());

  E->LBracLoc = readSourceLocation();
  E->RBracLoc = readSourceLocation();

  for (unsigned I = 0, N = E->getNumArgs(); I != N; ++I)
    E->setArg(I, Record.readSubExpr());

  SourceLocation *Locs = E->getStoredSelLocs();
  for (unsigned I = 0; I != NumStoredSelLocs; ++I)
    Locs[I] = readSourceLocation();
}

void ASTStmtReader::VisitObjCForCollectionStmt(ObjCForCollectionStmt *S) {
  VisitStmt(S);
  S->setElement(Record.readSubStmt());
  S->setCollection(Record.readSubExpr());
  S->setBody(Record.readSubStmt());
  S->setForLoc(readSourceLocation());
  S->setRParenLoc(readSourceLocation());
}

void ASTStmtReader::VisitObjCAtCatchStmt(ObjCAtCatchStmt *S) {
  VisitStmt(S);
  S->setCatchBody(Record.readSubStmt());
  S->setCatchParamDecl(readDeclAs<VarDecl>());
  S->setAtCatchLoc(readSourceLocation());
  S->setRParenLoc(readSourceLocation());
}

void ASTStmtReader::VisitObjCAtFinallyStmt(ObjCAtFinallyStmt *S) {
  VisitStmt(S);
  S->setFinallyBody(Record.readSubStmt());
  S->setAtFinallyLoc(readSourceLocation());
}

void ASTStmtReader::VisitObjCAutoreleasePoolStmt(ObjCAutoreleasePoolStmt *S) {
  VisitStmt(S); // FIXME: no test coverage.
  S->setSubStmt(Record.readSubStmt());
  S->setAtLoc(readSourceLocation());
}

void ASTStmtReader::VisitObjCAtTryStmt(ObjCAtTryStmt *S) {
  VisitStmt(S);
  assert(Record.peekInt() == S->getNumCatchStmts());
  Record.skipInts(1);
  bool HasFinally = Record.readInt();
  S->setTryBody(Record.readSubStmt());
  for (unsigned I = 0, N = S->getNumCatchStmts(); I != N; ++I)
    S->setCatchStmt(I, cast_or_null<ObjCAtCatchStmt>(Record.readSubStmt()));

  if (HasFinally)
    S->setFinallyStmt(Record.readSubStmt());
  S->setAtTryLoc(readSourceLocation());
}

void ASTStmtReader::VisitObjCAtSynchronizedStmt(ObjCAtSynchronizedStmt *S) {
  VisitStmt(S); // FIXME: no test coverage.
  S->setSynchExpr(Record.readSubStmt());
  S->setSynchBody(Record.readSubStmt());
  S->setAtSynchronizedLoc(readSourceLocation());
}

void ASTStmtReader::VisitObjCAtThrowStmt(ObjCAtThrowStmt *S) {
  VisitStmt(S); // FIXME: no test coverage.
  S->setThrowExpr(Record.readSubStmt());
  S->setThrowLoc(readSourceLocation());
}

void ASTStmtReader::VisitObjCBoolLiteralExpr(ObjCBoolLiteralExpr *E) {
  VisitExpr(E);
  E->setValue(Record.readInt());
  E->setLocation(readSourceLocation());
}

void ASTStmtReader::VisitObjCAvailabilityCheckExpr(ObjCAvailabilityCheckExpr *E) {
  VisitExpr(E);
  SourceRange R = Record.readSourceRange();
  E->AtLoc = R.getBegin();
  E->RParen = R.getEnd();
  E->VersionToCheck = Record.readVersionTuple();
}

//===----------------------------------------------------------------------===//
// C++ Expressions and Statements
//===----------------------------------------------------------------------===//

void ASTStmtReader::VisitCXXCatchStmt(CXXCatchStmt *S) {
  VisitStmt(S);
  S->CatchLoc = readSourceLocation();
  S->ExceptionDecl = readDeclAs<VarDecl>();
  S->HandlerBlock = Record.readSubStmt();
}

void ASTStmtReader::VisitCXXTryStmt(CXXTryStmt *S) {
  VisitStmt(S);
  assert(Record.peekInt() == S->getNumHandlers() && "NumStmtFields is wrong ?");
  Record.skipInts(1);
  S->TryLoc = readSourceLocation();
  S->getStmts()[0] = Record.readSubStmt();
  for (unsigned i = 0, e = S->getNumHandlers(); i != e; ++i)
    S->getStmts()[i + 1] = Record.readSubStmt();
}

void ASTStmtReader::VisitCXXForRangeStmt(CXXForRangeStmt *S) {
  VisitStmt(S);
  S->ForLoc = readSourceLocation();
  S->CoawaitLoc = readSourceLocation();
  S->ColonLoc = readSourceLocation();
  S->RParenLoc = readSourceLocation();
  S->setInit(Record.readSubStmt());
  S->setRangeStmt(Record.readSubStmt());
  S->setBeginStmt(Record.readSubStmt());
  S->setEndStmt(Record.readSubStmt());
  S->setCond(Record.readSubExpr());
  S->setInc(Record.readSubExpr());
  S->setLoopVarStmt(Record.readSubStmt());
  S->setBody(Record.readSubStmt());
}

void ASTStmtReader::VisitCXXPackExpansionStmt(CXXPackExpansionStmt *S) {
  VisitStmt(S);
  // FIXME: Implement me.
}

void ASTStmtReader::VisitCXXCompositeExpansionStmt(
                                                 CXXCompositeExpansionStmt *S) {
  VisitStmt(S);
  // FIXME: Implement me.
}

void ASTStmtReader::VisitCXXInjectionStmt(CXXInjectionStmt *S) {
  VisitStmt(S);
  // FIXME: Implement me.
}

void ASTStmtReader::VisitCXXBaseInjectionStmt(CXXBaseInjectionStmt *S) {
  VisitStmt(S);
  // FIXME: Implement me.
}

void ASTStmtReader::VisitMSDependentExistsStmt(MSDependentExistsStmt *S) {
  VisitStmt(S);
  S->KeywordLoc = readSourceLocation();
  S->IsIfExists = Record.readInt();
  S->QualifierLoc = Record.readNestedNameSpecifierLoc();
  S->NameInfo = Record.readDeclarationNameInfo();
  S->SubStmt = Record.readSubStmt();
}

void ASTStmtReader::VisitCXXOperatorCallExpr(CXXOperatorCallExpr *E) {
  VisitCallExpr(E);
  E->CXXOperatorCallExprBits.OperatorKind = Record.readInt();
  E->CXXOperatorCallExprBits.FPFeatures = Record.readInt();
  E->Range = Record.readSourceRange();
}

void ASTStmtReader::VisitCXXRewrittenBinaryOperator(
    CXXRewrittenBinaryOperator *E) {
  VisitExpr(E);
  E->CXXRewrittenBinaryOperatorBits.IsReversed = Record.readInt();
  E->SemanticForm = Record.readSubExpr();
}

void ASTStmtReader::VisitCXXConstructExpr(CXXConstructExpr *E) {
  VisitExpr(E);

  unsigned NumArgs = Record.readInt();
  assert((NumArgs == E->getNumArgs()) && "Wrong NumArgs!");

  E->CXXConstructExprBits.Elidable = Record.readInt();
  E->CXXConstructExprBits.HadMultipleCandidates = Record.readInt();
  E->CXXConstructExprBits.ListInitialization = Record.readInt();
  E->CXXConstructExprBits.StdInitListInitialization = Record.readInt();
  E->CXXConstructExprBits.ZeroInitialization = Record.readInt();
  E->CXXConstructExprBits.ConstructionKind = Record.readInt();
  E->CXXConstructExprBits.Loc = readSourceLocation();
  E->Constructor = readDeclAs<CXXConstructorDecl>();
  E->ParenOrBraceRange = readSourceRange();

  for (unsigned I = 0; I != NumArgs; ++I)
    E->setArg(I, Record.readSubExpr());
}

void ASTStmtReader::VisitCXXInheritedCtorInitExpr(CXXInheritedCtorInitExpr *E) {
  VisitExpr(E);
  E->Constructor = readDeclAs<CXXConstructorDecl>();
  E->Loc = readSourceLocation();
  E->ConstructsVirtualBase = Record.readInt();
  E->InheritedFromVirtualBase = Record.readInt();
}

void ASTStmtReader::VisitCXXTemporaryObjectExpr(CXXTemporaryObjectExpr *E) {
  VisitCXXConstructExpr(E);
  E->TSI = readTypeSourceInfo();
}

void ASTStmtReader::VisitLambdaExpr(LambdaExpr *E) {
  VisitExpr(E);
  unsigned NumCaptures = Record.readInt();
  assert(NumCaptures == E->NumCaptures);(void)NumCaptures;
  E->IntroducerRange = readSourceRange();
  E->CaptureDefault = static_cast<LambdaCaptureDefault>(Record.readInt());
  E->CaptureDefaultLoc = readSourceLocation();
  E->ExplicitParams = Record.readInt();
  E->ExplicitResultType = Record.readInt();
  E->ClosingBrace = readSourceLocation();

  // Read capture initializers.
  for (LambdaExpr::capture_init_iterator C = E->capture_init_begin(),
                                      CEnd = E->capture_init_end();
       C != CEnd; ++C)
    *C = Record.readSubExpr();
}

void
ASTStmtReader::VisitCXXStdInitializerListExpr(CXXStdInitializerListExpr *E) {
  VisitExpr(E);
  E->SubExpr = Record.readSubExpr();
}

void ASTStmtReader::VisitCXXNamedCastExpr(CXXNamedCastExpr *E) {
  VisitExplicitCastExpr(E);
  SourceRange R = readSourceRange();
  E->Loc = R.getBegin();
  E->RParenLoc = R.getEnd();
  R = readSourceRange();
  E->AngleBrackets = R;
}

void ASTStmtReader::VisitCXXStaticCastExpr(CXXStaticCastExpr *E) {
  return VisitCXXNamedCastExpr(E);
}

void ASTStmtReader::VisitCXXDynamicCastExpr(CXXDynamicCastExpr *E) {
  return VisitCXXNamedCastExpr(E);
}

void ASTStmtReader::VisitCXXReinterpretCastExpr(CXXReinterpretCastExpr *E) {
  return VisitCXXNamedCastExpr(E);
}

void ASTStmtReader::VisitCXXConstCastExpr(CXXConstCastExpr *E) {
  return VisitCXXNamedCastExpr(E);
}

void ASTStmtReader::VisitCXXFunctionalCastExpr(CXXFunctionalCastExpr *E) {
  VisitExplicitCastExpr(E);
  E->setLParenLoc(readSourceLocation());
  E->setRParenLoc(readSourceLocation());
}

void ASTStmtReader::VisitBuiltinBitCastExpr(BuiltinBitCastExpr *E) {
  VisitExplicitCastExpr(E);
  E->KWLoc = readSourceLocation();
  E->RParenLoc = readSourceLocation();
}

void ASTStmtReader::VisitUserDefinedLiteral(UserDefinedLiteral *E) {
  VisitCallExpr(E);
  E->UDSuffixLoc = readSourceLocation();
}

void ASTStmtReader::VisitCXXBoolLiteralExpr(CXXBoolLiteralExpr *E) {
  VisitExpr(E);
  E->setValue(Record.readInt());
  E->setLocation(readSourceLocation());
}

void ASTStmtReader::VisitCXXNullPtrLiteralExpr(CXXNullPtrLiteralExpr *E) {
  VisitExpr(E);
  E->setLocation(readSourceLocation());
}

void ASTStmtReader::VisitCXXTypeidExpr(CXXTypeidExpr *E) {
  VisitExpr(E);
  E->setSourceRange(readSourceRange());
  if (E->isTypeOperand())
    E->Operand = readTypeSourceInfo();
  else
    E->Operand = Record.readSubExpr();
}

void ASTStmtReader::VisitCXXThisExpr(CXXThisExpr *E) {
  VisitExpr(E);
  E->setLocation(readSourceLocation());
  E->setImplicit(Record.readInt());
}

void ASTStmtReader::VisitCXXThrowExpr(CXXThrowExpr *E) {
  VisitExpr(E);
  E->CXXThrowExprBits.ThrowLoc = readSourceLocation();
  E->Operand = Record.readSubExpr();
  E->CXXThrowExprBits.IsThrownVariableInScope = Record.readInt();
}

void ASTStmtReader::VisitCXXDefaultArgExpr(CXXDefaultArgExpr *E) {
  VisitExpr(E);
  E->Param = readDeclAs<ParmVarDecl>();
  E->UsedContext = readDeclAs<DeclContext>();
  E->CXXDefaultArgExprBits.Loc = readSourceLocation();
}

void ASTStmtReader::VisitCXXDefaultInitExpr(CXXDefaultInitExpr *E) {
  VisitExpr(E);
  E->Field = readDeclAs<FieldDecl>();
  E->UsedContext = readDeclAs<DeclContext>();
  E->CXXDefaultInitExprBits.Loc = readSourceLocation();
}

void ASTStmtReader::VisitCXXBindTemporaryExpr(CXXBindTemporaryExpr *E) {
  VisitExpr(E);
  E->setTemporary(Record.readCXXTemporary());
  E->setSubExpr(Record.readSubExpr());
}

void ASTStmtReader::VisitCXXScalarValueInitExpr(CXXScalarValueInitExpr *E) {
  VisitExpr(E);
  E->TypeInfo = readTypeSourceInfo();
  E->CXXScalarValueInitExprBits.RParenLoc = readSourceLocation();
}

void ASTStmtReader::VisitCXXNewExpr(CXXNewExpr *E) {
  VisitExpr(E);

  bool IsArray = Record.readInt();
  bool HasInit = Record.readInt();
  unsigned NumPlacementArgs = Record.readInt();
  bool IsParenTypeId = Record.readInt();

  E->CXXNewExprBits.IsGlobalNew = Record.readInt();
  E->CXXNewExprBits.ShouldPassAlignment = Record.readInt();
  E->CXXNewExprBits.UsualArrayDeleteWantsSize = Record.readInt();
  E->CXXNewExprBits.StoredInitializationStyle = Record.readInt();

  assert((IsArray == E->isArray()) && "Wrong IsArray!");
  assert((HasInit == E->hasInitializer()) && "Wrong HasInit!");
  assert((NumPlacementArgs == E->getNumPlacementArgs()) &&
         "Wrong NumPlacementArgs!");
  assert((IsParenTypeId == E->isParenTypeId()) && "Wrong IsParenTypeId!");
  (void)IsArray;
  (void)HasInit;
  (void)NumPlacementArgs;

  E->setOperatorNew(readDeclAs<FunctionDecl>());
  E->setOperatorDelete(readDeclAs<FunctionDecl>());
  E->AllocatedTypeInfo = readTypeSourceInfo();
  if (IsParenTypeId)
    E->getTrailingObjects<SourceRange>()[0] = readSourceRange();
  E->Range = readSourceRange();
  E->DirectInitRange = readSourceRange();

  // Install all the subexpressions.
  for (CXXNewExpr::raw_arg_iterator I = E->raw_arg_begin(),
                                    N = E->raw_arg_end();
       I != N; ++I)
    *I = Record.readSubStmt();
}

void ASTStmtReader::VisitCXXDeleteExpr(CXXDeleteExpr *E) {
  VisitExpr(E);
  E->CXXDeleteExprBits.GlobalDelete = Record.readInt();
  E->CXXDeleteExprBits.ArrayForm = Record.readInt();
  E->CXXDeleteExprBits.ArrayFormAsWritten = Record.readInt();
  E->CXXDeleteExprBits.UsualArrayDeleteWantsSize = Record.readInt();
  E->OperatorDelete = readDeclAs<FunctionDecl>();
  E->Argument = Record.readSubExpr();
  E->CXXDeleteExprBits.Loc = readSourceLocation();
}

void ASTStmtReader::VisitCXXPseudoDestructorExpr(CXXPseudoDestructorExpr *E) {
  VisitExpr(E);

  E->Base = Record.readSubExpr();
  E->IsArrow = Record.readInt();
  E->OperatorLoc = readSourceLocation();
  E->QualifierLoc = Record.readNestedNameSpecifierLoc();
  E->ScopeType = readTypeSourceInfo();
  E->ColonColonLoc = readSourceLocation();
  E->TildeLoc = readSourceLocation();

  IdentifierInfo *II = Record.readIdentifier();
  if (II)
    E->setDestroyedType(II, readSourceLocation());
  else
    E->setDestroyedType(readTypeSourceInfo());
}

void ASTStmtReader::VisitExprWithCleanups(ExprWithCleanups *E) {
  VisitExpr(E);

  unsigned NumObjects = Record.readInt();
  assert(NumObjects == E->getNumObjects());
  for (unsigned i = 0; i != NumObjects; ++i) {
    unsigned CleanupKind = Record.readInt();
    ExprWithCleanups::CleanupObject Obj;
    if (CleanupKind == COK_Block)
      Obj = readDeclAs<BlockDecl>();
    else if (CleanupKind == COK_CompoundLiteral)
      Obj = cast<CompoundLiteralExpr>(Record.readSubExpr());
    else
      llvm_unreachable("unexpected cleanup object type");
    E->getTrailingObjects<ExprWithCleanups::CleanupObject>()[i] = Obj;
  }

  E->ExprWithCleanupsBits.CleanupsHaveSideEffects = Record.readInt();
  E->SubExpr = Record.readSubExpr();
}

void ASTStmtReader::VisitCXXDependentScopeMemberExpr(
    CXXDependentScopeMemberExpr *E) {
  VisitExpr(E);

  bool HasTemplateKWAndArgsInfo = Record.readInt();
  unsigned NumTemplateArgs = Record.readInt();
  bool HasFirstQualifierFoundInScope = Record.readInt();

  assert((HasTemplateKWAndArgsInfo == E->hasTemplateKWAndArgsInfo()) &&
         "Wrong HasTemplateKWAndArgsInfo!");
  assert(
      (HasFirstQualifierFoundInScope == E->hasFirstQualifierFoundInScope()) &&
      "Wrong HasFirstQualifierFoundInScope!");

  if (HasTemplateKWAndArgsInfo)
    ReadTemplateKWAndArgsInfo(
        *E->getTrailingObjects<ASTTemplateKWAndArgsInfo>(),
        E->getTrailingObjects<TemplateArgumentLoc>(), NumTemplateArgs);

  assert((NumTemplateArgs == E->getNumTemplateArgs()) &&
         "Wrong NumTemplateArgs!");

  E->CXXDependentScopeMemberExprBits.IsArrow = Record.readInt();
  E->CXXDependentScopeMemberExprBits.OperatorLoc = readSourceLocation();
  E->BaseType = Record.readType();
  E->QualifierLoc = Record.readNestedNameSpecifierLoc();
  E->Base = Record.readSubExpr();

  if (HasFirstQualifierFoundInScope)
    *E->getTrailingObjects<NamedDecl *>() = readDeclAs<NamedDecl>();

  E->MemberNameInfo = Record.readDeclarationNameInfo();
}

void
ASTStmtReader::VisitDependentScopeDeclRefExpr(DependentScopeDeclRefExpr *E) {
  VisitExpr(E);

  if (Record.readInt()) // HasTemplateKWAndArgsInfo
    ReadTemplateKWAndArgsInfo(
        *E->getTrailingObjects<ASTTemplateKWAndArgsInfo>(),
        E->getTrailingObjects<TemplateArgumentLoc>(),
        /*NumTemplateArgs=*/Record.readInt());

  E->QualifierLoc = Record.readNestedNameSpecifierLoc();
  E->NameInfo = Record.readDeclarationNameInfo();
}

void
ASTStmtReader::VisitCXXUnresolvedConstructExpr(CXXUnresolvedConstructExpr *E) {
  VisitExpr(E);
  assert(Record.peekInt() == E->arg_size() &&
         "Read wrong record during creation ?");
  Record.skipInts(1);
  for (unsigned I = 0, N = E->arg_size(); I != N; ++I)
    E->setArg(I, Record.readSubExpr());
  E->TSI = readTypeSourceInfo();
  E->setLParenLoc(readSourceLocation());
  E->setRParenLoc(readSourceLocation());
}

void ASTStmtReader::VisitOverloadExpr(OverloadExpr *E) {
  VisitExpr(E);

  unsigned NumResults = Record.readInt();
  bool HasTemplateKWAndArgsInfo = Record.readInt();
  assert((E->getNumDecls() == NumResults) && "Wrong NumResults!");
  assert((E->hasTemplateKWAndArgsInfo() == HasTemplateKWAndArgsInfo) &&
         "Wrong HasTemplateKWAndArgsInfo!");

  if (HasTemplateKWAndArgsInfo) {
    unsigned NumTemplateArgs = Record.readInt();
    ReadTemplateKWAndArgsInfo(*E->getTrailingASTTemplateKWAndArgsInfo(),
                              E->getTrailingTemplateArgumentLoc(),
                              NumTemplateArgs);
    assert((E->getNumTemplateArgs() == NumTemplateArgs) &&
           "Wrong NumTemplateArgs!");
  }

  UnresolvedSet<8> Decls;
  for (unsigned I = 0; I != NumResults; ++I) {
    auto *D = readDeclAs<NamedDecl>();
    auto AS = (AccessSpecifier)Record.readInt();
    Decls.addDecl(D, AS);
  }

  DeclAccessPair *Results = E->getTrailingResults();
  UnresolvedSetIterator Iter = Decls.begin();
  for (unsigned I = 0; I != NumResults; ++I) {
    Results[I] = (Iter + I).getPair();
  }

  E->NameInfo = Record.readDeclarationNameInfo();
  E->QualifierLoc = Record.readNestedNameSpecifierLoc();
}

void ASTStmtReader::VisitUnresolvedMemberExpr(UnresolvedMemberExpr *E) {
  VisitOverloadExpr(E);
  E->UnresolvedMemberExprBits.IsArrow = Record.readInt();
  E->UnresolvedMemberExprBits.HasUnresolvedUsing = Record.readInt();
  E->Base = Record.readSubExpr();
  E->BaseType = Record.readType();
  E->OperatorLoc = readSourceLocation();
}

void ASTStmtReader::VisitUnresolvedLookupExpr(UnresolvedLookupExpr *E) {
  VisitOverloadExpr(E);
  E->UnresolvedLookupExprBits.RequiresADL = Record.readInt();
  E->UnresolvedLookupExprBits.Overloaded = Record.readInt();
  E->NamingClass = readDeclAs<CXXRecordDecl>();
}

void ASTStmtReader::VisitTypeTraitExpr(TypeTraitExpr *E) {
  VisitExpr(E);
  E->TypeTraitExprBits.NumArgs = Record.readInt();
  E->TypeTraitExprBits.Kind = Record.readInt();
  E->TypeTraitExprBits.Value = Record.readInt();
  SourceRange Range = readSourceRange();
  E->Loc = Range.getBegin();
  E->RParenLoc = Range.getEnd();

  auto **Args = E->getTrailingObjects<TypeSourceInfo *>();
  for (unsigned I = 0, N = E->getNumArgs(); I != N; ++I)
    Args[I] = readTypeSourceInfo();
}

void ASTStmtReader::VisitArrayTypeTraitExpr(ArrayTypeTraitExpr *E) {
  VisitExpr(E);
  E->ATT = (ArrayTypeTrait)Record.readInt();
  E->Value = (unsigned int)Record.readInt();
  SourceRange Range = readSourceRange();
  E->Loc = Range.getBegin();
  E->RParen = Range.getEnd();
  E->QueriedType = readTypeSourceInfo();
  E->Dimension = Record.readSubExpr();
}

void ASTStmtReader::VisitExpressionTraitExpr(ExpressionTraitExpr *E) {
  VisitExpr(E);
  E->ET = (ExpressionTrait)Record.readInt();
  E->Value = (bool)Record.readInt();
  SourceRange Range = readSourceRange();
  E->QueriedExpression = Record.readSubExpr();
  E->Loc = Range.getBegin();
  E->RParen = Range.getEnd();
}

void ASTStmtReader::VisitCXXNoexceptExpr(CXXNoexceptExpr *E) {
  VisitExpr(E);
  E->CXXNoexceptExprBits.Value = Record.readInt();
  E->Range = readSourceRange();
  E->Operand = Record.readSubExpr();
}

void ASTStmtReader::VisitPackExpansionExpr(PackExpansionExpr *E) {
  VisitExpr(E);
  E->EllipsisLoc = readSourceLocation();
  E->NumExpansions = Record.readInt();
  E->Pattern = Record.readSubExpr();
}

void ASTStmtReader::VisitSizeOfPackExpr(SizeOfPackExpr *E) {
  VisitExpr(E);
  unsigned NumPartialArgs = Record.readInt();
  E->OperatorLoc = readSourceLocation();
  E->PackLoc = readSourceLocation();
  E->RParenLoc = readSourceLocation();
  E->Pack = Record.readDeclAs<NamedDecl>();
  if (E->isPartiallySubstituted()) {
    assert(E->Length == NumPartialArgs);
    for (auto *I = E->getTrailingObjects<TemplateArgument>(),
              *E = I + NumPartialArgs;
         I != E; ++I)
      new (I) TemplateArgument(Record.readTemplateArgument());
  } else if (!E->isValueDependent()) {
    E->Length = Record.readInt();
  }
}

void ASTStmtReader::VisitSubstNonTypeTemplateParmExpr(
                                              SubstNonTypeTemplateParmExpr *E) {
  VisitExpr(E);
  E->Param = readDeclAs<NonTypeTemplateParmDecl>();
  E->SubstNonTypeTemplateParmExprBits.NameLoc = readSourceLocation();
  E->Replacement = Record.readSubExpr();
}

void ASTStmtReader::VisitSubstNonTypeTemplateParmPackExpr(
                                          SubstNonTypeTemplateParmPackExpr *E) {
  VisitExpr(E);
  E->Param = readDeclAs<NonTypeTemplateParmDecl>();
  TemplateArgument ArgPack = Record.readTemplateArgument();
  if (ArgPack.getKind() != TemplateArgument::Pack)
    return;

  E->Arguments = ArgPack.pack_begin();
  E->NumArguments = ArgPack.pack_size();
  E->NameLoc = readSourceLocation();
}

void ASTStmtReader::VisitFunctionParmPackExpr(FunctionParmPackExpr *E) {
  VisitExpr(E);
  E->NumParameters = Record.readInt();
  E->ParamPack = readDeclAs<ParmVarDecl>();
  E->NameLoc = readSourceLocation();
  auto **Parms = E->getTrailingObjects<VarDecl *>();
  for (unsigned i = 0, n = E->NumParameters; i != n; ++i)
    Parms[i] = readDeclAs<VarDecl>();
}

void ASTStmtReader::VisitMaterializeTemporaryExpr(MaterializeTemporaryExpr *E) {
  VisitExpr(E);
  bool HasMaterialzedDecl = Record.readInt();
  if (HasMaterialzedDecl)
    E->State = cast<LifetimeExtendedTemporaryDecl>(Record.readDecl());
  else
    E->State = Record.readSubExpr();
}

void ASTStmtReader::VisitCXXFoldExpr(CXXFoldExpr *E) {
  VisitExpr(E);
  E->LParenLoc = readSourceLocation();
  E->EllipsisLoc = readSourceLocation();
  E->RParenLoc = readSourceLocation();
  E->NumExpansions = Record.readInt();
  E->SubExprs[0] = Record.readSubExpr();
  E->SubExprs[1] = Record.readSubExpr();
  E->Opcode = (BinaryOperatorKind)Record.readInt();
}

void ASTStmtReader::VisitOpaqueValueExpr(OpaqueValueExpr *E) {
  VisitExpr(E);
  E->SourceExpr = Record.readSubExpr();
  E->OpaqueValueExprBits.Loc = readSourceLocation();
  E->setIsUnique(Record.readInt());
}

void ASTStmtReader::VisitTypoExpr(TypoExpr *E) {
  llvm_unreachable("Cannot read TypoExpr nodes");
}

void ASTStmtReader::VisitRecoveryExpr(RecoveryExpr *E) {
  VisitExpr(E);
  unsigned NumArgs = Record.readInt();
  E->BeginLoc = readSourceLocation();
  E->EndLoc = readSourceLocation();
  assert(
      (NumArgs == std::distance(E->children().begin(), E->children().end())) &&
      "Wrong NumArgs!");
  (void)NumArgs;
  for (Stmt *&Child : E->children())
    Child = Record.readSubStmt();
}

//===----------------------------------------------------------------------===//
// Microsoft Expressions and Statements
//===----------------------------------------------------------------------===//
void ASTStmtReader::VisitMSPropertyRefExpr(MSPropertyRefExpr *E) {
  VisitExpr(E);
  E->IsArrow = (Record.readInt() != 0);
  E->BaseExpr = Record.readSubExpr();
  E->QualifierLoc = Record.readNestedNameSpecifierLoc();
  E->MemberLoc = readSourceLocation();
  E->TheDecl = readDeclAs<MSPropertyDecl>();
}

void ASTStmtReader::VisitMSPropertySubscriptExpr(MSPropertySubscriptExpr *E) {
  VisitExpr(E);
  E->setBase(Record.readSubExpr());
  E->setIdx(Record.readSubExpr());
  E->setRBracketLoc(readSourceLocation());
}

void ASTStmtReader::VisitCXXUuidofExpr(CXXUuidofExpr *E) {
  VisitExpr(E);
  E->setSourceRange(readSourceRange());
  E->Guid = readDeclAs<MSGuidDecl>();
  if (E->isTypeOperand())
    E->Operand = readTypeSourceInfo();
  else
    E->Operand = Record.readSubExpr();
}

void ASTStmtReader::VisitSEHLeaveStmt(SEHLeaveStmt *S) {
  VisitStmt(S);
  S->setLeaveLoc(readSourceLocation());
}

void ASTStmtReader::VisitSEHExceptStmt(SEHExceptStmt *S) {
  VisitStmt(S);
  S->Loc = readSourceLocation();
  S->Children[SEHExceptStmt::FILTER_EXPR] = Record.readSubStmt();
  S->Children[SEHExceptStmt::BLOCK] = Record.readSubStmt();
}

void ASTStmtReader::VisitSEHFinallyStmt(SEHFinallyStmt *S) {
  VisitStmt(S);
  S->Loc = readSourceLocation();
  S->Block = Record.readSubStmt();
}

void ASTStmtReader::VisitSEHTryStmt(SEHTryStmt *S) {
  VisitStmt(S);
  S->IsCXXTry = Record.readInt();
  S->TryLoc = readSourceLocation();
  S->Children[SEHTryStmt::TRY] = Record.readSubStmt();
  S->Children[SEHTryStmt::HANDLER] = Record.readSubStmt();
}

//===----------------------------------------------------------------------===//
// CUDA Expressions and Statements
//===----------------------------------------------------------------------===//

void ASTStmtReader::VisitCUDAKernelCallExpr(CUDAKernelCallExpr *E) {
  VisitCallExpr(E);
  E->setPreArg(CUDAKernelCallExpr::CONFIG, Record.readSubExpr());
}

//===----------------------------------------------------------------------===//
// OpenCL Expressions and Statements.
//===----------------------------------------------------------------------===//
void ASTStmtReader::VisitAsTypeExpr(AsTypeExpr *E) {
  VisitExpr(E);
  E->BuiltinLoc = readSourceLocation();
  E->RParenLoc = readSourceLocation();
  E->SrcExpr = Record.readSubExpr();
}

//===----------------------------------------------------------------------===//
// OpenMP Directives.
//===----------------------------------------------------------------------===//

void ASTStmtReader::VisitOMPExecutableDirective(OMPExecutableDirective *E) {
  E->setLocStart(readSourceLocation());
  E->setLocEnd(readSourceLocation());
  SmallVector<OMPClause *, 5> Clauses;
  for (unsigned i = 0; i < E->getNumClauses(); ++i)
    Clauses.push_back(Record.readOMPClause());
  E->setClauses(Clauses);
  if (E->hasAssociatedStmt())
    E->setAssociatedStmt(Record.readSubStmt());
}

void ASTStmtReader::VisitOMPLoopDirective(OMPLoopDirective *D) {
  VisitStmt(D);
  // Two fields (NumClauses and CollapsedNum) were read in ReadStmtFromStream.
  Record.skipInts(2);
  VisitOMPExecutableDirective(D);
  D->setIterationVariable(Record.readSubExpr());
  D->setLastIteration(Record.readSubExpr());
  D->setCalcLastIteration(Record.readSubExpr());
  D->setPreCond(Record.readSubExpr());
  D->setCond(Record.readSubExpr());
  D->setInit(Record.readSubExpr());
  D->setInc(Record.readSubExpr());
  D->setPreInits(Record.readSubStmt());
  if (isOpenMPWorksharingDirective(D->getDirectiveKind()) ||
      isOpenMPTaskLoopDirective(D->getDirectiveKind()) ||
      isOpenMPDistributeDirective(D->getDirectiveKind())) {
    D->setIsLastIterVariable(Record.readSubExpr());
    D->setLowerBoundVariable(Record.readSubExpr());
    D->setUpperBoundVariable(Record.readSubExpr());
    D->setStrideVariable(Record.readSubExpr());
    D->setEnsureUpperBound(Record.readSubExpr());
    D->setNextLowerBound(Record.readSubExpr());
    D->setNextUpperBound(Record.readSubExpr());
    D->setNumIterations(Record.readSubExpr());
  }
  if (isOpenMPLoopBoundSharingDirective(D->getDirectiveKind())) {
    D->setPrevLowerBoundVariable(Record.readSubExpr());
    D->setPrevUpperBoundVariable(Record.readSubExpr());
    D->setDistInc(Record.readSubExpr());
    D->setPrevEnsureUpperBound(Record.readSubExpr());
    D->setCombinedLowerBoundVariable(Record.readSubExpr());
    D->setCombinedUpperBoundVariable(Record.readSubExpr());
    D->setCombinedEnsureUpperBound(Record.readSubExpr());
    D->setCombinedInit(Record.readSubExpr());
    D->setCombinedCond(Record.readSubExpr());
    D->setCombinedNextLowerBound(Record.readSubExpr());
    D->setCombinedNextUpperBound(Record.readSubExpr());
    D->setCombinedDistCond(Record.readSubExpr());
    D->setCombinedParForInDistCond(Record.readSubExpr());
  }
  SmallVector<Expr *, 4> Sub;
  unsigned CollapsedNum = D->getCollapsedNumber();
  Sub.reserve(CollapsedNum);
  for (unsigned i = 0; i < CollapsedNum; ++i)
    Sub.push_back(Record.readSubExpr());
  D->setCounters(Sub);
  Sub.clear();
  for (unsigned i = 0; i < CollapsedNum; ++i)
    Sub.push_back(Record.readSubExpr());
  D->setPrivateCounters(Sub);
  Sub.clear();
  for (unsigned i = 0; i < CollapsedNum; ++i)
    Sub.push_back(Record.readSubExpr());
  D->setInits(Sub);
  Sub.clear();
  for (unsigned i = 0; i < CollapsedNum; ++i)
    Sub.push_back(Record.readSubExpr());
  D->setUpdates(Sub);
  Sub.clear();
  for (unsigned i = 0; i < CollapsedNum; ++i)
    Sub.push_back(Record.readSubExpr());
  D->setFinals(Sub);
  Sub.clear();
  for (unsigned i = 0; i < CollapsedNum; ++i)
    Sub.push_back(Record.readSubExpr());
  D->setDependentCounters(Sub);
  Sub.clear();
  for (unsigned i = 0; i < CollapsedNum; ++i)
    Sub.push_back(Record.readSubExpr());
  D->setDependentInits(Sub);
  Sub.clear();
  for (unsigned i = 0; i < CollapsedNum; ++i)
    Sub.push_back(Record.readSubExpr());
  D->setFinalsConditions(Sub);
}

void ASTStmtReader::VisitOMPParallelDirective(OMPParallelDirective *D) {
  VisitStmt(D);
  // The NumClauses field was read in ReadStmtFromStream.
  Record.skipInts(1);
  VisitOMPExecutableDirective(D);
  D->setTaskReductionRefExpr(Record.readSubExpr());
  D->setHasCancel(Record.readInt());
}

void ASTStmtReader::VisitOMPSimdDirective(OMPSimdDirective *D) {
  VisitOMPLoopDirective(D);
}

void ASTStmtReader::VisitOMPForDirective(OMPForDirective *D) {
  VisitOMPLoopDirective(D);
  D->setTaskReductionRefExpr(Record.readSubExpr());
  D->setHasCancel(Record.readInt());
}

void ASTStmtReader::VisitOMPForSimdDirective(OMPForSimdDirective *D) {
  VisitOMPLoopDirective(D);
}

void ASTStmtReader::VisitOMPSectionsDirective(OMPSectionsDirective *D) {
  VisitStmt(D);
  // The NumClauses field was read in ReadStmtFromStream.
  Record.skipInts(1);
  VisitOMPExecutableDirective(D);
  D->setTaskReductionRefExpr(Record.readSubExpr());
  D->setHasCancel(Record.readInt());
}

void ASTStmtReader::VisitOMPSectionDirective(OMPSectionDirective *D) {
  VisitStmt(D);
  VisitOMPExecutableDirective(D);
  D->setHasCancel(Record.readInt());
}

void ASTStmtReader::VisitOMPSingleDirective(OMPSingleDirective *D) {
  VisitStmt(D);
  // The NumClauses field was read in ReadStmtFromStream.
  Record.skipInts(1);
  VisitOMPExecutableDirective(D);
}

void ASTStmtReader::VisitOMPMasterDirective(OMPMasterDirective *D) {
  VisitStmt(D);
  VisitOMPExecutableDirective(D);
}

void ASTStmtReader::VisitOMPCriticalDirective(OMPCriticalDirective *D) {
  VisitStmt(D);
  // The NumClauses field was read in ReadStmtFromStream.
  Record.skipInts(1);
  VisitOMPExecutableDirective(D);
  D->DirName = Record.readDeclarationNameInfo();
}

void ASTStmtReader::VisitOMPParallelForDirective(OMPParallelForDirective *D) {
  VisitOMPLoopDirective(D);
  D->setTaskReductionRefExpr(Record.readSubExpr());
  D->setHasCancel(Record.readInt());
}

void ASTStmtReader::VisitOMPParallelForSimdDirective(
    OMPParallelForSimdDirective *D) {
  VisitOMPLoopDirective(D);
}

void ASTStmtReader::VisitOMPParallelMasterDirective(
    OMPParallelMasterDirective *D) {
  VisitStmt(D);
  // The NumClauses field was read in ReadStmtFromStream.
  Record.skipInts(1);
  VisitOMPExecutableDirective(D);
  D->setTaskReductionRefExpr(Record.readSubExpr());
}

void ASTStmtReader::VisitOMPParallelSectionsDirective(
    OMPParallelSectionsDirective *D) {
  VisitStmt(D);
  // The NumClauses field was read in ReadStmtFromStream.
  Record.skipInts(1);
  VisitOMPExecutableDirective(D);
  D->setTaskReductionRefExpr(Record.readSubExpr());
  D->setHasCancel(Record.readInt());
}

void ASTStmtReader::VisitOMPTaskDirective(OMPTaskDirective *D) {
  VisitStmt(D);
  // The NumClauses field was read in ReadStmtFromStream.
  Record.skipInts(1);
  VisitOMPExecutableDirective(D);
  D->setHasCancel(Record.readInt());
}

void ASTStmtReader::VisitOMPTaskyieldDirective(OMPTaskyieldDirective *D) {
  VisitStmt(D);
  VisitOMPExecutableDirective(D);
}

void ASTStmtReader::VisitOMPBarrierDirective(OMPBarrierDirective *D) {
  VisitStmt(D);
  VisitOMPExecutableDirective(D);
}

void ASTStmtReader::VisitOMPTaskwaitDirective(OMPTaskwaitDirective *D) {
  VisitStmt(D);
  VisitOMPExecutableDirective(D);
}

void ASTStmtReader::VisitOMPTaskgroupDirective(OMPTaskgroupDirective *D) {
  VisitStmt(D);
  // The NumClauses field was read in ReadStmtFromStream.
  Record.skipInts(1);
  VisitOMPExecutableDirective(D);
  D->setReductionRef(Record.readSubExpr());
}

void ASTStmtReader::VisitOMPFlushDirective(OMPFlushDirective *D) {
  VisitStmt(D);
  // The NumClauses field was read in ReadStmtFromStream.
  Record.skipInts(1);
  VisitOMPExecutableDirective(D);
}

void ASTStmtReader::VisitOMPDepobjDirective(OMPDepobjDirective *D) {
  VisitStmt(D);
  // The NumClauses field was read in ReadStmtFromStream.
  Record.skipInts(1);
  VisitOMPExecutableDirective(D);
}

void ASTStmtReader::VisitOMPScanDirective(OMPScanDirective *D) {
  VisitStmt(D);
  // The NumClauses field was read in ReadStmtFromStream.
  Record.skipInts(1);
  VisitOMPExecutableDirective(D);
}

void ASTStmtReader::VisitOMPOrderedDirective(OMPOrderedDirective *D) {
  VisitStmt(D);
  // The NumClauses field was read in ReadStmtFromStream.
  Record.skipInts(1);
  VisitOMPExecutableDirective(D);
}

void ASTStmtReader::VisitOMPAtomicDirective(OMPAtomicDirective *D) {
  VisitStmt(D);
  // The NumClauses field was read in ReadStmtFromStream.
  Record.skipInts(1);
  VisitOMPExecutableDirective(D);
  D->setX(Record.readSubExpr());
  D->setV(Record.readSubExpr());
  D->setExpr(Record.readSubExpr());
  D->setUpdateExpr(Record.readSubExpr());
  D->IsXLHSInRHSPart = Record.readInt() != 0;
  D->IsPostfixUpdate = Record.readInt() != 0;
}

void ASTStmtReader::VisitOMPTargetDirective(OMPTargetDirective *D) {
  VisitStmt(D);
  // The NumClauses field was read in ReadStmtFromStream.
  Record.skipInts(1);
  VisitOMPExecutableDirective(D);
}

void ASTStmtReader::VisitOMPTargetDataDirective(OMPTargetDataDirective *D) {
  VisitStmt(D);
  Record.skipInts(1);
  VisitOMPExecutableDirective(D);
}

void ASTStmtReader::VisitOMPTargetEnterDataDirective(
    OMPTargetEnterDataDirective *D) {
  VisitStmt(D);
  Record.skipInts(1);
  VisitOMPExecutableDirective(D);
}

void ASTStmtReader::VisitOMPTargetExitDataDirective(
    OMPTargetExitDataDirective *D) {
  VisitStmt(D);
  Record.skipInts(1);
  VisitOMPExecutableDirective(D);
}

void ASTStmtReader::VisitOMPTargetParallelDirective(
    OMPTargetParallelDirective *D) {
  VisitStmt(D);
  Record.skipInts(1);
  VisitOMPExecutableDirective(D);
  D->setTaskReductionRefExpr(Record.readSubExpr());
  D->setHasCancel(Record.readBool());
}

void ASTStmtReader::VisitOMPTargetParallelForDirective(
    OMPTargetParallelForDirective *D) {
  VisitOMPLoopDirective(D);
  D->setTaskReductionRefExpr(Record.readSubExpr());
  D->setHasCancel(Record.readInt());
}

void ASTStmtReader::VisitOMPTeamsDirective(OMPTeamsDirective *D) {
  VisitStmt(D);
  // The NumClauses field was read in ReadStmtFromStream.
  Record.skipInts(1);
  VisitOMPExecutableDirective(D);
}

void ASTStmtReader::VisitOMPCancellationPointDirective(
    OMPCancellationPointDirective *D) {
  VisitStmt(D);
  VisitOMPExecutableDirective(D);
  D->setCancelRegion(static_cast<OpenMPDirectiveKind>(Record.readInt()));
}

void ASTStmtReader::VisitOMPCancelDirective(OMPCancelDirective *D) {
  VisitStmt(D);
  // The NumClauses field was read in ReadStmtFromStream.
  Record.skipInts(1);
  VisitOMPExecutableDirective(D);
  D->setCancelRegion(static_cast<OpenMPDirectiveKind>(Record.readInt()));
}

void ASTStmtReader::VisitOMPTaskLoopDirective(OMPTaskLoopDirective *D) {
  VisitOMPLoopDirective(D);
  D->setHasCancel(Record.readInt());
}

void ASTStmtReader::VisitOMPTaskLoopSimdDirective(OMPTaskLoopSimdDirective *D) {
  VisitOMPLoopDirective(D);
}

void ASTStmtReader::VisitOMPMasterTaskLoopDirective(
    OMPMasterTaskLoopDirective *D) {
  VisitOMPLoopDirective(D);
  D->setHasCancel(Record.readInt());
}

void ASTStmtReader::VisitOMPMasterTaskLoopSimdDirective(
    OMPMasterTaskLoopSimdDirective *D) {
  VisitOMPLoopDirective(D);
}

void ASTStmtReader::VisitOMPParallelMasterTaskLoopDirective(
    OMPParallelMasterTaskLoopDirective *D) {
  VisitOMPLoopDirective(D);
  D->setHasCancel(Record.readInt());
}

void ASTStmtReader::VisitOMPParallelMasterTaskLoopSimdDirective(
    OMPParallelMasterTaskLoopSimdDirective *D) {
  VisitOMPLoopDirective(D);
}

void ASTStmtReader::VisitOMPDistributeDirective(OMPDistributeDirective *D) {
  VisitOMPLoopDirective(D);
}

void ASTStmtReader::VisitOMPTargetUpdateDirective(OMPTargetUpdateDirective *D) {
  VisitStmt(D);
  Record.skipInts(1);
  VisitOMPExecutableDirective(D);
}

void ASTStmtReader::VisitOMPDistributeParallelForDirective(
    OMPDistributeParallelForDirective *D) {
  VisitOMPLoopDirective(D);
  D->setTaskReductionRefExpr(Record.readSubExpr());
  D->setHasCancel(Record.readInt());
}

void ASTStmtReader::VisitOMPDistributeParallelForSimdDirective(
    OMPDistributeParallelForSimdDirective *D) {
  VisitOMPLoopDirective(D);
}

void ASTStmtReader::VisitOMPDistributeSimdDirective(
    OMPDistributeSimdDirective *D) {
  VisitOMPLoopDirective(D);
}

void ASTStmtReader::VisitOMPTargetParallelForSimdDirective(
    OMPTargetParallelForSimdDirective *D) {
  VisitOMPLoopDirective(D);
}

void ASTStmtReader::VisitOMPTargetSimdDirective(OMPTargetSimdDirective *D) {
  VisitOMPLoopDirective(D);
}

void ASTStmtReader::VisitOMPTeamsDistributeDirective(
    OMPTeamsDistributeDirective *D) {
  VisitOMPLoopDirective(D);
}

void ASTStmtReader::VisitOMPTeamsDistributeSimdDirective(
    OMPTeamsDistributeSimdDirective *D) {
  VisitOMPLoopDirective(D);
}

void ASTStmtReader::VisitOMPTeamsDistributeParallelForSimdDirective(
    OMPTeamsDistributeParallelForSimdDirective *D) {
  VisitOMPLoopDirective(D);
}

void ASTStmtReader::VisitOMPTeamsDistributeParallelForDirective(
    OMPTeamsDistributeParallelForDirective *D) {
  VisitOMPLoopDirective(D);
  D->setTaskReductionRefExpr(Record.readSubExpr());
  D->setHasCancel(Record.readInt());
}

void ASTStmtReader::VisitOMPTargetTeamsDirective(OMPTargetTeamsDirective *D) {
  VisitStmt(D);
  // The NumClauses field was read in ReadStmtFromStream.
  Record.skipInts(1);
  VisitOMPExecutableDirective(D);
}

void ASTStmtReader::VisitOMPTargetTeamsDistributeDirective(
    OMPTargetTeamsDistributeDirective *D) {
  VisitOMPLoopDirective(D);
}

void ASTStmtReader::VisitOMPTargetTeamsDistributeParallelForDirective(
    OMPTargetTeamsDistributeParallelForDirective *D) {
  VisitOMPLoopDirective(D);
  D->setTaskReductionRefExpr(Record.readSubExpr());
  D->setHasCancel(Record.readInt());
}

void ASTStmtReader::VisitOMPTargetTeamsDistributeParallelForSimdDirective(
    OMPTargetTeamsDistributeParallelForSimdDirective *D) {
  VisitOMPLoopDirective(D);
}

void ASTStmtReader::VisitOMPTargetTeamsDistributeSimdDirective(
    OMPTargetTeamsDistributeSimdDirective *D) {
  VisitOMPLoopDirective(D);
}

//===----------------------------------------------------------------------===//
// ASTReader Implementation
//===----------------------------------------------------------------------===//

Stmt *ASTReader::ReadStmt(ModuleFile &F) {
  switch (ReadingKind) {
  case Read_None:
    llvm_unreachable("should not call this when not reading anything");
  case Read_Decl:
  case Read_Type:
    return ReadStmtFromStream(F);
  case Read_Stmt:
    return ReadSubStmt();
  }

  llvm_unreachable("ReadingKind not set ?");
}

Expr *ASTReader::ReadExpr(ModuleFile &F) {
  return cast_or_null<Expr>(ReadStmt(F));
}

Expr *ASTReader::ReadSubExpr() {
  return cast_or_null<Expr>(ReadSubStmt());
}

// Within the bitstream, expressions are stored in Reverse Polish
// Notation, with each of the subexpressions preceding the
// expression they are stored in. Subexpressions are stored from last to first.
// To evaluate expressions, we continue reading expressions and placing them on
// the stack, with expressions having operands removing those operands from the
// stack. Evaluation terminates when we see a STMT_STOP record, and
// the single remaining expression on the stack is our result.
Stmt *ASTReader::ReadStmtFromStream(ModuleFile &F) {
  ReadingKindTracker ReadingKind(Read_Stmt, *this);
  llvm::BitstreamCursor &Cursor = F.DeclsCursor;

  // Map of offset to previously deserialized stmt. The offset points
  // just after the stmt record.
  llvm::DenseMap<uint64_t, Stmt *> StmtEntries;

#ifndef NDEBUG
  unsigned PrevNumStmts = StmtStack.size();
#endif

  ASTRecordReader Record(*this, F);
  ASTStmtReader Reader(Record, Cursor);
  Stmt::EmptyShell Empty;

  while (true) {
    llvm::Expected<llvm::BitstreamEntry> MaybeEntry =
        Cursor.advanceSkippingSubblocks();
    if (!MaybeEntry) {
      Error(toString(MaybeEntry.takeError()));
      return nullptr;
    }
    llvm::BitstreamEntry Entry = MaybeEntry.get();

    switch (Entry.Kind) {
    case llvm::BitstreamEntry::SubBlock: // Handled for us already.
    case llvm::BitstreamEntry::Error:
      Error("malformed block record in AST file");
      return nullptr;
    case llvm::BitstreamEntry::EndBlock:
      goto Done;
    case llvm::BitstreamEntry::Record:
      // The interesting case.
      break;
    }

    ASTContext &Context = getContext();
    Stmt *S = nullptr;
    bool Finished = false;
    bool IsStmtReference = false;
    Expected<unsigned> MaybeStmtCode = Record.readRecord(Cursor, Entry.ID);
    if (!MaybeStmtCode) {
      Error(toString(MaybeStmtCode.takeError()));
      return nullptr;
    }
    switch ((StmtCode)MaybeStmtCode.get()) {
    case STMT_STOP:
      Finished = true;
      break;

    case STMT_REF_PTR:
      IsStmtReference = true;
      assert(StmtEntries.find(Record[0]) != StmtEntries.end() &&
             "No stmt was recorded for this offset reference!");
      S = StmtEntries[Record.readInt()];
      break;

    case STMT_NULL_PTR:
      S = nullptr;
      break;

    case STMT_NULL:
      S = new (Context) NullStmt(Empty);
      break;

    case STMT_COMPOUND:
      S = CompoundStmt::CreateEmpty(
          Context, /*NumStmts=*/Record[ASTStmtReader::NumStmtFields]);
      break;

    case STMT_CASE:
      S = CaseStmt::CreateEmpty(
          Context,
          /*CaseStmtIsGNURange*/ Record[ASTStmtReader::NumStmtFields + 3]);
      break;

    case STMT_DEFAULT:
      S = new (Context) DefaultStmt(Empty);
      break;

    case STMT_LABEL:
      S = new (Context) LabelStmt(Empty);
      break;

    case STMT_ATTRIBUTED:
      S = AttributedStmt::CreateEmpty(
        Context,
        /*NumAttrs*/Record[ASTStmtReader::NumStmtFields]);
      break;

    case STMT_IF:
      S = IfStmt::CreateEmpty(
          Context,
          /* HasElse=*/Record[ASTStmtReader::NumStmtFields + 1],
          /* HasVar=*/Record[ASTStmtReader::NumStmtFields + 2],
          /* HasInit=*/Record[ASTStmtReader::NumStmtFields + 3]);
      break;

    case STMT_SWITCH:
      S = SwitchStmt::CreateEmpty(
          Context,
          /* HasInit=*/Record[ASTStmtReader::NumStmtFields],
          /* HasVar=*/Record[ASTStmtReader::NumStmtFields + 1]);
      break;

    case STMT_WHILE:
      S = WhileStmt::CreateEmpty(
          Context,
          /* HasVar=*/Record[ASTStmtReader::NumStmtFields]);
      break;

    case STMT_DO:
      S = new (Context) DoStmt(Empty);
      break;

    case STMT_FOR:
      S = new (Context) ForStmt(Empty);
      break;

    case STMT_GOTO:
      S = new (Context) GotoStmt(Empty);
      break;

    case STMT_INDIRECT_GOTO:
      S = new (Context) IndirectGotoStmt(Empty);
      break;

    case STMT_CONTINUE:
      S = new (Context) ContinueStmt(Empty);
      break;

    case STMT_BREAK:
      S = new (Context) BreakStmt(Empty);
      break;

    case STMT_RETURN:
      S = ReturnStmt::CreateEmpty(
          Context, /* HasNRVOCandidate=*/Record[ASTStmtReader::NumStmtFields]);
      break;

    case STMT_DECL:
      S = new (Context) DeclStmt(Empty);
      break;

    case STMT_GCCASM:
      S = new (Context) GCCAsmStmt(Empty);
      break;

    case STMT_MSASM:
      S = new (Context) MSAsmStmt(Empty);
      break;

    case STMT_CAPTURED:
      S = CapturedStmt::CreateDeserialized(
          Context, Record[ASTStmtReader::NumStmtFields]);
      break;

    case EXPR_CONSTANT:
      S = ConstantExpr::CreateEmpty(
          Context,
          static_cast<ConstantExpr::ResultStorageKind>(
              Record[ASTStmtReader::NumExprFields]),
          Empty);
      break;

    case EXPR_PREDEFINED:
      S = PredefinedExpr::CreateEmpty(
          Context,
          /*HasFunctionName*/ Record[ASTStmtReader::NumExprFields]);
      break;

    case EXPR_DECL_REF:
      S = DeclRefExpr::CreateEmpty(
        Context,
        /*HasQualifier=*/Record[ASTStmtReader::NumExprFields],
        /*HasFoundDecl=*/Record[ASTStmtReader::NumExprFields + 1],
        /*HasTemplateKWAndArgsInfo=*/Record[ASTStmtReader::NumExprFields + 2],
        /*NumTemplateArgs=*/Record[ASTStmtReader::NumExprFields + 2] ?
          Record[ASTStmtReader::NumExprFields + 6] : 0);
      break;

    case EXPR_INTEGER_LITERAL:
      S = IntegerLiteral::Create(Context, Empty);
      break;

    case EXPR_FIXEDPOINT_LITERAL:
      S = FixedPointLiteral::Create(Context, Empty);
      break;

    case EXPR_FLOATING_LITERAL:
      S = FloatingLiteral::Create(Context, Empty);
      break;

    case EXPR_IMAGINARY_LITERAL:
      S = new (Context) ImaginaryLiteral(Empty);
      break;

    case EXPR_STRING_LITERAL:
      S = StringLiteral::CreateEmpty(
          Context,
          /* NumConcatenated=*/Record[ASTStmtReader::NumExprFields],
          /* Length=*/Record[ASTStmtReader::NumExprFields + 1],
          /* CharByteWidth=*/Record[ASTStmtReader::NumExprFields + 2]);
      break;

    case EXPR_CHARACTER_LITERAL:
      S = new (Context) CharacterLiteral(Empty);
      break;

    case EXPR_PAREN:
      S = new (Context) ParenExpr(Empty);
      break;

    case EXPR_PAREN_LIST:
      S = ParenListExpr::CreateEmpty(
          Context,
          /* NumExprs=*/Record[ASTStmtReader::NumExprFields]);
      break;

    case EXPR_UNARY_OPERATOR:
      S = UnaryOperator::CreateEmpty(Context,
                                     Record[ASTStmtReader::NumExprFields]);
      break;

    case EXPR_OFFSETOF:
      S = OffsetOfExpr::CreateEmpty(Context,
                                    Record[ASTStmtReader::NumExprFields],
                                    Record[ASTStmtReader::NumExprFields + 1]);
      break;

    case EXPR_SIZEOF_ALIGN_OF:
      S = new (Context) UnaryExprOrTypeTraitExpr(Empty);
      break;

    case EXPR_ARRAY_SUBSCRIPT:
      S = new (Context) ArraySubscriptExpr(Empty);
      break;

    case EXPR_OMP_ARRAY_SECTION:
      S = new (Context) OMPArraySectionExpr(Empty);
      break;

    case EXPR_OMP_ARRAY_SHAPING:
      S = OMPArrayShapingExpr::CreateEmpty(
          Context, Record[ASTStmtReader::NumExprFields]);
      break;

    case EXPR_OMP_ITERATOR:
      S = OMPIteratorExpr::CreateEmpty(Context,
                                       Record[ASTStmtReader::NumExprFields]);
      break;

    case EXPR_CALL:
      S = CallExpr::CreateEmpty(
          Context, /*NumArgs=*/Record[ASTStmtReader::NumExprFields], Empty);
      break;

    case EXPR_RECOVERY:
      S = RecoveryExpr::CreateEmpty(
          Context, /*NumArgs=*/Record[ASTStmtReader::NumExprFields]);
      break;

    case EXPR_MEMBER:
      S = MemberExpr::CreateEmpty(Context, Record[ASTStmtReader::NumExprFields],
                                  Record[ASTStmtReader::NumExprFields + 1],
                                  Record[ASTStmtReader::NumExprFields + 2],
                                  Record[ASTStmtReader::NumExprFields + 3]);
      break;

    case EXPR_BINARY_OPERATOR:
      S = BinaryOperator::CreateEmpty(Context,
                                      Record[ASTStmtReader::NumExprFields]);
      break;

    case EXPR_COMPOUND_ASSIGN_OPERATOR:
      S = CompoundAssignOperator::CreateEmpty(
          Context, Record[ASTStmtReader::NumExprFields]);
      break;

    case EXPR_CONDITIONAL_OPERATOR:
      S = new (Context) ConditionalOperator(Empty);
      break;

    case EXPR_BINARY_CONDITIONAL_OPERATOR:
      S = new (Context) BinaryConditionalOperator(Empty);
      break;

    case EXPR_IMPLICIT_CAST:
      S = ImplicitCastExpr::CreateEmpty(Context,
                       /*PathSize*/ Record[ASTStmtReader::NumExprFields]);
      break;

    case EXPR_CSTYLE_CAST:
      S = CStyleCastExpr::CreateEmpty(Context,
                       /*PathSize*/ Record[ASTStmtReader::NumExprFields]);
      break;

    case EXPR_COMPOUND_LITERAL:
      S = new (Context) CompoundLiteralExpr(Empty);
      break;

    case EXPR_EXT_VECTOR_ELEMENT:
      S = new (Context) ExtVectorElementExpr(Empty);
      break;

    case EXPR_INIT_LIST:
      S = new (Context) InitListExpr(Empty);
      break;

    case EXPR_DESIGNATED_INIT:
      S = DesignatedInitExpr::CreateEmpty(Context,
                                     Record[ASTStmtReader::NumExprFields] - 1);

      break;

    case EXPR_DESIGNATED_INIT_UPDATE:
      S = new (Context) DesignatedInitUpdateExpr(Empty);
      break;

    case EXPR_IMPLICIT_VALUE_INIT:
      S = new (Context) ImplicitValueInitExpr(Empty);
      break;

    case EXPR_NO_INIT:
      S = new (Context) NoInitExpr(Empty);
      break;

    case EXPR_ARRAY_INIT_LOOP:
      S = new (Context) ArrayInitLoopExpr(Empty);
      break;

    case EXPR_ARRAY_INIT_INDEX:
      S = new (Context) ArrayInitIndexExpr(Empty);
      break;

    case EXPR_VA_ARG:
      S = new (Context) VAArgExpr(Empty);
      break;

    case EXPR_SOURCE_LOC:
      S = new (Context) SourceLocExpr(Empty);
      break;

    case EXPR_ADDR_LABEL:
      S = new (Context) AddrLabelExpr(Empty);
      break;

    case EXPR_STMT:
      S = new (Context) StmtExpr(Empty);
      break;

    case EXPR_CHOOSE:
      S = new (Context) ChooseExpr(Empty);
      break;

    case EXPR_GNU_NULL:
      S = new (Context) GNUNullExpr(Empty);
      break;

    case EXPR_SHUFFLE_VECTOR:
      S = new (Context) ShuffleVectorExpr(Empty);
      break;

    case EXPR_CONVERT_VECTOR:
      S = new (Context) ConvertVectorExpr(Empty);
      break;

    case EXPR_BLOCK:
      S = new (Context) BlockExpr(Empty);
      break;

    case EXPR_GENERIC_SELECTION:
      S = GenericSelectionExpr::CreateEmpty(
          Context,
          /*NumAssocs=*/Record[ASTStmtReader::NumExprFields]);
      break;

    case EXPR_OBJC_STRING_LITERAL:
      S = new (Context) ObjCStringLiteral(Empty);
      break;

    case EXPR_OBJC_BOXED_EXPRESSION:
      S = new (Context) ObjCBoxedExpr(Empty);
      break;

    case EXPR_OBJC_ARRAY_LITERAL:
      S = ObjCArrayLiteral::CreateEmpty(Context,
                                        Record[ASTStmtReader::NumExprFields]);
      break;

    case EXPR_OBJC_DICTIONARY_LITERAL:
      S = ObjCDictionaryLiteral::CreateEmpty(Context,
            Record[ASTStmtReader::NumExprFields],
            Record[ASTStmtReader::NumExprFields + 1]);
      break;

    case EXPR_OBJC_ENCODE:
      S = new (Context) ObjCEncodeExpr(Empty);
      break;

    case EXPR_OBJC_SELECTOR_EXPR:
      S = new (Context) ObjCSelectorExpr(Empty);
      break;

    case EXPR_OBJC_PROTOCOL_EXPR:
      S = new (Context) ObjCProtocolExpr(Empty);
      break;

    case EXPR_OBJC_IVAR_REF_EXPR:
      S = new (Context) ObjCIvarRefExpr(Empty);
      break;

    case EXPR_OBJC_PROPERTY_REF_EXPR:
      S = new (Context) ObjCPropertyRefExpr(Empty);
      break;

    case EXPR_OBJC_SUBSCRIPT_REF_EXPR:
      S = new (Context) ObjCSubscriptRefExpr(Empty);
      break;

    case EXPR_OBJC_KVC_REF_EXPR:
      llvm_unreachable("mismatching AST file");

    case EXPR_OBJC_MESSAGE_EXPR:
      S = ObjCMessageExpr::CreateEmpty(Context,
                                     Record[ASTStmtReader::NumExprFields],
                                     Record[ASTStmtReader::NumExprFields + 1]);
      break;

    case EXPR_OBJC_ISA:
      S = new (Context) ObjCIsaExpr(Empty);
      break;

    case EXPR_OBJC_INDIRECT_COPY_RESTORE:
      S = new (Context) ObjCIndirectCopyRestoreExpr(Empty);
      break;

    case EXPR_OBJC_BRIDGED_CAST:
      S = new (Context) ObjCBridgedCastExpr(Empty);
      break;

    case STMT_OBJC_FOR_COLLECTION:
      S = new (Context) ObjCForCollectionStmt(Empty);
      break;

    case STMT_OBJC_CATCH:
      S = new (Context) ObjCAtCatchStmt(Empty);
      break;

    case STMT_OBJC_FINALLY:
      S = new (Context) ObjCAtFinallyStmt(Empty);
      break;

    case STMT_OBJC_AT_TRY:
      S = ObjCAtTryStmt::CreateEmpty(Context,
                                     Record[ASTStmtReader::NumStmtFields],
                                     Record[ASTStmtReader::NumStmtFields + 1]);
      break;

    case STMT_OBJC_AT_SYNCHRONIZED:
      S = new (Context) ObjCAtSynchronizedStmt(Empty);
      break;

    case STMT_OBJC_AT_THROW:
      S = new (Context) ObjCAtThrowStmt(Empty);
      break;

    case STMT_OBJC_AUTORELEASE_POOL:
      S = new (Context) ObjCAutoreleasePoolStmt(Empty);
      break;

    case EXPR_OBJC_BOOL_LITERAL:
      S = new (Context) ObjCBoolLiteralExpr(Empty);
      break;

    case EXPR_OBJC_AVAILABILITY_CHECK:
      S = new (Context) ObjCAvailabilityCheckExpr(Empty);
      break;

    case STMT_SEH_LEAVE:
      S = new (Context) SEHLeaveStmt(Empty);
      break;

    case STMT_SEH_EXCEPT:
      S = new (Context) SEHExceptStmt(Empty);
      break;

    case STMT_SEH_FINALLY:
      S = new (Context) SEHFinallyStmt(Empty);
      break;

    case STMT_SEH_TRY:
      S = new (Context) SEHTryStmt(Empty);
      break;

    case STMT_CXX_CATCH:
      S = new (Context) CXXCatchStmt(Empty);
      break;

    case STMT_CXX_TRY:
      S = CXXTryStmt::Create(Context, Empty,
             /*numHandlers=*/Record[ASTStmtReader::NumStmtFields]);
      break;

    case STMT_CXX_FOR_RANGE:
      S = new (Context) CXXForRangeStmt(Empty);
      break;

    case STMT_CXX_PACK_EXPANSION:
      S = new (Context) CXXPackExpansionStmt(Empty);
      break;

    case STMT_CXX_COMP_EXPANSION:
      S = new (Context) CXXCompositeExpansionStmt(Empty);
      break;

    case STMT_CXX_INJECTION:
      S = new (Context) CXXInjectionStmt(Empty);
      break;

    case STMT_CXX_BASE_INJECTION:
      S = CXXBaseInjectionStmt::CreateEmpty(Context);
      break;

    case STMT_MS_DEPENDENT_EXISTS:
      S = new (Context) MSDependentExistsStmt(SourceLocation(), true,
                                              NestedNameSpecifierLoc(),
                                              DeclarationNameInfo(),
                                              nullptr);
      break;

    case STMT_OMP_PARALLEL_DIRECTIVE:
      S =
        OMPParallelDirective::CreateEmpty(Context,
                                          Record[ASTStmtReader::NumStmtFields],
                                          Empty);
      break;

    case STMT_OMP_SIMD_DIRECTIVE: {
      unsigned NumClauses = Record[ASTStmtReader::NumStmtFields];
      unsigned CollapsedNum = Record[ASTStmtReader::NumStmtFields + 1];
      S = OMPSimdDirective::CreateEmpty(Context, NumClauses,
                                        CollapsedNum, Empty);
      break;
    }

    case STMT_OMP_FOR_DIRECTIVE: {
      unsigned NumClauses = Record[ASTStmtReader::NumStmtFields];
      unsigned CollapsedNum = Record[ASTStmtReader::NumStmtFields + 1];
      S = OMPForDirective::CreateEmpty(Context, NumClauses, CollapsedNum,
                                       Empty);
      break;
    }

    case STMT_OMP_FOR_SIMD_DIRECTIVE: {
      unsigned NumClauses = Record[ASTStmtReader::NumStmtFields];
      unsigned CollapsedNum = Record[ASTStmtReader::NumStmtFields + 1];
      S = OMPForSimdDirective::CreateEmpty(Context, NumClauses, CollapsedNum,
                                           Empty);
      break;
    }

    case STMT_OMP_SECTIONS_DIRECTIVE:
      S = OMPSectionsDirective::CreateEmpty(
          Context, Record[ASTStmtReader::NumStmtFields], Empty);
      break;

    case STMT_OMP_SECTION_DIRECTIVE:
      S = OMPSectionDirective::CreateEmpty(Context, Empty);
      break;

    case STMT_OMP_SINGLE_DIRECTIVE:
      S = OMPSingleDirective::CreateEmpty(
          Context, Record[ASTStmtReader::NumStmtFields], Empty);
      break;

    case STMT_OMP_MASTER_DIRECTIVE:
      S = OMPMasterDirective::CreateEmpty(Context, Empty);
      break;

    case STMT_OMP_CRITICAL_DIRECTIVE:
      S = OMPCriticalDirective::CreateEmpty(
          Context, Record[ASTStmtReader::NumStmtFields], Empty);
      break;

    case STMT_OMP_PARALLEL_FOR_DIRECTIVE: {
      unsigned NumClauses = Record[ASTStmtReader::NumStmtFields];
      unsigned CollapsedNum = Record[ASTStmtReader::NumStmtFields + 1];
      S = OMPParallelForDirective::CreateEmpty(Context, NumClauses,
                                               CollapsedNum, Empty);
      break;
    }

    case STMT_OMP_PARALLEL_FOR_SIMD_DIRECTIVE: {
      unsigned NumClauses = Record[ASTStmtReader::NumStmtFields];
      unsigned CollapsedNum = Record[ASTStmtReader::NumStmtFields + 1];
      S = OMPParallelForSimdDirective::CreateEmpty(Context, NumClauses,
                                                   CollapsedNum, Empty);
      break;
    }

    case STMT_OMP_PARALLEL_MASTER_DIRECTIVE:
      S = OMPParallelMasterDirective::CreateEmpty(
          Context, Record[ASTStmtReader::NumStmtFields], Empty);
      break;

    case STMT_OMP_PARALLEL_SECTIONS_DIRECTIVE:
      S = OMPParallelSectionsDirective::CreateEmpty(
          Context, Record[ASTStmtReader::NumStmtFields], Empty);
      break;

    case STMT_OMP_TASK_DIRECTIVE:
      S = OMPTaskDirective::CreateEmpty(
          Context, Record[ASTStmtReader::NumStmtFields], Empty);
      break;

    case STMT_OMP_TASKYIELD_DIRECTIVE:
      S = OMPTaskyieldDirective::CreateEmpty(Context, Empty);
      break;

    case STMT_OMP_BARRIER_DIRECTIVE:
      S = OMPBarrierDirective::CreateEmpty(Context, Empty);
      break;

    case STMT_OMP_TASKWAIT_DIRECTIVE:
      S = OMPTaskwaitDirective::CreateEmpty(Context, Empty);
      break;

    case STMT_OMP_TASKGROUP_DIRECTIVE:
      S = OMPTaskgroupDirective::CreateEmpty(
          Context, Record[ASTStmtReader::NumStmtFields], Empty);
      break;

    case STMT_OMP_FLUSH_DIRECTIVE:
      S = OMPFlushDirective::CreateEmpty(
          Context, Record[ASTStmtReader::NumStmtFields], Empty);
      break;

    case STMT_OMP_DEPOBJ_DIRECTIVE:
      S = OMPDepobjDirective::CreateEmpty(
          Context, Record[ASTStmtReader::NumStmtFields], Empty);
      break;

    case STMT_OMP_SCAN_DIRECTIVE:
      S = OMPScanDirective::CreateEmpty(
          Context, Record[ASTStmtReader::NumStmtFields], Empty);
      break;

    case STMT_OMP_ORDERED_DIRECTIVE:
      S = OMPOrderedDirective::CreateEmpty(
          Context, Record[ASTStmtReader::NumStmtFields], Empty);
      break;

    case STMT_OMP_ATOMIC_DIRECTIVE:
      S = OMPAtomicDirective::CreateEmpty(
          Context, Record[ASTStmtReader::NumStmtFields], Empty);
      break;

    case STMT_OMP_TARGET_DIRECTIVE:
      S = OMPTargetDirective::CreateEmpty(
          Context, Record[ASTStmtReader::NumStmtFields], Empty);
      break;

    case STMT_OMP_TARGET_DATA_DIRECTIVE:
      S = OMPTargetDataDirective::CreateEmpty(
          Context, Record[ASTStmtReader::NumStmtFields], Empty);
      break;

    case STMT_OMP_TARGET_ENTER_DATA_DIRECTIVE:
      S = OMPTargetEnterDataDirective::CreateEmpty(
          Context, Record[ASTStmtReader::NumStmtFields], Empty);
      break;

    case STMT_OMP_TARGET_EXIT_DATA_DIRECTIVE:
      S = OMPTargetExitDataDirective::CreateEmpty(
          Context, Record[ASTStmtReader::NumStmtFields], Empty);
      break;

    case STMT_OMP_TARGET_PARALLEL_DIRECTIVE:
      S = OMPTargetParallelDirective::CreateEmpty(
          Context, Record[ASTStmtReader::NumStmtFields], Empty);
      break;

    case STMT_OMP_TARGET_PARALLEL_FOR_DIRECTIVE: {
      unsigned NumClauses = Record[ASTStmtReader::NumStmtFields];
      unsigned CollapsedNum = Record[ASTStmtReader::NumStmtFields + 1];
      S = OMPTargetParallelForDirective::CreateEmpty(Context, NumClauses,
                                                     CollapsedNum, Empty);
      break;
    }

    case STMT_OMP_TARGET_UPDATE_DIRECTIVE:
      S = OMPTargetUpdateDirective::CreateEmpty(
          Context, Record[ASTStmtReader::NumStmtFields], Empty);
      break;

    case STMT_OMP_TEAMS_DIRECTIVE:
      S = OMPTeamsDirective::CreateEmpty(
          Context, Record[ASTStmtReader::NumStmtFields], Empty);
      break;

    case STMT_OMP_CANCELLATION_POINT_DIRECTIVE:
      S = OMPCancellationPointDirective::CreateEmpty(Context, Empty);
      break;

    case STMT_OMP_CANCEL_DIRECTIVE:
      S = OMPCancelDirective::CreateEmpty(
          Context, Record[ASTStmtReader::NumStmtFields], Empty);
      break;

    case STMT_OMP_TASKLOOP_DIRECTIVE: {
      unsigned NumClauses = Record[ASTStmtReader::NumStmtFields];
      unsigned CollapsedNum = Record[ASTStmtReader::NumStmtFields + 1];
      S = OMPTaskLoopDirective::CreateEmpty(Context, NumClauses, CollapsedNum,
                                            Empty);
      break;
    }

    case STMT_OMP_TASKLOOP_SIMD_DIRECTIVE: {
      unsigned NumClauses = Record[ASTStmtReader::NumStmtFields];
      unsigned CollapsedNum = Record[ASTStmtReader::NumStmtFields + 1];
      S = OMPTaskLoopSimdDirective::CreateEmpty(Context, NumClauses,
                                                CollapsedNum, Empty);
      break;
    }

    case STMT_OMP_MASTER_TASKLOOP_DIRECTIVE: {
      unsigned NumClauses = Record[ASTStmtReader::NumStmtFields];
      unsigned CollapsedNum = Record[ASTStmtReader::NumStmtFields + 1];
      S = OMPMasterTaskLoopDirective::CreateEmpty(Context, NumClauses,
                                                  CollapsedNum, Empty);
      break;
    }

    case STMT_OMP_MASTER_TASKLOOP_SIMD_DIRECTIVE: {
      unsigned NumClauses = Record[ASTStmtReader::NumStmtFields];
      unsigned CollapsedNum = Record[ASTStmtReader::NumStmtFields + 1];
      S = OMPMasterTaskLoopSimdDirective::CreateEmpty(Context, NumClauses,
                                                      CollapsedNum, Empty);
      break;
    }

    case STMT_OMP_PARALLEL_MASTER_TASKLOOP_DIRECTIVE: {
      unsigned NumClauses = Record[ASTStmtReader::NumStmtFields];
      unsigned CollapsedNum = Record[ASTStmtReader::NumStmtFields + 1];
      S = OMPParallelMasterTaskLoopDirective::CreateEmpty(Context, NumClauses,
                                                          CollapsedNum, Empty);
      break;
    }

    case STMT_OMP_PARALLEL_MASTER_TASKLOOP_SIMD_DIRECTIVE: {
      unsigned NumClauses = Record[ASTStmtReader::NumStmtFields];
      unsigned CollapsedNum = Record[ASTStmtReader::NumStmtFields + 1];
      S = OMPParallelMasterTaskLoopSimdDirective::CreateEmpty(
          Context, NumClauses, CollapsedNum, Empty);
      break;
    }

    case STMT_OMP_DISTRIBUTE_DIRECTIVE: {
      unsigned NumClauses = Record[ASTStmtReader::NumStmtFields];
      unsigned CollapsedNum = Record[ASTStmtReader::NumStmtFields + 1];
      S = OMPDistributeDirective::CreateEmpty(Context, NumClauses, CollapsedNum,
                                              Empty);
      break;
    }

    case STMT_OMP_DISTRIBUTE_PARALLEL_FOR_DIRECTIVE: {
      unsigned NumClauses = Record[ASTStmtReader::NumStmtFields];
      unsigned CollapsedNum = Record[ASTStmtReader::NumStmtFields + 1];
      S = OMPDistributeParallelForDirective::CreateEmpty(Context, NumClauses,
                                                         CollapsedNum, Empty);
      break;
    }

    case STMT_OMP_DISTRIBUTE_PARALLEL_FOR_SIMD_DIRECTIVE: {
      unsigned NumClauses = Record[ASTStmtReader::NumStmtFields];
      unsigned CollapsedNum = Record[ASTStmtReader::NumStmtFields + 1];
      S = OMPDistributeParallelForSimdDirective::CreateEmpty(Context, NumClauses,
                                                             CollapsedNum,
                                                             Empty);
      break;
    }

    case STMT_OMP_DISTRIBUTE_SIMD_DIRECTIVE: {
      unsigned NumClauses = Record[ASTStmtReader::NumStmtFields];
      unsigned CollapsedNum = Record[ASTStmtReader::NumStmtFields + 1];
      S = OMPDistributeSimdDirective::CreateEmpty(Context, NumClauses,
                                                  CollapsedNum, Empty);
      break;
    }

    case STMT_OMP_TARGET_PARALLEL_FOR_SIMD_DIRECTIVE: {
      unsigned NumClauses = Record[ASTStmtReader::NumStmtFields];
      unsigned CollapsedNum = Record[ASTStmtReader::NumStmtFields + 1];
      S = OMPTargetParallelForSimdDirective::CreateEmpty(Context, NumClauses,
                                                         CollapsedNum, Empty);
      break;
    }

    case STMT_OMP_TARGET_SIMD_DIRECTIVE: {
      auto NumClauses = Record[ASTStmtReader::NumStmtFields];
      auto CollapsedNum = Record[ASTStmtReader::NumStmtFields + 1];
      S = OMPTargetSimdDirective::CreateEmpty(Context, NumClauses, CollapsedNum,
                                              Empty);
      break;
    }

     case STMT_OMP_TEAMS_DISTRIBUTE_DIRECTIVE: {
      auto NumClauses = Record[ASTStmtReader::NumStmtFields];
      auto CollapsedNum = Record[ASTStmtReader::NumStmtFields + 1];
      S = OMPTeamsDistributeDirective::CreateEmpty(Context, NumClauses,
                                                   CollapsedNum, Empty);
      break;
    }

    case STMT_OMP_TEAMS_DISTRIBUTE_SIMD_DIRECTIVE: {
      unsigned NumClauses = Record[ASTStmtReader::NumStmtFields];
      unsigned CollapsedNum = Record[ASTStmtReader::NumStmtFields + 1];
      S = OMPTeamsDistributeSimdDirective::CreateEmpty(Context, NumClauses,
                                                       CollapsedNum, Empty);
      break;
    }

    case STMT_OMP_TEAMS_DISTRIBUTE_PARALLEL_FOR_SIMD_DIRECTIVE: {
      auto NumClauses = Record[ASTStmtReader::NumStmtFields];
      auto CollapsedNum = Record[ASTStmtReader::NumStmtFields + 1];
      S = OMPTeamsDistributeParallelForSimdDirective::CreateEmpty(
          Context, NumClauses, CollapsedNum, Empty);
      break;
    }

    case STMT_OMP_TEAMS_DISTRIBUTE_PARALLEL_FOR_DIRECTIVE: {
      auto NumClauses = Record[ASTStmtReader::NumStmtFields];
      auto CollapsedNum = Record[ASTStmtReader::NumStmtFields + 1];
      S = OMPTeamsDistributeParallelForDirective::CreateEmpty(
          Context, NumClauses, CollapsedNum, Empty);
      break;
    }

    case STMT_OMP_TARGET_TEAMS_DIRECTIVE:
      S = OMPTargetTeamsDirective::CreateEmpty(
          Context, Record[ASTStmtReader::NumStmtFields], Empty);
      break;

    case STMT_OMP_TARGET_TEAMS_DISTRIBUTE_DIRECTIVE: {
      auto NumClauses = Record[ASTStmtReader::NumStmtFields];
      auto CollapsedNum = Record[ASTStmtReader::NumStmtFields + 1];
      S = OMPTargetTeamsDistributeDirective::CreateEmpty(Context, NumClauses,
                                                         CollapsedNum, Empty);
      break;
    }

    case STMT_OMP_TARGET_TEAMS_DISTRIBUTE_PARALLEL_FOR_DIRECTIVE: {
      auto NumClauses = Record[ASTStmtReader::NumStmtFields];
      auto CollapsedNum = Record[ASTStmtReader::NumStmtFields + 1];
      S = OMPTargetTeamsDistributeParallelForDirective::CreateEmpty(
          Context, NumClauses, CollapsedNum, Empty);
      break;
    }

    case STMT_OMP_TARGET_TEAMS_DISTRIBUTE_PARALLEL_FOR_SIMD_DIRECTIVE: {
      auto NumClauses = Record[ASTStmtReader::NumStmtFields];
      auto CollapsedNum = Record[ASTStmtReader::NumStmtFields + 1];
      S = OMPTargetTeamsDistributeParallelForSimdDirective::CreateEmpty(
          Context, NumClauses, CollapsedNum, Empty);
      break;
    }

    case STMT_OMP_TARGET_TEAMS_DISTRIBUTE_SIMD_DIRECTIVE: {
      auto NumClauses = Record[ASTStmtReader::NumStmtFields];
      auto CollapsedNum = Record[ASTStmtReader::NumStmtFields + 1];
      S = OMPTargetTeamsDistributeSimdDirective::CreateEmpty(
          Context, NumClauses, CollapsedNum, Empty);
      break;
    }

    case EXPR_CXX_OPERATOR_CALL:
      S = CXXOperatorCallExpr::CreateEmpty(
          Context, /*NumArgs=*/Record[ASTStmtReader::NumExprFields], Empty);
      break;

    case EXPR_CXX_MEMBER_CALL:
      S = CXXMemberCallExpr::CreateEmpty(
          Context, /*NumArgs=*/Record[ASTStmtReader::NumExprFields], Empty);
      break;

    case EXPR_CXX_REWRITTEN_BINARY_OPERATOR:
      S = new (Context) CXXRewrittenBinaryOperator(Empty);
      break;

    case EXPR_CXX_CONSTRUCT:
      S = CXXConstructExpr::CreateEmpty(
          Context,
          /* NumArgs=*/Record[ASTStmtReader::NumExprFields]);
      break;

    case EXPR_CXX_INHERITED_CTOR_INIT:
      S = new (Context) CXXInheritedCtorInitExpr(Empty);
      break;

    case EXPR_CXX_TEMPORARY_OBJECT:
      S = CXXTemporaryObjectExpr::CreateEmpty(
          Context,
          /* NumArgs=*/Record[ASTStmtReader::NumExprFields]);
      break;

    case EXPR_CXX_STATIC_CAST:
      S = CXXStaticCastExpr::CreateEmpty(Context,
                       /*PathSize*/ Record[ASTStmtReader::NumExprFields]);
      break;

    case EXPR_CXX_DYNAMIC_CAST:
      S = CXXDynamicCastExpr::CreateEmpty(Context,
                       /*PathSize*/ Record[ASTStmtReader::NumExprFields]);
      break;

    case EXPR_CXX_REINTERPRET_CAST:
      S = CXXReinterpretCastExpr::CreateEmpty(Context,
                       /*PathSize*/ Record[ASTStmtReader::NumExprFields]);
      break;

    case EXPR_CXX_CONST_CAST:
      S = CXXConstCastExpr::CreateEmpty(Context);
      break;

    case EXPR_CXX_FUNCTIONAL_CAST:
      S = CXXFunctionalCastExpr::CreateEmpty(Context,
                       /*PathSize*/ Record[ASTStmtReader::NumExprFields]);
      break;

    case EXPR_USER_DEFINED_LITERAL:
      S = UserDefinedLiteral::CreateEmpty(
          Context, /*NumArgs=*/Record[ASTStmtReader::NumExprFields], Empty);
      break;

    case EXPR_CXX_STD_INITIALIZER_LIST:
      S = new (Context) CXXStdInitializerListExpr(Empty);
      break;

    case EXPR_CXX_BOOL_LITERAL:
      S = new (Context) CXXBoolLiteralExpr(Empty);
      break;

    case EXPR_CXX_NULL_PTR_LITERAL:
      S = new (Context) CXXNullPtrLiteralExpr(Empty);
      break;

    case EXPR_CXX_TYPEID_EXPR:
      S = new (Context) CXXTypeidExpr(Empty, true);
      break;

    case EXPR_CXX_TYPEID_TYPE:
      S = new (Context) CXXTypeidExpr(Empty, false);
      break;

    case EXPR_CXX_UUIDOF_EXPR:
      S = new (Context) CXXUuidofExpr(Empty, true);
      break;

    case EXPR_CXX_PROPERTY_REF_EXPR:
      S = new (Context) MSPropertyRefExpr(Empty);
      break;

    case EXPR_CXX_PROPERTY_SUBSCRIPT_EXPR:
      S = new (Context) MSPropertySubscriptExpr(Empty);
      break;

    case EXPR_CXX_UUIDOF_TYPE:
      S = new (Context) CXXUuidofExpr(Empty, false);
      break;

    case EXPR_CXX_THIS:
      S = new (Context) CXXThisExpr(Empty);
      break;

    case EXPR_CXX_THROW:
      S = new (Context) CXXThrowExpr(Empty);
      break;

    case EXPR_CXX_DEFAULT_ARG:
      S = new (Context) CXXDefaultArgExpr(Empty);
      break;

    case EXPR_CXX_DEFAULT_INIT:
      S = new (Context) CXXDefaultInitExpr(Empty);
      break;

    case EXPR_CXX_BIND_TEMPORARY:
      S = new (Context) CXXBindTemporaryExpr(Empty);
      break;

    case EXPR_CXX_SCALAR_VALUE_INIT:
      S = new (Context) CXXScalarValueInitExpr(Empty);
      break;

    case EXPR_CXX_NEW:
      S = CXXNewExpr::CreateEmpty(
          Context,
          /*IsArray=*/Record[ASTStmtReader::NumExprFields],
          /*HasInit=*/Record[ASTStmtReader::NumExprFields + 1],
          /*NumPlacementArgs=*/Record[ASTStmtReader::NumExprFields + 2],
          /*IsParenTypeId=*/Record[ASTStmtReader::NumExprFields + 3]);
      break;

    case EXPR_CXX_DELETE:
      S = new (Context) CXXDeleteExpr(Empty);
      break;

    case EXPR_CXX_PSEUDO_DESTRUCTOR:
      S = new (Context) CXXPseudoDestructorExpr(Empty);
      break;

    case EXPR_EXPR_WITH_CLEANUPS:
      S = ExprWithCleanups::Create(Context, Empty,
                                   Record[ASTStmtReader::NumExprFields]);
      break;

    case EXPR_CXX_DEPENDENT_SCOPE_MEMBER:
      S = CXXDependentScopeMemberExpr::CreateEmpty(
          Context,
          /*HasTemplateKWAndArgsInfo=*/Record[ASTStmtReader::NumExprFields],
          /*NumTemplateArgs=*/Record[ASTStmtReader::NumExprFields + 1],
          /*HasFirstQualifierFoundInScope=*/
          Record[ASTStmtReader::NumExprFields + 2]);
      break;

    case EXPR_CXX_DEPENDENT_SCOPE_DECL_REF:
      S = DependentScopeDeclRefExpr::CreateEmpty(Context,
         /*HasTemplateKWAndArgsInfo=*/Record[ASTStmtReader::NumExprFields],
                  /*NumTemplateArgs=*/Record[ASTStmtReader::NumExprFields]
                                   ? Record[ASTStmtReader::NumExprFields + 1]
                                   : 0);
      break;

    case EXPR_CXX_UNRESOLVED_CONSTRUCT:
      S = CXXUnresolvedConstructExpr::CreateEmpty(Context,
                              /*NumArgs=*/Record[ASTStmtReader::NumExprFields]);
      break;

    case EXPR_CXX_UNRESOLVED_MEMBER:
      S = UnresolvedMemberExpr::CreateEmpty(
          Context,
          /*NumResults=*/Record[ASTStmtReader::NumExprFields],
          /*HasTemplateKWAndArgsInfo=*/Record[ASTStmtReader::NumExprFields + 1],
          /*NumTemplateArgs=*/
          Record[ASTStmtReader::NumExprFields + 1]
              ? Record[ASTStmtReader::NumExprFields + 2]
              : 0);
      break;

    case EXPR_CXX_UNRESOLVED_LOOKUP:
      S = UnresolvedLookupExpr::CreateEmpty(
          Context,
          /*NumResults=*/Record[ASTStmtReader::NumExprFields],
          /*HasTemplateKWAndArgsInfo=*/Record[ASTStmtReader::NumExprFields + 1],
          /*NumTemplateArgs=*/
          Record[ASTStmtReader::NumExprFields + 1]
              ? Record[ASTStmtReader::NumExprFields + 2]
              : 0);
      break;

    case EXPR_TYPE_TRAIT:
      S = TypeTraitExpr::CreateDeserialized(Context,
            Record[ASTStmtReader::NumExprFields]);
      break;

    case EXPR_ARRAY_TYPE_TRAIT:
      S = new (Context) ArrayTypeTraitExpr(Empty);
      break;

    case EXPR_CXX_EXPRESSION_TRAIT:
      S = new (Context) ExpressionTraitExpr(Empty);
      break;

    case EXPR_CXX_NOEXCEPT:
      S = new (Context) CXXNoexceptExpr(Empty);
      break;

    case EXPR_PACK_EXPANSION:
      S = new (Context) PackExpansionExpr(Empty);
      break;

    case EXPR_SIZEOF_PACK:
      S = SizeOfPackExpr::CreateDeserialized(
              Context,
              /*NumPartialArgs=*/Record[ASTStmtReader::NumExprFields]);
      break;

    case EXPR_SUBST_NON_TYPE_TEMPLATE_PARM:
      S = new (Context) SubstNonTypeTemplateParmExpr(Empty);
      break;

    case EXPR_SUBST_NON_TYPE_TEMPLATE_PARM_PACK:
      S = new (Context) SubstNonTypeTemplateParmPackExpr(Empty);
      break;

    case EXPR_FUNCTION_PARM_PACK:
      S = FunctionParmPackExpr::CreateEmpty(Context,
                                          Record[ASTStmtReader::NumExprFields]);
      break;

    case EXPR_MATERIALIZE_TEMPORARY:
      S = new (Context) MaterializeTemporaryExpr(Empty);
      break;

    case EXPR_CXX_FOLD:
      S = new (Context) CXXFoldExpr(Empty);
      break;

    case EXPR_OPAQUE_VALUE:
      S = new (Context) OpaqueValueExpr(Empty);
      break;

    case EXPR_CUDA_KERNEL_CALL:
      S = CUDAKernelCallExpr::CreateEmpty(
          Context, /*NumArgs=*/Record[ASTStmtReader::NumExprFields], Empty);
      break;

    case EXPR_ASTYPE:
      S = new (Context) AsTypeExpr(Empty);
      break;

    case EXPR_PSEUDO_OBJECT: {
      unsigned numSemanticExprs = Record[ASTStmtReader::NumExprFields];
      S = PseudoObjectExpr::Create(Context, Empty, numSemanticExprs);
      break;
    }

    case EXPR_ATOMIC:
      S = new (Context) AtomicExpr(Empty);
      break;

    case EXPR_LAMBDA: {
      unsigned NumCaptures = Record[ASTStmtReader::NumExprFields];
      S = LambdaExpr::CreateDeserialized(Context, NumCaptures);
      break;
    }

    case STMT_COROUTINE_BODY: {
      unsigned NumParams = Record[ASTStmtReader::NumStmtFields];
      S = CoroutineBodyStmt::Create(Context, Empty, NumParams);
      break;
    }

    case STMT_CORETURN:
      S = new (Context) CoreturnStmt(Empty);
      break;

    case EXPR_COAWAIT:
      S = new (Context) CoawaitExpr(Empty);
      break;

    case EXPR_COYIELD:
      S = new (Context) CoyieldExpr(Empty);
      break;

    case EXPR_DEPENDENT_COAWAIT:
      S = new (Context) DependentCoawaitExpr(Empty);
      break;

    case EXPR_CONCEPT_SPECIALIZATION: {
      unsigned numTemplateArgs = Record[ASTStmtReader::NumExprFields];
      S = ConceptSpecializationExpr::Create(Context, Empty, numTemplateArgs);
      break;
    }

    case EXPR_REQUIRES:
      unsigned numLocalParameters = Record[ASTStmtReader::NumExprFields];
      unsigned numRequirement = Record[ASTStmtReader::NumExprFields + 1];
      S = RequiresExpr::Create(Context, Empty, numLocalParameters,
                               numRequirement);
      break;
    }

    // We hit a STMT_STOP, so we're done with this expression.
    if (Finished)
      break;

    ++NumStatementsRead;

    if (S && !IsStmtReference) {
      Reader.Visit(S);
      StmtEntries[Cursor.GetCurrentBitNo()] = S;
    }

    assert(Record.getIdx() == Record.size() &&
           "Invalid deserialization of statement");
    StmtStack.push_back(S);
  }
Done:
  assert(StmtStack.size() > PrevNumStmts && "Read too many sub-stmts!");
  assert(StmtStack.size() == PrevNumStmts + 1 && "Extra expressions on stack!");
  return StmtStack.pop_back_val();
}<|MERGE_RESOLUTION|>--- conflicted
+++ resolved
@@ -539,11 +539,12 @@
   llvm_unreachable("not implemented");
 }
 
-<<<<<<< HEAD
+
 void ASTStmtReader::VisitCppxTypeLiteral(CppxTypeLiteral *E) {
-=======
+  llvm_unreachable("not implemented");
+}
+
 void ASTStmtReader::VisitCXXFragmentCaptureExpr(CXXFragmentCaptureExpr *E) {
->>>>>>> 4465236a
   llvm_unreachable("not implemented");
 }
 
