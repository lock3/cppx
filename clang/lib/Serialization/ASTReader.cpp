--- conflicted
+++ resolved
@@ -9030,21 +9030,14 @@
 }
 
 APValue ASTRecordReader::readAPValue() {
-<<<<<<< HEAD
-  unsigned Kind = readInt();
-  switch ((APValue::ValueKind) Kind) {
-  // TODO: Figure out if this is the right thing to do or not.
-  case APValue::Type:{
-    llvm_unreachable("ASTRecordReader::readAPValue: Not implemented yet!");
-  }
-=======
   auto Kind = static_cast<APValue::ValueKind>(asImpl().readUInt32());
   switch (Kind) {
->>>>>>> c0038db6
   case APValue::None:
     return APValue();
   case APValue::Indeterminate:
     return APValue::IndeterminateValue();
+  case APValue::Type:
+    llvm_unreachable("unimplemented");
   case APValue::Int:
     return APValue(asImpl().readAPSInt());
   case APValue::Float: {
