//===- ASTReader.cpp - AST File Reader ------------------------------------===//
//
// Part of the LLVM Project, under the Apache License v2.0 with LLVM Exceptions.
// See https://llvm.org/LICENSE.txt for license information.
// SPDX-License-Identifier: Apache-2.0 WITH LLVM-exception
//
//===----------------------------------------------------------------------===//
//
//  This file defines the ASTReader class, which reads AST files.
//
//===----------------------------------------------------------------------===//

#include "clang/Basic/OpenMPKinds.h"
#include "clang/Serialization/ASTRecordReader.h"
#include "ASTCommon.h"
#include "ASTReaderInternals.h"
#include "clang/AST/AbstractTypeReader.h"
#include "clang/AST/ASTConsumer.h"
#include "clang/AST/ASTContext.h"
#include "clang/AST/ASTMutationListener.h"
#include "clang/AST/ASTUnresolvedSet.h"
#include "clang/AST/Decl.h"
#include "clang/AST/DeclBase.h"
#include "clang/AST/DeclCXX.h"
#include "clang/AST/DeclFriend.h"
#include "clang/AST/DeclGroup.h"
#include "clang/AST/DeclObjC.h"
#include "clang/AST/DeclTemplate.h"
#include "clang/AST/DeclarationName.h"
#include "clang/AST/Expr.h"
#include "clang/AST/ExprCXX.h"
#include "clang/AST/ExternalASTSource.h"
#include "clang/AST/NestedNameSpecifier.h"
#include "clang/AST/OpenMPClause.h"
#include "clang/AST/ODRHash.h"
#include "clang/AST/RawCommentList.h"
#include "clang/AST/TemplateBase.h"
#include "clang/AST/TemplateName.h"
#include "clang/AST/Type.h"
#include "clang/AST/TypeLoc.h"
#include "clang/AST/TypeLocVisitor.h"
#include "clang/AST/UnresolvedSet.h"
#include "clang/Basic/CommentOptions.h"
#include "clang/Basic/Diagnostic.h"
#include "clang/Basic/DiagnosticOptions.h"
#include "clang/Basic/ExceptionSpecificationType.h"
#include "clang/Basic/FileManager.h"
#include "clang/Basic/FileSystemOptions.h"
#include "clang/Basic/IdentifierTable.h"
#include "clang/Basic/LLVM.h"
#include "clang/Basic/LangOptions.h"
#include "clang/Basic/Module.h"
#include "clang/Basic/ObjCRuntime.h"
#include "clang/Basic/OperatorKinds.h"
#include "clang/Basic/PragmaKinds.h"
#include "clang/Basic/Sanitizers.h"
#include "clang/Basic/SourceLocation.h"
#include "clang/Basic/SourceManager.h"
#include "clang/Basic/SourceManagerInternals.h"
#include "clang/Basic/Specifiers.h"
#include "clang/Basic/TargetInfo.h"
#include "clang/Basic/TargetOptions.h"
#include "clang/Basic/TokenKinds.h"
#include "clang/Basic/Version.h"
#include "clang/Lex/HeaderSearch.h"
#include "clang/Lex/HeaderSearchOptions.h"
#include "clang/Lex/MacroInfo.h"
#include "clang/Lex/ModuleMap.h"
#include "clang/Lex/PreprocessingRecord.h"
#include "clang/Lex/Preprocessor.h"
#include "clang/Lex/PreprocessorOptions.h"
#include "clang/Lex/Token.h"
#include "clang/Sema/ObjCMethodList.h"
#include "clang/Sema/Scope.h"
#include "clang/Sema/Sema.h"
#include "clang/Sema/Weak.h"
#include "clang/Serialization/ASTBitCodes.h"
#include "clang/Serialization/ASTDeserializationListener.h"
#include "clang/Serialization/ContinuousRangeMap.h"
#include "clang/Serialization/GlobalModuleIndex.h"
#include "clang/Serialization/InMemoryModuleCache.h"
#include "clang/Serialization/ModuleFile.h"
#include "clang/Serialization/ModuleFileExtension.h"
#include "clang/Serialization/ModuleManager.h"
#include "clang/Serialization/PCHContainerOperations.h"
#include "clang/Serialization/SerializationDiagnostic.h"
#include "llvm/ADT/APFloat.h"
#include "llvm/ADT/APInt.h"
#include "llvm/ADT/APSInt.h"
#include "llvm/ADT/ArrayRef.h"
#include "llvm/ADT/DenseMap.h"
#include "llvm/ADT/FoldingSet.h"
#include "llvm/ADT/Hashing.h"
#include "llvm/ADT/IntrusiveRefCntPtr.h"
#include "llvm/ADT/None.h"
#include "llvm/ADT/Optional.h"
#include "llvm/ADT/STLExtras.h"
#include "llvm/ADT/ScopeExit.h"
#include "llvm/ADT/SmallPtrSet.h"
#include "llvm/ADT/SmallString.h"
#include "llvm/ADT/SmallVector.h"
#include "llvm/ADT/StringExtras.h"
#include "llvm/ADT/StringMap.h"
#include "llvm/ADT/StringRef.h"
#include "llvm/ADT/Triple.h"
#include "llvm/ADT/iterator_range.h"
#include "llvm/Bitstream/BitstreamReader.h"
#include "llvm/Support/Casting.h"
#include "llvm/Support/Compiler.h"
#include "llvm/Support/Compression.h"
#include "llvm/Support/DJB.h"
#include "llvm/Support/Endian.h"
#include "llvm/Support/Error.h"
#include "llvm/Support/ErrorHandling.h"
#include "llvm/Support/FileSystem.h"
#include "llvm/Support/MemoryBuffer.h"
#include "llvm/Support/Path.h"
#include "llvm/Support/SaveAndRestore.h"
#include "llvm/Support/Timer.h"
#include "llvm/Support/VersionTuple.h"
#include "llvm/Support/raw_ostream.h"
#include <algorithm>
#include <cassert>
#include <cstddef>
#include <cstdint>
#include <cstdio>
#include <ctime>
#include <iterator>
#include <limits>
#include <map>
#include <memory>
#include <string>
#include <system_error>
#include <tuple>
#include <utility>
#include <vector>

using namespace clang;
using namespace clang::serialization;
using namespace clang::serialization::reader;
using llvm::BitstreamCursor;

//===----------------------------------------------------------------------===//
// ChainedASTReaderListener implementation
//===----------------------------------------------------------------------===//

bool
ChainedASTReaderListener::ReadFullVersionInformation(StringRef FullVersion) {
  return First->ReadFullVersionInformation(FullVersion) ||
         Second->ReadFullVersionInformation(FullVersion);
}

void ChainedASTReaderListener::ReadModuleName(StringRef ModuleName) {
  First->ReadModuleName(ModuleName);
  Second->ReadModuleName(ModuleName);
}

void ChainedASTReaderListener::ReadModuleMapFile(StringRef ModuleMapPath) {
  First->ReadModuleMapFile(ModuleMapPath);
  Second->ReadModuleMapFile(ModuleMapPath);
}

bool
ChainedASTReaderListener::ReadLanguageOptions(const LangOptions &LangOpts,
                                              bool Complain,
                                              bool AllowCompatibleDifferences) {
  return First->ReadLanguageOptions(LangOpts, Complain,
                                    AllowCompatibleDifferences) ||
         Second->ReadLanguageOptions(LangOpts, Complain,
                                     AllowCompatibleDifferences);
}

bool ChainedASTReaderListener::ReadTargetOptions(
    const TargetOptions &TargetOpts, bool Complain,
    bool AllowCompatibleDifferences) {
  return First->ReadTargetOptions(TargetOpts, Complain,
                                  AllowCompatibleDifferences) ||
         Second->ReadTargetOptions(TargetOpts, Complain,
                                   AllowCompatibleDifferences);
}

bool ChainedASTReaderListener::ReadDiagnosticOptions(
    IntrusiveRefCntPtr<DiagnosticOptions> DiagOpts, bool Complain) {
  return First->ReadDiagnosticOptions(DiagOpts, Complain) ||
         Second->ReadDiagnosticOptions(DiagOpts, Complain);
}

bool
ChainedASTReaderListener::ReadFileSystemOptions(const FileSystemOptions &FSOpts,
                                                bool Complain) {
  return First->ReadFileSystemOptions(FSOpts, Complain) ||
         Second->ReadFileSystemOptions(FSOpts, Complain);
}

bool ChainedASTReaderListener::ReadHeaderSearchOptions(
    const HeaderSearchOptions &HSOpts, StringRef SpecificModuleCachePath,
    bool Complain) {
  return First->ReadHeaderSearchOptions(HSOpts, SpecificModuleCachePath,
                                        Complain) ||
         Second->ReadHeaderSearchOptions(HSOpts, SpecificModuleCachePath,
                                         Complain);
}

bool ChainedASTReaderListener::ReadPreprocessorOptions(
    const PreprocessorOptions &PPOpts, bool Complain,
    std::string &SuggestedPredefines) {
  return First->ReadPreprocessorOptions(PPOpts, Complain,
                                        SuggestedPredefines) ||
         Second->ReadPreprocessorOptions(PPOpts, Complain, SuggestedPredefines);
}

void ChainedASTReaderListener::ReadCounter(const serialization::ModuleFile &M,
                                           unsigned Value) {
  First->ReadCounter(M, Value);
  Second->ReadCounter(M, Value);
}

bool ChainedASTReaderListener::needsInputFileVisitation() {
  return First->needsInputFileVisitation() ||
         Second->needsInputFileVisitation();
}

bool ChainedASTReaderListener::needsSystemInputFileVisitation() {
  return First->needsSystemInputFileVisitation() ||
  Second->needsSystemInputFileVisitation();
}

void ChainedASTReaderListener::visitModuleFile(StringRef Filename,
                                               ModuleKind Kind) {
  First->visitModuleFile(Filename, Kind);
  Second->visitModuleFile(Filename, Kind);
}

bool ChainedASTReaderListener::visitInputFile(StringRef Filename,
                                              bool isSystem,
                                              bool isOverridden,
                                              bool isExplicitModule) {
  bool Continue = false;
  if (First->needsInputFileVisitation() &&
      (!isSystem || First->needsSystemInputFileVisitation()))
    Continue |= First->visitInputFile(Filename, isSystem, isOverridden,
                                      isExplicitModule);
  if (Second->needsInputFileVisitation() &&
      (!isSystem || Second->needsSystemInputFileVisitation()))
    Continue |= Second->visitInputFile(Filename, isSystem, isOverridden,
                                       isExplicitModule);
  return Continue;
}

void ChainedASTReaderListener::readModuleFileExtension(
       const ModuleFileExtensionMetadata &Metadata) {
  First->readModuleFileExtension(Metadata);
  Second->readModuleFileExtension(Metadata);
}

//===----------------------------------------------------------------------===//
// PCH validator implementation
//===----------------------------------------------------------------------===//

ASTReaderListener::~ASTReaderListener() = default;

/// Compare the given set of language options against an existing set of
/// language options.
///
/// \param Diags If non-NULL, diagnostics will be emitted via this engine.
/// \param AllowCompatibleDifferences If true, differences between compatible
///        language options will be permitted.
///
/// \returns true if the languagae options mis-match, false otherwise.
static bool checkLanguageOptions(const LangOptions &LangOpts,
                                 const LangOptions &ExistingLangOpts,
                                 DiagnosticsEngine *Diags,
                                 bool AllowCompatibleDifferences = true) {
#define LANGOPT(Name, Bits, Default, Description)                 \
  if (ExistingLangOpts.Name != LangOpts.Name) {                   \
    if (Diags)                                                    \
      Diags->Report(diag::err_pch_langopt_mismatch)               \
        << Description << LangOpts.Name << ExistingLangOpts.Name; \
    return true;                                                  \
  }

#define VALUE_LANGOPT(Name, Bits, Default, Description)   \
  if (ExistingLangOpts.Name != LangOpts.Name) {           \
    if (Diags)                                            \
      Diags->Report(diag::err_pch_langopt_value_mismatch) \
        << Description;                                   \
    return true;                                          \
  }

#define ENUM_LANGOPT(Name, Type, Bits, Default, Description)   \
  if (ExistingLangOpts.get##Name() != LangOpts.get##Name()) {  \
    if (Diags)                                                 \
      Diags->Report(diag::err_pch_langopt_value_mismatch)      \
        << Description;                                        \
    return true;                                               \
  }

#define COMPATIBLE_LANGOPT(Name, Bits, Default, Description)  \
  if (!AllowCompatibleDifferences)                            \
    LANGOPT(Name, Bits, Default, Description)

#define COMPATIBLE_ENUM_LANGOPT(Name, Bits, Default, Description)  \
  if (!AllowCompatibleDifferences)                                 \
    ENUM_LANGOPT(Name, Bits, Default, Description)

#define COMPATIBLE_VALUE_LANGOPT(Name, Bits, Default, Description) \
  if (!AllowCompatibleDifferences)                                 \
    VALUE_LANGOPT(Name, Bits, Default, Description)

#define BENIGN_LANGOPT(Name, Bits, Default, Description)
#define BENIGN_ENUM_LANGOPT(Name, Type, Bits, Default, Description)
#define BENIGN_VALUE_LANGOPT(Name, Type, Bits, Default, Description)
#include "clang/Basic/LangOptions.def"

  if (ExistingLangOpts.ModuleFeatures != LangOpts.ModuleFeatures) {
    if (Diags)
      Diags->Report(diag::err_pch_langopt_value_mismatch) << "module features";
    return true;
  }

  if (ExistingLangOpts.ObjCRuntime != LangOpts.ObjCRuntime) {
    if (Diags)
      Diags->Report(diag::err_pch_langopt_value_mismatch)
      << "target Objective-C runtime";
    return true;
  }

  if (ExistingLangOpts.CommentOpts.BlockCommandNames !=
      LangOpts.CommentOpts.BlockCommandNames) {
    if (Diags)
      Diags->Report(diag::err_pch_langopt_value_mismatch)
        << "block command names";
    return true;
  }

  // Sanitizer feature mismatches are treated as compatible differences. If
  // compatible differences aren't allowed, we still only want to check for
  // mismatches of non-modular sanitizers (the only ones which can affect AST
  // generation).
  if (!AllowCompatibleDifferences) {
    SanitizerMask ModularSanitizers = getPPTransparentSanitizers();
    SanitizerSet ExistingSanitizers = ExistingLangOpts.Sanitize;
    SanitizerSet ImportedSanitizers = LangOpts.Sanitize;
    ExistingSanitizers.clear(ModularSanitizers);
    ImportedSanitizers.clear(ModularSanitizers);
    if (ExistingSanitizers.Mask != ImportedSanitizers.Mask) {
      const std::string Flag = "-fsanitize=";
      if (Diags) {
#define SANITIZER(NAME, ID)                                                    \
  {                                                                            \
    bool InExistingModule = ExistingSanitizers.has(SanitizerKind::ID);         \
    bool InImportedModule = ImportedSanitizers.has(SanitizerKind::ID);         \
    if (InExistingModule != InImportedModule)                                  \
      Diags->Report(diag::err_pch_targetopt_feature_mismatch)                  \
          << InExistingModule << (Flag + NAME);                                \
  }
#include "clang/Basic/Sanitizers.def"
      }
      return true;
    }
  }

  return false;
}

/// Compare the given set of target options against an existing set of
/// target options.
///
/// \param Diags If non-NULL, diagnostics will be emitted via this engine.
///
/// \returns true if the target options mis-match, false otherwise.
static bool checkTargetOptions(const TargetOptions &TargetOpts,
                               const TargetOptions &ExistingTargetOpts,
                               DiagnosticsEngine *Diags,
                               bool AllowCompatibleDifferences = true) {
#define CHECK_TARGET_OPT(Field, Name)                             \
  if (TargetOpts.Field != ExistingTargetOpts.Field) {             \
    if (Diags)                                                    \
      Diags->Report(diag::err_pch_targetopt_mismatch)             \
        << Name << TargetOpts.Field << ExistingTargetOpts.Field;  \
    return true;                                                  \
  }

  // The triple and ABI must match exactly.
  CHECK_TARGET_OPT(Triple, "target");
  CHECK_TARGET_OPT(ABI, "target ABI");

  // We can tolerate different CPUs in many cases, notably when one CPU
  // supports a strict superset of another. When allowing compatible
  // differences skip this check.
  if (!AllowCompatibleDifferences)
    CHECK_TARGET_OPT(CPU, "target CPU");

#undef CHECK_TARGET_OPT

  // Compare feature sets.
  SmallVector<StringRef, 4> ExistingFeatures(
                                             ExistingTargetOpts.FeaturesAsWritten.begin(),
                                             ExistingTargetOpts.FeaturesAsWritten.end());
  SmallVector<StringRef, 4> ReadFeatures(TargetOpts.FeaturesAsWritten.begin(),
                                         TargetOpts.FeaturesAsWritten.end());
  llvm::sort(ExistingFeatures);
  llvm::sort(ReadFeatures);

  // We compute the set difference in both directions explicitly so that we can
  // diagnose the differences differently.
  SmallVector<StringRef, 4> UnmatchedExistingFeatures, UnmatchedReadFeatures;
  std::set_difference(
      ExistingFeatures.begin(), ExistingFeatures.end(), ReadFeatures.begin(),
      ReadFeatures.end(), std::back_inserter(UnmatchedExistingFeatures));
  std::set_difference(ReadFeatures.begin(), ReadFeatures.end(),
                      ExistingFeatures.begin(), ExistingFeatures.end(),
                      std::back_inserter(UnmatchedReadFeatures));

  // If we are allowing compatible differences and the read feature set is
  // a strict subset of the existing feature set, there is nothing to diagnose.
  if (AllowCompatibleDifferences && UnmatchedReadFeatures.empty())
    return false;

  if (Diags) {
    for (StringRef Feature : UnmatchedReadFeatures)
      Diags->Report(diag::err_pch_targetopt_feature_mismatch)
          << /* is-existing-feature */ false << Feature;
    for (StringRef Feature : UnmatchedExistingFeatures)
      Diags->Report(diag::err_pch_targetopt_feature_mismatch)
          << /* is-existing-feature */ true << Feature;
  }

  return !UnmatchedReadFeatures.empty() || !UnmatchedExistingFeatures.empty();
}

bool
PCHValidator::ReadLanguageOptions(const LangOptions &LangOpts,
                                  bool Complain,
                                  bool AllowCompatibleDifferences) {
  const LangOptions &ExistingLangOpts = PP.getLangOpts();
  return checkLanguageOptions(LangOpts, ExistingLangOpts,
                              Complain ? &Reader.Diags : nullptr,
                              AllowCompatibleDifferences);
}

bool PCHValidator::ReadTargetOptions(const TargetOptions &TargetOpts,
                                     bool Complain,
                                     bool AllowCompatibleDifferences) {
  const TargetOptions &ExistingTargetOpts = PP.getTargetInfo().getTargetOpts();
  return checkTargetOptions(TargetOpts, ExistingTargetOpts,
                            Complain ? &Reader.Diags : nullptr,
                            AllowCompatibleDifferences);
}

namespace {

using MacroDefinitionsMap =
    llvm::StringMap<std::pair<StringRef, bool /*IsUndef*/>>;
using DeclsMap = llvm::DenseMap<DeclarationName, SmallVector<NamedDecl *, 8>>;

} // namespace

static bool checkDiagnosticGroupMappings(DiagnosticsEngine &StoredDiags,
                                         DiagnosticsEngine &Diags,
                                         bool Complain) {
  using Level = DiagnosticsEngine::Level;

  // Check current mappings for new -Werror mappings, and the stored mappings
  // for cases that were explicitly mapped to *not* be errors that are now
  // errors because of options like -Werror.
  DiagnosticsEngine *MappingSources[] = { &Diags, &StoredDiags };

  for (DiagnosticsEngine *MappingSource : MappingSources) {
    for (auto DiagIDMappingPair : MappingSource->getDiagnosticMappings()) {
      diag::kind DiagID = DiagIDMappingPair.first;
      Level CurLevel = Diags.getDiagnosticLevel(DiagID, SourceLocation());
      if (CurLevel < DiagnosticsEngine::Error)
        continue; // not significant
      Level StoredLevel =
          StoredDiags.getDiagnosticLevel(DiagID, SourceLocation());
      if (StoredLevel < DiagnosticsEngine::Error) {
        if (Complain)
          Diags.Report(diag::err_pch_diagopt_mismatch) << "-Werror=" +
              Diags.getDiagnosticIDs()->getWarningOptionForDiag(DiagID).str();
        return true;
      }
    }
  }

  return false;
}

static bool isExtHandlingFromDiagsError(DiagnosticsEngine &Diags) {
  diag::Severity Ext = Diags.getExtensionHandlingBehavior();
  if (Ext == diag::Severity::Warning && Diags.getWarningsAsErrors())
    return true;
  return Ext >= diag::Severity::Error;
}

static bool checkDiagnosticMappings(DiagnosticsEngine &StoredDiags,
                                    DiagnosticsEngine &Diags,
                                    bool IsSystem, bool Complain) {
  // Top-level options
  if (IsSystem) {
    if (Diags.getSuppressSystemWarnings())
      return false;
    // If -Wsystem-headers was not enabled before, be conservative
    if (StoredDiags.getSuppressSystemWarnings()) {
      if (Complain)
        Diags.Report(diag::err_pch_diagopt_mismatch) << "-Wsystem-headers";
      return true;
    }
  }

  if (Diags.getWarningsAsErrors() && !StoredDiags.getWarningsAsErrors()) {
    if (Complain)
      Diags.Report(diag::err_pch_diagopt_mismatch) << "-Werror";
    return true;
  }

  if (Diags.getWarningsAsErrors() && Diags.getEnableAllWarnings() &&
      !StoredDiags.getEnableAllWarnings()) {
    if (Complain)
      Diags.Report(diag::err_pch_diagopt_mismatch) << "-Weverything -Werror";
    return true;
  }

  if (isExtHandlingFromDiagsError(Diags) &&
      !isExtHandlingFromDiagsError(StoredDiags)) {
    if (Complain)
      Diags.Report(diag::err_pch_diagopt_mismatch) << "-pedantic-errors";
    return true;
  }

  return checkDiagnosticGroupMappings(StoredDiags, Diags, Complain);
}

/// Return the top import module if it is implicit, nullptr otherwise.
static Module *getTopImportImplicitModule(ModuleManager &ModuleMgr,
                                          Preprocessor &PP) {
  // If the original import came from a file explicitly generated by the user,
  // don't check the diagnostic mappings.
  // FIXME: currently this is approximated by checking whether this is not a
  // module import of an implicitly-loaded module file.
  // Note: ModuleMgr.rbegin() may not be the current module, but it must be in
  // the transitive closure of its imports, since unrelated modules cannot be
  // imported until after this module finishes validation.
  ModuleFile *TopImport = &*ModuleMgr.rbegin();
  while (!TopImport->ImportedBy.empty())
    TopImport = TopImport->ImportedBy[0];
  if (TopImport->Kind != MK_ImplicitModule)
    return nullptr;

  StringRef ModuleName = TopImport->ModuleName;
  assert(!ModuleName.empty() && "diagnostic options read before module name");

  Module *M = PP.getHeaderSearchInfo().lookupModule(ModuleName);
  assert(M && "missing module");
  return M;
}

bool PCHValidator::ReadDiagnosticOptions(
    IntrusiveRefCntPtr<DiagnosticOptions> DiagOpts, bool Complain) {
  DiagnosticsEngine &ExistingDiags = PP.getDiagnostics();
  IntrusiveRefCntPtr<DiagnosticIDs> DiagIDs(ExistingDiags.getDiagnosticIDs());
  IntrusiveRefCntPtr<DiagnosticsEngine> Diags(
      new DiagnosticsEngine(DiagIDs, DiagOpts.get()));
  // This should never fail, because we would have processed these options
  // before writing them to an ASTFile.
  ProcessWarningOptions(*Diags, *DiagOpts, /*Report*/false);

  ModuleManager &ModuleMgr = Reader.getModuleManager();
  assert(ModuleMgr.size() >= 1 && "what ASTFile is this then");

  Module *TopM = getTopImportImplicitModule(ModuleMgr, PP);
  if (!TopM)
    return false;

  // FIXME: if the diagnostics are incompatible, save a DiagnosticOptions that
  // contains the union of their flags.
  return checkDiagnosticMappings(*Diags, ExistingDiags, TopM->IsSystem,
                                 Complain);
}

/// Collect the macro definitions provided by the given preprocessor
/// options.
static void
collectMacroDefinitions(const PreprocessorOptions &PPOpts,
                        MacroDefinitionsMap &Macros,
                        SmallVectorImpl<StringRef> *MacroNames = nullptr) {
  for (unsigned I = 0, N = PPOpts.Macros.size(); I != N; ++I) {
    StringRef Macro = PPOpts.Macros[I].first;
    bool IsUndef = PPOpts.Macros[I].second;

    std::pair<StringRef, StringRef> MacroPair = Macro.split('=');
    StringRef MacroName = MacroPair.first;
    StringRef MacroBody = MacroPair.second;

    // For an #undef'd macro, we only care about the name.
    if (IsUndef) {
      if (MacroNames && !Macros.count(MacroName))
        MacroNames->push_back(MacroName);

      Macros[MacroName] = std::make_pair("", true);
      continue;
    }

    // For a #define'd macro, figure out the actual definition.
    if (MacroName.size() == Macro.size())
      MacroBody = "1";
    else {
      // Note: GCC drops anything following an end-of-line character.
      StringRef::size_type End = MacroBody.find_first_of("\n\r");
      MacroBody = MacroBody.substr(0, End);
    }

    if (MacroNames && !Macros.count(MacroName))
      MacroNames->push_back(MacroName);
    Macros[MacroName] = std::make_pair(MacroBody, false);
  }
}

/// Check the preprocessor options deserialized from the control block
/// against the preprocessor options in an existing preprocessor.
///
/// \param Diags If non-null, produce diagnostics for any mismatches incurred.
/// \param Validate If true, validate preprocessor options. If false, allow
///        macros defined by \p ExistingPPOpts to override those defined by
///        \p PPOpts in SuggestedPredefines.
static bool checkPreprocessorOptions(const PreprocessorOptions &PPOpts,
                                     const PreprocessorOptions &ExistingPPOpts,
                                     DiagnosticsEngine *Diags,
                                     FileManager &FileMgr,
                                     std::string &SuggestedPredefines,
                                     const LangOptions &LangOpts,
                                     bool Validate = true) {
  // Check macro definitions.
  MacroDefinitionsMap ASTFileMacros;
  collectMacroDefinitions(PPOpts, ASTFileMacros);
  MacroDefinitionsMap ExistingMacros;
  SmallVector<StringRef, 4> ExistingMacroNames;
  collectMacroDefinitions(ExistingPPOpts, ExistingMacros, &ExistingMacroNames);

  for (unsigned I = 0, N = ExistingMacroNames.size(); I != N; ++I) {
    // Dig out the macro definition in the existing preprocessor options.
    StringRef MacroName = ExistingMacroNames[I];
    std::pair<StringRef, bool> Existing = ExistingMacros[MacroName];

    // Check whether we know anything about this macro name or not.
    llvm::StringMap<std::pair<StringRef, bool /*IsUndef*/>>::iterator Known =
        ASTFileMacros.find(MacroName);
    if (!Validate || Known == ASTFileMacros.end()) {
      // FIXME: Check whether this identifier was referenced anywhere in the
      // AST file. If so, we should reject the AST file. Unfortunately, this
      // information isn't in the control block. What shall we do about it?

      if (Existing.second) {
        SuggestedPredefines += "#undef ";
        SuggestedPredefines += MacroName.str();
        SuggestedPredefines += '\n';
      } else {
        SuggestedPredefines += "#define ";
        SuggestedPredefines += MacroName.str();
        SuggestedPredefines += ' ';
        SuggestedPredefines += Existing.first.str();
        SuggestedPredefines += '\n';
      }
      continue;
    }

    // If the macro was defined in one but undef'd in the other, we have a
    // conflict.
    if (Existing.second != Known->second.second) {
      if (Diags) {
        Diags->Report(diag::err_pch_macro_def_undef)
          << MacroName << Known->second.second;
      }
      return true;
    }

    // If the macro was #undef'd in both, or if the macro bodies are identical,
    // it's fine.
    if (Existing.second || Existing.first == Known->second.first)
      continue;

    // The macro bodies differ; complain.
    if (Diags) {
      Diags->Report(diag::err_pch_macro_def_conflict)
        << MacroName << Known->second.first << Existing.first;
    }
    return true;
  }

  // Check whether we're using predefines.
  if (PPOpts.UsePredefines != ExistingPPOpts.UsePredefines && Validate) {
    if (Diags) {
      Diags->Report(diag::err_pch_undef) << ExistingPPOpts.UsePredefines;
    }
    return true;
  }

  // Detailed record is important since it is used for the module cache hash.
  if (LangOpts.Modules &&
      PPOpts.DetailedRecord != ExistingPPOpts.DetailedRecord && Validate) {
    if (Diags) {
      Diags->Report(diag::err_pch_pp_detailed_record) << PPOpts.DetailedRecord;
    }
    return true;
  }

  // Compute the #include and #include_macros lines we need.
  for (unsigned I = 0, N = ExistingPPOpts.Includes.size(); I != N; ++I) {
    StringRef File = ExistingPPOpts.Includes[I];

    if (!ExistingPPOpts.ImplicitPCHInclude.empty() &&
        !ExistingPPOpts.PCHThroughHeader.empty()) {
      // In case the through header is an include, we must add all the includes
      // to the predefines so the start point can be determined.
      SuggestedPredefines += "#include \"";
      SuggestedPredefines += File;
      SuggestedPredefines += "\"\n";
      continue;
    }

    if (File == ExistingPPOpts.ImplicitPCHInclude)
      continue;

    if (std::find(PPOpts.Includes.begin(), PPOpts.Includes.end(), File)
          != PPOpts.Includes.end())
      continue;

    SuggestedPredefines += "#include \"";
    SuggestedPredefines += File;
    SuggestedPredefines += "\"\n";
  }

  for (unsigned I = 0, N = ExistingPPOpts.MacroIncludes.size(); I != N; ++I) {
    StringRef File = ExistingPPOpts.MacroIncludes[I];
    if (std::find(PPOpts.MacroIncludes.begin(), PPOpts.MacroIncludes.end(),
                  File)
        != PPOpts.MacroIncludes.end())
      continue;

    SuggestedPredefines += "#__include_macros \"";
    SuggestedPredefines += File;
    SuggestedPredefines += "\"\n##\n";
  }

  return false;
}

bool PCHValidator::ReadPreprocessorOptions(const PreprocessorOptions &PPOpts,
                                           bool Complain,
                                           std::string &SuggestedPredefines) {
  const PreprocessorOptions &ExistingPPOpts = PP.getPreprocessorOpts();

  return checkPreprocessorOptions(PPOpts, ExistingPPOpts,
                                  Complain? &Reader.Diags : nullptr,
                                  PP.getFileManager(),
                                  SuggestedPredefines,
                                  PP.getLangOpts());
}

bool SimpleASTReaderListener::ReadPreprocessorOptions(
                                  const PreprocessorOptions &PPOpts,
                                  bool Complain,
                                  std::string &SuggestedPredefines) {
  return checkPreprocessorOptions(PPOpts,
                                  PP.getPreprocessorOpts(),
                                  nullptr,
                                  PP.getFileManager(),
                                  SuggestedPredefines,
                                  PP.getLangOpts(),
                                  false);
}

/// Check the header search options deserialized from the control block
/// against the header search options in an existing preprocessor.
///
/// \param Diags If non-null, produce diagnostics for any mismatches incurred.
static bool checkHeaderSearchOptions(const HeaderSearchOptions &HSOpts,
                                     StringRef SpecificModuleCachePath,
                                     StringRef ExistingModuleCachePath,
                                     DiagnosticsEngine *Diags,
                                     const LangOptions &LangOpts) {
  if (LangOpts.Modules) {
    if (SpecificModuleCachePath != ExistingModuleCachePath) {
      if (Diags)
        Diags->Report(diag::err_pch_modulecache_mismatch)
          << SpecificModuleCachePath << ExistingModuleCachePath;
      return true;
    }
  }

  return false;
}

bool PCHValidator::ReadHeaderSearchOptions(const HeaderSearchOptions &HSOpts,
                                           StringRef SpecificModuleCachePath,
                                           bool Complain) {
  return checkHeaderSearchOptions(HSOpts, SpecificModuleCachePath,
                                  PP.getHeaderSearchInfo().getModuleCachePath(),
                                  Complain ? &Reader.Diags : nullptr,
                                  PP.getLangOpts());
}

void PCHValidator::ReadCounter(const ModuleFile &M, unsigned Value) {
  PP.setCounterValue(Value);
}

//===----------------------------------------------------------------------===//
// AST reader implementation
//===----------------------------------------------------------------------===//

void ASTReader::setDeserializationListener(ASTDeserializationListener *Listener,
                                           bool TakeOwnership) {
  DeserializationListener = Listener;
  OwnsDeserializationListener = TakeOwnership;
}

unsigned ASTSelectorLookupTrait::ComputeHash(Selector Sel) {
  return serialization::ComputeHash(Sel);
}

std::pair<unsigned, unsigned>
ASTSelectorLookupTrait::ReadKeyDataLength(const unsigned char*& d) {
  using namespace llvm::support;

  unsigned KeyLen = endian::readNext<uint16_t, little, unaligned>(d);
  unsigned DataLen = endian::readNext<uint16_t, little, unaligned>(d);
  return std::make_pair(KeyLen, DataLen);
}

ASTSelectorLookupTrait::internal_key_type
ASTSelectorLookupTrait::ReadKey(const unsigned char* d, unsigned) {
  using namespace llvm::support;

  SelectorTable &SelTable = Reader.getContext().Selectors;
  unsigned N = endian::readNext<uint16_t, little, unaligned>(d);
  IdentifierInfo *FirstII = Reader.getLocalIdentifier(
      F, endian::readNext<uint32_t, little, unaligned>(d));
  if (N == 0)
    return SelTable.getNullarySelector(FirstII);
  else if (N == 1)
    return SelTable.getUnarySelector(FirstII);

  SmallVector<IdentifierInfo *, 16> Args;
  Args.push_back(FirstII);
  for (unsigned I = 1; I != N; ++I)
    Args.push_back(Reader.getLocalIdentifier(
        F, endian::readNext<uint32_t, little, unaligned>(d)));

  return SelTable.getSelector(N, Args.data());
}

ASTSelectorLookupTrait::data_type
ASTSelectorLookupTrait::ReadData(Selector, const unsigned char* d,
                                 unsigned DataLen) {
  using namespace llvm::support;

  data_type Result;

  Result.ID = Reader.getGlobalSelectorID(
      F, endian::readNext<uint32_t, little, unaligned>(d));
  unsigned FullInstanceBits = endian::readNext<uint16_t, little, unaligned>(d);
  unsigned FullFactoryBits = endian::readNext<uint16_t, little, unaligned>(d);
  Result.InstanceBits = FullInstanceBits & 0x3;
  Result.InstanceHasMoreThanOneDecl = (FullInstanceBits >> 2) & 0x1;
  Result.FactoryBits = FullFactoryBits & 0x3;
  Result.FactoryHasMoreThanOneDecl = (FullFactoryBits >> 2) & 0x1;
  unsigned NumInstanceMethods = FullInstanceBits >> 3;
  unsigned NumFactoryMethods = FullFactoryBits >> 3;

  // Load instance methods
  for (unsigned I = 0; I != NumInstanceMethods; ++I) {
    if (ObjCMethodDecl *Method = Reader.GetLocalDeclAs<ObjCMethodDecl>(
            F, endian::readNext<uint32_t, little, unaligned>(d)))
      Result.Instance.push_back(Method);
  }

  // Load factory methods
  for (unsigned I = 0; I != NumFactoryMethods; ++I) {
    if (ObjCMethodDecl *Method = Reader.GetLocalDeclAs<ObjCMethodDecl>(
            F, endian::readNext<uint32_t, little, unaligned>(d)))
      Result.Factory.push_back(Method);
  }

  return Result;
}

unsigned ASTIdentifierLookupTraitBase::ComputeHash(const internal_key_type& a) {
  return llvm::djbHash(a);
}

std::pair<unsigned, unsigned>
ASTIdentifierLookupTraitBase::ReadKeyDataLength(const unsigned char*& d) {
  using namespace llvm::support;

  unsigned DataLen = endian::readNext<uint16_t, little, unaligned>(d);
  unsigned KeyLen = endian::readNext<uint16_t, little, unaligned>(d);
  return std::make_pair(KeyLen, DataLen);
}

ASTIdentifierLookupTraitBase::internal_key_type
ASTIdentifierLookupTraitBase::ReadKey(const unsigned char* d, unsigned n) {
  assert(n >= 2 && d[n-1] == '\0');
  return StringRef((const char*) d, n-1);
}

/// Whether the given identifier is "interesting".
static bool isInterestingIdentifier(ASTReader &Reader, IdentifierInfo &II,
                                    bool IsModule) {
  return II.hadMacroDefinition() ||
         II.isPoisoned() ||
         (IsModule ? II.hasRevertedBuiltin() : II.getObjCOrBuiltinID()) ||
         II.hasRevertedTokenIDToIdentifier() ||
         (!(IsModule && Reader.getPreprocessor().getLangOpts().CPlusPlus) &&
          II.getFETokenInfo());
}

static bool readBit(unsigned &Bits) {
  bool Value = Bits & 0x1;
  Bits >>= 1;
  return Value;
}

IdentID ASTIdentifierLookupTrait::ReadIdentifierID(const unsigned char *d) {
  using namespace llvm::support;

  unsigned RawID = endian::readNext<uint32_t, little, unaligned>(d);
  return Reader.getGlobalIdentifierID(F, RawID >> 1);
}

static void markIdentifierFromAST(ASTReader &Reader, IdentifierInfo &II) {
  if (!II.isFromAST()) {
    II.setIsFromAST();
    bool IsModule = Reader.getPreprocessor().getCurrentModule() != nullptr;
    if (isInterestingIdentifier(Reader, II, IsModule))
      II.setChangedSinceDeserialization();
  }
}

IdentifierInfo *ASTIdentifierLookupTrait::ReadData(const internal_key_type& k,
                                                   const unsigned char* d,
                                                   unsigned DataLen) {
  using namespace llvm::support;

  unsigned RawID = endian::readNext<uint32_t, little, unaligned>(d);
  bool IsInteresting = RawID & 0x01;

  // Wipe out the "is interesting" bit.
  RawID = RawID >> 1;

  // Build the IdentifierInfo and link the identifier ID with it.
  IdentifierInfo *II = KnownII;
  if (!II) {
    II = &Reader.getIdentifierTable().getOwn(k);
    KnownII = II;
  }
  markIdentifierFromAST(Reader, *II);
  Reader.markIdentifierUpToDate(II);

  IdentID ID = Reader.getGlobalIdentifierID(F, RawID);
  if (!IsInteresting) {
    // For uninteresting identifiers, there's nothing else to do. Just notify
    // the reader that we've finished loading this identifier.
    Reader.SetIdentifierInfo(ID, II);
    return II;
  }

  unsigned ObjCOrBuiltinID = endian::readNext<uint16_t, little, unaligned>(d);
  unsigned Bits = endian::readNext<uint16_t, little, unaligned>(d);
  bool CPlusPlusOperatorKeyword = readBit(Bits);
  bool HasRevertedTokenIDToIdentifier = readBit(Bits);
  bool HasRevertedBuiltin = readBit(Bits);
  bool Poisoned = readBit(Bits);
  bool ExtensionToken = readBit(Bits);
  bool HadMacroDefinition = readBit(Bits);

  assert(Bits == 0 && "Extra bits in the identifier?");
  DataLen -= 8;

  // Set or check the various bits in the IdentifierInfo structure.
  // Token IDs are read-only.
  if (HasRevertedTokenIDToIdentifier && II->getTokenID() != tok::identifier)
    II->revertTokenIDToIdentifier();
  if (!F.isModule())
    II->setObjCOrBuiltinID(ObjCOrBuiltinID);
  else if (HasRevertedBuiltin && II->getBuiltinID()) {
    II->revertBuiltin();
    assert((II->hasRevertedBuiltin() ||
            II->getObjCOrBuiltinID() == ObjCOrBuiltinID) &&
           "Incorrect ObjC keyword or builtin ID");
  }
  assert(II->isExtensionToken() == ExtensionToken &&
         "Incorrect extension token flag");
  (void)ExtensionToken;
  if (Poisoned)
    II->setIsPoisoned(true);
  assert(II->isCPlusPlusOperatorKeyword() == CPlusPlusOperatorKeyword &&
         "Incorrect C++ operator keyword flag");
  (void)CPlusPlusOperatorKeyword;

  // If this identifier is a macro, deserialize the macro
  // definition.
  if (HadMacroDefinition) {
    uint32_t MacroDirectivesOffset =
        endian::readNext<uint32_t, little, unaligned>(d);
    DataLen -= 4;

    Reader.addPendingMacro(II, &F, MacroDirectivesOffset);
  }

  Reader.SetIdentifierInfo(ID, II);

  // Read all of the declarations visible at global scope with this
  // name.
  if (DataLen > 0) {
    SmallVector<uint32_t, 4> DeclIDs;
    for (; DataLen > 0; DataLen -= 4)
      DeclIDs.push_back(Reader.getGlobalDeclID(
          F, endian::readNext<uint32_t, little, unaligned>(d)));
    Reader.SetGloballyVisibleDecls(II, DeclIDs);
  }

  return II;
}

DeclarationNameKey::DeclarationNameKey(DeclarationName Name)
    : Kind(Name.getNameKind()) {
  switch (Kind) {
  case DeclarationName::Identifier:
    Data = (uint64_t)Name.getAsIdentifierInfo();
    break;
  case DeclarationName::ObjCZeroArgSelector:
  case DeclarationName::ObjCOneArgSelector:
  case DeclarationName::ObjCMultiArgSelector:
    Data = (uint64_t)Name.getObjCSelector().getAsOpaquePtr();
    break;
  case DeclarationName::CXXOperatorName:
    Data = Name.getCXXOverloadedOperator();
    break;
  case DeclarationName::CXXLiteralOperatorName:
    Data = (uint64_t)Name.getCXXLiteralIdentifier();
    break;
  case DeclarationName::CXXDeductionGuideName:
    Data = (uint64_t)Name.getCXXDeductionGuideTemplate()
               ->getDeclName().getAsIdentifierInfo();
    break;
  case DeclarationName::CXXConstructorName:
  case DeclarationName::CXXDestructorName:
  case DeclarationName::CXXConversionFunctionName:
  case DeclarationName::CXXUsingDirective:
    Data = 0;
    break;
  }
}

unsigned DeclarationNameKey::getHash() const {
  llvm::FoldingSetNodeID ID;
  ID.AddInteger(Kind);

  switch (Kind) {
  case DeclarationName::Identifier:
  case DeclarationName::CXXLiteralOperatorName:
  case DeclarationName::CXXDeductionGuideName:
    ID.AddString(((IdentifierInfo*)Data)->getName());
    break;
  case DeclarationName::ObjCZeroArgSelector:
  case DeclarationName::ObjCOneArgSelector:
  case DeclarationName::ObjCMultiArgSelector:
    ID.AddInteger(serialization::ComputeHash(Selector(Data)));
    break;
  case DeclarationName::CXXOperatorName:
    ID.AddInteger((OverloadedOperatorKind)Data);
    break;
  case DeclarationName::CXXConstructorName:
  case DeclarationName::CXXDestructorName:
  case DeclarationName::CXXConversionFunctionName:
  case DeclarationName::CXXUsingDirective:
    break;
  }

  return ID.ComputeHash();
}

ModuleFile *
ASTDeclContextNameLookupTrait::ReadFileRef(const unsigned char *&d) {
  using namespace llvm::support;

  uint32_t ModuleFileID = endian::readNext<uint32_t, little, unaligned>(d);
  return Reader.getLocalModuleFile(F, ModuleFileID);
}

std::pair<unsigned, unsigned>
ASTDeclContextNameLookupTrait::ReadKeyDataLength(const unsigned char *&d) {
  using namespace llvm::support;

  unsigned KeyLen = endian::readNext<uint16_t, little, unaligned>(d);
  unsigned DataLen = endian::readNext<uint16_t, little, unaligned>(d);
  return std::make_pair(KeyLen, DataLen);
}

ASTDeclContextNameLookupTrait::internal_key_type
ASTDeclContextNameLookupTrait::ReadKey(const unsigned char *d, unsigned) {
  using namespace llvm::support;

  auto Kind = (DeclarationName::NameKind)*d++;
  uint64_t Data;
  switch (Kind) {
  case DeclarationName::Identifier:
  case DeclarationName::CXXLiteralOperatorName:
  case DeclarationName::CXXDeductionGuideName:
    Data = (uint64_t)Reader.getLocalIdentifier(
        F, endian::readNext<uint32_t, little, unaligned>(d));
    break;
  case DeclarationName::ObjCZeroArgSelector:
  case DeclarationName::ObjCOneArgSelector:
  case DeclarationName::ObjCMultiArgSelector:
    Data =
        (uint64_t)Reader.getLocalSelector(
                             F, endian::readNext<uint32_t, little, unaligned>(
                                    d)).getAsOpaquePtr();
    break;
  case DeclarationName::CXXOperatorName:
    Data = *d++; // OverloadedOperatorKind
    break;
  case DeclarationName::CXXConstructorName:
  case DeclarationName::CXXDestructorName:
  case DeclarationName::CXXConversionFunctionName:
  case DeclarationName::CXXUsingDirective:
    Data = 0;
    break;
  case DeclarationName::CXXReflectedIdName:
    llvm_unreachable("unimplemented");
  }

  return DeclarationNameKey(Kind, Data);
}

void ASTDeclContextNameLookupTrait::ReadDataInto(internal_key_type,
                                                 const unsigned char *d,
                                                 unsigned DataLen,
                                                 data_type_builder &Val) {
  using namespace llvm::support;

  for (unsigned NumDecls = DataLen / 4; NumDecls; --NumDecls) {
    uint32_t LocalID = endian::readNext<uint32_t, little, unaligned>(d);
    Val.insert(Reader.getGlobalDeclID(F, LocalID));
  }
}

bool ASTReader::ReadLexicalDeclContextStorage(ModuleFile &M,
                                              BitstreamCursor &Cursor,
                                              uint64_t Offset,
                                              DeclContext *DC) {
  assert(Offset != 0);

  SavedStreamPosition SavedPosition(Cursor);
  if (llvm::Error Err = Cursor.JumpToBit(Offset)) {
    Error(std::move(Err));
    return true;
  }

  RecordData Record;
  StringRef Blob;
  Expected<unsigned> MaybeCode = Cursor.ReadCode();
  if (!MaybeCode) {
    Error(MaybeCode.takeError());
    return true;
  }
  unsigned Code = MaybeCode.get();

  Expected<unsigned> MaybeRecCode = Cursor.readRecord(Code, Record, &Blob);
  if (!MaybeRecCode) {
    Error(MaybeRecCode.takeError());
    return true;
  }
  unsigned RecCode = MaybeRecCode.get();
  if (RecCode != DECL_CONTEXT_LEXICAL) {
    Error("Expected lexical block");
    return true;
  }

  assert(!isa<TranslationUnitDecl>(DC) &&
         "expected a TU_UPDATE_LEXICAL record for TU");
  // If we are handling a C++ class template instantiation, we can see multiple
  // lexical updates for the same record. It's important that we select only one
  // of them, so that field numbering works properly. Just pick the first one we
  // see.
  auto &Lex = LexicalDecls[DC];
  if (!Lex.first) {
    Lex = std::make_pair(
        &M, llvm::makeArrayRef(
                reinterpret_cast<const llvm::support::unaligned_uint32_t *>(
                    Blob.data()),
                Blob.size() / 4));
  }
  DC->setHasExternalLexicalStorage(true);
  return false;
}

bool ASTReader::ReadVisibleDeclContextStorage(ModuleFile &M,
                                              BitstreamCursor &Cursor,
                                              uint64_t Offset,
                                              DeclID ID) {
  assert(Offset != 0);

  SavedStreamPosition SavedPosition(Cursor);
  if (llvm::Error Err = Cursor.JumpToBit(Offset)) {
    Error(std::move(Err));
    return true;
  }

  RecordData Record;
  StringRef Blob;
  Expected<unsigned> MaybeCode = Cursor.ReadCode();
  if (!MaybeCode) {
    Error(MaybeCode.takeError());
    return true;
  }
  unsigned Code = MaybeCode.get();

  Expected<unsigned> MaybeRecCode = Cursor.readRecord(Code, Record, &Blob);
  if (!MaybeRecCode) {
    Error(MaybeRecCode.takeError());
    return true;
  }
  unsigned RecCode = MaybeRecCode.get();
  if (RecCode != DECL_CONTEXT_VISIBLE) {
    Error("Expected visible lookup table block");
    return true;
  }

  // We can't safely determine the primary context yet, so delay attaching the
  // lookup table until we're done with recursive deserialization.
  auto *Data = (const unsigned char*)Blob.data();
  PendingVisibleUpdates[ID].push_back(PendingVisibleUpdate{&M, Data});
  return false;
}

void ASTReader::Error(StringRef Msg) const {
  Error(diag::err_fe_pch_malformed, Msg);
  if (PP.getLangOpts().Modules && !Diags.isDiagnosticInFlight() &&
      !PP.getHeaderSearchInfo().getModuleCachePath().empty()) {
    Diag(diag::note_module_cache_path)
      << PP.getHeaderSearchInfo().getModuleCachePath();
  }
}

void ASTReader::Error(unsigned DiagID, StringRef Arg1, StringRef Arg2,
                      StringRef Arg3) const {
  if (Diags.isDiagnosticInFlight())
    Diags.SetDelayedDiagnostic(DiagID, Arg1, Arg2, Arg3);
  else
    Diag(DiagID) << Arg1 << Arg2 << Arg3;
}

void ASTReader::Error(unsigned DiagID, StringRef Arg1, StringRef Arg2,
                      unsigned Select) const {
  if (!Diags.isDiagnosticInFlight())
    Diag(DiagID) << Arg1 << Arg2 << Select;
}

void ASTReader::Error(llvm::Error &&Err) const {
  Error(toString(std::move(Err)));
}

//===----------------------------------------------------------------------===//
// Source Manager Deserialization
//===----------------------------------------------------------------------===//

/// Read the line table in the source manager block.
/// \returns true if there was an error.
bool ASTReader::ParseLineTable(ModuleFile &F,
                               const RecordData &Record) {
  unsigned Idx = 0;
  LineTableInfo &LineTable = SourceMgr.getLineTable();

  // Parse the file names
  std::map<int, int> FileIDs;
  FileIDs[-1] = -1; // For unspecified filenames.
  for (unsigned I = 0; Record[Idx]; ++I) {
    // Extract the file name
    auto Filename = ReadPath(F, Record, Idx);
    FileIDs[I] = LineTable.getLineTableFilenameID(Filename);
  }
  ++Idx;

  // Parse the line entries
  std::vector<LineEntry> Entries;
  while (Idx < Record.size()) {
    int FID = Record[Idx++];
    assert(FID >= 0 && "Serialized line entries for non-local file.");
    // Remap FileID from 1-based old view.
    FID += F.SLocEntryBaseID - 1;

    // Extract the line entries
    unsigned NumEntries = Record[Idx++];
    assert(NumEntries && "no line entries for file ID");
    Entries.clear();
    Entries.reserve(NumEntries);
    for (unsigned I = 0; I != NumEntries; ++I) {
      unsigned FileOffset = Record[Idx++];
      unsigned LineNo = Record[Idx++];
      int FilenameID = FileIDs[Record[Idx++]];
      SrcMgr::CharacteristicKind FileKind
        = (SrcMgr::CharacteristicKind)Record[Idx++];
      unsigned IncludeOffset = Record[Idx++];
      Entries.push_back(LineEntry::get(FileOffset, LineNo, FilenameID,
                                       FileKind, IncludeOffset));
    }
    LineTable.AddEntry(FileID::get(FID), Entries);
  }

  return false;
}

/// Read a source manager block
bool ASTReader::ReadSourceManagerBlock(ModuleFile &F) {
  using namespace SrcMgr;

  BitstreamCursor &SLocEntryCursor = F.SLocEntryCursor;

  // Set the source-location entry cursor to the current position in
  // the stream. This cursor will be used to read the contents of the
  // source manager block initially, and then lazily read
  // source-location entries as needed.
  SLocEntryCursor = F.Stream;

  // The stream itself is going to skip over the source manager block.
  if (llvm::Error Err = F.Stream.SkipBlock()) {
    Error(std::move(Err));
    return true;
  }

  // Enter the source manager block.
  if (llvm::Error Err =
          SLocEntryCursor.EnterSubBlock(SOURCE_MANAGER_BLOCK_ID)) {
    Error(std::move(Err));
    return true;
  }

  RecordData Record;
  while (true) {
    Expected<llvm::BitstreamEntry> MaybeE =
        SLocEntryCursor.advanceSkippingSubblocks();
    if (!MaybeE) {
      Error(MaybeE.takeError());
      return true;
    }
    llvm::BitstreamEntry E = MaybeE.get();

    switch (E.Kind) {
    case llvm::BitstreamEntry::SubBlock: // Handled for us already.
    case llvm::BitstreamEntry::Error:
      Error("malformed block record in AST file");
      return true;
    case llvm::BitstreamEntry::EndBlock:
      return false;
    case llvm::BitstreamEntry::Record:
      // The interesting case.
      break;
    }

    // Read a record.
    Record.clear();
    StringRef Blob;
    Expected<unsigned> MaybeRecord =
        SLocEntryCursor.readRecord(E.ID, Record, &Blob);
    if (!MaybeRecord) {
      Error(MaybeRecord.takeError());
      return true;
    }
    switch (MaybeRecord.get()) {
    default:  // Default behavior: ignore.
      break;

    case SM_SLOC_FILE_ENTRY:
    case SM_SLOC_BUFFER_ENTRY:
    case SM_SLOC_EXPANSION_ENTRY:
      // Once we hit one of the source location entries, we're done.
      return false;
    }
  }
}

/// If a header file is not found at the path that we expect it to be
/// and the PCH file was moved from its original location, try to resolve the
/// file by assuming that header+PCH were moved together and the header is in
/// the same place relative to the PCH.
static std::string
resolveFileRelativeToOriginalDir(const std::string &Filename,
                                 const std::string &OriginalDir,
                                 const std::string &CurrDir) {
  assert(OriginalDir != CurrDir &&
         "No point trying to resolve the file if the PCH dir didn't change");

  using namespace llvm::sys;

  SmallString<128> filePath(Filename);
  fs::make_absolute(filePath);
  assert(path::is_absolute(OriginalDir));
  SmallString<128> currPCHPath(CurrDir);

  path::const_iterator fileDirI = path::begin(path::parent_path(filePath)),
                       fileDirE = path::end(path::parent_path(filePath));
  path::const_iterator origDirI = path::begin(OriginalDir),
                       origDirE = path::end(OriginalDir);
  // Skip the common path components from filePath and OriginalDir.
  while (fileDirI != fileDirE && origDirI != origDirE &&
         *fileDirI == *origDirI) {
    ++fileDirI;
    ++origDirI;
  }
  for (; origDirI != origDirE; ++origDirI)
    path::append(currPCHPath, "..");
  path::append(currPCHPath, fileDirI, fileDirE);
  path::append(currPCHPath, path::filename(Filename));
  return currPCHPath.str();
}

bool ASTReader::ReadSLocEntry(int ID) {
  if (ID == 0)
    return false;

  if (unsigned(-ID) - 2 >= getTotalNumSLocs() || ID > 0) {
    Error("source location entry ID out-of-range for AST file");
    return true;
  }

  // Local helper to read the (possibly-compressed) buffer data following the
  // entry record.
  auto ReadBuffer = [this](
      BitstreamCursor &SLocEntryCursor,
      StringRef Name) -> std::unique_ptr<llvm::MemoryBuffer> {
    RecordData Record;
    StringRef Blob;
    Expected<unsigned> MaybeCode = SLocEntryCursor.ReadCode();
    if (!MaybeCode) {
      Error(MaybeCode.takeError());
      return nullptr;
    }
    unsigned Code = MaybeCode.get();

    Expected<unsigned> MaybeRecCode =
        SLocEntryCursor.readRecord(Code, Record, &Blob);
    if (!MaybeRecCode) {
      Error(MaybeRecCode.takeError());
      return nullptr;
    }
    unsigned RecCode = MaybeRecCode.get();

    if (RecCode == SM_SLOC_BUFFER_BLOB_COMPRESSED) {
      if (!llvm::zlib::isAvailable()) {
        Error("zlib is not available");
        return nullptr;
      }
      SmallString<0> Uncompressed;
      if (llvm::Error E =
              llvm::zlib::uncompress(Blob, Uncompressed, Record[0])) {
        Error("could not decompress embedded file contents: " +
              llvm::toString(std::move(E)));
        return nullptr;
      }
      return llvm::MemoryBuffer::getMemBufferCopy(Uncompressed, Name);
    } else if (RecCode == SM_SLOC_BUFFER_BLOB) {
      return llvm::MemoryBuffer::getMemBuffer(Blob.drop_back(1), Name, true);
    } else {
      Error("AST record has invalid code");
      return nullptr;
    }
  };

  ModuleFile *F = GlobalSLocEntryMap.find(-ID)->second;
  if (llvm::Error Err = F->SLocEntryCursor.JumpToBit(
          F->SLocEntryOffsets[ID - F->SLocEntryBaseID])) {
    Error(std::move(Err));
    return true;
  }

  BitstreamCursor &SLocEntryCursor = F->SLocEntryCursor;
  unsigned BaseOffset = F->SLocEntryBaseOffset;

  ++NumSLocEntriesRead;
  Expected<llvm::BitstreamEntry> MaybeEntry = SLocEntryCursor.advance();
  if (!MaybeEntry) {
    Error(MaybeEntry.takeError());
    return true;
  }
  llvm::BitstreamEntry Entry = MaybeEntry.get();

  if (Entry.Kind != llvm::BitstreamEntry::Record) {
    Error("incorrectly-formatted source location entry in AST file");
    return true;
  }

  RecordData Record;
  StringRef Blob;
  Expected<unsigned> MaybeSLOC =
      SLocEntryCursor.readRecord(Entry.ID, Record, &Blob);
  if (!MaybeSLOC) {
    Error(MaybeSLOC.takeError());
    return true;
  }
  switch (MaybeSLOC.get()) {
  default:
    Error("incorrectly-formatted source location entry in AST file");
    return true;

  case SM_SLOC_FILE_ENTRY: {
    // We will detect whether a file changed and return 'Failure' for it, but
    // we will also try to fail gracefully by setting up the SLocEntry.
    unsigned InputID = Record[4];
    InputFile IF = getInputFile(*F, InputID);
    const FileEntry *File = IF.getFile();
    bool OverriddenBuffer = IF.isOverridden();

    // Note that we only check if a File was returned. If it was out-of-date
    // we have complained but we will continue creating a FileID to recover
    // gracefully.
    if (!File)
      return true;

    SourceLocation IncludeLoc = ReadSourceLocation(*F, Record[1]);
    if (IncludeLoc.isInvalid() && F->Kind != MK_MainFile) {
      // This is the module's main file.
      IncludeLoc = getImportLocation(F);
    }
    SrcMgr::CharacteristicKind
      FileCharacter = (SrcMgr::CharacteristicKind)Record[2];
    // FIXME: The FileID should be created from the FileEntryRef.
    FileID FID = SourceMgr.createFileID(File, IncludeLoc, FileCharacter,
                                        ID, BaseOffset + Record[0]);
    SrcMgr::FileInfo &FileInfo =
          const_cast<SrcMgr::FileInfo&>(SourceMgr.getSLocEntry(FID).getFile());
    FileInfo.NumCreatedFIDs = Record[5];
    if (Record[3])
      FileInfo.setHasLineDirectives();

    unsigned NumFileDecls = Record[7];
    if (NumFileDecls && ContextObj) {
      const DeclID *FirstDecl = F->FileSortedDecls + Record[6];
      assert(F->FileSortedDecls && "FILE_SORTED_DECLS not encountered yet ?");
      FileDeclIDs[FID] = FileDeclsInfo(F, llvm::makeArrayRef(FirstDecl,
                                                             NumFileDecls));
    }

    const SrcMgr::ContentCache *ContentCache
      = SourceMgr.getOrCreateContentCache(File, isSystem(FileCharacter));
    if (OverriddenBuffer && !ContentCache->BufferOverridden &&
        ContentCache->ContentsEntry == ContentCache->OrigEntry &&
        !ContentCache->getRawBuffer()) {
      auto Buffer = ReadBuffer(SLocEntryCursor, File->getName());
      if (!Buffer)
        return true;
      SourceMgr.overrideFileContents(File, std::move(Buffer));
    }

    break;
  }

  case SM_SLOC_BUFFER_ENTRY: {
    const char *Name = Blob.data();
    unsigned Offset = Record[0];
    SrcMgr::CharacteristicKind
      FileCharacter = (SrcMgr::CharacteristicKind)Record[2];
    SourceLocation IncludeLoc = ReadSourceLocation(*F, Record[1]);
    if (IncludeLoc.isInvalid() && F->isModule()) {
      IncludeLoc = getImportLocation(F);
    }

    auto Buffer = ReadBuffer(SLocEntryCursor, Name);
    if (!Buffer)
      return true;
    SourceMgr.createFileID(std::move(Buffer), FileCharacter, ID,
                           BaseOffset + Offset, IncludeLoc);
    break;
  }

  case SM_SLOC_EXPANSION_ENTRY: {
    SourceLocation SpellingLoc = ReadSourceLocation(*F, Record[1]);
    SourceMgr.createExpansionLoc(SpellingLoc,
                                     ReadSourceLocation(*F, Record[2]),
                                     ReadSourceLocation(*F, Record[3]),
                                     Record[5],
                                     Record[4],
                                     ID,
                                     BaseOffset + Record[0]);
    break;
  }
  }

  return false;
}

std::pair<SourceLocation, StringRef> ASTReader::getModuleImportLoc(int ID) {
  if (ID == 0)
    return std::make_pair(SourceLocation(), "");

  if (unsigned(-ID) - 2 >= getTotalNumSLocs() || ID > 0) {
    Error("source location entry ID out-of-range for AST file");
    return std::make_pair(SourceLocation(), "");
  }

  // Find which module file this entry lands in.
  ModuleFile *M = GlobalSLocEntryMap.find(-ID)->second;
  if (!M->isModule())
    return std::make_pair(SourceLocation(), "");

  // FIXME: Can we map this down to a particular submodule? That would be
  // ideal.
  return std::make_pair(M->ImportLoc, StringRef(M->ModuleName));
}

/// Find the location where the module F is imported.
SourceLocation ASTReader::getImportLocation(ModuleFile *F) {
  if (F->ImportLoc.isValid())
    return F->ImportLoc;

  // Otherwise we have a PCH. It's considered to be "imported" at the first
  // location of its includer.
  if (F->ImportedBy.empty() || !F->ImportedBy[0]) {
    // Main file is the importer.
    assert(SourceMgr.getMainFileID().isValid() && "missing main file");
    return SourceMgr.getLocForStartOfFile(SourceMgr.getMainFileID());
  }
  return F->ImportedBy[0]->FirstLoc;
}

/// Enter a subblock of the specified BlockID with the specified cursor. Read
/// the abbreviations that are at the top of the block and then leave the cursor
/// pointing into the block.
bool ASTReader::ReadBlockAbbrevs(BitstreamCursor &Cursor, unsigned BlockID) {
  if (llvm::Error Err = Cursor.EnterSubBlock(BlockID)) {
    // FIXME this drops errors on the floor.
    consumeError(std::move(Err));
    return true;
  }

  while (true) {
    uint64_t Offset = Cursor.GetCurrentBitNo();
    Expected<unsigned> MaybeCode = Cursor.ReadCode();
    if (!MaybeCode) {
      // FIXME this drops errors on the floor.
      consumeError(MaybeCode.takeError());
      return true;
    }
    unsigned Code = MaybeCode.get();

    // We expect all abbrevs to be at the start of the block.
    if (Code != llvm::bitc::DEFINE_ABBREV) {
      if (llvm::Error Err = Cursor.JumpToBit(Offset)) {
        // FIXME this drops errors on the floor.
        consumeError(std::move(Err));
        return true;
      }
      return false;
    }
    if (llvm::Error Err = Cursor.ReadAbbrevRecord()) {
      // FIXME this drops errors on the floor.
      consumeError(std::move(Err));
      return true;
    }
  }
}

Token ASTReader::ReadToken(ModuleFile &F, const RecordDataImpl &Record,
                           unsigned &Idx) {
  Token Tok;
  Tok.startToken();
  Tok.setLocation(ReadSourceLocation(F, Record, Idx));
  Tok.setLength(Record[Idx++]);
  if (IdentifierInfo *II = getLocalIdentifier(F, Record[Idx++]))
    Tok.setIdentifierInfo(II);
  Tok.setKind((tok::TokenKind)Record[Idx++]);
  Tok.setFlag((Token::TokenFlags)Record[Idx++]);
  return Tok;
}

MacroInfo *ASTReader::ReadMacroRecord(ModuleFile &F, uint64_t Offset) {
  BitstreamCursor &Stream = F.MacroCursor;

  // Keep track of where we are in the stream, then jump back there
  // after reading this macro.
  SavedStreamPosition SavedPosition(Stream);

  if (llvm::Error Err = Stream.JumpToBit(Offset)) {
    // FIXME this drops errors on the floor.
    consumeError(std::move(Err));
    return nullptr;
  }
  RecordData Record;
  SmallVector<IdentifierInfo*, 16> MacroParams;
  MacroInfo *Macro = nullptr;

  while (true) {
    // Advance to the next record, but if we get to the end of the block, don't
    // pop it (removing all the abbreviations from the cursor) since we want to
    // be able to reseek within the block and read entries.
    unsigned Flags = BitstreamCursor::AF_DontPopBlockAtEnd;
    Expected<llvm::BitstreamEntry> MaybeEntry =
        Stream.advanceSkippingSubblocks(Flags);
    if (!MaybeEntry) {
      Error(MaybeEntry.takeError());
      return Macro;
    }
    llvm::BitstreamEntry Entry = MaybeEntry.get();

    switch (Entry.Kind) {
    case llvm::BitstreamEntry::SubBlock: // Handled for us already.
    case llvm::BitstreamEntry::Error:
      Error("malformed block record in AST file");
      return Macro;
    case llvm::BitstreamEntry::EndBlock:
      return Macro;
    case llvm::BitstreamEntry::Record:
      // The interesting case.
      break;
    }

    // Read a record.
    Record.clear();
    PreprocessorRecordTypes RecType;
    if (Expected<unsigned> MaybeRecType = Stream.readRecord(Entry.ID, Record))
      RecType = (PreprocessorRecordTypes)MaybeRecType.get();
    else {
      Error(MaybeRecType.takeError());
      return Macro;
    }
    switch (RecType) {
    case PP_MODULE_MACRO:
    case PP_MACRO_DIRECTIVE_HISTORY:
      return Macro;

    case PP_MACRO_OBJECT_LIKE:
    case PP_MACRO_FUNCTION_LIKE: {
      // If we already have a macro, that means that we've hit the end
      // of the definition of the macro we were looking for. We're
      // done.
      if (Macro)
        return Macro;

      unsigned NextIndex = 1; // Skip identifier ID.
      SourceLocation Loc = ReadSourceLocation(F, Record, NextIndex);
      MacroInfo *MI = PP.AllocateMacroInfo(Loc);
      MI->setDefinitionEndLoc(ReadSourceLocation(F, Record, NextIndex));
      MI->setIsUsed(Record[NextIndex++]);
      MI->setUsedForHeaderGuard(Record[NextIndex++]);

      if (RecType == PP_MACRO_FUNCTION_LIKE) {
        // Decode function-like macro info.
        bool isC99VarArgs = Record[NextIndex++];
        bool isGNUVarArgs = Record[NextIndex++];
        bool hasCommaPasting = Record[NextIndex++];
        MacroParams.clear();
        unsigned NumArgs = Record[NextIndex++];
        for (unsigned i = 0; i != NumArgs; ++i)
          MacroParams.push_back(getLocalIdentifier(F, Record[NextIndex++]));

        // Install function-like macro info.
        MI->setIsFunctionLike();
        if (isC99VarArgs) MI->setIsC99Varargs();
        if (isGNUVarArgs) MI->setIsGNUVarargs();
        if (hasCommaPasting) MI->setHasCommaPasting();
        MI->setParameterList(MacroParams, PP.getPreprocessorAllocator());
      }

      // Remember that we saw this macro last so that we add the tokens that
      // form its body to it.
      Macro = MI;

      if (NextIndex + 1 == Record.size() && PP.getPreprocessingRecord() &&
          Record[NextIndex]) {
        // We have a macro definition. Register the association
        PreprocessedEntityID
            GlobalID = getGlobalPreprocessedEntityID(F, Record[NextIndex]);
        PreprocessingRecord &PPRec = *PP.getPreprocessingRecord();
        PreprocessingRecord::PPEntityID PPID =
            PPRec.getPPEntityID(GlobalID - 1, /*isLoaded=*/true);
        MacroDefinitionRecord *PPDef = cast_or_null<MacroDefinitionRecord>(
            PPRec.getPreprocessedEntity(PPID));
        if (PPDef)
          PPRec.RegisterMacroDefinition(Macro, PPDef);
      }

      ++NumMacrosRead;
      break;
    }

    case PP_TOKEN: {
      // If we see a TOKEN before a PP_MACRO_*, then the file is
      // erroneous, just pretend we didn't see this.
      if (!Macro) break;

      unsigned Idx = 0;
      Token Tok = ReadToken(F, Record, Idx);
      Macro->AddTokenToBody(Tok);
      break;
    }
    }
  }
}

PreprocessedEntityID
ASTReader::getGlobalPreprocessedEntityID(ModuleFile &M,
                                         unsigned LocalID) const {
  if (!M.ModuleOffsetMap.empty())
    ReadModuleOffsetMap(M);

  ContinuousRangeMap<uint32_t, int, 2>::const_iterator
    I = M.PreprocessedEntityRemap.find(LocalID - NUM_PREDEF_PP_ENTITY_IDS);
  assert(I != M.PreprocessedEntityRemap.end()
         && "Invalid index into preprocessed entity index remap");

  return LocalID + I->second;
}

unsigned HeaderFileInfoTrait::ComputeHash(internal_key_ref ikey) {
  return llvm::hash_combine(ikey.Size, ikey.ModTime);
}

HeaderFileInfoTrait::internal_key_type
HeaderFileInfoTrait::GetInternalKey(const FileEntry *FE) {
  internal_key_type ikey = {FE->getSize(),
                            M.HasTimestamps ? FE->getModificationTime() : 0,
                            FE->getName(), /*Imported*/ false};
  return ikey;
}

bool HeaderFileInfoTrait::EqualKey(internal_key_ref a, internal_key_ref b) {
  if (a.Size != b.Size || (a.ModTime && b.ModTime && a.ModTime != b.ModTime))
    return false;

  if (llvm::sys::path::is_absolute(a.Filename) && a.Filename == b.Filename)
    return true;

  // Determine whether the actual files are equivalent.
  FileManager &FileMgr = Reader.getFileManager();
  auto GetFile = [&](const internal_key_type &Key) -> const FileEntry* {
    if (!Key.Imported) {
      if (auto File = FileMgr.getFile(Key.Filename))
        return *File;
      return nullptr;
    }

    std::string Resolved = Key.Filename;
    Reader.ResolveImportedPath(M, Resolved);
    if (auto File = FileMgr.getFile(Resolved))
      return *File;
    return nullptr;
  };

  const FileEntry *FEA = GetFile(a);
  const FileEntry *FEB = GetFile(b);
  return FEA && FEA == FEB;
}

std::pair<unsigned, unsigned>
HeaderFileInfoTrait::ReadKeyDataLength(const unsigned char*& d) {
  using namespace llvm::support;

  unsigned KeyLen = (unsigned) endian::readNext<uint16_t, little, unaligned>(d);
  unsigned DataLen = (unsigned) *d++;
  return std::make_pair(KeyLen, DataLen);
}

HeaderFileInfoTrait::internal_key_type
HeaderFileInfoTrait::ReadKey(const unsigned char *d, unsigned) {
  using namespace llvm::support;

  internal_key_type ikey;
  ikey.Size = off_t(endian::readNext<uint64_t, little, unaligned>(d));
  ikey.ModTime = time_t(endian::readNext<uint64_t, little, unaligned>(d));
  ikey.Filename = (const char *)d;
  ikey.Imported = true;
  return ikey;
}

HeaderFileInfoTrait::data_type
HeaderFileInfoTrait::ReadData(internal_key_ref key, const unsigned char *d,
                              unsigned DataLen) {
  using namespace llvm::support;

  const unsigned char *End = d + DataLen;
  HeaderFileInfo HFI;
  unsigned Flags = *d++;
  // FIXME: Refactor with mergeHeaderFileInfo in HeaderSearch.cpp.
  HFI.isImport |= (Flags >> 5) & 0x01;
  HFI.isPragmaOnce |= (Flags >> 4) & 0x01;
  HFI.DirInfo = (Flags >> 1) & 0x07;
  HFI.IndexHeaderMapHeader = Flags & 0x01;
  // FIXME: Find a better way to handle this. Maybe just store a
  // "has been included" flag?
  HFI.NumIncludes = std::max(endian::readNext<uint16_t, little, unaligned>(d),
                             HFI.NumIncludes);
  HFI.ControllingMacroID = Reader.getGlobalIdentifierID(
      M, endian::readNext<uint32_t, little, unaligned>(d));
  if (unsigned FrameworkOffset =
          endian::readNext<uint32_t, little, unaligned>(d)) {
    // The framework offset is 1 greater than the actual offset,
    // since 0 is used as an indicator for "no framework name".
    StringRef FrameworkName(FrameworkStrings + FrameworkOffset - 1);
    HFI.Framework = HS->getUniqueFrameworkName(FrameworkName);
  }

  assert((End - d) % 4 == 0 &&
         "Wrong data length in HeaderFileInfo deserialization");
  while (d != End) {
    uint32_t LocalSMID = endian::readNext<uint32_t, little, unaligned>(d);
    auto HeaderRole = static_cast<ModuleMap::ModuleHeaderRole>(LocalSMID & 3);
    LocalSMID >>= 2;

    // This header is part of a module. Associate it with the module to enable
    // implicit module import.
    SubmoduleID GlobalSMID = Reader.getGlobalSubmoduleID(M, LocalSMID);
    Module *Mod = Reader.getSubmodule(GlobalSMID);
    FileManager &FileMgr = Reader.getFileManager();
    ModuleMap &ModMap =
        Reader.getPreprocessor().getHeaderSearchInfo().getModuleMap();

    std::string Filename = key.Filename;
    if (key.Imported)
      Reader.ResolveImportedPath(M, Filename);
    // FIXME: This is not always the right filename-as-written, but we're not
    // going to use this information to rebuild the module, so it doesn't make
    // a lot of difference.
    Module::Header H = { key.Filename, *FileMgr.getFile(Filename) };
    ModMap.addHeader(Mod, H, HeaderRole, /*Imported*/true);
    HFI.isModuleHeader |= !(HeaderRole & ModuleMap::TextualHeader);
  }

  // This HeaderFileInfo was externally loaded.
  HFI.External = true;
  HFI.IsValid = true;
  return HFI;
}

void ASTReader::addPendingMacro(IdentifierInfo *II,
                                ModuleFile *M,
                                uint64_t MacroDirectivesOffset) {
  assert(NumCurrentElementsDeserializing > 0 &&"Missing deserialization guard");
  PendingMacroIDs[II].push_back(PendingMacroInfo(M, MacroDirectivesOffset));
}

void ASTReader::ReadDefinedMacros() {
  // Note that we are loading defined macros.
  Deserializing Macros(this);

  for (ModuleFile &I : llvm::reverse(ModuleMgr)) {
    BitstreamCursor &MacroCursor = I.MacroCursor;

    // If there was no preprocessor block, skip this file.
    if (MacroCursor.getBitcodeBytes().empty())
      continue;

    BitstreamCursor Cursor = MacroCursor;
    if (llvm::Error Err = Cursor.JumpToBit(I.MacroStartOffset)) {
      Error(std::move(Err));
      return;
    }

    RecordData Record;
    while (true) {
      Expected<llvm::BitstreamEntry> MaybeE = Cursor.advanceSkippingSubblocks();
      if (!MaybeE) {
        Error(MaybeE.takeError());
        return;
      }
      llvm::BitstreamEntry E = MaybeE.get();

      switch (E.Kind) {
      case llvm::BitstreamEntry::SubBlock: // Handled for us already.
      case llvm::BitstreamEntry::Error:
        Error("malformed block record in AST file");
        return;
      case llvm::BitstreamEntry::EndBlock:
        goto NextCursor;

      case llvm::BitstreamEntry::Record: {
        Record.clear();
        Expected<unsigned> MaybeRecord = Cursor.readRecord(E.ID, Record);
        if (!MaybeRecord) {
          Error(MaybeRecord.takeError());
          return;
        }
        switch (MaybeRecord.get()) {
        default:  // Default behavior: ignore.
          break;

        case PP_MACRO_OBJECT_LIKE:
        case PP_MACRO_FUNCTION_LIKE: {
          IdentifierInfo *II = getLocalIdentifier(I, Record[0]);
          if (II->isOutOfDate())
            updateOutOfDateIdentifier(*II);
          break;
        }

        case PP_TOKEN:
          // Ignore tokens.
          break;
        }
        break;
      }
      }
    }
    NextCursor:  ;
  }
}

namespace {

  /// Visitor class used to look up identifirs in an AST file.
  class IdentifierLookupVisitor {
    StringRef Name;
    unsigned NameHash;
    unsigned PriorGeneration;
    unsigned &NumIdentifierLookups;
    unsigned &NumIdentifierLookupHits;
    IdentifierInfo *Found = nullptr;

  public:
    IdentifierLookupVisitor(StringRef Name, unsigned PriorGeneration,
                            unsigned &NumIdentifierLookups,
                            unsigned &NumIdentifierLookupHits)
      : Name(Name), NameHash(ASTIdentifierLookupTrait::ComputeHash(Name)),
        PriorGeneration(PriorGeneration),
        NumIdentifierLookups(NumIdentifierLookups),
        NumIdentifierLookupHits(NumIdentifierLookupHits) {}

    bool operator()(ModuleFile &M) {
      // If we've already searched this module file, skip it now.
      if (M.Generation <= PriorGeneration)
        return true;

      ASTIdentifierLookupTable *IdTable
        = (ASTIdentifierLookupTable *)M.IdentifierLookupTable;
      if (!IdTable)
        return false;

      ASTIdentifierLookupTrait Trait(IdTable->getInfoObj().getReader(), M,
                                     Found);
      ++NumIdentifierLookups;
      ASTIdentifierLookupTable::iterator Pos =
          IdTable->find_hashed(Name, NameHash, &Trait);
      if (Pos == IdTable->end())
        return false;

      // Dereferencing the iterator has the effect of building the
      // IdentifierInfo node and populating it with the various
      // declarations it needs.
      ++NumIdentifierLookupHits;
      Found = *Pos;
      return true;
    }

    // Retrieve the identifier info found within the module
    // files.
    IdentifierInfo *getIdentifierInfo() const { return Found; }
  };

} // namespace

void ASTReader::updateOutOfDateIdentifier(IdentifierInfo &II) {
  // Note that we are loading an identifier.
  Deserializing AnIdentifier(this);

  unsigned PriorGeneration = 0;
  if (getContext().getLangOpts().Modules)
    PriorGeneration = IdentifierGeneration[&II];

  // If there is a global index, look there first to determine which modules
  // provably do not have any results for this identifier.
  GlobalModuleIndex::HitSet Hits;
  GlobalModuleIndex::HitSet *HitsPtr = nullptr;
  if (!loadGlobalIndex()) {
    if (GlobalIndex->lookupIdentifier(II.getName(), Hits)) {
      HitsPtr = &Hits;
    }
  }

  IdentifierLookupVisitor Visitor(II.getName(), PriorGeneration,
                                  NumIdentifierLookups,
                                  NumIdentifierLookupHits);
  ModuleMgr.visit(Visitor, HitsPtr);
  markIdentifierUpToDate(&II);
}

void ASTReader::markIdentifierUpToDate(IdentifierInfo *II) {
  if (!II)
    return;

  II->setOutOfDate(false);

  // Update the generation for this identifier.
  if (getContext().getLangOpts().Modules)
    IdentifierGeneration[II] = getGeneration();
}

void ASTReader::resolvePendingMacro(IdentifierInfo *II,
                                    const PendingMacroInfo &PMInfo) {
  ModuleFile &M = *PMInfo.M;

  BitstreamCursor &Cursor = M.MacroCursor;
  SavedStreamPosition SavedPosition(Cursor);
  if (llvm::Error Err = Cursor.JumpToBit(PMInfo.MacroDirectivesOffset)) {
    Error(std::move(Err));
    return;
  }

  struct ModuleMacroRecord {
    SubmoduleID SubModID;
    MacroInfo *MI;
    SmallVector<SubmoduleID, 8> Overrides;
  };
  llvm::SmallVector<ModuleMacroRecord, 8> ModuleMacros;

  // We expect to see a sequence of PP_MODULE_MACRO records listing exported
  // macros, followed by a PP_MACRO_DIRECTIVE_HISTORY record with the complete
  // macro histroy.
  RecordData Record;
  while (true) {
    Expected<llvm::BitstreamEntry> MaybeEntry =
        Cursor.advance(BitstreamCursor::AF_DontPopBlockAtEnd);
    if (!MaybeEntry) {
      Error(MaybeEntry.takeError());
      return;
    }
    llvm::BitstreamEntry Entry = MaybeEntry.get();

    if (Entry.Kind != llvm::BitstreamEntry::Record) {
      Error("malformed block record in AST file");
      return;
    }

    Record.clear();
    Expected<unsigned> MaybePP = Cursor.readRecord(Entry.ID, Record);
    if (!MaybePP) {
      Error(MaybePP.takeError());
      return;
    }
    switch ((PreprocessorRecordTypes)MaybePP.get()) {
    case PP_MACRO_DIRECTIVE_HISTORY:
      break;

    case PP_MODULE_MACRO: {
      ModuleMacros.push_back(ModuleMacroRecord());
      auto &Info = ModuleMacros.back();
      Info.SubModID = getGlobalSubmoduleID(M, Record[0]);
      Info.MI = getMacro(getGlobalMacroID(M, Record[1]));
      for (int I = 2, N = Record.size(); I != N; ++I)
        Info.Overrides.push_back(getGlobalSubmoduleID(M, Record[I]));
      continue;
    }

    default:
      Error("malformed block record in AST file");
      return;
    }

    // We found the macro directive history; that's the last record
    // for this macro.
    break;
  }

  // Module macros are listed in reverse dependency order.
  {
    std::reverse(ModuleMacros.begin(), ModuleMacros.end());
    llvm::SmallVector<ModuleMacro*, 8> Overrides;
    for (auto &MMR : ModuleMacros) {
      Overrides.clear();
      for (unsigned ModID : MMR.Overrides) {
        Module *Mod = getSubmodule(ModID);
        auto *Macro = PP.getModuleMacro(Mod, II);
        assert(Macro && "missing definition for overridden macro");
        Overrides.push_back(Macro);
      }

      bool Inserted = false;
      Module *Owner = getSubmodule(MMR.SubModID);
      PP.addModuleMacro(Owner, II, MMR.MI, Overrides, Inserted);
    }
  }

  // Don't read the directive history for a module; we don't have anywhere
  // to put it.
  if (M.isModule())
    return;

  // Deserialize the macro directives history in reverse source-order.
  MacroDirective *Latest = nullptr, *Earliest = nullptr;
  unsigned Idx = 0, N = Record.size();
  while (Idx < N) {
    MacroDirective *MD = nullptr;
    SourceLocation Loc = ReadSourceLocation(M, Record, Idx);
    MacroDirective::Kind K = (MacroDirective::Kind)Record[Idx++];
    switch (K) {
    case MacroDirective::MD_Define: {
      MacroInfo *MI = getMacro(getGlobalMacroID(M, Record[Idx++]));
      MD = PP.AllocateDefMacroDirective(MI, Loc);
      break;
    }
    case MacroDirective::MD_Undefine:
      MD = PP.AllocateUndefMacroDirective(Loc);
      break;
    case MacroDirective::MD_Visibility:
      bool isPublic = Record[Idx++];
      MD = PP.AllocateVisibilityMacroDirective(Loc, isPublic);
      break;
    }

    if (!Latest)
      Latest = MD;
    if (Earliest)
      Earliest->setPrevious(MD);
    Earliest = MD;
  }

  if (Latest)
    PP.setLoadedMacroDirective(II, Earliest, Latest);
}

ASTReader::InputFileInfo
ASTReader::readInputFileInfo(ModuleFile &F, unsigned ID) {
  // Go find this input file.
  BitstreamCursor &Cursor = F.InputFilesCursor;
  SavedStreamPosition SavedPosition(Cursor);
  if (llvm::Error Err = Cursor.JumpToBit(F.InputFileOffsets[ID - 1])) {
    // FIXME this drops errors on the floor.
    consumeError(std::move(Err));
  }

  Expected<unsigned> MaybeCode = Cursor.ReadCode();
  if (!MaybeCode) {
    // FIXME this drops errors on the floor.
    consumeError(MaybeCode.takeError());
  }
  unsigned Code = MaybeCode.get();
  RecordData Record;
  StringRef Blob;

  if (Expected<unsigned> Maybe = Cursor.readRecord(Code, Record, &Blob))
    assert(static_cast<InputFileRecordTypes>(Maybe.get()) == INPUT_FILE &&
           "invalid record type for input file");
  else {
    // FIXME this drops errors on the floor.
    consumeError(Maybe.takeError());
  }

  assert(Record[0] == ID && "Bogus stored ID or offset");
  InputFileInfo R;
  R.StoredSize = static_cast<off_t>(Record[1]);
  R.StoredTime = static_cast<time_t>(Record[2]);
  R.Overridden = static_cast<bool>(Record[3]);
  R.Transient = static_cast<bool>(Record[4]);
  R.TopLevelModuleMap = static_cast<bool>(Record[5]);
  R.Filename = Blob;
  ResolveImportedPath(F, R.Filename);

  Expected<llvm::BitstreamEntry> MaybeEntry = Cursor.advance();
  if (!MaybeEntry) // FIXME this drops errors on the floor.
    consumeError(MaybeEntry.takeError());
  llvm::BitstreamEntry Entry = MaybeEntry.get();
  assert(Entry.Kind == llvm::BitstreamEntry::Record &&
         "expected record type for input file hash");

  Record.clear();
  if (Expected<unsigned> Maybe = Cursor.readRecord(Entry.ID, Record))
    assert(static_cast<InputFileRecordTypes>(Maybe.get()) == INPUT_FILE_HASH &&
           "invalid record type for input file hash");
  else {
    // FIXME this drops errors on the floor.
    consumeError(Maybe.takeError());
  }
  R.ContentHash = (static_cast<uint64_t>(Record[1]) << 32) |
                  static_cast<uint64_t>(Record[0]);
  return R;
}

static unsigned moduleKindForDiagnostic(ModuleKind Kind);
InputFile ASTReader::getInputFile(ModuleFile &F, unsigned ID, bool Complain) {
  // If this ID is bogus, just return an empty input file.
  if (ID == 0 || ID > F.InputFilesLoaded.size())
    return InputFile();

  // If we've already loaded this input file, return it.
  if (F.InputFilesLoaded[ID-1].getFile())
    return F.InputFilesLoaded[ID-1];

  if (F.InputFilesLoaded[ID-1].isNotFound())
    return InputFile();

  // Go find this input file.
  BitstreamCursor &Cursor = F.InputFilesCursor;
  SavedStreamPosition SavedPosition(Cursor);
  if (llvm::Error Err = Cursor.JumpToBit(F.InputFileOffsets[ID - 1])) {
    // FIXME this drops errors on the floor.
    consumeError(std::move(Err));
  }

  InputFileInfo FI = readInputFileInfo(F, ID);
  off_t StoredSize = FI.StoredSize;
  time_t StoredTime = FI.StoredTime;
  bool Overridden = FI.Overridden;
  bool Transient = FI.Transient;
  StringRef Filename = FI.Filename;
  uint64_t StoredContentHash = FI.ContentHash;

  const FileEntry *File = nullptr;
  if (auto FE = FileMgr.getFile(Filename, /*OpenFile=*/false))
    File = *FE;

  // If we didn't find the file, resolve it relative to the
  // original directory from which this AST file was created.
  if (File == nullptr && !F.OriginalDir.empty() && !F.BaseDirectory.empty() &&
      F.OriginalDir != F.BaseDirectory) {
    std::string Resolved = resolveFileRelativeToOriginalDir(
        Filename, F.OriginalDir, F.BaseDirectory);
    if (!Resolved.empty())
      if (auto FE = FileMgr.getFile(Resolved))
        File = *FE;
  }

  // For an overridden file, create a virtual file with the stored
  // size/timestamp.
  if ((Overridden || Transient) && File == nullptr)
    File = FileMgr.getVirtualFile(Filename, StoredSize, StoredTime);

  if (File == nullptr) {
    if (Complain) {
      std::string ErrorStr = "could not find file '";
      ErrorStr += Filename;
      ErrorStr += "' referenced by AST file '";
      ErrorStr += F.FileName;
      ErrorStr += "'";
      Error(ErrorStr);
    }
    // Record that we didn't find the file.
    F.InputFilesLoaded[ID-1] = InputFile::getNotFound();
    return InputFile();
  }

  // Check if there was a request to override the contents of the file
  // that was part of the precompiled header. Overriding such a file
  // can lead to problems when lexing using the source locations from the
  // PCH.
  SourceManager &SM = getSourceManager();
  // FIXME: Reject if the overrides are different.
  if ((!Overridden && !Transient) && SM.isFileOverridden(File)) {
    if (Complain)
      Error(diag::err_fe_pch_file_overridden, Filename);

    // After emitting the diagnostic, bypass the overriding file to recover
    // (this creates a separate FileEntry).
    File = SM.bypassFileContentsOverride(*File);
    if (!File) {
      F.InputFilesLoaded[ID - 1] = InputFile::getNotFound();
      return InputFile();
    }
  }

  enum ModificationType {
    Size,
    ModTime,
    Content,
    None,
  };
  auto HasInputFileChanged = [&]() {
    if (StoredSize != File->getSize())
      return ModificationType::Size;
    if (!DisableValidation && StoredTime &&
        StoredTime != File->getModificationTime()) {
      // In case the modification time changes but not the content,
      // accept the cached file as legit.
      if (ValidateASTInputFilesContent &&
          StoredContentHash != static_cast<uint64_t>(llvm::hash_code(-1))) {
        auto MemBuffOrError = FileMgr.getBufferForFile(File);
        if (!MemBuffOrError) {
          if (!Complain)
            return ModificationType::ModTime;
          std::string ErrorStr = "could not get buffer for file '";
          ErrorStr += File->getName();
          ErrorStr += "'";
          Error(ErrorStr);
          return ModificationType::ModTime;
        }

        auto ContentHash = hash_value(MemBuffOrError.get()->getBuffer());
        if (StoredContentHash == static_cast<uint64_t>(ContentHash))
          return ModificationType::None;
        return ModificationType::Content;
      }
      return ModificationType::ModTime;
    }
    return ModificationType::None;
  };

  bool IsOutOfDate = false;
  auto FileChange = HasInputFileChanged();
  // For an overridden file, there is nothing to validate.
  if (!Overridden && FileChange != ModificationType::None) {
    if (Complain) {
      // Build a list of the PCH imports that got us here (in reverse).
      SmallVector<ModuleFile *, 4> ImportStack(1, &F);
      while (!ImportStack.back()->ImportedBy.empty())
        ImportStack.push_back(ImportStack.back()->ImportedBy[0]);

      // The top-level PCH is stale.
      StringRef TopLevelPCHName(ImportStack.back()->FileName);
      unsigned DiagnosticKind =
          moduleKindForDiagnostic(ImportStack.back()->Kind);
      if (DiagnosticKind == 0)
        Error(diag::err_fe_pch_file_modified, Filename, TopLevelPCHName,
              (unsigned)FileChange);
      else if (DiagnosticKind == 1)
        Error(diag::err_fe_module_file_modified, Filename, TopLevelPCHName,
              (unsigned)FileChange);
      else
        Error(diag::err_fe_ast_file_modified, Filename, TopLevelPCHName,
              (unsigned)FileChange);

      // Print the import stack.
      if (ImportStack.size() > 1 && !Diags.isDiagnosticInFlight()) {
        Diag(diag::note_pch_required_by)
          << Filename << ImportStack[0]->FileName;
        for (unsigned I = 1; I < ImportStack.size(); ++I)
          Diag(diag::note_pch_required_by)
            << ImportStack[I-1]->FileName << ImportStack[I]->FileName;
      }

      if (!Diags.isDiagnosticInFlight())
        Diag(diag::note_pch_rebuild_required) << TopLevelPCHName;
    }

    IsOutOfDate = true;
  }
  // FIXME: If the file is overridden and we've already opened it,
  // issue an error (or split it into a separate FileEntry).

  InputFile IF = InputFile(File, Overridden || Transient, IsOutOfDate);

  // Note that we've loaded this input file.
  F.InputFilesLoaded[ID-1] = IF;
  return IF;
}

/// If we are loading a relocatable PCH or module file, and the filename
/// is not an absolute path, add the system or module root to the beginning of
/// the file name.
void ASTReader::ResolveImportedPath(ModuleFile &M, std::string &Filename) {
  // Resolve relative to the base directory, if we have one.
  if (!M.BaseDirectory.empty())
    return ResolveImportedPath(Filename, M.BaseDirectory);
}

void ASTReader::ResolveImportedPath(std::string &Filename, StringRef Prefix) {
  if (Filename.empty() || llvm::sys::path::is_absolute(Filename))
    return;

  SmallString<128> Buffer;
  llvm::sys::path::append(Buffer, Prefix, Filename);
  Filename.assign(Buffer.begin(), Buffer.end());
}

static bool isDiagnosedResult(ASTReader::ASTReadResult ARR, unsigned Caps) {
  switch (ARR) {
  case ASTReader::Failure: return true;
  case ASTReader::Missing: return !(Caps & ASTReader::ARR_Missing);
  case ASTReader::OutOfDate: return !(Caps & ASTReader::ARR_OutOfDate);
  case ASTReader::VersionMismatch: return !(Caps & ASTReader::ARR_VersionMismatch);
  case ASTReader::ConfigurationMismatch:
    return !(Caps & ASTReader::ARR_ConfigurationMismatch);
  case ASTReader::HadErrors: return true;
  case ASTReader::Success: return false;
  }

  llvm_unreachable("unknown ASTReadResult");
}

ASTReader::ASTReadResult ASTReader::ReadOptionsBlock(
    BitstreamCursor &Stream, unsigned ClientLoadCapabilities,
    bool AllowCompatibleConfigurationMismatch, ASTReaderListener &Listener,
    std::string &SuggestedPredefines) {
  if (llvm::Error Err = Stream.EnterSubBlock(OPTIONS_BLOCK_ID)) {
    // FIXME this drops errors on the floor.
    consumeError(std::move(Err));
    return Failure;
  }

  // Read all of the records in the options block.
  RecordData Record;
  ASTReadResult Result = Success;
  while (true) {
    Expected<llvm::BitstreamEntry> MaybeEntry = Stream.advance();
    if (!MaybeEntry) {
      // FIXME this drops errors on the floor.
      consumeError(MaybeEntry.takeError());
      return Failure;
    }
    llvm::BitstreamEntry Entry = MaybeEntry.get();

    switch (Entry.Kind) {
    case llvm::BitstreamEntry::Error:
    case llvm::BitstreamEntry::SubBlock:
      return Failure;

    case llvm::BitstreamEntry::EndBlock:
      return Result;

    case llvm::BitstreamEntry::Record:
      // The interesting case.
      break;
    }

    // Read and process a record.
    Record.clear();
    Expected<unsigned> MaybeRecordType = Stream.readRecord(Entry.ID, Record);
    if (!MaybeRecordType) {
      // FIXME this drops errors on the floor.
      consumeError(MaybeRecordType.takeError());
      return Failure;
    }
    switch ((OptionsRecordTypes)MaybeRecordType.get()) {
    case LANGUAGE_OPTIONS: {
      bool Complain = (ClientLoadCapabilities & ARR_ConfigurationMismatch) == 0;
      if (ParseLanguageOptions(Record, Complain, Listener,
                               AllowCompatibleConfigurationMismatch))
        Result = ConfigurationMismatch;
      break;
    }

    case TARGET_OPTIONS: {
      bool Complain = (ClientLoadCapabilities & ARR_ConfigurationMismatch) == 0;
      if (ParseTargetOptions(Record, Complain, Listener,
                             AllowCompatibleConfigurationMismatch))
        Result = ConfigurationMismatch;
      break;
    }

    case FILE_SYSTEM_OPTIONS: {
      bool Complain = (ClientLoadCapabilities & ARR_ConfigurationMismatch) == 0;
      if (!AllowCompatibleConfigurationMismatch &&
          ParseFileSystemOptions(Record, Complain, Listener))
        Result = ConfigurationMismatch;
      break;
    }

    case HEADER_SEARCH_OPTIONS: {
      bool Complain = (ClientLoadCapabilities & ARR_ConfigurationMismatch) == 0;
      if (!AllowCompatibleConfigurationMismatch &&
          ParseHeaderSearchOptions(Record, Complain, Listener))
        Result = ConfigurationMismatch;
      break;
    }

    case PREPROCESSOR_OPTIONS:
      bool Complain = (ClientLoadCapabilities & ARR_ConfigurationMismatch) == 0;
      if (!AllowCompatibleConfigurationMismatch &&
          ParsePreprocessorOptions(Record, Complain, Listener,
                                   SuggestedPredefines))
        Result = ConfigurationMismatch;
      break;
    }
  }
}

ASTReader::ASTReadResult
ASTReader::ReadControlBlock(ModuleFile &F,
                            SmallVectorImpl<ImportedModule> &Loaded,
                            const ModuleFile *ImportedBy,
                            unsigned ClientLoadCapabilities) {
  BitstreamCursor &Stream = F.Stream;

  if (llvm::Error Err = Stream.EnterSubBlock(CONTROL_BLOCK_ID)) {
    Error(std::move(Err));
    return Failure;
  }

  // Lambda to read the unhashed control block the first time it's called.
  //
  // For PCM files, the unhashed control block cannot be read until after the
  // MODULE_NAME record.  However, PCH files have no MODULE_NAME, and yet still
  // need to look ahead before reading the IMPORTS record.  For consistency,
  // this block is always read somehow (see BitstreamEntry::EndBlock).
  bool HasReadUnhashedControlBlock = false;
  auto readUnhashedControlBlockOnce = [&]() {
    if (!HasReadUnhashedControlBlock) {
      HasReadUnhashedControlBlock = true;
      if (ASTReadResult Result =
              readUnhashedControlBlock(F, ImportedBy, ClientLoadCapabilities))
        return Result;
    }
    return Success;
  };

  // Read all of the records and blocks in the control block.
  RecordData Record;
  unsigned NumInputs = 0;
  unsigned NumUserInputs = 0;
  StringRef BaseDirectoryAsWritten;
  while (true) {
    Expected<llvm::BitstreamEntry> MaybeEntry = Stream.advance();
    if (!MaybeEntry) {
      Error(MaybeEntry.takeError());
      return Failure;
    }
    llvm::BitstreamEntry Entry = MaybeEntry.get();

    switch (Entry.Kind) {
    case llvm::BitstreamEntry::Error:
      Error("malformed block record in AST file");
      return Failure;
    case llvm::BitstreamEntry::EndBlock: {
      // Validate the module before returning.  This call catches an AST with
      // no module name and no imports.
      if (ASTReadResult Result = readUnhashedControlBlockOnce())
        return Result;

      // Validate input files.
      const HeaderSearchOptions &HSOpts =
          PP.getHeaderSearchInfo().getHeaderSearchOpts();

      // All user input files reside at the index range [0, NumUserInputs), and
      // system input files reside at [NumUserInputs, NumInputs). For explicitly
      // loaded module files, ignore missing inputs.
      if (!DisableValidation && F.Kind != MK_ExplicitModule &&
          F.Kind != MK_PrebuiltModule) {
        bool Complain = (ClientLoadCapabilities & ARR_OutOfDate) == 0;

        // If we are reading a module, we will create a verification timestamp,
        // so we verify all input files.  Otherwise, verify only user input
        // files.

        unsigned N = NumUserInputs;
        if (ValidateSystemInputs ||
            (HSOpts.ModulesValidateOncePerBuildSession &&
             F.InputFilesValidationTimestamp <= HSOpts.BuildSessionTimestamp &&
             F.Kind == MK_ImplicitModule))
          N = NumInputs;

        for (unsigned I = 0; I < N; ++I) {
          InputFile IF = getInputFile(F, I+1, Complain);
          if (!IF.getFile() || IF.isOutOfDate())
            return OutOfDate;
        }
      }

      if (Listener)
        Listener->visitModuleFile(F.FileName, F.Kind);

      if (Listener && Listener->needsInputFileVisitation()) {
        unsigned N = Listener->needsSystemInputFileVisitation() ? NumInputs
                                                                : NumUserInputs;
        for (unsigned I = 0; I < N; ++I) {
          bool IsSystem = I >= NumUserInputs;
          InputFileInfo FI = readInputFileInfo(F, I+1);
          Listener->visitInputFile(FI.Filename, IsSystem, FI.Overridden,
                                   F.Kind == MK_ExplicitModule ||
                                   F.Kind == MK_PrebuiltModule);
        }
      }

      return Success;
    }

    case llvm::BitstreamEntry::SubBlock:
      switch (Entry.ID) {
      case INPUT_FILES_BLOCK_ID:
        F.InputFilesCursor = Stream;
        if (llvm::Error Err = Stream.SkipBlock()) {
          Error(std::move(Err));
          return Failure;
        }
        if (ReadBlockAbbrevs(F.InputFilesCursor, INPUT_FILES_BLOCK_ID)) {
          Error("malformed block record in AST file");
          return Failure;
        }
        continue;

      case OPTIONS_BLOCK_ID:
        // If we're reading the first module for this group, check its options
        // are compatible with ours. For modules it imports, no further checking
        // is required, because we checked them when we built it.
        if (Listener && !ImportedBy) {
          // Should we allow the configuration of the module file to differ from
          // the configuration of the current translation unit in a compatible
          // way?
          //
          // FIXME: Allow this for files explicitly specified with -include-pch.
          bool AllowCompatibleConfigurationMismatch =
              F.Kind == MK_ExplicitModule || F.Kind == MK_PrebuiltModule;

          ASTReadResult Result =
              ReadOptionsBlock(Stream, ClientLoadCapabilities,
                               AllowCompatibleConfigurationMismatch, *Listener,
                               SuggestedPredefines);
          if (Result == Failure) {
            Error("malformed block record in AST file");
            return Result;
          }

          if (DisableValidation ||
              (AllowConfigurationMismatch && Result == ConfigurationMismatch))
            Result = Success;

          // If we can't load the module, exit early since we likely
          // will rebuild the module anyway. The stream may be in the
          // middle of a block.
          if (Result != Success)
            return Result;
        } else if (llvm::Error Err = Stream.SkipBlock()) {
          Error(std::move(Err));
          return Failure;
        }
        continue;

      default:
        if (llvm::Error Err = Stream.SkipBlock()) {
          Error(std::move(Err));
          return Failure;
        }
        continue;
      }

    case llvm::BitstreamEntry::Record:
      // The interesting case.
      break;
    }

    // Read and process a record.
    Record.clear();
    StringRef Blob;
    Expected<unsigned> MaybeRecordType =
        Stream.readRecord(Entry.ID, Record, &Blob);
    if (!MaybeRecordType) {
      Error(MaybeRecordType.takeError());
      return Failure;
    }
    switch ((ControlRecordTypes)MaybeRecordType.get()) {
    case METADATA: {
      if (Record[0] != VERSION_MAJOR && !DisableValidation) {
        if ((ClientLoadCapabilities & ARR_VersionMismatch) == 0)
          Diag(Record[0] < VERSION_MAJOR? diag::err_pch_version_too_old
                                        : diag::err_pch_version_too_new);
        return VersionMismatch;
      }

      bool hasErrors = Record[7];
      if (hasErrors && !DisableValidation && !AllowASTWithCompilerErrors) {
        Diag(diag::err_pch_with_compiler_errors);
        return HadErrors;
      }
      if (hasErrors) {
        Diags.ErrorOccurred = true;
        Diags.UncompilableErrorOccurred = true;
        Diags.UnrecoverableErrorOccurred = true;
      }

      F.RelocatablePCH = Record[4];
      // Relative paths in a relocatable PCH are relative to our sysroot.
      if (F.RelocatablePCH)
        F.BaseDirectory = isysroot.empty() ? "/" : isysroot;

      F.HasTimestamps = Record[5];

      F.PCHHasObjectFile = Record[6];

      const std::string &CurBranch = getClangFullRepositoryVersion();
      StringRef ASTBranch = Blob;
      if (StringRef(CurBranch) != ASTBranch && !DisableValidation) {
        if ((ClientLoadCapabilities & ARR_VersionMismatch) == 0)
          Diag(diag::err_pch_different_branch) << ASTBranch << CurBranch;
        return VersionMismatch;
      }
      break;
    }

    case IMPORTS: {
      // Validate the AST before processing any imports (otherwise, untangling
      // them can be error-prone and expensive).  A module will have a name and
      // will already have been validated, but this catches the PCH case.
      if (ASTReadResult Result = readUnhashedControlBlockOnce())
        return Result;

      // Load each of the imported PCH files.
      unsigned Idx = 0, N = Record.size();
      while (Idx < N) {
        // Read information about the AST file.
        ModuleKind ImportedKind = (ModuleKind)Record[Idx++];
        // The import location will be the local one for now; we will adjust
        // all import locations of module imports after the global source
        // location info are setup, in ReadAST.
        SourceLocation ImportLoc =
            ReadUntranslatedSourceLocation(Record[Idx++]);
        off_t StoredSize = (off_t)Record[Idx++];
        time_t StoredModTime = (time_t)Record[Idx++];
        ASTFileSignature StoredSignature = {
            {{(uint32_t)Record[Idx++], (uint32_t)Record[Idx++],
              (uint32_t)Record[Idx++], (uint32_t)Record[Idx++],
              (uint32_t)Record[Idx++]}}};

        std::string ImportedName = ReadString(Record, Idx);
        std::string ImportedFile;

        // For prebuilt and explicit modules first consult the file map for
        // an override. Note that here we don't search prebuilt module
        // directories, only the explicit name to file mappings. Also, we will
        // still verify the size/signature making sure it is essentially the
        // same file but perhaps in a different location.
        if (ImportedKind == MK_PrebuiltModule || ImportedKind == MK_ExplicitModule)
          ImportedFile = PP.getHeaderSearchInfo().getPrebuiltModuleFileName(
            ImportedName, /*FileMapOnly*/ true);

        if (ImportedFile.empty())
          // Use BaseDirectoryAsWritten to ensure we use the same path in the
          // ModuleCache as when writing.
          ImportedFile = ReadPath(BaseDirectoryAsWritten, Record, Idx);
        else
          SkipPath(Record, Idx);

        // If our client can't cope with us being out of date, we can't cope with
        // our dependency being missing.
        unsigned Capabilities = ClientLoadCapabilities;
        if ((ClientLoadCapabilities & ARR_OutOfDate) == 0)
          Capabilities &= ~ARR_Missing;

        // Load the AST file.
        auto Result = ReadASTCore(ImportedFile, ImportedKind, ImportLoc, &F,
                                  Loaded, StoredSize, StoredModTime,
                                  StoredSignature, Capabilities);

        // If we diagnosed a problem, produce a backtrace.
        if (isDiagnosedResult(Result, Capabilities))
          Diag(diag::note_module_file_imported_by)
              << F.FileName << !F.ModuleName.empty() << F.ModuleName;

        switch (Result) {
        case Failure: return Failure;
          // If we have to ignore the dependency, we'll have to ignore this too.
        case Missing:
        case OutOfDate: return OutOfDate;
        case VersionMismatch: return VersionMismatch;
        case ConfigurationMismatch: return ConfigurationMismatch;
        case HadErrors: return HadErrors;
        case Success: break;
        }
      }
      break;
    }

    case ORIGINAL_FILE:
      F.OriginalSourceFileID = FileID::get(Record[0]);
      F.ActualOriginalSourceFileName = Blob;
      F.OriginalSourceFileName = F.ActualOriginalSourceFileName;
      ResolveImportedPath(F, F.OriginalSourceFileName);
      break;

    case ORIGINAL_FILE_ID:
      F.OriginalSourceFileID = FileID::get(Record[0]);
      break;

    case ORIGINAL_PCH_DIR:
      F.OriginalDir = Blob;
      break;

    case MODULE_NAME:
      F.ModuleName = Blob;
      Diag(diag::remark_module_import)
          << F.ModuleName << F.FileName << (ImportedBy ? true : false)
          << (ImportedBy ? StringRef(ImportedBy->ModuleName) : StringRef());
      if (Listener)
        Listener->ReadModuleName(F.ModuleName);

      // Validate the AST as soon as we have a name so we can exit early on
      // failure.
      if (ASTReadResult Result = readUnhashedControlBlockOnce())
        return Result;

      break;

    case MODULE_DIRECTORY: {
      // Save the BaseDirectory as written in the PCM for computing the module
      // filename for the ModuleCache.
      BaseDirectoryAsWritten = Blob;
      assert(!F.ModuleName.empty() &&
             "MODULE_DIRECTORY found before MODULE_NAME");
      // If we've already loaded a module map file covering this module, we may
      // have a better path for it (relative to the current build).
      Module *M = PP.getHeaderSearchInfo().lookupModule(
          F.ModuleName, /*AllowSearch*/ true,
          /*AllowExtraModuleMapSearch*/ true);
      if (M && M->Directory) {
        // If we're implicitly loading a module, the base directory can't
        // change between the build and use.
        // Don't emit module relocation error if we have -fno-validate-pch
        if (!PP.getPreprocessorOpts().DisablePCHValidation &&
            F.Kind != MK_ExplicitModule && F.Kind != MK_PrebuiltModule) {
          auto BuildDir = PP.getFileManager().getDirectory(Blob);
          if (!BuildDir || *BuildDir != M->Directory) {
            if ((ClientLoadCapabilities & ARR_OutOfDate) == 0)
              Diag(diag::err_imported_module_relocated)
                  << F.ModuleName << Blob << M->Directory->getName();
            return OutOfDate;
          }
        }
        F.BaseDirectory = M->Directory->getName();
      } else {
        F.BaseDirectory = Blob;
      }
      break;
    }

    case MODULE_MAP_FILE:
      if (ASTReadResult Result =
              ReadModuleMapFileBlock(Record, F, ImportedBy, ClientLoadCapabilities))
        return Result;
      break;

    case INPUT_FILE_OFFSETS:
      NumInputs = Record[0];
      NumUserInputs = Record[1];
      F.InputFileOffsets =
          (const llvm::support::unaligned_uint64_t *)Blob.data();
      F.InputFilesLoaded.resize(NumInputs);
      F.NumUserInputFiles = NumUserInputs;
      break;
    }
  }
}

ASTReader::ASTReadResult
ASTReader::ReadASTBlock(ModuleFile &F, unsigned ClientLoadCapabilities) {
  BitstreamCursor &Stream = F.Stream;

  if (llvm::Error Err = Stream.EnterSubBlock(AST_BLOCK_ID)) {
    Error(std::move(Err));
    return Failure;
  }

  // Read all of the records and blocks for the AST file.
  RecordData Record;
  while (true) {
    Expected<llvm::BitstreamEntry> MaybeEntry = Stream.advance();
    if (!MaybeEntry) {
      Error(MaybeEntry.takeError());
      return Failure;
    }
    llvm::BitstreamEntry Entry = MaybeEntry.get();

    switch (Entry.Kind) {
    case llvm::BitstreamEntry::Error:
      Error("error at end of module block in AST file");
      return Failure;
    case llvm::BitstreamEntry::EndBlock:
      // Outside of C++, we do not store a lookup map for the translation unit.
      // Instead, mark it as needing a lookup map to be built if this module
      // contains any declarations lexically within it (which it always does!).
      // This usually has no cost, since we very rarely need the lookup map for
      // the translation unit outside C++.
      if (ASTContext *Ctx = ContextObj) {
        DeclContext *DC = Ctx->getTranslationUnitDecl();
        if (DC->hasExternalLexicalStorage() && !Ctx->getLangOpts().CPlusPlus)
          DC->setMustBuildLookupTable();
      }

      return Success;
    case llvm::BitstreamEntry::SubBlock:
      switch (Entry.ID) {
      case DECLTYPES_BLOCK_ID:
        // We lazily load the decls block, but we want to set up the
        // DeclsCursor cursor to point into it.  Clone our current bitcode
        // cursor to it, enter the block and read the abbrevs in that block.
        // With the main cursor, we just skip over it.
        F.DeclsCursor = Stream;
        if (llvm::Error Err = Stream.SkipBlock()) {
          Error(std::move(Err));
          return Failure;
        }
        if (ReadBlockAbbrevs(F.DeclsCursor, DECLTYPES_BLOCK_ID)) {
          Error("malformed block record in AST file");
          return Failure;
        }
        break;

      case PREPROCESSOR_BLOCK_ID:
        F.MacroCursor = Stream;
        if (!PP.getExternalSource())
          PP.setExternalSource(this);

        if (llvm::Error Err = Stream.SkipBlock()) {
          Error(std::move(Err));
          return Failure;
        }
        if (ReadBlockAbbrevs(F.MacroCursor, PREPROCESSOR_BLOCK_ID)) {
          Error("malformed block record in AST file");
          return Failure;
        }
        F.MacroStartOffset = F.MacroCursor.GetCurrentBitNo();
        break;

      case PREPROCESSOR_DETAIL_BLOCK_ID:
        F.PreprocessorDetailCursor = Stream;

        if (llvm::Error Err = Stream.SkipBlock()) {
          Error(std::move(Err));
          return Failure;
        }
        if (ReadBlockAbbrevs(F.PreprocessorDetailCursor,
                             PREPROCESSOR_DETAIL_BLOCK_ID)) {
          Error("malformed preprocessor detail record in AST file");
          return Failure;
        }
        F.PreprocessorDetailStartOffset
        = F.PreprocessorDetailCursor.GetCurrentBitNo();

        if (!PP.getPreprocessingRecord())
          PP.createPreprocessingRecord();
        if (!PP.getPreprocessingRecord()->getExternalSource())
          PP.getPreprocessingRecord()->SetExternalSource(*this);
        break;

      case SOURCE_MANAGER_BLOCK_ID:
        if (ReadSourceManagerBlock(F))
          return Failure;
        break;

      case SUBMODULE_BLOCK_ID:
        if (ASTReadResult Result =
                ReadSubmoduleBlock(F, ClientLoadCapabilities))
          return Result;
        break;

      case COMMENTS_BLOCK_ID: {
        BitstreamCursor C = Stream;

        if (llvm::Error Err = Stream.SkipBlock()) {
          Error(std::move(Err));
          return Failure;
        }
        if (ReadBlockAbbrevs(C, COMMENTS_BLOCK_ID)) {
          Error("malformed comments block in AST file");
          return Failure;
        }
        CommentsCursors.push_back(std::make_pair(C, &F));
        break;
      }

      default:
        if (llvm::Error Err = Stream.SkipBlock()) {
          Error(std::move(Err));
          return Failure;
        }
        break;
      }
      continue;

    case llvm::BitstreamEntry::Record:
      // The interesting case.
      break;
    }

    // Read and process a record.
    Record.clear();
    StringRef Blob;
    Expected<unsigned> MaybeRecordType =
        Stream.readRecord(Entry.ID, Record, &Blob);
    if (!MaybeRecordType) {
      Error(MaybeRecordType.takeError());
      return Failure;
    }
    ASTRecordTypes RecordType = (ASTRecordTypes)MaybeRecordType.get();

    // If we're not loading an AST context, we don't care about most records.
    if (!ContextObj) {
      switch (RecordType) {
      case IDENTIFIER_TABLE:
      case IDENTIFIER_OFFSET:
      case INTERESTING_IDENTIFIERS:
      case STATISTICS:
      case PP_CONDITIONAL_STACK:
      case PP_COUNTER_VALUE:
      case SOURCE_LOCATION_OFFSETS:
      case MODULE_OFFSET_MAP:
      case SOURCE_MANAGER_LINE_TABLE:
      case SOURCE_LOCATION_PRELOADS:
      case PPD_ENTITIES_OFFSETS:
      case HEADER_SEARCH_TABLE:
      case IMPORTED_MODULES:
      case MACRO_OFFSET:
        break;
      default:
        continue;
      }
    }

    switch (RecordType) {
    default:  // Default behavior: ignore.
      break;

    case TYPE_OFFSET: {
      if (F.LocalNumTypes != 0) {
        Error("duplicate TYPE_OFFSET record in AST file");
        return Failure;
      }
      F.TypeOffsets = (const uint32_t *)Blob.data();
      F.LocalNumTypes = Record[0];
      unsigned LocalBaseTypeIndex = Record[1];
      F.BaseTypeIndex = getTotalNumTypes();

      if (F.LocalNumTypes > 0) {
        // Introduce the global -> local mapping for types within this module.
        GlobalTypeMap.insert(std::make_pair(getTotalNumTypes(), &F));

        // Introduce the local -> global mapping for types within this module.
        F.TypeRemap.insertOrReplace(
          std::make_pair(LocalBaseTypeIndex,
                         F.BaseTypeIndex - LocalBaseTypeIndex));

        TypesLoaded.resize(TypesLoaded.size() + F.LocalNumTypes);
      }
      break;
    }

    case DECL_OFFSET: {
      if (F.LocalNumDecls != 0) {
        Error("duplicate DECL_OFFSET record in AST file");
        return Failure;
      }
      F.DeclOffsets = (const DeclOffset *)Blob.data();
      F.LocalNumDecls = Record[0];
      unsigned LocalBaseDeclID = Record[1];
      F.BaseDeclID = getTotalNumDecls();

      if (F.LocalNumDecls > 0) {
        // Introduce the global -> local mapping for declarations within this
        // module.
        GlobalDeclMap.insert(
          std::make_pair(getTotalNumDecls() + NUM_PREDEF_DECL_IDS, &F));

        // Introduce the local -> global mapping for declarations within this
        // module.
        F.DeclRemap.insertOrReplace(
          std::make_pair(LocalBaseDeclID, F.BaseDeclID - LocalBaseDeclID));

        // Introduce the global -> local mapping for declarations within this
        // module.
        F.GlobalToLocalDeclIDs[&F] = LocalBaseDeclID;

        DeclsLoaded.resize(DeclsLoaded.size() + F.LocalNumDecls);
      }
      break;
    }

    case TU_UPDATE_LEXICAL: {
      DeclContext *TU = ContextObj->getTranslationUnitDecl();
      LexicalContents Contents(
          reinterpret_cast<const llvm::support::unaligned_uint32_t *>(
              Blob.data()),
          static_cast<unsigned int>(Blob.size() / 4));
      TULexicalDecls.push_back(std::make_pair(&F, Contents));
      TU->setHasExternalLexicalStorage(true);
      break;
    }

    case UPDATE_VISIBLE: {
      unsigned Idx = 0;
      serialization::DeclID ID = ReadDeclID(F, Record, Idx);
      auto *Data = (const unsigned char*)Blob.data();
      PendingVisibleUpdates[ID].push_back(PendingVisibleUpdate{&F, Data});
      // If we've already loaded the decl, perform the updates when we finish
      // loading this block.
      if (Decl *D = GetExistingDecl(ID))
        PendingUpdateRecords.push_back(
            PendingUpdateRecord(ID, D, /*JustLoaded=*/false));
      break;
    }

    case IDENTIFIER_TABLE:
      F.IdentifierTableData = Blob.data();
      if (Record[0]) {
        F.IdentifierLookupTable = ASTIdentifierLookupTable::Create(
            (const unsigned char *)F.IdentifierTableData + Record[0],
            (const unsigned char *)F.IdentifierTableData + sizeof(uint32_t),
            (const unsigned char *)F.IdentifierTableData,
            ASTIdentifierLookupTrait(*this, F));

        PP.getIdentifierTable().setExternalIdentifierLookup(this);
      }
      break;

    case IDENTIFIER_OFFSET: {
      if (F.LocalNumIdentifiers != 0) {
        Error("duplicate IDENTIFIER_OFFSET record in AST file");
        return Failure;
      }
      F.IdentifierOffsets = (const uint32_t *)Blob.data();
      F.LocalNumIdentifiers = Record[0];
      unsigned LocalBaseIdentifierID = Record[1];
      F.BaseIdentifierID = getTotalNumIdentifiers();

      if (F.LocalNumIdentifiers > 0) {
        // Introduce the global -> local mapping for identifiers within this
        // module.
        GlobalIdentifierMap.insert(std::make_pair(getTotalNumIdentifiers() + 1,
                                                  &F));

        // Introduce the local -> global mapping for identifiers within this
        // module.
        F.IdentifierRemap.insertOrReplace(
          std::make_pair(LocalBaseIdentifierID,
                         F.BaseIdentifierID - LocalBaseIdentifierID));

        IdentifiersLoaded.resize(IdentifiersLoaded.size()
                                 + F.LocalNumIdentifiers);
      }
      break;
    }

    case INTERESTING_IDENTIFIERS:
      F.PreloadIdentifierOffsets.assign(Record.begin(), Record.end());
      break;

    case EAGERLY_DESERIALIZED_DECLS:
      // FIXME: Skip reading this record if our ASTConsumer doesn't care
      // about "interesting" decls (for instance, if we're building a module).
      for (unsigned I = 0, N = Record.size(); I != N; ++I)
        EagerlyDeserializedDecls.push_back(getGlobalDeclID(F, Record[I]));
      break;

    case MODULAR_CODEGEN_DECLS:
      // FIXME: Skip reading this record if our ASTConsumer doesn't care about
      // them (ie: if we're not codegenerating this module).
      if (F.Kind == MK_MainFile)
        for (unsigned I = 0, N = Record.size(); I != N; ++I)
          EagerlyDeserializedDecls.push_back(getGlobalDeclID(F, Record[I]));
      break;

    case SPECIAL_TYPES:
      if (SpecialTypes.empty()) {
        for (unsigned I = 0, N = Record.size(); I != N; ++I)
          SpecialTypes.push_back(getGlobalTypeID(F, Record[I]));
        break;
      }

      if (SpecialTypes.size() != Record.size()) {
        Error("invalid special-types record");
        return Failure;
      }

      for (unsigned I = 0, N = Record.size(); I != N; ++I) {
        serialization::TypeID ID = getGlobalTypeID(F, Record[I]);
        if (!SpecialTypes[I])
          SpecialTypes[I] = ID;
        // FIXME: If ID && SpecialTypes[I] != ID, do we need a separate
        // merge step?
      }
      break;

    case STATISTICS:
      TotalNumStatements += Record[0];
      TotalNumMacros += Record[1];
      TotalLexicalDeclContexts += Record[2];
      TotalVisibleDeclContexts += Record[3];
      break;

    case UNUSED_FILESCOPED_DECLS:
      for (unsigned I = 0, N = Record.size(); I != N; ++I)
        UnusedFileScopedDecls.push_back(getGlobalDeclID(F, Record[I]));
      break;

    case DELEGATING_CTORS:
      for (unsigned I = 0, N = Record.size(); I != N; ++I)
        DelegatingCtorDecls.push_back(getGlobalDeclID(F, Record[I]));
      break;

    case WEAK_UNDECLARED_IDENTIFIERS:
      if (Record.size() % 4 != 0) {
        Error("invalid weak identifiers record");
        return Failure;
      }

      // FIXME: Ignore weak undeclared identifiers from non-original PCH
      // files. This isn't the way to do it :)
      WeakUndeclaredIdentifiers.clear();

      // Translate the weak, undeclared identifiers into global IDs.
      for (unsigned I = 0, N = Record.size(); I < N; /* in loop */) {
        WeakUndeclaredIdentifiers.push_back(
          getGlobalIdentifierID(F, Record[I++]));
        WeakUndeclaredIdentifiers.push_back(
          getGlobalIdentifierID(F, Record[I++]));
        WeakUndeclaredIdentifiers.push_back(
          ReadSourceLocation(F, Record, I).getRawEncoding());
        WeakUndeclaredIdentifiers.push_back(Record[I++]);
      }
      break;

    case SELECTOR_OFFSETS: {
      F.SelectorOffsets = (const uint32_t *)Blob.data();
      F.LocalNumSelectors = Record[0];
      unsigned LocalBaseSelectorID = Record[1];
      F.BaseSelectorID = getTotalNumSelectors();

      if (F.LocalNumSelectors > 0) {
        // Introduce the global -> local mapping for selectors within this
        // module.
        GlobalSelectorMap.insert(std::make_pair(getTotalNumSelectors()+1, &F));

        // Introduce the local -> global mapping for selectors within this
        // module.
        F.SelectorRemap.insertOrReplace(
          std::make_pair(LocalBaseSelectorID,
                         F.BaseSelectorID - LocalBaseSelectorID));

        SelectorsLoaded.resize(SelectorsLoaded.size() + F.LocalNumSelectors);
      }
      break;
    }

    case METHOD_POOL:
      F.SelectorLookupTableData = (const unsigned char *)Blob.data();
      if (Record[0])
        F.SelectorLookupTable
          = ASTSelectorLookupTable::Create(
                        F.SelectorLookupTableData + Record[0],
                        F.SelectorLookupTableData,
                        ASTSelectorLookupTrait(*this, F));
      TotalNumMethodPoolEntries += Record[1];
      break;

    case REFERENCED_SELECTOR_POOL:
      if (!Record.empty()) {
        for (unsigned Idx = 0, N = Record.size() - 1; Idx < N; /* in loop */) {
          ReferencedSelectorsData.push_back(getGlobalSelectorID(F,
                                                                Record[Idx++]));
          ReferencedSelectorsData.push_back(ReadSourceLocation(F, Record, Idx).
                                              getRawEncoding());
        }
      }
      break;

    case PP_CONDITIONAL_STACK:
      if (!Record.empty()) {
        unsigned Idx = 0, End = Record.size() - 1;
        bool ReachedEOFWhileSkipping = Record[Idx++];
        llvm::Optional<Preprocessor::PreambleSkipInfo> SkipInfo;
        if (ReachedEOFWhileSkipping) {
          SourceLocation HashToken = ReadSourceLocation(F, Record, Idx);
          SourceLocation IfTokenLoc = ReadSourceLocation(F, Record, Idx);
          bool FoundNonSkipPortion = Record[Idx++];
          bool FoundElse = Record[Idx++];
          SourceLocation ElseLoc = ReadSourceLocation(F, Record, Idx);
          SkipInfo.emplace(HashToken, IfTokenLoc, FoundNonSkipPortion,
                           FoundElse, ElseLoc);
        }
        SmallVector<PPConditionalInfo, 4> ConditionalStack;
        while (Idx < End) {
          auto Loc = ReadSourceLocation(F, Record, Idx);
          bool WasSkipping = Record[Idx++];
          bool FoundNonSkip = Record[Idx++];
          bool FoundElse = Record[Idx++];
          ConditionalStack.push_back(
              {Loc, WasSkipping, FoundNonSkip, FoundElse});
        }
        PP.setReplayablePreambleConditionalStack(ConditionalStack, SkipInfo);
      }
      break;

    case PP_COUNTER_VALUE:
      if (!Record.empty() && Listener)
        Listener->ReadCounter(F, Record[0]);
      break;

    case FILE_SORTED_DECLS:
      F.FileSortedDecls = (const DeclID *)Blob.data();
      F.NumFileSortedDecls = Record[0];
      break;

    case SOURCE_LOCATION_OFFSETS: {
      F.SLocEntryOffsets = (const uint32_t *)Blob.data();
      F.LocalNumSLocEntries = Record[0];
      unsigned SLocSpaceSize = Record[1];
      std::tie(F.SLocEntryBaseID, F.SLocEntryBaseOffset) =
          SourceMgr.AllocateLoadedSLocEntries(F.LocalNumSLocEntries,
                                              SLocSpaceSize);
      if (!F.SLocEntryBaseID) {
        Error("ran out of source locations");
        break;
      }
      // Make our entry in the range map. BaseID is negative and growing, so
      // we invert it. Because we invert it, though, we need the other end of
      // the range.
      unsigned RangeStart =
          unsigned(-F.SLocEntryBaseID) - F.LocalNumSLocEntries + 1;
      GlobalSLocEntryMap.insert(std::make_pair(RangeStart, &F));
      F.FirstLoc = SourceLocation::getFromRawEncoding(F.SLocEntryBaseOffset);

      // SLocEntryBaseOffset is lower than MaxLoadedOffset and decreasing.
      assert((F.SLocEntryBaseOffset & (1U << 31U)) == 0);
      GlobalSLocOffsetMap.insert(
          std::make_pair(SourceManager::MaxLoadedOffset - F.SLocEntryBaseOffset
                           - SLocSpaceSize,&F));

      // Initialize the remapping table.
      // Invalid stays invalid.
      F.SLocRemap.insertOrReplace(std::make_pair(0U, 0));
      // This module. Base was 2 when being compiled.
      F.SLocRemap.insertOrReplace(std::make_pair(2U,
                                  static_cast<int>(F.SLocEntryBaseOffset - 2)));

      TotalNumSLocEntries += F.LocalNumSLocEntries;
      break;
    }

    case MODULE_OFFSET_MAP:
      F.ModuleOffsetMap = Blob;
      break;

    case SOURCE_MANAGER_LINE_TABLE:
      if (ParseLineTable(F, Record)) {
        Error("malformed SOURCE_MANAGER_LINE_TABLE in AST file");
        return Failure;
      }
      break;

    case SOURCE_LOCATION_PRELOADS: {
      // Need to transform from the local view (1-based IDs) to the global view,
      // which is based off F.SLocEntryBaseID.
      if (!F.PreloadSLocEntries.empty()) {
        Error("Multiple SOURCE_LOCATION_PRELOADS records in AST file");
        return Failure;
      }

      F.PreloadSLocEntries.swap(Record);
      break;
    }

    case EXT_VECTOR_DECLS:
      for (unsigned I = 0, N = Record.size(); I != N; ++I)
        ExtVectorDecls.push_back(getGlobalDeclID(F, Record[I]));
      break;

    case VTABLE_USES:
      if (Record.size() % 3 != 0) {
        Error("Invalid VTABLE_USES record");
        return Failure;
      }

      // Later tables overwrite earlier ones.
      // FIXME: Modules will have some trouble with this. This is clearly not
      // the right way to do this.
      VTableUses.clear();

      for (unsigned Idx = 0, N = Record.size(); Idx != N; /* In loop */) {
        VTableUses.push_back(getGlobalDeclID(F, Record[Idx++]));
        VTableUses.push_back(
          ReadSourceLocation(F, Record, Idx).getRawEncoding());
        VTableUses.push_back(Record[Idx++]);
      }
      break;

    case PENDING_IMPLICIT_INSTANTIATIONS:
      if (PendingInstantiations.size() % 2 != 0) {
        Error("Invalid existing PendingInstantiations");
        return Failure;
      }

      if (Record.size() % 2 != 0) {
        Error("Invalid PENDING_IMPLICIT_INSTANTIATIONS block");
        return Failure;
      }

      for (unsigned I = 0, N = Record.size(); I != N; /* in loop */) {
        PendingInstantiations.push_back(getGlobalDeclID(F, Record[I++]));
        PendingInstantiations.push_back(
          ReadSourceLocation(F, Record, I).getRawEncoding());
      }
      break;

    case SEMA_DECL_REFS:
      if (Record.size() != 3) {
        Error("Invalid SEMA_DECL_REFS block");
        return Failure;
      }
      for (unsigned I = 0, N = Record.size(); I != N; ++I)
        SemaDeclRefs.push_back(getGlobalDeclID(F, Record[I]));
      break;

    case PPD_ENTITIES_OFFSETS: {
      F.PreprocessedEntityOffsets = (const PPEntityOffset *)Blob.data();
      assert(Blob.size() % sizeof(PPEntityOffset) == 0);
      F.NumPreprocessedEntities = Blob.size() / sizeof(PPEntityOffset);

      unsigned LocalBasePreprocessedEntityID = Record[0];

      unsigned StartingID;
      if (!PP.getPreprocessingRecord())
        PP.createPreprocessingRecord();
      if (!PP.getPreprocessingRecord()->getExternalSource())
        PP.getPreprocessingRecord()->SetExternalSource(*this);
      StartingID
        = PP.getPreprocessingRecord()
            ->allocateLoadedEntities(F.NumPreprocessedEntities);
      F.BasePreprocessedEntityID = StartingID;

      if (F.NumPreprocessedEntities > 0) {
        // Introduce the global -> local mapping for preprocessed entities in
        // this module.
        GlobalPreprocessedEntityMap.insert(std::make_pair(StartingID, &F));

        // Introduce the local -> global mapping for preprocessed entities in
        // this module.
        F.PreprocessedEntityRemap.insertOrReplace(
          std::make_pair(LocalBasePreprocessedEntityID,
            F.BasePreprocessedEntityID - LocalBasePreprocessedEntityID));
      }

      break;
    }

    case PPD_SKIPPED_RANGES: {
      F.PreprocessedSkippedRangeOffsets = (const PPSkippedRange*)Blob.data();
      assert(Blob.size() % sizeof(PPSkippedRange) == 0);
      F.NumPreprocessedSkippedRanges = Blob.size() / sizeof(PPSkippedRange);

      if (!PP.getPreprocessingRecord())
        PP.createPreprocessingRecord();
      if (!PP.getPreprocessingRecord()->getExternalSource())
        PP.getPreprocessingRecord()->SetExternalSource(*this);
      F.BasePreprocessedSkippedRangeID = PP.getPreprocessingRecord()
          ->allocateSkippedRanges(F.NumPreprocessedSkippedRanges);

      if (F.NumPreprocessedSkippedRanges > 0)
        GlobalSkippedRangeMap.insert(
            std::make_pair(F.BasePreprocessedSkippedRangeID, &F));
      break;
    }

    case DECL_UPDATE_OFFSETS:
      if (Record.size() % 2 != 0) {
        Error("invalid DECL_UPDATE_OFFSETS block in AST file");
        return Failure;
      }
      for (unsigned I = 0, N = Record.size(); I != N; I += 2) {
        GlobalDeclID ID = getGlobalDeclID(F, Record[I]);
        DeclUpdateOffsets[ID].push_back(std::make_pair(&F, Record[I + 1]));

        // If we've already loaded the decl, perform the updates when we finish
        // loading this block.
        if (Decl *D = GetExistingDecl(ID))
          PendingUpdateRecords.push_back(
              PendingUpdateRecord(ID, D, /*JustLoaded=*/false));
      }
      break;

    case OBJC_CATEGORIES_MAP:
      if (F.LocalNumObjCCategoriesInMap != 0) {
        Error("duplicate OBJC_CATEGORIES_MAP record in AST file");
        return Failure;
      }

      F.LocalNumObjCCategoriesInMap = Record[0];
      F.ObjCCategoriesMap = (const ObjCCategoriesInfo *)Blob.data();
      break;

    case OBJC_CATEGORIES:
      F.ObjCCategories.swap(Record);
      break;

    case CUDA_SPECIAL_DECL_REFS:
      // Later tables overwrite earlier ones.
      // FIXME: Modules will have trouble with this.
      CUDASpecialDeclRefs.clear();
      for (unsigned I = 0, N = Record.size(); I != N; ++I)
        CUDASpecialDeclRefs.push_back(getGlobalDeclID(F, Record[I]));
      break;

    case HEADER_SEARCH_TABLE:
      F.HeaderFileInfoTableData = Blob.data();
      F.LocalNumHeaderFileInfos = Record[1];
      if (Record[0]) {
        F.HeaderFileInfoTable
          = HeaderFileInfoLookupTable::Create(
                   (const unsigned char *)F.HeaderFileInfoTableData + Record[0],
                   (const unsigned char *)F.HeaderFileInfoTableData,
                   HeaderFileInfoTrait(*this, F,
                                       &PP.getHeaderSearchInfo(),
                                       Blob.data() + Record[2]));

        PP.getHeaderSearchInfo().SetExternalSource(this);
        if (!PP.getHeaderSearchInfo().getExternalLookup())
          PP.getHeaderSearchInfo().SetExternalLookup(this);
      }
      break;

    case FP_PRAGMA_OPTIONS:
      // Later tables overwrite earlier ones.
      FPPragmaOptions.swap(Record);
      break;

    case OPENCL_EXTENSIONS:
      for (unsigned I = 0, E = Record.size(); I != E; ) {
        auto Name = ReadString(Record, I);
        auto &Opt = OpenCLExtensions.OptMap[Name];
        Opt.Supported = Record[I++] != 0;
        Opt.Enabled = Record[I++] != 0;
        Opt.Avail = Record[I++];
        Opt.Core = Record[I++];
      }
      break;

    case OPENCL_EXTENSION_TYPES:
      for (unsigned I = 0, E = Record.size(); I != E;) {
        auto TypeID = static_cast<::TypeID>(Record[I++]);
        auto *Type = GetType(TypeID).getTypePtr();
        auto NumExt = static_cast<unsigned>(Record[I++]);
        for (unsigned II = 0; II != NumExt; ++II) {
          auto Ext = ReadString(Record, I);
          OpenCLTypeExtMap[Type].insert(Ext);
        }
      }
      break;

    case OPENCL_EXTENSION_DECLS:
      for (unsigned I = 0, E = Record.size(); I != E;) {
        auto DeclID = static_cast<::DeclID>(Record[I++]);
        auto *Decl = GetDecl(DeclID);
        auto NumExt = static_cast<unsigned>(Record[I++]);
        for (unsigned II = 0; II != NumExt; ++II) {
          auto Ext = ReadString(Record, I);
          OpenCLDeclExtMap[Decl].insert(Ext);
        }
      }
      break;

    case TENTATIVE_DEFINITIONS:
      for (unsigned I = 0, N = Record.size(); I != N; ++I)
        TentativeDefinitions.push_back(getGlobalDeclID(F, Record[I]));
      break;

    case KNOWN_NAMESPACES:
      for (unsigned I = 0, N = Record.size(); I != N; ++I)
        KnownNamespaces.push_back(getGlobalDeclID(F, Record[I]));
      break;

    case UNDEFINED_BUT_USED:
      if (UndefinedButUsed.size() % 2 != 0) {
        Error("Invalid existing UndefinedButUsed");
        return Failure;
      }

      if (Record.size() % 2 != 0) {
        Error("invalid undefined-but-used record");
        return Failure;
      }
      for (unsigned I = 0, N = Record.size(); I != N; /* in loop */) {
        UndefinedButUsed.push_back(getGlobalDeclID(F, Record[I++]));
        UndefinedButUsed.push_back(
            ReadSourceLocation(F, Record, I).getRawEncoding());
      }
      break;

    case DELETE_EXPRS_TO_ANALYZE:
      for (unsigned I = 0, N = Record.size(); I != N;) {
        DelayedDeleteExprs.push_back(getGlobalDeclID(F, Record[I++]));
        const uint64_t Count = Record[I++];
        DelayedDeleteExprs.push_back(Count);
        for (uint64_t C = 0; C < Count; ++C) {
          DelayedDeleteExprs.push_back(ReadSourceLocation(F, Record, I).getRawEncoding());
          bool IsArrayForm = Record[I++] == 1;
          DelayedDeleteExprs.push_back(IsArrayForm);
        }
      }
      break;

    case IMPORTED_MODULES:
      if (!F.isModule()) {
        // If we aren't loading a module (which has its own exports), make
        // all of the imported modules visible.
        // FIXME: Deal with macros-only imports.
        for (unsigned I = 0, N = Record.size(); I != N; /**/) {
          unsigned GlobalID = getGlobalSubmoduleID(F, Record[I++]);
          SourceLocation Loc = ReadSourceLocation(F, Record, I);
          if (GlobalID) {
            ImportedModules.push_back(ImportedSubmodule(GlobalID, Loc));
            if (DeserializationListener)
              DeserializationListener->ModuleImportRead(GlobalID, Loc);
          }
        }
      }
      break;

    case MACRO_OFFSET: {
      if (F.LocalNumMacros != 0) {
        Error("duplicate MACRO_OFFSET record in AST file");
        return Failure;
      }
      F.MacroOffsets = (const uint32_t *)Blob.data();
      F.LocalNumMacros = Record[0];
      unsigned LocalBaseMacroID = Record[1];
      F.BaseMacroID = getTotalNumMacros();

      if (F.LocalNumMacros > 0) {
        // Introduce the global -> local mapping for macros within this module.
        GlobalMacroMap.insert(std::make_pair(getTotalNumMacros() + 1, &F));

        // Introduce the local -> global mapping for macros within this module.
        F.MacroRemap.insertOrReplace(
          std::make_pair(LocalBaseMacroID,
                         F.BaseMacroID - LocalBaseMacroID));

        MacrosLoaded.resize(MacrosLoaded.size() + F.LocalNumMacros);
      }
      break;
    }

    case LATE_PARSED_TEMPLATE:
      LateParsedTemplates.append(Record.begin(), Record.end());
      break;

    case OPTIMIZE_PRAGMA_OPTIONS:
      if (Record.size() != 1) {
        Error("invalid pragma optimize record");
        return Failure;
      }
      OptimizeOffPragmaLocation = ReadSourceLocation(F, Record[0]);
      break;

    case MSSTRUCT_PRAGMA_OPTIONS:
      if (Record.size() != 1) {
        Error("invalid pragma ms_struct record");
        return Failure;
      }
      PragmaMSStructState = Record[0];
      break;

    case POINTERS_TO_MEMBERS_PRAGMA_OPTIONS:
      if (Record.size() != 2) {
        Error("invalid pragma ms_struct record");
        return Failure;
      }
      PragmaMSPointersToMembersState = Record[0];
      PointersToMembersPragmaLocation = ReadSourceLocation(F, Record[1]);
      break;

    case UNUSED_LOCAL_TYPEDEF_NAME_CANDIDATES:
      for (unsigned I = 0, N = Record.size(); I != N; ++I)
        UnusedLocalTypedefNameCandidates.push_back(
            getGlobalDeclID(F, Record[I]));
      break;

    case CUDA_PRAGMA_FORCE_HOST_DEVICE_DEPTH:
      if (Record.size() != 1) {
        Error("invalid cuda pragma options record");
        return Failure;
      }
      ForceCUDAHostDeviceDepth = Record[0];
      break;

    case PACK_PRAGMA_OPTIONS: {
      if (Record.size() < 3) {
        Error("invalid pragma pack record");
        return Failure;
      }
      PragmaPackCurrentValue = Record[0];
      PragmaPackCurrentLocation = ReadSourceLocation(F, Record[1]);
      unsigned NumStackEntries = Record[2];
      unsigned Idx = 3;
      // Reset the stack when importing a new module.
      PragmaPackStack.clear();
      for (unsigned I = 0; I < NumStackEntries; ++I) {
        PragmaPackStackEntry Entry;
        Entry.Value = Record[Idx++];
        Entry.Location = ReadSourceLocation(F, Record[Idx++]);
        Entry.PushLocation = ReadSourceLocation(F, Record[Idx++]);
        PragmaPackStrings.push_back(ReadString(Record, Idx));
        Entry.SlotLabel = PragmaPackStrings.back();
        PragmaPackStack.push_back(Entry);
      }
      break;
    }
    }
  }
}

void ASTReader::ReadModuleOffsetMap(ModuleFile &F) const {
  assert(!F.ModuleOffsetMap.empty() && "no module offset map to read");

  // Additional remapping information.
  const unsigned char *Data = (const unsigned char*)F.ModuleOffsetMap.data();
  const unsigned char *DataEnd = Data + F.ModuleOffsetMap.size();
  F.ModuleOffsetMap = StringRef();

  // If we see this entry before SOURCE_LOCATION_OFFSETS, add placeholders.
  if (F.SLocRemap.find(0) == F.SLocRemap.end()) {
    F.SLocRemap.insert(std::make_pair(0U, 0));
    F.SLocRemap.insert(std::make_pair(2U, 1));
  }

  // Continuous range maps we may be updating in our module.
  using RemapBuilder = ContinuousRangeMap<uint32_t, int, 2>::Builder;
  RemapBuilder SLocRemap(F.SLocRemap);
  RemapBuilder IdentifierRemap(F.IdentifierRemap);
  RemapBuilder MacroRemap(F.MacroRemap);
  RemapBuilder PreprocessedEntityRemap(F.PreprocessedEntityRemap);
  RemapBuilder SubmoduleRemap(F.SubmoduleRemap);
  RemapBuilder SelectorRemap(F.SelectorRemap);
  RemapBuilder DeclRemap(F.DeclRemap);
  RemapBuilder TypeRemap(F.TypeRemap);

  while (Data < DataEnd) {
    // FIXME: Looking up dependency modules by filename is horrible. Let's
    // start fixing this with prebuilt and explicit modules and see how it
    // goes...
    using namespace llvm::support;
    ModuleKind Kind = static_cast<ModuleKind>(
      endian::readNext<uint8_t, little, unaligned>(Data));
    uint16_t Len = endian::readNext<uint16_t, little, unaligned>(Data);
    StringRef Name = StringRef((const char*)Data, Len);
    Data += Len;
    ModuleFile *OM = (Kind == MK_PrebuiltModule || Kind == MK_ExplicitModule
                      ? ModuleMgr.lookupByModuleName(Name)
                      : ModuleMgr.lookupByFileName(Name));
    if (!OM) {
      std::string Msg =
          "SourceLocation remap refers to unknown module, cannot find ";
      Msg.append(Name);
      Error(Msg);
      return;
    }

    uint32_t SLocOffset =
        endian::readNext<uint32_t, little, unaligned>(Data);
    uint32_t IdentifierIDOffset =
        endian::readNext<uint32_t, little, unaligned>(Data);
    uint32_t MacroIDOffset =
        endian::readNext<uint32_t, little, unaligned>(Data);
    uint32_t PreprocessedEntityIDOffset =
        endian::readNext<uint32_t, little, unaligned>(Data);
    uint32_t SubmoduleIDOffset =
        endian::readNext<uint32_t, little, unaligned>(Data);
    uint32_t SelectorIDOffset =
        endian::readNext<uint32_t, little, unaligned>(Data);
    uint32_t DeclIDOffset =
        endian::readNext<uint32_t, little, unaligned>(Data);
    uint32_t TypeIndexOffset =
        endian::readNext<uint32_t, little, unaligned>(Data);

    uint32_t None = std::numeric_limits<uint32_t>::max();

    auto mapOffset = [&](uint32_t Offset, uint32_t BaseOffset,
                         RemapBuilder &Remap) {
      if (Offset != None)
        Remap.insert(std::make_pair(Offset,
                                    static_cast<int>(BaseOffset - Offset)));
    };
    mapOffset(SLocOffset, OM->SLocEntryBaseOffset, SLocRemap);
    mapOffset(IdentifierIDOffset, OM->BaseIdentifierID, IdentifierRemap);
    mapOffset(MacroIDOffset, OM->BaseMacroID, MacroRemap);
    mapOffset(PreprocessedEntityIDOffset, OM->BasePreprocessedEntityID,
              PreprocessedEntityRemap);
    mapOffset(SubmoduleIDOffset, OM->BaseSubmoduleID, SubmoduleRemap);
    mapOffset(SelectorIDOffset, OM->BaseSelectorID, SelectorRemap);
    mapOffset(DeclIDOffset, OM->BaseDeclID, DeclRemap);
    mapOffset(TypeIndexOffset, OM->BaseTypeIndex, TypeRemap);

    // Global -> local mappings.
    F.GlobalToLocalDeclIDs[OM] = DeclIDOffset;
  }
}

ASTReader::ASTReadResult
ASTReader::ReadModuleMapFileBlock(RecordData &Record, ModuleFile &F,
                                  const ModuleFile *ImportedBy,
                                  unsigned ClientLoadCapabilities) {
  unsigned Idx = 0;
  F.ModuleMapPath = ReadPath(F, Record, Idx);

  // Try to resolve ModuleName in the current header search context and
  // verify that it is found in the same module map file as we saved. If the
  // top-level AST file is a main file, skip this check because there is no
  // usable header search context.
  assert(!F.ModuleName.empty() &&
         "MODULE_NAME should come before MODULE_MAP_FILE");
  if (F.Kind == MK_ImplicitModule && ModuleMgr.begin()->Kind != MK_MainFile) {
    // An implicitly-loaded module file should have its module listed in some
    // module map file that we've already loaded.
    Module *M = PP.getHeaderSearchInfo().lookupModule(F.ModuleName);
    auto &Map = PP.getHeaderSearchInfo().getModuleMap();
    const FileEntry *ModMap = M ? Map.getModuleMapFileForUniquing(M) : nullptr;
    // Don't emit module relocation error if we have -fno-validate-pch
    if (!PP.getPreprocessorOpts().DisablePCHValidation && !ModMap) {
      if ((ClientLoadCapabilities & ARR_OutOfDate) == 0) {
        if (auto *ASTFE = M ? M->getASTFile() : nullptr) {
          // This module was defined by an imported (explicit) module.
          Diag(diag::err_module_file_conflict) << F.ModuleName << F.FileName
                                               << ASTFE->getName();
        } else {
          // This module was built with a different module map.
          Diag(diag::err_imported_module_not_found)
              << F.ModuleName << F.FileName
              << (ImportedBy ? ImportedBy->FileName : "") << F.ModuleMapPath
              << !ImportedBy;
          // In case it was imported by a PCH, there's a chance the user is
          // just missing to include the search path to the directory containing
          // the modulemap.
          if (ImportedBy && ImportedBy->Kind == MK_PCH)
            Diag(diag::note_imported_by_pch_module_not_found)
                << llvm::sys::path::parent_path(F.ModuleMapPath);
        }
      }
      return OutOfDate;
    }

    assert(M->Name == F.ModuleName && "found module with different name");

    // Check the primary module map file.
    auto StoredModMap = FileMgr.getFile(F.ModuleMapPath);
    if (!StoredModMap || *StoredModMap != ModMap) {
      assert(ModMap && "found module is missing module map file");
      assert((ImportedBy || F.Kind == MK_ImplicitModule) &&
             "top-level import should be verified");
      bool NotImported = F.Kind == MK_ImplicitModule && !ImportedBy;
      if ((ClientLoadCapabilities & ARR_OutOfDate) == 0)
        Diag(diag::err_imported_module_modmap_changed)
            << F.ModuleName << (NotImported ? F.FileName : ImportedBy->FileName)
            << ModMap->getName() << F.ModuleMapPath << NotImported;
      return OutOfDate;
    }

    llvm::SmallPtrSet<const FileEntry *, 1> AdditionalStoredMaps;
    for (unsigned I = 0, N = Record[Idx++]; I < N; ++I) {
      // FIXME: we should use input files rather than storing names.
      std::string Filename = ReadPath(F, Record, Idx);
      auto F = FileMgr.getFile(Filename, false, false);
      if (!F) {
        if ((ClientLoadCapabilities & ARR_OutOfDate) == 0)
          Error("could not find file '" + Filename +"' referenced by AST file");
        return OutOfDate;
      }
      AdditionalStoredMaps.insert(*F);
    }

    // Check any additional module map files (e.g. module.private.modulemap)
    // that are not in the pcm.
    if (auto *AdditionalModuleMaps = Map.getAdditionalModuleMapFiles(M)) {
      for (const FileEntry *ModMap : *AdditionalModuleMaps) {
        // Remove files that match
        // Note: SmallPtrSet::erase is really remove
        if (!AdditionalStoredMaps.erase(ModMap)) {
          if ((ClientLoadCapabilities & ARR_OutOfDate) == 0)
            Diag(diag::err_module_different_modmap)
              << F.ModuleName << /*new*/0 << ModMap->getName();
          return OutOfDate;
        }
      }
    }

    // Check any additional module map files that are in the pcm, but not
    // found in header search. Cases that match are already removed.
    for (const FileEntry *ModMap : AdditionalStoredMaps) {
      if ((ClientLoadCapabilities & ARR_OutOfDate) == 0)
        Diag(diag::err_module_different_modmap)
          << F.ModuleName << /*not new*/1 << ModMap->getName();
      return OutOfDate;
    }
  }

  if (Listener)
    Listener->ReadModuleMapFile(F.ModuleMapPath);
  return Success;
}

/// Move the given method to the back of the global list of methods.
static void moveMethodToBackOfGlobalList(Sema &S, ObjCMethodDecl *Method) {
  // Find the entry for this selector in the method pool.
  Sema::GlobalMethodPool::iterator Known
    = S.MethodPool.find(Method->getSelector());
  if (Known == S.MethodPool.end())
    return;

  // Retrieve the appropriate method list.
  ObjCMethodList &Start = Method->isInstanceMethod()? Known->second.first
                                                    : Known->second.second;
  bool Found = false;
  for (ObjCMethodList *List = &Start; List; List = List->getNext()) {
    if (!Found) {
      if (List->getMethod() == Method) {
        Found = true;
      } else {
        // Keep searching.
        continue;
      }
    }

    if (List->getNext())
      List->setMethod(List->getNext()->getMethod());
    else
      List->setMethod(Method);
  }
}

void ASTReader::makeNamesVisible(const HiddenNames &Names, Module *Owner) {
  assert(Owner->NameVisibility != Module::Hidden && "nothing to make visible?");
  for (Decl *D : Names) {
    bool wasHidden = D->isHidden();
    D->setVisibleDespiteOwningModule();

    if (wasHidden && SemaObj) {
      if (ObjCMethodDecl *Method = dyn_cast<ObjCMethodDecl>(D)) {
        moveMethodToBackOfGlobalList(*SemaObj, Method);
      }
    }
  }
}

void ASTReader::makeModuleVisible(Module *Mod,
                                  Module::NameVisibilityKind NameVisibility,
                                  SourceLocation ImportLoc) {
  llvm::SmallPtrSet<Module *, 4> Visited;
  SmallVector<Module *, 4> Stack;
  Stack.push_back(Mod);
  while (!Stack.empty()) {
    Mod = Stack.pop_back_val();

    if (NameVisibility <= Mod->NameVisibility) {
      // This module already has this level of visibility (or greater), so
      // there is nothing more to do.
      continue;
    }

    if (!Mod->isAvailable()) {
      // Modules that aren't available cannot be made visible.
      continue;
    }

    // Update the module's name visibility.
    Mod->NameVisibility = NameVisibility;

    // If we've already deserialized any names from this module,
    // mark them as visible.
    HiddenNamesMapType::iterator Hidden = HiddenNamesMap.find(Mod);
    if (Hidden != HiddenNamesMap.end()) {
      auto HiddenNames = std::move(*Hidden);
      HiddenNamesMap.erase(Hidden);
      makeNamesVisible(HiddenNames.second, HiddenNames.first);
      assert(HiddenNamesMap.find(Mod) == HiddenNamesMap.end() &&
             "making names visible added hidden names");
    }

    // Push any exported modules onto the stack to be marked as visible.
    SmallVector<Module *, 16> Exports;
    Mod->getExportedModules(Exports);
    for (SmallVectorImpl<Module *>::iterator
           I = Exports.begin(), E = Exports.end(); I != E; ++I) {
      Module *Exported = *I;
      if (Visited.insert(Exported).second)
        Stack.push_back(Exported);
    }
  }
}

/// We've merged the definition \p MergedDef into the existing definition
/// \p Def. Ensure that \p Def is made visible whenever \p MergedDef is made
/// visible.
void ASTReader::mergeDefinitionVisibility(NamedDecl *Def,
                                          NamedDecl *MergedDef) {
  if (Def->isHidden()) {
    // If MergedDef is visible or becomes visible, make the definition visible.
    if (!MergedDef->isHidden())
      Def->setVisibleDespiteOwningModule();
    else {
      getContext().mergeDefinitionIntoModule(
          Def, MergedDef->getImportedOwningModule(),
          /*NotifyListeners*/ false);
      PendingMergedDefinitionsToDeduplicate.insert(Def);
    }
  }
}

bool ASTReader::loadGlobalIndex() {
  if (GlobalIndex)
    return false;

  if (TriedLoadingGlobalIndex || !UseGlobalIndex ||
      !PP.getLangOpts().Modules)
    return true;

  // Try to load the global index.
  TriedLoadingGlobalIndex = true;
  StringRef ModuleCachePath
    = getPreprocessor().getHeaderSearchInfo().getModuleCachePath();
  std::pair<GlobalModuleIndex *, llvm::Error> Result =
      GlobalModuleIndex::readIndex(ModuleCachePath);
  if (llvm::Error Err = std::move(Result.second)) {
    assert(!Result.first);
    consumeError(std::move(Err)); // FIXME this drops errors on the floor.
    return true;
  }

  GlobalIndex.reset(Result.first);
  ModuleMgr.setGlobalIndex(GlobalIndex.get());
  return false;
}

bool ASTReader::isGlobalIndexUnavailable() const {
  return PP.getLangOpts().Modules && UseGlobalIndex &&
         !hasGlobalIndex() && TriedLoadingGlobalIndex;
}

static void updateModuleTimestamp(ModuleFile &MF) {
  // Overwrite the timestamp file contents so that file's mtime changes.
  std::string TimestampFilename = MF.getTimestampFilename();
  std::error_code EC;
  llvm::raw_fd_ostream OS(TimestampFilename, EC, llvm::sys::fs::OF_Text);
  if (EC)
    return;
  OS << "Timestamp file\n";
  OS.close();
  OS.clear_error(); // Avoid triggering a fatal error.
}

/// Given a cursor at the start of an AST file, scan ahead and drop the
/// cursor into the start of the given block ID, returning false on success and
/// true on failure.
static bool SkipCursorToBlock(BitstreamCursor &Cursor, unsigned BlockID) {
  while (true) {
    Expected<llvm::BitstreamEntry> MaybeEntry = Cursor.advance();
    if (!MaybeEntry) {
      // FIXME this drops errors on the floor.
      consumeError(MaybeEntry.takeError());
      return true;
    }
    llvm::BitstreamEntry Entry = MaybeEntry.get();

    switch (Entry.Kind) {
    case llvm::BitstreamEntry::Error:
    case llvm::BitstreamEntry::EndBlock:
      return true;

    case llvm::BitstreamEntry::Record:
      // Ignore top-level records.
      if (Expected<unsigned> Skipped = Cursor.skipRecord(Entry.ID))
        break;
      else {
        // FIXME this drops errors on the floor.
        consumeError(Skipped.takeError());
        return true;
      }

    case llvm::BitstreamEntry::SubBlock:
      if (Entry.ID == BlockID) {
        if (llvm::Error Err = Cursor.EnterSubBlock(BlockID)) {
          // FIXME this drops the error on the floor.
          consumeError(std::move(Err));
          return true;
        }
        // Found it!
        return false;
      }

      if (llvm::Error Err = Cursor.SkipBlock()) {
        // FIXME this drops the error on the floor.
        consumeError(std::move(Err));
        return true;
      }
    }
  }
}

ASTReader::ASTReadResult ASTReader::ReadAST(StringRef FileName,
                                            ModuleKind Type,
                                            SourceLocation ImportLoc,
                                            unsigned ClientLoadCapabilities,
                                            SmallVectorImpl<ImportedSubmodule> *Imported) {
  llvm::SaveAndRestore<SourceLocation>
    SetCurImportLocRAII(CurrentImportLoc, ImportLoc);

  // Defer any pending actions until we get to the end of reading the AST file.
  Deserializing AnASTFile(this);

  // Bump the generation number.
  unsigned PreviousGeneration = 0;
  if (ContextObj)
    PreviousGeneration = incrementGeneration(*ContextObj);

  unsigned NumModules = ModuleMgr.size();
  auto removeModulesAndReturn = [&](ASTReadResult ReadResult) {
    assert(ReadResult && "expected to return error");
    ModuleMgr.removeModules(ModuleMgr.begin() + NumModules,
                            PP.getLangOpts().Modules
                                ? &PP.getHeaderSearchInfo().getModuleMap()
                                : nullptr);

    // If we find that any modules are unusable, the global index is going
    // to be out-of-date. Just remove it.
    GlobalIndex.reset();
    ModuleMgr.setGlobalIndex(nullptr);
    return ReadResult;
  };

  SmallVector<ImportedModule, 4> Loaded;
  switch (ASTReadResult ReadResult =
              ReadASTCore(FileName, Type, ImportLoc,
                          /*ImportedBy=*/nullptr, Loaded, 0, 0,
                          ASTFileSignature(), ClientLoadCapabilities)) {
  case Failure:
  case Missing:
  case OutOfDate:
  case VersionMismatch:
  case ConfigurationMismatch:
  case HadErrors:
    return removeModulesAndReturn(ReadResult);
  case Success:
    break;
  }

  // Here comes stuff that we only do once the entire chain is loaded.

  // Load the AST blocks of all of the modules that we loaded.  We can still
  // hit errors parsing the ASTs at this point.
  for (ImportedModule &M : Loaded) {
    ModuleFile &F = *M.Mod;

    // Read the AST block.
    if (ASTReadResult Result = ReadASTBlock(F, ClientLoadCapabilities))
      return removeModulesAndReturn(Result);

    // The AST block should always have a definition for the main module.
    if (F.isModule() && !F.DidReadTopLevelSubmodule) {
      Error(diag::err_module_file_missing_top_level_submodule, F.FileName);
      return removeModulesAndReturn(Failure);
    }

    // Read the extension blocks.
    while (!SkipCursorToBlock(F.Stream, EXTENSION_BLOCK_ID)) {
      if (ASTReadResult Result = ReadExtensionBlock(F))
        return removeModulesAndReturn(Result);
    }

    // Once read, set the ModuleFile bit base offset and update the size in
    // bits of all files we've seen.
    F.GlobalBitOffset = TotalModulesSizeInBits;
    TotalModulesSizeInBits += F.SizeInBits;
    GlobalBitOffsetsMap.insert(std::make_pair(F.GlobalBitOffset, &F));
  }

  // Preload source locations and interesting indentifiers.
  for (ImportedModule &M : Loaded) {
    ModuleFile &F = *M.Mod;

    // Preload SLocEntries.
    for (unsigned I = 0, N = F.PreloadSLocEntries.size(); I != N; ++I) {
      int Index = int(F.PreloadSLocEntries[I] - 1) + F.SLocEntryBaseID;
      // Load it through the SourceManager and don't call ReadSLocEntry()
      // directly because the entry may have already been loaded in which case
      // calling ReadSLocEntry() directly would trigger an assertion in
      // SourceManager.
      SourceMgr.getLoadedSLocEntryByID(Index);
    }

    // Map the original source file ID into the ID space of the current
    // compilation.
    if (F.OriginalSourceFileID.isValid()) {
      F.OriginalSourceFileID = FileID::get(
          F.SLocEntryBaseID + F.OriginalSourceFileID.getOpaqueValue() - 1);
    }

    // Preload all the pending interesting identifiers by marking them out of
    // date.
    for (auto Offset : F.PreloadIdentifierOffsets) {
      const unsigned char *Data = reinterpret_cast<const unsigned char *>(
          F.IdentifierTableData + Offset);

      ASTIdentifierLookupTrait Trait(*this, F);
      auto KeyDataLen = Trait.ReadKeyDataLength(Data);
      auto Key = Trait.ReadKey(Data, KeyDataLen.first);
      auto &II = PP.getIdentifierTable().getOwn(Key);
      II.setOutOfDate(true);

      // Mark this identifier as being from an AST file so that we can track
      // whether we need to serialize it.
      markIdentifierFromAST(*this, II);

      // Associate the ID with the identifier so that the writer can reuse it.
      auto ID = Trait.ReadIdentifierID(Data + KeyDataLen.first);
      SetIdentifierInfo(ID, &II);
    }
  }

  // Setup the import locations and notify the module manager that we've
  // committed to these module files.
  for (ImportedModule &M : Loaded) {
    ModuleFile &F = *M.Mod;

    ModuleMgr.moduleFileAccepted(&F);

    // Set the import location.
    F.DirectImportLoc = ImportLoc;
    // FIXME: We assume that locations from PCH / preamble do not need
    // any translation.
    if (!M.ImportedBy)
      F.ImportLoc = M.ImportLoc;
    else
      F.ImportLoc = TranslateSourceLocation(*M.ImportedBy, M.ImportLoc);
  }

  if (!PP.getLangOpts().CPlusPlus ||
      (Type != MK_ImplicitModule && Type != MK_ExplicitModule &&
       Type != MK_PrebuiltModule)) {
    // Mark all of the identifiers in the identifier table as being out of date,
    // so that various accessors know to check the loaded modules when the
    // identifier is used.
    //
    // For C++ modules, we don't need information on many identifiers (just
    // those that provide macros or are poisoned), so we mark all of
    // the interesting ones via PreloadIdentifierOffsets.
    for (IdentifierTable::iterator Id = PP.getIdentifierTable().begin(),
                                IdEnd = PP.getIdentifierTable().end();
         Id != IdEnd; ++Id)
      Id->second->setOutOfDate(true);
  }
  // Mark selectors as out of date.
  for (auto Sel : SelectorGeneration)
    SelectorOutOfDate[Sel.first] = true;

  // Resolve any unresolved module exports.
  for (unsigned I = 0, N = UnresolvedModuleRefs.size(); I != N; ++I) {
    UnresolvedModuleRef &Unresolved = UnresolvedModuleRefs[I];
    SubmoduleID GlobalID = getGlobalSubmoduleID(*Unresolved.File,Unresolved.ID);
    Module *ResolvedMod = getSubmodule(GlobalID);

    switch (Unresolved.Kind) {
    case UnresolvedModuleRef::Conflict:
      if (ResolvedMod) {
        Module::Conflict Conflict;
        Conflict.Other = ResolvedMod;
        Conflict.Message = Unresolved.String.str();
        Unresolved.Mod->Conflicts.push_back(Conflict);
      }
      continue;

    case UnresolvedModuleRef::Import:
      if (ResolvedMod)
        Unresolved.Mod->Imports.insert(ResolvedMod);
      continue;

    case UnresolvedModuleRef::Export:
      if (ResolvedMod || Unresolved.IsWildcard)
        Unresolved.Mod->Exports.push_back(
          Module::ExportDecl(ResolvedMod, Unresolved.IsWildcard));
      continue;
    }
  }
  UnresolvedModuleRefs.clear();

  if (Imported)
    Imported->append(ImportedModules.begin(),
                     ImportedModules.end());

  // FIXME: How do we load the 'use'd modules? They may not be submodules.
  // Might be unnecessary as use declarations are only used to build the
  // module itself.

  if (ContextObj)
    InitializeContext();

  if (SemaObj)
    UpdateSema();

  if (DeserializationListener)
    DeserializationListener->ReaderInitialized(this);

  ModuleFile &PrimaryModule = ModuleMgr.getPrimaryModule();
  if (PrimaryModule.OriginalSourceFileID.isValid()) {
    // If this AST file is a precompiled preamble, then set the
    // preamble file ID of the source manager to the file source file
    // from which the preamble was built.
    if (Type == MK_Preamble) {
      SourceMgr.setPreambleFileID(PrimaryModule.OriginalSourceFileID);
    } else if (Type == MK_MainFile) {
      SourceMgr.setMainFileID(PrimaryModule.OriginalSourceFileID);
    }
  }

  // For any Objective-C class definitions we have already loaded, make sure
  // that we load any additional categories.
  if (ContextObj) {
    for (unsigned I = 0, N = ObjCClassesLoaded.size(); I != N; ++I) {
      loadObjCCategories(ObjCClassesLoaded[I]->getGlobalID(),
                         ObjCClassesLoaded[I],
                         PreviousGeneration);
    }
  }

  if (PP.getHeaderSearchInfo()
          .getHeaderSearchOpts()
          .ModulesValidateOncePerBuildSession) {
    // Now we are certain that the module and all modules it depends on are
    // up to date.  Create or update timestamp files for modules that are
    // located in the module cache (not for PCH files that could be anywhere
    // in the filesystem).
    for (unsigned I = 0, N = Loaded.size(); I != N; ++I) {
      ImportedModule &M = Loaded[I];
      if (M.Mod->Kind == MK_ImplicitModule) {
        updateModuleTimestamp(*M.Mod);
      }
    }
  }

  return Success;
}

static ASTFileSignature readASTFileSignature(StringRef PCH);

/// Whether \p Stream doesn't start with the AST/PCH file magic number 'CPCH'.
static llvm::Error doesntStartWithASTFileMagic(BitstreamCursor &Stream) {
  // FIXME checking magic headers is done in other places such as
  // SerializedDiagnosticReader and GlobalModuleIndex, but error handling isn't
  // always done the same. Unify it all with a helper.
  if (!Stream.canSkipToPos(4))
    return llvm::createStringError(std::errc::illegal_byte_sequence,
                                   "file too small to contain AST file magic");
  for (unsigned C : {'C', 'P', 'C', 'H'})
    if (Expected<llvm::SimpleBitstreamCursor::word_t> Res = Stream.Read(8)) {
      if (Res.get() != C)
        return llvm::createStringError(
            std::errc::illegal_byte_sequence,
            "file doesn't start with AST file magic");
    } else
      return Res.takeError();
  return llvm::Error::success();
}

static unsigned moduleKindForDiagnostic(ModuleKind Kind) {
  switch (Kind) {
  case MK_PCH:
    return 0; // PCH
  case MK_ImplicitModule:
  case MK_ExplicitModule:
  case MK_PrebuiltModule:
    return 1; // module
  case MK_MainFile:
  case MK_Preamble:
    return 2; // main source file
  }
  llvm_unreachable("unknown module kind");
}

ASTReader::ASTReadResult
ASTReader::ReadASTCore(StringRef FileName,
                       ModuleKind Type,
                       SourceLocation ImportLoc,
                       ModuleFile *ImportedBy,
                       SmallVectorImpl<ImportedModule> &Loaded,
                       off_t ExpectedSize, time_t ExpectedModTime,
                       ASTFileSignature ExpectedSignature,
                       unsigned ClientLoadCapabilities) {
  ModuleFile *M;
  std::string ErrorStr;
  ModuleManager::AddModuleResult AddResult
    = ModuleMgr.addModule(FileName, Type, ImportLoc, ImportedBy,
                          getGeneration(), ExpectedSize, ExpectedModTime,
                          ExpectedSignature, readASTFileSignature,
                          M, ErrorStr);

  switch (AddResult) {
  case ModuleManager::AlreadyLoaded:
    Diag(diag::remark_module_import)
        << M->ModuleName << M->FileName << (ImportedBy ? true : false)
        << (ImportedBy ? StringRef(ImportedBy->ModuleName) : StringRef());
    return Success;

  case ModuleManager::NewlyLoaded:
    // Load module file below.
    break;

  case ModuleManager::Missing:
    // The module file was missing; if the client can handle that, return
    // it.
    if (ClientLoadCapabilities & ARR_Missing)
      return Missing;

    // Otherwise, return an error.
    Diag(diag::err_module_file_not_found) << moduleKindForDiagnostic(Type)
                                          << FileName << !ErrorStr.empty()
                                          << ErrorStr;
    return Failure;

  case ModuleManager::OutOfDate:
    // We couldn't load the module file because it is out-of-date. If the
    // client can handle out-of-date, return it.
    if (ClientLoadCapabilities & ARR_OutOfDate)
      return OutOfDate;

    // Otherwise, return an error.
    Diag(diag::err_module_file_out_of_date) << moduleKindForDiagnostic(Type)
                                            << FileName << !ErrorStr.empty()
                                            << ErrorStr;
    return Failure;
  }

  assert(M && "Missing module file");

  bool ShouldFinalizePCM = false;
  auto FinalizeOrDropPCM = llvm::make_scope_exit([&]() {
    auto &MC = getModuleManager().getModuleCache();
    if (ShouldFinalizePCM)
      MC.finalizePCM(FileName);
    else
      MC.tryToDropPCM(FileName);
  });
  ModuleFile &F = *M;
  BitstreamCursor &Stream = F.Stream;
  Stream = BitstreamCursor(PCHContainerRdr.ExtractPCH(*F.Buffer));
  F.SizeInBits = F.Buffer->getBufferSize() * 8;

  // Sniff for the signature.
  if (llvm::Error Err = doesntStartWithASTFileMagic(Stream)) {
    Diag(diag::err_module_file_invalid)
        << moduleKindForDiagnostic(Type) << FileName << std::move(Err);
    return Failure;
  }

  // This is used for compatibility with older PCH formats.
  bool HaveReadControlBlock = false;
  while (true) {
    Expected<llvm::BitstreamEntry> MaybeEntry = Stream.advance();
    if (!MaybeEntry) {
      Error(MaybeEntry.takeError());
      return Failure;
    }
    llvm::BitstreamEntry Entry = MaybeEntry.get();

    switch (Entry.Kind) {
    case llvm::BitstreamEntry::Error:
    case llvm::BitstreamEntry::Record:
    case llvm::BitstreamEntry::EndBlock:
      Error("invalid record at top-level of AST file");
      return Failure;

    case llvm::BitstreamEntry::SubBlock:
      break;
    }

    switch (Entry.ID) {
    case CONTROL_BLOCK_ID:
      HaveReadControlBlock = true;
      switch (ReadControlBlock(F, Loaded, ImportedBy, ClientLoadCapabilities)) {
      case Success:
        // Check that we didn't try to load a non-module AST file as a module.
        //
        // FIXME: Should we also perform the converse check? Loading a module as
        // a PCH file sort of works, but it's a bit wonky.
        if ((Type == MK_ImplicitModule || Type == MK_ExplicitModule ||
             Type == MK_PrebuiltModule) &&
            F.ModuleName.empty()) {
          auto Result = (Type == MK_ImplicitModule) ? OutOfDate : Failure;
          if (Result != OutOfDate ||
              (ClientLoadCapabilities & ARR_OutOfDate) == 0)
            Diag(diag::err_module_file_not_module) << FileName;
          return Result;
        }
        break;

      case Failure: return Failure;
      case Missing: return Missing;
      case OutOfDate: return OutOfDate;
      case VersionMismatch: return VersionMismatch;
      case ConfigurationMismatch: return ConfigurationMismatch;
      case HadErrors: return HadErrors;
      }
      break;

    case AST_BLOCK_ID:
      if (!HaveReadControlBlock) {
        if ((ClientLoadCapabilities & ARR_VersionMismatch) == 0)
          Diag(diag::err_pch_version_too_old);
        return VersionMismatch;
      }

      // Record that we've loaded this module.
      Loaded.push_back(ImportedModule(M, ImportedBy, ImportLoc));
      ShouldFinalizePCM = true;
      return Success;

    case UNHASHED_CONTROL_BLOCK_ID:
      // This block is handled using look-ahead during ReadControlBlock.  We
      // shouldn't get here!
      Error("malformed block record in AST file");
      return Failure;

    default:
      if (llvm::Error Err = Stream.SkipBlock()) {
        Error(std::move(Err));
        return Failure;
      }
      break;
    }
  }

  llvm_unreachable("unexpected break; expected return");
}

ASTReader::ASTReadResult
ASTReader::readUnhashedControlBlock(ModuleFile &F, bool WasImportedBy,
                                    unsigned ClientLoadCapabilities) {
  const HeaderSearchOptions &HSOpts =
      PP.getHeaderSearchInfo().getHeaderSearchOpts();
  bool AllowCompatibleConfigurationMismatch =
      F.Kind == MK_ExplicitModule || F.Kind == MK_PrebuiltModule;

  ASTReadResult Result = readUnhashedControlBlockImpl(
      &F, F.Data, ClientLoadCapabilities, AllowCompatibleConfigurationMismatch,
      Listener.get(),
      WasImportedBy ? false : HSOpts.ModulesValidateDiagnosticOptions);

  // If F was directly imported by another module, it's implicitly validated by
  // the importing module.
  if (DisableValidation || WasImportedBy ||
      (AllowConfigurationMismatch && Result == ConfigurationMismatch))
    return Success;

  if (Result == Failure) {
    Error("malformed block record in AST file");
    return Failure;
  }

  if (Result == OutOfDate && F.Kind == MK_ImplicitModule) {
    // If this module has already been finalized in the ModuleCache, we're stuck
    // with it; we can only load a single version of each module.
    //
    // This can happen when a module is imported in two contexts: in one, as a
    // user module; in another, as a system module (due to an import from
    // another module marked with the [system] flag).  It usually indicates a
    // bug in the module map: this module should also be marked with [system].
    //
    // If -Wno-system-headers (the default), and the first import is as a
    // system module, then validation will fail during the as-user import,
    // since -Werror flags won't have been validated.  However, it's reasonable
    // to treat this consistently as a system module.
    //
    // If -Wsystem-headers, the PCM on disk was built with
    // -Wno-system-headers, and the first import is as a user module, then
    // validation will fail during the as-system import since the PCM on disk
    // doesn't guarantee that -Werror was respected.  However, the -Werror
    // flags were checked during the initial as-user import.
    if (getModuleManager().getModuleCache().isPCMFinal(F.FileName)) {
      Diag(diag::warn_module_system_bit_conflict) << F.FileName;
      return Success;
    }
  }

  return Result;
}

ASTReader::ASTReadResult ASTReader::readUnhashedControlBlockImpl(
    ModuleFile *F, llvm::StringRef StreamData, unsigned ClientLoadCapabilities,
    bool AllowCompatibleConfigurationMismatch, ASTReaderListener *Listener,
    bool ValidateDiagnosticOptions) {
  // Initialize a stream.
  BitstreamCursor Stream(StreamData);

  // Sniff for the signature.
  if (llvm::Error Err = doesntStartWithASTFileMagic(Stream)) {
    // FIXME this drops the error on the floor.
    consumeError(std::move(Err));
    return Failure;
  }

  // Scan for the UNHASHED_CONTROL_BLOCK_ID block.
  if (SkipCursorToBlock(Stream, UNHASHED_CONTROL_BLOCK_ID))
    return Failure;

  // Read all of the records in the options block.
  RecordData Record;
  ASTReadResult Result = Success;
  while (true) {
    Expected<llvm::BitstreamEntry> MaybeEntry = Stream.advance();
    if (!MaybeEntry) {
      // FIXME this drops the error on the floor.
      consumeError(MaybeEntry.takeError());
      return Failure;
    }
    llvm::BitstreamEntry Entry = MaybeEntry.get();

    switch (Entry.Kind) {
    case llvm::BitstreamEntry::Error:
    case llvm::BitstreamEntry::SubBlock:
      return Failure;

    case llvm::BitstreamEntry::EndBlock:
      return Result;

    case llvm::BitstreamEntry::Record:
      // The interesting case.
      break;
    }

    // Read and process a record.
    Record.clear();
    Expected<unsigned> MaybeRecordType = Stream.readRecord(Entry.ID, Record);
    if (!MaybeRecordType) {
      // FIXME this drops the error.
      return Failure;
    }
    switch ((UnhashedControlBlockRecordTypes)MaybeRecordType.get()) {
    case SIGNATURE:
      if (F)
        std::copy(Record.begin(), Record.end(), F->Signature.data());
      break;
    case DIAGNOSTIC_OPTIONS: {
      bool Complain = (ClientLoadCapabilities & ARR_OutOfDate) == 0;
      if (Listener && ValidateDiagnosticOptions &&
          !AllowCompatibleConfigurationMismatch &&
          ParseDiagnosticOptions(Record, Complain, *Listener))
        Result = OutOfDate; // Don't return early.  Read the signature.
      break;
    }
    case DIAG_PRAGMA_MAPPINGS:
      if (!F)
        break;
      if (F->PragmaDiagMappings.empty())
        F->PragmaDiagMappings.swap(Record);
      else
        F->PragmaDiagMappings.insert(F->PragmaDiagMappings.end(),
                                     Record.begin(), Record.end());
      break;
    }
  }
}

/// Parse a record and blob containing module file extension metadata.
static bool parseModuleFileExtensionMetadata(
              const SmallVectorImpl<uint64_t> &Record,
              StringRef Blob,
              ModuleFileExtensionMetadata &Metadata) {
  if (Record.size() < 4) return true;

  Metadata.MajorVersion = Record[0];
  Metadata.MinorVersion = Record[1];

  unsigned BlockNameLen = Record[2];
  unsigned UserInfoLen = Record[3];

  if (BlockNameLen + UserInfoLen > Blob.size()) return true;

  Metadata.BlockName = std::string(Blob.data(), Blob.data() + BlockNameLen);
  Metadata.UserInfo = std::string(Blob.data() + BlockNameLen,
                                  Blob.data() + BlockNameLen + UserInfoLen);
  return false;
}

ASTReader::ASTReadResult ASTReader::ReadExtensionBlock(ModuleFile &F) {
  BitstreamCursor &Stream = F.Stream;

  RecordData Record;
  while (true) {
    Expected<llvm::BitstreamEntry> MaybeEntry = Stream.advance();
    if (!MaybeEntry) {
      Error(MaybeEntry.takeError());
      return Failure;
    }
    llvm::BitstreamEntry Entry = MaybeEntry.get();

    switch (Entry.Kind) {
    case llvm::BitstreamEntry::SubBlock:
      if (llvm::Error Err = Stream.SkipBlock()) {
        Error(std::move(Err));
        return Failure;
      }
      continue;

    case llvm::BitstreamEntry::EndBlock:
      return Success;

    case llvm::BitstreamEntry::Error:
      return HadErrors;

    case llvm::BitstreamEntry::Record:
      break;
    }

    Record.clear();
    StringRef Blob;
    Expected<unsigned> MaybeRecCode =
        Stream.readRecord(Entry.ID, Record, &Blob);
    if (!MaybeRecCode) {
      Error(MaybeRecCode.takeError());
      return Failure;
    }
    switch (MaybeRecCode.get()) {
    case EXTENSION_METADATA: {
      ModuleFileExtensionMetadata Metadata;
      if (parseModuleFileExtensionMetadata(Record, Blob, Metadata)) {
        Error("malformed EXTENSION_METADATA in AST file");
        return Failure;
      }

      // Find a module file extension with this block name.
      auto Known = ModuleFileExtensions.find(Metadata.BlockName);
      if (Known == ModuleFileExtensions.end()) break;

      // Form a reader.
      if (auto Reader = Known->second->createExtensionReader(Metadata, *this,
                                                             F, Stream)) {
        F.ExtensionReaders.push_back(std::move(Reader));
      }

      break;
    }
    }
  }

  return Success;
}

void ASTReader::InitializeContext() {
  assert(ContextObj && "no context to initialize");
  ASTContext &Context = *ContextObj;

  // If there's a listener, notify them that we "read" the translation unit.
  if (DeserializationListener)
    DeserializationListener->DeclRead(PREDEF_DECL_TRANSLATION_UNIT_ID,
                                      Context.getTranslationUnitDecl());

  // FIXME: Find a better way to deal with collisions between these
  // built-in types. Right now, we just ignore the problem.

  // Load the special types.
  if (SpecialTypes.size() >= NumSpecialTypeIDs) {
    if (unsigned String = SpecialTypes[SPECIAL_TYPE_CF_CONSTANT_STRING]) {
      if (!Context.CFConstantStringTypeDecl)
        Context.setCFConstantStringType(GetType(String));
    }

    if (unsigned File = SpecialTypes[SPECIAL_TYPE_FILE]) {
      QualType FileType = GetType(File);
      if (FileType.isNull()) {
        Error("FILE type is NULL");
        return;
      }

      if (!Context.FILEDecl) {
        if (const TypedefType *Typedef = FileType->getAs<TypedefType>())
          Context.setFILEDecl(Typedef->getDecl());
        else {
          const TagType *Tag = FileType->getAs<TagType>();
          if (!Tag) {
            Error("Invalid FILE type in AST file");
            return;
          }
          Context.setFILEDecl(Tag->getDecl());
        }
      }
    }

    if (unsigned Jmp_buf = SpecialTypes[SPECIAL_TYPE_JMP_BUF]) {
      QualType Jmp_bufType = GetType(Jmp_buf);
      if (Jmp_bufType.isNull()) {
        Error("jmp_buf type is NULL");
        return;
      }

      if (!Context.jmp_bufDecl) {
        if (const TypedefType *Typedef = Jmp_bufType->getAs<TypedefType>())
          Context.setjmp_bufDecl(Typedef->getDecl());
        else {
          const TagType *Tag = Jmp_bufType->getAs<TagType>();
          if (!Tag) {
            Error("Invalid jmp_buf type in AST file");
            return;
          }
          Context.setjmp_bufDecl(Tag->getDecl());
        }
      }
    }

    if (unsigned Sigjmp_buf = SpecialTypes[SPECIAL_TYPE_SIGJMP_BUF]) {
      QualType Sigjmp_bufType = GetType(Sigjmp_buf);
      if (Sigjmp_bufType.isNull()) {
        Error("sigjmp_buf type is NULL");
        return;
      }

      if (!Context.sigjmp_bufDecl) {
        if (const TypedefType *Typedef = Sigjmp_bufType->getAs<TypedefType>())
          Context.setsigjmp_bufDecl(Typedef->getDecl());
        else {
          const TagType *Tag = Sigjmp_bufType->getAs<TagType>();
          assert(Tag && "Invalid sigjmp_buf type in AST file");
          Context.setsigjmp_bufDecl(Tag->getDecl());
        }
      }
    }

    if (unsigned ObjCIdRedef
          = SpecialTypes[SPECIAL_TYPE_OBJC_ID_REDEFINITION]) {
      if (Context.ObjCIdRedefinitionType.isNull())
        Context.ObjCIdRedefinitionType = GetType(ObjCIdRedef);
    }

    if (unsigned ObjCClassRedef
          = SpecialTypes[SPECIAL_TYPE_OBJC_CLASS_REDEFINITION]) {
      if (Context.ObjCClassRedefinitionType.isNull())
        Context.ObjCClassRedefinitionType = GetType(ObjCClassRedef);
    }

    if (unsigned ObjCSelRedef
          = SpecialTypes[SPECIAL_TYPE_OBJC_SEL_REDEFINITION]) {
      if (Context.ObjCSelRedefinitionType.isNull())
        Context.ObjCSelRedefinitionType = GetType(ObjCSelRedef);
    }

    if (unsigned Ucontext_t = SpecialTypes[SPECIAL_TYPE_UCONTEXT_T]) {
      QualType Ucontext_tType = GetType(Ucontext_t);
      if (Ucontext_tType.isNull()) {
        Error("ucontext_t type is NULL");
        return;
      }

      if (!Context.ucontext_tDecl) {
        if (const TypedefType *Typedef = Ucontext_tType->getAs<TypedefType>())
          Context.setucontext_tDecl(Typedef->getDecl());
        else {
          const TagType *Tag = Ucontext_tType->getAs<TagType>();
          assert(Tag && "Invalid ucontext_t type in AST file");
          Context.setucontext_tDecl(Tag->getDecl());
        }
      }
    }
  }

  ReadPragmaDiagnosticMappings(Context.getDiagnostics());

  // If there were any CUDA special declarations, deserialize them.
  if (!CUDASpecialDeclRefs.empty()) {
    assert(CUDASpecialDeclRefs.size() == 1 && "More decl refs than expected!");
    Context.setcudaConfigureCallDecl(
                           cast<FunctionDecl>(GetDecl(CUDASpecialDeclRefs[0])));
  }

  // Re-export any modules that were imported by a non-module AST file.
  // FIXME: This does not make macro-only imports visible again.
  for (auto &Import : ImportedModules) {
    if (Module *Imported = getSubmodule(Import.ID)) {
      makeModuleVisible(Imported, Module::AllVisible,
                        /*ImportLoc=*/Import.ImportLoc);
      if (Import.ImportLoc.isValid())
        PP.makeModuleVisible(Imported, Import.ImportLoc);
      // FIXME: should we tell Sema to make the module visible too?
    }
  }
  ImportedModules.clear();
}

void ASTReader::finalizeForWriting() {
  // Nothing to do for now.
}

/// Reads and return the signature record from \p PCH's control block, or
/// else returns 0.
static ASTFileSignature readASTFileSignature(StringRef PCH) {
  BitstreamCursor Stream(PCH);
  if (llvm::Error Err = doesntStartWithASTFileMagic(Stream)) {
    // FIXME this drops the error on the floor.
    consumeError(std::move(Err));
    return ASTFileSignature();
  }

  // Scan for the UNHASHED_CONTROL_BLOCK_ID block.
  if (SkipCursorToBlock(Stream, UNHASHED_CONTROL_BLOCK_ID))
    return ASTFileSignature();

  // Scan for SIGNATURE inside the diagnostic options block.
  ASTReader::RecordData Record;
  while (true) {
    Expected<llvm::BitstreamEntry> MaybeEntry =
        Stream.advanceSkippingSubblocks();
    if (!MaybeEntry) {
      // FIXME this drops the error on the floor.
      consumeError(MaybeEntry.takeError());
      return ASTFileSignature();
    }
    llvm::BitstreamEntry Entry = MaybeEntry.get();

    if (Entry.Kind != llvm::BitstreamEntry::Record)
      return ASTFileSignature();

    Record.clear();
    StringRef Blob;
    Expected<unsigned> MaybeRecord = Stream.readRecord(Entry.ID, Record, &Blob);
    if (!MaybeRecord) {
      // FIXME this drops the error on the floor.
      consumeError(MaybeRecord.takeError());
      return ASTFileSignature();
    }
    if (SIGNATURE == MaybeRecord.get())
      return {{{(uint32_t)Record[0], (uint32_t)Record[1], (uint32_t)Record[2],
                (uint32_t)Record[3], (uint32_t)Record[4]}}};
  }
}

/// Retrieve the name of the original source file name
/// directly from the AST file, without actually loading the AST
/// file.
std::string ASTReader::getOriginalSourceFile(
    const std::string &ASTFileName, FileManager &FileMgr,
    const PCHContainerReader &PCHContainerRdr, DiagnosticsEngine &Diags) {
  // Open the AST file.
  auto Buffer = FileMgr.getBufferForFile(ASTFileName);
  if (!Buffer) {
    Diags.Report(diag::err_fe_unable_to_read_pch_file)
        << ASTFileName << Buffer.getError().message();
    return std::string();
  }

  // Initialize the stream
  BitstreamCursor Stream(PCHContainerRdr.ExtractPCH(**Buffer));

  // Sniff for the signature.
  if (llvm::Error Err = doesntStartWithASTFileMagic(Stream)) {
    Diags.Report(diag::err_fe_not_a_pch_file) << ASTFileName << std::move(Err);
    return std::string();
  }

  // Scan for the CONTROL_BLOCK_ID block.
  if (SkipCursorToBlock(Stream, CONTROL_BLOCK_ID)) {
    Diags.Report(diag::err_fe_pch_malformed_block) << ASTFileName;
    return std::string();
  }

  // Scan for ORIGINAL_FILE inside the control block.
  RecordData Record;
  while (true) {
    Expected<llvm::BitstreamEntry> MaybeEntry =
        Stream.advanceSkippingSubblocks();
    if (!MaybeEntry) {
      // FIXME this drops errors on the floor.
      consumeError(MaybeEntry.takeError());
      return std::string();
    }
    llvm::BitstreamEntry Entry = MaybeEntry.get();

    if (Entry.Kind == llvm::BitstreamEntry::EndBlock)
      return std::string();

    if (Entry.Kind != llvm::BitstreamEntry::Record) {
      Diags.Report(diag::err_fe_pch_malformed_block) << ASTFileName;
      return std::string();
    }

    Record.clear();
    StringRef Blob;
    Expected<unsigned> MaybeRecord = Stream.readRecord(Entry.ID, Record, &Blob);
    if (!MaybeRecord) {
      // FIXME this drops the errors on the floor.
      consumeError(MaybeRecord.takeError());
      return std::string();
    }
    if (ORIGINAL_FILE == MaybeRecord.get())
      return Blob.str();
  }
}

namespace {

  class SimplePCHValidator : public ASTReaderListener {
    const LangOptions &ExistingLangOpts;
    const TargetOptions &ExistingTargetOpts;
    const PreprocessorOptions &ExistingPPOpts;
    std::string ExistingModuleCachePath;
    FileManager &FileMgr;

  public:
    SimplePCHValidator(const LangOptions &ExistingLangOpts,
                       const TargetOptions &ExistingTargetOpts,
                       const PreprocessorOptions &ExistingPPOpts,
                       StringRef ExistingModuleCachePath,
                       FileManager &FileMgr)
      : ExistingLangOpts(ExistingLangOpts),
        ExistingTargetOpts(ExistingTargetOpts),
        ExistingPPOpts(ExistingPPOpts),
        ExistingModuleCachePath(ExistingModuleCachePath),
        FileMgr(FileMgr) {}

    bool ReadLanguageOptions(const LangOptions &LangOpts, bool Complain,
                             bool AllowCompatibleDifferences) override {
      return checkLanguageOptions(ExistingLangOpts, LangOpts, nullptr,
                                  AllowCompatibleDifferences);
    }

    bool ReadTargetOptions(const TargetOptions &TargetOpts, bool Complain,
                           bool AllowCompatibleDifferences) override {
      return checkTargetOptions(ExistingTargetOpts, TargetOpts, nullptr,
                                AllowCompatibleDifferences);
    }

    bool ReadHeaderSearchOptions(const HeaderSearchOptions &HSOpts,
                                 StringRef SpecificModuleCachePath,
                                 bool Complain) override {
      return checkHeaderSearchOptions(HSOpts, SpecificModuleCachePath,
                                      ExistingModuleCachePath,
                                      nullptr, ExistingLangOpts);
    }

    bool ReadPreprocessorOptions(const PreprocessorOptions &PPOpts,
                                 bool Complain,
                                 std::string &SuggestedPredefines) override {
      return checkPreprocessorOptions(ExistingPPOpts, PPOpts, nullptr, FileMgr,
                                      SuggestedPredefines, ExistingLangOpts);
    }
  };

} // namespace

bool ASTReader::readASTFileControlBlock(
    StringRef Filename, FileManager &FileMgr,
    const PCHContainerReader &PCHContainerRdr,
    bool FindModuleFileExtensions,
    ASTReaderListener &Listener, bool ValidateDiagnosticOptions) {
  // Open the AST file.
  // FIXME: This allows use of the VFS; we do not allow use of the
  // VFS when actually loading a module.
  auto Buffer = FileMgr.getBufferForFile(Filename);
  if (!Buffer) {
    return true;
  }

  // Initialize the stream
  StringRef Bytes = PCHContainerRdr.ExtractPCH(**Buffer);
  BitstreamCursor Stream(Bytes);

  // Sniff for the signature.
  if (llvm::Error Err = doesntStartWithASTFileMagic(Stream)) {
    consumeError(std::move(Err)); // FIXME this drops errors on the floor.
    return true;
  }

  // Scan for the CONTROL_BLOCK_ID block.
  if (SkipCursorToBlock(Stream, CONTROL_BLOCK_ID))
    return true;

  bool NeedsInputFiles = Listener.needsInputFileVisitation();
  bool NeedsSystemInputFiles = Listener.needsSystemInputFileVisitation();
  bool NeedsImports = Listener.needsImportVisitation();
  BitstreamCursor InputFilesCursor;

  RecordData Record;
  std::string ModuleDir;
  bool DoneWithControlBlock = false;
  while (!DoneWithControlBlock) {
    Expected<llvm::BitstreamEntry> MaybeEntry = Stream.advance();
    if (!MaybeEntry) {
      // FIXME this drops the error on the floor.
      consumeError(MaybeEntry.takeError());
      return true;
    }
    llvm::BitstreamEntry Entry = MaybeEntry.get();

    switch (Entry.Kind) {
    case llvm::BitstreamEntry::SubBlock: {
      switch (Entry.ID) {
      case OPTIONS_BLOCK_ID: {
        std::string IgnoredSuggestedPredefines;
        if (ReadOptionsBlock(Stream, ARR_ConfigurationMismatch | ARR_OutOfDate,
                             /*AllowCompatibleConfigurationMismatch*/ false,
                             Listener, IgnoredSuggestedPredefines) != Success)
          return true;
        break;
      }

      case INPUT_FILES_BLOCK_ID:
        InputFilesCursor = Stream;
        if (llvm::Error Err = Stream.SkipBlock()) {
          // FIXME this drops the error on the floor.
          consumeError(std::move(Err));
          return true;
        }
        if (NeedsInputFiles &&
            ReadBlockAbbrevs(InputFilesCursor, INPUT_FILES_BLOCK_ID))
          return true;
        break;

      default:
        if (llvm::Error Err = Stream.SkipBlock()) {
          // FIXME this drops the error on the floor.
          consumeError(std::move(Err));
          return true;
        }
        break;
      }

      continue;
    }

    case llvm::BitstreamEntry::EndBlock:
      DoneWithControlBlock = true;
      break;

    case llvm::BitstreamEntry::Error:
      return true;

    case llvm::BitstreamEntry::Record:
      break;
    }

    if (DoneWithControlBlock) break;

    Record.clear();
    StringRef Blob;
    Expected<unsigned> MaybeRecCode =
        Stream.readRecord(Entry.ID, Record, &Blob);
    if (!MaybeRecCode) {
      // FIXME this drops the error.
      return Failure;
    }
    switch ((ControlRecordTypes)MaybeRecCode.get()) {
    case METADATA:
      if (Record[0] != VERSION_MAJOR)
        return true;
      if (Listener.ReadFullVersionInformation(Blob))
        return true;
      break;
    case MODULE_NAME:
      Listener.ReadModuleName(Blob);
      break;
    case MODULE_DIRECTORY:
      ModuleDir = Blob;
      break;
    case MODULE_MAP_FILE: {
      unsigned Idx = 0;
      auto Path = ReadString(Record, Idx);
      ResolveImportedPath(Path, ModuleDir);
      Listener.ReadModuleMapFile(Path);
      break;
    }
    case INPUT_FILE_OFFSETS: {
      if (!NeedsInputFiles)
        break;

      unsigned NumInputFiles = Record[0];
      unsigned NumUserFiles = Record[1];
      const llvm::support::unaligned_uint64_t *InputFileOffs =
          (const llvm::support::unaligned_uint64_t *)Blob.data();
      for (unsigned I = 0; I != NumInputFiles; ++I) {
        // Go find this input file.
        bool isSystemFile = I >= NumUserFiles;

        if (isSystemFile && !NeedsSystemInputFiles)
          break; // the rest are system input files

        BitstreamCursor &Cursor = InputFilesCursor;
        SavedStreamPosition SavedPosition(Cursor);
        if (llvm::Error Err = Cursor.JumpToBit(InputFileOffs[I])) {
          // FIXME this drops errors on the floor.
          consumeError(std::move(Err));
        }

        Expected<unsigned> MaybeCode = Cursor.ReadCode();
        if (!MaybeCode) {
          // FIXME this drops errors on the floor.
          consumeError(MaybeCode.takeError());
        }
        unsigned Code = MaybeCode.get();

        RecordData Record;
        StringRef Blob;
        bool shouldContinue = false;
        Expected<unsigned> MaybeRecordType =
            Cursor.readRecord(Code, Record, &Blob);
        if (!MaybeRecordType) {
          // FIXME this drops errors on the floor.
          consumeError(MaybeRecordType.takeError());
        }
        switch ((InputFileRecordTypes)MaybeRecordType.get()) {
        case INPUT_FILE_HASH:
          break;
        case INPUT_FILE:
          bool Overridden = static_cast<bool>(Record[3]);
          std::string Filename = Blob;
          ResolveImportedPath(Filename, ModuleDir);
          shouldContinue = Listener.visitInputFile(
              Filename, isSystemFile, Overridden, /*IsExplicitModule*/false);
          break;
        }
        if (!shouldContinue)
          break;
      }
      break;
    }

    case IMPORTS: {
      if (!NeedsImports)
        break;

      unsigned Idx = 0, N = Record.size();
      while (Idx < N) {
        // Read information about the AST file.
        Idx += 1+1+1+1+5; // Kind, ImportLoc, Size, ModTime, Signature
        std::string ModuleName = ReadString(Record, Idx);
        std::string Filename = ReadString(Record, Idx);
        ResolveImportedPath(Filename, ModuleDir);
        Listener.visitImport(ModuleName, Filename);
      }
      break;
    }

    default:
      // No other validation to perform.
      break;
    }
  }

  // Look for module file extension blocks, if requested.
  if (FindModuleFileExtensions) {
    BitstreamCursor SavedStream = Stream;
    while (!SkipCursorToBlock(Stream, EXTENSION_BLOCK_ID)) {
      bool DoneWithExtensionBlock = false;
      while (!DoneWithExtensionBlock) {
        Expected<llvm::BitstreamEntry> MaybeEntry = Stream.advance();
        if (!MaybeEntry) {
          // FIXME this drops the error.
          return true;
        }
        llvm::BitstreamEntry Entry = MaybeEntry.get();

        switch (Entry.Kind) {
        case llvm::BitstreamEntry::SubBlock:
          if (llvm::Error Err = Stream.SkipBlock()) {
            // FIXME this drops the error on the floor.
            consumeError(std::move(Err));
            return true;
          }
          continue;

        case llvm::BitstreamEntry::EndBlock:
          DoneWithExtensionBlock = true;
          continue;

        case llvm::BitstreamEntry::Error:
          return true;

        case llvm::BitstreamEntry::Record:
          break;
        }

       Record.clear();
       StringRef Blob;
       Expected<unsigned> MaybeRecCode =
           Stream.readRecord(Entry.ID, Record, &Blob);
       if (!MaybeRecCode) {
         // FIXME this drops the error.
         return true;
       }
       switch (MaybeRecCode.get()) {
       case EXTENSION_METADATA: {
         ModuleFileExtensionMetadata Metadata;
         if (parseModuleFileExtensionMetadata(Record, Blob, Metadata))
           return true;

         Listener.readModuleFileExtension(Metadata);
         break;
       }
       }
      }
    }
    Stream = SavedStream;
  }

  // Scan for the UNHASHED_CONTROL_BLOCK_ID block.
  if (readUnhashedControlBlockImpl(
          nullptr, Bytes, ARR_ConfigurationMismatch | ARR_OutOfDate,
          /*AllowCompatibleConfigurationMismatch*/ false, &Listener,
          ValidateDiagnosticOptions) != Success)
    return true;

  return false;
}

bool ASTReader::isAcceptableASTFile(StringRef Filename, FileManager &FileMgr,
                                    const PCHContainerReader &PCHContainerRdr,
                                    const LangOptions &LangOpts,
                                    const TargetOptions &TargetOpts,
                                    const PreprocessorOptions &PPOpts,
                                    StringRef ExistingModuleCachePath) {
  SimplePCHValidator validator(LangOpts, TargetOpts, PPOpts,
                               ExistingModuleCachePath, FileMgr);
  return !readASTFileControlBlock(Filename, FileMgr, PCHContainerRdr,
                                  /*FindModuleFileExtensions=*/false,
                                  validator,
                                  /*ValidateDiagnosticOptions=*/true);
}

ASTReader::ASTReadResult
ASTReader::ReadSubmoduleBlock(ModuleFile &F, unsigned ClientLoadCapabilities) {
  // Enter the submodule block.
  if (llvm::Error Err = F.Stream.EnterSubBlock(SUBMODULE_BLOCK_ID)) {
    Error(std::move(Err));
    return Failure;
  }

  ModuleMap &ModMap = PP.getHeaderSearchInfo().getModuleMap();
  bool First = true;
  Module *CurrentModule = nullptr;
  RecordData Record;
  while (true) {
    Expected<llvm::BitstreamEntry> MaybeEntry =
        F.Stream.advanceSkippingSubblocks();
    if (!MaybeEntry) {
      Error(MaybeEntry.takeError());
      return Failure;
    }
    llvm::BitstreamEntry Entry = MaybeEntry.get();

    switch (Entry.Kind) {
    case llvm::BitstreamEntry::SubBlock: // Handled for us already.
    case llvm::BitstreamEntry::Error:
      Error("malformed block record in AST file");
      return Failure;
    case llvm::BitstreamEntry::EndBlock:
      return Success;
    case llvm::BitstreamEntry::Record:
      // The interesting case.
      break;
    }

    // Read a record.
    StringRef Blob;
    Record.clear();
    Expected<unsigned> MaybeKind = F.Stream.readRecord(Entry.ID, Record, &Blob);
    if (!MaybeKind) {
      Error(MaybeKind.takeError());
      return Failure;
    }
    unsigned Kind = MaybeKind.get();

    if ((Kind == SUBMODULE_METADATA) != First) {
      Error("submodule metadata record should be at beginning of block");
      return Failure;
    }
    First = false;

    // Submodule information is only valid if we have a current module.
    // FIXME: Should we error on these cases?
    if (!CurrentModule && Kind != SUBMODULE_METADATA &&
        Kind != SUBMODULE_DEFINITION)
      continue;

    switch (Kind) {
    default:  // Default behavior: ignore.
      break;

    case SUBMODULE_DEFINITION: {
      if (Record.size() < 12) {
        Error("malformed module definition");
        return Failure;
      }

      StringRef Name = Blob;
      unsigned Idx = 0;
      SubmoduleID GlobalID = getGlobalSubmoduleID(F, Record[Idx++]);
      SubmoduleID Parent = getGlobalSubmoduleID(F, Record[Idx++]);
      Module::ModuleKind Kind = (Module::ModuleKind)Record[Idx++];
      bool IsFramework = Record[Idx++];
      bool IsExplicit = Record[Idx++];
      bool IsSystem = Record[Idx++];
      bool IsExternC = Record[Idx++];
      bool InferSubmodules = Record[Idx++];
      bool InferExplicitSubmodules = Record[Idx++];
      bool InferExportWildcard = Record[Idx++];
      bool ConfigMacrosExhaustive = Record[Idx++];
      bool ModuleMapIsPrivate = Record[Idx++];

      Module *ParentModule = nullptr;
      if (Parent)
        ParentModule = getSubmodule(Parent);

      // Retrieve this (sub)module from the module map, creating it if
      // necessary.
      CurrentModule =
          ModMap.findOrCreateModule(Name, ParentModule, IsFramework, IsExplicit)
              .first;

      // FIXME: set the definition loc for CurrentModule, or call
      // ModMap.setInferredModuleAllowedBy()

      SubmoduleID GlobalIndex = GlobalID - NUM_PREDEF_SUBMODULE_IDS;
      if (GlobalIndex >= SubmodulesLoaded.size() ||
          SubmodulesLoaded[GlobalIndex]) {
        Error("too many submodules");
        return Failure;
      }

      if (!ParentModule) {
        if (const FileEntry *CurFile = CurrentModule->getASTFile()) {
          // Don't emit module relocation error if we have -fno-validate-pch
          if (!PP.getPreprocessorOpts().DisablePCHValidation &&
              CurFile != F.File) {
            Error(diag::err_module_file_conflict,
                  CurrentModule->getTopLevelModuleName(), CurFile->getName(),
                  F.File->getName());
            return Failure;
          }
        }

        F.DidReadTopLevelSubmodule = true;
        CurrentModule->setASTFile(F.File);
        CurrentModule->PresumedModuleMapFile = F.ModuleMapPath;
      }

      CurrentModule->Kind = Kind;
      CurrentModule->Signature = F.Signature;
      CurrentModule->IsFromModuleFile = true;
      CurrentModule->IsSystem = IsSystem || CurrentModule->IsSystem;
      CurrentModule->IsExternC = IsExternC;
      CurrentModule->InferSubmodules = InferSubmodules;
      CurrentModule->InferExplicitSubmodules = InferExplicitSubmodules;
      CurrentModule->InferExportWildcard = InferExportWildcard;
      CurrentModule->ConfigMacrosExhaustive = ConfigMacrosExhaustive;
      CurrentModule->ModuleMapIsPrivate = ModuleMapIsPrivate;
      if (DeserializationListener)
        DeserializationListener->ModuleRead(GlobalID, CurrentModule);

      SubmodulesLoaded[GlobalIndex] = CurrentModule;

      // Clear out data that will be replaced by what is in the module file.
      CurrentModule->LinkLibraries.clear();
      CurrentModule->ConfigMacros.clear();
      CurrentModule->UnresolvedConflicts.clear();
      CurrentModule->Conflicts.clear();

      // The module is available unless it's missing a requirement; relevant
      // requirements will be (re-)added by SUBMODULE_REQUIRES records.
      // Missing headers that were present when the module was built do not
      // make it unavailable -- if we got this far, this must be an explicitly
      // imported module file.
      CurrentModule->Requirements.clear();
      CurrentModule->MissingHeaders.clear();
      CurrentModule->IsMissingRequirement =
          ParentModule && ParentModule->IsMissingRequirement;
      CurrentModule->IsAvailable = !CurrentModule->IsMissingRequirement;
      break;
    }

    case SUBMODULE_UMBRELLA_HEADER: {
      std::string Filename = Blob;
      ResolveImportedPath(F, Filename);
      if (auto Umbrella = PP.getFileManager().getFile(Filename)) {
        if (!CurrentModule->getUmbrellaHeader())
          ModMap.setUmbrellaHeader(CurrentModule, *Umbrella, Blob);
        else if (CurrentModule->getUmbrellaHeader().Entry != *Umbrella) {
          if ((ClientLoadCapabilities & ARR_OutOfDate) == 0)
            Error("mismatched umbrella headers in submodule");
          return OutOfDate;
        }
      }
      break;
    }

    case SUBMODULE_HEADER:
    case SUBMODULE_EXCLUDED_HEADER:
    case SUBMODULE_PRIVATE_HEADER:
      // We lazily associate headers with their modules via the HeaderInfo table.
      // FIXME: Re-evaluate this section; maybe only store InputFile IDs instead
      // of complete filenames or remove it entirely.
      break;

    case SUBMODULE_TEXTUAL_HEADER:
    case SUBMODULE_PRIVATE_TEXTUAL_HEADER:
      // FIXME: Textual headers are not marked in the HeaderInfo table. Load
      // them here.
      break;

    case SUBMODULE_TOPHEADER:
      CurrentModule->addTopHeaderFilename(Blob);
      break;

    case SUBMODULE_UMBRELLA_DIR: {
      std::string Dirname = Blob;
      ResolveImportedPath(F, Dirname);
      if (auto Umbrella = PP.getFileManager().getDirectory(Dirname)) {
        if (!CurrentModule->getUmbrellaDir())
          ModMap.setUmbrellaDir(CurrentModule, *Umbrella, Blob);
        else if (CurrentModule->getUmbrellaDir().Entry != *Umbrella) {
          if ((ClientLoadCapabilities & ARR_OutOfDate) == 0)
            Error("mismatched umbrella directories in submodule");
          return OutOfDate;
        }
      }
      break;
    }

    case SUBMODULE_METADATA: {
      F.BaseSubmoduleID = getTotalNumSubmodules();
      F.LocalNumSubmodules = Record[0];
      unsigned LocalBaseSubmoduleID = Record[1];
      if (F.LocalNumSubmodules > 0) {
        // Introduce the global -> local mapping for submodules within this
        // module.
        GlobalSubmoduleMap.insert(std::make_pair(getTotalNumSubmodules()+1,&F));

        // Introduce the local -> global mapping for submodules within this
        // module.
        F.SubmoduleRemap.insertOrReplace(
          std::make_pair(LocalBaseSubmoduleID,
                         F.BaseSubmoduleID - LocalBaseSubmoduleID));

        SubmodulesLoaded.resize(SubmodulesLoaded.size() + F.LocalNumSubmodules);
      }
      break;
    }

    case SUBMODULE_IMPORTS:
      for (unsigned Idx = 0; Idx != Record.size(); ++Idx) {
        UnresolvedModuleRef Unresolved;
        Unresolved.File = &F;
        Unresolved.Mod = CurrentModule;
        Unresolved.ID = Record[Idx];
        Unresolved.Kind = UnresolvedModuleRef::Import;
        Unresolved.IsWildcard = false;
        UnresolvedModuleRefs.push_back(Unresolved);
      }
      break;

    case SUBMODULE_EXPORTS:
      for (unsigned Idx = 0; Idx + 1 < Record.size(); Idx += 2) {
        UnresolvedModuleRef Unresolved;
        Unresolved.File = &F;
        Unresolved.Mod = CurrentModule;
        Unresolved.ID = Record[Idx];
        Unresolved.Kind = UnresolvedModuleRef::Export;
        Unresolved.IsWildcard = Record[Idx + 1];
        UnresolvedModuleRefs.push_back(Unresolved);
      }

      // Once we've loaded the set of exports, there's no reason to keep
      // the parsed, unresolved exports around.
      CurrentModule->UnresolvedExports.clear();
      break;

    case SUBMODULE_REQUIRES:
      CurrentModule->addRequirement(Blob, Record[0], PP.getLangOpts(),
                                    PP.getTargetInfo());
      break;

    case SUBMODULE_LINK_LIBRARY:
      ModMap.resolveLinkAsDependencies(CurrentModule);
      CurrentModule->LinkLibraries.push_back(
                                         Module::LinkLibrary(Blob, Record[0]));
      break;

    case SUBMODULE_CONFIG_MACRO:
      CurrentModule->ConfigMacros.push_back(Blob.str());
      break;

    case SUBMODULE_CONFLICT: {
      UnresolvedModuleRef Unresolved;
      Unresolved.File = &F;
      Unresolved.Mod = CurrentModule;
      Unresolved.ID = Record[0];
      Unresolved.Kind = UnresolvedModuleRef::Conflict;
      Unresolved.IsWildcard = false;
      Unresolved.String = Blob;
      UnresolvedModuleRefs.push_back(Unresolved);
      break;
    }

    case SUBMODULE_INITIALIZERS: {
      if (!ContextObj)
        break;
      SmallVector<uint32_t, 16> Inits;
      for (auto &ID : Record)
        Inits.push_back(getGlobalDeclID(F, ID));
      ContextObj->addLazyModuleInitializers(CurrentModule, Inits);
      break;
    }

    case SUBMODULE_EXPORT_AS:
      CurrentModule->ExportAsModule = Blob.str();
      ModMap.addLinkAsDependency(CurrentModule);
      break;
    }
  }
}

/// Parse the record that corresponds to a LangOptions data
/// structure.
///
/// This routine parses the language options from the AST file and then gives
/// them to the AST listener if one is set.
///
/// \returns true if the listener deems the file unacceptable, false otherwise.
bool ASTReader::ParseLanguageOptions(const RecordData &Record,
                                     bool Complain,
                                     ASTReaderListener &Listener,
                                     bool AllowCompatibleDifferences) {
  LangOptions LangOpts;
  unsigned Idx = 0;
#define LANGOPT(Name, Bits, Default, Description) \
  LangOpts.Name = Record[Idx++];
#define ENUM_LANGOPT(Name, Type, Bits, Default, Description) \
  LangOpts.set##Name(static_cast<LangOptions::Type>(Record[Idx++]));
#include "clang/Basic/LangOptions.def"
#define SANITIZER(NAME, ID)                                                    \
  LangOpts.Sanitize.set(SanitizerKind::ID, Record[Idx++]);
#include "clang/Basic/Sanitizers.def"

  for (unsigned N = Record[Idx++]; N; --N)
    LangOpts.ModuleFeatures.push_back(ReadString(Record, Idx));

  ObjCRuntime::Kind runtimeKind = (ObjCRuntime::Kind) Record[Idx++];
  VersionTuple runtimeVersion = ReadVersionTuple(Record, Idx);
  LangOpts.ObjCRuntime = ObjCRuntime(runtimeKind, runtimeVersion);

  LangOpts.CurrentModule = ReadString(Record, Idx);

  // Comment options.
  for (unsigned N = Record[Idx++]; N; --N) {
    LangOpts.CommentOpts.BlockCommandNames.push_back(
      ReadString(Record, Idx));
  }
  LangOpts.CommentOpts.ParseAllComments = Record[Idx++];

  // OpenMP offloading options.
  for (unsigned N = Record[Idx++]; N; --N) {
    LangOpts.OMPTargetTriples.push_back(llvm::Triple(ReadString(Record, Idx)));
  }

  LangOpts.OMPHostIRFile = ReadString(Record, Idx);

  return Listener.ReadLanguageOptions(LangOpts, Complain,
                                      AllowCompatibleDifferences);
}

bool ASTReader::ParseTargetOptions(const RecordData &Record, bool Complain,
                                   ASTReaderListener &Listener,
                                   bool AllowCompatibleDifferences) {
  unsigned Idx = 0;
  TargetOptions TargetOpts;
  TargetOpts.Triple = ReadString(Record, Idx);
  TargetOpts.CPU = ReadString(Record, Idx);
  TargetOpts.ABI = ReadString(Record, Idx);
  for (unsigned N = Record[Idx++]; N; --N) {
    TargetOpts.FeaturesAsWritten.push_back(ReadString(Record, Idx));
  }
  for (unsigned N = Record[Idx++]; N; --N) {
    TargetOpts.Features.push_back(ReadString(Record, Idx));
  }

  return Listener.ReadTargetOptions(TargetOpts, Complain,
                                    AllowCompatibleDifferences);
}

bool ASTReader::ParseDiagnosticOptions(const RecordData &Record, bool Complain,
                                       ASTReaderListener &Listener) {
  IntrusiveRefCntPtr<DiagnosticOptions> DiagOpts(new DiagnosticOptions);
  unsigned Idx = 0;
#define DIAGOPT(Name, Bits, Default) DiagOpts->Name = Record[Idx++];
#define ENUM_DIAGOPT(Name, Type, Bits, Default) \
  DiagOpts->set##Name(static_cast<Type>(Record[Idx++]));
#include "clang/Basic/DiagnosticOptions.def"

  for (unsigned N = Record[Idx++]; N; --N)
    DiagOpts->Warnings.push_back(ReadString(Record, Idx));
  for (unsigned N = Record[Idx++]; N; --N)
    DiagOpts->Remarks.push_back(ReadString(Record, Idx));

  return Listener.ReadDiagnosticOptions(DiagOpts, Complain);
}

bool ASTReader::ParseFileSystemOptions(const RecordData &Record, bool Complain,
                                       ASTReaderListener &Listener) {
  FileSystemOptions FSOpts;
  unsigned Idx = 0;
  FSOpts.WorkingDir = ReadString(Record, Idx);
  return Listener.ReadFileSystemOptions(FSOpts, Complain);
}

bool ASTReader::ParseHeaderSearchOptions(const RecordData &Record,
                                         bool Complain,
                                         ASTReaderListener &Listener) {
  HeaderSearchOptions HSOpts;
  unsigned Idx = 0;
  HSOpts.Sysroot = ReadString(Record, Idx);

  // Include entries.
  for (unsigned N = Record[Idx++]; N; --N) {
    std::string Path = ReadString(Record, Idx);
    frontend::IncludeDirGroup Group
      = static_cast<frontend::IncludeDirGroup>(Record[Idx++]);
    bool IsFramework = Record[Idx++];
    bool IgnoreSysRoot = Record[Idx++];
    HSOpts.UserEntries.emplace_back(std::move(Path), Group, IsFramework,
                                    IgnoreSysRoot);
  }

  // System header prefixes.
  for (unsigned N = Record[Idx++]; N; --N) {
    std::string Prefix = ReadString(Record, Idx);
    bool IsSystemHeader = Record[Idx++];
    HSOpts.SystemHeaderPrefixes.emplace_back(std::move(Prefix), IsSystemHeader);
  }

  HSOpts.ResourceDir = ReadString(Record, Idx);
  HSOpts.ModuleCachePath = ReadString(Record, Idx);
  HSOpts.ModuleUserBuildPath = ReadString(Record, Idx);
  HSOpts.DisableModuleHash = Record[Idx++];
  HSOpts.ImplicitModuleMaps = Record[Idx++];
  HSOpts.ModuleMapFileHomeIsCwd = Record[Idx++];
  HSOpts.UseBuiltinIncludes = Record[Idx++];
  HSOpts.UseStandardSystemIncludes = Record[Idx++];
  HSOpts.UseStandardCXXIncludes = Record[Idx++];
  HSOpts.UseLibcxx = Record[Idx++];
  std::string SpecificModuleCachePath = ReadString(Record, Idx);

  return Listener.ReadHeaderSearchOptions(HSOpts, SpecificModuleCachePath,
                                          Complain);
}

bool ASTReader::ParsePreprocessorOptions(const RecordData &Record,
                                         bool Complain,
                                         ASTReaderListener &Listener,
                                         std::string &SuggestedPredefines) {
  PreprocessorOptions PPOpts;
  unsigned Idx = 0;

  // Macro definitions/undefs
  for (unsigned N = Record[Idx++]; N; --N) {
    std::string Macro = ReadString(Record, Idx);
    bool IsUndef = Record[Idx++];
    PPOpts.Macros.push_back(std::make_pair(Macro, IsUndef));
  }

  // Includes
  for (unsigned N = Record[Idx++]; N; --N) {
    PPOpts.Includes.push_back(ReadString(Record, Idx));
  }

  // Macro Includes
  for (unsigned N = Record[Idx++]; N; --N) {
    PPOpts.MacroIncludes.push_back(ReadString(Record, Idx));
  }

  PPOpts.UsePredefines = Record[Idx++];
  PPOpts.DetailedRecord = Record[Idx++];
  PPOpts.ImplicitPCHInclude = ReadString(Record, Idx);
  PPOpts.ObjCXXARCStandardLibrary =
    static_cast<ObjCXXARCStandardLibraryKind>(Record[Idx++]);
  SuggestedPredefines.clear();
  return Listener.ReadPreprocessorOptions(PPOpts, Complain,
                                          SuggestedPredefines);
}

std::pair<ModuleFile *, unsigned>
ASTReader::getModulePreprocessedEntity(unsigned GlobalIndex) {
  GlobalPreprocessedEntityMapType::iterator
  I = GlobalPreprocessedEntityMap.find(GlobalIndex);
  assert(I != GlobalPreprocessedEntityMap.end() &&
         "Corrupted global preprocessed entity map");
  ModuleFile *M = I->second;
  unsigned LocalIndex = GlobalIndex - M->BasePreprocessedEntityID;
  return std::make_pair(M, LocalIndex);
}

llvm::iterator_range<PreprocessingRecord::iterator>
ASTReader::getModulePreprocessedEntities(ModuleFile &Mod) const {
  if (PreprocessingRecord *PPRec = PP.getPreprocessingRecord())
    return PPRec->getIteratorsForLoadedRange(Mod.BasePreprocessedEntityID,
                                             Mod.NumPreprocessedEntities);

  return llvm::make_range(PreprocessingRecord::iterator(),
                          PreprocessingRecord::iterator());
}

llvm::iterator_range<ASTReader::ModuleDeclIterator>
ASTReader::getModuleFileLevelDecls(ModuleFile &Mod) {
  return llvm::make_range(
      ModuleDeclIterator(this, &Mod, Mod.FileSortedDecls),
      ModuleDeclIterator(this, &Mod,
                         Mod.FileSortedDecls + Mod.NumFileSortedDecls));
}

SourceRange ASTReader::ReadSkippedRange(unsigned GlobalIndex) {
  auto I = GlobalSkippedRangeMap.find(GlobalIndex);
  assert(I != GlobalSkippedRangeMap.end() &&
    "Corrupted global skipped range map");
  ModuleFile *M = I->second;
  unsigned LocalIndex = GlobalIndex - M->BasePreprocessedSkippedRangeID;
  assert(LocalIndex < M->NumPreprocessedSkippedRanges);
  PPSkippedRange RawRange = M->PreprocessedSkippedRangeOffsets[LocalIndex];
  SourceRange Range(TranslateSourceLocation(*M, RawRange.getBegin()),
                    TranslateSourceLocation(*M, RawRange.getEnd()));
  assert(Range.isValid());
  return Range;
}

PreprocessedEntity *ASTReader::ReadPreprocessedEntity(unsigned Index) {
  PreprocessedEntityID PPID = Index+1;
  std::pair<ModuleFile *, unsigned> PPInfo = getModulePreprocessedEntity(Index);
  ModuleFile &M = *PPInfo.first;
  unsigned LocalIndex = PPInfo.second;
  const PPEntityOffset &PPOffs = M.PreprocessedEntityOffsets[LocalIndex];

  if (!PP.getPreprocessingRecord()) {
    Error("no preprocessing record");
    return nullptr;
  }

  SavedStreamPosition SavedPosition(M.PreprocessorDetailCursor);
  if (llvm::Error Err =
          M.PreprocessorDetailCursor.JumpToBit(PPOffs.BitOffset)) {
    Error(std::move(Err));
    return nullptr;
  }

  Expected<llvm::BitstreamEntry> MaybeEntry =
      M.PreprocessorDetailCursor.advance(BitstreamCursor::AF_DontPopBlockAtEnd);
  if (!MaybeEntry) {
    Error(MaybeEntry.takeError());
    return nullptr;
  }
  llvm::BitstreamEntry Entry = MaybeEntry.get();

  if (Entry.Kind != llvm::BitstreamEntry::Record)
    return nullptr;

  // Read the record.
  SourceRange Range(TranslateSourceLocation(M, PPOffs.getBegin()),
                    TranslateSourceLocation(M, PPOffs.getEnd()));
  PreprocessingRecord &PPRec = *PP.getPreprocessingRecord();
  StringRef Blob;
  RecordData Record;
  Expected<unsigned> MaybeRecType =
      M.PreprocessorDetailCursor.readRecord(Entry.ID, Record, &Blob);
  if (!MaybeRecType) {
    Error(MaybeRecType.takeError());
    return nullptr;
  }
  switch ((PreprocessorDetailRecordTypes)MaybeRecType.get()) {
  case PPD_MACRO_EXPANSION: {
    bool isBuiltin = Record[0];
    IdentifierInfo *Name = nullptr;
    MacroDefinitionRecord *Def = nullptr;
    if (isBuiltin)
      Name = getLocalIdentifier(M, Record[1]);
    else {
      PreprocessedEntityID GlobalID =
          getGlobalPreprocessedEntityID(M, Record[1]);
      Def = cast<MacroDefinitionRecord>(
          PPRec.getLoadedPreprocessedEntity(GlobalID - 1));
    }

    MacroExpansion *ME;
    if (isBuiltin)
      ME = new (PPRec) MacroExpansion(Name, Range);
    else
      ME = new (PPRec) MacroExpansion(Def, Range);

    return ME;
  }

  case PPD_MACRO_DEFINITION: {
    // Decode the identifier info and then check again; if the macro is
    // still defined and associated with the identifier,
    IdentifierInfo *II = getLocalIdentifier(M, Record[0]);
    MacroDefinitionRecord *MD = new (PPRec) MacroDefinitionRecord(II, Range);

    if (DeserializationListener)
      DeserializationListener->MacroDefinitionRead(PPID, MD);

    return MD;
  }

  case PPD_INCLUSION_DIRECTIVE: {
    const char *FullFileNameStart = Blob.data() + Record[0];
    StringRef FullFileName(FullFileNameStart, Blob.size() - Record[0]);
    const FileEntry *File = nullptr;
    if (!FullFileName.empty())
      if (auto FE = PP.getFileManager().getFile(FullFileName))
        File = *FE;

    // FIXME: Stable encoding
    InclusionDirective::InclusionKind Kind
      = static_cast<InclusionDirective::InclusionKind>(Record[2]);
    InclusionDirective *ID
      = new (PPRec) InclusionDirective(PPRec, Kind,
                                       StringRef(Blob.data(), Record[0]),
                                       Record[1], Record[3],
                                       File,
                                       Range);
    return ID;
  }
  }

  llvm_unreachable("Invalid PreprocessorDetailRecordTypes");
}

/// Find the next module that contains entities and return the ID
/// of the first entry.
///
/// \param SLocMapI points at a chunk of a module that contains no
/// preprocessed entities or the entities it contains are not the ones we are
/// looking for.
PreprocessedEntityID ASTReader::findNextPreprocessedEntity(
                       GlobalSLocOffsetMapType::const_iterator SLocMapI) const {
  ++SLocMapI;
  for (GlobalSLocOffsetMapType::const_iterator
         EndI = GlobalSLocOffsetMap.end(); SLocMapI != EndI; ++SLocMapI) {
    ModuleFile &M = *SLocMapI->second;
    if (M.NumPreprocessedEntities)
      return M.BasePreprocessedEntityID;
  }

  return getTotalNumPreprocessedEntities();
}

namespace {

struct PPEntityComp {
  const ASTReader &Reader;
  ModuleFile &M;

  PPEntityComp(const ASTReader &Reader, ModuleFile &M) : Reader(Reader), M(M) {}

  bool operator()(const PPEntityOffset &L, const PPEntityOffset &R) const {
    SourceLocation LHS = getLoc(L);
    SourceLocation RHS = getLoc(R);
    return Reader.getSourceManager().isBeforeInTranslationUnit(LHS, RHS);
  }

  bool operator()(const PPEntityOffset &L, SourceLocation RHS) const {
    SourceLocation LHS = getLoc(L);
    return Reader.getSourceManager().isBeforeInTranslationUnit(LHS, RHS);
  }

  bool operator()(SourceLocation LHS, const PPEntityOffset &R) const {
    SourceLocation RHS = getLoc(R);
    return Reader.getSourceManager().isBeforeInTranslationUnit(LHS, RHS);
  }

  SourceLocation getLoc(const PPEntityOffset &PPE) const {
    return Reader.TranslateSourceLocation(M, PPE.getBegin());
  }
};

} // namespace

PreprocessedEntityID ASTReader::findPreprocessedEntity(SourceLocation Loc,
                                                       bool EndsAfter) const {
  if (SourceMgr.isLocalSourceLocation(Loc))
    return getTotalNumPreprocessedEntities();

  GlobalSLocOffsetMapType::const_iterator SLocMapI = GlobalSLocOffsetMap.find(
      SourceManager::MaxLoadedOffset - Loc.getOffset() - 1);
  assert(SLocMapI != GlobalSLocOffsetMap.end() &&
         "Corrupted global sloc offset map");

  if (SLocMapI->second->NumPreprocessedEntities == 0)
    return findNextPreprocessedEntity(SLocMapI);

  ModuleFile &M = *SLocMapI->second;

  using pp_iterator = const PPEntityOffset *;

  pp_iterator pp_begin = M.PreprocessedEntityOffsets;
  pp_iterator pp_end = pp_begin + M.NumPreprocessedEntities;

  size_t Count = M.NumPreprocessedEntities;
  size_t Half;
  pp_iterator First = pp_begin;
  pp_iterator PPI;

  if (EndsAfter) {
    PPI = std::upper_bound(pp_begin, pp_end, Loc,
                           PPEntityComp(*this, M));
  } else {
    // Do a binary search manually instead of using std::lower_bound because
    // The end locations of entities may be unordered (when a macro expansion
    // is inside another macro argument), but for this case it is not important
    // whether we get the first macro expansion or its containing macro.
    while (Count > 0) {
      Half = Count / 2;
      PPI = First;
      std::advance(PPI, Half);
      if (SourceMgr.isBeforeInTranslationUnit(
              TranslateSourceLocation(M, PPI->getEnd()), Loc)) {
        First = PPI;
        ++First;
        Count = Count - Half - 1;
      } else
        Count = Half;
    }
  }

  if (PPI == pp_end)
    return findNextPreprocessedEntity(SLocMapI);

  return M.BasePreprocessedEntityID + (PPI - pp_begin);
}

/// Returns a pair of [Begin, End) indices of preallocated
/// preprocessed entities that \arg Range encompasses.
std::pair<unsigned, unsigned>
    ASTReader::findPreprocessedEntitiesInRange(SourceRange Range) {
  if (Range.isInvalid())
    return std::make_pair(0,0);
  assert(!SourceMgr.isBeforeInTranslationUnit(Range.getEnd(),Range.getBegin()));

  PreprocessedEntityID BeginID =
      findPreprocessedEntity(Range.getBegin(), false);
  PreprocessedEntityID EndID = findPreprocessedEntity(Range.getEnd(), true);
  return std::make_pair(BeginID, EndID);
}

/// Optionally returns true or false if the preallocated preprocessed
/// entity with index \arg Index came from file \arg FID.
Optional<bool> ASTReader::isPreprocessedEntityInFileID(unsigned Index,
                                                             FileID FID) {
  if (FID.isInvalid())
    return false;

  std::pair<ModuleFile *, unsigned> PPInfo = getModulePreprocessedEntity(Index);
  ModuleFile &M = *PPInfo.first;
  unsigned LocalIndex = PPInfo.second;
  const PPEntityOffset &PPOffs = M.PreprocessedEntityOffsets[LocalIndex];

  SourceLocation Loc = TranslateSourceLocation(M, PPOffs.getBegin());
  if (Loc.isInvalid())
    return false;

  if (SourceMgr.isInFileID(SourceMgr.getFileLoc(Loc), FID))
    return true;
  else
    return false;
}

namespace {

  /// Visitor used to search for information about a header file.
  class HeaderFileInfoVisitor {
    const FileEntry *FE;
    Optional<HeaderFileInfo> HFI;

  public:
    explicit HeaderFileInfoVisitor(const FileEntry *FE) : FE(FE) {}

    bool operator()(ModuleFile &M) {
      HeaderFileInfoLookupTable *Table
        = static_cast<HeaderFileInfoLookupTable *>(M.HeaderFileInfoTable);
      if (!Table)
        return false;

      // Look in the on-disk hash table for an entry for this file name.
      HeaderFileInfoLookupTable::iterator Pos = Table->find(FE);
      if (Pos == Table->end())
        return false;

      HFI = *Pos;
      return true;
    }

    Optional<HeaderFileInfo> getHeaderFileInfo() const { return HFI; }
  };

} // namespace

HeaderFileInfo ASTReader::GetHeaderFileInfo(const FileEntry *FE) {
  HeaderFileInfoVisitor Visitor(FE);
  ModuleMgr.visit(Visitor);
  if (Optional<HeaderFileInfo> HFI = Visitor.getHeaderFileInfo())
    return *HFI;

  return HeaderFileInfo();
}

void ASTReader::ReadPragmaDiagnosticMappings(DiagnosticsEngine &Diag) {
  using DiagState = DiagnosticsEngine::DiagState;
  SmallVector<DiagState *, 32> DiagStates;

  for (ModuleFile &F : ModuleMgr) {
    unsigned Idx = 0;
    auto &Record = F.PragmaDiagMappings;
    if (Record.empty())
      continue;

    DiagStates.clear();

    auto ReadDiagState =
        [&](const DiagState &BasedOn, SourceLocation Loc,
            bool IncludeNonPragmaStates) -> DiagnosticsEngine::DiagState * {
      unsigned BackrefID = Record[Idx++];
      if (BackrefID != 0)
        return DiagStates[BackrefID - 1];

      // A new DiagState was created here.
      Diag.DiagStates.push_back(BasedOn);
      DiagState *NewState = &Diag.DiagStates.back();
      DiagStates.push_back(NewState);
      unsigned Size = Record[Idx++];
      assert(Idx + Size * 2 <= Record.size() &&
             "Invalid data, not enough diag/map pairs");
      while (Size--) {
        unsigned DiagID = Record[Idx++];
        DiagnosticMapping NewMapping =
            DiagnosticMapping::deserialize(Record[Idx++]);
        if (!NewMapping.isPragma() && !IncludeNonPragmaStates)
          continue;

        DiagnosticMapping &Mapping = NewState->getOrAddMapping(DiagID);

        // If this mapping was specified as a warning but the severity was
        // upgraded due to diagnostic settings, simulate the current diagnostic
        // settings (and use a warning).
        if (NewMapping.wasUpgradedFromWarning() && !Mapping.isErrorOrFatal()) {
          NewMapping.setSeverity(diag::Severity::Warning);
          NewMapping.setUpgradedFromWarning(false);
        }

        Mapping = NewMapping;
      }
      return NewState;
    };

    // Read the first state.
    DiagState *FirstState;
    if (F.Kind == MK_ImplicitModule) {
      // Implicitly-built modules are reused with different diagnostic
      // settings.  Use the initial diagnostic state from Diag to simulate this
      // compilation's diagnostic settings.
      FirstState = Diag.DiagStatesByLoc.FirstDiagState;
      DiagStates.push_back(FirstState);

      // Skip the initial diagnostic state from the serialized module.
      assert(Record[1] == 0 &&
             "Invalid data, unexpected backref in initial state");
      Idx = 3 + Record[2] * 2;
      assert(Idx < Record.size() &&
             "Invalid data, not enough state change pairs in initial state");
    } else if (F.isModule()) {
      // For an explicit module, preserve the flags from the module build
      // command line (-w, -Weverything, -Werror, ...) along with any explicit
      // -Wblah flags.
      unsigned Flags = Record[Idx++];
      DiagState Initial;
      Initial.SuppressSystemWarnings = Flags & 1; Flags >>= 1;
      Initial.ErrorsAsFatal = Flags & 1; Flags >>= 1;
      Initial.WarningsAsErrors = Flags & 1; Flags >>= 1;
      Initial.EnableAllWarnings = Flags & 1; Flags >>= 1;
      Initial.IgnoreAllWarnings = Flags & 1; Flags >>= 1;
      Initial.ExtBehavior = (diag::Severity)Flags;
      FirstState = ReadDiagState(Initial, SourceLocation(), true);

      assert(F.OriginalSourceFileID.isValid());

      // Set up the root buffer of the module to start with the initial
      // diagnostic state of the module itself, to cover files that contain no
      // explicit transitions (for which we did not serialize anything).
      Diag.DiagStatesByLoc.Files[F.OriginalSourceFileID]
          .StateTransitions.push_back({FirstState, 0});
    } else {
      // For prefix ASTs, start with whatever the user configured on the
      // command line.
      Idx++; // Skip flags.
      FirstState = ReadDiagState(*Diag.DiagStatesByLoc.CurDiagState,
                                 SourceLocation(), false);
    }

    // Read the state transitions.
    unsigned NumLocations = Record[Idx++];
    while (NumLocations--) {
      assert(Idx < Record.size() &&
             "Invalid data, missing pragma diagnostic states");
      SourceLocation Loc = ReadSourceLocation(F, Record[Idx++]);
      auto IDAndOffset = SourceMgr.getDecomposedLoc(Loc);
      assert(IDAndOffset.first.isValid() && "invalid FileID for transition");
      assert(IDAndOffset.second == 0 && "not a start location for a FileID");
      unsigned Transitions = Record[Idx++];

      // Note that we don't need to set up Parent/ParentOffset here, because
      // we won't be changing the diagnostic state within imported FileIDs
      // (other than perhaps appending to the main source file, which has no
      // parent).
      auto &F = Diag.DiagStatesByLoc.Files[IDAndOffset.first];
      F.StateTransitions.reserve(F.StateTransitions.size() + Transitions);
      for (unsigned I = 0; I != Transitions; ++I) {
        unsigned Offset = Record[Idx++];
        auto *State =
            ReadDiagState(*FirstState, Loc.getLocWithOffset(Offset), false);
        F.StateTransitions.push_back({State, Offset});
      }
    }

    // Read the final state.
    assert(Idx < Record.size() &&
           "Invalid data, missing final pragma diagnostic state");
    SourceLocation CurStateLoc =
        ReadSourceLocation(F, F.PragmaDiagMappings[Idx++]);
    auto *CurState = ReadDiagState(*FirstState, CurStateLoc, false);

    if (!F.isModule()) {
      Diag.DiagStatesByLoc.CurDiagState = CurState;
      Diag.DiagStatesByLoc.CurDiagStateLoc = CurStateLoc;

      // Preserve the property that the imaginary root file describes the
      // current state.
      FileID NullFile;
      auto &T = Diag.DiagStatesByLoc.Files[NullFile].StateTransitions;
      if (T.empty())
        T.push_back({CurState, 0});
      else
        T[0].State = CurState;
    }

    // Don't try to read these mappings again.
    Record.clear();
  }
}

/// Get the correct cursor and offset for loading a type.
ASTReader::RecordLocation ASTReader::TypeCursorForIndex(unsigned Index) {
  GlobalTypeMapType::iterator I = GlobalTypeMap.find(Index);
  assert(I != GlobalTypeMap.end() && "Corrupted global type map");
  ModuleFile *M = I->second;
  return RecordLocation(M, M->TypeOffsets[Index - M->BaseTypeIndex]);
}

static llvm::Optional<Type::TypeClass> getTypeClassForCode(TypeCode code) {
  switch (code) {
#define TYPE_BIT_CODE(CLASS_ID, CODE_ID, CODE_VALUE) \
  case TYPE_##CODE_ID: return Type::CLASS_ID;
#include "clang/Serialization/TypeBitCodes.def"
  default: return llvm::None;
  }
}

/// Read and return the type with the given index..
///
/// The index is the type ID, shifted and minus the number of predefs. This
/// routine actually reads the record corresponding to the type at the given
/// location. It is a helper routine for GetType, which deals with reading type
/// IDs.
QualType ASTReader::readTypeRecord(unsigned Index) {
  assert(ContextObj && "reading type with no AST context");
  ASTContext &Context = *ContextObj;
  RecordLocation Loc = TypeCursorForIndex(Index);
  BitstreamCursor &DeclsCursor = Loc.F->DeclsCursor;

  // Keep track of where we are in the stream, then jump back there
  // after reading this type.
  SavedStreamPosition SavedPosition(DeclsCursor);

  ReadingKindTracker ReadingKind(Read_Type, *this);

  // Note that we are loading a type record.
  Deserializing AType(this);

  if (llvm::Error Err = DeclsCursor.JumpToBit(Loc.Offset)) {
    Error(std::move(Err));
    return QualType();
  }
  Expected<unsigned> RawCode = DeclsCursor.ReadCode();
  if (!RawCode) {
    Error(RawCode.takeError());
    return QualType();
  }

  ASTRecordReader Record(*this, *Loc.F);
  Expected<unsigned> Code = Record.readRecord(DeclsCursor, RawCode.get());
  if (!Code) {
    Error(Code.takeError());
    return QualType();
  }
  if (Code.get() == TYPE_EXT_QUAL) {
    QualType baseType = Record.readQualType();
    Qualifiers quals = Record.readQualifiers();
    return Context.getQualifiedType(baseType, quals);
  }

<<<<<<< HEAD
  case TYPE_MEMBER_POINTER: {
    if (Record.size() != 2) {
      Error("Incorrect encoding of member pointer type");
      return QualType();
    }
    QualType PointeeType = readType(*Loc.F, Record, Idx);
    QualType ClassType = readType(*Loc.F, Record, Idx);
    if (PointeeType.isNull() || ClassType.isNull())
      return QualType();

    return Context.getMemberPointerType(PointeeType, ClassType.getTypePtr());
  }

  case TYPE_CONSTANT_ARRAY: {
    QualType ElementType = readType(*Loc.F, Record, Idx);
    ArrayType::ArraySizeModifier ASM = (ArrayType::ArraySizeModifier)Record[1];
    unsigned IndexTypeQuals = Record[2];
    unsigned Idx = 3;
    llvm::APInt Size = ReadAPInt(Record, Idx);
    Expr *SizeExpr = ReadExpr(*Loc.F);
    return Context.getConstantArrayType(ElementType, Size, SizeExpr,
                                         ASM, IndexTypeQuals);
  }

  case TYPE_INCOMPLETE_ARRAY: {
    QualType ElementType = readType(*Loc.F, Record, Idx);
    ArrayType::ArraySizeModifier ASM = (ArrayType::ArraySizeModifier)Record[1];
    unsigned IndexTypeQuals = Record[2];
    return Context.getIncompleteArrayType(ElementType, ASM, IndexTypeQuals);
  }

  case TYPE_VARIABLE_ARRAY: {
    QualType ElementType = readType(*Loc.F, Record, Idx);
    ArrayType::ArraySizeModifier ASM = (ArrayType::ArraySizeModifier)Record[1];
    unsigned IndexTypeQuals = Record[2];
    SourceLocation LBLoc = ReadSourceLocation(*Loc.F, Record[3]);
    SourceLocation RBLoc = ReadSourceLocation(*Loc.F, Record[4]);
    return Context.getVariableArrayType(ElementType, ReadExpr(*Loc.F),
                                         ASM, IndexTypeQuals,
                                         SourceRange(LBLoc, RBLoc));
  }

  case TYPE_VECTOR: {
    if (Record.size() != 3) {
      Error("incorrect encoding of vector type in AST file");
      return QualType();
    }

    QualType ElementType = readType(*Loc.F, Record, Idx);
    unsigned NumElements = Record[1];
    unsigned VecKind = Record[2];
    return Context.getVectorType(ElementType, NumElements,
                                  (VectorType::VectorKind)VecKind);
  }

  case TYPE_EXT_VECTOR: {
    if (Record.size() != 3) {
      Error("incorrect encoding of extended vector type in AST file");
      return QualType();
    }

    QualType ElementType = readType(*Loc.F, Record, Idx);
    unsigned NumElements = Record[1];
    return Context.getExtVectorType(ElementType, NumElements);
  }

  case TYPE_FUNCTION_NO_PROTO: {
    if (Record.size() != 8) {
      Error("incorrect encoding of no-proto function type");
      return QualType();
    }
    QualType ResultType = readType(*Loc.F, Record, Idx);
    FunctionType::ExtInfo Info(Record[1], Record[2], Record[3],
                               (CallingConv)Record[4], Record[5], Record[6],
                               Record[7]);
    return Context.getFunctionNoProtoType(ResultType, Info);
  }

  case TYPE_FUNCTION_PROTO: {
    QualType ResultType = readType(*Loc.F, Record, Idx);

    FunctionProtoType::ExtProtoInfo EPI;
    EPI.ExtInfo = FunctionType::ExtInfo(/*noreturn*/ Record[1],
                                        /*hasregparm*/ Record[2],
                                        /*regparm*/ Record[3],
                                        static_cast<CallingConv>(Record[4]),
                                        /*produces*/ Record[5],
                                        /*nocallersavedregs*/ Record[6],
                                        /*nocfcheck*/ Record[7]);

    unsigned Idx = 8;

    EPI.Variadic = Record[Idx++];
    EPI.HasTrailingReturn = Record[Idx++];
    EPI.TypeQuals = Qualifiers::fromOpaqueValue(Record[Idx++]);
    EPI.RefQualifier = static_cast<RefQualifierKind>(Record[Idx++]);
    SmallVector<QualType, 8> ExceptionStorage;
    readExceptionSpec(*Loc.F, ExceptionStorage, EPI.ExceptionSpec, Record, Idx);

    unsigned NumParams = Record[Idx++];
    SmallVector<QualType, 16> ParamTypes;
    for (unsigned I = 0; I != NumParams; ++I)
      ParamTypes.push_back(readType(*Loc.F, Record, Idx));

    SmallVector<FunctionProtoType::ExtParameterInfo, 4> ExtParameterInfos;
    if (Idx != Record.size()) {
      for (unsigned I = 0; I != NumParams; ++I)
        ExtParameterInfos.push_back(
          FunctionProtoType::ExtParameterInfo
                           ::getFromOpaqueValue(Record[Idx++]));
      EPI.ExtParameterInfos = ExtParameterInfos.data();
    }

    assert(Idx == Record.size());

    return Context.getFunctionType(ResultType, ParamTypes, EPI);
  }

  case TYPE_UNRESOLVED_USING: {
    unsigned Idx = 0;
    return Context.getTypeDeclType(
                  ReadDeclAs<UnresolvedUsingTypenameDecl>(*Loc.F, Record, Idx));
  }

  case TYPE_TYPEDEF: {
    if (Record.size() != 2) {
      Error("incorrect encoding of typedef type");
      return QualType();
    }
    unsigned Idx = 0;
    TypedefNameDecl *Decl = ReadDeclAs<TypedefNameDecl>(*Loc.F, Record, Idx);
    QualType Canonical = readType(*Loc.F, Record, Idx);
    if (!Canonical.isNull())
      Canonical = Context.getCanonicalType(Canonical);
    return Context.getTypedefType(Decl, Canonical);
  }

  case TYPE_TYPEOF_EXPR:
    return Context.getTypeOfExprType(ReadExpr(*Loc.F));

  case TYPE_TYPEOF: {
    if (Record.size() != 1) {
      Error("incorrect encoding of typeof(type) in AST file");
      return QualType();
    }
    QualType UnderlyingType = readType(*Loc.F, Record, Idx);
    return Context.getTypeOfType(UnderlyingType);
  }

  case TYPE_DECLTYPE: {
    QualType UnderlyingType = readType(*Loc.F, Record, Idx);
    return Context.getDecltypeType(ReadExpr(*Loc.F), UnderlyingType);
  }

  case TYPE_REFLECTED: {
    QualType UnderlyingType = readType(*Loc.F, Record, Idx);
    Expr *Reflection = ReadExpr(*Loc.F);
    return Context.getReflectedType(Reflection, UnderlyingType);
  }

  case TYPE_UNARY_TRANSFORM: {
    QualType BaseType = readType(*Loc.F, Record, Idx);
    QualType UnderlyingType = readType(*Loc.F, Record, Idx);
    UnaryTransformType::UTTKind UKind = (UnaryTransformType::UTTKind)Record[2];
    return Context.getUnaryTransformType(BaseType, UnderlyingType, UKind);
  }

  case TYPE_AUTO: {
    QualType Deduced = readType(*Loc.F, Record, Idx);
    AutoTypeKeyword Keyword = (AutoTypeKeyword)Record[Idx++];
    bool IsDependent = false, IsPack = false;
    if (Deduced.isNull()) {
      IsDependent = Record[Idx] > 0;
      IsPack = Record[Idx] > 1;
      ++Idx;
    }
    return Context.getAutoType(Deduced, Keyword, IsDependent, IsPack);
  }

  case TYPE_DEDUCED_TEMPLATE_SPECIALIZATION: {
    TemplateName Name = ReadTemplateName(*Loc.F, Record, Idx);
    QualType Deduced = readType(*Loc.F, Record, Idx);
    bool IsDependent = Deduced.isNull() ? Record[Idx++] : false;
    return Context.getDeducedTemplateSpecializationType(Name, Deduced,
                                                        IsDependent);
  }

  case TYPE_RECORD: {
    if (Record.size() != 2) {
      Error("incorrect encoding of record type");
      return QualType();
    }
    unsigned Idx = 0;
    bool IsDependent = Record[Idx++];
    RecordDecl *RD = ReadDeclAs<RecordDecl>(*Loc.F, Record, Idx);
    RD = cast_or_null<RecordDecl>(RD->getCanonicalDecl());
    QualType T = Context.getRecordType(RD);
    const_cast<Type*>(T.getTypePtr())->setDependent(IsDependent);
    return T;
  }

  case TYPE_ENUM: {
    if (Record.size() != 2) {
      Error("incorrect encoding of enum type");
      return QualType();
    }
    unsigned Idx = 0;
    bool IsDependent = Record[Idx++];
    QualType T
      = Context.getEnumType(ReadDeclAs<EnumDecl>(*Loc.F, Record, Idx));
    const_cast<Type*>(T.getTypePtr())->setDependent(IsDependent);
    return T;
  }

  case TYPE_ATTRIBUTED: {
    if (Record.size() != 3) {
      Error("incorrect encoding of attributed type");
      return QualType();
    }
    QualType modifiedType = readType(*Loc.F, Record, Idx);
    QualType equivalentType = readType(*Loc.F, Record, Idx);
    AttributedType::Kind kind = static_cast<AttributedType::Kind>(Record[2]);
    return Context.getAttributedType(kind, modifiedType, equivalentType);
  }

  case TYPE_PAREN: {
    if (Record.size() != 1) {
      Error("incorrect encoding of paren type");
      return QualType();
    }
    QualType InnerType = readType(*Loc.F, Record, Idx);
    return Context.getParenType(InnerType);
  }

  case TYPE_MACRO_QUALIFIED: {
    if (Record.size() != 2) {
      Error("incorrect encoding of macro defined type");
      return QualType();
    }
    QualType UnderlyingTy = readType(*Loc.F, Record, Idx);
    IdentifierInfo *MacroII = GetIdentifierInfo(*Loc.F, Record, Idx);
    return Context.getMacroQualifiedType(UnderlyingTy, MacroII);
  }

  case TYPE_PACK_EXPANSION: {
    if (Record.size() != 2) {
      Error("incorrect encoding of pack expansion type");
      return QualType();
    }
    QualType Pattern = readType(*Loc.F, Record, Idx);
    if (Pattern.isNull())
      return QualType();
    Optional<unsigned> NumExpansions;
    if (Record[1])
      NumExpansions = Record[1] - 1;
    return Context.getPackExpansionType(Pattern, NumExpansions);
  }

  case TYPE_CXX_DEPENDENT_VARIADIC_REIFIER: {
    // TODO: IMPLEMENT ME
    return Context.getCXXDependentVariadicReifierType(nullptr,
                                                      SourceLocation(),
                                                      SourceLocation(),
                                                      SourceLocation());
  }

  case TYPE_ELABORATED: {
    unsigned Idx = 0;
    ElaboratedTypeKeyword Keyword = (ElaboratedTypeKeyword)Record[Idx++];
    NestedNameSpecifier *NNS = ReadNestedNameSpecifier(*Loc.F, Record, Idx);
    QualType NamedType = readType(*Loc.F, Record, Idx);
    TagDecl *OwnedTagDecl = ReadDeclAs<TagDecl>(*Loc.F, Record, Idx);
    return Context.getElaboratedType(Keyword, NNS, NamedType, OwnedTagDecl);
  }

  case TYPE_OBJC_INTERFACE: {
    unsigned Idx = 0;
    ObjCInterfaceDecl *ItfD
      = ReadDeclAs<ObjCInterfaceDecl>(*Loc.F, Record, Idx);
    return Context.getObjCInterfaceType(ItfD->getCanonicalDecl());
  }

  case TYPE_OBJC_TYPE_PARAM: {
    unsigned Idx = 0;
    ObjCTypeParamDecl *Decl
      = ReadDeclAs<ObjCTypeParamDecl>(*Loc.F, Record, Idx);
    unsigned NumProtos = Record[Idx++];
    SmallVector<ObjCProtocolDecl*, 4> Protos;
    for (unsigned I = 0; I != NumProtos; ++I)
      Protos.push_back(ReadDeclAs<ObjCProtocolDecl>(*Loc.F, Record, Idx));
    return Context.getObjCTypeParamType(Decl, Protos);
  }

  case TYPE_OBJC_OBJECT: {
    unsigned Idx = 0;
    QualType Base = readType(*Loc.F, Record, Idx);
    unsigned NumTypeArgs = Record[Idx++];
    SmallVector<QualType, 4> TypeArgs;
    for (unsigned I = 0; I != NumTypeArgs; ++I)
      TypeArgs.push_back(readType(*Loc.F, Record, Idx));
    unsigned NumProtos = Record[Idx++];
    SmallVector<ObjCProtocolDecl*, 4> Protos;
    for (unsigned I = 0; I != NumProtos; ++I)
      Protos.push_back(ReadDeclAs<ObjCProtocolDecl>(*Loc.F, Record, Idx));
    bool IsKindOf = Record[Idx++];
    return Context.getObjCObjectType(Base, TypeArgs, Protos, IsKindOf);
  }

  case TYPE_OBJC_OBJECT_POINTER: {
    unsigned Idx = 0;
    QualType Pointee = readType(*Loc.F, Record, Idx);
    return Context.getObjCObjectPointerType(Pointee);
  }

  case TYPE_SUBST_TEMPLATE_TYPE_PARM: {
    unsigned Idx = 0;
    QualType Parm = readType(*Loc.F, Record, Idx);
    QualType Replacement = readType(*Loc.F, Record, Idx);
    return Context.getSubstTemplateTypeParmType(
        cast<TemplateTypeParmType>(Parm),
        Context.getCanonicalType(Replacement));
  }

  case TYPE_SUBST_TEMPLATE_TYPE_PARM_PACK: {
    unsigned Idx = 0;
    QualType Parm = readType(*Loc.F, Record, Idx);
    TemplateArgument ArgPack = ReadTemplateArgument(*Loc.F, Record, Idx);
    return Context.getSubstTemplateTypeParmPackType(
                                               cast<TemplateTypeParmType>(Parm),
                                                     ArgPack);
  }

  case TYPE_INJECTED_CLASS_NAME: {
    CXXRecordDecl *D = ReadDeclAs<CXXRecordDecl>(*Loc.F, Record, Idx);
    QualType TST = readType(*Loc.F, Record, Idx); // probably derivable
    // FIXME: ASTContext::getInjectedClassNameType is not currently suitable
    // for AST reading, too much interdependencies.
    const Type *T = nullptr;
    for (auto *DI = D; DI; DI = DI->getPreviousDecl()) {
      if (const Type *Existing = DI->getTypeForDecl()) {
        T = Existing;
        break;
      }
    }
    if (!T) {
      T = new (Context, TypeAlignment) InjectedClassNameType(D, TST);
      for (auto *DI = D; DI; DI = DI->getPreviousDecl())
        DI->setTypeForDecl(T);
    }
    return QualType(T, 0);
  }

  case TYPE_TEMPLATE_TYPE_PARM: {
    unsigned Idx = 0;
    unsigned Depth = Record[Idx++];
    unsigned Index = Record[Idx++];
    bool Pack = Record[Idx++];
    TemplateTypeParmDecl *D
      = ReadDeclAs<TemplateTypeParmDecl>(*Loc.F, Record, Idx);
    return Context.getTemplateTypeParmType(Depth, Index, Pack, D);
  }

  case TYPE_DEPENDENT_NAME: {
    unsigned Idx = 0;
    ElaboratedTypeKeyword Keyword = (ElaboratedTypeKeyword)Record[Idx++];
    NestedNameSpecifier *NNS = ReadNestedNameSpecifier(*Loc.F, Record, Idx);
    const IdentifierInfo *Name = GetIdentifierInfo(*Loc.F, Record, Idx);
    QualType Canon = readType(*Loc.F, Record, Idx);
    if (!Canon.isNull())
      Canon = Context.getCanonicalType(Canon);
    return Context.getDependentNameType(Keyword, NNS, Name, Canon);
  }

  case TYPE_DEPENDENT_TEMPLATE_SPECIALIZATION: {
    unsigned Idx = 0;
    ElaboratedTypeKeyword Keyword = (ElaboratedTypeKeyword)Record[Idx++];
    NestedNameSpecifier *NNS = ReadNestedNameSpecifier(*Loc.F, Record, Idx);
    const IdentifierInfo *Name = GetIdentifierInfo(*Loc.F, Record, Idx);
    unsigned NumArgs = Record[Idx++];
    SmallVector<TemplateArgument, 8> Args;
    Args.reserve(NumArgs);
    while (NumArgs--)
      Args.push_back(ReadTemplateArgument(*Loc.F, Record, Idx));
    return Context.getDependentTemplateSpecializationType(Keyword, NNS, Name,
                                                          Args);
  }

  case TYPE_DEPENDENT_SIZED_ARRAY: {
    unsigned Idx = 0;

    // ArrayType
    QualType ElementType = readType(*Loc.F, Record, Idx);
    ArrayType::ArraySizeModifier ASM
      = (ArrayType::ArraySizeModifier)Record[Idx++];
    unsigned IndexTypeQuals = Record[Idx++];

    // DependentSizedArrayType
    Expr *NumElts = ReadExpr(*Loc.F);
    SourceRange Brackets = ReadSourceRange(*Loc.F, Record, Idx);

    return Context.getDependentSizedArrayType(ElementType, NumElts, ASM,
                                               IndexTypeQuals, Brackets);
  }

  case TYPE_TEMPLATE_SPECIALIZATION: {
    unsigned Idx = 0;
    bool IsDependent = Record[Idx++];
    TemplateName Name = ReadTemplateName(*Loc.F, Record, Idx);
    SmallVector<TemplateArgument, 8> Args;
    ReadTemplateArgumentList(Args, *Loc.F, Record, Idx);
    QualType Underlying = readType(*Loc.F, Record, Idx);
    QualType T;
    if (Underlying.isNull())
      T = Context.getCanonicalTemplateSpecializationType(Name, Args);
    else
      T = Context.getTemplateSpecializationType(Name, Args, Underlying);
    const_cast<Type*>(T.getTypePtr())->setDependent(IsDependent);
    return T;
  }

  case TYPE_ATOMIC: {
    if (Record.size() != 1) {
      Error("Incorrect encoding of atomic type");
      return QualType();
    }
    QualType ValueType = readType(*Loc.F, Record, Idx);
    return Context.getAtomicType(ValueType);
  }

  case TYPE_PIPE: {
    if (Record.size() != 2) {
      Error("Incorrect encoding of pipe type");
      return QualType();
    }

    // Reading the pipe element type.
    QualType ElementType = readType(*Loc.F, Record, Idx);
    unsigned ReadOnly = Record[1];
    return Context.getPipeType(ElementType, ReadOnly);
  }

  case TYPE_DEPENDENT_SIZED_VECTOR: {
    unsigned Idx = 0;
    QualType ElementType = readType(*Loc.F, Record, Idx);
    Expr *SizeExpr = ReadExpr(*Loc.F);
    SourceLocation AttrLoc = ReadSourceLocation(*Loc.F, Record, Idx);
    unsigned VecKind = Record[Idx];

    return Context.getDependentVectorType(ElementType, SizeExpr, AttrLoc,
                                               (VectorType::VectorKind)VecKind);
  }

  case TYPE_DEPENDENT_SIZED_EXT_VECTOR: {
    unsigned Idx = 0;

    // DependentSizedExtVectorType
    QualType ElementType = readType(*Loc.F, Record, Idx);
    Expr *SizeExpr = ReadExpr(*Loc.F);
    SourceLocation AttrLoc = ReadSourceLocation(*Loc.F, Record, Idx);

    return Context.getDependentSizedExtVectorType(ElementType, SizeExpr,
                                                  AttrLoc);
  }

  case TYPE_DEPENDENT_ADDRESS_SPACE: {
    unsigned Idx = 0;

    // DependentAddressSpaceType
    QualType PointeeType = readType(*Loc.F, Record, Idx);
    Expr *AddrSpaceExpr = ReadExpr(*Loc.F);
    SourceLocation AttrLoc = ReadSourceLocation(*Loc.F, Record, Idx);

    return Context.getDependentAddressSpaceType(PointeeType, AddrSpaceExpr,
                                                   AttrLoc);
  }
=======
  auto maybeClass = getTypeClassForCode((TypeCode) Code.get());
  if (!maybeClass) {
    Error("Unexpected code for type");
    return QualType();
>>>>>>> 55de6fc0
  }

  serialization::AbstractTypeReader<ASTRecordReader> TypeReader(Record);
  return TypeReader.read(*maybeClass);
}

namespace clang {

class TypeLocReader : public TypeLocVisitor<TypeLocReader> {
  ASTRecordReader &Reader;

  SourceLocation readSourceLocation() {
    return Reader.readSourceLocation();
  }

  TypeSourceInfo *GetTypeSourceInfo() {
    return Reader.readTypeSourceInfo();
  }

  NestedNameSpecifierLoc ReadNestedNameSpecifierLoc() {
    return Reader.readNestedNameSpecifierLoc();
  }

  Attr *ReadAttr() {
    return Reader.readAttr();
  }

public:
  TypeLocReader(ASTRecordReader &Reader) : Reader(Reader) {}

  // We want compile-time assurance that we've enumerated all of
  // these, so unfortunately we have to declare them first, then
  // define them out-of-line.
#define ABSTRACT_TYPELOC(CLASS, PARENT)
#define TYPELOC(CLASS, PARENT) \
  void Visit##CLASS##TypeLoc(CLASS##TypeLoc TyLoc);
#include "clang/AST/TypeLocNodes.def"

  void VisitFunctionTypeLoc(FunctionTypeLoc);
  void VisitArrayTypeLoc(ArrayTypeLoc);
};

} // namespace clang

void TypeLocReader::VisitQualifiedTypeLoc(QualifiedTypeLoc TL) {
  // nothing to do
}

void TypeLocReader::VisitBuiltinTypeLoc(BuiltinTypeLoc TL) {
  TL.setBuiltinLoc(readSourceLocation());
  if (TL.needsExtraLocalData()) {
    TL.setWrittenTypeSpec(static_cast<DeclSpec::TST>(Reader.readInt()));
    TL.setWrittenSignSpec(static_cast<DeclSpec::TSS>(Reader.readInt()));
    TL.setWrittenWidthSpec(static_cast<DeclSpec::TSW>(Reader.readInt()));
    TL.setModeAttr(Reader.readInt());
  }
}

void TypeLocReader::VisitComplexTypeLoc(ComplexTypeLoc TL) {
  TL.setNameLoc(readSourceLocation());
}

void TypeLocReader::VisitPointerTypeLoc(PointerTypeLoc TL) {
  TL.setStarLoc(readSourceLocation());
}

void TypeLocReader::VisitDecayedTypeLoc(DecayedTypeLoc TL) {
  // nothing to do
}

void TypeLocReader::VisitAdjustedTypeLoc(AdjustedTypeLoc TL) {
  // nothing to do
}

void TypeLocReader::VisitMacroQualifiedTypeLoc(MacroQualifiedTypeLoc TL) {
  TL.setExpansionLoc(readSourceLocation());
}

void TypeLocReader::VisitBlockPointerTypeLoc(BlockPointerTypeLoc TL) {
  TL.setCaretLoc(readSourceLocation());
}

void TypeLocReader::VisitLValueReferenceTypeLoc(LValueReferenceTypeLoc TL) {
  TL.setAmpLoc(readSourceLocation());
}

void TypeLocReader::VisitRValueReferenceTypeLoc(RValueReferenceTypeLoc TL) {
  TL.setAmpAmpLoc(readSourceLocation());
}

void TypeLocReader::VisitMemberPointerTypeLoc(MemberPointerTypeLoc TL) {
  TL.setStarLoc(readSourceLocation());
  TL.setClassTInfo(GetTypeSourceInfo());
}

void TypeLocReader::VisitArrayTypeLoc(ArrayTypeLoc TL) {
  TL.setLBracketLoc(readSourceLocation());
  TL.setRBracketLoc(readSourceLocation());
  if (Reader.readBool())
    TL.setSizeExpr(Reader.readExpr());
  else
    TL.setSizeExpr(nullptr);
}

void TypeLocReader::VisitConstantArrayTypeLoc(ConstantArrayTypeLoc TL) {
  VisitArrayTypeLoc(TL);
}

void TypeLocReader::VisitIncompleteArrayTypeLoc(IncompleteArrayTypeLoc TL) {
  VisitArrayTypeLoc(TL);
}

void TypeLocReader::VisitVariableArrayTypeLoc(VariableArrayTypeLoc TL) {
  VisitArrayTypeLoc(TL);
}

void TypeLocReader::VisitDependentSizedArrayTypeLoc(
                                            DependentSizedArrayTypeLoc TL) {
  VisitArrayTypeLoc(TL);
}

void TypeLocReader::VisitDependentAddressSpaceTypeLoc(
    DependentAddressSpaceTypeLoc TL) {

    TL.setAttrNameLoc(readSourceLocation());
    TL.setAttrOperandParensRange(Reader.readSourceRange());
    TL.setAttrExprOperand(Reader.readExpr());
}

void TypeLocReader::VisitDependentSizedExtVectorTypeLoc(
                                        DependentSizedExtVectorTypeLoc TL) {
  TL.setNameLoc(readSourceLocation());
}

void TypeLocReader::VisitVectorTypeLoc(VectorTypeLoc TL) {
  TL.setNameLoc(readSourceLocation());
}

void TypeLocReader::VisitDependentVectorTypeLoc(
    DependentVectorTypeLoc TL) {
  TL.setNameLoc(readSourceLocation());
}

void TypeLocReader::VisitExtVectorTypeLoc(ExtVectorTypeLoc TL) {
  TL.setNameLoc(readSourceLocation());
}

void TypeLocReader::VisitFunctionTypeLoc(FunctionTypeLoc TL) {
  TL.setLocalRangeBegin(readSourceLocation());
  TL.setLParenLoc(readSourceLocation());
  TL.setRParenLoc(readSourceLocation());
  TL.setExceptionSpecRange(Reader.readSourceRange());
  TL.setLocalRangeEnd(readSourceLocation());
  for (unsigned i = 0, e = TL.getNumParams(); i != e; ++i) {
    TL.setParam(i, Reader.readDeclAs<ParmVarDecl>());
  }
}

void TypeLocReader::VisitFunctionProtoTypeLoc(FunctionProtoTypeLoc TL) {
  VisitFunctionTypeLoc(TL);
}

void TypeLocReader::VisitFunctionNoProtoTypeLoc(FunctionNoProtoTypeLoc TL) {
  VisitFunctionTypeLoc(TL);
}

void TypeLocReader::VisitUnresolvedUsingTypeLoc(UnresolvedUsingTypeLoc TL) {
  TL.setNameLoc(readSourceLocation());
}

void TypeLocReader::VisitTypedefTypeLoc(TypedefTypeLoc TL) {
  TL.setNameLoc(readSourceLocation());
}

void TypeLocReader::VisitTypeOfExprTypeLoc(TypeOfExprTypeLoc TL) {
  TL.setTypeofLoc(readSourceLocation());
  TL.setLParenLoc(readSourceLocation());
  TL.setRParenLoc(readSourceLocation());
}

void TypeLocReader::VisitTypeOfTypeLoc(TypeOfTypeLoc TL) {
  TL.setTypeofLoc(readSourceLocation());
  TL.setLParenLoc(readSourceLocation());
  TL.setRParenLoc(readSourceLocation());
  TL.setUnderlyingTInfo(GetTypeSourceInfo());
}

void TypeLocReader::VisitDecltypeTypeLoc(DecltypeTypeLoc TL) {
  TL.setNameLoc(readSourceLocation());
}

void TypeLocReader::VisitReflectedTypeLoc(ReflectedTypeLoc TL) {
  TL.setNameLoc(ReadSourceLocation());
}

void TypeLocReader::VisitUnaryTransformTypeLoc(UnaryTransformTypeLoc TL) {
  TL.setKWLoc(readSourceLocation());
  TL.setLParenLoc(readSourceLocation());
  TL.setRParenLoc(readSourceLocation());
  TL.setUnderlyingTInfo(GetTypeSourceInfo());
}

void TypeLocReader::VisitAutoTypeLoc(AutoTypeLoc TL) {
  TL.setNameLoc(readSourceLocation());
}

void TypeLocReader::VisitDeducedTemplateSpecializationTypeLoc(
    DeducedTemplateSpecializationTypeLoc TL) {
  TL.setTemplateNameLoc(readSourceLocation());
}

void TypeLocReader::VisitRecordTypeLoc(RecordTypeLoc TL) {
  TL.setNameLoc(readSourceLocation());
}

void TypeLocReader::VisitEnumTypeLoc(EnumTypeLoc TL) {
  TL.setNameLoc(readSourceLocation());
}

void TypeLocReader::VisitAttributedTypeLoc(AttributedTypeLoc TL) {
  TL.setAttr(ReadAttr());
}

void TypeLocReader::VisitTemplateTypeParmTypeLoc(TemplateTypeParmTypeLoc TL) {
  TL.setNameLoc(readSourceLocation());
}

void TypeLocReader::VisitSubstTemplateTypeParmTypeLoc(
                                            SubstTemplateTypeParmTypeLoc TL) {
  TL.setNameLoc(readSourceLocation());
}

void TypeLocReader::VisitSubstTemplateTypeParmPackTypeLoc(
                                          SubstTemplateTypeParmPackTypeLoc TL) {
  TL.setNameLoc(readSourceLocation());
}

void TypeLocReader::VisitTemplateSpecializationTypeLoc(
                                           TemplateSpecializationTypeLoc TL) {
  TL.setTemplateKeywordLoc(readSourceLocation());
  TL.setTemplateNameLoc(readSourceLocation());
  TL.setLAngleLoc(readSourceLocation());
  TL.setRAngleLoc(readSourceLocation());
  for (unsigned i = 0, e = TL.getNumArgs(); i != e; ++i)
    TL.setArgLocInfo(
        i,
        Reader.readTemplateArgumentLocInfo(
          TL.getTypePtr()->getArg(i).getKind()));
}

void TypeLocReader::VisitParenTypeLoc(ParenTypeLoc TL) {
  TL.setLParenLoc(readSourceLocation());
  TL.setRParenLoc(readSourceLocation());
}

void TypeLocReader::VisitElaboratedTypeLoc(ElaboratedTypeLoc TL) {
  TL.setElaboratedKeywordLoc(readSourceLocation());
  TL.setQualifierLoc(ReadNestedNameSpecifierLoc());
}

void TypeLocReader::VisitInjectedClassNameTypeLoc(InjectedClassNameTypeLoc TL) {
  TL.setNameLoc(readSourceLocation());
}

void TypeLocReader::VisitDependentNameTypeLoc(DependentNameTypeLoc TL) {
  TL.setElaboratedKeywordLoc(readSourceLocation());
  TL.setQualifierLoc(ReadNestedNameSpecifierLoc());
  TL.setNameLoc(readSourceLocation());
}

void TypeLocReader::VisitDependentTemplateSpecializationTypeLoc(
       DependentTemplateSpecializationTypeLoc TL) {
  TL.setElaboratedKeywordLoc(readSourceLocation());
  TL.setQualifierLoc(ReadNestedNameSpecifierLoc());
  TL.setTemplateKeywordLoc(readSourceLocation());
  TL.setTemplateNameLoc(readSourceLocation());
  TL.setLAngleLoc(readSourceLocation());
  TL.setRAngleLoc(readSourceLocation());
  for (unsigned I = 0, E = TL.getNumArgs(); I != E; ++I)
    TL.setArgLocInfo(
        I,
        Reader.readTemplateArgumentLocInfo(
            TL.getTypePtr()->getArg(I).getKind()));
}

void TypeLocReader::VisitPackExpansionTypeLoc(PackExpansionTypeLoc TL) {
  TL.setEllipsisLoc(readSourceLocation());
}

void TypeLocReader::VisitCXXDependentVariadicReifierTypeLoc
(CXXDependentVariadicReifierTypeLoc TL) {
  TL.setEllipsisLoc(ReadSourceLocation());
}

void TypeLocReader::VisitObjCInterfaceTypeLoc(ObjCInterfaceTypeLoc TL) {
  TL.setNameLoc(readSourceLocation());
}

void TypeLocReader::VisitObjCTypeParamTypeLoc(ObjCTypeParamTypeLoc TL) {
  if (TL.getNumProtocols()) {
    TL.setProtocolLAngleLoc(readSourceLocation());
    TL.setProtocolRAngleLoc(readSourceLocation());
  }
  for (unsigned i = 0, e = TL.getNumProtocols(); i != e; ++i)
    TL.setProtocolLoc(i, readSourceLocation());
}

void TypeLocReader::VisitObjCObjectTypeLoc(ObjCObjectTypeLoc TL) {
  TL.setHasBaseTypeAsWritten(Reader.readBool());
  TL.setTypeArgsLAngleLoc(readSourceLocation());
  TL.setTypeArgsRAngleLoc(readSourceLocation());
  for (unsigned i = 0, e = TL.getNumTypeArgs(); i != e; ++i)
    TL.setTypeArgTInfo(i, GetTypeSourceInfo());
  TL.setProtocolLAngleLoc(readSourceLocation());
  TL.setProtocolRAngleLoc(readSourceLocation());
  for (unsigned i = 0, e = TL.getNumProtocols(); i != e; ++i)
    TL.setProtocolLoc(i, readSourceLocation());
}

void TypeLocReader::VisitObjCObjectPointerTypeLoc(ObjCObjectPointerTypeLoc TL) {
  TL.setStarLoc(readSourceLocation());
}

void TypeLocReader::VisitAtomicTypeLoc(AtomicTypeLoc TL) {
  TL.setKWLoc(readSourceLocation());
  TL.setLParenLoc(readSourceLocation());
  TL.setRParenLoc(readSourceLocation());
}

void TypeLocReader::VisitPipeTypeLoc(PipeTypeLoc TL) {
  TL.setKWLoc(readSourceLocation());
}

void ASTRecordReader::readTypeLoc(TypeLoc TL) {
  TypeLocReader TLR(*this);
  for (; !TL.isNull(); TL = TL.getNextTypeLoc())
    TLR.Visit(TL);
}

TypeSourceInfo *ASTRecordReader::readTypeSourceInfo() {
  QualType InfoTy = readType();
  if (InfoTy.isNull())
    return nullptr;

  TypeSourceInfo *TInfo = getContext().CreateTypeSourceInfo(InfoTy);
  readTypeLoc(TInfo->getTypeLoc());
  return TInfo;
}

QualType ASTReader::GetType(TypeID ID) {
  assert(ContextObj && "reading type with no AST context");
  ASTContext &Context = *ContextObj;

  unsigned FastQuals = ID & Qualifiers::FastMask;
  unsigned Index = ID >> Qualifiers::FastWidth;

  if (Index < NUM_PREDEF_TYPE_IDS) {
    QualType T;
    switch ((PredefinedTypeIDs)Index) {
    case PREDEF_TYPE_NULL_ID:
      return QualType();
    case PREDEF_TYPE_META_INFO_ID:
      T = Context.MetaInfoTy;
      break;
    case PREDEF_TYPE_VOID_ID:
      T = Context.VoidTy;
      break;
    case PREDEF_TYPE_BOOL_ID:
      T = Context.BoolTy;
      break;
    case PREDEF_TYPE_CHAR_U_ID:
    case PREDEF_TYPE_CHAR_S_ID:
      // FIXME: Check that the signedness of CharTy is correct!
      T = Context.CharTy;
      break;
    case PREDEF_TYPE_UCHAR_ID:
      T = Context.UnsignedCharTy;
      break;
    case PREDEF_TYPE_USHORT_ID:
      T = Context.UnsignedShortTy;
      break;
    case PREDEF_TYPE_UINT_ID:
      T = Context.UnsignedIntTy;
      break;
    case PREDEF_TYPE_ULONG_ID:
      T = Context.UnsignedLongTy;
      break;
    case PREDEF_TYPE_ULONGLONG_ID:
      T = Context.UnsignedLongLongTy;
      break;
    case PREDEF_TYPE_UINT128_ID:
      T = Context.UnsignedInt128Ty;
      break;
    case PREDEF_TYPE_SCHAR_ID:
      T = Context.SignedCharTy;
      break;
    case PREDEF_TYPE_WCHAR_ID:
      T = Context.WCharTy;
      break;
    case PREDEF_TYPE_SHORT_ID:
      T = Context.ShortTy;
      break;
    case PREDEF_TYPE_INT_ID:
      T = Context.IntTy;
      break;
    case PREDEF_TYPE_LONG_ID:
      T = Context.LongTy;
      break;
    case PREDEF_TYPE_LONGLONG_ID:
      T = Context.LongLongTy;
      break;
    case PREDEF_TYPE_INT128_ID:
      T = Context.Int128Ty;
      break;
    case PREDEF_TYPE_HALF_ID:
      T = Context.HalfTy;
      break;
    case PREDEF_TYPE_FLOAT_ID:
      T = Context.FloatTy;
      break;
    case PREDEF_TYPE_DOUBLE_ID:
      T = Context.DoubleTy;
      break;
    case PREDEF_TYPE_LONGDOUBLE_ID:
      T = Context.LongDoubleTy;
      break;
    case PREDEF_TYPE_SHORT_ACCUM_ID:
      T = Context.ShortAccumTy;
      break;
    case PREDEF_TYPE_ACCUM_ID:
      T = Context.AccumTy;
      break;
    case PREDEF_TYPE_LONG_ACCUM_ID:
      T = Context.LongAccumTy;
      break;
    case PREDEF_TYPE_USHORT_ACCUM_ID:
      T = Context.UnsignedShortAccumTy;
      break;
    case PREDEF_TYPE_UACCUM_ID:
      T = Context.UnsignedAccumTy;
      break;
    case PREDEF_TYPE_ULONG_ACCUM_ID:
      T = Context.UnsignedLongAccumTy;
      break;
    case PREDEF_TYPE_SHORT_FRACT_ID:
      T = Context.ShortFractTy;
      break;
    case PREDEF_TYPE_FRACT_ID:
      T = Context.FractTy;
      break;
    case PREDEF_TYPE_LONG_FRACT_ID:
      T = Context.LongFractTy;
      break;
    case PREDEF_TYPE_USHORT_FRACT_ID:
      T = Context.UnsignedShortFractTy;
      break;
    case PREDEF_TYPE_UFRACT_ID:
      T = Context.UnsignedFractTy;
      break;
    case PREDEF_TYPE_ULONG_FRACT_ID:
      T = Context.UnsignedLongFractTy;
      break;
    case PREDEF_TYPE_SAT_SHORT_ACCUM_ID:
      T = Context.SatShortAccumTy;
      break;
    case PREDEF_TYPE_SAT_ACCUM_ID:
      T = Context.SatAccumTy;
      break;
    case PREDEF_TYPE_SAT_LONG_ACCUM_ID:
      T = Context.SatLongAccumTy;
      break;
    case PREDEF_TYPE_SAT_USHORT_ACCUM_ID:
      T = Context.SatUnsignedShortAccumTy;
      break;
    case PREDEF_TYPE_SAT_UACCUM_ID:
      T = Context.SatUnsignedAccumTy;
      break;
    case PREDEF_TYPE_SAT_ULONG_ACCUM_ID:
      T = Context.SatUnsignedLongAccumTy;
      break;
    case PREDEF_TYPE_SAT_SHORT_FRACT_ID:
      T = Context.SatShortFractTy;
      break;
    case PREDEF_TYPE_SAT_FRACT_ID:
      T = Context.SatFractTy;
      break;
    case PREDEF_TYPE_SAT_LONG_FRACT_ID:
      T = Context.SatLongFractTy;
      break;
    case PREDEF_TYPE_SAT_USHORT_FRACT_ID:
      T = Context.SatUnsignedShortFractTy;
      break;
    case PREDEF_TYPE_SAT_UFRACT_ID:
      T = Context.SatUnsignedFractTy;
      break;
    case PREDEF_TYPE_SAT_ULONG_FRACT_ID:
      T = Context.SatUnsignedLongFractTy;
      break;
    case PREDEF_TYPE_FLOAT16_ID:
      T = Context.Float16Ty;
      break;
    case PREDEF_TYPE_FLOAT128_ID:
      T = Context.Float128Ty;
      break;
    case PREDEF_TYPE_OVERLOAD_ID:
      T = Context.OverloadTy;
      break;
    case PREDEF_TYPE_BOUND_MEMBER:
      T = Context.BoundMemberTy;
      break;
    case PREDEF_TYPE_PSEUDO_OBJECT:
      T = Context.PseudoObjectTy;
      break;
    case PREDEF_TYPE_DEPENDENT_ID:
      T = Context.DependentTy;
      break;
    case PREDEF_TYPE_UNKNOWN_ANY:
      T = Context.UnknownAnyTy;
      break;
    case PREDEF_TYPE_NULLPTR_ID:
      T = Context.NullPtrTy;
      break;
    case PREDEF_TYPE_CHAR8_ID:
      T = Context.Char8Ty;
      break;
    case PREDEF_TYPE_CHAR16_ID:
      T = Context.Char16Ty;
      break;
    case PREDEF_TYPE_CHAR32_ID:
      T = Context.Char32Ty;
      break;
    case PREDEF_TYPE_OBJC_ID:
      T = Context.ObjCBuiltinIdTy;
      break;
    case PREDEF_TYPE_OBJC_CLASS:
      T = Context.ObjCBuiltinClassTy;
      break;
    case PREDEF_TYPE_OBJC_SEL:
      T = Context.ObjCBuiltinSelTy;
      break;
#define IMAGE_TYPE(ImgType, Id, SingletonId, Access, Suffix) \
    case PREDEF_TYPE_##Id##_ID: \
      T = Context.SingletonId; \
      break;
#include "clang/Basic/OpenCLImageTypes.def"
#define EXT_OPAQUE_TYPE(ExtType, Id, Ext) \
    case PREDEF_TYPE_##Id##_ID: \
      T = Context.Id##Ty; \
      break;
#include "clang/Basic/OpenCLExtensionTypes.def"
    case PREDEF_TYPE_SAMPLER_ID:
      T = Context.OCLSamplerTy;
      break;
    case PREDEF_TYPE_EVENT_ID:
      T = Context.OCLEventTy;
      break;
    case PREDEF_TYPE_CLK_EVENT_ID:
      T = Context.OCLClkEventTy;
      break;
    case PREDEF_TYPE_QUEUE_ID:
      T = Context.OCLQueueTy;
      break;
    case PREDEF_TYPE_RESERVE_ID_ID:
      T = Context.OCLReserveIDTy;
      break;
    case PREDEF_TYPE_AUTO_DEDUCT:
      T = Context.getAutoDeductType();
      break;
    case PREDEF_TYPE_AUTO_RREF_DEDUCT:
      T = Context.getAutoRRefDeductType();
      break;
    case PREDEF_TYPE_ARC_UNBRIDGED_CAST:
      T = Context.ARCUnbridgedCastTy;
      break;
    case PREDEF_TYPE_BUILTIN_FN:
      T = Context.BuiltinFnTy;
      break;
    case PREDEF_TYPE_OMP_ARRAY_SECTION:
      T = Context.OMPArraySectionTy;
      break;
#define SVE_TYPE(Name, Id, SingletonId) \
    case PREDEF_TYPE_##Id##_ID: \
      T = Context.SingletonId; \
      break;
#include "clang/Basic/AArch64SVEACLETypes.def"
    }

    assert(!T.isNull() && "Unknown predefined type");
    return T.withFastQualifiers(FastQuals);
  }

  Index -= NUM_PREDEF_TYPE_IDS;
  assert(Index < TypesLoaded.size() && "Type index out-of-range");
  if (TypesLoaded[Index].isNull()) {
    TypesLoaded[Index] = readTypeRecord(Index);
    if (TypesLoaded[Index].isNull())
      return QualType();

    TypesLoaded[Index]->setFromAST();
    if (DeserializationListener)
      DeserializationListener->TypeRead(TypeIdx::fromTypeID(ID),
                                        TypesLoaded[Index]);
  }

  return TypesLoaded[Index].withFastQualifiers(FastQuals);
}

QualType ASTReader::getLocalType(ModuleFile &F, unsigned LocalID) {
  return GetType(getGlobalTypeID(F, LocalID));
}

serialization::TypeID
ASTReader::getGlobalTypeID(ModuleFile &F, unsigned LocalID) const {
  unsigned FastQuals = LocalID & Qualifiers::FastMask;
  unsigned LocalIndex = LocalID >> Qualifiers::FastWidth;

  if (LocalIndex < NUM_PREDEF_TYPE_IDS)
    return LocalID;

  if (!F.ModuleOffsetMap.empty())
    ReadModuleOffsetMap(F);

  ContinuousRangeMap<uint32_t, int, 2>::iterator I
    = F.TypeRemap.find(LocalIndex - NUM_PREDEF_TYPE_IDS);
  assert(I != F.TypeRemap.end() && "Invalid index into type index remap");

  unsigned GlobalIndex = LocalIndex + I->second;
  return (GlobalIndex << Qualifiers::FastWidth) | FastQuals;
}

TemplateArgumentLocInfo
ASTRecordReader::readTemplateArgumentLocInfo(TemplateArgument::ArgKind Kind) {
  switch (Kind) {
  case TemplateArgument::Reflected:
  case TemplateArgument::Expression:
    return readExpr();
  case TemplateArgument::Type:
    return readTypeSourceInfo();
  case TemplateArgument::Template: {
    NestedNameSpecifierLoc QualifierLoc =
      readNestedNameSpecifierLoc();
    SourceLocation TemplateNameLoc = readSourceLocation();
    return TemplateArgumentLocInfo(QualifierLoc, TemplateNameLoc,
                                   SourceLocation());
  }
  case TemplateArgument::TemplateExpansion: {
    NestedNameSpecifierLoc QualifierLoc = readNestedNameSpecifierLoc();
    SourceLocation TemplateNameLoc = readSourceLocation();
    SourceLocation EllipsisLoc = readSourceLocation();
    return TemplateArgumentLocInfo(QualifierLoc, TemplateNameLoc,
                                   EllipsisLoc);
  }
  case TemplateArgument::Null:
  case TemplateArgument::Integral:
  case TemplateArgument::Declaration:
  case TemplateArgument::NullPtr:
  case TemplateArgument::Pack:
    // FIXME: Is this right?
    return TemplateArgumentLocInfo();
  }
  llvm_unreachable("unexpected template argument loc");
}

TemplateArgumentLoc ASTRecordReader::readTemplateArgumentLoc() {
  TemplateArgument Arg = readTemplateArgument();

  if (Arg.getKind() == TemplateArgument::Expression) {
    if (readBool()) // bool InfoHasSameExpr.
      return TemplateArgumentLoc(Arg, TemplateArgumentLocInfo(Arg.getAsExpr()));
  }
  return TemplateArgumentLoc(Arg, readTemplateArgumentLocInfo(Arg.getKind()));
}

const ASTTemplateArgumentListInfo *
ASTRecordReader::readASTTemplateArgumentListInfo() {
  SourceLocation LAngleLoc = readSourceLocation();
  SourceLocation RAngleLoc = readSourceLocation();
  unsigned NumArgsAsWritten = readInt();
  TemplateArgumentListInfo TemplArgsInfo(LAngleLoc, RAngleLoc);
  for (unsigned i = 0; i != NumArgsAsWritten; ++i)
    TemplArgsInfo.addArgument(readTemplateArgumentLoc());
  return ASTTemplateArgumentListInfo::Create(getContext(), TemplArgsInfo);
}

Decl *ASTReader::GetExternalDecl(uint32_t ID) {
  return GetDecl(ID);
}

void ASTReader::CompleteRedeclChain(const Decl *D) {
  if (NumCurrentElementsDeserializing) {
    // We arrange to not care about the complete redeclaration chain while we're
    // deserializing. Just remember that the AST has marked this one as complete
    // but that it's not actually complete yet, so we know we still need to
    // complete it later.
    PendingIncompleteDeclChains.push_back(const_cast<Decl*>(D));
    return;
  }

  const DeclContext *DC = D->getDeclContext()->getRedeclContext();

  // If this is a named declaration, complete it by looking it up
  // within its context.
  //
  // FIXME: Merging a function definition should merge
  // all mergeable entities within it.
  if (isa<TranslationUnitDecl>(DC) || isa<NamespaceDecl>(DC) ||
      isa<CXXRecordDecl>(DC) || isa<EnumDecl>(DC)) {
    if (DeclarationName Name = cast<NamedDecl>(D)->getDeclName()) {
      if (!getContext().getLangOpts().CPlusPlus &&
          isa<TranslationUnitDecl>(DC)) {
        // Outside of C++, we don't have a lookup table for the TU, so update
        // the identifier instead. (For C++ modules, we don't store decls
        // in the serialized identifier table, so we do the lookup in the TU.)
        auto *II = Name.getAsIdentifierInfo();
        assert(II && "non-identifier name in C?");
        if (II->isOutOfDate())
          updateOutOfDateIdentifier(*II);
      } else
        DC->lookup(Name);
    } else if (needsAnonymousDeclarationNumber(cast<NamedDecl>(D))) {
      // Find all declarations of this kind from the relevant context.
      for (auto *DCDecl : cast<Decl>(D->getLexicalDeclContext())->redecls()) {
        auto *DC = cast<DeclContext>(DCDecl);
        SmallVector<Decl*, 8> Decls;
        FindExternalLexicalDecls(
            DC, [&](Decl::Kind K) { return K == D->getKind(); }, Decls);
      }
    }
  }

  if (auto *CTSD = dyn_cast<ClassTemplateSpecializationDecl>(D))
    CTSD->getSpecializedTemplate()->LoadLazySpecializations();
  if (auto *VTSD = dyn_cast<VarTemplateSpecializationDecl>(D))
    VTSD->getSpecializedTemplate()->LoadLazySpecializations();
  if (auto *FD = dyn_cast<FunctionDecl>(D)) {
    if (auto *Template = FD->getPrimaryTemplate())
      Template->LoadLazySpecializations();
  }
}

CXXCtorInitializer **
ASTReader::GetExternalCXXCtorInitializers(uint64_t Offset) {
  RecordLocation Loc = getLocalBitOffset(Offset);
  BitstreamCursor &Cursor = Loc.F->DeclsCursor;
  SavedStreamPosition SavedPosition(Cursor);
  if (llvm::Error Err = Cursor.JumpToBit(Loc.Offset)) {
    Error(std::move(Err));
    return nullptr;
  }
  ReadingKindTracker ReadingKind(Read_Decl, *this);

  Expected<unsigned> MaybeCode = Cursor.ReadCode();
  if (!MaybeCode) {
    Error(MaybeCode.takeError());
    return nullptr;
  }
  unsigned Code = MaybeCode.get();

  ASTRecordReader Record(*this, *Loc.F);
  Expected<unsigned> MaybeRecCode = Record.readRecord(Cursor, Code);
  if (!MaybeRecCode) {
    Error(MaybeRecCode.takeError());
    return nullptr;
  }
  if (MaybeRecCode.get() != DECL_CXX_CTOR_INITIALIZERS) {
    Error("malformed AST file: missing C++ ctor initializers");
    return nullptr;
  }

  return Record.readCXXCtorInitializers();
}

CXXBaseSpecifier *ASTReader::GetExternalCXXBaseSpecifiers(uint64_t Offset) {
  assert(ContextObj && "reading base specifiers with no AST context");
  ASTContext &Context = *ContextObj;

  RecordLocation Loc = getLocalBitOffset(Offset);
  BitstreamCursor &Cursor = Loc.F->DeclsCursor;
  SavedStreamPosition SavedPosition(Cursor);
  if (llvm::Error Err = Cursor.JumpToBit(Loc.Offset)) {
    Error(std::move(Err));
    return nullptr;
  }
  ReadingKindTracker ReadingKind(Read_Decl, *this);

  Expected<unsigned> MaybeCode = Cursor.ReadCode();
  if (!MaybeCode) {
    Error(MaybeCode.takeError());
    return nullptr;
  }
  unsigned Code = MaybeCode.get();

  ASTRecordReader Record(*this, *Loc.F);
  Expected<unsigned> MaybeRecCode = Record.readRecord(Cursor, Code);
  if (!MaybeRecCode) {
    Error(MaybeCode.takeError());
    return nullptr;
  }
  unsigned RecCode = MaybeRecCode.get();

  if (RecCode != DECL_CXX_BASE_SPECIFIERS) {
    Error("malformed AST file: missing C++ base specifiers");
    return nullptr;
  }

  unsigned NumBases = Record.readInt();
  void *Mem = Context.Allocate(sizeof(CXXBaseSpecifier) * NumBases);
  CXXBaseSpecifier *Bases = new (Mem) CXXBaseSpecifier [NumBases];
  for (unsigned I = 0; I != NumBases; ++I)
    Bases[I] = Record.readCXXBaseSpecifier();
  return Bases;
}

serialization::DeclID
ASTReader::getGlobalDeclID(ModuleFile &F, LocalDeclID LocalID) const {
  if (LocalID < NUM_PREDEF_DECL_IDS)
    return LocalID;

  if (!F.ModuleOffsetMap.empty())
    ReadModuleOffsetMap(F);

  ContinuousRangeMap<uint32_t, int, 2>::iterator I
    = F.DeclRemap.find(LocalID - NUM_PREDEF_DECL_IDS);
  assert(I != F.DeclRemap.end() && "Invalid index into decl index remap");

  return LocalID + I->second;
}

bool ASTReader::isDeclIDFromModule(serialization::GlobalDeclID ID,
                                   ModuleFile &M) const {
  // Predefined decls aren't from any module.
  if (ID < NUM_PREDEF_DECL_IDS)
    return false;

  return ID - NUM_PREDEF_DECL_IDS >= M.BaseDeclID &&
         ID - NUM_PREDEF_DECL_IDS < M.BaseDeclID + M.LocalNumDecls;
}

ModuleFile *ASTReader::getOwningModuleFile(const Decl *D) {
  if (!D->isFromASTFile())
    return nullptr;
  GlobalDeclMapType::const_iterator I = GlobalDeclMap.find(D->getGlobalID());
  assert(I != GlobalDeclMap.end() && "Corrupted global declaration map");
  return I->second;
}

SourceLocation ASTReader::getSourceLocationForDeclID(GlobalDeclID ID) {
  if (ID < NUM_PREDEF_DECL_IDS)
    return SourceLocation();

  unsigned Index = ID - NUM_PREDEF_DECL_IDS;

  if (Index > DeclsLoaded.size()) {
    Error("declaration ID out-of-range for AST file");
    return SourceLocation();
  }

  if (Decl *D = DeclsLoaded[Index])
    return D->getLocation();

  SourceLocation Loc;
  DeclCursorForID(ID, Loc);
  return Loc;
}

static Decl *getPredefinedDecl(ASTContext &Context, PredefinedDeclIDs ID) {
  switch (ID) {
  case PREDEF_DECL_NULL_ID:
    return nullptr;

  case PREDEF_DECL_TRANSLATION_UNIT_ID:
    return Context.getTranslationUnitDecl();

  case PREDEF_DECL_OBJC_ID_ID:
    return Context.getObjCIdDecl();

  case PREDEF_DECL_OBJC_SEL_ID:
    return Context.getObjCSelDecl();

  case PREDEF_DECL_OBJC_CLASS_ID:
    return Context.getObjCClassDecl();

  case PREDEF_DECL_OBJC_PROTOCOL_ID:
    return Context.getObjCProtocolDecl();

  case PREDEF_DECL_INT_128_ID:
    return Context.getInt128Decl();

  case PREDEF_DECL_UNSIGNED_INT_128_ID:
    return Context.getUInt128Decl();

  case PREDEF_DECL_OBJC_INSTANCETYPE_ID:
    return Context.getObjCInstanceTypeDecl();

  case PREDEF_DECL_BUILTIN_VA_LIST_ID:
    return Context.getBuiltinVaListDecl();

  case PREDEF_DECL_VA_LIST_TAG:
    return Context.getVaListTagDecl();

  case PREDEF_DECL_BUILTIN_MS_VA_LIST_ID:
    return Context.getBuiltinMSVaListDecl();

  case PREDEF_DECL_EXTERN_C_CONTEXT_ID:
    return Context.getExternCContextDecl();

  case PREDEF_DECL_MAKE_INTEGER_SEQ_ID:
    return Context.getMakeIntegerSeqDecl();

  case PREDEF_DECL_CF_CONSTANT_STRING_ID:
    return Context.getCFConstantStringDecl();

  case PREDEF_DECL_CF_CONSTANT_STRING_TAG_ID:
    return Context.getCFConstantStringTagDecl();

  case PREDEF_DECL_TYPE_PACK_ELEMENT_ID:
    return Context.getTypePackElementDecl();
  }
  llvm_unreachable("PredefinedDeclIDs unknown enum value");
}

Decl *ASTReader::GetExistingDecl(DeclID ID) {
  assert(ContextObj && "reading decl with no AST context");
  if (ID < NUM_PREDEF_DECL_IDS) {
    Decl *D = getPredefinedDecl(*ContextObj, (PredefinedDeclIDs)ID);
    if (D) {
      // Track that we have merged the declaration with ID \p ID into the
      // pre-existing predefined declaration \p D.
      auto &Merged = KeyDecls[D->getCanonicalDecl()];
      if (Merged.empty())
        Merged.push_back(ID);
    }
    return D;
  }

  unsigned Index = ID - NUM_PREDEF_DECL_IDS;

  if (Index >= DeclsLoaded.size()) {
    assert(0 && "declaration ID out-of-range for AST file");
    Error("declaration ID out-of-range for AST file");
    return nullptr;
  }

  return DeclsLoaded[Index];
}

Decl *ASTReader::GetDecl(DeclID ID) {
  if (ID < NUM_PREDEF_DECL_IDS)
    return GetExistingDecl(ID);

  unsigned Index = ID - NUM_PREDEF_DECL_IDS;

  if (Index >= DeclsLoaded.size()) {
    assert(0 && "declaration ID out-of-range for AST file");
    Error("declaration ID out-of-range for AST file");
    return nullptr;
  }

  if (!DeclsLoaded[Index]) {
    ReadDeclRecord(ID);
    if (DeserializationListener)
      DeserializationListener->DeclRead(ID, DeclsLoaded[Index]);
  }

  return DeclsLoaded[Index];
}

DeclID ASTReader::mapGlobalIDToModuleFileGlobalID(ModuleFile &M,
                                                  DeclID GlobalID) {
  if (GlobalID < NUM_PREDEF_DECL_IDS)
    return GlobalID;

  GlobalDeclMapType::const_iterator I = GlobalDeclMap.find(GlobalID);
  assert(I != GlobalDeclMap.end() && "Corrupted global declaration map");
  ModuleFile *Owner = I->second;

  llvm::DenseMap<ModuleFile *, serialization::DeclID>::iterator Pos
    = M.GlobalToLocalDeclIDs.find(Owner);
  if (Pos == M.GlobalToLocalDeclIDs.end())
    return 0;

  return GlobalID - Owner->BaseDeclID + Pos->second;
}

serialization::DeclID ASTReader::ReadDeclID(ModuleFile &F,
                                            const RecordData &Record,
                                            unsigned &Idx) {
  if (Idx >= Record.size()) {
    Error("Corrupted AST file");
    return 0;
  }

  return getGlobalDeclID(F, Record[Idx++]);
}

/// Resolve the offset of a statement into a statement.
///
/// This operation will read a new statement from the external
/// source each time it is called, and is meant to be used via a
/// LazyOffsetPtr (which is used by Decls for the body of functions, etc).
Stmt *ASTReader::GetExternalDeclStmt(uint64_t Offset) {
  // Switch case IDs are per Decl.
  ClearSwitchCaseIDs();

  // Offset here is a global offset across the entire chain.
  RecordLocation Loc = getLocalBitOffset(Offset);
  if (llvm::Error Err = Loc.F->DeclsCursor.JumpToBit(Loc.Offset)) {
    Error(std::move(Err));
    return nullptr;
  }
  assert(NumCurrentElementsDeserializing == 0 &&
         "should not be called while already deserializing");
  Deserializing D(this);
  return ReadStmtFromStream(*Loc.F);
}

void ASTReader::FindExternalLexicalDecls(
    const DeclContext *DC, llvm::function_ref<bool(Decl::Kind)> IsKindWeWant,
    SmallVectorImpl<Decl *> &Decls) {
  bool PredefsVisited[NUM_PREDEF_DECL_IDS] = {};

  auto Visit = [&] (ModuleFile *M, LexicalContents LexicalDecls) {
    assert(LexicalDecls.size() % 2 == 0 && "expected an even number of entries");
    for (int I = 0, N = LexicalDecls.size(); I != N; I += 2) {
      auto K = (Decl::Kind)+LexicalDecls[I];
      if (!IsKindWeWant(K))
        continue;

      auto ID = (serialization::DeclID)+LexicalDecls[I + 1];

      // Don't add predefined declarations to the lexical context more
      // than once.
      if (ID < NUM_PREDEF_DECL_IDS) {
        if (PredefsVisited[ID])
          continue;

        PredefsVisited[ID] = true;
      }

      if (Decl *D = GetLocalDecl(*M, ID)) {
        assert(D->getKind() == K && "wrong kind for lexical decl");
        if (!DC->isDeclInLexicalTraversal(D))
          Decls.push_back(D);
      }
    }
  };

  if (isa<TranslationUnitDecl>(DC)) {
    for (auto Lexical : TULexicalDecls)
      Visit(Lexical.first, Lexical.second);
  } else {
    auto I = LexicalDecls.find(DC);
    if (I != LexicalDecls.end())
      Visit(I->second.first, I->second.second);
  }

  ++NumLexicalDeclContextsRead;
}

namespace {

class DeclIDComp {
  ASTReader &Reader;
  ModuleFile &Mod;

public:
  DeclIDComp(ASTReader &Reader, ModuleFile &M) : Reader(Reader), Mod(M) {}

  bool operator()(LocalDeclID L, LocalDeclID R) const {
    SourceLocation LHS = getLocation(L);
    SourceLocation RHS = getLocation(R);
    return Reader.getSourceManager().isBeforeInTranslationUnit(LHS, RHS);
  }

  bool operator()(SourceLocation LHS, LocalDeclID R) const {
    SourceLocation RHS = getLocation(R);
    return Reader.getSourceManager().isBeforeInTranslationUnit(LHS, RHS);
  }

  bool operator()(LocalDeclID L, SourceLocation RHS) const {
    SourceLocation LHS = getLocation(L);
    return Reader.getSourceManager().isBeforeInTranslationUnit(LHS, RHS);
  }

  SourceLocation getLocation(LocalDeclID ID) const {
    return Reader.getSourceManager().getFileLoc(
            Reader.getSourceLocationForDeclID(Reader.getGlobalDeclID(Mod, ID)));
  }
};

} // namespace

void ASTReader::FindFileRegionDecls(FileID File,
                                    unsigned Offset, unsigned Length,
                                    SmallVectorImpl<Decl *> &Decls) {
  SourceManager &SM = getSourceManager();

  llvm::DenseMap<FileID, FileDeclsInfo>::iterator I = FileDeclIDs.find(File);
  if (I == FileDeclIDs.end())
    return;

  FileDeclsInfo &DInfo = I->second;
  if (DInfo.Decls.empty())
    return;

  SourceLocation
    BeginLoc = SM.getLocForStartOfFile(File).getLocWithOffset(Offset);
  SourceLocation EndLoc = BeginLoc.getLocWithOffset(Length);

  DeclIDComp DIDComp(*this, *DInfo.Mod);
  ArrayRef<serialization::LocalDeclID>::iterator BeginIt =
      llvm::lower_bound(DInfo.Decls, BeginLoc, DIDComp);
  if (BeginIt != DInfo.Decls.begin())
    --BeginIt;

  // If we are pointing at a top-level decl inside an objc container, we need
  // to backtrack until we find it otherwise we will fail to report that the
  // region overlaps with an objc container.
  while (BeginIt != DInfo.Decls.begin() &&
         GetDecl(getGlobalDeclID(*DInfo.Mod, *BeginIt))
             ->isTopLevelDeclInObjCContainer())
    --BeginIt;

  ArrayRef<serialization::LocalDeclID>::iterator EndIt =
      llvm::upper_bound(DInfo.Decls, EndLoc, DIDComp);
  if (EndIt != DInfo.Decls.end())
    ++EndIt;

  for (ArrayRef<serialization::LocalDeclID>::iterator
         DIt = BeginIt; DIt != EndIt; ++DIt)
    Decls.push_back(GetDecl(getGlobalDeclID(*DInfo.Mod, *DIt)));
}

bool
ASTReader::FindExternalVisibleDeclsByName(const DeclContext *DC,
                                          DeclarationName Name) {
  assert(DC->hasExternalVisibleStorage() && DC == DC->getPrimaryContext() &&
         "DeclContext has no visible decls in storage");
  if (!Name)
    return false;

  auto It = Lookups.find(DC);
  if (It == Lookups.end())
    return false;

  Deserializing LookupResults(this);

  // Load the list of declarations.
  SmallVector<NamedDecl *, 64> Decls;
  for (DeclID ID : It->second.Table.find(Name)) {
    NamedDecl *ND = cast<NamedDecl>(GetDecl(ID));
    if (ND->getDeclName() == Name)
      Decls.push_back(ND);
  }

  ++NumVisibleDeclContextsRead;
  SetExternalVisibleDeclsForName(DC, Name, Decls);
  return !Decls.empty();
}

void ASTReader::completeVisibleDeclsMap(const DeclContext *DC) {
  if (!DC->hasExternalVisibleStorage())
    return;

  auto It = Lookups.find(DC);
  assert(It != Lookups.end() &&
         "have external visible storage but no lookup tables");

  DeclsMap Decls;

  for (DeclID ID : It->second.Table.findAll()) {
    NamedDecl *ND = cast<NamedDecl>(GetDecl(ID));
    Decls[ND->getDeclName()].push_back(ND);
  }

  ++NumVisibleDeclContextsRead;

  for (DeclsMap::iterator I = Decls.begin(), E = Decls.end(); I != E; ++I) {
    SetExternalVisibleDeclsForName(DC, I->first, I->second);
  }
  const_cast<DeclContext *>(DC)->setHasExternalVisibleStorage(false);
}

const serialization::reader::DeclContextLookupTable *
ASTReader::getLoadedLookupTables(DeclContext *Primary) const {
  auto I = Lookups.find(Primary);
  return I == Lookups.end() ? nullptr : &I->second;
}

/// Under non-PCH compilation the consumer receives the objc methods
/// before receiving the implementation, and codegen depends on this.
/// We simulate this by deserializing and passing to consumer the methods of the
/// implementation before passing the deserialized implementation decl.
static void PassObjCImplDeclToConsumer(ObjCImplDecl *ImplD,
                                       ASTConsumer *Consumer) {
  assert(ImplD && Consumer);

  for (auto *I : ImplD->methods())
    Consumer->HandleInterestingDecl(DeclGroupRef(I));

  Consumer->HandleInterestingDecl(DeclGroupRef(ImplD));
}

void ASTReader::PassInterestingDeclToConsumer(Decl *D) {
  if (ObjCImplDecl *ImplD = dyn_cast<ObjCImplDecl>(D))
    PassObjCImplDeclToConsumer(ImplD, Consumer);
  else
    Consumer->HandleInterestingDecl(DeclGroupRef(D));
}

void ASTReader::StartTranslationUnit(ASTConsumer *Consumer) {
  this->Consumer = Consumer;

  if (Consumer)
    PassInterestingDeclsToConsumer();

  if (DeserializationListener)
    DeserializationListener->ReaderInitialized(this);
}

void ASTReader::PrintStats() {
  std::fprintf(stderr, "*** AST File Statistics:\n");

  unsigned NumTypesLoaded
    = TypesLoaded.size() - std::count(TypesLoaded.begin(), TypesLoaded.end(),
                                      QualType());
  unsigned NumDeclsLoaded
    = DeclsLoaded.size() - std::count(DeclsLoaded.begin(), DeclsLoaded.end(),
                                      (Decl *)nullptr);
  unsigned NumIdentifiersLoaded
    = IdentifiersLoaded.size() - std::count(IdentifiersLoaded.begin(),
                                            IdentifiersLoaded.end(),
                                            (IdentifierInfo *)nullptr);
  unsigned NumMacrosLoaded
    = MacrosLoaded.size() - std::count(MacrosLoaded.begin(),
                                       MacrosLoaded.end(),
                                       (MacroInfo *)nullptr);
  unsigned NumSelectorsLoaded
    = SelectorsLoaded.size() - std::count(SelectorsLoaded.begin(),
                                          SelectorsLoaded.end(),
                                          Selector());

  if (unsigned TotalNumSLocEntries = getTotalNumSLocs())
    std::fprintf(stderr, "  %u/%u source location entries read (%f%%)\n",
                 NumSLocEntriesRead, TotalNumSLocEntries,
                 ((float)NumSLocEntriesRead/TotalNumSLocEntries * 100));
  if (!TypesLoaded.empty())
    std::fprintf(stderr, "  %u/%u types read (%f%%)\n",
                 NumTypesLoaded, (unsigned)TypesLoaded.size(),
                 ((float)NumTypesLoaded/TypesLoaded.size() * 100));
  if (!DeclsLoaded.empty())
    std::fprintf(stderr, "  %u/%u declarations read (%f%%)\n",
                 NumDeclsLoaded, (unsigned)DeclsLoaded.size(),
                 ((float)NumDeclsLoaded/DeclsLoaded.size() * 100));
  if (!IdentifiersLoaded.empty())
    std::fprintf(stderr, "  %u/%u identifiers read (%f%%)\n",
                 NumIdentifiersLoaded, (unsigned)IdentifiersLoaded.size(),
                 ((float)NumIdentifiersLoaded/IdentifiersLoaded.size() * 100));
  if (!MacrosLoaded.empty())
    std::fprintf(stderr, "  %u/%u macros read (%f%%)\n",
                 NumMacrosLoaded, (unsigned)MacrosLoaded.size(),
                 ((float)NumMacrosLoaded/MacrosLoaded.size() * 100));
  if (!SelectorsLoaded.empty())
    std::fprintf(stderr, "  %u/%u selectors read (%f%%)\n",
                 NumSelectorsLoaded, (unsigned)SelectorsLoaded.size(),
                 ((float)NumSelectorsLoaded/SelectorsLoaded.size() * 100));
  if (TotalNumStatements)
    std::fprintf(stderr, "  %u/%u statements read (%f%%)\n",
                 NumStatementsRead, TotalNumStatements,
                 ((float)NumStatementsRead/TotalNumStatements * 100));
  if (TotalNumMacros)
    std::fprintf(stderr, "  %u/%u macros read (%f%%)\n",
                 NumMacrosRead, TotalNumMacros,
                 ((float)NumMacrosRead/TotalNumMacros * 100));
  if (TotalLexicalDeclContexts)
    std::fprintf(stderr, "  %u/%u lexical declcontexts read (%f%%)\n",
                 NumLexicalDeclContextsRead, TotalLexicalDeclContexts,
                 ((float)NumLexicalDeclContextsRead/TotalLexicalDeclContexts
                  * 100));
  if (TotalVisibleDeclContexts)
    std::fprintf(stderr, "  %u/%u visible declcontexts read (%f%%)\n",
                 NumVisibleDeclContextsRead, TotalVisibleDeclContexts,
                 ((float)NumVisibleDeclContextsRead/TotalVisibleDeclContexts
                  * 100));
  if (TotalNumMethodPoolEntries)
    std::fprintf(stderr, "  %u/%u method pool entries read (%f%%)\n",
                 NumMethodPoolEntriesRead, TotalNumMethodPoolEntries,
                 ((float)NumMethodPoolEntriesRead/TotalNumMethodPoolEntries
                  * 100));
  if (NumMethodPoolLookups)
    std::fprintf(stderr, "  %u/%u method pool lookups succeeded (%f%%)\n",
                 NumMethodPoolHits, NumMethodPoolLookups,
                 ((float)NumMethodPoolHits/NumMethodPoolLookups * 100.0));
  if (NumMethodPoolTableLookups)
    std::fprintf(stderr, "  %u/%u method pool table lookups succeeded (%f%%)\n",
                 NumMethodPoolTableHits, NumMethodPoolTableLookups,
                 ((float)NumMethodPoolTableHits/NumMethodPoolTableLookups
                  * 100.0));
  if (NumIdentifierLookupHits)
    std::fprintf(stderr,
                 "  %u / %u identifier table lookups succeeded (%f%%)\n",
                 NumIdentifierLookupHits, NumIdentifierLookups,
                 (double)NumIdentifierLookupHits*100.0/NumIdentifierLookups);

  if (GlobalIndex) {
    std::fprintf(stderr, "\n");
    GlobalIndex->printStats();
  }

  std::fprintf(stderr, "\n");
  dump();
  std::fprintf(stderr, "\n");
}

template<typename Key, typename ModuleFile, unsigned InitialCapacity>
LLVM_DUMP_METHOD static void
dumpModuleIDMap(StringRef Name,
                const ContinuousRangeMap<Key, ModuleFile *,
                                         InitialCapacity> &Map) {
  if (Map.begin() == Map.end())
    return;

  using MapType = ContinuousRangeMap<Key, ModuleFile *, InitialCapacity>;

  llvm::errs() << Name << ":\n";
  for (typename MapType::const_iterator I = Map.begin(), IEnd = Map.end();
       I != IEnd; ++I) {
    llvm::errs() << "  " << I->first << " -> " << I->second->FileName
      << "\n";
  }
}

LLVM_DUMP_METHOD void ASTReader::dump() {
  llvm::errs() << "*** PCH/ModuleFile Remappings:\n";
  dumpModuleIDMap("Global bit offset map", GlobalBitOffsetsMap);
  dumpModuleIDMap("Global source location entry map", GlobalSLocEntryMap);
  dumpModuleIDMap("Global type map", GlobalTypeMap);
  dumpModuleIDMap("Global declaration map", GlobalDeclMap);
  dumpModuleIDMap("Global identifier map", GlobalIdentifierMap);
  dumpModuleIDMap("Global macro map", GlobalMacroMap);
  dumpModuleIDMap("Global submodule map", GlobalSubmoduleMap);
  dumpModuleIDMap("Global selector map", GlobalSelectorMap);
  dumpModuleIDMap("Global preprocessed entity map",
                  GlobalPreprocessedEntityMap);

  llvm::errs() << "\n*** PCH/Modules Loaded:";
  for (ModuleFile &M : ModuleMgr)
    M.dump();
}

/// Return the amount of memory used by memory buffers, breaking down
/// by heap-backed versus mmap'ed memory.
void ASTReader::getMemoryBufferSizes(MemoryBufferSizes &sizes) const {
  for (ModuleFile &I : ModuleMgr) {
    if (llvm::MemoryBuffer *buf = I.Buffer) {
      size_t bytes = buf->getBufferSize();
      switch (buf->getBufferKind()) {
        case llvm::MemoryBuffer::MemoryBuffer_Malloc:
          sizes.malloc_bytes += bytes;
          break;
        case llvm::MemoryBuffer::MemoryBuffer_MMap:
          sizes.mmap_bytes += bytes;
          break;
      }
    }
  }
}

void ASTReader::InitializeSema(Sema &S) {
  SemaObj = &S;
  S.addExternalSource(this);

  // Makes sure any declarations that were deserialized "too early"
  // still get added to the identifier's declaration chains.
  for (uint64_t ID : PreloadedDeclIDs) {
    NamedDecl *D = cast<NamedDecl>(GetDecl(ID));
    pushExternalDeclIntoScope(D, D->getDeclName());
  }
  PreloadedDeclIDs.clear();

  // FIXME: What happens if these are changed by a module import?
  if (!FPPragmaOptions.empty()) {
    assert(FPPragmaOptions.size() == 1 && "Wrong number of FP_PRAGMA_OPTIONS");
    SemaObj->FPFeatures = FPOptions(FPPragmaOptions[0]);
  }

  SemaObj->OpenCLFeatures.copy(OpenCLExtensions);
  SemaObj->OpenCLTypeExtMap = OpenCLTypeExtMap;
  SemaObj->OpenCLDeclExtMap = OpenCLDeclExtMap;

  UpdateSema();
}

void ASTReader::UpdateSema() {
  assert(SemaObj && "no Sema to update");

  // Load the offsets of the declarations that Sema references.
  // They will be lazily deserialized when needed.
  if (!SemaDeclRefs.empty()) {
    assert(SemaDeclRefs.size() % 3 == 0);
    for (unsigned I = 0; I != SemaDeclRefs.size(); I += 3) {
      if (!SemaObj->StdNamespace)
        SemaObj->StdNamespace = SemaDeclRefs[I];
      if (!SemaObj->StdBadAlloc)
        SemaObj->StdBadAlloc = SemaDeclRefs[I+1];
      if (!SemaObj->StdAlignValT)
        SemaObj->StdAlignValT = SemaDeclRefs[I+2];
    }
    SemaDeclRefs.clear();
  }

  // Update the state of pragmas. Use the same API as if we had encountered the
  // pragma in the source.
  if(OptimizeOffPragmaLocation.isValid())
    SemaObj->ActOnPragmaOptimize(/* On = */ false, OptimizeOffPragmaLocation);
  if (PragmaMSStructState != -1)
    SemaObj->ActOnPragmaMSStruct((PragmaMSStructKind)PragmaMSStructState);
  if (PointersToMembersPragmaLocation.isValid()) {
    SemaObj->ActOnPragmaMSPointersToMembers(
        (LangOptions::PragmaMSPointersToMembersKind)
            PragmaMSPointersToMembersState,
        PointersToMembersPragmaLocation);
  }
  SemaObj->ForceCUDAHostDeviceDepth = ForceCUDAHostDeviceDepth;

  if (PragmaPackCurrentValue) {
    // The bottom of the stack might have a default value. It must be adjusted
    // to the current value to ensure that the packing state is preserved after
    // popping entries that were included/imported from a PCH/module.
    bool DropFirst = false;
    if (!PragmaPackStack.empty() &&
        PragmaPackStack.front().Location.isInvalid()) {
      assert(PragmaPackStack.front().Value == SemaObj->PackStack.DefaultValue &&
             "Expected a default alignment value");
      SemaObj->PackStack.Stack.emplace_back(
          PragmaPackStack.front().SlotLabel, SemaObj->PackStack.CurrentValue,
          SemaObj->PackStack.CurrentPragmaLocation,
          PragmaPackStack.front().PushLocation);
      DropFirst = true;
    }
    for (const auto &Entry :
         llvm::makeArrayRef(PragmaPackStack).drop_front(DropFirst ? 1 : 0))
      SemaObj->PackStack.Stack.emplace_back(Entry.SlotLabel, Entry.Value,
                                            Entry.Location, Entry.PushLocation);
    if (PragmaPackCurrentLocation.isInvalid()) {
      assert(*PragmaPackCurrentValue == SemaObj->PackStack.DefaultValue &&
             "Expected a default alignment value");
      // Keep the current values.
    } else {
      SemaObj->PackStack.CurrentValue = *PragmaPackCurrentValue;
      SemaObj->PackStack.CurrentPragmaLocation = PragmaPackCurrentLocation;
    }
  }
}

IdentifierInfo *ASTReader::get(StringRef Name) {
  // Note that we are loading an identifier.
  Deserializing AnIdentifier(this);

  IdentifierLookupVisitor Visitor(Name, /*PriorGeneration=*/0,
                                  NumIdentifierLookups,
                                  NumIdentifierLookupHits);

  // We don't need to do identifier table lookups in C++ modules (we preload
  // all interesting declarations, and don't need to use the scope for name
  // lookups). Perform the lookup in PCH files, though, since we don't build
  // a complete initial identifier table if we're carrying on from a PCH.
  if (PP.getLangOpts().CPlusPlus) {
    for (auto F : ModuleMgr.pch_modules())
      if (Visitor(*F))
        break;
  } else {
    // If there is a global index, look there first to determine which modules
    // provably do not have any results for this identifier.
    GlobalModuleIndex::HitSet Hits;
    GlobalModuleIndex::HitSet *HitsPtr = nullptr;
    if (!loadGlobalIndex()) {
      if (GlobalIndex->lookupIdentifier(Name, Hits)) {
        HitsPtr = &Hits;
      }
    }

    ModuleMgr.visit(Visitor, HitsPtr);
  }

  IdentifierInfo *II = Visitor.getIdentifierInfo();
  markIdentifierUpToDate(II);
  return II;
}

namespace clang {

  /// An identifier-lookup iterator that enumerates all of the
  /// identifiers stored within a set of AST files.
  class ASTIdentifierIterator : public IdentifierIterator {
    /// The AST reader whose identifiers are being enumerated.
    const ASTReader &Reader;

    /// The current index into the chain of AST files stored in
    /// the AST reader.
    unsigned Index;

    /// The current position within the identifier lookup table
    /// of the current AST file.
    ASTIdentifierLookupTable::key_iterator Current;

    /// The end position within the identifier lookup table of
    /// the current AST file.
    ASTIdentifierLookupTable::key_iterator End;

    /// Whether to skip any modules in the ASTReader.
    bool SkipModules;

  public:
    explicit ASTIdentifierIterator(const ASTReader &Reader,
                                   bool SkipModules = false);

    StringRef Next() override;
  };

} // namespace clang

ASTIdentifierIterator::ASTIdentifierIterator(const ASTReader &Reader,
                                             bool SkipModules)
    : Reader(Reader), Index(Reader.ModuleMgr.size()), SkipModules(SkipModules) {
}

StringRef ASTIdentifierIterator::Next() {
  while (Current == End) {
    // If we have exhausted all of our AST files, we're done.
    if (Index == 0)
      return StringRef();

    --Index;
    ModuleFile &F = Reader.ModuleMgr[Index];
    if (SkipModules && F.isModule())
      continue;

    ASTIdentifierLookupTable *IdTable =
        (ASTIdentifierLookupTable *)F.IdentifierLookupTable;
    Current = IdTable->key_begin();
    End = IdTable->key_end();
  }

  // We have any identifiers remaining in the current AST file; return
  // the next one.
  StringRef Result = *Current;
  ++Current;
  return Result;
}

namespace {

/// A utility for appending two IdentifierIterators.
class ChainedIdentifierIterator : public IdentifierIterator {
  std::unique_ptr<IdentifierIterator> Current;
  std::unique_ptr<IdentifierIterator> Queued;

public:
  ChainedIdentifierIterator(std::unique_ptr<IdentifierIterator> First,
                            std::unique_ptr<IdentifierIterator> Second)
      : Current(std::move(First)), Queued(std::move(Second)) {}

  StringRef Next() override {
    if (!Current)
      return StringRef();

    StringRef result = Current->Next();
    if (!result.empty())
      return result;

    // Try the queued iterator, which may itself be empty.
    Current.reset();
    std::swap(Current, Queued);
    return Next();
  }
};

} // namespace

IdentifierIterator *ASTReader::getIdentifiers() {
  if (!loadGlobalIndex()) {
    std::unique_ptr<IdentifierIterator> ReaderIter(
        new ASTIdentifierIterator(*this, /*SkipModules=*/true));
    std::unique_ptr<IdentifierIterator> ModulesIter(
        GlobalIndex->createIdentifierIterator());
    return new ChainedIdentifierIterator(std::move(ReaderIter),
                                         std::move(ModulesIter));
  }

  return new ASTIdentifierIterator(*this);
}

namespace clang {
namespace serialization {

  class ReadMethodPoolVisitor {
    ASTReader &Reader;
    Selector Sel;
    unsigned PriorGeneration;
    unsigned InstanceBits = 0;
    unsigned FactoryBits = 0;
    bool InstanceHasMoreThanOneDecl = false;
    bool FactoryHasMoreThanOneDecl = false;
    SmallVector<ObjCMethodDecl *, 4> InstanceMethods;
    SmallVector<ObjCMethodDecl *, 4> FactoryMethods;

  public:
    ReadMethodPoolVisitor(ASTReader &Reader, Selector Sel,
                          unsigned PriorGeneration)
        : Reader(Reader), Sel(Sel), PriorGeneration(PriorGeneration) {}

    bool operator()(ModuleFile &M) {
      if (!M.SelectorLookupTable)
        return false;

      // If we've already searched this module file, skip it now.
      if (M.Generation <= PriorGeneration)
        return true;

      ++Reader.NumMethodPoolTableLookups;
      ASTSelectorLookupTable *PoolTable
        = (ASTSelectorLookupTable*)M.SelectorLookupTable;
      ASTSelectorLookupTable::iterator Pos = PoolTable->find(Sel);
      if (Pos == PoolTable->end())
        return false;

      ++Reader.NumMethodPoolTableHits;
      ++Reader.NumSelectorsRead;
      // FIXME: Not quite happy with the statistics here. We probably should
      // disable this tracking when called via LoadSelector.
      // Also, should entries without methods count as misses?
      ++Reader.NumMethodPoolEntriesRead;
      ASTSelectorLookupTrait::data_type Data = *Pos;
      if (Reader.DeserializationListener)
        Reader.DeserializationListener->SelectorRead(Data.ID, Sel);

      InstanceMethods.append(Data.Instance.begin(), Data.Instance.end());
      FactoryMethods.append(Data.Factory.begin(), Data.Factory.end());
      InstanceBits = Data.InstanceBits;
      FactoryBits = Data.FactoryBits;
      InstanceHasMoreThanOneDecl = Data.InstanceHasMoreThanOneDecl;
      FactoryHasMoreThanOneDecl = Data.FactoryHasMoreThanOneDecl;
      return true;
    }

    /// Retrieve the instance methods found by this visitor.
    ArrayRef<ObjCMethodDecl *> getInstanceMethods() const {
      return InstanceMethods;
    }

    /// Retrieve the instance methods found by this visitor.
    ArrayRef<ObjCMethodDecl *> getFactoryMethods() const {
      return FactoryMethods;
    }

    unsigned getInstanceBits() const { return InstanceBits; }
    unsigned getFactoryBits() const { return FactoryBits; }

    bool instanceHasMoreThanOneDecl() const {
      return InstanceHasMoreThanOneDecl;
    }

    bool factoryHasMoreThanOneDecl() const { return FactoryHasMoreThanOneDecl; }
  };

} // namespace serialization
} // namespace clang

/// Add the given set of methods to the method list.
static void addMethodsToPool(Sema &S, ArrayRef<ObjCMethodDecl *> Methods,
                             ObjCMethodList &List) {
  for (unsigned I = 0, N = Methods.size(); I != N; ++I) {
    S.addMethodToGlobalList(&List, Methods[I]);
  }
}

void ASTReader::ReadMethodPool(Selector Sel) {
  // Get the selector generation and update it to the current generation.
  unsigned &Generation = SelectorGeneration[Sel];
  unsigned PriorGeneration = Generation;
  Generation = getGeneration();
  SelectorOutOfDate[Sel] = false;

  // Search for methods defined with this selector.
  ++NumMethodPoolLookups;
  ReadMethodPoolVisitor Visitor(*this, Sel, PriorGeneration);
  ModuleMgr.visit(Visitor);

  if (Visitor.getInstanceMethods().empty() &&
      Visitor.getFactoryMethods().empty())
    return;

  ++NumMethodPoolHits;

  if (!getSema())
    return;

  Sema &S = *getSema();
  Sema::GlobalMethodPool::iterator Pos
    = S.MethodPool.insert(std::make_pair(Sel, Sema::GlobalMethods())).first;

  Pos->second.first.setBits(Visitor.getInstanceBits());
  Pos->second.first.setHasMoreThanOneDecl(Visitor.instanceHasMoreThanOneDecl());
  Pos->second.second.setBits(Visitor.getFactoryBits());
  Pos->second.second.setHasMoreThanOneDecl(Visitor.factoryHasMoreThanOneDecl());

  // Add methods to the global pool *after* setting hasMoreThanOneDecl, since
  // when building a module we keep every method individually and may need to
  // update hasMoreThanOneDecl as we add the methods.
  addMethodsToPool(S, Visitor.getInstanceMethods(), Pos->second.first);
  addMethodsToPool(S, Visitor.getFactoryMethods(), Pos->second.second);
}

void ASTReader::updateOutOfDateSelector(Selector Sel) {
  if (SelectorOutOfDate[Sel])
    ReadMethodPool(Sel);
}

void ASTReader::ReadKnownNamespaces(
                          SmallVectorImpl<NamespaceDecl *> &Namespaces) {
  Namespaces.clear();

  for (unsigned I = 0, N = KnownNamespaces.size(); I != N; ++I) {
    if (NamespaceDecl *Namespace
                = dyn_cast_or_null<NamespaceDecl>(GetDecl(KnownNamespaces[I])))
      Namespaces.push_back(Namespace);
  }
}

void ASTReader::ReadUndefinedButUsed(
    llvm::MapVector<NamedDecl *, SourceLocation> &Undefined) {
  for (unsigned Idx = 0, N = UndefinedButUsed.size(); Idx != N;) {
    NamedDecl *D = cast<NamedDecl>(GetDecl(UndefinedButUsed[Idx++]));
    SourceLocation Loc =
        SourceLocation::getFromRawEncoding(UndefinedButUsed[Idx++]);
    Undefined.insert(std::make_pair(D, Loc));
  }
}

void ASTReader::ReadMismatchingDeleteExpressions(llvm::MapVector<
    FieldDecl *, llvm::SmallVector<std::pair<SourceLocation, bool>, 4>> &
                                                     Exprs) {
  for (unsigned Idx = 0, N = DelayedDeleteExprs.size(); Idx != N;) {
    FieldDecl *FD = cast<FieldDecl>(GetDecl(DelayedDeleteExprs[Idx++]));
    uint64_t Count = DelayedDeleteExprs[Idx++];
    for (uint64_t C = 0; C < Count; ++C) {
      SourceLocation DeleteLoc =
          SourceLocation::getFromRawEncoding(DelayedDeleteExprs[Idx++]);
      const bool IsArrayForm = DelayedDeleteExprs[Idx++];
      Exprs[FD].push_back(std::make_pair(DeleteLoc, IsArrayForm));
    }
  }
}

void ASTReader::ReadTentativeDefinitions(
                  SmallVectorImpl<VarDecl *> &TentativeDefs) {
  for (unsigned I = 0, N = TentativeDefinitions.size(); I != N; ++I) {
    VarDecl *Var = dyn_cast_or_null<VarDecl>(GetDecl(TentativeDefinitions[I]));
    if (Var)
      TentativeDefs.push_back(Var);
  }
  TentativeDefinitions.clear();
}

void ASTReader::ReadUnusedFileScopedDecls(
                               SmallVectorImpl<const DeclaratorDecl *> &Decls) {
  for (unsigned I = 0, N = UnusedFileScopedDecls.size(); I != N; ++I) {
    DeclaratorDecl *D
      = dyn_cast_or_null<DeclaratorDecl>(GetDecl(UnusedFileScopedDecls[I]));
    if (D)
      Decls.push_back(D);
  }
  UnusedFileScopedDecls.clear();
}

void ASTReader::ReadDelegatingConstructors(
                                 SmallVectorImpl<CXXConstructorDecl *> &Decls) {
  for (unsigned I = 0, N = DelegatingCtorDecls.size(); I != N; ++I) {
    CXXConstructorDecl *D
      = dyn_cast_or_null<CXXConstructorDecl>(GetDecl(DelegatingCtorDecls[I]));
    if (D)
      Decls.push_back(D);
  }
  DelegatingCtorDecls.clear();
}

void ASTReader::ReadExtVectorDecls(SmallVectorImpl<TypedefNameDecl *> &Decls) {
  for (unsigned I = 0, N = ExtVectorDecls.size(); I != N; ++I) {
    TypedefNameDecl *D
      = dyn_cast_or_null<TypedefNameDecl>(GetDecl(ExtVectorDecls[I]));
    if (D)
      Decls.push_back(D);
  }
  ExtVectorDecls.clear();
}

void ASTReader::ReadUnusedLocalTypedefNameCandidates(
    llvm::SmallSetVector<const TypedefNameDecl *, 4> &Decls) {
  for (unsigned I = 0, N = UnusedLocalTypedefNameCandidates.size(); I != N;
       ++I) {
    TypedefNameDecl *D = dyn_cast_or_null<TypedefNameDecl>(
        GetDecl(UnusedLocalTypedefNameCandidates[I]));
    if (D)
      Decls.insert(D);
  }
  UnusedLocalTypedefNameCandidates.clear();
}

void ASTReader::ReadReferencedSelectors(
       SmallVectorImpl<std::pair<Selector, SourceLocation>> &Sels) {
  if (ReferencedSelectorsData.empty())
    return;

  // If there are @selector references added them to its pool. This is for
  // implementation of -Wselector.
  unsigned int DataSize = ReferencedSelectorsData.size()-1;
  unsigned I = 0;
  while (I < DataSize) {
    Selector Sel = DecodeSelector(ReferencedSelectorsData[I++]);
    SourceLocation SelLoc
      = SourceLocation::getFromRawEncoding(ReferencedSelectorsData[I++]);
    Sels.push_back(std::make_pair(Sel, SelLoc));
  }
  ReferencedSelectorsData.clear();
}

void ASTReader::ReadWeakUndeclaredIdentifiers(
       SmallVectorImpl<std::pair<IdentifierInfo *, WeakInfo>> &WeakIDs) {
  if (WeakUndeclaredIdentifiers.empty())
    return;

  for (unsigned I = 0, N = WeakUndeclaredIdentifiers.size(); I < N; /*none*/) {
    IdentifierInfo *WeakId
      = DecodeIdentifierInfo(WeakUndeclaredIdentifiers[I++]);
    IdentifierInfo *AliasId
      = DecodeIdentifierInfo(WeakUndeclaredIdentifiers[I++]);
    SourceLocation Loc
      = SourceLocation::getFromRawEncoding(WeakUndeclaredIdentifiers[I++]);
    bool Used = WeakUndeclaredIdentifiers[I++];
    WeakInfo WI(AliasId, Loc);
    WI.setUsed(Used);
    WeakIDs.push_back(std::make_pair(WeakId, WI));
  }
  WeakUndeclaredIdentifiers.clear();
}

void ASTReader::ReadUsedVTables(SmallVectorImpl<ExternalVTableUse> &VTables) {
  for (unsigned Idx = 0, N = VTableUses.size(); Idx < N; /* In loop */) {
    ExternalVTableUse VT;
    VT.Record = dyn_cast_or_null<CXXRecordDecl>(GetDecl(VTableUses[Idx++]));
    VT.Location = SourceLocation::getFromRawEncoding(VTableUses[Idx++]);
    VT.DefinitionRequired = VTableUses[Idx++];
    VTables.push_back(VT);
  }

  VTableUses.clear();
}

void ASTReader::ReadPendingInstantiations(
       SmallVectorImpl<std::pair<ValueDecl *, SourceLocation>> &Pending) {
  for (unsigned Idx = 0, N = PendingInstantiations.size(); Idx < N;) {
    ValueDecl *D = cast<ValueDecl>(GetDecl(PendingInstantiations[Idx++]));
    SourceLocation Loc
      = SourceLocation::getFromRawEncoding(PendingInstantiations[Idx++]);

    Pending.push_back(std::make_pair(D, Loc));
  }
  PendingInstantiations.clear();
}

void ASTReader::ReadLateParsedTemplates(
    llvm::MapVector<const FunctionDecl *, std::unique_ptr<LateParsedTemplate>>
        &LPTMap) {
  for (unsigned Idx = 0, N = LateParsedTemplates.size(); Idx < N;
       /* In loop */) {
    FunctionDecl *FD = cast<FunctionDecl>(GetDecl(LateParsedTemplates[Idx++]));

    auto LT = std::make_unique<LateParsedTemplate>();
    LT->D = GetDecl(LateParsedTemplates[Idx++]);

    ModuleFile *F = getOwningModuleFile(LT->D);
    assert(F && "No module");

    unsigned TokN = LateParsedTemplates[Idx++];
    LT->Toks.reserve(TokN);
    for (unsigned T = 0; T < TokN; ++T)
      LT->Toks.push_back(ReadToken(*F, LateParsedTemplates, Idx));

    LPTMap.insert(std::make_pair(FD, std::move(LT)));
  }

  LateParsedTemplates.clear();
}

void ASTReader::LoadSelector(Selector Sel) {
  // It would be complicated to avoid reading the methods anyway. So don't.
  ReadMethodPool(Sel);
}

void ASTReader::SetIdentifierInfo(IdentifierID ID, IdentifierInfo *II) {
  assert(ID && "Non-zero identifier ID required");
  assert(ID <= IdentifiersLoaded.size() && "identifier ID out of range");
  IdentifiersLoaded[ID - 1] = II;
  if (DeserializationListener)
    DeserializationListener->IdentifierRead(ID, II);
}

/// Set the globally-visible declarations associated with the given
/// identifier.
///
/// If the AST reader is currently in a state where the given declaration IDs
/// cannot safely be resolved, they are queued until it is safe to resolve
/// them.
///
/// \param II an IdentifierInfo that refers to one or more globally-visible
/// declarations.
///
/// \param DeclIDs the set of declaration IDs with the name @p II that are
/// visible at global scope.
///
/// \param Decls if non-null, this vector will be populated with the set of
/// deserialized declarations. These declarations will not be pushed into
/// scope.
void
ASTReader::SetGloballyVisibleDecls(IdentifierInfo *II,
                              const SmallVectorImpl<uint32_t> &DeclIDs,
                                   SmallVectorImpl<Decl *> *Decls) {
  if (NumCurrentElementsDeserializing && !Decls) {
    PendingIdentifierInfos[II].append(DeclIDs.begin(), DeclIDs.end());
    return;
  }

  for (unsigned I = 0, N = DeclIDs.size(); I != N; ++I) {
    if (!SemaObj) {
      // Queue this declaration so that it will be added to the
      // translation unit scope and identifier's declaration chain
      // once a Sema object is known.
      PreloadedDeclIDs.push_back(DeclIDs[I]);
      continue;
    }

    NamedDecl *D = cast<NamedDecl>(GetDecl(DeclIDs[I]));

    // If we're simply supposed to record the declarations, do so now.
    if (Decls) {
      Decls->push_back(D);
      continue;
    }

    // Introduce this declaration into the translation-unit scope
    // and add it to the declaration chain for this identifier, so
    // that (unqualified) name lookup will find it.
    pushExternalDeclIntoScope(D, II);
  }
}

IdentifierInfo *ASTReader::DecodeIdentifierInfo(IdentifierID ID) {
  if (ID == 0)
    return nullptr;

  if (IdentifiersLoaded.empty()) {
    Error("no identifier table in AST file");
    return nullptr;
  }

  ID -= 1;
  if (!IdentifiersLoaded[ID]) {
    GlobalIdentifierMapType::iterator I = GlobalIdentifierMap.find(ID + 1);
    assert(I != GlobalIdentifierMap.end() && "Corrupted global identifier map");
    ModuleFile *M = I->second;
    unsigned Index = ID - M->BaseIdentifierID;
    const char *Str = M->IdentifierTableData + M->IdentifierOffsets[Index];

    // All of the strings in the AST file are preceded by a 16-bit length.
    // Extract that 16-bit length to avoid having to execute strlen().
    // NOTE: 'StrLenPtr' is an 'unsigned char*' so that we load bytes as
    //  unsigned integers.  This is important to avoid integer overflow when
    //  we cast them to 'unsigned'.
    const unsigned char *StrLenPtr = (const unsigned char*) Str - 2;
    unsigned StrLen = (((unsigned) StrLenPtr[0])
                       | (((unsigned) StrLenPtr[1]) << 8)) - 1;
    auto &II = PP.getIdentifierTable().get(StringRef(Str, StrLen));
    IdentifiersLoaded[ID] = &II;
    markIdentifierFromAST(*this,  II);
    if (DeserializationListener)
      DeserializationListener->IdentifierRead(ID + 1, &II);
  }

  return IdentifiersLoaded[ID];
}

IdentifierInfo *ASTReader::getLocalIdentifier(ModuleFile &M, unsigned LocalID) {
  return DecodeIdentifierInfo(getGlobalIdentifierID(M, LocalID));
}

IdentifierID ASTReader::getGlobalIdentifierID(ModuleFile &M, unsigned LocalID) {
  if (LocalID < NUM_PREDEF_IDENT_IDS)
    return LocalID;

  if (!M.ModuleOffsetMap.empty())
    ReadModuleOffsetMap(M);

  ContinuousRangeMap<uint32_t, int, 2>::iterator I
    = M.IdentifierRemap.find(LocalID - NUM_PREDEF_IDENT_IDS);
  assert(I != M.IdentifierRemap.end()
         && "Invalid index into identifier index remap");

  return LocalID + I->second;
}

MacroInfo *ASTReader::getMacro(MacroID ID) {
  if (ID == 0)
    return nullptr;

  if (MacrosLoaded.empty()) {
    Error("no macro table in AST file");
    return nullptr;
  }

  ID -= NUM_PREDEF_MACRO_IDS;
  if (!MacrosLoaded[ID]) {
    GlobalMacroMapType::iterator I
      = GlobalMacroMap.find(ID + NUM_PREDEF_MACRO_IDS);
    assert(I != GlobalMacroMap.end() && "Corrupted global macro map");
    ModuleFile *M = I->second;
    unsigned Index = ID - M->BaseMacroID;
    MacrosLoaded[ID] = ReadMacroRecord(*M, M->MacroOffsets[Index]);

    if (DeserializationListener)
      DeserializationListener->MacroRead(ID + NUM_PREDEF_MACRO_IDS,
                                         MacrosLoaded[ID]);
  }

  return MacrosLoaded[ID];
}

MacroID ASTReader::getGlobalMacroID(ModuleFile &M, unsigned LocalID) {
  if (LocalID < NUM_PREDEF_MACRO_IDS)
    return LocalID;

  if (!M.ModuleOffsetMap.empty())
    ReadModuleOffsetMap(M);

  ContinuousRangeMap<uint32_t, int, 2>::iterator I
    = M.MacroRemap.find(LocalID - NUM_PREDEF_MACRO_IDS);
  assert(I != M.MacroRemap.end() && "Invalid index into macro index remap");

  return LocalID + I->second;
}

serialization::SubmoduleID
ASTReader::getGlobalSubmoduleID(ModuleFile &M, unsigned LocalID) {
  if (LocalID < NUM_PREDEF_SUBMODULE_IDS)
    return LocalID;

  if (!M.ModuleOffsetMap.empty())
    ReadModuleOffsetMap(M);

  ContinuousRangeMap<uint32_t, int, 2>::iterator I
    = M.SubmoduleRemap.find(LocalID - NUM_PREDEF_SUBMODULE_IDS);
  assert(I != M.SubmoduleRemap.end()
         && "Invalid index into submodule index remap");

  return LocalID + I->second;
}

Module *ASTReader::getSubmodule(SubmoduleID GlobalID) {
  if (GlobalID < NUM_PREDEF_SUBMODULE_IDS) {
    assert(GlobalID == 0 && "Unhandled global submodule ID");
    return nullptr;
  }

  if (GlobalID > SubmodulesLoaded.size()) {
    Error("submodule ID out of range in AST file");
    return nullptr;
  }

  return SubmodulesLoaded[GlobalID - NUM_PREDEF_SUBMODULE_IDS];
}

Module *ASTReader::getModule(unsigned ID) {
  return getSubmodule(ID);
}

bool ASTReader::DeclIsFromPCHWithObjectFile(const Decl *D) {
  ModuleFile *MF = getOwningModuleFile(D);
  return MF && MF->PCHHasObjectFile;
}

ModuleFile *ASTReader::getLocalModuleFile(ModuleFile &F, unsigned ID) {
  if (ID & 1) {
    // It's a module, look it up by submodule ID.
    auto I = GlobalSubmoduleMap.find(getGlobalSubmoduleID(F, ID >> 1));
    return I == GlobalSubmoduleMap.end() ? nullptr : I->second;
  } else {
    // It's a prefix (preamble, PCH, ...). Look it up by index.
    unsigned IndexFromEnd = ID >> 1;
    assert(IndexFromEnd && "got reference to unknown module file");
    return getModuleManager().pch_modules().end()[-IndexFromEnd];
  }
}

unsigned ASTReader::getModuleFileID(ModuleFile *F) {
  if (!F)
    return 1;

  // For a file representing a module, use the submodule ID of the top-level
  // module as the file ID. For any other kind of file, the number of such
  // files loaded beforehand will be the same on reload.
  // FIXME: Is this true even if we have an explicit module file and a PCH?
  if (F->isModule())
    return ((F->BaseSubmoduleID + NUM_PREDEF_SUBMODULE_IDS) << 1) | 1;

  auto PCHModules = getModuleManager().pch_modules();
  auto I = llvm::find(PCHModules, F);
  assert(I != PCHModules.end() && "emitting reference to unknown file");
  return (I - PCHModules.end()) << 1;
}

llvm::Optional<ExternalASTSource::ASTSourceDescriptor>
ASTReader::getSourceDescriptor(unsigned ID) {
  if (const Module *M = getSubmodule(ID))
    return ExternalASTSource::ASTSourceDescriptor(*M);

  // If there is only a single PCH, return it instead.
  // Chained PCH are not supported.
  const auto &PCHChain = ModuleMgr.pch_modules();
  if (std::distance(std::begin(PCHChain), std::end(PCHChain))) {
    ModuleFile &MF = ModuleMgr.getPrimaryModule();
    StringRef ModuleName = llvm::sys::path::filename(MF.OriginalSourceFileName);
    StringRef FileName = llvm::sys::path::filename(MF.FileName);
    return ASTReader::ASTSourceDescriptor(ModuleName, MF.OriginalDir, FileName,
                                          MF.Signature);
  }
  return None;
}

ExternalASTSource::ExtKind ASTReader::hasExternalDefinitions(const Decl *FD) {
  auto I = DefinitionSource.find(FD);
  if (I == DefinitionSource.end())
    return EK_ReplyHazy;
  return I->second ? EK_Never : EK_Always;
}

Selector ASTReader::getLocalSelector(ModuleFile &M, unsigned LocalID) {
  return DecodeSelector(getGlobalSelectorID(M, LocalID));
}

Selector ASTReader::DecodeSelector(serialization::SelectorID ID) {
  if (ID == 0)
    return Selector();

  if (ID > SelectorsLoaded.size()) {
    Error("selector ID out of range in AST file");
    return Selector();
  }

  if (SelectorsLoaded[ID - 1].getAsOpaquePtr() == nullptr) {
    // Load this selector from the selector table.
    GlobalSelectorMapType::iterator I = GlobalSelectorMap.find(ID);
    assert(I != GlobalSelectorMap.end() && "Corrupted global selector map");
    ModuleFile &M = *I->second;
    ASTSelectorLookupTrait Trait(*this, M);
    unsigned Idx = ID - M.BaseSelectorID - NUM_PREDEF_SELECTOR_IDS;
    SelectorsLoaded[ID - 1] =
      Trait.ReadKey(M.SelectorLookupTableData + M.SelectorOffsets[Idx], 0);
    if (DeserializationListener)
      DeserializationListener->SelectorRead(ID, SelectorsLoaded[ID - 1]);
  }

  return SelectorsLoaded[ID - 1];
}

Selector ASTReader::GetExternalSelector(serialization::SelectorID ID) {
  return DecodeSelector(ID);
}

uint32_t ASTReader::GetNumExternalSelectors() {
  // ID 0 (the null selector) is considered an external selector.
  return getTotalNumSelectors() + 1;
}

serialization::SelectorID
ASTReader::getGlobalSelectorID(ModuleFile &M, unsigned LocalID) const {
  if (LocalID < NUM_PREDEF_SELECTOR_IDS)
    return LocalID;

  if (!M.ModuleOffsetMap.empty())
    ReadModuleOffsetMap(M);

  ContinuousRangeMap<uint32_t, int, 2>::iterator I
    = M.SelectorRemap.find(LocalID - NUM_PREDEF_SELECTOR_IDS);
  assert(I != M.SelectorRemap.end()
         && "Invalid index into selector index remap");

  return LocalID + I->second;
}

<<<<<<< HEAD
DeclarationName
ASTReader::ReadDeclarationName(ModuleFile &F,
                               const RecordData &Record, unsigned &Idx) {
  ASTContext &Context = getContext();
  DeclarationName::NameKind Kind = (DeclarationName::NameKind)Record[Idx++];
  switch (Kind) {
  case DeclarationName::Identifier:
    return DeclarationName(GetIdentifierInfo(F, Record, Idx));

  case DeclarationName::ObjCZeroArgSelector:
  case DeclarationName::ObjCOneArgSelector:
  case DeclarationName::ObjCMultiArgSelector:
    return DeclarationName(ReadSelector(F, Record, Idx));

  case DeclarationName::CXXConstructorName:
    return Context.DeclarationNames.getCXXConstructorName(
                          Context.getCanonicalType(readType(F, Record, Idx)));

  case DeclarationName::CXXDestructorName:
    return Context.DeclarationNames.getCXXDestructorName(
                          Context.getCanonicalType(readType(F, Record, Idx)));

  case DeclarationName::CXXDeductionGuideName:
    return Context.DeclarationNames.getCXXDeductionGuideName(
                          ReadDeclAs<TemplateDecl>(F, Record, Idx));

  case DeclarationName::CXXConversionFunctionName:
    return Context.DeclarationNames.getCXXConversionFunctionName(
                          Context.getCanonicalType(readType(F, Record, Idx)));

  case DeclarationName::CXXOperatorName:
    return Context.DeclarationNames.getCXXOperatorName(
                                       (OverloadedOperatorKind)Record[Idx++]);

  case DeclarationName::CXXLiteralOperatorName:
    return Context.DeclarationNames.getCXXLiteralOperatorName(
                                       GetIdentifierInfo(F, Record, Idx));

  case DeclarationName::CXXReflectedIdName:
    llvm_unreachable("unimplemented");

  case DeclarationName::CXXUsingDirective:
    return DeclarationName::getUsingDirectiveName();
  }

  llvm_unreachable("Invalid NameKind!");
}

void ASTReader::ReadDeclarationNameLoc(ModuleFile &F,
                                       DeclarationNameLoc &DNLoc,
                                       DeclarationName Name,
                                      const RecordData &Record, unsigned &Idx) {
=======
DeclarationNameLoc
ASTRecordReader::readDeclarationNameLoc(DeclarationName Name) {
  DeclarationNameLoc DNLoc;
>>>>>>> 55de6fc0
  switch (Name.getNameKind()) {
  case DeclarationName::CXXConstructorName:
  case DeclarationName::CXXDestructorName:
  case DeclarationName::CXXConversionFunctionName:
    DNLoc.NamedType.TInfo = readTypeSourceInfo();
    break;

  case DeclarationName::CXXOperatorName:
    DNLoc.CXXOperatorName.BeginOpNameLoc
      = readSourceLocation().getRawEncoding();
    DNLoc.CXXOperatorName.EndOpNameLoc
      = readSourceLocation().getRawEncoding();
    break;

  case DeclarationName::CXXLiteralOperatorName:
    DNLoc.CXXLiteralOperatorName.OpNameLoc
      = readSourceLocation().getRawEncoding();
    break;

  case DeclarationName::Identifier:
  case DeclarationName::ObjCZeroArgSelector:
  case DeclarationName::ObjCOneArgSelector:
  case DeclarationName::ObjCMultiArgSelector:
  case DeclarationName::CXXUsingDirective:
  case DeclarationName::CXXDeductionGuideName:
    break;

  case DeclarationName::CXXReflectedIdName:
    DNLoc.CXXOperatorName.BeginOpNameLoc
        = ReadSourceLocation(F, Record, Idx).getRawEncoding();
    DNLoc.CXXOperatorName.EndOpNameLoc
        = ReadSourceLocation(F, Record, Idx).getRawEncoding();
    break;
  }
  return DNLoc;
}

DeclarationNameInfo ASTRecordReader::readDeclarationNameInfo() {
  DeclarationNameInfo NameInfo;
  NameInfo.setName(readDeclarationName());
  NameInfo.setLoc(readSourceLocation());
  NameInfo.setInfo(readDeclarationNameLoc(NameInfo.getName()));
  return NameInfo;
}

void ASTRecordReader::readQualifierInfo(QualifierInfo &Info) {
  Info.QualifierLoc = readNestedNameSpecifierLoc();
  unsigned NumTPLists = readInt();
  Info.NumTemplParamLists = NumTPLists;
  if (NumTPLists) {
    Info.TemplParamLists =
        new (getContext()) TemplateParameterList *[NumTPLists];
    for (unsigned i = 0; i != NumTPLists; ++i)
      Info.TemplParamLists[i] = readTemplateParameterList();
  }
<<<<<<< HEAD

  case TemplateName::SubstTemplateTemplateParm: {
    TemplateTemplateParmDecl *param
      = ReadDeclAs<TemplateTemplateParmDecl>(F, Record, Idx);
    if (!param) return TemplateName();
    TemplateName replacement = ReadTemplateName(F, Record, Idx);
    return Context.getSubstTemplateTemplateParm(param, replacement);
  }

  case TemplateName::SubstTemplateTemplateParmPack: {
    TemplateTemplateParmDecl *Param
      = ReadDeclAs<TemplateTemplateParmDecl>(F, Record, Idx);
    if (!Param)
      return TemplateName();

    TemplateArgument ArgPack = ReadTemplateArgument(F, Record, Idx);
    if (ArgPack.getKind() != TemplateArgument::Pack)
      return TemplateName();

    return Context.getSubstTemplateTemplateParmPack(Param, ArgPack);
  }
  }

  llvm_unreachable("Unhandled template name kind!");
}

TemplateArgument ASTReader::ReadTemplateArgument(ModuleFile &F,
                                                 const RecordData &Record,
                                                 unsigned &Idx,
                                                 bool Canonicalize) {
  ASTContext &Context = getContext();
  if (Canonicalize) {
    // The caller wants a canonical template argument. Sometimes the AST only
    // wants template arguments in canonical form (particularly as the template
    // argument lists of template specializations) so ensure we preserve that
    // canonical form across serialization.
    TemplateArgument Arg = ReadTemplateArgument(F, Record, Idx, false);
    return Context.getCanonicalTemplateArgument(Arg);
  }

  TemplateArgument::ArgKind Kind = (TemplateArgument::ArgKind)Record[Idx++];
  switch (Kind) {
  case TemplateArgument::Null:
    return TemplateArgument();
  case TemplateArgument::Type:
    return TemplateArgument(readType(F, Record, Idx));
  case TemplateArgument::Declaration: {
    ValueDecl *D = ReadDeclAs<ValueDecl>(F, Record, Idx);
    return TemplateArgument(D, readType(F, Record, Idx));
  }
  case TemplateArgument::NullPtr:
    return TemplateArgument(readType(F, Record, Idx), /*isNullPtr*/true);
  case TemplateArgument::Integral: {
    llvm::APSInt Value = ReadAPSInt(Record, Idx);
    QualType T = readType(F, Record, Idx);
    return TemplateArgument(Context, Value, T);
  }
  case TemplateArgument::Template:
    return TemplateArgument(ReadTemplateName(F, Record, Idx));
  case TemplateArgument::TemplateExpansion: {
    TemplateName Name = ReadTemplateName(F, Record, Idx);
    Optional<unsigned> NumTemplateExpansions;
    if (unsigned NumExpansions = Record[Idx++])
      NumTemplateExpansions = NumExpansions - 1;
    return TemplateArgument(Name, NumTemplateExpansions);
  }
  case TemplateArgument::Reflected:
  case TemplateArgument::Expression:
    return TemplateArgument(ReadExpr(F), Kind);
  case TemplateArgument::Pack: {
    unsigned NumArgs = Record[Idx++];
    TemplateArgument *Args = new (Context) TemplateArgument[NumArgs];
    for (unsigned I = 0; I != NumArgs; ++I)
      Args[I] = ReadTemplateArgument(F, Record, Idx);
    return TemplateArgument(llvm::makeArrayRef(Args, NumArgs));
  }
  }

  llvm_unreachable("Unhandled template argument kind!");
=======
>>>>>>> 55de6fc0
}

TemplateParameterList *
ASTRecordReader::readTemplateParameterList() {
  SourceLocation TemplateLoc = readSourceLocation();
  SourceLocation LAngleLoc = readSourceLocation();
  SourceLocation RAngleLoc = readSourceLocation();

  unsigned NumParams = readInt();
  SmallVector<NamedDecl *, 16> Params;
  Params.reserve(NumParams);
  while (NumParams--)
    Params.push_back(readDeclAs<NamedDecl>());

  bool HasRequiresClause = readBool();
  Expr *RequiresClause = HasRequiresClause ? readExpr() : nullptr;

  TemplateParameterList *TemplateParams = TemplateParameterList::Create(
      getContext(), TemplateLoc, LAngleLoc, Params, RAngleLoc, RequiresClause);
  return TemplateParams;
}

void ASTRecordReader::readTemplateArgumentList(
                        SmallVectorImpl<TemplateArgument> &TemplArgs,
                        bool Canonicalize) {
  unsigned NumTemplateArgs = readInt();
  TemplArgs.reserve(NumTemplateArgs);
  while (NumTemplateArgs--)
    TemplArgs.push_back(readTemplateArgument(Canonicalize));
}

/// Read a UnresolvedSet structure.
void ASTRecordReader::readUnresolvedSet(LazyASTUnresolvedSet &Set) {
  unsigned NumDecls = readInt();
  Set.reserve(getContext(), NumDecls);
  while (NumDecls--) {
    DeclID ID = readDeclID();
    AccessSpecifier AS = (AccessSpecifier) readInt();
    Set.addLazyDecl(getContext(), ID, AS);
  }
}

CXXBaseSpecifier
ASTRecordReader::readCXXBaseSpecifier() {
  bool isVirtual = readBool();
  bool isBaseOfClass = readBool();
  AccessSpecifier AS = static_cast<AccessSpecifier>(readInt());
  bool inheritConstructors = readBool();
  TypeSourceInfo *TInfo = readTypeSourceInfo();
  SourceRange Range = readSourceRange();
  SourceLocation EllipsisLoc = readSourceLocation();
  CXXBaseSpecifier Result(Range, isVirtual, isBaseOfClass, AS, TInfo,
                          EllipsisLoc);
  Result.setInheritConstructors(inheritConstructors);
  return Result;
}

CXXCtorInitializer **
ASTRecordReader::readCXXCtorInitializers() {
  ASTContext &Context = getContext();
  unsigned NumInitializers = readInt();
  assert(NumInitializers && "wrote ctor initializers but have no inits");
  auto **CtorInitializers = new (Context) CXXCtorInitializer*[NumInitializers];
  for (unsigned i = 0; i != NumInitializers; ++i) {
    TypeSourceInfo *TInfo = nullptr;
    bool IsBaseVirtual = false;
    FieldDecl *Member = nullptr;
    IndirectFieldDecl *IndirectMember = nullptr;

    CtorInitializerType Type = (CtorInitializerType) readInt();
    switch (Type) {
    case CTOR_INITIALIZER_BASE:
      TInfo = readTypeSourceInfo();
      IsBaseVirtual = readBool();
      break;

    case CTOR_INITIALIZER_DELEGATING:
      TInfo = readTypeSourceInfo();
      break;

     case CTOR_INITIALIZER_MEMBER:
      Member = readDeclAs<FieldDecl>();
      break;

     case CTOR_INITIALIZER_INDIRECT_MEMBER:
      IndirectMember = readDeclAs<IndirectFieldDecl>();
      break;
    }

    SourceLocation MemberOrEllipsisLoc = readSourceLocation();
    Expr *Init = readExpr();
    SourceLocation LParenLoc = readSourceLocation();
    SourceLocation RParenLoc = readSourceLocation();

    CXXCtorInitializer *BOMInit;
    if (Type == CTOR_INITIALIZER_BASE)
      BOMInit = new (Context)
          CXXCtorInitializer(Context, TInfo, IsBaseVirtual, LParenLoc, Init,
                             RParenLoc, MemberOrEllipsisLoc);
    else if (Type == CTOR_INITIALIZER_DELEGATING)
      BOMInit = new (Context)
          CXXCtorInitializer(Context, TInfo, LParenLoc, Init, RParenLoc);
    else if (Member)
      BOMInit = new (Context)
          CXXCtorInitializer(Context, Member, MemberOrEllipsisLoc, LParenLoc,
                             Init, RParenLoc);
    else
      BOMInit = new (Context)
          CXXCtorInitializer(Context, IndirectMember, MemberOrEllipsisLoc,
                             LParenLoc, Init, RParenLoc);

    if (/*IsWritten*/readBool()) {
      unsigned SourceOrder = readInt();
      BOMInit->setSourceOrder(SourceOrder);
    }

    CtorInitializers[i] = BOMInit;
  }

  return CtorInitializers;
}

NestedNameSpecifierLoc
ASTRecordReader::readNestedNameSpecifierLoc() {
  ASTContext &Context = getContext();
  unsigned N = readInt();
  NestedNameSpecifierLocBuilder Builder;
  for (unsigned I = 0; I != N; ++I) {
    auto Kind = readNestedNameSpecifierKind();
    switch (Kind) {
    case NestedNameSpecifier::Identifier: {
      IdentifierInfo *II = readIdentifier();
      SourceRange Range = readSourceRange();
      Builder.Extend(Context, II, Range.getBegin(), Range.getEnd());
      break;
    }

    case NestedNameSpecifier::Namespace: {
      NamespaceDecl *NS = readDeclAs<NamespaceDecl>();
      SourceRange Range = readSourceRange();
      Builder.Extend(Context, NS, Range.getBegin(), Range.getEnd());
      break;
    }

    case NestedNameSpecifier::NamespaceAlias: {
      NamespaceAliasDecl *Alias = readDeclAs<NamespaceAliasDecl>();
      SourceRange Range = readSourceRange();
      Builder.Extend(Context, Alias, Range.getBegin(), Range.getEnd());
      break;
    }

    case NestedNameSpecifier::TypeSpec:
    case NestedNameSpecifier::TypeSpecWithTemplate: {
      bool Template = readBool();
      TypeSourceInfo *T = readTypeSourceInfo();
      if (!T)
        return NestedNameSpecifierLoc();
      SourceLocation ColonColonLoc = readSourceLocation();

      // FIXME: 'template' keyword location not saved anywhere, so we fake it.
      Builder.Extend(Context,
                     Template? T->getTypeLoc().getBeginLoc() : SourceLocation(),
                     T->getTypeLoc(), ColonColonLoc);
      break;
    }

    case NestedNameSpecifier::Global: {
      SourceLocation ColonColonLoc = readSourceLocation();
      Builder.MakeGlobal(Context, ColonColonLoc);
      break;
    }

    case NestedNameSpecifier::Super: {
      CXXRecordDecl *RD = readDeclAs<CXXRecordDecl>();
      SourceRange Range = readSourceRange();
      Builder.MakeSuper(Context, RD, Range.getBegin(), Range.getEnd());
      break;
    }
    }
  }

  return Builder.getWithLocInContext(Context);
}

SourceRange
ASTReader::ReadSourceRange(ModuleFile &F, const RecordData &Record,
                           unsigned &Idx) {
  SourceLocation beg = ReadSourceLocation(F, Record, Idx);
  SourceLocation end = ReadSourceLocation(F, Record, Idx);
  return SourceRange(beg, end);
}

static FixedPointSemantics
ReadFixedPointSemantics(const SmallVectorImpl<uint64_t> &Record,
                        unsigned &Idx) {
  unsigned Width = Record[Idx++];
  unsigned Scale = Record[Idx++];
  uint64_t Tmp = Record[Idx++];
  bool IsSigned = Tmp & 0x1;
  bool IsSaturated = Tmp & 0x2;
  bool HasUnsignedPadding = Tmp & 0x4;
  return FixedPointSemantics(Width, Scale, IsSigned, IsSaturated,
                             HasUnsignedPadding);
}

static const llvm::fltSemantics &
readAPFloatSemantics(ASTRecordReader &reader) {
  return llvm::APFloatBase::EnumToSemantics(
    static_cast<llvm::APFloatBase::Semantics>(reader.readInt()));
}

APValue ASTRecordReader::readAPValue() {
  unsigned Kind = readInt();
  switch ((APValue::ValueKind) Kind) {
  case APValue::None:
    return APValue();
  case APValue::Indeterminate:
    return APValue::IndeterminateValue();
  case APValue::Int:
    return APValue(readAPSInt());
  case APValue::Float: {
    const llvm::fltSemantics &FloatSema = readAPFloatSemantics(*this);
    return APValue(readAPFloat(FloatSema));
  }
  case APValue::FixedPoint: {
    FixedPointSemantics FPSema = ReadFixedPointSemantics(Record, Idx);
    return APValue(APFixedPoint(readAPInt(), FPSema));
  }
  case APValue::ComplexInt: {
    llvm::APSInt First = readAPSInt();
    return APValue(std::move(First), readAPSInt());
  }
  case APValue::ComplexFloat: {
    const llvm::fltSemantics &FloatSema1 = readAPFloatSemantics(*this);
    llvm::APFloat First = readAPFloat(FloatSema1);
    const llvm::fltSemantics &FloatSema2 = readAPFloatSemantics(*this);
    return APValue(std::move(First), readAPFloat(FloatSema2));
  }
  case APValue::LValue:
  case APValue::Vector:
  case APValue::Array:
  case APValue::Struct:
  case APValue::Union:
  case APValue::MemberPointer:
  case APValue::AddrLabelDiff:
    // TODO : Handle all these APValue::ValueKind.
    return APValue();
  }
  llvm_unreachable("Invalid APValue::ValueKind");
}

/// Read a floating-point value
llvm::APFloat ASTRecordReader::readAPFloat(const llvm::fltSemantics &Sem) {
  return llvm::APFloat(Sem, readAPInt());
}

// Read a string
std::string ASTReader::ReadString(const RecordData &Record, unsigned &Idx) {
  unsigned Len = Record[Idx++];
  std::string Result(Record.data() + Idx, Record.data() + Idx + Len);
  Idx += Len;
  return Result;
}

std::string ASTReader::ReadPath(ModuleFile &F, const RecordData &Record,
                                unsigned &Idx) {
  std::string Filename = ReadString(Record, Idx);
  ResolveImportedPath(F, Filename);
  return Filename;
}

std::string ASTReader::ReadPath(StringRef BaseDirectory,
                                const RecordData &Record, unsigned &Idx) {
  std::string Filename = ReadString(Record, Idx);
  if (!BaseDirectory.empty())
    ResolveImportedPath(Filename, BaseDirectory);
  return Filename;
}

VersionTuple ASTReader::ReadVersionTuple(const RecordData &Record,
                                         unsigned &Idx) {
  unsigned Major = Record[Idx++];
  unsigned Minor = Record[Idx++];
  unsigned Subminor = Record[Idx++];
  if (Minor == 0)
    return VersionTuple(Major);
  if (Subminor == 0)
    return VersionTuple(Major, Minor - 1);
  return VersionTuple(Major, Minor - 1, Subminor - 1);
}

CXXTemporary *ASTReader::ReadCXXTemporary(ModuleFile &F,
                                          const RecordData &Record,
                                          unsigned &Idx) {
  CXXDestructorDecl *Decl = ReadDeclAs<CXXDestructorDecl>(F, Record, Idx);
  return CXXTemporary::Create(getContext(), Decl);
}

DiagnosticBuilder ASTReader::Diag(unsigned DiagID) const {
  return Diag(CurrentImportLoc, DiagID);
}

DiagnosticBuilder ASTReader::Diag(SourceLocation Loc, unsigned DiagID) const {
  return Diags.Report(Loc, DiagID);
}

/// Retrieve the identifier table associated with the
/// preprocessor.
IdentifierTable &ASTReader::getIdentifierTable() {
  return PP.getIdentifierTable();
}

/// Record that the given ID maps to the given switch-case
/// statement.
void ASTReader::RecordSwitchCaseID(SwitchCase *SC, unsigned ID) {
  assert((*CurrSwitchCaseStmts)[ID] == nullptr &&
         "Already have a SwitchCase with this ID");
  (*CurrSwitchCaseStmts)[ID] = SC;
}

/// Retrieve the switch-case statement with the given ID.
SwitchCase *ASTReader::getSwitchCaseWithID(unsigned ID) {
  assert((*CurrSwitchCaseStmts)[ID] != nullptr && "No SwitchCase with this ID");
  return (*CurrSwitchCaseStmts)[ID];
}

void ASTReader::ClearSwitchCaseIDs() {
  CurrSwitchCaseStmts->clear();
}

void ASTReader::ReadComments() {
  ASTContext &Context = getContext();
  std::vector<RawComment *> Comments;
  for (SmallVectorImpl<std::pair<BitstreamCursor,
                                 serialization::ModuleFile *>>::iterator
       I = CommentsCursors.begin(),
       E = CommentsCursors.end();
       I != E; ++I) {
    Comments.clear();
    BitstreamCursor &Cursor = I->first;
    serialization::ModuleFile &F = *I->second;
    SavedStreamPosition SavedPosition(Cursor);

    RecordData Record;
    while (true) {
      Expected<llvm::BitstreamEntry> MaybeEntry =
          Cursor.advanceSkippingSubblocks(
              BitstreamCursor::AF_DontPopBlockAtEnd);
      if (!MaybeEntry) {
        Error(MaybeEntry.takeError());
        return;
      }
      llvm::BitstreamEntry Entry = MaybeEntry.get();

      switch (Entry.Kind) {
      case llvm::BitstreamEntry::SubBlock: // Handled for us already.
      case llvm::BitstreamEntry::Error:
        Error("malformed block record in AST file");
        return;
      case llvm::BitstreamEntry::EndBlock:
        goto NextCursor;
      case llvm::BitstreamEntry::Record:
        // The interesting case.
        break;
      }

      // Read a record.
      Record.clear();
      Expected<unsigned> MaybeComment = Cursor.readRecord(Entry.ID, Record);
      if (!MaybeComment) {
        Error(MaybeComment.takeError());
        return;
      }
      switch ((CommentRecordTypes)MaybeComment.get()) {
      case COMMENTS_RAW_COMMENT: {
        unsigned Idx = 0;
        SourceRange SR = ReadSourceRange(F, Record, Idx);
        RawComment::CommentKind Kind =
            (RawComment::CommentKind) Record[Idx++];
        bool IsTrailingComment = Record[Idx++];
        bool IsAlmostTrailingComment = Record[Idx++];
        Comments.push_back(new (Context) RawComment(
            SR, Kind, IsTrailingComment, IsAlmostTrailingComment));
        break;
      }
      }
    }
  NextCursor:
    llvm::DenseMap<FileID, std::map<unsigned, RawComment *>>
        FileToOffsetToComment;
    for (RawComment *C : Comments) {
      SourceLocation CommentLoc = C->getBeginLoc();
      if (CommentLoc.isValid()) {
        std::pair<FileID, unsigned> Loc =
            SourceMgr.getDecomposedLoc(CommentLoc);
        if (Loc.first.isValid())
          Context.Comments.OrderedComments[Loc.first].emplace(Loc.second, C);
      }
    }
  }
}

void ASTReader::visitInputFiles(serialization::ModuleFile &MF,
                                bool IncludeSystem, bool Complain,
                    llvm::function_ref<void(const serialization::InputFile &IF,
                                            bool isSystem)> Visitor) {
  unsigned NumUserInputs = MF.NumUserInputFiles;
  unsigned NumInputs = MF.InputFilesLoaded.size();
  assert(NumUserInputs <= NumInputs);
  unsigned N = IncludeSystem ? NumInputs : NumUserInputs;
  for (unsigned I = 0; I < N; ++I) {
    bool IsSystem = I >= NumUserInputs;
    InputFile IF = getInputFile(MF, I+1, Complain);
    Visitor(IF, IsSystem);
  }
}

void ASTReader::visitTopLevelModuleMaps(
    serialization::ModuleFile &MF,
    llvm::function_ref<void(const FileEntry *FE)> Visitor) {
  unsigned NumInputs = MF.InputFilesLoaded.size();
  for (unsigned I = 0; I < NumInputs; ++I) {
    InputFileInfo IFI = readInputFileInfo(MF, I + 1);
    if (IFI.TopLevelModuleMap)
      // FIXME: This unnecessarily re-reads the InputFileInfo.
      if (auto *FE = getInputFile(MF, I + 1).getFile())
        Visitor(FE);
  }
}

std::string ASTReader::getOwningModuleNameForDiagnostic(const Decl *D) {
  // If we know the owning module, use it.
  if (Module *M = D->getImportedOwningModule())
    return M->getFullModuleName();

  // Otherwise, use the name of the top-level module the decl is within.
  if (ModuleFile *M = getOwningModuleFile(D))
    return M->ModuleName;

  // Not from a module.
  return {};
}

void ASTReader::finishPendingActions() {
  while (!PendingIdentifierInfos.empty() || !PendingFunctionTypes.empty() ||
         !PendingIncompleteDeclChains.empty() || !PendingDeclChains.empty() ||
         !PendingMacroIDs.empty() || !PendingDeclContextInfos.empty() ||
         !PendingUpdateRecords.empty()) {
    // If any identifiers with corresponding top-level declarations have
    // been loaded, load those declarations now.
    using TopLevelDeclsMap =
        llvm::DenseMap<IdentifierInfo *, SmallVector<Decl *, 2>>;
    TopLevelDeclsMap TopLevelDecls;

    while (!PendingIdentifierInfos.empty()) {
      IdentifierInfo *II = PendingIdentifierInfos.back().first;
      SmallVector<uint32_t, 4> DeclIDs =
          std::move(PendingIdentifierInfos.back().second);
      PendingIdentifierInfos.pop_back();

      SetGloballyVisibleDecls(II, DeclIDs, &TopLevelDecls[II]);
    }

    // Load each function type that we deferred loading because it was a
    // deduced type that might refer to a local type declared within itself.
    for (unsigned I = 0; I != PendingFunctionTypes.size(); ++I) {
      auto *FD = PendingFunctionTypes[I].first;
      FD->setType(GetType(PendingFunctionTypes[I].second));

      // If we gave a function a deduced return type, remember that we need to
      // propagate that along the redeclaration chain.
      auto *DT = FD->getReturnType()->getContainedDeducedType();
      if (DT && DT->isDeduced())
        PendingDeducedTypeUpdates.insert(
            {FD->getCanonicalDecl(), FD->getReturnType()});
    }
    PendingFunctionTypes.clear();

    // For each decl chain that we wanted to complete while deserializing, mark
    // it as "still needs to be completed".
    for (unsigned I = 0; I != PendingIncompleteDeclChains.size(); ++I) {
      markIncompleteDeclChain(PendingIncompleteDeclChains[I]);
    }
    PendingIncompleteDeclChains.clear();

    // Load pending declaration chains.
    for (unsigned I = 0; I != PendingDeclChains.size(); ++I)
      loadPendingDeclChain(PendingDeclChains[I].first,
                           PendingDeclChains[I].second);
    PendingDeclChains.clear();

    // Make the most recent of the top-level declarations visible.
    for (TopLevelDeclsMap::iterator TLD = TopLevelDecls.begin(),
           TLDEnd = TopLevelDecls.end(); TLD != TLDEnd; ++TLD) {
      IdentifierInfo *II = TLD->first;
      for (unsigned I = 0, N = TLD->second.size(); I != N; ++I) {
        pushExternalDeclIntoScope(cast<NamedDecl>(TLD->second[I]), II);
      }
    }

    // Load any pending macro definitions.
    for (unsigned I = 0; I != PendingMacroIDs.size(); ++I) {
      IdentifierInfo *II = PendingMacroIDs.begin()[I].first;
      SmallVector<PendingMacroInfo, 2> GlobalIDs;
      GlobalIDs.swap(PendingMacroIDs.begin()[I].second);
      // Initialize the macro history from chained-PCHs ahead of module imports.
      for (unsigned IDIdx = 0, NumIDs = GlobalIDs.size(); IDIdx != NumIDs;
           ++IDIdx) {
        const PendingMacroInfo &Info = GlobalIDs[IDIdx];
        if (!Info.M->isModule())
          resolvePendingMacro(II, Info);
      }
      // Handle module imports.
      for (unsigned IDIdx = 0, NumIDs = GlobalIDs.size(); IDIdx != NumIDs;
           ++IDIdx) {
        const PendingMacroInfo &Info = GlobalIDs[IDIdx];
        if (Info.M->isModule())
          resolvePendingMacro(II, Info);
      }
    }
    PendingMacroIDs.clear();

    // Wire up the DeclContexts for Decls that we delayed setting until
    // recursive loading is completed.
    while (!PendingDeclContextInfos.empty()) {
      PendingDeclContextInfo Info = PendingDeclContextInfos.front();
      PendingDeclContextInfos.pop_front();
      DeclContext *SemaDC = cast<DeclContext>(GetDecl(Info.SemaDC));
      DeclContext *LexicalDC = cast<DeclContext>(GetDecl(Info.LexicalDC));
      Info.D->setDeclContextsImpl(SemaDC, LexicalDC, getContext());
    }

    // Perform any pending declaration updates.
    while (!PendingUpdateRecords.empty()) {
      auto Update = PendingUpdateRecords.pop_back_val();
      ReadingKindTracker ReadingKind(Read_Decl, *this);
      loadDeclUpdateRecords(Update);
    }
  }

  // At this point, all update records for loaded decls are in place, so any
  // fake class definitions should have become real.
  assert(PendingFakeDefinitionData.empty() &&
         "faked up a class definition but never saw the real one");

  // If we deserialized any C++ or Objective-C class definitions, any
  // Objective-C protocol definitions, or any redeclarable templates, make sure
  // that all redeclarations point to the definitions. Note that this can only
  // happen now, after the redeclaration chains have been fully wired.
  for (Decl *D : PendingDefinitions) {
    if (TagDecl *TD = dyn_cast<TagDecl>(D)) {
      if (const TagType *TagT = dyn_cast<TagType>(TD->getTypeForDecl())) {
        // Make sure that the TagType points at the definition.
        const_cast<TagType*>(TagT)->decl = TD;
      }

      if (auto RD = dyn_cast<CXXRecordDecl>(D)) {
        for (auto *R = getMostRecentExistingDecl(RD); R;
             R = R->getPreviousDecl()) {
          assert((R == D) ==
                     cast<CXXRecordDecl>(R)->isThisDeclarationADefinition() &&
                 "declaration thinks it's the definition but it isn't");
          cast<CXXRecordDecl>(R)->DefinitionData = RD->DefinitionData;
        }
      }

      continue;
    }

    if (auto ID = dyn_cast<ObjCInterfaceDecl>(D)) {
      // Make sure that the ObjCInterfaceType points at the definition.
      const_cast<ObjCInterfaceType *>(cast<ObjCInterfaceType>(ID->TypeForDecl))
        ->Decl = ID;

      for (auto *R = getMostRecentExistingDecl(ID); R; R = R->getPreviousDecl())
        cast<ObjCInterfaceDecl>(R)->Data = ID->Data;

      continue;
    }

    if (auto PD = dyn_cast<ObjCProtocolDecl>(D)) {
      for (auto *R = getMostRecentExistingDecl(PD); R; R = R->getPreviousDecl())
        cast<ObjCProtocolDecl>(R)->Data = PD->Data;

      continue;
    }

    auto RTD = cast<RedeclarableTemplateDecl>(D)->getCanonicalDecl();
    for (auto *R = getMostRecentExistingDecl(RTD); R; R = R->getPreviousDecl())
      cast<RedeclarableTemplateDecl>(R)->Common = RTD->Common;
  }
  PendingDefinitions.clear();

  // Load the bodies of any functions or methods we've encountered. We do
  // this now (delayed) so that we can be sure that the declaration chains
  // have been fully wired up (hasBody relies on this).
  // FIXME: We shouldn't require complete redeclaration chains here.
  for (PendingBodiesMap::iterator PB = PendingBodies.begin(),
                               PBEnd = PendingBodies.end();
       PB != PBEnd; ++PB) {
    if (FunctionDecl *FD = dyn_cast<FunctionDecl>(PB->first)) {
      // For a function defined inline within a class template, force the
      // canonical definition to be the one inside the canonical definition of
      // the template. This ensures that we instantiate from a correct view
      // of the template.
      //
      // Sadly we can't do this more generally: we can't be sure that all
      // copies of an arbitrary class definition will have the same members
      // defined (eg, some member functions may not be instantiated, and some
      // special members may or may not have been implicitly defined).
      if (auto *RD = dyn_cast<CXXRecordDecl>(FD->getLexicalParent()))
        if (RD->isDependentContext() && !RD->isThisDeclarationADefinition())
          continue;

      // FIXME: Check for =delete/=default?
      // FIXME: Complain about ODR violations here?
      const FunctionDecl *Defn = nullptr;
      if (!getContext().getLangOpts().Modules || !FD->hasBody(Defn)) {
        FD->setLazyBody(PB->second);
      } else {
        auto *NonConstDefn = const_cast<FunctionDecl*>(Defn);
        mergeDefinitionVisibility(NonConstDefn, FD);

        if (!FD->isLateTemplateParsed() &&
            !NonConstDefn->isLateTemplateParsed() &&
            FD->getODRHash() != NonConstDefn->getODRHash()) {
          if (!isa<CXXMethodDecl>(FD)) {
            PendingFunctionOdrMergeFailures[FD].push_back(NonConstDefn);
          } else if (FD->getLexicalParent()->isFileContext() &&
                     NonConstDefn->getLexicalParent()->isFileContext()) {
            // Only diagnose out-of-line method definitions.  If they are
            // in class definitions, then an error will be generated when
            // processing the class bodies.
            PendingFunctionOdrMergeFailures[FD].push_back(NonConstDefn);
          }
        }
      }
      continue;
    }

    ObjCMethodDecl *MD = cast<ObjCMethodDecl>(PB->first);
    if (!getContext().getLangOpts().Modules || !MD->hasBody())
      MD->setLazyBody(PB->second);
  }
  PendingBodies.clear();

  // Do some cleanup.
  for (auto *ND : PendingMergedDefinitionsToDeduplicate)
    getContext().deduplicateMergedDefinitonsFor(ND);
  PendingMergedDefinitionsToDeduplicate.clear();
}

void ASTReader::diagnoseOdrViolations() {
  if (PendingOdrMergeFailures.empty() && PendingOdrMergeChecks.empty() &&
      PendingFunctionOdrMergeFailures.empty() &&
      PendingEnumOdrMergeFailures.empty())
    return;

  // Trigger the import of the full definition of each class that had any
  // odr-merging problems, so we can produce better diagnostics for them.
  // These updates may in turn find and diagnose some ODR failures, so take
  // ownership of the set first.
  auto OdrMergeFailures = std::move(PendingOdrMergeFailures);
  PendingOdrMergeFailures.clear();
  for (auto &Merge : OdrMergeFailures) {
    Merge.first->buildLookup();
    Merge.first->decls_begin();
    Merge.first->bases_begin();
    Merge.first->vbases_begin();
    for (auto &RecordPair : Merge.second) {
      auto *RD = RecordPair.first;
      RD->decls_begin();
      RD->bases_begin();
      RD->vbases_begin();
    }
  }

  // Trigger the import of functions.
  auto FunctionOdrMergeFailures = std::move(PendingFunctionOdrMergeFailures);
  PendingFunctionOdrMergeFailures.clear();
  for (auto &Merge : FunctionOdrMergeFailures) {
    Merge.first->buildLookup();
    Merge.first->decls_begin();
    Merge.first->getBody();
    for (auto &FD : Merge.second) {
      FD->buildLookup();
      FD->decls_begin();
      FD->getBody();
    }
  }

  // Trigger the import of enums.
  auto EnumOdrMergeFailures = std::move(PendingEnumOdrMergeFailures);
  PendingEnumOdrMergeFailures.clear();
  for (auto &Merge : EnumOdrMergeFailures) {
    Merge.first->decls_begin();
    for (auto &Enum : Merge.second) {
      Enum->decls_begin();
    }
  }

  // For each declaration from a merged context, check that the canonical
  // definition of that context also contains a declaration of the same
  // entity.
  //
  // Caution: this loop does things that might invalidate iterators into
  // PendingOdrMergeChecks. Don't turn this into a range-based for loop!
  while (!PendingOdrMergeChecks.empty()) {
    NamedDecl *D = PendingOdrMergeChecks.pop_back_val();

    // FIXME: Skip over implicit declarations for now. This matters for things
    // like implicitly-declared special member functions. This isn't entirely
    // correct; we can end up with multiple unmerged declarations of the same
    // implicit entity.
    if (D->isImplicit())
      continue;

    DeclContext *CanonDef = D->getDeclContext();

    bool Found = false;
    const Decl *DCanon = D->getCanonicalDecl();

    for (auto RI : D->redecls()) {
      if (RI->getLexicalDeclContext() == CanonDef) {
        Found = true;
        break;
      }
    }
    if (Found)
      continue;

    // Quick check failed, time to do the slow thing. Note, we can't just
    // look up the name of D in CanonDef here, because the member that is
    // in CanonDef might not be found by name lookup (it might have been
    // replaced by a more recent declaration in the lookup table), and we
    // can't necessarily find it in the redeclaration chain because it might
    // be merely mergeable, not redeclarable.
    llvm::SmallVector<const NamedDecl*, 4> Candidates;
    for (auto *CanonMember : CanonDef->decls()) {
      if (CanonMember->getCanonicalDecl() == DCanon) {
        // This can happen if the declaration is merely mergeable and not
        // actually redeclarable (we looked for redeclarations earlier).
        //
        // FIXME: We should be able to detect this more efficiently, without
        // pulling in all of the members of CanonDef.
        Found = true;
        break;
      }
      if (auto *ND = dyn_cast<NamedDecl>(CanonMember))
        if (ND->getDeclName() == D->getDeclName())
          Candidates.push_back(ND);
    }

    if (!Found) {
      // The AST doesn't like TagDecls becoming invalid after they've been
      // completed. We only really need to mark FieldDecls as invalid here.
      if (!isa<TagDecl>(D))
        D->setInvalidDecl();

      // Ensure we don't accidentally recursively enter deserialization while
      // we're producing our diagnostic.
      Deserializing RecursionGuard(this);

      std::string CanonDefModule =
          getOwningModuleNameForDiagnostic(cast<Decl>(CanonDef));
      Diag(D->getLocation(), diag::err_module_odr_violation_missing_decl)
        << D << getOwningModuleNameForDiagnostic(D)
        << CanonDef << CanonDefModule.empty() << CanonDefModule;

      if (Candidates.empty())
        Diag(cast<Decl>(CanonDef)->getLocation(),
             diag::note_module_odr_violation_no_possible_decls) << D;
      else {
        for (unsigned I = 0, N = Candidates.size(); I != N; ++I)
          Diag(Candidates[I]->getLocation(),
               diag::note_module_odr_violation_possible_decl)
            << Candidates[I];
      }

      DiagnosedOdrMergeFailures.insert(CanonDef);
    }
  }

  if (OdrMergeFailures.empty() && FunctionOdrMergeFailures.empty() &&
      EnumOdrMergeFailures.empty())
    return;

  // Ensure we don't accidentally recursively enter deserialization while
  // we're producing our diagnostics.
  Deserializing RecursionGuard(this);

  // Common code for hashing helpers.
  ODRHash Hash;
  auto ComputeQualTypeODRHash = [&Hash](QualType Ty) {
    Hash.clear();
    Hash.AddQualType(Ty);
    return Hash.CalculateHash();
  };

  auto ComputeODRHash = [&Hash](const Stmt *S) {
    assert(S);
    Hash.clear();
    Hash.AddStmt(S);
    return Hash.CalculateHash();
  };

  auto ComputeSubDeclODRHash = [&Hash](const Decl *D) {
    assert(D);
    Hash.clear();
    Hash.AddSubDecl(D);
    return Hash.CalculateHash();
  };

  auto ComputeTemplateArgumentODRHash = [&Hash](const TemplateArgument &TA) {
    Hash.clear();
    Hash.AddTemplateArgument(TA);
    return Hash.CalculateHash();
  };

  auto ComputeTemplateParameterListODRHash =
      [&Hash](const TemplateParameterList *TPL) {
        assert(TPL);
        Hash.clear();
        Hash.AddTemplateParameterList(TPL);
        return Hash.CalculateHash();
      };

  // Issue any pending ODR-failure diagnostics.
  for (auto &Merge : OdrMergeFailures) {
    // If we've already pointed out a specific problem with this class, don't
    // bother issuing a general "something's different" diagnostic.
    if (!DiagnosedOdrMergeFailures.insert(Merge.first).second)
      continue;

    bool Diagnosed = false;
    CXXRecordDecl *FirstRecord = Merge.first;
    std::string FirstModule = getOwningModuleNameForDiagnostic(FirstRecord);
    for (auto &RecordPair : Merge.second) {
      CXXRecordDecl *SecondRecord = RecordPair.first;
      // Multiple different declarations got merged together; tell the user
      // where they came from.
      if (FirstRecord == SecondRecord)
        continue;

      std::string SecondModule = getOwningModuleNameForDiagnostic(SecondRecord);

      auto *FirstDD = FirstRecord->DefinitionData;
      auto *SecondDD = RecordPair.second;

      assert(FirstDD && SecondDD && "Definitions without DefinitionData");

      // Diagnostics from DefinitionData are emitted here.
      if (FirstDD != SecondDD) {
        enum ODRDefinitionDataDifference {
          NumBases,
          NumVBases,
          BaseType,
          BaseVirtual,
          BaseAccess,
        };
        auto ODRDiagError = [FirstRecord, &FirstModule,
                             this](SourceLocation Loc, SourceRange Range,
                                   ODRDefinitionDataDifference DiffType) {
          return Diag(Loc, diag::err_module_odr_violation_definition_data)
                 << FirstRecord << FirstModule.empty() << FirstModule << Range
                 << DiffType;
        };
        auto ODRDiagNote = [&SecondModule,
                            this](SourceLocation Loc, SourceRange Range,
                                  ODRDefinitionDataDifference DiffType) {
          return Diag(Loc, diag::note_module_odr_violation_definition_data)
                 << SecondModule << Range << DiffType;
        };

        unsigned FirstNumBases = FirstDD->NumBases;
        unsigned FirstNumVBases = FirstDD->NumVBases;
        unsigned SecondNumBases = SecondDD->NumBases;
        unsigned SecondNumVBases = SecondDD->NumVBases;

        auto GetSourceRange = [](struct CXXRecordDecl::DefinitionData *DD) {
          unsigned NumBases = DD->NumBases;
          if (NumBases == 0) return SourceRange();
          auto bases = DD->bases();
          return SourceRange(bases[0].getBeginLoc(),
                             bases[NumBases - 1].getEndLoc());
        };

        if (FirstNumBases != SecondNumBases) {
          ODRDiagError(FirstRecord->getLocation(), GetSourceRange(FirstDD),
                       NumBases)
              << FirstNumBases;
          ODRDiagNote(SecondRecord->getLocation(), GetSourceRange(SecondDD),
                      NumBases)
              << SecondNumBases;
          Diagnosed = true;
          break;
        }

        if (FirstNumVBases != SecondNumVBases) {
          ODRDiagError(FirstRecord->getLocation(), GetSourceRange(FirstDD),
                       NumVBases)
              << FirstNumVBases;
          ODRDiagNote(SecondRecord->getLocation(), GetSourceRange(SecondDD),
                      NumVBases)
              << SecondNumVBases;
          Diagnosed = true;
          break;
        }

        auto FirstBases = FirstDD->bases();
        auto SecondBases = SecondDD->bases();
        unsigned i = 0;
        for (i = 0; i < FirstNumBases; ++i) {
          auto FirstBase = FirstBases[i];
          auto SecondBase = SecondBases[i];
          if (ComputeQualTypeODRHash(FirstBase.getType()) !=
              ComputeQualTypeODRHash(SecondBase.getType())) {
            ODRDiagError(FirstRecord->getLocation(), FirstBase.getSourceRange(),
                         BaseType)
                << (i + 1) << FirstBase.getType();
            ODRDiagNote(SecondRecord->getLocation(),
                        SecondBase.getSourceRange(), BaseType)
                << (i + 1) << SecondBase.getType();
            break;
          }

          if (FirstBase.isVirtual() != SecondBase.isVirtual()) {
            ODRDiagError(FirstRecord->getLocation(), FirstBase.getSourceRange(),
                         BaseVirtual)
                << (i + 1) << FirstBase.isVirtual() << FirstBase.getType();
            ODRDiagNote(SecondRecord->getLocation(),
                        SecondBase.getSourceRange(), BaseVirtual)
                << (i + 1) << SecondBase.isVirtual() << SecondBase.getType();
            break;
          }

          if (FirstBase.getAccessSpecifierAsWritten() !=
              SecondBase.getAccessSpecifierAsWritten()) {
            ODRDiagError(FirstRecord->getLocation(), FirstBase.getSourceRange(),
                         BaseAccess)
                << (i + 1) << FirstBase.getType()
                << (int)FirstBase.getAccessSpecifierAsWritten();
            ODRDiagNote(SecondRecord->getLocation(),
                        SecondBase.getSourceRange(), BaseAccess)
                << (i + 1) << SecondBase.getType()
                << (int)SecondBase.getAccessSpecifierAsWritten();
            break;
          }
        }

        if (i != FirstNumBases) {
          Diagnosed = true;
          break;
        }
      }

      using DeclHashes = llvm::SmallVector<std::pair<Decl *, unsigned>, 4>;

      const ClassTemplateDecl *FirstTemplate =
          FirstRecord->getDescribedClassTemplate();
      const ClassTemplateDecl *SecondTemplate =
          SecondRecord->getDescribedClassTemplate();

      assert(!FirstTemplate == !SecondTemplate &&
             "Both pointers should be null or non-null");

      enum ODRTemplateDifference {
        ParamEmptyName,
        ParamName,
        ParamSingleDefaultArgument,
        ParamDifferentDefaultArgument,
      };

      if (FirstTemplate && SecondTemplate) {
        DeclHashes FirstTemplateHashes;
        DeclHashes SecondTemplateHashes;

        auto PopulateTemplateParameterHashs =
            [&ComputeSubDeclODRHash](DeclHashes &Hashes,
                                     const ClassTemplateDecl *TD) {
              for (auto *D : TD->getTemplateParameters()->asArray()) {
                Hashes.emplace_back(D, ComputeSubDeclODRHash(D));
              }
            };

        PopulateTemplateParameterHashs(FirstTemplateHashes, FirstTemplate);
        PopulateTemplateParameterHashs(SecondTemplateHashes, SecondTemplate);

        assert(FirstTemplateHashes.size() == SecondTemplateHashes.size() &&
               "Number of template parameters should be equal.");

        auto FirstIt = FirstTemplateHashes.begin();
        auto FirstEnd = FirstTemplateHashes.end();
        auto SecondIt = SecondTemplateHashes.begin();
        for (; FirstIt != FirstEnd; ++FirstIt, ++SecondIt) {
          if (FirstIt->second == SecondIt->second)
            continue;

          auto ODRDiagError = [FirstRecord, &FirstModule,
                               this](SourceLocation Loc, SourceRange Range,
                                     ODRTemplateDifference DiffType) {
            return Diag(Loc, diag::err_module_odr_violation_template_parameter)
                   << FirstRecord << FirstModule.empty() << FirstModule << Range
                   << DiffType;
          };
          auto ODRDiagNote = [&SecondModule,
                              this](SourceLocation Loc, SourceRange Range,
                                    ODRTemplateDifference DiffType) {
            return Diag(Loc, diag::note_module_odr_violation_template_parameter)
                   << SecondModule << Range << DiffType;
          };

          const NamedDecl* FirstDecl = cast<NamedDecl>(FirstIt->first);
          const NamedDecl* SecondDecl = cast<NamedDecl>(SecondIt->first);

          assert(FirstDecl->getKind() == SecondDecl->getKind() &&
                 "Parameter Decl's should be the same kind.");

          DeclarationName FirstName = FirstDecl->getDeclName();
          DeclarationName SecondName = SecondDecl->getDeclName();

          if (FirstName != SecondName) {
            const bool FirstNameEmpty =
                FirstName.isIdentifier() && !FirstName.getAsIdentifierInfo();
            const bool SecondNameEmpty =
                SecondName.isIdentifier() && !SecondName.getAsIdentifierInfo();
            assert((!FirstNameEmpty || !SecondNameEmpty) &&
                   "Both template parameters cannot be unnamed.");
            ODRDiagError(FirstDecl->getLocation(), FirstDecl->getSourceRange(),
                         FirstNameEmpty ? ParamEmptyName : ParamName)
                << FirstName;
            ODRDiagNote(SecondDecl->getLocation(), SecondDecl->getSourceRange(),
                        SecondNameEmpty ? ParamEmptyName : ParamName)
                << SecondName;
            break;
          }

          switch (FirstDecl->getKind()) {
          default:
            llvm_unreachable("Invalid template parameter type.");
          case Decl::TemplateTypeParm: {
            const auto *FirstParam = cast<TemplateTypeParmDecl>(FirstDecl);
            const auto *SecondParam = cast<TemplateTypeParmDecl>(SecondDecl);
            const bool HasFirstDefaultArgument =
                FirstParam->hasDefaultArgument() &&
                !FirstParam->defaultArgumentWasInherited();
            const bool HasSecondDefaultArgument =
                SecondParam->hasDefaultArgument() &&
                !SecondParam->defaultArgumentWasInherited();

            if (HasFirstDefaultArgument != HasSecondDefaultArgument) {
              ODRDiagError(FirstDecl->getLocation(),
                           FirstDecl->getSourceRange(),
                           ParamSingleDefaultArgument)
                  << HasFirstDefaultArgument;
              ODRDiagNote(SecondDecl->getLocation(),
                          SecondDecl->getSourceRange(),
                          ParamSingleDefaultArgument)
                  << HasSecondDefaultArgument;
              break;
            }

            assert(HasFirstDefaultArgument && HasSecondDefaultArgument &&
                   "Expecting default arguments.");

            ODRDiagError(FirstDecl->getLocation(), FirstDecl->getSourceRange(),
                         ParamDifferentDefaultArgument);
            ODRDiagNote(SecondDecl->getLocation(), SecondDecl->getSourceRange(),
                        ParamDifferentDefaultArgument);

            break;
          }
          case Decl::NonTypeTemplateParm: {
            const auto *FirstParam = cast<NonTypeTemplateParmDecl>(FirstDecl);
            const auto *SecondParam = cast<NonTypeTemplateParmDecl>(SecondDecl);
            const bool HasFirstDefaultArgument =
                FirstParam->hasDefaultArgument() &&
                !FirstParam->defaultArgumentWasInherited();
            const bool HasSecondDefaultArgument =
                SecondParam->hasDefaultArgument() &&
                !SecondParam->defaultArgumentWasInherited();

            if (HasFirstDefaultArgument != HasSecondDefaultArgument) {
              ODRDiagError(FirstDecl->getLocation(),
                           FirstDecl->getSourceRange(),
                           ParamSingleDefaultArgument)
                  << HasFirstDefaultArgument;
              ODRDiagNote(SecondDecl->getLocation(),
                          SecondDecl->getSourceRange(),
                          ParamSingleDefaultArgument)
                  << HasSecondDefaultArgument;
              break;
            }

            assert(HasFirstDefaultArgument && HasSecondDefaultArgument &&
                   "Expecting default arguments.");

            ODRDiagError(FirstDecl->getLocation(), FirstDecl->getSourceRange(),
                         ParamDifferentDefaultArgument);
            ODRDiagNote(SecondDecl->getLocation(), SecondDecl->getSourceRange(),
                        ParamDifferentDefaultArgument);

            break;
          }
          case Decl::TemplateTemplateParm: {
            const auto *FirstParam = cast<TemplateTemplateParmDecl>(FirstDecl);
            const auto *SecondParam =
                cast<TemplateTemplateParmDecl>(SecondDecl);
            const bool HasFirstDefaultArgument =
                FirstParam->hasDefaultArgument() &&
                !FirstParam->defaultArgumentWasInherited();
            const bool HasSecondDefaultArgument =
                SecondParam->hasDefaultArgument() &&
                !SecondParam->defaultArgumentWasInherited();

            if (HasFirstDefaultArgument != HasSecondDefaultArgument) {
              ODRDiagError(FirstDecl->getLocation(),
                           FirstDecl->getSourceRange(),
                           ParamSingleDefaultArgument)
                  << HasFirstDefaultArgument;
              ODRDiagNote(SecondDecl->getLocation(),
                          SecondDecl->getSourceRange(),
                          ParamSingleDefaultArgument)
                  << HasSecondDefaultArgument;
              break;
            }

            assert(HasFirstDefaultArgument && HasSecondDefaultArgument &&
                   "Expecting default arguments.");

            ODRDiagError(FirstDecl->getLocation(), FirstDecl->getSourceRange(),
                         ParamDifferentDefaultArgument);
            ODRDiagNote(SecondDecl->getLocation(), SecondDecl->getSourceRange(),
                        ParamDifferentDefaultArgument);

            break;
          }
          }

          break;
        }

        if (FirstIt != FirstEnd) {
          Diagnosed = true;
          break;
        }
      }

      DeclHashes FirstHashes;
      DeclHashes SecondHashes;

      auto PopulateHashes = [&ComputeSubDeclODRHash, FirstRecord](
                                DeclHashes &Hashes, CXXRecordDecl *Record) {
        for (auto *D : Record->decls()) {
          // Due to decl merging, the first CXXRecordDecl is the parent of
          // Decls in both records.
          if (!ODRHash::isWhitelistedDecl(D, FirstRecord))
            continue;
          Hashes.emplace_back(D, ComputeSubDeclODRHash(D));
        }
      };
      PopulateHashes(FirstHashes, FirstRecord);
      PopulateHashes(SecondHashes, SecondRecord);

      // Used with err_module_odr_violation_mismatch_decl and
      // note_module_odr_violation_mismatch_decl
      // This list should be the same Decl's as in ODRHash::isWhiteListedDecl
      enum {
        EndOfClass,
        PublicSpecifer,
        PrivateSpecifer,
        ProtectedSpecifer,
        StaticAssert,
        Field,
        CXXMethod,
        TypeAlias,
        TypeDef,
        Var,
        Friend,
        FunctionTemplate,
        Other
      } FirstDiffType = Other,
        SecondDiffType = Other;

      auto DifferenceSelector = [](Decl *D) {
        assert(D && "valid Decl required");
        switch (D->getKind()) {
        default:
          return Other;
        case Decl::AccessSpec:
          switch (D->getAccess()) {
          case AS_public:
            return PublicSpecifer;
          case AS_private:
            return PrivateSpecifer;
          case AS_protected:
            return ProtectedSpecifer;
          case AS_none:
            break;
          }
          llvm_unreachable("Invalid access specifier");
        case Decl::StaticAssert:
          return StaticAssert;
        case Decl::Field:
          return Field;
        case Decl::CXXMethod:
        case Decl::CXXConstructor:
        case Decl::CXXDestructor:
          return CXXMethod;
        case Decl::TypeAlias:
          return TypeAlias;
        case Decl::Typedef:
          return TypeDef;
        case Decl::Var:
          return Var;
        case Decl::Friend:
          return Friend;
        case Decl::FunctionTemplate:
          return FunctionTemplate;
        }
      };

      Decl *FirstDecl = nullptr;
      Decl *SecondDecl = nullptr;
      auto FirstIt = FirstHashes.begin();
      auto SecondIt = SecondHashes.begin();

      // If there is a diagnoseable difference, FirstDiffType and
      // SecondDiffType will not be Other and FirstDecl and SecondDecl will be
      // filled in if not EndOfClass.
      while (FirstIt != FirstHashes.end() || SecondIt != SecondHashes.end()) {
        if (FirstIt != FirstHashes.end() && SecondIt != SecondHashes.end() &&
            FirstIt->second == SecondIt->second) {
          ++FirstIt;
          ++SecondIt;
          continue;
        }

        FirstDecl = FirstIt == FirstHashes.end() ? nullptr : FirstIt->first;
        SecondDecl = SecondIt == SecondHashes.end() ? nullptr : SecondIt->first;

        FirstDiffType = FirstDecl ? DifferenceSelector(FirstDecl) : EndOfClass;
        SecondDiffType =
            SecondDecl ? DifferenceSelector(SecondDecl) : EndOfClass;

        break;
      }

      if (FirstDiffType == Other || SecondDiffType == Other) {
        // Reaching this point means an unexpected Decl was encountered
        // or no difference was detected.  This causes a generic error
        // message to be emitted.
        Diag(FirstRecord->getLocation(),
             diag::err_module_odr_violation_different_definitions)
            << FirstRecord << FirstModule.empty() << FirstModule;

        if (FirstDecl) {
          Diag(FirstDecl->getLocation(), diag::note_first_module_difference)
              << FirstRecord << FirstDecl->getSourceRange();
        }

        Diag(SecondRecord->getLocation(),
             diag::note_module_odr_violation_different_definitions)
            << SecondModule;

        if (SecondDecl) {
          Diag(SecondDecl->getLocation(), diag::note_second_module_difference)
              << SecondDecl->getSourceRange();
        }

        Diagnosed = true;
        break;
      }

      if (FirstDiffType != SecondDiffType) {
        SourceLocation FirstLoc;
        SourceRange FirstRange;
        if (FirstDiffType == EndOfClass) {
          FirstLoc = FirstRecord->getBraceRange().getEnd();
        } else {
          FirstLoc = FirstIt->first->getLocation();
          FirstRange = FirstIt->first->getSourceRange();
        }
        Diag(FirstLoc, diag::err_module_odr_violation_mismatch_decl)
            << FirstRecord << FirstModule.empty() << FirstModule << FirstRange
            << FirstDiffType;

        SourceLocation SecondLoc;
        SourceRange SecondRange;
        if (SecondDiffType == EndOfClass) {
          SecondLoc = SecondRecord->getBraceRange().getEnd();
        } else {
          SecondLoc = SecondDecl->getLocation();
          SecondRange = SecondDecl->getSourceRange();
        }
        Diag(SecondLoc, diag::note_module_odr_violation_mismatch_decl)
            << SecondModule << SecondRange << SecondDiffType;
        Diagnosed = true;
        break;
      }

      assert(FirstDiffType == SecondDiffType);

      // Used with err_module_odr_violation_mismatch_decl_diff and
      // note_module_odr_violation_mismatch_decl_diff
      enum ODRDeclDifference {
        StaticAssertCondition,
        StaticAssertMessage,
        StaticAssertOnlyMessage,
        FieldName,
        FieldTypeName,
        FieldSingleBitField,
        FieldDifferentWidthBitField,
        FieldSingleMutable,
        FieldSingleInitializer,
        FieldDifferentInitializers,
        MethodName,
        MethodDeleted,
        MethodDefaulted,
        MethodVirtual,
        MethodStatic,
        MethodVolatile,
        MethodConst,
        MethodInline,
        MethodNumberParameters,
        MethodParameterType,
        MethodParameterName,
        MethodParameterSingleDefaultArgument,
        MethodParameterDifferentDefaultArgument,
        MethodNoTemplateArguments,
        MethodDifferentNumberTemplateArguments,
        MethodDifferentTemplateArgument,
        MethodSingleBody,
        MethodDifferentBody,
        TypedefName,
        TypedefType,
        VarName,
        VarType,
        VarSingleInitializer,
        VarDifferentInitializer,
        VarConstexpr,
        FriendTypeFunction,
        FriendType,
        FriendFunction,
        FunctionTemplateDifferentNumberParameters,
        FunctionTemplateParameterDifferentKind,
        FunctionTemplateParameterName,
        FunctionTemplateParameterSingleDefaultArgument,
        FunctionTemplateParameterDifferentDefaultArgument,
        FunctionTemplateParameterDifferentType,
        FunctionTemplatePackParameter,
      };

      // These lambdas have the common portions of the ODR diagnostics.  This
      // has the same return as Diag(), so addition parameters can be passed
      // in with operator<<
      auto ODRDiagError = [FirstRecord, &FirstModule, this](
          SourceLocation Loc, SourceRange Range, ODRDeclDifference DiffType) {
        return Diag(Loc, diag::err_module_odr_violation_mismatch_decl_diff)
               << FirstRecord << FirstModule.empty() << FirstModule << Range
               << DiffType;
      };
      auto ODRDiagNote = [&SecondModule, this](
          SourceLocation Loc, SourceRange Range, ODRDeclDifference DiffType) {
        return Diag(Loc, diag::note_module_odr_violation_mismatch_decl_diff)
               << SecondModule << Range << DiffType;
      };

      switch (FirstDiffType) {
      case Other:
      case EndOfClass:
      case PublicSpecifer:
      case PrivateSpecifer:
      case ProtectedSpecifer:
        llvm_unreachable("Invalid diff type");

      case StaticAssert: {
        StaticAssertDecl *FirstSA = cast<StaticAssertDecl>(FirstDecl);
        StaticAssertDecl *SecondSA = cast<StaticAssertDecl>(SecondDecl);

        Expr *FirstExpr = FirstSA->getAssertExpr();
        Expr *SecondExpr = SecondSA->getAssertExpr();
        unsigned FirstODRHash = ComputeODRHash(FirstExpr);
        unsigned SecondODRHash = ComputeODRHash(SecondExpr);
        if (FirstODRHash != SecondODRHash) {
          ODRDiagError(FirstExpr->getBeginLoc(), FirstExpr->getSourceRange(),
                       StaticAssertCondition);
          ODRDiagNote(SecondExpr->getBeginLoc(), SecondExpr->getSourceRange(),
                      StaticAssertCondition);
          Diagnosed = true;
          break;
        }

        StringLiteral *FirstStr = FirstSA->getMessage();
        StringLiteral *SecondStr = SecondSA->getMessage();
        assert((FirstStr || SecondStr) && "Both messages cannot be empty");
        if ((FirstStr && !SecondStr) || (!FirstStr && SecondStr)) {
          SourceLocation FirstLoc, SecondLoc;
          SourceRange FirstRange, SecondRange;
          if (FirstStr) {
            FirstLoc = FirstStr->getBeginLoc();
            FirstRange = FirstStr->getSourceRange();
          } else {
            FirstLoc = FirstSA->getBeginLoc();
            FirstRange = FirstSA->getSourceRange();
          }
          if (SecondStr) {
            SecondLoc = SecondStr->getBeginLoc();
            SecondRange = SecondStr->getSourceRange();
          } else {
            SecondLoc = SecondSA->getBeginLoc();
            SecondRange = SecondSA->getSourceRange();
          }
          ODRDiagError(FirstLoc, FirstRange, StaticAssertOnlyMessage)
              << (FirstStr == nullptr);
          ODRDiagNote(SecondLoc, SecondRange, StaticAssertOnlyMessage)
              << (SecondStr == nullptr);
          Diagnosed = true;
          break;
        }

        if (FirstStr && SecondStr &&
            FirstStr->getString() != SecondStr->getString()) {
          ODRDiagError(FirstStr->getBeginLoc(), FirstStr->getSourceRange(),
                       StaticAssertMessage);
          ODRDiagNote(SecondStr->getBeginLoc(), SecondStr->getSourceRange(),
                      StaticAssertMessage);
          Diagnosed = true;
          break;
        }
        break;
      }
      case Field: {
        FieldDecl *FirstField = cast<FieldDecl>(FirstDecl);
        FieldDecl *SecondField = cast<FieldDecl>(SecondDecl);
        IdentifierInfo *FirstII = FirstField->getIdentifier();
        IdentifierInfo *SecondII = SecondField->getIdentifier();
        if (FirstII->getName() != SecondII->getName()) {
          ODRDiagError(FirstField->getLocation(), FirstField->getSourceRange(),
                       FieldName)
              << FirstII;
          ODRDiagNote(SecondField->getLocation(), SecondField->getSourceRange(),
                      FieldName)
              << SecondII;

          Diagnosed = true;
          break;
        }

        assert(getContext().hasSameType(FirstField->getType(),
                                        SecondField->getType()));

        QualType FirstType = FirstField->getType();
        QualType SecondType = SecondField->getType();
        if (ComputeQualTypeODRHash(FirstType) !=
            ComputeQualTypeODRHash(SecondType)) {
          ODRDiagError(FirstField->getLocation(), FirstField->getSourceRange(),
                       FieldTypeName)
              << FirstII << FirstType;
          ODRDiagNote(SecondField->getLocation(), SecondField->getSourceRange(),
                      FieldTypeName)
              << SecondII << SecondType;

          Diagnosed = true;
          break;
        }

        const bool IsFirstBitField = FirstField->isBitField();
        const bool IsSecondBitField = SecondField->isBitField();
        if (IsFirstBitField != IsSecondBitField) {
          ODRDiagError(FirstField->getLocation(), FirstField->getSourceRange(),
                       FieldSingleBitField)
              << FirstII << IsFirstBitField;
          ODRDiagNote(SecondField->getLocation(), SecondField->getSourceRange(),
                      FieldSingleBitField)
              << SecondII << IsSecondBitField;
          Diagnosed = true;
          break;
        }

        if (IsFirstBitField && IsSecondBitField) {
          ODRDiagError(FirstField->getLocation(), FirstField->getSourceRange(),
                       FieldDifferentWidthBitField)
              << FirstII << FirstField->getBitWidth()->getSourceRange();
          ODRDiagNote(SecondField->getLocation(), SecondField->getSourceRange(),
                      FieldDifferentWidthBitField)
              << SecondII << SecondField->getBitWidth()->getSourceRange();
          Diagnosed = true;
          break;
        }

        const bool IsFirstMutable = FirstField->isMutable();
        const bool IsSecondMutable = SecondField->isMutable();
        if (IsFirstMutable != IsSecondMutable) {
          ODRDiagError(FirstField->getLocation(), FirstField->getSourceRange(),
                       FieldSingleMutable)
              << FirstII << IsFirstMutable;
          ODRDiagNote(SecondField->getLocation(), SecondField->getSourceRange(),
                      FieldSingleMutable)
              << SecondII << IsSecondMutable;
          Diagnosed = true;
          break;
        }

        const Expr *FirstInitializer = FirstField->getInClassInitializer();
        const Expr *SecondInitializer = SecondField->getInClassInitializer();
        if ((!FirstInitializer && SecondInitializer) ||
            (FirstInitializer && !SecondInitializer)) {
          ODRDiagError(FirstField->getLocation(), FirstField->getSourceRange(),
                       FieldSingleInitializer)
              << FirstII << (FirstInitializer != nullptr);
          ODRDiagNote(SecondField->getLocation(), SecondField->getSourceRange(),
                      FieldSingleInitializer)
              << SecondII << (SecondInitializer != nullptr);
          Diagnosed = true;
          break;
        }

        if (FirstInitializer && SecondInitializer) {
          unsigned FirstInitHash = ComputeODRHash(FirstInitializer);
          unsigned SecondInitHash = ComputeODRHash(SecondInitializer);
          if (FirstInitHash != SecondInitHash) {
            ODRDiagError(FirstField->getLocation(),
                         FirstField->getSourceRange(),
                         FieldDifferentInitializers)
                << FirstII << FirstInitializer->getSourceRange();
            ODRDiagNote(SecondField->getLocation(),
                        SecondField->getSourceRange(),
                        FieldDifferentInitializers)
                << SecondII << SecondInitializer->getSourceRange();
            Diagnosed = true;
            break;
          }
        }

        break;
      }
      case CXXMethod: {
        enum {
          DiagMethod,
          DiagConstructor,
          DiagDestructor,
        } FirstMethodType,
            SecondMethodType;
        auto GetMethodTypeForDiagnostics = [](const CXXMethodDecl* D) {
          if (isa<CXXConstructorDecl>(D)) return DiagConstructor;
          if (isa<CXXDestructorDecl>(D)) return DiagDestructor;
          return DiagMethod;
        };
        const CXXMethodDecl *FirstMethod = cast<CXXMethodDecl>(FirstDecl);
        const CXXMethodDecl *SecondMethod = cast<CXXMethodDecl>(SecondDecl);
        FirstMethodType = GetMethodTypeForDiagnostics(FirstMethod);
        SecondMethodType = GetMethodTypeForDiagnostics(SecondMethod);
        auto FirstName = FirstMethod->getDeclName();
        auto SecondName = SecondMethod->getDeclName();
        if (FirstMethodType != SecondMethodType || FirstName != SecondName) {
          ODRDiagError(FirstMethod->getLocation(),
                       FirstMethod->getSourceRange(), MethodName)
              << FirstMethodType << FirstName;
          ODRDiagNote(SecondMethod->getLocation(),
                      SecondMethod->getSourceRange(), MethodName)
              << SecondMethodType << SecondName;

          Diagnosed = true;
          break;
        }

        const bool FirstDeleted = FirstMethod->isDeletedAsWritten();
        const bool SecondDeleted = SecondMethod->isDeletedAsWritten();
        if (FirstDeleted != SecondDeleted) {
          ODRDiagError(FirstMethod->getLocation(),
                       FirstMethod->getSourceRange(), MethodDeleted)
              << FirstMethodType << FirstName << FirstDeleted;

          ODRDiagNote(SecondMethod->getLocation(),
                      SecondMethod->getSourceRange(), MethodDeleted)
              << SecondMethodType << SecondName << SecondDeleted;
          Diagnosed = true;
          break;
        }

        const bool FirstDefaulted = FirstMethod->isExplicitlyDefaulted();
        const bool SecondDefaulted = SecondMethod->isExplicitlyDefaulted();
        if (FirstDefaulted != SecondDefaulted) {
          ODRDiagError(FirstMethod->getLocation(),
                       FirstMethod->getSourceRange(), MethodDefaulted)
              << FirstMethodType << FirstName << FirstDefaulted;

          ODRDiagNote(SecondMethod->getLocation(),
                      SecondMethod->getSourceRange(), MethodDefaulted)
              << SecondMethodType << SecondName << SecondDefaulted;
          Diagnosed = true;
          break;
        }

        const bool FirstVirtual = FirstMethod->isVirtualAsWritten();
        const bool SecondVirtual = SecondMethod->isVirtualAsWritten();
        const bool FirstPure = FirstMethod->isPure();
        const bool SecondPure = SecondMethod->isPure();
        if ((FirstVirtual || SecondVirtual) &&
            (FirstVirtual != SecondVirtual || FirstPure != SecondPure)) {
          ODRDiagError(FirstMethod->getLocation(),
                       FirstMethod->getSourceRange(), MethodVirtual)
              << FirstMethodType << FirstName << FirstPure << FirstVirtual;
          ODRDiagNote(SecondMethod->getLocation(),
                      SecondMethod->getSourceRange(), MethodVirtual)
              << SecondMethodType << SecondName << SecondPure << SecondVirtual;
          Diagnosed = true;
          break;
        }

        // CXXMethodDecl::isStatic uses the canonical Decl.  With Decl merging,
        // FirstDecl is the canonical Decl of SecondDecl, so the storage
        // class needs to be checked instead.
        const auto FirstStorage = FirstMethod->getStorageClass();
        const auto SecondStorage = SecondMethod->getStorageClass();
        const bool FirstStatic = FirstStorage == SC_Static;
        const bool SecondStatic = SecondStorage == SC_Static;
        if (FirstStatic != SecondStatic) {
          ODRDiagError(FirstMethod->getLocation(),
                       FirstMethod->getSourceRange(), MethodStatic)
              << FirstMethodType << FirstName << FirstStatic;
          ODRDiagNote(SecondMethod->getLocation(),
                      SecondMethod->getSourceRange(), MethodStatic)
              << SecondMethodType << SecondName << SecondStatic;
          Diagnosed = true;
          break;
        }

        const bool FirstVolatile = FirstMethod->isVolatile();
        const bool SecondVolatile = SecondMethod->isVolatile();
        if (FirstVolatile != SecondVolatile) {
          ODRDiagError(FirstMethod->getLocation(),
                       FirstMethod->getSourceRange(), MethodVolatile)
              << FirstMethodType << FirstName << FirstVolatile;
          ODRDiagNote(SecondMethod->getLocation(),
                      SecondMethod->getSourceRange(), MethodVolatile)
              << SecondMethodType << SecondName << SecondVolatile;
          Diagnosed = true;
          break;
        }

        const bool FirstConst = FirstMethod->isConst();
        const bool SecondConst = SecondMethod->isConst();
        if (FirstConst != SecondConst) {
          ODRDiagError(FirstMethod->getLocation(),
                       FirstMethod->getSourceRange(), MethodConst)
              << FirstMethodType << FirstName << FirstConst;
          ODRDiagNote(SecondMethod->getLocation(),
                      SecondMethod->getSourceRange(), MethodConst)
              << SecondMethodType << SecondName << SecondConst;
          Diagnosed = true;
          break;
        }

        const bool FirstInline = FirstMethod->isInlineSpecified();
        const bool SecondInline = SecondMethod->isInlineSpecified();
        if (FirstInline != SecondInline) {
          ODRDiagError(FirstMethod->getLocation(),
                       FirstMethod->getSourceRange(), MethodInline)
              << FirstMethodType << FirstName << FirstInline;
          ODRDiagNote(SecondMethod->getLocation(),
                      SecondMethod->getSourceRange(), MethodInline)
              << SecondMethodType << SecondName << SecondInline;
          Diagnosed = true;
          break;
        }

        const unsigned FirstNumParameters = FirstMethod->param_size();
        const unsigned SecondNumParameters = SecondMethod->param_size();
        if (FirstNumParameters != SecondNumParameters) {
          ODRDiagError(FirstMethod->getLocation(),
                       FirstMethod->getSourceRange(), MethodNumberParameters)
              << FirstMethodType << FirstName << FirstNumParameters;
          ODRDiagNote(SecondMethod->getLocation(),
                      SecondMethod->getSourceRange(), MethodNumberParameters)
              << SecondMethodType << SecondName << SecondNumParameters;
          Diagnosed = true;
          break;
        }

        // Need this status boolean to know when break out of the switch.
        bool ParameterMismatch = false;
        for (unsigned I = 0; I < FirstNumParameters; ++I) {
          const ParmVarDecl *FirstParam = FirstMethod->getParamDecl(I);
          const ParmVarDecl *SecondParam = SecondMethod->getParamDecl(I);

          QualType FirstParamType = FirstParam->getType();
          QualType SecondParamType = SecondParam->getType();
          if (FirstParamType != SecondParamType &&
              ComputeQualTypeODRHash(FirstParamType) !=
                  ComputeQualTypeODRHash(SecondParamType)) {
            if (const DecayedType *ParamDecayedType =
                    FirstParamType->getAs<DecayedType>()) {
              ODRDiagError(FirstMethod->getLocation(),
                           FirstMethod->getSourceRange(), MethodParameterType)
                  << FirstMethodType << FirstName << (I + 1) << FirstParamType
                  << true << ParamDecayedType->getOriginalType();
            } else {
              ODRDiagError(FirstMethod->getLocation(),
                           FirstMethod->getSourceRange(), MethodParameterType)
                  << FirstMethodType << FirstName << (I + 1) << FirstParamType
                  << false;
            }

            if (const DecayedType *ParamDecayedType =
                    SecondParamType->getAs<DecayedType>()) {
              ODRDiagNote(SecondMethod->getLocation(),
                          SecondMethod->getSourceRange(), MethodParameterType)
                  << SecondMethodType << SecondName << (I + 1)
                  << SecondParamType << true
                  << ParamDecayedType->getOriginalType();
            } else {
              ODRDiagNote(SecondMethod->getLocation(),
                          SecondMethod->getSourceRange(), MethodParameterType)
                  << SecondMethodType << SecondName << (I + 1)
                  << SecondParamType << false;
            }
            ParameterMismatch = true;
            break;
          }

          DeclarationName FirstParamName = FirstParam->getDeclName();
          DeclarationName SecondParamName = SecondParam->getDeclName();
          if (FirstParamName != SecondParamName) {
            ODRDiagError(FirstMethod->getLocation(),
                         FirstMethod->getSourceRange(), MethodParameterName)
                << FirstMethodType << FirstName << (I + 1) << FirstParamName;
            ODRDiagNote(SecondMethod->getLocation(),
                        SecondMethod->getSourceRange(), MethodParameterName)
                << SecondMethodType << SecondName << (I + 1) << SecondParamName;
            ParameterMismatch = true;
            break;
          }

          const Expr *FirstInit = FirstParam->getInit();
          const Expr *SecondInit = SecondParam->getInit();
          if ((FirstInit == nullptr) != (SecondInit == nullptr)) {
            ODRDiagError(FirstMethod->getLocation(),
                         FirstMethod->getSourceRange(),
                         MethodParameterSingleDefaultArgument)
                << FirstMethodType << FirstName << (I + 1)
                << (FirstInit == nullptr)
                << (FirstInit ? FirstInit->getSourceRange() : SourceRange());
            ODRDiagNote(SecondMethod->getLocation(),
                        SecondMethod->getSourceRange(),
                        MethodParameterSingleDefaultArgument)
                << SecondMethodType << SecondName << (I + 1)
                << (SecondInit == nullptr)
                << (SecondInit ? SecondInit->getSourceRange() : SourceRange());
            ParameterMismatch = true;
            break;
          }

          if (FirstInit && SecondInit &&
              ComputeODRHash(FirstInit) != ComputeODRHash(SecondInit)) {
            ODRDiagError(FirstMethod->getLocation(),
                         FirstMethod->getSourceRange(),
                         MethodParameterDifferentDefaultArgument)
                << FirstMethodType << FirstName << (I + 1)
                << FirstInit->getSourceRange();
            ODRDiagNote(SecondMethod->getLocation(),
                        SecondMethod->getSourceRange(),
                        MethodParameterDifferentDefaultArgument)
                << SecondMethodType << SecondName << (I + 1)
                << SecondInit->getSourceRange();
            ParameterMismatch = true;
            break;

          }
        }

        if (ParameterMismatch) {
          Diagnosed = true;
          break;
        }

        const auto *FirstTemplateArgs =
            FirstMethod->getTemplateSpecializationArgs();
        const auto *SecondTemplateArgs =
            SecondMethod->getTemplateSpecializationArgs();

        if ((FirstTemplateArgs && !SecondTemplateArgs) ||
            (!FirstTemplateArgs && SecondTemplateArgs)) {
          ODRDiagError(FirstMethod->getLocation(),
                       FirstMethod->getSourceRange(), MethodNoTemplateArguments)
              << FirstMethodType << FirstName << (FirstTemplateArgs != nullptr);
          ODRDiagNote(SecondMethod->getLocation(),
                      SecondMethod->getSourceRange(), MethodNoTemplateArguments)
              << SecondMethodType << SecondName
              << (SecondTemplateArgs != nullptr);

          Diagnosed = true;
          break;
        }

        if (FirstTemplateArgs && SecondTemplateArgs) {
          // Remove pack expansions from argument list.
          auto ExpandTemplateArgumentList =
              [](const TemplateArgumentList *TAL) {
                llvm::SmallVector<const TemplateArgument *, 8> ExpandedList;
                for (const TemplateArgument &TA : TAL->asArray()) {
                  if (TA.getKind() != TemplateArgument::Pack) {
                    ExpandedList.push_back(&TA);
                    continue;
                  }
                  for (const TemplateArgument &PackTA : TA.getPackAsArray()) {
                    ExpandedList.push_back(&PackTA);
                  }
                }
                return ExpandedList;
              };
          llvm::SmallVector<const TemplateArgument *, 8> FirstExpandedList =
              ExpandTemplateArgumentList(FirstTemplateArgs);
          llvm::SmallVector<const TemplateArgument *, 8> SecondExpandedList =
              ExpandTemplateArgumentList(SecondTemplateArgs);

          if (FirstExpandedList.size() != SecondExpandedList.size()) {
            ODRDiagError(FirstMethod->getLocation(),
                         FirstMethod->getSourceRange(),
                         MethodDifferentNumberTemplateArguments)
                << FirstMethodType << FirstName
                << (unsigned)FirstExpandedList.size();
            ODRDiagNote(SecondMethod->getLocation(),
                        SecondMethod->getSourceRange(),
                        MethodDifferentNumberTemplateArguments)
                << SecondMethodType << SecondName
                << (unsigned)SecondExpandedList.size();

            Diagnosed = true;
            break;
          }

          bool TemplateArgumentMismatch = false;
          for (unsigned i = 0, e = FirstExpandedList.size(); i != e; ++i) {
            const TemplateArgument &FirstTA = *FirstExpandedList[i],
                                   &SecondTA = *SecondExpandedList[i];
            if (ComputeTemplateArgumentODRHash(FirstTA) ==
                ComputeTemplateArgumentODRHash(SecondTA)) {
              continue;
            }

            ODRDiagError(FirstMethod->getLocation(),
                         FirstMethod->getSourceRange(),
                         MethodDifferentTemplateArgument)
                << FirstMethodType << FirstName << FirstTA << i + 1;
            ODRDiagNote(SecondMethod->getLocation(),
                        SecondMethod->getSourceRange(),
                        MethodDifferentTemplateArgument)
                << SecondMethodType << SecondName << SecondTA << i + 1;

            TemplateArgumentMismatch = true;
            break;
          }

          if (TemplateArgumentMismatch) {
            Diagnosed = true;
            break;
          }
        }

        // Compute the hash of the method as if it has no body.
        auto ComputeCXXMethodODRHash = [&Hash](const CXXMethodDecl *D) {
          Hash.clear();
          Hash.AddFunctionDecl(D, true /*SkipBody*/);
          return Hash.CalculateHash();
        };

        // Compare the hash generated to the hash stored.  A difference means
        // that a body was present in the original source.  Due to merging,
        // the stardard way of detecting a body will not work.
        const bool HasFirstBody =
            ComputeCXXMethodODRHash(FirstMethod) != FirstMethod->getODRHash();
        const bool HasSecondBody =
            ComputeCXXMethodODRHash(SecondMethod) != SecondMethod->getODRHash();

        if (HasFirstBody != HasSecondBody) {
          ODRDiagError(FirstMethod->getLocation(),
                       FirstMethod->getSourceRange(), MethodSingleBody)
              << FirstMethodType << FirstName << HasFirstBody;
          ODRDiagNote(SecondMethod->getLocation(),
                      SecondMethod->getSourceRange(), MethodSingleBody)
              << SecondMethodType << SecondName << HasSecondBody;
          Diagnosed = true;
          break;
        }

        if (HasFirstBody && HasSecondBody) {
          ODRDiagError(FirstMethod->getLocation(),
                       FirstMethod->getSourceRange(), MethodDifferentBody)
              << FirstMethodType << FirstName;
          ODRDiagNote(SecondMethod->getLocation(),
                      SecondMethod->getSourceRange(), MethodDifferentBody)
              << SecondMethodType << SecondName;
          Diagnosed = true;
          break;
        }

        break;
      }
      case TypeAlias:
      case TypeDef: {
        TypedefNameDecl *FirstTD = cast<TypedefNameDecl>(FirstDecl);
        TypedefNameDecl *SecondTD = cast<TypedefNameDecl>(SecondDecl);
        auto FirstName = FirstTD->getDeclName();
        auto SecondName = SecondTD->getDeclName();
        if (FirstName != SecondName) {
          ODRDiagError(FirstTD->getLocation(), FirstTD->getSourceRange(),
                       TypedefName)
              << (FirstDiffType == TypeAlias) << FirstName;
          ODRDiagNote(SecondTD->getLocation(), SecondTD->getSourceRange(),
                      TypedefName)
              << (FirstDiffType == TypeAlias) << SecondName;
          Diagnosed = true;
          break;
        }

        QualType FirstType = FirstTD->getUnderlyingType();
        QualType SecondType = SecondTD->getUnderlyingType();
        if (ComputeQualTypeODRHash(FirstType) !=
            ComputeQualTypeODRHash(SecondType)) {
          ODRDiagError(FirstTD->getLocation(), FirstTD->getSourceRange(),
                       TypedefType)
              << (FirstDiffType == TypeAlias) << FirstName << FirstType;
          ODRDiagNote(SecondTD->getLocation(), SecondTD->getSourceRange(),
                      TypedefType)
              << (FirstDiffType == TypeAlias) << SecondName << SecondType;
          Diagnosed = true;
          break;
        }
        break;
      }
      case Var: {
        VarDecl *FirstVD = cast<VarDecl>(FirstDecl);
        VarDecl *SecondVD = cast<VarDecl>(SecondDecl);
        auto FirstName = FirstVD->getDeclName();
        auto SecondName = SecondVD->getDeclName();
        if (FirstName != SecondName) {
          ODRDiagError(FirstVD->getLocation(), FirstVD->getSourceRange(),
                       VarName)
              << FirstName;
          ODRDiagNote(SecondVD->getLocation(), SecondVD->getSourceRange(),
                      VarName)
              << SecondName;
          Diagnosed = true;
          break;
        }

        QualType FirstType = FirstVD->getType();
        QualType SecondType = SecondVD->getType();
        if (ComputeQualTypeODRHash(FirstType) !=
                        ComputeQualTypeODRHash(SecondType)) {
          ODRDiagError(FirstVD->getLocation(), FirstVD->getSourceRange(),
                       VarType)
              << FirstName << FirstType;
          ODRDiagNote(SecondVD->getLocation(), SecondVD->getSourceRange(),
                      VarType)
              << SecondName << SecondType;
          Diagnosed = true;
          break;
        }

        const Expr *FirstInit = FirstVD->getInit();
        const Expr *SecondInit = SecondVD->getInit();
        if ((FirstInit == nullptr) != (SecondInit == nullptr)) {
          ODRDiagError(FirstVD->getLocation(), FirstVD->getSourceRange(),
                       VarSingleInitializer)
              << FirstName << (FirstInit == nullptr)
              << (FirstInit ? FirstInit->getSourceRange(): SourceRange());
          ODRDiagNote(SecondVD->getLocation(), SecondVD->getSourceRange(),
                      VarSingleInitializer)
              << SecondName << (SecondInit == nullptr)
              << (SecondInit ? SecondInit->getSourceRange() : SourceRange());
          Diagnosed = true;
          break;
        }

        if (FirstInit && SecondInit &&
            ComputeODRHash(FirstInit) != ComputeODRHash(SecondInit)) {
          ODRDiagError(FirstVD->getLocation(), FirstVD->getSourceRange(),
                       VarDifferentInitializer)
              << FirstName << FirstInit->getSourceRange();
          ODRDiagNote(SecondVD->getLocation(), SecondVD->getSourceRange(),
                      VarDifferentInitializer)
              << SecondName << SecondInit->getSourceRange();
          Diagnosed = true;
          break;
        }

        const bool FirstIsConstexpr = FirstVD->isConstexpr();
        const bool SecondIsConstexpr = SecondVD->isConstexpr();
        if (FirstIsConstexpr != SecondIsConstexpr) {
          ODRDiagError(FirstVD->getLocation(), FirstVD->getSourceRange(),
                       VarConstexpr)
              << FirstName << FirstIsConstexpr;
          ODRDiagNote(SecondVD->getLocation(), SecondVD->getSourceRange(),
                      VarConstexpr)
              << SecondName << SecondIsConstexpr;
          Diagnosed = true;
          break;
        }
        break;
      }
      case Friend: {
        FriendDecl *FirstFriend = cast<FriendDecl>(FirstDecl);
        FriendDecl *SecondFriend = cast<FriendDecl>(SecondDecl);

        NamedDecl *FirstND = FirstFriend->getFriendDecl();
        NamedDecl *SecondND = SecondFriend->getFriendDecl();

        TypeSourceInfo *FirstTSI = FirstFriend->getFriendType();
        TypeSourceInfo *SecondTSI = SecondFriend->getFriendType();

        if (FirstND && SecondND) {
          ODRDiagError(FirstFriend->getFriendLoc(),
                       FirstFriend->getSourceRange(), FriendFunction)
              << FirstND;
          ODRDiagNote(SecondFriend->getFriendLoc(),
                      SecondFriend->getSourceRange(), FriendFunction)
              << SecondND;

          Diagnosed = true;
          break;
        }

        if (FirstTSI && SecondTSI) {
          QualType FirstFriendType = FirstTSI->getType();
          QualType SecondFriendType = SecondTSI->getType();
          assert(ComputeQualTypeODRHash(FirstFriendType) !=
                 ComputeQualTypeODRHash(SecondFriendType));
          ODRDiagError(FirstFriend->getFriendLoc(),
                       FirstFriend->getSourceRange(), FriendType)
              << FirstFriendType;
          ODRDiagNote(SecondFriend->getFriendLoc(),
                      SecondFriend->getSourceRange(), FriendType)
              << SecondFriendType;
          Diagnosed = true;
          break;
        }

        ODRDiagError(FirstFriend->getFriendLoc(), FirstFriend->getSourceRange(),
                     FriendTypeFunction)
            << (FirstTSI == nullptr);
        ODRDiagNote(SecondFriend->getFriendLoc(),
                    SecondFriend->getSourceRange(), FriendTypeFunction)
            << (SecondTSI == nullptr);

        Diagnosed = true;
        break;
      }
      case FunctionTemplate: {
        FunctionTemplateDecl *FirstTemplate =
            cast<FunctionTemplateDecl>(FirstDecl);
        FunctionTemplateDecl *SecondTemplate =
            cast<FunctionTemplateDecl>(SecondDecl);

        TemplateParameterList *FirstTPL =
            FirstTemplate->getTemplateParameters();
        TemplateParameterList *SecondTPL =
            SecondTemplate->getTemplateParameters();

        if (FirstTPL->size() != SecondTPL->size()) {
          ODRDiagError(FirstTemplate->getLocation(),
                       FirstTemplate->getSourceRange(),
                       FunctionTemplateDifferentNumberParameters)
              << FirstTemplate << FirstTPL->size();
          ODRDiagNote(SecondTemplate->getLocation(),
                      SecondTemplate->getSourceRange(),
                      FunctionTemplateDifferentNumberParameters)
              << SecondTemplate  << SecondTPL->size();

          Diagnosed = true;
          break;
        }

        bool ParameterMismatch = false;
        for (unsigned i = 0, e = FirstTPL->size(); i != e; ++i) {
          NamedDecl *FirstParam = FirstTPL->getParam(i);
          NamedDecl *SecondParam = SecondTPL->getParam(i);

          if (FirstParam->getKind() != SecondParam->getKind()) {
            enum {
              TemplateTypeParameter,
              NonTypeTemplateParameter,
              TemplateTemplateParameter,
            };
            auto GetParamType = [](NamedDecl *D) {
              switch (D->getKind()) {
                default:
                  llvm_unreachable("Unexpected template parameter type");
                case Decl::TemplateTypeParm:
                  return TemplateTypeParameter;
                case Decl::NonTypeTemplateParm:
                  return NonTypeTemplateParameter;
                case Decl::TemplateTemplateParm:
                  return TemplateTemplateParameter;
              }
            };

            ODRDiagError(FirstTemplate->getLocation(),
                         FirstTemplate->getSourceRange(),
                         FunctionTemplateParameterDifferentKind)
                << FirstTemplate << (i + 1) << GetParamType(FirstParam);
            ODRDiagNote(SecondTemplate->getLocation(),
                        SecondTemplate->getSourceRange(),
                        FunctionTemplateParameterDifferentKind)
                << SecondTemplate << (i + 1) << GetParamType(SecondParam);

            ParameterMismatch = true;
            break;
          }

          if (FirstParam->getName() != SecondParam->getName()) {
            ODRDiagError(FirstTemplate->getLocation(),
                         FirstTemplate->getSourceRange(),
                         FunctionTemplateParameterName)
                << FirstTemplate << (i + 1) << (bool)FirstParam->getIdentifier()
                << FirstParam;
            ODRDiagNote(SecondTemplate->getLocation(),
                        SecondTemplate->getSourceRange(),
                        FunctionTemplateParameterName)
                << SecondTemplate << (i + 1)
                << (bool)SecondParam->getIdentifier() << SecondParam;
            ParameterMismatch = true;
            break;
          }

          if (isa<TemplateTypeParmDecl>(FirstParam) &&
              isa<TemplateTypeParmDecl>(SecondParam)) {
            TemplateTypeParmDecl *FirstTTPD =
                cast<TemplateTypeParmDecl>(FirstParam);
            TemplateTypeParmDecl *SecondTTPD =
                cast<TemplateTypeParmDecl>(SecondParam);
            bool HasFirstDefaultArgument =
                FirstTTPD->hasDefaultArgument() &&
                !FirstTTPD->defaultArgumentWasInherited();
            bool HasSecondDefaultArgument =
                SecondTTPD->hasDefaultArgument() &&
                !SecondTTPD->defaultArgumentWasInherited();
            if (HasFirstDefaultArgument != HasSecondDefaultArgument) {
              ODRDiagError(FirstTemplate->getLocation(),
                           FirstTemplate->getSourceRange(),
                           FunctionTemplateParameterSingleDefaultArgument)
                  << FirstTemplate << (i + 1) << HasFirstDefaultArgument;
              ODRDiagNote(SecondTemplate->getLocation(),
                          SecondTemplate->getSourceRange(),
                          FunctionTemplateParameterSingleDefaultArgument)
                  << SecondTemplate << (i + 1) << HasSecondDefaultArgument;
              ParameterMismatch = true;
              break;
            }

            if (HasFirstDefaultArgument && HasSecondDefaultArgument) {
              QualType FirstType = FirstTTPD->getDefaultArgument();
              QualType SecondType = SecondTTPD->getDefaultArgument();
              if (ComputeQualTypeODRHash(FirstType) !=
                  ComputeQualTypeODRHash(SecondType)) {
                ODRDiagError(FirstTemplate->getLocation(),
                             FirstTemplate->getSourceRange(),
                             FunctionTemplateParameterDifferentDefaultArgument)
                    << FirstTemplate << (i + 1) << FirstType;
                ODRDiagNote(SecondTemplate->getLocation(),
                            SecondTemplate->getSourceRange(),
                            FunctionTemplateParameterDifferentDefaultArgument)
                    << SecondTemplate << (i + 1) << SecondType;
                ParameterMismatch = true;
                break;
              }
            }

            if (FirstTTPD->isParameterPack() !=
                SecondTTPD->isParameterPack()) {
              ODRDiagError(FirstTemplate->getLocation(),
                           FirstTemplate->getSourceRange(),
                           FunctionTemplatePackParameter)
                  << FirstTemplate << (i + 1) << FirstTTPD->isParameterPack();
              ODRDiagNote(SecondTemplate->getLocation(),
                          SecondTemplate->getSourceRange(),
                          FunctionTemplatePackParameter)
                  << SecondTemplate << (i + 1) << SecondTTPD->isParameterPack();
              ParameterMismatch = true;
              break;
            }
          }

          if (isa<TemplateTemplateParmDecl>(FirstParam) &&
              isa<TemplateTemplateParmDecl>(SecondParam)) {
            TemplateTemplateParmDecl *FirstTTPD =
                cast<TemplateTemplateParmDecl>(FirstParam);
            TemplateTemplateParmDecl *SecondTTPD =
                cast<TemplateTemplateParmDecl>(SecondParam);

            TemplateParameterList *FirstTPL =
                FirstTTPD->getTemplateParameters();
            TemplateParameterList *SecondTPL =
                SecondTTPD->getTemplateParameters();

            if (ComputeTemplateParameterListODRHash(FirstTPL) !=
                ComputeTemplateParameterListODRHash(SecondTPL)) {
              ODRDiagError(FirstTemplate->getLocation(),
                           FirstTemplate->getSourceRange(),
                           FunctionTemplateParameterDifferentType)
                  << FirstTemplate << (i + 1);
              ODRDiagNote(SecondTemplate->getLocation(),
                          SecondTemplate->getSourceRange(),
                          FunctionTemplateParameterDifferentType)
                  << SecondTemplate << (i + 1);
              ParameterMismatch = true;
              break;
            }

            bool HasFirstDefaultArgument =
                FirstTTPD->hasDefaultArgument() &&
                !FirstTTPD->defaultArgumentWasInherited();
            bool HasSecondDefaultArgument =
                SecondTTPD->hasDefaultArgument() &&
                !SecondTTPD->defaultArgumentWasInherited();
            if (HasFirstDefaultArgument != HasSecondDefaultArgument) {
              ODRDiagError(FirstTemplate->getLocation(),
                           FirstTemplate->getSourceRange(),
                           FunctionTemplateParameterSingleDefaultArgument)
                  << FirstTemplate << (i + 1) << HasFirstDefaultArgument;
              ODRDiagNote(SecondTemplate->getLocation(),
                          SecondTemplate->getSourceRange(),
                          FunctionTemplateParameterSingleDefaultArgument)
                  << SecondTemplate << (i + 1) << HasSecondDefaultArgument;
              ParameterMismatch = true;
              break;
            }

            if (HasFirstDefaultArgument && HasSecondDefaultArgument) {
              TemplateArgument FirstTA =
                  FirstTTPD->getDefaultArgument().getArgument();
              TemplateArgument SecondTA =
                  SecondTTPD->getDefaultArgument().getArgument();
              if (ComputeTemplateArgumentODRHash(FirstTA) !=
                  ComputeTemplateArgumentODRHash(SecondTA)) {
                ODRDiagError(FirstTemplate->getLocation(),
                             FirstTemplate->getSourceRange(),
                             FunctionTemplateParameterDifferentDefaultArgument)
                    << FirstTemplate << (i + 1) << FirstTA;
                ODRDiagNote(SecondTemplate->getLocation(),
                            SecondTemplate->getSourceRange(),
                            FunctionTemplateParameterDifferentDefaultArgument)
                    << SecondTemplate << (i + 1) << SecondTA;
                ParameterMismatch = true;
                break;
              }
            }

            if (FirstTTPD->isParameterPack() !=
                SecondTTPD->isParameterPack()) {
              ODRDiagError(FirstTemplate->getLocation(),
                           FirstTemplate->getSourceRange(),
                           FunctionTemplatePackParameter)
                  << FirstTemplate << (i + 1) << FirstTTPD->isParameterPack();
              ODRDiagNote(SecondTemplate->getLocation(),
                          SecondTemplate->getSourceRange(),
                          FunctionTemplatePackParameter)
                  << SecondTemplate << (i + 1) << SecondTTPD->isParameterPack();
              ParameterMismatch = true;
              break;
            }
          }

          if (isa<NonTypeTemplateParmDecl>(FirstParam) &&
              isa<NonTypeTemplateParmDecl>(SecondParam)) {
            NonTypeTemplateParmDecl *FirstNTTPD =
                cast<NonTypeTemplateParmDecl>(FirstParam);
            NonTypeTemplateParmDecl *SecondNTTPD =
                cast<NonTypeTemplateParmDecl>(SecondParam);

            QualType FirstType = FirstNTTPD->getType();
            QualType SecondType = SecondNTTPD->getType();
            if (ComputeQualTypeODRHash(FirstType) !=
                ComputeQualTypeODRHash(SecondType)) {
              ODRDiagError(FirstTemplate->getLocation(),
                           FirstTemplate->getSourceRange(),
                           FunctionTemplateParameterDifferentType)
                  << FirstTemplate << (i + 1);
              ODRDiagNote(SecondTemplate->getLocation(),
                          SecondTemplate->getSourceRange(),
                          FunctionTemplateParameterDifferentType)
                  << SecondTemplate << (i + 1);
              ParameterMismatch = true;
              break;
            }

            bool HasFirstDefaultArgument =
                FirstNTTPD->hasDefaultArgument() &&
                !FirstNTTPD->defaultArgumentWasInherited();
            bool HasSecondDefaultArgument =
                SecondNTTPD->hasDefaultArgument() &&
                !SecondNTTPD->defaultArgumentWasInherited();
            if (HasFirstDefaultArgument != HasSecondDefaultArgument) {
              ODRDiagError(FirstTemplate->getLocation(),
                           FirstTemplate->getSourceRange(),
                           FunctionTemplateParameterSingleDefaultArgument)
                  << FirstTemplate << (i + 1) << HasFirstDefaultArgument;
              ODRDiagNote(SecondTemplate->getLocation(),
                          SecondTemplate->getSourceRange(),
                          FunctionTemplateParameterSingleDefaultArgument)
                  << SecondTemplate << (i + 1) << HasSecondDefaultArgument;
              ParameterMismatch = true;
              break;
            }

            if (HasFirstDefaultArgument && HasSecondDefaultArgument) {
              Expr *FirstDefaultArgument = FirstNTTPD->getDefaultArgument();
              Expr *SecondDefaultArgument = SecondNTTPD->getDefaultArgument();
              if (ComputeODRHash(FirstDefaultArgument) !=
                  ComputeODRHash(SecondDefaultArgument)) {
                ODRDiagError(FirstTemplate->getLocation(),
                             FirstTemplate->getSourceRange(),
                             FunctionTemplateParameterDifferentDefaultArgument)
                    << FirstTemplate << (i + 1)
                    << TemplateArgument(FirstDefaultArgument,
                                        TemplateArgument::Expression);
                ODRDiagNote(SecondTemplate->getLocation(),
                            SecondTemplate->getSourceRange(),
                            FunctionTemplateParameterDifferentDefaultArgument)
                    << SecondTemplate << (i + 1)
                    << TemplateArgument(SecondDefaultArgument,
                                        TemplateArgument::Expression);
                ParameterMismatch = true;
                break;
              }
            }

            if (FirstNTTPD->isParameterPack() !=
                SecondNTTPD->isParameterPack()) {
              ODRDiagError(FirstTemplate->getLocation(),
                           FirstTemplate->getSourceRange(),
                           FunctionTemplatePackParameter)
                  << FirstTemplate << (i + 1) << FirstNTTPD->isParameterPack();
              ODRDiagNote(SecondTemplate->getLocation(),
                          SecondTemplate->getSourceRange(),
                          FunctionTemplatePackParameter)
                  << SecondTemplate << (i + 1)
                  << SecondNTTPD->isParameterPack();
              ParameterMismatch = true;
              break;
            }
          }
        }

        if (ParameterMismatch) {
          Diagnosed = true;
          break;
        }

        break;
      }
      }

      if (Diagnosed)
        continue;

      Diag(FirstDecl->getLocation(),
           diag::err_module_odr_violation_mismatch_decl_unknown)
          << FirstRecord << FirstModule.empty() << FirstModule << FirstDiffType
          << FirstDecl->getSourceRange();
      Diag(SecondDecl->getLocation(),
           diag::note_module_odr_violation_mismatch_decl_unknown)
          << SecondModule << FirstDiffType << SecondDecl->getSourceRange();
      Diagnosed = true;
    }

    if (!Diagnosed) {
      // All definitions are updates to the same declaration. This happens if a
      // module instantiates the declaration of a class template specialization
      // and two or more other modules instantiate its definition.
      //
      // FIXME: Indicate which modules had instantiations of this definition.
      // FIXME: How can this even happen?
      Diag(Merge.first->getLocation(),
           diag::err_module_odr_violation_different_instantiations)
        << Merge.first;
    }
  }

  // Issue ODR failures diagnostics for functions.
  for (auto &Merge : FunctionOdrMergeFailures) {
    enum ODRFunctionDifference {
      ReturnType,
      ParameterName,
      ParameterType,
      ParameterSingleDefaultArgument,
      ParameterDifferentDefaultArgument,
      FunctionBody,
    };

    FunctionDecl *FirstFunction = Merge.first;
    std::string FirstModule = getOwningModuleNameForDiagnostic(FirstFunction);

    bool Diagnosed = false;
    for (auto &SecondFunction : Merge.second) {

      if (FirstFunction == SecondFunction)
        continue;

      std::string SecondModule =
          getOwningModuleNameForDiagnostic(SecondFunction);

      auto ODRDiagError = [FirstFunction, &FirstModule,
                           this](SourceLocation Loc, SourceRange Range,
                                 ODRFunctionDifference DiffType) {
        return Diag(Loc, diag::err_module_odr_violation_function)
               << FirstFunction << FirstModule.empty() << FirstModule << Range
               << DiffType;
      };
      auto ODRDiagNote = [&SecondModule, this](SourceLocation Loc,
                                               SourceRange Range,
                                               ODRFunctionDifference DiffType) {
        return Diag(Loc, diag::note_module_odr_violation_function)
               << SecondModule << Range << DiffType;
      };

      if (ComputeQualTypeODRHash(FirstFunction->getReturnType()) !=
          ComputeQualTypeODRHash(SecondFunction->getReturnType())) {
        ODRDiagError(FirstFunction->getReturnTypeSourceRange().getBegin(),
                     FirstFunction->getReturnTypeSourceRange(), ReturnType)
            << FirstFunction->getReturnType();
        ODRDiagNote(SecondFunction->getReturnTypeSourceRange().getBegin(),
                    SecondFunction->getReturnTypeSourceRange(), ReturnType)
            << SecondFunction->getReturnType();
        Diagnosed = true;
        break;
      }

      assert(FirstFunction->param_size() == SecondFunction->param_size() &&
             "Merged functions with different number of parameters");

      auto ParamSize = FirstFunction->param_size();
      bool ParameterMismatch = false;
      for (unsigned I = 0; I < ParamSize; ++I) {
        auto *FirstParam = FirstFunction->getParamDecl(I);
        auto *SecondParam = SecondFunction->getParamDecl(I);

        assert(getContext().hasSameType(FirstParam->getType(),
                                      SecondParam->getType()) &&
               "Merged function has different parameter types.");

        if (FirstParam->getDeclName() != SecondParam->getDeclName()) {
          ODRDiagError(FirstParam->getLocation(), FirstParam->getSourceRange(),
                       ParameterName)
              << I + 1 << FirstParam->getDeclName();
          ODRDiagNote(SecondParam->getLocation(), SecondParam->getSourceRange(),
                      ParameterName)
              << I + 1 << SecondParam->getDeclName();
          ParameterMismatch = true;
          break;
        };

        QualType FirstParamType = FirstParam->getType();
        QualType SecondParamType = SecondParam->getType();
        if (FirstParamType != SecondParamType &&
            ComputeQualTypeODRHash(FirstParamType) !=
                ComputeQualTypeODRHash(SecondParamType)) {
          if (const DecayedType *ParamDecayedType =
                  FirstParamType->getAs<DecayedType>()) {
            ODRDiagError(FirstParam->getLocation(),
                         FirstParam->getSourceRange(), ParameterType)
                << (I + 1) << FirstParamType << true
                << ParamDecayedType->getOriginalType();
          } else {
            ODRDiagError(FirstParam->getLocation(),
                         FirstParam->getSourceRange(), ParameterType)
                << (I + 1) << FirstParamType << false;
          }

          if (const DecayedType *ParamDecayedType =
                  SecondParamType->getAs<DecayedType>()) {
            ODRDiagNote(SecondParam->getLocation(),
                        SecondParam->getSourceRange(), ParameterType)
                << (I + 1) << SecondParamType << true
                << ParamDecayedType->getOriginalType();
          } else {
            ODRDiagNote(SecondParam->getLocation(),
                        SecondParam->getSourceRange(), ParameterType)
                << (I + 1) << SecondParamType << false;
          }
          ParameterMismatch = true;
          break;
        }

        const Expr *FirstInit = FirstParam->getInit();
        const Expr *SecondInit = SecondParam->getInit();
        if ((FirstInit == nullptr) != (SecondInit == nullptr)) {
          ODRDiagError(FirstParam->getLocation(), FirstParam->getSourceRange(),
                       ParameterSingleDefaultArgument)
              << (I + 1) << (FirstInit == nullptr)
              << (FirstInit ? FirstInit->getSourceRange() : SourceRange());
          ODRDiagNote(SecondParam->getLocation(), SecondParam->getSourceRange(),
                      ParameterSingleDefaultArgument)
              << (I + 1) << (SecondInit == nullptr)
              << (SecondInit ? SecondInit->getSourceRange() : SourceRange());
          ParameterMismatch = true;
          break;
        }

        if (FirstInit && SecondInit &&
            ComputeODRHash(FirstInit) != ComputeODRHash(SecondInit)) {
          ODRDiagError(FirstParam->getLocation(), FirstParam->getSourceRange(),
                       ParameterDifferentDefaultArgument)
              << (I + 1) << FirstInit->getSourceRange();
          ODRDiagNote(SecondParam->getLocation(), SecondParam->getSourceRange(),
                      ParameterDifferentDefaultArgument)
              << (I + 1) << SecondInit->getSourceRange();
          ParameterMismatch = true;
          break;
        }

        assert(ComputeSubDeclODRHash(FirstParam) ==
                   ComputeSubDeclODRHash(SecondParam) &&
               "Undiagnosed parameter difference.");
      }

      if (ParameterMismatch) {
        Diagnosed = true;
        break;
      }

      // If no error has been generated before now, assume the problem is in
      // the body and generate a message.
      ODRDiagError(FirstFunction->getLocation(),
                   FirstFunction->getSourceRange(), FunctionBody);
      ODRDiagNote(SecondFunction->getLocation(),
                  SecondFunction->getSourceRange(), FunctionBody);
      Diagnosed = true;
      break;
    }
    (void)Diagnosed;
    assert(Diagnosed && "Unable to emit ODR diagnostic.");
  }

  // Issue ODR failures diagnostics for enums.
  for (auto &Merge : EnumOdrMergeFailures) {
    enum ODREnumDifference {
      SingleScopedEnum,
      EnumTagKeywordMismatch,
      SingleSpecifiedType,
      DifferentSpecifiedTypes,
      DifferentNumberEnumConstants,
      EnumConstantName,
      EnumConstantSingleInitilizer,
      EnumConstantDifferentInitilizer,
    };

    // If we've already pointed out a specific problem with this enum, don't
    // bother issuing a general "something's different" diagnostic.
    if (!DiagnosedOdrMergeFailures.insert(Merge.first).second)
      continue;

    EnumDecl *FirstEnum = Merge.first;
    std::string FirstModule = getOwningModuleNameForDiagnostic(FirstEnum);

    using DeclHashes =
        llvm::SmallVector<std::pair<EnumConstantDecl *, unsigned>, 4>;
    auto PopulateHashes = [&ComputeSubDeclODRHash, FirstEnum](
                              DeclHashes &Hashes, EnumDecl *Enum) {
      for (auto *D : Enum->decls()) {
        // Due to decl merging, the first EnumDecl is the parent of
        // Decls in both records.
        if (!ODRHash::isWhitelistedDecl(D, FirstEnum))
          continue;
        assert(isa<EnumConstantDecl>(D) && "Unexpected Decl kind");
        Hashes.emplace_back(cast<EnumConstantDecl>(D),
                            ComputeSubDeclODRHash(D));
      }
    };
    DeclHashes FirstHashes;
    PopulateHashes(FirstHashes, FirstEnum);
    bool Diagnosed = false;
    for (auto &SecondEnum : Merge.second) {

      if (FirstEnum == SecondEnum)
        continue;

      std::string SecondModule =
          getOwningModuleNameForDiagnostic(SecondEnum);

      auto ODRDiagError = [FirstEnum, &FirstModule,
                           this](SourceLocation Loc, SourceRange Range,
                                 ODREnumDifference DiffType) {
        return Diag(Loc, diag::err_module_odr_violation_enum)
               << FirstEnum << FirstModule.empty() << FirstModule << Range
               << DiffType;
      };
      auto ODRDiagNote = [&SecondModule, this](SourceLocation Loc,
                                               SourceRange Range,
                                               ODREnumDifference DiffType) {
        return Diag(Loc, diag::note_module_odr_violation_enum)
               << SecondModule << Range << DiffType;
      };

      if (FirstEnum->isScoped() != SecondEnum->isScoped()) {
        ODRDiagError(FirstEnum->getLocation(), FirstEnum->getSourceRange(),
                     SingleScopedEnum)
            << FirstEnum->isScoped();
        ODRDiagNote(SecondEnum->getLocation(), SecondEnum->getSourceRange(),
                    SingleScopedEnum)
            << SecondEnum->isScoped();
        Diagnosed = true;
        continue;
      }

      if (FirstEnum->isScoped() && SecondEnum->isScoped()) {
        if (FirstEnum->isScopedUsingClassTag() !=
            SecondEnum->isScopedUsingClassTag()) {
          ODRDiagError(FirstEnum->getLocation(), FirstEnum->getSourceRange(),
                       EnumTagKeywordMismatch)
              << FirstEnum->isScopedUsingClassTag();
          ODRDiagNote(SecondEnum->getLocation(), SecondEnum->getSourceRange(),
                      EnumTagKeywordMismatch)
              << SecondEnum->isScopedUsingClassTag();
          Diagnosed = true;
          continue;
        }
      }

      QualType FirstUnderlyingType =
          FirstEnum->getIntegerTypeSourceInfo()
              ? FirstEnum->getIntegerTypeSourceInfo()->getType()
              : QualType();
      QualType SecondUnderlyingType =
          SecondEnum->getIntegerTypeSourceInfo()
              ? SecondEnum->getIntegerTypeSourceInfo()->getType()
              : QualType();
      if (FirstUnderlyingType.isNull() != SecondUnderlyingType.isNull()) {
          ODRDiagError(FirstEnum->getLocation(), FirstEnum->getSourceRange(),
                       SingleSpecifiedType)
              << !FirstUnderlyingType.isNull();
          ODRDiagNote(SecondEnum->getLocation(), SecondEnum->getSourceRange(),
                      SingleSpecifiedType)
              << !SecondUnderlyingType.isNull();
          Diagnosed = true;
          continue;
      }

      if (!FirstUnderlyingType.isNull() && !SecondUnderlyingType.isNull()) {
        if (ComputeQualTypeODRHash(FirstUnderlyingType) !=
            ComputeQualTypeODRHash(SecondUnderlyingType)) {
          ODRDiagError(FirstEnum->getLocation(), FirstEnum->getSourceRange(),
                       DifferentSpecifiedTypes)
              << FirstUnderlyingType;
          ODRDiagNote(SecondEnum->getLocation(), SecondEnum->getSourceRange(),
                      DifferentSpecifiedTypes)
              << SecondUnderlyingType;
          Diagnosed = true;
          continue;
        }
      }

      DeclHashes SecondHashes;
      PopulateHashes(SecondHashes, SecondEnum);

      if (FirstHashes.size() != SecondHashes.size()) {
        ODRDiagError(FirstEnum->getLocation(), FirstEnum->getSourceRange(),
                     DifferentNumberEnumConstants)
            << (int)FirstHashes.size();
        ODRDiagNote(SecondEnum->getLocation(), SecondEnum->getSourceRange(),
                    DifferentNumberEnumConstants)
            << (int)SecondHashes.size();
        Diagnosed = true;
        continue;
      }

      for (unsigned I = 0; I < FirstHashes.size(); ++I) {
        if (FirstHashes[I].second == SecondHashes[I].second)
          continue;
        const EnumConstantDecl *FirstEnumConstant = FirstHashes[I].first;
        const EnumConstantDecl *SecondEnumConstant = SecondHashes[I].first;

        if (FirstEnumConstant->getDeclName() !=
            SecondEnumConstant->getDeclName()) {

          ODRDiagError(FirstEnumConstant->getLocation(),
                       FirstEnumConstant->getSourceRange(), EnumConstantName)
              << I + 1 << FirstEnumConstant;
          ODRDiagNote(SecondEnumConstant->getLocation(),
                      SecondEnumConstant->getSourceRange(), EnumConstantName)
              << I + 1 << SecondEnumConstant;
          Diagnosed = true;
          break;
        }

        const Expr *FirstInit = FirstEnumConstant->getInitExpr();
        const Expr *SecondInit = SecondEnumConstant->getInitExpr();
        if (!FirstInit && !SecondInit)
          continue;

        if (!FirstInit || !SecondInit) {
          ODRDiagError(FirstEnumConstant->getLocation(),
                       FirstEnumConstant->getSourceRange(),
                       EnumConstantSingleInitilizer)
              << I + 1 << FirstEnumConstant << (FirstInit != nullptr);
          ODRDiagNote(SecondEnumConstant->getLocation(),
                      SecondEnumConstant->getSourceRange(),
                      EnumConstantSingleInitilizer)
              << I + 1 << SecondEnumConstant << (SecondInit != nullptr);
          Diagnosed = true;
          break;
        }

        if (ComputeODRHash(FirstInit) != ComputeODRHash(SecondInit)) {
          ODRDiagError(FirstEnumConstant->getLocation(),
                       FirstEnumConstant->getSourceRange(),
                       EnumConstantDifferentInitilizer)
              << I + 1 << FirstEnumConstant;
          ODRDiagNote(SecondEnumConstant->getLocation(),
                      SecondEnumConstant->getSourceRange(),
                      EnumConstantDifferentInitilizer)
              << I + 1 << SecondEnumConstant;
          Diagnosed = true;
          break;
        }
      }
    }

    (void)Diagnosed;
    assert(Diagnosed && "Unable to emit ODR diagnostic.");
  }
}

void ASTReader::StartedDeserializing() {
  if (++NumCurrentElementsDeserializing == 1 && ReadTimer.get())
    ReadTimer->startTimer();
}

void ASTReader::FinishedDeserializing() {
  assert(NumCurrentElementsDeserializing &&
         "FinishedDeserializing not paired with StartedDeserializing");
  if (NumCurrentElementsDeserializing == 1) {
    // We decrease NumCurrentElementsDeserializing only after pending actions
    // are finished, to avoid recursively re-calling finishPendingActions().
    finishPendingActions();
  }
  --NumCurrentElementsDeserializing;

  if (NumCurrentElementsDeserializing == 0) {
    // Propagate exception specification and deduced type updates along
    // redeclaration chains.
    //
    // We do this now rather than in finishPendingActions because we want to
    // be able to walk the complete redeclaration chains of the updated decls.
    while (!PendingExceptionSpecUpdates.empty() ||
           !PendingDeducedTypeUpdates.empty()) {
      auto ESUpdates = std::move(PendingExceptionSpecUpdates);
      PendingExceptionSpecUpdates.clear();
      for (auto Update : ESUpdates) {
        ProcessingUpdatesRAIIObj ProcessingUpdates(*this);
        auto *FPT = Update.second->getType()->castAs<FunctionProtoType>();
        auto ESI = FPT->getExtProtoInfo().ExceptionSpec;
        if (auto *Listener = getContext().getASTMutationListener())
          Listener->ResolvedExceptionSpec(cast<FunctionDecl>(Update.second));
        for (auto *Redecl : Update.second->redecls())
          getContext().adjustExceptionSpec(cast<FunctionDecl>(Redecl), ESI);
      }

      auto DTUpdates = std::move(PendingDeducedTypeUpdates);
      PendingDeducedTypeUpdates.clear();
      for (auto Update : DTUpdates) {
        ProcessingUpdatesRAIIObj ProcessingUpdates(*this);
        // FIXME: If the return type is already deduced, check that it matches.
        getContext().adjustDeducedFunctionResultType(Update.first,
                                                     Update.second);
      }
    }

    if (ReadTimer)
      ReadTimer->stopTimer();

    diagnoseOdrViolations();

    // We are not in recursive loading, so it's safe to pass the "interesting"
    // decls to the consumer.
    if (Consumer)
      PassInterestingDeclsToConsumer();
  }
}

void ASTReader::pushExternalDeclIntoScope(NamedDecl *D, DeclarationName Name) {
  if (IdentifierInfo *II = Name.getAsIdentifierInfo()) {
    // Remove any fake results before adding any real ones.
    auto It = PendingFakeLookupResults.find(II);
    if (It != PendingFakeLookupResults.end()) {
      for (auto *ND : It->second)
        SemaObj->IdResolver->RemoveDecl(ND);
      // FIXME: this works around module+PCH performance issue.
      // Rather than erase the result from the map, which is O(n), just clear
      // the vector of NamedDecls.
      It->second.clear();
    }
  }

  if (SemaObj->IdResolver->tryAddTopLevelDecl(D, Name) && SemaObj->TUScope) {
    SemaObj->TUScope->AddDecl(D);
  } else if (SemaObj->TUScope) {
    // Adding the decl to IdResolver may have failed because it was already in
    // (even though it was not added in scope). If it is already in, make sure
    // it gets in the scope as well.
    if (std::find(SemaObj->IdResolver->begin(Name),
                  SemaObj->IdResolver->end(), D) != SemaObj->IdResolver->end())
      SemaObj->TUScope->AddDecl(D);
  }
}

ASTReader::ASTReader(Preprocessor &PP, InMemoryModuleCache &ModuleCache,
                     ASTContext *Context,
                     const PCHContainerReader &PCHContainerRdr,
                     ArrayRef<std::shared_ptr<ModuleFileExtension>> Extensions,
                     StringRef isysroot, bool DisableValidation,
                     bool AllowASTWithCompilerErrors,
                     bool AllowConfigurationMismatch, bool ValidateSystemInputs,
                     bool ValidateASTInputFilesContent, bool UseGlobalIndex,
                     std::unique_ptr<llvm::Timer> ReadTimer)
    : Listener(DisableValidation
                   ? cast<ASTReaderListener>(new SimpleASTReaderListener(PP))
                   : cast<ASTReaderListener>(new PCHValidator(PP, *this))),
      SourceMgr(PP.getSourceManager()), FileMgr(PP.getFileManager()),
      PCHContainerRdr(PCHContainerRdr), Diags(PP.getDiagnostics()), PP(PP),
      ContextObj(Context), ModuleMgr(PP.getFileManager(), ModuleCache,
                                     PCHContainerRdr, PP.getHeaderSearchInfo()),
      DummyIdResolver(PP), ReadTimer(std::move(ReadTimer)), isysroot(isysroot),
      DisableValidation(DisableValidation),
      AllowASTWithCompilerErrors(AllowASTWithCompilerErrors),
      AllowConfigurationMismatch(AllowConfigurationMismatch),
      ValidateSystemInputs(ValidateSystemInputs),
      ValidateASTInputFilesContent(ValidateASTInputFilesContent),
      UseGlobalIndex(UseGlobalIndex), CurrSwitchCaseStmts(&SwitchCaseStmts) {
  SourceMgr.setExternalSLocEntrySource(this);

  for (const auto &Ext : Extensions) {
    auto BlockName = Ext->getExtensionMetadata().BlockName;
    auto Known = ModuleFileExtensions.find(BlockName);
    if (Known != ModuleFileExtensions.end()) {
      Diags.Report(diag::warn_duplicate_module_file_extension)
        << BlockName;
      continue;
    }

    ModuleFileExtensions.insert({BlockName, Ext});
  }
}

ASTReader::~ASTReader() {
  if (OwnsDeserializationListener)
    delete DeserializationListener;
}

IdentifierResolver &ASTReader::getIdResolver() {
  return SemaObj ? *SemaObj->IdResolver : DummyIdResolver;
}

Expected<unsigned> ASTRecordReader::readRecord(llvm::BitstreamCursor &Cursor,
                                               unsigned AbbrevID) {
  Idx = 0;
  Record.clear();
  return Cursor.readRecord(AbbrevID, Record);
}
//===----------------------------------------------------------------------===//
//// OMPClauseReader implementation
////===----------------------------------------------------------------------===//

// This has to be in namespace clang because it's friended by all
// of the OMP clauses.
namespace clang {

class OMPClauseReader : public OMPClauseVisitor<OMPClauseReader> {
  ASTRecordReader &Record;
  ASTContext &Context;

public:
  OMPClauseReader(ASTRecordReader &Record)
      : Record(Record), Context(Record.getContext()) {}

#define OPENMP_CLAUSE(Name, Class) void Visit##Class(Class *C);
#include "clang/Basic/OpenMPKinds.def"
  OMPClause *readClause();
  void VisitOMPClauseWithPreInit(OMPClauseWithPreInit *C);
  void VisitOMPClauseWithPostUpdate(OMPClauseWithPostUpdate *C);
};

} // end namespace clang

OMPClause *ASTRecordReader::readOMPClause() {
  return OMPClauseReader(*this).readClause();
}

OMPClause *OMPClauseReader::readClause() {
  OMPClause *C = nullptr;
  switch (Record.readInt()) {
  case OMPC_if:
    C = new (Context) OMPIfClause();
    break;
  case OMPC_final:
    C = new (Context) OMPFinalClause();
    break;
  case OMPC_num_threads:
    C = new (Context) OMPNumThreadsClause();
    break;
  case OMPC_safelen:
    C = new (Context) OMPSafelenClause();
    break;
  case OMPC_simdlen:
    C = new (Context) OMPSimdlenClause();
    break;
  case OMPC_allocator:
    C = new (Context) OMPAllocatorClause();
    break;
  case OMPC_collapse:
    C = new (Context) OMPCollapseClause();
    break;
  case OMPC_default:
    C = new (Context) OMPDefaultClause();
    break;
  case OMPC_proc_bind:
    C = new (Context) OMPProcBindClause();
    break;
  case OMPC_schedule:
    C = new (Context) OMPScheduleClause();
    break;
  case OMPC_ordered:
    C = OMPOrderedClause::CreateEmpty(Context, Record.readInt());
    break;
  case OMPC_nowait:
    C = new (Context) OMPNowaitClause();
    break;
  case OMPC_untied:
    C = new (Context) OMPUntiedClause();
    break;
  case OMPC_mergeable:
    C = new (Context) OMPMergeableClause();
    break;
  case OMPC_read:
    C = new (Context) OMPReadClause();
    break;
  case OMPC_write:
    C = new (Context) OMPWriteClause();
    break;
  case OMPC_update:
    C = new (Context) OMPUpdateClause();
    break;
  case OMPC_capture:
    C = new (Context) OMPCaptureClause();
    break;
  case OMPC_seq_cst:
    C = new (Context) OMPSeqCstClause();
    break;
  case OMPC_threads:
    C = new (Context) OMPThreadsClause();
    break;
  case OMPC_simd:
    C = new (Context) OMPSIMDClause();
    break;
  case OMPC_nogroup:
    C = new (Context) OMPNogroupClause();
    break;
  case OMPC_unified_address:
    C = new (Context) OMPUnifiedAddressClause();
    break;
  case OMPC_unified_shared_memory:
    C = new (Context) OMPUnifiedSharedMemoryClause();
    break;
  case OMPC_reverse_offload:
    C = new (Context) OMPReverseOffloadClause();
    break;
  case OMPC_dynamic_allocators:
    C = new (Context) OMPDynamicAllocatorsClause();
    break;
  case OMPC_atomic_default_mem_order:
    C = new (Context) OMPAtomicDefaultMemOrderClause();
    break;
 case OMPC_private:
    C = OMPPrivateClause::CreateEmpty(Context, Record.readInt());
    break;
  case OMPC_firstprivate:
    C = OMPFirstprivateClause::CreateEmpty(Context, Record.readInt());
    break;
  case OMPC_lastprivate:
    C = OMPLastprivateClause::CreateEmpty(Context, Record.readInt());
    break;
  case OMPC_shared:
    C = OMPSharedClause::CreateEmpty(Context, Record.readInt());
    break;
  case OMPC_reduction:
    C = OMPReductionClause::CreateEmpty(Context, Record.readInt());
    break;
  case OMPC_task_reduction:
    C = OMPTaskReductionClause::CreateEmpty(Context, Record.readInt());
    break;
  case OMPC_in_reduction:
    C = OMPInReductionClause::CreateEmpty(Context, Record.readInt());
    break;
  case OMPC_linear:
    C = OMPLinearClause::CreateEmpty(Context, Record.readInt());
    break;
  case OMPC_aligned:
    C = OMPAlignedClause::CreateEmpty(Context, Record.readInt());
    break;
  case OMPC_copyin:
    C = OMPCopyinClause::CreateEmpty(Context, Record.readInt());
    break;
  case OMPC_copyprivate:
    C = OMPCopyprivateClause::CreateEmpty(Context, Record.readInt());
    break;
  case OMPC_flush:
    C = OMPFlushClause::CreateEmpty(Context, Record.readInt());
    break;
  case OMPC_depend: {
    unsigned NumVars = Record.readInt();
    unsigned NumLoops = Record.readInt();
    C = OMPDependClause::CreateEmpty(Context, NumVars, NumLoops);
    break;
  }
  case OMPC_device:
    C = new (Context) OMPDeviceClause();
    break;
  case OMPC_map: {
    OMPMappableExprListSizeTy Sizes;
    Sizes.NumVars = Record.readInt();
    Sizes.NumUniqueDeclarations = Record.readInt();
    Sizes.NumComponentLists = Record.readInt();
    Sizes.NumComponents = Record.readInt();
    C = OMPMapClause::CreateEmpty(Context, Sizes);
    break;
  }
  case OMPC_num_teams:
    C = new (Context) OMPNumTeamsClause();
    break;
  case OMPC_thread_limit:
    C = new (Context) OMPThreadLimitClause();
    break;
  case OMPC_priority:
    C = new (Context) OMPPriorityClause();
    break;
  case OMPC_grainsize:
    C = new (Context) OMPGrainsizeClause();
    break;
  case OMPC_num_tasks:
    C = new (Context) OMPNumTasksClause();
    break;
  case OMPC_hint:
    C = new (Context) OMPHintClause();
    break;
  case OMPC_dist_schedule:
    C = new (Context) OMPDistScheduleClause();
    break;
  case OMPC_defaultmap:
    C = new (Context) OMPDefaultmapClause();
    break;
  case OMPC_to: {
    OMPMappableExprListSizeTy Sizes;
    Sizes.NumVars = Record.readInt();
    Sizes.NumUniqueDeclarations = Record.readInt();
    Sizes.NumComponentLists = Record.readInt();
    Sizes.NumComponents = Record.readInt();
    C = OMPToClause::CreateEmpty(Context, Sizes);
    break;
  }
  case OMPC_from: {
    OMPMappableExprListSizeTy Sizes;
    Sizes.NumVars = Record.readInt();
    Sizes.NumUniqueDeclarations = Record.readInt();
    Sizes.NumComponentLists = Record.readInt();
    Sizes.NumComponents = Record.readInt();
    C = OMPFromClause::CreateEmpty(Context, Sizes);
    break;
  }
  case OMPC_use_device_ptr: {
    OMPMappableExprListSizeTy Sizes;
    Sizes.NumVars = Record.readInt();
    Sizes.NumUniqueDeclarations = Record.readInt();
    Sizes.NumComponentLists = Record.readInt();
    Sizes.NumComponents = Record.readInt();
    C = OMPUseDevicePtrClause::CreateEmpty(Context, Sizes);
    break;
  }
  case OMPC_is_device_ptr: {
    OMPMappableExprListSizeTy Sizes;
    Sizes.NumVars = Record.readInt();
    Sizes.NumUniqueDeclarations = Record.readInt();
    Sizes.NumComponentLists = Record.readInt();
    Sizes.NumComponents = Record.readInt();
    C = OMPIsDevicePtrClause::CreateEmpty(Context, Sizes);
    break;
  }
  case OMPC_allocate:
    C = OMPAllocateClause::CreateEmpty(Context, Record.readInt());
    break;
  case OMPC_nontemporal:
    C = OMPNontemporalClause::CreateEmpty(Context, Record.readInt());
    break;
  }
  assert(C && "Unknown OMPClause type");

  Visit(C);
  C->setLocStart(Record.readSourceLocation());
  C->setLocEnd(Record.readSourceLocation());

  return C;
}

void OMPClauseReader::VisitOMPClauseWithPreInit(OMPClauseWithPreInit *C) {
  C->setPreInitStmt(Record.readSubStmt(),
                    static_cast<OpenMPDirectiveKind>(Record.readInt()));
}

void OMPClauseReader::VisitOMPClauseWithPostUpdate(OMPClauseWithPostUpdate *C) {
  VisitOMPClauseWithPreInit(C);
  C->setPostUpdateExpr(Record.readSubExpr());
}

void OMPClauseReader::VisitOMPIfClause(OMPIfClause *C) {
  VisitOMPClauseWithPreInit(C);
  C->setNameModifier(static_cast<OpenMPDirectiveKind>(Record.readInt()));
  C->setNameModifierLoc(Record.readSourceLocation());
  C->setColonLoc(Record.readSourceLocation());
  C->setCondition(Record.readSubExpr());
  C->setLParenLoc(Record.readSourceLocation());
}

void OMPClauseReader::VisitOMPFinalClause(OMPFinalClause *C) {
  VisitOMPClauseWithPreInit(C);
  C->setCondition(Record.readSubExpr());
  C->setLParenLoc(Record.readSourceLocation());
}

void OMPClauseReader::VisitOMPNumThreadsClause(OMPNumThreadsClause *C) {
  VisitOMPClauseWithPreInit(C);
  C->setNumThreads(Record.readSubExpr());
  C->setLParenLoc(Record.readSourceLocation());
}

void OMPClauseReader::VisitOMPSafelenClause(OMPSafelenClause *C) {
  C->setSafelen(Record.readSubExpr());
  C->setLParenLoc(Record.readSourceLocation());
}

void OMPClauseReader::VisitOMPSimdlenClause(OMPSimdlenClause *C) {
  C->setSimdlen(Record.readSubExpr());
  C->setLParenLoc(Record.readSourceLocation());
}

void OMPClauseReader::VisitOMPAllocatorClause(OMPAllocatorClause *C) {
  C->setAllocator(Record.readExpr());
  C->setLParenLoc(Record.readSourceLocation());
}

void OMPClauseReader::VisitOMPCollapseClause(OMPCollapseClause *C) {
  C->setNumForLoops(Record.readSubExpr());
  C->setLParenLoc(Record.readSourceLocation());
}

void OMPClauseReader::VisitOMPDefaultClause(OMPDefaultClause *C) {
  C->setDefaultKind(
       static_cast<OpenMPDefaultClauseKind>(Record.readInt()));
  C->setLParenLoc(Record.readSourceLocation());
  C->setDefaultKindKwLoc(Record.readSourceLocation());
}

void OMPClauseReader::VisitOMPProcBindClause(OMPProcBindClause *C) {
  C->setProcBindKind(static_cast<llvm::omp::ProcBindKind>(Record.readInt()));
  C->setLParenLoc(Record.readSourceLocation());
  C->setProcBindKindKwLoc(Record.readSourceLocation());
}

void OMPClauseReader::VisitOMPScheduleClause(OMPScheduleClause *C) {
  VisitOMPClauseWithPreInit(C);
  C->setScheduleKind(
       static_cast<OpenMPScheduleClauseKind>(Record.readInt()));
  C->setFirstScheduleModifier(
      static_cast<OpenMPScheduleClauseModifier>(Record.readInt()));
  C->setSecondScheduleModifier(
      static_cast<OpenMPScheduleClauseModifier>(Record.readInt()));
  C->setChunkSize(Record.readSubExpr());
  C->setLParenLoc(Record.readSourceLocation());
  C->setFirstScheduleModifierLoc(Record.readSourceLocation());
  C->setSecondScheduleModifierLoc(Record.readSourceLocation());
  C->setScheduleKindLoc(Record.readSourceLocation());
  C->setCommaLoc(Record.readSourceLocation());
}

void OMPClauseReader::VisitOMPOrderedClause(OMPOrderedClause *C) {
  C->setNumForLoops(Record.readSubExpr());
  for (unsigned I = 0, E = C->NumberOfLoops; I < E; ++I)
    C->setLoopNumIterations(I, Record.readSubExpr());
  for (unsigned I = 0, E = C->NumberOfLoops; I < E; ++I)
    C->setLoopCounter(I, Record.readSubExpr());
  C->setLParenLoc(Record.readSourceLocation());
}

void OMPClauseReader::VisitOMPNowaitClause(OMPNowaitClause *) {}

void OMPClauseReader::VisitOMPUntiedClause(OMPUntiedClause *) {}

void OMPClauseReader::VisitOMPMergeableClause(OMPMergeableClause *) {}

void OMPClauseReader::VisitOMPReadClause(OMPReadClause *) {}

void OMPClauseReader::VisitOMPWriteClause(OMPWriteClause *) {}

void OMPClauseReader::VisitOMPUpdateClause(OMPUpdateClause *) {}

void OMPClauseReader::VisitOMPCaptureClause(OMPCaptureClause *) {}

void OMPClauseReader::VisitOMPSeqCstClause(OMPSeqCstClause *) {}

void OMPClauseReader::VisitOMPThreadsClause(OMPThreadsClause *) {}

void OMPClauseReader::VisitOMPSIMDClause(OMPSIMDClause *) {}

void OMPClauseReader::VisitOMPNogroupClause(OMPNogroupClause *) {}

void OMPClauseReader::VisitOMPUnifiedAddressClause(OMPUnifiedAddressClause *) {}

void OMPClauseReader::VisitOMPUnifiedSharedMemoryClause(
    OMPUnifiedSharedMemoryClause *) {}

void OMPClauseReader::VisitOMPReverseOffloadClause(OMPReverseOffloadClause *) {}

void
OMPClauseReader::VisitOMPDynamicAllocatorsClause(OMPDynamicAllocatorsClause *) {
}

void OMPClauseReader::VisitOMPAtomicDefaultMemOrderClause(
    OMPAtomicDefaultMemOrderClause *C) {
  C->setAtomicDefaultMemOrderKind(
      static_cast<OpenMPAtomicDefaultMemOrderClauseKind>(Record.readInt()));
  C->setLParenLoc(Record.readSourceLocation());
  C->setAtomicDefaultMemOrderKindKwLoc(Record.readSourceLocation());
}

void OMPClauseReader::VisitOMPPrivateClause(OMPPrivateClause *C) {
  C->setLParenLoc(Record.readSourceLocation());
  unsigned NumVars = C->varlist_size();
  SmallVector<Expr *, 16> Vars;
  Vars.reserve(NumVars);
  for (unsigned i = 0; i != NumVars; ++i)
    Vars.push_back(Record.readSubExpr());
  C->setVarRefs(Vars);
  Vars.clear();
  for (unsigned i = 0; i != NumVars; ++i)
    Vars.push_back(Record.readSubExpr());
  C->setPrivateCopies(Vars);
}

void OMPClauseReader::VisitOMPFirstprivateClause(OMPFirstprivateClause *C) {
  VisitOMPClauseWithPreInit(C);
  C->setLParenLoc(Record.readSourceLocation());
  unsigned NumVars = C->varlist_size();
  SmallVector<Expr *, 16> Vars;
  Vars.reserve(NumVars);
  for (unsigned i = 0; i != NumVars; ++i)
    Vars.push_back(Record.readSubExpr());
  C->setVarRefs(Vars);
  Vars.clear();
  for (unsigned i = 0; i != NumVars; ++i)
    Vars.push_back(Record.readSubExpr());
  C->setPrivateCopies(Vars);
  Vars.clear();
  for (unsigned i = 0; i != NumVars; ++i)
    Vars.push_back(Record.readSubExpr());
  C->setInits(Vars);
}

void OMPClauseReader::VisitOMPLastprivateClause(OMPLastprivateClause *C) {
  VisitOMPClauseWithPostUpdate(C);
  C->setLParenLoc(Record.readSourceLocation());
  C->setKind(Record.readEnum<OpenMPLastprivateModifier>());
  C->setKindLoc(Record.readSourceLocation());
  C->setColonLoc(Record.readSourceLocation());
  unsigned NumVars = C->varlist_size();
  SmallVector<Expr *, 16> Vars;
  Vars.reserve(NumVars);
  for (unsigned i = 0; i != NumVars; ++i)
    Vars.push_back(Record.readSubExpr());
  C->setVarRefs(Vars);
  Vars.clear();
  for (unsigned i = 0; i != NumVars; ++i)
    Vars.push_back(Record.readSubExpr());
  C->setPrivateCopies(Vars);
  Vars.clear();
  for (unsigned i = 0; i != NumVars; ++i)
    Vars.push_back(Record.readSubExpr());
  C->setSourceExprs(Vars);
  Vars.clear();
  for (unsigned i = 0; i != NumVars; ++i)
    Vars.push_back(Record.readSubExpr());
  C->setDestinationExprs(Vars);
  Vars.clear();
  for (unsigned i = 0; i != NumVars; ++i)
    Vars.push_back(Record.readSubExpr());
  C->setAssignmentOps(Vars);
}

void OMPClauseReader::VisitOMPSharedClause(OMPSharedClause *C) {
  C->setLParenLoc(Record.readSourceLocation());
  unsigned NumVars = C->varlist_size();
  SmallVector<Expr *, 16> Vars;
  Vars.reserve(NumVars);
  for (unsigned i = 0; i != NumVars; ++i)
    Vars.push_back(Record.readSubExpr());
  C->setVarRefs(Vars);
}

void OMPClauseReader::VisitOMPReductionClause(OMPReductionClause *C) {
  VisitOMPClauseWithPostUpdate(C);
  C->setLParenLoc(Record.readSourceLocation());
  C->setColonLoc(Record.readSourceLocation());
  NestedNameSpecifierLoc NNSL = Record.readNestedNameSpecifierLoc();
  DeclarationNameInfo DNI = Record.readDeclarationNameInfo();
  C->setQualifierLoc(NNSL);
  C->setNameInfo(DNI);

  unsigned NumVars = C->varlist_size();
  SmallVector<Expr *, 16> Vars;
  Vars.reserve(NumVars);
  for (unsigned i = 0; i != NumVars; ++i)
    Vars.push_back(Record.readSubExpr());
  C->setVarRefs(Vars);
  Vars.clear();
  for (unsigned i = 0; i != NumVars; ++i)
    Vars.push_back(Record.readSubExpr());
  C->setPrivates(Vars);
  Vars.clear();
  for (unsigned i = 0; i != NumVars; ++i)
    Vars.push_back(Record.readSubExpr());
  C->setLHSExprs(Vars);
  Vars.clear();
  for (unsigned i = 0; i != NumVars; ++i)
    Vars.push_back(Record.readSubExpr());
  C->setRHSExprs(Vars);
  Vars.clear();
  for (unsigned i = 0; i != NumVars; ++i)
    Vars.push_back(Record.readSubExpr());
  C->setReductionOps(Vars);
}

void OMPClauseReader::VisitOMPTaskReductionClause(OMPTaskReductionClause *C) {
  VisitOMPClauseWithPostUpdate(C);
  C->setLParenLoc(Record.readSourceLocation());
  C->setColonLoc(Record.readSourceLocation());
  NestedNameSpecifierLoc NNSL = Record.readNestedNameSpecifierLoc();
  DeclarationNameInfo DNI = Record.readDeclarationNameInfo();
  C->setQualifierLoc(NNSL);
  C->setNameInfo(DNI);

  unsigned NumVars = C->varlist_size();
  SmallVector<Expr *, 16> Vars;
  Vars.reserve(NumVars);
  for (unsigned I = 0; I != NumVars; ++I)
    Vars.push_back(Record.readSubExpr());
  C->setVarRefs(Vars);
  Vars.clear();
  for (unsigned I = 0; I != NumVars; ++I)
    Vars.push_back(Record.readSubExpr());
  C->setPrivates(Vars);
  Vars.clear();
  for (unsigned I = 0; I != NumVars; ++I)
    Vars.push_back(Record.readSubExpr());
  C->setLHSExprs(Vars);
  Vars.clear();
  for (unsigned I = 0; I != NumVars; ++I)
    Vars.push_back(Record.readSubExpr());
  C->setRHSExprs(Vars);
  Vars.clear();
  for (unsigned I = 0; I != NumVars; ++I)
    Vars.push_back(Record.readSubExpr());
  C->setReductionOps(Vars);
}

void OMPClauseReader::VisitOMPInReductionClause(OMPInReductionClause *C) {
  VisitOMPClauseWithPostUpdate(C);
  C->setLParenLoc(Record.readSourceLocation());
  C->setColonLoc(Record.readSourceLocation());
  NestedNameSpecifierLoc NNSL = Record.readNestedNameSpecifierLoc();
  DeclarationNameInfo DNI = Record.readDeclarationNameInfo();
  C->setQualifierLoc(NNSL);
  C->setNameInfo(DNI);

  unsigned NumVars = C->varlist_size();
  SmallVector<Expr *, 16> Vars;
  Vars.reserve(NumVars);
  for (unsigned I = 0; I != NumVars; ++I)
    Vars.push_back(Record.readSubExpr());
  C->setVarRefs(Vars);
  Vars.clear();
  for (unsigned I = 0; I != NumVars; ++I)
    Vars.push_back(Record.readSubExpr());
  C->setPrivates(Vars);
  Vars.clear();
  for (unsigned I = 0; I != NumVars; ++I)
    Vars.push_back(Record.readSubExpr());
  C->setLHSExprs(Vars);
  Vars.clear();
  for (unsigned I = 0; I != NumVars; ++I)
    Vars.push_back(Record.readSubExpr());
  C->setRHSExprs(Vars);
  Vars.clear();
  for (unsigned I = 0; I != NumVars; ++I)
    Vars.push_back(Record.readSubExpr());
  C->setReductionOps(Vars);
  Vars.clear();
  for (unsigned I = 0; I != NumVars; ++I)
    Vars.push_back(Record.readSubExpr());
  C->setTaskgroupDescriptors(Vars);
}

void OMPClauseReader::VisitOMPLinearClause(OMPLinearClause *C) {
  VisitOMPClauseWithPostUpdate(C);
  C->setLParenLoc(Record.readSourceLocation());
  C->setColonLoc(Record.readSourceLocation());
  C->setModifier(static_cast<OpenMPLinearClauseKind>(Record.readInt()));
  C->setModifierLoc(Record.readSourceLocation());
  unsigned NumVars = C->varlist_size();
  SmallVector<Expr *, 16> Vars;
  Vars.reserve(NumVars);
  for (unsigned i = 0; i != NumVars; ++i)
    Vars.push_back(Record.readSubExpr());
  C->setVarRefs(Vars);
  Vars.clear();
  for (unsigned i = 0; i != NumVars; ++i)
    Vars.push_back(Record.readSubExpr());
  C->setPrivates(Vars);
  Vars.clear();
  for (unsigned i = 0; i != NumVars; ++i)
    Vars.push_back(Record.readSubExpr());
  C->setInits(Vars);
  Vars.clear();
  for (unsigned i = 0; i != NumVars; ++i)
    Vars.push_back(Record.readSubExpr());
  C->setUpdates(Vars);
  Vars.clear();
  for (unsigned i = 0; i != NumVars; ++i)
    Vars.push_back(Record.readSubExpr());
  C->setFinals(Vars);
  C->setStep(Record.readSubExpr());
  C->setCalcStep(Record.readSubExpr());
  Vars.clear();
  for (unsigned I = 0; I != NumVars + 1; ++I)
    Vars.push_back(Record.readSubExpr());
  C->setUsedExprs(Vars);
}

void OMPClauseReader::VisitOMPAlignedClause(OMPAlignedClause *C) {
  C->setLParenLoc(Record.readSourceLocation());
  C->setColonLoc(Record.readSourceLocation());
  unsigned NumVars = C->varlist_size();
  SmallVector<Expr *, 16> Vars;
  Vars.reserve(NumVars);
  for (unsigned i = 0; i != NumVars; ++i)
    Vars.push_back(Record.readSubExpr());
  C->setVarRefs(Vars);
  C->setAlignment(Record.readSubExpr());
}

void OMPClauseReader::VisitOMPCopyinClause(OMPCopyinClause *C) {
  C->setLParenLoc(Record.readSourceLocation());
  unsigned NumVars = C->varlist_size();
  SmallVector<Expr *, 16> Exprs;
  Exprs.reserve(NumVars);
  for (unsigned i = 0; i != NumVars; ++i)
    Exprs.push_back(Record.readSubExpr());
  C->setVarRefs(Exprs);
  Exprs.clear();
  for (unsigned i = 0; i != NumVars; ++i)
    Exprs.push_back(Record.readSubExpr());
  C->setSourceExprs(Exprs);
  Exprs.clear();
  for (unsigned i = 0; i != NumVars; ++i)
    Exprs.push_back(Record.readSubExpr());
  C->setDestinationExprs(Exprs);
  Exprs.clear();
  for (unsigned i = 0; i != NumVars; ++i)
    Exprs.push_back(Record.readSubExpr());
  C->setAssignmentOps(Exprs);
}

void OMPClauseReader::VisitOMPCopyprivateClause(OMPCopyprivateClause *C) {
  C->setLParenLoc(Record.readSourceLocation());
  unsigned NumVars = C->varlist_size();
  SmallVector<Expr *, 16> Exprs;
  Exprs.reserve(NumVars);
  for (unsigned i = 0; i != NumVars; ++i)
    Exprs.push_back(Record.readSubExpr());
  C->setVarRefs(Exprs);
  Exprs.clear();
  for (unsigned i = 0; i != NumVars; ++i)
    Exprs.push_back(Record.readSubExpr());
  C->setSourceExprs(Exprs);
  Exprs.clear();
  for (unsigned i = 0; i != NumVars; ++i)
    Exprs.push_back(Record.readSubExpr());
  C->setDestinationExprs(Exprs);
  Exprs.clear();
  for (unsigned i = 0; i != NumVars; ++i)
    Exprs.push_back(Record.readSubExpr());
  C->setAssignmentOps(Exprs);
}

void OMPClauseReader::VisitOMPFlushClause(OMPFlushClause *C) {
  C->setLParenLoc(Record.readSourceLocation());
  unsigned NumVars = C->varlist_size();
  SmallVector<Expr *, 16> Vars;
  Vars.reserve(NumVars);
  for (unsigned i = 0; i != NumVars; ++i)
    Vars.push_back(Record.readSubExpr());
  C->setVarRefs(Vars);
}

void OMPClauseReader::VisitOMPDependClause(OMPDependClause *C) {
  C->setLParenLoc(Record.readSourceLocation());
  C->setDependencyKind(
      static_cast<OpenMPDependClauseKind>(Record.readInt()));
  C->setDependencyLoc(Record.readSourceLocation());
  C->setColonLoc(Record.readSourceLocation());
  unsigned NumVars = C->varlist_size();
  SmallVector<Expr *, 16> Vars;
  Vars.reserve(NumVars);
  for (unsigned I = 0; I != NumVars; ++I)
    Vars.push_back(Record.readSubExpr());
  C->setVarRefs(Vars);
  for (unsigned I = 0, E = C->getNumLoops(); I < E; ++I)
    C->setLoopData(I, Record.readSubExpr());
}

void OMPClauseReader::VisitOMPDeviceClause(OMPDeviceClause *C) {
  VisitOMPClauseWithPreInit(C);
  C->setDevice(Record.readSubExpr());
  C->setLParenLoc(Record.readSourceLocation());
}

void OMPClauseReader::VisitOMPMapClause(OMPMapClause *C) {
  C->setLParenLoc(Record.readSourceLocation());
  for (unsigned I = 0; I < OMPMapClause::NumberOfModifiers; ++I) {
    C->setMapTypeModifier(
        I, static_cast<OpenMPMapModifierKind>(Record.readInt()));
    C->setMapTypeModifierLoc(I, Record.readSourceLocation());
  }
  C->setMapperQualifierLoc(Record.readNestedNameSpecifierLoc());
  C->setMapperIdInfo(Record.readDeclarationNameInfo());
  C->setMapType(
     static_cast<OpenMPMapClauseKind>(Record.readInt()));
  C->setMapLoc(Record.readSourceLocation());
  C->setColonLoc(Record.readSourceLocation());
  auto NumVars = C->varlist_size();
  auto UniqueDecls = C->getUniqueDeclarationsNum();
  auto TotalLists = C->getTotalComponentListNum();
  auto TotalComponents = C->getTotalComponentsNum();

  SmallVector<Expr *, 16> Vars;
  Vars.reserve(NumVars);
  for (unsigned i = 0; i != NumVars; ++i)
    Vars.push_back(Record.readExpr());
  C->setVarRefs(Vars);

  SmallVector<Expr *, 16> UDMappers;
  UDMappers.reserve(NumVars);
  for (unsigned I = 0; I < NumVars; ++I)
    UDMappers.push_back(Record.readExpr());
  C->setUDMapperRefs(UDMappers);

  SmallVector<ValueDecl *, 16> Decls;
  Decls.reserve(UniqueDecls);
  for (unsigned i = 0; i < UniqueDecls; ++i)
    Decls.push_back(Record.readDeclAs<ValueDecl>());
  C->setUniqueDecls(Decls);

  SmallVector<unsigned, 16> ListsPerDecl;
  ListsPerDecl.reserve(UniqueDecls);
  for (unsigned i = 0; i < UniqueDecls; ++i)
    ListsPerDecl.push_back(Record.readInt());
  C->setDeclNumLists(ListsPerDecl);

  SmallVector<unsigned, 32> ListSizes;
  ListSizes.reserve(TotalLists);
  for (unsigned i = 0; i < TotalLists; ++i)
    ListSizes.push_back(Record.readInt());
  C->setComponentListSizes(ListSizes);

  SmallVector<OMPClauseMappableExprCommon::MappableComponent, 32> Components;
  Components.reserve(TotalComponents);
  for (unsigned i = 0; i < TotalComponents; ++i) {
    Expr *AssociatedExpr = Record.readExpr();
    auto *AssociatedDecl = Record.readDeclAs<ValueDecl>();
    Components.push_back(OMPClauseMappableExprCommon::MappableComponent(
        AssociatedExpr, AssociatedDecl));
  }
  C->setComponents(Components, ListSizes);
}

void OMPClauseReader::VisitOMPAllocateClause(OMPAllocateClause *C) {
  C->setLParenLoc(Record.readSourceLocation());
  C->setColonLoc(Record.readSourceLocation());
  C->setAllocator(Record.readSubExpr());
  unsigned NumVars = C->varlist_size();
  SmallVector<Expr *, 16> Vars;
  Vars.reserve(NumVars);
  for (unsigned i = 0; i != NumVars; ++i)
    Vars.push_back(Record.readSubExpr());
  C->setVarRefs(Vars);
}

void OMPClauseReader::VisitOMPNumTeamsClause(OMPNumTeamsClause *C) {
  VisitOMPClauseWithPreInit(C);
  C->setNumTeams(Record.readSubExpr());
  C->setLParenLoc(Record.readSourceLocation());
}

void OMPClauseReader::VisitOMPThreadLimitClause(OMPThreadLimitClause *C) {
  VisitOMPClauseWithPreInit(C);
  C->setThreadLimit(Record.readSubExpr());
  C->setLParenLoc(Record.readSourceLocation());
}

void OMPClauseReader::VisitOMPPriorityClause(OMPPriorityClause *C) {
  VisitOMPClauseWithPreInit(C);
  C->setPriority(Record.readSubExpr());
  C->setLParenLoc(Record.readSourceLocation());
}

void OMPClauseReader::VisitOMPGrainsizeClause(OMPGrainsizeClause *C) {
  VisitOMPClauseWithPreInit(C);
  C->setGrainsize(Record.readSubExpr());
  C->setLParenLoc(Record.readSourceLocation());
}

void OMPClauseReader::VisitOMPNumTasksClause(OMPNumTasksClause *C) {
  VisitOMPClauseWithPreInit(C);
  C->setNumTasks(Record.readSubExpr());
  C->setLParenLoc(Record.readSourceLocation());
}

void OMPClauseReader::VisitOMPHintClause(OMPHintClause *C) {
  C->setHint(Record.readSubExpr());
  C->setLParenLoc(Record.readSourceLocation());
}

void OMPClauseReader::VisitOMPDistScheduleClause(OMPDistScheduleClause *C) {
  VisitOMPClauseWithPreInit(C);
  C->setDistScheduleKind(
      static_cast<OpenMPDistScheduleClauseKind>(Record.readInt()));
  C->setChunkSize(Record.readSubExpr());
  C->setLParenLoc(Record.readSourceLocation());
  C->setDistScheduleKindLoc(Record.readSourceLocation());
  C->setCommaLoc(Record.readSourceLocation());
}

void OMPClauseReader::VisitOMPDefaultmapClause(OMPDefaultmapClause *C) {
  C->setDefaultmapKind(
       static_cast<OpenMPDefaultmapClauseKind>(Record.readInt()));
  C->setDefaultmapModifier(
      static_cast<OpenMPDefaultmapClauseModifier>(Record.readInt()));
  C->setLParenLoc(Record.readSourceLocation());
  C->setDefaultmapModifierLoc(Record.readSourceLocation());
  C->setDefaultmapKindLoc(Record.readSourceLocation());
}

void OMPClauseReader::VisitOMPToClause(OMPToClause *C) {
  C->setLParenLoc(Record.readSourceLocation());
  C->setMapperQualifierLoc(Record.readNestedNameSpecifierLoc());
  C->setMapperIdInfo(Record.readDeclarationNameInfo());
  auto NumVars = C->varlist_size();
  auto UniqueDecls = C->getUniqueDeclarationsNum();
  auto TotalLists = C->getTotalComponentListNum();
  auto TotalComponents = C->getTotalComponentsNum();

  SmallVector<Expr *, 16> Vars;
  Vars.reserve(NumVars);
  for (unsigned i = 0; i != NumVars; ++i)
    Vars.push_back(Record.readSubExpr());
  C->setVarRefs(Vars);

  SmallVector<Expr *, 16> UDMappers;
  UDMappers.reserve(NumVars);
  for (unsigned I = 0; I < NumVars; ++I)
    UDMappers.push_back(Record.readSubExpr());
  C->setUDMapperRefs(UDMappers);

  SmallVector<ValueDecl *, 16> Decls;
  Decls.reserve(UniqueDecls);
  for (unsigned i = 0; i < UniqueDecls; ++i)
    Decls.push_back(Record.readDeclAs<ValueDecl>());
  C->setUniqueDecls(Decls);

  SmallVector<unsigned, 16> ListsPerDecl;
  ListsPerDecl.reserve(UniqueDecls);
  for (unsigned i = 0; i < UniqueDecls; ++i)
    ListsPerDecl.push_back(Record.readInt());
  C->setDeclNumLists(ListsPerDecl);

  SmallVector<unsigned, 32> ListSizes;
  ListSizes.reserve(TotalLists);
  for (unsigned i = 0; i < TotalLists; ++i)
    ListSizes.push_back(Record.readInt());
  C->setComponentListSizes(ListSizes);

  SmallVector<OMPClauseMappableExprCommon::MappableComponent, 32> Components;
  Components.reserve(TotalComponents);
  for (unsigned i = 0; i < TotalComponents; ++i) {
    Expr *AssociatedExpr = Record.readSubExpr();
    auto *AssociatedDecl = Record.readDeclAs<ValueDecl>();
    Components.push_back(OMPClauseMappableExprCommon::MappableComponent(
        AssociatedExpr, AssociatedDecl));
  }
  C->setComponents(Components, ListSizes);
}

void OMPClauseReader::VisitOMPFromClause(OMPFromClause *C) {
  C->setLParenLoc(Record.readSourceLocation());
  C->setMapperQualifierLoc(Record.readNestedNameSpecifierLoc());
  C->setMapperIdInfo(Record.readDeclarationNameInfo());
  auto NumVars = C->varlist_size();
  auto UniqueDecls = C->getUniqueDeclarationsNum();
  auto TotalLists = C->getTotalComponentListNum();
  auto TotalComponents = C->getTotalComponentsNum();

  SmallVector<Expr *, 16> Vars;
  Vars.reserve(NumVars);
  for (unsigned i = 0; i != NumVars; ++i)
    Vars.push_back(Record.readSubExpr());
  C->setVarRefs(Vars);

  SmallVector<Expr *, 16> UDMappers;
  UDMappers.reserve(NumVars);
  for (unsigned I = 0; I < NumVars; ++I)
    UDMappers.push_back(Record.readSubExpr());
  C->setUDMapperRefs(UDMappers);

  SmallVector<ValueDecl *, 16> Decls;
  Decls.reserve(UniqueDecls);
  for (unsigned i = 0; i < UniqueDecls; ++i)
    Decls.push_back(Record.readDeclAs<ValueDecl>());
  C->setUniqueDecls(Decls);

  SmallVector<unsigned, 16> ListsPerDecl;
  ListsPerDecl.reserve(UniqueDecls);
  for (unsigned i = 0; i < UniqueDecls; ++i)
    ListsPerDecl.push_back(Record.readInt());
  C->setDeclNumLists(ListsPerDecl);

  SmallVector<unsigned, 32> ListSizes;
  ListSizes.reserve(TotalLists);
  for (unsigned i = 0; i < TotalLists; ++i)
    ListSizes.push_back(Record.readInt());
  C->setComponentListSizes(ListSizes);

  SmallVector<OMPClauseMappableExprCommon::MappableComponent, 32> Components;
  Components.reserve(TotalComponents);
  for (unsigned i = 0; i < TotalComponents; ++i) {
    Expr *AssociatedExpr = Record.readSubExpr();
    auto *AssociatedDecl = Record.readDeclAs<ValueDecl>();
    Components.push_back(OMPClauseMappableExprCommon::MappableComponent(
        AssociatedExpr, AssociatedDecl));
  }
  C->setComponents(Components, ListSizes);
}

void OMPClauseReader::VisitOMPUseDevicePtrClause(OMPUseDevicePtrClause *C) {
  C->setLParenLoc(Record.readSourceLocation());
  auto NumVars = C->varlist_size();
  auto UniqueDecls = C->getUniqueDeclarationsNum();
  auto TotalLists = C->getTotalComponentListNum();
  auto TotalComponents = C->getTotalComponentsNum();

  SmallVector<Expr *, 16> Vars;
  Vars.reserve(NumVars);
  for (unsigned i = 0; i != NumVars; ++i)
    Vars.push_back(Record.readSubExpr());
  C->setVarRefs(Vars);
  Vars.clear();
  for (unsigned i = 0; i != NumVars; ++i)
    Vars.push_back(Record.readSubExpr());
  C->setPrivateCopies(Vars);
  Vars.clear();
  for (unsigned i = 0; i != NumVars; ++i)
    Vars.push_back(Record.readSubExpr());
  C->setInits(Vars);

  SmallVector<ValueDecl *, 16> Decls;
  Decls.reserve(UniqueDecls);
  for (unsigned i = 0; i < UniqueDecls; ++i)
    Decls.push_back(Record.readDeclAs<ValueDecl>());
  C->setUniqueDecls(Decls);

  SmallVector<unsigned, 16> ListsPerDecl;
  ListsPerDecl.reserve(UniqueDecls);
  for (unsigned i = 0; i < UniqueDecls; ++i)
    ListsPerDecl.push_back(Record.readInt());
  C->setDeclNumLists(ListsPerDecl);

  SmallVector<unsigned, 32> ListSizes;
  ListSizes.reserve(TotalLists);
  for (unsigned i = 0; i < TotalLists; ++i)
    ListSizes.push_back(Record.readInt());
  C->setComponentListSizes(ListSizes);

  SmallVector<OMPClauseMappableExprCommon::MappableComponent, 32> Components;
  Components.reserve(TotalComponents);
  for (unsigned i = 0; i < TotalComponents; ++i) {
    Expr *AssociatedExpr = Record.readSubExpr();
    auto *AssociatedDecl = Record.readDeclAs<ValueDecl>();
    Components.push_back(OMPClauseMappableExprCommon::MappableComponent(
        AssociatedExpr, AssociatedDecl));
  }
  C->setComponents(Components, ListSizes);
}

void OMPClauseReader::VisitOMPIsDevicePtrClause(OMPIsDevicePtrClause *C) {
  C->setLParenLoc(Record.readSourceLocation());
  auto NumVars = C->varlist_size();
  auto UniqueDecls = C->getUniqueDeclarationsNum();
  auto TotalLists = C->getTotalComponentListNum();
  auto TotalComponents = C->getTotalComponentsNum();

  SmallVector<Expr *, 16> Vars;
  Vars.reserve(NumVars);
  for (unsigned i = 0; i != NumVars; ++i)
    Vars.push_back(Record.readSubExpr());
  C->setVarRefs(Vars);
  Vars.clear();

  SmallVector<ValueDecl *, 16> Decls;
  Decls.reserve(UniqueDecls);
  for (unsigned i = 0; i < UniqueDecls; ++i)
    Decls.push_back(Record.readDeclAs<ValueDecl>());
  C->setUniqueDecls(Decls);

  SmallVector<unsigned, 16> ListsPerDecl;
  ListsPerDecl.reserve(UniqueDecls);
  for (unsigned i = 0; i < UniqueDecls; ++i)
    ListsPerDecl.push_back(Record.readInt());
  C->setDeclNumLists(ListsPerDecl);

  SmallVector<unsigned, 32> ListSizes;
  ListSizes.reserve(TotalLists);
  for (unsigned i = 0; i < TotalLists; ++i)
    ListSizes.push_back(Record.readInt());
  C->setComponentListSizes(ListSizes);

  SmallVector<OMPClauseMappableExprCommon::MappableComponent, 32> Components;
  Components.reserve(TotalComponents);
  for (unsigned i = 0; i < TotalComponents; ++i) {
    Expr *AssociatedExpr = Record.readSubExpr();
    auto *AssociatedDecl = Record.readDeclAs<ValueDecl>();
    Components.push_back(OMPClauseMappableExprCommon::MappableComponent(
        AssociatedExpr, AssociatedDecl));
  }
  C->setComponents(Components, ListSizes);
}

void OMPClauseReader::VisitOMPNontemporalClause(OMPNontemporalClause *C) {
  C->setLParenLoc(Record.readSourceLocation());
  unsigned NumVars = C->varlist_size();
  SmallVector<Expr *, 16> Vars;
  Vars.reserve(NumVars);
  for (unsigned i = 0; i != NumVars; ++i)
    Vars.push_back(Record.readSubExpr());
  C->setVarRefs(Vars);
  Vars.clear();
  Vars.reserve(NumVars);
  for (unsigned i = 0; i != NumVars; ++i)
    Vars.push_back(Record.readSubExpr());
  C->setPrivateRefs(Vars);
}<|MERGE_RESOLUTION|>--- conflicted
+++ resolved
@@ -6373,488 +6373,10 @@
     return Context.getQualifiedType(baseType, quals);
   }
 
-<<<<<<< HEAD
-  case TYPE_MEMBER_POINTER: {
-    if (Record.size() != 2) {
-      Error("Incorrect encoding of member pointer type");
-      return QualType();
-    }
-    QualType PointeeType = readType(*Loc.F, Record, Idx);
-    QualType ClassType = readType(*Loc.F, Record, Idx);
-    if (PointeeType.isNull() || ClassType.isNull())
-      return QualType();
-
-    return Context.getMemberPointerType(PointeeType, ClassType.getTypePtr());
-  }
-
-  case TYPE_CONSTANT_ARRAY: {
-    QualType ElementType = readType(*Loc.F, Record, Idx);
-    ArrayType::ArraySizeModifier ASM = (ArrayType::ArraySizeModifier)Record[1];
-    unsigned IndexTypeQuals = Record[2];
-    unsigned Idx = 3;
-    llvm::APInt Size = ReadAPInt(Record, Idx);
-    Expr *SizeExpr = ReadExpr(*Loc.F);
-    return Context.getConstantArrayType(ElementType, Size, SizeExpr,
-                                         ASM, IndexTypeQuals);
-  }
-
-  case TYPE_INCOMPLETE_ARRAY: {
-    QualType ElementType = readType(*Loc.F, Record, Idx);
-    ArrayType::ArraySizeModifier ASM = (ArrayType::ArraySizeModifier)Record[1];
-    unsigned IndexTypeQuals = Record[2];
-    return Context.getIncompleteArrayType(ElementType, ASM, IndexTypeQuals);
-  }
-
-  case TYPE_VARIABLE_ARRAY: {
-    QualType ElementType = readType(*Loc.F, Record, Idx);
-    ArrayType::ArraySizeModifier ASM = (ArrayType::ArraySizeModifier)Record[1];
-    unsigned IndexTypeQuals = Record[2];
-    SourceLocation LBLoc = ReadSourceLocation(*Loc.F, Record[3]);
-    SourceLocation RBLoc = ReadSourceLocation(*Loc.F, Record[4]);
-    return Context.getVariableArrayType(ElementType, ReadExpr(*Loc.F),
-                                         ASM, IndexTypeQuals,
-                                         SourceRange(LBLoc, RBLoc));
-  }
-
-  case TYPE_VECTOR: {
-    if (Record.size() != 3) {
-      Error("incorrect encoding of vector type in AST file");
-      return QualType();
-    }
-
-    QualType ElementType = readType(*Loc.F, Record, Idx);
-    unsigned NumElements = Record[1];
-    unsigned VecKind = Record[2];
-    return Context.getVectorType(ElementType, NumElements,
-                                  (VectorType::VectorKind)VecKind);
-  }
-
-  case TYPE_EXT_VECTOR: {
-    if (Record.size() != 3) {
-      Error("incorrect encoding of extended vector type in AST file");
-      return QualType();
-    }
-
-    QualType ElementType = readType(*Loc.F, Record, Idx);
-    unsigned NumElements = Record[1];
-    return Context.getExtVectorType(ElementType, NumElements);
-  }
-
-  case TYPE_FUNCTION_NO_PROTO: {
-    if (Record.size() != 8) {
-      Error("incorrect encoding of no-proto function type");
-      return QualType();
-    }
-    QualType ResultType = readType(*Loc.F, Record, Idx);
-    FunctionType::ExtInfo Info(Record[1], Record[2], Record[3],
-                               (CallingConv)Record[4], Record[5], Record[6],
-                               Record[7]);
-    return Context.getFunctionNoProtoType(ResultType, Info);
-  }
-
-  case TYPE_FUNCTION_PROTO: {
-    QualType ResultType = readType(*Loc.F, Record, Idx);
-
-    FunctionProtoType::ExtProtoInfo EPI;
-    EPI.ExtInfo = FunctionType::ExtInfo(/*noreturn*/ Record[1],
-                                        /*hasregparm*/ Record[2],
-                                        /*regparm*/ Record[3],
-                                        static_cast<CallingConv>(Record[4]),
-                                        /*produces*/ Record[5],
-                                        /*nocallersavedregs*/ Record[6],
-                                        /*nocfcheck*/ Record[7]);
-
-    unsigned Idx = 8;
-
-    EPI.Variadic = Record[Idx++];
-    EPI.HasTrailingReturn = Record[Idx++];
-    EPI.TypeQuals = Qualifiers::fromOpaqueValue(Record[Idx++]);
-    EPI.RefQualifier = static_cast<RefQualifierKind>(Record[Idx++]);
-    SmallVector<QualType, 8> ExceptionStorage;
-    readExceptionSpec(*Loc.F, ExceptionStorage, EPI.ExceptionSpec, Record, Idx);
-
-    unsigned NumParams = Record[Idx++];
-    SmallVector<QualType, 16> ParamTypes;
-    for (unsigned I = 0; I != NumParams; ++I)
-      ParamTypes.push_back(readType(*Loc.F, Record, Idx));
-
-    SmallVector<FunctionProtoType::ExtParameterInfo, 4> ExtParameterInfos;
-    if (Idx != Record.size()) {
-      for (unsigned I = 0; I != NumParams; ++I)
-        ExtParameterInfos.push_back(
-          FunctionProtoType::ExtParameterInfo
-                           ::getFromOpaqueValue(Record[Idx++]));
-      EPI.ExtParameterInfos = ExtParameterInfos.data();
-    }
-
-    assert(Idx == Record.size());
-
-    return Context.getFunctionType(ResultType, ParamTypes, EPI);
-  }
-
-  case TYPE_UNRESOLVED_USING: {
-    unsigned Idx = 0;
-    return Context.getTypeDeclType(
-                  ReadDeclAs<UnresolvedUsingTypenameDecl>(*Loc.F, Record, Idx));
-  }
-
-  case TYPE_TYPEDEF: {
-    if (Record.size() != 2) {
-      Error("incorrect encoding of typedef type");
-      return QualType();
-    }
-    unsigned Idx = 0;
-    TypedefNameDecl *Decl = ReadDeclAs<TypedefNameDecl>(*Loc.F, Record, Idx);
-    QualType Canonical = readType(*Loc.F, Record, Idx);
-    if (!Canonical.isNull())
-      Canonical = Context.getCanonicalType(Canonical);
-    return Context.getTypedefType(Decl, Canonical);
-  }
-
-  case TYPE_TYPEOF_EXPR:
-    return Context.getTypeOfExprType(ReadExpr(*Loc.F));
-
-  case TYPE_TYPEOF: {
-    if (Record.size() != 1) {
-      Error("incorrect encoding of typeof(type) in AST file");
-      return QualType();
-    }
-    QualType UnderlyingType = readType(*Loc.F, Record, Idx);
-    return Context.getTypeOfType(UnderlyingType);
-  }
-
-  case TYPE_DECLTYPE: {
-    QualType UnderlyingType = readType(*Loc.F, Record, Idx);
-    return Context.getDecltypeType(ReadExpr(*Loc.F), UnderlyingType);
-  }
-
-  case TYPE_REFLECTED: {
-    QualType UnderlyingType = readType(*Loc.F, Record, Idx);
-    Expr *Reflection = ReadExpr(*Loc.F);
-    return Context.getReflectedType(Reflection, UnderlyingType);
-  }
-
-  case TYPE_UNARY_TRANSFORM: {
-    QualType BaseType = readType(*Loc.F, Record, Idx);
-    QualType UnderlyingType = readType(*Loc.F, Record, Idx);
-    UnaryTransformType::UTTKind UKind = (UnaryTransformType::UTTKind)Record[2];
-    return Context.getUnaryTransformType(BaseType, UnderlyingType, UKind);
-  }
-
-  case TYPE_AUTO: {
-    QualType Deduced = readType(*Loc.F, Record, Idx);
-    AutoTypeKeyword Keyword = (AutoTypeKeyword)Record[Idx++];
-    bool IsDependent = false, IsPack = false;
-    if (Deduced.isNull()) {
-      IsDependent = Record[Idx] > 0;
-      IsPack = Record[Idx] > 1;
-      ++Idx;
-    }
-    return Context.getAutoType(Deduced, Keyword, IsDependent, IsPack);
-  }
-
-  case TYPE_DEDUCED_TEMPLATE_SPECIALIZATION: {
-    TemplateName Name = ReadTemplateName(*Loc.F, Record, Idx);
-    QualType Deduced = readType(*Loc.F, Record, Idx);
-    bool IsDependent = Deduced.isNull() ? Record[Idx++] : false;
-    return Context.getDeducedTemplateSpecializationType(Name, Deduced,
-                                                        IsDependent);
-  }
-
-  case TYPE_RECORD: {
-    if (Record.size() != 2) {
-      Error("incorrect encoding of record type");
-      return QualType();
-    }
-    unsigned Idx = 0;
-    bool IsDependent = Record[Idx++];
-    RecordDecl *RD = ReadDeclAs<RecordDecl>(*Loc.F, Record, Idx);
-    RD = cast_or_null<RecordDecl>(RD->getCanonicalDecl());
-    QualType T = Context.getRecordType(RD);
-    const_cast<Type*>(T.getTypePtr())->setDependent(IsDependent);
-    return T;
-  }
-
-  case TYPE_ENUM: {
-    if (Record.size() != 2) {
-      Error("incorrect encoding of enum type");
-      return QualType();
-    }
-    unsigned Idx = 0;
-    bool IsDependent = Record[Idx++];
-    QualType T
-      = Context.getEnumType(ReadDeclAs<EnumDecl>(*Loc.F, Record, Idx));
-    const_cast<Type*>(T.getTypePtr())->setDependent(IsDependent);
-    return T;
-  }
-
-  case TYPE_ATTRIBUTED: {
-    if (Record.size() != 3) {
-      Error("incorrect encoding of attributed type");
-      return QualType();
-    }
-    QualType modifiedType = readType(*Loc.F, Record, Idx);
-    QualType equivalentType = readType(*Loc.F, Record, Idx);
-    AttributedType::Kind kind = static_cast<AttributedType::Kind>(Record[2]);
-    return Context.getAttributedType(kind, modifiedType, equivalentType);
-  }
-
-  case TYPE_PAREN: {
-    if (Record.size() != 1) {
-      Error("incorrect encoding of paren type");
-      return QualType();
-    }
-    QualType InnerType = readType(*Loc.F, Record, Idx);
-    return Context.getParenType(InnerType);
-  }
-
-  case TYPE_MACRO_QUALIFIED: {
-    if (Record.size() != 2) {
-      Error("incorrect encoding of macro defined type");
-      return QualType();
-    }
-    QualType UnderlyingTy = readType(*Loc.F, Record, Idx);
-    IdentifierInfo *MacroII = GetIdentifierInfo(*Loc.F, Record, Idx);
-    return Context.getMacroQualifiedType(UnderlyingTy, MacroII);
-  }
-
-  case TYPE_PACK_EXPANSION: {
-    if (Record.size() != 2) {
-      Error("incorrect encoding of pack expansion type");
-      return QualType();
-    }
-    QualType Pattern = readType(*Loc.F, Record, Idx);
-    if (Pattern.isNull())
-      return QualType();
-    Optional<unsigned> NumExpansions;
-    if (Record[1])
-      NumExpansions = Record[1] - 1;
-    return Context.getPackExpansionType(Pattern, NumExpansions);
-  }
-
-  case TYPE_CXX_DEPENDENT_VARIADIC_REIFIER: {
-    // TODO: IMPLEMENT ME
-    return Context.getCXXDependentVariadicReifierType(nullptr,
-                                                      SourceLocation(),
-                                                      SourceLocation(),
-                                                      SourceLocation());
-  }
-
-  case TYPE_ELABORATED: {
-    unsigned Idx = 0;
-    ElaboratedTypeKeyword Keyword = (ElaboratedTypeKeyword)Record[Idx++];
-    NestedNameSpecifier *NNS = ReadNestedNameSpecifier(*Loc.F, Record, Idx);
-    QualType NamedType = readType(*Loc.F, Record, Idx);
-    TagDecl *OwnedTagDecl = ReadDeclAs<TagDecl>(*Loc.F, Record, Idx);
-    return Context.getElaboratedType(Keyword, NNS, NamedType, OwnedTagDecl);
-  }
-
-  case TYPE_OBJC_INTERFACE: {
-    unsigned Idx = 0;
-    ObjCInterfaceDecl *ItfD
-      = ReadDeclAs<ObjCInterfaceDecl>(*Loc.F, Record, Idx);
-    return Context.getObjCInterfaceType(ItfD->getCanonicalDecl());
-  }
-
-  case TYPE_OBJC_TYPE_PARAM: {
-    unsigned Idx = 0;
-    ObjCTypeParamDecl *Decl
-      = ReadDeclAs<ObjCTypeParamDecl>(*Loc.F, Record, Idx);
-    unsigned NumProtos = Record[Idx++];
-    SmallVector<ObjCProtocolDecl*, 4> Protos;
-    for (unsigned I = 0; I != NumProtos; ++I)
-      Protos.push_back(ReadDeclAs<ObjCProtocolDecl>(*Loc.F, Record, Idx));
-    return Context.getObjCTypeParamType(Decl, Protos);
-  }
-
-  case TYPE_OBJC_OBJECT: {
-    unsigned Idx = 0;
-    QualType Base = readType(*Loc.F, Record, Idx);
-    unsigned NumTypeArgs = Record[Idx++];
-    SmallVector<QualType, 4> TypeArgs;
-    for (unsigned I = 0; I != NumTypeArgs; ++I)
-      TypeArgs.push_back(readType(*Loc.F, Record, Idx));
-    unsigned NumProtos = Record[Idx++];
-    SmallVector<ObjCProtocolDecl*, 4> Protos;
-    for (unsigned I = 0; I != NumProtos; ++I)
-      Protos.push_back(ReadDeclAs<ObjCProtocolDecl>(*Loc.F, Record, Idx));
-    bool IsKindOf = Record[Idx++];
-    return Context.getObjCObjectType(Base, TypeArgs, Protos, IsKindOf);
-  }
-
-  case TYPE_OBJC_OBJECT_POINTER: {
-    unsigned Idx = 0;
-    QualType Pointee = readType(*Loc.F, Record, Idx);
-    return Context.getObjCObjectPointerType(Pointee);
-  }
-
-  case TYPE_SUBST_TEMPLATE_TYPE_PARM: {
-    unsigned Idx = 0;
-    QualType Parm = readType(*Loc.F, Record, Idx);
-    QualType Replacement = readType(*Loc.F, Record, Idx);
-    return Context.getSubstTemplateTypeParmType(
-        cast<TemplateTypeParmType>(Parm),
-        Context.getCanonicalType(Replacement));
-  }
-
-  case TYPE_SUBST_TEMPLATE_TYPE_PARM_PACK: {
-    unsigned Idx = 0;
-    QualType Parm = readType(*Loc.F, Record, Idx);
-    TemplateArgument ArgPack = ReadTemplateArgument(*Loc.F, Record, Idx);
-    return Context.getSubstTemplateTypeParmPackType(
-                                               cast<TemplateTypeParmType>(Parm),
-                                                     ArgPack);
-  }
-
-  case TYPE_INJECTED_CLASS_NAME: {
-    CXXRecordDecl *D = ReadDeclAs<CXXRecordDecl>(*Loc.F, Record, Idx);
-    QualType TST = readType(*Loc.F, Record, Idx); // probably derivable
-    // FIXME: ASTContext::getInjectedClassNameType is not currently suitable
-    // for AST reading, too much interdependencies.
-    const Type *T = nullptr;
-    for (auto *DI = D; DI; DI = DI->getPreviousDecl()) {
-      if (const Type *Existing = DI->getTypeForDecl()) {
-        T = Existing;
-        break;
-      }
-    }
-    if (!T) {
-      T = new (Context, TypeAlignment) InjectedClassNameType(D, TST);
-      for (auto *DI = D; DI; DI = DI->getPreviousDecl())
-        DI->setTypeForDecl(T);
-    }
-    return QualType(T, 0);
-  }
-
-  case TYPE_TEMPLATE_TYPE_PARM: {
-    unsigned Idx = 0;
-    unsigned Depth = Record[Idx++];
-    unsigned Index = Record[Idx++];
-    bool Pack = Record[Idx++];
-    TemplateTypeParmDecl *D
-      = ReadDeclAs<TemplateTypeParmDecl>(*Loc.F, Record, Idx);
-    return Context.getTemplateTypeParmType(Depth, Index, Pack, D);
-  }
-
-  case TYPE_DEPENDENT_NAME: {
-    unsigned Idx = 0;
-    ElaboratedTypeKeyword Keyword = (ElaboratedTypeKeyword)Record[Idx++];
-    NestedNameSpecifier *NNS = ReadNestedNameSpecifier(*Loc.F, Record, Idx);
-    const IdentifierInfo *Name = GetIdentifierInfo(*Loc.F, Record, Idx);
-    QualType Canon = readType(*Loc.F, Record, Idx);
-    if (!Canon.isNull())
-      Canon = Context.getCanonicalType(Canon);
-    return Context.getDependentNameType(Keyword, NNS, Name, Canon);
-  }
-
-  case TYPE_DEPENDENT_TEMPLATE_SPECIALIZATION: {
-    unsigned Idx = 0;
-    ElaboratedTypeKeyword Keyword = (ElaboratedTypeKeyword)Record[Idx++];
-    NestedNameSpecifier *NNS = ReadNestedNameSpecifier(*Loc.F, Record, Idx);
-    const IdentifierInfo *Name = GetIdentifierInfo(*Loc.F, Record, Idx);
-    unsigned NumArgs = Record[Idx++];
-    SmallVector<TemplateArgument, 8> Args;
-    Args.reserve(NumArgs);
-    while (NumArgs--)
-      Args.push_back(ReadTemplateArgument(*Loc.F, Record, Idx));
-    return Context.getDependentTemplateSpecializationType(Keyword, NNS, Name,
-                                                          Args);
-  }
-
-  case TYPE_DEPENDENT_SIZED_ARRAY: {
-    unsigned Idx = 0;
-
-    // ArrayType
-    QualType ElementType = readType(*Loc.F, Record, Idx);
-    ArrayType::ArraySizeModifier ASM
-      = (ArrayType::ArraySizeModifier)Record[Idx++];
-    unsigned IndexTypeQuals = Record[Idx++];
-
-    // DependentSizedArrayType
-    Expr *NumElts = ReadExpr(*Loc.F);
-    SourceRange Brackets = ReadSourceRange(*Loc.F, Record, Idx);
-
-    return Context.getDependentSizedArrayType(ElementType, NumElts, ASM,
-                                               IndexTypeQuals, Brackets);
-  }
-
-  case TYPE_TEMPLATE_SPECIALIZATION: {
-    unsigned Idx = 0;
-    bool IsDependent = Record[Idx++];
-    TemplateName Name = ReadTemplateName(*Loc.F, Record, Idx);
-    SmallVector<TemplateArgument, 8> Args;
-    ReadTemplateArgumentList(Args, *Loc.F, Record, Idx);
-    QualType Underlying = readType(*Loc.F, Record, Idx);
-    QualType T;
-    if (Underlying.isNull())
-      T = Context.getCanonicalTemplateSpecializationType(Name, Args);
-    else
-      T = Context.getTemplateSpecializationType(Name, Args, Underlying);
-    const_cast<Type*>(T.getTypePtr())->setDependent(IsDependent);
-    return T;
-  }
-
-  case TYPE_ATOMIC: {
-    if (Record.size() != 1) {
-      Error("Incorrect encoding of atomic type");
-      return QualType();
-    }
-    QualType ValueType = readType(*Loc.F, Record, Idx);
-    return Context.getAtomicType(ValueType);
-  }
-
-  case TYPE_PIPE: {
-    if (Record.size() != 2) {
-      Error("Incorrect encoding of pipe type");
-      return QualType();
-    }
-
-    // Reading the pipe element type.
-    QualType ElementType = readType(*Loc.F, Record, Idx);
-    unsigned ReadOnly = Record[1];
-    return Context.getPipeType(ElementType, ReadOnly);
-  }
-
-  case TYPE_DEPENDENT_SIZED_VECTOR: {
-    unsigned Idx = 0;
-    QualType ElementType = readType(*Loc.F, Record, Idx);
-    Expr *SizeExpr = ReadExpr(*Loc.F);
-    SourceLocation AttrLoc = ReadSourceLocation(*Loc.F, Record, Idx);
-    unsigned VecKind = Record[Idx];
-
-    return Context.getDependentVectorType(ElementType, SizeExpr, AttrLoc,
-                                               (VectorType::VectorKind)VecKind);
-  }
-
-  case TYPE_DEPENDENT_SIZED_EXT_VECTOR: {
-    unsigned Idx = 0;
-
-    // DependentSizedExtVectorType
-    QualType ElementType = readType(*Loc.F, Record, Idx);
-    Expr *SizeExpr = ReadExpr(*Loc.F);
-    SourceLocation AttrLoc = ReadSourceLocation(*Loc.F, Record, Idx);
-
-    return Context.getDependentSizedExtVectorType(ElementType, SizeExpr,
-                                                  AttrLoc);
-  }
-
-  case TYPE_DEPENDENT_ADDRESS_SPACE: {
-    unsigned Idx = 0;
-
-    // DependentAddressSpaceType
-    QualType PointeeType = readType(*Loc.F, Record, Idx);
-    Expr *AddrSpaceExpr = ReadExpr(*Loc.F);
-    SourceLocation AttrLoc = ReadSourceLocation(*Loc.F, Record, Idx);
-
-    return Context.getDependentAddressSpaceType(PointeeType, AddrSpaceExpr,
-                                                   AttrLoc);
-  }
-=======
   auto maybeClass = getTypeClassForCode((TypeCode) Code.get());
   if (!maybeClass) {
     Error("Unexpected code for type");
     return QualType();
->>>>>>> 55de6fc0
   }
 
   serialization::AbstractTypeReader<ASTRecordReader> TypeReader(Record);
@@ -7047,7 +6569,7 @@
 }
 
 void TypeLocReader::VisitReflectedTypeLoc(ReflectedTypeLoc TL) {
-  TL.setNameLoc(ReadSourceLocation());
+  TL.setNameLoc(readSourceLocation());
 }
 
 void TypeLocReader::VisitUnaryTransformTypeLoc(UnaryTransformTypeLoc TL) {
@@ -7146,7 +6668,7 @@
 
 void TypeLocReader::VisitCXXDependentVariadicReifierTypeLoc
 (CXXDependentVariadicReifierTypeLoc TL) {
-  TL.setEllipsisLoc(ReadSourceLocation());
+  TL.setEllipsisLoc(readSourceLocation());
 }
 
 void TypeLocReader::VisitObjCInterfaceTypeLoc(ObjCInterfaceTypeLoc TL) {
@@ -9054,64 +8576,9 @@
   return LocalID + I->second;
 }
 
-<<<<<<< HEAD
-DeclarationName
-ASTReader::ReadDeclarationName(ModuleFile &F,
-                               const RecordData &Record, unsigned &Idx) {
-  ASTContext &Context = getContext();
-  DeclarationName::NameKind Kind = (DeclarationName::NameKind)Record[Idx++];
-  switch (Kind) {
-  case DeclarationName::Identifier:
-    return DeclarationName(GetIdentifierInfo(F, Record, Idx));
-
-  case DeclarationName::ObjCZeroArgSelector:
-  case DeclarationName::ObjCOneArgSelector:
-  case DeclarationName::ObjCMultiArgSelector:
-    return DeclarationName(ReadSelector(F, Record, Idx));
-
-  case DeclarationName::CXXConstructorName:
-    return Context.DeclarationNames.getCXXConstructorName(
-                          Context.getCanonicalType(readType(F, Record, Idx)));
-
-  case DeclarationName::CXXDestructorName:
-    return Context.DeclarationNames.getCXXDestructorName(
-                          Context.getCanonicalType(readType(F, Record, Idx)));
-
-  case DeclarationName::CXXDeductionGuideName:
-    return Context.DeclarationNames.getCXXDeductionGuideName(
-                          ReadDeclAs<TemplateDecl>(F, Record, Idx));
-
-  case DeclarationName::CXXConversionFunctionName:
-    return Context.DeclarationNames.getCXXConversionFunctionName(
-                          Context.getCanonicalType(readType(F, Record, Idx)));
-
-  case DeclarationName::CXXOperatorName:
-    return Context.DeclarationNames.getCXXOperatorName(
-                                       (OverloadedOperatorKind)Record[Idx++]);
-
-  case DeclarationName::CXXLiteralOperatorName:
-    return Context.DeclarationNames.getCXXLiteralOperatorName(
-                                       GetIdentifierInfo(F, Record, Idx));
-
-  case DeclarationName::CXXReflectedIdName:
-    llvm_unreachable("unimplemented");
-
-  case DeclarationName::CXXUsingDirective:
-    return DeclarationName::getUsingDirectiveName();
-  }
-
-  llvm_unreachable("Invalid NameKind!");
-}
-
-void ASTReader::ReadDeclarationNameLoc(ModuleFile &F,
-                                       DeclarationNameLoc &DNLoc,
-                                       DeclarationName Name,
-                                      const RecordData &Record, unsigned &Idx) {
-=======
 DeclarationNameLoc
 ASTRecordReader::readDeclarationNameLoc(DeclarationName Name) {
   DeclarationNameLoc DNLoc;
->>>>>>> 55de6fc0
   switch (Name.getNameKind()) {
   case DeclarationName::CXXConstructorName:
   case DeclarationName::CXXDestructorName:
@@ -9141,9 +8608,9 @@
 
   case DeclarationName::CXXReflectedIdName:
     DNLoc.CXXOperatorName.BeginOpNameLoc
-        = ReadSourceLocation(F, Record, Idx).getRawEncoding();
+      = readSourceLocation().getRawEncoding();
     DNLoc.CXXOperatorName.EndOpNameLoc
-        = ReadSourceLocation(F, Record, Idx).getRawEncoding();
+      = readSourceLocation().getRawEncoding();
     break;
   }
   return DNLoc;
@@ -9167,88 +8634,6 @@
     for (unsigned i = 0; i != NumTPLists; ++i)
       Info.TemplParamLists[i] = readTemplateParameterList();
   }
-<<<<<<< HEAD
-
-  case TemplateName::SubstTemplateTemplateParm: {
-    TemplateTemplateParmDecl *param
-      = ReadDeclAs<TemplateTemplateParmDecl>(F, Record, Idx);
-    if (!param) return TemplateName();
-    TemplateName replacement = ReadTemplateName(F, Record, Idx);
-    return Context.getSubstTemplateTemplateParm(param, replacement);
-  }
-
-  case TemplateName::SubstTemplateTemplateParmPack: {
-    TemplateTemplateParmDecl *Param
-      = ReadDeclAs<TemplateTemplateParmDecl>(F, Record, Idx);
-    if (!Param)
-      return TemplateName();
-
-    TemplateArgument ArgPack = ReadTemplateArgument(F, Record, Idx);
-    if (ArgPack.getKind() != TemplateArgument::Pack)
-      return TemplateName();
-
-    return Context.getSubstTemplateTemplateParmPack(Param, ArgPack);
-  }
-  }
-
-  llvm_unreachable("Unhandled template name kind!");
-}
-
-TemplateArgument ASTReader::ReadTemplateArgument(ModuleFile &F,
-                                                 const RecordData &Record,
-                                                 unsigned &Idx,
-                                                 bool Canonicalize) {
-  ASTContext &Context = getContext();
-  if (Canonicalize) {
-    // The caller wants a canonical template argument. Sometimes the AST only
-    // wants template arguments in canonical form (particularly as the template
-    // argument lists of template specializations) so ensure we preserve that
-    // canonical form across serialization.
-    TemplateArgument Arg = ReadTemplateArgument(F, Record, Idx, false);
-    return Context.getCanonicalTemplateArgument(Arg);
-  }
-
-  TemplateArgument::ArgKind Kind = (TemplateArgument::ArgKind)Record[Idx++];
-  switch (Kind) {
-  case TemplateArgument::Null:
-    return TemplateArgument();
-  case TemplateArgument::Type:
-    return TemplateArgument(readType(F, Record, Idx));
-  case TemplateArgument::Declaration: {
-    ValueDecl *D = ReadDeclAs<ValueDecl>(F, Record, Idx);
-    return TemplateArgument(D, readType(F, Record, Idx));
-  }
-  case TemplateArgument::NullPtr:
-    return TemplateArgument(readType(F, Record, Idx), /*isNullPtr*/true);
-  case TemplateArgument::Integral: {
-    llvm::APSInt Value = ReadAPSInt(Record, Idx);
-    QualType T = readType(F, Record, Idx);
-    return TemplateArgument(Context, Value, T);
-  }
-  case TemplateArgument::Template:
-    return TemplateArgument(ReadTemplateName(F, Record, Idx));
-  case TemplateArgument::TemplateExpansion: {
-    TemplateName Name = ReadTemplateName(F, Record, Idx);
-    Optional<unsigned> NumTemplateExpansions;
-    if (unsigned NumExpansions = Record[Idx++])
-      NumTemplateExpansions = NumExpansions - 1;
-    return TemplateArgument(Name, NumTemplateExpansions);
-  }
-  case TemplateArgument::Reflected:
-  case TemplateArgument::Expression:
-    return TemplateArgument(ReadExpr(F), Kind);
-  case TemplateArgument::Pack: {
-    unsigned NumArgs = Record[Idx++];
-    TemplateArgument *Args = new (Context) TemplateArgument[NumArgs];
-    for (unsigned I = 0; I != NumArgs; ++I)
-      Args[I] = ReadTemplateArgument(F, Record, Idx);
-    return TemplateArgument(llvm::makeArrayRef(Args, NumArgs));
-  }
-  }
-
-  llvm_unreachable("Unhandled template argument kind!");
-=======
->>>>>>> 55de6fc0
 }
 
 TemplateParameterList *
@@ -9494,6 +8879,7 @@
   case APValue::Union:
   case APValue::MemberPointer:
   case APValue::AddrLabelDiff:
+  case APValue::Reflection:
     // TODO : Handle all these APValue::ValueKind.
     return APValue();
   }
