--- conflicted
+++ resolved
@@ -3276,20 +3276,15 @@
   case Language::LLVM_IR:
     return "LLVM IR";
 
-<<<<<<< HEAD
   case Language::Gold:
     return "Gold";
   case Language::Blue:
     return "Blue";
 
-=======
->>>>>>> 1dcf6d28
   case Language::Unknown:
     break;
   }
   llvm_unreachable("unknown input language");
-<<<<<<< HEAD
-=======
 }
 
 void CompilerInvocation::GenerateLangArgs(const LangOptions &Opts,
@@ -3506,7 +3501,6 @@
   if (Opts.getSignReturnAddressKey() ==
       LangOptions::SignReturnAddressKeyKind::BKey)
     GenerateArg(Args, OPT_msign_return_address_key_EQ, "b_key", SA);
->>>>>>> 1dcf6d28
 }
 
 bool CompilerInvocation::ParseLangArgs(LangOptions &Opts, ArgList &Args,
@@ -3699,74 +3693,7 @@
   Opts.Trigraphs =
       Args.hasFlag(OPT_ftrigraphs, OPT_fno_trigraphs, Opts.Trigraphs);
 
-<<<<<<< HEAD
-  Opts.DollarIdents = Args.hasFlag(OPT_fdollars_in_identifiers,
-                                   OPT_fno_dollars_in_identifiers,
-                                   Opts.DollarIdents);
-
-  // [Meta] Determine if C++ reflection is supported.
-  Opts.Reflection = Args.hasArg(OPT_freflection);
-
-  Opts.PascalStrings = Args.hasArg(OPT_fpascal_strings);
-  Opts.setVtorDispMode(
-      MSVtorDispMode(getLastArgIntValue(Args, OPT_vtordisp_mode_EQ, 1, Diags)));
-  Opts.Borland = Args.hasArg(OPT_fborland_extensions);
-  Opts.WritableStrings = Args.hasArg(OPT_fwritable_strings);
-  Opts.ConstStrings = Args.hasFlag(OPT_fconst_strings, OPT_fno_const_strings,
-                                   Opts.ConstStrings);
-  if (Arg *A = Args.getLastArg(OPT_flax_vector_conversions_EQ)) {
-    using LaxKind = LangOptions::LaxVectorConversionKind;
-    if (auto Kind = llvm::StringSwitch<Optional<LaxKind>>(A->getValue())
-                        .Case("none", LaxKind::None)
-                        .Case("integer", LaxKind::Integer)
-                        .Case("all", LaxKind::All)
-                        .Default(llvm::None))
-      Opts.setLaxVectorConversions(*Kind);
-    else
-      Diags.Report(diag::err_drv_invalid_value)
-          << A->getAsString(Args) << A->getValue();
-  }
-  if (Args.hasArg(OPT_fno_threadsafe_statics))
-    Opts.ThreadsafeStatics = 0;
-  Opts.Exceptions = Args.hasArg(OPT_fexceptions);
-  Opts.IgnoreExceptions = Args.hasArg(OPT_fignore_exceptions);
-  Opts.ObjCExceptions = Args.hasArg(OPT_fobjc_exceptions);
-  Opts.CXXExceptions = Args.hasArg(OPT_fcxx_exceptions);
-
-  // -ffixed-point
-  Opts.FixedPoint =
-      Args.hasFlag(OPT_ffixed_point, OPT_fno_fixed_point, /*Default=*/false) &&
-      !Opts.CPlusPlus;
-  Opts.PaddingOnUnsignedFixedPoint =
-      Args.hasFlag(OPT_fpadding_on_unsigned_fixed_point,
-                   OPT_fno_padding_on_unsigned_fixed_point,
-                   /*Default=*/false) &&
-      Opts.FixedPoint;
-
-  // Handle exception personalities
-  Arg *A = Args.getLastArg(
-      options::OPT_fsjlj_exceptions, options::OPT_fseh_exceptions,
-      options::OPT_fdwarf_exceptions, options::OPT_fwasm_exceptions);
-  if (A) {
-    const Option &Opt = A->getOption();
-    llvm::Triple T(TargetOpts.Triple);
-    if (T.isWindowsMSVCEnvironment())
-      Diags.Report(diag::err_fe_invalid_exception_model)
-          << Opt.getName() << T.str();
-
-    Opts.SjLjExceptions = Opt.matches(options::OPT_fsjlj_exceptions);
-    Opts.SEHExceptions = Opt.matches(options::OPT_fseh_exceptions);
-    Opts.DWARFExceptions = Opt.matches(options::OPT_fdwarf_exceptions);
-    Opts.WasmExceptions = Opt.matches(options::OPT_fwasm_exceptions);
-  }
-
-  Opts.ExternCNoUnwind = Args.hasArg(OPT_fexternc_nounwind);
-  Opts.TraditionalCPP = Args.hasArg(OPT_traditional_cpp);
-
-  Opts.RTTI = (Opts.Gold || Opts.CPlusPlus) && !Args.hasArg(OPT_fno_rtti);
-  Opts.RTTIData = Opts.RTTI && !Args.hasArg(OPT_fno_rtti_data);
-=======
->>>>>>> 1dcf6d28
+
   Opts.Blocks = Args.hasArg(OPT_fblocks) || (Opts.OpenCL
     && Opts.OpenCLVersion == 200);
 
@@ -4388,14 +4315,9 @@
   } else {
     // Other LangOpts are only initialized when the input is not AST or LLVM IR.
     // FIXME: Should we really be calling this for an Language::Asm input?
-<<<<<<< HEAD
-    ParseLangArgs(LangOpts, Args, DashX, Res.getTargetOpts(),
-                  Res.getPreprocessorOpts(), Diags);
-
-=======
     Success &= ParseLangArgs(LangOpts, Args, DashX, T,
                              Res.getPreprocessorOpts().Includes, Diags);
->>>>>>> 1dcf6d28
+
     if (Res.getFrontendOpts().ProgramAction == frontend::RewriteObjC)
       LangOpts.ObjCExceptions = 1;
   }
