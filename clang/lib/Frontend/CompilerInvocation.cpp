//===- CompilerInvocation.cpp ---------------------------------------------===//
//
// Part of the LLVM Project, under the Apache License v2.0 with LLVM Exceptions.
// See https://llvm.org/LICENSE.txt for license information.
// SPDX-License-Identifier: Apache-2.0 WITH LLVM-exception
//
//===----------------------------------------------------------------------===//

#include "clang/Frontend/CompilerInvocation.h"
#include "TestModuleFileExtension.h"
#include "clang/Basic/Builtins.h"
#include "clang/Basic/CharInfo.h"
#include "clang/Basic/CodeGenOptions.h"
#include "clang/Basic/CommentOptions.h"
#include "clang/Basic/DebugInfoOptions.h"
#include "clang/Basic/Diagnostic.h"
#include "clang/Basic/DiagnosticOptions.h"
#include "clang/Basic/FileSystemOptions.h"
#include "clang/Basic/LLVM.h"
#include "clang/Basic/LangOptions.h"
#include "clang/Basic/LangStandard.h"
#include "clang/Basic/ObjCRuntime.h"
#include "clang/Basic/Sanitizers.h"
#include "clang/Basic/SourceLocation.h"
#include "clang/Basic/TargetOptions.h"
#include "clang/Basic/Version.h"
#include "clang/Basic/Visibility.h"
#include "clang/Basic/XRayInstr.h"
#include "clang/Config/config.h"
#include "clang/Driver/Driver.h"
#include "clang/Driver/DriverDiagnostic.h"
#include "clang/Driver/Options.h"
#include "clang/Frontend/CommandLineSourceLoc.h"
#include "clang/Frontend/DependencyOutputOptions.h"
#include "clang/Frontend/FrontendDiagnostic.h"
#include "clang/Frontend/FrontendOptions.h"
#include "clang/Frontend/FrontendPluginRegistry.h"
#include "clang/Frontend/MigratorOptions.h"
#include "clang/Frontend/PreprocessorOutputOptions.h"
#include "clang/Frontend/Utils.h"
#include "clang/Lex/HeaderSearchOptions.h"
#include "clang/Lex/PreprocessorOptions.h"
#include "clang/Sema/CodeCompleteOptions.h"
#include "clang/Serialization/ModuleFileExtension.h"
#include "clang/StaticAnalyzer/Core/AnalyzerOptions.h"
#include "llvm/ADT/APInt.h"
#include "llvm/ADT/ArrayRef.h"
#include "llvm/ADT/CachedHashString.h"
#include "llvm/ADT/Hashing.h"
#include "llvm/ADT/None.h"
#include "llvm/ADT/Optional.h"
#include "llvm/ADT/SmallString.h"
#include "llvm/ADT/SmallVector.h"
#include "llvm/ADT/StringRef.h"
#include "llvm/ADT/StringSwitch.h"
#include "llvm/ADT/Triple.h"
#include "llvm/ADT/Twine.h"
#include "llvm/IR/DebugInfoMetadata.h"
#include "llvm/Linker/Linker.h"
#include "llvm/MC/MCTargetOptions.h"
#include "llvm/Option/Arg.h"
#include "llvm/Option/ArgList.h"
#include "llvm/Option/OptSpecifier.h"
#include "llvm/Option/OptTable.h"
#include "llvm/Option/Option.h"
#include "llvm/ProfileData/InstrProfReader.h"
#include "llvm/Support/CodeGen.h"
#include "llvm/Support/Compiler.h"
#include "llvm/Support/Error.h"
#include "llvm/Support/ErrorHandling.h"
#include "llvm/Support/ErrorOr.h"
#include "llvm/Support/FileSystem.h"
#include "llvm/Support/Host.h"
#include "llvm/Support/MathExtras.h"
#include "llvm/Support/MemoryBuffer.h"
#include "llvm/Support/Path.h"
#include "llvm/Support/Process.h"
#include "llvm/Support/Regex.h"
#include "llvm/Support/VersionTuple.h"
#include "llvm/Support/VirtualFileSystem.h"
#include "llvm/Support/raw_ostream.h"
#include "llvm/Target/TargetOptions.h"
#include <algorithm>
#include <atomic>
#include <cassert>
#include <cstddef>
#include <cstring>
#include <memory>
#include <string>
#include <tuple>
#include <utility>
#include <vector>

using namespace clang;
using namespace driver;
using namespace options;
using namespace llvm::opt;

//===----------------------------------------------------------------------===//
// Initialization.
//===----------------------------------------------------------------------===//

CompilerInvocationBase::CompilerInvocationBase()
    : LangOpts(new LangOptions()), TargetOpts(new TargetOptions()),
      DiagnosticOpts(new DiagnosticOptions()),
      HeaderSearchOpts(new HeaderSearchOptions()),
      PreprocessorOpts(new PreprocessorOptions()) {}

CompilerInvocationBase::CompilerInvocationBase(const CompilerInvocationBase &X)
    : LangOpts(new LangOptions(*X.getLangOpts())),
      TargetOpts(new TargetOptions(X.getTargetOpts())),
      DiagnosticOpts(new DiagnosticOptions(X.getDiagnosticOpts())),
      HeaderSearchOpts(new HeaderSearchOptions(X.getHeaderSearchOpts())),
      PreprocessorOpts(new PreprocessorOptions(X.getPreprocessorOpts())) {}

CompilerInvocationBase::~CompilerInvocationBase() = default;

//===----------------------------------------------------------------------===//
// Deserialization (from args)
//===----------------------------------------------------------------------===//

static unsigned getOptimizationLevel(ArgList &Args, InputKind IK,
                                     DiagnosticsEngine &Diags) {
  unsigned DefaultOpt = llvm::CodeGenOpt::None;
  if (IK.getLanguage() == Language::OpenCL && !Args.hasArg(OPT_cl_opt_disable))
    DefaultOpt = llvm::CodeGenOpt::Default;

  if (Arg *A = Args.getLastArg(options::OPT_O_Group)) {
    if (A->getOption().matches(options::OPT_O0))
      return llvm::CodeGenOpt::None;

    if (A->getOption().matches(options::OPT_Ofast))
      return llvm::CodeGenOpt::Aggressive;

    assert(A->getOption().matches(options::OPT_O));

    StringRef S(A->getValue());
    if (S == "s" || S == "z" || S.empty())
      return llvm::CodeGenOpt::Default;

    if (S == "g")
      return llvm::CodeGenOpt::Less;

    return getLastArgIntValue(Args, OPT_O, DefaultOpt, Diags);
  }

  return DefaultOpt;
}

static unsigned getOptimizationLevelSize(ArgList &Args) {
  if (Arg *A = Args.getLastArg(options::OPT_O_Group)) {
    if (A->getOption().matches(options::OPT_O)) {
      switch (A->getValue()[0]) {
      default:
        return 0;
      case 's':
        return 1;
      case 'z':
        return 2;
      }
    }
  }
  return 0;
}

static void addDiagnosticArgs(ArgList &Args, OptSpecifier Group,
                              OptSpecifier GroupWithValue,
                              std::vector<std::string> &Diagnostics) {
  for (auto *A : Args.filtered(Group)) {
    if (A->getOption().getKind() == Option::FlagClass) {
      // The argument is a pure flag (such as OPT_Wall or OPT_Wdeprecated). Add
      // its name (minus the "W" or "R" at the beginning) to the warning list.
      Diagnostics.push_back(A->getOption().getName().drop_front(1));
    } else if (A->getOption().matches(GroupWithValue)) {
      // This is -Wfoo= or -Rfoo=, where foo is the name of the diagnostic group.
      Diagnostics.push_back(A->getOption().getName().drop_front(1).rtrim("=-"));
    } else {
      // Otherwise, add its value (for OPT_W_Joined and similar).
      for (const auto *Arg : A->getValues())
        Diagnostics.emplace_back(Arg);
    }
  }
}

// Parse the Static Analyzer configuration. If \p Diags is set to nullptr,
// it won't verify the input.
static void parseAnalyzerConfigs(AnalyzerOptions &AnOpts,
                                 DiagnosticsEngine *Diags);

static void getAllNoBuiltinFuncValues(ArgList &Args,
                                      std::vector<std::string> &Funcs) {
  SmallVector<const char *, 8> Values;
  for (const auto &Arg : Args) {
    const Option &O = Arg->getOption();
    if (O.matches(options::OPT_fno_builtin_)) {
      const char *FuncName = Arg->getValue();
      if (Builtin::Context::isBuiltinFunc(FuncName))
        Values.push_back(FuncName);
    }
  }
  Funcs.insert(Funcs.end(), Values.begin(), Values.end());
}

static bool ParseAnalyzerArgs(AnalyzerOptions &Opts, ArgList &Args,
                              DiagnosticsEngine &Diags) {
  bool Success = true;
  if (Arg *A = Args.getLastArg(OPT_analyzer_store)) {
    StringRef Name = A->getValue();
    AnalysisStores Value = llvm::StringSwitch<AnalysisStores>(Name)
#define ANALYSIS_STORE(NAME, CMDFLAG, DESC, CREATFN) \
      .Case(CMDFLAG, NAME##Model)
#include "clang/StaticAnalyzer/Core/Analyses.def"
      .Default(NumStores);
    if (Value == NumStores) {
      Diags.Report(diag::err_drv_invalid_value)
        << A->getAsString(Args) << Name;
      Success = false;
    } else {
      Opts.AnalysisStoreOpt = Value;
    }
  }

  if (Arg *A = Args.getLastArg(OPT_analyzer_constraints)) {
    StringRef Name = A->getValue();
    AnalysisConstraints Value = llvm::StringSwitch<AnalysisConstraints>(Name)
#define ANALYSIS_CONSTRAINTS(NAME, CMDFLAG, DESC, CREATFN) \
      .Case(CMDFLAG, NAME##Model)
#include "clang/StaticAnalyzer/Core/Analyses.def"
      .Default(NumConstraints);
    if (Value == NumConstraints) {
      Diags.Report(diag::err_drv_invalid_value)
        << A->getAsString(Args) << Name;
      Success = false;
    } else {
      Opts.AnalysisConstraintsOpt = Value;
    }
  }

  if (Arg *A = Args.getLastArg(OPT_analyzer_output)) {
    StringRef Name = A->getValue();
    AnalysisDiagClients Value = llvm::StringSwitch<AnalysisDiagClients>(Name)
#define ANALYSIS_DIAGNOSTICS(NAME, CMDFLAG, DESC, CREATFN) \
      .Case(CMDFLAG, PD_##NAME)
#include "clang/StaticAnalyzer/Core/Analyses.def"
      .Default(NUM_ANALYSIS_DIAG_CLIENTS);
    if (Value == NUM_ANALYSIS_DIAG_CLIENTS) {
      Diags.Report(diag::err_drv_invalid_value)
        << A->getAsString(Args) << Name;
      Success = false;
    } else {
      Opts.AnalysisDiagOpt = Value;
    }
  }

  if (Arg *A = Args.getLastArg(OPT_analyzer_purge)) {
    StringRef Name = A->getValue();
    AnalysisPurgeMode Value = llvm::StringSwitch<AnalysisPurgeMode>(Name)
#define ANALYSIS_PURGE(NAME, CMDFLAG, DESC) \
      .Case(CMDFLAG, NAME)
#include "clang/StaticAnalyzer/Core/Analyses.def"
      .Default(NumPurgeModes);
    if (Value == NumPurgeModes) {
      Diags.Report(diag::err_drv_invalid_value)
        << A->getAsString(Args) << Name;
      Success = false;
    } else {
      Opts.AnalysisPurgeOpt = Value;
    }
  }

  if (Arg *A = Args.getLastArg(OPT_analyzer_inlining_mode)) {
    StringRef Name = A->getValue();
    AnalysisInliningMode Value = llvm::StringSwitch<AnalysisInliningMode>(Name)
#define ANALYSIS_INLINING_MODE(NAME, CMDFLAG, DESC) \
      .Case(CMDFLAG, NAME)
#include "clang/StaticAnalyzer/Core/Analyses.def"
      .Default(NumInliningModes);
    if (Value == NumInliningModes) {
      Diags.Report(diag::err_drv_invalid_value)
        << A->getAsString(Args) << Name;
      Success = false;
    } else {
      Opts.InliningMode = Value;
    }
  }

  Opts.ShowCheckerHelp = Args.hasArg(OPT_analyzer_checker_help);
  Opts.ShowCheckerHelpAlpha = Args.hasArg(OPT_analyzer_checker_help_alpha);
  Opts.ShowCheckerHelpDeveloper =
      Args.hasArg(OPT_analyzer_checker_help_developer);

  Opts.ShowCheckerOptionList = Args.hasArg(OPT_analyzer_checker_option_help);
  Opts.ShowCheckerOptionAlphaList =
      Args.hasArg(OPT_analyzer_checker_option_help_alpha);
  Opts.ShowCheckerOptionDeveloperList =
      Args.hasArg(OPT_analyzer_checker_option_help_developer);

  Opts.ShowConfigOptionsList = Args.hasArg(OPT_analyzer_config_help);
  Opts.ShowEnabledCheckerList = Args.hasArg(OPT_analyzer_list_enabled_checkers);
  Opts.ShouldEmitErrorsOnInvalidConfigValue =
      /* negated */!llvm::StringSwitch<bool>(
                   Args.getLastArgValue(OPT_analyzer_config_compatibility_mode))
        .Case("true", true)
        .Case("false", false)
        .Default(false);
  Opts.DisableAllChecks = Args.hasArg(OPT_analyzer_disable_all_checks);

  Opts.visualizeExplodedGraphWithGraphViz =
    Args.hasArg(OPT_analyzer_viz_egraph_graphviz);
  Opts.DumpExplodedGraphTo = Args.getLastArgValue(OPT_analyzer_dump_egraph);
  Opts.NoRetryExhausted = Args.hasArg(OPT_analyzer_disable_retry_exhausted);
  Opts.AnalyzerWerror = Args.hasArg(OPT_analyzer_werror);
  Opts.AnalyzeAll = Args.hasArg(OPT_analyzer_opt_analyze_headers);
  Opts.AnalyzerDisplayProgress = Args.hasArg(OPT_analyzer_display_progress);
  Opts.AnalyzeNestedBlocks =
    Args.hasArg(OPT_analyzer_opt_analyze_nested_blocks);
  Opts.AnalyzeSpecificFunction = Args.getLastArgValue(OPT_analyze_function);
  Opts.UnoptimizedCFG = Args.hasArg(OPT_analysis_UnoptimizedCFG);
  Opts.TrimGraph = Args.hasArg(OPT_trim_egraph);
  Opts.maxBlockVisitOnPath =
      getLastArgIntValue(Args, OPT_analyzer_max_loop, 4, Diags);
  Opts.PrintStats = Args.hasArg(OPT_analyzer_stats);
  Opts.InlineMaxStackDepth =
      getLastArgIntValue(Args, OPT_analyzer_inline_max_stack_depth,
                         Opts.InlineMaxStackDepth, Diags);

  Opts.CheckersAndPackages.clear();
  for (const Arg *A :
       Args.filtered(OPT_analyzer_checker, OPT_analyzer_disable_checker)) {
    A->claim();
    bool IsEnabled = A->getOption().getID() == OPT_analyzer_checker;
    // We can have a list of comma separated checker names, e.g:
    // '-analyzer-checker=cocoa,unix'
    StringRef CheckerAndPackageList = A->getValue();
    SmallVector<StringRef, 16> CheckersAndPackages;
    CheckerAndPackageList.split(CheckersAndPackages, ",");
    for (const StringRef CheckerOrPackage : CheckersAndPackages)
      Opts.CheckersAndPackages.emplace_back(CheckerOrPackage, IsEnabled);
  }

  // Go through the analyzer configuration options.
  for (const auto *A : Args.filtered(OPT_analyzer_config)) {

    // We can have a list of comma separated config names, e.g:
    // '-analyzer-config key1=val1,key2=val2'
    StringRef configList = A->getValue();
    SmallVector<StringRef, 4> configVals;
    configList.split(configVals, ",");
    for (const auto &configVal : configVals) {
      StringRef key, val;
      std::tie(key, val) = configVal.split("=");
      if (val.empty()) {
        Diags.Report(SourceLocation(),
                     diag::err_analyzer_config_no_value) << configVal;
        Success = false;
        break;
      }
      if (val.find('=') != StringRef::npos) {
        Diags.Report(SourceLocation(),
                     diag::err_analyzer_config_multiple_values)
          << configVal;
        Success = false;
        break;
      }

      // TODO: Check checker options too, possibly in CheckerRegistry.
      // Leave unknown non-checker configs unclaimed.
      if (!key.contains(":") && Opts.isUnknownAnalyzerConfig(key)) {
        if (Opts.ShouldEmitErrorsOnInvalidConfigValue)
          Diags.Report(diag::err_analyzer_config_unknown) << key;
        continue;
      }

      A->claim();
      Opts.Config[key] = val;
    }
  }

  if (Opts.ShouldEmitErrorsOnInvalidConfigValue)
    parseAnalyzerConfigs(Opts, &Diags);
  else
    parseAnalyzerConfigs(Opts, nullptr);

  llvm::raw_string_ostream os(Opts.FullCompilerInvocation);
  for (unsigned i = 0; i < Args.getNumInputArgStrings(); ++i) {
    if (i != 0)
      os << " ";
    os << Args.getArgString(i);
  }
  os.flush();

  return Success;
}

static StringRef getStringOption(AnalyzerOptions::ConfigTable &Config,
                                 StringRef OptionName, StringRef DefaultVal) {
  return Config.insert({OptionName, DefaultVal}).first->second;
}

static void initOption(AnalyzerOptions::ConfigTable &Config,
                       DiagnosticsEngine *Diags,
                       StringRef &OptionField, StringRef Name,
                       StringRef DefaultVal) {
  // String options may be known to invalid (e.g. if the expected string is a
  // file name, but the file does not exist), those will have to be checked in
  // parseConfigs.
  OptionField = getStringOption(Config, Name, DefaultVal);
}

static void initOption(AnalyzerOptions::ConfigTable &Config,
                       DiagnosticsEngine *Diags,
                       bool &OptionField, StringRef Name, bool DefaultVal) {
  auto PossiblyInvalidVal = llvm::StringSwitch<Optional<bool>>(
                 getStringOption(Config, Name, (DefaultVal ? "true" : "false")))
      .Case("true", true)
      .Case("false", false)
      .Default(None);

  if (!PossiblyInvalidVal) {
    if (Diags)
      Diags->Report(diag::err_analyzer_config_invalid_input)
        << Name << "a boolean";
    else
      OptionField = DefaultVal;
  } else
    OptionField = PossiblyInvalidVal.getValue();
}

static void initOption(AnalyzerOptions::ConfigTable &Config,
                       DiagnosticsEngine *Diags,
                       unsigned &OptionField, StringRef Name,
                       unsigned DefaultVal) {

  OptionField = DefaultVal;
  bool HasFailed = getStringOption(Config, Name, std::to_string(DefaultVal))
                     .getAsInteger(0, OptionField);
  if (Diags && HasFailed)
    Diags->Report(diag::err_analyzer_config_invalid_input)
      << Name << "an unsigned";
}

static void parseAnalyzerConfigs(AnalyzerOptions &AnOpts,
                                 DiagnosticsEngine *Diags) {
  // TODO: There's no need to store the entire configtable, it'd be plenty
  // enough tostore checker options.

#define ANALYZER_OPTION(TYPE, NAME, CMDFLAG, DESC, DEFAULT_VAL)                \
  initOption(AnOpts.Config, Diags, AnOpts.NAME, CMDFLAG, DEFAULT_VAL);

#define ANALYZER_OPTION_DEPENDS_ON_USER_MODE(TYPE, NAME, CMDFLAG, DESC,        \
                                           SHALLOW_VAL, DEEP_VAL)              \
  switch (AnOpts.getUserMode()) {                                              \
  case UMK_Shallow:                                                            \
    initOption(AnOpts.Config, Diags, AnOpts.NAME, CMDFLAG, SHALLOW_VAL);       \
    break;                                                                     \
  case UMK_Deep:                                                               \
    initOption(AnOpts.Config, Diags, AnOpts.NAME, CMDFLAG, DEEP_VAL);          \
    break;                                                                     \
  }                                                                            \

#include "clang/StaticAnalyzer/Core/AnalyzerOptions.def"
#undef ANALYZER_OPTION
#undef ANALYZER_OPTION_DEPENDS_ON_USER_MODE

  // At this point, AnalyzerOptions is configured. Let's validate some options.

  // FIXME: Here we try to validate the silenced checkers or packages are valid.
  // The current approach only validates the registered checkers which does not
  // contain the runtime enabled checkers and optimally we would validate both.
  if (!AnOpts.RawSilencedCheckersAndPackages.empty()) {
    std::vector<StringRef> Checkers =
        AnOpts.getRegisteredCheckers(/*IncludeExperimental=*/true);
    std::vector<StringRef> Packages =
        AnOpts.getRegisteredPackages(/*IncludeExperimental=*/true);

    SmallVector<StringRef, 16> CheckersAndPackages;
    AnOpts.RawSilencedCheckersAndPackages.split(CheckersAndPackages, ";");

    for (const StringRef CheckerOrPackage : CheckersAndPackages) {
      if (Diags) {
        bool IsChecker = CheckerOrPackage.contains('.');
        bool IsValidName =
            IsChecker
                ? llvm::find(Checkers, CheckerOrPackage) != Checkers.end()
                : llvm::find(Packages, CheckerOrPackage) != Packages.end();

        if (!IsValidName)
          Diags->Report(diag::err_unknown_analyzer_checker_or_package)
              << CheckerOrPackage;
      }

      AnOpts.SilencedCheckersAndPackages.emplace_back(CheckerOrPackage);
    }
  }

  if (!Diags)
    return;

  if (AnOpts.ShouldTrackConditionsDebug && !AnOpts.ShouldTrackConditions)
    Diags->Report(diag::err_analyzer_config_invalid_input)
        << "track-conditions-debug" << "'track-conditions' to also be enabled";

  if (!AnOpts.CTUDir.empty() && !llvm::sys::fs::is_directory(AnOpts.CTUDir))
    Diags->Report(diag::err_analyzer_config_invalid_input) << "ctu-dir"
                                                           << "a filename";

  if (!AnOpts.ModelPath.empty() &&
      !llvm::sys::fs::is_directory(AnOpts.ModelPath))
    Diags->Report(diag::err_analyzer_config_invalid_input) << "model-path"
                                                           << "a filename";
}

static bool ParseMigratorArgs(MigratorOptions &Opts, ArgList &Args) {
  Opts.NoNSAllocReallocError = Args.hasArg(OPT_migrator_no_nsalloc_error);
  Opts.NoFinalizeRemoval = Args.hasArg(OPT_migrator_no_finalize_removal);
  return true;
}

static void ParseCommentArgs(CommentOptions &Opts, ArgList &Args) {
  Opts.BlockCommandNames = Args.getAllArgValues(OPT_fcomment_block_commands);
  Opts.ParseAllComments = Args.hasArg(OPT_fparse_all_comments);
}

static StringRef getCodeModel(ArgList &Args, DiagnosticsEngine &Diags) {
  if (Arg *A = Args.getLastArg(OPT_mcode_model)) {
    StringRef Value = A->getValue();
    if (Value == "small" || Value == "kernel" || Value == "medium" ||
        Value == "large" || Value == "tiny")
      return Value;
    Diags.Report(diag::err_drv_invalid_value) << A->getAsString(Args) << Value;
  }
  return "default";
}

static llvm::Reloc::Model getRelocModel(ArgList &Args,
                                        DiagnosticsEngine &Diags) {
  if (Arg *A = Args.getLastArg(OPT_mrelocation_model)) {
    StringRef Value = A->getValue();
    auto RM = llvm::StringSwitch<llvm::Optional<llvm::Reloc::Model>>(Value)
                  .Case("static", llvm::Reloc::Static)
                  .Case("pic", llvm::Reloc::PIC_)
                  .Case("ropi", llvm::Reloc::ROPI)
                  .Case("rwpi", llvm::Reloc::RWPI)
                  .Case("ropi-rwpi", llvm::Reloc::ROPI_RWPI)
                  .Case("dynamic-no-pic", llvm::Reloc::DynamicNoPIC)
                  .Default(None);
    if (RM.hasValue())
      return *RM;
    Diags.Report(diag::err_drv_invalid_value) << A->getAsString(Args) << Value;
  }
  return llvm::Reloc::PIC_;
}

/// Create a new Regex instance out of the string value in \p RpassArg.
/// It returns a pointer to the newly generated Regex instance.
static std::shared_ptr<llvm::Regex>
GenerateOptimizationRemarkRegex(DiagnosticsEngine &Diags, ArgList &Args,
                                Arg *RpassArg) {
  StringRef Val = RpassArg->getValue();
  std::string RegexError;
  std::shared_ptr<llvm::Regex> Pattern = std::make_shared<llvm::Regex>(Val);
  if (!Pattern->isValid(RegexError)) {
    Diags.Report(diag::err_drv_optimization_remark_pattern)
        << RegexError << RpassArg->getAsString(Args);
    Pattern.reset();
  }
  return Pattern;
}

static bool parseDiagnosticLevelMask(StringRef FlagName,
                                     const std::vector<std::string> &Levels,
                                     DiagnosticsEngine *Diags,
                                     DiagnosticLevelMask &M) {
  bool Success = true;
  for (const auto &Level : Levels) {
    DiagnosticLevelMask const PM =
      llvm::StringSwitch<DiagnosticLevelMask>(Level)
        .Case("note",    DiagnosticLevelMask::Note)
        .Case("remark",  DiagnosticLevelMask::Remark)
        .Case("warning", DiagnosticLevelMask::Warning)
        .Case("error",   DiagnosticLevelMask::Error)
        .Default(DiagnosticLevelMask::None);
    if (PM == DiagnosticLevelMask::None) {
      Success = false;
      if (Diags)
        Diags->Report(diag::err_drv_invalid_value) << FlagName << Level;
    }
    M = M | PM;
  }
  return Success;
}

static void parseSanitizerKinds(StringRef FlagName,
                                const std::vector<std::string> &Sanitizers,
                                DiagnosticsEngine &Diags, SanitizerSet &S) {
  for (const auto &Sanitizer : Sanitizers) {
    SanitizerMask K = parseSanitizerValue(Sanitizer, /*AllowGroups=*/false);
    if (K == SanitizerMask())
      Diags.Report(diag::err_drv_invalid_value) << FlagName << Sanitizer;
    else
      S.set(K, true);
  }
}

static void parseXRayInstrumentationBundle(StringRef FlagName, StringRef Bundle,
                                           ArgList &Args, DiagnosticsEngine &D,
                                           XRayInstrSet &S) {
  llvm::SmallVector<StringRef, 2> BundleParts;
  llvm::SplitString(Bundle, BundleParts, ",");
  for (const auto B : BundleParts) {
    auto Mask = parseXRayInstrValue(B);
    if (Mask == XRayInstrKind::None)
      if (B != "none")
        D.Report(diag::err_drv_invalid_value) << FlagName << Bundle;
      else
        S.Mask = Mask;
    else if (Mask == XRayInstrKind::All)
      S.Mask = Mask;
    else
      S.set(Mask, true);
  }
}

// Set the profile kind for fprofile-instrument.
static void setPGOInstrumentor(CodeGenOptions &Opts, ArgList &Args,
                               DiagnosticsEngine &Diags) {
  Arg *A = Args.getLastArg(OPT_fprofile_instrument_EQ);
  if (A == nullptr)
    return;
  StringRef S = A->getValue();
  unsigned I = llvm::StringSwitch<unsigned>(S)
                   .Case("none", CodeGenOptions::ProfileNone)
                   .Case("clang", CodeGenOptions::ProfileClangInstr)
                   .Case("llvm", CodeGenOptions::ProfileIRInstr)
                   .Case("csllvm", CodeGenOptions::ProfileCSIRInstr)
                   .Default(~0U);
  if (I == ~0U) {
    Diags.Report(diag::err_drv_invalid_pgo_instrumentor) << A->getAsString(Args)
                                                         << S;
    return;
  }
  auto Instrumentor = static_cast<CodeGenOptions::ProfileInstrKind>(I);
  Opts.setProfileInstr(Instrumentor);
}

// Set the profile kind using fprofile-instrument-use-path.
static void setPGOUseInstrumentor(CodeGenOptions &Opts,
                                  const Twine &ProfileName) {
  auto ReaderOrErr = llvm::IndexedInstrProfReader::create(ProfileName);
  // In error, return silently and let Clang PGOUse report the error message.
  if (auto E = ReaderOrErr.takeError()) {
    llvm::consumeError(std::move(E));
    Opts.setProfileUse(CodeGenOptions::ProfileClangInstr);
    return;
  }
  std::unique_ptr<llvm::IndexedInstrProfReader> PGOReader =
    std::move(ReaderOrErr.get());
  if (PGOReader->isIRLevelProfile()) {
    if (PGOReader->hasCSIRLevelProfile())
      Opts.setProfileUse(CodeGenOptions::ProfileCSIRInstr);
    else
      Opts.setProfileUse(CodeGenOptions::ProfileIRInstr);
  } else
    Opts.setProfileUse(CodeGenOptions::ProfileClangInstr);
}

static bool ParseCodeGenArgs(CodeGenOptions &Opts, ArgList &Args, InputKind IK,
                             DiagnosticsEngine &Diags,
                             const TargetOptions &TargetOpts,
                             const FrontendOptions &FrontendOpts) {
  bool Success = true;
  llvm::Triple Triple = llvm::Triple(TargetOpts.Triple);

  unsigned OptimizationLevel = getOptimizationLevel(Args, IK, Diags);
  // TODO: This could be done in Driver
  unsigned MaxOptLevel = 3;
  if (OptimizationLevel > MaxOptLevel) {
    // If the optimization level is not supported, fall back on the default
    // optimization
    Diags.Report(diag::warn_drv_optimization_value)
        << Args.getLastArg(OPT_O)->getAsString(Args) << "-O" << MaxOptLevel;
    OptimizationLevel = MaxOptLevel;
  }
  Opts.OptimizationLevel = OptimizationLevel;

  // At O0 we want to fully disable inlining outside of cases marked with
  // 'alwaysinline' that are required for correctness.
  Opts.setInlining((Opts.OptimizationLevel == 0)
                       ? CodeGenOptions::OnlyAlwaysInlining
                       : CodeGenOptions::NormalInlining);
  // Explicit inlining flags can disable some or all inlining even at
  // optimization levels above zero.
  if (Arg *InlineArg = Args.getLastArg(
          options::OPT_finline_functions, options::OPT_finline_hint_functions,
          options::OPT_fno_inline_functions, options::OPT_fno_inline)) {
    if (Opts.OptimizationLevel > 0) {
      const Option &InlineOpt = InlineArg->getOption();
      if (InlineOpt.matches(options::OPT_finline_functions))
        Opts.setInlining(CodeGenOptions::NormalInlining);
      else if (InlineOpt.matches(options::OPT_finline_hint_functions))
        Opts.setInlining(CodeGenOptions::OnlyHintInlining);
      else
        Opts.setInlining(CodeGenOptions::OnlyAlwaysInlining);
    }
  }

  Opts.ExperimentalNewPassManager = Args.hasFlag(
      OPT_fexperimental_new_pass_manager, OPT_fno_experimental_new_pass_manager,
      /* Default */ ENABLE_EXPERIMENTAL_NEW_PASS_MANAGER);

  Opts.DebugPassManager =
      Args.hasFlag(OPT_fdebug_pass_manager, OPT_fno_debug_pass_manager,
                   /* Default */ false);

  if (Arg *A = Args.getLastArg(OPT_fveclib)) {
    StringRef Name = A->getValue();
    if (Name == "Accelerate")
      Opts.setVecLib(CodeGenOptions::Accelerate);
    else if (Name == "MASSV")
      Opts.setVecLib(CodeGenOptions::MASSV);
    else if (Name == "SVML")
      Opts.setVecLib(CodeGenOptions::SVML);
    else if (Name == "none")
      Opts.setVecLib(CodeGenOptions::NoLibrary);
    else
      Diags.Report(diag::err_drv_invalid_value) << A->getAsString(Args) << Name;
  }

  if (Arg *A = Args.getLastArg(OPT_debug_info_kind_EQ)) {
    unsigned Val =
        llvm::StringSwitch<unsigned>(A->getValue())
            .Case("line-tables-only", codegenoptions::DebugLineTablesOnly)
            .Case("line-directives-only", codegenoptions::DebugDirectivesOnly)
            .Case("limited", codegenoptions::LimitedDebugInfo)
            .Case("standalone", codegenoptions::FullDebugInfo)
            .Default(~0U);
    if (Val == ~0U)
      Diags.Report(diag::err_drv_invalid_value) << A->getAsString(Args)
                                                << A->getValue();
    else
      Opts.setDebugInfo(static_cast<codegenoptions::DebugInfoKind>(Val));
  }
  if (Arg *A = Args.getLastArg(OPT_debugger_tuning_EQ)) {
    unsigned Val = llvm::StringSwitch<unsigned>(A->getValue())
                       .Case("gdb", unsigned(llvm::DebuggerKind::GDB))
                       .Case("lldb", unsigned(llvm::DebuggerKind::LLDB))
                       .Case("sce", unsigned(llvm::DebuggerKind::SCE))
                       .Default(~0U);
    if (Val == ~0U)
      Diags.Report(diag::err_drv_invalid_value) << A->getAsString(Args)
                                                << A->getValue();
    else
      Opts.setDebuggerTuning(static_cast<llvm::DebuggerKind>(Val));
  }
  Opts.DwarfVersion = getLastArgIntValue(Args, OPT_dwarf_version_EQ, 0, Diags);
  Opts.DebugColumnInfo = Args.hasArg(OPT_dwarf_column_info);
  Opts.EmitCodeView = Args.hasArg(OPT_gcodeview);
  Opts.CodeViewGHash = Args.hasArg(OPT_gcodeview_ghash);
  Opts.MacroDebugInfo = Args.hasArg(OPT_debug_info_macro);
  Opts.WholeProgramVTables = Args.hasArg(OPT_fwhole_program_vtables);
  Opts.LTOVisibilityPublicStd = Args.hasArg(OPT_flto_visibility_public_std);
  Opts.SplitDwarfFile = Args.getLastArgValue(OPT_split_dwarf_file);
  Opts.SplitDwarfOutput = Args.getLastArgValue(OPT_split_dwarf_output);
  Opts.SplitDwarfInlining = !Args.hasArg(OPT_fno_split_dwarf_inlining);
  Opts.DebugTypeExtRefs = Args.hasArg(OPT_dwarf_ext_refs);
  Opts.DebugExplicitImport = Args.hasArg(OPT_dwarf_explicit_import);
  Opts.DebugFwdTemplateParams = Args.hasArg(OPT_debug_forward_template_params);
  Opts.EmbedSource = Args.hasArg(OPT_gembed_source);

  for (const auto &Arg : Args.getAllArgValues(OPT_fdebug_prefix_map_EQ))
    Opts.DebugPrefixMap.insert(StringRef(Arg).split('='));

  if (const Arg *A =
          Args.getLastArg(OPT_emit_llvm_uselists, OPT_no_emit_llvm_uselists))
    Opts.EmitLLVMUseLists = A->getOption().getID() == OPT_emit_llvm_uselists;

  Opts.DisableLLVMPasses = Args.hasArg(OPT_disable_llvm_passes);
  Opts.DisableLifetimeMarkers = Args.hasArg(OPT_disable_lifetimemarkers);

  llvm::Triple T(TargetOpts.Triple);
  llvm::Triple::ArchType Arch = T.getArch();
  if (Opts.OptimizationLevel > 0 &&
      (Arch == llvm::Triple::x86 || Arch == llvm::Triple::x86_64))
    Opts.EnableDebugEntryValues = Args.hasArg(OPT_femit_debug_entry_values);

  Opts.DisableO0ImplyOptNone = Args.hasArg(OPT_disable_O0_optnone);
  Opts.DisableRedZone = Args.hasArg(OPT_disable_red_zone);
  Opts.IndirectTlsSegRefs = Args.hasArg(OPT_mno_tls_direct_seg_refs);
  Opts.ForbidGuardVariables = Args.hasArg(OPT_fforbid_guard_variables);
  Opts.UseRegisterSizedBitfieldAccess = Args.hasArg(
    OPT_fuse_register_sized_bitfield_access);
  Opts.RelaxedAliasing = Args.hasArg(OPT_relaxed_aliasing);
  Opts.StructPathTBAA = !Args.hasArg(OPT_no_struct_path_tbaa);
  Opts.NewStructPathTBAA = !Args.hasArg(OPT_no_struct_path_tbaa) &&
                           Args.hasArg(OPT_new_struct_path_tbaa);
  Opts.FineGrainedBitfieldAccesses =
      Args.hasFlag(OPT_ffine_grained_bitfield_accesses,
                   OPT_fno_fine_grained_bitfield_accesses, false);
  Opts.DwarfDebugFlags = Args.getLastArgValue(OPT_dwarf_debug_flags);
  Opts.RecordCommandLine = Args.getLastArgValue(OPT_record_command_line);
  Opts.MergeAllConstants = Args.hasArg(OPT_fmerge_all_constants);
  Opts.NoCommon = Args.hasArg(OPT_fno_common);
  Opts.NoImplicitFloat = Args.hasArg(OPT_no_implicit_float);
  Opts.OptimizeSize = getOptimizationLevelSize(Args);
  Opts.SimplifyLibCalls = !(Args.hasArg(OPT_fno_builtin) ||
                            Args.hasArg(OPT_ffreestanding));
  if (Opts.SimplifyLibCalls)
    getAllNoBuiltinFuncValues(Args, Opts.NoBuiltinFuncs);
  Opts.UnrollLoops =
      Args.hasFlag(OPT_funroll_loops, OPT_fno_unroll_loops,
                   (Opts.OptimizationLevel > 1));
  Opts.RerollLoops = Args.hasArg(OPT_freroll_loops);

  Opts.DisableIntegratedAS = Args.hasArg(OPT_fno_integrated_as);
  Opts.Autolink = !Args.hasArg(OPT_fno_autolink);
  Opts.SampleProfileFile = Args.getLastArgValue(OPT_fprofile_sample_use_EQ);
  Opts.DebugInfoForProfiling = Args.hasFlag(
      OPT_fdebug_info_for_profiling, OPT_fno_debug_info_for_profiling, false);
  Opts.DebugNameTable = static_cast<unsigned>(
      Args.hasArg(OPT_ggnu_pubnames)
          ? llvm::DICompileUnit::DebugNameTableKind::GNU
          : Args.hasArg(OPT_gpubnames)
                ? llvm::DICompileUnit::DebugNameTableKind::Default
                : llvm::DICompileUnit::DebugNameTableKind::None);
  Opts.DebugRangesBaseAddress = Args.hasArg(OPT_fdebug_ranges_base_address);

  setPGOInstrumentor(Opts, Args, Diags);
  Opts.InstrProfileOutput =
      Args.getLastArgValue(OPT_fprofile_instrument_path_EQ);
  Opts.ProfileInstrumentUsePath =
      Args.getLastArgValue(OPT_fprofile_instrument_use_path_EQ);
  if (!Opts.ProfileInstrumentUsePath.empty())
    setPGOUseInstrumentor(Opts, Opts.ProfileInstrumentUsePath);
  Opts.ProfileRemappingFile =
      Args.getLastArgValue(OPT_fprofile_remapping_file_EQ);
  if (!Opts.ProfileRemappingFile.empty() && !Opts.ExperimentalNewPassManager) {
    Diags.Report(diag::err_drv_argument_only_allowed_with)
      << Args.getLastArg(OPT_fprofile_remapping_file_EQ)->getAsString(Args)
      << "-fexperimental-new-pass-manager";
  }

  Opts.CoverageMapping =
      Args.hasFlag(OPT_fcoverage_mapping, OPT_fno_coverage_mapping, false);
  Opts.DumpCoverageMapping = Args.hasArg(OPT_dump_coverage_mapping);
  Opts.AsmVerbose = Args.hasArg(OPT_masm_verbose);
  Opts.PreserveAsmComments = !Args.hasArg(OPT_fno_preserve_as_comments);
  Opts.AssumeSaneOperatorNew = !Args.hasArg(OPT_fno_assume_sane_operator_new);
  Opts.ObjCAutoRefCountExceptions = Args.hasArg(OPT_fobjc_arc_exceptions);
  Opts.CXAAtExit = !Args.hasArg(OPT_fno_use_cxa_atexit);
  Opts.RegisterGlobalDtorsWithAtExit =
      Args.hasArg(OPT_fregister_global_dtors_with_atexit);
  Opts.CXXCtorDtorAliases = Args.hasArg(OPT_mconstructor_aliases);
  Opts.CodeModel = TargetOpts.CodeModel;
  Opts.DebugPass = Args.getLastArgValue(OPT_mdebug_pass);

  // Handle -mframe-pointer option.
  if (Arg *A = Args.getLastArg(OPT_mframe_pointer_EQ)) {
    CodeGenOptions::FramePointerKind FP;
    StringRef Name = A->getValue();
    bool ValidFP = true;
    if (Name == "none")
      FP = CodeGenOptions::FramePointerKind::None;
    else if (Name == "non-leaf")
      FP = CodeGenOptions::FramePointerKind::NonLeaf;
    else if (Name == "all")
      FP = CodeGenOptions::FramePointerKind::All;
    else {
      Diags.Report(diag::err_drv_invalid_value) << A->getAsString(Args) << Name;
      Success = false;
      ValidFP = false;
    }
    if (ValidFP)
      Opts.setFramePointer(FP);
  }

  // -pg may override -mframe-pointer
  // TODO: This should be merged into getFramePointerKind in Clang.cpp.
  if (Args.hasArg(OPT_pg))
    Opts.setFramePointer(CodeGenOptions::FramePointerKind::All);

  Opts.DisableFree = Args.hasArg(OPT_disable_free);
  Opts.DiscardValueNames = Args.hasArg(OPT_discard_value_names);
  Opts.DisableTailCalls = Args.hasArg(OPT_mdisable_tail_calls);
  Opts.NoEscapingBlockTailCalls =
      Args.hasArg(OPT_fno_escaping_block_tail_calls);
  Opts.FloatABI = Args.getLastArgValue(OPT_mfloat_abi);
  Opts.LessPreciseFPMAD = Args.hasArg(OPT_cl_mad_enable) ||
                          Args.hasArg(OPT_cl_unsafe_math_optimizations) ||
                          Args.hasArg(OPT_cl_fast_relaxed_math);
  Opts.LimitFloatPrecision = Args.getLastArgValue(OPT_mlimit_float_precision);
  Opts.NoInfsFPMath = (Args.hasArg(OPT_menable_no_infinities) ||
                       Args.hasArg(OPT_cl_finite_math_only) ||
                       Args.hasArg(OPT_cl_fast_relaxed_math));
  Opts.NoNaNsFPMath = (Args.hasArg(OPT_menable_no_nans) ||
                       Args.hasArg(OPT_cl_unsafe_math_optimizations) ||
                       Args.hasArg(OPT_cl_finite_math_only) ||
                       Args.hasArg(OPT_cl_fast_relaxed_math));
  Opts.NoSignedZeros = (Args.hasArg(OPT_fno_signed_zeros) ||
                        Args.hasArg(OPT_cl_no_signed_zeros) ||
                        Args.hasArg(OPT_cl_unsafe_math_optimizations) ||
                        Args.hasArg(OPT_cl_fast_relaxed_math));
  Opts.Reassociate = Args.hasArg(OPT_mreassociate);
  Opts.FlushDenorm = Args.hasArg(OPT_cl_denorms_are_zero) ||
                     (Args.hasArg(OPT_fcuda_is_device) &&
                      Args.hasArg(OPT_fcuda_flush_denormals_to_zero));
  Opts.CorrectlyRoundedDivSqrt =
      Args.hasArg(OPT_cl_fp32_correctly_rounded_divide_sqrt);
  Opts.UniformWGSize =
      Args.hasArg(OPT_cl_uniform_work_group_size);
  Opts.Reciprocals = Args.getAllArgValues(OPT_mrecip_EQ);
  Opts.ReciprocalMath = Args.hasArg(OPT_freciprocal_math);
  Opts.NoTrappingMath = Args.hasArg(OPT_fno_trapping_math);
  Opts.StrictFloatCastOverflow =
      !Args.hasArg(OPT_fno_strict_float_cast_overflow);

  Opts.NoZeroInitializedInBSS = Args.hasArg(OPT_mno_zero_initialized_in_bss);
  Opts.NumRegisterParameters = getLastArgIntValue(Args, OPT_mregparm, 0, Diags);
  Opts.NoExecStack = Args.hasArg(OPT_mno_exec_stack);
  Opts.FatalWarnings = Args.hasArg(OPT_massembler_fatal_warnings);
  Opts.NoWarn = Args.hasArg(OPT_massembler_no_warn);
  Opts.EnableSegmentedStacks = Args.hasArg(OPT_split_stacks);
  Opts.RelaxAll = Args.hasArg(OPT_mrelax_all);
  Opts.IncrementalLinkerCompatible =
      Args.hasArg(OPT_mincremental_linker_compatible);
  Opts.PIECopyRelocations =
      Args.hasArg(OPT_mpie_copy_relocations);
  Opts.NoPLT = Args.hasArg(OPT_fno_plt);
  Opts.SaveTempLabels = Args.hasArg(OPT_msave_temp_labels);
  Opts.NoDwarfDirectoryAsm = Args.hasArg(OPT_fno_dwarf_directory_asm);
  Opts.SoftFloat = Args.hasArg(OPT_msoft_float);
  Opts.StrictEnums = Args.hasArg(OPT_fstrict_enums);
  Opts.StrictReturn = !Args.hasArg(OPT_fno_strict_return);
  Opts.StrictVTablePointers = Args.hasArg(OPT_fstrict_vtable_pointers);
  Opts.ForceEmitVTables = Args.hasArg(OPT_fforce_emit_vtables);
  Opts.UnsafeFPMath = Args.hasArg(OPT_menable_unsafe_fp_math) ||
                      Args.hasArg(OPT_cl_unsafe_math_optimizations) ||
                      Args.hasArg(OPT_cl_fast_relaxed_math);
  Opts.UnwindTables = Args.hasArg(OPT_munwind_tables);
  Opts.RelocationModel = getRelocModel(Args, Diags);
  Opts.ThreadModel = Args.getLastArgValue(OPT_mthread_model, "posix");
  if (Opts.ThreadModel != "posix" && Opts.ThreadModel != "single")
    Diags.Report(diag::err_drv_invalid_value)
        << Args.getLastArg(OPT_mthread_model)->getAsString(Args)
        << Opts.ThreadModel;
  Opts.TrapFuncName = Args.getLastArgValue(OPT_ftrap_function_EQ);
  Opts.UseInitArray = Args.hasArg(OPT_fuse_init_array);

  Opts.FunctionSections = Args.hasFlag(OPT_ffunction_sections,
                                       OPT_fno_function_sections, false);
  Opts.DataSections = Args.hasFlag(OPT_fdata_sections,
                                   OPT_fno_data_sections, false);
  Opts.StackSizeSection =
      Args.hasFlag(OPT_fstack_size_section, OPT_fno_stack_size_section, false);
  Opts.UniqueSectionNames = Args.hasFlag(OPT_funique_section_names,
                                         OPT_fno_unique_section_names, true);

  Opts.MergeFunctions = Args.hasArg(OPT_fmerge_functions);

  Opts.NoUseJumpTables = Args.hasArg(OPT_fno_jump_tables);

  Opts.NullPointerIsValid = Args.hasArg(OPT_fno_delete_null_pointer_checks);

  Opts.ProfileSampleAccurate = Args.hasArg(OPT_fprofile_sample_accurate);

  Opts.PrepareForLTO = Args.hasArg(OPT_flto, OPT_flto_EQ);
  Opts.PrepareForThinLTO = false;
  if (Arg *A = Args.getLastArg(OPT_flto_EQ)) {
    StringRef S = A->getValue();
    if (S == "thin")
      Opts.PrepareForThinLTO = true;
    else if (S != "full")
      Diags.Report(diag::err_drv_invalid_value) << A->getAsString(Args) << S;
  }
  Opts.LTOUnit = Args.hasFlag(OPT_flto_unit, OPT_fno_lto_unit, false);
  Opts.EnableSplitLTOUnit = Args.hasArg(OPT_fsplit_lto_unit);
  if (Arg *A = Args.getLastArg(OPT_fthinlto_index_EQ)) {
    if (IK.getLanguage() != Language::LLVM_IR)
      Diags.Report(diag::err_drv_argument_only_allowed_with)
          << A->getAsString(Args) << "-x ir";
    Opts.ThinLTOIndexFile = Args.getLastArgValue(OPT_fthinlto_index_EQ);
  }
  if (Arg *A = Args.getLastArg(OPT_save_temps_EQ))
    Opts.SaveTempsFilePrefix =
        llvm::StringSwitch<std::string>(A->getValue())
            .Case("obj", FrontendOpts.OutputFile)
            .Default(llvm::sys::path::filename(FrontendOpts.OutputFile).str());

  Opts.ThinLinkBitcodeFile = Args.getLastArgValue(OPT_fthin_link_bitcode_EQ);

  Opts.MSVolatile = Args.hasArg(OPT_fms_volatile);

  Opts.VectorizeLoop = Args.hasArg(OPT_vectorize_loops);
  Opts.VectorizeSLP = Args.hasArg(OPT_vectorize_slp);

  Opts.PreferVectorWidth = Args.getLastArgValue(OPT_mprefer_vector_width_EQ);

  Opts.MainFileName = Args.getLastArgValue(OPT_main_file_name);
  Opts.VerifyModule = !Args.hasArg(OPT_disable_llvm_verifier);

  Opts.ControlFlowGuard = Args.hasArg(OPT_cfguard);

  Opts.DisableGCov = Args.hasArg(OPT_test_coverage);
  Opts.EmitGcovArcs = Args.hasArg(OPT_femit_coverage_data);
  Opts.EmitGcovNotes = Args.hasArg(OPT_femit_coverage_notes);
  if (Opts.EmitGcovArcs || Opts.EmitGcovNotes) {
    Opts.CoverageDataFile = Args.getLastArgValue(OPT_coverage_data_file);
    Opts.CoverageNotesFile = Args.getLastArgValue(OPT_coverage_notes_file);
    Opts.CoverageExtraChecksum = Args.hasArg(OPT_coverage_cfg_checksum);
    Opts.CoverageNoFunctionNamesInData =
        Args.hasArg(OPT_coverage_no_function_names_in_data);
    Opts.ProfileFilterFiles =
        Args.getLastArgValue(OPT_fprofile_filter_files_EQ);
    Opts.ProfileExcludeFiles =
        Args.getLastArgValue(OPT_fprofile_exclude_files_EQ);
    Opts.CoverageExitBlockBeforeBody =
        Args.hasArg(OPT_coverage_exit_block_before_body);
    if (Args.hasArg(OPT_coverage_version_EQ)) {
      StringRef CoverageVersion = Args.getLastArgValue(OPT_coverage_version_EQ);
      if (CoverageVersion.size() != 4) {
        Diags.Report(diag::err_drv_invalid_value)
            << Args.getLastArg(OPT_coverage_version_EQ)->getAsString(Args)
            << CoverageVersion;
      } else {
        memcpy(Opts.CoverageVersion, CoverageVersion.data(), 4);
      }
    }
  }
  // Handle -fembed-bitcode option.
  if (Arg *A = Args.getLastArg(OPT_fembed_bitcode_EQ)) {
    StringRef Name = A->getValue();
    unsigned Model = llvm::StringSwitch<unsigned>(Name)
        .Case("off", CodeGenOptions::Embed_Off)
        .Case("all", CodeGenOptions::Embed_All)
        .Case("bitcode", CodeGenOptions::Embed_Bitcode)
        .Case("marker", CodeGenOptions::Embed_Marker)
        .Default(~0U);
    if (Model == ~0U) {
      Diags.Report(diag::err_drv_invalid_value) << A->getAsString(Args) << Name;
      Success = false;
    } else
      Opts.setEmbedBitcode(
          static_cast<CodeGenOptions::EmbedBitcodeKind>(Model));
  }
  // FIXME: For backend options that are not yet recorded as function
  // attributes in the IR, keep track of them so we can embed them in a
  // separate data section and use them when building the bitcode.
  if (Opts.getEmbedBitcode() == CodeGenOptions::Embed_All) {
    for (const auto &A : Args) {
      // Do not encode output and input.
      if (A->getOption().getID() == options::OPT_o ||
          A->getOption().getID() == options::OPT_INPUT ||
          A->getOption().getID() == options::OPT_x ||
          A->getOption().getID() == options::OPT_fembed_bitcode ||
          (A->getOption().getGroup().isValid() &&
           A->getOption().getGroup().getID() == options::OPT_W_Group))
        continue;
      ArgStringList ASL;
      A->render(Args, ASL);
      for (const auto &arg : ASL) {
        StringRef ArgStr(arg);
        Opts.CmdArgs.insert(Opts.CmdArgs.end(), ArgStr.begin(), ArgStr.end());
        // using \00 to separate each commandline options.
        Opts.CmdArgs.push_back('\0');
      }
    }
  }

  Opts.PreserveVec3Type = Args.hasArg(OPT_fpreserve_vec3_type);
  Opts.InstrumentFunctions = Args.hasArg(OPT_finstrument_functions);
  Opts.InstrumentFunctionsAfterInlining =
      Args.hasArg(OPT_finstrument_functions_after_inlining);
  Opts.InstrumentFunctionEntryBare =
      Args.hasArg(OPT_finstrument_function_entry_bare);

  Opts.XRayInstrumentFunctions =
      Args.hasArg(OPT_fxray_instrument);
  Opts.XRayAlwaysEmitCustomEvents =
      Args.hasArg(OPT_fxray_always_emit_customevents);
  Opts.XRayAlwaysEmitTypedEvents =
      Args.hasArg(OPT_fxray_always_emit_typedevents);
  Opts.XRayInstructionThreshold =
      getLastArgIntValue(Args, OPT_fxray_instruction_threshold_EQ, 200, Diags);

  auto XRayInstrBundles =
      Args.getAllArgValues(OPT_fxray_instrumentation_bundle);
  if (XRayInstrBundles.empty())
    Opts.XRayInstrumentationBundle.Mask = XRayInstrKind::All;
  else
    for (const auto &A : XRayInstrBundles)
      parseXRayInstrumentationBundle("-fxray-instrumentation-bundle=", A, Args,
                                     Diags, Opts.XRayInstrumentationBundle);

  Opts.InstrumentForProfiling = Args.hasArg(OPT_pg);
  Opts.CallFEntry = Args.hasArg(OPT_mfentry);
  Opts.EmitOpenCLArgMetadata = Args.hasArg(OPT_cl_kernel_arg_info);

  if (const Arg *A = Args.getLastArg(OPT_fcf_protection_EQ)) {
    StringRef Name = A->getValue();
    if (Name == "full") {
      Opts.CFProtectionReturn = 1;
      Opts.CFProtectionBranch = 1;
    } else if (Name == "return")
      Opts.CFProtectionReturn = 1;
    else if (Name == "branch")
      Opts.CFProtectionBranch = 1;
    else if (Name != "none") {
      Diags.Report(diag::err_drv_invalid_value) << A->getAsString(Args) << Name;
      Success = false;
    }
  }

  if (const Arg *A = Args.getLastArg(OPT_compress_debug_sections,
                                     OPT_compress_debug_sections_EQ)) {
    if (A->getOption().getID() == OPT_compress_debug_sections) {
      // TODO: be more clever about the compression type auto-detection
      Opts.setCompressDebugSections(llvm::DebugCompressionType::GNU);
    } else {
      auto DCT = llvm::StringSwitch<llvm::DebugCompressionType>(A->getValue())
                     .Case("none", llvm::DebugCompressionType::None)
                     .Case("zlib", llvm::DebugCompressionType::Z)
                     .Case("zlib-gnu", llvm::DebugCompressionType::GNU)
                     .Default(llvm::DebugCompressionType::None);
      Opts.setCompressDebugSections(DCT);
    }
  }

  Opts.RelaxELFRelocations = Args.hasArg(OPT_mrelax_relocations);
  Opts.DebugCompilationDir = Args.getLastArgValue(OPT_fdebug_compilation_dir);
  for (auto *A :
       Args.filtered(OPT_mlink_bitcode_file, OPT_mlink_builtin_bitcode)) {
    CodeGenOptions::BitcodeFileToLink F;
    F.Filename = A->getValue();
    if (A->getOption().matches(OPT_mlink_builtin_bitcode)) {
      F.LinkFlags = llvm::Linker::Flags::LinkOnlyNeeded;
      // When linking CUDA bitcode, propagate function attributes so that
      // e.g. libdevice gets fast-math attrs if we're building with fast-math.
      F.PropagateAttrs = true;
      F.Internalize = true;
    }
    Opts.LinkBitcodeFiles.push_back(F);
  }
  Opts.SanitizeCoverageType =
      getLastArgIntValue(Args, OPT_fsanitize_coverage_type, 0, Diags);
  Opts.SanitizeCoverageIndirectCalls =
      Args.hasArg(OPT_fsanitize_coverage_indirect_calls);
  Opts.SanitizeCoverageTraceBB = Args.hasArg(OPT_fsanitize_coverage_trace_bb);
  Opts.SanitizeCoverageTraceCmp = Args.hasArg(OPT_fsanitize_coverage_trace_cmp);
  Opts.SanitizeCoverageTraceDiv = Args.hasArg(OPT_fsanitize_coverage_trace_div);
  Opts.SanitizeCoverageTraceGep = Args.hasArg(OPT_fsanitize_coverage_trace_gep);
  Opts.SanitizeCoverage8bitCounters =
      Args.hasArg(OPT_fsanitize_coverage_8bit_counters);
  Opts.SanitizeCoverageTracePC = Args.hasArg(OPT_fsanitize_coverage_trace_pc);
  Opts.SanitizeCoverageTracePCGuard =
      Args.hasArg(OPT_fsanitize_coverage_trace_pc_guard);
  Opts.SanitizeCoverageNoPrune = Args.hasArg(OPT_fsanitize_coverage_no_prune);
  Opts.SanitizeCoverageInline8bitCounters =
      Args.hasArg(OPT_fsanitize_coverage_inline_8bit_counters);
  Opts.SanitizeCoveragePCTable = Args.hasArg(OPT_fsanitize_coverage_pc_table);
  Opts.SanitizeCoverageStackDepth =
      Args.hasArg(OPT_fsanitize_coverage_stack_depth);
  Opts.SanitizeMemoryTrackOrigins =
      getLastArgIntValue(Args, OPT_fsanitize_memory_track_origins_EQ, 0, Diags);
  Opts.SanitizeMemoryUseAfterDtor =
      Args.hasFlag(OPT_fsanitize_memory_use_after_dtor,
                   OPT_fno_sanitize_memory_use_after_dtor,
                   false);
  Opts.SanitizeMinimalRuntime = Args.hasArg(OPT_fsanitize_minimal_runtime);
  Opts.SanitizeCfiCrossDso = Args.hasArg(OPT_fsanitize_cfi_cross_dso);
  Opts.SanitizeCfiICallGeneralizePointers =
      Args.hasArg(OPT_fsanitize_cfi_icall_generalize_pointers);
  Opts.SanitizeCfiCanonicalJumpTables =
      Args.hasArg(OPT_fsanitize_cfi_canonical_jump_tables);
  Opts.SanitizeStats = Args.hasArg(OPT_fsanitize_stats);
  if (Arg *A = Args.getLastArg(
          OPT_fsanitize_address_poison_custom_array_cookie,
          OPT_fno_sanitize_address_poison_custom_array_cookie)) {
    Opts.SanitizeAddressPoisonCustomArrayCookie =
        A->getOption().getID() ==
        OPT_fsanitize_address_poison_custom_array_cookie;
  }
  if (Arg *A = Args.getLastArg(OPT_fsanitize_address_use_after_scope,
                               OPT_fno_sanitize_address_use_after_scope)) {
    Opts.SanitizeAddressUseAfterScope =
        A->getOption().getID() == OPT_fsanitize_address_use_after_scope;
  }
  Opts.SanitizeAddressGlobalsDeadStripping =
      Args.hasArg(OPT_fsanitize_address_globals_dead_stripping);
  if (Arg *A = Args.getLastArg(OPT_fsanitize_address_use_odr_indicator,
                               OPT_fno_sanitize_address_use_odr_indicator)) {
    Opts.SanitizeAddressUseOdrIndicator =
        A->getOption().getID() == OPT_fsanitize_address_use_odr_indicator;
  }
  Opts.SSPBufferSize =
      getLastArgIntValue(Args, OPT_stack_protector_buffer_size, 8, Diags);
  Opts.StackRealignment = Args.hasArg(OPT_mstackrealign);
  if (Arg *A = Args.getLastArg(OPT_mstack_alignment)) {
    StringRef Val = A->getValue();
    unsigned StackAlignment = Opts.StackAlignment;
    Val.getAsInteger(10, StackAlignment);
    Opts.StackAlignment = StackAlignment;
  }

  if (Arg *A = Args.getLastArg(OPT_mstack_probe_size)) {
    StringRef Val = A->getValue();
    unsigned StackProbeSize = Opts.StackProbeSize;
    Val.getAsInteger(0, StackProbeSize);
    Opts.StackProbeSize = StackProbeSize;
  }

  Opts.NoStackArgProbe = Args.hasArg(OPT_mno_stack_arg_probe);

  if (Arg *A = Args.getLastArg(OPT_fobjc_dispatch_method_EQ)) {
    StringRef Name = A->getValue();
    unsigned Method = llvm::StringSwitch<unsigned>(Name)
      .Case("legacy", CodeGenOptions::Legacy)
      .Case("non-legacy", CodeGenOptions::NonLegacy)
      .Case("mixed", CodeGenOptions::Mixed)
      .Default(~0U);
    if (Method == ~0U) {
      Diags.Report(diag::err_drv_invalid_value) << A->getAsString(Args) << Name;
      Success = false;
    } else {
      Opts.setObjCDispatchMethod(
        static_cast<CodeGenOptions::ObjCDispatchMethodKind>(Method));
    }
  }


  if (Args.hasArg(OPT_fno_objc_convert_messages_to_runtime_calls))
    Opts.ObjCConvertMessagesToRuntimeCalls = 0;

  if (Args.getLastArg(OPT_femulated_tls) ||
      Args.getLastArg(OPT_fno_emulated_tls)) {
    Opts.ExplicitEmulatedTLS = true;
    Opts.EmulatedTLS =
        Args.hasFlag(OPT_femulated_tls, OPT_fno_emulated_tls, false);
  }

  if (Arg *A = Args.getLastArg(OPT_ftlsmodel_EQ)) {
    StringRef Name = A->getValue();
    unsigned Model = llvm::StringSwitch<unsigned>(Name)
        .Case("global-dynamic", CodeGenOptions::GeneralDynamicTLSModel)
        .Case("local-dynamic", CodeGenOptions::LocalDynamicTLSModel)
        .Case("initial-exec", CodeGenOptions::InitialExecTLSModel)
        .Case("local-exec", CodeGenOptions::LocalExecTLSModel)
        .Default(~0U);
    if (Model == ~0U) {
      Diags.Report(diag::err_drv_invalid_value) << A->getAsString(Args) << Name;
      Success = false;
    } else {
      Opts.setDefaultTLSModel(static_cast<CodeGenOptions::TLSModel>(Model));
    }
  }

  if (Arg *A = Args.getLastArg(OPT_fdenormal_fp_math_EQ)) {
    StringRef Val = A->getValue();
    if (Val == "ieee")
      Opts.FPDenormalMode = "ieee";
    else if (Val == "preserve-sign")
      Opts.FPDenormalMode = "preserve-sign";
    else if (Val == "positive-zero")
      Opts.FPDenormalMode = "positive-zero";
    else
      Diags.Report(diag::err_drv_invalid_value) << A->getAsString(Args) << Val;
  }

  if (Arg *A = Args.getLastArg(OPT_fpcc_struct_return, OPT_freg_struct_return)) {
    if (A->getOption().matches(OPT_fpcc_struct_return)) {
      Opts.setStructReturnConvention(CodeGenOptions::SRCK_OnStack);
    } else {
      assert(A->getOption().matches(OPT_freg_struct_return));
      Opts.setStructReturnConvention(CodeGenOptions::SRCK_InRegs);
    }
  }

  Opts.DependentLibraries = Args.getAllArgValues(OPT_dependent_lib);
  Opts.LinkerOptions = Args.getAllArgValues(OPT_linker_option);
  bool NeedLocTracking = false;

  Opts.OptRecordFile = Args.getLastArgValue(OPT_opt_record_file);
  if (!Opts.OptRecordFile.empty())
    NeedLocTracking = true;

  if (Arg *A = Args.getLastArg(OPT_opt_record_passes)) {
    Opts.OptRecordPasses = A->getValue();
    NeedLocTracking = true;
  }

  if (Arg *A = Args.getLastArg(OPT_opt_record_format)) {
    Opts.OptRecordFormat = A->getValue();
    NeedLocTracking = true;
  }

  if (Arg *A = Args.getLastArg(OPT_Rpass_EQ)) {
    Opts.OptimizationRemarkPattern =
        GenerateOptimizationRemarkRegex(Diags, Args, A);
    NeedLocTracking = true;
  }

  if (Arg *A = Args.getLastArg(OPT_Rpass_missed_EQ)) {
    Opts.OptimizationRemarkMissedPattern =
        GenerateOptimizationRemarkRegex(Diags, Args, A);
    NeedLocTracking = true;
  }

  if (Arg *A = Args.getLastArg(OPT_Rpass_analysis_EQ)) {
    Opts.OptimizationRemarkAnalysisPattern =
        GenerateOptimizationRemarkRegex(Diags, Args, A);
    NeedLocTracking = true;
  }

  Opts.DiagnosticsWithHotness =
      Args.hasArg(options::OPT_fdiagnostics_show_hotness);
  bool UsingSampleProfile = !Opts.SampleProfileFile.empty();
  bool UsingProfile = UsingSampleProfile ||
      (Opts.getProfileUse() != CodeGenOptions::ProfileNone);

  if (Opts.DiagnosticsWithHotness && !UsingProfile &&
      // An IR file will contain PGO as metadata
      IK.getLanguage() != Language::LLVM_IR)
    Diags.Report(diag::warn_drv_diagnostics_hotness_requires_pgo)
        << "-fdiagnostics-show-hotness";

  Opts.DiagnosticsHotnessThreshold = getLastArgUInt64Value(
      Args, options::OPT_fdiagnostics_hotness_threshold_EQ, 0);
  if (Opts.DiagnosticsHotnessThreshold > 0 && !UsingProfile)
    Diags.Report(diag::warn_drv_diagnostics_hotness_requires_pgo)
        << "-fdiagnostics-hotness-threshold=";

  // If the user requested to use a sample profile for PGO, then the
  // backend will need to track source location information so the profile
  // can be incorporated into the IR.
  if (UsingSampleProfile)
    NeedLocTracking = true;

  // If the user requested a flag that requires source locations available in
  // the backend, make sure that the backend tracks source location information.
  if (NeedLocTracking && Opts.getDebugInfo() == codegenoptions::NoDebugInfo)
    Opts.setDebugInfo(codegenoptions::LocTrackingOnly);

  Opts.RewriteMapFiles = Args.getAllArgValues(OPT_frewrite_map_file);

  // Parse -fsanitize-recover= arguments.
  // FIXME: Report unrecoverable sanitizers incorrectly specified here.
  parseSanitizerKinds("-fsanitize-recover=",
                      Args.getAllArgValues(OPT_fsanitize_recover_EQ), Diags,
                      Opts.SanitizeRecover);
  parseSanitizerKinds("-fsanitize-trap=",
                      Args.getAllArgValues(OPT_fsanitize_trap_EQ), Diags,
                      Opts.SanitizeTrap);

  Opts.CudaGpuBinaryFileName =
      Args.getLastArgValue(OPT_fcuda_include_gpubinary);

  Opts.Backchain = Args.hasArg(OPT_mbackchain);

  Opts.EmitCheckPathComponentsToStrip = getLastArgIntValue(
      Args, OPT_fsanitize_undefined_strip_path_components_EQ, 0, Diags);

  Opts.EmitVersionIdentMetadata = Args.hasFlag(OPT_Qy, OPT_Qn, true);

  Opts.Addrsig = Args.hasArg(OPT_faddrsig);

  if (Arg *A = Args.getLastArg(OPT_msign_return_address_EQ)) {
    StringRef SignScope = A->getValue();

    if (SignScope.equals_lower("none"))
      Opts.setSignReturnAddress(CodeGenOptions::SignReturnAddressScope::None);
    else if (SignScope.equals_lower("all"))
      Opts.setSignReturnAddress(CodeGenOptions::SignReturnAddressScope::All);
    else if (SignScope.equals_lower("non-leaf"))
      Opts.setSignReturnAddress(
          CodeGenOptions::SignReturnAddressScope::NonLeaf);
    else
      Diags.Report(diag::err_drv_invalid_value)
          << A->getAsString(Args) << SignScope;

    if (Arg *A = Args.getLastArg(OPT_msign_return_address_key_EQ)) {
      StringRef SignKey = A->getValue();
      if (!SignScope.empty() && !SignKey.empty()) {
        if (SignKey.equals_lower("a_key"))
          Opts.setSignReturnAddressKey(
              CodeGenOptions::SignReturnAddressKeyValue::AKey);
        else if (SignKey.equals_lower("b_key"))
          Opts.setSignReturnAddressKey(
              CodeGenOptions::SignReturnAddressKeyValue::BKey);
        else
          Diags.Report(diag::err_drv_invalid_value)
              << A->getAsString(Args) << SignKey;
      }
    }
  }

  Opts.BranchTargetEnforcement = Args.hasArg(OPT_mbranch_target_enforce);

  Opts.KeepStaticConsts = Args.hasArg(OPT_fkeep_static_consts);

  Opts.SpeculativeLoadHardening = Args.hasArg(OPT_mspeculative_load_hardening);

  Opts.DefaultFunctionAttrs = Args.getAllArgValues(OPT_default_function_attr);

  Opts.PassPlugins = Args.getAllArgValues(OPT_fpass_plugin_EQ);

  Opts.SymbolPartition = Args.getLastArgValue(OPT_fsymbol_partition_EQ);

  return Success;
}

static void ParseDependencyOutputArgs(DependencyOutputOptions &Opts,
                                      ArgList &Args) {
  Opts.OutputFile = Args.getLastArgValue(OPT_dependency_file);
  Opts.Targets = Args.getAllArgValues(OPT_MT);
  Opts.IncludeSystemHeaders = Args.hasArg(OPT_sys_header_deps);
  Opts.IncludeModuleFiles = Args.hasArg(OPT_module_file_deps);
  Opts.UsePhonyTargets = Args.hasArg(OPT_MP);
  Opts.ShowHeaderIncludes = Args.hasArg(OPT_H);
  Opts.HeaderIncludeOutputFile = Args.getLastArgValue(OPT_header_include_file);
  Opts.AddMissingHeaderDeps = Args.hasArg(OPT_MG);
  if (Args.hasArg(OPT_show_includes)) {
    // Writing both /showIncludes and preprocessor output to stdout
    // would produce interleaved output, so use stderr for /showIncludes.
    // This behaves the same as cl.exe, when /E, /EP or /P are passed.
    if (Args.hasArg(options::OPT_E) || Args.hasArg(options::OPT_P))
      Opts.ShowIncludesDest = ShowIncludesDestination::Stderr;
    else
      Opts.ShowIncludesDest = ShowIncludesDestination::Stdout;
  } else {
    Opts.ShowIncludesDest = ShowIncludesDestination::None;
  }
  Opts.DOTOutputFile = Args.getLastArgValue(OPT_dependency_dot);
  Opts.ModuleDependencyOutputDir =
      Args.getLastArgValue(OPT_module_dependency_dir);
  if (Args.hasArg(OPT_MV))
    Opts.OutputFormat = DependencyOutputFormat::NMake;
  // Add sanitizer blacklists as extra dependencies.
  // They won't be discovered by the regular preprocessor, so
  // we let make / ninja to know about this implicit dependency.
  Opts.ExtraDeps = Args.getAllArgValues(OPT_fdepfile_entry);
  // Only the -fmodule-file=<file> form.
  for (const auto *A : Args.filtered(OPT_fmodule_file)) {
    StringRef Val = A->getValue();
    if (Val.find('=') == StringRef::npos)
      Opts.ExtraDeps.push_back(Val);
  }
}

static bool parseShowColorsArgs(const ArgList &Args, bool DefaultColor) {
  // Color diagnostics default to auto ("on" if terminal supports) in the driver
  // but default to off in cc1, needing an explicit OPT_fdiagnostics_color.
  // Support both clang's -f[no-]color-diagnostics and gcc's
  // -f[no-]diagnostics-colors[=never|always|auto].
  enum {
    Colors_On,
    Colors_Off,
    Colors_Auto
  } ShowColors = DefaultColor ? Colors_Auto : Colors_Off;
  for (auto *A : Args) {
    const Option &O = A->getOption();
    if (O.matches(options::OPT_fcolor_diagnostics) ||
        O.matches(options::OPT_fdiagnostics_color)) {
      ShowColors = Colors_On;
    } else if (O.matches(options::OPT_fno_color_diagnostics) ||
               O.matches(options::OPT_fno_diagnostics_color)) {
      ShowColors = Colors_Off;
    } else if (O.matches(options::OPT_fdiagnostics_color_EQ)) {
      StringRef Value(A->getValue());
      if (Value == "always")
        ShowColors = Colors_On;
      else if (Value == "never")
        ShowColors = Colors_Off;
      else if (Value == "auto")
        ShowColors = Colors_Auto;
    }
  }
  return ShowColors == Colors_On ||
         (ShowColors == Colors_Auto &&
          llvm::sys::Process::StandardErrHasColors());
}

static bool checkVerifyPrefixes(const std::vector<std::string> &VerifyPrefixes,
                                DiagnosticsEngine *Diags) {
  bool Success = true;
  for (const auto &Prefix : VerifyPrefixes) {
    // Every prefix must start with a letter and contain only alphanumeric
    // characters, hyphens, and underscores.
    auto BadChar = llvm::find_if(Prefix, [](char C) {
      return !isAlphanumeric(C) && C != '-' && C != '_';
    });
    if (BadChar != Prefix.end() || !isLetter(Prefix[0])) {
      Success = false;
      if (Diags) {
        Diags->Report(diag::err_drv_invalid_value) << "-verify=" << Prefix;
        Diags->Report(diag::note_drv_verify_prefix_spelling);
      }
    }
  }
  return Success;
}

bool clang::ParseDiagnosticArgs(DiagnosticOptions &Opts, ArgList &Args,
                                DiagnosticsEngine *Diags,
                                bool DefaultDiagColor, bool DefaultShowOpt) {
  bool Success = true;

  Opts.DiagnosticLogFile = Args.getLastArgValue(OPT_diagnostic_log_file);
  if (Arg *A =
          Args.getLastArg(OPT_diagnostic_serialized_file, OPT__serialize_diags))
    Opts.DiagnosticSerializationFile = A->getValue();
  Opts.IgnoreWarnings = Args.hasArg(OPT_w);
  Opts.NoRewriteMacros = Args.hasArg(OPT_Wno_rewrite_macros);
  Opts.Pedantic = Args.hasArg(OPT_pedantic);
  Opts.PedanticErrors = Args.hasArg(OPT_pedantic_errors);
  Opts.ShowCarets = !Args.hasArg(OPT_fno_caret_diagnostics);
  Opts.ShowColors = parseShowColorsArgs(Args, DefaultDiagColor);
  Opts.ShowColumn = Args.hasFlag(OPT_fshow_column,
                                 OPT_fno_show_column,
                                 /*Default=*/true);
  Opts.ShowFixits = !Args.hasArg(OPT_fno_diagnostics_fixit_info);
  Opts.ShowLocation = !Args.hasArg(OPT_fno_show_source_location);
  Opts.AbsolutePath = Args.hasArg(OPT_fdiagnostics_absolute_paths);
  Opts.ShowOptionNames =
      Args.hasFlag(OPT_fdiagnostics_show_option,
                   OPT_fno_diagnostics_show_option, DefaultShowOpt);

  llvm::sys::Process::UseANSIEscapeCodes(Args.hasArg(OPT_fansi_escape_codes));

  // Default behavior is to not to show note include stacks.
  Opts.ShowNoteIncludeStack = false;
  if (Arg *A = Args.getLastArg(OPT_fdiagnostics_show_note_include_stack,
                               OPT_fno_diagnostics_show_note_include_stack))
    if (A->getOption().matches(OPT_fdiagnostics_show_note_include_stack))
      Opts.ShowNoteIncludeStack = true;

  StringRef ShowOverloads =
    Args.getLastArgValue(OPT_fshow_overloads_EQ, "all");
  if (ShowOverloads == "best")
    Opts.setShowOverloads(Ovl_Best);
  else if (ShowOverloads == "all")
    Opts.setShowOverloads(Ovl_All);
  else {
    Success = false;
    if (Diags)
      Diags->Report(diag::err_drv_invalid_value)
      << Args.getLastArg(OPT_fshow_overloads_EQ)->getAsString(Args)
      << ShowOverloads;
  }

  StringRef ShowCategory =
    Args.getLastArgValue(OPT_fdiagnostics_show_category, "none");
  if (ShowCategory == "none")
    Opts.ShowCategories = 0;
  else if (ShowCategory == "id")
    Opts.ShowCategories = 1;
  else if (ShowCategory == "name")
    Opts.ShowCategories = 2;
  else {
    Success = false;
    if (Diags)
      Diags->Report(diag::err_drv_invalid_value)
      << Args.getLastArg(OPT_fdiagnostics_show_category)->getAsString(Args)
      << ShowCategory;
  }

  StringRef Format =
    Args.getLastArgValue(OPT_fdiagnostics_format, "clang");
  if (Format == "clang")
    Opts.setFormat(DiagnosticOptions::Clang);
  else if (Format == "msvc")
    Opts.setFormat(DiagnosticOptions::MSVC);
  else if (Format == "msvc-fallback") {
    Opts.setFormat(DiagnosticOptions::MSVC);
    Opts.CLFallbackMode = true;
  } else if (Format == "vi")
    Opts.setFormat(DiagnosticOptions::Vi);
  else {
    Success = false;
    if (Diags)
      Diags->Report(diag::err_drv_invalid_value)
      << Args.getLastArg(OPT_fdiagnostics_format)->getAsString(Args)
      << Format;
  }

  Opts.ShowSourceRanges = Args.hasArg(OPT_fdiagnostics_print_source_range_info);
  Opts.ShowParseableFixits = Args.hasArg(OPT_fdiagnostics_parseable_fixits);
  Opts.ShowPresumedLoc = !Args.hasArg(OPT_fno_diagnostics_use_presumed_location);
  Opts.VerifyDiagnostics = Args.hasArg(OPT_verify) || Args.hasArg(OPT_verify_EQ);
  Opts.VerifyPrefixes = Args.getAllArgValues(OPT_verify_EQ);
  if (Args.hasArg(OPT_verify))
    Opts.VerifyPrefixes.push_back("expected");
  // Keep VerifyPrefixes in its original order for the sake of diagnostics, and
  // then sort it to prepare for fast lookup using std::binary_search.
  if (!checkVerifyPrefixes(Opts.VerifyPrefixes, Diags)) {
    Opts.VerifyDiagnostics = false;
    Success = false;
  }
  else
    llvm::sort(Opts.VerifyPrefixes);
  DiagnosticLevelMask DiagMask = DiagnosticLevelMask::None;
  Success &= parseDiagnosticLevelMask("-verify-ignore-unexpected=",
    Args.getAllArgValues(OPT_verify_ignore_unexpected_EQ),
    Diags, DiagMask);
  if (Args.hasArg(OPT_verify_ignore_unexpected))
    DiagMask = DiagnosticLevelMask::All;
  Opts.setVerifyIgnoreUnexpected(DiagMask);
  Opts.ElideType = !Args.hasArg(OPT_fno_elide_type);
  Opts.ShowTemplateTree = Args.hasArg(OPT_fdiagnostics_show_template_tree);
  Opts.ErrorLimit = getLastArgIntValue(Args, OPT_ferror_limit, 0, Diags);
  Opts.MacroBacktraceLimit =
      getLastArgIntValue(Args, OPT_fmacro_backtrace_limit,
                         DiagnosticOptions::DefaultMacroBacktraceLimit, Diags);
  Opts.TemplateBacktraceLimit = getLastArgIntValue(
      Args, OPT_ftemplate_backtrace_limit,
      DiagnosticOptions::DefaultTemplateBacktraceLimit, Diags);
  Opts.ConstexprBacktraceLimit = getLastArgIntValue(
      Args, OPT_fconstexpr_backtrace_limit,
      DiagnosticOptions::DefaultConstexprBacktraceLimit, Diags);
  Opts.SpellCheckingLimit = getLastArgIntValue(
      Args, OPT_fspell_checking_limit,
      DiagnosticOptions::DefaultSpellCheckingLimit, Diags);
  Opts.SnippetLineLimit = getLastArgIntValue(
      Args, OPT_fcaret_diagnostics_max_lines,
      DiagnosticOptions::DefaultSnippetLineLimit, Diags);
  Opts.TabStop = getLastArgIntValue(Args, OPT_ftabstop,
                                    DiagnosticOptions::DefaultTabStop, Diags);
  if (Opts.TabStop == 0 || Opts.TabStop > DiagnosticOptions::MaxTabStop) {
    Opts.TabStop = DiagnosticOptions::DefaultTabStop;
    if (Diags)
      Diags->Report(diag::warn_ignoring_ftabstop_value)
      << Opts.TabStop << DiagnosticOptions::DefaultTabStop;
  }
  Opts.MessageLength = getLastArgIntValue(Args, OPT_fmessage_length, 0, Diags);
  addDiagnosticArgs(Args, OPT_W_Group, OPT_W_value_Group, Opts.Warnings);
  addDiagnosticArgs(Args, OPT_R_Group, OPT_R_value_Group, Opts.Remarks);

  return Success;
}

static void ParseFileSystemArgs(FileSystemOptions &Opts, ArgList &Args) {
  Opts.WorkingDir = Args.getLastArgValue(OPT_working_directory);
}

/// Parse the argument to the -ftest-module-file-extension
/// command-line argument.
///
/// \returns true on error, false on success.
static bool parseTestModuleFileExtensionArg(StringRef Arg,
                                            std::string &BlockName,
                                            unsigned &MajorVersion,
                                            unsigned &MinorVersion,
                                            bool &Hashed,
                                            std::string &UserInfo) {
  SmallVector<StringRef, 5> Args;
  Arg.split(Args, ':', 5);
  if (Args.size() < 5)
    return true;

  BlockName = Args[0];
  if (Args[1].getAsInteger(10, MajorVersion)) return true;
  if (Args[2].getAsInteger(10, MinorVersion)) return true;
  if (Args[3].getAsInteger(2, Hashed)) return true;
  if (Args.size() > 4)
    UserInfo = Args[4];
  return false;
}

static InputKind ParseFrontendArgs(FrontendOptions &Opts, ArgList &Args,
                                   DiagnosticsEngine &Diags,
                                   bool &IsHeaderFile) {
  Opts.ProgramAction = frontend::ParseSyntaxOnly;
  if (const Arg *A = Args.getLastArg(OPT_Action_Group)) {
    switch (A->getOption().getID()) {
    default:
      llvm_unreachable("Invalid option in group!");
    case OPT_ast_list:
      Opts.ProgramAction = frontend::ASTDeclList; break;
    case OPT_ast_dump_all_EQ:
    case OPT_ast_dump_EQ: {
      unsigned Val = llvm::StringSwitch<unsigned>(A->getValue())
                         .CaseLower("default", ADOF_Default)
                         .CaseLower("json", ADOF_JSON)
                         .Default(std::numeric_limits<unsigned>::max());

      if (Val != std::numeric_limits<unsigned>::max())
        Opts.ASTDumpFormat = static_cast<ASTDumpOutputFormat>(Val);
      else {
        Diags.Report(diag::err_drv_invalid_value)
            << A->getAsString(Args) << A->getValue();
        Opts.ASTDumpFormat = ADOF_Default;
      }
      LLVM_FALLTHROUGH;
    }
    case OPT_ast_dump:
    case OPT_ast_dump_all:
    case OPT_ast_dump_lookups:
      Opts.ProgramAction = frontend::ASTDump; break;
    case OPT_ast_print:
      Opts.ProgramAction = frontend::ASTPrint; break;
    case OPT_ast_view:
      Opts.ProgramAction = frontend::ASTView; break;
    case OPT_compiler_options_dump:
      Opts.ProgramAction = frontend::DumpCompilerOptions; break;
    case OPT_dump_raw_tokens:
      Opts.ProgramAction = frontend::DumpRawTokens; break;
    case OPT_dump_tokens:
      Opts.ProgramAction = frontend::DumpTokens; break;
    case OPT_S:
      Opts.ProgramAction = frontend::EmitAssembly; break;
    case OPT_emit_llvm_bc:
      Opts.ProgramAction = frontend::EmitBC; break;
    case OPT_emit_html:
      Opts.ProgramAction = frontend::EmitHTML; break;
    case OPT_emit_llvm:
      Opts.ProgramAction = frontend::EmitLLVM; break;
    case OPT_emit_llvm_only:
      Opts.ProgramAction = frontend::EmitLLVMOnly; break;
    case OPT_emit_codegen_only:
      Opts.ProgramAction = frontend::EmitCodeGenOnly; break;
    case OPT_emit_obj:
      Opts.ProgramAction = frontend::EmitObj; break;
    case OPT_emit_green:
      Opts.ProgramAction = frontend::EmitGreen; break;
    case OPT_fixit_EQ:
      Opts.FixItSuffix = A->getValue();
      LLVM_FALLTHROUGH;
    case OPT_fixit:
      Opts.ProgramAction = frontend::FixIt; break;
    case OPT_emit_module:
      Opts.ProgramAction = frontend::GenerateModule; break;
    case OPT_emit_module_interface:
      Opts.ProgramAction = frontend::GenerateModuleInterface; break;
    case OPT_emit_header_module:
      Opts.ProgramAction = frontend::GenerateHeaderModule; break;
    case OPT_emit_pch:
      Opts.ProgramAction = frontend::GeneratePCH; break;
    case OPT_emit_iterface_stubs: {
      StringRef ArgStr =
          Args.hasArg(OPT_iterface_stub_version_EQ)
              ? Args.getLastArgValue(OPT_iterface_stub_version_EQ)
              : "";
      llvm::Optional<frontend::ActionKind> ProgramAction =
          llvm::StringSwitch<llvm::Optional<frontend::ActionKind>>(ArgStr)
              .Case("experimental-ifs-v1", frontend::GenerateInterfaceIfsExpV1)
              .Default(llvm::None);
      if (!ProgramAction) {
        std::string ErrorMessage =
            "Invalid interface stub format: " + ArgStr.str() +
            ((ArgStr == "experimental-yaml-elf-v1" ||
              ArgStr == "experimental-tapi-elf-v1")
                 ? " is deprecated."
                 : ".");
        Diags.Report(diag::err_drv_invalid_value)
            << "Must specify a valid interface stub format type, ie: "
               "-interface-stub-version=experimental-ifs-v1"
            << ErrorMessage;
      } else {
        Opts.ProgramAction = *ProgramAction;
      }
      break;
    }
    case OPT_init_only:
      Opts.ProgramAction = frontend::InitOnly; break;
    case OPT_fsyntax_only:
      Opts.ProgramAction = frontend::ParseSyntaxOnly; break;
    case OPT_module_file_info:
      Opts.ProgramAction = frontend::ModuleFileInfo; break;
    case OPT_verify_pch:
      Opts.ProgramAction = frontend::VerifyPCH; break;
    case OPT_print_preamble:
      Opts.ProgramAction = frontend::PrintPreamble; break;
    case OPT_E:
      Opts.ProgramAction = frontend::PrintPreprocessedInput; break;
    case OPT_templight_dump:
      Opts.ProgramAction = frontend::TemplightDump; break;
    case OPT_rewrite_macros:
      Opts.ProgramAction = frontend::RewriteMacros; break;
    case OPT_rewrite_objc:
      Opts.ProgramAction = frontend::RewriteObjC; break;
    case OPT_rewrite_test:
      Opts.ProgramAction = frontend::RewriteTest; break;
    case OPT_analyze:
      Opts.ProgramAction = frontend::RunAnalysis; break;
    case OPT_migrate:
      Opts.ProgramAction = frontend::MigrateSource; break;
    case OPT_Eonly:
      Opts.ProgramAction = frontend::RunPreprocessorOnly; break;
    case OPT_print_dependency_directives_minimized_source:
      Opts.ProgramAction =
          frontend::PrintDependencyDirectivesSourceMinimizerOutput;
      break;
    }
  }

  if (const Arg* A = Args.getLastArg(OPT_plugin)) {
    Opts.Plugins.emplace_back(A->getValue(0));
    Opts.ProgramAction = frontend::PluginAction;
    Opts.ActionName = A->getValue();
  }
  Opts.AddPluginActions = Args.getAllArgValues(OPT_add_plugin);
  for (const auto *AA : Args.filtered(OPT_plugin_arg))
    Opts.PluginArgs[AA->getValue(0)].emplace_back(AA->getValue(1));

  for (const std::string &Arg :
         Args.getAllArgValues(OPT_ftest_module_file_extension_EQ)) {
    std::string BlockName;
    unsigned MajorVersion;
    unsigned MinorVersion;
    bool Hashed;
    std::string UserInfo;
    if (parseTestModuleFileExtensionArg(Arg, BlockName, MajorVersion,
                                        MinorVersion, Hashed, UserInfo)) {
      Diags.Report(diag::err_test_module_file_extension_format) << Arg;

      continue;
    }

    // Add the testing module file extension.
    Opts.ModuleFileExtensions.push_back(
        std::make_shared<TestModuleFileExtension>(
            BlockName, MajorVersion, MinorVersion, Hashed, UserInfo));
  }

  if (const Arg *A = Args.getLastArg(OPT_code_completion_at)) {
    Opts.CodeCompletionAt =
      ParsedSourceLocation::FromString(A->getValue());
    if (Opts.CodeCompletionAt.FileName.empty())
      Diags.Report(diag::err_drv_invalid_value)
        << A->getAsString(Args) << A->getValue();
  }
  Opts.DisableFree = Args.hasArg(OPT_disable_free);

  Opts.OutputFile = Args.getLastArgValue(OPT_o);
  Opts.Plugins = Args.getAllArgValues(OPT_load);
  Opts.RelocatablePCH = Args.hasArg(OPT_relocatable_pch);
  Opts.ShowHelp = Args.hasArg(OPT_help);
  Opts.ShowStats = Args.hasArg(OPT_print_stats);
  Opts.ShowTimers = Args.hasArg(OPT_ftime_report);
  Opts.PrintSupportedCPUs = Args.hasArg(OPT_print_supported_cpus);
  Opts.TimeTrace = Args.hasArg(OPT_ftime_trace);
  Opts.TimeTraceGranularity = getLastArgIntValue(
      Args, OPT_ftime_trace_granularity_EQ, Opts.TimeTraceGranularity, Diags);
  Opts.ShowVersion = Args.hasArg(OPT_version);
  Opts.ASTMergeFiles = Args.getAllArgValues(OPT_ast_merge);
  Opts.LLVMArgs = Args.getAllArgValues(OPT_mllvm);
  Opts.FixWhatYouCan = Args.hasArg(OPT_fix_what_you_can);
  Opts.FixOnlyWarnings = Args.hasArg(OPT_fix_only_warnings);
  Opts.FixAndRecompile = Args.hasArg(OPT_fixit_recompile);
  Opts.FixToTemporaries = Args.hasArg(OPT_fixit_to_temp);
  Opts.ASTDumpDecls = Args.hasArg(OPT_ast_dump, OPT_ast_dump_EQ);
  Opts.ASTDumpAll = Args.hasArg(OPT_ast_dump_all, OPT_ast_dump_all_EQ);
  Opts.ASTDumpFilter = Args.getLastArgValue(OPT_ast_dump_filter);
  Opts.ASTDumpLookups = Args.hasArg(OPT_ast_dump_lookups);
  Opts.UseGlobalModuleIndex = !Args.hasArg(OPT_fno_modules_global_index);
  Opts.GenerateGlobalModuleIndex = Opts.UseGlobalModuleIndex;
  Opts.ModuleMapFiles = Args.getAllArgValues(OPT_fmodule_map_file);
  // Only the -fmodule-file=<file> form.
  for (const auto *A : Args.filtered(OPT_fmodule_file)) {
    StringRef Val = A->getValue();
    if (Val.find('=') == StringRef::npos)
      Opts.ModuleFiles.push_back(Val);
  }
  Opts.ModulesEmbedFiles = Args.getAllArgValues(OPT_fmodules_embed_file_EQ);
  Opts.ModulesEmbedAllFiles = Args.hasArg(OPT_fmodules_embed_all_files);
  Opts.IncludeTimestamps = !Args.hasArg(OPT_fno_pch_timestamp);

  Opts.CodeCompleteOpts.IncludeMacros
    = Args.hasArg(OPT_code_completion_macros);
  Opts.CodeCompleteOpts.IncludeCodePatterns
    = Args.hasArg(OPT_code_completion_patterns);
  Opts.CodeCompleteOpts.IncludeGlobals
    = !Args.hasArg(OPT_no_code_completion_globals);
  Opts.CodeCompleteOpts.IncludeNamespaceLevelDecls
    = !Args.hasArg(OPT_no_code_completion_ns_level_decls);
  Opts.CodeCompleteOpts.IncludeBriefComments
    = Args.hasArg(OPT_code_completion_brief_comments);
  Opts.CodeCompleteOpts.IncludeFixIts
    = Args.hasArg(OPT_code_completion_with_fixits);

  Opts.OverrideRecordLayoutsFile
    = Args.getLastArgValue(OPT_foverride_record_layout_EQ);
  Opts.AuxTriple = Args.getLastArgValue(OPT_aux_triple);
  Opts.StatsFile = Args.getLastArgValue(OPT_stats_file);

  if (const Arg *A = Args.getLastArg(OPT_arcmt_check,
                                     OPT_arcmt_modify,
                                     OPT_arcmt_migrate)) {
    switch (A->getOption().getID()) {
    default:
      llvm_unreachable("missed a case");
    case OPT_arcmt_check:
      Opts.ARCMTAction = FrontendOptions::ARCMT_Check;
      break;
    case OPT_arcmt_modify:
      Opts.ARCMTAction = FrontendOptions::ARCMT_Modify;
      break;
    case OPT_arcmt_migrate:
      Opts.ARCMTAction = FrontendOptions::ARCMT_Migrate;
      break;
    }
  }
  Opts.MTMigrateDir = Args.getLastArgValue(OPT_mt_migrate_directory);
  Opts.ARCMTMigrateReportOut
    = Args.getLastArgValue(OPT_arcmt_migrate_report_output);
  Opts.ARCMTMigrateEmitARCErrors
    = Args.hasArg(OPT_arcmt_migrate_emit_arc_errors);

  if (Args.hasArg(OPT_objcmt_migrate_literals))
    Opts.ObjCMTAction |= FrontendOptions::ObjCMT_Literals;
  if (Args.hasArg(OPT_objcmt_migrate_subscripting))
    Opts.ObjCMTAction |= FrontendOptions::ObjCMT_Subscripting;
  if (Args.hasArg(OPT_objcmt_migrate_property_dot_syntax))
    Opts.ObjCMTAction |= FrontendOptions::ObjCMT_PropertyDotSyntax;
  if (Args.hasArg(OPT_objcmt_migrate_property))
    Opts.ObjCMTAction |= FrontendOptions::ObjCMT_Property;
  if (Args.hasArg(OPT_objcmt_migrate_readonly_property))
    Opts.ObjCMTAction |= FrontendOptions::ObjCMT_ReadonlyProperty;
  if (Args.hasArg(OPT_objcmt_migrate_readwrite_property))
    Opts.ObjCMTAction |= FrontendOptions::ObjCMT_ReadwriteProperty;
  if (Args.hasArg(OPT_objcmt_migrate_annotation))
    Opts.ObjCMTAction |= FrontendOptions::ObjCMT_Annotation;
  if (Args.hasArg(OPT_objcmt_returns_innerpointer_property))
    Opts.ObjCMTAction |= FrontendOptions::ObjCMT_ReturnsInnerPointerProperty;
  if (Args.hasArg(OPT_objcmt_migrate_instancetype))
    Opts.ObjCMTAction |= FrontendOptions::ObjCMT_Instancetype;
  if (Args.hasArg(OPT_objcmt_migrate_nsmacros))
    Opts.ObjCMTAction |= FrontendOptions::ObjCMT_NsMacros;
  if (Args.hasArg(OPT_objcmt_migrate_protocol_conformance))
    Opts.ObjCMTAction |= FrontendOptions::ObjCMT_ProtocolConformance;
  if (Args.hasArg(OPT_objcmt_atomic_property))
    Opts.ObjCMTAction |= FrontendOptions::ObjCMT_AtomicProperty;
  if (Args.hasArg(OPT_objcmt_ns_nonatomic_iosonly))
    Opts.ObjCMTAction |= FrontendOptions::ObjCMT_NsAtomicIOSOnlyProperty;
  if (Args.hasArg(OPT_objcmt_migrate_designated_init))
    Opts.ObjCMTAction |= FrontendOptions::ObjCMT_DesignatedInitializer;
  if (Args.hasArg(OPT_objcmt_migrate_all))
    Opts.ObjCMTAction |= FrontendOptions::ObjCMT_MigrateDecls;

  Opts.ObjCMTWhiteListPath = Args.getLastArgValue(OPT_objcmt_whitelist_dir_path);

  if (Opts.ARCMTAction != FrontendOptions::ARCMT_None &&
      Opts.ObjCMTAction != FrontendOptions::ObjCMT_None) {
    Diags.Report(diag::err_drv_argument_not_allowed_with)
      << "ARC migration" << "ObjC migration";
  }

  InputKind DashX(Language::Unknown);
  if (const Arg *A = Args.getLastArg(OPT_x)) {
    StringRef XValue = A->getValue();

    // Parse suffixes: '<lang>(-header|[-module-map][-cpp-output])'.
    // FIXME: Supporting '<lang>-header-cpp-output' would be useful.
    bool Preprocessed = XValue.consume_back("-cpp-output");
    bool ModuleMap = XValue.consume_back("-module-map");
    IsHeaderFile =
        !Preprocessed && !ModuleMap && XValue.consume_back("-header");

    // Principal languages.
    DashX = llvm::StringSwitch<InputKind>(XValue)
                .Case("c", Language::C)
                .Case("cl", Language::OpenCL)
                .Case("cuda", Language::CUDA)
                .Case("hip", Language::HIP)
                .Case("c++", Language::CXX)
                .Case("objective-c", Language::ObjC)
                .Case("objective-c++", Language::ObjCXX)
                .Case("renderscript", Language::RenderScript)
                .Case("green", Language::Green)
                .Case("blue", Language::Blue)
                .Default(Language::Unknown);

    // "objc[++]-cpp-output" is an acceptable synonym for
    // "objective-c[++]-cpp-output".
    if (DashX.isUnknown() && Preprocessed && !IsHeaderFile && !ModuleMap)
      DashX = llvm::StringSwitch<InputKind>(XValue)
                  .Case("objc", Language::ObjC)
                  .Case("objc++", Language::ObjCXX)
                  .Default(Language::Unknown);

    // Some special cases cannot be combined with suffixes.
    if (DashX.isUnknown() && !Preprocessed && !ModuleMap && !IsHeaderFile)
      DashX = llvm::StringSwitch<InputKind>(XValue)
                  .Case("cpp-output", InputKind(Language::C).getPreprocessed())
                  .Case("assembler-with-cpp", Language::Asm)
                  .Cases("ast", "pcm",
                         InputKind(Language::Unknown, InputKind::Precompiled))
                  .Case("ir", Language::LLVM_IR)
                  .Default(Language::Unknown);

    if (DashX.isUnknown())
      Diags.Report(diag::err_drv_invalid_value)
        << A->getAsString(Args) << A->getValue();

    if (Preprocessed)
      DashX = DashX.getPreprocessed();
    if (ModuleMap)
      DashX = DashX.withFormat(InputKind::ModuleMap);
  }

  // '-' is the default input if none is given.
  std::vector<std::string> Inputs = Args.getAllArgValues(OPT_INPUT);
  Opts.Inputs.clear();
  if (Inputs.empty())
    Inputs.push_back("-");
  for (unsigned i = 0, e = Inputs.size(); i != e; ++i) {
    InputKind IK = DashX;
    if (IK.isUnknown()) {
      IK = FrontendOptions::getInputKindForExtension(
        StringRef(Inputs[i]).rsplit('.').second);
      // FIXME: Warn on this?
      if (IK.isUnknown())
        IK = Language::C;
      // FIXME: Remove this hack.
      if (i == 0)
        DashX = IK;
    }

    // The -emit-module action implicitly takes a module map.
    if (Opts.ProgramAction == frontend::GenerateModule &&
        IK.getFormat() == InputKind::Source)
      IK = IK.withFormat(InputKind::ModuleMap);

    Opts.Inputs.emplace_back(std::move(Inputs[i]), IK);
  }

  return DashX;
}

std::string CompilerInvocation::GetResourcesPath(const char *Argv0,
                                                 void *MainAddr) {
  std::string ClangExecutable =
      llvm::sys::fs::getMainExecutable(Argv0, MainAddr);
  return Driver::GetResourcesPath(ClangExecutable, CLANG_RESOURCE_DIR);
}

static void ParseHeaderSearchArgs(HeaderSearchOptions &Opts, ArgList &Args,
                                  const std::string &WorkingDir) {
  Opts.Sysroot = Args.getLastArgValue(OPT_isysroot, "/");
  Opts.Verbose = Args.hasArg(OPT_v);
  Opts.UseBuiltinIncludes = !Args.hasArg(OPT_nobuiltininc);
  Opts.UseStandardSystemIncludes = !Args.hasArg(OPT_nostdsysteminc);
  Opts.UseStandardCXXIncludes = !Args.hasArg(OPT_nostdincxx);
  if (const Arg *A = Args.getLastArg(OPT_stdlib_EQ))
    Opts.UseLibcxx = (strcmp(A->getValue(), "libc++") == 0);
  Opts.ResourceDir = Args.getLastArgValue(OPT_resource_dir);

  // Canonicalize -fmodules-cache-path before storing it.
  SmallString<128> P(Args.getLastArgValue(OPT_fmodules_cache_path));
  if (!(P.empty() || llvm::sys::path::is_absolute(P))) {
    if (WorkingDir.empty())
      llvm::sys::fs::make_absolute(P);
    else
      llvm::sys::fs::make_absolute(WorkingDir, P);
  }
  llvm::sys::path::remove_dots(P);
  Opts.ModuleCachePath = P.str();

  Opts.ModuleUserBuildPath = Args.getLastArgValue(OPT_fmodules_user_build_path);
  // Only the -fmodule-file=<name>=<file> form.
  for (const auto *A : Args.filtered(OPT_fmodule_file)) {
    StringRef Val = A->getValue();
    if (Val.find('=') != StringRef::npos)
      Opts.PrebuiltModuleFiles.insert(Val.split('='));
  }
  for (const auto *A : Args.filtered(OPT_fprebuilt_module_path))
    Opts.AddPrebuiltModulePath(A->getValue());
  Opts.DisableModuleHash = Args.hasArg(OPT_fdisable_module_hash);
  Opts.ModulesHashContent = Args.hasArg(OPT_fmodules_hash_content);
  Opts.ModulesValidateDiagnosticOptions =
      !Args.hasArg(OPT_fmodules_disable_diagnostic_validation);
  Opts.ImplicitModuleMaps = Args.hasArg(OPT_fimplicit_module_maps);
  Opts.ModuleMapFileHomeIsCwd = Args.hasArg(OPT_fmodule_map_file_home_is_cwd);
  Opts.ModuleCachePruneInterval =
      getLastArgIntValue(Args, OPT_fmodules_prune_interval, 7 * 24 * 60 * 60);
  Opts.ModuleCachePruneAfter =
      getLastArgIntValue(Args, OPT_fmodules_prune_after, 31 * 24 * 60 * 60);
  Opts.ModulesValidateOncePerBuildSession =
      Args.hasArg(OPT_fmodules_validate_once_per_build_session);
  Opts.BuildSessionTimestamp =
      getLastArgUInt64Value(Args, OPT_fbuild_session_timestamp, 0);
  Opts.ModulesValidateSystemHeaders =
      Args.hasArg(OPT_fmodules_validate_system_headers);
  if (const Arg *A = Args.getLastArg(OPT_fmodule_format_EQ))
    Opts.ModuleFormat = A->getValue();

  for (const auto *A : Args.filtered(OPT_fmodules_ignore_macro)) {
    StringRef MacroDef = A->getValue();
    Opts.ModulesIgnoreMacros.insert(
        llvm::CachedHashString(MacroDef.split('=').first));
  }

  // Add -I..., -F..., and -index-header-map options in order.
  bool IsIndexHeaderMap = false;
  bool IsSysrootSpecified =
      Args.hasArg(OPT__sysroot_EQ) || Args.hasArg(OPT_isysroot);
  for (const auto *A : Args.filtered(OPT_I, OPT_F, OPT_index_header_map)) {
    if (A->getOption().matches(OPT_index_header_map)) {
      // -index-header-map applies to the next -I or -F.
      IsIndexHeaderMap = true;
      continue;
    }

    frontend::IncludeDirGroup Group =
        IsIndexHeaderMap ? frontend::IndexHeaderMap : frontend::Angled;

    bool IsFramework = A->getOption().matches(OPT_F);
    std::string Path = A->getValue();

    if (IsSysrootSpecified && !IsFramework && A->getValue()[0] == '=') {
      SmallString<32> Buffer;
      llvm::sys::path::append(Buffer, Opts.Sysroot,
                              llvm::StringRef(A->getValue()).substr(1));
      Path = Buffer.str();
    }

    Opts.AddPath(Path, Group, IsFramework,
                 /*IgnoreSysroot*/ true);
    IsIndexHeaderMap = false;
  }

  // Add -iprefix/-iwithprefix/-iwithprefixbefore options.
  StringRef Prefix = ""; // FIXME: This isn't the correct default prefix.
  for (const auto *A :
       Args.filtered(OPT_iprefix, OPT_iwithprefix, OPT_iwithprefixbefore)) {
    if (A->getOption().matches(OPT_iprefix))
      Prefix = A->getValue();
    else if (A->getOption().matches(OPT_iwithprefix))
      Opts.AddPath(Prefix.str() + A->getValue(), frontend::After, false, true);
    else
      Opts.AddPath(Prefix.str() + A->getValue(), frontend::Angled, false, true);
  }

  for (const auto *A : Args.filtered(OPT_idirafter))
    Opts.AddPath(A->getValue(), frontend::After, false, true);
  for (const auto *A : Args.filtered(OPT_iquote))
    Opts.AddPath(A->getValue(), frontend::Quoted, false, true);
  for (const auto *A : Args.filtered(OPT_isystem, OPT_iwithsysroot))
    Opts.AddPath(A->getValue(), frontend::System, false,
                 !A->getOption().matches(OPT_iwithsysroot));
  for (const auto *A : Args.filtered(OPT_iframework))
    Opts.AddPath(A->getValue(), frontend::System, true, true);
  for (const auto *A : Args.filtered(OPT_iframeworkwithsysroot))
    Opts.AddPath(A->getValue(), frontend::System, /*IsFramework=*/true,
                 /*IgnoreSysRoot=*/false);

  // Add the paths for the various language specific isystem flags.
  for (const auto *A : Args.filtered(OPT_c_isystem))
    Opts.AddPath(A->getValue(), frontend::CSystem, false, true);
  for (const auto *A : Args.filtered(OPT_cxx_isystem))
    Opts.AddPath(A->getValue(), frontend::CXXSystem, false, true);
  for (const auto *A : Args.filtered(OPT_objc_isystem))
    Opts.AddPath(A->getValue(), frontend::ObjCSystem, false,true);
  for (const auto *A : Args.filtered(OPT_objcxx_isystem))
    Opts.AddPath(A->getValue(), frontend::ObjCXXSystem, false, true);

  // Add the internal paths from a driver that detects standard include paths.
  for (const auto *A :
       Args.filtered(OPT_internal_isystem, OPT_internal_externc_isystem)) {
    frontend::IncludeDirGroup Group = frontend::System;
    if (A->getOption().matches(OPT_internal_externc_isystem))
      Group = frontend::ExternCSystem;
    Opts.AddPath(A->getValue(), Group, false, true);
  }

  // Add the path prefixes which are implicitly treated as being system headers.
  for (const auto *A :
       Args.filtered(OPT_system_header_prefix, OPT_no_system_header_prefix))
    Opts.AddSystemHeaderPrefix(
        A->getValue(), A->getOption().matches(OPT_system_header_prefix));

  for (const auto *A : Args.filtered(OPT_ivfsoverlay))
    Opts.AddVFSOverlayFile(A->getValue());
}

void CompilerInvocation::setLangDefaults(LangOptions &Opts, InputKind IK,
                                         const llvm::Triple &T,
                                         PreprocessorOptions &PPOpts,
                                         LangStandard::Kind LangStd) {
  // Set some properties which depend solely on the input kind; it would be nice
  // to move these to the language standard, and have the driver resolve the
  // input kind + language standard.
  //
  // FIXME: Perhaps a better model would be for a single source file to have
  // multiple language standards (C / C++ std, ObjC std, OpenCL std, OpenMP std)
  // simultaneously active?
  if (IK.getLanguage() == Language::Asm) {
    Opts.AsmPreprocessor = 1;
  } else if (IK.isObjectiveC()) {
    Opts.ObjC = 1;
  }

  if (LangStd == LangStandard::lang_unspecified) {
    switch (IK.getLanguage()) {
    case Language::Unknown:
    case Language::LLVM_IR:
      llvm_unreachable("Invalid input kind!");
    case Language::OpenCL:
      LangStd = LangStandard::lang_opencl10;
      break;
    case Language::CUDA:
      LangStd = LangStandard::lang_cuda;
      break;
    case Language::Asm:
    case Language::C:
#if defined(CLANG_DEFAULT_STD_C)
      LangStd = CLANG_DEFAULT_STD_C;
#else
      // The PS4 uses C99 as the default C standard.
      if (T.isPS4())
        LangStd = LangStandard::lang_gnu99;
      else
        LangStd = LangStandard::lang_gnu11;
#endif
      break;
    case Language::ObjC:
#if defined(CLANG_DEFAULT_STD_C)
      LangStd = CLANG_DEFAULT_STD_C;
#else
      LangStd = LangStandard::lang_gnu11;
#endif
      break;
    case Language::CXX:
    // FIXME: this needs to be its own thing
    case Language::Blue:
    case Language::ObjCXX:
#if defined(CLANG_DEFAULT_STD_CXX)
      LangStd = CLANG_DEFAULT_STD_CXX;
#else
      LangStd = LangStandard::lang_gnucxx14;
#endif
      break;
    case Language::Green:
      LangStd = LangStandard::lang_green;
      break;
    case Language::RenderScript:
      LangStd = LangStandard::lang_c99;
      break;
    case Language::HIP:
      LangStd = LangStandard::lang_hip;
      break;
    }
  }

  const LangStandard &Std = LangStandard::getLangStandardForKind(LangStd);
  Opts.LineComment = Std.hasLineComments();
  Opts.C99 = Std.isC99();
  Opts.C11 = Std.isC11();
  Opts.C17 = Std.isC17();
  Opts.C2x = Std.isC2x();
  Opts.CPlusPlus = Std.isCPlusPlus();
  Opts.CPlusPlus11 = Std.isCPlusPlus11();
  Opts.CPlusPlus14 = Std.isCPlusPlus14();
  Opts.CPlusPlus17 = Std.isCPlusPlus17();
  Opts.CPlusPlus2a = Std.isCPlusPlus2a();
  Opts.Digraphs = Std.hasDigraphs();
  Opts.GNUMode = Std.isGNUMode();
  Opts.GNUInline = !Opts.C99 && !Opts.CPlusPlus;
  Opts.HexFloats = Std.hasHexFloats();
  Opts.ImplicitInt = Std.hasImplicitInt();
  Opts.Green = Std.isGreen();
  Opts.Blue = Std.isBlue();

  // Set OpenCL Version.
  Opts.OpenCL = Std.isOpenCL();
  if (LangStd == LangStandard::lang_opencl10)
    Opts.OpenCLVersion = 100;
  else if (LangStd == LangStandard::lang_opencl11)
    Opts.OpenCLVersion = 110;
  else if (LangStd == LangStandard::lang_opencl12)
    Opts.OpenCLVersion = 120;
  else if (LangStd == LangStandard::lang_opencl20)
    Opts.OpenCLVersion = 200;
  else if (LangStd == LangStandard::lang_openclcpp)
    Opts.OpenCLCPlusPlusVersion = 100;

  // OpenCL has some additional defaults.
  if (Opts.OpenCL) {
    Opts.AltiVec = 0;
    Opts.ZVector = 0;
    Opts.LaxVectorConversions = 0;
    Opts.setDefaultFPContractMode(LangOptions::FPC_On);
    Opts.NativeHalfType = 1;
    Opts.NativeHalfArgsAndReturns = 1;
    Opts.OpenCLCPlusPlus = Opts.CPlusPlus;

    // Include default header file for OpenCL.
    if (Opts.IncludeDefaultHeader) {
      if (Opts.DeclareOpenCLBuiltins) {
        // Only include base header file for builtin types and constants.
        PPOpts.Includes.push_back("opencl-c-base.h");
      } else {
        PPOpts.Includes.push_back("opencl-c.h");
      }
    }
  }

  Opts.HIP = IK.getLanguage() == Language::HIP;
  Opts.CUDA = IK.getLanguage() == Language::CUDA || Opts.HIP;
  if (Opts.CUDA)
    // Set default FP_CONTRACT to FAST.
    Opts.setDefaultFPContractMode(LangOptions::FPC_Fast);

  Opts.RenderScript = IK.getLanguage() == Language::RenderScript;
  if (Opts.RenderScript) {
    Opts.NativeHalfType = 1;
    Opts.NativeHalfArgsAndReturns = 1;
  }

  // OpenCL and C++ both have bool, true, false keywords.
  Opts.Bool = Opts.OpenCL || Opts.CPlusPlus;

  // OpenCL has half keyword
  Opts.Half = Opts.OpenCL;

  // C++ has wchar_t keyword.
  Opts.WChar = Opts.CPlusPlus;

  Opts.GNUKeywords = Opts.GNUMode;
  Opts.CXXOperatorNames = Opts.CPlusPlus;

  Opts.AlignedAllocation = Opts.CPlusPlus17;

  Opts.DollarIdents = !Opts.AsmPreprocessor;

  // Enable [[]] attributes in C++11 and C2x by default.
  Opts.DoubleSquareBracketAttributes = Opts.CPlusPlus11 || Opts.C2x;
}

/// Attempt to parse a visibility value out of the given argument.
static Visibility parseVisibility(Arg *arg, ArgList &args,
                                  DiagnosticsEngine &diags) {
  StringRef value = arg->getValue();
  if (value == "default") {
    return DefaultVisibility;
  } else if (value == "hidden" || value == "internal") {
    return HiddenVisibility;
  } else if (value == "protected") {
    // FIXME: diagnose if target does not support protected visibility
    return ProtectedVisibility;
  }

  diags.Report(diag::err_drv_invalid_value)
    << arg->getAsString(args) << value;
  return DefaultVisibility;
}

/// Check if input file kind and language standard are compatible.
static bool IsInputCompatibleWithStandard(InputKind IK,
                                          const LangStandard &S) {
  switch (IK.getLanguage()) {
  case Language::Unknown:
  case Language::LLVM_IR:
    llvm_unreachable("should not parse language flags for this input");

  case Language::C:
  case Language::ObjC:
  case Language::RenderScript:
    return S.getLanguage() == Language::C;

  case Language::OpenCL:
    return S.getLanguage() == Language::OpenCL;

  case Language::CXX:
  case Language::ObjCXX:
    return S.getLanguage() == Language::CXX;

  case Language::CUDA:
    // FIXME: What -std= values should be permitted for CUDA compilations?
    return S.getLanguage() == Language::CUDA ||
           S.getLanguage() == Language::CXX;

  case Language::HIP:
    return S.getLanguage() == Language::CXX || S.getLanguage() == Language::HIP;

  case Language::Green:
    return S.getLanguage() == Language::Green;
  case Language::Blue:
    return S.getLanguage() == Language::Blue;

  case Language::Asm:
    // Accept (and ignore) all -std= values.
    // FIXME: The -std= value is not ignored; it affects the tokenization
    // and preprocessing rules if we're preprocessing this asm input.
    return true;
  }

  llvm_unreachable("unexpected input language");
}

/// Get language name for given input kind.
static const StringRef GetInputKindName(InputKind IK) {
  switch (IK.getLanguage()) {
  case Language::C:
    return "C";
  case Language::ObjC:
    return "Objective-C";
  case Language::CXX:
    return "C++";
  case Language::ObjCXX:
    return "Objective-C++";
  case Language::OpenCL:
    return "OpenCL";
  case Language::CUDA:
    return "CUDA";
  case Language::RenderScript:
    return "RenderScript";
  case Language::HIP:
    return "HIP";

  case Language::Asm:
    return "Asm";
  case Language::LLVM_IR:
    return "LLVM IR";

  case Language::Green:
    return "Green";
  case Language::Blue:
    return "Blue";

  case Language::Unknown:
    break;
  }
  llvm_unreachable("unknown input language");
}

static void ParseLangArgs(LangOptions &Opts, ArgList &Args, InputKind IK,
                          const TargetOptions &TargetOpts,
                          PreprocessorOptions &PPOpts,
                          DiagnosticsEngine &Diags) {
  // FIXME: Cleanup per-file based stuff.
  LangStandard::Kind LangStd = LangStandard::lang_unspecified;
  if (const Arg *A = Args.getLastArg(OPT_std_EQ)) {
    LangStd = LangStandard::getLangKind(A->getValue());
    if (LangStd == LangStandard::lang_unspecified) {
      Diags.Report(diag::err_drv_invalid_value)
        << A->getAsString(Args) << A->getValue();
      // Report supported standards with short description.
      for (unsigned KindValue = 0;
           KindValue != LangStandard::lang_unspecified;
           ++KindValue) {
        const LangStandard &Std = LangStandard::getLangStandardForKind(
          static_cast<LangStandard::Kind>(KindValue));
        if (IsInputCompatibleWithStandard(IK, Std)) {
          auto Diag = Diags.Report(diag::note_drv_use_standard);
          Diag << Std.getName() << Std.getDescription();
          unsigned NumAliases = 0;
#define LANGSTANDARD(id, name, lang, desc, features)
#define LANGSTANDARD_ALIAS(id, alias) \
          if (KindValue == LangStandard::lang_##id) ++NumAliases;
#define LANGSTANDARD_ALIAS_DEPR(id, alias)
#include "clang/Basic/LangStandards.def"
          Diag << NumAliases;
#define LANGSTANDARD(id, name, lang, desc, features)
#define LANGSTANDARD_ALIAS(id, alias) \
          if (KindValue == LangStandard::lang_##id) Diag << alias;
#define LANGSTANDARD_ALIAS_DEPR(id, alias)
#include "clang/Basic/LangStandards.def"
        }
      }
    } else {
      // Valid standard, check to make sure language and standard are
      // compatible.
      const LangStandard &Std = LangStandard::getLangStandardForKind(LangStd);
      if (!IsInputCompatibleWithStandard(IK, Std)) {
        Diags.Report(diag::err_drv_argument_not_allowed_with)
          << A->getAsString(Args) << GetInputKindName(IK);
      }
    }
  }

  if (Args.hasArg(OPT_fno_dllexport_inlines))
    Opts.DllExportInlines = false;

  if (const Arg *A = Args.getLastArg(OPT_fcf_protection_EQ)) {
    StringRef Name = A->getValue();
    if (Name == "full" || Name == "branch") {
      Opts.CFProtectionBranch = 1;
    }
  }
  // -cl-std only applies for OpenCL language standards.
  // Override the -std option in this case.
  if (const Arg *A = Args.getLastArg(OPT_cl_std_EQ)) {
    LangStandard::Kind OpenCLLangStd
      = llvm::StringSwitch<LangStandard::Kind>(A->getValue())
        .Cases("cl", "CL", LangStandard::lang_opencl10)
        .Cases("cl1.1", "CL1.1", LangStandard::lang_opencl11)
        .Cases("cl1.2", "CL1.2", LangStandard::lang_opencl12)
        .Cases("cl2.0", "CL2.0", LangStandard::lang_opencl20)
        .Cases("clc++", "CLC++", LangStandard::lang_openclcpp)
        .Default(LangStandard::lang_unspecified);

    if (OpenCLLangStd == LangStandard::lang_unspecified) {
      Diags.Report(diag::err_drv_invalid_value)
        << A->getAsString(Args) << A->getValue();
    }
    else
      LangStd = OpenCLLangStd;
  }

  Opts.IncludeDefaultHeader = Args.hasArg(OPT_finclude_default_header);
  Opts.DeclareOpenCLBuiltins = Args.hasArg(OPT_fdeclare_opencl_builtins);

  llvm::Triple T(TargetOpts.Triple);
  CompilerInvocation::setLangDefaults(Opts, IK, T, PPOpts, LangStd);

  // -cl-strict-aliasing needs to emit diagnostic in the case where CL > 1.0.
  // This option should be deprecated for CL > 1.0 because
  // this option was added for compatibility with OpenCL 1.0.
  if (Args.getLastArg(OPT_cl_strict_aliasing)
       && Opts.OpenCLVersion > 100) {
    Diags.Report(diag::warn_option_invalid_ocl_version)
        << Opts.getOpenCLVersionTuple().getAsString()
        << Args.getLastArg(OPT_cl_strict_aliasing)->getAsString(Args);
  }

  // We abuse '-f[no-]gnu-keywords' to force overriding all GNU-extension
  // keywords. This behavior is provided by GCC's poorly named '-fasm' flag,
  // while a subset (the non-C++ GNU keywords) is provided by GCC's
  // '-fgnu-keywords'. Clang conflates the two for simplicity under the single
  // name, as it doesn't seem a useful distinction.
  Opts.GNUKeywords = Args.hasFlag(OPT_fgnu_keywords, OPT_fno_gnu_keywords,
                                  Opts.GNUKeywords);

  Opts.Digraphs = Args.hasFlag(OPT_fdigraphs, OPT_fno_digraphs, Opts.Digraphs);

  if (Args.hasArg(OPT_fno_operator_names))
    Opts.CXXOperatorNames = 0;

  if (Args.hasArg(OPT_fcuda_is_device))
    Opts.CUDAIsDevice = 1;

  if (Args.hasArg(OPT_fcuda_allow_variadic_functions))
    Opts.CUDAAllowVariadicFunctions = 1;

  if (Args.hasArg(OPT_fno_cuda_host_device_constexpr))
    Opts.CUDAHostDeviceConstexpr = 0;

  if (Opts.CUDAIsDevice && Args.hasArg(OPT_fcuda_approx_transcendentals))
    Opts.CUDADeviceApproxTranscendentals = 1;

  Opts.GPURelocatableDeviceCode = Args.hasArg(OPT_fgpu_rdc);

  if (Opts.ObjC) {
    if (Arg *arg = Args.getLastArg(OPT_fobjc_runtime_EQ)) {
      StringRef value = arg->getValue();
      if (Opts.ObjCRuntime.tryParse(value))
        Diags.Report(diag::err_drv_unknown_objc_runtime) << value;
    }

    if (Args.hasArg(OPT_fobjc_gc_only))
      Opts.setGC(LangOptions::GCOnly);
    else if (Args.hasArg(OPT_fobjc_gc))
      Opts.setGC(LangOptions::HybridGC);
    else if (Args.hasArg(OPT_fobjc_arc)) {
      Opts.ObjCAutoRefCount = 1;
      if (!Opts.ObjCRuntime.allowsARC())
        Diags.Report(diag::err_arc_unsupported_on_runtime);
    }

    // ObjCWeakRuntime tracks whether the runtime supports __weak, not
    // whether the feature is actually enabled.  This is predominantly
    // determined by -fobjc-runtime, but we allow it to be overridden
    // from the command line for testing purposes.
    if (Args.hasArg(OPT_fobjc_runtime_has_weak))
      Opts.ObjCWeakRuntime = 1;
    else
      Opts.ObjCWeakRuntime = Opts.ObjCRuntime.allowsWeak();

    // ObjCWeak determines whether __weak is actually enabled.
    // Note that we allow -fno-objc-weak to disable this even in ARC mode.
    if (auto weakArg = Args.getLastArg(OPT_fobjc_weak, OPT_fno_objc_weak)) {
      if (!weakArg->getOption().matches(OPT_fobjc_weak)) {
        assert(!Opts.ObjCWeak);
      } else if (Opts.getGC() != LangOptions::NonGC) {
        Diags.Report(diag::err_objc_weak_with_gc);
      } else if (!Opts.ObjCWeakRuntime) {
        Diags.Report(diag::err_objc_weak_unsupported);
      } else {
        Opts.ObjCWeak = 1;
      }
    } else if (Opts.ObjCAutoRefCount) {
      Opts.ObjCWeak = Opts.ObjCWeakRuntime;
    }

    if (Args.hasArg(OPT_fno_objc_infer_related_result_type))
      Opts.ObjCInferRelatedResultType = 0;

    if (Args.hasArg(OPT_fobjc_subscripting_legacy_runtime))
      Opts.ObjCSubscriptingLegacyRuntime =
        (Opts.ObjCRuntime.getKind() == ObjCRuntime::FragileMacOSX);
  }

  if (Args.hasArg(OPT_fgnu89_inline)) {
    if (Opts.CPlusPlus)
      Diags.Report(diag::err_drv_argument_not_allowed_with)
        << "-fgnu89-inline" << GetInputKindName(IK);
    else
      Opts.GNUInline = 1;
  }

  if (Args.hasArg(OPT_fapple_kext)) {
    if (!Opts.CPlusPlus)
      Diags.Report(diag::warn_c_kext);
    else
      Opts.AppleKext = 1;
  }

  if (Args.hasArg(OPT_print_ivar_layout))
    Opts.ObjCGCBitmapPrint = 1;

  if (Args.hasArg(OPT_fno_constant_cfstrings))
    Opts.NoConstantCFStrings = 1;
  if (const auto *A = Args.getLastArg(OPT_fcf_runtime_abi_EQ))
    Opts.CFRuntime =
        llvm::StringSwitch<LangOptions::CoreFoundationABI>(A->getValue())
            .Cases("unspecified", "standalone", "objc",
                   LangOptions::CoreFoundationABI::ObjectiveC)
            .Cases("swift", "swift-5.0",
                   LangOptions::CoreFoundationABI::Swift5_0)
            .Case("swift-4.2", LangOptions::CoreFoundationABI::Swift4_2)
            .Case("swift-4.1", LangOptions::CoreFoundationABI::Swift4_1)
            .Default(LangOptions::CoreFoundationABI::ObjectiveC);

  if (Args.hasArg(OPT_fzvector))
    Opts.ZVector = 1;

  if (Args.hasArg(OPT_pthread))
    Opts.POSIXThreads = 1;

  // The value-visibility mode defaults to "default".
  if (Arg *visOpt = Args.getLastArg(OPT_fvisibility)) {
    Opts.setValueVisibilityMode(parseVisibility(visOpt, Args, Diags));
  } else {
    Opts.setValueVisibilityMode(DefaultVisibility);
  }

  // The type-visibility mode defaults to the value-visibility mode.
  if (Arg *typeVisOpt = Args.getLastArg(OPT_ftype_visibility)) {
    Opts.setTypeVisibilityMode(parseVisibility(typeVisOpt, Args, Diags));
  } else {
    Opts.setTypeVisibilityMode(Opts.getValueVisibilityMode());
  }

  if (Args.hasArg(OPT_fvisibility_inlines_hidden))
    Opts.InlineVisibilityHidden = 1;

  if (Args.hasArg(OPT_fvisibility_global_new_delete_hidden))
    Opts.GlobalAllocationFunctionVisibilityHidden = 1;

  if (Args.hasArg(OPT_fapply_global_visibility_to_externs))
    Opts.SetVisibilityForExternDecls = 1;

  if (Args.hasArg(OPT_ftrapv)) {
    Opts.setSignedOverflowBehavior(LangOptions::SOB_Trapping);
    // Set the handler, if one is specified.
    Opts.OverflowHandler =
        Args.getLastArgValue(OPT_ftrapv_handler);
  }
  else if (Args.hasArg(OPT_fwrapv))
    Opts.setSignedOverflowBehavior(LangOptions::SOB_Defined);

  Opts.MSVCCompat = Args.hasArg(OPT_fms_compatibility);
  Opts.MicrosoftExt = Opts.MSVCCompat || Args.hasArg(OPT_fms_extensions);
  Opts.AsmBlocks = Args.hasArg(OPT_fasm_blocks) || Opts.MicrosoftExt;
  Opts.MSCompatibilityVersion = 0;
  if (const Arg *A = Args.getLastArg(OPT_fms_compatibility_version)) {
    VersionTuple VT;
    if (VT.tryParse(A->getValue()))
      Diags.Report(diag::err_drv_invalid_value) << A->getAsString(Args)
                                                << A->getValue();
    Opts.MSCompatibilityVersion = VT.getMajor() * 10000000 +
                                  VT.getMinor().getValueOr(0) * 100000 +
                                  VT.getSubminor().getValueOr(0);
  }

  // Mimicking gcc's behavior, trigraphs are only enabled if -trigraphs
  // is specified, or -std is set to a conforming mode.
  // Trigraphs are disabled by default in c++1z onwards.
  Opts.Trigraphs = !Opts.GNUMode && !Opts.MSVCCompat && !Opts.CPlusPlus17;
  Opts.Trigraphs =
      Args.hasFlag(OPT_ftrigraphs, OPT_fno_trigraphs, Opts.Trigraphs);

  Opts.DollarIdents = Args.hasFlag(OPT_fdollars_in_identifiers,
                                   OPT_fno_dollars_in_identifiers,
                                   Opts.DollarIdents);
  Opts.PascalStrings = Args.hasArg(OPT_fpascal_strings);
  Opts.VtorDispMode = getLastArgIntValue(Args, OPT_vtordisp_mode_EQ, 1, Diags);
  Opts.Borland = Args.hasArg(OPT_fborland_extensions);
  Opts.WritableStrings = Args.hasArg(OPT_fwritable_strings);
  Opts.ConstStrings = Args.hasFlag(OPT_fconst_strings, OPT_fno_const_strings,
                                   Opts.ConstStrings);
  if (Args.hasArg(OPT_fno_lax_vector_conversions))
    Opts.LaxVectorConversions = 0;
  if (Args.hasArg(OPT_fno_threadsafe_statics))
    Opts.ThreadsafeStatics = 0;
  Opts.Exceptions = Args.hasArg(OPT_fexceptions);
  Opts.ObjCExceptions = Args.hasArg(OPT_fobjc_exceptions);
  Opts.CXXExceptions = Args.hasArg(OPT_fcxx_exceptions);

  // -ffixed-point
  Opts.FixedPoint =
      Args.hasFlag(OPT_ffixed_point, OPT_fno_fixed_point, /*Default=*/false) &&
      !Opts.CPlusPlus;
  Opts.PaddingOnUnsignedFixedPoint =
      Args.hasFlag(OPT_fpadding_on_unsigned_fixed_point,
                   OPT_fno_padding_on_unsigned_fixed_point,
                   /*Default=*/false) &&
      Opts.FixedPoint;

  // Handle exception personalities
  Arg *A = Args.getLastArg(options::OPT_fsjlj_exceptions,
                           options::OPT_fseh_exceptions,
                           options::OPT_fdwarf_exceptions);
  if (A) {
    const Option &Opt = A->getOption();
    llvm::Triple T(TargetOpts.Triple);
    if (T.isWindowsMSVCEnvironment())
      Diags.Report(diag::err_fe_invalid_exception_model)
          << Opt.getName() << T.str();

    Opts.SjLjExceptions = Opt.matches(options::OPT_fsjlj_exceptions);
    Opts.SEHExceptions = Opt.matches(options::OPT_fseh_exceptions);
    Opts.DWARFExceptions = Opt.matches(options::OPT_fdwarf_exceptions);
  }

  Opts.ExternCNoUnwind = Args.hasArg(OPT_fexternc_nounwind);
  Opts.TraditionalCPP = Args.hasArg(OPT_traditional_cpp);

  Opts.RTTI = Opts.CPlusPlus && !Args.hasArg(OPT_fno_rtti);
  Opts.RTTIData = Opts.RTTI && !Args.hasArg(OPT_fno_rtti_data);
  Opts.Blocks = Args.hasArg(OPT_fblocks) || (Opts.OpenCL
    && Opts.OpenCLVersion == 200);
  Opts.BlocksRuntimeOptional = Args.hasArg(OPT_fblocks_runtime_optional);
  Opts.Coroutines = Opts.CPlusPlus2a || Args.hasArg(OPT_fcoroutines_ts);

  Opts.DoubleSquareBracketAttributes =
      Args.hasFlag(OPT_fdouble_square_bracket_attributes,
                   OPT_fno_double_square_bracket_attributes,
                   Opts.DoubleSquareBracketAttributes);

  Opts.CPlusPlusModules = Opts.CPlusPlus2a;
  Opts.ModulesTS = Args.hasArg(OPT_fmodules_ts);
  Opts.Modules =
      Args.hasArg(OPT_fmodules) || Opts.ModulesTS || Opts.CPlusPlusModules;
  Opts.ModulesStrictDeclUse = Args.hasArg(OPT_fmodules_strict_decluse);
  Opts.ModulesDeclUse =
      Args.hasArg(OPT_fmodules_decluse) || Opts.ModulesStrictDeclUse;
  // FIXME: We only need this in C++ modules / Modules TS if we might textually
  // enter a different module (eg, when building a header unit).
  Opts.ModulesLocalVisibility =
      Args.hasArg(OPT_fmodules_local_submodule_visibility) || Opts.ModulesTS ||
      Opts.CPlusPlusModules;
  Opts.ModulesCodegen = Args.hasArg(OPT_fmodules_codegen);
  Opts.ModulesDebugInfo = Args.hasArg(OPT_fmodules_debuginfo);
  Opts.ModulesSearchAll = Opts.Modules &&
    !Args.hasArg(OPT_fno_modules_search_all) &&
    Args.hasArg(OPT_fmodules_search_all);
  Opts.ModulesErrorRecovery = !Args.hasArg(OPT_fno_modules_error_recovery);
  Opts.ImplicitModules = !Args.hasArg(OPT_fno_implicit_modules);
  Opts.CharIsSigned = Opts.OpenCL || !Args.hasArg(OPT_fno_signed_char);
  Opts.WChar = Opts.CPlusPlus && !Args.hasArg(OPT_fno_wchar);
  Opts.Char8 = Args.hasFlag(OPT_fchar8__t, OPT_fno_char8__t, Opts.CPlusPlus2a);
  if (const Arg *A = Args.getLastArg(OPT_fwchar_type_EQ)) {
    Opts.WCharSize = llvm::StringSwitch<unsigned>(A->getValue())
                         .Case("char", 1)
                         .Case("short", 2)
                         .Case("int", 4)
                         .Default(0);
    if (Opts.WCharSize == 0)
      Diags.Report(diag::err_fe_invalid_wchar_type) << A->getValue();
  }
  Opts.WCharIsSigned = Args.hasFlag(OPT_fsigned_wchar, OPT_fno_signed_wchar, true);
  Opts.ShortEnums = Args.hasArg(OPT_fshort_enums);
  Opts.Freestanding = Args.hasArg(OPT_ffreestanding);
  Opts.NoBuiltin = Args.hasArg(OPT_fno_builtin) || Opts.Freestanding;
  if (!Opts.NoBuiltin)
    getAllNoBuiltinFuncValues(Args, Opts.NoBuiltinFuncs);
  Opts.NoMathBuiltin = Args.hasArg(OPT_fno_math_builtin);
  Opts.RelaxedTemplateTemplateArgs =
      Args.hasArg(OPT_frelaxed_template_template_args);
  Opts.SizedDeallocation = Args.hasArg(OPT_fsized_deallocation);
  Opts.AlignedAllocation =
      Args.hasFlag(OPT_faligned_allocation, OPT_fno_aligned_allocation,
                   Opts.AlignedAllocation);
  Opts.AlignedAllocationUnavailable =
      Opts.AlignedAllocation && Args.hasArg(OPT_aligned_alloc_unavailable);
  Opts.NewAlignOverride =
      getLastArgIntValue(Args, OPT_fnew_alignment_EQ, 0, Diags);
  if (Opts.NewAlignOverride && !llvm::isPowerOf2_32(Opts.NewAlignOverride)) {
    Arg *A = Args.getLastArg(OPT_fnew_alignment_EQ);
    Diags.Report(diag::err_fe_invalid_alignment) << A->getAsString(Args)
                                                 << A->getValue();
    Opts.NewAlignOverride = 0;
  }
  Opts.ConceptsTS = Args.hasArg(OPT_fconcepts_ts);
  Opts.HeinousExtensions = Args.hasArg(OPT_fheinous_gnu_extensions);
  Opts.AccessControl = !Args.hasArg(OPT_fno_access_control);
  Opts.ElideConstructors = !Args.hasArg(OPT_fno_elide_constructors);
  Opts.MathErrno = !Opts.OpenCL && Args.hasArg(OPT_fmath_errno);
  Opts.InstantiationDepth =
      getLastArgIntValue(Args, OPT_ftemplate_depth, 1024, Diags);
  Opts.ArrowDepth =
      getLastArgIntValue(Args, OPT_foperator_arrow_depth, 256, Diags);
  Opts.ConstexprCallDepth =
      getLastArgIntValue(Args, OPT_fconstexpr_depth, 512, Diags);
  Opts.ConstexprStepLimit =
      getLastArgIntValue(Args, OPT_fconstexpr_steps, 1048576, Diags);
  Opts.BracketDepth = getLastArgIntValue(Args, OPT_fbracket_depth, 256, Diags);
  Opts.DelayedTemplateParsing = Args.hasArg(OPT_fdelayed_template_parsing);
  Opts.NumLargeByValueCopy =
      getLastArgIntValue(Args, OPT_Wlarge_by_value_copy_EQ, 0, Diags);
  Opts.MSBitfields = Args.hasArg(OPT_mms_bitfields);
  Opts.ObjCConstantStringClass =
    Args.getLastArgValue(OPT_fconstant_string_class);
  Opts.ObjCDefaultSynthProperties =
    !Args.hasArg(OPT_disable_objc_default_synthesize_properties);
  Opts.EncodeExtendedBlockSig =
    Args.hasArg(OPT_fencode_extended_block_signature);
  Opts.EmitAllDecls = Args.hasArg(OPT_femit_all_decls);
  Opts.PackStruct = getLastArgIntValue(Args, OPT_fpack_struct_EQ, 0, Diags);
  Opts.MaxTypeAlign = getLastArgIntValue(Args, OPT_fmax_type_align_EQ, 0, Diags);
  Opts.AlignDouble = Args.hasArg(OPT_malign_double);
  Opts.LongDoubleSize = Args.hasArg(OPT_mlong_double_128)
                            ? 128
                            : Args.hasArg(OPT_mlong_double_64) ? 64 : 0;
  Opts.PPCIEEELongDouble = Args.hasArg(OPT_mabi_EQ_ieeelongdouble);
  Opts.PICLevel = getLastArgIntValue(Args, OPT_pic_level, 0, Diags);
  Opts.ROPI = Args.hasArg(OPT_fropi);
  Opts.RWPI = Args.hasArg(OPT_frwpi);
  Opts.PIE = Args.hasArg(OPT_pic_is_pie);
  Opts.Static = Args.hasArg(OPT_static_define);
  Opts.DumpRecordLayoutsSimple = Args.hasArg(OPT_fdump_record_layouts_simple);
  Opts.DumpRecordLayouts = Opts.DumpRecordLayoutsSimple
                        || Args.hasArg(OPT_fdump_record_layouts);
  Opts.DumpVTableLayouts = Args.hasArg(OPT_fdump_vtable_layouts);
  Opts.SpellChecking = !Args.hasArg(OPT_fno_spell_checking);
  Opts.NoBitFieldTypeAlign = Args.hasArg(OPT_fno_bitfield_type_align);
  Opts.SinglePrecisionConstants = Args.hasArg(OPT_cl_single_precision_constant);
  Opts.FastRelaxedMath = Args.hasArg(OPT_cl_fast_relaxed_math);
  Opts.HexagonQdsp6Compat = Args.hasArg(OPT_mqdsp6_compat);
  Opts.FakeAddressSpaceMap = Args.hasArg(OPT_ffake_address_space_map);
  Opts.ParseUnknownAnytype = Args.hasArg(OPT_funknown_anytype);
  Opts.DebuggerSupport = Args.hasArg(OPT_fdebugger_support);
  Opts.DebuggerCastResultToId = Args.hasArg(OPT_fdebugger_cast_result_to_id);
  Opts.DebuggerObjCLiteral = Args.hasArg(OPT_fdebugger_objc_literal);
  Opts.ApplePragmaPack = Args.hasArg(OPT_fapple_pragma_pack);
  Opts.ModuleName = Args.getLastArgValue(OPT_fmodule_name_EQ);
  Opts.CurrentModule = Opts.ModuleName;
  Opts.AppExt = Args.hasArg(OPT_fapplication_extension);
  Opts.ModuleFeatures = Args.getAllArgValues(OPT_fmodule_feature);
  llvm::sort(Opts.ModuleFeatures);
  Opts.NativeHalfType |= Args.hasArg(OPT_fnative_half_type);
  Opts.NativeHalfArgsAndReturns |= Args.hasArg(OPT_fnative_half_arguments_and_returns);
  // Enable HalfArgsAndReturns if present in Args or if NativeHalfArgsAndReturns
  // is enabled.
  Opts.HalfArgsAndReturns = Args.hasArg(OPT_fallow_half_arguments_and_returns)
                            | Opts.NativeHalfArgsAndReturns;
  Opts.GNUAsm = !Args.hasArg(OPT_fno_gnu_inline_asm);
  Opts.Cmse = Args.hasArg(OPT_mcmse); // Armv8-M Security Extensions

  // __declspec is enabled by default for the PS4 by the driver, and also
  // enabled for Microsoft Extensions or Borland Extensions, here.
  //
  // FIXME: __declspec is also currently enabled for CUDA, but isn't really a
  // CUDA extension. However, it is required for supporting
  // __clang_cuda_builtin_vars.h, which uses __declspec(property). Once that has
  // been rewritten in terms of something more generic, remove the Opts.CUDA
  // term here.
  Opts.DeclSpecKeyword =
      Args.hasFlag(OPT_fdeclspec, OPT_fno_declspec,
                   (Opts.MicrosoftExt || Opts.Borland || Opts.CUDA));

  if (Arg *A = Args.getLastArg(OPT_faddress_space_map_mangling_EQ)) {
    switch (llvm::StringSwitch<unsigned>(A->getValue())
      .Case("target", LangOptions::ASMM_Target)
      .Case("no", LangOptions::ASMM_Off)
      .Case("yes", LangOptions::ASMM_On)
      .Default(255)) {
    default:
      Diags.Report(diag::err_drv_invalid_value)
        << "-faddress-space-map-mangling=" << A->getValue();
      break;
    case LangOptions::ASMM_Target:
      Opts.setAddressSpaceMapMangling(LangOptions::ASMM_Target);
      break;
    case LangOptions::ASMM_On:
      Opts.setAddressSpaceMapMangling(LangOptions::ASMM_On);
      break;
    case LangOptions::ASMM_Off:
      Opts.setAddressSpaceMapMangling(LangOptions::ASMM_Off);
      break;
    }
  }

  if (Arg *A = Args.getLastArg(OPT_fms_memptr_rep_EQ)) {
    LangOptions::PragmaMSPointersToMembersKind InheritanceModel =
        llvm::StringSwitch<LangOptions::PragmaMSPointersToMembersKind>(
            A->getValue())
            .Case("single",
                  LangOptions::PPTMK_FullGeneralitySingleInheritance)
            .Case("multiple",
                  LangOptions::PPTMK_FullGeneralityMultipleInheritance)
            .Case("virtual",
                  LangOptions::PPTMK_FullGeneralityVirtualInheritance)
            .Default(LangOptions::PPTMK_BestCase);
    if (InheritanceModel == LangOptions::PPTMK_BestCase)
      Diags.Report(diag::err_drv_invalid_value)
          << "-fms-memptr-rep=" << A->getValue();

    Opts.setMSPointerToMemberRepresentationMethod(InheritanceModel);
  }

  // Check for MS default calling conventions being specified.
  if (Arg *A = Args.getLastArg(OPT_fdefault_calling_conv_EQ)) {
    LangOptions::DefaultCallingConvention DefaultCC =
        llvm::StringSwitch<LangOptions::DefaultCallingConvention>(A->getValue())
            .Case("cdecl", LangOptions::DCC_CDecl)
            .Case("fastcall", LangOptions::DCC_FastCall)
            .Case("stdcall", LangOptions::DCC_StdCall)
            .Case("vectorcall", LangOptions::DCC_VectorCall)
            .Case("regcall", LangOptions::DCC_RegCall)
            .Default(LangOptions::DCC_None);
    if (DefaultCC == LangOptions::DCC_None)
      Diags.Report(diag::err_drv_invalid_value)
          << "-fdefault-calling-conv=" << A->getValue();

    llvm::Triple T(TargetOpts.Triple);
    llvm::Triple::ArchType Arch = T.getArch();
    bool emitError = (DefaultCC == LangOptions::DCC_FastCall ||
                      DefaultCC == LangOptions::DCC_StdCall) &&
                     Arch != llvm::Triple::x86;
    emitError |= (DefaultCC == LangOptions::DCC_VectorCall ||
                  DefaultCC == LangOptions::DCC_RegCall) &&
                 !(Arch == llvm::Triple::x86 || Arch == llvm::Triple::x86_64);
    if (emitError)
      Diags.Report(diag::err_drv_argument_not_allowed_with)
          << A->getSpelling() << T.getTriple();
    else
      Opts.setDefaultCallingConv(DefaultCC);
  }

  // -mrtd option
  if (Arg *A = Args.getLastArg(OPT_mrtd)) {
    if (Opts.getDefaultCallingConv() != LangOptions::DCC_None)
      Diags.Report(diag::err_drv_argument_not_allowed_with)
          << A->getSpelling() << "-fdefault-calling-conv";
    else {
      llvm::Triple T(TargetOpts.Triple);
      if (T.getArch() != llvm::Triple::x86)
        Diags.Report(diag::err_drv_argument_not_allowed_with)
            << A->getSpelling() << T.getTriple();
      else
        Opts.setDefaultCallingConv(LangOptions::DCC_StdCall);
    }
  }

  // Check if -fopenmp is specified and set default version to 4.5.
  Opts.OpenMP = Args.hasArg(options::OPT_fopenmp) ? 45 : 0;
  // Check if -fopenmp-simd is specified.
  bool IsSimdSpecified =
      Args.hasFlag(options::OPT_fopenmp_simd, options::OPT_fno_openmp_simd,
                   /*Default=*/false);
  Opts.OpenMPSimd = !Opts.OpenMP && IsSimdSpecified;
  Opts.OpenMPUseTLS =
      Opts.OpenMP && !Args.hasArg(options::OPT_fnoopenmp_use_tls);
  Opts.OpenMPIsDevice =
      Opts.OpenMP && Args.hasArg(options::OPT_fopenmp_is_device);
  bool IsTargetSpecified =
      Opts.OpenMPIsDevice || Args.hasArg(options::OPT_fopenmp_targets_EQ);

  if (Opts.OpenMP || Opts.OpenMPSimd) {
    if (int Version = getLastArgIntValue(
            Args, OPT_fopenmp_version_EQ,
            (IsSimdSpecified || IsTargetSpecified) ? 45 : Opts.OpenMP, Diags))
      Opts.OpenMP = Version;
    else if (IsSimdSpecified || IsTargetSpecified)
      Opts.OpenMP = 45;
    // Provide diagnostic when a given target is not expected to be an OpenMP
    // device or host.
    if (!Opts.OpenMPIsDevice) {
      switch (T.getArch()) {
      default:
        break;
      // Add unsupported host targets here:
      case llvm::Triple::nvptx:
      case llvm::Triple::nvptx64:
        Diags.Report(diag::err_drv_omp_host_target_not_supported)
            << TargetOpts.Triple;
        break;
      }
    }
  }

  // Set the flag to prevent the implementation from emitting device exception
  // handling code for those requiring so.
  if ((Opts.OpenMPIsDevice && T.isNVPTX()) || Opts.OpenCLCPlusPlus) {
    Opts.Exceptions = 0;
    Opts.CXXExceptions = 0;
  }
  if (Opts.OpenMPIsDevice && T.isNVPTX()) {
    Opts.OpenMPCUDANumSMs =
        getLastArgIntValue(Args, options::OPT_fopenmp_cuda_number_of_sm_EQ,
                           Opts.OpenMPCUDANumSMs, Diags);
    Opts.OpenMPCUDABlocksPerSM =
        getLastArgIntValue(Args, options::OPT_fopenmp_cuda_blocks_per_sm_EQ,
                           Opts.OpenMPCUDABlocksPerSM, Diags);
    Opts.OpenMPCUDAReductionBufNum = getLastArgIntValue(
        Args, options::OPT_fopenmp_cuda_teams_reduction_recs_num_EQ,
        Opts.OpenMPCUDAReductionBufNum, Diags);
  }

  // Prevent auto-widening the representation of loop counters during an
  // OpenMP collapse clause.
  Opts.OpenMPOptimisticCollapse =
      Args.hasArg(options::OPT_fopenmp_optimistic_collapse) ? 1 : 0;

  // Get the OpenMP target triples if any.
  if (Arg *A = Args.getLastArg(options::OPT_fopenmp_targets_EQ)) {

    for (unsigned i = 0; i < A->getNumValues(); ++i) {
      llvm::Triple TT(A->getValue(i));

      if (TT.getArch() == llvm::Triple::UnknownArch ||
          !(TT.getArch() == llvm::Triple::ppc ||
            TT.getArch() == llvm::Triple::ppc64 ||
            TT.getArch() == llvm::Triple::ppc64le ||
            TT.getArch() == llvm::Triple::nvptx ||
            TT.getArch() == llvm::Triple::nvptx64 ||
            TT.getArch() == llvm::Triple::x86 ||
            TT.getArch() == llvm::Triple::x86_64))
        Diags.Report(diag::err_drv_invalid_omp_target) << A->getValue(i);
      else
        Opts.OMPTargetTriples.push_back(TT);
    }
  }

  // Get OpenMP host file path if any and report if a non existent file is
  // found
  if (Arg *A = Args.getLastArg(options::OPT_fopenmp_host_ir_file_path)) {
    Opts.OMPHostIRFile = A->getValue();
    if (!llvm::sys::fs::exists(Opts.OMPHostIRFile))
      Diags.Report(diag::err_drv_omp_host_ir_file_not_found)
          << Opts.OMPHostIRFile;
  }

  Opts.SYCLIsDevice = Args.hasArg(options::OPT_fsycl_is_device);

  // Set CUDA mode for OpenMP target NVPTX if specified in options
  Opts.OpenMPCUDAMode = Opts.OpenMPIsDevice && T.isNVPTX() &&
                        Args.hasArg(options::OPT_fopenmp_cuda_mode);

  // Set CUDA mode for OpenMP target NVPTX if specified in options
  Opts.OpenMPCUDAForceFullRuntime =
      Opts.OpenMPIsDevice && T.isNVPTX() &&
      Args.hasArg(options::OPT_fopenmp_cuda_force_full_runtime);

  // Record whether the __DEPRECATED define was requested.
  Opts.Deprecated = Args.hasFlag(OPT_fdeprecated_macro,
                                 OPT_fno_deprecated_macro,
                                 Opts.Deprecated);

  // FIXME: Eliminate this dependency.
  unsigned Opt = getOptimizationLevel(Args, IK, Diags),
       OptSize = getOptimizationLevelSize(Args);
  Opts.Optimize = Opt != 0;
  Opts.OptimizeSize = OptSize != 0;

  // This is the __NO_INLINE__ define, which just depends on things like the
  // optimization level and -fno-inline, not actually whether the backend has
  // inlining enabled.
  Opts.NoInlineDefine = !Opts.Optimize;
  if (Arg *InlineArg = Args.getLastArg(
          options::OPT_finline_functions, options::OPT_finline_hint_functions,
          options::OPT_fno_inline_functions, options::OPT_fno_inline))
    if (InlineArg->getOption().matches(options::OPT_fno_inline))
      Opts.NoInlineDefine = true;

  Opts.FastMath = Args.hasArg(OPT_ffast_math) ||
      Args.hasArg(OPT_cl_fast_relaxed_math);
  Opts.FiniteMathOnly = Args.hasArg(OPT_ffinite_math_only) ||
      Args.hasArg(OPT_cl_finite_math_only) ||
      Args.hasArg(OPT_cl_fast_relaxed_math);
  Opts.UnsafeFPMath = Args.hasArg(OPT_menable_unsafe_fp_math) ||
                      Args.hasArg(OPT_cl_unsafe_math_optimizations) ||
                      Args.hasArg(OPT_cl_fast_relaxed_math);

  if (Arg *A = Args.getLastArg(OPT_ffp_contract)) {
    StringRef Val = A->getValue();
    if (Val == "fast")
      Opts.setDefaultFPContractMode(LangOptions::FPC_Fast);
    else if (Val == "on")
      Opts.setDefaultFPContractMode(LangOptions::FPC_On);
    else if (Val == "off")
      Opts.setDefaultFPContractMode(LangOptions::FPC_Off);
    else
      Diags.Report(diag::err_drv_invalid_value) << A->getAsString(Args) << Val;
  }

  Opts.RetainCommentsFromSystemHeaders =
      Args.hasArg(OPT_fretain_comments_from_system_headers);

  unsigned SSP = getLastArgIntValue(Args, OPT_stack_protector, 0, Diags);
  switch (SSP) {
  default:
    Diags.Report(diag::err_drv_invalid_value)
      << Args.getLastArg(OPT_stack_protector)->getAsString(Args) << SSP;
    break;
  case 0: Opts.setStackProtector(LangOptions::SSPOff); break;
  case 1: Opts.setStackProtector(LangOptions::SSPOn);  break;
  case 2: Opts.setStackProtector(LangOptions::SSPStrong); break;
  case 3: Opts.setStackProtector(LangOptions::SSPReq); break;
  }

  if (Arg *A = Args.getLastArg(OPT_ftrivial_auto_var_init)) {
    StringRef Val = A->getValue();
    if (Val == "uninitialized")
      Opts.setTrivialAutoVarInit(
          LangOptions::TrivialAutoVarInitKind::Uninitialized);
    else if (Val == "zero")
      Opts.setTrivialAutoVarInit(LangOptions::TrivialAutoVarInitKind::Zero);
    else if (Val == "pattern")
      Opts.setTrivialAutoVarInit(LangOptions::TrivialAutoVarInitKind::Pattern);
    else
      Diags.Report(diag::err_drv_invalid_value) << A->getAsString(Args) << Val;
  }

  // Parse -fsanitize= arguments.
  parseSanitizerKinds("-fsanitize=", Args.getAllArgValues(OPT_fsanitize_EQ),
                      Diags, Opts.Sanitize);
  // -fsanitize-address-field-padding=N has to be a LangOpt, parse it here.
  Opts.SanitizeAddressFieldPadding =
      getLastArgIntValue(Args, OPT_fsanitize_address_field_padding, 0, Diags);
  Opts.SanitizerBlacklistFiles = Args.getAllArgValues(OPT_fsanitize_blacklist);

  // -fxray-instrument
  Opts.XRayInstrument =
      Args.hasFlag(OPT_fxray_instrument, OPT_fnoxray_instrument, false);

  // -fxray-always-emit-customevents
  Opts.XRayAlwaysEmitCustomEvents =
      Args.hasFlag(OPT_fxray_always_emit_customevents,
                   OPT_fnoxray_always_emit_customevents, false);

  // -fxray-always-emit-typedevents
  Opts.XRayAlwaysEmitTypedEvents =
      Args.hasFlag(OPT_fxray_always_emit_typedevents,
                   OPT_fnoxray_always_emit_customevents, false);

  // -fxray-{always,never}-instrument= filenames.
  Opts.XRayAlwaysInstrumentFiles =
      Args.getAllArgValues(OPT_fxray_always_instrument);
  Opts.XRayNeverInstrumentFiles =
      Args.getAllArgValues(OPT_fxray_never_instrument);
  Opts.XRayAttrListFiles = Args.getAllArgValues(OPT_fxray_attr_list);

  // -fforce-emit-vtables
  Opts.ForceEmitVTables = Args.hasArg(OPT_fforce_emit_vtables);

  // -fallow-editor-placeholders
  Opts.AllowEditorPlaceholders = Args.hasArg(OPT_fallow_editor_placeholders);

  Opts.RegisterStaticDestructors = !Args.hasArg(OPT_fno_cxx_static_destructors);

  if (Arg *A = Args.getLastArg(OPT_fclang_abi_compat_EQ)) {
    Opts.setClangABICompat(LangOptions::ClangABI::Latest);

    StringRef Ver = A->getValue();
    std::pair<StringRef, StringRef> VerParts = Ver.split('.');
    unsigned Major, Minor = 0;

    // Check the version number is valid: either 3.x (0 <= x <= 9) or
    // y or y.0 (4 <= y <= current version).
    if (!VerParts.first.startswith("0") &&
        !VerParts.first.getAsInteger(10, Major) &&
        3 <= Major && Major <= CLANG_VERSION_MAJOR &&
        (Major == 3 ? VerParts.second.size() == 1 &&
                      !VerParts.second.getAsInteger(10, Minor)
                    : VerParts.first.size() == Ver.size() ||
                      VerParts.second == "0")) {
      // Got a valid version number.
      if (Major == 3 && Minor <= 8)
        Opts.setClangABICompat(LangOptions::ClangABI::Ver3_8);
      else if (Major <= 4)
        Opts.setClangABICompat(LangOptions::ClangABI::Ver4);
      else if (Major <= 6)
        Opts.setClangABICompat(LangOptions::ClangABI::Ver6);
      else if (Major <= 7)
        Opts.setClangABICompat(LangOptions::ClangABI::Ver7);
    } else if (Ver != "latest") {
      Diags.Report(diag::err_drv_invalid_value)
          << A->getAsString(Args) << A->getValue();
    }
  }

  Opts.CompleteMemberPointers = Args.hasArg(OPT_fcomplete_member_pointers);
  Opts.BuildingPCHWithObjectFile = Args.hasArg(OPT_building_pch_with_obj);
}

static bool isStrictlyPreprocessorAction(frontend::ActionKind Action) {
  switch (Action) {
  case frontend::ASTDeclList:
  case frontend::ASTDump:
  case frontend::ASTPrint:
  case frontend::ASTView:
  case frontend::EmitAssembly:
  case frontend::EmitBC:
  case frontend::EmitHTML:
  case frontend::EmitLLVM:
  case frontend::EmitLLVMOnly:
  case frontend::EmitCodeGenOnly:
  case frontend::EmitObj:
  case frontend::EmitGreen:
  case frontend::FixIt:
  case frontend::GenerateModule:
  case frontend::GenerateModuleInterface:
  case frontend::GenerateHeaderModule:
  case frontend::GeneratePCH:
<<<<<<< HEAD
  case frontend::GenerateInterfaceYAMLExpV1:
  case frontend::GenerateInterfaceTBEExpV1:
  case frontend::ParseGreenSyntax:
=======
  case frontend::GenerateInterfaceIfsExpV1:
>>>>>>> 30ddd2ab
  case frontend::ParseSyntaxOnly:
  case frontend::ModuleFileInfo:
  case frontend::VerifyPCH:
  case frontend::PluginAction:
  case frontend::RewriteObjC:
  case frontend::RewriteTest:
  case frontend::RunAnalysis:
  case frontend::TemplightDump:
  case frontend::MigrateSource:
    return false;

  case frontend::DumpCompilerOptions:
  case frontend::DumpRawTokens:
  case frontend::DumpTokens:
  case frontend::InitOnly:
  case frontend::PrintPreamble:
  case frontend::PrintPreprocessedInput:
  case frontend::RewriteMacros:
  case frontend::RunPreprocessorOnly:
  case frontend::PrintDependencyDirectivesSourceMinimizerOutput:
    return true;
  }
  llvm_unreachable("invalid frontend action");
}

static void ParsePreprocessorArgs(PreprocessorOptions &Opts, ArgList &Args,
                                  DiagnosticsEngine &Diags,
                                  frontend::ActionKind Action) {
  Opts.ImplicitPCHInclude = Args.getLastArgValue(OPT_include_pch);
  Opts.PCHWithHdrStop = Args.hasArg(OPT_pch_through_hdrstop_create) ||
                        Args.hasArg(OPT_pch_through_hdrstop_use);
  Opts.PCHWithHdrStopCreate = Args.hasArg(OPT_pch_through_hdrstop_create);
  Opts.PCHThroughHeader = Args.getLastArgValue(OPT_pch_through_header_EQ);
  Opts.UsePredefines = !Args.hasArg(OPT_undef);
  Opts.DetailedRecord = Args.hasArg(OPT_detailed_preprocessing_record);
  Opts.DisablePCHValidation = Args.hasArg(OPT_fno_validate_pch);
  Opts.AllowPCHWithCompilerErrors = Args.hasArg(OPT_fallow_pch_with_errors);

  Opts.DumpDeserializedPCHDecls = Args.hasArg(OPT_dump_deserialized_pch_decls);
  for (const auto *A : Args.filtered(OPT_error_on_deserialized_pch_decl))
    Opts.DeserializedPCHDeclsToErrorOn.insert(A->getValue());

  if (const Arg *A = Args.getLastArg(OPT_preamble_bytes_EQ)) {
    StringRef Value(A->getValue());
    size_t Comma = Value.find(',');
    unsigned Bytes = 0;
    unsigned EndOfLine = 0;

    if (Comma == StringRef::npos ||
        Value.substr(0, Comma).getAsInteger(10, Bytes) ||
        Value.substr(Comma + 1).getAsInteger(10, EndOfLine))
      Diags.Report(diag::err_drv_preamble_format);
    else {
      Opts.PrecompiledPreambleBytes.first = Bytes;
      Opts.PrecompiledPreambleBytes.second = (EndOfLine != 0);
    }
  }

  // Add the __CET__ macro if a CFProtection option is set.
  if (const Arg *A = Args.getLastArg(OPT_fcf_protection_EQ)) {
    StringRef Name = A->getValue();
    if (Name == "branch")
      Opts.addMacroDef("__CET__=1");
    else if (Name == "return")
      Opts.addMacroDef("__CET__=2");
    else if (Name == "full")
      Opts.addMacroDef("__CET__=3");
  }

  // Add macros from the command line.
  for (const auto *A : Args.filtered(OPT_D, OPT_U)) {
    if (A->getOption().matches(OPT_D))
      Opts.addMacroDef(A->getValue());
    else
      Opts.addMacroUndef(A->getValue());
  }

  Opts.MacroIncludes = Args.getAllArgValues(OPT_imacros);

  // Add the ordered list of -includes.
  for (const auto *A : Args.filtered(OPT_include))
    Opts.Includes.emplace_back(A->getValue());

  for (const auto *A : Args.filtered(OPT_chain_include))
    Opts.ChainedIncludes.emplace_back(A->getValue());

  for (const auto *A : Args.filtered(OPT_remap_file)) {
    std::pair<StringRef, StringRef> Split = StringRef(A->getValue()).split(';');

    if (Split.second.empty()) {
      Diags.Report(diag::err_drv_invalid_remap_file) << A->getAsString(Args);
      continue;
    }

    Opts.addRemappedFile(Split.first, Split.second);
  }

  if (Arg *A = Args.getLastArg(OPT_fobjc_arc_cxxlib_EQ)) {
    StringRef Name = A->getValue();
    unsigned Library = llvm::StringSwitch<unsigned>(Name)
      .Case("libc++", ARCXX_libcxx)
      .Case("libstdc++", ARCXX_libstdcxx)
      .Case("none", ARCXX_nolib)
      .Default(~0U);
    if (Library == ~0U)
      Diags.Report(diag::err_drv_invalid_value) << A->getAsString(Args) << Name;
    else
      Opts.ObjCXXARCStandardLibrary = (ObjCXXARCStandardLibraryKind)Library;
  }

  // Always avoid lexing editor placeholders when we're just running the
  // preprocessor as we never want to emit the
  // "editor placeholder in source file" error in PP only mode.
  if (isStrictlyPreprocessorAction(Action))
    Opts.LexEditorPlaceholders = false;
}

static void ParsePreprocessorOutputArgs(PreprocessorOutputOptions &Opts,
                                        ArgList &Args,
                                        frontend::ActionKind Action) {
  if (isStrictlyPreprocessorAction(Action))
    Opts.ShowCPP = !Args.hasArg(OPT_dM);
  else
    Opts.ShowCPP = 0;

  Opts.ShowComments = Args.hasArg(OPT_C);
  Opts.ShowLineMarkers = !Args.hasArg(OPT_P);
  Opts.ShowMacroComments = Args.hasArg(OPT_CC);
  Opts.ShowMacros = Args.hasArg(OPT_dM) || Args.hasArg(OPT_dD);
  Opts.ShowIncludeDirectives = Args.hasArg(OPT_dI);
  Opts.RewriteIncludes = Args.hasArg(OPT_frewrite_includes);
  Opts.RewriteImports = Args.hasArg(OPT_frewrite_imports);
  Opts.UseLineDirectives = Args.hasArg(OPT_fuse_line_directives);
}

static void ParseTargetArgs(TargetOptions &Opts, ArgList &Args,
                            DiagnosticsEngine &Diags) {
  Opts.CodeModel = getCodeModel(Args, Diags);
  Opts.ABI = Args.getLastArgValue(OPT_target_abi);
  if (Arg *A = Args.getLastArg(OPT_meabi)) {
    StringRef Value = A->getValue();
    llvm::EABI EABIVersion = llvm::StringSwitch<llvm::EABI>(Value)
                                 .Case("default", llvm::EABI::Default)
                                 .Case("4", llvm::EABI::EABI4)
                                 .Case("5", llvm::EABI::EABI5)
                                 .Case("gnu", llvm::EABI::GNU)
                                 .Default(llvm::EABI::Unknown);
    if (EABIVersion == llvm::EABI::Unknown)
      Diags.Report(diag::err_drv_invalid_value) << A->getAsString(Args)
                                                << Value;
    else
      Opts.EABIVersion = EABIVersion;
  }
  Opts.CPU = Args.getLastArgValue(OPT_target_cpu);
  Opts.FPMath = Args.getLastArgValue(OPT_mfpmath);
  Opts.FeaturesAsWritten = Args.getAllArgValues(OPT_target_feature);
  Opts.LinkerVersion = Args.getLastArgValue(OPT_target_linker_version);
  Opts.Triple = Args.getLastArgValue(OPT_triple);
  // Use the default target triple if unspecified.
  if (Opts.Triple.empty())
    Opts.Triple = llvm::sys::getDefaultTargetTriple();
  Opts.Triple = llvm::Triple::normalize(Opts.Triple);
  Opts.OpenCLExtensionsAsWritten = Args.getAllArgValues(OPT_cl_ext_EQ);
  Opts.ForceEnableInt128 = Args.hasArg(OPT_fforce_enable_int128);
  Opts.NVPTXUseShortPointers = Args.hasFlag(
      options::OPT_fcuda_short_ptr, options::OPT_fno_cuda_short_ptr, false);
  if (Arg *A = Args.getLastArg(options::OPT_target_sdk_version_EQ)) {
    llvm::VersionTuple Version;
    if (Version.tryParse(A->getValue()))
      Diags.Report(diag::err_drv_invalid_value)
          << A->getAsString(Args) << A->getValue();
    else
      Opts.SDKVersion = Version;
  }
}

bool CompilerInvocation::CreateFromArgs(CompilerInvocation &Res,
                                        ArrayRef<const char *> CommandLineArgs,
                                        DiagnosticsEngine &Diags) {
  bool Success = true;

  // Parse the arguments.
  std::unique_ptr<OptTable> Opts = createDriverOptTable();
  const unsigned IncludedFlagsBitmask = options::CC1Option;
  unsigned MissingArgIndex, MissingArgCount;
  InputArgList Args = Opts->ParseArgs(CommandLineArgs, MissingArgIndex,
                                      MissingArgCount, IncludedFlagsBitmask);
  LangOptions &LangOpts = *Res.getLangOpts();

  // Check for missing argument error.
  if (MissingArgCount) {
    Diags.Report(diag::err_drv_missing_argument)
        << Args.getArgString(MissingArgIndex) << MissingArgCount;
    Success = false;
  }

  // Issue errors on unknown arguments.
  for (const auto *A : Args.filtered(OPT_UNKNOWN)) {
    auto ArgString = A->getAsString(Args);
    std::string Nearest;
    if (Opts->findNearest(ArgString, Nearest, IncludedFlagsBitmask) > 1)
      Diags.Report(diag::err_drv_unknown_argument) << ArgString;
    else
      Diags.Report(diag::err_drv_unknown_argument_with_suggestion)
          << ArgString << Nearest;
    Success = false;
  }

  Success &= ParseAnalyzerArgs(*Res.getAnalyzerOpts(), Args, Diags);
  Success &= ParseMigratorArgs(Res.getMigratorOpts(), Args);
  ParseDependencyOutputArgs(Res.getDependencyOutputOpts(), Args);
  Success &=
      ParseDiagnosticArgs(Res.getDiagnosticOpts(), Args, &Diags,
                          false /*DefaultDiagColor*/, false /*DefaultShowOpt*/);
  ParseCommentArgs(LangOpts.CommentOpts, Args);
  ParseFileSystemArgs(Res.getFileSystemOpts(), Args);
  // FIXME: We shouldn't have to pass the DashX option around here
  InputKind DashX = ParseFrontendArgs(Res.getFrontendOpts(), Args, Diags,
                                      LangOpts.IsHeaderFile);
  ParseTargetArgs(Res.getTargetOpts(), Args, Diags);
  Success &= ParseCodeGenArgs(Res.getCodeGenOpts(), Args, DashX, Diags,
                              Res.getTargetOpts(), Res.getFrontendOpts());
  ParseHeaderSearchArgs(Res.getHeaderSearchOpts(), Args,
                        Res.getFileSystemOpts().WorkingDir);
  llvm::Triple T(Res.getTargetOpts().Triple);
  if (DashX.getFormat() == InputKind::Precompiled ||
      DashX.getLanguage() == Language::LLVM_IR) {
    // ObjCAAutoRefCount and Sanitize LangOpts are used to setup the
    // PassManager in BackendUtil.cpp. They need to be initializd no matter
    // what the input type is.
    if (Args.hasArg(OPT_fobjc_arc))
      LangOpts.ObjCAutoRefCount = 1;
    // PIClevel and PIELevel are needed during code generation and this should be
    // set regardless of the input type.
    LangOpts.PICLevel = getLastArgIntValue(Args, OPT_pic_level, 0, Diags);
    LangOpts.PIE = Args.hasArg(OPT_pic_is_pie);
    parseSanitizerKinds("-fsanitize=", Args.getAllArgValues(OPT_fsanitize_EQ),
                        Diags, LangOpts.Sanitize);
  } else {
    // Other LangOpts are only initialized when the input is not AST or LLVM IR.
    // FIXME: Should we really be calling this for an Language::Asm input?
    ParseLangArgs(LangOpts, Args, DashX, Res.getTargetOpts(),
                  Res.getPreprocessorOpts(), Diags);
    if (LangOpts.Green)
      Res.getFrontendOpts().ProgramAction = frontend::ParseGreenSyntax;
    if (Res.getFrontendOpts().ProgramAction == frontend::RewriteObjC)
      LangOpts.ObjCExceptions = 1;
    if (T.isOSDarwin() && DashX.isPreprocessed()) {
      // Supress the darwin-specific 'stdlibcxx-not-found' diagnostic for
      // preprocessed input as we don't expect it to be used with -std=libc++
      // anyway.
      Res.getDiagnosticOpts().Warnings.push_back("no-stdlibcxx-not-found");
    }
  }

  LangOpts.FunctionAlignment =
      getLastArgIntValue(Args, OPT_function_alignment, 0, Diags);

  if (LangOpts.CUDA) {
    // During CUDA device-side compilation, the aux triple is the
    // triple used for host compilation.
    if (LangOpts.CUDAIsDevice)
      Res.getTargetOpts().HostTriple = Res.getFrontendOpts().AuxTriple;
  }

  // Set the triple of the host for OpenMP device compile.
  if (LangOpts.OpenMPIsDevice)
    Res.getTargetOpts().HostTriple = Res.getFrontendOpts().AuxTriple;

  // FIXME: Override value name discarding when asan or msan is used because the
  // backend passes depend on the name of the alloca in order to print out
  // names.
  Res.getCodeGenOpts().DiscardValueNames &=
      !LangOpts.Sanitize.has(SanitizerKind::Address) &&
      !LangOpts.Sanitize.has(SanitizerKind::KernelAddress) &&
      !LangOpts.Sanitize.has(SanitizerKind::Memory) &&
      !LangOpts.Sanitize.has(SanitizerKind::KernelMemory);

  ParsePreprocessorArgs(Res.getPreprocessorOpts(), Args, Diags,
                        Res.getFrontendOpts().ProgramAction);
  ParsePreprocessorOutputArgs(Res.getPreprocessorOutputOpts(), Args,
                              Res.getFrontendOpts().ProgramAction);

  // Turn on -Wspir-compat for SPIR target.
  if (T.isSPIR())
    Res.getDiagnosticOpts().Warnings.push_back("spir-compat");

  // If sanitizer is enabled, disable OPT_ffine_grained_bitfield_accesses.
  if (Res.getCodeGenOpts().FineGrainedBitfieldAccesses &&
      !Res.getLangOpts()->Sanitize.empty()) {
    Res.getCodeGenOpts().FineGrainedBitfieldAccesses = false;
    Diags.Report(diag::warn_drv_fine_grained_bitfield_accesses_ignored);
  }
  return Success;
}

std::string CompilerInvocation::getModuleHash() const {
  // Note: For QoI reasons, the things we use as a hash here should all be
  // dumped via the -module-info flag.
  using llvm::hash_code;
  using llvm::hash_value;
  using llvm::hash_combine;

  // Start the signature with the compiler version.
  // FIXME: We'd rather use something more cryptographically sound than
  // CityHash, but this will do for now.
  hash_code code = hash_value(getClangFullRepositoryVersion());

  // Extend the signature with the language options
#define LANGOPT(Name, Bits, Default, Description) \
   code = hash_combine(code, LangOpts->Name);
#define ENUM_LANGOPT(Name, Type, Bits, Default, Description) \
  code = hash_combine(code, static_cast<unsigned>(LangOpts->get##Name()));
#define BENIGN_LANGOPT(Name, Bits, Default, Description)
#define BENIGN_ENUM_LANGOPT(Name, Type, Bits, Default, Description)
#include "clang/Basic/LangOptions.def"

  for (StringRef Feature : LangOpts->ModuleFeatures)
    code = hash_combine(code, Feature);

  // Extend the signature with the target options.
  code = hash_combine(code, TargetOpts->Triple, TargetOpts->CPU,
                      TargetOpts->ABI);
  for (const auto &FeatureAsWritten : TargetOpts->FeaturesAsWritten)
    code = hash_combine(code, FeatureAsWritten);

  // Extend the signature with preprocessor options.
  const PreprocessorOptions &ppOpts = getPreprocessorOpts();
  const HeaderSearchOptions &hsOpts = getHeaderSearchOpts();
  code = hash_combine(code, ppOpts.UsePredefines, ppOpts.DetailedRecord);

  for (const auto &I : getPreprocessorOpts().Macros) {
    // If we're supposed to ignore this macro for the purposes of modules,
    // don't put it into the hash.
    if (!hsOpts.ModulesIgnoreMacros.empty()) {
      // Check whether we're ignoring this macro.
      StringRef MacroDef = I.first;
      if (hsOpts.ModulesIgnoreMacros.count(
              llvm::CachedHashString(MacroDef.split('=').first)))
        continue;
    }

    code = hash_combine(code, I.first, I.second);
  }

  // Extend the signature with the sysroot and other header search options.
  code = hash_combine(code, hsOpts.Sysroot,
                      hsOpts.ModuleFormat,
                      hsOpts.UseDebugInfo,
                      hsOpts.UseBuiltinIncludes,
                      hsOpts.UseStandardSystemIncludes,
                      hsOpts.UseStandardCXXIncludes,
                      hsOpts.UseLibcxx,
                      hsOpts.ModulesValidateDiagnosticOptions);
  code = hash_combine(code, hsOpts.ResourceDir);

  // Extend the signature with the user build path.
  code = hash_combine(code, hsOpts.ModuleUserBuildPath);

  // Extend the signature with the module file extensions.
  const FrontendOptions &frontendOpts = getFrontendOpts();
  for (const auto &ext : frontendOpts.ModuleFileExtensions) {
    code = ext->hashExtension(code);
  }

  // When compiling with -gmodules, also hash -fdebug-prefix-map as it
  // affects the debug info in the PCM.
  if (getCodeGenOpts().DebugTypeExtRefs)
    for (const auto &KeyValue : getCodeGenOpts().DebugPrefixMap)
      code = hash_combine(code, KeyValue.first, KeyValue.second);

  // Extend the signature with the enabled sanitizers, if at least one is
  // enabled. Sanitizers which cannot affect AST generation aren't hashed.
  SanitizerSet SanHash = LangOpts->Sanitize;
  SanHash.clear(getPPTransparentSanitizers());
  if (!SanHash.empty())
    code = hash_combine(code, SanHash.Mask);

  return llvm::APInt(64, code).toString(36, /*Signed=*/false);
}

template<typename IntTy>
static IntTy getLastArgIntValueImpl(const ArgList &Args, OptSpecifier Id,
                                    IntTy Default,
                                    DiagnosticsEngine *Diags) {
  IntTy Res = Default;
  if (Arg *A = Args.getLastArg(Id)) {
    if (StringRef(A->getValue()).getAsInteger(10, Res)) {
      if (Diags)
        Diags->Report(diag::err_drv_invalid_int_value) << A->getAsString(Args)
                                                       << A->getValue();
    }
  }
  return Res;
}

namespace clang {

// Declared in clang/Frontend/Utils.h.
int getLastArgIntValue(const ArgList &Args, OptSpecifier Id, int Default,
                       DiagnosticsEngine *Diags) {
  return getLastArgIntValueImpl<int>(Args, Id, Default, Diags);
}

uint64_t getLastArgUInt64Value(const ArgList &Args, OptSpecifier Id,
                               uint64_t Default,
                               DiagnosticsEngine *Diags) {
  return getLastArgIntValueImpl<uint64_t>(Args, Id, Default, Diags);
}

IntrusiveRefCntPtr<llvm::vfs::FileSystem>
createVFSFromCompilerInvocation(const CompilerInvocation &CI,
                                DiagnosticsEngine &Diags) {
  return createVFSFromCompilerInvocation(CI, Diags,
                                         llvm::vfs::getRealFileSystem());
}

IntrusiveRefCntPtr<llvm::vfs::FileSystem> createVFSFromCompilerInvocation(
    const CompilerInvocation &CI, DiagnosticsEngine &Diags,
    IntrusiveRefCntPtr<llvm::vfs::FileSystem> BaseFS) {
  if (CI.getHeaderSearchOpts().VFSOverlayFiles.empty())
    return BaseFS;

  IntrusiveRefCntPtr<llvm::vfs::FileSystem> Result = BaseFS;
  // earlier vfs files are on the bottom
  for (const auto &File : CI.getHeaderSearchOpts().VFSOverlayFiles) {
    llvm::ErrorOr<std::unique_ptr<llvm::MemoryBuffer>> Buffer =
        Result->getBufferForFile(File);
    if (!Buffer) {
      Diags.Report(diag::err_missing_vfs_overlay_file) << File;
      continue;
    }

    IntrusiveRefCntPtr<llvm::vfs::FileSystem> FS = llvm::vfs::getVFSFromYAML(
        std::move(Buffer.get()), /*DiagHandler*/ nullptr, File,
        /*DiagContext*/ nullptr, Result);
    if (!FS) {
      Diags.Report(diag::err_invalid_vfs_overlay) << File;
      continue;
    }

    Result = FS;
  }
  return Result;
}

} // namespace clang<|MERGE_RESOLUTION|>--- conflicted
+++ resolved
@@ -3213,13 +3213,10 @@
   case frontend::GenerateModuleInterface:
   case frontend::GenerateHeaderModule:
   case frontend::GeneratePCH:
-<<<<<<< HEAD
   case frontend::GenerateInterfaceYAMLExpV1:
   case frontend::GenerateInterfaceTBEExpV1:
+  case frontend::GenerateInterfaceIfsExpV1:
   case frontend::ParseGreenSyntax:
-=======
-  case frontend::GenerateInterfaceIfsExpV1:
->>>>>>> 30ddd2ab
   case frontend::ParseSyntaxOnly:
   case frontend::ModuleFileInfo:
   case frontend::VerifyPCH:
