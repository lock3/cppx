//===--- CGStmt.cpp - Emit LLVM Code from Statements ----------------------===//
//
// Part of the LLVM Project, under the Apache License v2.0 with LLVM Exceptions.
// See https://llvm.org/LICENSE.txt for license information.
// SPDX-License-Identifier: Apache-2.0 WITH LLVM-exception
//
//===----------------------------------------------------------------------===//
//
// This contains code to emit Stmt nodes as LLVM code.
//
//===----------------------------------------------------------------------===//

#include "CGDebugInfo.h"
#include "CGOpenMPRuntime.h"
#include "CodeGenFunction.h"
#include "CodeGenModule.h"
#include "TargetInfo.h"
#include "clang/AST/Attr.h"
#include "clang/AST/StmtVisitor.h"
#include "clang/Basic/Builtins.h"
#include "clang/Basic/DiagnosticSema.h"
#include "clang/Basic/PrettyStackTrace.h"
#include "clang/Basic/SourceManager.h"
#include "clang/Basic/TargetInfo.h"
#include "llvm/ADT/SmallSet.h"
#include "llvm/ADT/StringExtras.h"
#include "llvm/IR/DataLayout.h"
#include "llvm/IR/InlineAsm.h"
#include "llvm/IR/Intrinsics.h"
#include "llvm/IR/MDBuilder.h"
#include "llvm/Support/SaveAndRestore.h"

using namespace clang;
using namespace CodeGen;

//===----------------------------------------------------------------------===//
//                              Statement Emission
//===----------------------------------------------------------------------===//

void CodeGenFunction::EmitStopPoint(const Stmt *S) {
  if (CGDebugInfo *DI = getDebugInfo()) {
    SourceLocation Loc;
    Loc = S->getBeginLoc();
    DI->EmitLocation(Builder, Loc);

    LastStopPoint = Loc;
  }
}

void CodeGenFunction::EmitStmt(const Stmt *S, ArrayRef<const Attr *> Attrs) {
  assert(S && "Null statement?");
  PGO.setCurrentStmt(S);

  // These statements have their own debug info handling.
  if (EmitSimpleStmt(S, Attrs))
    return;

  // Check if we are generating unreachable code.
  if (!HaveInsertPoint()) {
    // If so, and the statement doesn't contain a label, then we do not need to
    // generate actual code. This is safe because (1) the current point is
    // unreachable, so we don't need to execute the code, and (2) we've already
    // handled the statements which update internal data structures (like the
    // local variable map) which could be used by subsequent statements.
    if (!ContainsLabel(S)) {
      // Verify that any decl statements were handled as simple, they may be in
      // scope of subsequent reachable statements.
      assert(!isa<DeclStmt>(*S) && "Unexpected DeclStmt!");
      return;
    }

    // Otherwise, make a new block to hold the code.
    EnsureInsertPoint();
  }

  // Generate a stoppoint if we are emitting debug info.
  EmitStopPoint(S);

  // Ignore all OpenMP directives except for simd if OpenMP with Simd is
  // enabled.
  if (getLangOpts().OpenMP && getLangOpts().OpenMPSimd) {
    if (const auto *D = dyn_cast<OMPExecutableDirective>(S)) {
      EmitSimpleOMPExecutableDirective(*D);
      return;
    }
  }

  switch (S->getStmtClass()) {
  case Stmt::NoStmtClass:
  case Stmt::CXXCatchStmtClass:
  case Stmt::SEHExceptStmtClass:
  case Stmt::SEHFinallyStmtClass:
  case Stmt::MSDependentExistsStmtClass:
    llvm_unreachable("invalid statement class to emit generically");
  case Stmt::NullStmtClass:
  case Stmt::CompoundStmtClass:
  case Stmt::DeclStmtClass:
  case Stmt::LabelStmtClass:
  case Stmt::AttributedStmtClass:
  case Stmt::GotoStmtClass:
  case Stmt::BreakStmtClass:
  case Stmt::ContinueStmtClass:
  case Stmt::DefaultStmtClass:
  case Stmt::CaseStmtClass:
  case Stmt::SEHLeaveStmtClass:
    llvm_unreachable("should have emitted these statements as simple");

#define STMT(Type, Base)
#define ABSTRACT_STMT(Op)
#define EXPR(Type, Base) \
  case Stmt::Type##Class:
#include "clang/AST/StmtNodes.inc"
  {
    // Remember the block we came in on.
    llvm::BasicBlock *incoming = Builder.GetInsertBlock();
    assert(incoming && "expression emission must have an insertion point");

    EmitIgnoredExpr(cast<Expr>(S));

    llvm::BasicBlock *outgoing = Builder.GetInsertBlock();
    assert(outgoing && "expression emission cleared block!");

    // The expression emitters assume (reasonably!) that the insertion
    // point is always set.  To maintain that, the call-emission code
    // for noreturn functions has to enter a new block with no
    // predecessors.  We want to kill that block and mark the current
    // insertion point unreachable in the common case of a call like
    // "exit();".  Since expression emission doesn't otherwise create
    // blocks with no predecessors, we can just test for that.
    // However, we must be careful not to do this to our incoming
    // block, because *statement* emission does sometimes create
    // reachable blocks which will have no predecessors until later in
    // the function.  This occurs with, e.g., labels that are not
    // reachable by fallthrough.
    if (incoming != outgoing && outgoing->use_empty()) {
      outgoing->eraseFromParent();
      Builder.ClearInsertionPoint();
    }
    break;
  }

  case Stmt::IndirectGotoStmtClass:
    EmitIndirectGotoStmt(cast<IndirectGotoStmt>(*S)); break;

  case Stmt::IfStmtClass:      EmitIfStmt(cast<IfStmt>(*S));              break;
  case Stmt::WhileStmtClass:   EmitWhileStmt(cast<WhileStmt>(*S), Attrs); break;
  case Stmt::DoStmtClass:      EmitDoStmt(cast<DoStmt>(*S), Attrs);       break;
  case Stmt::ForStmtClass:     EmitForStmt(cast<ForStmt>(*S), Attrs);     break;

  case Stmt::ReturnStmtClass:  EmitReturnStmt(cast<ReturnStmt>(*S));      break;

  case Stmt::SwitchStmtClass:  EmitSwitchStmt(cast<SwitchStmt>(*S));      break;
  case Stmt::GCCAsmStmtClass:  // Intentional fall-through.
  case Stmt::MSAsmStmtClass:   EmitAsmStmt(cast<AsmStmt>(*S));            break;
  case Stmt::CoroutineBodyStmtClass:
    EmitCoroutineBody(cast<CoroutineBodyStmt>(*S));
    break;
  case Stmt::CoreturnStmtClass:
    EmitCoreturnStmt(cast<CoreturnStmt>(*S));
    break;
  case Stmt::CapturedStmtClass: {
    const CapturedStmt *CS = cast<CapturedStmt>(S);
    EmitCapturedStmt(*CS, CS->getCapturedRegionKind());
    }
    break;
  case Stmt::ObjCAtTryStmtClass:
    EmitObjCAtTryStmt(cast<ObjCAtTryStmt>(*S));
    break;
  case Stmt::ObjCAtCatchStmtClass:
    llvm_unreachable(
                    "@catch statements should be handled by EmitObjCAtTryStmt");
  case Stmt::ObjCAtFinallyStmtClass:
    llvm_unreachable(
                  "@finally statements should be handled by EmitObjCAtTryStmt");
  case Stmt::ObjCAtThrowStmtClass:
    EmitObjCAtThrowStmt(cast<ObjCAtThrowStmt>(*S));
    break;
  case Stmt::ObjCAtSynchronizedStmtClass:
    EmitObjCAtSynchronizedStmt(cast<ObjCAtSynchronizedStmt>(*S));
    break;
  case Stmt::ObjCForCollectionStmtClass:
    EmitObjCForCollectionStmt(cast<ObjCForCollectionStmt>(*S));
    break;
  case Stmt::ObjCAutoreleasePoolStmtClass:
    EmitObjCAutoreleasePoolStmt(cast<ObjCAutoreleasePoolStmt>(*S));
    break;

  case Stmt::CXXTryStmtClass:
    EmitCXXTryStmt(cast<CXXTryStmt>(*S));
    break;
  case Stmt::CXXForRangeStmtClass:
    EmitCXXForRangeStmt(cast<CXXForRangeStmt>(*S), Attrs);
    break;
  case Stmt::CXXPackExpansionStmtClass:
    EmitCXXPackExpansionStmt(cast<CXXPackExpansionStmt>(*S));
    break;
  case Stmt::CXXCompositeExpansionStmtClass:
    EmitCXXCompositeExpansionStmt(cast<CXXCompositeExpansionStmt>(*S));
    break;
  case Stmt::SEHTryStmtClass:
    EmitSEHTryStmt(cast<SEHTryStmt>(*S));
    break;
  case Stmt::OMPParallelDirectiveClass:
    EmitOMPParallelDirective(cast<OMPParallelDirective>(*S));
    break;
  case Stmt::OMPSimdDirectiveClass:
    EmitOMPSimdDirective(cast<OMPSimdDirective>(*S));
    break;
  case Stmt::OMPForDirectiveClass:
    EmitOMPForDirective(cast<OMPForDirective>(*S));
    break;
  case Stmt::OMPForSimdDirectiveClass:
    EmitOMPForSimdDirective(cast<OMPForSimdDirective>(*S));
    break;
  case Stmt::OMPSectionsDirectiveClass:
    EmitOMPSectionsDirective(cast<OMPSectionsDirective>(*S));
    break;
  case Stmt::OMPSectionDirectiveClass:
    EmitOMPSectionDirective(cast<OMPSectionDirective>(*S));
    break;
  case Stmt::OMPSingleDirectiveClass:
    EmitOMPSingleDirective(cast<OMPSingleDirective>(*S));
    break;
  case Stmt::OMPMasterDirectiveClass:
    EmitOMPMasterDirective(cast<OMPMasterDirective>(*S));
    break;
  case Stmt::OMPCriticalDirectiveClass:
    EmitOMPCriticalDirective(cast<OMPCriticalDirective>(*S));
    break;
  case Stmt::OMPParallelForDirectiveClass:
    EmitOMPParallelForDirective(cast<OMPParallelForDirective>(*S));
    break;
  case Stmt::OMPParallelForSimdDirectiveClass:
    EmitOMPParallelForSimdDirective(cast<OMPParallelForSimdDirective>(*S));
    break;
  case Stmt::OMPParallelMasterDirectiveClass:
    EmitOMPParallelMasterDirective(cast<OMPParallelMasterDirective>(*S));
    break;
  case Stmt::OMPParallelSectionsDirectiveClass:
    EmitOMPParallelSectionsDirective(cast<OMPParallelSectionsDirective>(*S));
    break;
  case Stmt::OMPTaskDirectiveClass:
    EmitOMPTaskDirective(cast<OMPTaskDirective>(*S));
    break;
  case Stmt::OMPTaskyieldDirectiveClass:
    EmitOMPTaskyieldDirective(cast<OMPTaskyieldDirective>(*S));
    break;
  case Stmt::OMPBarrierDirectiveClass:
    EmitOMPBarrierDirective(cast<OMPBarrierDirective>(*S));
    break;
  case Stmt::OMPTaskwaitDirectiveClass:
    EmitOMPTaskwaitDirective(cast<OMPTaskwaitDirective>(*S));
    break;
  case Stmt::OMPTaskgroupDirectiveClass:
    EmitOMPTaskgroupDirective(cast<OMPTaskgroupDirective>(*S));
    break;
  case Stmt::OMPFlushDirectiveClass:
    EmitOMPFlushDirective(cast<OMPFlushDirective>(*S));
    break;
  case Stmt::OMPDepobjDirectiveClass:
    EmitOMPDepobjDirective(cast<OMPDepobjDirective>(*S));
    break;
  case Stmt::OMPScanDirectiveClass:
    EmitOMPScanDirective(cast<OMPScanDirective>(*S));
    break;
  case Stmt::OMPOrderedDirectiveClass:
    EmitOMPOrderedDirective(cast<OMPOrderedDirective>(*S));
    break;
  case Stmt::OMPAtomicDirectiveClass:
    EmitOMPAtomicDirective(cast<OMPAtomicDirective>(*S));
    break;
  case Stmt::OMPTargetDirectiveClass:
    EmitOMPTargetDirective(cast<OMPTargetDirective>(*S));
    break;
  case Stmt::OMPTeamsDirectiveClass:
    EmitOMPTeamsDirective(cast<OMPTeamsDirective>(*S));
    break;
  case Stmt::OMPCancellationPointDirectiveClass:
    EmitOMPCancellationPointDirective(cast<OMPCancellationPointDirective>(*S));
    break;
  case Stmt::OMPCancelDirectiveClass:
    EmitOMPCancelDirective(cast<OMPCancelDirective>(*S));
    break;
  case Stmt::OMPTargetDataDirectiveClass:
    EmitOMPTargetDataDirective(cast<OMPTargetDataDirective>(*S));
    break;
  case Stmt::OMPTargetEnterDataDirectiveClass:
    EmitOMPTargetEnterDataDirective(cast<OMPTargetEnterDataDirective>(*S));
    break;
  case Stmt::OMPTargetExitDataDirectiveClass:
    EmitOMPTargetExitDataDirective(cast<OMPTargetExitDataDirective>(*S));
    break;
  case Stmt::OMPTargetParallelDirectiveClass:
    EmitOMPTargetParallelDirective(cast<OMPTargetParallelDirective>(*S));
    break;
  case Stmt::OMPTargetParallelForDirectiveClass:
    EmitOMPTargetParallelForDirective(cast<OMPTargetParallelForDirective>(*S));
    break;
  case Stmt::OMPTaskLoopDirectiveClass:
    EmitOMPTaskLoopDirective(cast<OMPTaskLoopDirective>(*S));
    break;
  case Stmt::OMPTaskLoopSimdDirectiveClass:
    EmitOMPTaskLoopSimdDirective(cast<OMPTaskLoopSimdDirective>(*S));
    break;
  case Stmt::OMPMasterTaskLoopDirectiveClass:
    EmitOMPMasterTaskLoopDirective(cast<OMPMasterTaskLoopDirective>(*S));
    break;
  case Stmt::OMPMasterTaskLoopSimdDirectiveClass:
    EmitOMPMasterTaskLoopSimdDirective(
        cast<OMPMasterTaskLoopSimdDirective>(*S));
    break;
  case Stmt::OMPParallelMasterTaskLoopDirectiveClass:
    EmitOMPParallelMasterTaskLoopDirective(
        cast<OMPParallelMasterTaskLoopDirective>(*S));
    break;
  case Stmt::OMPParallelMasterTaskLoopSimdDirectiveClass:
    EmitOMPParallelMasterTaskLoopSimdDirective(
        cast<OMPParallelMasterTaskLoopSimdDirective>(*S));
    break;
  case Stmt::OMPDistributeDirectiveClass:
    EmitOMPDistributeDirective(cast<OMPDistributeDirective>(*S));
    break;
  case Stmt::OMPTargetUpdateDirectiveClass:
    EmitOMPTargetUpdateDirective(cast<OMPTargetUpdateDirective>(*S));
    break;
  case Stmt::OMPDistributeParallelForDirectiveClass:
    EmitOMPDistributeParallelForDirective(
        cast<OMPDistributeParallelForDirective>(*S));
    break;
  case Stmt::OMPDistributeParallelForSimdDirectiveClass:
    EmitOMPDistributeParallelForSimdDirective(
        cast<OMPDistributeParallelForSimdDirective>(*S));
    break;
  case Stmt::OMPDistributeSimdDirectiveClass:
    EmitOMPDistributeSimdDirective(cast<OMPDistributeSimdDirective>(*S));
    break;
  case Stmt::OMPTargetParallelForSimdDirectiveClass:
    EmitOMPTargetParallelForSimdDirective(
        cast<OMPTargetParallelForSimdDirective>(*S));
    break;
  case Stmt::OMPTargetSimdDirectiveClass:
    EmitOMPTargetSimdDirective(cast<OMPTargetSimdDirective>(*S));
    break;
  case Stmt::OMPTeamsDistributeDirectiveClass:
    EmitOMPTeamsDistributeDirective(cast<OMPTeamsDistributeDirective>(*S));
    break;
  case Stmt::OMPTeamsDistributeSimdDirectiveClass:
    EmitOMPTeamsDistributeSimdDirective(
        cast<OMPTeamsDistributeSimdDirective>(*S));
    break;
  case Stmt::OMPTeamsDistributeParallelForSimdDirectiveClass:
    EmitOMPTeamsDistributeParallelForSimdDirective(
        cast<OMPTeamsDistributeParallelForSimdDirective>(*S));
    break;
  case Stmt::OMPTeamsDistributeParallelForDirectiveClass:
    EmitOMPTeamsDistributeParallelForDirective(
        cast<OMPTeamsDistributeParallelForDirective>(*S));
    break;
  case Stmt::OMPTargetTeamsDirectiveClass:
    EmitOMPTargetTeamsDirective(cast<OMPTargetTeamsDirective>(*S));
    break;
  case Stmt::OMPTargetTeamsDistributeDirectiveClass:
    EmitOMPTargetTeamsDistributeDirective(
        cast<OMPTargetTeamsDistributeDirective>(*S));
    break;
  case Stmt::OMPTargetTeamsDistributeParallelForDirectiveClass:
    EmitOMPTargetTeamsDistributeParallelForDirective(
        cast<OMPTargetTeamsDistributeParallelForDirective>(*S));
    break;
  case Stmt::OMPTargetTeamsDistributeParallelForSimdDirectiveClass:
    EmitOMPTargetTeamsDistributeParallelForSimdDirective(
        cast<OMPTargetTeamsDistributeParallelForSimdDirective>(*S));
    break;
  case Stmt::OMPTargetTeamsDistributeSimdDirectiveClass:
    EmitOMPTargetTeamsDistributeSimdDirective(
        cast<OMPTargetTeamsDistributeSimdDirective>(*S));
    break;
  }
}

bool CodeGenFunction::EmitSimpleStmt(const Stmt *S,
                                     ArrayRef<const Attr *> Attrs) {
  switch (S->getStmtClass()) {
  default:
    return false;
  case Stmt::NullStmtClass:
    break;
  case Stmt::CompoundStmtClass:
    EmitCompoundStmt(cast<CompoundStmt>(*S));
    break;
  case Stmt::DeclStmtClass:
    EmitDeclStmt(cast<DeclStmt>(*S));
    break;
  case Stmt::LabelStmtClass:
    EmitLabelStmt(cast<LabelStmt>(*S));
    break;
  case Stmt::AttributedStmtClass:
    EmitAttributedStmt(cast<AttributedStmt>(*S));
    break;
  case Stmt::GotoStmtClass:
    EmitGotoStmt(cast<GotoStmt>(*S));
    break;
  case Stmt::BreakStmtClass:
    EmitBreakStmt(cast<BreakStmt>(*S));
    break;
  case Stmt::ContinueStmtClass:
    EmitContinueStmt(cast<ContinueStmt>(*S));
    break;
  case Stmt::DefaultStmtClass:
    EmitDefaultStmt(cast<DefaultStmt>(*S), Attrs);
    break;
  case Stmt::CaseStmtClass:
    EmitCaseStmt(cast<CaseStmt>(*S), Attrs);
    break;
  case Stmt::SEHLeaveStmtClass:
    EmitSEHLeaveStmt(cast<SEHLeaveStmt>(*S));
    break;
  }
  return true;
}

/// EmitCompoundStmt - Emit a compound statement {..} node.  If GetLast is true,
/// this captures the expression result of the last sub-statement and returns it
/// (for use by the statement expression extension).
Address CodeGenFunction::EmitCompoundStmt(const CompoundStmt &S, bool GetLast,
                                          AggValueSlot AggSlot) {
  PrettyStackTraceLoc CrashInfo(getContext().getSourceManager(),S.getLBracLoc(),
                             "LLVM IR generation of compound statement ('{}')");

  // Keep track of the current cleanup stack depth, including debug scopes.
  LexicalScope Scope(*this, S.getSourceRange());

  return EmitCompoundStmtWithoutScope(S, GetLast, AggSlot);
}

Address
CodeGenFunction::EmitCompoundStmtWithoutScope(const CompoundStmt &S,
                                              bool GetLast,
                                              AggValueSlot AggSlot) {

  const Stmt *ExprResult = S.getStmtExprResult();
  assert((!GetLast || (GetLast && ExprResult)) &&
         "If GetLast is true then the CompoundStmt must have a StmtExprResult");

  Address RetAlloca = Address::invalid();

  for (auto *CurStmt : S.body()) {
    if (GetLast && ExprResult == CurStmt) {
      // We have to special case labels here.  They are statements, but when put
      // at the end of a statement expression, they yield the value of their
      // subexpression.  Handle this by walking through all labels we encounter,
      // emitting them before we evaluate the subexpr.
      // Similar issues arise for attributed statements.
      while (!isa<Expr>(ExprResult)) {
        if (const auto *LS = dyn_cast<LabelStmt>(ExprResult)) {
          EmitLabel(LS->getDecl());
          ExprResult = LS->getSubStmt();
        } else if (const auto *AS = dyn_cast<AttributedStmt>(ExprResult)) {
          // FIXME: Update this if we ever have attributes that affect the
          // semantics of an expression.
          ExprResult = AS->getSubStmt();
        } else {
          llvm_unreachable("unknown value statement");
        }
      }

      EnsureInsertPoint();

      const Expr *E = cast<Expr>(ExprResult);
      QualType ExprTy = E->getType();
      if (hasAggregateEvaluationKind(ExprTy)) {
        EmitAggExpr(E, AggSlot);
      } else {
        // We can't return an RValue here because there might be cleanups at
        // the end of the StmtExpr.  Because of that, we have to emit the result
        // here into a temporary alloca.
        RetAlloca = CreateMemTemp(ExprTy);
        EmitAnyExprToMem(E, RetAlloca, Qualifiers(),
                         /*IsInit*/ false);
      }
    } else {
      EmitStmt(CurStmt);
    }
  }

  return RetAlloca;
}

void CodeGenFunction::SimplifyForwardingBlocks(llvm::BasicBlock *BB) {
  llvm::BranchInst *BI = dyn_cast<llvm::BranchInst>(BB->getTerminator());

  // If there is a cleanup stack, then we it isn't worth trying to
  // simplify this block (we would need to remove it from the scope map
  // and cleanup entry).
  if (!EHStack.empty())
    return;

  // Can only simplify direct branches.
  if (!BI || !BI->isUnconditional())
    return;

  // Can only simplify empty blocks.
  if (BI->getIterator() != BB->begin())
    return;

  BB->replaceAllUsesWith(BI->getSuccessor(0));
  BI->eraseFromParent();
  BB->eraseFromParent();
}

void CodeGenFunction::EmitBlock(llvm::BasicBlock *BB, bool IsFinished) {
  llvm::BasicBlock *CurBB = Builder.GetInsertBlock();

  // Fall out of the current block (if necessary).
  EmitBranch(BB);

  if (IsFinished && BB->use_empty()) {
    delete BB;
    return;
  }

  // Place the block after the current block, if possible, or else at
  // the end of the function.
  if (CurBB && CurBB->getParent())
    CurFn->getBasicBlockList().insertAfter(CurBB->getIterator(), BB);
  else
    CurFn->getBasicBlockList().push_back(BB);
  Builder.SetInsertPoint(BB);
}

void CodeGenFunction::EmitBranch(llvm::BasicBlock *Target) {
  // Emit a branch from the current block to the target one if this
  // was a real block.  If this was just a fall-through block after a
  // terminator, don't emit it.
  llvm::BasicBlock *CurBB = Builder.GetInsertBlock();

  if (!CurBB || CurBB->getTerminator()) {
    // If there is no insert point or the previous block is already
    // terminated, don't touch it.
  } else {
    // Otherwise, create a fall-through branch.
    Builder.CreateBr(Target);
  }

  Builder.ClearInsertionPoint();
}

void CodeGenFunction::EmitBlockAfterUses(llvm::BasicBlock *block) {
  bool inserted = false;
  for (llvm::User *u : block->users()) {
    if (llvm::Instruction *insn = dyn_cast<llvm::Instruction>(u)) {
      CurFn->getBasicBlockList().insertAfter(insn->getParent()->getIterator(),
                                             block);
      inserted = true;
      break;
    }
  }

  if (!inserted)
    CurFn->getBasicBlockList().push_back(block);

  Builder.SetInsertPoint(block);
}

CodeGenFunction::JumpDest
CodeGenFunction::getJumpDestForLabel(const LabelDecl *D) {
  JumpDest &Dest = LabelMap[D];
  if (Dest.isValid()) return Dest;

  // Create, but don't insert, the new block.
  Dest = JumpDest(createBasicBlock(D->getName()),
                  EHScopeStack::stable_iterator::invalid(),
                  NextCleanupDestIndex++);
  return Dest;
}

void CodeGenFunction::EmitLabel(const LabelDecl *D) {
  // Add this label to the current lexical scope if we're within any
  // normal cleanups.  Jumps "in" to this label --- when permitted by
  // the language --- may need to be routed around such cleanups.
  if (EHStack.hasNormalCleanups() && CurLexicalScope)
    CurLexicalScope->addLabel(D);

  JumpDest &Dest = LabelMap[D];

  // If we didn't need a forward reference to this label, just go
  // ahead and create a destination at the current scope.
  if (!Dest.isValid()) {
    Dest = getJumpDestInCurrentScope(D->getName());

  // Otherwise, we need to give this label a target depth and remove
  // it from the branch-fixups list.
  } else {
    assert(!Dest.getScopeDepth().isValid() && "already emitted label!");
    Dest.setScopeDepth(EHStack.stable_begin());
    ResolveBranchFixups(Dest.getBlock());
  }

  EmitBlock(Dest.getBlock());

  // Emit debug info for labels.
  if (CGDebugInfo *DI = getDebugInfo()) {
    if (CGM.getCodeGenOpts().hasReducedDebugInfo()) {
      DI->setLocation(D->getLocation());
      DI->EmitLabel(D, Builder);
    }
  }

  incrementProfileCounter(D->getStmt());
}

/// Change the cleanup scope of the labels in this lexical scope to
/// match the scope of the enclosing context.
void CodeGenFunction::LexicalScope::rescopeLabels() {
  assert(!Labels.empty());
  EHScopeStack::stable_iterator innermostScope
    = CGF.EHStack.getInnermostNormalCleanup();

  // Change the scope depth of all the labels.
  for (SmallVectorImpl<const LabelDecl*>::const_iterator
         i = Labels.begin(), e = Labels.end(); i != e; ++i) {
    assert(CGF.LabelMap.count(*i));
    JumpDest &dest = CGF.LabelMap.find(*i)->second;
    assert(dest.getScopeDepth().isValid());
    assert(innermostScope.encloses(dest.getScopeDepth()));
    dest.setScopeDepth(innermostScope);
  }

  // Reparent the labels if the new scope also has cleanups.
  if (innermostScope != EHScopeStack::stable_end() && ParentScope) {
    ParentScope->Labels.append(Labels.begin(), Labels.end());
  }
}


void CodeGenFunction::EmitLabelStmt(const LabelStmt &S) {
  EmitLabel(S.getDecl());
  EmitStmt(S.getSubStmt());
}

void CodeGenFunction::EmitAttributedStmt(const AttributedStmt &S) {
  bool nomerge = false;
  for (const auto *A : S.getAttrs())
    if (A->getKind() == attr::NoMerge) {
      nomerge = true;
      break;
    }
  SaveAndRestore<bool> save_nomerge(InNoMergeAttributedStmt, nomerge);
  EmitStmt(S.getSubStmt(), S.getAttrs());
}

void CodeGenFunction::EmitGotoStmt(const GotoStmt &S) {
  // If this code is reachable then emit a stop point (if generating
  // debug info). We have to do this ourselves because we are on the
  // "simple" statement path.
  if (HaveInsertPoint())
    EmitStopPoint(&S);

  EmitBranchThroughCleanup(getJumpDestForLabel(S.getLabel()));
}


void CodeGenFunction::EmitIndirectGotoStmt(const IndirectGotoStmt &S) {
  if (const LabelDecl *Target = S.getConstantTarget()) {
    EmitBranchThroughCleanup(getJumpDestForLabel(Target));
    return;
  }

  // Ensure that we have an i8* for our PHI node.
  llvm::Value *V = Builder.CreateBitCast(EmitScalarExpr(S.getTarget()),
                                         Int8PtrTy, "addr");
  llvm::BasicBlock *CurBB = Builder.GetInsertBlock();

  // Get the basic block for the indirect goto.
  llvm::BasicBlock *IndGotoBB = GetIndirectGotoBlock();

  // The first instruction in the block has to be the PHI for the switch dest,
  // add an entry for this branch.
  cast<llvm::PHINode>(IndGotoBB->begin())->addIncoming(V, CurBB);

  EmitBranch(IndGotoBB);
}

void CodeGenFunction::EmitIfStmt(const IfStmt &S) {
  // C99 6.8.4.1: The first substatement is executed if the expression compares
  // unequal to 0.  The condition must be a scalar type.
  LexicalScope ConditionScope(*this, S.getCond()->getSourceRange());

  if (S.getInit())
    EmitStmt(S.getInit());

  if (S.getConditionVariable())
    EmitDecl(*S.getConditionVariable());

  // If the condition constant folds and can be elided, try to avoid emitting
  // the condition and the dead arm of the if/else.
  bool CondConstant;
  if (ConstantFoldsToSimpleInteger(S.getCond(), CondConstant,
                                   S.isConstexpr())) {
    // Figure out which block (then or else) is executed.
    const Stmt *Executed = S.getThen();
    const Stmt *Skipped  = S.getElse();
    if (!CondConstant)  // Condition false?
      std::swap(Executed, Skipped);

    // If the skipped block has no labels in it, just emit the executed block.
    // This avoids emitting dead code and simplifies the CFG substantially.
    if (S.isConstexpr() || !ContainsLabel(Skipped)) {
      if (CondConstant)
        incrementProfileCounter(&S);
      if (Executed) {
        RunCleanupsScope ExecutedScope(*this);
        EmitStmt(Executed);
      }
      return;
    }
  }

  // Otherwise, the condition did not fold, or we couldn't elide it.  Just emit
  // the conditional branch.
  llvm::BasicBlock *ThenBlock = createBasicBlock("if.then");
  llvm::BasicBlock *ContBlock = createBasicBlock("if.end");
  llvm::BasicBlock *ElseBlock = ContBlock;
  if (S.getElse())
    ElseBlock = createBasicBlock("if.else");

  // Prefer the PGO based weights over the likelihood attribute.
  // When the build isn't optimized the metadata isn't used, so don't generate
  // it.
  Stmt::Likelihood LH = Stmt::LH_None;
  uint64_t Count = getProfileCount(S.getThen());
  if (!Count && CGM.getCodeGenOpts().OptimizationLevel)
    LH = Stmt::getLikelihood(S.getThen(), S.getElse());
  EmitBranchOnBoolExpr(S.getCond(), ThenBlock, ElseBlock, Count, LH);

  // Emit the 'then' code.
  EmitBlock(ThenBlock);
  incrementProfileCounter(&S);
  {
    RunCleanupsScope ThenScope(*this);
    EmitStmt(S.getThen());
  }
  EmitBranch(ContBlock);

  // Emit the 'else' code if present.
  if (const Stmt *Else = S.getElse()) {
    {
      // There is no need to emit line number for an unconditional branch.
      auto NL = ApplyDebugLocation::CreateEmpty(*this);
      EmitBlock(ElseBlock);
    }
    {
      RunCleanupsScope ElseScope(*this);
      EmitStmt(Else);
    }
    {
      // There is no need to emit line number for an unconditional branch.
      auto NL = ApplyDebugLocation::CreateEmpty(*this);
      EmitBranch(ContBlock);
    }
  }

  // Emit the continuation block for code after the if.
  EmitBlock(ContBlock, true);
}

void CodeGenFunction::EmitWhileStmt(const WhileStmt &S,
                                    ArrayRef<const Attr *> WhileAttrs) {
  // Emit the header for the loop, which will also become
  // the continue target.
  JumpDest LoopHeader = getJumpDestInCurrentScope("while.cond");
  EmitBlock(LoopHeader.getBlock());

  const SourceRange &R = S.getSourceRange();
  LoopStack.push(LoopHeader.getBlock(), CGM.getContext(), CGM.getCodeGenOpts(),
                 WhileAttrs, SourceLocToDebugLoc(R.getBegin()),
                 SourceLocToDebugLoc(R.getEnd()));

  // Create an exit block for when the condition fails, which will
  // also become the break target.
  JumpDest LoopExit = getJumpDestInCurrentScope("while.end");

  // Store the blocks to use for break and continue.
  BreakContinueStack.push_back(BreakContinue(LoopExit, LoopHeader));

  // C++ [stmt.while]p2:
  //   When the condition of a while statement is a declaration, the
  //   scope of the variable that is declared extends from its point
  //   of declaration (3.3.2) to the end of the while statement.
  //   [...]
  //   The object created in a condition is destroyed and created
  //   with each iteration of the loop.
  RunCleanupsScope ConditionScope(*this);

  if (S.getConditionVariable())
    EmitDecl(*S.getConditionVariable());

  // Evaluate the conditional in the while header.  C99 6.8.5.1: The
  // evaluation of the controlling expression takes place before each
  // execution of the loop body.
  llvm::Value *BoolCondVal = EvaluateExprAsBool(S.getCond());

  // while(1) is common, avoid extra exit blocks.  Be sure
  // to correctly handle break/continue though.
  bool EmitBoolCondBranch = true;
  if (llvm::ConstantInt *C = dyn_cast<llvm::ConstantInt>(BoolCondVal))
    if (C->isOne())
      EmitBoolCondBranch = false;

  // As long as the condition is true, go to the loop body.
  llvm::BasicBlock *LoopBody = createBasicBlock("while.body");
  if (EmitBoolCondBranch) {
    llvm::BasicBlock *ExitBlock = LoopExit.getBlock();
    if (ConditionScope.requiresCleanups())
      ExitBlock = createBasicBlock("while.exit");
    llvm::MDNode *Weights = createProfileOrBranchWeightsForLoop(
        S.getCond(), getProfileCount(S.getBody()), S.getBody());
    Builder.CreateCondBr(BoolCondVal, LoopBody, ExitBlock, Weights);

    if (ExitBlock != LoopExit.getBlock()) {
      EmitBlock(ExitBlock);
      EmitBranchThroughCleanup(LoopExit);
    }
  } else if (const Attr *A = Stmt::getLikelihoodAttr(S.getBody())) {
    CGM.getDiags().Report(A->getLocation(),
                          diag::warn_attribute_has_no_effect_on_infinite_loop)
        << A << A->getRange();
    CGM.getDiags().Report(
        S.getWhileLoc(),
        diag::note_attribute_has_no_effect_on_infinite_loop_here)
        << SourceRange(S.getWhileLoc(), S.getRParenLoc());
  }

  // Emit the loop body.  We have to emit this in a cleanup scope
  // because it might be a singleton DeclStmt.
  {
    RunCleanupsScope BodyScope(*this);
    EmitBlock(LoopBody);
    incrementProfileCounter(&S);
    EmitStmt(S.getBody());
  }

  BreakContinueStack.pop_back();

  // Immediately force cleanup.
  ConditionScope.ForceCleanup();

  EmitStopPoint(&S);
  // Branch to the loop header again.
  EmitBranch(LoopHeader.getBlock());

  LoopStack.pop();

  // Emit the exit block.
  EmitBlock(LoopExit.getBlock(), true);

  // The LoopHeader typically is just a branch if we skipped emitting
  // a branch, try to erase it.
  if (!EmitBoolCondBranch)
    SimplifyForwardingBlocks(LoopHeader.getBlock());
}

void CodeGenFunction::EmitDoStmt(const DoStmt &S,
                                 ArrayRef<const Attr *> DoAttrs) {
  JumpDest LoopExit = getJumpDestInCurrentScope("do.end");
  JumpDest LoopCond = getJumpDestInCurrentScope("do.cond");

  uint64_t ParentCount = getCurrentProfileCount();

  // Store the blocks to use for break and continue.
  BreakContinueStack.push_back(BreakContinue(LoopExit, LoopCond));

  // Emit the body of the loop.
  llvm::BasicBlock *LoopBody = createBasicBlock("do.body");

  EmitBlockWithFallThrough(LoopBody, &S);
  {
    RunCleanupsScope BodyScope(*this);
    EmitStmt(S.getBody());
  }

  EmitBlock(LoopCond.getBlock());

  const SourceRange &R = S.getSourceRange();
  LoopStack.push(LoopBody, CGM.getContext(), CGM.getCodeGenOpts(), DoAttrs,
                 SourceLocToDebugLoc(R.getBegin()),
                 SourceLocToDebugLoc(R.getEnd()));

  // C99 6.8.5.2: "The evaluation of the controlling expression takes place
  // after each execution of the loop body."

  // Evaluate the conditional in the while header.
  // C99 6.8.5p2/p4: The first substatement is executed if the expression
  // compares unequal to 0.  The condition must be a scalar type.
  llvm::Value *BoolCondVal = EvaluateExprAsBool(S.getCond());

  BreakContinueStack.pop_back();

  // "do {} while (0)" is common in macros, avoid extra blocks.  Be sure
  // to correctly handle break/continue though.
  bool EmitBoolCondBranch = true;
  if (llvm::ConstantInt *C = dyn_cast<llvm::ConstantInt>(BoolCondVal))
    if (C->isZero())
      EmitBoolCondBranch = false;

  // As long as the condition is true, iterate the loop.
  if (EmitBoolCondBranch) {
    uint64_t BackedgeCount = getProfileCount(S.getBody()) - ParentCount;
    Builder.CreateCondBr(
        BoolCondVal, LoopBody, LoopExit.getBlock(),
        createProfileWeightsForLoop(S.getCond(), BackedgeCount));
  }

  LoopStack.pop();

  // Emit the exit block.
  EmitBlock(LoopExit.getBlock());

  // The DoCond block typically is just a branch if we skipped
  // emitting a branch, try to erase it.
  if (!EmitBoolCondBranch)
    SimplifyForwardingBlocks(LoopCond.getBlock());
}

void CodeGenFunction::EmitForStmt(const ForStmt &S,
                                  ArrayRef<const Attr *> ForAttrs) {
  JumpDest LoopExit = getJumpDestInCurrentScope("for.end");

  LexicalScope ForScope(*this, S.getSourceRange());

  // Evaluate the first part before the loop.
  if (S.getInit())
    EmitStmt(S.getInit());

  // Start the loop with a block that tests the condition.
  // If there's an increment, the continue scope will be overwritten
  // later.
  JumpDest Continue = getJumpDestInCurrentScope("for.cond");
  llvm::BasicBlock *CondBlock = Continue.getBlock();
  EmitBlock(CondBlock);

  const SourceRange &R = S.getSourceRange();
  LoopStack.push(CondBlock, CGM.getContext(), CGM.getCodeGenOpts(), ForAttrs,
                 SourceLocToDebugLoc(R.getBegin()),
                 SourceLocToDebugLoc(R.getEnd()));

  // If the for loop doesn't have an increment we can just use the
  // condition as the continue block.  Otherwise we'll need to create
  // a block for it (in the current scope, i.e. in the scope of the
  // condition), and that we will become our continue block.
  if (S.getInc())
    Continue = getJumpDestInCurrentScope("for.inc");

  // Store the blocks to use for break and continue.
  BreakContinueStack.push_back(BreakContinue(LoopExit, Continue));

  // Create a cleanup scope for the condition variable cleanups.
  LexicalScope ConditionScope(*this, S.getSourceRange());

  if (S.getCond()) {
    // If the for statement has a condition scope, emit the local variable
    // declaration.
    if (S.getConditionVariable()) {
      EmitDecl(*S.getConditionVariable());
    }

    llvm::BasicBlock *ExitBlock = LoopExit.getBlock();
    // If there are any cleanups between here and the loop-exit scope,
    // create a block to stage a loop exit along.
    if (ForScope.requiresCleanups())
      ExitBlock = createBasicBlock("for.cond.cleanup");

    // As long as the condition is true, iterate the loop.
    llvm::BasicBlock *ForBody = createBasicBlock("for.body");

    // C99 6.8.5p2/p4: The first substatement is executed if the expression
    // compares unequal to 0.  The condition must be a scalar type.
    llvm::Value *BoolCondVal = EvaluateExprAsBool(S.getCond());
    llvm::MDNode *Weights = createProfileOrBranchWeightsForLoop(
        S.getCond(), getProfileCount(S.getBody()), S.getBody());
    Builder.CreateCondBr(BoolCondVal, ForBody, ExitBlock, Weights);

    if (ExitBlock != LoopExit.getBlock()) {
      EmitBlock(ExitBlock);
      EmitBranchThroughCleanup(LoopExit);
    }

    EmitBlock(ForBody);
  } else {
    // Treat it as a non-zero constant.  Don't even create a new block for the
    // body, just fall into it.
  }
  incrementProfileCounter(&S);

  {
    // Create a separate cleanup scope for the body, in case it is not
    // a compound statement.
    RunCleanupsScope BodyScope(*this);
    EmitStmt(S.getBody());
  }

  // If there is an increment, emit it next.
  if (S.getInc()) {
    EmitBlock(Continue.getBlock());
    EmitStmt(S.getInc());
  }

  BreakContinueStack.pop_back();

  ConditionScope.ForceCleanup();

  EmitStopPoint(&S);
  EmitBranch(CondBlock);

  ForScope.ForceCleanup();

  LoopStack.pop();

  // Emit the fall-through block.
  EmitBlock(LoopExit.getBlock(), true);
}

void
CodeGenFunction::EmitCXXForRangeStmt(const CXXForRangeStmt &S,
                                     ArrayRef<const Attr *> ForAttrs) {
  JumpDest LoopExit = getJumpDestInCurrentScope("for.end");

  LexicalScope ForScope(*this, S.getSourceRange());

  // Evaluate the first pieces before the loop.
  if (S.getInit())
    EmitStmt(S.getInit());
  EmitStmt(S.getRangeStmt());
  EmitStmt(S.getBeginStmt());
  EmitStmt(S.getEndStmt());

  // Start the loop with a block that tests the condition.
  // If there's an increment, the continue scope will be overwritten
  // later.
  llvm::BasicBlock *CondBlock = createBasicBlock("for.cond");
  EmitBlock(CondBlock);

  const SourceRange &R = S.getSourceRange();
  LoopStack.push(CondBlock, CGM.getContext(), CGM.getCodeGenOpts(), ForAttrs,
                 SourceLocToDebugLoc(R.getBegin()),
                 SourceLocToDebugLoc(R.getEnd()));

  // If there are any cleanups between here and the loop-exit scope,
  // create a block to stage a loop exit along.
  llvm::BasicBlock *ExitBlock = LoopExit.getBlock();
  if (ForScope.requiresCleanups())
    ExitBlock = createBasicBlock("for.cond.cleanup");

  // The loop body, consisting of the specified body and the loop variable.
  llvm::BasicBlock *ForBody = createBasicBlock("for.body");

  // The body is executed if the expression, contextually converted
  // to bool, is true.
  llvm::Value *BoolCondVal = EvaluateExprAsBool(S.getCond());
  llvm::MDNode *Weights = createProfileOrBranchWeightsForLoop(
      S.getCond(), getProfileCount(S.getBody()), S.getBody());
  Builder.CreateCondBr(BoolCondVal, ForBody, ExitBlock, Weights);

  if (ExitBlock != LoopExit.getBlock()) {
    EmitBlock(ExitBlock);
    EmitBranchThroughCleanup(LoopExit);
  }

  EmitBlock(ForBody);
  incrementProfileCounter(&S);

  // Create a block for the increment. In case of a 'continue', we jump there.
  JumpDest Continue = getJumpDestInCurrentScope("for.inc");

  // Store the blocks to use for break and continue.
  BreakContinueStack.push_back(BreakContinue(LoopExit, Continue));

  {
    // Create a separate cleanup scope for the loop variable and body.
    LexicalScope BodyScope(*this, S.getSourceRange());
    EmitStmt(S.getLoopVarStmt());
    EmitStmt(S.getBody());
  }

  EmitStopPoint(&S);
  // If there is an increment, emit it next.
  EmitBlock(Continue.getBlock());
  EmitStmt(S.getInc());

  BreakContinueStack.pop_back();

  EmitBranch(CondBlock);

  ForScope.ForceCleanup();

  LoopStack.pop();

  // Emit the fall-through block.
  EmitBlock(LoopExit.getBlock(), true);
}

void
CodeGenFunction::EmitCXXCompositeExpansionStmt(
  const CXXCompositeExpansionStmt &S, ArrayRef<const Attr *> ForAttrs) {
  JumpDest LoopExit = getJumpDestInCurrentScope("expand.end");

  // Create a basic block for each instantiation.
  llvm::SmallVector<llvm::BasicBlock *, 16> Blocks;
  for (std::size_t I = 0; I < S.getSize(); ++I)
    Blocks.push_back(createBasicBlock("expand.body"));
  Blocks.push_back(LoopExit.getBlock());

  LexicalScope ForScope(*this, S.getSourceRange());

  // Evaluate the first pieces before the loop.
  // There is no range variable for pack expansions.
  EmitStmt(S.getRangeVarStmt());

  ArrayRef<Stmt *> Stmts = S.getInstantiatedStatements();
  for (std::size_t I = 0; I < S.getSize(); ++I) {
    LexicalScope BodyScope(*this, S.getSourceRange());
    BreakContinue BC(LoopExit, getJumpDestInCurrentScope(Blocks[I + 1]));
    BreakContinueStack.push_back(BC);
    EmitBlock(Blocks[I]);
    EmitStmt(Stmts[I]);
    BreakContinueStack.pop_back();
  }

  EmitBlock(LoopExit.getBlock(), true);
}

void
CodeGenFunction::EmitCXXPackExpansionStmt(const CXXPackExpansionStmt &S,
                                          ArrayRef<const Attr *> ForAttrs) {
  JumpDest LoopExit = getJumpDestInCurrentScope("expand.end");

  // Create a basic block for each instantiation.
  llvm::SmallVector<llvm::BasicBlock *, 16> Blocks;
  for (std::size_t I = 0; I < S.getSize(); ++I)
    Blocks.push_back(createBasicBlock("expand.body"));
  Blocks.push_back(LoopExit.getBlock());

  LexicalScope ForScope(*this, S.getSourceRange());

  ArrayRef<Stmt *> Stmts = S.getInstantiatedStatements();
  for (std::size_t I = 0; I < S.getSize(); ++I) {
    LexicalScope BodyScope(*this, S.getSourceRange());
    BreakContinue BC(LoopExit, getJumpDestInCurrentScope(Blocks[I + 1]));
    BreakContinueStack.push_back(BC);
    EmitBlock(Blocks[I]);
    EmitStmt(Stmts[I]);
    BreakContinueStack.pop_back();
  }

  EmitBlock(LoopExit.getBlock(), true);
}

void CodeGenFunction::EmitReturnOfRValue(RValue RV, QualType Ty) {
  if (RV.isScalar()) {
    Builder.CreateStore(RV.getScalarVal(), ReturnValue);
  } else if (RV.isAggregate()) {
    LValue Dest = MakeAddrLValue(ReturnValue, Ty);
    LValue Src = MakeAddrLValue(RV.getAggregateAddress(), Ty);
    EmitAggregateCopy(Dest, Src, Ty, getOverlapForReturnValue());
  } else {
    EmitStoreOfComplex(RV.getComplexVal(), MakeAddrLValue(ReturnValue, Ty),
                       /*init*/ true);
  }
  EmitBranchThroughCleanup(ReturnBlock);
}

namespace {
// RAII struct used to save and restore a return statment's result expression.
struct SaveRetExprRAII {
  SaveRetExprRAII(const Expr *RetExpr, CodeGenFunction &CGF)
      : OldRetExpr(CGF.RetExpr), CGF(CGF) {
    CGF.RetExpr = RetExpr;
  }
  ~SaveRetExprRAII() { CGF.RetExpr = OldRetExpr; }
  const Expr *OldRetExpr;
  CodeGenFunction &CGF;
};
} // namespace

/// EmitReturnStmt - Note that due to GCC extensions, this can have an operand
/// if the function returns void, or may be missing one if the function returns
/// non-void.  Fun stuff :).
void CodeGenFunction::EmitReturnStmt(const ReturnStmt &S) {
  if (requiresReturnValueCheck()) {
    llvm::Constant *SLoc = EmitCheckSourceLocation(S.getBeginLoc());
    auto *SLocPtr =
        new llvm::GlobalVariable(CGM.getModule(), SLoc->getType(), false,
                                 llvm::GlobalVariable::PrivateLinkage, SLoc);
    SLocPtr->setUnnamedAddr(llvm::GlobalValue::UnnamedAddr::Global);
    CGM.getSanitizerMetadata()->disableSanitizerForGlobal(SLocPtr);
    assert(ReturnLocation.isValid() && "No valid return location");
    Builder.CreateStore(Builder.CreateBitCast(SLocPtr, Int8PtrTy),
                        ReturnLocation);
  }

  // Returning from an outlined SEH helper is UB, and we already warn on it.
  if (IsOutlinedSEHHelper) {
    Builder.CreateUnreachable();
    Builder.ClearInsertionPoint();
  }

  // Emit the result value, even if unused, to evaluate the side effects.
  const Expr *RV = S.getRetValue();

  // Record the result expression of the return statement. The recorded
  // expression is used to determine whether a block capture's lifetime should
  // end at the end of the full expression as opposed to the end of the scope
  // enclosing the block expression.
  //
  // This permits a small, easily-implemented exception to our over-conservative
  // rules about not jumping to statements following block literals with
  // non-trivial cleanups.
  SaveRetExprRAII SaveRetExpr(RV, *this);


  RunCleanupsScope cleanupScope(*this);
  if (const auto *EWC = dyn_cast_or_null<ExprWithCleanups>(RV))
    RV = EWC->getSubExpr();
  // FIXME: Clean this up by using an LValue for ReturnTemp,
  // EmitStoreThroughLValue, and EmitAnyExpr.
  // Check if the NRVO candidate was not globalized in OpenMP mode.
  if (getLangOpts().ElideConstructors && S.getNRVOCandidate() &&
      S.getNRVOCandidate()->isNRVOVariable() &&
      (!getLangOpts().OpenMP ||
       !CGM.getOpenMPRuntime()
            .getAddressOfLocalVariable(*this, S.getNRVOCandidate())
            .isValid())) {
    // Apply the named return value optimization for this return statement,
    // which means doing nothing: the appropriate result has already been
    // constructed into the NRVO variable.

    // If there is an NRVO flag for this variable, set it to 1 into indicate
    // that the cleanup code should not destroy the variable.
    if (llvm::Value *NRVOFlag = NRVOFlags[S.getNRVOCandidate()])
      Builder.CreateFlagStore(Builder.getTrue(), NRVOFlag);
  } else if (!ReturnValue.isValid() || (RV && RV->getType()->isVoidType())) {
    // Make sure not to return anything, but evaluate the expression
    // for side effects.
    if (RV)
      EmitAnyExpr(RV);
  } else if (!RV) {
    // Do nothing (return value is left uninitialized)
  } else if (FnRetTy->isReferenceType()) {
    // If this function returns a reference, take the address of the expression
    // rather than the value.
    RValue Result = EmitReferenceBindingToExpr(RV);
    Builder.CreateStore(Result.getScalarVal(), ReturnValue);
  } else {
    switch (getEvaluationKind(RV->getType())) {
    case TEK_Scalar:
      Builder.CreateStore(EmitScalarExpr(RV), ReturnValue);
      break;
    case TEK_Complex:
      EmitComplexExprIntoLValue(RV, MakeAddrLValue(ReturnValue, RV->getType()),
                                /*isInit*/ true);
      break;
    case TEK_Aggregate:
      EmitAggExpr(RV, AggValueSlot::forAddr(
                          ReturnValue, Qualifiers(),
                          AggValueSlot::IsDestructed,
                          AggValueSlot::DoesNotNeedGCBarriers,
                          AggValueSlot::IsNotAliased,
                          getOverlapForReturnValue()));
      break;
    }
  }

  ++NumReturnExprs;
  Expr::EvalContext EvalCtx(getContext(), nullptr);
  if (!RV || RV->isEvaluatable(EvalCtx))
    ++NumSimpleReturnExprs;

  cleanupScope.ForceCleanup();
  EmitBranchThroughCleanup(ReturnBlock);
}

void CodeGenFunction::EmitDeclStmt(const DeclStmt &S) {
  // As long as debug info is modeled with instructions, we have to ensure we
  // have a place to insert here and write the stop point here.
  if (HaveInsertPoint())
    EmitStopPoint(&S);

  for (const auto *I : S.decls())
    EmitDecl(*I);
}

void CodeGenFunction::EmitBreakStmt(const BreakStmt &S) {
  assert(!BreakContinueStack.empty() && "break stmt not in a loop or switch!");

  // If this code is reachable then emit a stop point (if generating
  // debug info). We have to do this ourselves because we are on the
  // "simple" statement path.
  if (HaveInsertPoint())
    EmitStopPoint(&S);

  EmitBranchThroughCleanup(BreakContinueStack.back().BreakBlock);
}

void CodeGenFunction::EmitContinueStmt(const ContinueStmt &S) {
  assert(!BreakContinueStack.empty() && "continue stmt not in a loop!");

  // If this code is reachable then emit a stop point (if generating
  // debug info). We have to do this ourselves because we are on the
  // "simple" statement path.
  if (HaveInsertPoint())
    EmitStopPoint(&S);

  EmitBranchThroughCleanup(BreakContinueStack.back().ContinueBlock);
}

/// EmitCaseStmtRange - If case statement range is not too big then
/// add multiple cases to switch instruction, one for each value within
/// the range. If range is too big then emit "if" condition check.
void CodeGenFunction::EmitCaseStmtRange(const CaseStmt &S,
                                        ArrayRef<const Attr *> Attrs) {
  assert(S.getRHS() && "Expected RHS value in CaseStmt");

  Expr::EvalContext EvalCtx(getContext(), nullptr);
  llvm::APSInt LHS = S.getLHS()->EvaluateKnownConstInt(EvalCtx);
  llvm::APSInt RHS = S.getRHS()->EvaluateKnownConstInt(EvalCtx);

  // Emit the code for this case. We do this first to make sure it is
  // properly chained from our predecessor before generating the
  // switch machinery to enter this block.
  llvm::BasicBlock *CaseDest = createBasicBlock("sw.bb");
  EmitBlockWithFallThrough(CaseDest, &S);
  EmitStmt(S.getSubStmt());

  // If range is empty, do nothing.
  if (LHS.isSigned() ? RHS.slt(LHS) : RHS.ult(LHS))
    return;

  Stmt::Likelihood LH = Stmt::getLikelihood(Attrs);
  llvm::APInt Range = RHS - LHS;
  // FIXME: parameters such as this should not be hardcoded.
  if (Range.ult(llvm::APInt(Range.getBitWidth(), 64))) {
    // Range is small enough to add multiple switch instruction cases.
    uint64_t Total = getProfileCount(&S);
    unsigned NCases = Range.getZExtValue() + 1;
    // We only have one region counter for the entire set of cases here, so we
    // need to divide the weights evenly between the generated cases, ensuring
    // that the total weight is preserved. E.g., a weight of 5 over three cases
    // will be distributed as weights of 2, 2, and 1.
    uint64_t Weight = Total / NCases, Rem = Total % NCases;
    for (unsigned I = 0; I != NCases; ++I) {
      if (SwitchWeights)
        SwitchWeights->push_back(Weight + (Rem ? 1 : 0));
      else if (SwitchLikelihood)
        SwitchLikelihood->push_back(LH);

      if (Rem)
        Rem--;
      SwitchInsn->addCase(Builder.getInt(LHS), CaseDest);
      ++LHS;
    }
    return;
  }

  // The range is too big. Emit "if" condition into a new block,
  // making sure to save and restore the current insertion point.
  llvm::BasicBlock *RestoreBB = Builder.GetInsertBlock();

  // Push this test onto the chain of range checks (which terminates
  // in the default basic block). The switch's default will be changed
  // to the top of this chain after switch emission is complete.
  llvm::BasicBlock *FalseDest = CaseRangeBlock;
  CaseRangeBlock = createBasicBlock("sw.caserange");

  CurFn->getBasicBlockList().push_back(CaseRangeBlock);
  Builder.SetInsertPoint(CaseRangeBlock);

  // Emit range check.
  llvm::Value *Diff =
    Builder.CreateSub(SwitchInsn->getCondition(), Builder.getInt(LHS));
  llvm::Value *Cond =
    Builder.CreateICmpULE(Diff, Builder.getInt(Range), "inbounds");

  llvm::MDNode *Weights = nullptr;
  if (SwitchWeights) {
    uint64_t ThisCount = getProfileCount(&S);
    uint64_t DefaultCount = (*SwitchWeights)[0];
    Weights = createProfileWeights(ThisCount, DefaultCount);

    // Since we're chaining the switch default through each large case range, we
    // need to update the weight for the default, ie, the first case, to include
    // this case.
    (*SwitchWeights)[0] += ThisCount;
  } else if (SwitchLikelihood)
    Weights = createBranchWeights(LH);

  Builder.CreateCondBr(Cond, CaseDest, FalseDest, Weights);

  // Restore the appropriate insertion point.
  if (RestoreBB)
    Builder.SetInsertPoint(RestoreBB);
  else
    Builder.ClearInsertionPoint();
}

void CodeGenFunction::EmitCaseStmt(const CaseStmt &S,
                                   ArrayRef<const Attr *> Attrs) {
  // If there is no enclosing switch instance that we're aware of, then this
  // case statement and its block can be elided.  This situation only happens
  // when we've constant-folded the switch, are emitting the constant case,
  // and part of the constant case includes another case statement.  For
  // instance: switch (4) { case 4: do { case 5: } while (1); }
  if (!SwitchInsn) {
    EmitStmt(S.getSubStmt());
    return;
  }

  // Handle case ranges.
  if (S.getRHS()) {
    EmitCaseStmtRange(S, Attrs);
    return;
  }

  Expr::EvalContext EvalCtx(getContext(), nullptr);
  llvm::ConstantInt *CaseVal =
<<<<<<< HEAD
    Builder.getInt(S.getLHS()->EvaluateKnownConstInt(EvalCtx));
=======
    Builder.getInt(S.getLHS()->EvaluateKnownConstInt(getContext()));
  if (SwitchLikelihood)
    SwitchLikelihood->push_back(Stmt::getLikelihood(Attrs));
>>>>>>> c71adeff

  // If the body of the case is just a 'break', try to not emit an empty block.
  // If we're profiling or we're not optimizing, leave the block in for better
  // debug and coverage analysis.
  if (!CGM.getCodeGenOpts().hasProfileClangInstr() &&
      CGM.getCodeGenOpts().OptimizationLevel > 0 &&
      isa<BreakStmt>(S.getSubStmt())) {
    JumpDest Block = BreakContinueStack.back().BreakBlock;

    // Only do this optimization if there are no cleanups that need emitting.
    if (isObviouslyBranchWithoutCleanups(Block)) {
      if (SwitchWeights)
        SwitchWeights->push_back(getProfileCount(&S));
      SwitchInsn->addCase(CaseVal, Block.getBlock());

      // If there was a fallthrough into this case, make sure to redirect it to
      // the end of the switch as well.
      if (Builder.GetInsertBlock()) {
        Builder.CreateBr(Block.getBlock());
        Builder.ClearInsertionPoint();
      }
      return;
    }
  }

  llvm::BasicBlock *CaseDest = createBasicBlock("sw.bb");
  EmitBlockWithFallThrough(CaseDest, &S);
  if (SwitchWeights)
    SwitchWeights->push_back(getProfileCount(&S));
  SwitchInsn->addCase(CaseVal, CaseDest);

  // Recursively emitting the statement is acceptable, but is not wonderful for
  // code where we have many case statements nested together, i.e.:
  //  case 1:
  //    case 2:
  //      case 3: etc.
  // Handling this recursively will create a new block for each case statement
  // that falls through to the next case which is IR intensive.  It also causes
  // deep recursion which can run into stack depth limitations.  Handle
  // sequential non-range case statements specially.
  //
  // TODO When the next case has a likelihood attribute the code returns to the
  // recursive algorithm. Maybe improve this case if it becomes common practice
  // to use a lot of attributes.
  const CaseStmt *CurCase = &S;
  const CaseStmt *NextCase = dyn_cast<CaseStmt>(S.getSubStmt());

  // Otherwise, iteratively add consecutive cases to this switch stmt.
  while (NextCase && NextCase->getRHS() == nullptr) {
    CurCase = NextCase;
    Expr::EvalContext EvalCtx(getContext(), nullptr);
    llvm::ConstantInt *CaseVal =
      Builder.getInt(CurCase->getLHS()->EvaluateKnownConstInt(EvalCtx));

    if (SwitchWeights)
      SwitchWeights->push_back(getProfileCount(NextCase));
    if (CGM.getCodeGenOpts().hasProfileClangInstr()) {
      CaseDest = createBasicBlock("sw.bb");
      EmitBlockWithFallThrough(CaseDest, &S);
    }
    // Since this loop is only executed when the CaseStmt has no attributes
    // use a hard-coded value.
    if (SwitchLikelihood)
      SwitchLikelihood->push_back(Stmt::LH_None);

    SwitchInsn->addCase(CaseVal, CaseDest);
    NextCase = dyn_cast<CaseStmt>(CurCase->getSubStmt());
  }

  // Normal default recursion for non-cases.
  EmitStmt(CurCase->getSubStmt());
}

void CodeGenFunction::EmitDefaultStmt(const DefaultStmt &S,
                                      ArrayRef<const Attr *> Attrs) {
  // If there is no enclosing switch instance that we're aware of, then this
  // default statement can be elided. This situation only happens when we've
  // constant-folded the switch.
  if (!SwitchInsn) {
    EmitStmt(S.getSubStmt());
    return;
  }

  llvm::BasicBlock *DefaultBlock = SwitchInsn->getDefaultDest();
  assert(DefaultBlock->empty() &&
         "EmitDefaultStmt: Default block already defined?");

  if (SwitchLikelihood)
    SwitchLikelihood->front() = Stmt::getLikelihood(Attrs);

  EmitBlockWithFallThrough(DefaultBlock, &S);

  EmitStmt(S.getSubStmt());
}

/// CollectStatementsForCase - Given the body of a 'switch' statement and a
/// constant value that is being switched on, see if we can dead code eliminate
/// the body of the switch to a simple series of statements to emit.  Basically,
/// on a switch (5) we want to find these statements:
///    case 5:
///      printf(...);    <--
///      ++i;            <--
///      break;
///
/// and add them to the ResultStmts vector.  If it is unsafe to do this
/// transformation (for example, one of the elided statements contains a label
/// that might be jumped to), return CSFC_Failure.  If we handled it and 'S'
/// should include statements after it (e.g. the printf() line is a substmt of
/// the case) then return CSFC_FallThrough.  If we handled it and found a break
/// statement, then return CSFC_Success.
///
/// If Case is non-null, then we are looking for the specified case, checking
/// that nothing we jump over contains labels.  If Case is null, then we found
/// the case and are looking for the break.
///
/// If the recursive walk actually finds our Case, then we set FoundCase to
/// true.
///
enum CSFC_Result { CSFC_Failure, CSFC_FallThrough, CSFC_Success };
static CSFC_Result CollectStatementsForCase(const Stmt *S,
                                            const SwitchCase *Case,
                                            bool &FoundCase,
                              SmallVectorImpl<const Stmt*> &ResultStmts) {
  // If this is a null statement, just succeed.
  if (!S)
    return Case ? CSFC_Success : CSFC_FallThrough;

  // If this is the switchcase (case 4: or default) that we're looking for, then
  // we're in business.  Just add the substatement.
  if (const SwitchCase *SC = dyn_cast<SwitchCase>(S)) {
    if (S == Case) {
      FoundCase = true;
      return CollectStatementsForCase(SC->getSubStmt(), nullptr, FoundCase,
                                      ResultStmts);
    }

    // Otherwise, this is some other case or default statement, just ignore it.
    return CollectStatementsForCase(SC->getSubStmt(), Case, FoundCase,
                                    ResultStmts);
  }

  // If we are in the live part of the code and we found our break statement,
  // return a success!
  if (!Case && isa<BreakStmt>(S))
    return CSFC_Success;

  // If this is a switch statement, then it might contain the SwitchCase, the
  // break, or neither.
  if (const CompoundStmt *CS = dyn_cast<CompoundStmt>(S)) {
    // Handle this as two cases: we might be looking for the SwitchCase (if so
    // the skipped statements must be skippable) or we might already have it.
    CompoundStmt::const_body_iterator I = CS->body_begin(), E = CS->body_end();
    bool StartedInLiveCode = FoundCase;
    unsigned StartSize = ResultStmts.size();

    // If we've not found the case yet, scan through looking for it.
    if (Case) {
      // Keep track of whether we see a skipped declaration.  The code could be
      // using the declaration even if it is skipped, so we can't optimize out
      // the decl if the kept statements might refer to it.
      bool HadSkippedDecl = false;

      // If we're looking for the case, just see if we can skip each of the
      // substatements.
      for (; Case && I != E; ++I) {
        HadSkippedDecl |= CodeGenFunction::mightAddDeclToScope(*I);

        switch (CollectStatementsForCase(*I, Case, FoundCase, ResultStmts)) {
        case CSFC_Failure: return CSFC_Failure;
        case CSFC_Success:
          // A successful result means that either 1) that the statement doesn't
          // have the case and is skippable, or 2) does contain the case value
          // and also contains the break to exit the switch.  In the later case,
          // we just verify the rest of the statements are elidable.
          if (FoundCase) {
            // If we found the case and skipped declarations, we can't do the
            // optimization.
            if (HadSkippedDecl)
              return CSFC_Failure;

            for (++I; I != E; ++I)
              if (CodeGenFunction::ContainsLabel(*I, true))
                return CSFC_Failure;
            return CSFC_Success;
          }
          break;
        case CSFC_FallThrough:
          // If we have a fallthrough condition, then we must have found the
          // case started to include statements.  Consider the rest of the
          // statements in the compound statement as candidates for inclusion.
          assert(FoundCase && "Didn't find case but returned fallthrough?");
          // We recursively found Case, so we're not looking for it anymore.
          Case = nullptr;

          // If we found the case and skipped declarations, we can't do the
          // optimization.
          if (HadSkippedDecl)
            return CSFC_Failure;
          break;
        }
      }

      if (!FoundCase)
        return CSFC_Success;

      assert(!HadSkippedDecl && "fallthrough after skipping decl");
    }

    // If we have statements in our range, then we know that the statements are
    // live and need to be added to the set of statements we're tracking.
    bool AnyDecls = false;
    for (; I != E; ++I) {
      AnyDecls |= CodeGenFunction::mightAddDeclToScope(*I);

      switch (CollectStatementsForCase(*I, nullptr, FoundCase, ResultStmts)) {
      case CSFC_Failure: return CSFC_Failure;
      case CSFC_FallThrough:
        // A fallthrough result means that the statement was simple and just
        // included in ResultStmt, keep adding them afterwards.
        break;
      case CSFC_Success:
        // A successful result means that we found the break statement and
        // stopped statement inclusion.  We just ensure that any leftover stmts
        // are skippable and return success ourselves.
        for (++I; I != E; ++I)
          if (CodeGenFunction::ContainsLabel(*I, true))
            return CSFC_Failure;
        return CSFC_Success;
      }
    }

    // If we're about to fall out of a scope without hitting a 'break;', we
    // can't perform the optimization if there were any decls in that scope
    // (we'd lose their end-of-lifetime).
    if (AnyDecls) {
      // If the entire compound statement was live, there's one more thing we
      // can try before giving up: emit the whole thing as a single statement.
      // We can do that unless the statement contains a 'break;'.
      // FIXME: Such a break must be at the end of a construct within this one.
      // We could emit this by just ignoring the BreakStmts entirely.
      if (StartedInLiveCode && !CodeGenFunction::containsBreak(S)) {
        ResultStmts.resize(StartSize);
        ResultStmts.push_back(S);
      } else {
        return CSFC_Failure;
      }
    }

    return CSFC_FallThrough;
  }

  // Okay, this is some other statement that we don't handle explicitly, like a
  // for statement or increment etc.  If we are skipping over this statement,
  // just verify it doesn't have labels, which would make it invalid to elide.
  if (Case) {
    if (CodeGenFunction::ContainsLabel(S, true))
      return CSFC_Failure;
    return CSFC_Success;
  }

  // Otherwise, we want to include this statement.  Everything is cool with that
  // so long as it doesn't contain a break out of the switch we're in.
  if (CodeGenFunction::containsBreak(S)) return CSFC_Failure;

  // Otherwise, everything is great.  Include the statement and tell the caller
  // that we fall through and include the next statement as well.
  ResultStmts.push_back(S);
  return CSFC_FallThrough;
}

/// FindCaseStatementsForValue - Find the case statement being jumped to and
/// then invoke CollectStatementsForCase to find the list of statements to emit
/// for a switch on constant.  See the comment above CollectStatementsForCase
/// for more details.
static bool FindCaseStatementsForValue(const SwitchStmt &S,
                                       const llvm::APSInt &ConstantCondValue,
                                SmallVectorImpl<const Stmt*> &ResultStmts,
                                       ASTContext &C,
                                       const SwitchCase *&ResultCase) {
  // First step, find the switch case that is being branched to.  We can do this
  // efficiently by scanning the SwitchCase list.
  const SwitchCase *Case = S.getSwitchCaseList();
  const DefaultStmt *DefaultCase = nullptr;

  for (; Case; Case = Case->getNextSwitchCase()) {
    // It's either a default or case.  Just remember the default statement in
    // case we're not jumping to any numbered cases.
    if (const DefaultStmt *DS = dyn_cast<DefaultStmt>(Case)) {
      DefaultCase = DS;
      continue;
    }

    // Check to see if this case is the one we're looking for.
    const CaseStmt *CS = cast<CaseStmt>(Case);
    // Don't handle case ranges yet.
    if (CS->getRHS()) return false;

    // If we found our case, remember it as 'case'.
    Expr::EvalContext EvalCtx(C, nullptr);
    if (CS->getLHS()->EvaluateKnownConstInt(EvalCtx) == ConstantCondValue)
      break;
  }

  // If we didn't find a matching case, we use a default if it exists, or we
  // elide the whole switch body!
  if (!Case) {
    // It is safe to elide the body of the switch if it doesn't contain labels
    // etc.  If it is safe, return successfully with an empty ResultStmts list.
    if (!DefaultCase)
      return !CodeGenFunction::ContainsLabel(&S);
    Case = DefaultCase;
  }

  // Ok, we know which case is being jumped to, try to collect all the
  // statements that follow it.  This can fail for a variety of reasons.  Also,
  // check to see that the recursive walk actually found our case statement.
  // Insane cases like this can fail to find it in the recursive walk since we
  // don't handle every stmt kind:
  // switch (4) {
  //   while (1) {
  //     case 4: ...
  bool FoundCase = false;
  ResultCase = Case;
  return CollectStatementsForCase(S.getBody(), Case, FoundCase,
                                  ResultStmts) != CSFC_Failure &&
         FoundCase;
}

static Optional<SmallVector<uint64_t, 16>>
getLikelihoodWeights(ArrayRef<Stmt::Likelihood> Likelihoods) {
  // Are there enough branches to weight them?
  if (Likelihoods.size() <= 1)
    return None;

  uint64_t NumUnlikely = 0;
  uint64_t NumNone = 0;
  uint64_t NumLikely = 0;
  for (const auto LH : Likelihoods) {
    switch (LH) {
    case Stmt::LH_Unlikely:
      ++NumUnlikely;
      break;
    case Stmt::LH_None:
      ++NumNone;
      break;
    case Stmt::LH_Likely:
      ++NumLikely;
      break;
    }
  }

  // Is there a likelihood attribute used?
  if (NumUnlikely == 0 && NumLikely == 0)
    return None;

  // When multiple cases share the same code they can be combined during
  // optimization. In that case the weights of the branch will be the sum of
  // the individual weights. Make sure the combined sum of all neutral cases
  // doesn't exceed the value of a single likely attribute.
  // The additions both avoid divisions by 0 and make sure the weights of None
  // don't exceed the weight of Likely.
  const uint64_t Likely = INT32_MAX / (NumLikely + 2);
  const uint64_t None = Likely / (NumNone + 1);
  const uint64_t Unlikely = 0;

  SmallVector<uint64_t, 16> Result;
  Result.reserve(Likelihoods.size());
  for (const auto LH : Likelihoods) {
    switch (LH) {
    case Stmt::LH_Unlikely:
      Result.push_back(Unlikely);
      break;
    case Stmt::LH_None:
      Result.push_back(None);
      break;
    case Stmt::LH_Likely:
      Result.push_back(Likely);
      break;
    }
  }

  return Result;
}

void CodeGenFunction::EmitSwitchStmt(const SwitchStmt &S) {
  // Handle nested switch statements.
  llvm::SwitchInst *SavedSwitchInsn = SwitchInsn;
  SmallVector<uint64_t, 16> *SavedSwitchWeights = SwitchWeights;
  SmallVector<Stmt::Likelihood, 16> *SavedSwitchLikelihood = SwitchLikelihood;
  llvm::BasicBlock *SavedCRBlock = CaseRangeBlock;

  // See if we can constant fold the condition of the switch and therefore only
  // emit the live case statement (if any) of the switch.
  llvm::APSInt ConstantCondValue;
  if (ConstantFoldsToSimpleInteger(S.getCond(), ConstantCondValue)) {
    SmallVector<const Stmt*, 4> CaseStmts;
    const SwitchCase *Case = nullptr;
    if (FindCaseStatementsForValue(S, ConstantCondValue, CaseStmts,
                                   getContext(), Case)) {
      if (Case)
        incrementProfileCounter(Case);
      RunCleanupsScope ExecutedScope(*this);

      if (S.getInit())
        EmitStmt(S.getInit());

      // Emit the condition variable if needed inside the entire cleanup scope
      // used by this special case for constant folded switches.
      if (S.getConditionVariable())
        EmitDecl(*S.getConditionVariable());

      // At this point, we are no longer "within" a switch instance, so
      // we can temporarily enforce this to ensure that any embedded case
      // statements are not emitted.
      SwitchInsn = nullptr;

      // Okay, we can dead code eliminate everything except this case.  Emit the
      // specified series of statements and we're good.
      for (unsigned i = 0, e = CaseStmts.size(); i != e; ++i)
        EmitStmt(CaseStmts[i]);
      incrementProfileCounter(&S);

      // Now we want to restore the saved switch instance so that nested
      // switches continue to function properly
      SwitchInsn = SavedSwitchInsn;

      return;
    }
  }

  JumpDest SwitchExit = getJumpDestInCurrentScope("sw.epilog");

  RunCleanupsScope ConditionScope(*this);

  if (S.getInit())
    EmitStmt(S.getInit());

  if (S.getConditionVariable())
    EmitDecl(*S.getConditionVariable());
  llvm::Value *CondV = EmitScalarExpr(S.getCond());

  // Create basic block to hold stuff that comes after switch
  // statement. We also need to create a default block now so that
  // explicit case ranges tests can have a place to jump to on
  // failure.
  llvm::BasicBlock *DefaultBlock = createBasicBlock("sw.default");
  SwitchInsn = Builder.CreateSwitch(CondV, DefaultBlock);
  if (PGO.haveRegionCounts()) {
    // Walk the SwitchCase list to find how many there are.
    uint64_t DefaultCount = 0;
    unsigned NumCases = 0;
    for (const SwitchCase *Case = S.getSwitchCaseList();
         Case;
         Case = Case->getNextSwitchCase()) {
      if (isa<DefaultStmt>(Case))
        DefaultCount = getProfileCount(Case);
      NumCases += 1;
    }
    SwitchWeights = new SmallVector<uint64_t, 16>();
    SwitchWeights->reserve(NumCases);
    // The default needs to be first. We store the edge count, so we already
    // know the right weight.
    SwitchWeights->push_back(DefaultCount);
  } else if (CGM.getCodeGenOpts().OptimizationLevel) {
    SwitchLikelihood = new SmallVector<Stmt::Likelihood, 16>();
    // Initialize the default case.
    SwitchLikelihood->push_back(Stmt::LH_None);
  }

  CaseRangeBlock = DefaultBlock;

  // Clear the insertion point to indicate we are in unreachable code.
  Builder.ClearInsertionPoint();

  // All break statements jump to NextBlock. If BreakContinueStack is non-empty
  // then reuse last ContinueBlock.
  JumpDest OuterContinue;
  if (!BreakContinueStack.empty())
    OuterContinue = BreakContinueStack.back().ContinueBlock;

  BreakContinueStack.push_back(BreakContinue(SwitchExit, OuterContinue));

  // Emit switch body.
  EmitStmt(S.getBody());

  BreakContinueStack.pop_back();

  // Update the default block in case explicit case range tests have
  // been chained on top.
  SwitchInsn->setDefaultDest(CaseRangeBlock);

  // If a default was never emitted:
  if (!DefaultBlock->getParent()) {
    // If we have cleanups, emit the default block so that there's a
    // place to jump through the cleanups from.
    if (ConditionScope.requiresCleanups()) {
      EmitBlock(DefaultBlock);

    // Otherwise, just forward the default block to the switch end.
    } else {
      DefaultBlock->replaceAllUsesWith(SwitchExit.getBlock());
      delete DefaultBlock;
    }
  }

  ConditionScope.ForceCleanup();

  // Emit continuation.
  EmitBlock(SwitchExit.getBlock(), true);
  incrementProfileCounter(&S);

  // If the switch has a condition wrapped by __builtin_unpredictable,
  // create metadata that specifies that the switch is unpredictable.
  // Don't bother if not optimizing because that metadata would not be used.
  auto *Call = dyn_cast<CallExpr>(S.getCond());
  if (Call && CGM.getCodeGenOpts().OptimizationLevel != 0) {
    auto *FD = dyn_cast_or_null<FunctionDecl>(Call->getCalleeDecl());
    if (FD && FD->getBuiltinID() == Builtin::BI__builtin_unpredictable) {
      llvm::MDBuilder MDHelper(getLLVMContext());
      SwitchInsn->setMetadata(llvm::LLVMContext::MD_unpredictable,
                              MDHelper.createUnpredictable());
    }
  }

  if (SwitchWeights) {
    assert(SwitchWeights->size() == 1 + SwitchInsn->getNumCases() &&
           "switch weights do not match switch cases");
    // If there's only one jump destination there's no sense weighting it.
    if (SwitchWeights->size() > 1)
      SwitchInsn->setMetadata(llvm::LLVMContext::MD_prof,
                              createProfileWeights(*SwitchWeights));
    delete SwitchWeights;
  } else if (SwitchLikelihood) {
    assert(SwitchLikelihood->size() == 1 + SwitchInsn->getNumCases() &&
           "switch likelihoods do not match switch cases");
    Optional<SmallVector<uint64_t, 16>> LHW =
        getLikelihoodWeights(*SwitchLikelihood);
    if (LHW) {
      llvm::MDBuilder MDHelper(CGM.getLLVMContext());
      SwitchInsn->setMetadata(llvm::LLVMContext::MD_prof,
                              createProfileWeights(*LHW));
    }
    delete SwitchLikelihood;
  }
  SwitchInsn = SavedSwitchInsn;
  SwitchWeights = SavedSwitchWeights;
  SwitchLikelihood = SavedSwitchLikelihood;
  CaseRangeBlock = SavedCRBlock;
}

static std::string
SimplifyConstraint(const char *Constraint, const TargetInfo &Target,
                 SmallVectorImpl<TargetInfo::ConstraintInfo> *OutCons=nullptr) {
  std::string Result;

  while (*Constraint) {
    switch (*Constraint) {
    default:
      Result += Target.convertConstraint(Constraint);
      break;
    // Ignore these
    case '*':
    case '?':
    case '!':
    case '=': // Will see this and the following in mult-alt constraints.
    case '+':
      break;
    case '#': // Ignore the rest of the constraint alternative.
      while (Constraint[1] && Constraint[1] != ',')
        Constraint++;
      break;
    case '&':
    case '%':
      Result += *Constraint;
      while (Constraint[1] && Constraint[1] == *Constraint)
        Constraint++;
      break;
    case ',':
      Result += "|";
      break;
    case 'g':
      Result += "imr";
      break;
    case '[': {
      assert(OutCons &&
             "Must pass output names to constraints with a symbolic name");
      unsigned Index;
      bool result = Target.resolveSymbolicName(Constraint, *OutCons, Index);
      assert(result && "Could not resolve symbolic name"); (void)result;
      Result += llvm::utostr(Index);
      break;
    }
    }

    Constraint++;
  }

  return Result;
}

/// AddVariableConstraints - Look at AsmExpr and if it is a variable declared
/// as using a particular register add that as a constraint that will be used
/// in this asm stmt.
static std::string
AddVariableConstraints(const std::string &Constraint, const Expr &AsmExpr,
                       const TargetInfo &Target, CodeGenModule &CGM,
                       const AsmStmt &Stmt, const bool EarlyClobber,
                       std::string *GCCReg = nullptr) {
  const DeclRefExpr *AsmDeclRef = dyn_cast<DeclRefExpr>(&AsmExpr);
  if (!AsmDeclRef)
    return Constraint;
  const ValueDecl &Value = *AsmDeclRef->getDecl();
  const VarDecl *Variable = dyn_cast<VarDecl>(&Value);
  if (!Variable)
    return Constraint;
  if (Variable->getStorageClass() != SC_Register)
    return Constraint;
  AsmLabelAttr *Attr = Variable->getAttr<AsmLabelAttr>();
  if (!Attr)
    return Constraint;
  StringRef Register = Attr->getLabel();
  assert(Target.isValidGCCRegisterName(Register));
  // We're using validateOutputConstraint here because we only care if
  // this is a register constraint.
  TargetInfo::ConstraintInfo Info(Constraint, "");
  if (Target.validateOutputConstraint(Info) &&
      !Info.allowsRegister()) {
    CGM.ErrorUnsupported(&Stmt, "__asm__");
    return Constraint;
  }
  // Canonicalize the register here before returning it.
  Register = Target.getNormalizedGCCRegisterName(Register);
  if (GCCReg != nullptr)
    *GCCReg = Register.str();
  return (EarlyClobber ? "&{" : "{") + Register.str() + "}";
}

llvm::Value*
CodeGenFunction::EmitAsmInputLValue(const TargetInfo::ConstraintInfo &Info,
                                    LValue InputValue, QualType InputType,
                                    std::string &ConstraintStr,
                                    SourceLocation Loc) {
  llvm::Value *Arg;
  if (Info.allowsRegister() || !Info.allowsMemory()) {
    if (CodeGenFunction::hasScalarEvaluationKind(InputType)) {
      Arg = EmitLoadOfLValue(InputValue, Loc).getScalarVal();
    } else {
      llvm::Type *Ty = ConvertType(InputType);
      uint64_t Size = CGM.getDataLayout().getTypeSizeInBits(Ty);
      if (Size <= 64 && llvm::isPowerOf2_64(Size)) {
        Ty = llvm::IntegerType::get(getLLVMContext(), Size);
        Ty = llvm::PointerType::getUnqual(Ty);

        Arg = Builder.CreateLoad(
            Builder.CreateBitCast(InputValue.getAddress(*this), Ty));
      } else {
        Arg = InputValue.getPointer(*this);
        ConstraintStr += '*';
      }
    }
  } else {
    Arg = InputValue.getPointer(*this);
    ConstraintStr += '*';
  }

  return Arg;
}

llvm::Value* CodeGenFunction::EmitAsmInput(
                                         const TargetInfo::ConstraintInfo &Info,
                                           const Expr *InputExpr,
                                           std::string &ConstraintStr) {
  // If this can't be a register or memory, i.e., has to be a constant
  // (immediate or symbolic), try to emit it as such.
  if (!Info.allowsRegister() && !Info.allowsMemory()) {
    Expr::EvalContext EvalCtx(getContext(), nullptr);
    if (Info.requiresImmediateConstant()) {
      Expr::EvalResult EVResult;
      InputExpr->EvaluateAsRValue(EVResult, EvalCtx, true);

      llvm::APSInt IntResult;
      if (EVResult.Val.toIntegralConstant(IntResult, InputExpr->getType(),
                                          getContext()))
        return llvm::ConstantInt::get(getLLVMContext(), IntResult);
    }

    Expr::EvalResult Result;
    if (InputExpr->EvaluateAsInt(Result, EvalCtx))
      return llvm::ConstantInt::get(getLLVMContext(), Result.Val.getInt());
  }

  if (Info.allowsRegister() || !Info.allowsMemory())
    if (CodeGenFunction::hasScalarEvaluationKind(InputExpr->getType()))
      return EmitScalarExpr(InputExpr);
  if (InputExpr->getStmtClass() == Expr::CXXThisExprClass)
    return EmitScalarExpr(InputExpr);
  InputExpr = InputExpr->IgnoreParenNoopCasts(getContext());
  LValue Dest = EmitLValue(InputExpr);
  return EmitAsmInputLValue(Info, Dest, InputExpr->getType(), ConstraintStr,
                            InputExpr->getExprLoc());
}

/// getAsmSrcLocInfo - Return the !srcloc metadata node to attach to an inline
/// asm call instruction.  The !srcloc MDNode contains a list of constant
/// integers which are the source locations of the start of each line in the
/// asm.
static llvm::MDNode *getAsmSrcLocInfo(const StringLiteral *Str,
                                      CodeGenFunction &CGF) {
  SmallVector<llvm::Metadata *, 8> Locs;
  // Add the location of the first line to the MDNode.
  Locs.push_back(llvm::ConstantAsMetadata::get(llvm::ConstantInt::get(
      CGF.Int32Ty, Str->getBeginLoc().getRawEncoding())));
  StringRef StrVal = Str->getString();
  if (!StrVal.empty()) {
    const SourceManager &SM = CGF.CGM.getContext().getSourceManager();
    const LangOptions &LangOpts = CGF.CGM.getLangOpts();
    unsigned StartToken = 0;
    unsigned ByteOffset = 0;

    // Add the location of the start of each subsequent line of the asm to the
    // MDNode.
    for (unsigned i = 0, e = StrVal.size() - 1; i != e; ++i) {
      if (StrVal[i] != '\n') continue;
      SourceLocation LineLoc = Str->getLocationOfByte(
          i + 1, SM, LangOpts, CGF.getTarget(), &StartToken, &ByteOffset);
      Locs.push_back(llvm::ConstantAsMetadata::get(
          llvm::ConstantInt::get(CGF.Int32Ty, LineLoc.getRawEncoding())));
    }
  }

  return llvm::MDNode::get(CGF.getLLVMContext(), Locs);
}

static void UpdateAsmCallInst(llvm::CallBase &Result, bool HasSideEffect,
                              bool ReadOnly, bool ReadNone, bool NoMerge,
                              const AsmStmt &S,
                              const std::vector<llvm::Type *> &ResultRegTypes,
                              CodeGenFunction &CGF,
                              std::vector<llvm::Value *> &RegResults) {
  Result.addAttribute(llvm::AttributeList::FunctionIndex,
                      llvm::Attribute::NoUnwind);
  if (NoMerge)
    Result.addAttribute(llvm::AttributeList::FunctionIndex,
                        llvm::Attribute::NoMerge);
  // Attach readnone and readonly attributes.
  if (!HasSideEffect) {
    if (ReadNone)
      Result.addAttribute(llvm::AttributeList::FunctionIndex,
                          llvm::Attribute::ReadNone);
    else if (ReadOnly)
      Result.addAttribute(llvm::AttributeList::FunctionIndex,
                          llvm::Attribute::ReadOnly);
  }

  // Slap the source location of the inline asm into a !srcloc metadata on the
  // call.
  if (const auto *gccAsmStmt = dyn_cast<GCCAsmStmt>(&S))
    Result.setMetadata("srcloc",
                       getAsmSrcLocInfo(gccAsmStmt->getAsmString(), CGF));
  else {
    // At least put the line number on MS inline asm blobs.
    llvm::Constant *Loc = llvm::ConstantInt::get(CGF.Int32Ty,
                                        S.getAsmLoc().getRawEncoding());
    Result.setMetadata("srcloc",
                       llvm::MDNode::get(CGF.getLLVMContext(),
                                         llvm::ConstantAsMetadata::get(Loc)));
  }

  if (CGF.getLangOpts().assumeFunctionsAreConvergent())
    // Conservatively, mark all inline asm blocks in CUDA or OpenCL as
    // convergent (meaning, they may call an intrinsically convergent op, such
    // as bar.sync, and so can't have certain optimizations applied around
    // them).
    Result.addAttribute(llvm::AttributeList::FunctionIndex,
                        llvm::Attribute::Convergent);
  // Extract all of the register value results from the asm.
  if (ResultRegTypes.size() == 1) {
    RegResults.push_back(&Result);
  } else {
    for (unsigned i = 0, e = ResultRegTypes.size(); i != e; ++i) {
      llvm::Value *Tmp = CGF.Builder.CreateExtractValue(&Result, i, "asmresult");
      RegResults.push_back(Tmp);
    }
  }
}

void CodeGenFunction::EmitAsmStmt(const AsmStmt &S) {
  // Assemble the final asm string.
  std::string AsmString = S.generateAsmString(getContext());

  // Get all the output and input constraints together.
  SmallVector<TargetInfo::ConstraintInfo, 4> OutputConstraintInfos;
  SmallVector<TargetInfo::ConstraintInfo, 4> InputConstraintInfos;

  for (unsigned i = 0, e = S.getNumOutputs(); i != e; i++) {
    StringRef Name;
    if (const GCCAsmStmt *GAS = dyn_cast<GCCAsmStmt>(&S))
      Name = GAS->getOutputName(i);
    TargetInfo::ConstraintInfo Info(S.getOutputConstraint(i), Name);
    bool IsValid = getTarget().validateOutputConstraint(Info); (void)IsValid;
    assert(IsValid && "Failed to parse output constraint");
    OutputConstraintInfos.push_back(Info);
  }

  for (unsigned i = 0, e = S.getNumInputs(); i != e; i++) {
    StringRef Name;
    if (const GCCAsmStmt *GAS = dyn_cast<GCCAsmStmt>(&S))
      Name = GAS->getInputName(i);
    TargetInfo::ConstraintInfo Info(S.getInputConstraint(i), Name);
    bool IsValid =
      getTarget().validateInputConstraint(OutputConstraintInfos, Info);
    assert(IsValid && "Failed to parse input constraint"); (void)IsValid;
    InputConstraintInfos.push_back(Info);
  }

  std::string Constraints;

  std::vector<LValue> ResultRegDests;
  std::vector<QualType> ResultRegQualTys;
  std::vector<llvm::Type *> ResultRegTypes;
  std::vector<llvm::Type *> ResultTruncRegTypes;
  std::vector<llvm::Type *> ArgTypes;
  std::vector<llvm::Value*> Args;
  llvm::BitVector ResultTypeRequiresCast;

  // Keep track of inout constraints.
  std::string InOutConstraints;
  std::vector<llvm::Value*> InOutArgs;
  std::vector<llvm::Type*> InOutArgTypes;

  // Keep track of out constraints for tied input operand.
  std::vector<std::string> OutputConstraints;

  // Keep track of defined physregs.
  llvm::SmallSet<std::string, 8> PhysRegOutputs;

  // An inline asm can be marked readonly if it meets the following conditions:
  //  - it doesn't have any sideeffects
  //  - it doesn't clobber memory
  //  - it doesn't return a value by-reference
  // It can be marked readnone if it doesn't have any input memory constraints
  // in addition to meeting the conditions listed above.
  bool ReadOnly = true, ReadNone = true;

  for (unsigned i = 0, e = S.getNumOutputs(); i != e; i++) {
    TargetInfo::ConstraintInfo &Info = OutputConstraintInfos[i];

    // Simplify the output constraint.
    std::string OutputConstraint(S.getOutputConstraint(i));
    OutputConstraint = SimplifyConstraint(OutputConstraint.c_str() + 1,
                                          getTarget(), &OutputConstraintInfos);

    const Expr *OutExpr = S.getOutputExpr(i);
    OutExpr = OutExpr->IgnoreParenNoopCasts(getContext());

    std::string GCCReg;
    OutputConstraint = AddVariableConstraints(OutputConstraint, *OutExpr,
                                              getTarget(), CGM, S,
                                              Info.earlyClobber(),
                                              &GCCReg);
    // Give an error on multiple outputs to same physreg.
    if (!GCCReg.empty() && !PhysRegOutputs.insert(GCCReg).second)
      CGM.Error(S.getAsmLoc(), "multiple outputs to hard register: " + GCCReg);

    OutputConstraints.push_back(OutputConstraint);
    LValue Dest = EmitLValue(OutExpr);
    if (!Constraints.empty())
      Constraints += ',';

    // If this is a register output, then make the inline asm return it
    // by-value.  If this is a memory result, return the value by-reference.
    bool isScalarizableAggregate =
        hasAggregateEvaluationKind(OutExpr->getType());
    if (!Info.allowsMemory() && (hasScalarEvaluationKind(OutExpr->getType()) ||
                                 isScalarizableAggregate)) {
      Constraints += "=" + OutputConstraint;
      ResultRegQualTys.push_back(OutExpr->getType());
      ResultRegDests.push_back(Dest);
      ResultTruncRegTypes.push_back(ConvertTypeForMem(OutExpr->getType()));
      if (Info.allowsRegister() && isScalarizableAggregate) {
        ResultTypeRequiresCast.push_back(true);
        unsigned Size = getContext().getTypeSize(OutExpr->getType());
        llvm::Type *ConvTy = llvm::IntegerType::get(getLLVMContext(), Size);
        ResultRegTypes.push_back(ConvTy);
      } else {
        ResultTypeRequiresCast.push_back(false);
        ResultRegTypes.push_back(ResultTruncRegTypes.back());
      }
      // If this output is tied to an input, and if the input is larger, then
      // we need to set the actual result type of the inline asm node to be the
      // same as the input type.
      if (Info.hasMatchingInput()) {
        unsigned InputNo;
        for (InputNo = 0; InputNo != S.getNumInputs(); ++InputNo) {
          TargetInfo::ConstraintInfo &Input = InputConstraintInfos[InputNo];
          if (Input.hasTiedOperand() && Input.getTiedOperand() == i)
            break;
        }
        assert(InputNo != S.getNumInputs() && "Didn't find matching input!");

        QualType InputTy = S.getInputExpr(InputNo)->getType();
        QualType OutputType = OutExpr->getType();

        uint64_t InputSize = getContext().getTypeSize(InputTy);
        if (getContext().getTypeSize(OutputType) < InputSize) {
          // Form the asm to return the value as a larger integer or fp type.
          ResultRegTypes.back() = ConvertType(InputTy);
        }
      }
      if (llvm::Type* AdjTy =
            getTargetHooks().adjustInlineAsmType(*this, OutputConstraint,
                                                 ResultRegTypes.back()))
        ResultRegTypes.back() = AdjTy;
      else {
        CGM.getDiags().Report(S.getAsmLoc(),
                              diag::err_asm_invalid_type_in_input)
            << OutExpr->getType() << OutputConstraint;
      }

      // Update largest vector width for any vector types.
      if (auto *VT = dyn_cast<llvm::VectorType>(ResultRegTypes.back()))
        LargestVectorWidth =
            std::max((uint64_t)LargestVectorWidth,
                     VT->getPrimitiveSizeInBits().getKnownMinSize());
    } else {
      ArgTypes.push_back(Dest.getAddress(*this).getType());
      Args.push_back(Dest.getPointer(*this));
      Constraints += "=*";
      Constraints += OutputConstraint;
      ReadOnly = ReadNone = false;
    }

    if (Info.isReadWrite()) {
      InOutConstraints += ',';

      const Expr *InputExpr = S.getOutputExpr(i);
      llvm::Value *Arg = EmitAsmInputLValue(Info, Dest, InputExpr->getType(),
                                            InOutConstraints,
                                            InputExpr->getExprLoc());

      if (llvm::Type* AdjTy =
          getTargetHooks().adjustInlineAsmType(*this, OutputConstraint,
                                               Arg->getType()))
        Arg = Builder.CreateBitCast(Arg, AdjTy);

      // Update largest vector width for any vector types.
      if (auto *VT = dyn_cast<llvm::VectorType>(Arg->getType()))
        LargestVectorWidth =
            std::max((uint64_t)LargestVectorWidth,
                     VT->getPrimitiveSizeInBits().getKnownMinSize());
      // Only tie earlyclobber physregs.
      if (Info.allowsRegister() && (GCCReg.empty() || Info.earlyClobber()))
        InOutConstraints += llvm::utostr(i);
      else
        InOutConstraints += OutputConstraint;

      InOutArgTypes.push_back(Arg->getType());
      InOutArgs.push_back(Arg);
    }
  }

  // If this is a Microsoft-style asm blob, store the return registers (EAX:EDX)
  // to the return value slot. Only do this when returning in registers.
  if (isa<MSAsmStmt>(&S)) {
    const ABIArgInfo &RetAI = CurFnInfo->getReturnInfo();
    if (RetAI.isDirect() || RetAI.isExtend()) {
      // Make a fake lvalue for the return value slot.
      LValue ReturnSlot = MakeAddrLValue(ReturnValue, FnRetTy);
      CGM.getTargetCodeGenInfo().addReturnRegisterOutputs(
          *this, ReturnSlot, Constraints, ResultRegTypes, ResultTruncRegTypes,
          ResultRegDests, AsmString, S.getNumOutputs());
      SawAsmBlock = true;
    }
  }

  for (unsigned i = 0, e = S.getNumInputs(); i != e; i++) {
    const Expr *InputExpr = S.getInputExpr(i);

    TargetInfo::ConstraintInfo &Info = InputConstraintInfos[i];

    if (Info.allowsMemory())
      ReadNone = false;

    if (!Constraints.empty())
      Constraints += ',';

    // Simplify the input constraint.
    std::string InputConstraint(S.getInputConstraint(i));
    InputConstraint = SimplifyConstraint(InputConstraint.c_str(), getTarget(),
                                         &OutputConstraintInfos);

    InputConstraint = AddVariableConstraints(
        InputConstraint, *InputExpr->IgnoreParenNoopCasts(getContext()),
        getTarget(), CGM, S, false /* No EarlyClobber */);

    std::string ReplaceConstraint (InputConstraint);
    llvm::Value *Arg = EmitAsmInput(Info, InputExpr, Constraints);

    // If this input argument is tied to a larger output result, extend the
    // input to be the same size as the output.  The LLVM backend wants to see
    // the input and output of a matching constraint be the same size.  Note
    // that GCC does not define what the top bits are here.  We use zext because
    // that is usually cheaper, but LLVM IR should really get an anyext someday.
    if (Info.hasTiedOperand()) {
      unsigned Output = Info.getTiedOperand();
      QualType OutputType = S.getOutputExpr(Output)->getType();
      QualType InputTy = InputExpr->getType();

      if (getContext().getTypeSize(OutputType) >
          getContext().getTypeSize(InputTy)) {
        // Use ptrtoint as appropriate so that we can do our extension.
        if (isa<llvm::PointerType>(Arg->getType()))
          Arg = Builder.CreatePtrToInt(Arg, IntPtrTy);
        llvm::Type *OutputTy = ConvertType(OutputType);
        if (isa<llvm::IntegerType>(OutputTy))
          Arg = Builder.CreateZExt(Arg, OutputTy);
        else if (isa<llvm::PointerType>(OutputTy))
          Arg = Builder.CreateZExt(Arg, IntPtrTy);
        else {
          assert(OutputTy->isFloatingPointTy() && "Unexpected output type");
          Arg = Builder.CreateFPExt(Arg, OutputTy);
        }
      }
      // Deal with the tied operands' constraint code in adjustInlineAsmType.
      ReplaceConstraint = OutputConstraints[Output];
    }
    if (llvm::Type* AdjTy =
          getTargetHooks().adjustInlineAsmType(*this, ReplaceConstraint,
                                                   Arg->getType()))
      Arg = Builder.CreateBitCast(Arg, AdjTy);
    else
      CGM.getDiags().Report(S.getAsmLoc(), diag::err_asm_invalid_type_in_input)
          << InputExpr->getType() << InputConstraint;

    // Update largest vector width for any vector types.
    if (auto *VT = dyn_cast<llvm::VectorType>(Arg->getType()))
      LargestVectorWidth =
          std::max((uint64_t)LargestVectorWidth,
                   VT->getPrimitiveSizeInBits().getKnownMinSize());

    ArgTypes.push_back(Arg->getType());
    Args.push_back(Arg);
    Constraints += InputConstraint;
  }

  // Labels
  SmallVector<llvm::BasicBlock *, 16> Transfer;
  llvm::BasicBlock *Fallthrough = nullptr;
  bool IsGCCAsmGoto = false;
  if (const auto *GS =  dyn_cast<GCCAsmStmt>(&S)) {
    IsGCCAsmGoto = GS->isAsmGoto();
    if (IsGCCAsmGoto) {
      for (const auto *E : GS->labels()) {
        JumpDest Dest = getJumpDestForLabel(E->getLabel());
        Transfer.push_back(Dest.getBlock());
        llvm::BlockAddress *BA =
            llvm::BlockAddress::get(CurFn, Dest.getBlock());
        Args.push_back(BA);
        ArgTypes.push_back(BA->getType());
        if (!Constraints.empty())
          Constraints += ',';
        Constraints += 'X';
      }
      Fallthrough = createBasicBlock("asm.fallthrough");
    }
  }

  // Append the "input" part of inout constraints last.
  for (unsigned i = 0, e = InOutArgs.size(); i != e; i++) {
    ArgTypes.push_back(InOutArgTypes[i]);
    Args.push_back(InOutArgs[i]);
  }
  Constraints += InOutConstraints;

  // Clobbers
  for (unsigned i = 0, e = S.getNumClobbers(); i != e; i++) {
    StringRef Clobber = S.getClobber(i);

    if (Clobber == "memory")
      ReadOnly = ReadNone = false;
    else if (Clobber != "cc") {
      Clobber = getTarget().getNormalizedGCCRegisterName(Clobber);
      if (CGM.getCodeGenOpts().StackClashProtector &&
          getTarget().isSPRegName(Clobber)) {
        CGM.getDiags().Report(S.getAsmLoc(),
                              diag::warn_stack_clash_protection_inline_asm);
      }
    }

    if (!Constraints.empty())
      Constraints += ',';

    Constraints += "~{";
    Constraints += Clobber;
    Constraints += '}';
  }

  // Add machine specific clobbers
  std::string MachineClobbers = getTarget().getClobbers();
  if (!MachineClobbers.empty()) {
    if (!Constraints.empty())
      Constraints += ',';
    Constraints += MachineClobbers;
  }

  llvm::Type *ResultType;
  if (ResultRegTypes.empty())
    ResultType = VoidTy;
  else if (ResultRegTypes.size() == 1)
    ResultType = ResultRegTypes[0];
  else
    ResultType = llvm::StructType::get(getLLVMContext(), ResultRegTypes);

  llvm::FunctionType *FTy =
    llvm::FunctionType::get(ResultType, ArgTypes, false);

  bool HasSideEffect = S.isVolatile() || S.getNumOutputs() == 0;
  llvm::InlineAsm::AsmDialect AsmDialect = isa<MSAsmStmt>(&S) ?
    llvm::InlineAsm::AD_Intel : llvm::InlineAsm::AD_ATT;
  llvm::InlineAsm *IA =
    llvm::InlineAsm::get(FTy, AsmString, Constraints, HasSideEffect,
                         /* IsAlignStack */ false, AsmDialect);
  std::vector<llvm::Value*> RegResults;
  if (IsGCCAsmGoto) {
    llvm::CallBrInst *Result =
        Builder.CreateCallBr(IA, Fallthrough, Transfer, Args);
    EmitBlock(Fallthrough);
    UpdateAsmCallInst(cast<llvm::CallBase>(*Result), HasSideEffect, ReadOnly,
                      ReadNone, InNoMergeAttributedStmt, S, ResultRegTypes,
                      *this, RegResults);
  } else {
    llvm::CallInst *Result =
        Builder.CreateCall(IA, Args, getBundlesForFunclet(IA));
    UpdateAsmCallInst(cast<llvm::CallBase>(*Result), HasSideEffect, ReadOnly,
                      ReadNone, InNoMergeAttributedStmt, S, ResultRegTypes,
                      *this, RegResults);
  }

  assert(RegResults.size() == ResultRegTypes.size());
  assert(RegResults.size() == ResultTruncRegTypes.size());
  assert(RegResults.size() == ResultRegDests.size());
  // ResultRegDests can be also populated by addReturnRegisterOutputs() above,
  // in which case its size may grow.
  assert(ResultTypeRequiresCast.size() <= ResultRegDests.size());
  for (unsigned i = 0, e = RegResults.size(); i != e; ++i) {
    llvm::Value *Tmp = RegResults[i];

    // If the result type of the LLVM IR asm doesn't match the result type of
    // the expression, do the conversion.
    if (ResultRegTypes[i] != ResultTruncRegTypes[i]) {
      llvm::Type *TruncTy = ResultTruncRegTypes[i];

      // Truncate the integer result to the right size, note that TruncTy can be
      // a pointer.
      if (TruncTy->isFloatingPointTy())
        Tmp = Builder.CreateFPTrunc(Tmp, TruncTy);
      else if (TruncTy->isPointerTy() && Tmp->getType()->isIntegerTy()) {
        uint64_t ResSize = CGM.getDataLayout().getTypeSizeInBits(TruncTy);
        Tmp = Builder.CreateTrunc(Tmp,
                   llvm::IntegerType::get(getLLVMContext(), (unsigned)ResSize));
        Tmp = Builder.CreateIntToPtr(Tmp, TruncTy);
      } else if (Tmp->getType()->isPointerTy() && TruncTy->isIntegerTy()) {
        uint64_t TmpSize =CGM.getDataLayout().getTypeSizeInBits(Tmp->getType());
        Tmp = Builder.CreatePtrToInt(Tmp,
                   llvm::IntegerType::get(getLLVMContext(), (unsigned)TmpSize));
        Tmp = Builder.CreateTrunc(Tmp, TruncTy);
      } else if (TruncTy->isIntegerTy()) {
        Tmp = Builder.CreateZExtOrTrunc(Tmp, TruncTy);
      } else if (TruncTy->isVectorTy()) {
        Tmp = Builder.CreateBitCast(Tmp, TruncTy);
      }
    }

    LValue Dest = ResultRegDests[i];
    // ResultTypeRequiresCast elements correspond to the first
    // ResultTypeRequiresCast.size() elements of RegResults.
    if ((i < ResultTypeRequiresCast.size()) && ResultTypeRequiresCast[i]) {
      unsigned Size = getContext().getTypeSize(ResultRegQualTys[i]);
      Address A = Builder.CreateBitCast(Dest.getAddress(*this),
                                        ResultRegTypes[i]->getPointerTo());
      QualType Ty = getContext().getIntTypeForBitwidth(Size, /*Signed*/ false);
      if (Ty.isNull()) {
        const Expr *OutExpr = S.getOutputExpr(i);
        CGM.Error(
            OutExpr->getExprLoc(),
            "impossible constraint in asm: can't store value into a register");
        return;
      }
      Dest = MakeAddrLValue(A, Ty);
    }
    EmitStoreThroughLValue(RValue::get(Tmp), Dest);
  }
}

LValue CodeGenFunction::InitCapturedStruct(const CapturedStmt &S) {
  const RecordDecl *RD = S.getCapturedRecordDecl();
  QualType RecordTy = getContext().getRecordType(RD);

  // Initialize the captured struct.
  LValue SlotLV =
    MakeAddrLValue(CreateMemTemp(RecordTy, "agg.captured"), RecordTy);

  RecordDecl::field_iterator CurField = RD->field_begin();
  for (CapturedStmt::const_capture_init_iterator I = S.capture_init_begin(),
                                                 E = S.capture_init_end();
       I != E; ++I, ++CurField) {
    LValue LV = EmitLValueForFieldInitialization(SlotLV, *CurField);
    if (CurField->hasCapturedVLAType()) {
      EmitLambdaVLACapture(CurField->getCapturedVLAType(), LV);
    } else {
      EmitInitializerForField(*CurField, LV, *I);
    }
  }

  return SlotLV;
}

/// Generate an outlined function for the body of a CapturedStmt, store any
/// captured variables into the captured struct, and call the outlined function.
llvm::Function *
CodeGenFunction::EmitCapturedStmt(const CapturedStmt &S, CapturedRegionKind K) {
  LValue CapStruct = InitCapturedStruct(S);

  // Emit the CapturedDecl
  CodeGenFunction CGF(CGM, true);
  CGCapturedStmtRAII CapInfoRAII(CGF, new CGCapturedStmtInfo(S, K));
  llvm::Function *F = CGF.GenerateCapturedStmtFunction(S);
  delete CGF.CapturedStmtInfo;

  // Emit call to the helper function.
  EmitCallOrInvoke(F, CapStruct.getPointer(*this));

  return F;
}

Address CodeGenFunction::GenerateCapturedStmtArgument(const CapturedStmt &S) {
  LValue CapStruct = InitCapturedStruct(S);
  return CapStruct.getAddress(*this);
}

/// Creates the outlined function for a CapturedStmt.
llvm::Function *
CodeGenFunction::GenerateCapturedStmtFunction(const CapturedStmt &S) {
  assert(CapturedStmtInfo &&
    "CapturedStmtInfo should be set when generating the captured function");
  const CapturedDecl *CD = S.getCapturedDecl();
  const RecordDecl *RD = S.getCapturedRecordDecl();
  SourceLocation Loc = S.getBeginLoc();
  assert(CD->hasBody() && "missing CapturedDecl body");

  // Build the argument list.
  ASTContext &Ctx = CGM.getContext();
  FunctionArgList Args;
  Args.append(CD->param_begin(), CD->param_end());

  // Create the function declaration.
  const CGFunctionInfo &FuncInfo =
    CGM.getTypes().arrangeBuiltinFunctionDeclaration(Ctx.VoidTy, Args);
  llvm::FunctionType *FuncLLVMTy = CGM.getTypes().GetFunctionType(FuncInfo);

  llvm::Function *F =
    llvm::Function::Create(FuncLLVMTy, llvm::GlobalValue::InternalLinkage,
                           CapturedStmtInfo->getHelperName(), &CGM.getModule());
  CGM.SetInternalFunctionAttributes(CD, F, FuncInfo);
  if (CD->isNothrow())
    F->addFnAttr(llvm::Attribute::NoUnwind);

  // Generate the function.
  StartFunction(CD, Ctx.VoidTy, F, FuncInfo, Args, CD->getLocation(),
                CD->getBody()->getBeginLoc());
  // Set the context parameter in CapturedStmtInfo.
  Address DeclPtr = GetAddrOfLocalVar(CD->getContextParam());
  CapturedStmtInfo->setContextValue(Builder.CreateLoad(DeclPtr));

  // Initialize variable-length arrays.
  LValue Base = MakeNaturalAlignAddrLValue(CapturedStmtInfo->getContextValue(),
                                           Ctx.getTagDeclType(RD));
  for (auto *FD : RD->fields()) {
    if (FD->hasCapturedVLAType()) {
      auto *ExprArg =
          EmitLoadOfLValue(EmitLValueForField(Base, FD), S.getBeginLoc())
              .getScalarVal();
      auto VAT = FD->getCapturedVLAType();
      VLASizeMap[VAT->getSizeExpr()] = ExprArg;
    }
  }

  // If 'this' is captured, load it into CXXThisValue.
  if (CapturedStmtInfo->isCXXThisExprCaptured()) {
    FieldDecl *FD = CapturedStmtInfo->getThisFieldDecl();
    LValue ThisLValue = EmitLValueForField(Base, FD);
    CXXThisValue = EmitLoadOfLValue(ThisLValue, Loc).getScalarVal();
  }

  PGO.assignRegionCounters(GlobalDecl(CD), F);
  CapturedStmtInfo->EmitBody(*this, CD->getBody());
  FinishFunction(CD->getBodyRBrace());

  return F;
}<|MERGE_RESOLUTION|>--- conflicted
+++ resolved
@@ -1422,13 +1422,9 @@
 
   Expr::EvalContext EvalCtx(getContext(), nullptr);
   llvm::ConstantInt *CaseVal =
-<<<<<<< HEAD
     Builder.getInt(S.getLHS()->EvaluateKnownConstInt(EvalCtx));
-=======
-    Builder.getInt(S.getLHS()->EvaluateKnownConstInt(getContext()));
   if (SwitchLikelihood)
     SwitchLikelihood->push_back(Stmt::getLikelihood(Attrs));
->>>>>>> c71adeff
 
   // If the body of the case is just a 'break', try to not emit an empty block.
   // If we're profiling or we're not optimizing, leave the block in for better
