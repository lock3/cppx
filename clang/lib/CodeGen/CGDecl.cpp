//===--- CGDecl.cpp - Emit LLVM Code for declarations ---------------------===//
//
// Part of the LLVM Project, under the Apache License v2.0 with LLVM Exceptions.
// See https://llvm.org/LICENSE.txt for license information.
// SPDX-License-Identifier: Apache-2.0 WITH LLVM-exception
//
//===----------------------------------------------------------------------===//
//
// This contains code to emit Decl nodes as LLVM code.
//
//===----------------------------------------------------------------------===//

#include "CGBlocks.h"
#include "CGCXXABI.h"
#include "CGCleanup.h"
#include "CGDebugInfo.h"
#include "CGOpenCLRuntime.h"
#include "CGOpenMPRuntime.h"
#include "CodeGenFunction.h"
#include "CodeGenModule.h"
#include "ConstantEmitter.h"
#include "PatternInit.h"
#include "TargetInfo.h"
#include "clang/AST/ASTContext.h"
#include "clang/AST/Attr.h"
#include "clang/AST/CharUnits.h"
#include "clang/AST/Decl.h"
#include "clang/AST/DeclObjC.h"
#include "clang/AST/DeclOpenMP.h"
#include "clang/Basic/CodeGenOptions.h"
#include "clang/Basic/SourceManager.h"
#include "clang/Basic/TargetInfo.h"
#include "clang/CodeGen/CGFunctionInfo.h"
#include "clang/Sema/Sema.h"
#include "llvm/Analysis/ValueTracking.h"
#include "llvm/IR/DataLayout.h"
#include "llvm/IR/GlobalVariable.h"
#include "llvm/IR/Intrinsics.h"
#include "llvm/IR/Type.h"

using namespace clang;
using namespace CodeGen;

static_assert(clang::Sema::MaximumAlignment <= llvm::Value::MaximumAlignment,
              "Clang max alignment greater than what LLVM supports?");

void CodeGenFunction::EmitDecl(const Decl &D) {
  switch (D.getKind()) {
  case Decl::BuiltinTemplate:
  case Decl::TranslationUnit:
  case Decl::ExternCContext:
  case Decl::Namespace:
  case Decl::UnresolvedUsingTypename:
  case Decl::ClassTemplateSpecialization:
  case Decl::ClassTemplatePartialSpecialization:
  case Decl::VarTemplateSpecialization:
  case Decl::VarTemplatePartialSpecialization:
  case Decl::TemplateTypeParm:
  case Decl::UnresolvedUsingValue:
  case Decl::NonTypeTemplateParm:
  case Decl::CXXDeductionGuide:
  case Decl::CXXMethod:
  case Decl::CXXConstructor:
  case Decl::CXXDestructor:
  case Decl::CXXConversion:
  case Decl::Field:
  case Decl::MSProperty:
  case Decl::IndirectField:
  case Decl::ObjCIvar:
  case Decl::ObjCAtDefsField:
  case Decl::ParmVar:
  case Decl::ImplicitParam:
  case Decl::ClassTemplate:
  case Decl::VarTemplate:
  case Decl::FunctionTemplate:
  case Decl::TypeAliasTemplate:
  case Decl::TemplateTemplateParm:
  case Decl::ObjCMethod:
  case Decl::ObjCCategory:
  case Decl::ObjCProtocol:
  case Decl::ObjCInterface:
  case Decl::ObjCCategoryImpl:
  case Decl::ObjCImplementation:
  case Decl::ObjCProperty:
  case Decl::ObjCCompatibleAlias:
  case Decl::PragmaComment:
  case Decl::PragmaDetectMismatch:
  case Decl::AccessSpec:
  case Decl::LinkageSpec:
  case Decl::Export:
  case Decl::ObjCPropertyImpl:
  case Decl::FileScopeAsm:
  case Decl::Friend:
  case Decl::FriendTemplate:
  case Decl::Block:
  case Decl::Captured:
  case Decl::ClassScopeFunctionSpecialization:
  case Decl::UsingShadow:
  case Decl::ConstructorUsingShadow:
  case Decl::ObjCTypeParam:
  case Decl::Binding:
  case Decl::CXXFragment: // <<decl>>;
  case Decl::CXXStmtFragment:
<<<<<<< HEAD
  case Decl::CXXRequiredType:
  case Decl::CXXRequiredDeclarator:
  case Decl::CppxPartial:
  case Decl::CppxNamespace:
=======
>>>>>>> 1dcf6d28
    llvm_unreachable("Declaration should not be in declstmts!");
  case Decl::CXXMetaprogram: // constexpr { ... }
  case Decl::CXXInjection: // constexpr -> reflection-or-fragment
  case Decl::Record:    // struct/union/class X;
  case Decl::CXXRecord: // struct/union/class X; [C++]
    if (CGDebugInfo *DI = getDebugInfo())
      if (cast<RecordDecl>(D).getDefinition())
        DI->EmitAndRetainType(getContext().getRecordType(cast<RecordDecl>(&D)));
    return;
  case Decl::Enum:      // enum X;
    if (CGDebugInfo *DI = getDebugInfo())
      if (cast<EnumDecl>(D).getDefinition())
        DI->EmitAndRetainType(getContext().getEnumType(cast<EnumDecl>(&D)));
    return;
  case Decl::Function:     // void X();
  case Decl::EnumConstant: // enum ? { X = ? }
  case Decl::StaticAssert: // static_assert(X, ""); [C++0x]
  case Decl::Label:        // __label__ x;
  case Decl::Import:
  case Decl::MSGuid:    // __declspec(uuid("..."))
  case Decl::TemplateParamObject:
  case Decl::OMPThreadPrivate:
  case Decl::OMPAllocate:
  case Decl::OMPCapturedExpr:
  case Decl::OMPRequires:
  case Decl::Empty:
  case Decl::Concept:
  case Decl::LifetimeExtendedTemporary:
  case Decl::RequiresExprBody:
    // None of these decls require codegen support.
    return;

  case Decl::NamespaceAlias:
    if (CGDebugInfo *DI = getDebugInfo())
        DI->EmitNamespaceAlias(cast<NamespaceAliasDecl>(D));
    return;
  case Decl::Using:          // using X; [C++]
    if (CGDebugInfo *DI = getDebugInfo())
        DI->EmitUsingDecl(cast<UsingDecl>(D));
    return;
  case Decl::UsingPack:
    for (auto *Using : cast<UsingPackDecl>(D).expansions())
      EmitDecl(*Using);
    return;
  case Decl::UsingDirective: // using namespace X; [C++]
    if (CGDebugInfo *DI = getDebugInfo())
      DI->EmitUsingDirective(cast<UsingDirectiveDecl>(D));
    return;
  case Decl::Var:
  case Decl::Decomposition: {
    const VarDecl &VD = cast<VarDecl>(D);
    assert(VD.isLocalVarDecl() &&
           "Should not see file-scope variables inside a function!");

    // Meta types have no runtime meaning.
    if (VD.getType()->isMetaType()) {
      assert(VD.isConstexpr());
      return;
    }

    EmitVarDecl(VD);
    if (auto *DD = dyn_cast<DecompositionDecl>(&VD))
      for (auto *B : DD->bindings())
        if (auto *HD = B->getHoldingVar())
          EmitVarDecl(*HD);
    return;
  }

  case Decl::OMPDeclareReduction:
    return CGM.EmitOMPDeclareReduction(cast<OMPDeclareReductionDecl>(&D), this);

  case Decl::OMPDeclareMapper:
    return CGM.EmitOMPDeclareMapper(cast<OMPDeclareMapperDecl>(&D), this);

  case Decl::Typedef:      // typedef int X;
  case Decl::TypeAlias: {  // using X = int; [C++0x]
    QualType Ty = cast<TypedefNameDecl>(D).getUnderlyingType();
    if (CGDebugInfo *DI = getDebugInfo())
      DI->EmitAndRetainType(Ty);
    if (Ty->isVariablyModifiedType())
      EmitVariablyModifiedType(Ty);
    return;
  }
  }
}

/// EmitVarDecl - This method handles emission of any variable declaration
/// inside a function, including static vars etc.
void CodeGenFunction::EmitVarDecl(const VarDecl &D) {
  if (D.hasExternalStorage())
    // Don't emit it now, allow it to be emitted lazily on its first use.
    return;

  // Some function-scope variable does not have static storage but still
  // needs to be emitted like a static variable, e.g. a function-scope
  // variable in constant address space in OpenCL.
  if (D.getStorageDuration() != SD_Automatic) {
    // Static sampler variables translated to function calls.
    if (D.getType()->isSamplerT())
      return;

    llvm::GlobalValue::LinkageTypes Linkage =
        CGM.getLLVMLinkageVarDefinition(&D, /*IsConstant=*/false);

    // FIXME: We need to force the emission/use of a guard variable for
    // some variables even if we can constant-evaluate them because
    // we can't guarantee every translation unit will constant-evaluate them.

    return EmitStaticVarDecl(D, Linkage);
  }

  if (D.getType().getAddressSpace() == LangAS::opencl_local)
    return CGM.getOpenCLRuntime().EmitWorkGroupLocalVarDecl(*this, D);

  assert(D.hasLocalStorage());
  return EmitAutoVarDecl(D);
}

static std::string getStaticDeclName(CodeGenModule &CGM, const VarDecl &D) {
  if (CGM.getLangOpts().CPlusPlus)
    return CGM.getMangledName(&D).str();

  // If this isn't C++, we don't need a mangled name, just a pretty one.
  assert(!D.isExternallyVisible() && "name shouldn't matter");
  std::string ContextName;
  const DeclContext *DC = D.getDeclContext();
  if (auto *CD = dyn_cast<CapturedDecl>(DC))
    DC = cast<DeclContext>(CD->getNonClosureContext());
  if (const auto *FD = dyn_cast<FunctionDecl>(DC))
    ContextName = std::string(CGM.getMangledName(FD));
  else if (const auto *BD = dyn_cast<BlockDecl>(DC))
    ContextName = std::string(CGM.getBlockMangledName(GlobalDecl(), BD));
  else if (const auto *OMD = dyn_cast<ObjCMethodDecl>(DC))
    ContextName = OMD->getSelector().getAsString();
  else
    llvm_unreachable("Unknown context for static var decl");

  ContextName += "." + D.getNameAsString();
  return ContextName;
}

llvm::Constant *CodeGenModule::getOrCreateStaticVarDecl(
    const VarDecl &D, llvm::GlobalValue::LinkageTypes Linkage) {
  // In general, we don't always emit static var decls once before we reference
  // them. It is possible to reference them before emitting the function that
  // contains them, and it is possible to emit the containing function multiple
  // times.
  if (llvm::Constant *ExistingGV = StaticLocalDeclMap[&D])
    return ExistingGV;

  QualType Ty = D.getType();
  assert(Ty->isConstantSizeType() && "VLAs can't be static");

  // Use the label if the variable is renamed with the asm-label extension.
  std::string Name;
  if (D.hasAttr<AsmLabelAttr>())
    Name = std::string(getMangledName(&D));
  else
    Name = getStaticDeclName(*this, D);

  llvm::Type *LTy = getTypes().ConvertTypeForMem(Ty);
  LangAS AS = GetGlobalVarAddressSpace(&D);
  unsigned TargetAS = getContext().getTargetAddressSpace(AS);

  // OpenCL variables in local address space and CUDA shared
  // variables cannot have an initializer.
  llvm::Constant *Init = nullptr;
  if (Ty.getAddressSpace() == LangAS::opencl_local ||
      D.hasAttr<CUDASharedAttr>() || D.hasAttr<LoaderUninitializedAttr>())
    Init = llvm::UndefValue::get(LTy);
  else
    Init = EmitNullConstant(Ty);

  llvm::GlobalVariable *GV = new llvm::GlobalVariable(
      getModule(), LTy, Ty.isConstant(getContext()), Linkage, Init, Name,
      nullptr, llvm::GlobalVariable::NotThreadLocal, TargetAS);
  GV->setAlignment(getContext().getDeclAlign(&D).getAsAlign());

  if (supportsCOMDAT() && GV->isWeakForLinker())
    GV->setComdat(TheModule.getOrInsertComdat(GV->getName()));

  if (D.getTLSKind())
    setTLSMode(GV, D);

  setGVProperties(GV, &D);

  // Make sure the result is of the correct type.
  LangAS ExpectedAS = Ty.getAddressSpace();
  llvm::Constant *Addr = GV;
  if (AS != ExpectedAS) {
    Addr = getTargetCodeGenInfo().performAddrSpaceCast(
        *this, GV, AS, ExpectedAS,
        LTy->getPointerTo(getContext().getTargetAddressSpace(ExpectedAS)));
  }

  setStaticLocalDeclAddress(&D, Addr);

  // Ensure that the static local gets initialized by making sure the parent
  // function gets emitted eventually.
  const Decl *DC = cast<Decl>(D.getDeclContext());

  // We can't name blocks or captured statements directly, so try to emit their
  // parents.
  if (isa<BlockDecl>(DC) || isa<CapturedDecl>(DC)) {
    DC = DC->getNonClosureContext();
    // FIXME: Ensure that global blocks get emitted.
    if (!DC)
      return Addr;
  }

  GlobalDecl GD;
  if (const auto *CD = dyn_cast<CXXConstructorDecl>(DC))
    GD = GlobalDecl(CD, Ctor_Base);
  else if (const auto *DD = dyn_cast<CXXDestructorDecl>(DC))
    GD = GlobalDecl(DD, Dtor_Base);
  else if (const auto *FD = dyn_cast<FunctionDecl>(DC))
    GD = GlobalDecl(FD);
  else {
    // Don't do anything for Obj-C method decls or global closures. We should
    // never defer them.
    assert(isa<ObjCMethodDecl>(DC) && "unexpected parent code decl");
  }
  if (GD.getDecl()) {
    // Disable emission of the parent function for the OpenMP device codegen.
    CGOpenMPRuntime::DisableAutoDeclareTargetRAII NoDeclTarget(*this);
    (void)GetAddrOfGlobal(GD);
  }

  return Addr;
}

/// AddInitializerToStaticVarDecl - Add the initializer for 'D' to the
/// global variable that has already been created for it.  If the initializer
/// has a different type than GV does, this may free GV and return a different
/// one.  Otherwise it just returns GV.
llvm::GlobalVariable *
CodeGenFunction::AddInitializerToStaticVarDecl(const VarDecl &D,
                                               llvm::GlobalVariable *GV) {
  ConstantEmitter emitter(*this);
  llvm::Constant *Init = emitter.tryEmitForInitializer(D);

  // If constant emission failed, then this should be a C++ static
  // initializer.
  if (!Init) {
    if (!getLangOpts().CPlusPlus)
      CGM.ErrorUnsupported(D.getInit(), "constant l-value expression");
    else if (HaveInsertPoint()) {
      // Since we have a static initializer, this global variable can't
      // be constant.
      GV->setConstant(false);

      EmitCXXGuardedInit(D, GV, /*PerformInit*/true);
    }
    return GV;
  }

  // The initializer may differ in type from the global. Rewrite
  // the global to match the initializer.  (We have to do this
  // because some types, like unions, can't be completely represented
  // in the LLVM type system.)
  if (GV->getValueType() != Init->getType()) {
    llvm::GlobalVariable *OldGV = GV;

    GV = new llvm::GlobalVariable(
        CGM.getModule(), Init->getType(), OldGV->isConstant(),
        OldGV->getLinkage(), Init, "",
        /*InsertBefore*/ OldGV, OldGV->getThreadLocalMode(),
        OldGV->getType()->getPointerAddressSpace());
    GV->setVisibility(OldGV->getVisibility());
    GV->setDSOLocal(OldGV->isDSOLocal());
    GV->setComdat(OldGV->getComdat());

    // Steal the name of the old global
    GV->takeName(OldGV);

    // Replace all uses of the old global with the new global
    llvm::Constant *NewPtrForOldDecl =
    llvm::ConstantExpr::getBitCast(GV, OldGV->getType());
    OldGV->replaceAllUsesWith(NewPtrForOldDecl);

    // Erase the old global, since it is no longer used.
    OldGV->eraseFromParent();
  }

  GV->setConstant(CGM.isTypeConstant(D.getType(), true));
  GV->setInitializer(Init);

  emitter.finalize(GV);

  if (D.needsDestruction(getContext()) == QualType::DK_cxx_destructor &&
      HaveInsertPoint()) {
    // We have a constant initializer, but a nontrivial destructor. We still
    // need to perform a guarded "initialization" in order to register the
    // destructor.
    EmitCXXGuardedInit(D, GV, /*PerformInit*/false);
  }

  return GV;
}

void CodeGenFunction::EmitStaticVarDecl(const VarDecl &D,
                                      llvm::GlobalValue::LinkageTypes Linkage) {
  // Check to see if we already have a global variable for this
  // declaration.  This can happen when double-emitting function
  // bodies, e.g. with complete and base constructors.
  llvm::Constant *addr = CGM.getOrCreateStaticVarDecl(D, Linkage);
  CharUnits alignment = getContext().getDeclAlign(&D);

  // Store into LocalDeclMap before generating initializer to handle
  // circular references.
  setAddrOfLocalVar(&D, Address(addr, alignment));

  // We can't have a VLA here, but we can have a pointer to a VLA,
  // even though that doesn't really make any sense.
  // Make sure to evaluate VLA bounds now so that we have them for later.
  if (D.getType()->isVariablyModifiedType())
    EmitVariablyModifiedType(D.getType());

  // Save the type in case adding the initializer forces a type change.
  llvm::Type *expectedType = addr->getType();

  llvm::GlobalVariable *var =
    cast<llvm::GlobalVariable>(addr->stripPointerCasts());

  // CUDA's local and local static __shared__ variables should not
  // have any non-empty initializers. This is ensured by Sema.
  // Whatever initializer such variable may have when it gets here is
  // a no-op and should not be emitted.
  bool isCudaSharedVar = getLangOpts().CUDA && getLangOpts().CUDAIsDevice &&
                         D.hasAttr<CUDASharedAttr>();
  // If this value has an initializer, emit it.
  if (D.getInit() && !isCudaSharedVar)
    var = AddInitializerToStaticVarDecl(D, var);

  var->setAlignment(alignment.getAsAlign());

  if (D.hasAttr<AnnotateAttr>())
    CGM.AddGlobalAnnotations(&D, var);

  if (auto *SA = D.getAttr<PragmaClangBSSSectionAttr>())
    var->addAttribute("bss-section", SA->getName());
  if (auto *SA = D.getAttr<PragmaClangDataSectionAttr>())
    var->addAttribute("data-section", SA->getName());
  if (auto *SA = D.getAttr<PragmaClangRodataSectionAttr>())
    var->addAttribute("rodata-section", SA->getName());
  if (auto *SA = D.getAttr<PragmaClangRelroSectionAttr>())
    var->addAttribute("relro-section", SA->getName());

  if (const SectionAttr *SA = D.getAttr<SectionAttr>())
    var->setSection(SA->getName());

  if (D.hasAttr<RetainAttr>())
    CGM.addUsedGlobal(var);
  else if (D.hasAttr<UsedAttr>())
    CGM.addUsedOrCompilerUsedGlobal(var);

  // We may have to cast the constant because of the initializer
  // mismatch above.
  //
  // FIXME: It is really dangerous to store this in the map; if anyone
  // RAUW's the GV uses of this constant will be invalid.
  llvm::Constant *castedAddr =
    llvm::ConstantExpr::getPointerBitCastOrAddrSpaceCast(var, expectedType);
  if (var != castedAddr)
    LocalDeclMap.find(&D)->second = Address(castedAddr, alignment);
  CGM.setStaticLocalDeclAddress(&D, castedAddr);

  CGM.getSanitizerMetadata()->reportGlobalToASan(var, D);

  // Emit global variable debug descriptor for static vars.
  CGDebugInfo *DI = getDebugInfo();
  if (DI && CGM.getCodeGenOpts().hasReducedDebugInfo()) {
    DI->setLocation(D.getLocation());
    DI->EmitGlobalVariable(var, &D);
  }
}

namespace {
  struct DestroyObject final : EHScopeStack::Cleanup {
    DestroyObject(Address addr, QualType type,
                  CodeGenFunction::Destroyer *destroyer,
                  bool useEHCleanupForArray)
      : addr(addr), type(type), destroyer(destroyer),
        useEHCleanupForArray(useEHCleanupForArray) {}

    Address addr;
    QualType type;
    CodeGenFunction::Destroyer *destroyer;
    bool useEHCleanupForArray;

    void Emit(CodeGenFunction &CGF, Flags flags) override {
      // Don't use an EH cleanup recursively from an EH cleanup.
      bool useEHCleanupForArray =
        flags.isForNormalCleanup() && this->useEHCleanupForArray;

      CGF.emitDestroy(addr, type, destroyer, useEHCleanupForArray);
    }
  };

  template <class Derived>
  struct DestroyNRVOVariable : EHScopeStack::Cleanup {
    DestroyNRVOVariable(Address addr, QualType type, llvm::Value *NRVOFlag)
        : NRVOFlag(NRVOFlag), Loc(addr), Ty(type) {}

    llvm::Value *NRVOFlag;
    Address Loc;
    QualType Ty;

    void Emit(CodeGenFunction &CGF, Flags flags) override {
      // Along the exceptions path we always execute the dtor.
      bool NRVO = flags.isForNormalCleanup() && NRVOFlag;

      llvm::BasicBlock *SkipDtorBB = nullptr;
      if (NRVO) {
        // If we exited via NRVO, we skip the destructor call.
        llvm::BasicBlock *RunDtorBB = CGF.createBasicBlock("nrvo.unused");
        SkipDtorBB = CGF.createBasicBlock("nrvo.skipdtor");
        llvm::Value *DidNRVO =
          CGF.Builder.CreateFlagLoad(NRVOFlag, "nrvo.val");
        CGF.Builder.CreateCondBr(DidNRVO, SkipDtorBB, RunDtorBB);
        CGF.EmitBlock(RunDtorBB);
      }

      static_cast<Derived *>(this)->emitDestructorCall(CGF);

      if (NRVO) CGF.EmitBlock(SkipDtorBB);
    }

    virtual ~DestroyNRVOVariable() = default;
  };

  struct DestroyNRVOVariableCXX final
      : DestroyNRVOVariable<DestroyNRVOVariableCXX> {
    DestroyNRVOVariableCXX(Address addr, QualType type,
                           const CXXDestructorDecl *Dtor, llvm::Value *NRVOFlag)
        : DestroyNRVOVariable<DestroyNRVOVariableCXX>(addr, type, NRVOFlag),
          Dtor(Dtor) {}

    const CXXDestructorDecl *Dtor;

    void emitDestructorCall(CodeGenFunction &CGF) {
      CGF.EmitCXXDestructorCall(Dtor, Dtor_Complete,
                                /*ForVirtualBase=*/false,
                                /*Delegating=*/false, Loc, Ty);
    }
  };

  struct DestroyNRVOVariableC final
      : DestroyNRVOVariable<DestroyNRVOVariableC> {
    DestroyNRVOVariableC(Address addr, llvm::Value *NRVOFlag, QualType Ty)
        : DestroyNRVOVariable<DestroyNRVOVariableC>(addr, Ty, NRVOFlag) {}

    void emitDestructorCall(CodeGenFunction &CGF) {
      CGF.destroyNonTrivialCStruct(CGF, Loc, Ty);
    }
  };

  struct CallStackRestore final : EHScopeStack::Cleanup {
    Address Stack;
    CallStackRestore(Address Stack) : Stack(Stack) {}
    void Emit(CodeGenFunction &CGF, Flags flags) override {
      llvm::Value *V = CGF.Builder.CreateLoad(Stack);
      llvm::Function *F = CGF.CGM.getIntrinsic(llvm::Intrinsic::stackrestore);
      CGF.Builder.CreateCall(F, V);
    }
  };

  struct ExtendGCLifetime final : EHScopeStack::Cleanup {
    const VarDecl &Var;
    ExtendGCLifetime(const VarDecl *var) : Var(*var) {}

    void Emit(CodeGenFunction &CGF, Flags flags) override {
      // Compute the address of the local variable, in case it's a
      // byref or something.
      DeclRefExpr DRE(CGF.getContext(), const_cast<VarDecl *>(&Var), false,
                      Var.getType(), VK_LValue, SourceLocation());
      llvm::Value *value = CGF.EmitLoadOfScalar(CGF.EmitDeclRefLValue(&DRE),
                                                SourceLocation());
      CGF.EmitExtendGCLifetime(value);
    }
  };

  struct CallCleanupFunction final : EHScopeStack::Cleanup {
    llvm::Constant *CleanupFn;
    const CGFunctionInfo &FnInfo;
    const VarDecl &Var;

    CallCleanupFunction(llvm::Constant *CleanupFn, const CGFunctionInfo *Info,
                        const VarDecl *Var)
      : CleanupFn(CleanupFn), FnInfo(*Info), Var(*Var) {}

    void Emit(CodeGenFunction &CGF, Flags flags) override {
      DeclRefExpr DRE(CGF.getContext(), const_cast<VarDecl *>(&Var), false,
                      Var.getType(), VK_LValue, SourceLocation());
      // Compute the address of the local variable, in case it's a byref
      // or something.
      llvm::Value *Addr = CGF.EmitDeclRefLValue(&DRE).getPointer(CGF);

      // In some cases, the type of the function argument will be different from
      // the type of the pointer. An example of this is
      // void f(void* arg);
      // __attribute__((cleanup(f))) void *g;
      //
      // To fix this we insert a bitcast here.
      QualType ArgTy = FnInfo.arg_begin()->type;
      llvm::Value *Arg =
        CGF.Builder.CreateBitCast(Addr, CGF.ConvertType(ArgTy));

      CallArgList Args;
      Args.add(RValue::get(Arg),
               CGF.getContext().getPointerType(Var.getType()));
      auto Callee = CGCallee::forDirect(CleanupFn);
      CGF.EmitCall(FnInfo, Callee, ReturnValueSlot(), Args);
    }
  };
} // end anonymous namespace

/// EmitAutoVarWithLifetime - Does the setup required for an automatic
/// variable with lifetime.
static void EmitAutoVarWithLifetime(CodeGenFunction &CGF, const VarDecl &var,
                                    Address addr,
                                    Qualifiers::ObjCLifetime lifetime) {
  switch (lifetime) {
  case Qualifiers::OCL_None:
    llvm_unreachable("present but none");

  case Qualifiers::OCL_ExplicitNone:
    // nothing to do
    break;

  case Qualifiers::OCL_Strong: {
    CodeGenFunction::Destroyer *destroyer =
      (var.hasAttr<ObjCPreciseLifetimeAttr>()
       ? CodeGenFunction::destroyARCStrongPrecise
       : CodeGenFunction::destroyARCStrongImprecise);

    CleanupKind cleanupKind = CGF.getARCCleanupKind();
    CGF.pushDestroy(cleanupKind, addr, var.getType(), destroyer,
                    cleanupKind & EHCleanup);
    break;
  }
  case Qualifiers::OCL_Autoreleasing:
    // nothing to do
    break;

  case Qualifiers::OCL_Weak:
    // __weak objects always get EH cleanups; otherwise, exceptions
    // could cause really nasty crashes instead of mere leaks.
    CGF.pushDestroy(NormalAndEHCleanup, addr, var.getType(),
                    CodeGenFunction::destroyARCWeak,
                    /*useEHCleanup*/ true);
    break;
  }
}

static bool isAccessedBy(const VarDecl &var, const Stmt *s) {
  if (const Expr *e = dyn_cast<Expr>(s)) {
    // Skip the most common kinds of expressions that make
    // hierarchy-walking expensive.
    s = e = e->IgnoreParenCasts();

    if (const DeclRefExpr *ref = dyn_cast<DeclRefExpr>(e))
      return (ref->getDecl() == &var);
    if (const BlockExpr *be = dyn_cast<BlockExpr>(e)) {
      const BlockDecl *block = be->getBlockDecl();
      for (const auto &I : block->captures()) {
        if (I.getVariable() == &var)
          return true;
      }
    }
  }

  for (const Stmt *SubStmt : s->children())
    // SubStmt might be null; as in missing decl or conditional of an if-stmt.
    if (SubStmt && isAccessedBy(var, SubStmt))
      return true;

  return false;
}

static bool isAccessedBy(const ValueDecl *decl, const Expr *e) {
  if (!decl) return false;
  if (!isa<VarDecl>(decl)) return false;
  const VarDecl *var = cast<VarDecl>(decl);
  return isAccessedBy(*var, e);
}

static bool tryEmitARCCopyWeakInit(CodeGenFunction &CGF,
                                   const LValue &destLV, const Expr *init) {
  bool needsCast = false;

  while (auto castExpr = dyn_cast<CastExpr>(init->IgnoreParens())) {
    switch (castExpr->getCastKind()) {
    // Look through casts that don't require representation changes.
    case CK_NoOp:
    case CK_BitCast:
    case CK_BlockPointerToObjCPointerCast:
      needsCast = true;
      break;

    // If we find an l-value to r-value cast from a __weak variable,
    // emit this operation as a copy or move.
    case CK_LValueToRValue: {
      const Expr *srcExpr = castExpr->getSubExpr();
      if (srcExpr->getType().getObjCLifetime() != Qualifiers::OCL_Weak)
        return false;

      // Emit the source l-value.
      LValue srcLV = CGF.EmitLValue(srcExpr);

      // Handle a formal type change to avoid asserting.
      auto srcAddr = srcLV.getAddress(CGF);
      if (needsCast) {
        srcAddr = CGF.Builder.CreateElementBitCast(
            srcAddr, destLV.getAddress(CGF).getElementType());
      }

      // If it was an l-value, use objc_copyWeak.
      if (srcExpr->getValueKind() == VK_LValue) {
        CGF.EmitARCCopyWeak(destLV.getAddress(CGF), srcAddr);
      } else {
        assert(srcExpr->getValueKind() == VK_XValue);
        CGF.EmitARCMoveWeak(destLV.getAddress(CGF), srcAddr);
      }
      return true;
    }

    // Stop at anything else.
    default:
      return false;
    }

    init = castExpr->getSubExpr();
  }
  return false;
}

static void drillIntoBlockVariable(CodeGenFunction &CGF,
                                   LValue &lvalue,
                                   const VarDecl *var) {
  lvalue.setAddress(CGF.emitBlockByrefAddress(lvalue.getAddress(CGF), var));
}

void CodeGenFunction::EmitNullabilityCheck(LValue LHS, llvm::Value *RHS,
                                           SourceLocation Loc) {
  if (!SanOpts.has(SanitizerKind::NullabilityAssign))
    return;

  auto Nullability = LHS.getType()->getNullability(getContext());
  if (!Nullability || *Nullability != NullabilityKind::NonNull)
    return;

  // Check if the right hand side of the assignment is nonnull, if the left
  // hand side must be nonnull.
  SanitizerScope SanScope(this);
  llvm::Value *IsNotNull = Builder.CreateIsNotNull(RHS);
  llvm::Constant *StaticData[] = {
      EmitCheckSourceLocation(Loc), EmitCheckTypeDescriptor(LHS.getType()),
      llvm::ConstantInt::get(Int8Ty, 0), // The LogAlignment info is unused.
      llvm::ConstantInt::get(Int8Ty, TCK_NonnullAssign)};
  EmitCheck({{IsNotNull, SanitizerKind::NullabilityAssign}},
            SanitizerHandler::TypeMismatch, StaticData, RHS);
}

void CodeGenFunction::EmitScalarInit(const Expr *init, const ValueDecl *D,
                                     LValue lvalue, bool capturedByInit) {
  Qualifiers::ObjCLifetime lifetime = lvalue.getObjCLifetime();
  if (!lifetime) {
    llvm::Value *value = EmitScalarExpr(init);
    if (capturedByInit)
      drillIntoBlockVariable(*this, lvalue, cast<VarDecl>(D));
    EmitNullabilityCheck(lvalue, value, init->getExprLoc());
    EmitStoreThroughLValue(RValue::get(value), lvalue, true);
    return;
  }

  if (const CXXDefaultInitExpr *DIE = dyn_cast<CXXDefaultInitExpr>(init))
    init = DIE->getExpr();

  // If we're emitting a value with lifetime, we have to do the
  // initialization *before* we leave the cleanup scopes.
  if (const ExprWithCleanups *EWC = dyn_cast<ExprWithCleanups>(init))
    init = EWC->getSubExpr();
  CodeGenFunction::RunCleanupsScope Scope(*this);

  // We have to maintain the illusion that the variable is
  // zero-initialized.  If the variable might be accessed in its
  // initializer, zero-initialize before running the initializer, then
  // actually perform the initialization with an assign.
  bool accessedByInit = false;
  if (lifetime != Qualifiers::OCL_ExplicitNone)
    accessedByInit = (capturedByInit || isAccessedBy(D, init));
  if (accessedByInit) {
    LValue tempLV = lvalue;
    // Drill down to the __block object if necessary.
    if (capturedByInit) {
      // We can use a simple GEP for this because it can't have been
      // moved yet.
      tempLV.setAddress(emitBlockByrefAddress(tempLV.getAddress(*this),
                                              cast<VarDecl>(D),
                                              /*follow*/ false));
    }

    auto ty =
        cast<llvm::PointerType>(tempLV.getAddress(*this).getElementType());
    llvm::Value *zero = CGM.getNullPointer(ty, tempLV.getType());

    // If __weak, we want to use a barrier under certain conditions.
    if (lifetime == Qualifiers::OCL_Weak)
      EmitARCInitWeak(tempLV.getAddress(*this), zero);

    // Otherwise just do a simple store.
    else
      EmitStoreOfScalar(zero, tempLV, /* isInitialization */ true);
  }

  // Emit the initializer.
  llvm::Value *value = nullptr;

  switch (lifetime) {
  case Qualifiers::OCL_None:
    llvm_unreachable("present but none");

  case Qualifiers::OCL_Strong: {
    if (!D || !isa<VarDecl>(D) || !cast<VarDecl>(D)->isARCPseudoStrong()) {
      value = EmitARCRetainScalarExpr(init);
      break;
    }
    // If D is pseudo-strong, treat it like __unsafe_unretained here. This means
    // that we omit the retain, and causes non-autoreleased return values to be
    // immediately released.
    LLVM_FALLTHROUGH;
  }

  case Qualifiers::OCL_ExplicitNone:
    value = EmitARCUnsafeUnretainedScalarExpr(init);
    break;

  case Qualifiers::OCL_Weak: {
    // If it's not accessed by the initializer, try to emit the
    // initialization with a copy or move.
    if (!accessedByInit && tryEmitARCCopyWeakInit(*this, lvalue, init)) {
      return;
    }

    // No way to optimize a producing initializer into this.  It's not
    // worth optimizing for, because the value will immediately
    // disappear in the common case.
    value = EmitScalarExpr(init);

    if (capturedByInit) drillIntoBlockVariable(*this, lvalue, cast<VarDecl>(D));
    if (accessedByInit)
      EmitARCStoreWeak(lvalue.getAddress(*this), value, /*ignored*/ true);
    else
      EmitARCInitWeak(lvalue.getAddress(*this), value);
    return;
  }

  case Qualifiers::OCL_Autoreleasing:
    value = EmitARCRetainAutoreleaseScalarExpr(init);
    break;
  }

  if (capturedByInit) drillIntoBlockVariable(*this, lvalue, cast<VarDecl>(D));

  EmitNullabilityCheck(lvalue, value, init->getExprLoc());

  // If the variable might have been accessed by its initializer, we
  // might have to initialize with a barrier.  We have to do this for
  // both __weak and __strong, but __weak got filtered out above.
  if (accessedByInit && lifetime == Qualifiers::OCL_Strong) {
    llvm::Value *oldValue = EmitLoadOfScalar(lvalue, init->getExprLoc());
    EmitStoreOfScalar(value, lvalue, /* isInitialization */ true);
    EmitARCRelease(oldValue, ARCImpreciseLifetime);
    return;
  }

  EmitStoreOfScalar(value, lvalue, /* isInitialization */ true);
}

/// Decide whether we can emit the non-zero parts of the specified initializer
/// with equal or fewer than NumStores scalar stores.
static bool canEmitInitWithFewStoresAfterBZero(llvm::Constant *Init,
                                               unsigned &NumStores) {
  // Zero and Undef never requires any extra stores.
  if (isa<llvm::ConstantAggregateZero>(Init) ||
      isa<llvm::ConstantPointerNull>(Init) ||
      isa<llvm::UndefValue>(Init))
    return true;
  if (isa<llvm::ConstantInt>(Init) || isa<llvm::ConstantFP>(Init) ||
      isa<llvm::ConstantVector>(Init) || isa<llvm::BlockAddress>(Init) ||
      isa<llvm::ConstantExpr>(Init))
    return Init->isNullValue() || NumStores--;

  // See if we can emit each element.
  if (isa<llvm::ConstantArray>(Init) || isa<llvm::ConstantStruct>(Init)) {
    for (unsigned i = 0, e = Init->getNumOperands(); i != e; ++i) {
      llvm::Constant *Elt = cast<llvm::Constant>(Init->getOperand(i));
      if (!canEmitInitWithFewStoresAfterBZero(Elt, NumStores))
        return false;
    }
    return true;
  }

  if (llvm::ConstantDataSequential *CDS =
        dyn_cast<llvm::ConstantDataSequential>(Init)) {
    for (unsigned i = 0, e = CDS->getNumElements(); i != e; ++i) {
      llvm::Constant *Elt = CDS->getElementAsConstant(i);
      if (!canEmitInitWithFewStoresAfterBZero(Elt, NumStores))
        return false;
    }
    return true;
  }

  // Anything else is hard and scary.
  return false;
}

/// For inits that canEmitInitWithFewStoresAfterBZero returned true for, emit
/// the scalar stores that would be required.
static void emitStoresForInitAfterBZero(CodeGenModule &CGM,
                                        llvm::Constant *Init, Address Loc,
                                        bool isVolatile, CGBuilderTy &Builder,
                                        bool IsAutoInit) {
  assert(!Init->isNullValue() && !isa<llvm::UndefValue>(Init) &&
         "called emitStoresForInitAfterBZero for zero or undef value.");

  if (isa<llvm::ConstantInt>(Init) || isa<llvm::ConstantFP>(Init) ||
      isa<llvm::ConstantVector>(Init) || isa<llvm::BlockAddress>(Init) ||
      isa<llvm::ConstantExpr>(Init)) {
    auto *I = Builder.CreateStore(Init, Loc, isVolatile);
    if (IsAutoInit)
      I->addAnnotationMetadata("auto-init");
    return;
  }

  if (llvm::ConstantDataSequential *CDS =
          dyn_cast<llvm::ConstantDataSequential>(Init)) {
    for (unsigned i = 0, e = CDS->getNumElements(); i != e; ++i) {
      llvm::Constant *Elt = CDS->getElementAsConstant(i);

      // If necessary, get a pointer to the element and emit it.
      if (!Elt->isNullValue() && !isa<llvm::UndefValue>(Elt))
        emitStoresForInitAfterBZero(
            CGM, Elt, Builder.CreateConstInBoundsGEP2_32(Loc, 0, i), isVolatile,
            Builder, IsAutoInit);
    }
    return;
  }

  assert((isa<llvm::ConstantStruct>(Init) || isa<llvm::ConstantArray>(Init)) &&
         "Unknown value type!");

  for (unsigned i = 0, e = Init->getNumOperands(); i != e; ++i) {
    llvm::Constant *Elt = cast<llvm::Constant>(Init->getOperand(i));

    // If necessary, get a pointer to the element and emit it.
    if (!Elt->isNullValue() && !isa<llvm::UndefValue>(Elt))
      emitStoresForInitAfterBZero(CGM, Elt,
                                  Builder.CreateConstInBoundsGEP2_32(Loc, 0, i),
                                  isVolatile, Builder, IsAutoInit);
  }
}

/// Decide whether we should use bzero plus some stores to initialize a local
/// variable instead of using a memcpy from a constant global.  It is beneficial
/// to use bzero if the global is all zeros, or mostly zeros and large.
static bool shouldUseBZeroPlusStoresToInitialize(llvm::Constant *Init,
                                                 uint64_t GlobalSize) {
  // If a global is all zeros, always use a bzero.
  if (isa<llvm::ConstantAggregateZero>(Init)) return true;

  // If a non-zero global is <= 32 bytes, always use a memcpy.  If it is large,
  // do it if it will require 6 or fewer scalar stores.
  // TODO: Should budget depends on the size?  Avoiding a large global warrants
  // plopping in more stores.
  unsigned StoreBudget = 6;
  uint64_t SizeLimit = 32;

  return GlobalSize > SizeLimit &&
         canEmitInitWithFewStoresAfterBZero(Init, StoreBudget);
}

/// Decide whether we should use memset to initialize a local variable instead
/// of using a memcpy from a constant global. Assumes we've already decided to
/// not user bzero.
/// FIXME We could be more clever, as we are for bzero above, and generate
///       memset followed by stores. It's unclear that's worth the effort.
static llvm::Value *shouldUseMemSetToInitialize(llvm::Constant *Init,
                                                uint64_t GlobalSize,
                                                const llvm::DataLayout &DL) {
  uint64_t SizeLimit = 32;
  if (GlobalSize <= SizeLimit)
    return nullptr;
  return llvm::isBytewiseValue(Init, DL);
}

/// Decide whether we want to split a constant structure or array store into a
/// sequence of its fields' stores. This may cost us code size and compilation
/// speed, but plays better with store optimizations.
static bool shouldSplitConstantStore(CodeGenModule &CGM,
                                     uint64_t GlobalByteSize) {
  // Don't break things that occupy more than one cacheline.
  uint64_t ByteSizeLimit = 64;
  if (CGM.getCodeGenOpts().OptimizationLevel == 0)
    return false;
  if (GlobalByteSize <= ByteSizeLimit)
    return true;
  return false;
}

enum class IsPattern { No, Yes };

/// Generate a constant filled with either a pattern or zeroes.
static llvm::Constant *patternOrZeroFor(CodeGenModule &CGM, IsPattern isPattern,
                                        llvm::Type *Ty) {
  if (isPattern == IsPattern::Yes)
    return initializationPatternFor(CGM, Ty);
  else
    return llvm::Constant::getNullValue(Ty);
}

static llvm::Constant *constWithPadding(CodeGenModule &CGM, IsPattern isPattern,
                                        llvm::Constant *constant);

/// Helper function for constWithPadding() to deal with padding in structures.
static llvm::Constant *constStructWithPadding(CodeGenModule &CGM,
                                              IsPattern isPattern,
                                              llvm::StructType *STy,
                                              llvm::Constant *constant) {
  const llvm::DataLayout &DL = CGM.getDataLayout();
  const llvm::StructLayout *Layout = DL.getStructLayout(STy);
  llvm::Type *Int8Ty = llvm::IntegerType::getInt8Ty(CGM.getLLVMContext());
  unsigned SizeSoFar = 0;
  SmallVector<llvm::Constant *, 8> Values;
  bool NestedIntact = true;
  for (unsigned i = 0, e = STy->getNumElements(); i != e; i++) {
    unsigned CurOff = Layout->getElementOffset(i);
    if (SizeSoFar < CurOff) {
      assert(!STy->isPacked());
      auto *PadTy = llvm::ArrayType::get(Int8Ty, CurOff - SizeSoFar);
      Values.push_back(patternOrZeroFor(CGM, isPattern, PadTy));
    }
    llvm::Constant *CurOp;
    if (constant->isZeroValue())
      CurOp = llvm::Constant::getNullValue(STy->getElementType(i));
    else
      CurOp = cast<llvm::Constant>(constant->getAggregateElement(i));
    auto *NewOp = constWithPadding(CGM, isPattern, CurOp);
    if (CurOp != NewOp)
      NestedIntact = false;
    Values.push_back(NewOp);
    SizeSoFar = CurOff + DL.getTypeAllocSize(CurOp->getType());
  }
  unsigned TotalSize = Layout->getSizeInBytes();
  if (SizeSoFar < TotalSize) {
    auto *PadTy = llvm::ArrayType::get(Int8Ty, TotalSize - SizeSoFar);
    Values.push_back(patternOrZeroFor(CGM, isPattern, PadTy));
  }
  if (NestedIntact && Values.size() == STy->getNumElements())
    return constant;
  return llvm::ConstantStruct::getAnon(Values, STy->isPacked());
}

/// Replace all padding bytes in a given constant with either a pattern byte or
/// 0x00.
static llvm::Constant *constWithPadding(CodeGenModule &CGM, IsPattern isPattern,
                                        llvm::Constant *constant) {
  llvm::Type *OrigTy = constant->getType();
  if (const auto STy = dyn_cast<llvm::StructType>(OrigTy))
    return constStructWithPadding(CGM, isPattern, STy, constant);
  if (auto *ArrayTy = dyn_cast<llvm::ArrayType>(OrigTy)) {
    llvm::SmallVector<llvm::Constant *, 8> Values;
    uint64_t Size = ArrayTy->getNumElements();
    if (!Size)
      return constant;
    llvm::Type *ElemTy = ArrayTy->getElementType();
    bool ZeroInitializer = constant->isNullValue();
    llvm::Constant *OpValue, *PaddedOp;
    if (ZeroInitializer) {
      OpValue = llvm::Constant::getNullValue(ElemTy);
      PaddedOp = constWithPadding(CGM, isPattern, OpValue);
    }
    for (unsigned Op = 0; Op != Size; ++Op) {
      if (!ZeroInitializer) {
        OpValue = constant->getAggregateElement(Op);
        PaddedOp = constWithPadding(CGM, isPattern, OpValue);
      }
      Values.push_back(PaddedOp);
    }
    auto *NewElemTy = Values[0]->getType();
    if (NewElemTy == ElemTy)
      return constant;
    auto *NewArrayTy = llvm::ArrayType::get(NewElemTy, Size);
    return llvm::ConstantArray::get(NewArrayTy, Values);
  }
  // FIXME: Add handling for tail padding in vectors. Vectors don't
  // have padding between or inside elements, but the total amount of
  // data can be less than the allocated size.
  return constant;
}

Address CodeGenModule::createUnnamedGlobalFrom(const VarDecl &D,
                                               llvm::Constant *Constant,
                                               CharUnits Align) {
  auto FunctionName = [&](const DeclContext *DC) -> std::string {
    if (const auto *FD = dyn_cast<FunctionDecl>(DC)) {
      if (const auto *CC = dyn_cast<CXXConstructorDecl>(FD))
        return CC->getNameAsString();
      if (const auto *CD = dyn_cast<CXXDestructorDecl>(FD))
        return CD->getNameAsString();
      return std::string(getMangledName(FD));
    } else if (const auto *OM = dyn_cast<ObjCMethodDecl>(DC)) {
      return OM->getNameAsString();
    } else if (isa<BlockDecl>(DC)) {
      return "<block>";
    } else if (isa<CapturedDecl>(DC)) {
      return "<captured>";
    } else {
      llvm_unreachable("expected a function or method");
    }
  };

  // Form a simple per-variable cache of these values in case we find we
  // want to reuse them.
  llvm::GlobalVariable *&CacheEntry = InitializerConstants[&D];
  if (!CacheEntry || CacheEntry->getInitializer() != Constant) {
    auto *Ty = Constant->getType();
    bool isConstant = true;
    llvm::GlobalVariable *InsertBefore = nullptr;
    unsigned AS =
        getContext().getTargetAddressSpace(getStringLiteralAddressSpace());
    std::string Name;
    if (D.hasGlobalStorage())
      Name = getMangledName(&D).str() + ".const";
    else if (const DeclContext *DC = D.getParentFunctionOrMethod())
      Name = ("__const." + FunctionName(DC) + "." + D.getName()).str();
    else
      llvm_unreachable("local variable has no parent function or method");
    llvm::GlobalVariable *GV = new llvm::GlobalVariable(
        getModule(), Ty, isConstant, llvm::GlobalValue::PrivateLinkage,
        Constant, Name, InsertBefore, llvm::GlobalValue::NotThreadLocal, AS);
    GV->setAlignment(Align.getAsAlign());
    GV->setUnnamedAddr(llvm::GlobalValue::UnnamedAddr::Global);
    CacheEntry = GV;
  } else if (CacheEntry->getAlignment() < Align.getQuantity()) {
    CacheEntry->setAlignment(Align.getAsAlign());
  }

  return Address(CacheEntry, Align);
}

static Address createUnnamedGlobalForMemcpyFrom(CodeGenModule &CGM,
                                                const VarDecl &D,
                                                CGBuilderTy &Builder,
                                                llvm::Constant *Constant,
                                                CharUnits Align) {
  Address SrcPtr = CGM.createUnnamedGlobalFrom(D, Constant, Align);
  llvm::Type *BP = llvm::PointerType::getInt8PtrTy(CGM.getLLVMContext(),
                                                   SrcPtr.getAddressSpace());
  if (SrcPtr.getType() != BP)
    SrcPtr = Builder.CreateBitCast(SrcPtr, BP);
  return SrcPtr;
}

static void emitStoresForConstant(CodeGenModule &CGM, const VarDecl &D,
                                  Address Loc, bool isVolatile,
                                  CGBuilderTy &Builder,
                                  llvm::Constant *constant, bool IsAutoInit) {
  auto *Ty = constant->getType();
  uint64_t ConstantSize = CGM.getDataLayout().getTypeAllocSize(Ty);
  if (!ConstantSize)
    return;

  bool canDoSingleStore = Ty->isIntOrIntVectorTy() ||
                          Ty->isPtrOrPtrVectorTy() || Ty->isFPOrFPVectorTy();
  if (canDoSingleStore) {
    auto *I = Builder.CreateStore(constant, Loc, isVolatile);
    if (IsAutoInit)
      I->addAnnotationMetadata("auto-init");
    return;
  }

  auto *SizeVal = llvm::ConstantInt::get(CGM.IntPtrTy, ConstantSize);

  // If the initializer is all or mostly the same, codegen with bzero / memset
  // then do a few stores afterward.
  if (shouldUseBZeroPlusStoresToInitialize(constant, ConstantSize)) {
    auto *I = Builder.CreateMemSet(Loc, llvm::ConstantInt::get(CGM.Int8Ty, 0),
                                   SizeVal, isVolatile);
    if (IsAutoInit)
      I->addAnnotationMetadata("auto-init");

    bool valueAlreadyCorrect =
        constant->isNullValue() || isa<llvm::UndefValue>(constant);
    if (!valueAlreadyCorrect) {
      Loc = Builder.CreateBitCast(Loc, Ty->getPointerTo(Loc.getAddressSpace()));
      emitStoresForInitAfterBZero(CGM, constant, Loc, isVolatile, Builder,
                                  IsAutoInit);
    }
    return;
  }

  // If the initializer is a repeated byte pattern, use memset.
  llvm::Value *Pattern =
      shouldUseMemSetToInitialize(constant, ConstantSize, CGM.getDataLayout());
  if (Pattern) {
    uint64_t Value = 0x00;
    if (!isa<llvm::UndefValue>(Pattern)) {
      const llvm::APInt &AP = cast<llvm::ConstantInt>(Pattern)->getValue();
      assert(AP.getBitWidth() <= 8);
      Value = AP.getLimitedValue();
    }
    auto *I = Builder.CreateMemSet(
        Loc, llvm::ConstantInt::get(CGM.Int8Ty, Value), SizeVal, isVolatile);
    if (IsAutoInit)
      I->addAnnotationMetadata("auto-init");
    return;
  }

  // If the initializer is small, use a handful of stores.
  if (shouldSplitConstantStore(CGM, ConstantSize)) {
    if (auto *STy = dyn_cast<llvm::StructType>(Ty)) {
      // FIXME: handle the case when STy != Loc.getElementType().
      if (STy == Loc.getElementType()) {
        for (unsigned i = 0; i != constant->getNumOperands(); i++) {
          Address EltPtr = Builder.CreateStructGEP(Loc, i);
          emitStoresForConstant(
              CGM, D, EltPtr, isVolatile, Builder,
              cast<llvm::Constant>(Builder.CreateExtractValue(constant, i)),
              IsAutoInit);
        }
        return;
      }
    } else if (auto *ATy = dyn_cast<llvm::ArrayType>(Ty)) {
      // FIXME: handle the case when ATy != Loc.getElementType().
      if (ATy == Loc.getElementType()) {
        for (unsigned i = 0; i != ATy->getNumElements(); i++) {
          Address EltPtr = Builder.CreateConstArrayGEP(Loc, i);
          emitStoresForConstant(
              CGM, D, EltPtr, isVolatile, Builder,
              cast<llvm::Constant>(Builder.CreateExtractValue(constant, i)),
              IsAutoInit);
        }
        return;
      }
    }
  }

  // Copy from a global.
  auto *I =
      Builder.CreateMemCpy(Loc,
                           createUnnamedGlobalForMemcpyFrom(
                               CGM, D, Builder, constant, Loc.getAlignment()),
                           SizeVal, isVolatile);
  if (IsAutoInit)
    I->addAnnotationMetadata("auto-init");
}

static void emitStoresForZeroInit(CodeGenModule &CGM, const VarDecl &D,
                                  Address Loc, bool isVolatile,
                                  CGBuilderTy &Builder) {
  llvm::Type *ElTy = Loc.getElementType();
  llvm::Constant *constant =
      constWithPadding(CGM, IsPattern::No, llvm::Constant::getNullValue(ElTy));
  emitStoresForConstant(CGM, D, Loc, isVolatile, Builder, constant,
                        /*IsAutoInit=*/true);
}

static void emitStoresForPatternInit(CodeGenModule &CGM, const VarDecl &D,
                                     Address Loc, bool isVolatile,
                                     CGBuilderTy &Builder) {
  llvm::Type *ElTy = Loc.getElementType();
  llvm::Constant *constant = constWithPadding(
      CGM, IsPattern::Yes, initializationPatternFor(CGM, ElTy));
  assert(!isa<llvm::UndefValue>(constant));
  emitStoresForConstant(CGM, D, Loc, isVolatile, Builder, constant,
                        /*IsAutoInit=*/true);
}

static bool containsUndef(llvm::Constant *constant) {
  auto *Ty = constant->getType();
  if (isa<llvm::UndefValue>(constant))
    return true;
  if (Ty->isStructTy() || Ty->isArrayTy() || Ty->isVectorTy())
    for (llvm::Use &Op : constant->operands())
      if (containsUndef(cast<llvm::Constant>(Op)))
        return true;
  return false;
}

static llvm::Constant *replaceUndef(CodeGenModule &CGM, IsPattern isPattern,
                                    llvm::Constant *constant) {
  auto *Ty = constant->getType();
  if (isa<llvm::UndefValue>(constant))
    return patternOrZeroFor(CGM, isPattern, Ty);
  if (!(Ty->isStructTy() || Ty->isArrayTy() || Ty->isVectorTy()))
    return constant;
  if (!containsUndef(constant))
    return constant;
  llvm::SmallVector<llvm::Constant *, 8> Values(constant->getNumOperands());
  for (unsigned Op = 0, NumOp = constant->getNumOperands(); Op != NumOp; ++Op) {
    auto *OpValue = cast<llvm::Constant>(constant->getOperand(Op));
    Values[Op] = replaceUndef(CGM, isPattern, OpValue);
  }
  if (Ty->isStructTy())
    return llvm::ConstantStruct::get(cast<llvm::StructType>(Ty), Values);
  if (Ty->isArrayTy())
    return llvm::ConstantArray::get(cast<llvm::ArrayType>(Ty), Values);
  assert(Ty->isVectorTy());
  return llvm::ConstantVector::get(Values);
}

/// EmitAutoVarDecl - Emit code and set up an entry in LocalDeclMap for a
/// variable declaration with auto, register, or no storage class specifier.
/// These turn into simple stack objects, or GlobalValues depending on target.
void CodeGenFunction::EmitAutoVarDecl(const VarDecl &D) {
  AutoVarEmission emission = EmitAutoVarAlloca(D);
  EmitAutoVarInit(emission);
  EmitAutoVarCleanups(emission);
}

/// Emit a lifetime.begin marker if some criteria are satisfied.
/// \return a pointer to the temporary size Value if a marker was emitted, null
/// otherwise
llvm::Value *CodeGenFunction::EmitLifetimeStart(uint64_t Size,
                                                llvm::Value *Addr) {
  if (!ShouldEmitLifetimeMarkers)
    return nullptr;

  assert(Addr->getType()->getPointerAddressSpace() ==
             CGM.getDataLayout().getAllocaAddrSpace() &&
         "Pointer should be in alloca address space");
  llvm::Value *SizeV = llvm::ConstantInt::get(Int64Ty, Size);
  Addr = Builder.CreateBitCast(Addr, AllocaInt8PtrTy);
  llvm::CallInst *C =
      Builder.CreateCall(CGM.getLLVMLifetimeStartFn(), {SizeV, Addr});
  C->setDoesNotThrow();
  return SizeV;
}

void CodeGenFunction::EmitLifetimeEnd(llvm::Value *Size, llvm::Value *Addr) {
  assert(Addr->getType()->getPointerAddressSpace() ==
             CGM.getDataLayout().getAllocaAddrSpace() &&
         "Pointer should be in alloca address space");
  Addr = Builder.CreateBitCast(Addr, AllocaInt8PtrTy);
  llvm::CallInst *C =
      Builder.CreateCall(CGM.getLLVMLifetimeEndFn(), {Size, Addr});
  C->setDoesNotThrow();
}

void CodeGenFunction::EmitAndRegisterVariableArrayDimensions(
    CGDebugInfo *DI, const VarDecl &D, bool EmitDebugInfo) {
  // For each dimension stores its QualType and corresponding
  // size-expression Value.
  SmallVector<CodeGenFunction::VlaSizePair, 4> Dimensions;
  SmallVector<IdentifierInfo *, 4> VLAExprNames;

  // Break down the array into individual dimensions.
  QualType Type1D = D.getType();
  while (getContext().getAsVariableArrayType(Type1D)) {
    auto VlaSize = getVLAElements1D(Type1D);
    if (auto *C = dyn_cast<llvm::ConstantInt>(VlaSize.NumElts))
      Dimensions.emplace_back(C, Type1D.getUnqualifiedType());
    else {
      // Generate a locally unique name for the size expression.
      Twine Name = Twine("__vla_expr") + Twine(VLAExprCounter++);
      SmallString<12> Buffer;
      StringRef NameRef = Name.toStringRef(Buffer);
      auto &Ident = getContext().Idents.getOwn(NameRef);
      VLAExprNames.push_back(&Ident);
      auto SizeExprAddr =
          CreateDefaultAlignTempAlloca(VlaSize.NumElts->getType(), NameRef);
      Builder.CreateStore(VlaSize.NumElts, SizeExprAddr);
      Dimensions.emplace_back(SizeExprAddr.getPointer(),
                              Type1D.getUnqualifiedType());
    }
    Type1D = VlaSize.Type;
  }

  if (!EmitDebugInfo)
    return;

  // Register each dimension's size-expression with a DILocalVariable,
  // so that it can be used by CGDebugInfo when instantiating a DISubrange
  // to describe this array.
  unsigned NameIdx = 0;
  for (auto &VlaSize : Dimensions) {
    llvm::Metadata *MD;
    if (auto *C = dyn_cast<llvm::ConstantInt>(VlaSize.NumElts))
      MD = llvm::ConstantAsMetadata::get(C);
    else {
      // Create an artificial VarDecl to generate debug info for.
      IdentifierInfo *NameIdent = VLAExprNames[NameIdx++];
      auto VlaExprTy = VlaSize.NumElts->getType()->getPointerElementType();
      auto QT = getContext().getIntTypeForBitwidth(
          VlaExprTy->getScalarSizeInBits(), false);
      auto *ArtificialDecl = VarDecl::Create(
          getContext(), const_cast<DeclContext *>(D.getDeclContext()),
          D.getLocation(), D.getLocation(), NameIdent, QT,
          getContext().CreateTypeSourceInfo(QT), SC_Auto);
      ArtificialDecl->setImplicit();

      MD = DI->EmitDeclareOfAutoVariable(ArtificialDecl, VlaSize.NumElts,
                                         Builder);
    }
    assert(MD && "No Size expression debug node created");
    DI->registerVLASizeExpression(VlaSize.Type, MD);
  }
}

/// EmitAutoVarAlloca - Emit the alloca and debug information for a
/// local variable.  Does not emit initialization or destruction.
CodeGenFunction::AutoVarEmission
CodeGenFunction::EmitAutoVarAlloca(const VarDecl &D) {
  QualType Ty = D.getType();
  assert(
      Ty.getAddressSpace() == LangAS::Default ||
      (Ty.getAddressSpace() == LangAS::opencl_private && getLangOpts().OpenCL));

  AutoVarEmission emission(D);

  bool isEscapingByRef = D.isEscapingByref();
  emission.IsEscapingByRef = isEscapingByRef;

  CharUnits alignment = getContext().getDeclAlign(&D);

  // If the type is variably-modified, emit all the VLA sizes for it.
  if (Ty->isVariablyModifiedType())
    EmitVariablyModifiedType(Ty);

  auto *DI = getDebugInfo();
  bool EmitDebugInfo = DI && CGM.getCodeGenOpts().hasReducedDebugInfo();

  Address address = Address::invalid();
  Address AllocaAddr = Address::invalid();
  Address OpenMPLocalAddr = Address::invalid();
  if (CGM.getLangOpts().OpenMPIRBuilder)
    OpenMPLocalAddr = OMPBuilderCBHelpers::getAddressOfLocalVariable(*this, &D);
  else
    OpenMPLocalAddr =
        getLangOpts().OpenMP
            ? CGM.getOpenMPRuntime().getAddressOfLocalVariable(*this, &D)
            : Address::invalid();

  bool NRVO = getLangOpts().ElideConstructors && D.isNRVOVariable();

  if (getLangOpts().OpenMP && OpenMPLocalAddr.isValid()) {
    address = OpenMPLocalAddr;
  } else if (Ty->isConstantSizeType()) {
    // If this value is an array or struct with a statically determinable
    // constant initializer, there are optimizations we can do.
    //
    // TODO: We should constant-evaluate the initializer of any variable,
    // as long as it is initialized by a constant expression. Currently,
    // isConstantInitializer produces wrong answers for structs with
    // reference or bitfield members, and a few other cases, and checking
    // for POD-ness protects us from some of these.
    if (D.getInit() && (Ty->isArrayType() || Ty->isRecordType()) &&
        (D.isConstexpr() ||
         ((Ty.isPODType(getContext()) ||
           getContext().getBaseElementType(Ty)->isObjCObjectPointerType()) &&
          D.getInit()->isConstantInitializer(getContext(), false)))) {

      // If the variable's a const type, and it's neither an NRVO
      // candidate nor a __block variable and has no mutable members,
      // emit it as a global instead.
      // Exception is if a variable is located in non-constant address space
      // in OpenCL.
      if ((!getLangOpts().OpenCL ||
           Ty.getAddressSpace() == LangAS::opencl_constant) &&
          (CGM.getCodeGenOpts().MergeAllConstants && !NRVO &&
           !isEscapingByRef && CGM.isTypeConstant(Ty, true))) {
        EmitStaticVarDecl(D, llvm::GlobalValue::InternalLinkage);

        // Signal this condition to later callbacks.
        emission.Addr = Address::invalid();
        assert(emission.wasEmittedAsGlobal());
        return emission;
      }

      // Otherwise, tell the initialization code that we're in this case.
      emission.IsConstantAggregate = true;
    }

    // A normal fixed sized variable becomes an alloca in the entry block,
    // unless:
    // - it's an NRVO variable.
    // - we are compiling OpenMP and it's an OpenMP local variable.
    if (NRVO) {
      // The named return value optimization: allocate this variable in the
      // return slot, so that we can elide the copy when returning this
      // variable (C++0x [class.copy]p34).
      address = ReturnValue;

      if (const RecordType *RecordTy = Ty->getAs<RecordType>()) {
        const auto *RD = RecordTy->getDecl();
        const auto *CXXRD = dyn_cast<CXXRecordDecl>(RD);
        if ((CXXRD && !CXXRD->hasTrivialDestructor()) ||
            RD->isNonTrivialToPrimitiveDestroy()) {
          // Create a flag that is used to indicate when the NRVO was applied
          // to this variable. Set it to zero to indicate that NRVO was not
          // applied.
          llvm::Value *Zero = Builder.getFalse();
          Address NRVOFlag =
            CreateTempAlloca(Zero->getType(), CharUnits::One(), "nrvo");
          EnsureInsertPoint();
          Builder.CreateStore(Zero, NRVOFlag);

          // Record the NRVO flag for this variable.
          NRVOFlags[&D] = NRVOFlag.getPointer();
          emission.NRVOFlag = NRVOFlag.getPointer();
        }
      }
    } else {
      CharUnits allocaAlignment;
      llvm::Type *allocaTy;
      if (isEscapingByRef) {
        auto &byrefInfo = getBlockByrefInfo(&D);
        allocaTy = byrefInfo.Type;
        allocaAlignment = byrefInfo.ByrefAlignment;
      } else {
        allocaTy = ConvertTypeForMem(Ty);
        allocaAlignment = alignment;
      }

      // Create the alloca.  Note that we set the name separately from
      // building the instruction so that it's there even in no-asserts
      // builds.
      address = CreateTempAlloca(allocaTy, allocaAlignment, D.getName(),
                                 /*ArraySize=*/nullptr, &AllocaAddr);

      // Don't emit lifetime markers for MSVC catch parameters. The lifetime of
      // the catch parameter starts in the catchpad instruction, and we can't
      // insert code in those basic blocks.
      bool IsMSCatchParam =
          D.isExceptionVariable() && getTarget().getCXXABI().isMicrosoft();

      // Emit a lifetime intrinsic if meaningful. There's no point in doing this
      // if we don't have a valid insertion point (?).
      if (HaveInsertPoint() && !IsMSCatchParam) {
        // If there's a jump into the lifetime of this variable, its lifetime
        // gets broken up into several regions in IR, which requires more work
        // to handle correctly. For now, just omit the intrinsics; this is a
        // rare case, and it's better to just be conservatively correct.
        // PR28267.
        //
        // We have to do this in all language modes if there's a jump past the
        // declaration. We also have to do it in C if there's a jump to an
        // earlier point in the current block because non-VLA lifetimes begin as
        // soon as the containing block is entered, not when its variables
        // actually come into scope; suppressing the lifetime annotations
        // completely in this case is unnecessarily pessimistic, but again, this
        // is rare.
        if (!Bypasses.IsBypassed(&D) &&
            !(!getLangOpts().CPlusPlus && hasLabelBeenSeenInCurrentScope())) {
          llvm::TypeSize size =
              CGM.getDataLayout().getTypeAllocSize(allocaTy);
          emission.SizeForLifetimeMarkers =
              size.isScalable() ? EmitLifetimeStart(-1, AllocaAddr.getPointer())
                                : EmitLifetimeStart(size.getFixedSize(),
                                                    AllocaAddr.getPointer());
        }
      } else {
        assert(!emission.useLifetimeMarkers());
      }
    }
  } else {
    EnsureInsertPoint();

    if (!DidCallStackSave) {
      // Save the stack.
      Address Stack =
        CreateTempAlloca(Int8PtrTy, getPointerAlign(), "saved_stack");

      llvm::Function *F = CGM.getIntrinsic(llvm::Intrinsic::stacksave);
      llvm::Value *V = Builder.CreateCall(F);
      Builder.CreateStore(V, Stack);

      DidCallStackSave = true;

      // Push a cleanup block and restore the stack there.
      // FIXME: in general circumstances, this should be an EH cleanup.
      pushStackRestore(NormalCleanup, Stack);
    }

    auto VlaSize = getVLASize(Ty);
    llvm::Type *llvmTy = ConvertTypeForMem(VlaSize.Type);

    // Allocate memory for the array.
    address = CreateTempAlloca(llvmTy, alignment, "vla", VlaSize.NumElts,
                               &AllocaAddr);

    // If we have debug info enabled, properly describe the VLA dimensions for
    // this type by registering the vla size expression for each of the
    // dimensions.
    EmitAndRegisterVariableArrayDimensions(DI, D, EmitDebugInfo);
  }

  setAddrOfLocalVar(&D, address);
  emission.Addr = address;
  emission.AllocaAddr = AllocaAddr;

  // Emit debug info for local var declaration.
  if (EmitDebugInfo && HaveInsertPoint()) {
    Address DebugAddr = address;
    bool UsePointerValue = NRVO && ReturnValuePointer.isValid();
    DI->setLocation(D.getLocation());

    // If NRVO, use a pointer to the return address.
    if (UsePointerValue)
      DebugAddr = ReturnValuePointer;

    (void)DI->EmitDeclareOfAutoVariable(&D, DebugAddr.getPointer(), Builder,
                                        UsePointerValue);
  }

  if (D.hasAttr<AnnotateAttr>() && HaveInsertPoint())
    EmitVarAnnotations(&D, address.getPointer());

  // Make sure we call @llvm.lifetime.end.
  if (emission.useLifetimeMarkers())
    EHStack.pushCleanup<CallLifetimeEnd>(NormalEHLifetimeMarker,
                                         emission.getOriginalAllocatedAddress(),
                                         emission.getSizeForLifetimeMarkers());

  return emission;
}

static bool isCapturedBy(const VarDecl &, const Expr *);

/// Determines whether the given __block variable is potentially
/// captured by the given statement.
static bool isCapturedBy(const VarDecl &Var, const Stmt *S) {
  if (const Expr *E = dyn_cast<Expr>(S))
    return isCapturedBy(Var, E);
  for (const Stmt *SubStmt : S->children())
    if (isCapturedBy(Var, SubStmt))
      return true;
  return false;
}

/// Determines whether the given __block variable is potentially
/// captured by the given expression.
static bool isCapturedBy(const VarDecl &Var, const Expr *E) {
  // Skip the most common kinds of expressions that make
  // hierarchy-walking expensive.
  E = E->IgnoreParenCasts();

  if (const BlockExpr *BE = dyn_cast<BlockExpr>(E)) {
    const BlockDecl *Block = BE->getBlockDecl();
    for (const auto &I : Block->captures()) {
      if (I.getVariable() == &Var)
        return true;
    }

    // No need to walk into the subexpressions.
    return false;
  }

  if (const StmtExpr *SE = dyn_cast<StmtExpr>(E)) {
    const CompoundStmt *CS = SE->getSubStmt();
    for (const auto *BI : CS->body())
      if (const auto *BIE = dyn_cast<Expr>(BI)) {
        if (isCapturedBy(Var, BIE))
          return true;
      }
      else if (const auto *DS = dyn_cast<DeclStmt>(BI)) {
          // special case declarations
          for (const auto *I : DS->decls()) {
              if (const auto *VD = dyn_cast<VarDecl>((I))) {
                const Expr *Init = VD->getInit();
                if (Init && isCapturedBy(Var, Init))
                  return true;
              }
          }
      }
      else
        // FIXME. Make safe assumption assuming arbitrary statements cause capturing.
        // Later, provide code to poke into statements for capture analysis.
        return true;
    return false;
  }

  for (const Stmt *SubStmt : E->children())
    if (isCapturedBy(Var, SubStmt))
      return true;

  return false;
}

/// Determine whether the given initializer is trivial in the sense
/// that it requires no code to be generated.
bool CodeGenFunction::isTrivialInitializer(const Expr *Init) {
  if (!Init)
    return true;

  if (const CXXConstructExpr *Construct = dyn_cast<CXXConstructExpr>(Init))
    if (CXXConstructorDecl *Constructor = Construct->getConstructor())
      if (Constructor->isTrivial() &&
          Constructor->isDefaultConstructor() &&
          !Construct->requiresZeroInitialization())
        return true;

  return false;
}

void CodeGenFunction::emitZeroOrPatternForAutoVarInit(QualType type,
                                                      const VarDecl &D,
                                                      Address Loc) {
  auto trivialAutoVarInit = getContext().getLangOpts().getTrivialAutoVarInit();
  CharUnits Size = getContext().getTypeSizeInChars(type);
  bool isVolatile = type.isVolatileQualified();
  if (!Size.isZero()) {
    switch (trivialAutoVarInit) {
    case LangOptions::TrivialAutoVarInitKind::Uninitialized:
      llvm_unreachable("Uninitialized handled by caller");
    case LangOptions::TrivialAutoVarInitKind::Zero:
      if (CGM.stopAutoInit())
        return;
      emitStoresForZeroInit(CGM, D, Loc, isVolatile, Builder);
      break;
    case LangOptions::TrivialAutoVarInitKind::Pattern:
      if (CGM.stopAutoInit())
        return;
      emitStoresForPatternInit(CGM, D, Loc, isVolatile, Builder);
      break;
    }
    return;
  }

  // VLAs look zero-sized to getTypeInfo. We can't emit constant stores to
  // them, so emit a memcpy with the VLA size to initialize each element.
  // Technically zero-sized or negative-sized VLAs are undefined, and UBSan
  // will catch that code, but there exists code which generates zero-sized
  // VLAs. Be nice and initialize whatever they requested.
  const auto *VlaType = getContext().getAsVariableArrayType(type);
  if (!VlaType)
    return;
  auto VlaSize = getVLASize(VlaType);
  auto SizeVal = VlaSize.NumElts;
  CharUnits EltSize = getContext().getTypeSizeInChars(VlaSize.Type);
  switch (trivialAutoVarInit) {
  case LangOptions::TrivialAutoVarInitKind::Uninitialized:
    llvm_unreachable("Uninitialized handled by caller");

  case LangOptions::TrivialAutoVarInitKind::Zero: {
    if (CGM.stopAutoInit())
      return;
    if (!EltSize.isOne())
      SizeVal = Builder.CreateNUWMul(SizeVal, CGM.getSize(EltSize));
    auto *I = Builder.CreateMemSet(Loc, llvm::ConstantInt::get(Int8Ty, 0),
                                   SizeVal, isVolatile);
    I->addAnnotationMetadata("auto-init");
    break;
  }

  case LangOptions::TrivialAutoVarInitKind::Pattern: {
    if (CGM.stopAutoInit())
      return;
    llvm::Type *ElTy = Loc.getElementType();
    llvm::Constant *Constant = constWithPadding(
        CGM, IsPattern::Yes, initializationPatternFor(CGM, ElTy));
    CharUnits ConstantAlign = getContext().getTypeAlignInChars(VlaSize.Type);
    llvm::BasicBlock *SetupBB = createBasicBlock("vla-setup.loop");
    llvm::BasicBlock *LoopBB = createBasicBlock("vla-init.loop");
    llvm::BasicBlock *ContBB = createBasicBlock("vla-init.cont");
    llvm::Value *IsZeroSizedVLA = Builder.CreateICmpEQ(
        SizeVal, llvm::ConstantInt::get(SizeVal->getType(), 0),
        "vla.iszerosized");
    Builder.CreateCondBr(IsZeroSizedVLA, ContBB, SetupBB);
    EmitBlock(SetupBB);
    if (!EltSize.isOne())
      SizeVal = Builder.CreateNUWMul(SizeVal, CGM.getSize(EltSize));
    llvm::Value *BaseSizeInChars =
        llvm::ConstantInt::get(IntPtrTy, EltSize.getQuantity());
    Address Begin = Builder.CreateElementBitCast(Loc, Int8Ty, "vla.begin");
    llvm::Value *End =
        Builder.CreateInBoundsGEP(Begin.getPointer(), SizeVal, "vla.end");
    llvm::BasicBlock *OriginBB = Builder.GetInsertBlock();
    EmitBlock(LoopBB);
    llvm::PHINode *Cur = Builder.CreatePHI(Begin.getType(), 2, "vla.cur");
    Cur->addIncoming(Begin.getPointer(), OriginBB);
    CharUnits CurAlign = Loc.getAlignment().alignmentOfArrayElement(EltSize);
    auto *I =
        Builder.CreateMemCpy(Address(Cur, CurAlign),
                             createUnnamedGlobalForMemcpyFrom(
                                 CGM, D, Builder, Constant, ConstantAlign),
                             BaseSizeInChars, isVolatile);
    I->addAnnotationMetadata("auto-init");
    llvm::Value *Next =
        Builder.CreateInBoundsGEP(Int8Ty, Cur, BaseSizeInChars, "vla.next");
    llvm::Value *Done = Builder.CreateICmpEQ(Next, End, "vla-init.isdone");
    Builder.CreateCondBr(Done, ContBB, LoopBB);
    Cur->addIncoming(Next, LoopBB);
    EmitBlock(ContBB);
  } break;
  }
}

void CodeGenFunction::EmitAutoVarInit(const AutoVarEmission &emission) {
  assert(emission.Variable && "emission was not valid!");

  // If this was emitted as a global constant, we're done.
  if (emission.wasEmittedAsGlobal()) return;

  const VarDecl &D = *emission.Variable;
  auto DL = ApplyDebugLocation::CreateDefaultArtificial(*this, D.getLocation());
  QualType type = D.getType();

  // If this local has an initializer, emit it now.
  const Expr *Init = D.getInit();

  // If we are at an unreachable point, we don't need to emit the initializer
  // unless it contains a label.
  if (!HaveInsertPoint()) {
    if (!Init || !ContainsLabel(Init)) return;
    EnsureInsertPoint();
  }

  // Initialize the structure of a __block variable.
  if (emission.IsEscapingByRef)
    emitByrefStructureInit(emission);

  // Initialize the variable here if it doesn't have a initializer and it is a
  // C struct that is non-trivial to initialize or an array containing such a
  // struct.
  if (!Init &&
      type.isNonTrivialToPrimitiveDefaultInitialize() ==
          QualType::PDIK_Struct) {
    LValue Dst = MakeAddrLValue(emission.getAllocatedAddress(), type);
    if (emission.IsEscapingByRef)
      drillIntoBlockVariable(*this, Dst, &D);
    defaultInitNonTrivialCStructVar(Dst);
    return;
  }

  // Check whether this is a byref variable that's potentially
  // captured and moved by its own initializer.  If so, we'll need to
  // emit the initializer first, then copy into the variable.
  bool capturedByInit =
      Init && emission.IsEscapingByRef && isCapturedBy(D, Init);

  bool locIsByrefHeader = !capturedByInit;
  const Address Loc =
      locIsByrefHeader ? emission.getObjectAddress(*this) : emission.Addr;

  // Note: constexpr already initializes everything correctly.
  LangOptions::TrivialAutoVarInitKind trivialAutoVarInit =
      (D.isConstexpr()
           ? LangOptions::TrivialAutoVarInitKind::Uninitialized
           : (D.getAttr<UninitializedAttr>()
                  ? LangOptions::TrivialAutoVarInitKind::Uninitialized
                  : getContext().getLangOpts().getTrivialAutoVarInit()));

  auto initializeWhatIsTechnicallyUninitialized = [&](Address Loc) {
    if (trivialAutoVarInit ==
        LangOptions::TrivialAutoVarInitKind::Uninitialized)
      return;

    // Only initialize a __block's storage: we always initialize the header.
    if (emission.IsEscapingByRef && !locIsByrefHeader)
      Loc = emitBlockByrefAddress(Loc, &D, /*follow=*/false);

    return emitZeroOrPatternForAutoVarInit(type, D, Loc);
  };

  if (isTrivialInitializer(Init))
    return initializeWhatIsTechnicallyUninitialized(Loc);

  llvm::Constant *constant = nullptr;
  if (emission.IsConstantAggregate ||
      D.mightBeUsableInConstantExpressions(getContext())) {
    assert(!capturedByInit && "constant init contains a capturing block?");
    constant = ConstantEmitter(*this).tryEmitAbstractForInitializer(D);
    if (constant && !constant->isZeroValue() &&
        (trivialAutoVarInit !=
         LangOptions::TrivialAutoVarInitKind::Uninitialized)) {
      IsPattern isPattern =
          (trivialAutoVarInit == LangOptions::TrivialAutoVarInitKind::Pattern)
              ? IsPattern::Yes
              : IsPattern::No;
      // C guarantees that brace-init with fewer initializers than members in
      // the aggregate will initialize the rest of the aggregate as-if it were
      // static initialization. In turn static initialization guarantees that
      // padding is initialized to zero bits. We could instead pattern-init if D
      // has any ImplicitValueInitExpr, but that seems to be unintuitive
      // behavior.
      constant = constWithPadding(CGM, IsPattern::No,
                                  replaceUndef(CGM, isPattern, constant));
    }
  }

  if (!constant) {
    initializeWhatIsTechnicallyUninitialized(Loc);
    LValue lv = MakeAddrLValue(Loc, type);
    lv.setNonGC(true);
    return EmitExprAsInit(Init, &D, lv, capturedByInit);
  }

  if (!emission.IsConstantAggregate) {
    // For simple scalar/complex initialization, store the value directly.
    LValue lv = MakeAddrLValue(Loc, type);
    lv.setNonGC(true);
    return EmitStoreThroughLValue(RValue::get(constant), lv, true);
  }

  llvm::Type *BP = CGM.Int8Ty->getPointerTo(Loc.getAddressSpace());
  emitStoresForConstant(
      CGM, D, (Loc.getType() == BP) ? Loc : Builder.CreateBitCast(Loc, BP),
      type.isVolatileQualified(), Builder, constant, /*IsAutoInit=*/false);
}

/// Emit an expression as an initializer for an object (variable, field, etc.)
/// at the given location.  The expression is not necessarily the normal
/// initializer for the object, and the address is not necessarily
/// its normal location.
///
/// \param init the initializing expression
/// \param D the object to act as if we're initializing
/// \param lvalue the lvalue to initialize
/// \param capturedByInit true if \p D is a __block variable
///   whose address is potentially changed by the initializer
void CodeGenFunction::EmitExprAsInit(const Expr *init, const ValueDecl *D,
                                     LValue lvalue, bool capturedByInit) {
  QualType type = D->getType();

  if (type->isReferenceType()) {
    RValue rvalue = EmitReferenceBindingToExpr(init);
    if (capturedByInit)
      drillIntoBlockVariable(*this, lvalue, cast<VarDecl>(D));
    EmitStoreThroughLValue(rvalue, lvalue, true);
    return;
  }
  switch (getEvaluationKind(type)) {
  case TEK_Scalar:
    EmitScalarInit(init, D, lvalue, capturedByInit);
    return;
  case TEK_Complex: {
    ComplexPairTy complex = EmitComplexExpr(init);
    if (capturedByInit)
      drillIntoBlockVariable(*this, lvalue, cast<VarDecl>(D));
    EmitStoreOfComplex(complex, lvalue, /*init*/ true);
    return;
  }
  case TEK_Aggregate:
    if (type->isAtomicType()) {
      EmitAtomicInit(const_cast<Expr*>(init), lvalue);
    } else {
      AggValueSlot::Overlap_t Overlap = AggValueSlot::MayOverlap;
      if (isa<VarDecl>(D))
        Overlap = AggValueSlot::DoesNotOverlap;
      else if (auto *FD = dyn_cast<FieldDecl>(D))
        Overlap = getOverlapForFieldInit(FD);
      // TODO: how can we delay here if D is captured by its initializer?
      EmitAggExpr(init, AggValueSlot::forLValue(
                            lvalue, *this, AggValueSlot::IsDestructed,
                            AggValueSlot::DoesNotNeedGCBarriers,
                            AggValueSlot::IsNotAliased, Overlap));
    }
    return;
  }
  llvm_unreachable("bad evaluation kind");
}

/// Enter a destroy cleanup for the given local variable.
void CodeGenFunction::emitAutoVarTypeCleanup(
                            const CodeGenFunction::AutoVarEmission &emission,
                            QualType::DestructionKind dtorKind) {
  assert(dtorKind != QualType::DK_none);

  // Note that for __block variables, we want to destroy the
  // original stack object, not the possibly forwarded object.
  Address addr = emission.getObjectAddress(*this);

  const VarDecl *var = emission.Variable;
  QualType type = var->getType();

  CleanupKind cleanupKind = NormalAndEHCleanup;
  CodeGenFunction::Destroyer *destroyer = nullptr;

  switch (dtorKind) {
  case QualType::DK_none:
    llvm_unreachable("no cleanup for trivially-destructible variable");

  case QualType::DK_cxx_destructor:
    // If there's an NRVO flag on the emission, we need a different
    // cleanup.
    if (emission.NRVOFlag) {
      assert(!type->isArrayType());
      CXXDestructorDecl *dtor = type->getAsCXXRecordDecl()->getDestructor();
      EHStack.pushCleanup<DestroyNRVOVariableCXX>(cleanupKind, addr, type, dtor,
                                                  emission.NRVOFlag);
      return;
    }
    break;

  case QualType::DK_objc_strong_lifetime:
    // Suppress cleanups for pseudo-strong variables.
    if (var->isARCPseudoStrong()) return;

    // Otherwise, consider whether to use an EH cleanup or not.
    cleanupKind = getARCCleanupKind();

    // Use the imprecise destroyer by default.
    if (!var->hasAttr<ObjCPreciseLifetimeAttr>())
      destroyer = CodeGenFunction::destroyARCStrongImprecise;
    break;

  case QualType::DK_objc_weak_lifetime:
    break;

  case QualType::DK_nontrivial_c_struct:
    destroyer = CodeGenFunction::destroyNonTrivialCStruct;
    if (emission.NRVOFlag) {
      assert(!type->isArrayType());
      EHStack.pushCleanup<DestroyNRVOVariableC>(cleanupKind, addr,
                                                emission.NRVOFlag, type);
      return;
    }
    break;
  }

  // If we haven't chosen a more specific destroyer, use the default.
  if (!destroyer) destroyer = getDestroyer(dtorKind);

  // Use an EH cleanup in array destructors iff the destructor itself
  // is being pushed as an EH cleanup.
  bool useEHCleanup = (cleanupKind & EHCleanup);
  EHStack.pushCleanup<DestroyObject>(cleanupKind, addr, type, destroyer,
                                     useEHCleanup);
}

void CodeGenFunction::EmitAutoVarCleanups(const AutoVarEmission &emission) {
  assert(emission.Variable && "emission was not valid!");

  // If this was emitted as a global constant, we're done.
  if (emission.wasEmittedAsGlobal()) return;

  // If we don't have an insertion point, we're done.  Sema prevents
  // us from jumping into any of these scopes anyway.
  if (!HaveInsertPoint()) return;

  const VarDecl &D = *emission.Variable;

  // Check the type for a cleanup.
  if (QualType::DestructionKind dtorKind = D.needsDestruction(getContext()))
    emitAutoVarTypeCleanup(emission, dtorKind);

  // In GC mode, honor objc_precise_lifetime.
  if (getLangOpts().getGC() != LangOptions::NonGC &&
      D.hasAttr<ObjCPreciseLifetimeAttr>()) {
    EHStack.pushCleanup<ExtendGCLifetime>(NormalCleanup, &D);
  }

  // Handle the cleanup attribute.
  if (const CleanupAttr *CA = D.getAttr<CleanupAttr>()) {
    const FunctionDecl *FD = CA->getFunctionDecl();

    llvm::Constant *F = CGM.GetAddrOfFunction(FD);
    assert(F && "Could not find function!");

    const CGFunctionInfo &Info = CGM.getTypes().arrangeFunctionDeclaration(FD);
    EHStack.pushCleanup<CallCleanupFunction>(NormalAndEHCleanup, F, &Info, &D);
  }

  // If this is a block variable, call _Block_object_destroy
  // (on the unforwarded address). Don't enter this cleanup if we're in pure-GC
  // mode.
  if (emission.IsEscapingByRef &&
      CGM.getLangOpts().getGC() != LangOptions::GCOnly) {
    BlockFieldFlags Flags = BLOCK_FIELD_IS_BYREF;
    if (emission.Variable->getType().isObjCGCWeak())
      Flags |= BLOCK_FIELD_IS_WEAK;
    enterByrefCleanup(NormalAndEHCleanup, emission.Addr, Flags,
                      /*LoadBlockVarAddr*/ false,
                      cxxDestructorCanThrow(emission.Variable->getType()));
  }
}

CodeGenFunction::Destroyer *
CodeGenFunction::getDestroyer(QualType::DestructionKind kind) {
  switch (kind) {
  case QualType::DK_none: llvm_unreachable("no destroyer for trivial dtor");
  case QualType::DK_cxx_destructor:
    return destroyCXXObject;
  case QualType::DK_objc_strong_lifetime:
    return destroyARCStrongPrecise;
  case QualType::DK_objc_weak_lifetime:
    return destroyARCWeak;
  case QualType::DK_nontrivial_c_struct:
    return destroyNonTrivialCStruct;
  }
  llvm_unreachable("Unknown DestructionKind");
}

/// pushEHDestroy - Push the standard destructor for the given type as
/// an EH-only cleanup.
void CodeGenFunction::pushEHDestroy(QualType::DestructionKind dtorKind,
                                    Address addr, QualType type) {
  assert(dtorKind && "cannot push destructor for trivial type");
  assert(needsEHCleanup(dtorKind));

  pushDestroy(EHCleanup, addr, type, getDestroyer(dtorKind), true);
}

/// pushDestroy - Push the standard destructor for the given type as
/// at least a normal cleanup.
void CodeGenFunction::pushDestroy(QualType::DestructionKind dtorKind,
                                  Address addr, QualType type) {
  assert(dtorKind && "cannot push destructor for trivial type");

  CleanupKind cleanupKind = getCleanupKind(dtorKind);
  pushDestroy(cleanupKind, addr, type, getDestroyer(dtorKind),
              cleanupKind & EHCleanup);
}

void CodeGenFunction::pushDestroy(CleanupKind cleanupKind, Address addr,
                                  QualType type, Destroyer *destroyer,
                                  bool useEHCleanupForArray) {
  pushFullExprCleanup<DestroyObject>(cleanupKind, addr, type,
                                     destroyer, useEHCleanupForArray);
}

void CodeGenFunction::pushStackRestore(CleanupKind Kind, Address SPMem) {
  EHStack.pushCleanup<CallStackRestore>(Kind, SPMem);
}

void CodeGenFunction::pushLifetimeExtendedDestroy(CleanupKind cleanupKind,
                                                  Address addr, QualType type,
                                                  Destroyer *destroyer,
                                                  bool useEHCleanupForArray) {
  // If we're not in a conditional branch, we don't need to bother generating a
  // conditional cleanup.
  if (!isInConditionalBranch()) {
    // Push an EH-only cleanup for the object now.
    // FIXME: When popping normal cleanups, we need to keep this EH cleanup
    // around in case a temporary's destructor throws an exception.
    if (cleanupKind & EHCleanup)
      EHStack.pushCleanup<DestroyObject>(
          static_cast<CleanupKind>(cleanupKind & ~NormalCleanup), addr, type,
          destroyer, useEHCleanupForArray);

    return pushCleanupAfterFullExprWithActiveFlag<DestroyObject>(
        cleanupKind, Address::invalid(), addr, type, destroyer, useEHCleanupForArray);
  }

  // Otherwise, we should only destroy the object if it's been initialized.
  // Re-use the active flag and saved address across both the EH and end of
  // scope cleanups.

  using SavedType = typename DominatingValue<Address>::saved_type;
  using ConditionalCleanupType =
      EHScopeStack::ConditionalCleanup<DestroyObject, Address, QualType,
                                       Destroyer *, bool>;

  Address ActiveFlag = createCleanupActiveFlag();
  SavedType SavedAddr = saveValueInCond(addr);

  if (cleanupKind & EHCleanup) {
    EHStack.pushCleanup<ConditionalCleanupType>(
        static_cast<CleanupKind>(cleanupKind & ~NormalCleanup), SavedAddr, type,
        destroyer, useEHCleanupForArray);
    initFullExprCleanupWithFlag(ActiveFlag);
  }

  pushCleanupAfterFullExprWithActiveFlag<ConditionalCleanupType>(
      cleanupKind, ActiveFlag, SavedAddr, type, destroyer,
      useEHCleanupForArray);
}

/// emitDestroy - Immediately perform the destruction of the given
/// object.
///
/// \param addr - the address of the object; a type*
/// \param type - the type of the object; if an array type, all
///   objects are destroyed in reverse order
/// \param destroyer - the function to call to destroy individual
///   elements
/// \param useEHCleanupForArray - whether an EH cleanup should be
///   used when destroying array elements, in case one of the
///   destructions throws an exception
void CodeGenFunction::emitDestroy(Address addr, QualType type,
                                  Destroyer *destroyer,
                                  bool useEHCleanupForArray) {
  const ArrayType *arrayType = getContext().getAsArrayType(type);
  if (!arrayType)
    return destroyer(*this, addr, type);

  llvm::Value *length = emitArrayLength(arrayType, type, addr);

  CharUnits elementAlign =
    addr.getAlignment()
        .alignmentOfArrayElement(getContext().getTypeSizeInChars(type));

  // Normally we have to check whether the array is zero-length.
  bool checkZeroLength = true;

  // But if the array length is constant, we can suppress that.
  if (llvm::ConstantInt *constLength = dyn_cast<llvm::ConstantInt>(length)) {
    // ...and if it's constant zero, we can just skip the entire thing.
    if (constLength->isZero()) return;
    checkZeroLength = false;
  }

  llvm::Value *begin = addr.getPointer();
  llvm::Value *end = Builder.CreateInBoundsGEP(begin, length);
  emitArrayDestroy(begin, end, type, elementAlign, destroyer,
                   checkZeroLength, useEHCleanupForArray);
}

/// emitArrayDestroy - Destroys all the elements of the given array,
/// beginning from last to first.  The array cannot be zero-length.
///
/// \param begin - a type* denoting the first element of the array
/// \param end - a type* denoting one past the end of the array
/// \param elementType - the element type of the array
/// \param destroyer - the function to call to destroy elements
/// \param useEHCleanup - whether to push an EH cleanup to destroy
///   the remaining elements in case the destruction of a single
///   element throws
void CodeGenFunction::emitArrayDestroy(llvm::Value *begin,
                                       llvm::Value *end,
                                       QualType elementType,
                                       CharUnits elementAlign,
                                       Destroyer *destroyer,
                                       bool checkZeroLength,
                                       bool useEHCleanup) {
  assert(!elementType->isArrayType());

  // The basic structure here is a do-while loop, because we don't
  // need to check for the zero-element case.
  llvm::BasicBlock *bodyBB = createBasicBlock("arraydestroy.body");
  llvm::BasicBlock *doneBB = createBasicBlock("arraydestroy.done");

  if (checkZeroLength) {
    llvm::Value *isEmpty = Builder.CreateICmpEQ(begin, end,
                                                "arraydestroy.isempty");
    Builder.CreateCondBr(isEmpty, doneBB, bodyBB);
  }

  // Enter the loop body, making that address the current address.
  llvm::BasicBlock *entryBB = Builder.GetInsertBlock();
  EmitBlock(bodyBB);
  llvm::PHINode *elementPast =
    Builder.CreatePHI(begin->getType(), 2, "arraydestroy.elementPast");
  elementPast->addIncoming(end, entryBB);

  // Shift the address back by one element.
  llvm::Value *negativeOne = llvm::ConstantInt::get(SizeTy, -1, true);
  llvm::Value *element = Builder.CreateInBoundsGEP(elementPast, negativeOne,
                                                   "arraydestroy.element");

  if (useEHCleanup)
    pushRegularPartialArrayCleanup(begin, element, elementType, elementAlign,
                                   destroyer);

  // Perform the actual destruction there.
  destroyer(*this, Address(element, elementAlign), elementType);

  if (useEHCleanup)
    PopCleanupBlock();

  // Check whether we've reached the end.
  llvm::Value *done = Builder.CreateICmpEQ(element, begin, "arraydestroy.done");
  Builder.CreateCondBr(done, doneBB, bodyBB);
  elementPast->addIncoming(element, Builder.GetInsertBlock());

  // Done.
  EmitBlock(doneBB);
}

/// Perform partial array destruction as if in an EH cleanup.  Unlike
/// emitArrayDestroy, the element type here may still be an array type.
static void emitPartialArrayDestroy(CodeGenFunction &CGF,
                                    llvm::Value *begin, llvm::Value *end,
                                    QualType type, CharUnits elementAlign,
                                    CodeGenFunction::Destroyer *destroyer) {
  // If the element type is itself an array, drill down.
  unsigned arrayDepth = 0;
  while (const ArrayType *arrayType = CGF.getContext().getAsArrayType(type)) {
    // VLAs don't require a GEP index to walk into.
    if (!isa<VariableArrayType>(arrayType))
      arrayDepth++;
    type = arrayType->getElementType();
  }

  if (arrayDepth) {
    llvm::Value *zero = llvm::ConstantInt::get(CGF.SizeTy, 0);

    SmallVector<llvm::Value*,4> gepIndices(arrayDepth+1, zero);
    begin = CGF.Builder.CreateInBoundsGEP(begin, gepIndices, "pad.arraybegin");
    end = CGF.Builder.CreateInBoundsGEP(end, gepIndices, "pad.arrayend");
  }

  // Destroy the array.  We don't ever need an EH cleanup because we
  // assume that we're in an EH cleanup ourselves, so a throwing
  // destructor causes an immediate terminate.
  CGF.emitArrayDestroy(begin, end, type, elementAlign, destroyer,
                       /*checkZeroLength*/ true, /*useEHCleanup*/ false);
}

namespace {
  /// RegularPartialArrayDestroy - a cleanup which performs a partial
  /// array destroy where the end pointer is regularly determined and
  /// does not need to be loaded from a local.
  class RegularPartialArrayDestroy final : public EHScopeStack::Cleanup {
    llvm::Value *ArrayBegin;
    llvm::Value *ArrayEnd;
    QualType ElementType;
    CodeGenFunction::Destroyer *Destroyer;
    CharUnits ElementAlign;
  public:
    RegularPartialArrayDestroy(llvm::Value *arrayBegin, llvm::Value *arrayEnd,
                               QualType elementType, CharUnits elementAlign,
                               CodeGenFunction::Destroyer *destroyer)
      : ArrayBegin(arrayBegin), ArrayEnd(arrayEnd),
        ElementType(elementType), Destroyer(destroyer),
        ElementAlign(elementAlign) {}

    void Emit(CodeGenFunction &CGF, Flags flags) override {
      emitPartialArrayDestroy(CGF, ArrayBegin, ArrayEnd,
                              ElementType, ElementAlign, Destroyer);
    }
  };

  /// IrregularPartialArrayDestroy - a cleanup which performs a
  /// partial array destroy where the end pointer is irregularly
  /// determined and must be loaded from a local.
  class IrregularPartialArrayDestroy final : public EHScopeStack::Cleanup {
    llvm::Value *ArrayBegin;
    Address ArrayEndPointer;
    QualType ElementType;
    CodeGenFunction::Destroyer *Destroyer;
    CharUnits ElementAlign;
  public:
    IrregularPartialArrayDestroy(llvm::Value *arrayBegin,
                                 Address arrayEndPointer,
                                 QualType elementType,
                                 CharUnits elementAlign,
                                 CodeGenFunction::Destroyer *destroyer)
      : ArrayBegin(arrayBegin), ArrayEndPointer(arrayEndPointer),
        ElementType(elementType), Destroyer(destroyer),
        ElementAlign(elementAlign) {}

    void Emit(CodeGenFunction &CGF, Flags flags) override {
      llvm::Value *arrayEnd = CGF.Builder.CreateLoad(ArrayEndPointer);
      emitPartialArrayDestroy(CGF, ArrayBegin, arrayEnd,
                              ElementType, ElementAlign, Destroyer);
    }
  };
} // end anonymous namespace

/// pushIrregularPartialArrayCleanup - Push an EH cleanup to destroy
/// already-constructed elements of the given array.  The cleanup
/// may be popped with DeactivateCleanupBlock or PopCleanupBlock.
///
/// \param elementType - the immediate element type of the array;
///   possibly still an array type
void CodeGenFunction::pushIrregularPartialArrayCleanup(llvm::Value *arrayBegin,
                                                       Address arrayEndPointer,
                                                       QualType elementType,
                                                       CharUnits elementAlign,
                                                       Destroyer *destroyer) {
  pushFullExprCleanup<IrregularPartialArrayDestroy>(EHCleanup,
                                                    arrayBegin, arrayEndPointer,
                                                    elementType, elementAlign,
                                                    destroyer);
}

/// pushRegularPartialArrayCleanup - Push an EH cleanup to destroy
/// already-constructed elements of the given array.  The cleanup
/// may be popped with DeactivateCleanupBlock or PopCleanupBlock.
///
/// \param elementType - the immediate element type of the array;
///   possibly still an array type
void CodeGenFunction::pushRegularPartialArrayCleanup(llvm::Value *arrayBegin,
                                                     llvm::Value *arrayEnd,
                                                     QualType elementType,
                                                     CharUnits elementAlign,
                                                     Destroyer *destroyer) {
  pushFullExprCleanup<RegularPartialArrayDestroy>(EHCleanup,
                                                  arrayBegin, arrayEnd,
                                                  elementType, elementAlign,
                                                  destroyer);
}

/// Lazily declare the @llvm.lifetime.start intrinsic.
llvm::Function *CodeGenModule::getLLVMLifetimeStartFn() {
  if (LifetimeStartFn)
    return LifetimeStartFn;
  LifetimeStartFn = llvm::Intrinsic::getDeclaration(&getModule(),
    llvm::Intrinsic::lifetime_start, AllocaInt8PtrTy);
  return LifetimeStartFn;
}

/// Lazily declare the @llvm.lifetime.end intrinsic.
llvm::Function *CodeGenModule::getLLVMLifetimeEndFn() {
  if (LifetimeEndFn)
    return LifetimeEndFn;
  LifetimeEndFn = llvm::Intrinsic::getDeclaration(&getModule(),
    llvm::Intrinsic::lifetime_end, AllocaInt8PtrTy);
  return LifetimeEndFn;
}

namespace {
  /// A cleanup to perform a release of an object at the end of a
  /// function.  This is used to balance out the incoming +1 of a
  /// ns_consumed argument when we can't reasonably do that just by
  /// not doing the initial retain for a __block argument.
  struct ConsumeARCParameter final : EHScopeStack::Cleanup {
    ConsumeARCParameter(llvm::Value *param,
                        ARCPreciseLifetime_t precise)
      : Param(param), Precise(precise) {}

    llvm::Value *Param;
    ARCPreciseLifetime_t Precise;

    void Emit(CodeGenFunction &CGF, Flags flags) override {
      CGF.EmitARCRelease(Param, Precise);
    }
  };
} // end anonymous namespace

/// Emit an alloca (or GlobalValue depending on target)
/// for the specified parameter and set up LocalDeclMap.
void CodeGenFunction::EmitParmDecl(const VarDecl &D, ParamValue Arg,
                                   unsigned ArgNo) {
  // FIXME: Why isn't ImplicitParamDecl a ParmVarDecl?
  assert((isa<ParmVarDecl>(D) || isa<ImplicitParamDecl>(D)) &&
         "Invalid argument to EmitParmDecl");

  Arg.getAnyValue()->setName(D.getName());

  QualType Ty = D.getType();

  // Use better IR generation for certain implicit parameters.
  if (auto IPD = dyn_cast<ImplicitParamDecl>(&D)) {
    // The only implicit argument a block has is its literal.
    // This may be passed as an inalloca'ed value on Windows x86.
    if (BlockInfo) {
      llvm::Value *V = Arg.isIndirect()
                           ? Builder.CreateLoad(Arg.getIndirectAddress())
                           : Arg.getDirectValue();
      setBlockContextParameter(IPD, ArgNo, V);
      return;
    }
  }

  Address DeclPtr = Address::invalid();
  bool DoStore = false;
  bool IsScalar = hasScalarEvaluationKind(Ty);
  // If we already have a pointer to the argument, reuse the input pointer.
  if (Arg.isIndirect()) {
    DeclPtr = Arg.getIndirectAddress();
    // If we have a prettier pointer type at this point, bitcast to that.
    unsigned AS = DeclPtr.getType()->getAddressSpace();
    llvm::Type *IRTy = ConvertTypeForMem(Ty)->getPointerTo(AS);
    if (DeclPtr.getType() != IRTy)
      DeclPtr = Builder.CreateBitCast(DeclPtr, IRTy, D.getName());
    // Indirect argument is in alloca address space, which may be different
    // from the default address space.
    auto AllocaAS = CGM.getASTAllocaAddressSpace();
    auto *V = DeclPtr.getPointer();
    auto SrcLangAS = getLangOpts().OpenCL ? LangAS::opencl_private : AllocaAS;
    auto DestLangAS =
        getLangOpts().OpenCL ? LangAS::opencl_private : LangAS::Default;
    if (SrcLangAS != DestLangAS) {
      assert(getContext().getTargetAddressSpace(SrcLangAS) ==
             CGM.getDataLayout().getAllocaAddrSpace());
      auto DestAS = getContext().getTargetAddressSpace(DestLangAS);
      auto *T = V->getType()->getPointerElementType()->getPointerTo(DestAS);
      DeclPtr = Address(getTargetHooks().performAddrSpaceCast(
                            *this, V, SrcLangAS, DestLangAS, T, true),
                        DeclPtr.getAlignment());
    }

    // Push a destructor cleanup for this parameter if the ABI requires it.
    // Don't push a cleanup in a thunk for a method that will also emit a
    // cleanup.
    if (hasAggregateEvaluationKind(Ty) && !CurFuncIsThunk &&
        Ty->castAs<RecordType>()->getDecl()->isParamDestroyedInCallee()) {
      if (QualType::DestructionKind DtorKind =
              D.needsDestruction(getContext())) {
        assert((DtorKind == QualType::DK_cxx_destructor ||
                DtorKind == QualType::DK_nontrivial_c_struct) &&
               "unexpected destructor type");
        pushDestroy(DtorKind, DeclPtr, Ty);
        CalleeDestructedParamCleanups[cast<ParmVarDecl>(&D)] =
            EHStack.stable_begin();
      }
    }
  } else {
    // Check if the parameter address is controlled by OpenMP runtime.
    Address OpenMPLocalAddr =
        getLangOpts().OpenMP
            ? CGM.getOpenMPRuntime().getAddressOfLocalVariable(*this, &D)
            : Address::invalid();
    if (getLangOpts().OpenMP && OpenMPLocalAddr.isValid()) {
      DeclPtr = OpenMPLocalAddr;
    } else {
      // Otherwise, create a temporary to hold the value.
      DeclPtr = CreateMemTemp(Ty, getContext().getDeclAlign(&D),
                              D.getName() + ".addr");
    }
    DoStore = true;
  }

  llvm::Value *ArgVal = (DoStore ? Arg.getDirectValue() : nullptr);

  LValue lv = MakeAddrLValue(DeclPtr, Ty);
  if (IsScalar) {
    Qualifiers qs = Ty.getQualifiers();
    if (Qualifiers::ObjCLifetime lt = qs.getObjCLifetime()) {
      // We honor __attribute__((ns_consumed)) for types with lifetime.
      // For __strong, it's handled by just skipping the initial retain;
      // otherwise we have to balance out the initial +1 with an extra
      // cleanup to do the release at the end of the function.
      bool isConsumed = D.hasAttr<NSConsumedAttr>();

      // If a parameter is pseudo-strong then we can omit the implicit retain.
      if (D.isARCPseudoStrong()) {
        assert(lt == Qualifiers::OCL_Strong &&
               "pseudo-strong variable isn't strong?");
        assert(qs.hasConst() && "pseudo-strong variable should be const!");
        lt = Qualifiers::OCL_ExplicitNone;
      }

      // Load objects passed indirectly.
      if (Arg.isIndirect() && !ArgVal)
        ArgVal = Builder.CreateLoad(DeclPtr);

      if (lt == Qualifiers::OCL_Strong) {
        if (!isConsumed) {
          if (CGM.getCodeGenOpts().OptimizationLevel == 0) {
            // use objc_storeStrong(&dest, value) for retaining the
            // object. But first, store a null into 'dest' because
            // objc_storeStrong attempts to release its old value.
            llvm::Value *Null = CGM.EmitNullConstant(D.getType());
            EmitStoreOfScalar(Null, lv, /* isInitialization */ true);
            EmitARCStoreStrongCall(lv.getAddress(*this), ArgVal, true);
            DoStore = false;
          }
          else
          // Don't use objc_retainBlock for block pointers, because we
          // don't want to Block_copy something just because we got it
          // as a parameter.
            ArgVal = EmitARCRetainNonBlock(ArgVal);
        }
      } else {
        // Push the cleanup for a consumed parameter.
        if (isConsumed) {
          ARCPreciseLifetime_t precise = (D.hasAttr<ObjCPreciseLifetimeAttr>()
                                ? ARCPreciseLifetime : ARCImpreciseLifetime);
          EHStack.pushCleanup<ConsumeARCParameter>(getARCCleanupKind(), ArgVal,
                                                   precise);
        }

        if (lt == Qualifiers::OCL_Weak) {
          EmitARCInitWeak(DeclPtr, ArgVal);
          DoStore = false; // The weak init is a store, no need to do two.
        }
      }

      // Enter the cleanup scope.
      EmitAutoVarWithLifetime(*this, D, DeclPtr, lt);
    }
  }

  // Store the initial value into the alloca.
  if (DoStore)
    EmitStoreOfScalar(ArgVal, lv, /* isInitialization */ true);

  setAddrOfLocalVar(&D, DeclPtr);

  // Emit debug info for param declarations in non-thunk functions.
  if (CGDebugInfo *DI = getDebugInfo()) {
    if (CGM.getCodeGenOpts().hasReducedDebugInfo() && !CurFuncIsThunk) {
      DI->EmitDeclareOfArgVariable(&D, DeclPtr.getPointer(), ArgNo, Builder);
    }
  }

  if (D.hasAttr<AnnotateAttr>())
    EmitVarAnnotations(&D, DeclPtr.getPointer());

  // We can only check return value nullability if all arguments to the
  // function satisfy their nullability preconditions. This makes it necessary
  // to emit null checks for args in the function body itself.
  if (requiresReturnValueNullabilityCheck()) {
    auto Nullability = Ty->getNullability(getContext());
    if (Nullability && *Nullability == NullabilityKind::NonNull) {
      SanitizerScope SanScope(this);
      RetValNullabilityPrecondition =
          Builder.CreateAnd(RetValNullabilityPrecondition,
                            Builder.CreateIsNotNull(Arg.getAnyValue()));
    }
  }
}

void CodeGenModule::EmitOMPDeclareReduction(const OMPDeclareReductionDecl *D,
                                            CodeGenFunction *CGF) {
  if (!LangOpts.OpenMP || (!LangOpts.EmitAllDecls && !D->isUsed()))
    return;
  getOpenMPRuntime().emitUserDefinedReduction(CGF, D);
}

void CodeGenModule::EmitOMPDeclareMapper(const OMPDeclareMapperDecl *D,
                                         CodeGenFunction *CGF) {
  if (!LangOpts.OpenMP || LangOpts.OpenMPSimd ||
      (!LangOpts.EmitAllDecls && !D->isUsed()))
    return;
  getOpenMPRuntime().emitUserDefinedMapper(D, CGF);
}

void CodeGenModule::EmitOMPRequiresDecl(const OMPRequiresDecl *D) {
  getOpenMPRuntime().processRequiresDirective(D);
}<|MERGE_RESOLUTION|>--- conflicted
+++ resolved
@@ -101,13 +101,8 @@
   case Decl::Binding:
   case Decl::CXXFragment: // <<decl>>;
   case Decl::CXXStmtFragment:
-<<<<<<< HEAD
-  case Decl::CXXRequiredType:
-  case Decl::CXXRequiredDeclarator:
   case Decl::CppxPartial:
   case Decl::CppxNamespace:
-=======
->>>>>>> 1dcf6d28
     llvm_unreachable("Declaration should not be in declstmts!");
   case Decl::CXXMetaprogram: // constexpr { ... }
   case Decl::CXXInjection: // constexpr -> reflection-or-fragment
