//===--- CGDecl.cpp - Emit LLVM Code for declarations ---------------------===//
//
// Part of the LLVM Project, under the Apache License v2.0 with LLVM Exceptions.
// See https://llvm.org/LICENSE.txt for license information.
// SPDX-License-Identifier: Apache-2.0 WITH LLVM-exception
//
//===----------------------------------------------------------------------===//
//
// This contains code to emit Decl nodes as LLVM code.
//
//===----------------------------------------------------------------------===//

#include "CGBlocks.h"
#include "CGCXXABI.h"
#include "CGCleanup.h"
#include "CGDebugInfo.h"
#include "CGOpenCLRuntime.h"
#include "CGOpenMPRuntime.h"
#include "CodeGenFunction.h"
#include "CodeGenModule.h"
#include "ConstantEmitter.h"
#include "PatternInit.h"
#include "TargetInfo.h"
#include "clang/AST/ASTContext.h"
#include "clang/AST/Attr.h"
#include "clang/AST/CharUnits.h"
#include "clang/AST/Decl.h"
#include "clang/AST/DeclObjC.h"
#include "clang/AST/DeclOpenMP.h"
#include "clang/Basic/CodeGenOptions.h"
#include "clang/Basic/SourceManager.h"
#include "clang/Basic/TargetInfo.h"
#include "clang/CodeGen/CGFunctionInfo.h"
#include "clang/Sema/Sema.h"
#include "llvm/Analysis/ValueTracking.h"
#include "llvm/IR/DataLayout.h"
#include "llvm/IR/GlobalVariable.h"
#include "llvm/IR/Intrinsics.h"
#include "llvm/IR/Type.h"

using namespace clang;
using namespace CodeGen;

static_assert(clang::Sema::MaximumAlignment <= llvm::Value::MaximumAlignment,
              "Clang max alignment greater than what LLVM supports?");

void CodeGenFunction::EmitDecl(const Decl &D) {
  switch (D.getKind()) {
  case Decl::BuiltinTemplate:
  case Decl::TranslationUnit:
  case Decl::ExternCContext:
  case Decl::Namespace:
  case Decl::UnresolvedUsingTypename:
  case Decl::ClassTemplateSpecialization:
  case Decl::ClassTemplatePartialSpecialization:
  case Decl::VarTemplateSpecialization:
  case Decl::VarTemplatePartialSpecialization:
  case Decl::TemplateTypeParm:
  case Decl::UnresolvedUsingValue:
  case Decl::NonTypeTemplateParm:
  case Decl::CXXDeductionGuide:
  case Decl::CXXMethod:
  case Decl::CXXConstructor:
  case Decl::CXXDestructor:
  case Decl::CXXConversion:
  case Decl::Field:
  case Decl::MSProperty:
  case Decl::IndirectField:
  case Decl::ObjCIvar:
  case Decl::ObjCAtDefsField:
  case Decl::ParmVar:
  case Decl::ImplicitParam:
  case Decl::ClassTemplate:
  case Decl::VarTemplate:
  case Decl::FunctionTemplate:
  case Decl::TypeAliasTemplate:
  case Decl::TemplateTemplateParm:
  case Decl::ObjCMethod:
  case Decl::ObjCCategory:
  case Decl::ObjCProtocol:
  case Decl::ObjCInterface:
  case Decl::ObjCCategoryImpl:
  case Decl::ObjCImplementation:
  case Decl::ObjCProperty:
  case Decl::ObjCCompatibleAlias:
  case Decl::PragmaComment:
  case Decl::PragmaDetectMismatch:
  case Decl::AccessSpec:
  case Decl::LinkageSpec:
  case Decl::Export:
  case Decl::ObjCPropertyImpl:
  case Decl::FileScopeAsm:
  case Decl::Friend:
  case Decl::FriendTemplate:
  case Decl::Block:
  case Decl::Captured:
  case Decl::ClassScopeFunctionSpecialization:
  case Decl::UsingShadow:
  case Decl::ConstructorUsingShadow:
  case Decl::ObjCTypeParam:
  case Decl::Binding:
  case Decl::CXXFragment: // <<decl>>;
  case Decl::CXXStmtFragment:
  case Decl::CXXRequiredType:
  case Decl::CXXRequiredDeclarator:
    llvm_unreachable("Declaration should not be in declstmts!");
<<<<<<< HEAD
  case Decl::CXXMetaprogram: // constexpr { ... }
  case Decl::CXXInjection: // constexpr -> reflection-or-fragment
  case Decl::Function:  // void X();
=======
>>>>>>> b9738f33
  case Decl::Record:    // struct/union/class X;
  case Decl::CXXRecord: // struct/union/class X; [C++]
    if (CGDebugInfo *DI = getDebugInfo())
      if (cast<RecordDecl>(D).getDefinition())
        DI->EmitAndRetainType(getContext().getRecordType(cast<RecordDecl>(&D)));
    return;
  case Decl::Enum:      // enum X;
    if (CGDebugInfo *DI = getDebugInfo())
      if (cast<EnumDecl>(D).getDefinition())
        DI->EmitAndRetainType(getContext().getEnumType(cast<EnumDecl>(&D)));
    return;
  case Decl::Function:     // void X();
  case Decl::EnumConstant: // enum ? { X = ? }
  case Decl::StaticAssert: // static_assert(X, ""); [C++0x]
  case Decl::Label:        // __label__ x;
  case Decl::Import:
  case Decl::MSGuid:    // __declspec(uuid("..."))
  case Decl::OMPThreadPrivate:
  case Decl::OMPAllocate:
  case Decl::OMPCapturedExpr:
  case Decl::OMPRequires:
  case Decl::Empty:
  case Decl::Concept:
  case Decl::LifetimeExtendedTemporary:
  case Decl::RequiresExprBody:
    // None of these decls require codegen support.
    return;

  case Decl::NamespaceAlias:
    if (CGDebugInfo *DI = getDebugInfo())
        DI->EmitNamespaceAlias(cast<NamespaceAliasDecl>(D));
    return;
  case Decl::Using:          // using X; [C++]
    if (CGDebugInfo *DI = getDebugInfo())
        DI->EmitUsingDecl(cast<UsingDecl>(D));
    return;
  case Decl::UsingPack:
    for (auto *Using : cast<UsingPackDecl>(D).expansions())
      EmitDecl(*Using);
    return;
  case Decl::UsingDirective: // using namespace X; [C++]
    if (CGDebugInfo *DI = getDebugInfo())
      DI->EmitUsingDirective(cast<UsingDirectiveDecl>(D));
    return;
  case Decl::Var:
  case Decl::Decomposition: {
    const VarDecl &VD = cast<VarDecl>(D);
    assert(VD.isLocalVarDecl() &&
           "Should not see file-scope variables inside a function!");

    // Meta types have no runtime meaning.
    if (VD.getType()->isMetaType()) {
      assert(VD.isConstexpr());
      return;
    }

    EmitVarDecl(VD);
    if (auto *DD = dyn_cast<DecompositionDecl>(&VD))
      for (auto *B : DD->bindings())
        if (auto *HD = B->getHoldingVar())
          EmitVarDecl(*HD);
    return;
  }

  case Decl::OMPDeclareReduction:
    return CGM.EmitOMPDeclareReduction(cast<OMPDeclareReductionDecl>(&D), this);

  case Decl::OMPDeclareMapper:
    return CGM.EmitOMPDeclareMapper(cast<OMPDeclareMapperDecl>(&D), this);

  case Decl::Typedef:      // typedef int X;
  case Decl::TypeAlias: {  // using X = int; [C++0x]
    QualType Ty = cast<TypedefNameDecl>(D).getUnderlyingType();
    if (CGDebugInfo *DI = getDebugInfo())
      DI->EmitAndRetainType(Ty);
    if (Ty->isVariablyModifiedType())
      EmitVariablyModifiedType(Ty);
    return;
  }
  }
}

/// EmitVarDecl - This method handles emission of any variable declaration
/// inside a function, including static vars etc.
void CodeGenFunction::EmitVarDecl(const VarDecl &D) {
  if (D.hasExternalStorage())
    // Don't emit it now, allow it to be emitted lazily on its first use.
    return;

  // Some function-scope variable does not have static storage but still
  // needs to be emitted like a static variable, e.g. a function-scope
  // variable in constant address space in OpenCL.
  if (D.getStorageDuration() != SD_Automatic) {
    // Static sampler variables translated to function calls.
    if (D.getType()->isSamplerT())
      return;

    llvm::GlobalValue::LinkageTypes Linkage =
        CGM.getLLVMLinkageVarDefinition(&D, /*IsConstant=*/false);

    // FIXME: We need to force the emission/use of a guard variable for
    // some variables even if we can constant-evaluate them because
    // we can't guarantee every translation unit will constant-evaluate them.

    return EmitStaticVarDecl(D, Linkage);
  }

  if (D.getType().getAddressSpace() == LangAS::opencl_local)
    return CGM.getOpenCLRuntime().EmitWorkGroupLocalVarDecl(*this, D);

  assert(D.hasLocalStorage());
  return EmitAutoVarDecl(D);
}

static std::string getStaticDeclName(CodeGenModule &CGM, const VarDecl &D) {
  if (CGM.getLangOpts().CPlusPlus)
    return CGM.getMangledName(&D).str();

  // If this isn't C++, we don't need a mangled name, just a pretty one.
  assert(!D.isExternallyVisible() && "name shouldn't matter");
  std::string ContextName;
  const DeclContext *DC = D.getDeclContext();
  if (auto *CD = dyn_cast<CapturedDecl>(DC))
    DC = cast<DeclContext>(CD->getNonClosureContext());
  if (const auto *FD = dyn_cast<FunctionDecl>(DC))
    ContextName = std::string(CGM.getMangledName(FD));
  else if (const auto *BD = dyn_cast<BlockDecl>(DC))
    ContextName = std::string(CGM.getBlockMangledName(GlobalDecl(), BD));
  else if (const auto *OMD = dyn_cast<ObjCMethodDecl>(DC))
    ContextName = OMD->getSelector().getAsString();
  else
    llvm_unreachable("Unknown context for static var decl");

  ContextName += "." + D.getNameAsString();
  return ContextName;
}

llvm::Constant *CodeGenModule::getOrCreateStaticVarDecl(
    const VarDecl &D, llvm::GlobalValue::LinkageTypes Linkage) {
  // In general, we don't always emit static var decls once before we reference
  // them. It is possible to reference them before emitting the function that
  // contains them, and it is possible to emit the containing function multiple
  // times.
  if (llvm::Constant *ExistingGV = StaticLocalDeclMap[&D])
    return ExistingGV;

  QualType Ty = D.getType();
  assert(Ty->isConstantSizeType() && "VLAs can't be static");

  // Use the label if the variable is renamed with the asm-label extension.
  std::string Name;
  if (D.hasAttr<AsmLabelAttr>())
    Name = std::string(getMangledName(&D));
  else
    Name = getStaticDeclName(*this, D);

  llvm::Type *LTy = getTypes().ConvertTypeForMem(Ty);
  LangAS AS = GetGlobalVarAddressSpace(&D);
  unsigned TargetAS = getContext().getTargetAddressSpace(AS);

  // OpenCL variables in local address space and CUDA shared
  // variables cannot have an initializer.
  llvm::Constant *Init = nullptr;
  if (Ty.getAddressSpace() == LangAS::opencl_local ||
      D.hasAttr<CUDASharedAttr>() || D.hasAttr<LoaderUninitializedAttr>())
    Init = llvm::UndefValue::get(LTy);
  else
    Init = EmitNullConstant(Ty);

  llvm::GlobalVariable *GV = new llvm::GlobalVariable(
      getModule(), LTy, Ty.isConstant(getContext()), Linkage, Init, Name,
      nullptr, llvm::GlobalVariable::NotThreadLocal, TargetAS);
  GV->setAlignment(getContext().getDeclAlign(&D).getAsAlign());

  if (supportsCOMDAT() && GV->isWeakForLinker())
    GV->setComdat(TheModule.getOrInsertComdat(GV->getName()));

  if (D.getTLSKind())
    setTLSMode(GV, D);

  setGVProperties(GV, &D);

  // Make sure the result is of the correct type.
  LangAS ExpectedAS = Ty.getAddressSpace();
  llvm::Constant *Addr = GV;
  if (AS != ExpectedAS) {
    Addr = getTargetCodeGenInfo().performAddrSpaceCast(
        *this, GV, AS, ExpectedAS,
        LTy->getPointerTo(getContext().getTargetAddressSpace(ExpectedAS)));
  }

  setStaticLocalDeclAddress(&D, Addr);

  // Ensure that the static local gets initialized by making sure the parent
  // function gets emitted eventually.
  const Decl *DC = cast<Decl>(D.getDeclContext());

  // We can't name blocks or captured statements directly, so try to emit their
  // parents.
  if (isa<BlockDecl>(DC) || isa<CapturedDecl>(DC)) {
    DC = DC->getNonClosureContext();
    // FIXME: Ensure that global blocks get emitted.
    if (!DC)
      return Addr;
  }

  GlobalDecl GD;
  if (const auto *CD = dyn_cast<CXXConstructorDecl>(DC))
    GD = GlobalDecl(CD, Ctor_Base);
  else if (const auto *DD = dyn_cast<CXXDestructorDecl>(DC))
    GD = GlobalDecl(DD, Dtor_Base);
  else if (const auto *FD = dyn_cast<FunctionDecl>(DC))
    GD = GlobalDecl(FD);
  else {
    // Don't do anything for Obj-C method decls or global closures. We should
    // never defer them.
    assert(isa<ObjCMethodDecl>(DC) && "unexpected parent code decl");
  }
  if (GD.getDecl()) {
    // Disable emission of the parent function for the OpenMP device codegen.
    CGOpenMPRuntime::DisableAutoDeclareTargetRAII NoDeclTarget(*this);
    (void)GetAddrOfGlobal(GD);
  }

  return Addr;
}

/// AddInitializerToStaticVarDecl - Add the initializer for 'D' to the
/// global variable that has already been created for it.  If the initializer
/// has a different type than GV does, this may free GV and return a different
/// one.  Otherwise it just returns GV.
llvm::GlobalVariable *
CodeGenFunction::AddInitializerToStaticVarDecl(const VarDecl &D,
                                               llvm::GlobalVariable *GV) {
  ConstantEmitter emitter(*this);
  llvm::Constant *Init = emitter.tryEmitForInitializer(D);

  // If constant emission failed, then this should be a C++ static
  // initializer.
  if (!Init) {
    if (!getLangOpts().CPlusPlus)
      CGM.ErrorUnsupported(D.getInit(), "constant l-value expression");
    else if (HaveInsertPoint()) {
      // Since we have a static initializer, this global variable can't
      // be constant.
      GV->setConstant(false);

      EmitCXXGuardedInit(D, GV, /*PerformInit*/true);
    }
    return GV;
  }

  // The initializer may differ in type from the global. Rewrite
  // the global to match the initializer.  (We have to do this
  // because some types, like unions, can't be completely represented
  // in the LLVM type system.)
  if (GV->getValueType() != Init->getType()) {
    llvm::GlobalVariable *OldGV = GV;

    GV = new llvm::GlobalVariable(CGM.getModule(), Init->getType(),
                                  OldGV->isConstant(),
                                  OldGV->getLinkage(), Init, "",
                                  /*InsertBefore*/ OldGV,
                                  OldGV->getThreadLocalMode(),
                           CGM.getContext().getTargetAddressSpace(D.getType()));
    GV->setVisibility(OldGV->getVisibility());
    GV->setDSOLocal(OldGV->isDSOLocal());
    GV->setComdat(OldGV->getComdat());

    // Steal the name of the old global
    GV->takeName(OldGV);

    // Replace all uses of the old global with the new global
    llvm::Constant *NewPtrForOldDecl =
    llvm::ConstantExpr::getBitCast(GV, OldGV->getType());
    OldGV->replaceAllUsesWith(NewPtrForOldDecl);

    // Erase the old global, since it is no longer used.
    OldGV->eraseFromParent();
  }

  GV->setConstant(CGM.isTypeConstant(D.getType(), true));
  GV->setInitializer(Init);

  emitter.finalize(GV);

  if (D.needsDestruction(getContext()) == QualType::DK_cxx_destructor &&
      HaveInsertPoint()) {
    // We have a constant initializer, but a nontrivial destructor. We still
    // need to perform a guarded "initialization" in order to register the
    // destructor.
    EmitCXXGuardedInit(D, GV, /*PerformInit*/false);
  }

  return GV;
}

void CodeGenFunction::EmitStaticVarDecl(const VarDecl &D,
                                      llvm::GlobalValue::LinkageTypes Linkage) {
  // Check to see if we already have a global variable for this
  // declaration.  This can happen when double-emitting function
  // bodies, e.g. with complete and base constructors.
  llvm::Constant *addr = CGM.getOrCreateStaticVarDecl(D, Linkage);
  CharUnits alignment = getContext().getDeclAlign(&D);

  // Store into LocalDeclMap before generating initializer to handle
  // circular references.
  setAddrOfLocalVar(&D, Address(addr, alignment));

  // We can't have a VLA here, but we can have a pointer to a VLA,
  // even though that doesn't really make any sense.
  // Make sure to evaluate VLA bounds now so that we have them for later.
  if (D.getType()->isVariablyModifiedType())
    EmitVariablyModifiedType(D.getType());

  // Save the type in case adding the initializer forces a type change.
  llvm::Type *expectedType = addr->getType();

  llvm::GlobalVariable *var =
    cast<llvm::GlobalVariable>(addr->stripPointerCasts());

  // CUDA's local and local static __shared__ variables should not
  // have any non-empty initializers. This is ensured by Sema.
  // Whatever initializer such variable may have when it gets here is
  // a no-op and should not be emitted.
  bool isCudaSharedVar = getLangOpts().CUDA && getLangOpts().CUDAIsDevice &&
                         D.hasAttr<CUDASharedAttr>();
  // If this value has an initializer, emit it.
  if (D.getInit() && !isCudaSharedVar)
    var = AddInitializerToStaticVarDecl(D, var);

  var->setAlignment(alignment.getAsAlign());

  if (D.hasAttr<AnnotateAttr>())
    CGM.AddGlobalAnnotations(&D, var);

  if (auto *SA = D.getAttr<PragmaClangBSSSectionAttr>())
    var->addAttribute("bss-section", SA->getName());
  if (auto *SA = D.getAttr<PragmaClangDataSectionAttr>())
    var->addAttribute("data-section", SA->getName());
  if (auto *SA = D.getAttr<PragmaClangRodataSectionAttr>())
    var->addAttribute("rodata-section", SA->getName());
  if (auto *SA = D.getAttr<PragmaClangRelroSectionAttr>())
    var->addAttribute("relro-section", SA->getName());

  if (const SectionAttr *SA = D.getAttr<SectionAttr>())
    var->setSection(SA->getName());

  if (D.hasAttr<UsedAttr>())
    CGM.addUsedGlobal(var);

  // We may have to cast the constant because of the initializer
  // mismatch above.
  //
  // FIXME: It is really dangerous to store this in the map; if anyone
  // RAUW's the GV uses of this constant will be invalid.
  llvm::Constant *castedAddr =
    llvm::ConstantExpr::getPointerBitCastOrAddrSpaceCast(var, expectedType);
  if (var != castedAddr)
    LocalDeclMap.find(&D)->second = Address(castedAddr, alignment);
  CGM.setStaticLocalDeclAddress(&D, castedAddr);

  CGM.getSanitizerMetadata()->reportGlobalToASan(var, D);

  // Emit global variable debug descriptor for static vars.
  CGDebugInfo *DI = getDebugInfo();
  if (DI && CGM.getCodeGenOpts().hasReducedDebugInfo()) {
    DI->setLocation(D.getLocation());
    DI->EmitGlobalVariable(var, &D);
  }
}

namespace {
  struct DestroyObject final : EHScopeStack::Cleanup {
    DestroyObject(Address addr, QualType type,
                  CodeGenFunction::Destroyer *destroyer,
                  bool useEHCleanupForArray)
      : addr(addr), type(type), destroyer(destroyer),
        useEHCleanupForArray(useEHCleanupForArray) {}

    Address addr;
    QualType type;
    CodeGenFunction::Destroyer *destroyer;
    bool useEHCleanupForArray;

    void Emit(CodeGenFunction &CGF, Flags flags) override {
      // Don't use an EH cleanup recursively from an EH cleanup.
      bool useEHCleanupForArray =
        flags.isForNormalCleanup() && this->useEHCleanupForArray;

      CGF.emitDestroy(addr, type, destroyer, useEHCleanupForArray);
    }
  };

  template <class Derived>
  struct DestroyNRVOVariable : EHScopeStack::Cleanup {
    DestroyNRVOVariable(Address addr, QualType type, llvm::Value *NRVOFlag)
        : NRVOFlag(NRVOFlag), Loc(addr), Ty(type) {}

    llvm::Value *NRVOFlag;
    Address Loc;
    QualType Ty;

    void Emit(CodeGenFunction &CGF, Flags flags) override {
      // Along the exceptions path we always execute the dtor.
      bool NRVO = flags.isForNormalCleanup() && NRVOFlag;

      llvm::BasicBlock *SkipDtorBB = nullptr;
      if (NRVO) {
        // If we exited via NRVO, we skip the destructor call.
        llvm::BasicBlock *RunDtorBB = CGF.createBasicBlock("nrvo.unused");
        SkipDtorBB = CGF.createBasicBlock("nrvo.skipdtor");
        llvm::Value *DidNRVO =
          CGF.Builder.CreateFlagLoad(NRVOFlag, "nrvo.val");
        CGF.Builder.CreateCondBr(DidNRVO, SkipDtorBB, RunDtorBB);
        CGF.EmitBlock(RunDtorBB);
      }

      static_cast<Derived *>(this)->emitDestructorCall(CGF);

      if (NRVO) CGF.EmitBlock(SkipDtorBB);
    }

    virtual ~DestroyNRVOVariable() = default;
  };

  struct DestroyNRVOVariableCXX final
      : DestroyNRVOVariable<DestroyNRVOVariableCXX> {
    DestroyNRVOVariableCXX(Address addr, QualType type,
                           const CXXDestructorDecl *Dtor, llvm::Value *NRVOFlag)
        : DestroyNRVOVariable<DestroyNRVOVariableCXX>(addr, type, NRVOFlag),
          Dtor(Dtor) {}

    const CXXDestructorDecl *Dtor;

    void emitDestructorCall(CodeGenFunction &CGF) {
      CGF.EmitCXXDestructorCall(Dtor, Dtor_Complete,
                                /*ForVirtualBase=*/false,
                                /*Delegating=*/false, Loc, Ty);
    }
  };

  struct DestroyNRVOVariableC final
      : DestroyNRVOVariable<DestroyNRVOVariableC> {
    DestroyNRVOVariableC(Address addr, llvm::Value *NRVOFlag, QualType Ty)
        : DestroyNRVOVariable<DestroyNRVOVariableC>(addr, Ty, NRVOFlag) {}

    void emitDestructorCall(CodeGenFunction &CGF) {
      CGF.destroyNonTrivialCStruct(CGF, Loc, Ty);
    }
  };

  struct CallStackRestore final : EHScopeStack::Cleanup {
    Address Stack;
    CallStackRestore(Address Stack) : Stack(Stack) {}
    void Emit(CodeGenFunction &CGF, Flags flags) override {
      llvm::Value *V = CGF.Builder.CreateLoad(Stack);
      llvm::Function *F = CGF.CGM.getIntrinsic(llvm::Intrinsic::stackrestore);
      CGF.Builder.CreateCall(F, V);
    }
  };

  struct ExtendGCLifetime final : EHScopeStack::Cleanup {
    const VarDecl &Var;
    ExtendGCLifetime(const VarDecl *var) : Var(*var) {}

    void Emit(CodeGenFunction &CGF, Flags flags) override {
      // Compute the address of the local variable, in case it's a
      // byref or something.
      DeclRefExpr DRE(CGF.getContext(), const_cast<VarDecl *>(&Var), false,
                      Var.getType(), VK_LValue, SourceLocation());
      llvm::Value *value = CGF.EmitLoadOfScalar(CGF.EmitDeclRefLValue(&DRE),
                                                SourceLocation());
      CGF.EmitExtendGCLifetime(value);
    }
  };

  struct CallCleanupFunction final : EHScopeStack::Cleanup {
    llvm::Constant *CleanupFn;
    const CGFunctionInfo &FnInfo;
    const VarDecl &Var;

    CallCleanupFunction(llvm::Constant *CleanupFn, const CGFunctionInfo *Info,
                        const VarDecl *Var)
      : CleanupFn(CleanupFn), FnInfo(*Info), Var(*Var) {}

    void Emit(CodeGenFunction &CGF, Flags flags) override {
      DeclRefExpr DRE(CGF.getContext(), const_cast<VarDecl *>(&Var), false,
                      Var.getType(), VK_LValue, SourceLocation());
      // Compute the address of the local variable, in case it's a byref
      // or something.
      llvm::Value *Addr = CGF.EmitDeclRefLValue(&DRE).getPointer(CGF);

      // In some cases, the type of the function argument will be different from
      // the type of the pointer. An example of this is
      // void f(void* arg);
      // __attribute__((cleanup(f))) void *g;
      //
      // To fix this we insert a bitcast here.
      QualType ArgTy = FnInfo.arg_begin()->type;
      llvm::Value *Arg =
        CGF.Builder.CreateBitCast(Addr, CGF.ConvertType(ArgTy));

      CallArgList Args;
      Args.add(RValue::get(Arg),
               CGF.getContext().getPointerType(Var.getType()));
      auto Callee = CGCallee::forDirect(CleanupFn);
      CGF.EmitCall(FnInfo, Callee, ReturnValueSlot(), Args);
    }
  };
} // end anonymous namespace

/// EmitAutoVarWithLifetime - Does the setup required for an automatic
/// variable with lifetime.
static void EmitAutoVarWithLifetime(CodeGenFunction &CGF, const VarDecl &var,
                                    Address addr,
                                    Qualifiers::ObjCLifetime lifetime) {
  switch (lifetime) {
  case Qualifiers::OCL_None:
    llvm_unreachable("present but none");

  case Qualifiers::OCL_ExplicitNone:
    // nothing to do
    break;

  case Qualifiers::OCL_Strong: {
    CodeGenFunction::Destroyer *destroyer =
      (var.hasAttr<ObjCPreciseLifetimeAttr>()
       ? CodeGenFunction::destroyARCStrongPrecise
       : CodeGenFunction::destroyARCStrongImprecise);

    CleanupKind cleanupKind = CGF.getARCCleanupKind();
    CGF.pushDestroy(cleanupKind, addr, var.getType(), destroyer,
                    cleanupKind & EHCleanup);
    break;
  }
  case Qualifiers::OCL_Autoreleasing:
    // nothing to do
    break;

  case Qualifiers::OCL_Weak:
    // __weak objects always get EH cleanups; otherwise, exceptions
    // could cause really nasty crashes instead of mere leaks.
    CGF.pushDestroy(NormalAndEHCleanup, addr, var.getType(),
                    CodeGenFunction::destroyARCWeak,
                    /*useEHCleanup*/ true);
    break;
  }
}

static bool isAccessedBy(const VarDecl &var, const Stmt *s) {
  if (const Expr *e = dyn_cast<Expr>(s)) {
    // Skip the most common kinds of expressions that make
    // hierarchy-walking expensive.
    s = e = e->IgnoreParenCasts();

    if (const DeclRefExpr *ref = dyn_cast<DeclRefExpr>(e))
      return (ref->getDecl() == &var);
    if (const BlockExpr *be = dyn_cast<BlockExpr>(e)) {
      const BlockDecl *block = be->getBlockDecl();
      for (const auto &I : block->captures()) {
        if (I.getVariable() == &var)
          return true;
      }
    }
  }

  for (const Stmt *SubStmt : s->children())
    // SubStmt might be null; as in missing decl or conditional of an if-stmt.
    if (SubStmt && isAccessedBy(var, SubStmt))
      return true;

  return false;
}

static bool isAccessedBy(const ValueDecl *decl, const Expr *e) {
  if (!decl) return false;
  if (!isa<VarDecl>(decl)) return false;
  const VarDecl *var = cast<VarDecl>(decl);
  return isAccessedBy(*var, e);
}

static bool tryEmitARCCopyWeakInit(CodeGenFunction &CGF,
                                   const LValue &destLV, const Expr *init) {
  bool needsCast = false;

  while (auto castExpr = dyn_cast<CastExpr>(init->IgnoreParens())) {
    switch (castExpr->getCastKind()) {
    // Look through casts that don't require representation changes.
    case CK_NoOp:
    case CK_BitCast:
    case CK_BlockPointerToObjCPointerCast:
      needsCast = true;
      break;

    // If we find an l-value to r-value cast from a __weak variable,
    // emit this operation as a copy or move.
    case CK_LValueToRValue: {
      const Expr *srcExpr = castExpr->getSubExpr();
      if (srcExpr->getType().getObjCLifetime() != Qualifiers::OCL_Weak)
        return false;

      // Emit the source l-value.
      LValue srcLV = CGF.EmitLValue(srcExpr);

      // Handle a formal type change to avoid asserting.
      auto srcAddr = srcLV.getAddress(CGF);
      if (needsCast) {
        srcAddr = CGF.Builder.CreateElementBitCast(
            srcAddr, destLV.getAddress(CGF).getElementType());
      }

      // If it was an l-value, use objc_copyWeak.
      if (srcExpr->getValueKind() == VK_LValue) {
        CGF.EmitARCCopyWeak(destLV.getAddress(CGF), srcAddr);
      } else {
        assert(srcExpr->getValueKind() == VK_XValue);
        CGF.EmitARCMoveWeak(destLV.getAddress(CGF), srcAddr);
      }
      return true;
    }

    // Stop at anything else.
    default:
      return false;
    }

    init = castExpr->getSubExpr();
  }
  return false;
}

static void drillIntoBlockVariable(CodeGenFunction &CGF,
                                   LValue &lvalue,
                                   const VarDecl *var) {
  lvalue.setAddress(CGF.emitBlockByrefAddress(lvalue.getAddress(CGF), var));
}

void CodeGenFunction::EmitNullabilityCheck(LValue LHS, llvm::Value *RHS,
                                           SourceLocation Loc) {
  if (!SanOpts.has(SanitizerKind::NullabilityAssign))
    return;

  auto Nullability = LHS.getType()->getNullability(getContext());
  if (!Nullability || *Nullability != NullabilityKind::NonNull)
    return;

  // Check if the right hand side of the assignment is nonnull, if the left
  // hand side must be nonnull.
  SanitizerScope SanScope(this);
  llvm::Value *IsNotNull = Builder.CreateIsNotNull(RHS);
  llvm::Constant *StaticData[] = {
      EmitCheckSourceLocation(Loc), EmitCheckTypeDescriptor(LHS.getType()),
      llvm::ConstantInt::get(Int8Ty, 0), // The LogAlignment info is unused.
      llvm::ConstantInt::get(Int8Ty, TCK_NonnullAssign)};
  EmitCheck({{IsNotNull, SanitizerKind::NullabilityAssign}},
            SanitizerHandler::TypeMismatch, StaticData, RHS);
}

void CodeGenFunction::EmitScalarInit(const Expr *init, const ValueDecl *D,
                                     LValue lvalue, bool capturedByInit) {
  Qualifiers::ObjCLifetime lifetime = lvalue.getObjCLifetime();
  if (!lifetime) {
    llvm::Value *value = EmitScalarExpr(init);
    if (capturedByInit)
      drillIntoBlockVariable(*this, lvalue, cast<VarDecl>(D));
    EmitNullabilityCheck(lvalue, value, init->getExprLoc());
    EmitStoreThroughLValue(RValue::get(value), lvalue, true);
    return;
  }

  if (const CXXDefaultInitExpr *DIE = dyn_cast<CXXDefaultInitExpr>(init))
    init = DIE->getExpr();

  // If we're emitting a value with lifetime, we have to do the
  // initialization *before* we leave the cleanup scopes.
  if (const ExprWithCleanups *EWC = dyn_cast<ExprWithCleanups>(init))
    init = EWC->getSubExpr();
  CodeGenFunction::RunCleanupsScope Scope(*this);

  // We have to maintain the illusion that the variable is
  // zero-initialized.  If the variable might be accessed in its
  // initializer, zero-initialize before running the initializer, then
  // actually perform the initialization with an assign.
  bool accessedByInit = false;
  if (lifetime != Qualifiers::OCL_ExplicitNone)
    accessedByInit = (capturedByInit || isAccessedBy(D, init));
  if (accessedByInit) {
    LValue tempLV = lvalue;
    // Drill down to the __block object if necessary.
    if (capturedByInit) {
      // We can use a simple GEP for this because it can't have been
      // moved yet.
      tempLV.setAddress(emitBlockByrefAddress(tempLV.getAddress(*this),
                                              cast<VarDecl>(D),
                                              /*follow*/ false));
    }

    auto ty =
        cast<llvm::PointerType>(tempLV.getAddress(*this).getElementType());
    llvm::Value *zero = CGM.getNullPointer(ty, tempLV.getType());

    // If __weak, we want to use a barrier under certain conditions.
    if (lifetime == Qualifiers::OCL_Weak)
      EmitARCInitWeak(tempLV.getAddress(*this), zero);

    // Otherwise just do a simple store.
    else
      EmitStoreOfScalar(zero, tempLV, /* isInitialization */ true);
  }

  // Emit the initializer.
  llvm::Value *value = nullptr;

  switch (lifetime) {
  case Qualifiers::OCL_None:
    llvm_unreachable("present but none");

  case Qualifiers::OCL_Strong: {
    if (!D || !isa<VarDecl>(D) || !cast<VarDecl>(D)->isARCPseudoStrong()) {
      value = EmitARCRetainScalarExpr(init);
      break;
    }
    // If D is pseudo-strong, treat it like __unsafe_unretained here. This means
    // that we omit the retain, and causes non-autoreleased return values to be
    // immediately released.
    LLVM_FALLTHROUGH;
  }

  case Qualifiers::OCL_ExplicitNone:
    value = EmitARCUnsafeUnretainedScalarExpr(init);
    break;

  case Qualifiers::OCL_Weak: {
    // If it's not accessed by the initializer, try to emit the
    // initialization with a copy or move.
    if (!accessedByInit && tryEmitARCCopyWeakInit(*this, lvalue, init)) {
      return;
    }

    // No way to optimize a producing initializer into this.  It's not
    // worth optimizing for, because the value will immediately
    // disappear in the common case.
    value = EmitScalarExpr(init);

    if (capturedByInit) drillIntoBlockVariable(*this, lvalue, cast<VarDecl>(D));
    if (accessedByInit)
      EmitARCStoreWeak(lvalue.getAddress(*this), value, /*ignored*/ true);
    else
      EmitARCInitWeak(lvalue.getAddress(*this), value);
    return;
  }

  case Qualifiers::OCL_Autoreleasing:
    value = EmitARCRetainAutoreleaseScalarExpr(init);
    break;
  }

  if (capturedByInit) drillIntoBlockVariable(*this, lvalue, cast<VarDecl>(D));

  EmitNullabilityCheck(lvalue, value, init->getExprLoc());

  // If the variable might have been accessed by its initializer, we
  // might have to initialize with a barrier.  We have to do this for
  // both __weak and __strong, but __weak got filtered out above.
  if (accessedByInit && lifetime == Qualifiers::OCL_Strong) {
    llvm::Value *oldValue = EmitLoadOfScalar(lvalue, init->getExprLoc());
    EmitStoreOfScalar(value, lvalue, /* isInitialization */ true);
    EmitARCRelease(oldValue, ARCImpreciseLifetime);
    return;
  }

  EmitStoreOfScalar(value, lvalue, /* isInitialization */ true);
}

/// Decide whether we can emit the non-zero parts of the specified initializer
/// with equal or fewer than NumStores scalar stores.
static bool canEmitInitWithFewStoresAfterBZero(llvm::Constant *Init,
                                               unsigned &NumStores) {
  // Zero and Undef never requires any extra stores.
  if (isa<llvm::ConstantAggregateZero>(Init) ||
      isa<llvm::ConstantPointerNull>(Init) ||
      isa<llvm::UndefValue>(Init))
    return true;
  if (isa<llvm::ConstantInt>(Init) || isa<llvm::ConstantFP>(Init) ||
      isa<llvm::ConstantVector>(Init) || isa<llvm::BlockAddress>(Init) ||
      isa<llvm::ConstantExpr>(Init))
    return Init->isNullValue() || NumStores--;

  // See if we can emit each element.
  if (isa<llvm::ConstantArray>(Init) || isa<llvm::ConstantStruct>(Init)) {
    for (unsigned i = 0, e = Init->getNumOperands(); i != e; ++i) {
      llvm::Constant *Elt = cast<llvm::Constant>(Init->getOperand(i));
      if (!canEmitInitWithFewStoresAfterBZero(Elt, NumStores))
        return false;
    }
    return true;
  }

  if (llvm::ConstantDataSequential *CDS =
        dyn_cast<llvm::ConstantDataSequential>(Init)) {
    for (unsigned i = 0, e = CDS->getNumElements(); i != e; ++i) {
      llvm::Constant *Elt = CDS->getElementAsConstant(i);
      if (!canEmitInitWithFewStoresAfterBZero(Elt, NumStores))
        return false;
    }
    return true;
  }

  // Anything else is hard and scary.
  return false;
}

/// For inits that canEmitInitWithFewStoresAfterBZero returned true for, emit
/// the scalar stores that would be required.
static void emitStoresForInitAfterBZero(CodeGenModule &CGM,
                                        llvm::Constant *Init, Address Loc,
                                        bool isVolatile, CGBuilderTy &Builder) {
  assert(!Init->isNullValue() && !isa<llvm::UndefValue>(Init) &&
         "called emitStoresForInitAfterBZero for zero or undef value.");

  if (isa<llvm::ConstantInt>(Init) || isa<llvm::ConstantFP>(Init) ||
      isa<llvm::ConstantVector>(Init) || isa<llvm::BlockAddress>(Init) ||
      isa<llvm::ConstantExpr>(Init)) {
    Builder.CreateStore(Init, Loc, isVolatile);
    return;
  }

  if (llvm::ConstantDataSequential *CDS =
          dyn_cast<llvm::ConstantDataSequential>(Init)) {
    for (unsigned i = 0, e = CDS->getNumElements(); i != e; ++i) {
      llvm::Constant *Elt = CDS->getElementAsConstant(i);

      // If necessary, get a pointer to the element and emit it.
      if (!Elt->isNullValue() && !isa<llvm::UndefValue>(Elt))
        emitStoresForInitAfterBZero(
            CGM, Elt, Builder.CreateConstInBoundsGEP2_32(Loc, 0, i), isVolatile,
            Builder);
    }
    return;
  }

  assert((isa<llvm::ConstantStruct>(Init) || isa<llvm::ConstantArray>(Init)) &&
         "Unknown value type!");

  for (unsigned i = 0, e = Init->getNumOperands(); i != e; ++i) {
    llvm::Constant *Elt = cast<llvm::Constant>(Init->getOperand(i));

    // If necessary, get a pointer to the element and emit it.
    if (!Elt->isNullValue() && !isa<llvm::UndefValue>(Elt))
      emitStoresForInitAfterBZero(CGM, Elt,
                                  Builder.CreateConstInBoundsGEP2_32(Loc, 0, i),
                                  isVolatile, Builder);
  }
}

/// Decide whether we should use bzero plus some stores to initialize a local
/// variable instead of using a memcpy from a constant global.  It is beneficial
/// to use bzero if the global is all zeros, or mostly zeros and large.
static bool shouldUseBZeroPlusStoresToInitialize(llvm::Constant *Init,
                                                 uint64_t GlobalSize) {
  // If a global is all zeros, always use a bzero.
  if (isa<llvm::ConstantAggregateZero>(Init)) return true;

  // If a non-zero global is <= 32 bytes, always use a memcpy.  If it is large,
  // do it if it will require 6 or fewer scalar stores.
  // TODO: Should budget depends on the size?  Avoiding a large global warrants
  // plopping in more stores.
  unsigned StoreBudget = 6;
  uint64_t SizeLimit = 32;

  return GlobalSize > SizeLimit &&
         canEmitInitWithFewStoresAfterBZero(Init, StoreBudget);
}

/// Decide whether we should use memset to initialize a local variable instead
/// of using a memcpy from a constant global. Assumes we've already decided to
/// not user bzero.
/// FIXME We could be more clever, as we are for bzero above, and generate
///       memset followed by stores. It's unclear that's worth the effort.
static llvm::Value *shouldUseMemSetToInitialize(llvm::Constant *Init,
                                                uint64_t GlobalSize,
                                                const llvm::DataLayout &DL) {
  uint64_t SizeLimit = 32;
  if (GlobalSize <= SizeLimit)
    return nullptr;
  return llvm::isBytewiseValue(Init, DL);
}

/// Decide whether we want to split a constant structure or array store into a
/// sequence of its fields' stores. This may cost us code size and compilation
/// speed, but plays better with store optimizations.
static bool shouldSplitConstantStore(CodeGenModule &CGM,
                                     uint64_t GlobalByteSize) {
  // Don't break things that occupy more than one cacheline.
  uint64_t ByteSizeLimit = 64;
  if (CGM.getCodeGenOpts().OptimizationLevel == 0)
    return false;
  if (GlobalByteSize <= ByteSizeLimit)
    return true;
  return false;
}

enum class IsPattern { No, Yes };

/// Generate a constant filled with either a pattern or zeroes.
static llvm::Constant *patternOrZeroFor(CodeGenModule &CGM, IsPattern isPattern,
                                        llvm::Type *Ty) {
  if (isPattern == IsPattern::Yes)
    return initializationPatternFor(CGM, Ty);
  else
    return llvm::Constant::getNullValue(Ty);
}

static llvm::Constant *constWithPadding(CodeGenModule &CGM, IsPattern isPattern,
                                        llvm::Constant *constant);

/// Helper function for constWithPadding() to deal with padding in structures.
static llvm::Constant *constStructWithPadding(CodeGenModule &CGM,
                                              IsPattern isPattern,
                                              llvm::StructType *STy,
                                              llvm::Constant *constant) {
  const llvm::DataLayout &DL = CGM.getDataLayout();
  const llvm::StructLayout *Layout = DL.getStructLayout(STy);
  llvm::Type *Int8Ty = llvm::IntegerType::getInt8Ty(CGM.getLLVMContext());
  unsigned SizeSoFar = 0;
  SmallVector<llvm::Constant *, 8> Values;
  bool NestedIntact = true;
  for (unsigned i = 0, e = STy->getNumElements(); i != e; i++) {
    unsigned CurOff = Layout->getElementOffset(i);
    if (SizeSoFar < CurOff) {
      assert(!STy->isPacked());
      auto *PadTy = llvm::ArrayType::get(Int8Ty, CurOff - SizeSoFar);
      Values.push_back(patternOrZeroFor(CGM, isPattern, PadTy));
    }
    llvm::Constant *CurOp;
    if (constant->isZeroValue())
      CurOp = llvm::Constant::getNullValue(STy->getElementType(i));
    else
      CurOp = cast<llvm::Constant>(constant->getAggregateElement(i));
    auto *NewOp = constWithPadding(CGM, isPattern, CurOp);
    if (CurOp != NewOp)
      NestedIntact = false;
    Values.push_back(NewOp);
    SizeSoFar = CurOff + DL.getTypeAllocSize(CurOp->getType());
  }
  unsigned TotalSize = Layout->getSizeInBytes();
  if (SizeSoFar < TotalSize) {
    auto *PadTy = llvm::ArrayType::get(Int8Ty, TotalSize - SizeSoFar);
    Values.push_back(patternOrZeroFor(CGM, isPattern, PadTy));
  }
  if (NestedIntact && Values.size() == STy->getNumElements())
    return constant;
  return llvm::ConstantStruct::getAnon(Values, STy->isPacked());
}

/// Replace all padding bytes in a given constant with either a pattern byte or
/// 0x00.
static llvm::Constant *constWithPadding(CodeGenModule &CGM, IsPattern isPattern,
                                        llvm::Constant *constant) {
  llvm::Type *OrigTy = constant->getType();
  if (const auto STy = dyn_cast<llvm::StructType>(OrigTy))
    return constStructWithPadding(CGM, isPattern, STy, constant);
  if (auto *ArrayTy = dyn_cast<llvm::ArrayType>(OrigTy)) {
    llvm::SmallVector<llvm::Constant *, 8> Values;
    uint64_t Size = ArrayTy->getNumElements();
    if (!Size)
      return constant;
    llvm::Type *ElemTy = ArrayTy->getElementType();
    bool ZeroInitializer = constant->isNullValue();
    llvm::Constant *OpValue, *PaddedOp;
    if (ZeroInitializer) {
      OpValue = llvm::Constant::getNullValue(ElemTy);
      PaddedOp = constWithPadding(CGM, isPattern, OpValue);
    }
    for (unsigned Op = 0; Op != Size; ++Op) {
      if (!ZeroInitializer) {
        OpValue = constant->getAggregateElement(Op);
        PaddedOp = constWithPadding(CGM, isPattern, OpValue);
      }
      Values.push_back(PaddedOp);
    }
    auto *NewElemTy = Values[0]->getType();
    if (NewElemTy == ElemTy)
      return constant;
    auto *NewArrayTy = llvm::ArrayType::get(NewElemTy, Size);
    return llvm::ConstantArray::get(NewArrayTy, Values);
  }
  // FIXME: Add handling for tail padding in vectors. Vectors don't
  // have padding between or inside elements, but the total amount of
  // data can be less than the allocated size.
  return constant;
}

Address CodeGenModule::createUnnamedGlobalFrom(const VarDecl &D,
                                               llvm::Constant *Constant,
                                               CharUnits Align) {
  auto FunctionName = [&](const DeclContext *DC) -> std::string {
    if (const auto *FD = dyn_cast<FunctionDecl>(DC)) {
      if (const auto *CC = dyn_cast<CXXConstructorDecl>(FD))
        return CC->getNameAsString();
      if (const auto *CD = dyn_cast<CXXDestructorDecl>(FD))
        return CD->getNameAsString();
      return std::string(getMangledName(FD));
    } else if (const auto *OM = dyn_cast<ObjCMethodDecl>(DC)) {
      return OM->getNameAsString();
    } else if (isa<BlockDecl>(DC)) {
      return "<block>";
    } else if (isa<CapturedDecl>(DC)) {
      return "<captured>";
    } else {
      llvm_unreachable("expected a function or method");
    }
  };

  // Form a simple per-variable cache of these values in case we find we
  // want to reuse them.
  llvm::GlobalVariable *&CacheEntry = InitializerConstants[&D];
  if (!CacheEntry || CacheEntry->getInitializer() != Constant) {
    auto *Ty = Constant->getType();
    bool isConstant = true;
    llvm::GlobalVariable *InsertBefore = nullptr;
    unsigned AS =
        getContext().getTargetAddressSpace(getStringLiteralAddressSpace());
    std::string Name;
    if (D.hasGlobalStorage())
      Name = getMangledName(&D).str() + ".const";
    else if (const DeclContext *DC = D.getParentFunctionOrMethod())
      Name = ("__const." + FunctionName(DC) + "." + D.getName()).str();
    else
      llvm_unreachable("local variable has no parent function or method");
    llvm::GlobalVariable *GV = new llvm::GlobalVariable(
        getModule(), Ty, isConstant, llvm::GlobalValue::PrivateLinkage,
        Constant, Name, InsertBefore, llvm::GlobalValue::NotThreadLocal, AS);
    GV->setAlignment(Align.getAsAlign());
    GV->setUnnamedAddr(llvm::GlobalValue::UnnamedAddr::Global);
    CacheEntry = GV;
  } else if (CacheEntry->getAlignment() < Align.getQuantity()) {
    CacheEntry->setAlignment(Align.getAsAlign());
  }

  return Address(CacheEntry, Align);
}

static Address createUnnamedGlobalForMemcpyFrom(CodeGenModule &CGM,
                                                const VarDecl &D,
                                                CGBuilderTy &Builder,
                                                llvm::Constant *Constant,
                                                CharUnits Align) {
  Address SrcPtr = CGM.createUnnamedGlobalFrom(D, Constant, Align);
  llvm::Type *BP = llvm::PointerType::getInt8PtrTy(CGM.getLLVMContext(),
                                                   SrcPtr.getAddressSpace());
  if (SrcPtr.getType() != BP)
    SrcPtr = Builder.CreateBitCast(SrcPtr, BP);
  return SrcPtr;
}

static void emitStoresForConstant(CodeGenModule &CGM, const VarDecl &D,
                                  Address Loc, bool isVolatile,
                                  CGBuilderTy &Builder,
                                  llvm::Constant *constant) {
  auto *Ty = constant->getType();
  uint64_t ConstantSize = CGM.getDataLayout().getTypeAllocSize(Ty);
  if (!ConstantSize)
    return;

  bool canDoSingleStore = Ty->isIntOrIntVectorTy() ||
                          Ty->isPtrOrPtrVectorTy() || Ty->isFPOrFPVectorTy();
  if (canDoSingleStore) {
    Builder.CreateStore(constant, Loc, isVolatile);
    return;
  }

  auto *SizeVal = llvm::ConstantInt::get(CGM.IntPtrTy, ConstantSize);

  // If the initializer is all or mostly the same, codegen with bzero / memset
  // then do a few stores afterward.
  if (shouldUseBZeroPlusStoresToInitialize(constant, ConstantSize)) {
    Builder.CreateMemSet(Loc, llvm::ConstantInt::get(CGM.Int8Ty, 0), SizeVal,
                         isVolatile);

    bool valueAlreadyCorrect =
        constant->isNullValue() || isa<llvm::UndefValue>(constant);
    if (!valueAlreadyCorrect) {
      Loc = Builder.CreateBitCast(Loc, Ty->getPointerTo(Loc.getAddressSpace()));
      emitStoresForInitAfterBZero(CGM, constant, Loc, isVolatile, Builder);
    }
    return;
  }

  // If the initializer is a repeated byte pattern, use memset.
  llvm::Value *Pattern =
      shouldUseMemSetToInitialize(constant, ConstantSize, CGM.getDataLayout());
  if (Pattern) {
    uint64_t Value = 0x00;
    if (!isa<llvm::UndefValue>(Pattern)) {
      const llvm::APInt &AP = cast<llvm::ConstantInt>(Pattern)->getValue();
      assert(AP.getBitWidth() <= 8);
      Value = AP.getLimitedValue();
    }
    Builder.CreateMemSet(Loc, llvm::ConstantInt::get(CGM.Int8Ty, Value), SizeVal,
                         isVolatile);
    return;
  }

  // If the initializer is small, use a handful of stores.
  if (shouldSplitConstantStore(CGM, ConstantSize)) {
    if (auto *STy = dyn_cast<llvm::StructType>(Ty)) {
      // FIXME: handle the case when STy != Loc.getElementType().
      if (STy == Loc.getElementType()) {
        for (unsigned i = 0; i != constant->getNumOperands(); i++) {
          Address EltPtr = Builder.CreateStructGEP(Loc, i);
          emitStoresForConstant(
              CGM, D, EltPtr, isVolatile, Builder,
              cast<llvm::Constant>(Builder.CreateExtractValue(constant, i)));
        }
        return;
      }
    } else if (auto *ATy = dyn_cast<llvm::ArrayType>(Ty)) {
      // FIXME: handle the case when ATy != Loc.getElementType().
      if (ATy == Loc.getElementType()) {
        for (unsigned i = 0; i != ATy->getNumElements(); i++) {
          Address EltPtr = Builder.CreateConstArrayGEP(Loc, i);
          emitStoresForConstant(
              CGM, D, EltPtr, isVolatile, Builder,
              cast<llvm::Constant>(Builder.CreateExtractValue(constant, i)));
        }
        return;
      }
    }
  }

  // Copy from a global.
  Builder.CreateMemCpy(Loc,
                       createUnnamedGlobalForMemcpyFrom(
                           CGM, D, Builder, constant, Loc.getAlignment()),
                       SizeVal, isVolatile);
}

static void emitStoresForZeroInit(CodeGenModule &CGM, const VarDecl &D,
                                  Address Loc, bool isVolatile,
                                  CGBuilderTy &Builder) {
  llvm::Type *ElTy = Loc.getElementType();
  llvm::Constant *constant =
      constWithPadding(CGM, IsPattern::No, llvm::Constant::getNullValue(ElTy));
  emitStoresForConstant(CGM, D, Loc, isVolatile, Builder, constant);
}

static void emitStoresForPatternInit(CodeGenModule &CGM, const VarDecl &D,
                                     Address Loc, bool isVolatile,
                                     CGBuilderTy &Builder) {
  llvm::Type *ElTy = Loc.getElementType();
  llvm::Constant *constant = constWithPadding(
      CGM, IsPattern::Yes, initializationPatternFor(CGM, ElTy));
  assert(!isa<llvm::UndefValue>(constant));
  emitStoresForConstant(CGM, D, Loc, isVolatile, Builder, constant);
}

static bool containsUndef(llvm::Constant *constant) {
  auto *Ty = constant->getType();
  if (isa<llvm::UndefValue>(constant))
    return true;
  if (Ty->isStructTy() || Ty->isArrayTy() || Ty->isVectorTy())
    for (llvm::Use &Op : constant->operands())
      if (containsUndef(cast<llvm::Constant>(Op)))
        return true;
  return false;
}

static llvm::Constant *replaceUndef(CodeGenModule &CGM, IsPattern isPattern,
                                    llvm::Constant *constant) {
  auto *Ty = constant->getType();
  if (isa<llvm::UndefValue>(constant))
    return patternOrZeroFor(CGM, isPattern, Ty);
  if (!(Ty->isStructTy() || Ty->isArrayTy() || Ty->isVectorTy()))
    return constant;
  if (!containsUndef(constant))
    return constant;
  llvm::SmallVector<llvm::Constant *, 8> Values(constant->getNumOperands());
  for (unsigned Op = 0, NumOp = constant->getNumOperands(); Op != NumOp; ++Op) {
    auto *OpValue = cast<llvm::Constant>(constant->getOperand(Op));
    Values[Op] = replaceUndef(CGM, isPattern, OpValue);
  }
  if (Ty->isStructTy())
    return llvm::ConstantStruct::get(cast<llvm::StructType>(Ty), Values);
  if (Ty->isArrayTy())
    return llvm::ConstantArray::get(cast<llvm::ArrayType>(Ty), Values);
  assert(Ty->isVectorTy());
  return llvm::ConstantVector::get(Values);
}

/// EmitAutoVarDecl - Emit code and set up an entry in LocalDeclMap for a
/// variable declaration with auto, register, or no storage class specifier.
/// These turn into simple stack objects, or GlobalValues depending on target.
void CodeGenFunction::EmitAutoVarDecl(const VarDecl &D) {
  AutoVarEmission emission = EmitAutoVarAlloca(D);
  EmitAutoVarInit(emission);
  EmitAutoVarCleanups(emission);
}

/// Emit a lifetime.begin marker if some criteria are satisfied.
/// \return a pointer to the temporary size Value if a marker was emitted, null
/// otherwise
llvm::Value *CodeGenFunction::EmitLifetimeStart(uint64_t Size,
                                                llvm::Value *Addr) {
  if (!ShouldEmitLifetimeMarkers)
    return nullptr;

  assert(Addr->getType()->getPointerAddressSpace() ==
             CGM.getDataLayout().getAllocaAddrSpace() &&
         "Pointer should be in alloca address space");
  llvm::Value *SizeV = llvm::ConstantInt::get(Int64Ty, Size);
  Addr = Builder.CreateBitCast(Addr, AllocaInt8PtrTy);
  llvm::CallInst *C =
      Builder.CreateCall(CGM.getLLVMLifetimeStartFn(), {SizeV, Addr});
  C->setDoesNotThrow();
  return SizeV;
}

void CodeGenFunction::EmitLifetimeEnd(llvm::Value *Size, llvm::Value *Addr) {
  assert(Addr->getType()->getPointerAddressSpace() ==
             CGM.getDataLayout().getAllocaAddrSpace() &&
         "Pointer should be in alloca address space");
  Addr = Builder.CreateBitCast(Addr, AllocaInt8PtrTy);
  llvm::CallInst *C =
      Builder.CreateCall(CGM.getLLVMLifetimeEndFn(), {Size, Addr});
  C->setDoesNotThrow();
}

void CodeGenFunction::EmitAndRegisterVariableArrayDimensions(
    CGDebugInfo *DI, const VarDecl &D, bool EmitDebugInfo) {
  // For each dimension stores its QualType and corresponding
  // size-expression Value.
  SmallVector<CodeGenFunction::VlaSizePair, 4> Dimensions;
  SmallVector<IdentifierInfo *, 4> VLAExprNames;

  // Break down the array into individual dimensions.
  QualType Type1D = D.getType();
  while (getContext().getAsVariableArrayType(Type1D)) {
    auto VlaSize = getVLAElements1D(Type1D);
    if (auto *C = dyn_cast<llvm::ConstantInt>(VlaSize.NumElts))
      Dimensions.emplace_back(C, Type1D.getUnqualifiedType());
    else {
      // Generate a locally unique name for the size expression.
      Twine Name = Twine("__vla_expr") + Twine(VLAExprCounter++);
      SmallString<12> Buffer;
      StringRef NameRef = Name.toStringRef(Buffer);
      auto &Ident = getContext().Idents.getOwn(NameRef);
      VLAExprNames.push_back(&Ident);
      auto SizeExprAddr =
          CreateDefaultAlignTempAlloca(VlaSize.NumElts->getType(), NameRef);
      Builder.CreateStore(VlaSize.NumElts, SizeExprAddr);
      Dimensions.emplace_back(SizeExprAddr.getPointer(),
                              Type1D.getUnqualifiedType());
    }
    Type1D = VlaSize.Type;
  }

  if (!EmitDebugInfo)
    return;

  // Register each dimension's size-expression with a DILocalVariable,
  // so that it can be used by CGDebugInfo when instantiating a DISubrange
  // to describe this array.
  unsigned NameIdx = 0;
  for (auto &VlaSize : Dimensions) {
    llvm::Metadata *MD;
    if (auto *C = dyn_cast<llvm::ConstantInt>(VlaSize.NumElts))
      MD = llvm::ConstantAsMetadata::get(C);
    else {
      // Create an artificial VarDecl to generate debug info for.
      IdentifierInfo *NameIdent = VLAExprNames[NameIdx++];
      auto VlaExprTy = VlaSize.NumElts->getType()->getPointerElementType();
      auto QT = getContext().getIntTypeForBitwidth(
          VlaExprTy->getScalarSizeInBits(), false);
      auto *ArtificialDecl = VarDecl::Create(
          getContext(), const_cast<DeclContext *>(D.getDeclContext()),
          D.getLocation(), D.getLocation(), NameIdent, QT,
          getContext().CreateTypeSourceInfo(QT), SC_Auto);
      ArtificialDecl->setImplicit();

      MD = DI->EmitDeclareOfAutoVariable(ArtificialDecl, VlaSize.NumElts,
                                         Builder);
    }
    assert(MD && "No Size expression debug node created");
    DI->registerVLASizeExpression(VlaSize.Type, MD);
  }
}

/// EmitAutoVarAlloca - Emit the alloca and debug information for a
/// local variable.  Does not emit initialization or destruction.
CodeGenFunction::AutoVarEmission
CodeGenFunction::EmitAutoVarAlloca(const VarDecl &D) {
  QualType Ty = D.getType();
  assert(
      Ty.getAddressSpace() == LangAS::Default ||
      (Ty.getAddressSpace() == LangAS::opencl_private && getLangOpts().OpenCL));

  AutoVarEmission emission(D);

  bool isEscapingByRef = D.isEscapingByref();
  emission.IsEscapingByRef = isEscapingByRef;

  CharUnits alignment = getContext().getDeclAlign(&D);

  // If the type is variably-modified, emit all the VLA sizes for it.
  if (Ty->isVariablyModifiedType())
    EmitVariablyModifiedType(Ty);

  auto *DI = getDebugInfo();
  bool EmitDebugInfo = DI && CGM.getCodeGenOpts().hasReducedDebugInfo();

  Address address = Address::invalid();
  Address AllocaAddr = Address::invalid();
  Address OpenMPLocalAddr = Address::invalid();
  if (CGM.getLangOpts().OpenMPIRBuilder)
    OpenMPLocalAddr = OMPBuilderCBHelpers::getAddressOfLocalVariable(*this, &D);
  else
    OpenMPLocalAddr =
        getLangOpts().OpenMP
            ? CGM.getOpenMPRuntime().getAddressOfLocalVariable(*this, &D)
            : Address::invalid();

  bool NRVO = getLangOpts().ElideConstructors && D.isNRVOVariable();

  if (getLangOpts().OpenMP && OpenMPLocalAddr.isValid()) {
    address = OpenMPLocalAddr;
  } else if (Ty->isConstantSizeType()) {
    // If this value is an array or struct with a statically determinable
    // constant initializer, there are optimizations we can do.
    //
    // TODO: We should constant-evaluate the initializer of any variable,
    // as long as it is initialized by a constant expression. Currently,
    // isConstantInitializer produces wrong answers for structs with
    // reference or bitfield members, and a few other cases, and checking
    // for POD-ness protects us from some of these.
    if (D.getInit() && (Ty->isArrayType() || Ty->isRecordType()) &&
        (D.isConstexpr() ||
         ((Ty.isPODType(getContext()) ||
           getContext().getBaseElementType(Ty)->isObjCObjectPointerType()) &&
          D.getInit()->isConstantInitializer(getContext(), false)))) {

      // If the variable's a const type, and it's neither an NRVO
      // candidate nor a __block variable and has no mutable members,
      // emit it as a global instead.
      // Exception is if a variable is located in non-constant address space
      // in OpenCL.
      if ((!getLangOpts().OpenCL ||
           Ty.getAddressSpace() == LangAS::opencl_constant) &&
          (CGM.getCodeGenOpts().MergeAllConstants && !NRVO &&
           !isEscapingByRef && CGM.isTypeConstant(Ty, true))) {
        EmitStaticVarDecl(D, llvm::GlobalValue::InternalLinkage);

        // Signal this condition to later callbacks.
        emission.Addr = Address::invalid();
        assert(emission.wasEmittedAsGlobal());
        return emission;
      }

      // Otherwise, tell the initialization code that we're in this case.
      emission.IsConstantAggregate = true;
    }

    // A normal fixed sized variable becomes an alloca in the entry block,
    // unless:
    // - it's an NRVO variable.
    // - we are compiling OpenMP and it's an OpenMP local variable.
    if (NRVO) {
      // The named return value optimization: allocate this variable in the
      // return slot, so that we can elide the copy when returning this
      // variable (C++0x [class.copy]p34).
      address = ReturnValue;

      if (const RecordType *RecordTy = Ty->getAs<RecordType>()) {
        const auto *RD = RecordTy->getDecl();
        const auto *CXXRD = dyn_cast<CXXRecordDecl>(RD);
        if ((CXXRD && !CXXRD->hasTrivialDestructor()) ||
            RD->isNonTrivialToPrimitiveDestroy()) {
          // Create a flag that is used to indicate when the NRVO was applied
          // to this variable. Set it to zero to indicate that NRVO was not
          // applied.
          llvm::Value *Zero = Builder.getFalse();
          Address NRVOFlag =
            CreateTempAlloca(Zero->getType(), CharUnits::One(), "nrvo");
          EnsureInsertPoint();
          Builder.CreateStore(Zero, NRVOFlag);

          // Record the NRVO flag for this variable.
          NRVOFlags[&D] = NRVOFlag.getPointer();
          emission.NRVOFlag = NRVOFlag.getPointer();
        }
      }
    } else {
      CharUnits allocaAlignment;
      llvm::Type *allocaTy;
      if (isEscapingByRef) {
        auto &byrefInfo = getBlockByrefInfo(&D);
        allocaTy = byrefInfo.Type;
        allocaAlignment = byrefInfo.ByrefAlignment;
      } else {
        allocaTy = ConvertTypeForMem(Ty);
        allocaAlignment = alignment;
      }

      // Create the alloca.  Note that we set the name separately from
      // building the instruction so that it's there even in no-asserts
      // builds.
      address = CreateTempAlloca(allocaTy, allocaAlignment, D.getName(),
                                 /*ArraySize=*/nullptr, &AllocaAddr);

      // Don't emit lifetime markers for MSVC catch parameters. The lifetime of
      // the catch parameter starts in the catchpad instruction, and we can't
      // insert code in those basic blocks.
      bool IsMSCatchParam =
          D.isExceptionVariable() && getTarget().getCXXABI().isMicrosoft();

      // Emit a lifetime intrinsic if meaningful. There's no point in doing this
      // if we don't have a valid insertion point (?).
      if (HaveInsertPoint() && !IsMSCatchParam) {
        // If there's a jump into the lifetime of this variable, its lifetime
        // gets broken up into several regions in IR, which requires more work
        // to handle correctly. For now, just omit the intrinsics; this is a
        // rare case, and it's better to just be conservatively correct.
        // PR28267.
        //
        // We have to do this in all language modes if there's a jump past the
        // declaration. We also have to do it in C if there's a jump to an
        // earlier point in the current block because non-VLA lifetimes begin as
        // soon as the containing block is entered, not when its variables
        // actually come into scope; suppressing the lifetime annotations
        // completely in this case is unnecessarily pessimistic, but again, this
        // is rare.
        if (!Bypasses.IsBypassed(&D) &&
            !(!getLangOpts().CPlusPlus && hasLabelBeenSeenInCurrentScope())) {
          llvm::TypeSize size =
              CGM.getDataLayout().getTypeAllocSize(allocaTy);
          emission.SizeForLifetimeMarkers =
              size.isScalable() ? EmitLifetimeStart(-1, AllocaAddr.getPointer())
                                : EmitLifetimeStart(size.getFixedSize(),
                                                    AllocaAddr.getPointer());
        }
      } else {
        assert(!emission.useLifetimeMarkers());
      }
    }
  } else {
    EnsureInsertPoint();

    if (!DidCallStackSave) {
      // Save the stack.
      Address Stack =
        CreateTempAlloca(Int8PtrTy, getPointerAlign(), "saved_stack");

      llvm::Function *F = CGM.getIntrinsic(llvm::Intrinsic::stacksave);
      llvm::Value *V = Builder.CreateCall(F);
      Builder.CreateStore(V, Stack);

      DidCallStackSave = true;

      // Push a cleanup block and restore the stack there.
      // FIXME: in general circumstances, this should be an EH cleanup.
      pushStackRestore(NormalCleanup, Stack);
    }

    auto VlaSize = getVLASize(Ty);
    llvm::Type *llvmTy = ConvertTypeForMem(VlaSize.Type);

    // Allocate memory for the array.
    address = CreateTempAlloca(llvmTy, alignment, "vla", VlaSize.NumElts,
                               &AllocaAddr);

    // If we have debug info enabled, properly describe the VLA dimensions for
    // this type by registering the vla size expression for each of the
    // dimensions.
    EmitAndRegisterVariableArrayDimensions(DI, D, EmitDebugInfo);
  }

  setAddrOfLocalVar(&D, address);
  emission.Addr = address;
  emission.AllocaAddr = AllocaAddr;

  // Emit debug info for local var declaration.
  if (EmitDebugInfo && HaveInsertPoint()) {
    Address DebugAddr = address;
    bool UsePointerValue = NRVO && ReturnValuePointer.isValid();
    DI->setLocation(D.getLocation());

    // If NRVO, use a pointer to the return address.
    if (UsePointerValue)
      DebugAddr = ReturnValuePointer;

    (void)DI->EmitDeclareOfAutoVariable(&D, DebugAddr.getPointer(), Builder,
                                        UsePointerValue);
  }

  if (D.hasAttr<AnnotateAttr>() && HaveInsertPoint())
    EmitVarAnnotations(&D, address.getPointer());

  // Make sure we call @llvm.lifetime.end.
  if (emission.useLifetimeMarkers())
    EHStack.pushCleanup<CallLifetimeEnd>(NormalEHLifetimeMarker,
                                         emission.getOriginalAllocatedAddress(),
                                         emission.getSizeForLifetimeMarkers());

  return emission;
}

static bool isCapturedBy(const VarDecl &, const Expr *);

/// Determines whether the given __block variable is potentially
/// captured by the given statement.
static bool isCapturedBy(const VarDecl &Var, const Stmt *S) {
  if (const Expr *E = dyn_cast<Expr>(S))
    return isCapturedBy(Var, E);
  for (const Stmt *SubStmt : S->children())
    if (isCapturedBy(Var, SubStmt))
      return true;
  return false;
}

/// Determines whether the given __block variable is potentially
/// captured by the given expression.
static bool isCapturedBy(const VarDecl &Var, const Expr *E) {
  // Skip the most common kinds of expressions that make
  // hierarchy-walking expensive.
  E = E->IgnoreParenCasts();

  if (const BlockExpr *BE = dyn_cast<BlockExpr>(E)) {
    const BlockDecl *Block = BE->getBlockDecl();
    for (const auto &I : Block->captures()) {
      if (I.getVariable() == &Var)
        return true;
    }

    // No need to walk into the subexpressions.
    return false;
  }

  if (const StmtExpr *SE = dyn_cast<StmtExpr>(E)) {
    const CompoundStmt *CS = SE->getSubStmt();
    for (const auto *BI : CS->body())
      if (const auto *BIE = dyn_cast<Expr>(BI)) {
        if (isCapturedBy(Var, BIE))
          return true;
      }
      else if (const auto *DS = dyn_cast<DeclStmt>(BI)) {
          // special case declarations
          for (const auto *I : DS->decls()) {
              if (const auto *VD = dyn_cast<VarDecl>((I))) {
                const Expr *Init = VD->getInit();
                if (Init && isCapturedBy(Var, Init))
                  return true;
              }
          }
      }
      else
        // FIXME. Make safe assumption assuming arbitrary statements cause capturing.
        // Later, provide code to poke into statements for capture analysis.
        return true;
    return false;
  }

  for (const Stmt *SubStmt : E->children())
    if (isCapturedBy(Var, SubStmt))
      return true;

  return false;
}

/// Determine whether the given initializer is trivial in the sense
/// that it requires no code to be generated.
bool CodeGenFunction::isTrivialInitializer(const Expr *Init) {
  if (!Init)
    return true;

  if (const CXXConstructExpr *Construct = dyn_cast<CXXConstructExpr>(Init))
    if (CXXConstructorDecl *Constructor = Construct->getConstructor())
      if (Constructor->isTrivial() &&
          Constructor->isDefaultConstructor() &&
          !Construct->requiresZeroInitialization())
        return true;

  return false;
}

void CodeGenFunction::emitZeroOrPatternForAutoVarInit(QualType type,
                                                      const VarDecl &D,
                                                      Address Loc) {
  auto trivialAutoVarInit = getContext().getLangOpts().getTrivialAutoVarInit();
  CharUnits Size = getContext().getTypeSizeInChars(type);
  bool isVolatile = type.isVolatileQualified();
  if (!Size.isZero()) {
    switch (trivialAutoVarInit) {
    case LangOptions::TrivialAutoVarInitKind::Uninitialized:
      llvm_unreachable("Uninitialized handled by caller");
    case LangOptions::TrivialAutoVarInitKind::Zero:
      if (CGM.stopAutoInit())
        return;
      emitStoresForZeroInit(CGM, D, Loc, isVolatile, Builder);
      break;
    case LangOptions::TrivialAutoVarInitKind::Pattern:
      if (CGM.stopAutoInit())
        return;
      emitStoresForPatternInit(CGM, D, Loc, isVolatile, Builder);
      break;
    }
    return;
  }

  // VLAs look zero-sized to getTypeInfo. We can't emit constant stores to
  // them, so emit a memcpy with the VLA size to initialize each element.
  // Technically zero-sized or negative-sized VLAs are undefined, and UBSan
  // will catch that code, but there exists code which generates zero-sized
  // VLAs. Be nice and initialize whatever they requested.
  const auto *VlaType = getContext().getAsVariableArrayType(type);
  if (!VlaType)
    return;
  auto VlaSize = getVLASize(VlaType);
  auto SizeVal = VlaSize.NumElts;
  CharUnits EltSize = getContext().getTypeSizeInChars(VlaSize.Type);
  switch (trivialAutoVarInit) {
  case LangOptions::TrivialAutoVarInitKind::Uninitialized:
    llvm_unreachable("Uninitialized handled by caller");

  case LangOptions::TrivialAutoVarInitKind::Zero:
    if (CGM.stopAutoInit())
      return;
    if (!EltSize.isOne())
      SizeVal = Builder.CreateNUWMul(SizeVal, CGM.getSize(EltSize));
    Builder.CreateMemSet(Loc, llvm::ConstantInt::get(Int8Ty, 0), SizeVal,
                         isVolatile);
    break;

  case LangOptions::TrivialAutoVarInitKind::Pattern: {
    if (CGM.stopAutoInit())
      return;
    llvm::Type *ElTy = Loc.getElementType();
    llvm::Constant *Constant = constWithPadding(
        CGM, IsPattern::Yes, initializationPatternFor(CGM, ElTy));
    CharUnits ConstantAlign = getContext().getTypeAlignInChars(VlaSize.Type);
    llvm::BasicBlock *SetupBB = createBasicBlock("vla-setup.loop");
    llvm::BasicBlock *LoopBB = createBasicBlock("vla-init.loop");
    llvm::BasicBlock *ContBB = createBasicBlock("vla-init.cont");
    llvm::Value *IsZeroSizedVLA = Builder.CreateICmpEQ(
        SizeVal, llvm::ConstantInt::get(SizeVal->getType(), 0),
        "vla.iszerosized");
    Builder.CreateCondBr(IsZeroSizedVLA, ContBB, SetupBB);
    EmitBlock(SetupBB);
    if (!EltSize.isOne())
      SizeVal = Builder.CreateNUWMul(SizeVal, CGM.getSize(EltSize));
    llvm::Value *BaseSizeInChars =
        llvm::ConstantInt::get(IntPtrTy, EltSize.getQuantity());
    Address Begin = Builder.CreateElementBitCast(Loc, Int8Ty, "vla.begin");
    llvm::Value *End =
        Builder.CreateInBoundsGEP(Begin.getPointer(), SizeVal, "vla.end");
    llvm::BasicBlock *OriginBB = Builder.GetInsertBlock();
    EmitBlock(LoopBB);
    llvm::PHINode *Cur = Builder.CreatePHI(Begin.getType(), 2, "vla.cur");
    Cur->addIncoming(Begin.getPointer(), OriginBB);
    CharUnits CurAlign = Loc.getAlignment().alignmentOfArrayElement(EltSize);
    Builder.CreateMemCpy(Address(Cur, CurAlign),
                         createUnnamedGlobalForMemcpyFrom(
                             CGM, D, Builder, Constant, ConstantAlign),
                         BaseSizeInChars, isVolatile);
    llvm::Value *Next =
        Builder.CreateInBoundsGEP(Int8Ty, Cur, BaseSizeInChars, "vla.next");
    llvm::Value *Done = Builder.CreateICmpEQ(Next, End, "vla-init.isdone");
    Builder.CreateCondBr(Done, ContBB, LoopBB);
    Cur->addIncoming(Next, LoopBB);
    EmitBlock(ContBB);
  } break;
  }
}

void CodeGenFunction::EmitAutoVarInit(const AutoVarEmission &emission) {
  assert(emission.Variable && "emission was not valid!");

  // If this was emitted as a global constant, we're done.
  if (emission.wasEmittedAsGlobal()) return;

  const VarDecl &D = *emission.Variable;
  auto DL = ApplyDebugLocation::CreateDefaultArtificial(*this, D.getLocation());
  QualType type = D.getType();

  // If this local has an initializer, emit it now.
  const Expr *Init = D.getInit();

  // If we are at an unreachable point, we don't need to emit the initializer
  // unless it contains a label.
  if (!HaveInsertPoint()) {
    if (!Init || !ContainsLabel(Init)) return;
    EnsureInsertPoint();
  }

  // Initialize the structure of a __block variable.
  if (emission.IsEscapingByRef)
    emitByrefStructureInit(emission);

  // Initialize the variable here if it doesn't have a initializer and it is a
  // C struct that is non-trivial to initialize or an array containing such a
  // struct.
  if (!Init &&
      type.isNonTrivialToPrimitiveDefaultInitialize() ==
          QualType::PDIK_Struct) {
    LValue Dst = MakeAddrLValue(emission.getAllocatedAddress(), type);
    if (emission.IsEscapingByRef)
      drillIntoBlockVariable(*this, Dst, &D);
    defaultInitNonTrivialCStructVar(Dst);
    return;
  }

  // Check whether this is a byref variable that's potentially
  // captured and moved by its own initializer.  If so, we'll need to
  // emit the initializer first, then copy into the variable.
  bool capturedByInit =
      Init && emission.IsEscapingByRef && isCapturedBy(D, Init);

  bool locIsByrefHeader = !capturedByInit;
  const Address Loc =
      locIsByrefHeader ? emission.getObjectAddress(*this) : emission.Addr;

  // Note: constexpr already initializes everything correctly.
  LangOptions::TrivialAutoVarInitKind trivialAutoVarInit =
      (D.isConstexpr()
           ? LangOptions::TrivialAutoVarInitKind::Uninitialized
           : (D.getAttr<UninitializedAttr>()
                  ? LangOptions::TrivialAutoVarInitKind::Uninitialized
                  : getContext().getLangOpts().getTrivialAutoVarInit()));

  auto initializeWhatIsTechnicallyUninitialized = [&](Address Loc) {
    if (trivialAutoVarInit ==
        LangOptions::TrivialAutoVarInitKind::Uninitialized)
      return;

    // Only initialize a __block's storage: we always initialize the header.
    if (emission.IsEscapingByRef && !locIsByrefHeader)
      Loc = emitBlockByrefAddress(Loc, &D, /*follow=*/false);

    return emitZeroOrPatternForAutoVarInit(type, D, Loc);
  };

  if (isTrivialInitializer(Init))
    return initializeWhatIsTechnicallyUninitialized(Loc);

  llvm::Constant *constant = nullptr;
  if (emission.IsConstantAggregate ||
      D.mightBeUsableInConstantExpressions(getContext())) {
    assert(!capturedByInit && "constant init contains a capturing block?");
    constant = ConstantEmitter(*this).tryEmitAbstractForInitializer(D);
    if (constant && !constant->isZeroValue() &&
        (trivialAutoVarInit !=
         LangOptions::TrivialAutoVarInitKind::Uninitialized)) {
      IsPattern isPattern =
          (trivialAutoVarInit == LangOptions::TrivialAutoVarInitKind::Pattern)
              ? IsPattern::Yes
              : IsPattern::No;
      // C guarantees that brace-init with fewer initializers than members in
      // the aggregate will initialize the rest of the aggregate as-if it were
      // static initialization. In turn static initialization guarantees that
      // padding is initialized to zero bits. We could instead pattern-init if D
      // has any ImplicitValueInitExpr, but that seems to be unintuitive
      // behavior.
      constant = constWithPadding(CGM, IsPattern::No,
                                  replaceUndef(CGM, isPattern, constant));
    }
  }

  if (!constant) {
    initializeWhatIsTechnicallyUninitialized(Loc);
    LValue lv = MakeAddrLValue(Loc, type);
    lv.setNonGC(true);
    return EmitExprAsInit(Init, &D, lv, capturedByInit);
  }

  if (!emission.IsConstantAggregate) {
    // For simple scalar/complex initialization, store the value directly.
    LValue lv = MakeAddrLValue(Loc, type);
    lv.setNonGC(true);
    return EmitStoreThroughLValue(RValue::get(constant), lv, true);
  }

  llvm::Type *BP = CGM.Int8Ty->getPointerTo(Loc.getAddressSpace());
  emitStoresForConstant(
      CGM, D, (Loc.getType() == BP) ? Loc : Builder.CreateBitCast(Loc, BP),
      type.isVolatileQualified(), Builder, constant);
}

/// Emit an expression as an initializer for an object (variable, field, etc.)
/// at the given location.  The expression is not necessarily the normal
/// initializer for the object, and the address is not necessarily
/// its normal location.
///
/// \param init the initializing expression
/// \param D the object to act as if we're initializing
/// \param lvalue the lvalue to initialize
/// \param capturedByInit true if \p D is a __block variable
///   whose address is potentially changed by the initializer
void CodeGenFunction::EmitExprAsInit(const Expr *init, const ValueDecl *D,
                                     LValue lvalue, bool capturedByInit) {
  QualType type = D->getType();

  if (type->isReferenceType()) {
    RValue rvalue = EmitReferenceBindingToExpr(init);
    if (capturedByInit)
      drillIntoBlockVariable(*this, lvalue, cast<VarDecl>(D));
    EmitStoreThroughLValue(rvalue, lvalue, true);
    return;
  }
  switch (getEvaluationKind(type)) {
  case TEK_Scalar:
    EmitScalarInit(init, D, lvalue, capturedByInit);
    return;
  case TEK_Complex: {
    ComplexPairTy complex = EmitComplexExpr(init);
    if (capturedByInit)
      drillIntoBlockVariable(*this, lvalue, cast<VarDecl>(D));
    EmitStoreOfComplex(complex, lvalue, /*init*/ true);
    return;
  }
  case TEK_Aggregate:
    if (type->isAtomicType()) {
      EmitAtomicInit(const_cast<Expr*>(init), lvalue);
    } else {
      AggValueSlot::Overlap_t Overlap = AggValueSlot::MayOverlap;
      if (isa<VarDecl>(D))
        Overlap = AggValueSlot::DoesNotOverlap;
      else if (auto *FD = dyn_cast<FieldDecl>(D))
        Overlap = getOverlapForFieldInit(FD);
      // TODO: how can we delay here if D is captured by its initializer?
      EmitAggExpr(init, AggValueSlot::forLValue(
                            lvalue, *this, AggValueSlot::IsDestructed,
                            AggValueSlot::DoesNotNeedGCBarriers,
                            AggValueSlot::IsNotAliased, Overlap));
    }
    return;
  }
  llvm_unreachable("bad evaluation kind");
}

/// Enter a destroy cleanup for the given local variable.
void CodeGenFunction::emitAutoVarTypeCleanup(
                            const CodeGenFunction::AutoVarEmission &emission,
                            QualType::DestructionKind dtorKind) {
  assert(dtorKind != QualType::DK_none);

  // Note that for __block variables, we want to destroy the
  // original stack object, not the possibly forwarded object.
  Address addr = emission.getObjectAddress(*this);

  const VarDecl *var = emission.Variable;
  QualType type = var->getType();

  CleanupKind cleanupKind = NormalAndEHCleanup;
  CodeGenFunction::Destroyer *destroyer = nullptr;

  switch (dtorKind) {
  case QualType::DK_none:
    llvm_unreachable("no cleanup for trivially-destructible variable");

  case QualType::DK_cxx_destructor:
    // If there's an NRVO flag on the emission, we need a different
    // cleanup.
    if (emission.NRVOFlag) {
      assert(!type->isArrayType());
      CXXDestructorDecl *dtor = type->getAsCXXRecordDecl()->getDestructor();
      EHStack.pushCleanup<DestroyNRVOVariableCXX>(cleanupKind, addr, type, dtor,
                                                  emission.NRVOFlag);
      return;
    }
    break;

  case QualType::DK_objc_strong_lifetime:
    // Suppress cleanups for pseudo-strong variables.
    if (var->isARCPseudoStrong()) return;

    // Otherwise, consider whether to use an EH cleanup or not.
    cleanupKind = getARCCleanupKind();

    // Use the imprecise destroyer by default.
    if (!var->hasAttr<ObjCPreciseLifetimeAttr>())
      destroyer = CodeGenFunction::destroyARCStrongImprecise;
    break;

  case QualType::DK_objc_weak_lifetime:
    break;

  case QualType::DK_nontrivial_c_struct:
    destroyer = CodeGenFunction::destroyNonTrivialCStruct;
    if (emission.NRVOFlag) {
      assert(!type->isArrayType());
      EHStack.pushCleanup<DestroyNRVOVariableC>(cleanupKind, addr,
                                                emission.NRVOFlag, type);
      return;
    }
    break;
  }

  // If we haven't chosen a more specific destroyer, use the default.
  if (!destroyer) destroyer = getDestroyer(dtorKind);

  // Use an EH cleanup in array destructors iff the destructor itself
  // is being pushed as an EH cleanup.
  bool useEHCleanup = (cleanupKind & EHCleanup);
  EHStack.pushCleanup<DestroyObject>(cleanupKind, addr, type, destroyer,
                                     useEHCleanup);
}

void CodeGenFunction::EmitAutoVarCleanups(const AutoVarEmission &emission) {
  assert(emission.Variable && "emission was not valid!");

  // If this was emitted as a global constant, we're done.
  if (emission.wasEmittedAsGlobal()) return;

  // If we don't have an insertion point, we're done.  Sema prevents
  // us from jumping into any of these scopes anyway.
  if (!HaveInsertPoint()) return;

  const VarDecl &D = *emission.Variable;

  // Check the type for a cleanup.
  if (QualType::DestructionKind dtorKind = D.needsDestruction(getContext()))
    emitAutoVarTypeCleanup(emission, dtorKind);

  // In GC mode, honor objc_precise_lifetime.
  if (getLangOpts().getGC() != LangOptions::NonGC &&
      D.hasAttr<ObjCPreciseLifetimeAttr>()) {
    EHStack.pushCleanup<ExtendGCLifetime>(NormalCleanup, &D);
  }

  // Handle the cleanup attribute.
  if (const CleanupAttr *CA = D.getAttr<CleanupAttr>()) {
    const FunctionDecl *FD = CA->getFunctionDecl();

    llvm::Constant *F = CGM.GetAddrOfFunction(FD);
    assert(F && "Could not find function!");

    const CGFunctionInfo &Info = CGM.getTypes().arrangeFunctionDeclaration(FD);
    EHStack.pushCleanup<CallCleanupFunction>(NormalAndEHCleanup, F, &Info, &D);
  }

  // If this is a block variable, call _Block_object_destroy
  // (on the unforwarded address). Don't enter this cleanup if we're in pure-GC
  // mode.
  if (emission.IsEscapingByRef &&
      CGM.getLangOpts().getGC() != LangOptions::GCOnly) {
    BlockFieldFlags Flags = BLOCK_FIELD_IS_BYREF;
    if (emission.Variable->getType().isObjCGCWeak())
      Flags |= BLOCK_FIELD_IS_WEAK;
    enterByrefCleanup(NormalAndEHCleanup, emission.Addr, Flags,
                      /*LoadBlockVarAddr*/ false,
                      cxxDestructorCanThrow(emission.Variable->getType()));
  }
}

CodeGenFunction::Destroyer *
CodeGenFunction::getDestroyer(QualType::DestructionKind kind) {
  switch (kind) {
  case QualType::DK_none: llvm_unreachable("no destroyer for trivial dtor");
  case QualType::DK_cxx_destructor:
    return destroyCXXObject;
  case QualType::DK_objc_strong_lifetime:
    return destroyARCStrongPrecise;
  case QualType::DK_objc_weak_lifetime:
    return destroyARCWeak;
  case QualType::DK_nontrivial_c_struct:
    return destroyNonTrivialCStruct;
  }
  llvm_unreachable("Unknown DestructionKind");
}

/// pushEHDestroy - Push the standard destructor for the given type as
/// an EH-only cleanup.
void CodeGenFunction::pushEHDestroy(QualType::DestructionKind dtorKind,
                                    Address addr, QualType type) {
  assert(dtorKind && "cannot push destructor for trivial type");
  assert(needsEHCleanup(dtorKind));

  pushDestroy(EHCleanup, addr, type, getDestroyer(dtorKind), true);
}

/// pushDestroy - Push the standard destructor for the given type as
/// at least a normal cleanup.
void CodeGenFunction::pushDestroy(QualType::DestructionKind dtorKind,
                                  Address addr, QualType type) {
  assert(dtorKind && "cannot push destructor for trivial type");

  CleanupKind cleanupKind = getCleanupKind(dtorKind);
  pushDestroy(cleanupKind, addr, type, getDestroyer(dtorKind),
              cleanupKind & EHCleanup);
}

void CodeGenFunction::pushDestroy(CleanupKind cleanupKind, Address addr,
                                  QualType type, Destroyer *destroyer,
                                  bool useEHCleanupForArray) {
  pushFullExprCleanup<DestroyObject>(cleanupKind, addr, type,
                                     destroyer, useEHCleanupForArray);
}

void CodeGenFunction::pushStackRestore(CleanupKind Kind, Address SPMem) {
  EHStack.pushCleanup<CallStackRestore>(Kind, SPMem);
}

void CodeGenFunction::pushLifetimeExtendedDestroy(
    CleanupKind cleanupKind, Address addr, QualType type,
    Destroyer *destroyer, bool useEHCleanupForArray) {
  // Push an EH-only cleanup for the object now.
  // FIXME: When popping normal cleanups, we need to keep this EH cleanup
  // around in case a temporary's destructor throws an exception.
  if (cleanupKind & EHCleanup)
    EHStack.pushCleanup<DestroyObject>(
        static_cast<CleanupKind>(cleanupKind & ~NormalCleanup), addr, type,
        destroyer, useEHCleanupForArray);

  // Remember that we need to push a full cleanup for the object at the
  // end of the full-expression.
  pushCleanupAfterFullExpr<DestroyObject>(
      cleanupKind, addr, type, destroyer, useEHCleanupForArray);
}

/// emitDestroy - Immediately perform the destruction of the given
/// object.
///
/// \param addr - the address of the object; a type*
/// \param type - the type of the object; if an array type, all
///   objects are destroyed in reverse order
/// \param destroyer - the function to call to destroy individual
///   elements
/// \param useEHCleanupForArray - whether an EH cleanup should be
///   used when destroying array elements, in case one of the
///   destructions throws an exception
void CodeGenFunction::emitDestroy(Address addr, QualType type,
                                  Destroyer *destroyer,
                                  bool useEHCleanupForArray) {
  const ArrayType *arrayType = getContext().getAsArrayType(type);
  if (!arrayType)
    return destroyer(*this, addr, type);

  llvm::Value *length = emitArrayLength(arrayType, type, addr);

  CharUnits elementAlign =
    addr.getAlignment()
        .alignmentOfArrayElement(getContext().getTypeSizeInChars(type));

  // Normally we have to check whether the array is zero-length.
  bool checkZeroLength = true;

  // But if the array length is constant, we can suppress that.
  if (llvm::ConstantInt *constLength = dyn_cast<llvm::ConstantInt>(length)) {
    // ...and if it's constant zero, we can just skip the entire thing.
    if (constLength->isZero()) return;
    checkZeroLength = false;
  }

  llvm::Value *begin = addr.getPointer();
  llvm::Value *end = Builder.CreateInBoundsGEP(begin, length);
  emitArrayDestroy(begin, end, type, elementAlign, destroyer,
                   checkZeroLength, useEHCleanupForArray);
}

/// emitArrayDestroy - Destroys all the elements of the given array,
/// beginning from last to first.  The array cannot be zero-length.
///
/// \param begin - a type* denoting the first element of the array
/// \param end - a type* denoting one past the end of the array
/// \param elementType - the element type of the array
/// \param destroyer - the function to call to destroy elements
/// \param useEHCleanup - whether to push an EH cleanup to destroy
///   the remaining elements in case the destruction of a single
///   element throws
void CodeGenFunction::emitArrayDestroy(llvm::Value *begin,
                                       llvm::Value *end,
                                       QualType elementType,
                                       CharUnits elementAlign,
                                       Destroyer *destroyer,
                                       bool checkZeroLength,
                                       bool useEHCleanup) {
  assert(!elementType->isArrayType());

  // The basic structure here is a do-while loop, because we don't
  // need to check for the zero-element case.
  llvm::BasicBlock *bodyBB = createBasicBlock("arraydestroy.body");
  llvm::BasicBlock *doneBB = createBasicBlock("arraydestroy.done");

  if (checkZeroLength) {
    llvm::Value *isEmpty = Builder.CreateICmpEQ(begin, end,
                                                "arraydestroy.isempty");
    Builder.CreateCondBr(isEmpty, doneBB, bodyBB);
  }

  // Enter the loop body, making that address the current address.
  llvm::BasicBlock *entryBB = Builder.GetInsertBlock();
  EmitBlock(bodyBB);
  llvm::PHINode *elementPast =
    Builder.CreatePHI(begin->getType(), 2, "arraydestroy.elementPast");
  elementPast->addIncoming(end, entryBB);

  // Shift the address back by one element.
  llvm::Value *negativeOne = llvm::ConstantInt::get(SizeTy, -1, true);
  llvm::Value *element = Builder.CreateInBoundsGEP(elementPast, negativeOne,
                                                   "arraydestroy.element");

  if (useEHCleanup)
    pushRegularPartialArrayCleanup(begin, element, elementType, elementAlign,
                                   destroyer);

  // Perform the actual destruction there.
  destroyer(*this, Address(element, elementAlign), elementType);

  if (useEHCleanup)
    PopCleanupBlock();

  // Check whether we've reached the end.
  llvm::Value *done = Builder.CreateICmpEQ(element, begin, "arraydestroy.done");
  Builder.CreateCondBr(done, doneBB, bodyBB);
  elementPast->addIncoming(element, Builder.GetInsertBlock());

  // Done.
  EmitBlock(doneBB);
}

/// Perform partial array destruction as if in an EH cleanup.  Unlike
/// emitArrayDestroy, the element type here may still be an array type.
static void emitPartialArrayDestroy(CodeGenFunction &CGF,
                                    llvm::Value *begin, llvm::Value *end,
                                    QualType type, CharUnits elementAlign,
                                    CodeGenFunction::Destroyer *destroyer) {
  // If the element type is itself an array, drill down.
  unsigned arrayDepth = 0;
  while (const ArrayType *arrayType = CGF.getContext().getAsArrayType(type)) {
    // VLAs don't require a GEP index to walk into.
    if (!isa<VariableArrayType>(arrayType))
      arrayDepth++;
    type = arrayType->getElementType();
  }

  if (arrayDepth) {
    llvm::Value *zero = llvm::ConstantInt::get(CGF.SizeTy, 0);

    SmallVector<llvm::Value*,4> gepIndices(arrayDepth+1, zero);
    begin = CGF.Builder.CreateInBoundsGEP(begin, gepIndices, "pad.arraybegin");
    end = CGF.Builder.CreateInBoundsGEP(end, gepIndices, "pad.arrayend");
  }

  // Destroy the array.  We don't ever need an EH cleanup because we
  // assume that we're in an EH cleanup ourselves, so a throwing
  // destructor causes an immediate terminate.
  CGF.emitArrayDestroy(begin, end, type, elementAlign, destroyer,
                       /*checkZeroLength*/ true, /*useEHCleanup*/ false);
}

namespace {
  /// RegularPartialArrayDestroy - a cleanup which performs a partial
  /// array destroy where the end pointer is regularly determined and
  /// does not need to be loaded from a local.
  class RegularPartialArrayDestroy final : public EHScopeStack::Cleanup {
    llvm::Value *ArrayBegin;
    llvm::Value *ArrayEnd;
    QualType ElementType;
    CodeGenFunction::Destroyer *Destroyer;
    CharUnits ElementAlign;
  public:
    RegularPartialArrayDestroy(llvm::Value *arrayBegin, llvm::Value *arrayEnd,
                               QualType elementType, CharUnits elementAlign,
                               CodeGenFunction::Destroyer *destroyer)
      : ArrayBegin(arrayBegin), ArrayEnd(arrayEnd),
        ElementType(elementType), Destroyer(destroyer),
        ElementAlign(elementAlign) {}

    void Emit(CodeGenFunction &CGF, Flags flags) override {
      emitPartialArrayDestroy(CGF, ArrayBegin, ArrayEnd,
                              ElementType, ElementAlign, Destroyer);
    }
  };

  /// IrregularPartialArrayDestroy - a cleanup which performs a
  /// partial array destroy where the end pointer is irregularly
  /// determined and must be loaded from a local.
  class IrregularPartialArrayDestroy final : public EHScopeStack::Cleanup {
    llvm::Value *ArrayBegin;
    Address ArrayEndPointer;
    QualType ElementType;
    CodeGenFunction::Destroyer *Destroyer;
    CharUnits ElementAlign;
  public:
    IrregularPartialArrayDestroy(llvm::Value *arrayBegin,
                                 Address arrayEndPointer,
                                 QualType elementType,
                                 CharUnits elementAlign,
                                 CodeGenFunction::Destroyer *destroyer)
      : ArrayBegin(arrayBegin), ArrayEndPointer(arrayEndPointer),
        ElementType(elementType), Destroyer(destroyer),
        ElementAlign(elementAlign) {}

    void Emit(CodeGenFunction &CGF, Flags flags) override {
      llvm::Value *arrayEnd = CGF.Builder.CreateLoad(ArrayEndPointer);
      emitPartialArrayDestroy(CGF, ArrayBegin, arrayEnd,
                              ElementType, ElementAlign, Destroyer);
    }
  };
} // end anonymous namespace

/// pushIrregularPartialArrayCleanup - Push an EH cleanup to destroy
/// already-constructed elements of the given array.  The cleanup
/// may be popped with DeactivateCleanupBlock or PopCleanupBlock.
///
/// \param elementType - the immediate element type of the array;
///   possibly still an array type
void CodeGenFunction::pushIrregularPartialArrayCleanup(llvm::Value *arrayBegin,
                                                       Address arrayEndPointer,
                                                       QualType elementType,
                                                       CharUnits elementAlign,
                                                       Destroyer *destroyer) {
  pushFullExprCleanup<IrregularPartialArrayDestroy>(EHCleanup,
                                                    arrayBegin, arrayEndPointer,
                                                    elementType, elementAlign,
                                                    destroyer);
}

/// pushRegularPartialArrayCleanup - Push an EH cleanup to destroy
/// already-constructed elements of the given array.  The cleanup
/// may be popped with DeactivateCleanupBlock or PopCleanupBlock.
///
/// \param elementType - the immediate element type of the array;
///   possibly still an array type
void CodeGenFunction::pushRegularPartialArrayCleanup(llvm::Value *arrayBegin,
                                                     llvm::Value *arrayEnd,
                                                     QualType elementType,
                                                     CharUnits elementAlign,
                                                     Destroyer *destroyer) {
  pushFullExprCleanup<RegularPartialArrayDestroy>(EHCleanup,
                                                  arrayBegin, arrayEnd,
                                                  elementType, elementAlign,
                                                  destroyer);
}

/// Lazily declare the @llvm.lifetime.start intrinsic.
llvm::Function *CodeGenModule::getLLVMLifetimeStartFn() {
  if (LifetimeStartFn)
    return LifetimeStartFn;
  LifetimeStartFn = llvm::Intrinsic::getDeclaration(&getModule(),
    llvm::Intrinsic::lifetime_start, AllocaInt8PtrTy);
  return LifetimeStartFn;
}

/// Lazily declare the @llvm.lifetime.end intrinsic.
llvm::Function *CodeGenModule::getLLVMLifetimeEndFn() {
  if (LifetimeEndFn)
    return LifetimeEndFn;
  LifetimeEndFn = llvm::Intrinsic::getDeclaration(&getModule(),
    llvm::Intrinsic::lifetime_end, AllocaInt8PtrTy);
  return LifetimeEndFn;
}

namespace {
  /// A cleanup to perform a release of an object at the end of a
  /// function.  This is used to balance out the incoming +1 of a
  /// ns_consumed argument when we can't reasonably do that just by
  /// not doing the initial retain for a __block argument.
  struct ConsumeARCParameter final : EHScopeStack::Cleanup {
    ConsumeARCParameter(llvm::Value *param,
                        ARCPreciseLifetime_t precise)
      : Param(param), Precise(precise) {}

    llvm::Value *Param;
    ARCPreciseLifetime_t Precise;

    void Emit(CodeGenFunction &CGF, Flags flags) override {
      CGF.EmitARCRelease(Param, Precise);
    }
  };
} // end anonymous namespace

/// Emit an alloca (or GlobalValue depending on target)
/// for the specified parameter and set up LocalDeclMap.
void CodeGenFunction::EmitParmDecl(const VarDecl &D, ParamValue Arg,
                                   unsigned ArgNo) {
  // FIXME: Why isn't ImplicitParamDecl a ParmVarDecl?
  assert((isa<ParmVarDecl>(D) || isa<ImplicitParamDecl>(D)) &&
         "Invalid argument to EmitParmDecl");

  Arg.getAnyValue()->setName(D.getName());

  QualType Ty = D.getType();

  // Use better IR generation for certain implicit parameters.
  if (auto IPD = dyn_cast<ImplicitParamDecl>(&D)) {
    // The only implicit argument a block has is its literal.
    // This may be passed as an inalloca'ed value on Windows x86.
    if (BlockInfo) {
      llvm::Value *V = Arg.isIndirect()
                           ? Builder.CreateLoad(Arg.getIndirectAddress())
                           : Arg.getDirectValue();
      setBlockContextParameter(IPD, ArgNo, V);
      return;
    }
  }

  Address DeclPtr = Address::invalid();
  bool DoStore = false;
  bool IsScalar = hasScalarEvaluationKind(Ty);
  // If we already have a pointer to the argument, reuse the input pointer.
  if (Arg.isIndirect()) {
    DeclPtr = Arg.getIndirectAddress();
    // If we have a prettier pointer type at this point, bitcast to that.
    unsigned AS = DeclPtr.getType()->getAddressSpace();
    llvm::Type *IRTy = ConvertTypeForMem(Ty)->getPointerTo(AS);
    if (DeclPtr.getType() != IRTy)
      DeclPtr = Builder.CreateBitCast(DeclPtr, IRTy, D.getName());
    // Indirect argument is in alloca address space, which may be different
    // from the default address space.
    auto AllocaAS = CGM.getASTAllocaAddressSpace();
    auto *V = DeclPtr.getPointer();
    auto SrcLangAS = getLangOpts().OpenCL ? LangAS::opencl_private : AllocaAS;
    auto DestLangAS =
        getLangOpts().OpenCL ? LangAS::opencl_private : LangAS::Default;
    if (SrcLangAS != DestLangAS) {
      assert(getContext().getTargetAddressSpace(SrcLangAS) ==
             CGM.getDataLayout().getAllocaAddrSpace());
      auto DestAS = getContext().getTargetAddressSpace(DestLangAS);
      auto *T = V->getType()->getPointerElementType()->getPointerTo(DestAS);
      DeclPtr = Address(getTargetHooks().performAddrSpaceCast(
                            *this, V, SrcLangAS, DestLangAS, T, true),
                        DeclPtr.getAlignment());
    }

    // Push a destructor cleanup for this parameter if the ABI requires it.
    // Don't push a cleanup in a thunk for a method that will also emit a
    // cleanup.
    if (hasAggregateEvaluationKind(Ty) && !CurFuncIsThunk &&
        Ty->castAs<RecordType>()->getDecl()->isParamDestroyedInCallee()) {
      if (QualType::DestructionKind DtorKind =
              D.needsDestruction(getContext())) {
        assert((DtorKind == QualType::DK_cxx_destructor ||
                DtorKind == QualType::DK_nontrivial_c_struct) &&
               "unexpected destructor type");
        pushDestroy(DtorKind, DeclPtr, Ty);
        CalleeDestructedParamCleanups[cast<ParmVarDecl>(&D)] =
            EHStack.stable_begin();
      }
    }
  } else {
    // Check if the parameter address is controlled by OpenMP runtime.
    Address OpenMPLocalAddr =
        getLangOpts().OpenMP
            ? CGM.getOpenMPRuntime().getAddressOfLocalVariable(*this, &D)
            : Address::invalid();
    if (getLangOpts().OpenMP && OpenMPLocalAddr.isValid()) {
      DeclPtr = OpenMPLocalAddr;
    } else {
      // Otherwise, create a temporary to hold the value.
      DeclPtr = CreateMemTemp(Ty, getContext().getDeclAlign(&D),
                              D.getName() + ".addr");
    }
    DoStore = true;
  }

  llvm::Value *ArgVal = (DoStore ? Arg.getDirectValue() : nullptr);

  LValue lv = MakeAddrLValue(DeclPtr, Ty);
  if (IsScalar) {
    Qualifiers qs = Ty.getQualifiers();
    if (Qualifiers::ObjCLifetime lt = qs.getObjCLifetime()) {
      // We honor __attribute__((ns_consumed)) for types with lifetime.
      // For __strong, it's handled by just skipping the initial retain;
      // otherwise we have to balance out the initial +1 with an extra
      // cleanup to do the release at the end of the function.
      bool isConsumed = D.hasAttr<NSConsumedAttr>();

      // If a parameter is pseudo-strong then we can omit the implicit retain.
      if (D.isARCPseudoStrong()) {
        assert(lt == Qualifiers::OCL_Strong &&
               "pseudo-strong variable isn't strong?");
        assert(qs.hasConst() && "pseudo-strong variable should be const!");
        lt = Qualifiers::OCL_ExplicitNone;
      }

      // Load objects passed indirectly.
      if (Arg.isIndirect() && !ArgVal)
        ArgVal = Builder.CreateLoad(DeclPtr);

      if (lt == Qualifiers::OCL_Strong) {
        if (!isConsumed) {
          if (CGM.getCodeGenOpts().OptimizationLevel == 0) {
            // use objc_storeStrong(&dest, value) for retaining the
            // object. But first, store a null into 'dest' because
            // objc_storeStrong attempts to release its old value.
            llvm::Value *Null = CGM.EmitNullConstant(D.getType());
            EmitStoreOfScalar(Null, lv, /* isInitialization */ true);
            EmitARCStoreStrongCall(lv.getAddress(*this), ArgVal, true);
            DoStore = false;
          }
          else
          // Don't use objc_retainBlock for block pointers, because we
          // don't want to Block_copy something just because we got it
          // as a parameter.
            ArgVal = EmitARCRetainNonBlock(ArgVal);
        }
      } else {
        // Push the cleanup for a consumed parameter.
        if (isConsumed) {
          ARCPreciseLifetime_t precise = (D.hasAttr<ObjCPreciseLifetimeAttr>()
                                ? ARCPreciseLifetime : ARCImpreciseLifetime);
          EHStack.pushCleanup<ConsumeARCParameter>(getARCCleanupKind(), ArgVal,
                                                   precise);
        }

        if (lt == Qualifiers::OCL_Weak) {
          EmitARCInitWeak(DeclPtr, ArgVal);
          DoStore = false; // The weak init is a store, no need to do two.
        }
      }

      // Enter the cleanup scope.
      EmitAutoVarWithLifetime(*this, D, DeclPtr, lt);
    }
  }

  // Store the initial value into the alloca.
  if (DoStore)
    EmitStoreOfScalar(ArgVal, lv, /* isInitialization */ true);

  setAddrOfLocalVar(&D, DeclPtr);

  // Emit debug info for param declarations in non-thunk functions.
  if (CGDebugInfo *DI = getDebugInfo()) {
    if (CGM.getCodeGenOpts().hasReducedDebugInfo() && !CurFuncIsThunk) {
      DI->EmitDeclareOfArgVariable(&D, DeclPtr.getPointer(), ArgNo, Builder);
    }
  }

  if (D.hasAttr<AnnotateAttr>())
    EmitVarAnnotations(&D, DeclPtr.getPointer());

  // We can only check return value nullability if all arguments to the
  // function satisfy their nullability preconditions. This makes it necessary
  // to emit null checks for args in the function body itself.
  if (requiresReturnValueNullabilityCheck()) {
    auto Nullability = Ty->getNullability(getContext());
    if (Nullability && *Nullability == NullabilityKind::NonNull) {
      SanitizerScope SanScope(this);
      RetValNullabilityPrecondition =
          Builder.CreateAnd(RetValNullabilityPrecondition,
                            Builder.CreateIsNotNull(Arg.getAnyValue()));
    }
  }
}

void CodeGenModule::EmitOMPDeclareReduction(const OMPDeclareReductionDecl *D,
                                            CodeGenFunction *CGF) {
  if (!LangOpts.OpenMP || (!LangOpts.EmitAllDecls && !D->isUsed()))
    return;
  getOpenMPRuntime().emitUserDefinedReduction(CGF, D);
}

void CodeGenModule::EmitOMPDeclareMapper(const OMPDeclareMapperDecl *D,
                                         CodeGenFunction *CGF) {
  if (!LangOpts.OpenMP || LangOpts.OpenMPSimd ||
      (!LangOpts.EmitAllDecls && !D->isUsed()))
    return;
  getOpenMPRuntime().emitUserDefinedMapper(D, CGF);
}

void CodeGenModule::EmitOMPRequiresDecl(const OMPRequiresDecl *D) {
  getOpenMPRuntime().processRequiresDirective(D);
}<|MERGE_RESOLUTION|>--- conflicted
+++ resolved
@@ -104,12 +104,8 @@
   case Decl::CXXRequiredType:
   case Decl::CXXRequiredDeclarator:
     llvm_unreachable("Declaration should not be in declstmts!");
-<<<<<<< HEAD
   case Decl::CXXMetaprogram: // constexpr { ... }
   case Decl::CXXInjection: // constexpr -> reflection-or-fragment
-  case Decl::Function:  // void X();
-=======
->>>>>>> b9738f33
   case Decl::Record:    // struct/union/class X;
   case Decl::CXXRecord: // struct/union/class X; [C++]
     if (CGDebugInfo *DI = getDebugInfo())
