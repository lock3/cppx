//===--- CGExprConstant.cpp - Emit LLVM Code from Constant Expressions ----===//
//
// Part of the LLVM Project, under the Apache License v2.0 with LLVM Exceptions.
// See https://llvm.org/LICENSE.txt for license information.
// SPDX-License-Identifier: Apache-2.0 WITH LLVM-exception
//
//===----------------------------------------------------------------------===//
//
// This contains code to emit Constant Expr nodes as LLVM code.
//
//===----------------------------------------------------------------------===//

#include "CGCXXABI.h"
#include "CGObjCRuntime.h"
#include "CGRecordLayout.h"
#include "CodeGenFunction.h"
#include "CodeGenModule.h"
#include "ConstantEmitter.h"
#include "TargetInfo.h"
#include "clang/AST/APValue.h"
#include "clang/AST/ASTContext.h"
#include "clang/AST/Attr.h"
#include "clang/AST/RecordLayout.h"
#include "clang/AST/StmtVisitor.h"
#include "clang/Basic/Builtins.h"
#include "llvm/ADT/STLExtras.h"
#include "llvm/ADT/Sequence.h"
#include "llvm/IR/Constants.h"
#include "llvm/IR/DataLayout.h"
#include "llvm/IR/Function.h"
#include "llvm/IR/GlobalVariable.h"
using namespace clang;
using namespace CodeGen;

//===----------------------------------------------------------------------===//
//                            ConstantAggregateBuilder
//===----------------------------------------------------------------------===//

namespace {
class ConstExprEmitter;

struct ConstantAggregateBuilderUtils {
  CodeGenModule &CGM;

  ConstantAggregateBuilderUtils(CodeGenModule &CGM) : CGM(CGM) {}

  CharUnits getAlignment(const llvm::Constant *C) const {
    return CharUnits::fromQuantity(
        CGM.getDataLayout().getABITypeAlignment(C->getType()));
  }

  CharUnits getSize(llvm::Type *Ty) const {
    return CharUnits::fromQuantity(CGM.getDataLayout().getTypeAllocSize(Ty));
  }

  CharUnits getSize(const llvm::Constant *C) const {
    return getSize(C->getType());
  }

  llvm::Constant *getPadding(CharUnits PadSize) const {
    llvm::Type *Ty = CGM.Int8Ty;
    if (PadSize > CharUnits::One())
      Ty = llvm::ArrayType::get(Ty, PadSize.getQuantity());
    return llvm::UndefValue::get(Ty);
  }

  llvm::Constant *getZeroes(CharUnits ZeroSize) const {
    llvm::Type *Ty = llvm::ArrayType::get(CGM.Int8Ty, ZeroSize.getQuantity());
    return llvm::ConstantAggregateZero::get(Ty);
  }
};

/// Incremental builder for an llvm::Constant* holding a struct or array
/// constant.
class ConstantAggregateBuilder : private ConstantAggregateBuilderUtils {
  /// The elements of the constant. These two arrays must have the same size;
  /// Offsets[i] describes the offset of Elems[i] within the constant. The
  /// elements are kept in increasing offset order, and we ensure that there
  /// is no overlap: Offsets[i+1] >= Offsets[i] + getSize(Elemes[i]).
  ///
  /// This may contain explicit padding elements (in order to create a
  /// natural layout), but need not. Gaps between elements are implicitly
  /// considered to be filled with undef.
  llvm::SmallVector<llvm::Constant*, 32> Elems;
  llvm::SmallVector<CharUnits, 32> Offsets;

  /// The size of the constant (the maximum end offset of any added element).
  /// May be larger than the end of Elems.back() if we split the last element
  /// and removed some trailing undefs.
  CharUnits Size = CharUnits::Zero();

  /// This is true only if laying out Elems in order as the elements of a
  /// non-packed LLVM struct will give the correct layout.
  bool NaturalLayout = true;

  bool split(size_t Index, CharUnits Hint);
  Optional<size_t> splitAt(CharUnits Pos);

  static llvm::Constant *buildFrom(CodeGenModule &CGM,
                                   ArrayRef<llvm::Constant *> Elems,
                                   ArrayRef<CharUnits> Offsets,
                                   CharUnits StartOffset, CharUnits Size,
                                   bool NaturalLayout, llvm::Type *DesiredTy,
                                   bool AllowOversized);

public:
  ConstantAggregateBuilder(CodeGenModule &CGM)
      : ConstantAggregateBuilderUtils(CGM) {}

  /// Update or overwrite the value starting at \p Offset with \c C.
  ///
  /// \param AllowOverwrite If \c true, this constant might overwrite (part of)
  ///        a constant that has already been added. This flag is only used to
  ///        detect bugs.
  bool add(llvm::Constant *C, CharUnits Offset, bool AllowOverwrite);

  /// Update or overwrite the bits starting at \p OffsetInBits with \p Bits.
  bool addBits(llvm::APInt Bits, uint64_t OffsetInBits, bool AllowOverwrite);

  /// Attempt to condense the value starting at \p Offset to a constant of type
  /// \p DesiredTy.
  void condense(CharUnits Offset, llvm::Type *DesiredTy);

  /// Produce a constant representing the entire accumulated value, ideally of
  /// the specified type. If \p AllowOversized, the constant might be larger
  /// than implied by \p DesiredTy (eg, if there is a flexible array member).
  /// Otherwise, the constant will be of exactly the same size as \p DesiredTy
  /// even if we can't represent it as that type.
  llvm::Constant *build(llvm::Type *DesiredTy, bool AllowOversized) const {
    return buildFrom(CGM, Elems, Offsets, CharUnits::Zero(), Size,
                     NaturalLayout, DesiredTy, AllowOversized);
  }
};

template<typename Container, typename Range = std::initializer_list<
                                 typename Container::value_type>>
static void replace(Container &C, size_t BeginOff, size_t EndOff, Range Vals) {
  assert(BeginOff <= EndOff && "invalid replacement range");
  llvm::replace(C, C.begin() + BeginOff, C.begin() + EndOff, Vals);
}

bool ConstantAggregateBuilder::add(llvm::Constant *C, CharUnits Offset,
                          bool AllowOverwrite) {
  // Common case: appending to a layout.
  if (Offset >= Size) {
    CharUnits Align = getAlignment(C);
    CharUnits AlignedSize = Size.alignTo(Align);
    if (AlignedSize > Offset || Offset.alignTo(Align) != Offset)
      NaturalLayout = false;
    else if (AlignedSize < Offset) {
      Elems.push_back(getPadding(Offset - Size));
      Offsets.push_back(Size);
    }
    Elems.push_back(C);
    Offsets.push_back(Offset);
    Size = Offset + getSize(C);
    return true;
  }

  // Uncommon case: constant overlaps what we've already created.
  llvm::Optional<size_t> FirstElemToReplace = splitAt(Offset);
  if (!FirstElemToReplace)
    return false;

  CharUnits CSize = getSize(C);
  llvm::Optional<size_t> LastElemToReplace = splitAt(Offset + CSize);
  if (!LastElemToReplace)
    return false;

  assert((FirstElemToReplace == LastElemToReplace || AllowOverwrite) &&
         "unexpectedly overwriting field");

  replace(Elems, *FirstElemToReplace, *LastElemToReplace, {C});
  replace(Offsets, *FirstElemToReplace, *LastElemToReplace, {Offset});
  Size = std::max(Size, Offset + CSize);
  NaturalLayout = false;
  return true;
}

bool ConstantAggregateBuilder::addBits(llvm::APInt Bits, uint64_t OffsetInBits,
                              bool AllowOverwrite) {
  const ASTContext &Context = CGM.getContext();
  const uint64_t CharWidth = CGM.getContext().getCharWidth();

  // Offset of where we want the first bit to go within the bits of the
  // current char.
  unsigned OffsetWithinChar = OffsetInBits % CharWidth;

  // We split bit-fields up into individual bytes. Walk over the bytes and
  // update them.
  for (CharUnits OffsetInChars =
           Context.toCharUnitsFromBits(OffsetInBits - OffsetWithinChar);
       /**/; ++OffsetInChars) {
    // Number of bits we want to fill in this char.
    unsigned WantedBits =
        std::min((uint64_t)Bits.getBitWidth(), CharWidth - OffsetWithinChar);

    // Get a char containing the bits we want in the right places. The other
    // bits have unspecified values.
    llvm::APInt BitsThisChar = Bits;
    if (BitsThisChar.getBitWidth() < CharWidth)
      BitsThisChar = BitsThisChar.zext(CharWidth);
    if (CGM.getDataLayout().isBigEndian()) {
      // Figure out how much to shift by. We may need to left-shift if we have
      // less than one byte of Bits left.
      int Shift = Bits.getBitWidth() - CharWidth + OffsetWithinChar;
      if (Shift > 0)
        BitsThisChar.lshrInPlace(Shift);
      else if (Shift < 0)
        BitsThisChar = BitsThisChar.shl(-Shift);
    } else {
      BitsThisChar = BitsThisChar.shl(OffsetWithinChar);
    }
    if (BitsThisChar.getBitWidth() > CharWidth)
      BitsThisChar = BitsThisChar.trunc(CharWidth);

    if (WantedBits == CharWidth) {
      // Got a full byte: just add it directly.
      add(llvm::ConstantInt::get(CGM.getLLVMContext(), BitsThisChar),
          OffsetInChars, AllowOverwrite);
    } else {
      // Partial byte: update the existing integer if there is one. If we
      // can't split out a 1-CharUnit range to update, then we can't add
      // these bits and fail the entire constant emission.
      llvm::Optional<size_t> FirstElemToUpdate = splitAt(OffsetInChars);
      if (!FirstElemToUpdate)
        return false;
      llvm::Optional<size_t> LastElemToUpdate =
          splitAt(OffsetInChars + CharUnits::One());
      if (!LastElemToUpdate)
        return false;
      assert(*LastElemToUpdate - *FirstElemToUpdate < 2 &&
             "should have at most one element covering one byte");

      // Figure out which bits we want and discard the rest.
      llvm::APInt UpdateMask(CharWidth, 0);
      if (CGM.getDataLayout().isBigEndian())
        UpdateMask.setBits(CharWidth - OffsetWithinChar - WantedBits,
                           CharWidth - OffsetWithinChar);
      else
        UpdateMask.setBits(OffsetWithinChar, OffsetWithinChar + WantedBits);
      BitsThisChar &= UpdateMask;

      if (*FirstElemToUpdate == *LastElemToUpdate ||
          Elems[*FirstElemToUpdate]->isNullValue() ||
          isa<llvm::UndefValue>(Elems[*FirstElemToUpdate])) {
        // All existing bits are either zero or undef.
        add(llvm::ConstantInt::get(CGM.getLLVMContext(), BitsThisChar),
            OffsetInChars, /*AllowOverwrite*/ true);
      } else {
        llvm::Constant *&ToUpdate = Elems[*FirstElemToUpdate];
        // In order to perform a partial update, we need the existing bitwise
        // value, which we can only extract for a constant int.
        auto *CI = dyn_cast<llvm::ConstantInt>(ToUpdate);
        if (!CI)
          return false;
        // Because this is a 1-CharUnit range, the constant occupying it must
        // be exactly one CharUnit wide.
        assert(CI->getBitWidth() == CharWidth && "splitAt failed");
        assert((!(CI->getValue() & UpdateMask) || AllowOverwrite) &&
               "unexpectedly overwriting bitfield");
        BitsThisChar |= (CI->getValue() & ~UpdateMask);
        ToUpdate = llvm::ConstantInt::get(CGM.getLLVMContext(), BitsThisChar);
      }
    }

    // Stop if we've added all the bits.
    if (WantedBits == Bits.getBitWidth())
      break;

    // Remove the consumed bits from Bits.
    if (!CGM.getDataLayout().isBigEndian())
      Bits.lshrInPlace(WantedBits);
    Bits = Bits.trunc(Bits.getBitWidth() - WantedBits);

    // The remanining bits go at the start of the following bytes.
    OffsetWithinChar = 0;
  }

  return true;
}

/// Returns a position within Elems and Offsets such that all elements
/// before the returned index end before Pos and all elements at or after
/// the returned index begin at or after Pos. Splits elements as necessary
/// to ensure this. Returns None if we find something we can't split.
Optional<size_t> ConstantAggregateBuilder::splitAt(CharUnits Pos) {
  if (Pos >= Size)
    return Offsets.size();

  while (true) {
    auto FirstAfterPos = llvm::upper_bound(Offsets, Pos);
    if (FirstAfterPos == Offsets.begin())
      return 0;

    // If we already have an element starting at Pos, we're done.
    size_t LastAtOrBeforePosIndex = FirstAfterPos - Offsets.begin() - 1;
    if (Offsets[LastAtOrBeforePosIndex] == Pos)
      return LastAtOrBeforePosIndex;

    // We found an element starting before Pos. Check for overlap.
    if (Offsets[LastAtOrBeforePosIndex] +
        getSize(Elems[LastAtOrBeforePosIndex]) <= Pos)
      return LastAtOrBeforePosIndex + 1;

    // Try to decompose it into smaller constants.
    if (!split(LastAtOrBeforePosIndex, Pos))
      return None;
  }
}

/// Split the constant at index Index, if possible. Return true if we did.
/// Hint indicates the location at which we'd like to split, but may be
/// ignored.
bool ConstantAggregateBuilder::split(size_t Index, CharUnits Hint) {
  NaturalLayout = false;
  llvm::Constant *C = Elems[Index];
  CharUnits Offset = Offsets[Index];

  if (auto *CA = dyn_cast<llvm::ConstantAggregate>(C)) {
    // Expand the sequence into its contained elements.
    // FIXME: This assumes vector elements are byte-sized.
    replace(Elems, Index, Index + 1,
            llvm::map_range(llvm::seq(0u, CA->getNumOperands()),
                            [&](unsigned Op) { return CA->getOperand(Op); }));
    if (isa<llvm::ArrayType>(CA->getType()) ||
        isa<llvm::VectorType>(CA->getType())) {
      // Array or vector.
      llvm::Type *ElemTy =
          llvm::GetElementPtrInst::getTypeAtIndex(CA->getType(), (uint64_t)0);
      CharUnits ElemSize = getSize(ElemTy);
      replace(
          Offsets, Index, Index + 1,
          llvm::map_range(llvm::seq(0u, CA->getNumOperands()),
                          [&](unsigned Op) { return Offset + Op * ElemSize; }));
    } else {
      // Must be a struct.
      auto *ST = cast<llvm::StructType>(CA->getType());
      const llvm::StructLayout *Layout =
          CGM.getDataLayout().getStructLayout(ST);
      replace(Offsets, Index, Index + 1,
              llvm::map_range(
                  llvm::seq(0u, CA->getNumOperands()), [&](unsigned Op) {
                    return Offset + CharUnits::fromQuantity(
                                        Layout->getElementOffset(Op));
                  }));
    }
    return true;
  }

  if (auto *CDS = dyn_cast<llvm::ConstantDataSequential>(C)) {
    // Expand the sequence into its contained elements.
    // FIXME: This assumes vector elements are byte-sized.
    // FIXME: If possible, split into two ConstantDataSequentials at Hint.
    CharUnits ElemSize = getSize(CDS->getElementType());
    replace(Elems, Index, Index + 1,
            llvm::map_range(llvm::seq(0u, CDS->getNumElements()),
                            [&](unsigned Elem) {
                              return CDS->getElementAsConstant(Elem);
                            }));
    replace(Offsets, Index, Index + 1,
            llvm::map_range(
                llvm::seq(0u, CDS->getNumElements()),
                [&](unsigned Elem) { return Offset + Elem * ElemSize; }));
    return true;
  }

  if (isa<llvm::ConstantAggregateZero>(C)) {
    // Split into two zeros at the hinted offset.
    CharUnits ElemSize = getSize(C);
    assert(Hint > Offset && Hint < Offset + ElemSize && "nothing to split");
    replace(Elems, Index, Index + 1,
            {getZeroes(Hint - Offset), getZeroes(Offset + ElemSize - Hint)});
    replace(Offsets, Index, Index + 1, {Offset, Hint});
    return true;
  }

  if (isa<llvm::UndefValue>(C)) {
    // Drop undef; it doesn't contribute to the final layout.
    replace(Elems, Index, Index + 1, {});
    replace(Offsets, Index, Index + 1, {});
    return true;
  }

  // FIXME: We could split a ConstantInt if the need ever arose.
  // We don't need to do this to handle bit-fields because we always eagerly
  // split them into 1-byte chunks.

  return false;
}

static llvm::Constant *
EmitArrayConstant(CodeGenModule &CGM, llvm::ArrayType *DesiredType,
                  llvm::Type *CommonElementType, unsigned ArrayBound,
                  SmallVectorImpl<llvm::Constant *> &Elements,
                  llvm::Constant *Filler);

llvm::Constant *ConstantAggregateBuilder::buildFrom(
    CodeGenModule &CGM, ArrayRef<llvm::Constant *> Elems,
    ArrayRef<CharUnits> Offsets, CharUnits StartOffset, CharUnits Size,
    bool NaturalLayout, llvm::Type *DesiredTy, bool AllowOversized) {
  ConstantAggregateBuilderUtils Utils(CGM);

  if (Elems.empty())
    return llvm::UndefValue::get(DesiredTy);

  auto Offset = [&](size_t I) { return Offsets[I] - StartOffset; };

  // If we want an array type, see if all the elements are the same type and
  // appropriately spaced.
  if (llvm::ArrayType *ATy = dyn_cast<llvm::ArrayType>(DesiredTy)) {
    assert(!AllowOversized && "oversized array emission not supported");

    bool CanEmitArray = true;
    llvm::Type *CommonType = Elems[0]->getType();
    llvm::Constant *Filler = llvm::Constant::getNullValue(CommonType);
    CharUnits ElemSize = Utils.getSize(ATy->getElementType());
    SmallVector<llvm::Constant*, 32> ArrayElements;
    for (size_t I = 0; I != Elems.size(); ++I) {
      // Skip zeroes; we'll use a zero value as our array filler.
      if (Elems[I]->isNullValue())
        continue;

      // All remaining elements must be the same type.
      if (Elems[I]->getType() != CommonType ||
          Offset(I) % ElemSize != 0) {
        CanEmitArray = false;
        break;
      }
      ArrayElements.resize(Offset(I) / ElemSize + 1, Filler);
      ArrayElements.back() = Elems[I];
    }

    if (CanEmitArray) {
      return EmitArrayConstant(CGM, ATy, CommonType, ATy->getNumElements(),
                               ArrayElements, Filler);
    }

    // Can't emit as an array, carry on to emit as a struct.
  }

  CharUnits DesiredSize = Utils.getSize(DesiredTy);
  CharUnits Align = CharUnits::One();
  for (llvm::Constant *C : Elems)
    Align = std::max(Align, Utils.getAlignment(C));
  CharUnits AlignedSize = Size.alignTo(Align);

  bool Packed = false;
  ArrayRef<llvm::Constant*> UnpackedElems = Elems;
  llvm::SmallVector<llvm::Constant*, 32> UnpackedElemStorage;
  if ((DesiredSize < AlignedSize && !AllowOversized) ||
      DesiredSize.alignTo(Align) != DesiredSize) {
    // The natural layout would be the wrong size; force use of a packed layout.
    NaturalLayout = false;
    Packed = true;
  } else if (DesiredSize > AlignedSize) {
    // The constant would be too small. Add padding to fix it.
    UnpackedElemStorage.assign(Elems.begin(), Elems.end());
    UnpackedElemStorage.push_back(Utils.getPadding(DesiredSize - Size));
    UnpackedElems = UnpackedElemStorage;
  }

  // If we don't have a natural layout, insert padding as necessary.
  // As we go, double-check to see if we can actually just emit Elems
  // as a non-packed struct and do so opportunistically if possible.
  llvm::SmallVector<llvm::Constant*, 32> PackedElems;
  if (!NaturalLayout) {
    CharUnits SizeSoFar = CharUnits::Zero();
    for (size_t I = 0; I != Elems.size(); ++I) {
      CharUnits Align = Utils.getAlignment(Elems[I]);
      CharUnits NaturalOffset = SizeSoFar.alignTo(Align);
      CharUnits DesiredOffset = Offset(I);
      assert(DesiredOffset >= SizeSoFar && "elements out of order");

      if (DesiredOffset != NaturalOffset)
        Packed = true;
      if (DesiredOffset != SizeSoFar)
        PackedElems.push_back(Utils.getPadding(DesiredOffset - SizeSoFar));
      PackedElems.push_back(Elems[I]);
      SizeSoFar = DesiredOffset + Utils.getSize(Elems[I]);
    }
    // If we're using the packed layout, pad it out to the desired size if
    // necessary.
    if (Packed) {
      assert((SizeSoFar <= DesiredSize || AllowOversized) &&
             "requested size is too small for contents");
      if (SizeSoFar < DesiredSize)
        PackedElems.push_back(Utils.getPadding(DesiredSize - SizeSoFar));
    }
  }

  llvm::StructType *STy = llvm::ConstantStruct::getTypeForElements(
      CGM.getLLVMContext(), Packed ? PackedElems : UnpackedElems, Packed);

  // Pick the type to use.  If the type is layout identical to the desired
  // type then use it, otherwise use whatever the builder produced for us.
  if (llvm::StructType *DesiredSTy = dyn_cast<llvm::StructType>(DesiredTy)) {
    if (DesiredSTy->isLayoutIdentical(STy))
      STy = DesiredSTy;
  }

  return llvm::ConstantStruct::get(STy, Packed ? PackedElems : UnpackedElems);
}

void ConstantAggregateBuilder::condense(CharUnits Offset,
                                        llvm::Type *DesiredTy) {
  CharUnits Size = getSize(DesiredTy);

  llvm::Optional<size_t> FirstElemToReplace = splitAt(Offset);
  if (!FirstElemToReplace)
    return;
  size_t First = *FirstElemToReplace;

  llvm::Optional<size_t> LastElemToReplace = splitAt(Offset + Size);
  if (!LastElemToReplace)
    return;
  size_t Last = *LastElemToReplace;

  size_t Length = Last - First;
  if (Length == 0)
    return;

  if (Length == 1 && Offsets[First] == Offset &&
      getSize(Elems[First]) == Size) {
    // Re-wrap single element structs if necessary. Otherwise, leave any single
    // element constant of the right size alone even if it has the wrong type.
    auto *STy = dyn_cast<llvm::StructType>(DesiredTy);
    if (STy && STy->getNumElements() == 1 &&
        STy->getElementType(0) == Elems[First]->getType())
      Elems[First] = llvm::ConstantStruct::get(STy, Elems[First]);
    return;
  }

  llvm::Constant *Replacement = buildFrom(
      CGM, makeArrayRef(Elems).slice(First, Length),
      makeArrayRef(Offsets).slice(First, Length), Offset, getSize(DesiredTy),
      /*known to have natural layout=*/false, DesiredTy, false);
  replace(Elems, First, Last, {Replacement});
  replace(Offsets, First, Last, {Offset});
}

//===----------------------------------------------------------------------===//
//                            ConstStructBuilder
//===----------------------------------------------------------------------===//

class ConstStructBuilder {
  CodeGenModule &CGM;
  ConstantEmitter &Emitter;
  ConstantAggregateBuilder &Builder;
  CharUnits StartOffset;

public:
  static llvm::Constant *BuildStruct(ConstantEmitter &Emitter,
                                     InitListExpr *ILE, QualType StructTy);
  static llvm::Constant *BuildStruct(ConstantEmitter &Emitter,
                                     const APValue &Value, QualType ValTy);
  static bool UpdateStruct(ConstantEmitter &Emitter,
                           ConstantAggregateBuilder &Const, CharUnits Offset,
                           InitListExpr *Updater);

private:
  ConstStructBuilder(ConstantEmitter &Emitter,
                     ConstantAggregateBuilder &Builder, CharUnits StartOffset)
      : CGM(Emitter.CGM), Emitter(Emitter), Builder(Builder),
        StartOffset(StartOffset) {}

  bool AppendField(const FieldDecl *Field, uint64_t FieldOffset,
                   llvm::Constant *InitExpr, bool AllowOverwrite = false);

  bool AppendBytes(CharUnits FieldOffsetInChars, llvm::Constant *InitCst,
                   bool AllowOverwrite = false);

  bool AppendBitField(const FieldDecl *Field, uint64_t FieldOffset,
                      llvm::ConstantInt *InitExpr, bool AllowOverwrite = false);

  bool Build(InitListExpr *ILE, bool AllowOverwrite);
  bool Build(const APValue &Val, const RecordDecl *RD, bool IsPrimaryBase,
             const CXXRecordDecl *VTableClass, CharUnits BaseOffset);
  llvm::Constant *Finalize(QualType Ty);
};

bool ConstStructBuilder::AppendField(
    const FieldDecl *Field, uint64_t FieldOffset, llvm::Constant *InitCst,
    bool AllowOverwrite) {
  const ASTContext &Context = CGM.getContext();

  CharUnits FieldOffsetInChars = Context.toCharUnitsFromBits(FieldOffset);

  return AppendBytes(FieldOffsetInChars, InitCst, AllowOverwrite);
}

bool ConstStructBuilder::AppendBytes(CharUnits FieldOffsetInChars,
                                     llvm::Constant *InitCst,
                                     bool AllowOverwrite) {
  return Builder.add(InitCst, StartOffset + FieldOffsetInChars, AllowOverwrite);
}

bool ConstStructBuilder::AppendBitField(
    const FieldDecl *Field, uint64_t FieldOffset, llvm::ConstantInt *CI,
    bool AllowOverwrite) {
  const CGRecordLayout &RL =
      CGM.getTypes().getCGRecordLayout(Field->getParent());
  const CGBitFieldInfo &Info = RL.getBitFieldInfo(Field);
  llvm::APInt FieldValue = CI->getValue();

  // Promote the size of FieldValue if necessary
  // FIXME: This should never occur, but currently it can because initializer
  // constants are cast to bool, and because clang is not enforcing bitfield
  // width limits.
  if (Info.Size > FieldValue.getBitWidth())
    FieldValue = FieldValue.zext(Info.Size);

  // Truncate the size of FieldValue to the bit field size.
  if (Info.Size < FieldValue.getBitWidth())
    FieldValue = FieldValue.trunc(Info.Size);

  return Builder.addBits(FieldValue,
                         CGM.getContext().toBits(StartOffset) + FieldOffset,
                         AllowOverwrite);
}

static bool EmitDesignatedInitUpdater(ConstantEmitter &Emitter,
                                      ConstantAggregateBuilder &Const,
                                      CharUnits Offset, QualType Type,
                                      InitListExpr *Updater) {
  if (Type->isRecordType())
    return ConstStructBuilder::UpdateStruct(Emitter, Const, Offset, Updater);

  auto CAT = Emitter.CGM.getContext().getAsConstantArrayType(Type);
  if (!CAT)
    return false;
  QualType ElemType = CAT->getElementType();
  CharUnits ElemSize = Emitter.CGM.getContext().getTypeSizeInChars(ElemType);
  llvm::Type *ElemTy = Emitter.CGM.getTypes().ConvertTypeForMem(ElemType);

  llvm::Constant *FillC = nullptr;
  if (Expr *Filler = Updater->getArrayFiller()) {
    if (!isa<NoInitExpr>(Filler)) {
      FillC = Emitter.tryEmitAbstractForMemory(Filler, ElemType);
      if (!FillC)
        return false;
    }
  }

  unsigned NumElementsToUpdate =
      FillC ? CAT->getSize().getZExtValue() : Updater->getNumInits();
  for (unsigned I = 0; I != NumElementsToUpdate; ++I, Offset += ElemSize) {
    Expr *Init = nullptr;
    if (I < Updater->getNumInits())
      Init = Updater->getInit(I);

    if (!Init && FillC) {
      if (!Const.add(FillC, Offset, true))
        return false;
    } else if (!Init || isa<NoInitExpr>(Init)) {
      continue;
    } else if (InitListExpr *ChildILE = dyn_cast<InitListExpr>(Init)) {
      if (!EmitDesignatedInitUpdater(Emitter, Const, Offset, ElemType,
                                     ChildILE))
        return false;
      // Attempt to reduce the array element to a single constant if necessary.
      Const.condense(Offset, ElemTy);
    } else {
      llvm::Constant *Val = Emitter.tryEmitPrivateForMemory(Init, ElemType);
      if (!Const.add(Val, Offset, true))
        return false;
    }
  }

  return true;
}

bool ConstStructBuilder::Build(InitListExpr *ILE, bool AllowOverwrite) {
  RecordDecl *RD = ILE->getType()->castAs<RecordType>()->getDecl();
  const ASTRecordLayout &Layout = CGM.getContext().getASTRecordLayout(RD);

  unsigned FieldNo = -1;
  unsigned ElementNo = 0;

  // Bail out if we have base classes. We could support these, but they only
  // arise in C++1z where we will have already constant folded most interesting
  // cases. FIXME: There are still a few more cases we can handle this way.
  if (auto *CXXRD = dyn_cast<CXXRecordDecl>(RD))
    if (CXXRD->getNumBases())
      return false;

  for (FieldDecl *Field : RD->fields()) {
    ++FieldNo;

    // If this is a union, skip all the fields that aren't being initialized.
    if (RD->isUnion() &&
        !declaresSameEntity(ILE->getInitializedFieldInUnion(), Field))
      continue;

    // Don't emit anonymous bitfields or zero-sized fields.
    if (Field->isUnnamedBitfield() || Field->isZeroSize(CGM.getContext()))
      continue;

    // Get the initializer.  A struct can include fields without initializers,
    // we just use explicit null values for them.
    Expr *Init = nullptr;
    if (ElementNo < ILE->getNumInits())
      Init = ILE->getInit(ElementNo++);
    if (Init && isa<NoInitExpr>(Init))
      continue;

    // When emitting a DesignatedInitUpdateExpr, a nested InitListExpr
    // represents additional overwriting of our current constant value, and not
    // a new constant to emit independently.
    if (AllowOverwrite &&
        (Field->getType()->isArrayType() || Field->getType()->isRecordType())) {
      if (auto *SubILE = dyn_cast<InitListExpr>(Init)) {
        CharUnits Offset = CGM.getContext().toCharUnitsFromBits(
            Layout.getFieldOffset(FieldNo));
        if (!EmitDesignatedInitUpdater(Emitter, Builder, StartOffset + Offset,
                                       Field->getType(), SubILE))
          return false;
        // If we split apart the field's value, try to collapse it down to a
        // single value now.
        Builder.condense(StartOffset + Offset,
                         CGM.getTypes().ConvertTypeForMem(Field->getType()));
        continue;
      }
    }

    llvm::Constant *EltInit =
        Init ? Emitter.tryEmitPrivateForMemory(Init, Field->getType())
             : Emitter.emitNullForMemory(Field->getType());
    if (!EltInit)
      return false;

    if (!Field->isBitField()) {
      // Handle non-bitfield members.
      if (!AppendField(Field, Layout.getFieldOffset(FieldNo), EltInit,
                       AllowOverwrite))
        return false;
      // After emitting a non-empty field with [[no_unique_address]], we may
      // need to overwrite its tail padding.
      if (Field->hasAttr<NoUniqueAddressAttr>())
        AllowOverwrite = true;
    } else {
      // Otherwise we have a bitfield.
      if (auto *CI = dyn_cast<llvm::ConstantInt>(EltInit)) {
        if (!AppendBitField(Field, Layout.getFieldOffset(FieldNo), CI,
                            AllowOverwrite))
          return false;
      } else {
        // We are trying to initialize a bitfield with a non-trivial constant,
        // this must require run-time code.
        return false;
      }
    }
  }

  return true;
}

namespace {
struct BaseInfo {
  BaseInfo(const CXXRecordDecl *Decl, CharUnits Offset, unsigned Index)
    : Decl(Decl), Offset(Offset), Index(Index) {
  }

  const CXXRecordDecl *Decl;
  CharUnits Offset;
  unsigned Index;

  bool operator<(const BaseInfo &O) const { return Offset < O.Offset; }
};
}

bool ConstStructBuilder::Build(const APValue &Val, const RecordDecl *RD,
                               bool IsPrimaryBase,
                               const CXXRecordDecl *VTableClass,
                               CharUnits Offset) {
  const ASTRecordLayout &Layout = CGM.getContext().getASTRecordLayout(RD);

  if (const CXXRecordDecl *CD = dyn_cast<CXXRecordDecl>(RD)) {
    // Add a vtable pointer, if we need one and it hasn't already been added.
    if (Layout.hasOwnVFPtr()) {
      llvm::Constant *VTableAddressPoint =
          CGM.getCXXABI().getVTableAddressPointForConstExpr(
              BaseSubobject(CD, Offset), VTableClass);
      if (!AppendBytes(Offset, VTableAddressPoint))
        return false;
    }

    // Accumulate and sort bases, in order to visit them in address order, which
    // may not be the same as declaration order.
    SmallVector<BaseInfo, 8> Bases;
    Bases.reserve(CD->getNumBases());
    unsigned BaseNo = 0;
    for (CXXRecordDecl::base_class_const_iterator Base = CD->bases_begin(),
         BaseEnd = CD->bases_end(); Base != BaseEnd; ++Base, ++BaseNo) {
      assert(!Base->isVirtual() && "should not have virtual bases here");
      const CXXRecordDecl *BD = Base->getType()->getAsCXXRecordDecl();
      CharUnits BaseOffset = Layout.getBaseClassOffset(BD);
      Bases.push_back(BaseInfo(BD, BaseOffset, BaseNo));
    }
    llvm::stable_sort(Bases);

    for (unsigned I = 0, N = Bases.size(); I != N; ++I) {
      BaseInfo &Base = Bases[I];

      bool IsPrimaryBase = Layout.getPrimaryBase() == Base.Decl;
      Build(Val.getStructBase(Base.Index), Base.Decl, IsPrimaryBase,
            VTableClass, Offset + Base.Offset);
    }
  }

  unsigned FieldNo = 0;
  uint64_t OffsetBits = CGM.getContext().toBits(Offset);

  bool AllowOverwrite = false;
  for (RecordDecl::field_iterator Field = RD->field_begin(),
       FieldEnd = RD->field_end(); Field != FieldEnd; ++Field, ++FieldNo) {
    // If this is a union, skip all the fields that aren't being initialized.
    if (RD->isUnion() && !declaresSameEntity(Val.getUnionField(), *Field))
      continue;

    // Don't emit anonymous bitfields or zero-sized fields.
    if (Field->isUnnamedBitfield() || Field->isZeroSize(CGM.getContext()))
      continue;

    // Emit the value of the initializer.
    const APValue &FieldValue =
      RD->isUnion() ? Val.getUnionValue() : Val.getStructField(FieldNo);
    llvm::Constant *EltInit =
      Emitter.tryEmitPrivateForMemory(FieldValue, Field->getType());
    if (!EltInit)
      return false;

    if (!Field->isBitField()) {
      // Handle non-bitfield members.
      if (!AppendField(*Field, Layout.getFieldOffset(FieldNo) + OffsetBits,
                       EltInit, AllowOverwrite))
        return false;
      // After emitting a non-empty field with [[no_unique_address]], we may
      // need to overwrite its tail padding.
      if (Field->hasAttr<NoUniqueAddressAttr>())
        AllowOverwrite = true;
    } else {
      // Otherwise we have a bitfield.
      if (!AppendBitField(*Field, Layout.getFieldOffset(FieldNo) + OffsetBits,
                          cast<llvm::ConstantInt>(EltInit), AllowOverwrite))
        return false;
    }
  }

  return true;
}

llvm::Constant *ConstStructBuilder::Finalize(QualType Type) {
  RecordDecl *RD = Type->castAs<RecordType>()->getDecl();
  llvm::Type *ValTy = CGM.getTypes().ConvertType(Type);
  return Builder.build(ValTy, RD->hasFlexibleArrayMember());
}

llvm::Constant *ConstStructBuilder::BuildStruct(ConstantEmitter &Emitter,
                                                InitListExpr *ILE,
                                                QualType ValTy) {
  ConstantAggregateBuilder Const(Emitter.CGM);
  ConstStructBuilder Builder(Emitter, Const, CharUnits::Zero());

  if (!Builder.Build(ILE, /*AllowOverwrite*/false))
    return nullptr;

  return Builder.Finalize(ValTy);
}

llvm::Constant *ConstStructBuilder::BuildStruct(ConstantEmitter &Emitter,
                                                const APValue &Val,
                                                QualType ValTy) {
  ConstantAggregateBuilder Const(Emitter.CGM);
  ConstStructBuilder Builder(Emitter, Const, CharUnits::Zero());

  const RecordDecl *RD = ValTy->castAs<RecordType>()->getDecl();
  const CXXRecordDecl *CD = dyn_cast<CXXRecordDecl>(RD);
  if (!Builder.Build(Val, RD, false, CD, CharUnits::Zero()))
    return nullptr;

  return Builder.Finalize(ValTy);
}

bool ConstStructBuilder::UpdateStruct(ConstantEmitter &Emitter,
                                      ConstantAggregateBuilder &Const,
                                      CharUnits Offset, InitListExpr *Updater) {
  return ConstStructBuilder(Emitter, Const, Offset)
      .Build(Updater, /*AllowOverwrite*/ true);
}

//===----------------------------------------------------------------------===//
//                             ConstExprEmitter
//===----------------------------------------------------------------------===//

static ConstantAddress tryEmitGlobalCompoundLiteral(CodeGenModule &CGM,
                                                    CodeGenFunction *CGF,
                                              const CompoundLiteralExpr *E) {
  CharUnits Align = CGM.getContext().getTypeAlignInChars(E->getType());
  if (llvm::GlobalVariable *Addr =
          CGM.getAddrOfConstantCompoundLiteralIfEmitted(E))
    return ConstantAddress(Addr, Align);

  LangAS addressSpace = E->getType().getAddressSpace();

  ConstantEmitter emitter(CGM, CGF);
  llvm::Constant *C = emitter.tryEmitForInitializer(E->getInitializer(),
                                                    addressSpace, E->getType());
  if (!C) {
    assert(!E->isFileScope() &&
           "file-scope compound literal did not have constant initializer!");
    return ConstantAddress::invalid();
  }

  auto GV = new llvm::GlobalVariable(CGM.getModule(), C->getType(),
                                     CGM.isTypeConstant(E->getType(), true),
                                     llvm::GlobalValue::InternalLinkage,
                                     C, ".compoundliteral", nullptr,
                                     llvm::GlobalVariable::NotThreadLocal,
                    CGM.getContext().getTargetAddressSpace(addressSpace));
  emitter.finalize(GV);
  GV->setAlignment(Align.getAsAlign());
  CGM.setAddrOfConstantCompoundLiteral(E, GV);
  return ConstantAddress(GV, Align);
}

static llvm::Constant *
EmitArrayConstant(CodeGenModule &CGM, llvm::ArrayType *DesiredType,
                  llvm::Type *CommonElementType, unsigned ArrayBound,
                  SmallVectorImpl<llvm::Constant *> &Elements,
                  llvm::Constant *Filler) {
  // Figure out how long the initial prefix of non-zero elements is.
  unsigned NonzeroLength = ArrayBound;
  if (Elements.size() < NonzeroLength && Filler->isNullValue())
    NonzeroLength = Elements.size();
  if (NonzeroLength == Elements.size()) {
    while (NonzeroLength > 0 && Elements[NonzeroLength - 1]->isNullValue())
      --NonzeroLength;
  }

  if (NonzeroLength == 0)
    return llvm::ConstantAggregateZero::get(DesiredType);

  // Add a zeroinitializer array filler if we have lots of trailing zeroes.
  unsigned TrailingZeroes = ArrayBound - NonzeroLength;
  if (TrailingZeroes >= 8) {
    assert(Elements.size() >= NonzeroLength &&
           "missing initializer for non-zero element");

    // If all the elements had the same type up to the trailing zeroes, emit a
    // struct of two arrays (the nonzero data and the zeroinitializer).
    if (CommonElementType && NonzeroLength >= 8) {
      llvm::Constant *Initial = llvm::ConstantArray::get(
          llvm::ArrayType::get(CommonElementType, NonzeroLength),
          makeArrayRef(Elements).take_front(NonzeroLength));
      Elements.resize(2);
      Elements[0] = Initial;
    } else {
      Elements.resize(NonzeroLength + 1);
    }

    auto *FillerType =
        CommonElementType ? CommonElementType : DesiredType->getElementType();
    FillerType = llvm::ArrayType::get(FillerType, TrailingZeroes);
    Elements.back() = llvm::ConstantAggregateZero::get(FillerType);
    CommonElementType = nullptr;
  } else if (Elements.size() != ArrayBound) {
    // Otherwise pad to the right size with the filler if necessary.
    Elements.resize(ArrayBound, Filler);
    if (Filler->getType() != CommonElementType)
      CommonElementType = nullptr;
  }

  // If all elements have the same type, just emit an array constant.
  if (CommonElementType)
    return llvm::ConstantArray::get(
        llvm::ArrayType::get(CommonElementType, ArrayBound), Elements);

  // We have mixed types. Use a packed struct.
  llvm::SmallVector<llvm::Type *, 16> Types;
  Types.reserve(Elements.size());
  for (llvm::Constant *Elt : Elements)
    Types.push_back(Elt->getType());
  llvm::StructType *SType =
      llvm::StructType::get(CGM.getLLVMContext(), Types, true);
  return llvm::ConstantStruct::get(SType, Elements);
}

// This class only needs to handle arrays, structs and unions. Outside C++11
// mode, we don't currently constant fold those types.  All other types are
// handled by constant folding.
//
// Constant folding is currently missing support for a few features supported
// here: CK_ToUnion, CK_ReinterpretMemberPointer, and DesignatedInitUpdateExpr.
class ConstExprEmitter :
  public StmtVisitor<ConstExprEmitter, llvm::Constant*, QualType> {
  CodeGenModule &CGM;
  ConstantEmitter &Emitter;
  llvm::LLVMContext &VMContext;
public:
  ConstExprEmitter(ConstantEmitter &emitter)
    : CGM(emitter.CGM), Emitter(emitter), VMContext(CGM.getLLVMContext()) {
  }

  //===--------------------------------------------------------------------===//
  //                            Visitor Methods
  //===--------------------------------------------------------------------===//

  llvm::Constant *VisitStmt(Stmt *S, QualType T) {
    return nullptr;
  }

  llvm::Constant *VisitConstantExpr(ConstantExpr *CE, QualType T) {
    if (llvm::Constant *Result = Emitter.tryEmitConstantExpr(CE))
      return Result;
    return Visit(CE->getSubExpr(), T);
  }

  llvm::Constant *VisitParenExpr(ParenExpr *PE, QualType T) {
    return Visit(PE->getSubExpr(), T);
  }

  llvm::Constant *
  VisitSubstNonTypeTemplateParmExpr(SubstNonTypeTemplateParmExpr *PE,
                                    QualType T) {
    return Visit(PE->getReplacement(), T);
  }

  llvm::Constant *VisitGenericSelectionExpr(GenericSelectionExpr *GE,
                                            QualType T) {
    return Visit(GE->getResultExpr(), T);
  }

  llvm::Constant *VisitChooseExpr(ChooseExpr *CE, QualType T) {
    return Visit(CE->getChosenSubExpr(), T);
  }

  llvm::Constant *VisitCompoundLiteralExpr(CompoundLiteralExpr *E, QualType T) {
    return Visit(E->getInitializer(), T);
  }

  llvm::Constant *VisitCastExpr(CastExpr *E, QualType destType) {
    if (const auto *ECE = dyn_cast<ExplicitCastExpr>(E))
      CGM.EmitExplicitCastExprType(ECE, Emitter.CGF);
    Expr *subExpr = E->getSubExpr();

    switch (E->getCastKind()) {
    case CK_ToUnion: {
      // GCC cast to union extension
      assert(E->getType()->isUnionType() &&
             "Destination type is not union type!");

      auto field = E->getTargetUnionField();

      auto C = Emitter.tryEmitPrivateForMemory(subExpr, field->getType());
      if (!C) return nullptr;

      auto destTy = ConvertType(destType);
      if (C->getType() == destTy) return C;

      // Build a struct with the union sub-element as the first member,
      // and padded to the appropriate size.
      SmallVector<llvm::Constant*, 2> Elts;
      SmallVector<llvm::Type*, 2> Types;
      Elts.push_back(C);
      Types.push_back(C->getType());
      unsigned CurSize = CGM.getDataLayout().getTypeAllocSize(C->getType());
      unsigned TotalSize = CGM.getDataLayout().getTypeAllocSize(destTy);

      assert(CurSize <= TotalSize && "Union size mismatch!");
      if (unsigned NumPadBytes = TotalSize - CurSize) {
        llvm::Type *Ty = CGM.Int8Ty;
        if (NumPadBytes > 1)
          Ty = llvm::ArrayType::get(Ty, NumPadBytes);

        Elts.push_back(llvm::UndefValue::get(Ty));
        Types.push_back(Ty);
      }

      llvm::StructType *STy = llvm::StructType::get(VMContext, Types, false);
      return llvm::ConstantStruct::get(STy, Elts);
    }

    case CK_AddressSpaceConversion: {
      auto C = Emitter.tryEmitPrivate(subExpr, subExpr->getType());
      if (!C) return nullptr;
      LangAS destAS = E->getType()->getPointeeType().getAddressSpace();
      LangAS srcAS = subExpr->getType()->getPointeeType().getAddressSpace();
      llvm::Type *destTy = ConvertType(E->getType());
      return CGM.getTargetCodeGenInfo().performAddrSpaceCast(CGM, C, srcAS,
                                                             destAS, destTy);
    }

    case CK_LValueToRValue:
    case CK_AtomicToNonAtomic:
    case CK_NonAtomicToAtomic:
    case CK_NoOp:
    case CK_ConstructorConversion:
      return Visit(subExpr, destType);

    case CK_IntToOCLSampler:
      llvm_unreachable("global sampler variables are not generated");

    case CK_Dependent: llvm_unreachable("saw dependent cast!");

    case CK_BuiltinFnToFnPtr:
      llvm_unreachable("builtin functions are handled elsewhere");

    case CK_ReinterpretMemberPointer:
    case CK_DerivedToBaseMemberPointer:
    case CK_BaseToDerivedMemberPointer: {
      auto C = Emitter.tryEmitPrivate(subExpr, subExpr->getType());
      if (!C) return nullptr;
      return CGM.getCXXABI().EmitMemberPointerConversion(E, C);
    }

    // These will never be supported.
    case CK_ObjCObjectLValueCast:
    case CK_ARCProduceObject:
    case CK_ARCConsumeObject:
    case CK_ARCReclaimReturnedObject:
    case CK_ARCExtendBlockObject:
    case CK_CopyAndAutoreleaseBlockObject:
      return nullptr;

    // These don't need to be handled here because Evaluate knows how to
    // evaluate them in the cases where they can be folded.
    case CK_BitCast:
    case CK_ToVoid:
    case CK_Dynamic:
    case CK_LValueBitCast:
    case CK_LValueToRValueBitCast:
    case CK_NullToMemberPointer:
    case CK_UserDefinedConversion:
    case CK_CPointerToObjCPointerCast:
    case CK_BlockPointerToObjCPointerCast:
    case CK_AnyPointerToBlockPointerCast:
    case CK_ArrayToPointerDecay:
    case CK_FunctionToPointerDecay:
    case CK_BaseToDerived:
    case CK_DerivedToBase:
    case CK_UncheckedDerivedToBase:
    case CK_MemberPointerToBoolean:
    case CK_VectorSplat:
    case CK_FloatingRealToComplex:
    case CK_FloatingComplexToReal:
    case CK_FloatingComplexToBoolean:
    case CK_FloatingComplexCast:
    case CK_FloatingComplexToIntegralComplex:
    case CK_IntegralRealToComplex:
    case CK_IntegralComplexToReal:
    case CK_IntegralComplexToBoolean:
    case CK_IntegralComplexCast:
    case CK_IntegralComplexToFloatingComplex:
    case CK_PointerToIntegral:
    case CK_PointerToBoolean:
    case CK_NullToPointer:
    case CK_IntegralCast:
    case CK_BooleanToSignedIntegral:
    case CK_IntegralToPointer:
    case CK_IntegralToBoolean:
    case CK_IntegralToFloating:
    case CK_FloatingToIntegral:
    case CK_FloatingToBoolean:
    case CK_FloatingCast:
    case CK_FixedPointCast:
    case CK_FixedPointToBoolean:
    case CK_FixedPointToIntegral:
    case CK_IntegralToFixedPoint:
    case CK_ZeroToOCLOpaqueType:
      return nullptr;
    case CK_ReflectionToBoolean:
      llvm_unreachable("reflection emitted as runtime value");
    }
    llvm_unreachable("Invalid CastKind");
  }

  llvm::Constant *VisitCXXDefaultInitExpr(CXXDefaultInitExpr *DIE, QualType T) {
    // No need for a DefaultInitExprScope: we don't handle 'this' in a
    // constant expression.
    return Visit(DIE->getExpr(), T);
  }

  llvm::Constant *VisitExprWithCleanups(ExprWithCleanups *E, QualType T) {
    return Visit(E->getSubExpr(), T);
  }

  llvm::Constant *VisitMaterializeTemporaryExpr(MaterializeTemporaryExpr *E,
                                                QualType T) {
    return Visit(E->getSubExpr(), T);
  }

  llvm::Constant *EmitArrayInitialization(InitListExpr *ILE, QualType T) {
    auto *CAT = CGM.getContext().getAsConstantArrayType(ILE->getType());
    assert(CAT && "can't emit array init for non-constant-bound array");
    unsigned NumInitElements = ILE->getNumInits();
    unsigned NumElements = CAT->getSize().getZExtValue();

    // Initialising an array requires us to automatically
    // initialise any elements that have not been initialised explicitly
    unsigned NumInitableElts = std::min(NumInitElements, NumElements);

    QualType EltType = CAT->getElementType();

    // Initialize remaining array elements.
    llvm::Constant *fillC = nullptr;
    if (Expr *filler = ILE->getArrayFiller()) {
      fillC = Emitter.tryEmitAbstractForMemory(filler, EltType);
      if (!fillC)
        return nullptr;
    }

    // Copy initializer elements.
    SmallVector<llvm::Constant*, 16> Elts;
    if (fillC && fillC->isNullValue())
      Elts.reserve(NumInitableElts + 1);
    else
      Elts.reserve(NumElements);

    llvm::Type *CommonElementType = nullptr;
    for (unsigned i = 0; i < NumInitableElts; ++i) {
      Expr *Init = ILE->getInit(i);
      llvm::Constant *C = Emitter.tryEmitPrivateForMemory(Init, EltType);
      if (!C)
        return nullptr;
      if (i == 0)
        CommonElementType = C->getType();
      else if (C->getType() != CommonElementType)
        CommonElementType = nullptr;
      Elts.push_back(C);
    }

    llvm::ArrayType *Desired =
        cast<llvm::ArrayType>(CGM.getTypes().ConvertType(ILE->getType()));
    return EmitArrayConstant(CGM, Desired, CommonElementType, NumElements, Elts,
                             fillC);
  }

  llvm::Constant *EmitRecordInitialization(InitListExpr *ILE, QualType T) {
    return ConstStructBuilder::BuildStruct(Emitter, ILE, T);
  }

  llvm::Constant *VisitImplicitValueInitExpr(ImplicitValueInitExpr* E,
                                             QualType T) {
    return CGM.EmitNullConstant(T);
  }

  llvm::Constant *VisitInitListExpr(InitListExpr *ILE, QualType T) {
    if (ILE->isTransparent())
      return Visit(ILE->getInit(0), T);

    if (ILE->getType()->isArrayType())
      return EmitArrayInitialization(ILE, T);

    if (ILE->getType()->isRecordType())
      return EmitRecordInitialization(ILE, T);

    return nullptr;
  }

  llvm::Constant *VisitDesignatedInitUpdateExpr(DesignatedInitUpdateExpr *E,
                                                QualType destType) {
    auto C = Visit(E->getBase(), destType);
    if (!C)
      return nullptr;

    ConstantAggregateBuilder Const(CGM);
    Const.add(C, CharUnits::Zero(), false);

    if (!EmitDesignatedInitUpdater(Emitter, Const, CharUnits::Zero(), destType,
                                   E->getUpdater()))
      return nullptr;

    llvm::Type *ValTy = CGM.getTypes().ConvertType(destType);
    bool HasFlexibleArray = false;
    if (auto *RT = destType->getAs<RecordType>())
      HasFlexibleArray = RT->getDecl()->hasFlexibleArrayMember();
    return Const.build(ValTy, HasFlexibleArray);
  }

  llvm::Constant *VisitCXXConstructExpr(CXXConstructExpr *E, QualType Ty) {
    if (!E->getConstructor()->isTrivial())
      return nullptr;

    // Only default and copy/move constructors can be trivial.
    if (E->getNumArgs()) {
      assert(E->getNumArgs() == 1 && "trivial ctor with > 1 argument");
      assert(E->getConstructor()->isCopyOrMoveConstructor() &&
             "trivial ctor has argument but isn't a copy/move ctor");

      Expr *Arg = E->getArg(0);
      assert(CGM.getContext().hasSameUnqualifiedType(Ty, Arg->getType()) &&
             "argument to copy ctor is of wrong type");

      return Visit(Arg, Ty);
    }

    return CGM.EmitNullConstant(Ty);
  }

  llvm::Constant *VisitStringLiteral(StringLiteral *E, QualType T) {
    // This is a string literal initializing an array in an initializer.
    return CGM.GetConstantArrayFromStringLiteral(E);
  }

  llvm::Constant *VisitObjCEncodeExpr(ObjCEncodeExpr *E, QualType T) {
    // This must be an @encode initializing an array in a static initializer.
    // Don't emit it as the address of the string, emit the string data itself
    // as an inline array.
    std::string Str;
    CGM.getContext().getObjCEncodingForType(E->getEncodedType(), Str);
    const ConstantArrayType *CAT = CGM.getContext().getAsConstantArrayType(T);

    // Resize the string to the right size, adding zeros at the end, or
    // truncating as needed.
    Str.resize(CAT->getSize().getZExtValue(), '\0');
    return llvm::ConstantDataArray::getString(VMContext, Str, false);
  }

  llvm::Constant *VisitUnaryExtension(const UnaryOperator *E, QualType T) {
    return Visit(E->getSubExpr(), T);
  }

  // Utility methods
  llvm::Type *ConvertType(QualType T) {
    return CGM.getTypes().ConvertType(T);
  }
};

}  // end anonymous namespace.

llvm::Constant *ConstantEmitter::validateAndPopAbstract(llvm::Constant *C,
                                                        AbstractState saved) {
  Abstract = saved.OldValue;

  assert(saved.OldPlaceholdersSize == PlaceholderAddresses.size() &&
         "created a placeholder while doing an abstract emission?");

  // No validation necessary for now.
  // No cleanup to do for now.
  return C;
}

llvm::Constant *
ConstantEmitter::tryEmitAbstractForInitializer(const VarDecl &D) {
  auto state = pushAbstract();
  auto C = tryEmitPrivateForVarInit(D);
  return validateAndPopAbstract(C, state);
}

llvm::Constant *
ConstantEmitter::tryEmitAbstract(const Expr *E, QualType destType) {
  auto state = pushAbstract();
  auto C = tryEmitPrivate(E, destType);
  return validateAndPopAbstract(C, state);
}

llvm::Constant *
ConstantEmitter::tryEmitAbstract(const APValue &value, QualType destType) {
  auto state = pushAbstract();
  auto C = tryEmitPrivate(value, destType);
  return validateAndPopAbstract(C, state);
}

llvm::Constant *ConstantEmitter::tryEmitConstantExpr(const ConstantExpr *CE) {
  if (!CE->hasAPValueResult())
    return nullptr;
  const Expr *Inner = CE->getSubExpr()->IgnoreImplicit();
  QualType RetType;
  if (auto *Call = dyn_cast<CallExpr>(Inner))
    RetType = Call->getCallReturnType(CGF->getContext());
  else if (auto *Ctor = dyn_cast<CXXConstructExpr>(Inner))
    RetType = Ctor->getType();
  else if (auto *Frag = dyn_cast<CXXFragmentCaptureExpr>(Inner))
    RetType = Frag->getType();
  llvm::Constant *Res =
      emitAbstract(CE->getBeginLoc(), CE->getAPValueResult(), RetType);
  return Res;
}

llvm::Constant *
ConstantEmitter::emitAbstract(const Expr *E, QualType destType) {
  auto state = pushAbstract();
  auto C = tryEmitPrivate(E, destType);
  C = validateAndPopAbstract(C, state);
  if (!C) {
    CGM.Error(E->getExprLoc(),
              "internal error: could not emit constant value \"abstractly\"");
    C = CGM.EmitNullConstant(destType);
  }
  return C;
}

llvm::Constant *
ConstantEmitter::emitAbstract(SourceLocation loc, const APValue &value,
                              QualType destType) {
  auto state = pushAbstract();
  auto C = tryEmitPrivate(value, destType);
  C = validateAndPopAbstract(C, state);
  if (!C) {
    CGM.Error(loc,
              "internal error: could not emit constant value \"abstractly\"");
    C = CGM.EmitNullConstant(destType);
  }
  return C;
}

llvm::Constant *ConstantEmitter::tryEmitForInitializer(const VarDecl &D) {
  initializeNonAbstract(D.getType().getAddressSpace());
  return markIfFailed(tryEmitPrivateForVarInit(D));
}

llvm::Constant *ConstantEmitter::tryEmitForInitializer(const Expr *E,
                                                       LangAS destAddrSpace,
                                                       QualType destType) {
  initializeNonAbstract(destAddrSpace);
  return markIfFailed(tryEmitPrivateForMemory(E, destType));
}

llvm::Constant *ConstantEmitter::emitForInitializer(const APValue &value,
                                                    LangAS destAddrSpace,
                                                    QualType destType) {
  initializeNonAbstract(destAddrSpace);
  auto C = tryEmitPrivateForMemory(value, destType);
  assert(C && "couldn't emit constant value non-abstractly?");
  return C;
}

llvm::GlobalValue *ConstantEmitter::getCurrentAddrPrivate() {
  assert(!Abstract && "cannot get current address for abstract constant");



  // Make an obviously ill-formed global that should blow up compilation
  // if it survives.
  auto global = new llvm::GlobalVariable(CGM.getModule(), CGM.Int8Ty, true,
                                         llvm::GlobalValue::PrivateLinkage,
                                         /*init*/ nullptr,
                                         /*name*/ "",
                                         /*before*/ nullptr,
                                         llvm::GlobalVariable::NotThreadLocal,
                                         CGM.getContext().getTargetAddressSpace(DestAddressSpace));

  PlaceholderAddresses.push_back(std::make_pair(nullptr, global));

  return global;
}

void ConstantEmitter::registerCurrentAddrPrivate(llvm::Constant *signal,
                                           llvm::GlobalValue *placeholder) {
  assert(!PlaceholderAddresses.empty());
  assert(PlaceholderAddresses.back().first == nullptr);
  assert(PlaceholderAddresses.back().second == placeholder);
  PlaceholderAddresses.back().first = signal;
}

namespace {
  struct ReplacePlaceholders {
    CodeGenModule &CGM;

    /// The base address of the global.
    llvm::Constant *Base;
    llvm::Type *BaseValueTy = nullptr;

    /// The placeholder addresses that were registered during emission.
    llvm::DenseMap<llvm::Constant*, llvm::GlobalVariable*> PlaceholderAddresses;

    /// The locations of the placeholder signals.
    llvm::DenseMap<llvm::GlobalVariable*, llvm::Constant*> Locations;

    /// The current index stack.  We use a simple unsigned stack because
    /// we assume that placeholders will be relatively sparse in the
    /// initializer, but we cache the index values we find just in case.
    llvm::SmallVector<unsigned, 8> Indices;
    llvm::SmallVector<llvm::Constant*, 8> IndexValues;

    ReplacePlaceholders(CodeGenModule &CGM, llvm::Constant *base,
                        ArrayRef<std::pair<llvm::Constant*,
                                           llvm::GlobalVariable*>> addresses)
        : CGM(CGM), Base(base),
          PlaceholderAddresses(addresses.begin(), addresses.end()) {
    }

    void replaceInInitializer(llvm::Constant *init) {
      // Remember the type of the top-most initializer.
      BaseValueTy = init->getType();

      // Initialize the stack.
      Indices.push_back(0);
      IndexValues.push_back(nullptr);

      // Recurse into the initializer.
      findLocations(init);

      // Check invariants.
      assert(IndexValues.size() == Indices.size() && "mismatch");
      assert(Indices.size() == 1 && "didn't pop all indices");

      // Do the replacement; this basically invalidates 'init'.
      assert(Locations.size() == PlaceholderAddresses.size() &&
             "missed a placeholder?");

      // We're iterating over a hashtable, so this would be a source of
      // non-determinism in compiler output *except* that we're just
      // messing around with llvm::Constant structures, which never itself
      // does anything that should be visible in compiler output.
      for (auto &entry : Locations) {
        assert(entry.first->getParent() == nullptr && "not a placeholder!");
        entry.first->replaceAllUsesWith(entry.second);
        entry.first->eraseFromParent();
      }
    }

  private:
    void findLocations(llvm::Constant *init) {
      // Recurse into aggregates.
      if (auto agg = dyn_cast<llvm::ConstantAggregate>(init)) {
        for (unsigned i = 0, e = agg->getNumOperands(); i != e; ++i) {
          Indices.push_back(i);
          IndexValues.push_back(nullptr);

          findLocations(agg->getOperand(i));

          IndexValues.pop_back();
          Indices.pop_back();
        }
        return;
      }

      // Otherwise, check for registered constants.
      while (true) {
        auto it = PlaceholderAddresses.find(init);
        if (it != PlaceholderAddresses.end()) {
          setLocation(it->second);
          break;
        }

        // Look through bitcasts or other expressions.
        if (auto expr = dyn_cast<llvm::ConstantExpr>(init)) {
          init = expr->getOperand(0);
        } else {
          break;
        }
      }
    }

    void setLocation(llvm::GlobalVariable *placeholder) {
      assert(Locations.find(placeholder) == Locations.end() &&
             "already found location for placeholder!");

      // Lazily fill in IndexValues with the values from Indices.
      // We do this in reverse because we should always have a strict
      // prefix of indices from the start.
      assert(Indices.size() == IndexValues.size());
      for (size_t i = Indices.size() - 1; i != size_t(-1); --i) {
        if (IndexValues[i]) {
#ifndef NDEBUG
          for (size_t j = 0; j != i + 1; ++j) {
            assert(IndexValues[j] &&
                   isa<llvm::ConstantInt>(IndexValues[j]) &&
                   cast<llvm::ConstantInt>(IndexValues[j])->getZExtValue()
                     == Indices[j]);
          }
#endif
          break;
        }

        IndexValues[i] = llvm::ConstantInt::get(CGM.Int32Ty, Indices[i]);
      }

      // Form a GEP and then bitcast to the placeholder type so that the
      // replacement will succeed.
      llvm::Constant *location =
        llvm::ConstantExpr::getInBoundsGetElementPtr(BaseValueTy,
                                                     Base, IndexValues);
      location = llvm::ConstantExpr::getBitCast(location,
                                                placeholder->getType());

      Locations.insert({placeholder, location});
    }
  };
}

void ConstantEmitter::finalize(llvm::GlobalVariable *global) {
  assert(InitializedNonAbstract &&
         "finalizing emitter that was used for abstract emission?");
  assert(!Finalized && "finalizing emitter multiple times");
  assert(global->getInitializer());

  // Note that we might also be Failed.
  Finalized = true;

  if (!PlaceholderAddresses.empty()) {
    ReplacePlaceholders(CGM, global, PlaceholderAddresses)
      .replaceInInitializer(global->getInitializer());
    PlaceholderAddresses.clear(); // satisfy
  }
}

ConstantEmitter::~ConstantEmitter() {
  assert((!InitializedNonAbstract || Finalized || Failed) &&
         "not finalized after being initialized for non-abstract emission");
  assert(PlaceholderAddresses.empty() && "unhandled placeholders");
}

static QualType getNonMemoryType(CodeGenModule &CGM, QualType type) {
  if (auto AT = type->getAs<AtomicType>()) {
    return CGM.getContext().getQualifiedType(AT->getValueType(),
                                             type.getQualifiers());
  }
  return type;
}

llvm::Constant *ConstantEmitter::tryEmitPrivateForVarInit(const VarDecl &D) {
  // Make a quick check if variable can be default NULL initialized
  // and avoid going through rest of code which may do, for c++11,
  // initialization of memory to all NULLs.
  if (!D.hasLocalStorage()) {
    QualType Ty = CGM.getContext().getBaseElementType(D.getType());
    if (Ty->isRecordType())
      if (const CXXConstructExpr *E =
          dyn_cast_or_null<CXXConstructExpr>(D.getInit())) {
        const CXXConstructorDecl *CD = E->getConstructor();
        if (CD->isTrivial() && CD->isDefaultConstructor())
          return CGM.EmitNullConstant(D.getType());
      }
    InConstantContext = true;
  }

  QualType destType = D.getType();

  // Try to emit the initializer.  Note that this can allow some things that
  // are not allowed by tryEmitPrivateForMemory alone.
  if (auto value = D.evaluateValue()) {
    return tryEmitPrivateForMemory(*value, destType);
  }

  // FIXME: Implement C++11 [basic.start.init]p2: if the initializer of a
  // reference is a constant expression, and the reference binds to a temporary,
  // then constant initialization is performed. ConstExprEmitter will
  // incorrectly emit a prvalue constant in this case, and the calling code
  // interprets that as the (pointer) value of the reference, rather than the
  // desired value of the referee.
  if (destType->isReferenceType())
    return nullptr;

  const Expr *E = D.getInit();
  assert(E && "No initializer to emit");

  auto nonMemoryDestType = getNonMemoryType(CGM, destType);
  auto C =
    ConstExprEmitter(*this).Visit(const_cast<Expr*>(E), nonMemoryDestType);
  return (C ? emitForMemory(C, destType) : nullptr);
}

llvm::Constant *
ConstantEmitter::tryEmitAbstractForMemory(const Expr *E, QualType destType) {
  auto nonMemoryDestType = getNonMemoryType(CGM, destType);
  auto C = tryEmitAbstract(E, nonMemoryDestType);
  return (C ? emitForMemory(C, destType) : nullptr);
}

llvm::Constant *
ConstantEmitter::tryEmitAbstractForMemory(const APValue &value,
                                          QualType destType) {
  auto nonMemoryDestType = getNonMemoryType(CGM, destType);
  auto C = tryEmitAbstract(value, nonMemoryDestType);
  return (C ? emitForMemory(C, destType) : nullptr);
}

llvm::Constant *ConstantEmitter::tryEmitPrivateForMemory(const Expr *E,
                                                         QualType destType) {
  auto nonMemoryDestType = getNonMemoryType(CGM, destType);
  llvm::Constant *C = tryEmitPrivate(E, nonMemoryDestType);
  return (C ? emitForMemory(C, destType) : nullptr);
}

llvm::Constant *ConstantEmitter::tryEmitPrivateForMemory(const APValue &value,
                                                         QualType destType) {
  auto nonMemoryDestType = getNonMemoryType(CGM, destType);
  auto C = tryEmitPrivate(value, nonMemoryDestType);
  return (C ? emitForMemory(C, destType) : nullptr);
}

llvm::Constant *ConstantEmitter::emitForMemory(CodeGenModule &CGM,
                                               llvm::Constant *C,
                                               QualType destType) {
  // For an _Atomic-qualified constant, we may need to add tail padding.
  if (auto AT = destType->getAs<AtomicType>()) {
    QualType destValueType = AT->getValueType();
    C = emitForMemory(CGM, C, destValueType);

    uint64_t innerSize = CGM.getContext().getTypeSize(destValueType);
    uint64_t outerSize = CGM.getContext().getTypeSize(destType);
    if (innerSize == outerSize)
      return C;

    assert(innerSize < outerSize && "emitted over-large constant for atomic");
    llvm::Constant *elts[] = {
      C,
      llvm::ConstantAggregateZero::get(
          llvm::ArrayType::get(CGM.Int8Ty, (outerSize - innerSize) / 8))
    };
    return llvm::ConstantStruct::getAnon(elts);
  }

  // Zero-extend bool.
  if (C->getType()->isIntegerTy(1)) {
    llvm::Type *boolTy = CGM.getTypes().ConvertTypeForMem(destType);
    return llvm::ConstantExpr::getZExt(C, boolTy);
  }

  return C;
}

llvm::Constant *ConstantEmitter::tryEmitPrivate(const Expr *E,
                                                QualType destType) {
  Expr::EvalResult Result;
  Expr::EvalContext EvalCtx(CGM.getContext(), nullptr);
  bool Success = false;

  if (destType->isReferenceType())
    Success = E->EvaluateAsLValue(Result, EvalCtx);
  else
    Success = E->EvaluateAsRValue(Result, EvalCtx, InConstantContext);

  llvm::Constant *C;
  if (Success && !Result.HasSideEffects)
    C = tryEmitPrivate(Result.Val, destType);
  else
    C = ConstExprEmitter(*this).Visit(const_cast<Expr*>(E), destType);

  return C;
}

llvm::Constant *CodeGenModule::getNullPointer(llvm::PointerType *T, QualType QT) {
  return getTargetCodeGenInfo().getNullPointer(*this, T, QT);
}

namespace {
/// A struct which can be used to peephole certain kinds of finalization
/// that normally happen during l-value emission.
struct ConstantLValue {
  llvm::Constant *Value;
  bool HasOffsetApplied;

  /*implicit*/ ConstantLValue(llvm::Constant *value,
                              bool hasOffsetApplied = false)
    : Value(value), HasOffsetApplied(hasOffsetApplied) {}

  /*implicit*/ ConstantLValue(ConstantAddress address)
    : ConstantLValue(address.getPointer()) {}
};

/// A helper class for emitting constant l-values.
class ConstantLValueEmitter : public ConstStmtVisitor<ConstantLValueEmitter,
                                                      ConstantLValue> {
  CodeGenModule &CGM;
  ConstantEmitter &Emitter;
  const APValue &Value;
  QualType DestType;

  // Befriend StmtVisitorBase so that we don't have to expose Visit*.
  friend StmtVisitorBase;

public:
  ConstantLValueEmitter(ConstantEmitter &emitter, const APValue &value,
                        QualType destType)
    : CGM(emitter.CGM), Emitter(emitter), Value(value), DestType(destType) {}

  llvm::Constant *tryEmit();

private:
  llvm::Constant *tryEmitAbsolute(llvm::Type *destTy);
  ConstantLValue tryEmitBase(const APValue::LValueBase &base);

  ConstantLValue VisitStmt(const Stmt *S) { return nullptr; }
  ConstantLValue VisitConstantExpr(const ConstantExpr *E);
  ConstantLValue VisitCompoundLiteralExpr(const CompoundLiteralExpr *E);
  ConstantLValue VisitStringLiteral(const StringLiteral *E);
  ConstantLValue VisitObjCBoxedExpr(const ObjCBoxedExpr *E);
  ConstantLValue VisitObjCEncodeExpr(const ObjCEncodeExpr *E);
  ConstantLValue VisitObjCStringLiteral(const ObjCStringLiteral *E);
  ConstantLValue VisitPredefinedExpr(const PredefinedExpr *E);
  ConstantLValue VisitAddrLabelExpr(const AddrLabelExpr *E);
  ConstantLValue VisitCallExpr(const CallExpr *E);
  ConstantLValue VisitBlockExpr(const BlockExpr *E);
  ConstantLValue VisitCXXTypeidExpr(const CXXTypeidExpr *E);
  ConstantLValue VisitMaterializeTemporaryExpr(
                                         const MaterializeTemporaryExpr *E);

  bool hasNonZeroOffset() const {
    return !Value.getLValueOffset().isZero();
  }

  /// Return the value offset.
  llvm::Constant *getOffset() {
    return llvm::ConstantInt::get(CGM.Int64Ty,
                                  Value.getLValueOffset().getQuantity());
  }

  /// Apply the value offset to the given constant.
  llvm::Constant *applyOffset(llvm::Constant *C) {
    if (!hasNonZeroOffset())
      return C;

    llvm::Type *origPtrTy = C->getType();
    unsigned AS = origPtrTy->getPointerAddressSpace();
    llvm::Type *charPtrTy = CGM.Int8Ty->getPointerTo(AS);
    C = llvm::ConstantExpr::getBitCast(C, charPtrTy);
    C = llvm::ConstantExpr::getGetElementPtr(CGM.Int8Ty, C, getOffset());
    C = llvm::ConstantExpr::getPointerCast(C, origPtrTy);
    return C;
  }
};

}

llvm::Constant *ConstantLValueEmitter::tryEmit() {
  const APValue::LValueBase &base = Value.getLValueBase();

  // The destination type should be a pointer or reference
  // type, but it might also be a cast thereof.
  //
  // FIXME: the chain of casts required should be reflected in the APValue.
  // We need this in order to correctly handle things like a ptrtoint of a
  // non-zero null pointer and addrspace casts that aren't trivially
  // represented in LLVM IR.
  auto destTy = CGM.getTypes().ConvertTypeForMem(DestType);
  assert(isa<llvm::IntegerType>(destTy) || isa<llvm::PointerType>(destTy));

  // If there's no base at all, this is a null or absolute pointer,
  // possibly cast back to an integer type.
  if (!base) {
    return tryEmitAbsolute(destTy);
  }

  // Otherwise, try to emit the base.
  ConstantLValue result = tryEmitBase(base);

  // If that failed, we're done.
  llvm::Constant *value = result.Value;
  if (!value) return nullptr;

  // Apply the offset if necessary and not already done.
  if (!result.HasOffsetApplied) {
    value = applyOffset(value);
  }

  // Convert to the appropriate type; this could be an lvalue for
  // an integer.  FIXME: performAddrSpaceCast
  if (isa<llvm::PointerType>(destTy))
    return llvm::ConstantExpr::getPointerCast(value, destTy);

  return llvm::ConstantExpr::getPtrToInt(value, destTy);
}

/// Try to emit an absolute l-value, such as a null pointer or an integer
/// bitcast to pointer type.
llvm::Constant *
ConstantLValueEmitter::tryEmitAbsolute(llvm::Type *destTy) {
  // If we're producing a pointer, this is easy.
  auto destPtrTy = cast<llvm::PointerType>(destTy);
  if (Value.isNullPointer()) {
    // FIXME: integer offsets from non-zero null pointers.
    return CGM.getNullPointer(destPtrTy, DestType);
  }

  // Convert the integer to a pointer-sized integer before converting it
  // to a pointer.
  // FIXME: signedness depends on the original integer type.
  auto intptrTy = CGM.getDataLayout().getIntPtrType(destPtrTy);
  llvm::Constant *C;
  C = llvm::ConstantExpr::getIntegerCast(getOffset(), intptrTy,
                                         /*isSigned*/ false);
  C = llvm::ConstantExpr::getIntToPtr(C, destPtrTy);
  return C;
}

ConstantLValue
ConstantLValueEmitter::tryEmitBase(const APValue::LValueBase &base) {
  // Handle values.
  if (const ValueDecl *D = base.dyn_cast<const ValueDecl*>()) {
    if (D->hasAttr<WeakRefAttr>())
      return CGM.GetWeakRefReference(D).getPointer();

    if (auto FD = dyn_cast<FunctionDecl>(D))
      return CGM.GetAddrOfFunction(FD);

    if (auto VD = dyn_cast<VarDecl>(D)) {
      // We can never refer to a variable with local storage.
      if (!VD->hasLocalStorage()) {
        if (VD->isFileVarDecl() || VD->hasExternalStorage())
          return CGM.GetAddrOfGlobalVar(VD);

        if (VD->isLocalVarDecl()) {
          return CGM.getOrCreateStaticVarDecl(
              *VD, CGM.getLLVMLinkageVarDefinition(VD, /*IsConstant=*/false));
        }
      }
    }

    if (auto *GD = dyn_cast<MSGuidDecl>(D))
      return CGM.GetAddrOfMSGuidDecl(GD);

    return nullptr;
  }

  // Handle typeid(T).
  if (TypeInfoLValue TI = base.dyn_cast<TypeInfoLValue>()) {
    llvm::Type *StdTypeInfoPtrTy =
        CGM.getTypes().ConvertType(base.getTypeInfoType())->getPointerTo();
    llvm::Constant *TypeInfo =
        CGM.GetAddrOfRTTIDescriptor(QualType(TI.getType(), 0));
    if (TypeInfo->getType() != StdTypeInfoPtrTy)
      TypeInfo = llvm::ConstantExpr::getBitCast(TypeInfo, StdTypeInfoPtrTy);
    return TypeInfo;
  }

  // Otherwise, it must be an expression.
  return Visit(base.get<const Expr*>());
}

ConstantLValue
ConstantLValueEmitter::VisitConstantExpr(const ConstantExpr *E) {
  if (llvm::Constant *Result = Emitter.tryEmitConstantExpr(E))
    return Result;
  return Visit(E->getSubExpr());
}

ConstantLValue
ConstantLValueEmitter::VisitCompoundLiteralExpr(const CompoundLiteralExpr *E) {
  return tryEmitGlobalCompoundLiteral(CGM, Emitter.CGF, E);
}

ConstantLValue
ConstantLValueEmitter::VisitStringLiteral(const StringLiteral *E) {
  return CGM.GetAddrOfConstantStringFromLiteral(E);
}

ConstantLValue
ConstantLValueEmitter::VisitObjCEncodeExpr(const ObjCEncodeExpr *E) {
  return CGM.GetAddrOfConstantStringFromObjCEncode(E);
}

static ConstantLValue emitConstantObjCStringLiteral(const StringLiteral *S,
                                                    QualType T,
                                                    CodeGenModule &CGM) {
  auto C = CGM.getObjCRuntime().GenerateConstantString(S);
  return C.getElementBitCast(CGM.getTypes().ConvertTypeForMem(T));
}

ConstantLValue
ConstantLValueEmitter::VisitObjCStringLiteral(const ObjCStringLiteral *E) {
  return emitConstantObjCStringLiteral(E->getString(), E->getType(), CGM);
}

ConstantLValue
ConstantLValueEmitter::VisitObjCBoxedExpr(const ObjCBoxedExpr *E) {
  assert(E->isExpressibleAsConstantInitializer() &&
         "this boxed expression can't be emitted as a compile-time constant");
  auto *SL = cast<StringLiteral>(E->getSubExpr()->IgnoreParenCasts());
  return emitConstantObjCStringLiteral(SL, E->getType(), CGM);
}

ConstantLValue
ConstantLValueEmitter::VisitPredefinedExpr(const PredefinedExpr *E) {
  return CGM.GetAddrOfConstantStringFromLiteral(E->getFunctionName());
}

ConstantLValue
ConstantLValueEmitter::VisitAddrLabelExpr(const AddrLabelExpr *E) {
  assert(Emitter.CGF && "Invalid address of label expression outside function");
  llvm::Constant *Ptr = Emitter.CGF->GetAddrOfLabel(E->getLabel());
  Ptr = llvm::ConstantExpr::getBitCast(Ptr,
                                   CGM.getTypes().ConvertType(E->getType()));
  return Ptr;
}

ConstantLValue
ConstantLValueEmitter::VisitCallExpr(const CallExpr *E) {
  unsigned builtin = E->getBuiltinCallee();
  if (builtin != Builtin::BI__builtin___CFStringMakeConstantString &&
      builtin != Builtin::BI__builtin___NSStringMakeConstantString)
    return nullptr;

  auto literal = cast<StringLiteral>(E->getArg(0)->IgnoreParenCasts());
  if (builtin == Builtin::BI__builtin___NSStringMakeConstantString) {
    return CGM.getObjCRuntime().GenerateConstantString(literal);
  } else {
    // FIXME: need to deal with UCN conversion issues.
    return CGM.GetAddrOfConstantCFString(literal);
  }
}

ConstantLValue
ConstantLValueEmitter::VisitBlockExpr(const BlockExpr *E) {
  StringRef functionName;
  if (auto CGF = Emitter.CGF)
    functionName = CGF->CurFn->getName();
  else
    functionName = "global";

  return CGM.GetAddrOfGlobalBlock(E, functionName);
}

ConstantLValue
ConstantLValueEmitter::VisitCXXTypeidExpr(const CXXTypeidExpr *E) {
  QualType T;
  if (E->isTypeOperand())
    T = E->getTypeOperand(CGM.getContext());
  else
    T = E->getExprOperand()->getType();
  return CGM.GetAddrOfRTTIDescriptor(T);
}

ConstantLValue
ConstantLValueEmitter::VisitMaterializeTemporaryExpr(
                                            const MaterializeTemporaryExpr *E) {
  assert(E->getStorageDuration() == SD_Static);
  SmallVector<const Expr *, 2> CommaLHSs;
  SmallVector<SubobjectAdjustment, 2> Adjustments;
  const Expr *Inner =
      E->getSubExpr()->skipRValueSubobjectAdjustments(CommaLHSs, Adjustments);
  return CGM.GetAddrOfGlobalTemporary(E, Inner);
}

llvm::Constant *ConstantEmitter::tryEmitPrivate(const APValue &Value,
                                                QualType DestType) {
  switch (Value.getKind()) {
  case APValue::None:
  case APValue::Indeterminate:
    // Out-of-lifetime and indeterminate values can be modeled as 'undef'.
    return llvm::UndefValue::get(CGM.getTypes().ConvertType(DestType));
  case APValue::LValue:
    return ConstantLValueEmitter(*this, Value, DestType).tryEmit();
  case APValue::Int:
    return llvm::ConstantInt::get(CGM.getLLVMContext(), Value.getInt());
  case APValue::FixedPoint:
    return llvm::ConstantInt::get(CGM.getLLVMContext(),
                                  Value.getFixedPoint().getValue());
  case APValue::Reflection:
<<<<<<< HEAD
  case APValue::Fragment:
    // FIXME: Could this branch be reached?
    llvm_unreachable("Reflections should not be codegened.");
=======
    // FIXME: This emits an unused garbage value, but there's not much
    // meaningful we can emit here; This seems to be okay, and the
    // value seems to be only used by debug builds... But perhaps we
    // can do better?
    return llvm::ConstantInt::get(CGM.getLLVMContext(),
                                  llvm::APInt(/*numBits=*/1, /*val=*/1));
>>>>>>> 475624f3
  case APValue::ComplexInt: {
    llvm::Constant *Complex[2];

    Complex[0] = llvm::ConstantInt::get(CGM.getLLVMContext(),
                                        Value.getComplexIntReal());
    Complex[1] = llvm::ConstantInt::get(CGM.getLLVMContext(),
                                        Value.getComplexIntImag());

    // FIXME: the target may want to specify that this is packed.
    llvm::StructType *STy =
        llvm::StructType::get(Complex[0]->getType(), Complex[1]->getType());
    return llvm::ConstantStruct::get(STy, Complex);
  }
  case APValue::Float: {
    const llvm::APFloat &Init = Value.getFloat();
    if (&Init.getSemantics() == &llvm::APFloat::IEEEhalf() &&
        !CGM.getContext().getLangOpts().NativeHalfType &&
        CGM.getContext().getTargetInfo().useFP16ConversionIntrinsics())
      return llvm::ConstantInt::get(CGM.getLLVMContext(),
                                    Init.bitcastToAPInt());
    else
      return llvm::ConstantFP::get(CGM.getLLVMContext(), Init);
  }
  case APValue::ComplexFloat: {
    llvm::Constant *Complex[2];

    Complex[0] = llvm::ConstantFP::get(CGM.getLLVMContext(),
                                       Value.getComplexFloatReal());
    Complex[1] = llvm::ConstantFP::get(CGM.getLLVMContext(),
                                       Value.getComplexFloatImag());

    // FIXME: the target may want to specify that this is packed.
    llvm::StructType *STy =
        llvm::StructType::get(Complex[0]->getType(), Complex[1]->getType());
    return llvm::ConstantStruct::get(STy, Complex);
  }
  case APValue::Vector: {
    unsigned NumElts = Value.getVectorLength();
    SmallVector<llvm::Constant *, 4> Inits(NumElts);

    for (unsigned I = 0; I != NumElts; ++I) {
      const APValue &Elt = Value.getVectorElt(I);
      if (Elt.isInt())
        Inits[I] = llvm::ConstantInt::get(CGM.getLLVMContext(), Elt.getInt());
      else if (Elt.isFloat())
        Inits[I] = llvm::ConstantFP::get(CGM.getLLVMContext(), Elt.getFloat());
      else
        llvm_unreachable("unsupported vector element type");
    }
    return llvm::ConstantVector::get(Inits);
  }
  case APValue::AddrLabelDiff: {
    const AddrLabelExpr *LHSExpr = Value.getAddrLabelDiffLHS();
    const AddrLabelExpr *RHSExpr = Value.getAddrLabelDiffRHS();
    llvm::Constant *LHS = tryEmitPrivate(LHSExpr, LHSExpr->getType());
    llvm::Constant *RHS = tryEmitPrivate(RHSExpr, RHSExpr->getType());
    if (!LHS || !RHS) return nullptr;

    // Compute difference
    llvm::Type *ResultType = CGM.getTypes().ConvertType(DestType);
    LHS = llvm::ConstantExpr::getPtrToInt(LHS, CGM.IntPtrTy);
    RHS = llvm::ConstantExpr::getPtrToInt(RHS, CGM.IntPtrTy);
    llvm::Constant *AddrLabelDiff = llvm::ConstantExpr::getSub(LHS, RHS);

    // LLVM is a bit sensitive about the exact format of the
    // address-of-label difference; make sure to truncate after
    // the subtraction.
    return llvm::ConstantExpr::getTruncOrBitCast(AddrLabelDiff, ResultType);
  }
  case APValue::Struct:
  case APValue::Union:
    return ConstStructBuilder::BuildStruct(*this, Value, DestType);
  case APValue::Array: {
    const ConstantArrayType *CAT =
        CGM.getContext().getAsConstantArrayType(DestType);
    unsigned NumElements = Value.getArraySize();
    unsigned NumInitElts = Value.getArrayInitializedElts();

    // Emit array filler, if there is one.
    llvm::Constant *Filler = nullptr;
    if (Value.hasArrayFiller()) {
      Filler = tryEmitAbstractForMemory(Value.getArrayFiller(),
                                        CAT->getElementType());
      if (!Filler)
        return nullptr;
    }

    // Emit initializer elements.
    SmallVector<llvm::Constant*, 16> Elts;
    if (Filler && Filler->isNullValue())
      Elts.reserve(NumInitElts + 1);
    else
      Elts.reserve(NumElements);

    llvm::Type *CommonElementType = nullptr;
    for (unsigned I = 0; I < NumInitElts; ++I) {
      llvm::Constant *C = tryEmitPrivateForMemory(
          Value.getArrayInitializedElt(I), CAT->getElementType());
      if (!C) return nullptr;

      if (I == 0)
        CommonElementType = C->getType();
      else if (C->getType() != CommonElementType)
        CommonElementType = nullptr;
      Elts.push_back(C);
    }

    // This means that the array type is probably "IncompleteType" or some
    // type that is not ConstantArray.
    if (CAT == nullptr && CommonElementType == nullptr && !NumInitElts) {
      const ArrayType *AT = CGM.getContext().getAsArrayType(DestType);
      CommonElementType = CGM.getTypes().ConvertType(AT->getElementType());
      llvm::ArrayType *AType = llvm::ArrayType::get(CommonElementType,
                                                    NumElements);
      return llvm::ConstantAggregateZero::get(AType);
    }

    llvm::ArrayType *Desired =
        cast<llvm::ArrayType>(CGM.getTypes().ConvertType(DestType));
    return EmitArrayConstant(CGM, Desired, CommonElementType, NumElements, Elts,
                             Filler);
  }
  case APValue::MemberPointer:
    return CGM.getCXXABI().EmitMemberPointer(Value, DestType);
  }
  llvm_unreachable("Unknown APValue kind");
}

llvm::GlobalVariable *CodeGenModule::getAddrOfConstantCompoundLiteralIfEmitted(
    const CompoundLiteralExpr *E) {
  return EmittedCompoundLiterals.lookup(E);
}

void CodeGenModule::setAddrOfConstantCompoundLiteral(
    const CompoundLiteralExpr *CLE, llvm::GlobalVariable *GV) {
  bool Ok = EmittedCompoundLiterals.insert(std::make_pair(CLE, GV)).second;
  (void)Ok;
  assert(Ok && "CLE has already been emitted!");
}

ConstantAddress
CodeGenModule::GetAddrOfConstantCompoundLiteral(const CompoundLiteralExpr *E) {
  assert(E->isFileScope() && "not a file-scope compound literal expr");
  return tryEmitGlobalCompoundLiteral(*this, nullptr, E);
}

llvm::Constant *
CodeGenModule::getMemberPointerConstant(const UnaryOperator *uo) {
  // Member pointer constants always have a very particular form.
  const MemberPointerType *type = cast<MemberPointerType>(uo->getType());
  const ValueDecl *decl = cast<DeclRefExpr>(uo->getSubExpr())->getDecl();

  // A member function pointer.
  if (const CXXMethodDecl *method = dyn_cast<CXXMethodDecl>(decl))
    return getCXXABI().EmitMemberFunctionPointer(method);

  // Otherwise, a member data pointer.
  uint64_t fieldOffset = getContext().getFieldOffset(decl);
  CharUnits chars = getContext().toCharUnitsFromBits((int64_t) fieldOffset);
  return getCXXABI().EmitMemberDataPointer(type, chars);
}

static llvm::Constant *EmitNullConstantForBase(CodeGenModule &CGM,
                                               llvm::Type *baseType,
                                               const CXXRecordDecl *base);

static llvm::Constant *EmitNullConstant(CodeGenModule &CGM,
                                        const RecordDecl *record,
                                        bool asCompleteObject) {
  const CGRecordLayout &layout = CGM.getTypes().getCGRecordLayout(record);
  llvm::StructType *structure =
    (asCompleteObject ? layout.getLLVMType()
                      : layout.getBaseSubobjectLLVMType());

  unsigned numElements = structure->getNumElements();
  std::vector<llvm::Constant *> elements(numElements);

  auto CXXR = dyn_cast<CXXRecordDecl>(record);
  // Fill in all the bases.
  if (CXXR) {
    for (const auto &I : CXXR->bases()) {
      if (I.isVirtual()) {
        // Ignore virtual bases; if we're laying out for a complete
        // object, we'll lay these out later.
        continue;
      }

      const CXXRecordDecl *base =
        cast<CXXRecordDecl>(I.getType()->castAs<RecordType>()->getDecl());

      // Ignore empty bases.
      if (base->isEmpty() ||
          CGM.getContext().getASTRecordLayout(base).getNonVirtualSize()
              .isZero())
        continue;

      unsigned fieldIndex = layout.getNonVirtualBaseLLVMFieldNo(base);
      llvm::Type *baseType = structure->getElementType(fieldIndex);
      elements[fieldIndex] = EmitNullConstantForBase(CGM, baseType, base);
    }
  }

  // Fill in all the fields.
  for (const auto *Field : record->fields()) {
    // Fill in non-bitfields. (Bitfields always use a zero pattern, which we
    // will fill in later.)
    if (!Field->isBitField() && !Field->isZeroSize(CGM.getContext())) {
      unsigned fieldIndex = layout.getLLVMFieldNo(Field);
      elements[fieldIndex] = CGM.EmitNullConstant(Field->getType());
    }

    // For unions, stop after the first named field.
    if (record->isUnion()) {
      if (Field->getIdentifier())
        break;
      if (const auto *FieldRD = Field->getType()->getAsRecordDecl())
        if (FieldRD->findFirstNamedDataMember())
          break;
    }
  }

  // Fill in the virtual bases, if we're working with the complete object.
  if (CXXR && asCompleteObject) {
    for (const auto &I : CXXR->vbases()) {
      const CXXRecordDecl *base =
        cast<CXXRecordDecl>(I.getType()->castAs<RecordType>()->getDecl());

      // Ignore empty bases.
      if (base->isEmpty())
        continue;

      unsigned fieldIndex = layout.getVirtualBaseIndex(base);

      // We might have already laid this field out.
      if (elements[fieldIndex]) continue;

      llvm::Type *baseType = structure->getElementType(fieldIndex);
      elements[fieldIndex] = EmitNullConstantForBase(CGM, baseType, base);
    }
  }

  // Now go through all other fields and zero them out.
  for (unsigned i = 0; i != numElements; ++i) {
    if (!elements[i])
      elements[i] = llvm::Constant::getNullValue(structure->getElementType(i));
  }

  return llvm::ConstantStruct::get(structure, elements);
}

/// Emit the null constant for a base subobject.
static llvm::Constant *EmitNullConstantForBase(CodeGenModule &CGM,
                                               llvm::Type *baseType,
                                               const CXXRecordDecl *base) {
  const CGRecordLayout &baseLayout = CGM.getTypes().getCGRecordLayout(base);

  // Just zero out bases that don't have any pointer to data members.
  if (baseLayout.isZeroInitializableAsBase())
    return llvm::Constant::getNullValue(baseType);

  // Otherwise, we can just use its null constant.
  return EmitNullConstant(CGM, base, /*asCompleteObject=*/false);
}

llvm::Constant *ConstantEmitter::emitNullForMemory(CodeGenModule &CGM,
                                                   QualType T) {
  return emitForMemory(CGM, CGM.EmitNullConstant(T), T);
}

llvm::Constant *CodeGenModule::EmitNullConstant(QualType T) {
  if (T->getAs<PointerType>())
    return getNullPointer(
        cast<llvm::PointerType>(getTypes().ConvertTypeForMem(T)), T);

  if (getTypes().isZeroInitializable(T))
    return llvm::Constant::getNullValue(getTypes().ConvertTypeForMem(T));

  if (const ConstantArrayType *CAT = Context.getAsConstantArrayType(T)) {
    llvm::ArrayType *ATy =
      cast<llvm::ArrayType>(getTypes().ConvertTypeForMem(T));

    QualType ElementTy = CAT->getElementType();

    llvm::Constant *Element =
      ConstantEmitter::emitNullForMemory(*this, ElementTy);
    unsigned NumElements = CAT->getSize().getZExtValue();
    SmallVector<llvm::Constant *, 8> Array(NumElements, Element);
    return llvm::ConstantArray::get(ATy, Array);
  }

  if (const RecordType *RT = T->getAs<RecordType>())
    return ::EmitNullConstant(*this, RT->getDecl(), /*complete object*/ true);

  assert(T->isMemberDataPointerType() &&
         "Should only see pointers to data members here!");

  return getCXXABI().EmitNullMemberPointer(T->castAs<MemberPointerType>());
}

llvm::Constant *
CodeGenModule::EmitNullConstantForBase(const CXXRecordDecl *Record) {
  return ::EmitNullConstant(*this, Record, false);
}<|MERGE_RESOLUTION|>--- conflicted
+++ resolved
@@ -2040,18 +2040,13 @@
     return llvm::ConstantInt::get(CGM.getLLVMContext(),
                                   Value.getFixedPoint().getValue());
   case APValue::Reflection:
-<<<<<<< HEAD
   case APValue::Fragment:
-    // FIXME: Could this branch be reached?
-    llvm_unreachable("Reflections should not be codegened.");
-=======
     // FIXME: This emits an unused garbage value, but there's not much
     // meaningful we can emit here; This seems to be okay, and the
     // value seems to be only used by debug builds... But perhaps we
     // can do better?
     return llvm::ConstantInt::get(CGM.getLLVMContext(),
                                   llvm::APInt(/*numBits=*/1, /*val=*/1));
->>>>>>> 475624f3
   case APValue::ComplexInt: {
     llvm::Constant *Complex[2];
 
