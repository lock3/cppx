--- conflicted
+++ resolved
@@ -3268,13 +3268,9 @@
   case Type::Decltype:
   case Type::Reflected:
   case Type::UnaryTransform:
-<<<<<<< HEAD
-  case Type::PackExpansion:
   case Type::CppxKind:
   case Type::CppxTemplate:
   case Type::CppxNamespace:
-=======
->>>>>>> ab26fe45
     break;
   }
 
