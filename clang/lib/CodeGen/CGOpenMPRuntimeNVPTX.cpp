--- conflicted
+++ resolved
@@ -38,4628 +38,4 @@
       llvm::Intrinsic::getDeclaration(
           &CGF.CGM.getModule(), llvm::Intrinsic::nvvm_read_ptx_sreg_warpsize),
       "nvptx_warp_size");
-<<<<<<< HEAD
-}
-
-/// Get the id of the current thread on the GPU.
-static llvm::Value *getNVPTXThreadID(CodeGenFunction &CGF) {
-  return CGF.EmitRuntimeCall(
-      llvm::Intrinsic::getDeclaration(
-          &CGF.CGM.getModule(), llvm::Intrinsic::nvvm_read_ptx_sreg_tid_x),
-      "nvptx_tid");
-}
-
-/// Get the id of the warp in the block.
-/// We assume that the warp size is 32, which is always the case
-/// on the NVPTX device, to generate more efficient code.
-static llvm::Value *getNVPTXWarpID(CodeGenFunction &CGF) {
-  CGBuilderTy &Bld = CGF.Builder;
-  return Bld.CreateAShr(getNVPTXThreadID(CGF), LaneIDBits, "nvptx_warp_id");
-}
-
-/// Get the id of the current lane in the Warp.
-/// We assume that the warp size is 32, which is always the case
-/// on the NVPTX device, to generate more efficient code.
-static llvm::Value *getNVPTXLaneID(CodeGenFunction &CGF) {
-  CGBuilderTy &Bld = CGF.Builder;
-  return Bld.CreateAnd(getNVPTXThreadID(CGF), Bld.getInt32(LaneIDMask),
-                       "nvptx_lane_id");
-}
-
-/// Get the maximum number of threads in a block of the GPU.
-static llvm::Value *getNVPTXNumThreads(CodeGenFunction &CGF) {
-  return CGF.EmitRuntimeCall(
-      llvm::Intrinsic::getDeclaration(
-          &CGF.CGM.getModule(), llvm::Intrinsic::nvvm_read_ptx_sreg_ntid_x),
-      "nvptx_num_threads");
-}
-
-/// Get the value of the thread_limit clause in the teams directive.
-/// For the 'generic' execution mode, the runtime encodes thread_limit in
-/// the launch parameters, always starting thread_limit+warpSize threads per
-/// CTA. The threads in the last warp are reserved for master execution.
-/// For the 'spmd' execution mode, all threads in a CTA are part of the team.
-static llvm::Value *getThreadLimit(CodeGenFunction &CGF,
-                                   bool IsInSPMDExecutionMode = false) {
-  CGBuilderTy &Bld = CGF.Builder;
-  return IsInSPMDExecutionMode
-             ? getNVPTXNumThreads(CGF)
-             : Bld.CreateNUWSub(getNVPTXNumThreads(CGF), getNVPTXWarpSize(CGF),
-                                "thread_limit");
-}
-
-/// Get the thread id of the OMP master thread.
-/// The master thread id is the first thread (lane) of the last warp in the
-/// GPU block.  Warp size is assumed to be some power of 2.
-/// Thread id is 0 indexed.
-/// E.g: If NumThreads is 33, master id is 32.
-///      If NumThreads is 64, master id is 32.
-///      If NumThreads is 1024, master id is 992.
-static llvm::Value *getMasterThreadID(CodeGenFunction &CGF) {
-  CGBuilderTy &Bld = CGF.Builder;
-  llvm::Value *NumThreads = getNVPTXNumThreads(CGF);
-
-  // We assume that the warp size is a power of 2.
-  llvm::Value *Mask = Bld.CreateNUWSub(getNVPTXWarpSize(CGF), Bld.getInt32(1));
-
-  return Bld.CreateAnd(Bld.CreateNUWSub(NumThreads, Bld.getInt32(1)),
-                       Bld.CreateNot(Mask), "master_tid");
-}
-
-CGOpenMPRuntimeNVPTX::WorkerFunctionState::WorkerFunctionState(
-    CodeGenModule &CGM, SourceLocation Loc)
-    : WorkerFn(nullptr), CGFI(CGM.getTypes().arrangeNullaryFunction()),
-      Loc(Loc) {
-  createWorkerFunction(CGM);
-}
-
-void CGOpenMPRuntimeNVPTX::WorkerFunctionState::createWorkerFunction(
-    CodeGenModule &CGM) {
-  // Create an worker function with no arguments.
-
-  WorkerFn = llvm::Function::Create(
-      CGM.getTypes().GetFunctionType(CGFI), llvm::GlobalValue::InternalLinkage,
-      /*placeholder=*/"_worker", &CGM.getModule());
-  CGM.SetInternalFunctionAttributes(GlobalDecl(), WorkerFn, CGFI);
-  WorkerFn->setDoesNotRecurse();
-}
-
-CGOpenMPRuntimeNVPTX::ExecutionMode
-CGOpenMPRuntimeNVPTX::getExecutionMode() const {
-  return CurrentExecutionMode;
-}
-
-static CGOpenMPRuntimeNVPTX::DataSharingMode
-getDataSharingMode(CodeGenModule &CGM) {
-  return CGM.getLangOpts().OpenMPCUDAMode ? CGOpenMPRuntimeNVPTX::CUDA
-                                          : CGOpenMPRuntimeNVPTX::Generic;
-}
-
-/// Check for inner (nested) SPMD construct, if any
-static bool hasNestedSPMDDirective(ASTContext &Ctx,
-                                   const OMPExecutableDirective &D) {
-  const auto *CS = D.getInnermostCapturedStmt();
-  const auto *Body =
-      CS->getCapturedStmt()->IgnoreContainers(/*IgnoreCaptured=*/true);
-  const Stmt *ChildStmt = CGOpenMPRuntime::getSingleCompoundChild(Ctx, Body);
-
-  if (const auto *NestedDir =
-          dyn_cast_or_null<OMPExecutableDirective>(ChildStmt)) {
-    OpenMPDirectiveKind DKind = NestedDir->getDirectiveKind();
-    switch (D.getDirectiveKind()) {
-    case OMPD_target:
-      if (isOpenMPParallelDirective(DKind))
-        return true;
-      if (DKind == OMPD_teams) {
-        Body = NestedDir->getInnermostCapturedStmt()->IgnoreContainers(
-            /*IgnoreCaptured=*/true);
-        if (!Body)
-          return false;
-        ChildStmt = CGOpenMPRuntime::getSingleCompoundChild(Ctx, Body);
-        if (const auto *NND =
-                dyn_cast_or_null<OMPExecutableDirective>(ChildStmt)) {
-          DKind = NND->getDirectiveKind();
-          if (isOpenMPParallelDirective(DKind))
-            return true;
-        }
-      }
-      return false;
-    case OMPD_target_teams:
-      return isOpenMPParallelDirective(DKind);
-    case OMPD_target_simd:
-    case OMPD_target_parallel:
-    case OMPD_target_parallel_for:
-    case OMPD_target_parallel_for_simd:
-    case OMPD_target_teams_distribute:
-    case OMPD_target_teams_distribute_simd:
-    case OMPD_target_teams_distribute_parallel_for:
-    case OMPD_target_teams_distribute_parallel_for_simd:
-    case OMPD_parallel:
-    case OMPD_for:
-    case OMPD_parallel_for:
-    case OMPD_parallel_master:
-    case OMPD_parallel_sections:
-    case OMPD_for_simd:
-    case OMPD_parallel_for_simd:
-    case OMPD_cancel:
-    case OMPD_cancellation_point:
-    case OMPD_ordered:
-    case OMPD_threadprivate:
-    case OMPD_allocate:
-    case OMPD_task:
-    case OMPD_simd:
-    case OMPD_sections:
-    case OMPD_section:
-    case OMPD_single:
-    case OMPD_master:
-    case OMPD_critical:
-    case OMPD_taskyield:
-    case OMPD_barrier:
-    case OMPD_taskwait:
-    case OMPD_taskgroup:
-    case OMPD_atomic:
-    case OMPD_flush:
-    case OMPD_depobj:
-    case OMPD_scan:
-    case OMPD_teams:
-    case OMPD_target_data:
-    case OMPD_target_exit_data:
-    case OMPD_target_enter_data:
-    case OMPD_distribute:
-    case OMPD_distribute_simd:
-    case OMPD_distribute_parallel_for:
-    case OMPD_distribute_parallel_for_simd:
-    case OMPD_teams_distribute:
-    case OMPD_teams_distribute_simd:
-    case OMPD_teams_distribute_parallel_for:
-    case OMPD_teams_distribute_parallel_for_simd:
-    case OMPD_target_update:
-    case OMPD_declare_simd:
-    case OMPD_declare_variant:
-    case OMPD_begin_declare_variant:
-    case OMPD_end_declare_variant:
-    case OMPD_declare_target:
-    case OMPD_end_declare_target:
-    case OMPD_declare_reduction:
-    case OMPD_declare_mapper:
-    case OMPD_taskloop:
-    case OMPD_taskloop_simd:
-    case OMPD_master_taskloop:
-    case OMPD_master_taskloop_simd:
-    case OMPD_parallel_master_taskloop:
-    case OMPD_parallel_master_taskloop_simd:
-    case OMPD_requires:
-    case OMPD_unknown:
-    default:
-      llvm_unreachable("Unexpected directive.");
-    }
-  }
-
-  return false;
-}
-
-static bool supportsSPMDExecutionMode(ASTContext &Ctx,
-                                      const OMPExecutableDirective &D) {
-  OpenMPDirectiveKind DirectiveKind = D.getDirectiveKind();
-  switch (DirectiveKind) {
-  case OMPD_target:
-  case OMPD_target_teams:
-    return hasNestedSPMDDirective(Ctx, D);
-  case OMPD_target_parallel:
-  case OMPD_target_parallel_for:
-  case OMPD_target_parallel_for_simd:
-  case OMPD_target_teams_distribute_parallel_for:
-  case OMPD_target_teams_distribute_parallel_for_simd:
-  case OMPD_target_simd:
-  case OMPD_target_teams_distribute_simd:
-    return true;
-  case OMPD_target_teams_distribute:
-    return false;
-  case OMPD_parallel:
-  case OMPD_for:
-  case OMPD_parallel_for:
-  case OMPD_parallel_master:
-  case OMPD_parallel_sections:
-  case OMPD_for_simd:
-  case OMPD_parallel_for_simd:
-  case OMPD_cancel:
-  case OMPD_cancellation_point:
-  case OMPD_ordered:
-  case OMPD_threadprivate:
-  case OMPD_allocate:
-  case OMPD_task:
-  case OMPD_simd:
-  case OMPD_sections:
-  case OMPD_section:
-  case OMPD_single:
-  case OMPD_master:
-  case OMPD_critical:
-  case OMPD_taskyield:
-  case OMPD_barrier:
-  case OMPD_taskwait:
-  case OMPD_taskgroup:
-  case OMPD_atomic:
-  case OMPD_flush:
-  case OMPD_depobj:
-  case OMPD_scan:
-  case OMPD_teams:
-  case OMPD_target_data:
-  case OMPD_target_exit_data:
-  case OMPD_target_enter_data:
-  case OMPD_distribute:
-  case OMPD_distribute_simd:
-  case OMPD_distribute_parallel_for:
-  case OMPD_distribute_parallel_for_simd:
-  case OMPD_teams_distribute:
-  case OMPD_teams_distribute_simd:
-  case OMPD_teams_distribute_parallel_for:
-  case OMPD_teams_distribute_parallel_for_simd:
-  case OMPD_target_update:
-  case OMPD_declare_simd:
-  case OMPD_declare_variant:
-  case OMPD_begin_declare_variant:
-  case OMPD_end_declare_variant:
-  case OMPD_declare_target:
-  case OMPD_end_declare_target:
-  case OMPD_declare_reduction:
-  case OMPD_declare_mapper:
-  case OMPD_taskloop:
-  case OMPD_taskloop_simd:
-  case OMPD_master_taskloop:
-  case OMPD_master_taskloop_simd:
-  case OMPD_parallel_master_taskloop:
-  case OMPD_parallel_master_taskloop_simd:
-  case OMPD_requires:
-  case OMPD_unknown:
-  default:
-    break;
-  }
-  llvm_unreachable(
-      "Unknown programming model for OpenMP directive on NVPTX target.");
-}
-
-/// Check if the directive is loops based and has schedule clause at all or has
-/// static scheduling.
-static bool hasStaticScheduling(const OMPExecutableDirective &D) {
-  assert(isOpenMPWorksharingDirective(D.getDirectiveKind()) &&
-         isOpenMPLoopDirective(D.getDirectiveKind()) &&
-         "Expected loop-based directive.");
-  return !D.hasClausesOfKind<OMPOrderedClause>() &&
-         (!D.hasClausesOfKind<OMPScheduleClause>() ||
-          llvm::any_of(D.getClausesOfKind<OMPScheduleClause>(),
-                       [](const OMPScheduleClause *C) {
-                         return C->getScheduleKind() == OMPC_SCHEDULE_static;
-                       }));
-}
-
-/// Check for inner (nested) lightweight runtime construct, if any
-static bool hasNestedLightweightDirective(ASTContext &Ctx,
-                                          const OMPExecutableDirective &D) {
-  assert(supportsSPMDExecutionMode(Ctx, D) && "Expected SPMD mode directive.");
-  const auto *CS = D.getInnermostCapturedStmt();
-  const auto *Body =
-      CS->getCapturedStmt()->IgnoreContainers(/*IgnoreCaptured=*/true);
-  const Stmt *ChildStmt = CGOpenMPRuntime::getSingleCompoundChild(Ctx, Body);
-
-  if (const auto *NestedDir =
-          dyn_cast_or_null<OMPExecutableDirective>(ChildStmt)) {
-    OpenMPDirectiveKind DKind = NestedDir->getDirectiveKind();
-    switch (D.getDirectiveKind()) {
-    case OMPD_target:
-      if (isOpenMPParallelDirective(DKind) &&
-          isOpenMPWorksharingDirective(DKind) && isOpenMPLoopDirective(DKind) &&
-          hasStaticScheduling(*NestedDir))
-        return true;
-      if (DKind == OMPD_teams_distribute_simd || DKind == OMPD_simd)
-        return true;
-      if (DKind == OMPD_parallel) {
-        Body = NestedDir->getInnermostCapturedStmt()->IgnoreContainers(
-            /*IgnoreCaptured=*/true);
-        if (!Body)
-          return false;
-        ChildStmt = CGOpenMPRuntime::getSingleCompoundChild(Ctx, Body);
-        if (const auto *NND =
-                dyn_cast_or_null<OMPExecutableDirective>(ChildStmt)) {
-          DKind = NND->getDirectiveKind();
-          if (isOpenMPWorksharingDirective(DKind) &&
-              isOpenMPLoopDirective(DKind) && hasStaticScheduling(*NND))
-            return true;
-        }
-      } else if (DKind == OMPD_teams) {
-        Body = NestedDir->getInnermostCapturedStmt()->IgnoreContainers(
-            /*IgnoreCaptured=*/true);
-        if (!Body)
-          return false;
-        ChildStmt = CGOpenMPRuntime::getSingleCompoundChild(Ctx, Body);
-        if (const auto *NND =
-                dyn_cast_or_null<OMPExecutableDirective>(ChildStmt)) {
-          DKind = NND->getDirectiveKind();
-          if (isOpenMPParallelDirective(DKind) &&
-              isOpenMPWorksharingDirective(DKind) &&
-              isOpenMPLoopDirective(DKind) && hasStaticScheduling(*NND))
-            return true;
-          if (DKind == OMPD_parallel) {
-            Body = NND->getInnermostCapturedStmt()->IgnoreContainers(
-                /*IgnoreCaptured=*/true);
-            if (!Body)
-              return false;
-            ChildStmt = CGOpenMPRuntime::getSingleCompoundChild(Ctx, Body);
-            if (const auto *NND =
-                    dyn_cast_or_null<OMPExecutableDirective>(ChildStmt)) {
-              DKind = NND->getDirectiveKind();
-              if (isOpenMPWorksharingDirective(DKind) &&
-                  isOpenMPLoopDirective(DKind) && hasStaticScheduling(*NND))
-                return true;
-            }
-          }
-        }
-      }
-      return false;
-    case OMPD_target_teams:
-      if (isOpenMPParallelDirective(DKind) &&
-          isOpenMPWorksharingDirective(DKind) && isOpenMPLoopDirective(DKind) &&
-          hasStaticScheduling(*NestedDir))
-        return true;
-      if (DKind == OMPD_distribute_simd || DKind == OMPD_simd)
-        return true;
-      if (DKind == OMPD_parallel) {
-        Body = NestedDir->getInnermostCapturedStmt()->IgnoreContainers(
-            /*IgnoreCaptured=*/true);
-        if (!Body)
-          return false;
-        ChildStmt = CGOpenMPRuntime::getSingleCompoundChild(Ctx, Body);
-        if (const auto *NND =
-                dyn_cast_or_null<OMPExecutableDirective>(ChildStmt)) {
-          DKind = NND->getDirectiveKind();
-          if (isOpenMPWorksharingDirective(DKind) &&
-              isOpenMPLoopDirective(DKind) && hasStaticScheduling(*NND))
-            return true;
-        }
-      }
-      return false;
-    case OMPD_target_parallel:
-      if (DKind == OMPD_simd)
-        return true;
-      return isOpenMPWorksharingDirective(DKind) &&
-             isOpenMPLoopDirective(DKind) && hasStaticScheduling(*NestedDir);
-    case OMPD_target_teams_distribute:
-    case OMPD_target_simd:
-    case OMPD_target_parallel_for:
-    case OMPD_target_parallel_for_simd:
-    case OMPD_target_teams_distribute_simd:
-    case OMPD_target_teams_distribute_parallel_for:
-    case OMPD_target_teams_distribute_parallel_for_simd:
-    case OMPD_parallel:
-    case OMPD_for:
-    case OMPD_parallel_for:
-    case OMPD_parallel_master:
-    case OMPD_parallel_sections:
-    case OMPD_for_simd:
-    case OMPD_parallel_for_simd:
-    case OMPD_cancel:
-    case OMPD_cancellation_point:
-    case OMPD_ordered:
-    case OMPD_threadprivate:
-    case OMPD_allocate:
-    case OMPD_task:
-    case OMPD_simd:
-    case OMPD_sections:
-    case OMPD_section:
-    case OMPD_single:
-    case OMPD_master:
-    case OMPD_critical:
-    case OMPD_taskyield:
-    case OMPD_barrier:
-    case OMPD_taskwait:
-    case OMPD_taskgroup:
-    case OMPD_atomic:
-    case OMPD_flush:
-    case OMPD_depobj:
-    case OMPD_scan:
-    case OMPD_teams:
-    case OMPD_target_data:
-    case OMPD_target_exit_data:
-    case OMPD_target_enter_data:
-    case OMPD_distribute:
-    case OMPD_distribute_simd:
-    case OMPD_distribute_parallel_for:
-    case OMPD_distribute_parallel_for_simd:
-    case OMPD_teams_distribute:
-    case OMPD_teams_distribute_simd:
-    case OMPD_teams_distribute_parallel_for:
-    case OMPD_teams_distribute_parallel_for_simd:
-    case OMPD_target_update:
-    case OMPD_declare_simd:
-    case OMPD_declare_variant:
-    case OMPD_begin_declare_variant:
-    case OMPD_end_declare_variant:
-    case OMPD_declare_target:
-    case OMPD_end_declare_target:
-    case OMPD_declare_reduction:
-    case OMPD_declare_mapper:
-    case OMPD_taskloop:
-    case OMPD_taskloop_simd:
-    case OMPD_master_taskloop:
-    case OMPD_master_taskloop_simd:
-    case OMPD_parallel_master_taskloop:
-    case OMPD_parallel_master_taskloop_simd:
-    case OMPD_requires:
-    case OMPD_unknown:
-    default:
-      llvm_unreachable("Unexpected directive.");
-    }
-  }
-
-  return false;
-}
-
-/// Checks if the construct supports lightweight runtime. It must be SPMD
-/// construct + inner loop-based construct with static scheduling.
-static bool supportsLightweightRuntime(ASTContext &Ctx,
-                                       const OMPExecutableDirective &D) {
-  if (!supportsSPMDExecutionMode(Ctx, D))
-    return false;
-  OpenMPDirectiveKind DirectiveKind = D.getDirectiveKind();
-  switch (DirectiveKind) {
-  case OMPD_target:
-  case OMPD_target_teams:
-  case OMPD_target_parallel:
-    return hasNestedLightweightDirective(Ctx, D);
-  case OMPD_target_parallel_for:
-  case OMPD_target_parallel_for_simd:
-  case OMPD_target_teams_distribute_parallel_for:
-  case OMPD_target_teams_distribute_parallel_for_simd:
-    // (Last|First)-privates must be shared in parallel region.
-    return hasStaticScheduling(D);
-  case OMPD_target_simd:
-  case OMPD_target_teams_distribute_simd:
-    return true;
-  case OMPD_target_teams_distribute:
-    return false;
-  case OMPD_parallel:
-  case OMPD_for:
-  case OMPD_parallel_for:
-  case OMPD_parallel_master:
-  case OMPD_parallel_sections:
-  case OMPD_for_simd:
-  case OMPD_parallel_for_simd:
-  case OMPD_cancel:
-  case OMPD_cancellation_point:
-  case OMPD_ordered:
-  case OMPD_threadprivate:
-  case OMPD_allocate:
-  case OMPD_task:
-  case OMPD_simd:
-  case OMPD_sections:
-  case OMPD_section:
-  case OMPD_single:
-  case OMPD_master:
-  case OMPD_critical:
-  case OMPD_taskyield:
-  case OMPD_barrier:
-  case OMPD_taskwait:
-  case OMPD_taskgroup:
-  case OMPD_atomic:
-  case OMPD_flush:
-  case OMPD_depobj:
-  case OMPD_scan:
-  case OMPD_teams:
-  case OMPD_target_data:
-  case OMPD_target_exit_data:
-  case OMPD_target_enter_data:
-  case OMPD_distribute:
-  case OMPD_distribute_simd:
-  case OMPD_distribute_parallel_for:
-  case OMPD_distribute_parallel_for_simd:
-  case OMPD_teams_distribute:
-  case OMPD_teams_distribute_simd:
-  case OMPD_teams_distribute_parallel_for:
-  case OMPD_teams_distribute_parallel_for_simd:
-  case OMPD_target_update:
-  case OMPD_declare_simd:
-  case OMPD_declare_variant:
-  case OMPD_begin_declare_variant:
-  case OMPD_end_declare_variant:
-  case OMPD_declare_target:
-  case OMPD_end_declare_target:
-  case OMPD_declare_reduction:
-  case OMPD_declare_mapper:
-  case OMPD_taskloop:
-  case OMPD_taskloop_simd:
-  case OMPD_master_taskloop:
-  case OMPD_master_taskloop_simd:
-  case OMPD_parallel_master_taskloop:
-  case OMPD_parallel_master_taskloop_simd:
-  case OMPD_requires:
-  case OMPD_unknown:
-  default:
-    break;
-  }
-  llvm_unreachable(
-      "Unknown programming model for OpenMP directive on NVPTX target.");
-}
-
-void CGOpenMPRuntimeNVPTX::emitNonSPMDKernel(const OMPExecutableDirective &D,
-                                             StringRef ParentName,
-                                             llvm::Function *&OutlinedFn,
-                                             llvm::Constant *&OutlinedFnID,
-                                             bool IsOffloadEntry,
-                                             const RegionCodeGenTy &CodeGen) {
-  ExecutionRuntimeModesRAII ModeRAII(CurrentExecutionMode);
-  EntryFunctionState EST;
-  WorkerFunctionState WST(CGM, D.getBeginLoc());
-  Work.clear();
-  WrapperFunctionsMap.clear();
-
-  // Emit target region as a standalone region.
-  class NVPTXPrePostActionTy : public PrePostActionTy {
-    CGOpenMPRuntimeNVPTX::EntryFunctionState &EST;
-    CGOpenMPRuntimeNVPTX::WorkerFunctionState &WST;
-
-  public:
-    NVPTXPrePostActionTy(CGOpenMPRuntimeNVPTX::EntryFunctionState &EST,
-                         CGOpenMPRuntimeNVPTX::WorkerFunctionState &WST)
-        : EST(EST), WST(WST) {}
-    void Enter(CodeGenFunction &CGF) override {
-      auto &RT =
-          static_cast<CGOpenMPRuntimeNVPTX &>(CGF.CGM.getOpenMPRuntime());
-      RT.emitNonSPMDEntryHeader(CGF, EST, WST);
-      // Skip target region initialization.
-      RT.setLocThreadIdInsertPt(CGF, /*AtCurrentPoint=*/true);
-    }
-    void Exit(CodeGenFunction &CGF) override {
-      auto &RT =
-          static_cast<CGOpenMPRuntimeNVPTX &>(CGF.CGM.getOpenMPRuntime());
-      RT.clearLocThreadIdInsertPt(CGF);
-      RT.emitNonSPMDEntryFooter(CGF, EST);
-    }
-  } Action(EST, WST);
-  CodeGen.setAction(Action);
-  IsInTTDRegion = true;
-  // Reserve place for the globalized memory.
-  GlobalizedRecords.emplace_back();
-  if (!KernelStaticGlobalized) {
-    KernelStaticGlobalized = new llvm::GlobalVariable(
-        CGM.getModule(), CGM.VoidPtrTy, /*isConstant=*/false,
-        llvm::GlobalValue::InternalLinkage,
-        llvm::ConstantPointerNull::get(CGM.VoidPtrTy),
-        "_openmp_kernel_static_glob_rd$ptr", /*InsertBefore=*/nullptr,
-        llvm::GlobalValue::NotThreadLocal,
-        CGM.getContext().getTargetAddressSpace(LangAS::cuda_shared));
-  }
-  emitTargetOutlinedFunctionHelper(D, ParentName, OutlinedFn, OutlinedFnID,
-                                   IsOffloadEntry, CodeGen);
-  IsInTTDRegion = false;
-
-  // Now change the name of the worker function to correspond to this target
-  // region's entry function.
-  WST.WorkerFn->setName(Twine(OutlinedFn->getName(), "_worker"));
-
-  // Create the worker function
-  emitWorkerFunction(WST);
-}
-
-// Setup NVPTX threads for master-worker OpenMP scheme.
-void CGOpenMPRuntimeNVPTX::emitNonSPMDEntryHeader(CodeGenFunction &CGF,
-                                                  EntryFunctionState &EST,
-                                                  WorkerFunctionState &WST) {
-  CGBuilderTy &Bld = CGF.Builder;
-
-  llvm::BasicBlock *WorkerBB = CGF.createBasicBlock(".worker");
-  llvm::BasicBlock *MasterCheckBB = CGF.createBasicBlock(".mastercheck");
-  llvm::BasicBlock *MasterBB = CGF.createBasicBlock(".master");
-  EST.ExitBB = CGF.createBasicBlock(".exit");
-
-  llvm::Value *IsWorker =
-      Bld.CreateICmpULT(getNVPTXThreadID(CGF), getThreadLimit(CGF));
-  Bld.CreateCondBr(IsWorker, WorkerBB, MasterCheckBB);
-
-  CGF.EmitBlock(WorkerBB);
-  emitCall(CGF, WST.Loc, WST.WorkerFn);
-  CGF.EmitBranch(EST.ExitBB);
-
-  CGF.EmitBlock(MasterCheckBB);
-  llvm::Value *IsMaster =
-      Bld.CreateICmpEQ(getNVPTXThreadID(CGF), getMasterThreadID(CGF));
-  Bld.CreateCondBr(IsMaster, MasterBB, EST.ExitBB);
-
-  CGF.EmitBlock(MasterBB);
-  IsInTargetMasterThreadRegion = true;
-  // SEQUENTIAL (MASTER) REGION START
-  // First action in sequential region:
-  // Initialize the state of the OpenMP runtime library on the GPU.
-  // TODO: Optimize runtime initialization and pass in correct value.
-  llvm::Value *Args[] = {getThreadLimit(CGF),
-                         Bld.getInt16(/*RequiresOMPRuntime=*/1)};
-  CGF.EmitRuntimeCall(
-      createNVPTXRuntimeFunction(OMPRTL_NVPTX__kmpc_kernel_init), Args);
-
-  // For data sharing, we need to initialize the stack.
-  CGF.EmitRuntimeCall(
-      createNVPTXRuntimeFunction(
-          OMPRTL_NVPTX__kmpc_data_sharing_init_stack));
-
-  emitGenericVarsProlog(CGF, WST.Loc);
-}
-
-void CGOpenMPRuntimeNVPTX::emitNonSPMDEntryFooter(CodeGenFunction &CGF,
-                                                  EntryFunctionState &EST) {
-  IsInTargetMasterThreadRegion = false;
-  if (!CGF.HaveInsertPoint())
-    return;
-
-  emitGenericVarsEpilog(CGF);
-
-  if (!EST.ExitBB)
-    EST.ExitBB = CGF.createBasicBlock(".exit");
-
-  llvm::BasicBlock *TerminateBB = CGF.createBasicBlock(".termination.notifier");
-  CGF.EmitBranch(TerminateBB);
-
-  CGF.EmitBlock(TerminateBB);
-  // Signal termination condition.
-  // TODO: Optimize runtime initialization and pass in correct value.
-  llvm::Value *Args[] = {CGF.Builder.getInt16(/*IsOMPRuntimeInitialized=*/1)};
-  CGF.EmitRuntimeCall(
-      createNVPTXRuntimeFunction(OMPRTL_NVPTX__kmpc_kernel_deinit), Args);
-  // Barrier to terminate worker threads.
-  syncCTAThreads(CGF);
-  // Master thread jumps to exit point.
-  CGF.EmitBranch(EST.ExitBB);
-
-  CGF.EmitBlock(EST.ExitBB);
-  EST.ExitBB = nullptr;
-}
-
-void CGOpenMPRuntimeNVPTX::emitSPMDKernel(const OMPExecutableDirective &D,
-                                          StringRef ParentName,
-                                          llvm::Function *&OutlinedFn,
-                                          llvm::Constant *&OutlinedFnID,
-                                          bool IsOffloadEntry,
-                                          const RegionCodeGenTy &CodeGen) {
-  ExecutionRuntimeModesRAII ModeRAII(
-      CurrentExecutionMode, RequiresFullRuntime,
-      CGM.getLangOpts().OpenMPCUDAForceFullRuntime ||
-          !supportsLightweightRuntime(CGM.getContext(), D));
-  EntryFunctionState EST;
-
-  // Emit target region as a standalone region.
-  class NVPTXPrePostActionTy : public PrePostActionTy {
-    CGOpenMPRuntimeNVPTX &RT;
-    CGOpenMPRuntimeNVPTX::EntryFunctionState &EST;
-    const OMPExecutableDirective &D;
-
-  public:
-    NVPTXPrePostActionTy(CGOpenMPRuntimeNVPTX &RT,
-                         CGOpenMPRuntimeNVPTX::EntryFunctionState &EST,
-                         const OMPExecutableDirective &D)
-        : RT(RT), EST(EST), D(D) {}
-    void Enter(CodeGenFunction &CGF) override {
-      RT.emitSPMDEntryHeader(CGF, EST, D);
-      // Skip target region initialization.
-      RT.setLocThreadIdInsertPt(CGF, /*AtCurrentPoint=*/true);
-    }
-    void Exit(CodeGenFunction &CGF) override {
-      RT.clearLocThreadIdInsertPt(CGF);
-      RT.emitSPMDEntryFooter(CGF, EST);
-    }
-  } Action(*this, EST, D);
-  CodeGen.setAction(Action);
-  IsInTTDRegion = true;
-  // Reserve place for the globalized memory.
-  GlobalizedRecords.emplace_back();
-  if (!KernelStaticGlobalized) {
-    KernelStaticGlobalized = new llvm::GlobalVariable(
-        CGM.getModule(), CGM.VoidPtrTy, /*isConstant=*/false,
-        llvm::GlobalValue::InternalLinkage,
-        llvm::ConstantPointerNull::get(CGM.VoidPtrTy),
-        "_openmp_kernel_static_glob_rd$ptr", /*InsertBefore=*/nullptr,
-        llvm::GlobalValue::NotThreadLocal,
-        CGM.getContext().getTargetAddressSpace(LangAS::cuda_shared));
-  }
-  emitTargetOutlinedFunctionHelper(D, ParentName, OutlinedFn, OutlinedFnID,
-                                   IsOffloadEntry, CodeGen);
-  IsInTTDRegion = false;
-}
-
-void CGOpenMPRuntimeNVPTX::emitSPMDEntryHeader(
-    CodeGenFunction &CGF, EntryFunctionState &EST,
-    const OMPExecutableDirective &D) {
-  CGBuilderTy &Bld = CGF.Builder;
-
-  // Setup BBs in entry function.
-  llvm::BasicBlock *ExecuteBB = CGF.createBasicBlock(".execute");
-  EST.ExitBB = CGF.createBasicBlock(".exit");
-
-  llvm::Value *Args[] = {getThreadLimit(CGF, /*IsInSPMDExecutionMode=*/true),
-                         /*RequiresOMPRuntime=*/
-                         Bld.getInt16(RequiresFullRuntime ? 1 : 0),
-                         /*RequiresDataSharing=*/Bld.getInt16(0)};
-  CGF.EmitRuntimeCall(
-      createNVPTXRuntimeFunction(OMPRTL_NVPTX__kmpc_spmd_kernel_init), Args);
-
-  if (RequiresFullRuntime) {
-    // For data sharing, we need to initialize the stack.
-    CGF.EmitRuntimeCall(createNVPTXRuntimeFunction(
-        OMPRTL_NVPTX__kmpc_data_sharing_init_stack_spmd));
-  }
-
-  CGF.EmitBranch(ExecuteBB);
-
-  CGF.EmitBlock(ExecuteBB);
-
-  IsInTargetMasterThreadRegion = true;
-}
-
-void CGOpenMPRuntimeNVPTX::emitSPMDEntryFooter(CodeGenFunction &CGF,
-                                               EntryFunctionState &EST) {
-  IsInTargetMasterThreadRegion = false;
-  if (!CGF.HaveInsertPoint())
-    return;
-
-  if (!EST.ExitBB)
-    EST.ExitBB = CGF.createBasicBlock(".exit");
-
-  llvm::BasicBlock *OMPDeInitBB = CGF.createBasicBlock(".omp.deinit");
-  CGF.EmitBranch(OMPDeInitBB);
-
-  CGF.EmitBlock(OMPDeInitBB);
-  // DeInitialize the OMP state in the runtime; called by all active threads.
-  llvm::Value *Args[] = {/*RequiresOMPRuntime=*/
-                         CGF.Builder.getInt16(RequiresFullRuntime ? 1 : 0)};
-  CGF.EmitRuntimeCall(
-      createNVPTXRuntimeFunction(
-          OMPRTL_NVPTX__kmpc_spmd_kernel_deinit_v2), Args);
-  CGF.EmitBranch(EST.ExitBB);
-
-  CGF.EmitBlock(EST.ExitBB);
-  EST.ExitBB = nullptr;
-}
-
-// Create a unique global variable to indicate the execution mode of this target
-// region. The execution mode is either 'generic', or 'spmd' depending on the
-// target directive. This variable is picked up by the offload library to setup
-// the device appropriately before kernel launch. If the execution mode is
-// 'generic', the runtime reserves one warp for the master, otherwise, all
-// warps participate in parallel work.
-static void setPropertyExecutionMode(CodeGenModule &CGM, StringRef Name,
-                                     bool Mode) {
-  auto *GVMode =
-      new llvm::GlobalVariable(CGM.getModule(), CGM.Int8Ty, /*isConstant=*/true,
-                               llvm::GlobalValue::WeakAnyLinkage,
-                               llvm::ConstantInt::get(CGM.Int8Ty, Mode ? 0 : 1),
-                               Twine(Name, "_exec_mode"));
-  CGM.addCompilerUsedGlobal(GVMode);
-}
-
-void CGOpenMPRuntimeNVPTX::emitWorkerFunction(WorkerFunctionState &WST) {
-  ASTContext &Ctx = CGM.getContext();
-
-  CodeGenFunction CGF(CGM, /*suppressNewContext=*/true);
-  CGF.StartFunction(GlobalDecl(), Ctx.VoidTy, WST.WorkerFn, WST.CGFI, {},
-                    WST.Loc, WST.Loc);
-  emitWorkerLoop(CGF, WST);
-  CGF.FinishFunction();
-}
-
-void CGOpenMPRuntimeNVPTX::emitWorkerLoop(CodeGenFunction &CGF,
-                                          WorkerFunctionState &WST) {
-  //
-  // The workers enter this loop and wait for parallel work from the master.
-  // When the master encounters a parallel region it sets up the work + variable
-  // arguments, and wakes up the workers.  The workers first check to see if
-  // they are required for the parallel region, i.e., within the # of requested
-  // parallel threads.  The activated workers load the variable arguments and
-  // execute the parallel work.
-  //
-
-  CGBuilderTy &Bld = CGF.Builder;
-
-  llvm::BasicBlock *AwaitBB = CGF.createBasicBlock(".await.work");
-  llvm::BasicBlock *SelectWorkersBB = CGF.createBasicBlock(".select.workers");
-  llvm::BasicBlock *ExecuteBB = CGF.createBasicBlock(".execute.parallel");
-  llvm::BasicBlock *TerminateBB = CGF.createBasicBlock(".terminate.parallel");
-  llvm::BasicBlock *BarrierBB = CGF.createBasicBlock(".barrier.parallel");
-  llvm::BasicBlock *ExitBB = CGF.createBasicBlock(".exit");
-
-  CGF.EmitBranch(AwaitBB);
-
-  // Workers wait for work from master.
-  CGF.EmitBlock(AwaitBB);
-  // Wait for parallel work
-  syncCTAThreads(CGF);
-
-  Address WorkFn =
-      CGF.CreateDefaultAlignTempAlloca(CGF.Int8PtrTy, /*Name=*/"work_fn");
-  Address ExecStatus =
-      CGF.CreateDefaultAlignTempAlloca(CGF.Int8Ty, /*Name=*/"exec_status");
-  CGF.InitTempAlloca(ExecStatus, Bld.getInt8(/*C=*/0));
-  CGF.InitTempAlloca(WorkFn, llvm::Constant::getNullValue(CGF.Int8PtrTy));
-
-  // TODO: Optimize runtime initialization and pass in correct value.
-  llvm::Value *Args[] = {WorkFn.getPointer()};
-  llvm::Value *Ret = CGF.EmitRuntimeCall(
-      createNVPTXRuntimeFunction(OMPRTL_NVPTX__kmpc_kernel_parallel), Args);
-  Bld.CreateStore(Bld.CreateZExt(Ret, CGF.Int8Ty), ExecStatus);
-
-  // On termination condition (workid == 0), exit loop.
-  llvm::Value *WorkID = Bld.CreateLoad(WorkFn);
-  llvm::Value *ShouldTerminate = Bld.CreateIsNull(WorkID, "should_terminate");
-  Bld.CreateCondBr(ShouldTerminate, ExitBB, SelectWorkersBB);
-
-  // Activate requested workers.
-  CGF.EmitBlock(SelectWorkersBB);
-  llvm::Value *IsActive =
-      Bld.CreateIsNotNull(Bld.CreateLoad(ExecStatus), "is_active");
-  Bld.CreateCondBr(IsActive, ExecuteBB, BarrierBB);
-
-  // Signal start of parallel region.
-  CGF.EmitBlock(ExecuteBB);
-  // Skip initialization.
-  setLocThreadIdInsertPt(CGF, /*AtCurrentPoint=*/true);
-
-  // Process work items: outlined parallel functions.
-  for (llvm::Function *W : Work) {
-    // Try to match this outlined function.
-    llvm::Value *ID = Bld.CreatePointerBitCastOrAddrSpaceCast(W, CGM.Int8PtrTy);
-
-    llvm::Value *WorkFnMatch =
-        Bld.CreateICmpEQ(Bld.CreateLoad(WorkFn), ID, "work_match");
-
-    llvm::BasicBlock *ExecuteFNBB = CGF.createBasicBlock(".execute.fn");
-    llvm::BasicBlock *CheckNextBB = CGF.createBasicBlock(".check.next");
-    Bld.CreateCondBr(WorkFnMatch, ExecuteFNBB, CheckNextBB);
-
-    // Execute this outlined function.
-    CGF.EmitBlock(ExecuteFNBB);
-
-    // Insert call to work function via shared wrapper. The shared
-    // wrapper takes two arguments:
-    //   - the parallelism level;
-    //   - the thread ID;
-    emitCall(CGF, WST.Loc, W,
-             {Bld.getInt16(/*ParallelLevel=*/0), getThreadID(CGF, WST.Loc)});
-
-    // Go to end of parallel region.
-    CGF.EmitBranch(TerminateBB);
-
-    CGF.EmitBlock(CheckNextBB);
-  }
-  // Default case: call to outlined function through pointer if the target
-  // region makes a declare target call that may contain an orphaned parallel
-  // directive.
-  auto *ParallelFnTy =
-      llvm::FunctionType::get(CGM.VoidTy, {CGM.Int16Ty, CGM.Int32Ty},
-                              /*isVarArg=*/false);
-  llvm::Value *WorkFnCast =
-      Bld.CreateBitCast(WorkID, ParallelFnTy->getPointerTo());
-  // Insert call to work function via shared wrapper. The shared
-  // wrapper takes two arguments:
-  //   - the parallelism level;
-  //   - the thread ID;
-  emitCall(CGF, WST.Loc, {ParallelFnTy, WorkFnCast},
-           {Bld.getInt16(/*ParallelLevel=*/0), getThreadID(CGF, WST.Loc)});
-  // Go to end of parallel region.
-  CGF.EmitBranch(TerminateBB);
-
-  // Signal end of parallel region.
-  CGF.EmitBlock(TerminateBB);
-  CGF.EmitRuntimeCall(
-      createNVPTXRuntimeFunction(OMPRTL_NVPTX__kmpc_kernel_end_parallel),
-      llvm::None);
-  CGF.EmitBranch(BarrierBB);
-
-  // All active and inactive workers wait at a barrier after parallel region.
-  CGF.EmitBlock(BarrierBB);
-  // Barrier after parallel region.
-  syncCTAThreads(CGF);
-  CGF.EmitBranch(AwaitBB);
-
-  // Exit target region.
-  CGF.EmitBlock(ExitBB);
-  // Skip initialization.
-  clearLocThreadIdInsertPt(CGF);
-}
-
-/// Returns specified OpenMP runtime function for the current OpenMP
-/// implementation.  Specialized for the NVPTX device.
-/// \param Function OpenMP runtime function.
-/// \return Specified function.
-llvm::FunctionCallee
-CGOpenMPRuntimeNVPTX::createNVPTXRuntimeFunction(unsigned Function) {
-  llvm::FunctionCallee RTLFn = nullptr;
-  switch (static_cast<OpenMPRTLFunctionNVPTX>(Function)) {
-  case OMPRTL_NVPTX__kmpc_kernel_init: {
-    // Build void __kmpc_kernel_init(kmp_int32 thread_limit, int16_t
-    // RequiresOMPRuntime);
-    llvm::Type *TypeParams[] = {CGM.Int32Ty, CGM.Int16Ty};
-    auto *FnTy =
-        llvm::FunctionType::get(CGM.VoidTy, TypeParams, /*isVarArg*/ false);
-    RTLFn = CGM.CreateRuntimeFunction(FnTy, "__kmpc_kernel_init");
-    break;
-  }
-  case OMPRTL_NVPTX__kmpc_kernel_deinit: {
-    // Build void __kmpc_kernel_deinit(int16_t IsOMPRuntimeInitialized);
-    llvm::Type *TypeParams[] = {CGM.Int16Ty};
-    auto *FnTy =
-        llvm::FunctionType::get(CGM.VoidTy, TypeParams, /*isVarArg*/ false);
-    RTLFn = CGM.CreateRuntimeFunction(FnTy, "__kmpc_kernel_deinit");
-    break;
-  }
-  case OMPRTL_NVPTX__kmpc_spmd_kernel_init: {
-    // Build void __kmpc_spmd_kernel_init(kmp_int32 thread_limit,
-    // int16_t RequiresOMPRuntime, int16_t RequiresDataSharing);
-    llvm::Type *TypeParams[] = {CGM.Int32Ty, CGM.Int16Ty, CGM.Int16Ty};
-    auto *FnTy =
-        llvm::FunctionType::get(CGM.VoidTy, TypeParams, /*isVarArg*/ false);
-    RTLFn = CGM.CreateRuntimeFunction(FnTy, "__kmpc_spmd_kernel_init");
-    break;
-  }
-  case OMPRTL_NVPTX__kmpc_spmd_kernel_deinit_v2: {
-    // Build void __kmpc_spmd_kernel_deinit_v2(int16_t RequiresOMPRuntime);
-    llvm::Type *TypeParams[] = {CGM.Int16Ty};
-    auto *FnTy =
-        llvm::FunctionType::get(CGM.VoidTy, TypeParams, /*isVarArg*/ false);
-    RTLFn = CGM.CreateRuntimeFunction(FnTy, "__kmpc_spmd_kernel_deinit_v2");
-    break;
-  }
-  case OMPRTL_NVPTX__kmpc_kernel_prepare_parallel: {
-    /// Build void __kmpc_kernel_prepare_parallel(
-    /// void *outlined_function);
-    llvm::Type *TypeParams[] = {CGM.Int8PtrTy};
-    auto *FnTy =
-        llvm::FunctionType::get(CGM.VoidTy, TypeParams, /*isVarArg*/ false);
-    RTLFn = CGM.CreateRuntimeFunction(FnTy, "__kmpc_kernel_prepare_parallel");
-    break;
-  }
-  case OMPRTL_NVPTX__kmpc_kernel_parallel: {
-    /// Build bool __kmpc_kernel_parallel(void **outlined_function);
-    llvm::Type *TypeParams[] = {CGM.Int8PtrPtrTy};
-    llvm::Type *RetTy = CGM.getTypes().ConvertType(CGM.getContext().BoolTy);
-    auto *FnTy =
-        llvm::FunctionType::get(RetTy, TypeParams, /*isVarArg*/ false);
-    RTLFn = CGM.CreateRuntimeFunction(FnTy, "__kmpc_kernel_parallel");
-    break;
-  }
-  case OMPRTL_NVPTX__kmpc_kernel_end_parallel: {
-    /// Build void __kmpc_kernel_end_parallel();
-    auto *FnTy =
-        llvm::FunctionType::get(CGM.VoidTy, llvm::None, /*isVarArg*/ false);
-    RTLFn = CGM.CreateRuntimeFunction(FnTy, "__kmpc_kernel_end_parallel");
-    break;
-  }
-  case OMPRTL_NVPTX__kmpc_serialized_parallel: {
-    // Build void __kmpc_serialized_parallel(ident_t *loc, kmp_int32
-    // global_tid);
-    llvm::Type *TypeParams[] = {getIdentTyPointerTy(), CGM.Int32Ty};
-    auto *FnTy =
-        llvm::FunctionType::get(CGM.VoidTy, TypeParams, /*isVarArg*/ false);
-    RTLFn = CGM.CreateRuntimeFunction(FnTy, "__kmpc_serialized_parallel");
-    break;
-  }
-  case OMPRTL_NVPTX__kmpc_end_serialized_parallel: {
-    // Build void __kmpc_end_serialized_parallel(ident_t *loc, kmp_int32
-    // global_tid);
-    llvm::Type *TypeParams[] = {getIdentTyPointerTy(), CGM.Int32Ty};
-    auto *FnTy =
-        llvm::FunctionType::get(CGM.VoidTy, TypeParams, /*isVarArg*/ false);
-    RTLFn = CGM.CreateRuntimeFunction(FnTy, "__kmpc_end_serialized_parallel");
-    break;
-  }
-  case OMPRTL_NVPTX__kmpc_shuffle_int32: {
-    // Build int32_t __kmpc_shuffle_int32(int32_t element,
-    // int16_t lane_offset, int16_t warp_size);
-    llvm::Type *TypeParams[] = {CGM.Int32Ty, CGM.Int16Ty, CGM.Int16Ty};
-    auto *FnTy =
-        llvm::FunctionType::get(CGM.Int32Ty, TypeParams, /*isVarArg*/ false);
-    RTLFn = CGM.CreateRuntimeFunction(FnTy, "__kmpc_shuffle_int32");
-    break;
-  }
-  case OMPRTL_NVPTX__kmpc_shuffle_int64: {
-    // Build int64_t __kmpc_shuffle_int64(int64_t element,
-    // int16_t lane_offset, int16_t warp_size);
-    llvm::Type *TypeParams[] = {CGM.Int64Ty, CGM.Int16Ty, CGM.Int16Ty};
-    auto *FnTy =
-        llvm::FunctionType::get(CGM.Int64Ty, TypeParams, /*isVarArg*/ false);
-    RTLFn = CGM.CreateRuntimeFunction(FnTy, "__kmpc_shuffle_int64");
-    break;
-  }
-  case OMPRTL_NVPTX__kmpc_nvptx_parallel_reduce_nowait_v2: {
-    // Build int32_t kmpc_nvptx_parallel_reduce_nowait_v2(ident_t *loc,
-    // kmp_int32 global_tid, kmp_int32 num_vars, size_t reduce_size, void*
-    // reduce_data, void (*kmp_ShuffleReductFctPtr)(void *rhsData, int16_t
-    // lane_id, int16_t lane_offset, int16_t Algorithm Version), void
-    // (*kmp_InterWarpCopyFctPtr)(void* src, int warp_num));
-    llvm::Type *ShuffleReduceTypeParams[] = {CGM.VoidPtrTy, CGM.Int16Ty,
-                                             CGM.Int16Ty, CGM.Int16Ty};
-    auto *ShuffleReduceFnTy =
-        llvm::FunctionType::get(CGM.VoidTy, ShuffleReduceTypeParams,
-                                /*isVarArg=*/false);
-    llvm::Type *InterWarpCopyTypeParams[] = {CGM.VoidPtrTy, CGM.Int32Ty};
-    auto *InterWarpCopyFnTy =
-        llvm::FunctionType::get(CGM.VoidTy, InterWarpCopyTypeParams,
-                                /*isVarArg=*/false);
-    llvm::Type *TypeParams[] = {getIdentTyPointerTy(),
-                                CGM.Int32Ty,
-                                CGM.Int32Ty,
-                                CGM.SizeTy,
-                                CGM.VoidPtrTy,
-                                ShuffleReduceFnTy->getPointerTo(),
-                                InterWarpCopyFnTy->getPointerTo()};
-    auto *FnTy =
-        llvm::FunctionType::get(CGM.Int32Ty, TypeParams, /*isVarArg=*/false);
-    RTLFn = CGM.CreateRuntimeFunction(
-        FnTy, /*Name=*/"__kmpc_nvptx_parallel_reduce_nowait_v2");
-    break;
-  }
-  case OMPRTL_NVPTX__kmpc_end_reduce_nowait: {
-    // Build __kmpc_end_reduce_nowait(kmp_int32 global_tid);
-    llvm::Type *TypeParams[] = {CGM.Int32Ty};
-    auto *FnTy =
-        llvm::FunctionType::get(CGM.VoidTy, TypeParams, /*isVarArg=*/false);
-    RTLFn = CGM.CreateRuntimeFunction(
-        FnTy, /*Name=*/"__kmpc_nvptx_end_reduce_nowait");
-    break;
-  }
-  case OMPRTL_NVPTX__kmpc_nvptx_teams_reduce_nowait_v2: {
-    // Build int32_t __kmpc_nvptx_teams_reduce_nowait_v2(ident_t *loc, kmp_int32
-    // global_tid, void *global_buffer, int32_t num_of_records, void*
-    // reduce_data,
-    // void (*kmp_ShuffleReductFctPtr)(void *rhsData, int16_t lane_id, int16_t
-    // lane_offset, int16_t shortCircuit),
-    // void (*kmp_InterWarpCopyFctPtr)(void* src, int32_t warp_num), void
-    // (*kmp_ListToGlobalCpyFctPtr)(void *buffer, int idx, void *reduce_data),
-    // void (*kmp_GlobalToListCpyFctPtr)(void *buffer, int idx,
-    // void *reduce_data), void (*kmp_GlobalToListCpyPtrsFctPtr)(void *buffer,
-    // int idx, void *reduce_data), void (*kmp_GlobalToListRedFctPtr)(void
-    // *buffer, int idx, void *reduce_data));
-    llvm::Type *ShuffleReduceTypeParams[] = {CGM.VoidPtrTy, CGM.Int16Ty,
-                                             CGM.Int16Ty, CGM.Int16Ty};
-    auto *ShuffleReduceFnTy =
-        llvm::FunctionType::get(CGM.VoidTy, ShuffleReduceTypeParams,
-                                /*isVarArg=*/false);
-    llvm::Type *InterWarpCopyTypeParams[] = {CGM.VoidPtrTy, CGM.Int32Ty};
-    auto *InterWarpCopyFnTy =
-        llvm::FunctionType::get(CGM.VoidTy, InterWarpCopyTypeParams,
-                                /*isVarArg=*/false);
-    llvm::Type *GlobalListTypeParams[] = {CGM.VoidPtrTy, CGM.IntTy,
-                                          CGM.VoidPtrTy};
-    auto *GlobalListFnTy =
-        llvm::FunctionType::get(CGM.VoidTy, GlobalListTypeParams,
-                                /*isVarArg=*/false);
-    llvm::Type *TypeParams[] = {getIdentTyPointerTy(),
-                                CGM.Int32Ty,
-                                CGM.VoidPtrTy,
-                                CGM.Int32Ty,
-                                CGM.VoidPtrTy,
-                                ShuffleReduceFnTy->getPointerTo(),
-                                InterWarpCopyFnTy->getPointerTo(),
-                                GlobalListFnTy->getPointerTo(),
-                                GlobalListFnTy->getPointerTo(),
-                                GlobalListFnTy->getPointerTo(),
-                                GlobalListFnTy->getPointerTo()};
-    auto *FnTy =
-        llvm::FunctionType::get(CGM.Int32Ty, TypeParams, /*isVarArg=*/false);
-    RTLFn = CGM.CreateRuntimeFunction(
-        FnTy, /*Name=*/"__kmpc_nvptx_teams_reduce_nowait_v2");
-    break;
-  }
-  case OMPRTL_NVPTX__kmpc_data_sharing_init_stack: {
-    /// Build void __kmpc_data_sharing_init_stack();
-    auto *FnTy =
-        llvm::FunctionType::get(CGM.VoidTy, llvm::None, /*isVarArg*/ false);
-    RTLFn = CGM.CreateRuntimeFunction(FnTy, "__kmpc_data_sharing_init_stack");
-    break;
-  }
-  case OMPRTL_NVPTX__kmpc_data_sharing_init_stack_spmd: {
-    /// Build void __kmpc_data_sharing_init_stack_spmd();
-    auto *FnTy =
-        llvm::FunctionType::get(CGM.VoidTy, llvm::None, /*isVarArg*/ false);
-    RTLFn =
-        CGM.CreateRuntimeFunction(FnTy, "__kmpc_data_sharing_init_stack_spmd");
-    break;
-  }
-  case OMPRTL_NVPTX__kmpc_data_sharing_coalesced_push_stack: {
-    // Build void *__kmpc_data_sharing_coalesced_push_stack(size_t size,
-    // int16_t UseSharedMemory);
-    llvm::Type *TypeParams[] = {CGM.SizeTy, CGM.Int16Ty};
-    auto *FnTy =
-        llvm::FunctionType::get(CGM.VoidPtrTy, TypeParams, /*isVarArg=*/false);
-    RTLFn = CGM.CreateRuntimeFunction(
-        FnTy, /*Name=*/"__kmpc_data_sharing_coalesced_push_stack");
-    break;
-  }
-  case OMPRTL_NVPTX__kmpc_data_sharing_push_stack: {
-    // Build void *__kmpc_data_sharing_push_stack(size_t size, int16_t
-    // UseSharedMemory);
-    llvm::Type *TypeParams[] = {CGM.SizeTy, CGM.Int16Ty};
-    auto *FnTy =
-        llvm::FunctionType::get(CGM.VoidPtrTy, TypeParams, /*isVarArg=*/false);
-    RTLFn = CGM.CreateRuntimeFunction(
-        FnTy, /*Name=*/"__kmpc_data_sharing_push_stack");
-    break;
-  }
-  case OMPRTL_NVPTX__kmpc_data_sharing_pop_stack: {
-    // Build void __kmpc_data_sharing_pop_stack(void *a);
-    llvm::Type *TypeParams[] = {CGM.VoidPtrTy};
-    auto *FnTy =
-        llvm::FunctionType::get(CGM.VoidTy, TypeParams, /*isVarArg=*/false);
-    RTLFn = CGM.CreateRuntimeFunction(FnTy,
-                                      /*Name=*/"__kmpc_data_sharing_pop_stack");
-    break;
-  }
-  case OMPRTL_NVPTX__kmpc_begin_sharing_variables: {
-    /// Build void __kmpc_begin_sharing_variables(void ***args,
-    /// size_t n_args);
-    llvm::Type *TypeParams[] = {CGM.Int8PtrPtrTy->getPointerTo(), CGM.SizeTy};
-    auto *FnTy =
-        llvm::FunctionType::get(CGM.VoidTy, TypeParams, /*isVarArg*/ false);
-    RTLFn = CGM.CreateRuntimeFunction(FnTy, "__kmpc_begin_sharing_variables");
-    break;
-  }
-  case OMPRTL_NVPTX__kmpc_end_sharing_variables: {
-    /// Build void __kmpc_end_sharing_variables();
-    auto *FnTy =
-        llvm::FunctionType::get(CGM.VoidTy, llvm::None, /*isVarArg*/ false);
-    RTLFn = CGM.CreateRuntimeFunction(FnTy, "__kmpc_end_sharing_variables");
-    break;
-  }
-  case OMPRTL_NVPTX__kmpc_get_shared_variables: {
-    /// Build void __kmpc_get_shared_variables(void ***GlobalArgs);
-    llvm::Type *TypeParams[] = {CGM.Int8PtrPtrTy->getPointerTo()};
-    auto *FnTy =
-        llvm::FunctionType::get(CGM.VoidTy, TypeParams, /*isVarArg*/ false);
-    RTLFn = CGM.CreateRuntimeFunction(FnTy, "__kmpc_get_shared_variables");
-    break;
-  }
-  case OMPRTL_NVPTX__kmpc_parallel_level: {
-    // Build uint16_t __kmpc_parallel_level(ident_t *loc, kmp_int32 global_tid);
-    llvm::Type *TypeParams[] = {getIdentTyPointerTy(), CGM.Int32Ty};
-    auto *FnTy =
-        llvm::FunctionType::get(CGM.Int16Ty, TypeParams, /*isVarArg*/ false);
-    RTLFn = CGM.CreateRuntimeFunction(FnTy, "__kmpc_parallel_level");
-    break;
-  }
-  case OMPRTL_NVPTX__kmpc_is_spmd_exec_mode: {
-    // Build int8_t __kmpc_is_spmd_exec_mode();
-    auto *FnTy = llvm::FunctionType::get(CGM.Int8Ty, /*isVarArg=*/false);
-    RTLFn = CGM.CreateRuntimeFunction(FnTy, "__kmpc_is_spmd_exec_mode");
-    break;
-  }
-  case OMPRTL_NVPTX__kmpc_get_team_static_memory: {
-    // Build void __kmpc_get_team_static_memory(int16_t isSPMDExecutionMode,
-    // const void *buf, size_t size, int16_t is_shared, const void **res);
-    llvm::Type *TypeParams[] = {CGM.Int16Ty, CGM.VoidPtrTy, CGM.SizeTy,
-                                CGM.Int16Ty, CGM.VoidPtrPtrTy};
-    auto *FnTy =
-        llvm::FunctionType::get(CGM.VoidTy, TypeParams, /*isVarArg*/ false);
-    RTLFn = CGM.CreateRuntimeFunction(FnTy, "__kmpc_get_team_static_memory");
-    break;
-  }
-  case OMPRTL_NVPTX__kmpc_restore_team_static_memory: {
-    // Build void __kmpc_restore_team_static_memory(int16_t isSPMDExecutionMode,
-    // int16_t is_shared);
-    llvm::Type *TypeParams[] = {CGM.Int16Ty, CGM.Int16Ty};
-    auto *FnTy =
-        llvm::FunctionType::get(CGM.VoidTy, TypeParams, /*isVarArg=*/false);
-    RTLFn =
-        CGM.CreateRuntimeFunction(FnTy, "__kmpc_restore_team_static_memory");
-    break;
-  }
-  case OMPRTL__kmpc_barrier: {
-    // Build void __kmpc_barrier(ident_t *loc, kmp_int32 global_tid);
-    llvm::Type *TypeParams[] = {getIdentTyPointerTy(), CGM.Int32Ty};
-    auto *FnTy =
-        llvm::FunctionType::get(CGM.VoidTy, TypeParams, /*isVarArg*/ false);
-    RTLFn =
-        CGM.CreateConvergentRuntimeFunction(FnTy, /*Name*/ "__kmpc_barrier");
-    break;
-  }
-  case OMPRTL__kmpc_barrier_simple_spmd: {
-    // Build void __kmpc_barrier_simple_spmd(ident_t *loc, kmp_int32
-    // global_tid);
-    llvm::Type *TypeParams[] = {getIdentTyPointerTy(), CGM.Int32Ty};
-    auto *FnTy =
-        llvm::FunctionType::get(CGM.VoidTy, TypeParams, /*isVarArg*/ false);
-    RTLFn = CGM.CreateConvergentRuntimeFunction(
-        FnTy, /*Name*/ "__kmpc_barrier_simple_spmd");
-    break;
-  }
-  case OMPRTL_NVPTX__kmpc_warp_active_thread_mask: {
-    // Build int32_t __kmpc_warp_active_thread_mask(void);
-    auto *FnTy =
-        llvm::FunctionType::get(CGM.Int32Ty, llvm::None, /*isVarArg=*/false);
-    RTLFn = CGM.CreateConvergentRuntimeFunction(FnTy, "__kmpc_warp_active_thread_mask");
-    break;
-  }
-  case OMPRTL_NVPTX__kmpc_syncwarp: {
-    // Build void __kmpc_syncwarp(kmp_int32 Mask);
-    auto *FnTy =
-        llvm::FunctionType::get(CGM.VoidTy, CGM.Int32Ty, /*isVarArg=*/false);
-    RTLFn = CGM.CreateConvergentRuntimeFunction(FnTy, "__kmpc_syncwarp");
-    break;
-  }
-  }
-  return RTLFn;
-}
-
-void CGOpenMPRuntimeNVPTX::createOffloadEntry(llvm::Constant *ID,
-                                              llvm::Constant *Addr,
-                                              uint64_t Size, int32_t,
-                                              llvm::GlobalValue::LinkageTypes) {
-  // TODO: Add support for global variables on the device after declare target
-  // support.
-  if (!isa<llvm::Function>(Addr))
-    return;
-  llvm::Module &M = CGM.getModule();
-  llvm::LLVMContext &Ctx = CGM.getLLVMContext();
-
-  // Get "nvvm.annotations" metadata node
-  llvm::NamedMDNode *MD = M.getOrInsertNamedMetadata("nvvm.annotations");
-
-  llvm::Metadata *MDVals[] = {
-      llvm::ConstantAsMetadata::get(Addr), llvm::MDString::get(Ctx, "kernel"),
-      llvm::ConstantAsMetadata::get(
-          llvm::ConstantInt::get(llvm::Type::getInt32Ty(Ctx), 1))};
-  // Append metadata to nvvm.annotations
-  MD->addOperand(llvm::MDNode::get(Ctx, MDVals));
-}
-
-void CGOpenMPRuntimeNVPTX::emitTargetOutlinedFunction(
-    const OMPExecutableDirective &D, StringRef ParentName,
-    llvm::Function *&OutlinedFn, llvm::Constant *&OutlinedFnID,
-    bool IsOffloadEntry, const RegionCodeGenTy &CodeGen) {
-  if (!IsOffloadEntry) // Nothing to do.
-    return;
-
-  assert(!ParentName.empty() && "Invalid target region parent name!");
-
-  bool Mode = supportsSPMDExecutionMode(CGM.getContext(), D);
-  if (Mode)
-    emitSPMDKernel(D, ParentName, OutlinedFn, OutlinedFnID, IsOffloadEntry,
-                   CodeGen);
-  else
-    emitNonSPMDKernel(D, ParentName, OutlinedFn, OutlinedFnID, IsOffloadEntry,
-                      CodeGen);
-
-  setPropertyExecutionMode(CGM, OutlinedFn->getName(), Mode);
-}
-
-namespace {
-LLVM_ENABLE_BITMASK_ENUMS_IN_NAMESPACE();
-/// Enum for accesseing the reserved_2 field of the ident_t struct.
-enum ModeFlagsTy : unsigned {
-  /// Bit set to 1 when in SPMD mode.
-  KMP_IDENT_SPMD_MODE = 0x01,
-  /// Bit set to 1 when a simplified runtime is used.
-  KMP_IDENT_SIMPLE_RT_MODE = 0x02,
-  LLVM_MARK_AS_BITMASK_ENUM(/*LargestValue=*/KMP_IDENT_SIMPLE_RT_MODE)
-};
-
-/// Special mode Undefined. Is the combination of Non-SPMD mode + SimpleRuntime.
-static const ModeFlagsTy UndefinedMode =
-    (~KMP_IDENT_SPMD_MODE) & KMP_IDENT_SIMPLE_RT_MODE;
-} // anonymous namespace
-
-unsigned CGOpenMPRuntimeNVPTX::getDefaultLocationReserved2Flags() const {
-  switch (getExecutionMode()) {
-  case EM_SPMD:
-    if (requiresFullRuntime())
-      return KMP_IDENT_SPMD_MODE & (~KMP_IDENT_SIMPLE_RT_MODE);
-    return KMP_IDENT_SPMD_MODE | KMP_IDENT_SIMPLE_RT_MODE;
-  case EM_NonSPMD:
-    assert(requiresFullRuntime() && "Expected full runtime.");
-    return (~KMP_IDENT_SPMD_MODE) & (~KMP_IDENT_SIMPLE_RT_MODE);
-  case EM_Unknown:
-    return UndefinedMode;
-  }
-  llvm_unreachable("Unknown flags are requested.");
-}
-
-CGOpenMPRuntimeNVPTX::CGOpenMPRuntimeNVPTX(CodeGenModule &CGM)
-    : CGOpenMPRuntime(CGM, "_", "$") {
-  if (!CGM.getLangOpts().OpenMPIsDevice)
-    llvm_unreachable("OpenMP NVPTX can only handle device code.");
-}
-
-void CGOpenMPRuntimeNVPTX::emitProcBindClause(CodeGenFunction &CGF,
-                                              ProcBindKind ProcBind,
-                                              SourceLocation Loc) {
-  // Do nothing in case of SPMD mode and L0 parallel.
-  if (getExecutionMode() == CGOpenMPRuntimeNVPTX::EM_SPMD)
-    return;
-
-  CGOpenMPRuntime::emitProcBindClause(CGF, ProcBind, Loc);
-}
-
-void CGOpenMPRuntimeNVPTX::emitNumThreadsClause(CodeGenFunction &CGF,
-                                                llvm::Value *NumThreads,
-                                                SourceLocation Loc) {
-  // Do nothing in case of SPMD mode and L0 parallel.
-  if (getExecutionMode() == CGOpenMPRuntimeNVPTX::EM_SPMD)
-    return;
-
-  CGOpenMPRuntime::emitNumThreadsClause(CGF, NumThreads, Loc);
-}
-
-void CGOpenMPRuntimeNVPTX::emitNumTeamsClause(CodeGenFunction &CGF,
-                                              const Expr *NumTeams,
-                                              const Expr *ThreadLimit,
-                                              SourceLocation Loc) {}
-
-llvm::Function *CGOpenMPRuntimeNVPTX::emitParallelOutlinedFunction(
-    const OMPExecutableDirective &D, const VarDecl *ThreadIDVar,
-    OpenMPDirectiveKind InnermostKind, const RegionCodeGenTy &CodeGen) {
-  // Emit target region as a standalone region.
-  class NVPTXPrePostActionTy : public PrePostActionTy {
-    bool &IsInParallelRegion;
-    bool PrevIsInParallelRegion;
-
-  public:
-    NVPTXPrePostActionTy(bool &IsInParallelRegion)
-        : IsInParallelRegion(IsInParallelRegion) {}
-    void Enter(CodeGenFunction &CGF) override {
-      PrevIsInParallelRegion = IsInParallelRegion;
-      IsInParallelRegion = true;
-    }
-    void Exit(CodeGenFunction &CGF) override {
-      IsInParallelRegion = PrevIsInParallelRegion;
-    }
-  } Action(IsInParallelRegion);
-  CodeGen.setAction(Action);
-  bool PrevIsInTTDRegion = IsInTTDRegion;
-  IsInTTDRegion = false;
-  bool PrevIsInTargetMasterThreadRegion = IsInTargetMasterThreadRegion;
-  IsInTargetMasterThreadRegion = false;
-  auto *OutlinedFun =
-      cast<llvm::Function>(CGOpenMPRuntime::emitParallelOutlinedFunction(
-          D, ThreadIDVar, InnermostKind, CodeGen));
-  if (CGM.getLangOpts().Optimize) {
-    OutlinedFun->removeFnAttr(llvm::Attribute::NoInline);
-    OutlinedFun->removeFnAttr(llvm::Attribute::OptimizeNone);
-    OutlinedFun->addFnAttr(llvm::Attribute::AlwaysInline);
-  }
-  IsInTargetMasterThreadRegion = PrevIsInTargetMasterThreadRegion;
-  IsInTTDRegion = PrevIsInTTDRegion;
-  if (getExecutionMode() != CGOpenMPRuntimeNVPTX::EM_SPMD &&
-      !IsInParallelRegion) {
-    llvm::Function *WrapperFun =
-        createParallelDataSharingWrapper(OutlinedFun, D);
-    WrapperFunctionsMap[OutlinedFun] = WrapperFun;
-  }
-
-  return OutlinedFun;
-}
-
-/// Get list of lastprivate variables from the teams distribute ... or
-/// teams {distribute ...} directives.
-static void
-getDistributeLastprivateVars(ASTContext &Ctx, const OMPExecutableDirective &D,
-                             llvm::SmallVectorImpl<const ValueDecl *> &Vars) {
-  assert(isOpenMPTeamsDirective(D.getDirectiveKind()) &&
-         "expected teams directive.");
-  const OMPExecutableDirective *Dir = &D;
-  if (!isOpenMPDistributeDirective(D.getDirectiveKind())) {
-    if (const Stmt *S = CGOpenMPRuntime::getSingleCompoundChild(
-            Ctx,
-            D.getInnermostCapturedStmt()->getCapturedStmt()->IgnoreContainers(
-                /*IgnoreCaptured=*/true))) {
-      Dir = dyn_cast_or_null<OMPExecutableDirective>(S);
-      if (Dir && !isOpenMPDistributeDirective(Dir->getDirectiveKind()))
-        Dir = nullptr;
-    }
-  }
-  if (!Dir)
-    return;
-  for (const auto *C : Dir->getClausesOfKind<OMPLastprivateClause>()) {
-    for (const Expr *E : C->getVarRefs())
-      Vars.push_back(getPrivateItem(E));
-  }
-}
-
-/// Get list of reduction variables from the teams ... directives.
-static void
-getTeamsReductionVars(ASTContext &Ctx, const OMPExecutableDirective &D,
-                      llvm::SmallVectorImpl<const ValueDecl *> &Vars) {
-  assert(isOpenMPTeamsDirective(D.getDirectiveKind()) &&
-         "expected teams directive.");
-  for (const auto *C : D.getClausesOfKind<OMPReductionClause>()) {
-    for (const Expr *E : C->privates())
-      Vars.push_back(getPrivateItem(E));
-  }
-}
-
-llvm::Function *CGOpenMPRuntimeNVPTX::emitTeamsOutlinedFunction(
-    const OMPExecutableDirective &D, const VarDecl *ThreadIDVar,
-    OpenMPDirectiveKind InnermostKind, const RegionCodeGenTy &CodeGen) {
-  SourceLocation Loc = D.getBeginLoc();
-
-  const RecordDecl *GlobalizedRD = nullptr;
-  llvm::SmallVector<const ValueDecl *, 4> LastPrivatesReductions;
-  llvm::SmallDenseMap<const ValueDecl *, const FieldDecl *> MappedDeclsFields;
-  // Globalize team reductions variable unconditionally in all modes.
-  if (getExecutionMode() != CGOpenMPRuntimeNVPTX::EM_SPMD)
-    getTeamsReductionVars(CGM.getContext(), D, LastPrivatesReductions);
-  if (getExecutionMode() == CGOpenMPRuntimeNVPTX::EM_SPMD) {
-    getDistributeLastprivateVars(CGM.getContext(), D, LastPrivatesReductions);
-    if (!LastPrivatesReductions.empty()) {
-      GlobalizedRD = ::buildRecordForGlobalizedVars(
-          CGM.getContext(), llvm::None, LastPrivatesReductions,
-          MappedDeclsFields, WarpSize);
-    }
-  } else if (!LastPrivatesReductions.empty()) {
-    assert(!TeamAndReductions.first &&
-           "Previous team declaration is not expected.");
-    TeamAndReductions.first = D.getCapturedStmt(OMPD_teams)->getCapturedDecl();
-    std::swap(TeamAndReductions.second, LastPrivatesReductions);
-  }
-
-  // Emit target region as a standalone region.
-  class NVPTXPrePostActionTy : public PrePostActionTy {
-    SourceLocation &Loc;
-    const RecordDecl *GlobalizedRD;
-    llvm::SmallDenseMap<const ValueDecl *, const FieldDecl *>
-        &MappedDeclsFields;
-
-  public:
-    NVPTXPrePostActionTy(
-        SourceLocation &Loc, const RecordDecl *GlobalizedRD,
-        llvm::SmallDenseMap<const ValueDecl *, const FieldDecl *>
-            &MappedDeclsFields)
-        : Loc(Loc), GlobalizedRD(GlobalizedRD),
-          MappedDeclsFields(MappedDeclsFields) {}
-    void Enter(CodeGenFunction &CGF) override {
-      auto &Rt =
-          static_cast<CGOpenMPRuntimeNVPTX &>(CGF.CGM.getOpenMPRuntime());
-      if (GlobalizedRD) {
-        auto I = Rt.FunctionGlobalizedDecls.try_emplace(CGF.CurFn).first;
-        I->getSecond().GlobalRecord = GlobalizedRD;
-        I->getSecond().MappedParams =
-            std::make_unique<CodeGenFunction::OMPMapVars>();
-        DeclToAddrMapTy &Data = I->getSecond().LocalVarData;
-        for (const auto &Pair : MappedDeclsFields) {
-          assert(Pair.getFirst()->isCanonicalDecl() &&
-                 "Expected canonical declaration");
-          Data.insert(std::make_pair(Pair.getFirst(),
-                                     MappedVarData(Pair.getSecond(),
-                                                   /*IsOnePerTeam=*/true)));
-        }
-      }
-      Rt.emitGenericVarsProlog(CGF, Loc);
-    }
-    void Exit(CodeGenFunction &CGF) override {
-      static_cast<CGOpenMPRuntimeNVPTX &>(CGF.CGM.getOpenMPRuntime())
-          .emitGenericVarsEpilog(CGF);
-    }
-  } Action(Loc, GlobalizedRD, MappedDeclsFields);
-  CodeGen.setAction(Action);
-  llvm::Function *OutlinedFun = CGOpenMPRuntime::emitTeamsOutlinedFunction(
-      D, ThreadIDVar, InnermostKind, CodeGen);
-  if (CGM.getLangOpts().Optimize) {
-    OutlinedFun->removeFnAttr(llvm::Attribute::NoInline);
-    OutlinedFun->removeFnAttr(llvm::Attribute::OptimizeNone);
-    OutlinedFun->addFnAttr(llvm::Attribute::AlwaysInline);
-  }
-
-  return OutlinedFun;
-}
-
-void CGOpenMPRuntimeNVPTX::emitGenericVarsProlog(CodeGenFunction &CGF,
-                                                 SourceLocation Loc,
-                                                 bool WithSPMDCheck) {
-  if (getDataSharingMode(CGM) != CGOpenMPRuntimeNVPTX::Generic &&
-      getExecutionMode() != CGOpenMPRuntimeNVPTX::EM_SPMD)
-    return;
-
-  CGBuilderTy &Bld = CGF.Builder;
-
-  const auto I = FunctionGlobalizedDecls.find(CGF.CurFn);
-  if (I == FunctionGlobalizedDecls.end())
-    return;
-  if (const RecordDecl *GlobalizedVarsRecord = I->getSecond().GlobalRecord) {
-    QualType GlobalRecTy = CGM.getContext().getRecordType(GlobalizedVarsRecord);
-    QualType SecGlobalRecTy;
-
-    // Recover pointer to this function's global record. The runtime will
-    // handle the specifics of the allocation of the memory.
-    // Use actual memory size of the record including the padding
-    // for alignment purposes.
-    unsigned Alignment =
-        CGM.getContext().getTypeAlignInChars(GlobalRecTy).getQuantity();
-    unsigned GlobalRecordSize =
-        CGM.getContext().getTypeSizeInChars(GlobalRecTy).getQuantity();
-    GlobalRecordSize = llvm::alignTo(GlobalRecordSize, Alignment);
-
-    llvm::PointerType *GlobalRecPtrTy =
-        CGF.ConvertTypeForMem(GlobalRecTy)->getPointerTo();
-    llvm::Value *GlobalRecCastAddr;
-    llvm::Value *IsTTD = nullptr;
-    if (!IsInTTDRegion &&
-        (WithSPMDCheck ||
-         getExecutionMode() == CGOpenMPRuntimeNVPTX::EM_Unknown)) {
-      llvm::BasicBlock *ExitBB = CGF.createBasicBlock(".exit");
-      llvm::BasicBlock *SPMDBB = CGF.createBasicBlock(".spmd");
-      llvm::BasicBlock *NonSPMDBB = CGF.createBasicBlock(".non-spmd");
-      if (I->getSecond().SecondaryGlobalRecord.hasValue()) {
-        llvm::Value *RTLoc = emitUpdateLocation(CGF, Loc);
-        llvm::Value *ThreadID = getThreadID(CGF, Loc);
-        llvm::Value *PL = CGF.EmitRuntimeCall(
-            createNVPTXRuntimeFunction(OMPRTL_NVPTX__kmpc_parallel_level),
-            {RTLoc, ThreadID});
-        IsTTD = Bld.CreateIsNull(PL);
-      }
-      llvm::Value *IsSPMD = Bld.CreateIsNotNull(CGF.EmitNounwindRuntimeCall(
-          createNVPTXRuntimeFunction(OMPRTL_NVPTX__kmpc_is_spmd_exec_mode)));
-      Bld.CreateCondBr(IsSPMD, SPMDBB, NonSPMDBB);
-      // There is no need to emit line number for unconditional branch.
-      (void)ApplyDebugLocation::CreateEmpty(CGF);
-      CGF.EmitBlock(SPMDBB);
-      Address RecPtr = Address(llvm::ConstantPointerNull::get(GlobalRecPtrTy),
-                               CharUnits::fromQuantity(Alignment));
-      CGF.EmitBranch(ExitBB);
-      // There is no need to emit line number for unconditional branch.
-      (void)ApplyDebugLocation::CreateEmpty(CGF);
-      CGF.EmitBlock(NonSPMDBB);
-      llvm::Value *Size = llvm::ConstantInt::get(CGM.SizeTy, GlobalRecordSize);
-      if (const RecordDecl *SecGlobalizedVarsRecord =
-              I->getSecond().SecondaryGlobalRecord.getValueOr(nullptr)) {
-        SecGlobalRecTy =
-            CGM.getContext().getRecordType(SecGlobalizedVarsRecord);
-
-        // Recover pointer to this function's global record. The runtime will
-        // handle the specifics of the allocation of the memory.
-        // Use actual memory size of the record including the padding
-        // for alignment purposes.
-        unsigned Alignment =
-            CGM.getContext().getTypeAlignInChars(SecGlobalRecTy).getQuantity();
-        unsigned GlobalRecordSize =
-            CGM.getContext().getTypeSizeInChars(SecGlobalRecTy).getQuantity();
-        GlobalRecordSize = llvm::alignTo(GlobalRecordSize, Alignment);
-        Size = Bld.CreateSelect(
-            IsTTD, llvm::ConstantInt::get(CGM.SizeTy, GlobalRecordSize), Size);
-      }
-      // TODO: allow the usage of shared memory to be controlled by
-      // the user, for now, default to global.
-      llvm::Value *GlobalRecordSizeArg[] = {
-          Size, CGF.Builder.getInt16(/*UseSharedMemory=*/0)};
-      llvm::Value *GlobalRecValue = CGF.EmitRuntimeCall(
-          createNVPTXRuntimeFunction(
-              OMPRTL_NVPTX__kmpc_data_sharing_coalesced_push_stack),
-          GlobalRecordSizeArg);
-      GlobalRecCastAddr = Bld.CreatePointerBitCastOrAddrSpaceCast(
-          GlobalRecValue, GlobalRecPtrTy);
-      CGF.EmitBlock(ExitBB);
-      auto *Phi = Bld.CreatePHI(GlobalRecPtrTy,
-                                /*NumReservedValues=*/2, "_select_stack");
-      Phi->addIncoming(RecPtr.getPointer(), SPMDBB);
-      Phi->addIncoming(GlobalRecCastAddr, NonSPMDBB);
-      GlobalRecCastAddr = Phi;
-      I->getSecond().GlobalRecordAddr = Phi;
-      I->getSecond().IsInSPMDModeFlag = IsSPMD;
-    } else if (!CGM.getLangOpts().OpenMPCUDATargetParallel && IsInTTDRegion) {
-      assert(GlobalizedRecords.back().Records.size() < 2 &&
-             "Expected less than 2 globalized records: one for target and one "
-             "for teams.");
-      unsigned Offset = 0;
-      for (const RecordDecl *RD : GlobalizedRecords.back().Records) {
-        QualType RDTy = CGM.getContext().getRecordType(RD);
-        unsigned Alignment =
-            CGM.getContext().getTypeAlignInChars(RDTy).getQuantity();
-        unsigned Size = CGM.getContext().getTypeSizeInChars(RDTy).getQuantity();
-        Offset =
-            llvm::alignTo(llvm::alignTo(Offset, Alignment) + Size, Alignment);
-      }
-      unsigned Alignment =
-          CGM.getContext().getTypeAlignInChars(GlobalRecTy).getQuantity();
-      Offset = llvm::alignTo(Offset, Alignment);
-      GlobalizedRecords.back().Records.push_back(GlobalizedVarsRecord);
-      ++GlobalizedRecords.back().RegionCounter;
-      if (GlobalizedRecords.back().Records.size() == 1) {
-        assert(KernelStaticGlobalized &&
-               "Kernel static pointer must be initialized already.");
-        auto *UseSharedMemory = new llvm::GlobalVariable(
-            CGM.getModule(), CGM.Int16Ty, /*isConstant=*/true,
-            llvm::GlobalValue::InternalLinkage, nullptr,
-            "_openmp_static_kernel$is_shared");
-        UseSharedMemory->setUnnamedAddr(llvm::GlobalValue::UnnamedAddr::Global);
-        QualType Int16Ty = CGM.getContext().getIntTypeForBitwidth(
-            /*DestWidth=*/16, /*Signed=*/0);
-        llvm::Value *IsInSharedMemory = CGF.EmitLoadOfScalar(
-            Address(UseSharedMemory,
-                    CGM.getContext().getTypeAlignInChars(Int16Ty)),
-            /*Volatile=*/false, Int16Ty, Loc);
-        auto *StaticGlobalized = new llvm::GlobalVariable(
-            CGM.getModule(), CGM.Int8Ty, /*isConstant=*/false,
-            llvm::GlobalValue::CommonLinkage, nullptr);
-        auto *RecSize = new llvm::GlobalVariable(
-            CGM.getModule(), CGM.SizeTy, /*isConstant=*/true,
-            llvm::GlobalValue::InternalLinkage, nullptr,
-            "_openmp_static_kernel$size");
-        RecSize->setUnnamedAddr(llvm::GlobalValue::UnnamedAddr::Global);
-        llvm::Value *Ld = CGF.EmitLoadOfScalar(
-            Address(RecSize, CGM.getSizeAlign()), /*Volatile=*/false,
-            CGM.getContext().getSizeType(), Loc);
-        llvm::Value *ResAddr = Bld.CreatePointerBitCastOrAddrSpaceCast(
-            KernelStaticGlobalized, CGM.VoidPtrPtrTy);
-        llvm::Value *GlobalRecordSizeArg[] = {
-            llvm::ConstantInt::get(
-                CGM.Int16Ty,
-                getExecutionMode() == CGOpenMPRuntimeNVPTX::EM_SPMD ? 1 : 0),
-            StaticGlobalized, Ld, IsInSharedMemory, ResAddr};
-        CGF.EmitRuntimeCall(createNVPTXRuntimeFunction(
-                                OMPRTL_NVPTX__kmpc_get_team_static_memory),
-                            GlobalRecordSizeArg);
-        GlobalizedRecords.back().Buffer = StaticGlobalized;
-        GlobalizedRecords.back().RecSize = RecSize;
-        GlobalizedRecords.back().UseSharedMemory = UseSharedMemory;
-        GlobalizedRecords.back().Loc = Loc;
-      }
-      assert(KernelStaticGlobalized && "Global address must be set already.");
-      Address FrameAddr = CGF.EmitLoadOfPointer(
-          Address(KernelStaticGlobalized, CGM.getPointerAlign()),
-          CGM.getContext()
-              .getPointerType(CGM.getContext().VoidPtrTy)
-              .castAs<PointerType>());
-      llvm::Value *GlobalRecValue =
-          Bld.CreateConstInBoundsGEP(FrameAddr, Offset).getPointer();
-      I->getSecond().GlobalRecordAddr = GlobalRecValue;
-      I->getSecond().IsInSPMDModeFlag = nullptr;
-      GlobalRecCastAddr = Bld.CreatePointerBitCastOrAddrSpaceCast(
-          GlobalRecValue, CGF.ConvertTypeForMem(GlobalRecTy)->getPointerTo());
-    } else {
-      // TODO: allow the usage of shared memory to be controlled by
-      // the user, for now, default to global.
-      bool UseSharedMemory =
-          IsInTTDRegion && GlobalRecordSize <= SharedMemorySize;
-      llvm::Value *GlobalRecordSizeArg[] = {
-          llvm::ConstantInt::get(CGM.SizeTy, GlobalRecordSize),
-          CGF.Builder.getInt16(UseSharedMemory ? 1 : 0)};
-      llvm::Value *GlobalRecValue = CGF.EmitRuntimeCall(
-          createNVPTXRuntimeFunction(
-              IsInTTDRegion
-                  ? OMPRTL_NVPTX__kmpc_data_sharing_push_stack
-                  : OMPRTL_NVPTX__kmpc_data_sharing_coalesced_push_stack),
-          GlobalRecordSizeArg);
-      GlobalRecCastAddr = Bld.CreatePointerBitCastOrAddrSpaceCast(
-          GlobalRecValue, GlobalRecPtrTy);
-      I->getSecond().GlobalRecordAddr = GlobalRecValue;
-      I->getSecond().IsInSPMDModeFlag = nullptr;
-    }
-    LValue Base =
-        CGF.MakeNaturalAlignPointeeAddrLValue(GlobalRecCastAddr, GlobalRecTy);
-
-    // Emit the "global alloca" which is a GEP from the global declaration
-    // record using the pointer returned by the runtime.
-    LValue SecBase;
-    decltype(I->getSecond().LocalVarData)::const_iterator SecIt;
-    if (IsTTD) {
-      SecIt = I->getSecond().SecondaryLocalVarData->begin();
-      llvm::PointerType *SecGlobalRecPtrTy =
-          CGF.ConvertTypeForMem(SecGlobalRecTy)->getPointerTo();
-      SecBase = CGF.MakeNaturalAlignPointeeAddrLValue(
-          Bld.CreatePointerBitCastOrAddrSpaceCast(
-              I->getSecond().GlobalRecordAddr, SecGlobalRecPtrTy),
-          SecGlobalRecTy);
-    }
-    for (auto &Rec : I->getSecond().LocalVarData) {
-      bool EscapedParam = I->getSecond().EscapedParameters.count(Rec.first);
-      llvm::Value *ParValue;
-      if (EscapedParam) {
-        const auto *VD = cast<VarDecl>(Rec.first);
-        LValue ParLVal =
-            CGF.MakeAddrLValue(CGF.GetAddrOfLocalVar(VD), VD->getType());
-        ParValue = CGF.EmitLoadOfScalar(ParLVal, Loc);
-      }
-      LValue VarAddr = CGF.EmitLValueForField(Base, Rec.second.FD);
-      // Emit VarAddr basing on lane-id if required.
-      QualType VarTy;
-      if (Rec.second.IsOnePerTeam) {
-        VarTy = Rec.second.FD->getType();
-      } else {
-        llvm::Value *Ptr = CGF.Builder.CreateInBoundsGEP(
-            VarAddr.getAddress(CGF).getPointer(),
-            {Bld.getInt32(0), getNVPTXLaneID(CGF)});
-        VarTy =
-            Rec.second.FD->getType()->castAsArrayTypeUnsafe()->getElementType();
-        VarAddr = CGF.MakeAddrLValue(
-            Address(Ptr, CGM.getContext().getDeclAlign(Rec.first)), VarTy,
-            AlignmentSource::Decl);
-      }
-      Rec.second.PrivateAddr = VarAddr.getAddress(CGF);
-      if (!IsInTTDRegion &&
-          (WithSPMDCheck ||
-           getExecutionMode() == CGOpenMPRuntimeNVPTX::EM_Unknown)) {
-        assert(I->getSecond().IsInSPMDModeFlag &&
-               "Expected unknown execution mode or required SPMD check.");
-        if (IsTTD) {
-          assert(SecIt->second.IsOnePerTeam &&
-                 "Secondary glob data must be one per team.");
-          LValue SecVarAddr = CGF.EmitLValueForField(SecBase, SecIt->second.FD);
-          VarAddr.setAddress(
-              Address(Bld.CreateSelect(IsTTD, SecVarAddr.getPointer(CGF),
-                                       VarAddr.getPointer(CGF)),
-                      VarAddr.getAlignment()));
-          Rec.second.PrivateAddr = VarAddr.getAddress(CGF);
-        }
-        Address GlobalPtr = Rec.second.PrivateAddr;
-        Address LocalAddr = CGF.CreateMemTemp(VarTy, Rec.second.FD->getName());
-        Rec.second.PrivateAddr = Address(
-            Bld.CreateSelect(I->getSecond().IsInSPMDModeFlag,
-                             LocalAddr.getPointer(), GlobalPtr.getPointer()),
-            LocalAddr.getAlignment());
-      }
-      if (EscapedParam) {
-        const auto *VD = cast<VarDecl>(Rec.first);
-        CGF.EmitStoreOfScalar(ParValue, VarAddr);
-        I->getSecond().MappedParams->setVarAddr(CGF, VD,
-                                                VarAddr.getAddress(CGF));
-      }
-      if (IsTTD)
-        ++SecIt;
-    }
-  }
-  for (const ValueDecl *VD : I->getSecond().EscapedVariableLengthDecls) {
-    // Recover pointer to this function's global record. The runtime will
-    // handle the specifics of the allocation of the memory.
-    // Use actual memory size of the record including the padding
-    // for alignment purposes.
-    CGBuilderTy &Bld = CGF.Builder;
-    llvm::Value *Size = CGF.getTypeSize(VD->getType());
-    CharUnits Align = CGM.getContext().getDeclAlign(VD);
-    Size = Bld.CreateNUWAdd(
-        Size, llvm::ConstantInt::get(CGF.SizeTy, Align.getQuantity() - 1));
-    llvm::Value *AlignVal =
-        llvm::ConstantInt::get(CGF.SizeTy, Align.getQuantity());
-    Size = Bld.CreateUDiv(Size, AlignVal);
-    Size = Bld.CreateNUWMul(Size, AlignVal);
-    // TODO: allow the usage of shared memory to be controlled by
-    // the user, for now, default to global.
-    llvm::Value *GlobalRecordSizeArg[] = {
-        Size, CGF.Builder.getInt16(/*UseSharedMemory=*/0)};
-    llvm::Value *GlobalRecValue = CGF.EmitRuntimeCall(
-        createNVPTXRuntimeFunction(
-            OMPRTL_NVPTX__kmpc_data_sharing_coalesced_push_stack),
-        GlobalRecordSizeArg);
-    llvm::Value *GlobalRecCastAddr = Bld.CreatePointerBitCastOrAddrSpaceCast(
-        GlobalRecValue, CGF.ConvertTypeForMem(VD->getType())->getPointerTo());
-    LValue Base = CGF.MakeAddrLValue(GlobalRecCastAddr, VD->getType(),
-                                     CGM.getContext().getDeclAlign(VD),
-                                     AlignmentSource::Decl);
-    I->getSecond().MappedParams->setVarAddr(CGF, cast<VarDecl>(VD),
-                                            Base.getAddress(CGF));
-    I->getSecond().EscapedVariableLengthDeclsAddrs.emplace_back(GlobalRecValue);
-  }
-  I->getSecond().MappedParams->apply(CGF);
-}
-
-void CGOpenMPRuntimeNVPTX::emitGenericVarsEpilog(CodeGenFunction &CGF,
-                                                 bool WithSPMDCheck) {
-  if (getDataSharingMode(CGM) != CGOpenMPRuntimeNVPTX::Generic &&
-      getExecutionMode() != CGOpenMPRuntimeNVPTX::EM_SPMD)
-    return;
-
-  const auto I = FunctionGlobalizedDecls.find(CGF.CurFn);
-  if (I != FunctionGlobalizedDecls.end()) {
-    I->getSecond().MappedParams->restore(CGF);
-    if (!CGF.HaveInsertPoint())
-      return;
-    for (llvm::Value *Addr :
-         llvm::reverse(I->getSecond().EscapedVariableLengthDeclsAddrs)) {
-      CGF.EmitRuntimeCall(
-          createNVPTXRuntimeFunction(OMPRTL_NVPTX__kmpc_data_sharing_pop_stack),
-          Addr);
-    }
-    if (I->getSecond().GlobalRecordAddr) {
-      if (!IsInTTDRegion &&
-          (WithSPMDCheck ||
-           getExecutionMode() == CGOpenMPRuntimeNVPTX::EM_Unknown)) {
-        CGBuilderTy &Bld = CGF.Builder;
-        llvm::BasicBlock *ExitBB = CGF.createBasicBlock(".exit");
-        llvm::BasicBlock *NonSPMDBB = CGF.createBasicBlock(".non-spmd");
-        Bld.CreateCondBr(I->getSecond().IsInSPMDModeFlag, ExitBB, NonSPMDBB);
-        // There is no need to emit line number for unconditional branch.
-        (void)ApplyDebugLocation::CreateEmpty(CGF);
-        CGF.EmitBlock(NonSPMDBB);
-        CGF.EmitRuntimeCall(
-            createNVPTXRuntimeFunction(
-                OMPRTL_NVPTX__kmpc_data_sharing_pop_stack),
-            CGF.EmitCastToVoidPtr(I->getSecond().GlobalRecordAddr));
-        CGF.EmitBlock(ExitBB);
-      } else if (!CGM.getLangOpts().OpenMPCUDATargetParallel && IsInTTDRegion) {
-        assert(GlobalizedRecords.back().RegionCounter > 0 &&
-               "region counter must be > 0.");
-        --GlobalizedRecords.back().RegionCounter;
-        // Emit the restore function only in the target region.
-        if (GlobalizedRecords.back().RegionCounter == 0) {
-          QualType Int16Ty = CGM.getContext().getIntTypeForBitwidth(
-              /*DestWidth=*/16, /*Signed=*/0);
-          llvm::Value *IsInSharedMemory = CGF.EmitLoadOfScalar(
-              Address(GlobalizedRecords.back().UseSharedMemory,
-                      CGM.getContext().getTypeAlignInChars(Int16Ty)),
-              /*Volatile=*/false, Int16Ty, GlobalizedRecords.back().Loc);
-          llvm::Value *Args[] = {
-              llvm::ConstantInt::get(
-                  CGM.Int16Ty,
-                  getExecutionMode() == CGOpenMPRuntimeNVPTX::EM_SPMD ? 1 : 0),
-              IsInSharedMemory};
-          CGF.EmitRuntimeCall(
-              createNVPTXRuntimeFunction(
-                  OMPRTL_NVPTX__kmpc_restore_team_static_memory),
-              Args);
-        }
-      } else {
-        CGF.EmitRuntimeCall(createNVPTXRuntimeFunction(
-                                OMPRTL_NVPTX__kmpc_data_sharing_pop_stack),
-                            I->getSecond().GlobalRecordAddr);
-      }
-    }
-  }
-}
-
-void CGOpenMPRuntimeNVPTX::emitTeamsCall(CodeGenFunction &CGF,
-                                         const OMPExecutableDirective &D,
-                                         SourceLocation Loc,
-                                         llvm::Function *OutlinedFn,
-                                         ArrayRef<llvm::Value *> CapturedVars) {
-  if (!CGF.HaveInsertPoint())
-    return;
-
-  Address ZeroAddr = CGF.CreateDefaultAlignTempAlloca(CGF.Int32Ty,
-                                                      /*Name=*/".zero.addr");
-  CGF.InitTempAlloca(ZeroAddr, CGF.Builder.getInt32(/*C*/ 0));
-  llvm::SmallVector<llvm::Value *, 16> OutlinedFnArgs;
-  OutlinedFnArgs.push_back(emitThreadIDAddress(CGF, Loc).getPointer());
-  OutlinedFnArgs.push_back(ZeroAddr.getPointer());
-  OutlinedFnArgs.append(CapturedVars.begin(), CapturedVars.end());
-  emitOutlinedFunctionCall(CGF, Loc, OutlinedFn, OutlinedFnArgs);
-}
-
-void CGOpenMPRuntimeNVPTX::emitParallelCall(
-    CodeGenFunction &CGF, SourceLocation Loc, llvm::Function *OutlinedFn,
-    ArrayRef<llvm::Value *> CapturedVars, const Expr *IfCond) {
-  if (!CGF.HaveInsertPoint())
-    return;
-
-  if (getExecutionMode() == CGOpenMPRuntimeNVPTX::EM_SPMD)
-    emitSPMDParallelCall(CGF, Loc, OutlinedFn, CapturedVars, IfCond);
-  else
-    emitNonSPMDParallelCall(CGF, Loc, OutlinedFn, CapturedVars, IfCond);
-}
-
-void CGOpenMPRuntimeNVPTX::emitNonSPMDParallelCall(
-    CodeGenFunction &CGF, SourceLocation Loc, llvm::Value *OutlinedFn,
-    ArrayRef<llvm::Value *> CapturedVars, const Expr *IfCond) {
-  llvm::Function *Fn = cast<llvm::Function>(OutlinedFn);
-
-  // Force inline this outlined function at its call site.
-  Fn->setLinkage(llvm::GlobalValue::InternalLinkage);
-
-  Address ZeroAddr = CGF.CreateDefaultAlignTempAlloca(CGF.Int32Ty,
-                                                      /*Name=*/".zero.addr");
-  CGF.InitTempAlloca(ZeroAddr, CGF.Builder.getInt32(/*C*/ 0));
-  // ThreadId for serialized parallels is 0.
-  Address ThreadIDAddr = ZeroAddr;
-  auto &&CodeGen = [this, Fn, CapturedVars, Loc, &ThreadIDAddr](
-                       CodeGenFunction &CGF, PrePostActionTy &Action) {
-    Action.Enter(CGF);
-
-    Address ZeroAddr =
-        CGF.CreateDefaultAlignTempAlloca(CGF.Int32Ty,
-                                         /*Name=*/".bound.zero.addr");
-    CGF.InitTempAlloca(ZeroAddr, CGF.Builder.getInt32(/*C*/ 0));
-    llvm::SmallVector<llvm::Value *, 16> OutlinedFnArgs;
-    OutlinedFnArgs.push_back(ThreadIDAddr.getPointer());
-    OutlinedFnArgs.push_back(ZeroAddr.getPointer());
-    OutlinedFnArgs.append(CapturedVars.begin(), CapturedVars.end());
-    emitOutlinedFunctionCall(CGF, Loc, Fn, OutlinedFnArgs);
-  };
-  auto &&SeqGen = [this, &CodeGen, Loc](CodeGenFunction &CGF,
-                                        PrePostActionTy &) {
-
-    RegionCodeGenTy RCG(CodeGen);
-    llvm::Value *RTLoc = emitUpdateLocation(CGF, Loc);
-    llvm::Value *ThreadID = getThreadID(CGF, Loc);
-    llvm::Value *Args[] = {RTLoc, ThreadID};
-
-    NVPTXActionTy Action(
-        createNVPTXRuntimeFunction(OMPRTL_NVPTX__kmpc_serialized_parallel),
-        Args,
-        createNVPTXRuntimeFunction(OMPRTL_NVPTX__kmpc_end_serialized_parallel),
-        Args);
-    RCG.setAction(Action);
-    RCG(CGF);
-  };
-
-  auto &&L0ParallelGen = [this, CapturedVars, Fn](CodeGenFunction &CGF,
-                                                  PrePostActionTy &Action) {
-    CGBuilderTy &Bld = CGF.Builder;
-    llvm::Function *WFn = WrapperFunctionsMap[Fn];
-    assert(WFn && "Wrapper function does not exist!");
-    llvm::Value *ID = Bld.CreateBitOrPointerCast(WFn, CGM.Int8PtrTy);
-
-    // Prepare for parallel region. Indicate the outlined function.
-    llvm::Value *Args[] = {ID};
-    CGF.EmitRuntimeCall(
-        createNVPTXRuntimeFunction(OMPRTL_NVPTX__kmpc_kernel_prepare_parallel),
-        Args);
-
-    // Create a private scope that will globalize the arguments
-    // passed from the outside of the target region.
-    CodeGenFunction::OMPPrivateScope PrivateArgScope(CGF);
-
-    // There's something to share.
-    if (!CapturedVars.empty()) {
-      // Prepare for parallel region. Indicate the outlined function.
-      Address SharedArgs =
-          CGF.CreateDefaultAlignTempAlloca(CGF.VoidPtrPtrTy, "shared_arg_refs");
-      llvm::Value *SharedArgsPtr = SharedArgs.getPointer();
-
-      llvm::Value *DataSharingArgs[] = {
-          SharedArgsPtr,
-          llvm::ConstantInt::get(CGM.SizeTy, CapturedVars.size())};
-      CGF.EmitRuntimeCall(createNVPTXRuntimeFunction(
-                              OMPRTL_NVPTX__kmpc_begin_sharing_variables),
-                          DataSharingArgs);
-
-      // Store variable address in a list of references to pass to workers.
-      unsigned Idx = 0;
-      ASTContext &Ctx = CGF.getContext();
-      Address SharedArgListAddress = CGF.EmitLoadOfPointer(
-          SharedArgs, Ctx.getPointerType(Ctx.getPointerType(Ctx.VoidPtrTy))
-                          .castAs<PointerType>());
-      for (llvm::Value *V : CapturedVars) {
-        Address Dst = Bld.CreateConstInBoundsGEP(SharedArgListAddress, Idx);
-        llvm::Value *PtrV;
-        if (V->getType()->isIntegerTy())
-          PtrV = Bld.CreateIntToPtr(V, CGF.VoidPtrTy);
-        else
-          PtrV = Bld.CreatePointerBitCastOrAddrSpaceCast(V, CGF.VoidPtrTy);
-        CGF.EmitStoreOfScalar(PtrV, Dst, /*Volatile=*/false,
-                              Ctx.getPointerType(Ctx.VoidPtrTy));
-        ++Idx;
-      }
-    }
-
-    // Activate workers. This barrier is used by the master to signal
-    // work for the workers.
-    syncCTAThreads(CGF);
-
-    // OpenMP [2.5, Parallel Construct, p.49]
-    // There is an implied barrier at the end of a parallel region. After the
-    // end of a parallel region, only the master thread of the team resumes
-    // execution of the enclosing task region.
-    //
-    // The master waits at this barrier until all workers are done.
-    syncCTAThreads(CGF);
-
-    if (!CapturedVars.empty())
-      CGF.EmitRuntimeCall(
-          createNVPTXRuntimeFunction(OMPRTL_NVPTX__kmpc_end_sharing_variables));
-
-    // Remember for post-processing in worker loop.
-    Work.emplace_back(WFn);
-  };
-
-  auto &&LNParallelGen = [this, Loc, &SeqGen, &L0ParallelGen](
-                             CodeGenFunction &CGF, PrePostActionTy &Action) {
-    if (IsInParallelRegion) {
-      SeqGen(CGF, Action);
-    } else if (IsInTargetMasterThreadRegion) {
-      L0ParallelGen(CGF, Action);
-    } else {
-      // Check for master and then parallelism:
-      // if (__kmpc_is_spmd_exec_mode() || __kmpc_parallel_level(loc, gtid)) {
-      //   Serialized execution.
-      // } else {
-      //   Worker call.
-      // }
-      CGBuilderTy &Bld = CGF.Builder;
-      llvm::BasicBlock *ExitBB = CGF.createBasicBlock(".exit");
-      llvm::BasicBlock *SeqBB = CGF.createBasicBlock(".sequential");
-      llvm::BasicBlock *ParallelCheckBB = CGF.createBasicBlock(".parcheck");
-      llvm::BasicBlock *MasterBB = CGF.createBasicBlock(".master");
-      llvm::Value *IsSPMD = Bld.CreateIsNotNull(CGF.EmitNounwindRuntimeCall(
-          createNVPTXRuntimeFunction(OMPRTL_NVPTX__kmpc_is_spmd_exec_mode)));
-      Bld.CreateCondBr(IsSPMD, SeqBB, ParallelCheckBB);
-      // There is no need to emit line number for unconditional branch.
-      (void)ApplyDebugLocation::CreateEmpty(CGF);
-      CGF.EmitBlock(ParallelCheckBB);
-      llvm::Value *RTLoc = emitUpdateLocation(CGF, Loc);
-      llvm::Value *ThreadID = getThreadID(CGF, Loc);
-      llvm::Value *PL = CGF.EmitRuntimeCall(
-          createNVPTXRuntimeFunction(OMPRTL_NVPTX__kmpc_parallel_level),
-          {RTLoc, ThreadID});
-      llvm::Value *Res = Bld.CreateIsNotNull(PL);
-      Bld.CreateCondBr(Res, SeqBB, MasterBB);
-      CGF.EmitBlock(SeqBB);
-      SeqGen(CGF, Action);
-      CGF.EmitBranch(ExitBB);
-      // There is no need to emit line number for unconditional branch.
-      (void)ApplyDebugLocation::CreateEmpty(CGF);
-      CGF.EmitBlock(MasterBB);
-      L0ParallelGen(CGF, Action);
-      CGF.EmitBranch(ExitBB);
-      // There is no need to emit line number for unconditional branch.
-      (void)ApplyDebugLocation::CreateEmpty(CGF);
-      // Emit the continuation block for code after the if.
-      CGF.EmitBlock(ExitBB, /*IsFinished=*/true);
-    }
-  };
-
-  if (IfCond) {
-    emitIfClause(CGF, IfCond, LNParallelGen, SeqGen);
-  } else {
-    CodeGenFunction::RunCleanupsScope Scope(CGF);
-    RegionCodeGenTy ThenRCG(LNParallelGen);
-    ThenRCG(CGF);
-  }
-}
-
-void CGOpenMPRuntimeNVPTX::emitSPMDParallelCall(
-    CodeGenFunction &CGF, SourceLocation Loc, llvm::Function *OutlinedFn,
-    ArrayRef<llvm::Value *> CapturedVars, const Expr *IfCond) {
-  // Just call the outlined function to execute the parallel region.
-  // OutlinedFn(&GTid, &zero, CapturedStruct);
-  //
-  llvm::SmallVector<llvm::Value *, 16> OutlinedFnArgs;
-
-  Address ZeroAddr = CGF.CreateDefaultAlignTempAlloca(CGF.Int32Ty,
-                                                      /*Name=*/".zero.addr");
-  CGF.InitTempAlloca(ZeroAddr, CGF.Builder.getInt32(/*C*/ 0));
-  // ThreadId for serialized parallels is 0.
-  Address ThreadIDAddr = ZeroAddr;
-  auto &&CodeGen = [this, OutlinedFn, CapturedVars, Loc, &ThreadIDAddr](
-                       CodeGenFunction &CGF, PrePostActionTy &Action) {
-    Action.Enter(CGF);
-
-    Address ZeroAddr =
-        CGF.CreateDefaultAlignTempAlloca(CGF.Int32Ty,
-                                         /*Name=*/".bound.zero.addr");
-    CGF.InitTempAlloca(ZeroAddr, CGF.Builder.getInt32(/*C*/ 0));
-    llvm::SmallVector<llvm::Value *, 16> OutlinedFnArgs;
-    OutlinedFnArgs.push_back(ThreadIDAddr.getPointer());
-    OutlinedFnArgs.push_back(ZeroAddr.getPointer());
-    OutlinedFnArgs.append(CapturedVars.begin(), CapturedVars.end());
-    emitOutlinedFunctionCall(CGF, Loc, OutlinedFn, OutlinedFnArgs);
-  };
-  auto &&SeqGen = [this, &CodeGen, Loc](CodeGenFunction &CGF,
-                                        PrePostActionTy &) {
-
-    RegionCodeGenTy RCG(CodeGen);
-    llvm::Value *RTLoc = emitUpdateLocation(CGF, Loc);
-    llvm::Value *ThreadID = getThreadID(CGF, Loc);
-    llvm::Value *Args[] = {RTLoc, ThreadID};
-
-    NVPTXActionTy Action(
-        createNVPTXRuntimeFunction(OMPRTL_NVPTX__kmpc_serialized_parallel),
-        Args,
-        createNVPTXRuntimeFunction(OMPRTL_NVPTX__kmpc_end_serialized_parallel),
-        Args);
-    RCG.setAction(Action);
-    RCG(CGF);
-  };
-
-  if (IsInTargetMasterThreadRegion) {
-    // In the worker need to use the real thread id.
-    ThreadIDAddr = emitThreadIDAddress(CGF, Loc);
-    RegionCodeGenTy RCG(CodeGen);
-    RCG(CGF);
-  } else {
-    // If we are not in the target region, it is definitely L2 parallelism or
-    // more, because for SPMD mode we always has L1 parallel level, sowe don't
-    // need to check for orphaned directives.
-    RegionCodeGenTy RCG(SeqGen);
-    RCG(CGF);
-  }
-}
-
-void CGOpenMPRuntimeNVPTX::syncCTAThreads(CodeGenFunction &CGF) {
-  // Always emit simple barriers!
-  if (!CGF.HaveInsertPoint())
-    return;
-  // Build call __kmpc_barrier_simple_spmd(nullptr, 0);
-  // This function does not use parameters, so we can emit just default values.
-  llvm::Value *Args[] = {
-      llvm::ConstantPointerNull::get(
-          cast<llvm::PointerType>(getIdentTyPointerTy())),
-      llvm::ConstantInt::get(CGF.Int32Ty, /*V=*/0, /*isSigned=*/true)};
-  llvm::CallInst *Call = CGF.EmitRuntimeCall(
-      createNVPTXRuntimeFunction(OMPRTL__kmpc_barrier_simple_spmd), Args);
-  Call->setConvergent();
-}
-
-void CGOpenMPRuntimeNVPTX::emitBarrierCall(CodeGenFunction &CGF,
-                                           SourceLocation Loc,
-                                           OpenMPDirectiveKind Kind, bool,
-                                           bool) {
-  // Always emit simple barriers!
-  if (!CGF.HaveInsertPoint())
-    return;
-  // Build call __kmpc_cancel_barrier(loc, thread_id);
-  unsigned Flags = getDefaultFlagsForBarriers(Kind);
-  llvm::Value *Args[] = {emitUpdateLocation(CGF, Loc, Flags),
-                         getThreadID(CGF, Loc)};
-  llvm::CallInst *Call = CGF.EmitRuntimeCall(
-      createNVPTXRuntimeFunction(OMPRTL__kmpc_barrier), Args);
-  Call->setConvergent();
-}
-
-void CGOpenMPRuntimeNVPTX::emitCriticalRegion(
-    CodeGenFunction &CGF, StringRef CriticalName,
-    const RegionCodeGenTy &CriticalOpGen, SourceLocation Loc,
-    const Expr *Hint) {
-  llvm::BasicBlock *LoopBB = CGF.createBasicBlock("omp.critical.loop");
-  llvm::BasicBlock *TestBB = CGF.createBasicBlock("omp.critical.test");
-  llvm::BasicBlock *SyncBB = CGF.createBasicBlock("omp.critical.sync");
-  llvm::BasicBlock *BodyBB = CGF.createBasicBlock("omp.critical.body");
-  llvm::BasicBlock *ExitBB = CGF.createBasicBlock("omp.critical.exit");
-
-  // Get the mask of active threads in the warp.
-  llvm::Value *Mask = CGF.EmitRuntimeCall(
-      createNVPTXRuntimeFunction(OMPRTL_NVPTX__kmpc_warp_active_thread_mask));
-  // Fetch team-local id of the thread.
-  llvm::Value *ThreadID = getNVPTXThreadID(CGF);
-
-  // Get the width of the team.
-  llvm::Value *TeamWidth = getNVPTXNumThreads(CGF);
-
-  // Initialize the counter variable for the loop.
-  QualType Int32Ty =
-      CGF.getContext().getIntTypeForBitwidth(/*DestWidth=*/32, /*Signed=*/0);
-  Address Counter = CGF.CreateMemTemp(Int32Ty, "critical_counter");
-  LValue CounterLVal = CGF.MakeAddrLValue(Counter, Int32Ty);
-  CGF.EmitStoreOfScalar(llvm::Constant::getNullValue(CGM.Int32Ty), CounterLVal,
-                        /*isInit=*/true);
-
-  // Block checks if loop counter exceeds upper bound.
-  CGF.EmitBlock(LoopBB);
-  llvm::Value *CounterVal = CGF.EmitLoadOfScalar(CounterLVal, Loc);
-  llvm::Value *CmpLoopBound = CGF.Builder.CreateICmpSLT(CounterVal, TeamWidth);
-  CGF.Builder.CreateCondBr(CmpLoopBound, TestBB, ExitBB);
-
-  // Block tests which single thread should execute region, and which threads
-  // should go straight to synchronisation point.
-  CGF.EmitBlock(TestBB);
-  CounterVal = CGF.EmitLoadOfScalar(CounterLVal, Loc);
-  llvm::Value *CmpThreadToCounter =
-      CGF.Builder.CreateICmpEQ(ThreadID, CounterVal);
-  CGF.Builder.CreateCondBr(CmpThreadToCounter, BodyBB, SyncBB);
-
-  // Block emits the body of the critical region.
-  CGF.EmitBlock(BodyBB);
-
-  // Output the critical statement.
-  CGOpenMPRuntime::emitCriticalRegion(CGF, CriticalName, CriticalOpGen, Loc,
-                                      Hint);
-
-  // After the body surrounded by the critical region, the single executing
-  // thread will jump to the synchronisation point.
-  // Block waits for all threads in current team to finish then increments the
-  // counter variable and returns to the loop.
-  CGF.EmitBlock(SyncBB);
-  // Reconverge active threads in the warp.
-  (void)CGF.EmitRuntimeCall(
-      createNVPTXRuntimeFunction(OMPRTL_NVPTX__kmpc_syncwarp), Mask);
-
-  llvm::Value *IncCounterVal =
-      CGF.Builder.CreateNSWAdd(CounterVal, CGF.Builder.getInt32(1));
-  CGF.EmitStoreOfScalar(IncCounterVal, CounterLVal);
-  CGF.EmitBranch(LoopBB);
-
-  // Block that is reached when  all threads in the team complete the region.
-  CGF.EmitBlock(ExitBB, /*IsFinished=*/true);
-}
-
-/// Cast value to the specified type.
-static llvm::Value *castValueToType(CodeGenFunction &CGF, llvm::Value *Val,
-                                    QualType ValTy, QualType CastTy,
-                                    SourceLocation Loc) {
-  assert(!CGF.getContext().getTypeSizeInChars(CastTy).isZero() &&
-         "Cast type must sized.");
-  assert(!CGF.getContext().getTypeSizeInChars(ValTy).isZero() &&
-         "Val type must sized.");
-  llvm::Type *LLVMCastTy = CGF.ConvertTypeForMem(CastTy);
-  if (ValTy == CastTy)
-    return Val;
-  if (CGF.getContext().getTypeSizeInChars(ValTy) ==
-      CGF.getContext().getTypeSizeInChars(CastTy))
-    return CGF.Builder.CreateBitCast(Val, LLVMCastTy);
-  if (CastTy->isIntegerType() && ValTy->isIntegerType())
-    return CGF.Builder.CreateIntCast(Val, LLVMCastTy,
-                                     CastTy->hasSignedIntegerRepresentation());
-  Address CastItem = CGF.CreateMemTemp(CastTy);
-  Address ValCastItem = CGF.Builder.CreatePointerBitCastOrAddrSpaceCast(
-      CastItem, Val->getType()->getPointerTo(CastItem.getAddressSpace()));
-  CGF.EmitStoreOfScalar(Val, ValCastItem, /*Volatile=*/false, ValTy);
-  return CGF.EmitLoadOfScalar(CastItem, /*Volatile=*/false, CastTy, Loc);
-}
-
-/// This function creates calls to one of two shuffle functions to copy
-/// variables between lanes in a warp.
-static llvm::Value *createRuntimeShuffleFunction(CodeGenFunction &CGF,
-                                                 llvm::Value *Elem,
-                                                 QualType ElemType,
-                                                 llvm::Value *Offset,
-                                                 SourceLocation Loc) {
-  CodeGenModule &CGM = CGF.CGM;
-  CGBuilderTy &Bld = CGF.Builder;
-  CGOpenMPRuntimeNVPTX &RT =
-      *(static_cast<CGOpenMPRuntimeNVPTX *>(&CGM.getOpenMPRuntime()));
-
-  CharUnits Size = CGF.getContext().getTypeSizeInChars(ElemType);
-  assert(Size.getQuantity() <= 8 &&
-         "Unsupported bitwidth in shuffle instruction.");
-
-  OpenMPRTLFunctionNVPTX ShuffleFn = Size.getQuantity() <= 4
-                                         ? OMPRTL_NVPTX__kmpc_shuffle_int32
-                                         : OMPRTL_NVPTX__kmpc_shuffle_int64;
-
-  // Cast all types to 32- or 64-bit values before calling shuffle routines.
-  QualType CastTy = CGF.getContext().getIntTypeForBitwidth(
-      Size.getQuantity() <= 4 ? 32 : 64, /*Signed=*/1);
-  llvm::Value *ElemCast = castValueToType(CGF, Elem, ElemType, CastTy, Loc);
-  llvm::Value *WarpSize =
-      Bld.CreateIntCast(getNVPTXWarpSize(CGF), CGM.Int16Ty, /*isSigned=*/true);
-
-  llvm::Value *ShuffledVal = CGF.EmitRuntimeCall(
-      RT.createNVPTXRuntimeFunction(ShuffleFn), {ElemCast, Offset, WarpSize});
-
-  return castValueToType(CGF, ShuffledVal, CastTy, ElemType, Loc);
-}
-
-static void shuffleAndStore(CodeGenFunction &CGF, Address SrcAddr,
-                            Address DestAddr, QualType ElemType,
-                            llvm::Value *Offset, SourceLocation Loc) {
-  CGBuilderTy &Bld = CGF.Builder;
-
-  CharUnits Size = CGF.getContext().getTypeSizeInChars(ElemType);
-  // Create the loop over the big sized data.
-  // ptr = (void*)Elem;
-  // ptrEnd = (void*) Elem + 1;
-  // Step = 8;
-  // while (ptr + Step < ptrEnd)
-  //   shuffle((int64_t)*ptr);
-  // Step = 4;
-  // while (ptr + Step < ptrEnd)
-  //   shuffle((int32_t)*ptr);
-  // ...
-  Address ElemPtr = DestAddr;
-  Address Ptr = SrcAddr;
-  Address PtrEnd = Bld.CreatePointerBitCastOrAddrSpaceCast(
-      Bld.CreateConstGEP(SrcAddr, 1), CGF.VoidPtrTy);
-  for (int IntSize = 8; IntSize >= 1; IntSize /= 2) {
-    if (Size < CharUnits::fromQuantity(IntSize))
-      continue;
-    QualType IntType = CGF.getContext().getIntTypeForBitwidth(
-        CGF.getContext().toBits(CharUnits::fromQuantity(IntSize)),
-        /*Signed=*/1);
-    llvm::Type *IntTy = CGF.ConvertTypeForMem(IntType);
-    Ptr = Bld.CreatePointerBitCastOrAddrSpaceCast(Ptr, IntTy->getPointerTo());
-    ElemPtr =
-        Bld.CreatePointerBitCastOrAddrSpaceCast(ElemPtr, IntTy->getPointerTo());
-    if (Size.getQuantity() / IntSize > 1) {
-      llvm::BasicBlock *PreCondBB = CGF.createBasicBlock(".shuffle.pre_cond");
-      llvm::BasicBlock *ThenBB = CGF.createBasicBlock(".shuffle.then");
-      llvm::BasicBlock *ExitBB = CGF.createBasicBlock(".shuffle.exit");
-      llvm::BasicBlock *CurrentBB = Bld.GetInsertBlock();
-      CGF.EmitBlock(PreCondBB);
-      llvm::PHINode *PhiSrc =
-          Bld.CreatePHI(Ptr.getType(), /*NumReservedValues=*/2);
-      PhiSrc->addIncoming(Ptr.getPointer(), CurrentBB);
-      llvm::PHINode *PhiDest =
-          Bld.CreatePHI(ElemPtr.getType(), /*NumReservedValues=*/2);
-      PhiDest->addIncoming(ElemPtr.getPointer(), CurrentBB);
-      Ptr = Address(PhiSrc, Ptr.getAlignment());
-      ElemPtr = Address(PhiDest, ElemPtr.getAlignment());
-      llvm::Value *PtrDiff = Bld.CreatePtrDiff(
-          PtrEnd.getPointer(), Bld.CreatePointerBitCastOrAddrSpaceCast(
-                                   Ptr.getPointer(), CGF.VoidPtrTy));
-      Bld.CreateCondBr(Bld.CreateICmpSGT(PtrDiff, Bld.getInt64(IntSize - 1)),
-                       ThenBB, ExitBB);
-      CGF.EmitBlock(ThenBB);
-      llvm::Value *Res = createRuntimeShuffleFunction(
-          CGF, CGF.EmitLoadOfScalar(Ptr, /*Volatile=*/false, IntType, Loc),
-          IntType, Offset, Loc);
-      CGF.EmitStoreOfScalar(Res, ElemPtr, /*Volatile=*/false, IntType);
-      Address LocalPtr = Bld.CreateConstGEP(Ptr, 1);
-      Address LocalElemPtr = Bld.CreateConstGEP(ElemPtr, 1);
-      PhiSrc->addIncoming(LocalPtr.getPointer(), ThenBB);
-      PhiDest->addIncoming(LocalElemPtr.getPointer(), ThenBB);
-      CGF.EmitBranch(PreCondBB);
-      CGF.EmitBlock(ExitBB);
-    } else {
-      llvm::Value *Res = createRuntimeShuffleFunction(
-          CGF, CGF.EmitLoadOfScalar(Ptr, /*Volatile=*/false, IntType, Loc),
-          IntType, Offset, Loc);
-      CGF.EmitStoreOfScalar(Res, ElemPtr, /*Volatile=*/false, IntType);
-      Ptr = Bld.CreateConstGEP(Ptr, 1);
-      ElemPtr = Bld.CreateConstGEP(ElemPtr, 1);
-    }
-    Size = Size % IntSize;
-  }
-}
-
-namespace {
-enum CopyAction : unsigned {
-  // RemoteLaneToThread: Copy over a Reduce list from a remote lane in
-  // the warp using shuffle instructions.
-  RemoteLaneToThread,
-  // ThreadCopy: Make a copy of a Reduce list on the thread's stack.
-  ThreadCopy,
-  // ThreadToScratchpad: Copy a team-reduced array to the scratchpad.
-  ThreadToScratchpad,
-  // ScratchpadToThread: Copy from a scratchpad array in global memory
-  // containing team-reduced data to a thread's stack.
-  ScratchpadToThread,
-};
-} // namespace
-
-struct CopyOptionsTy {
-  llvm::Value *RemoteLaneOffset;
-  llvm::Value *ScratchpadIndex;
-  llvm::Value *ScratchpadWidth;
-};
-
-/// Emit instructions to copy a Reduce list, which contains partially
-/// aggregated values, in the specified direction.
-static void emitReductionListCopy(
-    CopyAction Action, CodeGenFunction &CGF, QualType ReductionArrayTy,
-    ArrayRef<const Expr *> Privates, Address SrcBase, Address DestBase,
-    CopyOptionsTy CopyOptions = {nullptr, nullptr, nullptr}) {
-
-  CodeGenModule &CGM = CGF.CGM;
-  ASTContext &C = CGM.getContext();
-  CGBuilderTy &Bld = CGF.Builder;
-
-  llvm::Value *RemoteLaneOffset = CopyOptions.RemoteLaneOffset;
-  llvm::Value *ScratchpadIndex = CopyOptions.ScratchpadIndex;
-  llvm::Value *ScratchpadWidth = CopyOptions.ScratchpadWidth;
-
-  // Iterates, element-by-element, through the source Reduce list and
-  // make a copy.
-  unsigned Idx = 0;
-  unsigned Size = Privates.size();
-  for (const Expr *Private : Privates) {
-    Address SrcElementAddr = Address::invalid();
-    Address DestElementAddr = Address::invalid();
-    Address DestElementPtrAddr = Address::invalid();
-    // Should we shuffle in an element from a remote lane?
-    bool ShuffleInElement = false;
-    // Set to true to update the pointer in the dest Reduce list to a
-    // newly created element.
-    bool UpdateDestListPtr = false;
-    // Increment the src or dest pointer to the scratchpad, for each
-    // new element.
-    bool IncrScratchpadSrc = false;
-    bool IncrScratchpadDest = false;
-
-    switch (Action) {
-    case RemoteLaneToThread: {
-      // Step 1.1: Get the address for the src element in the Reduce list.
-      Address SrcElementPtrAddr = Bld.CreateConstArrayGEP(SrcBase, Idx);
-      SrcElementAddr = CGF.EmitLoadOfPointer(
-          SrcElementPtrAddr,
-          C.getPointerType(Private->getType())->castAs<PointerType>());
-
-      // Step 1.2: Create a temporary to store the element in the destination
-      // Reduce list.
-      DestElementPtrAddr = Bld.CreateConstArrayGEP(DestBase, Idx);
-      DestElementAddr =
-          CGF.CreateMemTemp(Private->getType(), ".omp.reduction.element");
-      ShuffleInElement = true;
-      UpdateDestListPtr = true;
-      break;
-    }
-    case ThreadCopy: {
-      // Step 1.1: Get the address for the src element in the Reduce list.
-      Address SrcElementPtrAddr = Bld.CreateConstArrayGEP(SrcBase, Idx);
-      SrcElementAddr = CGF.EmitLoadOfPointer(
-          SrcElementPtrAddr,
-          C.getPointerType(Private->getType())->castAs<PointerType>());
-
-      // Step 1.2: Get the address for dest element.  The destination
-      // element has already been created on the thread's stack.
-      DestElementPtrAddr = Bld.CreateConstArrayGEP(DestBase, Idx);
-      DestElementAddr = CGF.EmitLoadOfPointer(
-          DestElementPtrAddr,
-          C.getPointerType(Private->getType())->castAs<PointerType>());
-      break;
-    }
-    case ThreadToScratchpad: {
-      // Step 1.1: Get the address for the src element in the Reduce list.
-      Address SrcElementPtrAddr = Bld.CreateConstArrayGEP(SrcBase, Idx);
-      SrcElementAddr = CGF.EmitLoadOfPointer(
-          SrcElementPtrAddr,
-          C.getPointerType(Private->getType())->castAs<PointerType>());
-
-      // Step 1.2: Get the address for dest element:
-      // address = base + index * ElementSizeInChars.
-      llvm::Value *ElementSizeInChars = CGF.getTypeSize(Private->getType());
-      llvm::Value *CurrentOffset =
-          Bld.CreateNUWMul(ElementSizeInChars, ScratchpadIndex);
-      llvm::Value *ScratchPadElemAbsolutePtrVal =
-          Bld.CreateNUWAdd(DestBase.getPointer(), CurrentOffset);
-      ScratchPadElemAbsolutePtrVal =
-          Bld.CreateIntToPtr(ScratchPadElemAbsolutePtrVal, CGF.VoidPtrTy);
-      DestElementAddr = Address(ScratchPadElemAbsolutePtrVal,
-                                C.getTypeAlignInChars(Private->getType()));
-      IncrScratchpadDest = true;
-      break;
-    }
-    case ScratchpadToThread: {
-      // Step 1.1: Get the address for the src element in the scratchpad.
-      // address = base + index * ElementSizeInChars.
-      llvm::Value *ElementSizeInChars = CGF.getTypeSize(Private->getType());
-      llvm::Value *CurrentOffset =
-          Bld.CreateNUWMul(ElementSizeInChars, ScratchpadIndex);
-      llvm::Value *ScratchPadElemAbsolutePtrVal =
-          Bld.CreateNUWAdd(SrcBase.getPointer(), CurrentOffset);
-      ScratchPadElemAbsolutePtrVal =
-          Bld.CreateIntToPtr(ScratchPadElemAbsolutePtrVal, CGF.VoidPtrTy);
-      SrcElementAddr = Address(ScratchPadElemAbsolutePtrVal,
-                               C.getTypeAlignInChars(Private->getType()));
-      IncrScratchpadSrc = true;
-
-      // Step 1.2: Create a temporary to store the element in the destination
-      // Reduce list.
-      DestElementPtrAddr = Bld.CreateConstArrayGEP(DestBase, Idx);
-      DestElementAddr =
-          CGF.CreateMemTemp(Private->getType(), ".omp.reduction.element");
-      UpdateDestListPtr = true;
-      break;
-    }
-    }
-
-    // Regardless of src and dest of copy, we emit the load of src
-    // element as this is required in all directions
-    SrcElementAddr = Bld.CreateElementBitCast(
-        SrcElementAddr, CGF.ConvertTypeForMem(Private->getType()));
-    DestElementAddr = Bld.CreateElementBitCast(DestElementAddr,
-                                               SrcElementAddr.getElementType());
-
-    // Now that all active lanes have read the element in the
-    // Reduce list, shuffle over the value from the remote lane.
-    if (ShuffleInElement) {
-      shuffleAndStore(CGF, SrcElementAddr, DestElementAddr, Private->getType(),
-                      RemoteLaneOffset, Private->getExprLoc());
-    } else {
-      switch (CGF.getEvaluationKind(Private->getType())) {
-      case TEK_Scalar: {
-        llvm::Value *Elem =
-            CGF.EmitLoadOfScalar(SrcElementAddr, /*Volatile=*/false,
-                                 Private->getType(), Private->getExprLoc());
-        // Store the source element value to the dest element address.
-        CGF.EmitStoreOfScalar(Elem, DestElementAddr, /*Volatile=*/false,
-                              Private->getType());
-        break;
-      }
-      case TEK_Complex: {
-        CodeGenFunction::ComplexPairTy Elem = CGF.EmitLoadOfComplex(
-            CGF.MakeAddrLValue(SrcElementAddr, Private->getType()),
-            Private->getExprLoc());
-        CGF.EmitStoreOfComplex(
-            Elem, CGF.MakeAddrLValue(DestElementAddr, Private->getType()),
-            /*isInit=*/false);
-        break;
-      }
-      case TEK_Aggregate:
-        CGF.EmitAggregateCopy(
-            CGF.MakeAddrLValue(DestElementAddr, Private->getType()),
-            CGF.MakeAddrLValue(SrcElementAddr, Private->getType()),
-            Private->getType(), AggValueSlot::DoesNotOverlap);
-        break;
-      }
-    }
-
-    // Step 3.1: Modify reference in dest Reduce list as needed.
-    // Modifying the reference in Reduce list to point to the newly
-    // created element.  The element is live in the current function
-    // scope and that of functions it invokes (i.e., reduce_function).
-    // RemoteReduceData[i] = (void*)&RemoteElem
-    if (UpdateDestListPtr) {
-      CGF.EmitStoreOfScalar(Bld.CreatePointerBitCastOrAddrSpaceCast(
-                                DestElementAddr.getPointer(), CGF.VoidPtrTy),
-                            DestElementPtrAddr, /*Volatile=*/false,
-                            C.VoidPtrTy);
-    }
-
-    // Step 4.1: Increment SrcBase/DestBase so that it points to the starting
-    // address of the next element in scratchpad memory, unless we're currently
-    // processing the last one.  Memory alignment is also taken care of here.
-    if ((IncrScratchpadDest || IncrScratchpadSrc) && (Idx + 1 < Size)) {
-      llvm::Value *ScratchpadBasePtr =
-          IncrScratchpadDest ? DestBase.getPointer() : SrcBase.getPointer();
-      llvm::Value *ElementSizeInChars = CGF.getTypeSize(Private->getType());
-      ScratchpadBasePtr = Bld.CreateNUWAdd(
-          ScratchpadBasePtr,
-          Bld.CreateNUWMul(ScratchpadWidth, ElementSizeInChars));
-
-      // Take care of global memory alignment for performance
-      ScratchpadBasePtr = Bld.CreateNUWSub(
-          ScratchpadBasePtr, llvm::ConstantInt::get(CGM.SizeTy, 1));
-      ScratchpadBasePtr = Bld.CreateUDiv(
-          ScratchpadBasePtr,
-          llvm::ConstantInt::get(CGM.SizeTy, GlobalMemoryAlignment));
-      ScratchpadBasePtr = Bld.CreateNUWAdd(
-          ScratchpadBasePtr, llvm::ConstantInt::get(CGM.SizeTy, 1));
-      ScratchpadBasePtr = Bld.CreateNUWMul(
-          ScratchpadBasePtr,
-          llvm::ConstantInt::get(CGM.SizeTy, GlobalMemoryAlignment));
-
-      if (IncrScratchpadDest)
-        DestBase = Address(ScratchpadBasePtr, CGF.getPointerAlign());
-      else /* IncrScratchpadSrc = true */
-        SrcBase = Address(ScratchpadBasePtr, CGF.getPointerAlign());
-    }
-
-    ++Idx;
-  }
-}
-
-/// This function emits a helper that gathers Reduce lists from the first
-/// lane of every active warp to lanes in the first warp.
-///
-/// void inter_warp_copy_func(void* reduce_data, num_warps)
-///   shared smem[warp_size];
-///   For all data entries D in reduce_data:
-///     sync
-///     If (I am the first lane in each warp)
-///       Copy my local D to smem[warp_id]
-///     sync
-///     if (I am the first warp)
-///       Copy smem[thread_id] to my local D
-static llvm::Value *emitInterWarpCopyFunction(CodeGenModule &CGM,
-                                              ArrayRef<const Expr *> Privates,
-                                              QualType ReductionArrayTy,
-                                              SourceLocation Loc) {
-  ASTContext &C = CGM.getContext();
-  llvm::Module &M = CGM.getModule();
-
-  // ReduceList: thread local Reduce list.
-  // At the stage of the computation when this function is called, partially
-  // aggregated values reside in the first lane of every active warp.
-  ImplicitParamDecl ReduceListArg(C, /*DC=*/nullptr, Loc, /*Id=*/nullptr,
-                                  C.VoidPtrTy, ImplicitParamDecl::Other);
-  // NumWarps: number of warps active in the parallel region.  This could
-  // be smaller than 32 (max warps in a CTA) for partial block reduction.
-  ImplicitParamDecl NumWarpsArg(C, /*DC=*/nullptr, Loc, /*Id=*/nullptr,
-                                C.getIntTypeForBitwidth(32, /* Signed */ true),
-                                ImplicitParamDecl::Other);
-  FunctionArgList Args;
-  Args.push_back(&ReduceListArg);
-  Args.push_back(&NumWarpsArg);
-
-  const CGFunctionInfo &CGFI =
-      CGM.getTypes().arrangeBuiltinFunctionDeclaration(C.VoidTy, Args);
-  auto *Fn = llvm::Function::Create(CGM.getTypes().GetFunctionType(CGFI),
-                                    llvm::GlobalValue::InternalLinkage,
-                                    "_omp_reduction_inter_warp_copy_func", &M);
-  CGM.SetInternalFunctionAttributes(GlobalDecl(), Fn, CGFI);
-  Fn->setDoesNotRecurse();
-  CodeGenFunction CGF(CGM);
-  CGF.StartFunction(GlobalDecl(), C.VoidTy, Fn, CGFI, Args, Loc, Loc);
-
-  CGBuilderTy &Bld = CGF.Builder;
-
-  // This array is used as a medium to transfer, one reduce element at a time,
-  // the data from the first lane of every warp to lanes in the first warp
-  // in order to perform the final step of a reduction in a parallel region
-  // (reduction across warps).  The array is placed in NVPTX __shared__ memory
-  // for reduced latency, as well as to have a distinct copy for concurrently
-  // executing target regions.  The array is declared with common linkage so
-  // as to be shared across compilation units.
-  StringRef TransferMediumName =
-      "__openmp_nvptx_data_transfer_temporary_storage";
-  llvm::GlobalVariable *TransferMedium =
-      M.getGlobalVariable(TransferMediumName);
-  if (!TransferMedium) {
-    auto *Ty = llvm::ArrayType::get(CGM.Int32Ty, WarpSize);
-    unsigned SharedAddressSpace = C.getTargetAddressSpace(LangAS::cuda_shared);
-    TransferMedium = new llvm::GlobalVariable(
-        M, Ty, /*isConstant=*/false, llvm::GlobalVariable::CommonLinkage,
-        llvm::Constant::getNullValue(Ty), TransferMediumName,
-        /*InsertBefore=*/nullptr, llvm::GlobalVariable::NotThreadLocal,
-        SharedAddressSpace);
-    CGM.addCompilerUsedGlobal(TransferMedium);
-  }
-
-  // Get the CUDA thread id of the current OpenMP thread on the GPU.
-  llvm::Value *ThreadID = getNVPTXThreadID(CGF);
-  // nvptx_lane_id = nvptx_id % warpsize
-  llvm::Value *LaneID = getNVPTXLaneID(CGF);
-  // nvptx_warp_id = nvptx_id / warpsize
-  llvm::Value *WarpID = getNVPTXWarpID(CGF);
-
-  Address AddrReduceListArg = CGF.GetAddrOfLocalVar(&ReduceListArg);
-  Address LocalReduceList(
-      Bld.CreatePointerBitCastOrAddrSpaceCast(
-          CGF.EmitLoadOfScalar(AddrReduceListArg, /*Volatile=*/false,
-                               C.VoidPtrTy, Loc),
-          CGF.ConvertTypeForMem(ReductionArrayTy)->getPointerTo()),
-      CGF.getPointerAlign());
-
-  unsigned Idx = 0;
-  for (const Expr *Private : Privates) {
-    //
-    // Warp master copies reduce element to transfer medium in __shared__
-    // memory.
-    //
-    unsigned RealTySize =
-        C.getTypeSizeInChars(Private->getType())
-            .alignTo(C.getTypeAlignInChars(Private->getType()))
-            .getQuantity();
-    for (unsigned TySize = 4; TySize > 0 && RealTySize > 0; TySize /=2) {
-      unsigned NumIters = RealTySize / TySize;
-      if (NumIters == 0)
-        continue;
-      QualType CType = C.getIntTypeForBitwidth(
-          C.toBits(CharUnits::fromQuantity(TySize)), /*Signed=*/1);
-      llvm::Type *CopyType = CGF.ConvertTypeForMem(CType);
-      CharUnits Align = CharUnits::fromQuantity(TySize);
-      llvm::Value *Cnt = nullptr;
-      Address CntAddr = Address::invalid();
-      llvm::BasicBlock *PrecondBB = nullptr;
-      llvm::BasicBlock *ExitBB = nullptr;
-      if (NumIters > 1) {
-        CntAddr = CGF.CreateMemTemp(C.IntTy, ".cnt.addr");
-        CGF.EmitStoreOfScalar(llvm::Constant::getNullValue(CGM.IntTy), CntAddr,
-                              /*Volatile=*/false, C.IntTy);
-        PrecondBB = CGF.createBasicBlock("precond");
-        ExitBB = CGF.createBasicBlock("exit");
-        llvm::BasicBlock *BodyBB = CGF.createBasicBlock("body");
-        // There is no need to emit line number for unconditional branch.
-        (void)ApplyDebugLocation::CreateEmpty(CGF);
-        CGF.EmitBlock(PrecondBB);
-        Cnt = CGF.EmitLoadOfScalar(CntAddr, /*Volatile=*/false, C.IntTy, Loc);
-        llvm::Value *Cmp =
-            Bld.CreateICmpULT(Cnt, llvm::ConstantInt::get(CGM.IntTy, NumIters));
-        Bld.CreateCondBr(Cmp, BodyBB, ExitBB);
-        CGF.EmitBlock(BodyBB);
-      }
-      // kmpc_barrier.
-      CGM.getOpenMPRuntime().emitBarrierCall(CGF, Loc, OMPD_unknown,
-                                             /*EmitChecks=*/false,
-                                             /*ForceSimpleCall=*/true);
-      llvm::BasicBlock *ThenBB = CGF.createBasicBlock("then");
-      llvm::BasicBlock *ElseBB = CGF.createBasicBlock("else");
-      llvm::BasicBlock *MergeBB = CGF.createBasicBlock("ifcont");
-
-      // if (lane_id == 0)
-      llvm::Value *IsWarpMaster = Bld.CreateIsNull(LaneID, "warp_master");
-      Bld.CreateCondBr(IsWarpMaster, ThenBB, ElseBB);
-      CGF.EmitBlock(ThenBB);
-
-      // Reduce element = LocalReduceList[i]
-      Address ElemPtrPtrAddr = Bld.CreateConstArrayGEP(LocalReduceList, Idx);
-      llvm::Value *ElemPtrPtr = CGF.EmitLoadOfScalar(
-          ElemPtrPtrAddr, /*Volatile=*/false, C.VoidPtrTy, SourceLocation());
-      // elemptr = ((CopyType*)(elemptrptr)) + I
-      Address ElemPtr = Address(ElemPtrPtr, Align);
-      ElemPtr = Bld.CreateElementBitCast(ElemPtr, CopyType);
-      if (NumIters > 1) {
-        ElemPtr = Address(Bld.CreateGEP(ElemPtr.getPointer(), Cnt),
-                          ElemPtr.getAlignment());
-      }
-
-      // Get pointer to location in transfer medium.
-      // MediumPtr = &medium[warp_id]
-      llvm::Value *MediumPtrVal = Bld.CreateInBoundsGEP(
-          TransferMedium, {llvm::Constant::getNullValue(CGM.Int64Ty), WarpID});
-      Address MediumPtr(MediumPtrVal, Align);
-      // Casting to actual data type.
-      // MediumPtr = (CopyType*)MediumPtrAddr;
-      MediumPtr = Bld.CreateElementBitCast(MediumPtr, CopyType);
-
-      // elem = *elemptr
-      //*MediumPtr = elem
-      llvm::Value *Elem =
-          CGF.EmitLoadOfScalar(ElemPtr, /*Volatile=*/false, CType, Loc);
-      // Store the source element value to the dest element address.
-      CGF.EmitStoreOfScalar(Elem, MediumPtr, /*Volatile=*/true, CType);
-
-      Bld.CreateBr(MergeBB);
-
-      CGF.EmitBlock(ElseBB);
-      Bld.CreateBr(MergeBB);
-
-      CGF.EmitBlock(MergeBB);
-
-      // kmpc_barrier.
-      CGM.getOpenMPRuntime().emitBarrierCall(CGF, Loc, OMPD_unknown,
-                                             /*EmitChecks=*/false,
-                                             /*ForceSimpleCall=*/true);
-
-      //
-      // Warp 0 copies reduce element from transfer medium.
-      //
-      llvm::BasicBlock *W0ThenBB = CGF.createBasicBlock("then");
-      llvm::BasicBlock *W0ElseBB = CGF.createBasicBlock("else");
-      llvm::BasicBlock *W0MergeBB = CGF.createBasicBlock("ifcont");
-
-      Address AddrNumWarpsArg = CGF.GetAddrOfLocalVar(&NumWarpsArg);
-      llvm::Value *NumWarpsVal = CGF.EmitLoadOfScalar(
-          AddrNumWarpsArg, /*Volatile=*/false, C.IntTy, Loc);
-
-      // Up to 32 threads in warp 0 are active.
-      llvm::Value *IsActiveThread =
-          Bld.CreateICmpULT(ThreadID, NumWarpsVal, "is_active_thread");
-      Bld.CreateCondBr(IsActiveThread, W0ThenBB, W0ElseBB);
-
-      CGF.EmitBlock(W0ThenBB);
-
-      // SrcMediumPtr = &medium[tid]
-      llvm::Value *SrcMediumPtrVal = Bld.CreateInBoundsGEP(
-          TransferMedium,
-          {llvm::Constant::getNullValue(CGM.Int64Ty), ThreadID});
-      Address SrcMediumPtr(SrcMediumPtrVal, Align);
-      // SrcMediumVal = *SrcMediumPtr;
-      SrcMediumPtr = Bld.CreateElementBitCast(SrcMediumPtr, CopyType);
-
-      // TargetElemPtr = (CopyType*)(SrcDataAddr[i]) + I
-      Address TargetElemPtrPtr = Bld.CreateConstArrayGEP(LocalReduceList, Idx);
-      llvm::Value *TargetElemPtrVal = CGF.EmitLoadOfScalar(
-          TargetElemPtrPtr, /*Volatile=*/false, C.VoidPtrTy, Loc);
-      Address TargetElemPtr = Address(TargetElemPtrVal, Align);
-      TargetElemPtr = Bld.CreateElementBitCast(TargetElemPtr, CopyType);
-      if (NumIters > 1) {
-        TargetElemPtr = Address(Bld.CreateGEP(TargetElemPtr.getPointer(), Cnt),
-                                TargetElemPtr.getAlignment());
-      }
-
-      // *TargetElemPtr = SrcMediumVal;
-      llvm::Value *SrcMediumValue =
-          CGF.EmitLoadOfScalar(SrcMediumPtr, /*Volatile=*/true, CType, Loc);
-      CGF.EmitStoreOfScalar(SrcMediumValue, TargetElemPtr, /*Volatile=*/false,
-                            CType);
-      Bld.CreateBr(W0MergeBB);
-
-      CGF.EmitBlock(W0ElseBB);
-      Bld.CreateBr(W0MergeBB);
-
-      CGF.EmitBlock(W0MergeBB);
-
-      if (NumIters > 1) {
-        Cnt = Bld.CreateNSWAdd(Cnt, llvm::ConstantInt::get(CGM.IntTy, /*V=*/1));
-        CGF.EmitStoreOfScalar(Cnt, CntAddr, /*Volatile=*/false, C.IntTy);
-        CGF.EmitBranch(PrecondBB);
-        (void)ApplyDebugLocation::CreateEmpty(CGF);
-        CGF.EmitBlock(ExitBB);
-      }
-      RealTySize %= TySize;
-    }
-    ++Idx;
-  }
-
-  CGF.FinishFunction();
-  return Fn;
-}
-
-/// Emit a helper that reduces data across two OpenMP threads (lanes)
-/// in the same warp.  It uses shuffle instructions to copy over data from
-/// a remote lane's stack.  The reduction algorithm performed is specified
-/// by the fourth parameter.
-///
-/// Algorithm Versions.
-/// Full Warp Reduce (argument value 0):
-///   This algorithm assumes that all 32 lanes are active and gathers
-///   data from these 32 lanes, producing a single resultant value.
-/// Contiguous Partial Warp Reduce (argument value 1):
-///   This algorithm assumes that only a *contiguous* subset of lanes
-///   are active.  This happens for the last warp in a parallel region
-///   when the user specified num_threads is not an integer multiple of
-///   32.  This contiguous subset always starts with the zeroth lane.
-/// Partial Warp Reduce (argument value 2):
-///   This algorithm gathers data from any number of lanes at any position.
-/// All reduced values are stored in the lowest possible lane.  The set
-/// of problems every algorithm addresses is a super set of those
-/// addressable by algorithms with a lower version number.  Overhead
-/// increases as algorithm version increases.
-///
-/// Terminology
-/// Reduce element:
-///   Reduce element refers to the individual data field with primitive
-///   data types to be combined and reduced across threads.
-/// Reduce list:
-///   Reduce list refers to a collection of local, thread-private
-///   reduce elements.
-/// Remote Reduce list:
-///   Remote Reduce list refers to a collection of remote (relative to
-///   the current thread) reduce elements.
-///
-/// We distinguish between three states of threads that are important to
-/// the implementation of this function.
-/// Alive threads:
-///   Threads in a warp executing the SIMT instruction, as distinguished from
-///   threads that are inactive due to divergent control flow.
-/// Active threads:
-///   The minimal set of threads that has to be alive upon entry to this
-///   function.  The computation is correct iff active threads are alive.
-///   Some threads are alive but they are not active because they do not
-///   contribute to the computation in any useful manner.  Turning them off
-///   may introduce control flow overheads without any tangible benefits.
-/// Effective threads:
-///   In order to comply with the argument requirements of the shuffle
-///   function, we must keep all lanes holding data alive.  But at most
-///   half of them perform value aggregation; we refer to this half of
-///   threads as effective. The other half is simply handing off their
-///   data.
-///
-/// Procedure
-/// Value shuffle:
-///   In this step active threads transfer data from higher lane positions
-///   in the warp to lower lane positions, creating Remote Reduce list.
-/// Value aggregation:
-///   In this step, effective threads combine their thread local Reduce list
-///   with Remote Reduce list and store the result in the thread local
-///   Reduce list.
-/// Value copy:
-///   In this step, we deal with the assumption made by algorithm 2
-///   (i.e. contiguity assumption).  When we have an odd number of lanes
-///   active, say 2k+1, only k threads will be effective and therefore k
-///   new values will be produced.  However, the Reduce list owned by the
-///   (2k+1)th thread is ignored in the value aggregation.  Therefore
-///   we copy the Reduce list from the (2k+1)th lane to (k+1)th lane so
-///   that the contiguity assumption still holds.
-static llvm::Function *emitShuffleAndReduceFunction(
-    CodeGenModule &CGM, ArrayRef<const Expr *> Privates,
-    QualType ReductionArrayTy, llvm::Function *ReduceFn, SourceLocation Loc) {
-  ASTContext &C = CGM.getContext();
-
-  // Thread local Reduce list used to host the values of data to be reduced.
-  ImplicitParamDecl ReduceListArg(C, /*DC=*/nullptr, Loc, /*Id=*/nullptr,
-                                  C.VoidPtrTy, ImplicitParamDecl::Other);
-  // Current lane id; could be logical.
-  ImplicitParamDecl LaneIDArg(C, /*DC=*/nullptr, Loc, /*Id=*/nullptr, C.ShortTy,
-                              ImplicitParamDecl::Other);
-  // Offset of the remote source lane relative to the current lane.
-  ImplicitParamDecl RemoteLaneOffsetArg(C, /*DC=*/nullptr, Loc, /*Id=*/nullptr,
-                                        C.ShortTy, ImplicitParamDecl::Other);
-  // Algorithm version.  This is expected to be known at compile time.
-  ImplicitParamDecl AlgoVerArg(C, /*DC=*/nullptr, Loc, /*Id=*/nullptr,
-                               C.ShortTy, ImplicitParamDecl::Other);
-  FunctionArgList Args;
-  Args.push_back(&ReduceListArg);
-  Args.push_back(&LaneIDArg);
-  Args.push_back(&RemoteLaneOffsetArg);
-  Args.push_back(&AlgoVerArg);
-
-  const CGFunctionInfo &CGFI =
-      CGM.getTypes().arrangeBuiltinFunctionDeclaration(C.VoidTy, Args);
-  auto *Fn = llvm::Function::Create(
-      CGM.getTypes().GetFunctionType(CGFI), llvm::GlobalValue::InternalLinkage,
-      "_omp_reduction_shuffle_and_reduce_func", &CGM.getModule());
-  CGM.SetInternalFunctionAttributes(GlobalDecl(), Fn, CGFI);
-  Fn->setDoesNotRecurse();
-  if (CGM.getLangOpts().Optimize) {
-    Fn->removeFnAttr(llvm::Attribute::NoInline);
-    Fn->removeFnAttr(llvm::Attribute::OptimizeNone);
-    Fn->addFnAttr(llvm::Attribute::AlwaysInline);
-  }
-
-  CodeGenFunction CGF(CGM);
-  CGF.StartFunction(GlobalDecl(), C.VoidTy, Fn, CGFI, Args, Loc, Loc);
-
-  CGBuilderTy &Bld = CGF.Builder;
-
-  Address AddrReduceListArg = CGF.GetAddrOfLocalVar(&ReduceListArg);
-  Address LocalReduceList(
-      Bld.CreatePointerBitCastOrAddrSpaceCast(
-          CGF.EmitLoadOfScalar(AddrReduceListArg, /*Volatile=*/false,
-                               C.VoidPtrTy, SourceLocation()),
-          CGF.ConvertTypeForMem(ReductionArrayTy)->getPointerTo()),
-      CGF.getPointerAlign());
-
-  Address AddrLaneIDArg = CGF.GetAddrOfLocalVar(&LaneIDArg);
-  llvm::Value *LaneIDArgVal = CGF.EmitLoadOfScalar(
-      AddrLaneIDArg, /*Volatile=*/false, C.ShortTy, SourceLocation());
-
-  Address AddrRemoteLaneOffsetArg = CGF.GetAddrOfLocalVar(&RemoteLaneOffsetArg);
-  llvm::Value *RemoteLaneOffsetArgVal = CGF.EmitLoadOfScalar(
-      AddrRemoteLaneOffsetArg, /*Volatile=*/false, C.ShortTy, SourceLocation());
-
-  Address AddrAlgoVerArg = CGF.GetAddrOfLocalVar(&AlgoVerArg);
-  llvm::Value *AlgoVerArgVal = CGF.EmitLoadOfScalar(
-      AddrAlgoVerArg, /*Volatile=*/false, C.ShortTy, SourceLocation());
-
-  // Create a local thread-private variable to host the Reduce list
-  // from a remote lane.
-  Address RemoteReduceList =
-      CGF.CreateMemTemp(ReductionArrayTy, ".omp.reduction.remote_reduce_list");
-
-  // This loop iterates through the list of reduce elements and copies,
-  // element by element, from a remote lane in the warp to RemoteReduceList,
-  // hosted on the thread's stack.
-  emitReductionListCopy(RemoteLaneToThread, CGF, ReductionArrayTy, Privates,
-                        LocalReduceList, RemoteReduceList,
-                        {/*RemoteLaneOffset=*/RemoteLaneOffsetArgVal,
-                         /*ScratchpadIndex=*/nullptr,
-                         /*ScratchpadWidth=*/nullptr});
-
-  // The actions to be performed on the Remote Reduce list is dependent
-  // on the algorithm version.
-  //
-  //  if (AlgoVer==0) || (AlgoVer==1 && (LaneId < Offset)) || (AlgoVer==2 &&
-  //  LaneId % 2 == 0 && Offset > 0):
-  //    do the reduction value aggregation
-  //
-  //  The thread local variable Reduce list is mutated in place to host the
-  //  reduced data, which is the aggregated value produced from local and
-  //  remote lanes.
-  //
-  //  Note that AlgoVer is expected to be a constant integer known at compile
-  //  time.
-  //  When AlgoVer==0, the first conjunction evaluates to true, making
-  //    the entire predicate true during compile time.
-  //  When AlgoVer==1, the second conjunction has only the second part to be
-  //    evaluated during runtime.  Other conjunctions evaluates to false
-  //    during compile time.
-  //  When AlgoVer==2, the third conjunction has only the second part to be
-  //    evaluated during runtime.  Other conjunctions evaluates to false
-  //    during compile time.
-  llvm::Value *CondAlgo0 = Bld.CreateIsNull(AlgoVerArgVal);
-
-  llvm::Value *Algo1 = Bld.CreateICmpEQ(AlgoVerArgVal, Bld.getInt16(1));
-  llvm::Value *CondAlgo1 = Bld.CreateAnd(
-      Algo1, Bld.CreateICmpULT(LaneIDArgVal, RemoteLaneOffsetArgVal));
-
-  llvm::Value *Algo2 = Bld.CreateICmpEQ(AlgoVerArgVal, Bld.getInt16(2));
-  llvm::Value *CondAlgo2 = Bld.CreateAnd(
-      Algo2, Bld.CreateIsNull(Bld.CreateAnd(LaneIDArgVal, Bld.getInt16(1))));
-  CondAlgo2 = Bld.CreateAnd(
-      CondAlgo2, Bld.CreateICmpSGT(RemoteLaneOffsetArgVal, Bld.getInt16(0)));
-
-  llvm::Value *CondReduce = Bld.CreateOr(CondAlgo0, CondAlgo1);
-  CondReduce = Bld.CreateOr(CondReduce, CondAlgo2);
-
-  llvm::BasicBlock *ThenBB = CGF.createBasicBlock("then");
-  llvm::BasicBlock *ElseBB = CGF.createBasicBlock("else");
-  llvm::BasicBlock *MergeBB = CGF.createBasicBlock("ifcont");
-  Bld.CreateCondBr(CondReduce, ThenBB, ElseBB);
-
-  CGF.EmitBlock(ThenBB);
-  // reduce_function(LocalReduceList, RemoteReduceList)
-  llvm::Value *LocalReduceListPtr = Bld.CreatePointerBitCastOrAddrSpaceCast(
-      LocalReduceList.getPointer(), CGF.VoidPtrTy);
-  llvm::Value *RemoteReduceListPtr = Bld.CreatePointerBitCastOrAddrSpaceCast(
-      RemoteReduceList.getPointer(), CGF.VoidPtrTy);
-  CGM.getOpenMPRuntime().emitOutlinedFunctionCall(
-      CGF, Loc, ReduceFn, {LocalReduceListPtr, RemoteReduceListPtr});
-  Bld.CreateBr(MergeBB);
-
-  CGF.EmitBlock(ElseBB);
-  Bld.CreateBr(MergeBB);
-
-  CGF.EmitBlock(MergeBB);
-
-  // if (AlgoVer==1 && (LaneId >= Offset)) copy Remote Reduce list to local
-  // Reduce list.
-  Algo1 = Bld.CreateICmpEQ(AlgoVerArgVal, Bld.getInt16(1));
-  llvm::Value *CondCopy = Bld.CreateAnd(
-      Algo1, Bld.CreateICmpUGE(LaneIDArgVal, RemoteLaneOffsetArgVal));
-
-  llvm::BasicBlock *CpyThenBB = CGF.createBasicBlock("then");
-  llvm::BasicBlock *CpyElseBB = CGF.createBasicBlock("else");
-  llvm::BasicBlock *CpyMergeBB = CGF.createBasicBlock("ifcont");
-  Bld.CreateCondBr(CondCopy, CpyThenBB, CpyElseBB);
-
-  CGF.EmitBlock(CpyThenBB);
-  emitReductionListCopy(ThreadCopy, CGF, ReductionArrayTy, Privates,
-                        RemoteReduceList, LocalReduceList);
-  Bld.CreateBr(CpyMergeBB);
-
-  CGF.EmitBlock(CpyElseBB);
-  Bld.CreateBr(CpyMergeBB);
-
-  CGF.EmitBlock(CpyMergeBB);
-
-  CGF.FinishFunction();
-  return Fn;
-}
-
-/// This function emits a helper that copies all the reduction variables from
-/// the team into the provided global buffer for the reduction variables.
-///
-/// void list_to_global_copy_func(void *buffer, int Idx, void *reduce_data)
-///   For all data entries D in reduce_data:
-///     Copy local D to buffer.D[Idx]
-static llvm::Value *emitListToGlobalCopyFunction(
-    CodeGenModule &CGM, ArrayRef<const Expr *> Privates,
-    QualType ReductionArrayTy, SourceLocation Loc,
-    const RecordDecl *TeamReductionRec,
-    const llvm::SmallDenseMap<const ValueDecl *, const FieldDecl *>
-        &VarFieldMap) {
-  ASTContext &C = CGM.getContext();
-
-  // Buffer: global reduction buffer.
-  ImplicitParamDecl BufferArg(C, /*DC=*/nullptr, Loc, /*Id=*/nullptr,
-                              C.VoidPtrTy, ImplicitParamDecl::Other);
-  // Idx: index of the buffer.
-  ImplicitParamDecl IdxArg(C, /*DC=*/nullptr, Loc, /*Id=*/nullptr, C.IntTy,
-                           ImplicitParamDecl::Other);
-  // ReduceList: thread local Reduce list.
-  ImplicitParamDecl ReduceListArg(C, /*DC=*/nullptr, Loc, /*Id=*/nullptr,
-                                  C.VoidPtrTy, ImplicitParamDecl::Other);
-  FunctionArgList Args;
-  Args.push_back(&BufferArg);
-  Args.push_back(&IdxArg);
-  Args.push_back(&ReduceListArg);
-
-  const CGFunctionInfo &CGFI =
-      CGM.getTypes().arrangeBuiltinFunctionDeclaration(C.VoidTy, Args);
-  auto *Fn = llvm::Function::Create(
-      CGM.getTypes().GetFunctionType(CGFI), llvm::GlobalValue::InternalLinkage,
-      "_omp_reduction_list_to_global_copy_func", &CGM.getModule());
-  CGM.SetInternalFunctionAttributes(GlobalDecl(), Fn, CGFI);
-  Fn->setDoesNotRecurse();
-  CodeGenFunction CGF(CGM);
-  CGF.StartFunction(GlobalDecl(), C.VoidTy, Fn, CGFI, Args, Loc, Loc);
-
-  CGBuilderTy &Bld = CGF.Builder;
-
-  Address AddrReduceListArg = CGF.GetAddrOfLocalVar(&ReduceListArg);
-  Address AddrBufferArg = CGF.GetAddrOfLocalVar(&BufferArg);
-  Address LocalReduceList(
-      Bld.CreatePointerBitCastOrAddrSpaceCast(
-          CGF.EmitLoadOfScalar(AddrReduceListArg, /*Volatile=*/false,
-                               C.VoidPtrTy, Loc),
-          CGF.ConvertTypeForMem(ReductionArrayTy)->getPointerTo()),
-      CGF.getPointerAlign());
-  QualType StaticTy = C.getRecordType(TeamReductionRec);
-  llvm::Type *LLVMReductionsBufferTy =
-      CGM.getTypes().ConvertTypeForMem(StaticTy);
-  llvm::Value *BufferArrPtr = Bld.CreatePointerBitCastOrAddrSpaceCast(
-      CGF.EmitLoadOfScalar(AddrBufferArg, /*Volatile=*/false, C.VoidPtrTy, Loc),
-      LLVMReductionsBufferTy->getPointerTo());
-  llvm::Value *Idxs[] = {llvm::ConstantInt::getNullValue(CGF.Int32Ty),
-                         CGF.EmitLoadOfScalar(CGF.GetAddrOfLocalVar(&IdxArg),
-                                              /*Volatile=*/false, C.IntTy,
-                                              Loc)};
-  unsigned Idx = 0;
-  for (const Expr *Private : Privates) {
-    // Reduce element = LocalReduceList[i]
-    Address ElemPtrPtrAddr = Bld.CreateConstArrayGEP(LocalReduceList, Idx);
-    llvm::Value *ElemPtrPtr = CGF.EmitLoadOfScalar(
-        ElemPtrPtrAddr, /*Volatile=*/false, C.VoidPtrTy, SourceLocation());
-    // elemptr = ((CopyType*)(elemptrptr)) + I
-    ElemPtrPtr = Bld.CreatePointerBitCastOrAddrSpaceCast(
-        ElemPtrPtr, CGF.ConvertTypeForMem(Private->getType())->getPointerTo());
-    Address ElemPtr =
-        Address(ElemPtrPtr, C.getTypeAlignInChars(Private->getType()));
-    const ValueDecl *VD = cast<DeclRefExpr>(Private)->getDecl();
-    // Global = Buffer.VD[Idx];
-    const FieldDecl *FD = VarFieldMap.lookup(VD);
-    LValue GlobLVal = CGF.EmitLValueForField(
-        CGF.MakeNaturalAlignAddrLValue(BufferArrPtr, StaticTy), FD);
-    llvm::Value *BufferPtr =
-        Bld.CreateInBoundsGEP(GlobLVal.getPointer(CGF), Idxs);
-    GlobLVal.setAddress(Address(BufferPtr, GlobLVal.getAlignment()));
-    switch (CGF.getEvaluationKind(Private->getType())) {
-    case TEK_Scalar: {
-      llvm::Value *V = CGF.EmitLoadOfScalar(ElemPtr, /*Volatile=*/false,
-                                            Private->getType(), Loc);
-      CGF.EmitStoreOfScalar(V, GlobLVal);
-      break;
-    }
-    case TEK_Complex: {
-      CodeGenFunction::ComplexPairTy V = CGF.EmitLoadOfComplex(
-          CGF.MakeAddrLValue(ElemPtr, Private->getType()), Loc);
-      CGF.EmitStoreOfComplex(V, GlobLVal, /*isInit=*/false);
-      break;
-    }
-    case TEK_Aggregate:
-      CGF.EmitAggregateCopy(GlobLVal,
-                            CGF.MakeAddrLValue(ElemPtr, Private->getType()),
-                            Private->getType(), AggValueSlot::DoesNotOverlap);
-      break;
-    }
-    ++Idx;
-  }
-
-  CGF.FinishFunction();
-  return Fn;
-}
-
-/// This function emits a helper that reduces all the reduction variables from
-/// the team into the provided global buffer for the reduction variables.
-///
-/// void list_to_global_reduce_func(void *buffer, int Idx, void *reduce_data)
-///  void *GlobPtrs[];
-///  GlobPtrs[0] = (void*)&buffer.D0[Idx];
-///  ...
-///  GlobPtrs[N] = (void*)&buffer.DN[Idx];
-///  reduce_function(GlobPtrs, reduce_data);
-static llvm::Value *emitListToGlobalReduceFunction(
-    CodeGenModule &CGM, ArrayRef<const Expr *> Privates,
-    QualType ReductionArrayTy, SourceLocation Loc,
-    const RecordDecl *TeamReductionRec,
-    const llvm::SmallDenseMap<const ValueDecl *, const FieldDecl *>
-        &VarFieldMap,
-    llvm::Function *ReduceFn) {
-  ASTContext &C = CGM.getContext();
-
-  // Buffer: global reduction buffer.
-  ImplicitParamDecl BufferArg(C, /*DC=*/nullptr, Loc, /*Id=*/nullptr,
-                              C.VoidPtrTy, ImplicitParamDecl::Other);
-  // Idx: index of the buffer.
-  ImplicitParamDecl IdxArg(C, /*DC=*/nullptr, Loc, /*Id=*/nullptr, C.IntTy,
-                           ImplicitParamDecl::Other);
-  // ReduceList: thread local Reduce list.
-  ImplicitParamDecl ReduceListArg(C, /*DC=*/nullptr, Loc, /*Id=*/nullptr,
-                                  C.VoidPtrTy, ImplicitParamDecl::Other);
-  FunctionArgList Args;
-  Args.push_back(&BufferArg);
-  Args.push_back(&IdxArg);
-  Args.push_back(&ReduceListArg);
-
-  const CGFunctionInfo &CGFI =
-      CGM.getTypes().arrangeBuiltinFunctionDeclaration(C.VoidTy, Args);
-  auto *Fn = llvm::Function::Create(
-      CGM.getTypes().GetFunctionType(CGFI), llvm::GlobalValue::InternalLinkage,
-      "_omp_reduction_list_to_global_reduce_func", &CGM.getModule());
-  CGM.SetInternalFunctionAttributes(GlobalDecl(), Fn, CGFI);
-  Fn->setDoesNotRecurse();
-  CodeGenFunction CGF(CGM);
-  CGF.StartFunction(GlobalDecl(), C.VoidTy, Fn, CGFI, Args, Loc, Loc);
-
-  CGBuilderTy &Bld = CGF.Builder;
-
-  Address AddrBufferArg = CGF.GetAddrOfLocalVar(&BufferArg);
-  QualType StaticTy = C.getRecordType(TeamReductionRec);
-  llvm::Type *LLVMReductionsBufferTy =
-      CGM.getTypes().ConvertTypeForMem(StaticTy);
-  llvm::Value *BufferArrPtr = Bld.CreatePointerBitCastOrAddrSpaceCast(
-      CGF.EmitLoadOfScalar(AddrBufferArg, /*Volatile=*/false, C.VoidPtrTy, Loc),
-      LLVMReductionsBufferTy->getPointerTo());
-
-  // 1. Build a list of reduction variables.
-  // void *RedList[<n>] = {<ReductionVars>[0], ..., <ReductionVars>[<n>-1]};
-  Address ReductionList =
-      CGF.CreateMemTemp(ReductionArrayTy, ".omp.reduction.red_list");
-  auto IPriv = Privates.begin();
-  llvm::Value *Idxs[] = {llvm::ConstantInt::getNullValue(CGF.Int32Ty),
-                         CGF.EmitLoadOfScalar(CGF.GetAddrOfLocalVar(&IdxArg),
-                                              /*Volatile=*/false, C.IntTy,
-                                              Loc)};
-  unsigned Idx = 0;
-  for (unsigned I = 0, E = Privates.size(); I < E; ++I, ++IPriv, ++Idx) {
-    Address Elem = CGF.Builder.CreateConstArrayGEP(ReductionList, Idx);
-    // Global = Buffer.VD[Idx];
-    const ValueDecl *VD = cast<DeclRefExpr>(*IPriv)->getDecl();
-    const FieldDecl *FD = VarFieldMap.lookup(VD);
-    LValue GlobLVal = CGF.EmitLValueForField(
-        CGF.MakeNaturalAlignAddrLValue(BufferArrPtr, StaticTy), FD);
-    llvm::Value *BufferPtr =
-        Bld.CreateInBoundsGEP(GlobLVal.getPointer(CGF), Idxs);
-    llvm::Value *Ptr = CGF.EmitCastToVoidPtr(BufferPtr);
-    CGF.EmitStoreOfScalar(Ptr, Elem, /*Volatile=*/false, C.VoidPtrTy);
-    if ((*IPriv)->getType()->isVariablyModifiedType()) {
-      // Store array size.
-      ++Idx;
-      Elem = CGF.Builder.CreateConstArrayGEP(ReductionList, Idx);
-      llvm::Value *Size = CGF.Builder.CreateIntCast(
-          CGF.getVLASize(
-                 CGF.getContext().getAsVariableArrayType((*IPriv)->getType()))
-              .NumElts,
-          CGF.SizeTy, /*isSigned=*/false);
-      CGF.Builder.CreateStore(CGF.Builder.CreateIntToPtr(Size, CGF.VoidPtrTy),
-                              Elem);
-    }
-  }
-
-  // Call reduce_function(GlobalReduceList, ReduceList)
-  llvm::Value *GlobalReduceList =
-      CGF.EmitCastToVoidPtr(ReductionList.getPointer());
-  Address AddrReduceListArg = CGF.GetAddrOfLocalVar(&ReduceListArg);
-  llvm::Value *ReducedPtr = CGF.EmitLoadOfScalar(
-      AddrReduceListArg, /*Volatile=*/false, C.VoidPtrTy, Loc);
-  CGM.getOpenMPRuntime().emitOutlinedFunctionCall(
-      CGF, Loc, ReduceFn, {GlobalReduceList, ReducedPtr});
-  CGF.FinishFunction();
-  return Fn;
-}
-
-/// This function emits a helper that copies all the reduction variables from
-/// the team into the provided global buffer for the reduction variables.
-///
-/// void list_to_global_copy_func(void *buffer, int Idx, void *reduce_data)
-///   For all data entries D in reduce_data:
-///     Copy buffer.D[Idx] to local D;
-static llvm::Value *emitGlobalToListCopyFunction(
-    CodeGenModule &CGM, ArrayRef<const Expr *> Privates,
-    QualType ReductionArrayTy, SourceLocation Loc,
-    const RecordDecl *TeamReductionRec,
-    const llvm::SmallDenseMap<const ValueDecl *, const FieldDecl *>
-        &VarFieldMap) {
-  ASTContext &C = CGM.getContext();
-
-  // Buffer: global reduction buffer.
-  ImplicitParamDecl BufferArg(C, /*DC=*/nullptr, Loc, /*Id=*/nullptr,
-                              C.VoidPtrTy, ImplicitParamDecl::Other);
-  // Idx: index of the buffer.
-  ImplicitParamDecl IdxArg(C, /*DC=*/nullptr, Loc, /*Id=*/nullptr, C.IntTy,
-                           ImplicitParamDecl::Other);
-  // ReduceList: thread local Reduce list.
-  ImplicitParamDecl ReduceListArg(C, /*DC=*/nullptr, Loc, /*Id=*/nullptr,
-                                  C.VoidPtrTy, ImplicitParamDecl::Other);
-  FunctionArgList Args;
-  Args.push_back(&BufferArg);
-  Args.push_back(&IdxArg);
-  Args.push_back(&ReduceListArg);
-
-  const CGFunctionInfo &CGFI =
-      CGM.getTypes().arrangeBuiltinFunctionDeclaration(C.VoidTy, Args);
-  auto *Fn = llvm::Function::Create(
-      CGM.getTypes().GetFunctionType(CGFI), llvm::GlobalValue::InternalLinkage,
-      "_omp_reduction_global_to_list_copy_func", &CGM.getModule());
-  CGM.SetInternalFunctionAttributes(GlobalDecl(), Fn, CGFI);
-  Fn->setDoesNotRecurse();
-  CodeGenFunction CGF(CGM);
-  CGF.StartFunction(GlobalDecl(), C.VoidTy, Fn, CGFI, Args, Loc, Loc);
-
-  CGBuilderTy &Bld = CGF.Builder;
-
-  Address AddrReduceListArg = CGF.GetAddrOfLocalVar(&ReduceListArg);
-  Address AddrBufferArg = CGF.GetAddrOfLocalVar(&BufferArg);
-  Address LocalReduceList(
-      Bld.CreatePointerBitCastOrAddrSpaceCast(
-          CGF.EmitLoadOfScalar(AddrReduceListArg, /*Volatile=*/false,
-                               C.VoidPtrTy, Loc),
-          CGF.ConvertTypeForMem(ReductionArrayTy)->getPointerTo()),
-      CGF.getPointerAlign());
-  QualType StaticTy = C.getRecordType(TeamReductionRec);
-  llvm::Type *LLVMReductionsBufferTy =
-      CGM.getTypes().ConvertTypeForMem(StaticTy);
-  llvm::Value *BufferArrPtr = Bld.CreatePointerBitCastOrAddrSpaceCast(
-      CGF.EmitLoadOfScalar(AddrBufferArg, /*Volatile=*/false, C.VoidPtrTy, Loc),
-      LLVMReductionsBufferTy->getPointerTo());
-
-  llvm::Value *Idxs[] = {llvm::ConstantInt::getNullValue(CGF.Int32Ty),
-                         CGF.EmitLoadOfScalar(CGF.GetAddrOfLocalVar(&IdxArg),
-                                              /*Volatile=*/false, C.IntTy,
-                                              Loc)};
-  unsigned Idx = 0;
-  for (const Expr *Private : Privates) {
-    // Reduce element = LocalReduceList[i]
-    Address ElemPtrPtrAddr = Bld.CreateConstArrayGEP(LocalReduceList, Idx);
-    llvm::Value *ElemPtrPtr = CGF.EmitLoadOfScalar(
-        ElemPtrPtrAddr, /*Volatile=*/false, C.VoidPtrTy, SourceLocation());
-    // elemptr = ((CopyType*)(elemptrptr)) + I
-    ElemPtrPtr = Bld.CreatePointerBitCastOrAddrSpaceCast(
-        ElemPtrPtr, CGF.ConvertTypeForMem(Private->getType())->getPointerTo());
-    Address ElemPtr =
-        Address(ElemPtrPtr, C.getTypeAlignInChars(Private->getType()));
-    const ValueDecl *VD = cast<DeclRefExpr>(Private)->getDecl();
-    // Global = Buffer.VD[Idx];
-    const FieldDecl *FD = VarFieldMap.lookup(VD);
-    LValue GlobLVal = CGF.EmitLValueForField(
-        CGF.MakeNaturalAlignAddrLValue(BufferArrPtr, StaticTy), FD);
-    llvm::Value *BufferPtr =
-        Bld.CreateInBoundsGEP(GlobLVal.getPointer(CGF), Idxs);
-    GlobLVal.setAddress(Address(BufferPtr, GlobLVal.getAlignment()));
-    switch (CGF.getEvaluationKind(Private->getType())) {
-    case TEK_Scalar: {
-      llvm::Value *V = CGF.EmitLoadOfScalar(GlobLVal, Loc);
-      CGF.EmitStoreOfScalar(V, ElemPtr, /*Volatile=*/false, Private->getType());
-      break;
-    }
-    case TEK_Complex: {
-      CodeGenFunction::ComplexPairTy V = CGF.EmitLoadOfComplex(GlobLVal, Loc);
-      CGF.EmitStoreOfComplex(V, CGF.MakeAddrLValue(ElemPtr, Private->getType()),
-                             /*isInit=*/false);
-      break;
-    }
-    case TEK_Aggregate:
-      CGF.EmitAggregateCopy(CGF.MakeAddrLValue(ElemPtr, Private->getType()),
-                            GlobLVal, Private->getType(),
-                            AggValueSlot::DoesNotOverlap);
-      break;
-    }
-    ++Idx;
-  }
-
-  CGF.FinishFunction();
-  return Fn;
-}
-
-/// This function emits a helper that reduces all the reduction variables from
-/// the team into the provided global buffer for the reduction variables.
-///
-/// void global_to_list_reduce_func(void *buffer, int Idx, void *reduce_data)
-///  void *GlobPtrs[];
-///  GlobPtrs[0] = (void*)&buffer.D0[Idx];
-///  ...
-///  GlobPtrs[N] = (void*)&buffer.DN[Idx];
-///  reduce_function(reduce_data, GlobPtrs);
-static llvm::Value *emitGlobalToListReduceFunction(
-    CodeGenModule &CGM, ArrayRef<const Expr *> Privates,
-    QualType ReductionArrayTy, SourceLocation Loc,
-    const RecordDecl *TeamReductionRec,
-    const llvm::SmallDenseMap<const ValueDecl *, const FieldDecl *>
-        &VarFieldMap,
-    llvm::Function *ReduceFn) {
-  ASTContext &C = CGM.getContext();
-
-  // Buffer: global reduction buffer.
-  ImplicitParamDecl BufferArg(C, /*DC=*/nullptr, Loc, /*Id=*/nullptr,
-                              C.VoidPtrTy, ImplicitParamDecl::Other);
-  // Idx: index of the buffer.
-  ImplicitParamDecl IdxArg(C, /*DC=*/nullptr, Loc, /*Id=*/nullptr, C.IntTy,
-                           ImplicitParamDecl::Other);
-  // ReduceList: thread local Reduce list.
-  ImplicitParamDecl ReduceListArg(C, /*DC=*/nullptr, Loc, /*Id=*/nullptr,
-                                  C.VoidPtrTy, ImplicitParamDecl::Other);
-  FunctionArgList Args;
-  Args.push_back(&BufferArg);
-  Args.push_back(&IdxArg);
-  Args.push_back(&ReduceListArg);
-
-  const CGFunctionInfo &CGFI =
-      CGM.getTypes().arrangeBuiltinFunctionDeclaration(C.VoidTy, Args);
-  auto *Fn = llvm::Function::Create(
-      CGM.getTypes().GetFunctionType(CGFI), llvm::GlobalValue::InternalLinkage,
-      "_omp_reduction_global_to_list_reduce_func", &CGM.getModule());
-  CGM.SetInternalFunctionAttributes(GlobalDecl(), Fn, CGFI);
-  Fn->setDoesNotRecurse();
-  CodeGenFunction CGF(CGM);
-  CGF.StartFunction(GlobalDecl(), C.VoidTy, Fn, CGFI, Args, Loc, Loc);
-
-  CGBuilderTy &Bld = CGF.Builder;
-
-  Address AddrBufferArg = CGF.GetAddrOfLocalVar(&BufferArg);
-  QualType StaticTy = C.getRecordType(TeamReductionRec);
-  llvm::Type *LLVMReductionsBufferTy =
-      CGM.getTypes().ConvertTypeForMem(StaticTy);
-  llvm::Value *BufferArrPtr = Bld.CreatePointerBitCastOrAddrSpaceCast(
-      CGF.EmitLoadOfScalar(AddrBufferArg, /*Volatile=*/false, C.VoidPtrTy, Loc),
-      LLVMReductionsBufferTy->getPointerTo());
-
-  // 1. Build a list of reduction variables.
-  // void *RedList[<n>] = {<ReductionVars>[0], ..., <ReductionVars>[<n>-1]};
-  Address ReductionList =
-      CGF.CreateMemTemp(ReductionArrayTy, ".omp.reduction.red_list");
-  auto IPriv = Privates.begin();
-  llvm::Value *Idxs[] = {llvm::ConstantInt::getNullValue(CGF.Int32Ty),
-                         CGF.EmitLoadOfScalar(CGF.GetAddrOfLocalVar(&IdxArg),
-                                              /*Volatile=*/false, C.IntTy,
-                                              Loc)};
-  unsigned Idx = 0;
-  for (unsigned I = 0, E = Privates.size(); I < E; ++I, ++IPriv, ++Idx) {
-    Address Elem = CGF.Builder.CreateConstArrayGEP(ReductionList, Idx);
-    // Global = Buffer.VD[Idx];
-    const ValueDecl *VD = cast<DeclRefExpr>(*IPriv)->getDecl();
-    const FieldDecl *FD = VarFieldMap.lookup(VD);
-    LValue GlobLVal = CGF.EmitLValueForField(
-        CGF.MakeNaturalAlignAddrLValue(BufferArrPtr, StaticTy), FD);
-    llvm::Value *BufferPtr =
-        Bld.CreateInBoundsGEP(GlobLVal.getPointer(CGF), Idxs);
-    llvm::Value *Ptr = CGF.EmitCastToVoidPtr(BufferPtr);
-    CGF.EmitStoreOfScalar(Ptr, Elem, /*Volatile=*/false, C.VoidPtrTy);
-    if ((*IPriv)->getType()->isVariablyModifiedType()) {
-      // Store array size.
-      ++Idx;
-      Elem = CGF.Builder.CreateConstArrayGEP(ReductionList, Idx);
-      llvm::Value *Size = CGF.Builder.CreateIntCast(
-          CGF.getVLASize(
-                 CGF.getContext().getAsVariableArrayType((*IPriv)->getType()))
-              .NumElts,
-          CGF.SizeTy, /*isSigned=*/false);
-      CGF.Builder.CreateStore(CGF.Builder.CreateIntToPtr(Size, CGF.VoidPtrTy),
-                              Elem);
-    }
-  }
-
-  // Call reduce_function(ReduceList, GlobalReduceList)
-  llvm::Value *GlobalReduceList =
-      CGF.EmitCastToVoidPtr(ReductionList.getPointer());
-  Address AddrReduceListArg = CGF.GetAddrOfLocalVar(&ReduceListArg);
-  llvm::Value *ReducedPtr = CGF.EmitLoadOfScalar(
-      AddrReduceListArg, /*Volatile=*/false, C.VoidPtrTy, Loc);
-  CGM.getOpenMPRuntime().emitOutlinedFunctionCall(
-      CGF, Loc, ReduceFn, {ReducedPtr, GlobalReduceList});
-  CGF.FinishFunction();
-  return Fn;
-}
-
-///
-/// Design of OpenMP reductions on the GPU
-///
-/// Consider a typical OpenMP program with one or more reduction
-/// clauses:
-///
-/// float foo;
-/// double bar;
-/// #pragma omp target teams distribute parallel for \
-///             reduction(+:foo) reduction(*:bar)
-/// for (int i = 0; i < N; i++) {
-///   foo += A[i]; bar *= B[i];
-/// }
-///
-/// where 'foo' and 'bar' are reduced across all OpenMP threads in
-/// all teams.  In our OpenMP implementation on the NVPTX device an
-/// OpenMP team is mapped to a CUDA threadblock and OpenMP threads
-/// within a team are mapped to CUDA threads within a threadblock.
-/// Our goal is to efficiently aggregate values across all OpenMP
-/// threads such that:
-///
-///   - the compiler and runtime are logically concise, and
-///   - the reduction is performed efficiently in a hierarchical
-///     manner as follows: within OpenMP threads in the same warp,
-///     across warps in a threadblock, and finally across teams on
-///     the NVPTX device.
-///
-/// Introduction to Decoupling
-///
-/// We would like to decouple the compiler and the runtime so that the
-/// latter is ignorant of the reduction variables (number, data types)
-/// and the reduction operators.  This allows a simpler interface
-/// and implementation while still attaining good performance.
-///
-/// Pseudocode for the aforementioned OpenMP program generated by the
-/// compiler is as follows:
-///
-/// 1. Create private copies of reduction variables on each OpenMP
-///    thread: 'foo_private', 'bar_private'
-/// 2. Each OpenMP thread reduces the chunk of 'A' and 'B' assigned
-///    to it and writes the result in 'foo_private' and 'bar_private'
-///    respectively.
-/// 3. Call the OpenMP runtime on the GPU to reduce within a team
-///    and store the result on the team master:
-///
-///     __kmpc_nvptx_parallel_reduce_nowait_v2(...,
-///        reduceData, shuffleReduceFn, interWarpCpyFn)
-///
-///     where:
-///       struct ReduceData {
-///         double *foo;
-///         double *bar;
-///       } reduceData
-///       reduceData.foo = &foo_private
-///       reduceData.bar = &bar_private
-///
-///     'shuffleReduceFn' and 'interWarpCpyFn' are pointers to two
-///     auxiliary functions generated by the compiler that operate on
-///     variables of type 'ReduceData'.  They aid the runtime perform
-///     algorithmic steps in a data agnostic manner.
-///
-///     'shuffleReduceFn' is a pointer to a function that reduces data
-///     of type 'ReduceData' across two OpenMP threads (lanes) in the
-///     same warp.  It takes the following arguments as input:
-///
-///     a. variable of type 'ReduceData' on the calling lane,
-///     b. its lane_id,
-///     c. an offset relative to the current lane_id to generate a
-///        remote_lane_id.  The remote lane contains the second
-///        variable of type 'ReduceData' that is to be reduced.
-///     d. an algorithm version parameter determining which reduction
-///        algorithm to use.
-///
-///     'shuffleReduceFn' retrieves data from the remote lane using
-///     efficient GPU shuffle intrinsics and reduces, using the
-///     algorithm specified by the 4th parameter, the two operands
-///     element-wise.  The result is written to the first operand.
-///
-///     Different reduction algorithms are implemented in different
-///     runtime functions, all calling 'shuffleReduceFn' to perform
-///     the essential reduction step.  Therefore, based on the 4th
-///     parameter, this function behaves slightly differently to
-///     cooperate with the runtime to ensure correctness under
-///     different circumstances.
-///
-///     'InterWarpCpyFn' is a pointer to a function that transfers
-///     reduced variables across warps.  It tunnels, through CUDA
-///     shared memory, the thread-private data of type 'ReduceData'
-///     from lane 0 of each warp to a lane in the first warp.
-/// 4. Call the OpenMP runtime on the GPU to reduce across teams.
-///    The last team writes the global reduced value to memory.
-///
-///     ret = __kmpc_nvptx_teams_reduce_nowait(...,
-///             reduceData, shuffleReduceFn, interWarpCpyFn,
-///             scratchpadCopyFn, loadAndReduceFn)
-///
-///     'scratchpadCopyFn' is a helper that stores reduced
-///     data from the team master to a scratchpad array in
-///     global memory.
-///
-///     'loadAndReduceFn' is a helper that loads data from
-///     the scratchpad array and reduces it with the input
-///     operand.
-///
-///     These compiler generated functions hide address
-///     calculation and alignment information from the runtime.
-/// 5. if ret == 1:
-///     The team master of the last team stores the reduced
-///     result to the globals in memory.
-///     foo += reduceData.foo; bar *= reduceData.bar
-///
-///
-/// Warp Reduction Algorithms
-///
-/// On the warp level, we have three algorithms implemented in the
-/// OpenMP runtime depending on the number of active lanes:
-///
-/// Full Warp Reduction
-///
-/// The reduce algorithm within a warp where all lanes are active
-/// is implemented in the runtime as follows:
-///
-/// full_warp_reduce(void *reduce_data,
-///                  kmp_ShuffleReductFctPtr ShuffleReduceFn) {
-///   for (int offset = WARPSIZE/2; offset > 0; offset /= 2)
-///     ShuffleReduceFn(reduce_data, 0, offset, 0);
-/// }
-///
-/// The algorithm completes in log(2, WARPSIZE) steps.
-///
-/// 'ShuffleReduceFn' is used here with lane_id set to 0 because it is
-/// not used therefore we save instructions by not retrieving lane_id
-/// from the corresponding special registers.  The 4th parameter, which
-/// represents the version of the algorithm being used, is set to 0 to
-/// signify full warp reduction.
-///
-/// In this version, 'ShuffleReduceFn' behaves, per element, as follows:
-///
-/// #reduce_elem refers to an element in the local lane's data structure
-/// #remote_elem is retrieved from a remote lane
-/// remote_elem = shuffle_down(reduce_elem, offset, WARPSIZE);
-/// reduce_elem = reduce_elem REDUCE_OP remote_elem;
-///
-/// Contiguous Partial Warp Reduction
-///
-/// This reduce algorithm is used within a warp where only the first
-/// 'n' (n <= WARPSIZE) lanes are active.  It is typically used when the
-/// number of OpenMP threads in a parallel region is not a multiple of
-/// WARPSIZE.  The algorithm is implemented in the runtime as follows:
-///
-/// void
-/// contiguous_partial_reduce(void *reduce_data,
-///                           kmp_ShuffleReductFctPtr ShuffleReduceFn,
-///                           int size, int lane_id) {
-///   int curr_size;
-///   int offset;
-///   curr_size = size;
-///   mask = curr_size/2;
-///   while (offset>0) {
-///     ShuffleReduceFn(reduce_data, lane_id, offset, 1);
-///     curr_size = (curr_size+1)/2;
-///     offset = curr_size/2;
-///   }
-/// }
-///
-/// In this version, 'ShuffleReduceFn' behaves, per element, as follows:
-///
-/// remote_elem = shuffle_down(reduce_elem, offset, WARPSIZE);
-/// if (lane_id < offset)
-///     reduce_elem = reduce_elem REDUCE_OP remote_elem
-/// else
-///     reduce_elem = remote_elem
-///
-/// This algorithm assumes that the data to be reduced are located in a
-/// contiguous subset of lanes starting from the first.  When there is
-/// an odd number of active lanes, the data in the last lane is not
-/// aggregated with any other lane's dat but is instead copied over.
-///
-/// Dispersed Partial Warp Reduction
-///
-/// This algorithm is used within a warp when any discontiguous subset of
-/// lanes are active.  It is used to implement the reduction operation
-/// across lanes in an OpenMP simd region or in a nested parallel region.
-///
-/// void
-/// dispersed_partial_reduce(void *reduce_data,
-///                          kmp_ShuffleReductFctPtr ShuffleReduceFn) {
-///   int size, remote_id;
-///   int logical_lane_id = number_of_active_lanes_before_me() * 2;
-///   do {
-///       remote_id = next_active_lane_id_right_after_me();
-///       # the above function returns 0 of no active lane
-///       # is present right after the current lane.
-///       size = number_of_active_lanes_in_this_warp();
-///       logical_lane_id /= 2;
-///       ShuffleReduceFn(reduce_data, logical_lane_id,
-///                       remote_id-1-threadIdx.x, 2);
-///   } while (logical_lane_id % 2 == 0 && size > 1);
-/// }
-///
-/// There is no assumption made about the initial state of the reduction.
-/// Any number of lanes (>=1) could be active at any position.  The reduction
-/// result is returned in the first active lane.
-///
-/// In this version, 'ShuffleReduceFn' behaves, per element, as follows:
-///
-/// remote_elem = shuffle_down(reduce_elem, offset, WARPSIZE);
-/// if (lane_id % 2 == 0 && offset > 0)
-///     reduce_elem = reduce_elem REDUCE_OP remote_elem
-/// else
-///     reduce_elem = remote_elem
-///
-///
-/// Intra-Team Reduction
-///
-/// This function, as implemented in the runtime call
-/// '__kmpc_nvptx_parallel_reduce_nowait_v2', aggregates data across OpenMP
-/// threads in a team.  It first reduces within a warp using the
-/// aforementioned algorithms.  We then proceed to gather all such
-/// reduced values at the first warp.
-///
-/// The runtime makes use of the function 'InterWarpCpyFn', which copies
-/// data from each of the "warp master" (zeroth lane of each warp, where
-/// warp-reduced data is held) to the zeroth warp.  This step reduces (in
-/// a mathematical sense) the problem of reduction across warp masters in
-/// a block to the problem of warp reduction.
-///
-///
-/// Inter-Team Reduction
-///
-/// Once a team has reduced its data to a single value, it is stored in
-/// a global scratchpad array.  Since each team has a distinct slot, this
-/// can be done without locking.
-///
-/// The last team to write to the scratchpad array proceeds to reduce the
-/// scratchpad array.  One or more workers in the last team use the helper
-/// 'loadAndReduceDataFn' to load and reduce values from the array, i.e.,
-/// the k'th worker reduces every k'th element.
-///
-/// Finally, a call is made to '__kmpc_nvptx_parallel_reduce_nowait_v2' to
-/// reduce across workers and compute a globally reduced value.
-///
-void CGOpenMPRuntimeNVPTX::emitReduction(
-    CodeGenFunction &CGF, SourceLocation Loc, ArrayRef<const Expr *> Privates,
-    ArrayRef<const Expr *> LHSExprs, ArrayRef<const Expr *> RHSExprs,
-    ArrayRef<const Expr *> ReductionOps, ReductionOptionsTy Options) {
-  if (!CGF.HaveInsertPoint())
-    return;
-
-  bool ParallelReduction = isOpenMPParallelDirective(Options.ReductionKind);
-#ifndef NDEBUG
-  bool TeamsReduction = isOpenMPTeamsDirective(Options.ReductionKind);
-#endif
-
-  if (Options.SimpleReduction) {
-    assert(!TeamsReduction && !ParallelReduction &&
-           "Invalid reduction selection in emitReduction.");
-    CGOpenMPRuntime::emitReduction(CGF, Loc, Privates, LHSExprs, RHSExprs,
-                                   ReductionOps, Options);
-    return;
-  }
-
-  assert((TeamsReduction || ParallelReduction) &&
-         "Invalid reduction selection in emitReduction.");
-
-  // Build res = __kmpc_reduce{_nowait}(<gtid>, <n>, sizeof(RedList),
-  // RedList, shuffle_reduce_func, interwarp_copy_func);
-  // or
-  // Build res = __kmpc_reduce_teams_nowait_simple(<loc>, <gtid>, <lck>);
-  llvm::Value *RTLoc = emitUpdateLocation(CGF, Loc);
-  llvm::Value *ThreadId = getThreadID(CGF, Loc);
-
-  llvm::Value *Res;
-  ASTContext &C = CGM.getContext();
-  // 1. Build a list of reduction variables.
-  // void *RedList[<n>] = {<ReductionVars>[0], ..., <ReductionVars>[<n>-1]};
-  auto Size = RHSExprs.size();
-  for (const Expr *E : Privates) {
-    if (E->getType()->isVariablyModifiedType())
-      // Reserve place for array size.
-      ++Size;
-  }
-  llvm::APInt ArraySize(/*unsigned int numBits=*/32, Size);
-  QualType ReductionArrayTy =
-      C.getConstantArrayType(C.VoidPtrTy, ArraySize, nullptr, ArrayType::Normal,
-                             /*IndexTypeQuals=*/0);
-  Address ReductionList =
-      CGF.CreateMemTemp(ReductionArrayTy, ".omp.reduction.red_list");
-  auto IPriv = Privates.begin();
-  unsigned Idx = 0;
-  for (unsigned I = 0, E = RHSExprs.size(); I < E; ++I, ++IPriv, ++Idx) {
-    Address Elem = CGF.Builder.CreateConstArrayGEP(ReductionList, Idx);
-    CGF.Builder.CreateStore(
-        CGF.Builder.CreatePointerBitCastOrAddrSpaceCast(
-            CGF.EmitLValue(RHSExprs[I]).getPointer(CGF), CGF.VoidPtrTy),
-        Elem);
-    if ((*IPriv)->getType()->isVariablyModifiedType()) {
-      // Store array size.
-      ++Idx;
-      Elem = CGF.Builder.CreateConstArrayGEP(ReductionList, Idx);
-      llvm::Value *Size = CGF.Builder.CreateIntCast(
-          CGF.getVLASize(
-                 CGF.getContext().getAsVariableArrayType((*IPriv)->getType()))
-              .NumElts,
-          CGF.SizeTy, /*isSigned=*/false);
-      CGF.Builder.CreateStore(CGF.Builder.CreateIntToPtr(Size, CGF.VoidPtrTy),
-                              Elem);
-    }
-  }
-
-  llvm::Value *RL = CGF.Builder.CreatePointerBitCastOrAddrSpaceCast(
-      ReductionList.getPointer(), CGF.VoidPtrTy);
-  llvm::Function *ReductionFn = emitReductionFunction(
-      Loc, CGF.ConvertTypeForMem(ReductionArrayTy)->getPointerTo(), Privates,
-      LHSExprs, RHSExprs, ReductionOps);
-  llvm::Value *ReductionArrayTySize = CGF.getTypeSize(ReductionArrayTy);
-  llvm::Function *ShuffleAndReduceFn = emitShuffleAndReduceFunction(
-      CGM, Privates, ReductionArrayTy, ReductionFn, Loc);
-  llvm::Value *InterWarpCopyFn =
-      emitInterWarpCopyFunction(CGM, Privates, ReductionArrayTy, Loc);
-
-  if (ParallelReduction) {
-    llvm::Value *Args[] = {RTLoc,
-                           ThreadId,
-                           CGF.Builder.getInt32(RHSExprs.size()),
-                           ReductionArrayTySize,
-                           RL,
-                           ShuffleAndReduceFn,
-                           InterWarpCopyFn};
-
-    Res = CGF.EmitRuntimeCall(
-        createNVPTXRuntimeFunction(
-            OMPRTL_NVPTX__kmpc_nvptx_parallel_reduce_nowait_v2),
-        Args);
-  } else {
-    assert(TeamsReduction && "expected teams reduction.");
-    llvm::SmallDenseMap<const ValueDecl *, const FieldDecl *> VarFieldMap;
-    llvm::SmallVector<const ValueDecl *, 4> PrivatesReductions(Privates.size());
-    int Cnt = 0;
-    for (const Expr *DRE : Privates) {
-      PrivatesReductions[Cnt] = cast<DeclRefExpr>(DRE)->getDecl();
-      ++Cnt;
-    }
-    const RecordDecl *TeamReductionRec = ::buildRecordForGlobalizedVars(
-        CGM.getContext(), PrivatesReductions, llvm::None, VarFieldMap,
-        C.getLangOpts().OpenMPCUDAReductionBufNum);
-    TeamsReductions.push_back(TeamReductionRec);
-    if (!KernelTeamsReductionPtr) {
-      KernelTeamsReductionPtr = new llvm::GlobalVariable(
-          CGM.getModule(), CGM.VoidPtrTy, /*isConstant=*/true,
-          llvm::GlobalValue::InternalLinkage, nullptr,
-          "_openmp_teams_reductions_buffer_$_$ptr");
-    }
-    llvm::Value *GlobalBufferPtr = CGF.EmitLoadOfScalar(
-        Address(KernelTeamsReductionPtr, CGM.getPointerAlign()),
-        /*Volatile=*/false, C.getPointerType(C.VoidPtrTy), Loc);
-    llvm::Value *GlobalToBufferCpyFn = ::emitListToGlobalCopyFunction(
-        CGM, Privates, ReductionArrayTy, Loc, TeamReductionRec, VarFieldMap);
-    llvm::Value *GlobalToBufferRedFn = ::emitListToGlobalReduceFunction(
-        CGM, Privates, ReductionArrayTy, Loc, TeamReductionRec, VarFieldMap,
-        ReductionFn);
-    llvm::Value *BufferToGlobalCpyFn = ::emitGlobalToListCopyFunction(
-        CGM, Privates, ReductionArrayTy, Loc, TeamReductionRec, VarFieldMap);
-    llvm::Value *BufferToGlobalRedFn = ::emitGlobalToListReduceFunction(
-        CGM, Privates, ReductionArrayTy, Loc, TeamReductionRec, VarFieldMap,
-        ReductionFn);
-
-    llvm::Value *Args[] = {
-        RTLoc,
-        ThreadId,
-        GlobalBufferPtr,
-        CGF.Builder.getInt32(C.getLangOpts().OpenMPCUDAReductionBufNum),
-        RL,
-        ShuffleAndReduceFn,
-        InterWarpCopyFn,
-        GlobalToBufferCpyFn,
-        GlobalToBufferRedFn,
-        BufferToGlobalCpyFn,
-        BufferToGlobalRedFn};
-
-    Res = CGF.EmitRuntimeCall(
-        createNVPTXRuntimeFunction(
-            OMPRTL_NVPTX__kmpc_nvptx_teams_reduce_nowait_v2),
-        Args);
-  }
-
-  // 5. Build if (res == 1)
-  llvm::BasicBlock *ExitBB = CGF.createBasicBlock(".omp.reduction.done");
-  llvm::BasicBlock *ThenBB = CGF.createBasicBlock(".omp.reduction.then");
-  llvm::Value *Cond = CGF.Builder.CreateICmpEQ(
-      Res, llvm::ConstantInt::get(CGM.Int32Ty, /*V=*/1));
-  CGF.Builder.CreateCondBr(Cond, ThenBB, ExitBB);
-
-  // 6. Build then branch: where we have reduced values in the master
-  //    thread in each team.
-  //    __kmpc_end_reduce{_nowait}(<gtid>);
-  //    break;
-  CGF.EmitBlock(ThenBB);
-
-  // Add emission of __kmpc_end_reduce{_nowait}(<gtid>);
-  auto &&CodeGen = [Privates, LHSExprs, RHSExprs, ReductionOps,
-                    this](CodeGenFunction &CGF, PrePostActionTy &Action) {
-    auto IPriv = Privates.begin();
-    auto ILHS = LHSExprs.begin();
-    auto IRHS = RHSExprs.begin();
-    for (const Expr *E : ReductionOps) {
-      emitSingleReductionCombiner(CGF, E, *IPriv, cast<DeclRefExpr>(*ILHS),
-                                  cast<DeclRefExpr>(*IRHS));
-      ++IPriv;
-      ++ILHS;
-      ++IRHS;
-    }
-  };
-  llvm::Value *EndArgs[] = {ThreadId};
-  RegionCodeGenTy RCG(CodeGen);
-  NVPTXActionTy Action(
-      nullptr, llvm::None,
-      createNVPTXRuntimeFunction(OMPRTL_NVPTX__kmpc_end_reduce_nowait),
-      EndArgs);
-  RCG.setAction(Action);
-  RCG(CGF);
-  // There is no need to emit line number for unconditional branch.
-  (void)ApplyDebugLocation::CreateEmpty(CGF);
-  CGF.EmitBlock(ExitBB, /*IsFinished=*/true);
-}
-
-const VarDecl *
-CGOpenMPRuntimeNVPTX::translateParameter(const FieldDecl *FD,
-                                         const VarDecl *NativeParam) const {
-  if (!NativeParam->getType()->isReferenceType())
-    return NativeParam;
-  QualType ArgType = NativeParam->getType();
-  QualifierCollector QC;
-  const Type *NonQualTy = QC.strip(ArgType);
-  QualType PointeeTy = cast<ReferenceType>(NonQualTy)->getPointeeType();
-  if (const auto *Attr = FD->getAttr<OMPCaptureKindAttr>()) {
-    if (Attr->getCaptureKind() == OMPC_map) {
-      PointeeTy = CGM.getContext().getAddrSpaceQualType(PointeeTy,
-                                                        LangAS::opencl_global);
-    } else if (Attr->getCaptureKind() == OMPC_firstprivate &&
-               PointeeTy.isConstant(CGM.getContext())) {
-      PointeeTy = CGM.getContext().getAddrSpaceQualType(PointeeTy,
-                                                        LangAS::opencl_generic);
-    }
-  }
-  ArgType = CGM.getContext().getPointerType(PointeeTy);
-  QC.addRestrict();
-  enum { NVPTX_local_addr = 5 };
-  QC.addAddressSpace(getLangASFromTargetAS(NVPTX_local_addr));
-  ArgType = QC.apply(CGM.getContext(), ArgType);
-  if (isa<ImplicitParamDecl>(NativeParam))
-    return ImplicitParamDecl::Create(
-        CGM.getContext(), /*DC=*/nullptr, NativeParam->getLocation(),
-        NativeParam->getIdentifier(), ArgType, ImplicitParamDecl::Other);
-  return ParmVarDecl::Create(
-      CGM.getContext(),
-      const_cast<DeclContext *>(NativeParam->getDeclContext()),
-      NativeParam->getBeginLoc(), NativeParam->getLocation(),
-      NativeParam->getIdentifier(), ArgType,
-      /*TInfo=*/nullptr, SC_None, /*DefArg=*/nullptr);
-}
-
-Address
-CGOpenMPRuntimeNVPTX::getParameterAddress(CodeGenFunction &CGF,
-                                          const VarDecl *NativeParam,
-                                          const VarDecl *TargetParam) const {
-  assert(NativeParam != TargetParam &&
-         NativeParam->getType()->isReferenceType() &&
-         "Native arg must not be the same as target arg.");
-  Address LocalAddr = CGF.GetAddrOfLocalVar(TargetParam);
-  QualType NativeParamType = NativeParam->getType();
-  QualifierCollector QC;
-  const Type *NonQualTy = QC.strip(NativeParamType);
-  QualType NativePointeeTy = cast<ReferenceType>(NonQualTy)->getPointeeType();
-  unsigned NativePointeeAddrSpace =
-      CGF.getContext().getTargetAddressSpace(NativePointeeTy);
-  QualType TargetTy = TargetParam->getType();
-  llvm::Value *TargetAddr = CGF.EmitLoadOfScalar(
-      LocalAddr, /*Volatile=*/false, TargetTy, SourceLocation());
-  // First cast to generic.
-  TargetAddr = CGF.Builder.CreatePointerBitCastOrAddrSpaceCast(
-      TargetAddr, TargetAddr->getType()->getPointerElementType()->getPointerTo(
-                      /*AddrSpace=*/0));
-  // Cast from generic to native address space.
-  TargetAddr = CGF.Builder.CreatePointerBitCastOrAddrSpaceCast(
-      TargetAddr, TargetAddr->getType()->getPointerElementType()->getPointerTo(
-                      NativePointeeAddrSpace));
-  Address NativeParamAddr = CGF.CreateMemTemp(NativeParamType);
-  CGF.EmitStoreOfScalar(TargetAddr, NativeParamAddr, /*Volatile=*/false,
-                        NativeParamType);
-  return NativeParamAddr;
-}
-
-void CGOpenMPRuntimeNVPTX::emitOutlinedFunctionCall(
-    CodeGenFunction &CGF, SourceLocation Loc, llvm::FunctionCallee OutlinedFn,
-    ArrayRef<llvm::Value *> Args) const {
-  SmallVector<llvm::Value *, 4> TargetArgs;
-  TargetArgs.reserve(Args.size());
-  auto *FnType = OutlinedFn.getFunctionType();
-  for (unsigned I = 0, E = Args.size(); I < E; ++I) {
-    if (FnType->isVarArg() && FnType->getNumParams() <= I) {
-      TargetArgs.append(std::next(Args.begin(), I), Args.end());
-      break;
-    }
-    llvm::Type *TargetType = FnType->getParamType(I);
-    llvm::Value *NativeArg = Args[I];
-    if (!TargetType->isPointerTy()) {
-      TargetArgs.emplace_back(NativeArg);
-      continue;
-    }
-    llvm::Value *TargetArg = CGF.Builder.CreatePointerBitCastOrAddrSpaceCast(
-        NativeArg,
-        NativeArg->getType()->getPointerElementType()->getPointerTo());
-    TargetArgs.emplace_back(
-        CGF.Builder.CreatePointerBitCastOrAddrSpaceCast(TargetArg, TargetType));
-  }
-  CGOpenMPRuntime::emitOutlinedFunctionCall(CGF, Loc, OutlinedFn, TargetArgs);
-}
-
-/// Emit function which wraps the outline parallel region
-/// and controls the arguments which are passed to this function.
-/// The wrapper ensures that the outlined function is called
-/// with the correct arguments when data is shared.
-llvm::Function *CGOpenMPRuntimeNVPTX::createParallelDataSharingWrapper(
-    llvm::Function *OutlinedParallelFn, const OMPExecutableDirective &D) {
-  ASTContext &Ctx = CGM.getContext();
-  const auto &CS = *D.getCapturedStmt(OMPD_parallel);
-
-  // Create a function that takes as argument the source thread.
-  FunctionArgList WrapperArgs;
-  QualType Int16QTy =
-      Ctx.getIntTypeForBitwidth(/*DestWidth=*/16, /*Signed=*/false);
-  QualType Int32QTy =
-      Ctx.getIntTypeForBitwidth(/*DestWidth=*/32, /*Signed=*/false);
-  ImplicitParamDecl ParallelLevelArg(Ctx, /*DC=*/nullptr, D.getBeginLoc(),
-                                     /*Id=*/nullptr, Int16QTy,
-                                     ImplicitParamDecl::Other);
-  ImplicitParamDecl WrapperArg(Ctx, /*DC=*/nullptr, D.getBeginLoc(),
-                               /*Id=*/nullptr, Int32QTy,
-                               ImplicitParamDecl::Other);
-  WrapperArgs.emplace_back(&ParallelLevelArg);
-  WrapperArgs.emplace_back(&WrapperArg);
-
-  const CGFunctionInfo &CGFI =
-      CGM.getTypes().arrangeBuiltinFunctionDeclaration(Ctx.VoidTy, WrapperArgs);
-
-  auto *Fn = llvm::Function::Create(
-      CGM.getTypes().GetFunctionType(CGFI), llvm::GlobalValue::InternalLinkage,
-      Twine(OutlinedParallelFn->getName(), "_wrapper"), &CGM.getModule());
-  CGM.SetInternalFunctionAttributes(GlobalDecl(), Fn, CGFI);
-  Fn->setLinkage(llvm::GlobalValue::InternalLinkage);
-  Fn->setDoesNotRecurse();
-
-  CodeGenFunction CGF(CGM, /*suppressNewContext=*/true);
-  CGF.StartFunction(GlobalDecl(), Ctx.VoidTy, Fn, CGFI, WrapperArgs,
-                    D.getBeginLoc(), D.getBeginLoc());
-
-  const auto *RD = CS.getCapturedRecordDecl();
-  auto CurField = RD->field_begin();
-
-  Address ZeroAddr = CGF.CreateDefaultAlignTempAlloca(CGF.Int32Ty,
-                                                      /*Name=*/".zero.addr");
-  CGF.InitTempAlloca(ZeroAddr, CGF.Builder.getInt32(/*C*/ 0));
-  // Get the array of arguments.
-  SmallVector<llvm::Value *, 8> Args;
-
-  Args.emplace_back(CGF.GetAddrOfLocalVar(&WrapperArg).getPointer());
-  Args.emplace_back(ZeroAddr.getPointer());
-
-  CGBuilderTy &Bld = CGF.Builder;
-  auto CI = CS.capture_begin();
-
-  // Use global memory for data sharing.
-  // Handle passing of global args to workers.
-  Address GlobalArgs =
-      CGF.CreateDefaultAlignTempAlloca(CGF.VoidPtrPtrTy, "global_args");
-  llvm::Value *GlobalArgsPtr = GlobalArgs.getPointer();
-  llvm::Value *DataSharingArgs[] = {GlobalArgsPtr};
-  CGF.EmitRuntimeCall(
-      createNVPTXRuntimeFunction(OMPRTL_NVPTX__kmpc_get_shared_variables),
-      DataSharingArgs);
-
-  // Retrieve the shared variables from the list of references returned
-  // by the runtime. Pass the variables to the outlined function.
-  Address SharedArgListAddress = Address::invalid();
-  if (CS.capture_size() > 0 ||
-      isOpenMPLoopBoundSharingDirective(D.getDirectiveKind())) {
-    SharedArgListAddress = CGF.EmitLoadOfPointer(
-        GlobalArgs, CGF.getContext()
-                        .getPointerType(CGF.getContext().getPointerType(
-                            CGF.getContext().VoidPtrTy))
-                        .castAs<PointerType>());
-  }
-  unsigned Idx = 0;
-  if (isOpenMPLoopBoundSharingDirective(D.getDirectiveKind())) {
-    Address Src = Bld.CreateConstInBoundsGEP(SharedArgListAddress, Idx);
-    Address TypedAddress = Bld.CreatePointerBitCastOrAddrSpaceCast(
-        Src, CGF.SizeTy->getPointerTo());
-    llvm::Value *LB = CGF.EmitLoadOfScalar(
-        TypedAddress,
-        /*Volatile=*/false,
-        CGF.getContext().getPointerType(CGF.getContext().getSizeType()),
-        cast<OMPLoopDirective>(D).getLowerBoundVariable()->getExprLoc());
-    Args.emplace_back(LB);
-    ++Idx;
-    Src = Bld.CreateConstInBoundsGEP(SharedArgListAddress, Idx);
-    TypedAddress = Bld.CreatePointerBitCastOrAddrSpaceCast(
-        Src, CGF.SizeTy->getPointerTo());
-    llvm::Value *UB = CGF.EmitLoadOfScalar(
-        TypedAddress,
-        /*Volatile=*/false,
-        CGF.getContext().getPointerType(CGF.getContext().getSizeType()),
-        cast<OMPLoopDirective>(D).getUpperBoundVariable()->getExprLoc());
-    Args.emplace_back(UB);
-    ++Idx;
-  }
-  if (CS.capture_size() > 0) {
-    ASTContext &CGFContext = CGF.getContext();
-    for (unsigned I = 0, E = CS.capture_size(); I < E; ++I, ++CI, ++CurField) {
-      QualType ElemTy = CurField->getType();
-      Address Src = Bld.CreateConstInBoundsGEP(SharedArgListAddress, I + Idx);
-      Address TypedAddress = Bld.CreatePointerBitCastOrAddrSpaceCast(
-          Src, CGF.ConvertTypeForMem(CGFContext.getPointerType(ElemTy)));
-      llvm::Value *Arg = CGF.EmitLoadOfScalar(TypedAddress,
-                                              /*Volatile=*/false,
-                                              CGFContext.getPointerType(ElemTy),
-                                              CI->getLocation());
-      if (CI->capturesVariableByCopy() &&
-          !CI->getCapturedVar()->getType()->isAnyPointerType()) {
-        Arg = castValueToType(CGF, Arg, ElemTy, CGFContext.getUIntPtrType(),
-                              CI->getLocation());
-      }
-      Args.emplace_back(Arg);
-    }
-  }
-
-  emitOutlinedFunctionCall(CGF, D.getBeginLoc(), OutlinedParallelFn, Args);
-  CGF.FinishFunction();
-  return Fn;
-}
-
-void CGOpenMPRuntimeNVPTX::emitFunctionProlog(CodeGenFunction &CGF,
-                                              const Decl *D) {
-  if (getDataSharingMode(CGM) != CGOpenMPRuntimeNVPTX::Generic)
-    return;
-
-  assert(D && "Expected function or captured|block decl.");
-  assert(FunctionGlobalizedDecls.count(CGF.CurFn) == 0 &&
-         "Function is registered already.");
-  assert((!TeamAndReductions.first || TeamAndReductions.first == D) &&
-         "Team is set but not processed.");
-  const Stmt *Body = nullptr;
-  bool NeedToDelayGlobalization = false;
-  if (const auto *FD = dyn_cast<FunctionDecl>(D)) {
-    Body = FD->getBody();
-  } else if (const auto *BD = dyn_cast<BlockDecl>(D)) {
-    Body = BD->getBody();
-  } else if (const auto *CD = dyn_cast<CapturedDecl>(D)) {
-    Body = CD->getBody();
-    NeedToDelayGlobalization = CGF.CapturedStmtInfo->getKind() == CR_OpenMP;
-    if (NeedToDelayGlobalization &&
-        getExecutionMode() == CGOpenMPRuntimeNVPTX::EM_SPMD)
-      return;
-  }
-  if (!Body)
-    return;
-  CheckVarsEscapingDeclContext VarChecker(CGF, TeamAndReductions.second);
-  VarChecker.Visit(Body);
-  const RecordDecl *GlobalizedVarsRecord =
-      VarChecker.getGlobalizedRecord(IsInTTDRegion);
-  TeamAndReductions.first = nullptr;
-  TeamAndReductions.second.clear();
-  ArrayRef<const ValueDecl *> EscapedVariableLengthDecls =
-      VarChecker.getEscapedVariableLengthDecls();
-  if (!GlobalizedVarsRecord && EscapedVariableLengthDecls.empty())
-    return;
-  auto I = FunctionGlobalizedDecls.try_emplace(CGF.CurFn).first;
-  I->getSecond().MappedParams =
-      std::make_unique<CodeGenFunction::OMPMapVars>();
-  I->getSecond().GlobalRecord = GlobalizedVarsRecord;
-  I->getSecond().EscapedParameters.insert(
-      VarChecker.getEscapedParameters().begin(),
-      VarChecker.getEscapedParameters().end());
-  I->getSecond().EscapedVariableLengthDecls.append(
-      EscapedVariableLengthDecls.begin(), EscapedVariableLengthDecls.end());
-  DeclToAddrMapTy &Data = I->getSecond().LocalVarData;
-  for (const ValueDecl *VD : VarChecker.getEscapedDecls()) {
-    assert(VD->isCanonicalDecl() && "Expected canonical declaration");
-    const FieldDecl *FD = VarChecker.getFieldForGlobalizedVar(VD);
-    Data.insert(std::make_pair(VD, MappedVarData(FD, IsInTTDRegion)));
-  }
-  if (!IsInTTDRegion && !NeedToDelayGlobalization && !IsInParallelRegion) {
-    CheckVarsEscapingDeclContext VarChecker(CGF, llvm::None);
-    VarChecker.Visit(Body);
-    I->getSecond().SecondaryGlobalRecord =
-        VarChecker.getGlobalizedRecord(/*IsInTTDRegion=*/true);
-    I->getSecond().SecondaryLocalVarData.emplace();
-    DeclToAddrMapTy &Data = I->getSecond().SecondaryLocalVarData.getValue();
-    for (const ValueDecl *VD : VarChecker.getEscapedDecls()) {
-      assert(VD->isCanonicalDecl() && "Expected canonical declaration");
-      const FieldDecl *FD = VarChecker.getFieldForGlobalizedVar(VD);
-      Data.insert(
-          std::make_pair(VD, MappedVarData(FD, /*IsInTTDRegion=*/true)));
-    }
-  }
-  if (!NeedToDelayGlobalization) {
-    emitGenericVarsProlog(CGF, D->getBeginLoc(), /*WithSPMDCheck=*/true);
-    struct GlobalizationScope final : EHScopeStack::Cleanup {
-      GlobalizationScope() = default;
-
-      void Emit(CodeGenFunction &CGF, Flags flags) override {
-        static_cast<CGOpenMPRuntimeNVPTX &>(CGF.CGM.getOpenMPRuntime())
-            .emitGenericVarsEpilog(CGF, /*WithSPMDCheck=*/true);
-      }
-    };
-    CGF.EHStack.pushCleanup<GlobalizationScope>(NormalAndEHCleanup);
-  }
-}
-
-Address CGOpenMPRuntimeNVPTX::getAddressOfLocalVariable(CodeGenFunction &CGF,
-                                                        const VarDecl *VD) {
-  if (VD && VD->hasAttr<OMPAllocateDeclAttr>()) {
-    const auto *A = VD->getAttr<OMPAllocateDeclAttr>();
-    switch (A->getAllocatorType()) {
-      // Use the default allocator here as by default local vars are
-      // threadlocal.
-    case OMPAllocateDeclAttr::OMPNullMemAlloc:
-    case OMPAllocateDeclAttr::OMPDefaultMemAlloc:
-    case OMPAllocateDeclAttr::OMPThreadMemAlloc:
-    case OMPAllocateDeclAttr::OMPHighBWMemAlloc:
-    case OMPAllocateDeclAttr::OMPLowLatMemAlloc:
-      // Follow the user decision - use default allocation.
-      return Address::invalid();
-    case OMPAllocateDeclAttr::OMPUserDefinedMemAlloc:
-      // TODO: implement aupport for user-defined allocators.
-      return Address::invalid();
-    case OMPAllocateDeclAttr::OMPConstMemAlloc: {
-      llvm::Type *VarTy = CGF.ConvertTypeForMem(VD->getType());
-      auto *GV = new llvm::GlobalVariable(
-          CGM.getModule(), VarTy, /*isConstant=*/false,
-          llvm::GlobalValue::InternalLinkage,
-          llvm::Constant::getNullValue(VarTy), VD->getName(),
-          /*InsertBefore=*/nullptr, llvm::GlobalValue::NotThreadLocal,
-          CGM.getContext().getTargetAddressSpace(LangAS::cuda_constant));
-      CharUnits Align = CGM.getContext().getDeclAlign(VD);
-      GV->setAlignment(Align.getAsAlign());
-      return Address(GV, Align);
-    }
-    case OMPAllocateDeclAttr::OMPPTeamMemAlloc: {
-      llvm::Type *VarTy = CGF.ConvertTypeForMem(VD->getType());
-      auto *GV = new llvm::GlobalVariable(
-          CGM.getModule(), VarTy, /*isConstant=*/false,
-          llvm::GlobalValue::InternalLinkage,
-          llvm::Constant::getNullValue(VarTy), VD->getName(),
-          /*InsertBefore=*/nullptr, llvm::GlobalValue::NotThreadLocal,
-          CGM.getContext().getTargetAddressSpace(LangAS::cuda_shared));
-      CharUnits Align = CGM.getContext().getDeclAlign(VD);
-      GV->setAlignment(Align.getAsAlign());
-      return Address(GV, Align);
-    }
-    case OMPAllocateDeclAttr::OMPLargeCapMemAlloc:
-    case OMPAllocateDeclAttr::OMPCGroupMemAlloc: {
-      llvm::Type *VarTy = CGF.ConvertTypeForMem(VD->getType());
-      auto *GV = new llvm::GlobalVariable(
-          CGM.getModule(), VarTy, /*isConstant=*/false,
-          llvm::GlobalValue::InternalLinkage,
-          llvm::Constant::getNullValue(VarTy), VD->getName());
-      CharUnits Align = CGM.getContext().getDeclAlign(VD);
-      GV->setAlignment(Align.getAsAlign());
-      return Address(GV, Align);
-    }
-    }
-  }
-
-  if (getDataSharingMode(CGM) != CGOpenMPRuntimeNVPTX::Generic)
-    return Address::invalid();
-
-  VD = VD->getCanonicalDecl();
-  auto I = FunctionGlobalizedDecls.find(CGF.CurFn);
-  if (I == FunctionGlobalizedDecls.end())
-    return Address::invalid();
-  auto VDI = I->getSecond().LocalVarData.find(VD);
-  if (VDI != I->getSecond().LocalVarData.end())
-    return VDI->second.PrivateAddr;
-  if (VD->hasAttrs()) {
-    for (specific_attr_iterator<OMPReferencedVarAttr> IT(VD->attr_begin()),
-         E(VD->attr_end());
-         IT != E; ++IT) {
-      auto VDI = I->getSecond().LocalVarData.find(
-          cast<VarDecl>(cast<DeclRefExpr>(IT->getRef())->getDecl())
-              ->getCanonicalDecl());
-      if (VDI != I->getSecond().LocalVarData.end())
-        return VDI->second.PrivateAddr;
-    }
-  }
-
-  return Address::invalid();
-}
-
-void CGOpenMPRuntimeNVPTX::functionFinished(CodeGenFunction &CGF) {
-  FunctionGlobalizedDecls.erase(CGF.CurFn);
-  CGOpenMPRuntime::functionFinished(CGF);
-}
-
-void CGOpenMPRuntimeNVPTX::getDefaultDistScheduleAndChunk(
-    CodeGenFunction &CGF, const OMPLoopDirective &S,
-    OpenMPDistScheduleClauseKind &ScheduleKind,
-    llvm::Value *&Chunk) const {
-  if (getExecutionMode() == CGOpenMPRuntimeNVPTX::EM_SPMD) {
-    ScheduleKind = OMPC_DIST_SCHEDULE_static;
-    Chunk = CGF.EmitScalarConversion(getNVPTXNumThreads(CGF),
-        CGF.getContext().getIntTypeForBitwidth(32, /*Signed=*/0),
-        S.getIterationVariable()->getType(), S.getBeginLoc());
-    return;
-  }
-  CGOpenMPRuntime::getDefaultDistScheduleAndChunk(
-      CGF, S, ScheduleKind, Chunk);
-}
-
-void CGOpenMPRuntimeNVPTX::getDefaultScheduleAndChunk(
-    CodeGenFunction &CGF, const OMPLoopDirective &S,
-    OpenMPScheduleClauseKind &ScheduleKind,
-    const Expr *&ChunkExpr) const {
-  ScheduleKind = OMPC_SCHEDULE_static;
-  // Chunk size is 1 in this case.
-  llvm::APInt ChunkSize(32, 1);
-  ChunkExpr = IntegerLiteral::Create(CGF.getContext(), ChunkSize,
-      CGF.getContext().getIntTypeForBitwidth(32, /*Signed=*/0),
-      SourceLocation());
-}
-
-void CGOpenMPRuntimeNVPTX::adjustTargetSpecificDataForLambdas(
-    CodeGenFunction &CGF, const OMPExecutableDirective &D) const {
-  assert(isOpenMPTargetExecutionDirective(D.getDirectiveKind()) &&
-         " Expected target-based directive.");
-  const CapturedStmt *CS = D.getCapturedStmt(OMPD_target);
-  for (const CapturedStmt::Capture &C : CS->captures()) {
-    // Capture variables captured by reference in lambdas for target-based
-    // directives.
-    if (!C.capturesVariable())
-      continue;
-    const VarDecl *VD = C.getCapturedVar();
-    const auto *RD = VD->getType()
-                         .getCanonicalType()
-                         .getNonReferenceType()
-                         ->getAsCXXRecordDecl();
-    if (!RD || !RD->isLambda())
-      continue;
-    Address VDAddr = CGF.GetAddrOfLocalVar(VD);
-    LValue VDLVal;
-    if (VD->getType().getCanonicalType()->isReferenceType())
-      VDLVal = CGF.EmitLoadOfReferenceLValue(VDAddr, VD->getType());
-    else
-      VDLVal = CGF.MakeAddrLValue(
-          VDAddr, VD->getType().getCanonicalType().getNonReferenceType());
-    llvm::DenseMap<const VarDecl *, FieldDecl *> Captures;
-    FieldDecl *ThisCapture = nullptr;
-    RD->getCaptureFields(Captures, ThisCapture);
-    if (ThisCapture && CGF.CapturedStmtInfo->isCXXThisExprCaptured()) {
-      LValue ThisLVal =
-          CGF.EmitLValueForFieldInitialization(VDLVal, ThisCapture);
-      llvm::Value *CXXThis = CGF.LoadCXXThis();
-      CGF.EmitStoreOfScalar(CXXThis, ThisLVal);
-    }
-    for (const LambdaCapture &LC : RD->captures()) {
-      if (LC.getCaptureKind() != LCK_ByRef)
-        continue;
-      const VarDecl *VD = LC.getCapturedVar();
-      if (!CS->capturesVariable(VD))
-        continue;
-      auto It = Captures.find(VD);
-      assert(It != Captures.end() && "Found lambda capture without field.");
-      LValue VarLVal = CGF.EmitLValueForFieldInitialization(VDLVal, It->second);
-      Address VDAddr = CGF.GetAddrOfLocalVar(VD);
-      if (VD->getType().getCanonicalType()->isReferenceType())
-        VDAddr = CGF.EmitLoadOfReferenceLValue(VDAddr,
-                                               VD->getType().getCanonicalType())
-                     .getAddress(CGF);
-      CGF.EmitStoreOfScalar(VDAddr.getPointer(), VarLVal);
-    }
-  }
-}
-
-unsigned CGOpenMPRuntimeNVPTX::getDefaultFirstprivateAddressSpace() const {
-  return CGM.getContext().getTargetAddressSpace(LangAS::cuda_constant);
-}
-
-bool CGOpenMPRuntimeNVPTX::hasAllocateAttributeForGlobalVar(const VarDecl *VD,
-                                                            LangAS &AS) {
-  if (!VD || !VD->hasAttr<OMPAllocateDeclAttr>())
-    return false;
-  const auto *A = VD->getAttr<OMPAllocateDeclAttr>();
-  switch(A->getAllocatorType()) {
-  case OMPAllocateDeclAttr::OMPNullMemAlloc:
-  case OMPAllocateDeclAttr::OMPDefaultMemAlloc:
-  // Not supported, fallback to the default mem space.
-  case OMPAllocateDeclAttr::OMPThreadMemAlloc:
-  case OMPAllocateDeclAttr::OMPLargeCapMemAlloc:
-  case OMPAllocateDeclAttr::OMPCGroupMemAlloc:
-  case OMPAllocateDeclAttr::OMPHighBWMemAlloc:
-  case OMPAllocateDeclAttr::OMPLowLatMemAlloc:
-    AS = LangAS::Default;
-    return true;
-  case OMPAllocateDeclAttr::OMPConstMemAlloc:
-    AS = LangAS::cuda_constant;
-    return true;
-  case OMPAllocateDeclAttr::OMPPTeamMemAlloc:
-    AS = LangAS::cuda_shared;
-    return true;
-  case OMPAllocateDeclAttr::OMPUserDefinedMemAlloc:
-    llvm_unreachable("Expected predefined allocator for the variables with the "
-                     "static storage.");
-  }
-  return false;
-}
-
-// Get current CudaArch and ignore any unknown values
-static CudaArch getCudaArch(CodeGenModule &CGM) {
-  if (!CGM.getTarget().hasFeature("ptx"))
-    return CudaArch::UNKNOWN;
-  llvm::StringMap<bool> Features;
-  CGM.getTarget().initFeatureMap(Features, CGM.getDiags(),
-                                 CGM.getTarget().getTargetOpts().CPU,
-                                 CGM.getTarget().getTargetOpts().Features);
-  for (const auto &Feature : Features) {
-    if (Feature.getValue()) {
-      CudaArch Arch = StringToCudaArch(Feature.getKey());
-      if (Arch != CudaArch::UNKNOWN)
-        return Arch;
-    }
-  }
-  return CudaArch::UNKNOWN;
-}
-
-/// Check to see if target architecture supports unified addressing which is
-/// a restriction for OpenMP requires clause "unified_shared_memory".
-void CGOpenMPRuntimeNVPTX::processRequiresDirective(
-    const OMPRequiresDecl *D) {
-  for (const OMPClause *Clause : D->clauselists()) {
-    if (Clause->getClauseKind() == OMPC_unified_shared_memory) {
-      CudaArch Arch = getCudaArch(CGM);
-      switch (Arch) {
-      case CudaArch::SM_20:
-      case CudaArch::SM_21:
-      case CudaArch::SM_30:
-      case CudaArch::SM_32:
-      case CudaArch::SM_35:
-      case CudaArch::SM_37:
-      case CudaArch::SM_50:
-      case CudaArch::SM_52:
-      case CudaArch::SM_53:
-      case CudaArch::SM_60:
-      case CudaArch::SM_61:
-      case CudaArch::SM_62: {
-        SmallString<256> Buffer;
-        llvm::raw_svector_ostream Out(Buffer);
-        Out << "Target architecture " << CudaArchToString(Arch)
-            << " does not support unified addressing";
-        CGM.Error(Clause->getBeginLoc(), Out.str());
-        return;
-      }
-      case CudaArch::SM_70:
-      case CudaArch::SM_72:
-      case CudaArch::SM_75:
-      case CudaArch::SM_80:
-      case CudaArch::GFX600:
-      case CudaArch::GFX601:
-      case CudaArch::GFX700:
-      case CudaArch::GFX701:
-      case CudaArch::GFX702:
-      case CudaArch::GFX703:
-      case CudaArch::GFX704:
-      case CudaArch::GFX801:
-      case CudaArch::GFX802:
-      case CudaArch::GFX803:
-      case CudaArch::GFX810:
-      case CudaArch::GFX900:
-      case CudaArch::GFX902:
-      case CudaArch::GFX904:
-      case CudaArch::GFX906:
-      case CudaArch::GFX908:
-      case CudaArch::GFX909:
-      case CudaArch::GFX1010:
-      case CudaArch::GFX1011:
-      case CudaArch::GFX1012:
-      case CudaArch::GFX1030:
-      case CudaArch::UNKNOWN:
-        break;
-      case CudaArch::LAST:
-        llvm_unreachable("Unexpected Cuda arch.");
-      }
-    }
-  }
-  CGOpenMPRuntime::processRequiresDirective(D);
-}
-
-/// Get number of SMs and number of blocks per SM.
-static std::pair<unsigned, unsigned> getSMsBlocksPerSM(CodeGenModule &CGM) {
-  std::pair<unsigned, unsigned> Data;
-  if (CGM.getLangOpts().OpenMPCUDANumSMs)
-    Data.first = CGM.getLangOpts().OpenMPCUDANumSMs;
-  if (CGM.getLangOpts().OpenMPCUDABlocksPerSM)
-    Data.second = CGM.getLangOpts().OpenMPCUDABlocksPerSM;
-  if (Data.first && Data.second)
-    return Data;
-  switch (getCudaArch(CGM)) {
-  case CudaArch::SM_20:
-  case CudaArch::SM_21:
-  case CudaArch::SM_30:
-  case CudaArch::SM_32:
-  case CudaArch::SM_35:
-  case CudaArch::SM_37:
-  case CudaArch::SM_50:
-  case CudaArch::SM_52:
-  case CudaArch::SM_53:
-    return {16, 16};
-  case CudaArch::SM_60:
-  case CudaArch::SM_61:
-  case CudaArch::SM_62:
-    return {56, 32};
-  case CudaArch::SM_70:
-  case CudaArch::SM_72:
-  case CudaArch::SM_75:
-  case CudaArch::SM_80:
-    return {84, 32};
-  case CudaArch::GFX600:
-  case CudaArch::GFX601:
-  case CudaArch::GFX700:
-  case CudaArch::GFX701:
-  case CudaArch::GFX702:
-  case CudaArch::GFX703:
-  case CudaArch::GFX704:
-  case CudaArch::GFX801:
-  case CudaArch::GFX802:
-  case CudaArch::GFX803:
-  case CudaArch::GFX810:
-  case CudaArch::GFX900:
-  case CudaArch::GFX902:
-  case CudaArch::GFX904:
-  case CudaArch::GFX906:
-  case CudaArch::GFX908:
-  case CudaArch::GFX909:
-  case CudaArch::GFX1010:
-  case CudaArch::GFX1011:
-  case CudaArch::GFX1012:
-  case CudaArch::GFX1030:
-  case CudaArch::UNKNOWN:
-    break;
-  case CudaArch::LAST:
-    llvm_unreachable("Unexpected Cuda arch.");
-  }
-  llvm_unreachable("Unexpected NVPTX target without ptx feature.");
-}
-
-void CGOpenMPRuntimeNVPTX::clear() {
-  if (!GlobalizedRecords.empty() &&
-      !CGM.getLangOpts().OpenMPCUDATargetParallel) {
-    ASTContext &C = CGM.getContext();
-    llvm::SmallVector<const GlobalPtrSizeRecsTy *, 4> GlobalRecs;
-    llvm::SmallVector<const GlobalPtrSizeRecsTy *, 4> SharedRecs;
-    RecordDecl *StaticRD = C.buildImplicitRecord(
-        "_openmp_static_memory_type_$_", RecordDecl::TagKind::TTK_Union);
-    StaticRD->startDefinition();
-    RecordDecl *SharedStaticRD = C.buildImplicitRecord(
-        "_shared_openmp_static_memory_type_$_", RecordDecl::TagKind::TTK_Union);
-    SharedStaticRD->startDefinition();
-    for (const GlobalPtrSizeRecsTy &Records : GlobalizedRecords) {
-      if (Records.Records.empty())
-        continue;
-      unsigned Size = 0;
-      unsigned RecAlignment = 0;
-      for (const RecordDecl *RD : Records.Records) {
-        QualType RDTy = C.getRecordType(RD);
-        unsigned Alignment = C.getTypeAlignInChars(RDTy).getQuantity();
-        RecAlignment = std::max(RecAlignment, Alignment);
-        unsigned RecSize = C.getTypeSizeInChars(RDTy).getQuantity();
-        Size =
-            llvm::alignTo(llvm::alignTo(Size, Alignment) + RecSize, Alignment);
-      }
-      Size = llvm::alignTo(Size, RecAlignment);
-      llvm::APInt ArySize(/*numBits=*/64, Size);
-      QualType SubTy = C.getConstantArrayType(
-          C.CharTy, ArySize, nullptr, ArrayType::Normal, /*IndexTypeQuals=*/0);
-      const bool UseSharedMemory = Size <= SharedMemorySize;
-      auto *Field =
-          FieldDecl::Create(C, UseSharedMemory ? SharedStaticRD : StaticRD,
-                            SourceLocation(), SourceLocation(),
-                            DeclarationName(), SubTy,
-                            C.getTrivialTypeSourceInfo(SubTy, SourceLocation()),
-                            /*BW=*/nullptr, /*Mutable=*/false,
-                            /*InitStyle=*/ICIS_NoInit);
-      Field->setAccess(AS_public);
-      if (UseSharedMemory) {
-        SharedStaticRD->addDecl(Field);
-        SharedRecs.push_back(&Records);
-      } else {
-        StaticRD->addDecl(Field);
-        GlobalRecs.push_back(&Records);
-      }
-      Records.RecSize->setInitializer(llvm::ConstantInt::get(CGM.SizeTy, Size));
-      Records.UseSharedMemory->setInitializer(
-          llvm::ConstantInt::get(CGM.Int16Ty, UseSharedMemory ? 1 : 0));
-    }
-    // Allocate SharedMemorySize buffer for the shared memory.
-    // FIXME: nvlink does not handle weak linkage correctly (object with the
-    // different size are reported as erroneous).
-    // Restore this code as sson as nvlink is fixed.
-    if (!SharedStaticRD->field_empty()) {
-      llvm::APInt ArySize(/*numBits=*/64, SharedMemorySize);
-      QualType SubTy = C.getConstantArrayType(
-          C.CharTy, ArySize, nullptr, ArrayType::Normal, /*IndexTypeQuals=*/0);
-      auto *Field = FieldDecl::Create(
-          C, SharedStaticRD, SourceLocation(), SourceLocation(),
-          DeclarationName(), SubTy,
-          C.getTrivialTypeSourceInfo(SubTy, SourceLocation()),
-          /*BW=*/nullptr, /*Mutable=*/false,
-          /*InitStyle=*/ICIS_NoInit);
-      Field->setAccess(AS_public);
-      SharedStaticRD->addDecl(Field);
-    }
-    SharedStaticRD->completeDefinition();
-    if (!SharedStaticRD->field_empty()) {
-      QualType StaticTy = C.getRecordType(SharedStaticRD);
-      llvm::Type *LLVMStaticTy = CGM.getTypes().ConvertTypeForMem(StaticTy);
-      auto *GV = new llvm::GlobalVariable(
-          CGM.getModule(), LLVMStaticTy,
-          /*isConstant=*/false, llvm::GlobalValue::CommonLinkage,
-          llvm::Constant::getNullValue(LLVMStaticTy),
-          "_openmp_shared_static_glob_rd_$_", /*InsertBefore=*/nullptr,
-          llvm::GlobalValue::NotThreadLocal,
-          C.getTargetAddressSpace(LangAS::cuda_shared));
-      auto *Replacement = llvm::ConstantExpr::getPointerBitCastOrAddrSpaceCast(
-          GV, CGM.VoidPtrTy);
-      for (const GlobalPtrSizeRecsTy *Rec : SharedRecs) {
-        Rec->Buffer->replaceAllUsesWith(Replacement);
-        Rec->Buffer->eraseFromParent();
-      }
-    }
-    StaticRD->completeDefinition();
-    if (!StaticRD->field_empty()) {
-      QualType StaticTy = C.getRecordType(StaticRD);
-      std::pair<unsigned, unsigned> SMsBlockPerSM = getSMsBlocksPerSM(CGM);
-      llvm::APInt Size1(32, SMsBlockPerSM.second);
-      QualType Arr1Ty =
-          C.getConstantArrayType(StaticTy, Size1, nullptr, ArrayType::Normal,
-                                 /*IndexTypeQuals=*/0);
-      llvm::APInt Size2(32, SMsBlockPerSM.first);
-      QualType Arr2Ty =
-          C.getConstantArrayType(Arr1Ty, Size2, nullptr, ArrayType::Normal,
-                                 /*IndexTypeQuals=*/0);
-      llvm::Type *LLVMArr2Ty = CGM.getTypes().ConvertTypeForMem(Arr2Ty);
-      // FIXME: nvlink does not handle weak linkage correctly (object with the
-      // different size are reported as erroneous).
-      // Restore CommonLinkage as soon as nvlink is fixed.
-      auto *GV = new llvm::GlobalVariable(
-          CGM.getModule(), LLVMArr2Ty,
-          /*isConstant=*/false, llvm::GlobalValue::InternalLinkage,
-          llvm::Constant::getNullValue(LLVMArr2Ty),
-          "_openmp_static_glob_rd_$_");
-      auto *Replacement = llvm::ConstantExpr::getPointerBitCastOrAddrSpaceCast(
-          GV, CGM.VoidPtrTy);
-      for (const GlobalPtrSizeRecsTy *Rec : GlobalRecs) {
-        Rec->Buffer->replaceAllUsesWith(Replacement);
-        Rec->Buffer->eraseFromParent();
-      }
-    }
-  }
-  if (!TeamsReductions.empty()) {
-    ASTContext &C = CGM.getContext();
-    RecordDecl *StaticRD = C.buildImplicitRecord(
-        "_openmp_teams_reduction_type_$_", RecordDecl::TagKind::TTK_Union);
-    StaticRD->startDefinition();
-    for (const RecordDecl *TeamReductionRec : TeamsReductions) {
-      QualType RecTy = C.getRecordType(TeamReductionRec);
-      auto *Field = FieldDecl::Create(
-          C, StaticRD, SourceLocation(), SourceLocation(),
-          DeclarationName(), RecTy,
-          C.getTrivialTypeSourceInfo(RecTy, SourceLocation()),
-          /*BW=*/nullptr, /*Mutable=*/false,
-          /*InitStyle=*/ICIS_NoInit);
-      Field->setAccess(AS_public);
-      StaticRD->addDecl(Field);
-    }
-    StaticRD->completeDefinition();
-    QualType StaticTy = C.getRecordType(StaticRD);
-    llvm::Type *LLVMReductionsBufferTy =
-        CGM.getTypes().ConvertTypeForMem(StaticTy);
-    // FIXME: nvlink does not handle weak linkage correctly (object with the
-    // different size are reported as erroneous).
-    // Restore CommonLinkage as soon as nvlink is fixed.
-    auto *GV = new llvm::GlobalVariable(
-        CGM.getModule(), LLVMReductionsBufferTy,
-        /*isConstant=*/false, llvm::GlobalValue::InternalLinkage,
-        llvm::Constant::getNullValue(LLVMReductionsBufferTy),
-        "_openmp_teams_reductions_buffer_$_");
-    KernelTeamsReductionPtr->setInitializer(
-        llvm::ConstantExpr::getPointerBitCastOrAddrSpaceCast(GV,
-                                                             CGM.VoidPtrTy));
-  }
-  CGOpenMPRuntime::clear();
-=======
->>>>>>> 1bc5c847
 }