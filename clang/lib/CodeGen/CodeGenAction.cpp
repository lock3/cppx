--- conflicted
+++ resolved
@@ -1140,7 +1140,6 @@
     TheModule->setTargetTriple(TargetOpts.Triple);
   }
 
-<<<<<<< HEAD
   EmbedBitcode(TheModule.get(), CodeGenOpts,
                MainFile->getMemBufferRef());
 
@@ -1148,45 +1147,25 @@
   Ctx.setInlineAsmDiagnosticHandler(BitcodeInlineAsmDiagHandler,
                                     &Diagnostics);
 
+
+  // Set clang diagnostic handler. To do this we need to create a fake
+  // BackendConsumer.
+  BackendConsumer Result(BA, CI.getDiagnostics(), CI.getHeaderSearchOpts(),
+                         CI.getPreprocessorOpts(), CI.getCodeGenOpts(),
+                         CI.getTargetOpts(), CI.getLangOpts(),
+                         CI.getFrontendOpts().ShowTimers,
+                         std::move(LinkModules), *VMContext, nullptr);
+  // PR44896: Force DiscardValueNames as false. DiscardValueNames cannot be
+  // true here because the valued names are needed for reading textual IR.
+  Ctx.setDiscardValueNames(false);
+  Ctx.setDiagnosticHandler(
+    std::make_unique<ClangDiagnosticHandler>(CodeGenOpts, &Result));
+
   Expected<std::unique_ptr<llvm::ToolOutputFile>> OptRecordFileOrErr =
-    setupOptimizationRemarks(
-      Ctx, CodeGenOpts.OptRecordFile,
-      CodeGenOpts.OptRecordPasses,
-      CodeGenOpts.OptRecordFormat,
-      CodeGenOpts.DiagnosticsWithHotness,
+    setupLLVMOptimizationRemarks(
+      Ctx, CodeGenOpts.OptRecordFile, CodeGenOpts.OptRecordPasses,
+      CodeGenOpts.OptRecordFormat, CodeGenOpts.DiagnosticsWithHotness,
       CodeGenOpts.DiagnosticsHotnessThreshold);
-=======
-    // Set clang diagnostic handler. To do this we need to create a fake
-    // BackendConsumer.
-    BackendConsumer Result(BA, CI.getDiagnostics(), CI.getHeaderSearchOpts(),
-                           CI.getPreprocessorOpts(), CI.getCodeGenOpts(),
-                           CI.getTargetOpts(), CI.getLangOpts(),
-                           CI.getFrontendOpts().ShowTimers,
-                           std::move(LinkModules), *VMContext, nullptr);
-    // PR44896: Force DiscardValueNames as false. DiscardValueNames cannot be
-    // true here because the valued names are needed for reading textual IR.
-    Ctx.setDiscardValueNames(false);
-    Ctx.setDiagnosticHandler(
-        std::make_unique<ClangDiagnosticHandler>(CodeGenOpts, &Result));
-
-    Expected<std::unique_ptr<llvm::ToolOutputFile>> OptRecordFileOrErr =
-        setupLLVMOptimizationRemarks(
-            Ctx, CodeGenOpts.OptRecordFile, CodeGenOpts.OptRecordPasses,
-            CodeGenOpts.OptRecordFormat, CodeGenOpts.DiagnosticsWithHotness,
-            CodeGenOpts.DiagnosticsHotnessThreshold);
-
-    if (Error E = OptRecordFileOrErr.takeError()) {
-      reportOptRecordError(std::move(E), Diagnostics, CodeGenOpts);
-      return;
-    }
-    std::unique_ptr<llvm::ToolOutputFile> OptRecordFile =
-        std::move(*OptRecordFileOrErr);
-
-    EmitBackendOutput(Diagnostics, CI.getHeaderSearchOpts(), CodeGenOpts,
-                      TargetOpts, CI.getLangOpts(),
-                      CI.getTarget().getDataLayout(), TheModule.get(), BA,
-                      std::move(OS));
->>>>>>> 4465236a
 
   if (Error E = OptRecordFileOrErr.takeError()) {
     reportOptRecordError(std::move(E), Diagnostics, CodeGenOpts);
