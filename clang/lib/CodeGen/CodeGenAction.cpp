--- conflicted
+++ resolved
@@ -1112,17 +1112,6 @@
   return {};
 }
 
-<<<<<<< HEAD
-void CodeGenAction::HandleIRFile() {
-  BackendAction BA = static_cast<BackendAction>(Act);
-  CompilerInstance &CI = getCompilerInstance();
-  auto &CodeGenOpts = CI.getCodeGenOpts();
-  auto &Diagnostics = CI.getDiagnostics();
-  std::unique_ptr<raw_pwrite_stream> OS =
-    GetOutputStream(CI, getCurrentFile(), BA);
-  if (BA != Backend_EmitNothing && !OS)
-    return;
-=======
 void CodeGenAction::ExecuteAction() {
   // If this is an IR file, we have to treat it specially.
   if (getCurrentFileKind().getLanguage() == Language::LLVM_IR) {
@@ -1144,20 +1133,15 @@
     TheModule = loadModule(*MainFile);
     if (!TheModule)
       return;
->>>>>>> c0038db6
-
-  bool Invalid;
-  SourceManager &SM = CI.getSourceManager();
-  FileID FID = SM.getMainFileID();
-  const llvm::MemoryBuffer *MainFile = SM.getBuffer(FID, &Invalid);
-  if (Invalid)
-    return;
-
-<<<<<<< HEAD
-  TheModule = loadModule(*MainFile);
-  if (!TheModule)
-    return;
-=======
+
+    const TargetOptions &TargetOpts = CI.getTargetOpts();
+    if (TheModule->getTargetTriple() != TargetOpts.Triple) {
+      Diagnostics.Report(SourceLocation(),
+                         diag::warn_fe_override_module)
+          << TargetOpts.Triple;
+      TheModule->setTargetTriple(TargetOpts.Triple);
+    }
+
     EmbedBitcode(TheModule.get(), CodeGenOpts, *MainFile);
 
     LLVMContext &Ctx = TheModule->getContext();
@@ -1189,63 +1173,16 @@
     }
     std::unique_ptr<llvm::ToolOutputFile> OptRecordFile =
         std::move(*OptRecordFileOrErr);
->>>>>>> c0038db6
-
-  const TargetOptions &TargetOpts = CI.getTargetOpts();
-  if (TheModule->getTargetTriple() != TargetOpts.Triple) {
-    Diagnostics.Report(SourceLocation(),
-                       diag::warn_fe_override_module)
-      << TargetOpts.Triple;
-    TheModule->setTargetTriple(TargetOpts.Triple);
-  }
-
-  EmbedBitcode(TheModule.get(), CodeGenOpts,
-               MainFile->getMemBufferRef());
-
-  LLVMContext &Ctx = TheModule->getContext();
-  Ctx.setInlineAsmDiagnosticHandler(BitcodeInlineAsmDiagHandler,
-                                    &Diagnostics);
-
-
-  // Set clang diagnostic handler. To do this we need to create a fake
-  // BackendConsumer.
-  BackendConsumer Result(BA, CI.getDiagnostics(), CI.getHeaderSearchOpts(),
-                         CI.getPreprocessorOpts(), CI.getCodeGenOpts(),
-                         CI.getTargetOpts(), CI.getLangOpts(),
-                         CI.getFrontendOpts().ShowTimers,
-                         std::move(LinkModules), *VMContext, nullptr);
-  // PR44896: Force DiscardValueNames as false. DiscardValueNames cannot be
-  // true here because the valued names are needed for reading textual IR.
-  Ctx.setDiscardValueNames(false);
-  Ctx.setDiagnosticHandler(
-    std::make_unique<ClangDiagnosticHandler>(CodeGenOpts, &Result));
-
-  Expected<std::unique_ptr<llvm::ToolOutputFile>> OptRecordFileOrErr =
-    setupLLVMOptimizationRemarks(
-      Ctx, CodeGenOpts.OptRecordFile, CodeGenOpts.OptRecordPasses,
-      CodeGenOpts.OptRecordFormat, CodeGenOpts.DiagnosticsWithHotness,
-      CodeGenOpts.DiagnosticsHotnessThreshold);
-
-  if (Error E = OptRecordFileOrErr.takeError()) {
-    reportOptRecordError(std::move(E), Diagnostics, CodeGenOpts);
-    return;
-  }
-  std::unique_ptr<llvm::ToolOutputFile> OptRecordFile =
-    std::move(*OptRecordFileOrErr);
-
-  EmitBackendOutput(Diagnostics, CI.getHeaderSearchOpts(),
-                    CodeGenOpts, TargetOpts, CI.getLangOpts(),
-                    CI.getTarget().getDataLayout(), TheModule.get(), BA,
-                    std::move(OS));
-
-  if (OptRecordFile)
-    OptRecordFile->keep();
-}
-
-void CodeGenAction::ExecuteAction() {
-  // If this is an IR file, we have to treat it specially.
-  if (getCurrentFileKind().getLanguage() == Language::LLVM_IR)
-    HandleIRFile();
+
+    EmitBackendOutput(Diagnostics, CI.getHeaderSearchOpts(), CodeGenOpts,
+                      TargetOpts, CI.getLangOpts(),
+                      CI.getTarget().getDataLayout(), TheModule.get(), BA,
+                      std::move(OS));
+
+    if (OptRecordFile)
+      OptRecordFile->keep();
+    return;
+  }
 
   // Otherwise follow the normal AST path.
   this->ASTFrontendAction::ExecuteAction();
