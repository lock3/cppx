--- conflicted
+++ resolved
@@ -77,8 +77,8 @@
   }
 }
 
-static bool isAggregateTypeForABI(ASTContext &Ctx, QualType T) {
-  return !CodeGenFunction::hasScalarEvaluationKind(Ctx, T) ||
+static bool isAggregateTypeForABI(QualType T) {
+  return !CodeGenFunction::hasScalarEvaluationKind(T) ||
          T->isMemberFunctionPointerType();
 }
 
@@ -619,7 +619,7 @@
       FT = AT->getElementType();
     }
 
-    if (!isAggregateTypeForABI(Context, FT)) {
+    if (!isAggregateTypeForABI(FT)) {
       Found = FT.getTypePtr();
     } else {
       Found = isSingleElementStruct(FT, Context);
@@ -718,7 +718,7 @@
 ABIArgInfo DefaultABIInfo::classifyArgumentType(QualType Ty) const {
   Ty = useFirstFieldIfTransparentUnion(Ty);
 
-  if (isAggregateTypeForABI(getContext(), Ty)) {
+  if (isAggregateTypeForABI(Ty)) {
     // Records with non-trivial destructors/copy-constructors should not be
     // passed by value.
     if (CGCXXABI::RecordArgABI RAA = getRecordArgABI(Ty, getCXXABI()))
@@ -747,7 +747,7 @@
   if (RetTy->isVoidType())
     return ABIArgInfo::getIgnore();
 
-  if (isAggregateTypeForABI(getContext(), RetTy))
+  if (isAggregateTypeForABI(RetTy))
     return getNaturalAlignIndirect(RetTy);
 
   // Treat an enum type as its underlying type.
@@ -855,7 +855,7 @@
 ABIArgInfo WebAssemblyABIInfo::classifyArgumentType(QualType Ty) const {
   Ty = useFirstFieldIfTransparentUnion(Ty);
 
-  if (isAggregateTypeForABI(getContext(), Ty)) {
+  if (isAggregateTypeForABI(Ty)) {
     // Records with non-trivial destructors/copy-constructors should not be
     // passed by value.
     if (auto RAA = getRecordArgABI(Ty, getCXXABI()))
@@ -889,7 +889,7 @@
 }
 
 ABIArgInfo WebAssemblyABIInfo::classifyReturnType(QualType RetTy) const {
-  if (isAggregateTypeForABI(getContext(), RetTy)) {
+  if (isAggregateTypeForABI(RetTy)) {
     // Records with non-trivial destructors/copy-constructors should not be
     // returned by value.
     if (!getRecordArgABI(RetTy, getCXXABI())) {
@@ -913,7 +913,7 @@
 
 Address WebAssemblyABIInfo::EmitVAArg(CodeGenFunction &CGF, Address VAListAddr,
                                       QualType Ty) const {
-  bool IsIndirect = isAggregateTypeForABI(getContext(), Ty) &&
+  bool IsIndirect = isAggregateTypeForABI(Ty) &&
                     !isEmptyRecord(getContext(), Ty, true) &&
                     !isSingleElementStruct(Ty, getContext());
   return emitVoidPtrVAArg(CGF, VAListAddr, Ty, IsIndirect,
@@ -968,7 +968,7 @@
 
 /// Classify argument of given type \p Ty.
 ABIArgInfo PNaClABIInfo::classifyArgumentType(QualType Ty) const {
-  if (isAggregateTypeForABI(getContext(), Ty)) {
+  if (isAggregateTypeForABI(Ty)) {
     if (CGCXXABI::RecordArgABI RAA = getRecordArgABI(Ty, getCXXABI()))
       return getNaturalAlignIndirect(Ty, RAA == CGCXXABI::RAA_DirectInMemory);
     return getNaturalAlignIndirect(Ty);
@@ -994,7 +994,7 @@
     return ABIArgInfo::getIgnore();
 
   // In the PNaCl ABI we always return records/structures on the stack.
-  if (isAggregateTypeForABI(getContext(), RetTy))
+  if (isAggregateTypeForABI(RetTy))
     return getNaturalAlignIndirect(RetTy);
 
   // Treat extended integers as integers if <=64, otherwise pass indirectly.
@@ -1508,7 +1508,7 @@
     return ABIArgInfo::getDirect();
   }
 
-  if (isAggregateTypeForABI(getContext(), RetTy)) {
+  if (isAggregateTypeForABI(RetTy)) {
     if (const RecordType *RT = RetTy->getAs<RecordType>()) {
       // Structures with flexible arrays are always indirect.
       if (RT->getDecl()->hasFlexibleArrayMember())
@@ -1682,7 +1682,7 @@
   // On Windows, aggregates other than HFAs are never passed in registers, and
   // they do not consume register slots. Homogenous floating-point aggregates
   // (HFAs) have already been dealt with at this point.
-  if (IsWin32StructABI && isAggregateTypeForABI(getContext(), Ty))
+  if (IsWin32StructABI && isAggregateTypeForABI(Ty))
     return false;
 
   NeedsPadding = false;
@@ -1795,7 +1795,7 @@
     return getIndirectResult(Ty, /*ByVal=*/false, State);
   }
 
-  if (isAggregateTypeForABI(getContext(), Ty)) {
+  if (isAggregateTypeForABI(Ty)) {
     // Structures with flexible arrays are always indirect.
     // FIXME: This should not be byval!
     if (RT && RT->getDecl()->hasFlexibleArrayMember())
@@ -3141,16 +3141,12 @@
 
     postMerge(Size, Lo, Hi);
   }
-
-  // Classify parameters according to their underlying type.
-  if (const ParameterType *Parm = dyn_cast<ParameterType>(Ty))
-    classify(Parm->getParameterType(), OffsetBase, Lo, Hi, isNamedArg);
 }
 
 ABIArgInfo X86_64ABIInfo::getIndirectReturnResult(QualType Ty) const {
   // If this is a scalar LLVM value then assume LLVM will pass it in the right
   // place naturally.
-  if (!isAggregateTypeForABI(getContext(), Ty)) {
+  if (!isAggregateTypeForABI(Ty)) {
     // Treat an enum type as its underlying type.
     if (const EnumType *EnumTy = Ty->getAs<EnumType>())
       Ty = EnumTy->getDecl()->getIntegerType();
@@ -3191,7 +3187,7 @@
   // the argument in the free register. This does not seem to happen currently,
   // but this code would be much safer if we could mark the argument with
   // 'onstack'. See PR12193.
-  if (!isAggregateTypeForABI(getContext(), Ty) && !IsIllegalVectorType(Ty) &&
+  if (!isAggregateTypeForABI(Ty) && !IsIllegalVectorType(Ty) &&
       !Ty->isExtIntType()) {
     // Treat an enum type as its underlying type.
     if (const EnumType *EnumTy = Ty->getAs<EnumType>())
@@ -3853,7 +3849,7 @@
 }
 
 void X86_64ABIInfo::computeInfo(CGFunctionInfo &FI) const {
-  
+
   const unsigned CallingConv = FI.getCallingConvention();
   // It is possible to force Win64 calling convention on any x86_64 target by
   // using __attribute__((ms_abi)). In such case to correctly emit Win64
@@ -4358,7 +4354,7 @@
 
   // MS x64 ABI requirement: "Any argument that doesn't fit in 8 bytes, or is
   // not 1, 2, 4, or 8 bytes, must be passed by reference."
-  if (isAggregateTypeForABI(getContext(), Ty) || Ty->isMemberPointerType()) {
+  if (isAggregateTypeForABI(Ty) || Ty->isMemberPointerType()) {
     uint64_t Width = getContext().getTypeSize(Ty);
     IsIndirect = Width > 64 || !llvm::isPowerOf2_64(Width);
   }
@@ -4514,7 +4510,7 @@
   if (RetTy->isVoidType())
     return ABIArgInfo::getIgnore();
 
-  if (isAggregateTypeForABI(getContext(), RetTy))
+  if (isAggregateTypeForABI(RetTy))
     return getNaturalAlignIndirect(RetTy);
 
   return (isPromotableTypeForABI(RetTy) ? ABIArgInfo::getExtend(RetTy)
@@ -4530,7 +4526,7 @@
   if (Ty->isVectorType())
     return ABIArgInfo::getDirect();
 
-  if (isAggregateTypeForABI(getContext(), Ty)) {
+  if (isAggregateTypeForABI(Ty)) {
     // Records with non-trivial destructors/copy-constructors should not be
     // passed by value.
     if (CGCXXABI::RecordArgABI RAA = getRecordArgABI(Ty, getCXXABI()))
@@ -4657,7 +4653,7 @@
   uint64_t Size;
 
   // -msvr4-struct-return puts small aggregates in GPR3 and GPR4.
-  if (isAggregateTypeForABI(getContext(), RetTy) && IsRetSmallStructInRegABI &&
+  if (isAggregateTypeForABI(RetTy) && IsRetSmallStructInRegABI &&
       (Size = getContext().getTypeSize(RetTy)) <= 64) {
     // System V ABI (1995), page 3-22, specified:
     // > A structure or union whose size is less than or equal to 8 bytes
@@ -5030,7 +5026,7 @@
   const Type *Base = nullptr;
   uint64_t Members = 0;
   if (!AlignAsType && Kind == ELFv2 &&
-      isAggregateTypeForABI(getContext(), Ty) && isHomogeneousAggregate(Ty, Base, Members))
+      isAggregateTypeForABI(Ty) && isHomogeneousAggregate(Ty, Base, Members))
     AlignAsType = Base;
 
   // With special case aggregates, only vector base types need alignment.
@@ -5040,13 +5036,7 @@
 
   // Otherwise, we only need alignment for any aggregate type that
   // has an alignment requirement of >= 16 bytes.
-<<<<<<< HEAD
-  if (isAggregateTypeForABI(getContext(), Ty) && getContext().getTypeAlign(Ty) >= 128) {
-    if (HasQPX && getContext().getTypeAlign(Ty) >= 256)
-      return CharUnits::fromQuantity(32);
-=======
   if (isAggregateTypeForABI(Ty) && getContext().getTypeAlign(Ty) >= 128) {
->>>>>>> ae327e15
     return CharUnits::fromQuantity(16);
   }
 
@@ -5217,7 +5207,7 @@
     if (EIT->getNumBits() > 128)
       return getNaturalAlignIndirect(Ty, /*ByVal=*/true);
 
-  if (isAggregateTypeForABI(getContext(), Ty)) {
+  if (isAggregateTypeForABI(Ty)) {
     if (CGCXXABI::RecordArgABI RAA = getRecordArgABI(Ty, getCXXABI()))
       return getNaturalAlignIndirect(Ty, RAA == CGCXXABI::RAA_DirectInMemory);
 
@@ -5293,7 +5283,7 @@
     if (EIT->getNumBits() > 128)
       return getNaturalAlignIndirect(RetTy, /*ByVal=*/false);
 
-  if (isAggregateTypeForABI(getContext(), RetTy)) {
+  if (isAggregateTypeForABI(RetTy)) {
     // ELFv2 homogeneous aggregates are returned as array types.
     const Type *Base = nullptr;
     uint64_t Members = 0;
@@ -5643,7 +5633,7 @@
   if (isIllegalVectorType(Ty))
     return coerceIllegalVector(Ty);
 
-  if (!isAggregateTypeForABI(getContext(), Ty)) {
+  if (!isAggregateTypeForABI(Ty)) {
     // Treat an enum type as its underlying type.
     if (const EnumType *EnumTy = Ty->getAs<EnumType>())
       Ty = EnumTy->getDecl()->getIntegerType();
@@ -5730,7 +5720,7 @@
   if (RetTy->isVectorType() && getContext().getTypeSize(RetTy) > 128)
     return getNaturalAlignIndirect(RetTy);
 
-  if (!isAggregateTypeForABI(getContext(), RetTy)) {
+  if (!isAggregateTypeForABI(RetTy)) {
     // Treat an enum type as its underlying type.
     if (const EnumType *EnumTy = RetTy->getAs<EnumType>())
       RetTy = EnumTy->getDecl()->getIntegerType();
@@ -6007,7 +5997,7 @@
     // It might be right-aligned in its slot.
     CharUnits SlotSize = BaseAddr.getAlignment();
     if (CGF.CGM.getDataLayout().isBigEndian() && !IsIndirect &&
-        (IsHFA || !isAggregateTypeForABI(getContext(), Ty)) &&
+        (IsHFA || !isAggregateTypeForABI(Ty)) &&
         TySize < SlotSize) {
       CharUnits Offset = SlotSize - TySize;
       BaseAddr = CGF.Builder.CreateConstInBoundsByteGEP(BaseAddr, Offset);
@@ -6060,7 +6050,7 @@
   // Write the new value of __stack for the next call to va_arg
   CGF.Builder.CreateStore(NewStack, stack_p);
 
-  if (CGF.CGM.getDataLayout().isBigEndian() && !isAggregateTypeForABI(getContext(), Ty) &&
+  if (CGF.CGM.getDataLayout().isBigEndian() && !isAggregateTypeForABI(Ty) &&
       TySize < StackSlotSize) {
     CharUnits Offset = StackSlotSize - TySize;
     OnStackAddr = CGF.Builder.CreateConstInBoundsByteGEP(OnStackAddr, Offset);
@@ -6090,7 +6080,7 @@
   // The backend's lowering doesn't support va_arg for aggregates or
   // illegal vector types.  Lower VAArg here for these cases and use
   // the LLVM va_arg instruction for everything else.
-  if (!isAggregateTypeForABI(getContext(), Ty) && !isIllegalVectorType(Ty))
+  if (!isAggregateTypeForABI(Ty) && !isIllegalVectorType(Ty))
     return EmitVAArgInstr(CGF, VAListAddr, Ty, ABIArgInfo::getDirect());
 
   uint64_t PointerSize = getTarget().getPointerWidth(0) / 8;
@@ -6426,7 +6416,7 @@
   if (isIllegalVectorType(Ty))
     return coerceIllegalVector(Ty);
 
-  if (!isAggregateTypeForABI(getContext(), Ty)) {
+  if (!isAggregateTypeForABI(Ty)) {
     // Treat an enum type as its underlying type.
     if (const EnumType *EnumTy = Ty->getAs<EnumType>()) {
       Ty = EnumTy->getDecl()->getIntegerType();
@@ -6629,7 +6619,7 @@
       return coerceIllegalVector(RetTy);
   }
 
-  if (!isAggregateTypeForABI(getContext(), RetTy)) {
+  if (!isAggregateTypeForABI(RetTy)) {
     // Treat an enum type as its underlying type.
     if (const EnumType *EnumTy = RetTy->getAs<EnumType>())
       RetTy = EnumTy->getDecl()->getIntegerType();
@@ -7034,7 +7024,7 @@
     Ty = EnumTy->getDecl()->getIntegerType();
 
   // Return aggregates type as indirect by value
-  if (isAggregateTypeForABI(getContext(), Ty)) {
+  if (isAggregateTypeForABI(Ty)) {
     // Under CUDA device compilation, tex/surf builtin types are replaced with
     // object types and passed directly.
     if (getContext().getLangOpts().CUDAIsDevice) {
@@ -7270,7 +7260,7 @@
 bool SystemZABIInfo::isCompoundType(QualType Ty) const {
   return (Ty->isAnyComplexType() ||
           Ty->isVectorType() ||
-          isAggregateTypeForABI(getContext(), Ty));
+          isAggregateTypeForABI(Ty));
 }
 
 bool SystemZABIInfo::isVectorArgumentType(QualType Ty) const {
@@ -7827,7 +7817,7 @@
   unsigned CurrOffset = llvm::alignTo(Offset, Align);
   Offset = CurrOffset + llvm::alignTo(TySize, Align * 8) / 8;
 
-  if (isAggregateTypeForABI(getContext(), Ty) || Ty->isVectorType()) {
+  if (isAggregateTypeForABI(Ty) || Ty->isVectorType()) {
     // Ignore empty aggregates.
     if (TySize == 0)
       return ABIArgInfo::getIgnore();
@@ -7919,7 +7909,7 @@
   if (!IsO32 && Size == 0)
     return ABIArgInfo::getIgnore();
 
-  if (isAggregateTypeForABI(getContext(), RetTy) || RetTy->isVectorType()) {
+  if (isAggregateTypeForABI(RetTy) || RetTy->isVectorType()) {
     if (Size <= 128) {
       if (RetTy->isAnyComplexType())
         return ABIArgInfo::getDirect();
@@ -8234,7 +8224,7 @@
 
 ABIArgInfo HexagonABIInfo::classifyArgumentType(QualType Ty,
                                                 unsigned *RegsLeft) const {
-  if (!isAggregateTypeForABI(getContext(), Ty)) {
+  if (!isAggregateTypeForABI(Ty)) {
     // Treat an enum type as its underlying type.
     if (const EnumType *EnumTy = Ty->getAs<EnumType>())
       Ty = EnumTy->getDecl()->getIntegerType();
@@ -8294,7 +8284,7 @@
       return getNaturalAlignIndirect(RetTy);
   }
 
-  if (!isAggregateTypeForABI(getContext(), RetTy)) {
+  if (!isAggregateTypeForABI(RetTy)) {
     // Treat an enum type as its underlying type.
     if (const EnumType *EnumTy = RetTy->getAs<EnumType>())
       RetTy = EnumTy->getDecl()->getIntegerType();
@@ -8638,7 +8628,7 @@
     }
   }
 
-  if (isAggregateTypeForABI(getContext(), Ty)) {
+  if (isAggregateTypeForABI(Ty)) {
     // Structures with flexible arrays are always indirect.
     if (RT && RT->getDecl()->hasFlexibleArrayMember())
       return getIndirectResult(Ty, /*ByVal=*/true, State);
@@ -8796,7 +8786,7 @@
 }
 
 ABIArgInfo AMDGPUABIInfo::classifyReturnType(QualType RetTy) const {
-  if (isAggregateTypeForABI(getContext(), RetTy)) {
+  if (isAggregateTypeForABI(RetTy)) {
     // Records with non-trivial destructors/copy-constructors should not be
     // returned by value.
     if (!getRecordArgABI(RetTy, getCXXABI())) {
@@ -8861,7 +8851,7 @@
   // to global address space when using byref. This would require implementing a
   // new kind of coercion of the in-memory type when for indirect arguments.
   if (!getContext().getLangOpts().OpenCL && LTy == OrigLTy &&
-      isAggregateTypeForABI(getContext(), Ty)) {
+      isAggregateTypeForABI(Ty)) {
     return ABIArgInfo::getIndirectAliased(
         getContext().getTypeAlignInChars(Ty),
         getContext().getTargetAddressSpace(LangAS::opencl_constant),
@@ -8880,7 +8870,7 @@
 
   Ty = useFirstFieldIfTransparentUnion(Ty);
 
-  if (isAggregateTypeForABI(getContext(), Ty)) {
+  if (isAggregateTypeForABI(Ty)) {
     // Records with non-trivial destructors/copy-constructors should not be
     // passed by value.
     if (auto RAA = getRecordArgABI(Ty, getCXXABI()))
@@ -9379,7 +9369,7 @@
       return ABIArgInfo::getExtend(Ty);
 
   // Other non-aggregates go in registers.
-  if (!isAggregateTypeForABI(getContext(), Ty))
+  if (!isAggregateTypeForABI(Ty))
     return ABIArgInfo::getDirect();
 
   // If a C++ object has either a non-trivial copy constructor or a non-trivial
@@ -9608,7 +9598,7 @@
 
   auto SizeInRegs = llvm::alignTo(getContext().getTypeSize(Ty), 32) / 32;
 
-  if (isAggregateTypeForABI(getContext(), Ty)) {
+  if (isAggregateTypeForABI(Ty)) {
     // Structures with flexible arrays are always indirect.
     if (RT && RT->getDecl()->hasFlexibleArrayMember())
       return getIndirectByValue(Ty);
@@ -10692,7 +10682,7 @@
 
   ArgGPRsLeft -= NeededArgGPRs;
 
-  if (!isAggregateTypeForABI(getContext(), Ty) && !Ty->isVectorType()) {
+  if (!isAggregateTypeForABI(Ty) && !Ty->isVectorType()) {
     // Treat an enum type as its underlying type.
     if (const EnumType *EnumTy = Ty->getAs<EnumType>())
       Ty = EnumTy->getDecl()->getIntegerType();
