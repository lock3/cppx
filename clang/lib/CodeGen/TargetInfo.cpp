//===---- TargetInfo.cpp - Encapsulate target details -----------*- C++ -*-===//
//
// Part of the LLVM Project, under the Apache License v2.0 with LLVM Exceptions.
// See https://llvm.org/LICENSE.txt for license information.
// SPDX-License-Identifier: Apache-2.0 WITH LLVM-exception
//
//===----------------------------------------------------------------------===//
//
// These classes wrap the information about a call or function
// definition used to handle ABI compliancy.
//
//===----------------------------------------------------------------------===//

#include "TargetInfo.h"
#include "ABIInfo.h"
#include "CGBlocks.h"
#include "CGCXXABI.h"
#include "CGValue.h"
#include "CodeGenFunction.h"
#include "clang/AST/Attr.h"
#include "clang/AST/RecordLayout.h"
#include "clang/Basic/CodeGenOptions.h"
#include "clang/Basic/DiagnosticFrontend.h"
#include "clang/CodeGen/CGFunctionInfo.h"
#include "clang/CodeGen/SwiftCallingConv.h"
#include "llvm/ADT/SmallBitVector.h"
#include "llvm/ADT/StringExtras.h"
#include "llvm/ADT/StringSwitch.h"
#include "llvm/ADT/Triple.h"
#include "llvm/ADT/Twine.h"
#include "llvm/IR/DataLayout.h"
#include "llvm/IR/IntrinsicsNVPTX.h"
#include "llvm/IR/Type.h"
#include "llvm/Support/raw_ostream.h"
#include <algorithm> // std::sort

using namespace clang;
using namespace CodeGen;

// Helper for coercing an aggregate argument or return value into an integer
// array of the same size (including padding) and alignment.  This alternate
// coercion happens only for the RenderScript ABI and can be removed after
// runtimes that rely on it are no longer supported.
//
// RenderScript assumes that the size of the argument / return value in the IR
// is the same as the size of the corresponding qualified type. This helper
// coerces the aggregate type into an array of the same size (including
// padding).  This coercion is used in lieu of expansion of struct members or
// other canonical coercions that return a coerced-type of larger size.
//
// Ty          - The argument / return value type
// Context     - The associated ASTContext
// LLVMContext - The associated LLVMContext
static ABIArgInfo coerceToIntArray(QualType Ty,
                                   ASTContext &Context,
                                   llvm::LLVMContext &LLVMContext) {
  // Alignment and Size are measured in bits.
  const uint64_t Size = Context.getTypeSize(Ty);
  const uint64_t Alignment = Context.getTypeAlign(Ty);
  llvm::Type *IntType = llvm::Type::getIntNTy(LLVMContext, Alignment);
  const uint64_t NumElements = (Size + Alignment - 1) / Alignment;
  return ABIArgInfo::getDirect(llvm::ArrayType::get(IntType, NumElements));
}

static void AssignToArrayRange(CodeGen::CGBuilderTy &Builder,
                               llvm::Value *Array,
                               llvm::Value *Value,
                               unsigned FirstIndex,
                               unsigned LastIndex) {
  // Alternatively, we could emit this as a loop in the source.
  for (unsigned I = FirstIndex; I <= LastIndex; ++I) {
    llvm::Value *Cell =
        Builder.CreateConstInBoundsGEP1_32(Builder.getInt8Ty(), Array, I);
    Builder.CreateAlignedStore(Value, Cell, CharUnits::One());
  }
}

static bool isAggregateTypeForABI(ASTContext &Ctx, QualType T) {
  return !CodeGenFunction::hasScalarEvaluationKind(Ctx, T) ||
         T->isMemberFunctionPointerType();
}

ABIArgInfo ABIInfo::getNaturalAlignIndirect(QualType Ty, bool ByVal,
                                            bool Realign,
                                            llvm::Type *Padding) const {
  return ABIArgInfo::getIndirect(getContext().getTypeAlignInChars(Ty), ByVal,
                                 Realign, Padding);
}

ABIArgInfo
ABIInfo::getNaturalAlignIndirectInReg(QualType Ty, bool Realign) const {
  return ABIArgInfo::getIndirectInReg(getContext().getTypeAlignInChars(Ty),
                                      /*ByVal*/ false, Realign);
}

Address ABIInfo::EmitMSVAArg(CodeGenFunction &CGF, Address VAListAddr,
                             QualType Ty) const {
  return Address::invalid();
}

bool ABIInfo::isPromotableIntegerTypeForABI(QualType Ty) const {
  if (Ty->isPromotableIntegerType())
    return true;

  if (const auto *EIT = Ty->getAs<ExtIntType>())
    if (EIT->getNumBits() < getContext().getTypeSize(getContext().IntTy))
      return true;

  return false;
}

ABIInfo::~ABIInfo() {}

/// Does the given lowering require more than the given number of
/// registers when expanded?
///
/// This is intended to be the basis of a reasonable basic implementation
/// of should{Pass,Return}IndirectlyForSwift.
///
/// For most targets, a limit of four total registers is reasonable; this
/// limits the amount of code required in order to move around the value
/// in case it wasn't produced immediately prior to the call by the caller
/// (or wasn't produced in exactly the right registers) or isn't used
/// immediately within the callee.  But some targets may need to further
/// limit the register count due to an inability to support that many
/// return registers.
static bool occupiesMoreThan(CodeGenTypes &cgt,
                             ArrayRef<llvm::Type*> scalarTypes,
                             unsigned maxAllRegisters) {
  unsigned intCount = 0, fpCount = 0;
  for (llvm::Type *type : scalarTypes) {
    if (type->isPointerTy()) {
      intCount++;
    } else if (auto intTy = dyn_cast<llvm::IntegerType>(type)) {
      auto ptrWidth = cgt.getTarget().getPointerWidth(0);
      intCount += (intTy->getBitWidth() + ptrWidth - 1) / ptrWidth;
    } else {
      assert(type->isVectorTy() || type->isFloatingPointTy());
      fpCount++;
    }
  }

  return (intCount + fpCount > maxAllRegisters);
}

bool SwiftABIInfo::isLegalVectorTypeForSwift(CharUnits vectorSize,
                                             llvm::Type *eltTy,
                                             unsigned numElts) const {
  // The default implementation of this assumes that the target guarantees
  // 128-bit SIMD support but nothing more.
  return (vectorSize.getQuantity() > 8 && vectorSize.getQuantity() <= 16);
}

static CGCXXABI::RecordArgABI getRecordArgABI(const RecordType *RT,
                                              CGCXXABI &CXXABI) {
  const CXXRecordDecl *RD = dyn_cast<CXXRecordDecl>(RT->getDecl());
  if (!RD) {
    if (!RT->getDecl()->canPassInRegisters())
      return CGCXXABI::RAA_Indirect;
    return CGCXXABI::RAA_Default;
  }
  return CXXABI.getRecordArgABI(RD);
}

static CGCXXABI::RecordArgABI getRecordArgABI(QualType T,
                                              CGCXXABI &CXXABI) {
  const RecordType *RT = T->getAs<RecordType>();
  if (!RT)
    return CGCXXABI::RAA_Default;
  return getRecordArgABI(RT, CXXABI);
}

static bool classifyReturnType(const CGCXXABI &CXXABI, CGFunctionInfo &FI,
                               const ABIInfo &Info) {
  QualType Ty = FI.getReturnType();

  if (const auto *RT = Ty->getAs<RecordType>())
    if (!isa<CXXRecordDecl>(RT->getDecl()) &&
        !RT->getDecl()->canPassInRegisters()) {
      FI.getReturnInfo() = Info.getNaturalAlignIndirect(Ty);
      return true;
    }

  return CXXABI.classifyReturnType(FI);
}

/// Pass transparent unions as if they were the type of the first element. Sema
/// should ensure that all elements of the union have the same "machine type".
static QualType useFirstFieldIfTransparentUnion(QualType Ty) {
  if (const RecordType *UT = Ty->getAsUnionType()) {
    const RecordDecl *UD = UT->getDecl();
    if (UD->hasAttr<TransparentUnionAttr>()) {
      assert(!UD->field_empty() && "sema created an empty transparent union");
      return UD->field_begin()->getType();
    }
  }
  return Ty;
}

CGCXXABI &ABIInfo::getCXXABI() const {
  return CGT.getCXXABI();
}

ASTContext &ABIInfo::getContext() const {
  return CGT.getContext();
}

llvm::LLVMContext &ABIInfo::getVMContext() const {
  return CGT.getLLVMContext();
}

const llvm::DataLayout &ABIInfo::getDataLayout() const {
  return CGT.getDataLayout();
}

const TargetInfo &ABIInfo::getTarget() const {
  return CGT.getTarget();
}

const CodeGenOptions &ABIInfo::getCodeGenOpts() const {
  return CGT.getCodeGenOpts();
}

bool ABIInfo::isAndroid() const { return getTarget().getTriple().isAndroid(); }

bool ABIInfo::isHomogeneousAggregateBaseType(QualType Ty) const {
  return false;
}

bool ABIInfo::isHomogeneousAggregateSmallEnough(const Type *Base,
                                                uint64_t Members) const {
  return false;
}

LLVM_DUMP_METHOD void ABIArgInfo::dump() const {
  raw_ostream &OS = llvm::errs();
  OS << "(ABIArgInfo Kind=";
  switch (TheKind) {
  case Direct:
    OS << "Direct Type=";
    if (llvm::Type *Ty = getCoerceToType())
      Ty->print(OS);
    else
      OS << "null";
    break;
  case Extend:
    OS << "Extend";
    break;
  case Ignore:
    OS << "Ignore";
    break;
  case InAlloca:
    OS << "InAlloca Offset=" << getInAllocaFieldIndex();
    break;
  case Indirect:
    OS << "Indirect Align=" << getIndirectAlign().getQuantity()
       << " ByVal=" << getIndirectByVal()
       << " Realign=" << getIndirectRealign();
    break;
  case IndirectAliased:
    OS << "Indirect Align=" << getIndirectAlign().getQuantity()
       << " AadrSpace=" << getIndirectAddrSpace()
       << " Realign=" << getIndirectRealign();
    break;
  case Expand:
    OS << "Expand";
    break;
  case CoerceAndExpand:
    OS << "CoerceAndExpand Type=";
    getCoerceAndExpandType()->print(OS);
    break;
  }
  OS << ")\n";
}

// Dynamically round a pointer up to a multiple of the given alignment.
static llvm::Value *emitRoundPointerUpToAlignment(CodeGenFunction &CGF,
                                                  llvm::Value *Ptr,
                                                  CharUnits Align) {
  llvm::Value *PtrAsInt = Ptr;
  // OverflowArgArea = (OverflowArgArea + Align - 1) & -Align;
  PtrAsInt = CGF.Builder.CreatePtrToInt(PtrAsInt, CGF.IntPtrTy);
  PtrAsInt = CGF.Builder.CreateAdd(PtrAsInt,
        llvm::ConstantInt::get(CGF.IntPtrTy, Align.getQuantity() - 1));
  PtrAsInt = CGF.Builder.CreateAnd(PtrAsInt,
           llvm::ConstantInt::get(CGF.IntPtrTy, -Align.getQuantity()));
  PtrAsInt = CGF.Builder.CreateIntToPtr(PtrAsInt,
                                        Ptr->getType(),
                                        Ptr->getName() + ".aligned");
  return PtrAsInt;
}

/// Emit va_arg for a platform using the common void* representation,
/// where arguments are simply emitted in an array of slots on the stack.
///
/// This version implements the core direct-value passing rules.
///
/// \param SlotSize - The size and alignment of a stack slot.
///   Each argument will be allocated to a multiple of this number of
///   slots, and all the slots will be aligned to this value.
/// \param AllowHigherAlign - The slot alignment is not a cap;
///   an argument type with an alignment greater than the slot size
///   will be emitted on a higher-alignment address, potentially
///   leaving one or more empty slots behind as padding.  If this
///   is false, the returned address might be less-aligned than
///   DirectAlign.
static Address emitVoidPtrDirectVAArg(CodeGenFunction &CGF,
                                      Address VAListAddr,
                                      llvm::Type *DirectTy,
                                      CharUnits DirectSize,
                                      CharUnits DirectAlign,
                                      CharUnits SlotSize,
                                      bool AllowHigherAlign) {
  // Cast the element type to i8* if necessary.  Some platforms define
  // va_list as a struct containing an i8* instead of just an i8*.
  if (VAListAddr.getElementType() != CGF.Int8PtrTy)
    VAListAddr = CGF.Builder.CreateElementBitCast(VAListAddr, CGF.Int8PtrTy);

  llvm::Value *Ptr = CGF.Builder.CreateLoad(VAListAddr, "argp.cur");

  // If the CC aligns values higher than the slot size, do so if needed.
  Address Addr = Address::invalid();
  if (AllowHigherAlign && DirectAlign > SlotSize) {
    Addr = Address(emitRoundPointerUpToAlignment(CGF, Ptr, DirectAlign),
                                                 DirectAlign);
  } else {
    Addr = Address(Ptr, SlotSize);
  }

  // Advance the pointer past the argument, then store that back.
  CharUnits FullDirectSize = DirectSize.alignTo(SlotSize);
  Address NextPtr =
      CGF.Builder.CreateConstInBoundsByteGEP(Addr, FullDirectSize, "argp.next");
  CGF.Builder.CreateStore(NextPtr.getPointer(), VAListAddr);

  // If the argument is smaller than a slot, and this is a big-endian
  // target, the argument will be right-adjusted in its slot.
  if (DirectSize < SlotSize && CGF.CGM.getDataLayout().isBigEndian() &&
      !DirectTy->isStructTy()) {
    Addr = CGF.Builder.CreateConstInBoundsByteGEP(Addr, SlotSize - DirectSize);
  }

  Addr = CGF.Builder.CreateElementBitCast(Addr, DirectTy);
  return Addr;
}

/// Emit va_arg for a platform using the common void* representation,
/// where arguments are simply emitted in an array of slots on the stack.
///
/// \param IsIndirect - Values of this type are passed indirectly.
/// \param ValueInfo - The size and alignment of this type, generally
///   computed with getContext().getTypeInfoInChars(ValueTy).
/// \param SlotSizeAndAlign - The size and alignment of a stack slot.
///   Each argument will be allocated to a multiple of this number of
///   slots, and all the slots will be aligned to this value.
/// \param AllowHigherAlign - The slot alignment is not a cap;
///   an argument type with an alignment greater than the slot size
///   will be emitted on a higher-alignment address, potentially
///   leaving one or more empty slots behind as padding.
static Address emitVoidPtrVAArg(CodeGenFunction &CGF, Address VAListAddr,
                                QualType ValueTy, bool IsIndirect,
                                TypeInfoChars ValueInfo,
                                CharUnits SlotSizeAndAlign,
                                bool AllowHigherAlign) {
  // The size and alignment of the value that was passed directly.
  CharUnits DirectSize, DirectAlign;
  if (IsIndirect) {
    DirectSize = CGF.getPointerSize();
    DirectAlign = CGF.getPointerAlign();
  } else {
    DirectSize = ValueInfo.Width;
    DirectAlign = ValueInfo.Align;
  }

  // Cast the address we've calculated to the right type.
  llvm::Type *DirectTy = CGF.ConvertTypeForMem(ValueTy);
  if (IsIndirect)
    DirectTy = DirectTy->getPointerTo(0);

  Address Addr = emitVoidPtrDirectVAArg(CGF, VAListAddr, DirectTy,
                                        DirectSize, DirectAlign,
                                        SlotSizeAndAlign,
                                        AllowHigherAlign);

  if (IsIndirect) {
    Addr = Address(CGF.Builder.CreateLoad(Addr), ValueInfo.Align);
  }

  return Addr;

}

static Address emitMergePHI(CodeGenFunction &CGF,
                            Address Addr1, llvm::BasicBlock *Block1,
                            Address Addr2, llvm::BasicBlock *Block2,
                            const llvm::Twine &Name = "") {
  assert(Addr1.getType() == Addr2.getType());
  llvm::PHINode *PHI = CGF.Builder.CreatePHI(Addr1.getType(), 2, Name);
  PHI->addIncoming(Addr1.getPointer(), Block1);
  PHI->addIncoming(Addr2.getPointer(), Block2);
  CharUnits Align = std::min(Addr1.getAlignment(), Addr2.getAlignment());
  return Address(PHI, Align);
}

TargetCodeGenInfo::~TargetCodeGenInfo() = default;

// If someone can figure out a general rule for this, that would be great.
// It's probably just doomed to be platform-dependent, though.
unsigned TargetCodeGenInfo::getSizeOfUnwindException() const {
  // Verified for:
  //   x86-64     FreeBSD, Linux, Darwin
  //   x86-32     FreeBSD, Linux, Darwin
  //   PowerPC    Linux, Darwin
  //   ARM        Darwin (*not* EABI)
  //   AArch64    Linux
  return 32;
}

bool TargetCodeGenInfo::isNoProtoCallVariadic(const CallArgList &args,
                                     const FunctionNoProtoType *fnType) const {
  // The following conventions are known to require this to be false:
  //   x86_stdcall
  //   MIPS
  // For everything else, we just prefer false unless we opt out.
  return false;
}

void
TargetCodeGenInfo::getDependentLibraryOption(llvm::StringRef Lib,
                                             llvm::SmallString<24> &Opt) const {
  // This assumes the user is passing a library name like "rt" instead of a
  // filename like "librt.a/so", and that they don't care whether it's static or
  // dynamic.
  Opt = "-l";
  Opt += Lib;
}

unsigned TargetCodeGenInfo::getOpenCLKernelCallingConv() const {
  // OpenCL kernels are called via an explicit runtime API with arguments
  // set with clSetKernelArg(), not as normal sub-functions.
  // Return SPIR_KERNEL by default as the kernel calling convention to
  // ensure the fingerprint is fixed such way that each OpenCL argument
  // gets one matching argument in the produced kernel function argument
  // list to enable feasible implementation of clSetKernelArg() with
  // aggregates etc. In case we would use the default C calling conv here,
  // clSetKernelArg() might break depending on the target-specific
  // conventions; different targets might split structs passed as values
  // to multiple function arguments etc.
  return llvm::CallingConv::SPIR_KERNEL;
}

llvm::Constant *TargetCodeGenInfo::getNullPointer(const CodeGen::CodeGenModule &CGM,
    llvm::PointerType *T, QualType QT) const {
  return llvm::ConstantPointerNull::get(T);
}

LangAS TargetCodeGenInfo::getGlobalVarAddressSpace(CodeGenModule &CGM,
                                                   const VarDecl *D) const {
  assert(!CGM.getLangOpts().OpenCL &&
         !(CGM.getLangOpts().CUDA && CGM.getLangOpts().CUDAIsDevice) &&
         "Address space agnostic languages only");
  return D ? D->getType().getAddressSpace() : LangAS::Default;
}

llvm::Value *TargetCodeGenInfo::performAddrSpaceCast(
    CodeGen::CodeGenFunction &CGF, llvm::Value *Src, LangAS SrcAddr,
    LangAS DestAddr, llvm::Type *DestTy, bool isNonNull) const {
  // Since target may map different address spaces in AST to the same address
  // space, an address space conversion may end up as a bitcast.
  if (auto *C = dyn_cast<llvm::Constant>(Src))
    return performAddrSpaceCast(CGF.CGM, C, SrcAddr, DestAddr, DestTy);
  // Try to preserve the source's name to make IR more readable.
  return CGF.Builder.CreatePointerBitCastOrAddrSpaceCast(
      Src, DestTy, Src->hasName() ? Src->getName() + ".ascast" : "");
}

llvm::Constant *
TargetCodeGenInfo::performAddrSpaceCast(CodeGenModule &CGM, llvm::Constant *Src,
                                        LangAS SrcAddr, LangAS DestAddr,
                                        llvm::Type *DestTy) const {
  // Since target may map different address spaces in AST to the same address
  // space, an address space conversion may end up as a bitcast.
  return llvm::ConstantExpr::getPointerCast(Src, DestTy);
}

llvm::SyncScope::ID
TargetCodeGenInfo::getLLVMSyncScopeID(const LangOptions &LangOpts,
                                      SyncScope Scope,
                                      llvm::AtomicOrdering Ordering,
                                      llvm::LLVMContext &Ctx) const {
  return Ctx.getOrInsertSyncScopeID(""); /* default sync scope */
}

static bool isEmptyRecord(ASTContext &Context, QualType T, bool AllowArrays);

/// isEmptyField - Return true iff a the field is "empty", that is it
/// is an unnamed bit-field or an (array of) empty record(s).
static bool isEmptyField(ASTContext &Context, const FieldDecl *FD,
                         bool AllowArrays) {
  if (FD->isUnnamedBitfield())
    return true;

  QualType FT = FD->getType();

  // Constant arrays of empty records count as empty, strip them off.
  // Constant arrays of zero length always count as empty.
  bool WasArray = false;
  if (AllowArrays)
    while (const ConstantArrayType *AT = Context.getAsConstantArrayType(FT)) {
      if (AT->getSize() == 0)
        return true;
      FT = AT->getElementType();
      // The [[no_unique_address]] special case below does not apply to
      // arrays of C++ empty records, so we need to remember this fact.
      WasArray = true;
    }

  const RecordType *RT = FT->getAs<RecordType>();
  if (!RT)
    return false;

  // C++ record fields are never empty, at least in the Itanium ABI.
  //
  // FIXME: We should use a predicate for whether this behavior is true in the
  // current ABI.
  //
  // The exception to the above rule are fields marked with the
  // [[no_unique_address]] attribute (since C++20).  Those do count as empty
  // according to the Itanium ABI.  The exception applies only to records,
  // not arrays of records, so we must also check whether we stripped off an
  // array type above.
  if (isa<CXXRecordDecl>(RT->getDecl()) &&
      (WasArray || !FD->hasAttr<NoUniqueAddressAttr>()))
    return false;

  return isEmptyRecord(Context, FT, AllowArrays);
}

/// isEmptyRecord - Return true iff a structure contains only empty
/// fields. Note that a structure with a flexible array member is not
/// considered empty.
static bool isEmptyRecord(ASTContext &Context, QualType T, bool AllowArrays) {
  const RecordType *RT = T->getAs<RecordType>();
  if (!RT)
    return false;
  const RecordDecl *RD = RT->getDecl();
  if (RD->hasFlexibleArrayMember())
    return false;

  // If this is a C++ record, check the bases first.
  if (const CXXRecordDecl *CXXRD = dyn_cast<CXXRecordDecl>(RD))
    for (const auto &I : CXXRD->bases())
      if (!isEmptyRecord(Context, I.getType(), true))
        return false;

  for (const auto *I : RD->fields())
    if (!isEmptyField(Context, I, AllowArrays))
      return false;
  return true;
}

/// isSingleElementStruct - Determine if a structure is a "single
/// element struct", i.e. it has exactly one non-empty field or
/// exactly one field which is itself a single element
/// struct. Structures with flexible array members are never
/// considered single element structs.
///
/// \return The field declaration for the single non-empty field, if
/// it exists.
static const Type *isSingleElementStruct(QualType T, ASTContext &Context) {
  const RecordType *RT = T->getAs<RecordType>();
  if (!RT)
    return nullptr;

  const RecordDecl *RD = RT->getDecl();
  if (RD->hasFlexibleArrayMember())
    return nullptr;

  const Type *Found = nullptr;

  // If this is a C++ record, check the bases first.
  if (const CXXRecordDecl *CXXRD = dyn_cast<CXXRecordDecl>(RD)) {
    for (const auto &I : CXXRD->bases()) {
      // Ignore empty records.
      if (isEmptyRecord(Context, I.getType(), true))
        continue;

      // If we already found an element then this isn't a single-element struct.
      if (Found)
        return nullptr;

      // If this is non-empty and not a single element struct, the composite
      // cannot be a single element struct.
      Found = isSingleElementStruct(I.getType(), Context);
      if (!Found)
        return nullptr;
    }
  }

  // Check for single element.
  for (const auto *FD : RD->fields()) {
    QualType FT = FD->getType();

    // Ignore empty fields.
    if (isEmptyField(Context, FD, true))
      continue;

    // If we already found an element then this isn't a single-element
    // struct.
    if (Found)
      return nullptr;

    // Treat single element arrays as the element.
    while (const ConstantArrayType *AT = Context.getAsConstantArrayType(FT)) {
      if (AT->getSize().getZExtValue() != 1)
        break;
      FT = AT->getElementType();
    }

    if (!isAggregateTypeForABI(Context, FT)) {
      Found = FT.getTypePtr();
    } else {
      Found = isSingleElementStruct(FT, Context);
      if (!Found)
        return nullptr;
    }
  }

  // We don't consider a struct a single-element struct if it has
  // padding beyond the element type.
  if (Found && Context.getTypeSize(Found) != Context.getTypeSize(T))
    return nullptr;

  return Found;
}

namespace {
Address EmitVAArgInstr(CodeGenFunction &CGF, Address VAListAddr, QualType Ty,
                       const ABIArgInfo &AI) {
  // This default implementation defers to the llvm backend's va_arg
  // instruction. It can handle only passing arguments directly
  // (typically only handled in the backend for primitive types), or
  // aggregates passed indirectly by pointer (NOTE: if the "byval"
  // flag has ABI impact in the callee, this implementation cannot
  // work.)

  // Only a few cases are covered here at the moment -- those needed
  // by the default abi.
  llvm::Value *Val;

  if (AI.isIndirect()) {
    assert(!AI.getPaddingType() &&
           "Unexpected PaddingType seen in arginfo in generic VAArg emitter!");
    assert(
        !AI.getIndirectRealign() &&
        "Unexpected IndirectRealign seen in arginfo in generic VAArg emitter!");

    auto TyInfo = CGF.getContext().getTypeInfoInChars(Ty);
    CharUnits TyAlignForABI = TyInfo.Align;

    llvm::Type *BaseTy =
        llvm::PointerType::getUnqual(CGF.ConvertTypeForMem(Ty));
    llvm::Value *Addr =
        CGF.Builder.CreateVAArg(VAListAddr.getPointer(), BaseTy);
    return Address(Addr, TyAlignForABI);
  } else {
    assert((AI.isDirect() || AI.isExtend()) &&
           "Unexpected ArgInfo Kind in generic VAArg emitter!");

    assert(!AI.getInReg() &&
           "Unexpected InReg seen in arginfo in generic VAArg emitter!");
    assert(!AI.getPaddingType() &&
           "Unexpected PaddingType seen in arginfo in generic VAArg emitter!");
    assert(!AI.getDirectOffset() &&
           "Unexpected DirectOffset seen in arginfo in generic VAArg emitter!");
    assert(!AI.getCoerceToType() &&
           "Unexpected CoerceToType seen in arginfo in generic VAArg emitter!");

    Address Temp = CGF.CreateMemTemp(Ty, "varet");
    Val = CGF.Builder.CreateVAArg(VAListAddr.getPointer(), CGF.ConvertType(Ty));
    CGF.Builder.CreateStore(Val, Temp);
    return Temp;
  }
}

/// DefaultABIInfo - The default implementation for ABI specific
/// details. This implementation provides information which results in
/// self-consistent and sensible LLVM IR generation, but does not
/// conform to any particular ABI.
class DefaultABIInfo : public ABIInfo {
public:
  DefaultABIInfo(CodeGen::CodeGenTypes &CGT) : ABIInfo(CGT) {}

  ABIArgInfo classifyReturnType(QualType RetTy) const;
  ABIArgInfo classifyArgumentType(QualType RetTy) const;

  void computeInfo(CGFunctionInfo &FI) const override {
    if (!getCXXABI().classifyReturnType(FI))
      FI.getReturnInfo() = classifyReturnType(FI.getReturnType());
    for (auto &I : FI.arguments())
      I.info = classifyArgumentType(I.type);
  }

  Address EmitVAArg(CodeGenFunction &CGF, Address VAListAddr,
                    QualType Ty) const override {
    return EmitVAArgInstr(CGF, VAListAddr, Ty, classifyArgumentType(Ty));
  }
};

class DefaultTargetCodeGenInfo : public TargetCodeGenInfo {
public:
  DefaultTargetCodeGenInfo(CodeGen::CodeGenTypes &CGT)
      : TargetCodeGenInfo(std::make_unique<DefaultABIInfo>(CGT)) {}
};

ABIArgInfo DefaultABIInfo::classifyArgumentType(QualType Ty) const {
  Ty = useFirstFieldIfTransparentUnion(Ty);

  if (isAggregateTypeForABI(getContext(), Ty)) {
    // Records with non-trivial destructors/copy-constructors should not be
    // passed by value.
    if (CGCXXABI::RecordArgABI RAA = getRecordArgABI(Ty, getCXXABI()))
      return getNaturalAlignIndirect(Ty, RAA == CGCXXABI::RAA_DirectInMemory);

    return getNaturalAlignIndirect(Ty);
  }

  // Treat an enum type as its underlying type.
  if (const EnumType *EnumTy = Ty->getAs<EnumType>())
    Ty = EnumTy->getDecl()->getIntegerType();

  ASTContext &Context = getContext();
  if (const auto *EIT = Ty->getAs<ExtIntType>())
    if (EIT->getNumBits() >
        Context.getTypeSize(Context.getTargetInfo().hasInt128Type()
                                ? Context.Int128Ty
                                : Context.LongLongTy))
      return getNaturalAlignIndirect(Ty);

  return (isPromotableIntegerTypeForABI(Ty) ? ABIArgInfo::getExtend(Ty)
                                            : ABIArgInfo::getDirect());
}

ABIArgInfo DefaultABIInfo::classifyReturnType(QualType RetTy) const {
  if (RetTy->isVoidType())
    return ABIArgInfo::getIgnore();

  if (isAggregateTypeForABI(getContext(), RetTy))
    return getNaturalAlignIndirect(RetTy);

  // Treat an enum type as its underlying type.
  if (const EnumType *EnumTy = RetTy->getAs<EnumType>())
    RetTy = EnumTy->getDecl()->getIntegerType();

  if (const auto *EIT = RetTy->getAs<ExtIntType>())
    if (EIT->getNumBits() >
        getContext().getTypeSize(getContext().getTargetInfo().hasInt128Type()
                                     ? getContext().Int128Ty
                                     : getContext().LongLongTy))
      return getNaturalAlignIndirect(RetTy);

  return (isPromotableIntegerTypeForABI(RetTy) ? ABIArgInfo::getExtend(RetTy)
                                               : ABIArgInfo::getDirect());
}

//===----------------------------------------------------------------------===//
// WebAssembly ABI Implementation
//
// This is a very simple ABI that relies a lot on DefaultABIInfo.
//===----------------------------------------------------------------------===//

class WebAssemblyABIInfo final : public SwiftABIInfo {
public:
  enum ABIKind {
    MVP = 0,
    ExperimentalMV = 1,
  };

private:
  DefaultABIInfo defaultInfo;
  ABIKind Kind;

public:
  explicit WebAssemblyABIInfo(CodeGen::CodeGenTypes &CGT, ABIKind Kind)
      : SwiftABIInfo(CGT), defaultInfo(CGT), Kind(Kind) {}

private:
  ABIArgInfo classifyReturnType(QualType RetTy) const;
  ABIArgInfo classifyArgumentType(QualType Ty) const;

  // DefaultABIInfo's classifyReturnType and classifyArgumentType are
  // non-virtual, but computeInfo and EmitVAArg are virtual, so we
  // overload them.
  void computeInfo(CGFunctionInfo &FI) const override {
    if (!getCXXABI().classifyReturnType(FI))
      FI.getReturnInfo() = classifyReturnType(FI.getReturnType());
    for (auto &Arg : FI.arguments())
      Arg.info = classifyArgumentType(Arg.type);
  }

  Address EmitVAArg(CodeGenFunction &CGF, Address VAListAddr,
                    QualType Ty) const override;

  bool shouldPassIndirectlyForSwift(ArrayRef<llvm::Type*> scalars,
                                    bool asReturnValue) const override {
    return occupiesMoreThan(CGT, scalars, /*total*/ 4);
  }

  bool isSwiftErrorInRegister() const override {
    return false;
  }
};

class WebAssemblyTargetCodeGenInfo final : public TargetCodeGenInfo {
public:
  explicit WebAssemblyTargetCodeGenInfo(CodeGen::CodeGenTypes &CGT,
                                        WebAssemblyABIInfo::ABIKind K)
      : TargetCodeGenInfo(std::make_unique<WebAssemblyABIInfo>(CGT, K)) {}

  void setTargetAttributes(const Decl *D, llvm::GlobalValue *GV,
                           CodeGen::CodeGenModule &CGM) const override {
    TargetCodeGenInfo::setTargetAttributes(D, GV, CGM);
    if (const auto *FD = dyn_cast_or_null<FunctionDecl>(D)) {
      if (const auto *Attr = FD->getAttr<WebAssemblyImportModuleAttr>()) {
        llvm::Function *Fn = cast<llvm::Function>(GV);
        llvm::AttrBuilder B;
        B.addAttribute("wasm-import-module", Attr->getImportModule());
        Fn->addAttributes(llvm::AttributeList::FunctionIndex, B);
      }
      if (const auto *Attr = FD->getAttr<WebAssemblyImportNameAttr>()) {
        llvm::Function *Fn = cast<llvm::Function>(GV);
        llvm::AttrBuilder B;
        B.addAttribute("wasm-import-name", Attr->getImportName());
        Fn->addAttributes(llvm::AttributeList::FunctionIndex, B);
      }
      if (const auto *Attr = FD->getAttr<WebAssemblyExportNameAttr>()) {
        llvm::Function *Fn = cast<llvm::Function>(GV);
        llvm::AttrBuilder B;
        B.addAttribute("wasm-export-name", Attr->getExportName());
        Fn->addAttributes(llvm::AttributeList::FunctionIndex, B);
      }
    }

    if (auto *FD = dyn_cast_or_null<FunctionDecl>(D)) {
      llvm::Function *Fn = cast<llvm::Function>(GV);
      if (!FD->doesThisDeclarationHaveABody() && !FD->hasPrototype())
        Fn->addFnAttr("no-prototype");
    }
  }
};

/// Classify argument of given type \p Ty.
ABIArgInfo WebAssemblyABIInfo::classifyArgumentType(QualType Ty) const {
  Ty = useFirstFieldIfTransparentUnion(Ty);

  if (isAggregateTypeForABI(getContext(), Ty)) {
    // Records with non-trivial destructors/copy-constructors should not be
    // passed by value.
    if (auto RAA = getRecordArgABI(Ty, getCXXABI()))
      return getNaturalAlignIndirect(Ty, RAA == CGCXXABI::RAA_DirectInMemory);
    // Ignore empty structs/unions.
    if (isEmptyRecord(getContext(), Ty, true))
      return ABIArgInfo::getIgnore();
    // Lower single-element structs to just pass a regular value. TODO: We
    // could do reasonable-size multiple-element structs too, using getExpand(),
    // though watch out for things like bitfields.
    if (const Type *SeltTy = isSingleElementStruct(Ty, getContext()))
      return ABIArgInfo::getDirect(CGT.ConvertType(QualType(SeltTy, 0)));
    // For the experimental multivalue ABI, fully expand all other aggregates
    if (Kind == ABIKind::ExperimentalMV) {
      const RecordType *RT = Ty->getAs<RecordType>();
      assert(RT);
      bool HasBitField = false;
      for (auto *Field : RT->getDecl()->fields()) {
        if (Field->isBitField()) {
          HasBitField = true;
          break;
        }
      }
      if (!HasBitField)
        return ABIArgInfo::getExpand();
    }
  }

  // Otherwise just do the default thing.
  return defaultInfo.classifyArgumentType(Ty);
}

ABIArgInfo WebAssemblyABIInfo::classifyReturnType(QualType RetTy) const {
  if (isAggregateTypeForABI(getContext(), RetTy)) {
    // Records with non-trivial destructors/copy-constructors should not be
    // returned by value.
    if (!getRecordArgABI(RetTy, getCXXABI())) {
      // Ignore empty structs/unions.
      if (isEmptyRecord(getContext(), RetTy, true))
        return ABIArgInfo::getIgnore();
      // Lower single-element structs to just return a regular value. TODO: We
      // could do reasonable-size multiple-element structs too, using
      // ABIArgInfo::getDirect().
      if (const Type *SeltTy = isSingleElementStruct(RetTy, getContext()))
        return ABIArgInfo::getDirect(CGT.ConvertType(QualType(SeltTy, 0)));
      // For the experimental multivalue ABI, return all other aggregates
      if (Kind == ABIKind::ExperimentalMV)
        return ABIArgInfo::getDirect();
    }
  }

  // Otherwise just do the default thing.
  return defaultInfo.classifyReturnType(RetTy);
}

Address WebAssemblyABIInfo::EmitVAArg(CodeGenFunction &CGF, Address VAListAddr,
                                      QualType Ty) const {
  bool IsIndirect = isAggregateTypeForABI(getContext(), Ty) &&
                    !isEmptyRecord(getContext(), Ty, true) &&
                    !isSingleElementStruct(Ty, getContext());
  return emitVoidPtrVAArg(CGF, VAListAddr, Ty, IsIndirect,
                          getContext().getTypeInfoInChars(Ty),
                          CharUnits::fromQuantity(4),
                          /*AllowHigherAlign=*/true);
}

//===----------------------------------------------------------------------===//
// le32/PNaCl bitcode ABI Implementation
//
// This is a simplified version of the x86_32 ABI.  Arguments and return values
// are always passed on the stack.
//===----------------------------------------------------------------------===//

class PNaClABIInfo : public ABIInfo {
 public:
  PNaClABIInfo(CodeGen::CodeGenTypes &CGT) : ABIInfo(CGT) {}

  ABIArgInfo classifyReturnType(QualType RetTy) const;
  ABIArgInfo classifyArgumentType(QualType RetTy) const;

  void computeInfo(CGFunctionInfo &FI) const override;
  Address EmitVAArg(CodeGenFunction &CGF,
                    Address VAListAddr, QualType Ty) const override;
};

class PNaClTargetCodeGenInfo : public TargetCodeGenInfo {
 public:
   PNaClTargetCodeGenInfo(CodeGen::CodeGenTypes &CGT)
       : TargetCodeGenInfo(std::make_unique<PNaClABIInfo>(CGT)) {}
};

void PNaClABIInfo::computeInfo(CGFunctionInfo &FI) const {
  if (!getCXXABI().classifyReturnType(FI))
    FI.getReturnInfo() = classifyReturnType(FI.getReturnType());

  for (auto &I : FI.arguments())
    I.info = classifyArgumentType(I.type);
}

Address PNaClABIInfo::EmitVAArg(CodeGenFunction &CGF, Address VAListAddr,
                                QualType Ty) const {
  // The PNaCL ABI is a bit odd, in that varargs don't use normal
  // function classification. Structs get passed directly for varargs
  // functions, through a rewriting transform in
  // pnacl-llvm/lib/Transforms/NaCl/ExpandVarArgs.cpp, which allows
  // this target to actually support a va_arg instructions with an
  // aggregate type, unlike other targets.
  return EmitVAArgInstr(CGF, VAListAddr, Ty, ABIArgInfo::getDirect());
}

/// Classify argument of given type \p Ty.
ABIArgInfo PNaClABIInfo::classifyArgumentType(QualType Ty) const {
  if (isAggregateTypeForABI(getContext(), Ty)) {
    if (CGCXXABI::RecordArgABI RAA = getRecordArgABI(Ty, getCXXABI()))
      return getNaturalAlignIndirect(Ty, RAA == CGCXXABI::RAA_DirectInMemory);
    return getNaturalAlignIndirect(Ty);
  } else if (const EnumType *EnumTy = Ty->getAs<EnumType>()) {
    // Treat an enum type as its underlying type.
    Ty = EnumTy->getDecl()->getIntegerType();
  } else if (Ty->isFloatingType()) {
    // Floating-point types don't go inreg.
    return ABIArgInfo::getDirect();
  } else if (const auto *EIT = Ty->getAs<ExtIntType>()) {
    // Treat extended integers as integers if <=64, otherwise pass indirectly.
    if (EIT->getNumBits() > 64)
      return getNaturalAlignIndirect(Ty);
    return ABIArgInfo::getDirect();
  }

  return (isPromotableIntegerTypeForABI(Ty) ? ABIArgInfo::getExtend(Ty)
                                            : ABIArgInfo::getDirect());
}

ABIArgInfo PNaClABIInfo::classifyReturnType(QualType RetTy) const {
  if (RetTy->isVoidType())
    return ABIArgInfo::getIgnore();

  // In the PNaCl ABI we always return records/structures on the stack.
  if (isAggregateTypeForABI(getContext(), RetTy))
    return getNaturalAlignIndirect(RetTy);

  // Treat extended integers as integers if <=64, otherwise pass indirectly.
  if (const auto *EIT = RetTy->getAs<ExtIntType>()) {
    if (EIT->getNumBits() > 64)
      return getNaturalAlignIndirect(RetTy);
    return ABIArgInfo::getDirect();
  }

  // Treat an enum type as its underlying type.
  if (const EnumType *EnumTy = RetTy->getAs<EnumType>())
    RetTy = EnumTy->getDecl()->getIntegerType();

  return (isPromotableIntegerTypeForABI(RetTy) ? ABIArgInfo::getExtend(RetTy)
                                               : ABIArgInfo::getDirect());
}

/// IsX86_MMXType - Return true if this is an MMX type.
bool IsX86_MMXType(llvm::Type *IRType) {
  // Return true if the type is an MMX type <2 x i32>, <4 x i16>, or <8 x i8>.
  return IRType->isVectorTy() && IRType->getPrimitiveSizeInBits() == 64 &&
    cast<llvm::VectorType>(IRType)->getElementType()->isIntegerTy() &&
    IRType->getScalarSizeInBits() != 64;
}

static llvm::Type* X86AdjustInlineAsmType(CodeGen::CodeGenFunction &CGF,
                                          StringRef Constraint,
                                          llvm::Type* Ty) {
  bool IsMMXCons = llvm::StringSwitch<bool>(Constraint)
                     .Cases("y", "&y", "^Ym", true)
                     .Default(false);
  if (IsMMXCons && Ty->isVectorTy()) {
    if (cast<llvm::VectorType>(Ty)->getPrimitiveSizeInBits().getFixedSize() !=
        64) {
      // Invalid MMX constraint
      return nullptr;
    }

    return llvm::Type::getX86_MMXTy(CGF.getLLVMContext());
  }

  // No operation needed
  return Ty;
}

/// Returns true if this type can be passed in SSE registers with the
/// X86_VectorCall calling convention. Shared between x86_32 and x86_64.
static bool isX86VectorTypeForVectorCall(ASTContext &Context, QualType Ty) {
  if (const BuiltinType *BT = Ty->getAs<BuiltinType>()) {
    if (BT->isFloatingPoint() && BT->getKind() != BuiltinType::Half) {
      if (BT->getKind() == BuiltinType::LongDouble) {
        if (&Context.getTargetInfo().getLongDoubleFormat() ==
            &llvm::APFloat::x87DoubleExtended())
          return false;
      }
      return true;
    }
  } else if (const VectorType *VT = Ty->getAs<VectorType>()) {
    // vectorcall can pass XMM, YMM, and ZMM vectors. We don't pass SSE1 MMX
    // registers specially.
    unsigned VecSize = Context.getTypeSize(VT);
    if (VecSize == 128 || VecSize == 256 || VecSize == 512)
      return true;
  }
  return false;
}

/// Returns true if this aggregate is small enough to be passed in SSE registers
/// in the X86_VectorCall calling convention. Shared between x86_32 and x86_64.
static bool isX86VectorCallAggregateSmallEnough(uint64_t NumMembers) {
  return NumMembers <= 4;
}

/// Returns a Homogeneous Vector Aggregate ABIArgInfo, used in X86.
static ABIArgInfo getDirectX86Hva(llvm::Type* T = nullptr) {
  auto AI = ABIArgInfo::getDirect(T);
  AI.setInReg(true);
  AI.setCanBeFlattened(false);
  return AI;
}

//===----------------------------------------------------------------------===//
// X86-32 ABI Implementation
//===----------------------------------------------------------------------===//

/// Similar to llvm::CCState, but for Clang.
struct CCState {
  CCState(CGFunctionInfo &FI)
      : IsPreassigned(FI.arg_size()), CC(FI.getCallingConvention()) {}

  llvm::SmallBitVector IsPreassigned;
  unsigned CC = CallingConv::CC_C;
  unsigned FreeRegs = 0;
  unsigned FreeSSERegs = 0;
};

enum {
  // Vectorcall only allows the first 6 parameters to be passed in registers.
  VectorcallMaxParamNumAsReg = 6
};

/// X86_32ABIInfo - The X86-32 ABI information.
class X86_32ABIInfo : public SwiftABIInfo {
  enum Class {
    Integer,
    Float
  };

  static const unsigned MinABIStackAlignInBytes = 4;

  bool IsDarwinVectorABI;
  bool IsRetSmallStructInRegABI;
  bool IsWin32StructABI;
  bool IsSoftFloatABI;
  bool IsMCUABI;
  unsigned DefaultNumRegisterParameters;

  static bool isRegisterSize(unsigned Size) {
    return (Size == 8 || Size == 16 || Size == 32 || Size == 64);
  }

  bool isHomogeneousAggregateBaseType(QualType Ty) const override {
    // FIXME: Assumes vectorcall is in use.
    return isX86VectorTypeForVectorCall(getContext(), Ty);
  }

  bool isHomogeneousAggregateSmallEnough(const Type *Ty,
                                         uint64_t NumMembers) const override {
    // FIXME: Assumes vectorcall is in use.
    return isX86VectorCallAggregateSmallEnough(NumMembers);
  }

  bool shouldReturnTypeInRegister(QualType Ty, ASTContext &Context) const;

  /// getIndirectResult - Give a source type \arg Ty, return a suitable result
  /// such that the argument will be passed in memory.
  ABIArgInfo getIndirectResult(QualType Ty, bool ByVal, CCState &State) const;

  ABIArgInfo getIndirectReturnResult(QualType Ty, CCState &State) const;

  /// Return the alignment to use for the given type on the stack.
  unsigned getTypeStackAlignInBytes(QualType Ty, unsigned Align) const;

  Class classify(QualType Ty) const;
  ABIArgInfo classifyReturnType(QualType RetTy, CCState &State) const;
  ABIArgInfo classifyArgumentType(QualType RetTy, CCState &State) const;

  /// Updates the number of available free registers, returns
  /// true if any registers were allocated.
  bool updateFreeRegs(QualType Ty, CCState &State) const;

  bool shouldAggregateUseDirect(QualType Ty, CCState &State, bool &InReg,
                                bool &NeedsPadding) const;
  bool shouldPrimitiveUseInReg(QualType Ty, CCState &State) const;

  bool canExpandIndirectArgument(QualType Ty) const;

  /// Rewrite the function info so that all memory arguments use
  /// inalloca.
  void rewriteWithInAlloca(CGFunctionInfo &FI) const;

  void addFieldToArgStruct(SmallVector<llvm::Type *, 6> &FrameFields,
                           CharUnits &StackOffset, ABIArgInfo &Info,
                           QualType Type) const;
  void runVectorCallFirstPass(CGFunctionInfo &FI, CCState &State) const;

public:

  void computeInfo(CGFunctionInfo &FI) const override;
  Address EmitVAArg(CodeGenFunction &CGF, Address VAListAddr,
                    QualType Ty) const override;

  X86_32ABIInfo(CodeGen::CodeGenTypes &CGT, bool DarwinVectorABI,
                bool RetSmallStructInRegABI, bool Win32StructABI,
                unsigned NumRegisterParameters, bool SoftFloatABI)
    : SwiftABIInfo(CGT), IsDarwinVectorABI(DarwinVectorABI),
      IsRetSmallStructInRegABI(RetSmallStructInRegABI),
      IsWin32StructABI(Win32StructABI),
      IsSoftFloatABI(SoftFloatABI),
      IsMCUABI(CGT.getTarget().getTriple().isOSIAMCU()),
      DefaultNumRegisterParameters(NumRegisterParameters) {}

  bool shouldPassIndirectlyForSwift(ArrayRef<llvm::Type*> scalars,
                                    bool asReturnValue) const override {
    // LLVM's x86-32 lowering currently only assigns up to three
    // integer registers and three fp registers.  Oddly, it'll use up to
    // four vector registers for vectors, but those can overlap with the
    // scalar registers.
    return occupiesMoreThan(CGT, scalars, /*total*/ 3);
  }

  bool isSwiftErrorInRegister() const override {
    // x86-32 lowering does not support passing swifterror in a register.
    return false;
  }
};

class X86_32TargetCodeGenInfo : public TargetCodeGenInfo {
public:
  X86_32TargetCodeGenInfo(CodeGen::CodeGenTypes &CGT, bool DarwinVectorABI,
                          bool RetSmallStructInRegABI, bool Win32StructABI,
                          unsigned NumRegisterParameters, bool SoftFloatABI)
      : TargetCodeGenInfo(std::make_unique<X86_32ABIInfo>(
            CGT, DarwinVectorABI, RetSmallStructInRegABI, Win32StructABI,
            NumRegisterParameters, SoftFloatABI)) {}

  static bool isStructReturnInRegABI(
      const llvm::Triple &Triple, const CodeGenOptions &Opts);

  void setTargetAttributes(const Decl *D, llvm::GlobalValue *GV,
                           CodeGen::CodeGenModule &CGM) const override;

  int getDwarfEHStackPointer(CodeGen::CodeGenModule &CGM) const override {
    // Darwin uses different dwarf register numbers for EH.
    if (CGM.getTarget().getTriple().isOSDarwin()) return 5;
    return 4;
  }

  bool initDwarfEHRegSizeTable(CodeGen::CodeGenFunction &CGF,
                               llvm::Value *Address) const override;

  llvm::Type* adjustInlineAsmType(CodeGen::CodeGenFunction &CGF,
                                  StringRef Constraint,
                                  llvm::Type* Ty) const override {
    return X86AdjustInlineAsmType(CGF, Constraint, Ty);
  }

  void addReturnRegisterOutputs(CodeGenFunction &CGF, LValue ReturnValue,
                                std::string &Constraints,
                                std::vector<llvm::Type *> &ResultRegTypes,
                                std::vector<llvm::Type *> &ResultTruncRegTypes,
                                std::vector<LValue> &ResultRegDests,
                                std::string &AsmString,
                                unsigned NumOutputs) const override;

  llvm::Constant *
  getUBSanFunctionSignature(CodeGen::CodeGenModule &CGM) const override {
    unsigned Sig = (0xeb << 0) |  // jmp rel8
                   (0x06 << 8) |  //           .+0x08
                   ('v' << 16) |
                   ('2' << 24);
    return llvm::ConstantInt::get(CGM.Int32Ty, Sig);
  }

  StringRef getARCRetainAutoreleasedReturnValueMarker() const override {
    return "movl\t%ebp, %ebp"
           "\t\t// marker for objc_retainAutoreleaseReturnValue";
  }
};

}

/// Rewrite input constraint references after adding some output constraints.
/// In the case where there is one output and one input and we add one output,
/// we need to replace all operand references greater than or equal to 1:
///     mov $0, $1
///     mov eax, $1
/// The result will be:
///     mov $0, $2
///     mov eax, $2
static void rewriteInputConstraintReferences(unsigned FirstIn,
                                             unsigned NumNewOuts,
                                             std::string &AsmString) {
  std::string Buf;
  llvm::raw_string_ostream OS(Buf);
  size_t Pos = 0;
  while (Pos < AsmString.size()) {
    size_t DollarStart = AsmString.find('$', Pos);
    if (DollarStart == std::string::npos)
      DollarStart = AsmString.size();
    size_t DollarEnd = AsmString.find_first_not_of('$', DollarStart);
    if (DollarEnd == std::string::npos)
      DollarEnd = AsmString.size();
    OS << StringRef(&AsmString[Pos], DollarEnd - Pos);
    Pos = DollarEnd;
    size_t NumDollars = DollarEnd - DollarStart;
    if (NumDollars % 2 != 0 && Pos < AsmString.size()) {
      // We have an operand reference.
      size_t DigitStart = Pos;
      if (AsmString[DigitStart] == '{') {
        OS << '{';
        ++DigitStart;
      }
      size_t DigitEnd = AsmString.find_first_not_of("0123456789", DigitStart);
      if (DigitEnd == std::string::npos)
        DigitEnd = AsmString.size();
      StringRef OperandStr(&AsmString[DigitStart], DigitEnd - DigitStart);
      unsigned OperandIndex;
      if (!OperandStr.getAsInteger(10, OperandIndex)) {
        if (OperandIndex >= FirstIn)
          OperandIndex += NumNewOuts;
        OS << OperandIndex;
      } else {
        OS << OperandStr;
      }
      Pos = DigitEnd;
    }
  }
  AsmString = std::move(OS.str());
}

/// Add output constraints for EAX:EDX because they are return registers.
void X86_32TargetCodeGenInfo::addReturnRegisterOutputs(
    CodeGenFunction &CGF, LValue ReturnSlot, std::string &Constraints,
    std::vector<llvm::Type *> &ResultRegTypes,
    std::vector<llvm::Type *> &ResultTruncRegTypes,
    std::vector<LValue> &ResultRegDests, std::string &AsmString,
    unsigned NumOutputs) const {
  uint64_t RetWidth = CGF.getContext().getTypeSize(ReturnSlot.getType());

  // Use the EAX constraint if the width is 32 or smaller and EAX:EDX if it is
  // larger.
  if (!Constraints.empty())
    Constraints += ',';
  if (RetWidth <= 32) {
    Constraints += "={eax}";
    ResultRegTypes.push_back(CGF.Int32Ty);
  } else {
    // Use the 'A' constraint for EAX:EDX.
    Constraints += "=A";
    ResultRegTypes.push_back(CGF.Int64Ty);
  }

  // Truncate EAX or EAX:EDX to an integer of the appropriate size.
  llvm::Type *CoerceTy = llvm::IntegerType::get(CGF.getLLVMContext(), RetWidth);
  ResultTruncRegTypes.push_back(CoerceTy);

  // Coerce the integer by bitcasting the return slot pointer.
  ReturnSlot.setAddress(CGF.Builder.CreateBitCast(ReturnSlot.getAddress(CGF),
                                                  CoerceTy->getPointerTo()));
  ResultRegDests.push_back(ReturnSlot);

  rewriteInputConstraintReferences(NumOutputs, 1, AsmString);
}

/// shouldReturnTypeInRegister - Determine if the given type should be
/// returned in a register (for the Darwin and MCU ABI).
bool X86_32ABIInfo::shouldReturnTypeInRegister(QualType Ty,
                                               ASTContext &Context) const {
  uint64_t Size = Context.getTypeSize(Ty);

  // For i386, type must be register sized.
  // For the MCU ABI, it only needs to be <= 8-byte
  if ((IsMCUABI && Size > 64) || (!IsMCUABI && !isRegisterSize(Size)))
   return false;

  if (Ty->isVectorType()) {
    // 64- and 128- bit vectors inside structures are not returned in
    // registers.
    if (Size == 64 || Size == 128)
      return false;

    return true;
  }

  // If this is a builtin, pointer, enum, complex type, member pointer, or
  // member function pointer it is ok.
  if (Ty->getAs<BuiltinType>() || Ty->hasPointerRepresentation() ||
      Ty->isAnyComplexType() || Ty->isEnumeralType() ||
      Ty->isBlockPointerType() || Ty->isMemberPointerType())
    return true;

  // Arrays are treated like records.
  if (const ConstantArrayType *AT = Context.getAsConstantArrayType(Ty))
    return shouldReturnTypeInRegister(AT->getElementType(), Context);

  // Otherwise, it must be a record type.
  const RecordType *RT = Ty->getAs<RecordType>();
  if (!RT) return false;

  // FIXME: Traverse bases here too.

  // Structure types are passed in register if all fields would be
  // passed in a register.
  for (const auto *FD : RT->getDecl()->fields()) {
    // Empty fields are ignored.
    if (isEmptyField(Context, FD, true))
      continue;

    // Check fields recursively.
    if (!shouldReturnTypeInRegister(FD->getType(), Context))
      return false;
  }
  return true;
}

static bool is32Or64BitBasicType(QualType Ty, ASTContext &Context) {
  // Treat complex types as the element type.
  if (const ComplexType *CTy = Ty->getAs<ComplexType>())
    Ty = CTy->getElementType();

  // Check for a type which we know has a simple scalar argument-passing
  // convention without any padding.  (We're specifically looking for 32
  // and 64-bit integer and integer-equivalents, float, and double.)
  if (!Ty->getAs<BuiltinType>() && !Ty->hasPointerRepresentation() &&
      !Ty->isEnumeralType() && !Ty->isBlockPointerType())
    return false;

  uint64_t Size = Context.getTypeSize(Ty);
  return Size == 32 || Size == 64;
}

static bool addFieldSizes(ASTContext &Context, const RecordDecl *RD,
                          uint64_t &Size) {
  for (const auto *FD : RD->fields()) {
    // Scalar arguments on the stack get 4 byte alignment on x86. If the
    // argument is smaller than 32-bits, expanding the struct will create
    // alignment padding.
    if (!is32Or64BitBasicType(FD->getType(), Context))
      return false;

    // FIXME: Reject bit-fields wholesale; there are two problems, we don't know
    // how to expand them yet, and the predicate for telling if a bitfield still
    // counts as "basic" is more complicated than what we were doing previously.
    if (FD->isBitField())
      return false;

    Size += Context.getTypeSize(FD->getType());
  }
  return true;
}

static bool addBaseAndFieldSizes(ASTContext &Context, const CXXRecordDecl *RD,
                                 uint64_t &Size) {
  // Don't do this if there are any non-empty bases.
  for (const CXXBaseSpecifier &Base : RD->bases()) {
    if (!addBaseAndFieldSizes(Context, Base.getType()->getAsCXXRecordDecl(),
                              Size))
      return false;
  }
  if (!addFieldSizes(Context, RD, Size))
    return false;
  return true;
}

/// Test whether an argument type which is to be passed indirectly (on the
/// stack) would have the equivalent layout if it was expanded into separate
/// arguments. If so, we prefer to do the latter to avoid inhibiting
/// optimizations.
bool X86_32ABIInfo::canExpandIndirectArgument(QualType Ty) const {
  // We can only expand structure types.
  const RecordType *RT = Ty->getAs<RecordType>();
  if (!RT)
    return false;
  const RecordDecl *RD = RT->getDecl();
  uint64_t Size = 0;
  if (const CXXRecordDecl *CXXRD = dyn_cast<CXXRecordDecl>(RD)) {
    if (!IsWin32StructABI) {
      // On non-Windows, we have to conservatively match our old bitcode
      // prototypes in order to be ABI-compatible at the bitcode level.
      if (!CXXRD->isCLike())
        return false;
    } else {
      // Don't do this for dynamic classes.
      if (CXXRD->isDynamicClass())
        return false;
    }
    if (!addBaseAndFieldSizes(getContext(), CXXRD, Size))
      return false;
  } else {
    if (!addFieldSizes(getContext(), RD, Size))
      return false;
  }

  // We can do this if there was no alignment padding.
  return Size == getContext().getTypeSize(Ty);
}

ABIArgInfo X86_32ABIInfo::getIndirectReturnResult(QualType RetTy, CCState &State) const {
  // If the return value is indirect, then the hidden argument is consuming one
  // integer register.
  if (State.FreeRegs) {
    --State.FreeRegs;
    if (!IsMCUABI)
      return getNaturalAlignIndirectInReg(RetTy);
  }
  return getNaturalAlignIndirect(RetTy, /*ByVal=*/false);
}

ABIArgInfo X86_32ABIInfo::classifyReturnType(QualType RetTy,
                                             CCState &State) const {
  if (RetTy->isVoidType())
    return ABIArgInfo::getIgnore();

  const Type *Base = nullptr;
  uint64_t NumElts = 0;
  if ((State.CC == llvm::CallingConv::X86_VectorCall ||
       State.CC == llvm::CallingConv::X86_RegCall) &&
      isHomogeneousAggregate(RetTy, Base, NumElts)) {
    // The LLVM struct type for such an aggregate should lower properly.
    return ABIArgInfo::getDirect();
  }

  if (const VectorType *VT = RetTy->getAs<VectorType>()) {
    // On Darwin, some vectors are returned in registers.
    if (IsDarwinVectorABI) {
      uint64_t Size = getContext().getTypeSize(RetTy);

      // 128-bit vectors are a special case; they are returned in
      // registers and we need to make sure to pick a type the LLVM
      // backend will like.
      if (Size == 128)
        return ABIArgInfo::getDirect(llvm::FixedVectorType::get(
            llvm::Type::getInt64Ty(getVMContext()), 2));

      // Always return in register if it fits in a general purpose
      // register, or if it is 64 bits and has a single element.
      if ((Size == 8 || Size == 16 || Size == 32) ||
          (Size == 64 && VT->getNumElements() == 1))
        return ABIArgInfo::getDirect(llvm::IntegerType::get(getVMContext(),
                                                            Size));

      return getIndirectReturnResult(RetTy, State);
    }

    return ABIArgInfo::getDirect();
  }

  if (isAggregateTypeForABI(getContext(), RetTy)) {
    if (const RecordType *RT = RetTy->getAs<RecordType>()) {
      // Structures with flexible arrays are always indirect.
      if (RT->getDecl()->hasFlexibleArrayMember())
        return getIndirectReturnResult(RetTy, State);
    }

    // If specified, structs and unions are always indirect.
    if (!IsRetSmallStructInRegABI && !RetTy->isAnyComplexType())
      return getIndirectReturnResult(RetTy, State);

    // Ignore empty structs/unions.
    if (isEmptyRecord(getContext(), RetTy, true))
      return ABIArgInfo::getIgnore();

    // Small structures which are register sized are generally returned
    // in a register.
    if (shouldReturnTypeInRegister(RetTy, getContext())) {
      uint64_t Size = getContext().getTypeSize(RetTy);

      // As a special-case, if the struct is a "single-element" struct, and
      // the field is of type "float" or "double", return it in a
      // floating-point register. (MSVC does not apply this special case.)
      // We apply a similar transformation for pointer types to improve the
      // quality of the generated IR.
      if (const Type *SeltTy = isSingleElementStruct(RetTy, getContext()))
        if ((!IsWin32StructABI && SeltTy->isRealFloatingType())
            || SeltTy->hasPointerRepresentation())
          return ABIArgInfo::getDirect(CGT.ConvertType(QualType(SeltTy, 0)));

      // FIXME: We should be able to narrow this integer in cases with dead
      // padding.
      return ABIArgInfo::getDirect(llvm::IntegerType::get(getVMContext(),Size));
    }

    return getIndirectReturnResult(RetTy, State);
  }

  // Treat an enum type as its underlying type.
  if (const EnumType *EnumTy = RetTy->getAs<EnumType>())
    RetTy = EnumTy->getDecl()->getIntegerType();

  if (const auto *EIT = RetTy->getAs<ExtIntType>())
    if (EIT->getNumBits() > 64)
      return getIndirectReturnResult(RetTy, State);

  return (isPromotableIntegerTypeForABI(RetTy) ? ABIArgInfo::getExtend(RetTy)
                                               : ABIArgInfo::getDirect());
}

static bool isSIMDVectorType(ASTContext &Context, QualType Ty) {
  return Ty->getAs<VectorType>() && Context.getTypeSize(Ty) == 128;
}

static bool isRecordWithSIMDVectorType(ASTContext &Context, QualType Ty) {
  const RecordType *RT = Ty->getAs<RecordType>();
  if (!RT)
    return 0;
  const RecordDecl *RD = RT->getDecl();

  // If this is a C++ record, check the bases first.
  if (const CXXRecordDecl *CXXRD = dyn_cast<CXXRecordDecl>(RD))
    for (const auto &I : CXXRD->bases())
      if (!isRecordWithSIMDVectorType(Context, I.getType()))
        return false;

  for (const auto *i : RD->fields()) {
    QualType FT = i->getType();

    if (isSIMDVectorType(Context, FT))
      return true;

    if (isRecordWithSIMDVectorType(Context, FT))
      return true;
  }

  return false;
}

unsigned X86_32ABIInfo::getTypeStackAlignInBytes(QualType Ty,
                                                 unsigned Align) const {
  // Otherwise, if the alignment is less than or equal to the minimum ABI
  // alignment, just use the default; the backend will handle this.
  if (Align <= MinABIStackAlignInBytes)
    return 0; // Use default alignment.

  // On non-Darwin, the stack type alignment is always 4.
  if (!IsDarwinVectorABI) {
    // Set explicit alignment, since we may need to realign the top.
    return MinABIStackAlignInBytes;
  }

  // Otherwise, if the type contains an SSE vector type, the alignment is 16.
  if (Align >= 16 && (isSIMDVectorType(getContext(), Ty) ||
                      isRecordWithSIMDVectorType(getContext(), Ty)))
    return 16;

  return MinABIStackAlignInBytes;
}

ABIArgInfo X86_32ABIInfo::getIndirectResult(QualType Ty, bool ByVal,
                                            CCState &State) const {
  if (!ByVal) {
    if (State.FreeRegs) {
      --State.FreeRegs; // Non-byval indirects just use one pointer.
      if (!IsMCUABI)
        return getNaturalAlignIndirectInReg(Ty);
    }
    return getNaturalAlignIndirect(Ty, false);
  }

  // Compute the byval alignment.
  unsigned TypeAlign = getContext().getTypeAlign(Ty) / 8;
  unsigned StackAlign = getTypeStackAlignInBytes(Ty, TypeAlign);
  if (StackAlign == 0)
    return ABIArgInfo::getIndirect(CharUnits::fromQuantity(4), /*ByVal=*/true);

  // If the stack alignment is less than the type alignment, realign the
  // argument.
  bool Realign = TypeAlign > StackAlign;
  return ABIArgInfo::getIndirect(CharUnits::fromQuantity(StackAlign),
                                 /*ByVal=*/true, Realign);
}

X86_32ABIInfo::Class X86_32ABIInfo::classify(QualType Ty) const {
  const Type *T = isSingleElementStruct(Ty, getContext());
  if (!T)
    T = Ty.getTypePtr();

  if (const BuiltinType *BT = T->getAs<BuiltinType>()) {
    BuiltinType::Kind K = BT->getKind();
    if (K == BuiltinType::Float || K == BuiltinType::Double)
      return Float;
  }
  return Integer;
}

bool X86_32ABIInfo::updateFreeRegs(QualType Ty, CCState &State) const {
  if (!IsSoftFloatABI) {
    Class C = classify(Ty);
    if (C == Float)
      return false;
  }

  unsigned Size = getContext().getTypeSize(Ty);
  unsigned SizeInRegs = (Size + 31) / 32;

  if (SizeInRegs == 0)
    return false;

  if (!IsMCUABI) {
    if (SizeInRegs > State.FreeRegs) {
      State.FreeRegs = 0;
      return false;
    }
  } else {
    // The MCU psABI allows passing parameters in-reg even if there are
    // earlier parameters that are passed on the stack. Also,
    // it does not allow passing >8-byte structs in-register,
    // even if there are 3 free registers available.
    if (SizeInRegs > State.FreeRegs || SizeInRegs > 2)
      return false;
  }

  State.FreeRegs -= SizeInRegs;
  return true;
}

bool X86_32ABIInfo::shouldAggregateUseDirect(QualType Ty, CCState &State,
                                             bool &InReg,
                                             bool &NeedsPadding) const {
  // On Windows, aggregates other than HFAs are never passed in registers, and
  // they do not consume register slots. Homogenous floating-point aggregates
  // (HFAs) have already been dealt with at this point.
  if (IsWin32StructABI && isAggregateTypeForABI(getContext(), Ty))
    return false;

  NeedsPadding = false;
  InReg = !IsMCUABI;

  if (!updateFreeRegs(Ty, State))
    return false;

  if (IsMCUABI)
    return true;

  if (State.CC == llvm::CallingConv::X86_FastCall ||
      State.CC == llvm::CallingConv::X86_VectorCall ||
      State.CC == llvm::CallingConv::X86_RegCall) {
    if (getContext().getTypeSize(Ty) <= 32 && State.FreeRegs)
      NeedsPadding = true;

    return false;
  }

  return true;
}

bool X86_32ABIInfo::shouldPrimitiveUseInReg(QualType Ty, CCState &State) const {
  if (!updateFreeRegs(Ty, State))
    return false;

  if (IsMCUABI)
    return false;

  if (State.CC == llvm::CallingConv::X86_FastCall ||
      State.CC == llvm::CallingConv::X86_VectorCall ||
      State.CC == llvm::CallingConv::X86_RegCall) {
    if (getContext().getTypeSize(Ty) > 32)
      return false;

    return (Ty->isIntegralOrEnumerationType() || Ty->isPointerType() ||
        Ty->isReferenceType());
  }

  return true;
}

void X86_32ABIInfo::runVectorCallFirstPass(CGFunctionInfo &FI, CCState &State) const {
  // Vectorcall x86 works subtly different than in x64, so the format is
  // a bit different than the x64 version.  First, all vector types (not HVAs)
  // are assigned, with the first 6 ending up in the [XYZ]MM0-5 registers.
  // This differs from the x64 implementation, where the first 6 by INDEX get
  // registers.
  // In the second pass over the arguments, HVAs are passed in the remaining
  // vector registers if possible, or indirectly by address. The address will be
  // passed in ECX/EDX if available. Any other arguments are passed according to
  // the usual fastcall rules.
  MutableArrayRef<CGFunctionInfoArgInfo> Args = FI.arguments();
  for (int I = 0, E = Args.size(); I < E; ++I) {
    const Type *Base = nullptr;
    uint64_t NumElts = 0;
    const QualType &Ty = Args[I].type;
    if ((Ty->isVectorType() || Ty->isBuiltinType()) &&
        isHomogeneousAggregate(Ty, Base, NumElts)) {
      if (State.FreeSSERegs >= NumElts) {
        State.FreeSSERegs -= NumElts;
        Args[I].info = ABIArgInfo::getDirectInReg();
        State.IsPreassigned.set(I);
      }
    }
  }
}

ABIArgInfo X86_32ABIInfo::classifyArgumentType(QualType Ty,
                                               CCState &State) const {
  // FIXME: Set alignment on indirect arguments.
  bool IsFastCall = State.CC == llvm::CallingConv::X86_FastCall;
  bool IsRegCall = State.CC == llvm::CallingConv::X86_RegCall;
  bool IsVectorCall = State.CC == llvm::CallingConv::X86_VectorCall;

  Ty = useFirstFieldIfTransparentUnion(Ty);
  TypeInfo TI = getContext().getTypeInfo(Ty);

  // Check with the C++ ABI first.
  const RecordType *RT = Ty->getAs<RecordType>();
  if (RT) {
    CGCXXABI::RecordArgABI RAA = getRecordArgABI(RT, getCXXABI());
    if (RAA == CGCXXABI::RAA_Indirect) {
      return getIndirectResult(Ty, false, State);
    } else if (RAA == CGCXXABI::RAA_DirectInMemory) {
      // The field index doesn't matter, we'll fix it up later.
      return ABIArgInfo::getInAlloca(/*FieldIndex=*/0);
    }
  }

  // Regcall uses the concept of a homogenous vector aggregate, similar
  // to other targets.
  const Type *Base = nullptr;
  uint64_t NumElts = 0;
  if ((IsRegCall || IsVectorCall) &&
      isHomogeneousAggregate(Ty, Base, NumElts)) {
    if (State.FreeSSERegs >= NumElts) {
      State.FreeSSERegs -= NumElts;

      // Vectorcall passes HVAs directly and does not flatten them, but regcall
      // does.
      if (IsVectorCall)
        return getDirectX86Hva();

      if (Ty->isBuiltinType() || Ty->isVectorType())
        return ABIArgInfo::getDirect();
      return ABIArgInfo::getExpand();
    }
    return getIndirectResult(Ty, /*ByVal=*/false, State);
  }

  if (isAggregateTypeForABI(getContext(), Ty)) {
    // Structures with flexible arrays are always indirect.
    // FIXME: This should not be byval!
    if (RT && RT->getDecl()->hasFlexibleArrayMember())
      return getIndirectResult(Ty, true, State);

    // Ignore empty structs/unions on non-Windows.
    if (!IsWin32StructABI && isEmptyRecord(getContext(), Ty, true))
      return ABIArgInfo::getIgnore();

    llvm::LLVMContext &LLVMContext = getVMContext();
    llvm::IntegerType *Int32 = llvm::Type::getInt32Ty(LLVMContext);
    bool NeedsPadding = false;
    bool InReg;
    if (shouldAggregateUseDirect(Ty, State, InReg, NeedsPadding)) {
      unsigned SizeInRegs = (TI.Width + 31) / 32;
      SmallVector<llvm::Type*, 3> Elements(SizeInRegs, Int32);
      llvm::Type *Result = llvm::StructType::get(LLVMContext, Elements);
      if (InReg)
        return ABIArgInfo::getDirectInReg(Result);
      else
        return ABIArgInfo::getDirect(Result);
    }
    llvm::IntegerType *PaddingType = NeedsPadding ? Int32 : nullptr;

    // Pass over-aligned aggregates on Windows indirectly. This behavior was
    // added in MSVC 2015.
    if (IsWin32StructABI && TI.AlignIsRequired && TI.Align > 32)
      return getIndirectResult(Ty, /*ByVal=*/false, State);

    // Expand small (<= 128-bit) record types when we know that the stack layout
    // of those arguments will match the struct. This is important because the
    // LLVM backend isn't smart enough to remove byval, which inhibits many
    // optimizations.
    // Don't do this for the MCU if there are still free integer registers
    // (see X86_64 ABI for full explanation).
    if (TI.Width <= 4 * 32 && (!IsMCUABI || State.FreeRegs == 0) &&
        canExpandIndirectArgument(Ty))
      return ABIArgInfo::getExpandWithPadding(
          IsFastCall || IsVectorCall || IsRegCall, PaddingType);

    return getIndirectResult(Ty, true, State);
  }

  if (const VectorType *VT = Ty->getAs<VectorType>()) {
    // On Windows, vectors are passed directly if registers are available, or
    // indirectly if not. This avoids the need to align argument memory. Pass
    // user-defined vector types larger than 512 bits indirectly for simplicity.
    if (IsWin32StructABI) {
      if (TI.Width <= 512 && State.FreeSSERegs > 0) {
        --State.FreeSSERegs;
        return ABIArgInfo::getDirectInReg();
      }
      return getIndirectResult(Ty, /*ByVal=*/false, State);
    }

    // On Darwin, some vectors are passed in memory, we handle this by passing
    // it as an i8/i16/i32/i64.
    if (IsDarwinVectorABI) {
      if ((TI.Width == 8 || TI.Width == 16 || TI.Width == 32) ||
          (TI.Width == 64 && VT->getNumElements() == 1))
        return ABIArgInfo::getDirect(
            llvm::IntegerType::get(getVMContext(), TI.Width));
    }

    if (IsX86_MMXType(CGT.ConvertType(Ty)))
      return ABIArgInfo::getDirect(llvm::IntegerType::get(getVMContext(), 64));

    return ABIArgInfo::getDirect();
  }


  if (const EnumType *EnumTy = Ty->getAs<EnumType>())
    Ty = EnumTy->getDecl()->getIntegerType();

  bool InReg = shouldPrimitiveUseInReg(Ty, State);

  if (isPromotableIntegerTypeForABI(Ty)) {
    if (InReg)
      return ABIArgInfo::getExtendInReg(Ty);
    return ABIArgInfo::getExtend(Ty);
  }

  if (const auto * EIT = Ty->getAs<ExtIntType>()) {
    if (EIT->getNumBits() <= 64) {
      if (InReg)
        return ABIArgInfo::getDirectInReg();
      return ABIArgInfo::getDirect();
    }
    return getIndirectResult(Ty, /*ByVal=*/false, State);
  }

  if (InReg)
    return ABIArgInfo::getDirectInReg();
  return ABIArgInfo::getDirect();
}

void X86_32ABIInfo::computeInfo(CGFunctionInfo &FI) const {
  CCState State(FI);
  if (IsMCUABI)
    State.FreeRegs = 3;
  else if (State.CC == llvm::CallingConv::X86_FastCall) {
    State.FreeRegs = 2;
    State.FreeSSERegs = 3;
  } else if (State.CC == llvm::CallingConv::X86_VectorCall) {
    State.FreeRegs = 2;
    State.FreeSSERegs = 6;
  } else if (FI.getHasRegParm())
    State.FreeRegs = FI.getRegParm();
  else if (State.CC == llvm::CallingConv::X86_RegCall) {
    State.FreeRegs = 5;
    State.FreeSSERegs = 8;
  } else if (IsWin32StructABI) {
    // Since MSVC 2015, the first three SSE vectors have been passed in
    // registers. The rest are passed indirectly.
    State.FreeRegs = DefaultNumRegisterParameters;
    State.FreeSSERegs = 3;
  } else
    State.FreeRegs = DefaultNumRegisterParameters;

  if (!::classifyReturnType(getCXXABI(), FI, *this)) {
    FI.getReturnInfo() = classifyReturnType(FI.getReturnType(), State);
  } else if (FI.getReturnInfo().isIndirect()) {
    // The C++ ABI is not aware of register usage, so we have to check if the
    // return value was sret and put it in a register ourselves if appropriate.
    if (State.FreeRegs) {
      --State.FreeRegs;  // The sret parameter consumes a register.
      if (!IsMCUABI)
        FI.getReturnInfo().setInReg(true);
    }
  }

  // The chain argument effectively gives us another free register.
  if (FI.isChainCall())
    ++State.FreeRegs;

  // For vectorcall, do a first pass over the arguments, assigning FP and vector
  // arguments to XMM registers as available.
  if (State.CC == llvm::CallingConv::X86_VectorCall)
    runVectorCallFirstPass(FI, State);

  bool UsedInAlloca = false;
  MutableArrayRef<CGFunctionInfoArgInfo> Args = FI.arguments();
  for (int I = 0, E = Args.size(); I < E; ++I) {
    // Skip arguments that have already been assigned.
    if (State.IsPreassigned.test(I))
      continue;

    Args[I].info = classifyArgumentType(Args[I].type, State);
    UsedInAlloca |= (Args[I].info.getKind() == ABIArgInfo::InAlloca);
  }

  // If we needed to use inalloca for any argument, do a second pass and rewrite
  // all the memory arguments to use inalloca.
  if (UsedInAlloca)
    rewriteWithInAlloca(FI);
}

void
X86_32ABIInfo::addFieldToArgStruct(SmallVector<llvm::Type *, 6> &FrameFields,
                                   CharUnits &StackOffset, ABIArgInfo &Info,
                                   QualType Type) const {
  // Arguments are always 4-byte-aligned.
  CharUnits WordSize = CharUnits::fromQuantity(4);
  assert(StackOffset.isMultipleOf(WordSize) && "unaligned inalloca struct");

  // sret pointers and indirect things will require an extra pointer
  // indirection, unless they are byval. Most things are byval, and will not
  // require this indirection.
  bool IsIndirect = false;
  if (Info.isIndirect() && !Info.getIndirectByVal())
    IsIndirect = true;
  Info = ABIArgInfo::getInAlloca(FrameFields.size(), IsIndirect);
  llvm::Type *LLTy = CGT.ConvertTypeForMem(Type);
  if (IsIndirect)
    LLTy = LLTy->getPointerTo(0);
  FrameFields.push_back(LLTy);
  StackOffset += IsIndirect ? WordSize : getContext().getTypeSizeInChars(Type);

  // Insert padding bytes to respect alignment.
  CharUnits FieldEnd = StackOffset;
  StackOffset = FieldEnd.alignTo(WordSize);
  if (StackOffset != FieldEnd) {
    CharUnits NumBytes = StackOffset - FieldEnd;
    llvm::Type *Ty = llvm::Type::getInt8Ty(getVMContext());
    Ty = llvm::ArrayType::get(Ty, NumBytes.getQuantity());
    FrameFields.push_back(Ty);
  }
}

static bool isArgInAlloca(const ABIArgInfo &Info) {
  // Leave ignored and inreg arguments alone.
  switch (Info.getKind()) {
  case ABIArgInfo::InAlloca:
    return true;
  case ABIArgInfo::Ignore:
  case ABIArgInfo::IndirectAliased:
    return false;
  case ABIArgInfo::Indirect:
  case ABIArgInfo::Direct:
  case ABIArgInfo::Extend:
    return !Info.getInReg();
  case ABIArgInfo::Expand:
  case ABIArgInfo::CoerceAndExpand:
    // These are aggregate types which are never passed in registers when
    // inalloca is involved.
    return true;
  }
  llvm_unreachable("invalid enum");
}

void X86_32ABIInfo::rewriteWithInAlloca(CGFunctionInfo &FI) const {
  assert(IsWin32StructABI && "inalloca only supported on win32");

  // Build a packed struct type for all of the arguments in memory.
  SmallVector<llvm::Type *, 6> FrameFields;

  // The stack alignment is always 4.
  CharUnits StackAlign = CharUnits::fromQuantity(4);

  CharUnits StackOffset;
  CGFunctionInfo::arg_iterator I = FI.arg_begin(), E = FI.arg_end();

  // Put 'this' into the struct before 'sret', if necessary.
  bool IsThisCall =
      FI.getCallingConvention() == llvm::CallingConv::X86_ThisCall;
  ABIArgInfo &Ret = FI.getReturnInfo();
  if (Ret.isIndirect() && Ret.isSRetAfterThis() && !IsThisCall &&
      isArgInAlloca(I->info)) {
    addFieldToArgStruct(FrameFields, StackOffset, I->info, I->type);
    ++I;
  }

  // Put the sret parameter into the inalloca struct if it's in memory.
  if (Ret.isIndirect() && !Ret.getInReg()) {
    addFieldToArgStruct(FrameFields, StackOffset, Ret, FI.getReturnType());
    // On Windows, the hidden sret parameter is always returned in eax.
    Ret.setInAllocaSRet(IsWin32StructABI);
  }

  // Skip the 'this' parameter in ecx.
  if (IsThisCall)
    ++I;

  // Put arguments passed in memory into the struct.
  for (; I != E; ++I) {
    if (isArgInAlloca(I->info))
      addFieldToArgStruct(FrameFields, StackOffset, I->info, I->type);
  }

  FI.setArgStruct(llvm::StructType::get(getVMContext(), FrameFields,
                                        /*isPacked=*/true),
                  StackAlign);
}

Address X86_32ABIInfo::EmitVAArg(CodeGenFunction &CGF,
                                 Address VAListAddr, QualType Ty) const {

  auto TypeInfo = getContext().getTypeInfoInChars(Ty);

  // x86-32 changes the alignment of certain arguments on the stack.
  //
  // Just messing with TypeInfo like this works because we never pass
  // anything indirectly.
  TypeInfo.Align = CharUnits::fromQuantity(
                getTypeStackAlignInBytes(Ty, TypeInfo.Align.getQuantity()));

  return emitVoidPtrVAArg(CGF, VAListAddr, Ty, /*Indirect*/ false,
                          TypeInfo, CharUnits::fromQuantity(4),
                          /*AllowHigherAlign*/ true);
}

bool X86_32TargetCodeGenInfo::isStructReturnInRegABI(
    const llvm::Triple &Triple, const CodeGenOptions &Opts) {
  assert(Triple.getArch() == llvm::Triple::x86);

  switch (Opts.getStructReturnConvention()) {
  case CodeGenOptions::SRCK_Default:
    break;
  case CodeGenOptions::SRCK_OnStack:  // -fpcc-struct-return
    return false;
  case CodeGenOptions::SRCK_InRegs:  // -freg-struct-return
    return true;
  }

  if (Triple.isOSDarwin() || Triple.isOSIAMCU())
    return true;

  switch (Triple.getOS()) {
  case llvm::Triple::DragonFly:
  case llvm::Triple::FreeBSD:
  case llvm::Triple::OpenBSD:
  case llvm::Triple::Win32:
    return true;
  default:
    return false;
  }
}

void X86_32TargetCodeGenInfo::setTargetAttributes(
    const Decl *D, llvm::GlobalValue *GV, CodeGen::CodeGenModule &CGM) const {
  if (GV->isDeclaration())
    return;
  if (const FunctionDecl *FD = dyn_cast_or_null<FunctionDecl>(D)) {
    if (FD->hasAttr<X86ForceAlignArgPointerAttr>()) {
      llvm::Function *Fn = cast<llvm::Function>(GV);
      Fn->addFnAttr("stackrealign");
    }
    if (FD->hasAttr<AnyX86InterruptAttr>()) {
      llvm::Function *Fn = cast<llvm::Function>(GV);
      Fn->setCallingConv(llvm::CallingConv::X86_INTR);
    }
  }
}

bool X86_32TargetCodeGenInfo::initDwarfEHRegSizeTable(
                                               CodeGen::CodeGenFunction &CGF,
                                               llvm::Value *Address) const {
  CodeGen::CGBuilderTy &Builder = CGF.Builder;

  llvm::Value *Four8 = llvm::ConstantInt::get(CGF.Int8Ty, 4);

  // 0-7 are the eight integer registers;  the order is different
  //   on Darwin (for EH), but the range is the same.
  // 8 is %eip.
  AssignToArrayRange(Builder, Address, Four8, 0, 8);

  if (CGF.CGM.getTarget().getTriple().isOSDarwin()) {
    // 12-16 are st(0..4).  Not sure why we stop at 4.
    // These have size 16, which is sizeof(long double) on
    // platforms with 8-byte alignment for that type.
    llvm::Value *Sixteen8 = llvm::ConstantInt::get(CGF.Int8Ty, 16);
    AssignToArrayRange(Builder, Address, Sixteen8, 12, 16);

  } else {
    // 9 is %eflags, which doesn't get a size on Darwin for some
    // reason.
    Builder.CreateAlignedStore(
        Four8, Builder.CreateConstInBoundsGEP1_32(CGF.Int8Ty, Address, 9),
                               CharUnits::One());

    // 11-16 are st(0..5).  Not sure why we stop at 5.
    // These have size 12, which is sizeof(long double) on
    // platforms with 4-byte alignment for that type.
    llvm::Value *Twelve8 = llvm::ConstantInt::get(CGF.Int8Ty, 12);
    AssignToArrayRange(Builder, Address, Twelve8, 11, 16);
  }

  return false;
}

//===----------------------------------------------------------------------===//
// X86-64 ABI Implementation
//===----------------------------------------------------------------------===//


namespace {
/// The AVX ABI level for X86 targets.
enum class X86AVXABILevel {
  None,
  AVX,
  AVX512
};

/// \p returns the size in bits of the largest (native) vector for \p AVXLevel.
static unsigned getNativeVectorSizeForAVXABI(X86AVXABILevel AVXLevel) {
  switch (AVXLevel) {
  case X86AVXABILevel::AVX512:
    return 512;
  case X86AVXABILevel::AVX:
    return 256;
  case X86AVXABILevel::None:
    return 128;
  }
  llvm_unreachable("Unknown AVXLevel");
}

/// X86_64ABIInfo - The X86_64 ABI information.
class X86_64ABIInfo : public SwiftABIInfo {
  enum Class {
    Integer = 0,
    SSE,
    SSEUp,
    X87,
    X87Up,
    ComplexX87,
    NoClass,
    Memory
  };

  /// merge - Implement the X86_64 ABI merging algorithm.
  ///
  /// Merge an accumulating classification \arg Accum with a field
  /// classification \arg Field.
  ///
  /// \param Accum - The accumulating classification. This should
  /// always be either NoClass or the result of a previous merge
  /// call. In addition, this should never be Memory (the caller
  /// should just return Memory for the aggregate).
  static Class merge(Class Accum, Class Field);

  /// postMerge - Implement the X86_64 ABI post merging algorithm.
  ///
  /// Post merger cleanup, reduces a malformed Hi and Lo pair to
  /// final MEMORY or SSE classes when necessary.
  ///
  /// \param AggregateSize - The size of the current aggregate in
  /// the classification process.
  ///
  /// \param Lo - The classification for the parts of the type
  /// residing in the low word of the containing object.
  ///
  /// \param Hi - The classification for the parts of the type
  /// residing in the higher words of the containing object.
  ///
  void postMerge(unsigned AggregateSize, Class &Lo, Class &Hi) const;

  /// classify - Determine the x86_64 register classes in which the
  /// given type T should be passed.
  ///
  /// \param Lo - The classification for the parts of the type
  /// residing in the low word of the containing object.
  ///
  /// \param Hi - The classification for the parts of the type
  /// residing in the high word of the containing object.
  ///
  /// \param OffsetBase - The bit offset of this type in the
  /// containing object.  Some parameters are classified different
  /// depending on whether they straddle an eightbyte boundary.
  ///
  /// \param isNamedArg - Whether the argument in question is a "named"
  /// argument, as used in AMD64-ABI 3.5.7.
  ///
  /// If a word is unused its result will be NoClass; if a type should
  /// be passed in Memory then at least the classification of \arg Lo
  /// will be Memory.
  ///
  /// The \arg Lo class will be NoClass iff the argument is ignored.
  ///
  /// If the \arg Lo class is ComplexX87, then the \arg Hi class will
  /// also be ComplexX87.
  void classify(QualType T, uint64_t OffsetBase, Class &Lo, Class &Hi,
                bool isNamedArg) const;

  llvm::Type *GetByteVectorType(QualType Ty) const;
  llvm::Type *GetSSETypeAtOffset(llvm::Type *IRType,
                                 unsigned IROffset, QualType SourceTy,
                                 unsigned SourceOffset) const;
  llvm::Type *GetINTEGERTypeAtOffset(llvm::Type *IRType,
                                     unsigned IROffset, QualType SourceTy,
                                     unsigned SourceOffset) const;

  /// getIndirectResult - Give a source type \arg Ty, return a suitable result
  /// such that the argument will be returned in memory.
  ABIArgInfo getIndirectReturnResult(QualType Ty) const;

  /// getIndirectResult - Give a source type \arg Ty, return a suitable result
  /// such that the argument will be passed in memory.
  ///
  /// \param freeIntRegs - The number of free integer registers remaining
  /// available.
  ABIArgInfo getIndirectResult(QualType Ty, unsigned freeIntRegs) const;

  ABIArgInfo classifyReturnType(QualType RetTy) const;

  ABIArgInfo classifyArgumentType(QualType Ty, unsigned freeIntRegs,
                                  unsigned &neededInt, unsigned &neededSSE,
                                  bool isNamedArg) const;

  ABIArgInfo classifyRegCallStructType(QualType Ty, unsigned &NeededInt,
                                       unsigned &NeededSSE) const;

  ABIArgInfo classifyRegCallStructTypeImpl(QualType Ty, unsigned &NeededInt,
                                           unsigned &NeededSSE) const;

  bool IsIllegalVectorType(QualType Ty) const;

  /// The 0.98 ABI revision clarified a lot of ambiguities,
  /// unfortunately in ways that were not always consistent with
  /// certain previous compilers.  In particular, platforms which
  /// required strict binary compatibility with older versions of GCC
  /// may need to exempt themselves.
  bool honorsRevision0_98() const {
    return !getTarget().getTriple().isOSDarwin();
  }

  /// GCC classifies <1 x long long> as SSE but some platform ABIs choose to
  /// classify it as INTEGER (for compatibility with older clang compilers).
  bool classifyIntegerMMXAsSSE() const {
    // Clang <= 3.8 did not do this.
    if (getContext().getLangOpts().getClangABICompat() <=
        LangOptions::ClangABI::Ver3_8)
      return false;

    const llvm::Triple &Triple = getTarget().getTriple();
    if (Triple.isOSDarwin() || Triple.getOS() == llvm::Triple::PS4)
      return false;
    if (Triple.isOSFreeBSD() && Triple.getOSMajorVersion() >= 10)
      return false;
    return true;
  }

  // GCC classifies vectors of __int128 as memory.
  bool passInt128VectorsInMem() const {
    // Clang <= 9.0 did not do this.
    if (getContext().getLangOpts().getClangABICompat() <=
        LangOptions::ClangABI::Ver9)
      return false;

    const llvm::Triple &T = getTarget().getTriple();
    return T.isOSLinux() || T.isOSNetBSD();
  }

  X86AVXABILevel AVXLevel;
  // Some ABIs (e.g. X32 ABI and Native Client OS) use 32 bit pointers on
  // 64-bit hardware.
  bool Has64BitPointers;

public:
  X86_64ABIInfo(CodeGen::CodeGenTypes &CGT, X86AVXABILevel AVXLevel) :
      SwiftABIInfo(CGT), AVXLevel(AVXLevel),
      Has64BitPointers(CGT.getDataLayout().getPointerSize(0) == 8) {
  }

  bool isPassedUsingAVXType(QualType type) const {
    unsigned neededInt, neededSSE;
    // The freeIntRegs argument doesn't matter here.
    ABIArgInfo info = classifyArgumentType(type, 0, neededInt, neededSSE,
                                           /*isNamedArg*/true);
    if (info.isDirect()) {
      llvm::Type *ty = info.getCoerceToType();
      if (llvm::VectorType *vectorTy = dyn_cast_or_null<llvm::VectorType>(ty))
        return vectorTy->getPrimitiveSizeInBits().getFixedSize() > 128;
    }
    return false;
  }

  void computeInfo(CGFunctionInfo &FI) const override;

  Address EmitVAArg(CodeGenFunction &CGF, Address VAListAddr,
                    QualType Ty) const override;
  Address EmitMSVAArg(CodeGenFunction &CGF, Address VAListAddr,
                      QualType Ty) const override;

  bool has64BitPointers() const {
    return Has64BitPointers;
  }

  bool shouldPassIndirectlyForSwift(ArrayRef<llvm::Type*> scalars,
                                    bool asReturnValue) const override {
    return occupiesMoreThan(CGT, scalars, /*total*/ 4);
  }
  bool isSwiftErrorInRegister() const override {
    return true;
  }
};

/// WinX86_64ABIInfo - The Windows X86_64 ABI information.
class WinX86_64ABIInfo : public SwiftABIInfo {
public:
  WinX86_64ABIInfo(CodeGen::CodeGenTypes &CGT, X86AVXABILevel AVXLevel)
      : SwiftABIInfo(CGT), AVXLevel(AVXLevel),
        IsMingw64(getTarget().getTriple().isWindowsGNUEnvironment()) {}

  void computeInfo(CGFunctionInfo &FI) const override;

  Address EmitVAArg(CodeGenFunction &CGF, Address VAListAddr,
                    QualType Ty) const override;

  bool isHomogeneousAggregateBaseType(QualType Ty) const override {
    // FIXME: Assumes vectorcall is in use.
    return isX86VectorTypeForVectorCall(getContext(), Ty);
  }

  bool isHomogeneousAggregateSmallEnough(const Type *Ty,
                                         uint64_t NumMembers) const override {
    // FIXME: Assumes vectorcall is in use.
    return isX86VectorCallAggregateSmallEnough(NumMembers);
  }

  bool shouldPassIndirectlyForSwift(ArrayRef<llvm::Type *> scalars,
                                    bool asReturnValue) const override {
    return occupiesMoreThan(CGT, scalars, /*total*/ 4);
  }

  bool isSwiftErrorInRegister() const override {
    return true;
  }

private:
  ABIArgInfo classify(QualType Ty, unsigned &FreeSSERegs, bool IsReturnType,
                      bool IsVectorCall, bool IsRegCall) const;
  ABIArgInfo reclassifyHvaArgType(QualType Ty, unsigned &FreeSSERegs,
                                      const ABIArgInfo &current) const;
  void computeVectorCallArgs(CGFunctionInfo &FI, unsigned FreeSSERegs,
                             bool IsVectorCall, bool IsRegCall) const;

  X86AVXABILevel AVXLevel;

  bool IsMingw64;
};

class X86_64TargetCodeGenInfo : public TargetCodeGenInfo {
public:
  X86_64TargetCodeGenInfo(CodeGen::CodeGenTypes &CGT, X86AVXABILevel AVXLevel)
      : TargetCodeGenInfo(std::make_unique<X86_64ABIInfo>(CGT, AVXLevel)) {}

  const X86_64ABIInfo &getABIInfo() const {
    return static_cast<const X86_64ABIInfo&>(TargetCodeGenInfo::getABIInfo());
  }

  /// Disable tail call on x86-64. The epilogue code before the tail jump blocks
  /// autoreleaseRV/retainRV and autoreleaseRV/unsafeClaimRV optimizations.
  bool markARCOptimizedReturnCallsAsNoTail() const override { return true; }

  int getDwarfEHStackPointer(CodeGen::CodeGenModule &CGM) const override {
    return 7;
  }

  bool initDwarfEHRegSizeTable(CodeGen::CodeGenFunction &CGF,
                               llvm::Value *Address) const override {
    llvm::Value *Eight8 = llvm::ConstantInt::get(CGF.Int8Ty, 8);

    // 0-15 are the 16 integer registers.
    // 16 is %rip.
    AssignToArrayRange(CGF.Builder, Address, Eight8, 0, 16);
    return false;
  }

  llvm::Type* adjustInlineAsmType(CodeGen::CodeGenFunction &CGF,
                                  StringRef Constraint,
                                  llvm::Type* Ty) const override {
    return X86AdjustInlineAsmType(CGF, Constraint, Ty);
  }

  bool isNoProtoCallVariadic(const CallArgList &args,
                             const FunctionNoProtoType *fnType) const override {
    // The default CC on x86-64 sets %al to the number of SSA
    // registers used, and GCC sets this when calling an unprototyped
    // function, so we override the default behavior.  However, don't do
    // that when AVX types are involved: the ABI explicitly states it is
    // undefined, and it doesn't work in practice because of how the ABI
    // defines varargs anyway.
    if (fnType->getCallConv() == CC_C) {
      bool HasAVXType = false;
      for (CallArgList::const_iterator
             it = args.begin(), ie = args.end(); it != ie; ++it) {
        if (getABIInfo().isPassedUsingAVXType(it->Ty)) {
          HasAVXType = true;
          break;
        }
      }

      if (!HasAVXType)
        return true;
    }

    return TargetCodeGenInfo::isNoProtoCallVariadic(args, fnType);
  }

  llvm::Constant *
  getUBSanFunctionSignature(CodeGen::CodeGenModule &CGM) const override {
    unsigned Sig = (0xeb << 0) | // jmp rel8
                   (0x06 << 8) | //           .+0x08
                   ('v' << 16) |
                   ('2' << 24);
    return llvm::ConstantInt::get(CGM.Int32Ty, Sig);
  }

  void setTargetAttributes(const Decl *D, llvm::GlobalValue *GV,
                           CodeGen::CodeGenModule &CGM) const override {
    if (GV->isDeclaration())
      return;
    if (const FunctionDecl *FD = dyn_cast_or_null<FunctionDecl>(D)) {
      if (FD->hasAttr<X86ForceAlignArgPointerAttr>()) {
        llvm::Function *Fn = cast<llvm::Function>(GV);
        Fn->addFnAttr("stackrealign");
      }
      if (FD->hasAttr<AnyX86InterruptAttr>()) {
        llvm::Function *Fn = cast<llvm::Function>(GV);
        Fn->setCallingConv(llvm::CallingConv::X86_INTR);
      }
    }
  }

  void checkFunctionCallABI(CodeGenModule &CGM, SourceLocation CallLoc,
                            const FunctionDecl *Caller,
                            const FunctionDecl *Callee,
                            const CallArgList &Args) const override;
};

static void initFeatureMaps(const ASTContext &Ctx,
                            llvm::StringMap<bool> &CallerMap,
                            const FunctionDecl *Caller,
                            llvm::StringMap<bool> &CalleeMap,
                            const FunctionDecl *Callee) {
  if (CalleeMap.empty() && CallerMap.empty()) {
    // The caller is potentially nullptr in the case where the call isn't in a
    // function.  In this case, the getFunctionFeatureMap ensures we just get
    // the TU level setting (since it cannot be modified by 'target'..
    Ctx.getFunctionFeatureMap(CallerMap, Caller);
    Ctx.getFunctionFeatureMap(CalleeMap, Callee);
  }
}

static bool checkAVXParamFeature(DiagnosticsEngine &Diag,
                                 SourceLocation CallLoc,
                                 const llvm::StringMap<bool> &CallerMap,
                                 const llvm::StringMap<bool> &CalleeMap,
                                 QualType Ty, StringRef Feature,
                                 bool IsArgument) {
  bool CallerHasFeat = CallerMap.lookup(Feature);
  bool CalleeHasFeat = CalleeMap.lookup(Feature);
  if (!CallerHasFeat && !CalleeHasFeat)
    return Diag.Report(CallLoc, diag::warn_avx_calling_convention)
           << IsArgument << Ty << Feature;

  // Mixing calling conventions here is very clearly an error.
  if (!CallerHasFeat || !CalleeHasFeat)
    return Diag.Report(CallLoc, diag::err_avx_calling_convention)
           << IsArgument << Ty << Feature;

  // Else, both caller and callee have the required feature, so there is no need
  // to diagnose.
  return false;
}

static bool checkAVXParam(DiagnosticsEngine &Diag, ASTContext &Ctx,
                          SourceLocation CallLoc,
                          const llvm::StringMap<bool> &CallerMap,
                          const llvm::StringMap<bool> &CalleeMap, QualType Ty,
                          bool IsArgument) {
  uint64_t Size = Ctx.getTypeSize(Ty);
  if (Size > 256)
    return checkAVXParamFeature(Diag, CallLoc, CallerMap, CalleeMap, Ty,
                                "avx512f", IsArgument);

  if (Size > 128)
    return checkAVXParamFeature(Diag, CallLoc, CallerMap, CalleeMap, Ty, "avx",
                                IsArgument);

  return false;
}

void X86_64TargetCodeGenInfo::checkFunctionCallABI(
    CodeGenModule &CGM, SourceLocation CallLoc, const FunctionDecl *Caller,
    const FunctionDecl *Callee, const CallArgList &Args) const {
  llvm::StringMap<bool> CallerMap;
  llvm::StringMap<bool> CalleeMap;
  unsigned ArgIndex = 0;

  // We need to loop through the actual call arguments rather than the the
  // function's parameters, in case this variadic.
  for (const CallArg &Arg : Args) {
    // The "avx" feature changes how vectors >128 in size are passed. "avx512f"
    // additionally changes how vectors >256 in size are passed. Like GCC, we
    // warn when a function is called with an argument where this will change.
    // Unlike GCC, we also error when it is an obvious ABI mismatch, that is,
    // the caller and callee features are mismatched.
    // Unfortunately, we cannot do this diagnostic in SEMA, since the callee can
    // change its ABI with attribute-target after this call.
    if (Arg.getType()->isVectorType() &&
        CGM.getContext().getTypeSize(Arg.getType()) > 128) {
      initFeatureMaps(CGM.getContext(), CallerMap, Caller, CalleeMap, Callee);
      QualType Ty = Arg.getType();
      // The CallArg seems to have desugared the type already, so for clearer
      // diagnostics, replace it with the type in the FunctionDecl if possible.
      if (ArgIndex < Callee->getNumParams())
        Ty = Callee->getParamDecl(ArgIndex)->getType();

      if (checkAVXParam(CGM.getDiags(), CGM.getContext(), CallLoc, CallerMap,
                        CalleeMap, Ty, /*IsArgument*/ true))
        return;
    }
    ++ArgIndex;
  }

  // Check return always, as we don't have a good way of knowing in codegen
  // whether this value is used, tail-called, etc.
  if (Callee->getReturnType()->isVectorType() &&
      CGM.getContext().getTypeSize(Callee->getReturnType()) > 128) {
    initFeatureMaps(CGM.getContext(), CallerMap, Caller, CalleeMap, Callee);
    checkAVXParam(CGM.getDiags(), CGM.getContext(), CallLoc, CallerMap,
                  CalleeMap, Callee->getReturnType(),
                  /*IsArgument*/ false);
  }
}

static std::string qualifyWindowsLibrary(llvm::StringRef Lib) {
  // If the argument does not end in .lib, automatically add the suffix.
  // If the argument contains a space, enclose it in quotes.
  // This matches the behavior of MSVC.
  bool Quote = (Lib.find(" ") != StringRef::npos);
  std::string ArgStr = Quote ? "\"" : "";
  ArgStr += Lib;
  if (!Lib.endswith_lower(".lib") && !Lib.endswith_lower(".a"))
    ArgStr += ".lib";
  ArgStr += Quote ? "\"" : "";
  return ArgStr;
}

class WinX86_32TargetCodeGenInfo : public X86_32TargetCodeGenInfo {
public:
  WinX86_32TargetCodeGenInfo(CodeGen::CodeGenTypes &CGT,
        bool DarwinVectorABI, bool RetSmallStructInRegABI, bool Win32StructABI,
        unsigned NumRegisterParameters)
    : X86_32TargetCodeGenInfo(CGT, DarwinVectorABI, RetSmallStructInRegABI,
        Win32StructABI, NumRegisterParameters, false) {}

  void setTargetAttributes(const Decl *D, llvm::GlobalValue *GV,
                           CodeGen::CodeGenModule &CGM) const override;

  void getDependentLibraryOption(llvm::StringRef Lib,
                                 llvm::SmallString<24> &Opt) const override {
    Opt = "/DEFAULTLIB:";
    Opt += qualifyWindowsLibrary(Lib);
  }

  void getDetectMismatchOption(llvm::StringRef Name,
                               llvm::StringRef Value,
                               llvm::SmallString<32> &Opt) const override {
    Opt = "/FAILIFMISMATCH:\"" + Name.str() + "=" + Value.str() + "\"";
  }
};

static void addStackProbeTargetAttributes(const Decl *D, llvm::GlobalValue *GV,
                                          CodeGen::CodeGenModule &CGM) {
  if (llvm::Function *Fn = dyn_cast_or_null<llvm::Function>(GV)) {

    if (CGM.getCodeGenOpts().StackProbeSize != 4096)
      Fn->addFnAttr("stack-probe-size",
                    llvm::utostr(CGM.getCodeGenOpts().StackProbeSize));
    if (CGM.getCodeGenOpts().NoStackArgProbe)
      Fn->addFnAttr("no-stack-arg-probe");
  }
}

void WinX86_32TargetCodeGenInfo::setTargetAttributes(
    const Decl *D, llvm::GlobalValue *GV, CodeGen::CodeGenModule &CGM) const {
  X86_32TargetCodeGenInfo::setTargetAttributes(D, GV, CGM);
  if (GV->isDeclaration())
    return;
  addStackProbeTargetAttributes(D, GV, CGM);
}

class WinX86_64TargetCodeGenInfo : public TargetCodeGenInfo {
public:
  WinX86_64TargetCodeGenInfo(CodeGen::CodeGenTypes &CGT,
                             X86AVXABILevel AVXLevel)
      : TargetCodeGenInfo(std::make_unique<WinX86_64ABIInfo>(CGT, AVXLevel)) {}

  void setTargetAttributes(const Decl *D, llvm::GlobalValue *GV,
                           CodeGen::CodeGenModule &CGM) const override;

  int getDwarfEHStackPointer(CodeGen::CodeGenModule &CGM) const override {
    return 7;
  }

  bool initDwarfEHRegSizeTable(CodeGen::CodeGenFunction &CGF,
                               llvm::Value *Address) const override {
    llvm::Value *Eight8 = llvm::ConstantInt::get(CGF.Int8Ty, 8);

    // 0-15 are the 16 integer registers.
    // 16 is %rip.
    AssignToArrayRange(CGF.Builder, Address, Eight8, 0, 16);
    return false;
  }

  void getDependentLibraryOption(llvm::StringRef Lib,
                                 llvm::SmallString<24> &Opt) const override {
    Opt = "/DEFAULTLIB:";
    Opt += qualifyWindowsLibrary(Lib);
  }

  void getDetectMismatchOption(llvm::StringRef Name,
                               llvm::StringRef Value,
                               llvm::SmallString<32> &Opt) const override {
    Opt = "/FAILIFMISMATCH:\"" + Name.str() + "=" + Value.str() + "\"";
  }
};

void WinX86_64TargetCodeGenInfo::setTargetAttributes(
    const Decl *D, llvm::GlobalValue *GV, CodeGen::CodeGenModule &CGM) const {
  TargetCodeGenInfo::setTargetAttributes(D, GV, CGM);
  if (GV->isDeclaration())
    return;
  if (const FunctionDecl *FD = dyn_cast_or_null<FunctionDecl>(D)) {
    if (FD->hasAttr<X86ForceAlignArgPointerAttr>()) {
      llvm::Function *Fn = cast<llvm::Function>(GV);
      Fn->addFnAttr("stackrealign");
    }
    if (FD->hasAttr<AnyX86InterruptAttr>()) {
      llvm::Function *Fn = cast<llvm::Function>(GV);
      Fn->setCallingConv(llvm::CallingConv::X86_INTR);
    }
  }

  addStackProbeTargetAttributes(D, GV, CGM);
}
}

void X86_64ABIInfo::postMerge(unsigned AggregateSize, Class &Lo,
                              Class &Hi) const {
  // AMD64-ABI 3.2.3p2: Rule 5. Then a post merger cleanup is done:
  //
  // (a) If one of the classes is Memory, the whole argument is passed in
  //     memory.
  //
  // (b) If X87UP is not preceded by X87, the whole argument is passed in
  //     memory.
  //
  // (c) If the size of the aggregate exceeds two eightbytes and the first
  //     eightbyte isn't SSE or any other eightbyte isn't SSEUP, the whole
  //     argument is passed in memory. NOTE: This is necessary to keep the
  //     ABI working for processors that don't support the __m256 type.
  //
  // (d) If SSEUP is not preceded by SSE or SSEUP, it is converted to SSE.
  //
  // Some of these are enforced by the merging logic.  Others can arise
  // only with unions; for example:
  //   union { _Complex double; unsigned; }
  //
  // Note that clauses (b) and (c) were added in 0.98.
  //
  if (Hi == Memory)
    Lo = Memory;
  if (Hi == X87Up && Lo != X87 && honorsRevision0_98())
    Lo = Memory;
  if (AggregateSize > 128 && (Lo != SSE || Hi != SSEUp))
    Lo = Memory;
  if (Hi == SSEUp && Lo != SSE)
    Hi = SSE;
}

X86_64ABIInfo::Class X86_64ABIInfo::merge(Class Accum, Class Field) {
  // AMD64-ABI 3.2.3p2: Rule 4. Each field of an object is
  // classified recursively so that always two fields are
  // considered. The resulting class is calculated according to
  // the classes of the fields in the eightbyte:
  //
  // (a) If both classes are equal, this is the resulting class.
  //
  // (b) If one of the classes is NO_CLASS, the resulting class is
  // the other class.
  //
  // (c) If one of the classes is MEMORY, the result is the MEMORY
  // class.
  //
  // (d) If one of the classes is INTEGER, the result is the
  // INTEGER.
  //
  // (e) If one of the classes is X87, X87UP, COMPLEX_X87 class,
  // MEMORY is used as class.
  //
  // (f) Otherwise class SSE is used.

  // Accum should never be memory (we should have returned) or
  // ComplexX87 (because this cannot be passed in a structure).
  assert((Accum != Memory && Accum != ComplexX87) &&
         "Invalid accumulated classification during merge.");
  if (Accum == Field || Field == NoClass)
    return Accum;
  if (Field == Memory)
    return Memory;
  if (Accum == NoClass)
    return Field;
  if (Accum == Integer || Field == Integer)
    return Integer;
  if (Field == X87 || Field == X87Up || Field == ComplexX87 ||
      Accum == X87 || Accum == X87Up)
    return Memory;
  return SSE;
}

void X86_64ABIInfo::classify(QualType Ty, uint64_t OffsetBase,
                             Class &Lo, Class &Hi, bool isNamedArg) const {
  // FIXME: This code can be simplified by introducing a simple value class for
  // Class pairs with appropriate constructor methods for the various
  // situations.

  // FIXME: Some of the split computations are wrong; unaligned vectors
  // shouldn't be passed in registers for example, so there is no chance they
  // can straddle an eightbyte. Verify & simplify.

  Lo = Hi = NoClass;

  Class &Current = OffsetBase < 64 ? Lo : Hi;
  Current = Memory;

  if (const BuiltinType *BT = Ty->getAs<BuiltinType>()) {
    BuiltinType::Kind k = BT->getKind();

    if (k == BuiltinType::Void) {
      Current = NoClass;
    } else if (k == BuiltinType::Int128 || k == BuiltinType::UInt128) {
      Lo = Integer;
      Hi = Integer;
    } else if (k >= BuiltinType::Bool && k <= BuiltinType::LongLong) {
      Current = Integer;
    } else if (k == BuiltinType::Float || k == BuiltinType::Double) {
      Current = SSE;
    } else if (k == BuiltinType::LongDouble) {
      const llvm::fltSemantics *LDF = &getTarget().getLongDoubleFormat();
      if (LDF == &llvm::APFloat::IEEEquad()) {
        Lo = SSE;
        Hi = SSEUp;
      } else if (LDF == &llvm::APFloat::x87DoubleExtended()) {
        Lo = X87;
        Hi = X87Up;
      } else if (LDF == &llvm::APFloat::IEEEdouble()) {
        Current = SSE;
      } else
        llvm_unreachable("unexpected long double representation!");
    }
    // FIXME: _Decimal32 and _Decimal64 are SSE.
    // FIXME: _float128 and _Decimal128 are (SSE, SSEUp).
    return;
  }

  if (const EnumType *ET = Ty->getAs<EnumType>()) {
    // Classify the underlying integer type.
    classify(ET->getDecl()->getIntegerType(), OffsetBase, Lo, Hi, isNamedArg);
    return;
  }

  if (Ty->hasPointerRepresentation()) {
    Current = Integer;
    return;
  }

  if (Ty->isMemberPointerType()) {
    if (Ty->isMemberFunctionPointerType()) {
      if (Has64BitPointers) {
        // If Has64BitPointers, this is an {i64, i64}, so classify both
        // Lo and Hi now.
        Lo = Hi = Integer;
      } else {
        // Otherwise, with 32-bit pointers, this is an {i32, i32}. If that
        // straddles an eightbyte boundary, Hi should be classified as well.
        uint64_t EB_FuncPtr = (OffsetBase) / 64;
        uint64_t EB_ThisAdj = (OffsetBase + 64 - 1) / 64;
        if (EB_FuncPtr != EB_ThisAdj) {
          Lo = Hi = Integer;
        } else {
          Current = Integer;
        }
      }
    } else {
      Current = Integer;
    }
    return;
  }

  if (const VectorType *VT = Ty->getAs<VectorType>()) {
    uint64_t Size = getContext().getTypeSize(VT);
    if (Size == 1 || Size == 8 || Size == 16 || Size == 32) {
      // gcc passes the following as integer:
      // 4 bytes - <4 x char>, <2 x short>, <1 x int>, <1 x float>
      // 2 bytes - <2 x char>, <1 x short>
      // 1 byte  - <1 x char>
      Current = Integer;

      // If this type crosses an eightbyte boundary, it should be
      // split.
      uint64_t EB_Lo = (OffsetBase) / 64;
      uint64_t EB_Hi = (OffsetBase + Size - 1) / 64;
      if (EB_Lo != EB_Hi)
        Hi = Lo;
    } else if (Size == 64) {
      QualType ElementType = VT->getElementType();

      // gcc passes <1 x double> in memory. :(
      if (ElementType->isSpecificBuiltinType(BuiltinType::Double))
        return;

      // gcc passes <1 x long long> as SSE but clang used to unconditionally
      // pass them as integer.  For platforms where clang is the de facto
      // platform compiler, we must continue to use integer.
      if (!classifyIntegerMMXAsSSE() &&
          (ElementType->isSpecificBuiltinType(BuiltinType::LongLong) ||
           ElementType->isSpecificBuiltinType(BuiltinType::ULongLong) ||
           ElementType->isSpecificBuiltinType(BuiltinType::Long) ||
           ElementType->isSpecificBuiltinType(BuiltinType::ULong)))
        Current = Integer;
      else
        Current = SSE;

      // If this type crosses an eightbyte boundary, it should be
      // split.
      if (OffsetBase && OffsetBase != 64)
        Hi = Lo;
    } else if (Size == 128 ||
               (isNamedArg && Size <= getNativeVectorSizeForAVXABI(AVXLevel))) {
      QualType ElementType = VT->getElementType();

      // gcc passes 256 and 512 bit <X x __int128> vectors in memory. :(
      if (passInt128VectorsInMem() && Size != 128 &&
          (ElementType->isSpecificBuiltinType(BuiltinType::Int128) ||
           ElementType->isSpecificBuiltinType(BuiltinType::UInt128)))
        return;

      // Arguments of 256-bits are split into four eightbyte chunks. The
      // least significant one belongs to class SSE and all the others to class
      // SSEUP. The original Lo and Hi design considers that types can't be
      // greater than 128-bits, so a 64-bit split in Hi and Lo makes sense.
      // This design isn't correct for 256-bits, but since there're no cases
      // where the upper parts would need to be inspected, avoid adding
      // complexity and just consider Hi to match the 64-256 part.
      //
      // Note that per 3.5.7 of AMD64-ABI, 256-bit args are only passed in
      // registers if they are "named", i.e. not part of the "..." of a
      // variadic function.
      //
      // Similarly, per 3.2.3. of the AVX512 draft, 512-bits ("named") args are
      // split into eight eightbyte chunks, one SSE and seven SSEUP.
      Lo = SSE;
      Hi = SSEUp;
    }
    return;
  }

  if (const ComplexType *CT = Ty->getAs<ComplexType>()) {
    QualType ET = getContext().getCanonicalType(CT->getElementType());

    uint64_t Size = getContext().getTypeSize(Ty);
    if (ET->isIntegralOrEnumerationType()) {
      if (Size <= 64)
        Current = Integer;
      else if (Size <= 128)
        Lo = Hi = Integer;
    } else if (ET == getContext().FloatTy) {
      Current = SSE;
    } else if (ET == getContext().DoubleTy) {
      Lo = Hi = SSE;
    } else if (ET == getContext().LongDoubleTy) {
      const llvm::fltSemantics *LDF = &getTarget().getLongDoubleFormat();
      if (LDF == &llvm::APFloat::IEEEquad())
        Current = Memory;
      else if (LDF == &llvm::APFloat::x87DoubleExtended())
        Current = ComplexX87;
      else if (LDF == &llvm::APFloat::IEEEdouble())
        Lo = Hi = SSE;
      else
        llvm_unreachable("unexpected long double representation!");
    }

    // If this complex type crosses an eightbyte boundary then it
    // should be split.
    uint64_t EB_Real = (OffsetBase) / 64;
    uint64_t EB_Imag = (OffsetBase + getContext().getTypeSize(ET)) / 64;
    if (Hi == NoClass && EB_Real != EB_Imag)
      Hi = Lo;

    return;
  }

  if (const auto *EITy = Ty->getAs<ExtIntType>()) {
    if (EITy->getNumBits() <= 64)
      Current = Integer;
    else if (EITy->getNumBits() <= 128)
      Lo = Hi = Integer;
    // Larger values need to get passed in memory.
    return;
  }

  if (const ConstantArrayType *AT = getContext().getAsConstantArrayType(Ty)) {
    // Arrays are treated like structures.

    uint64_t Size = getContext().getTypeSize(Ty);

    // AMD64-ABI 3.2.3p2: Rule 1. If the size of an object is larger
    // than eight eightbytes, ..., it has class MEMORY.
    if (Size > 512)
      return;

    // AMD64-ABI 3.2.3p2: Rule 1. If ..., or it contains unaligned
    // fields, it has class MEMORY.
    //
    // Only need to check alignment of array base.
    if (OffsetBase % getContext().getTypeAlign(AT->getElementType()))
      return;

    // Otherwise implement simplified merge. We could be smarter about
    // this, but it isn't worth it and would be harder to verify.
    Current = NoClass;
    uint64_t EltSize = getContext().getTypeSize(AT->getElementType());
    uint64_t ArraySize = AT->getSize().getZExtValue();

    // The only case a 256-bit wide vector could be used is when the array
    // contains a single 256-bit element. Since Lo and Hi logic isn't extended
    // to work for sizes wider than 128, early check and fallback to memory.
    //
    if (Size > 128 &&
        (Size != EltSize || Size > getNativeVectorSizeForAVXABI(AVXLevel)))
      return;

    for (uint64_t i=0, Offset=OffsetBase; i<ArraySize; ++i, Offset += EltSize) {
      Class FieldLo, FieldHi;
      classify(AT->getElementType(), Offset, FieldLo, FieldHi, isNamedArg);
      Lo = merge(Lo, FieldLo);
      Hi = merge(Hi, FieldHi);
      if (Lo == Memory || Hi == Memory)
        break;
    }

    postMerge(Size, Lo, Hi);
    assert((Hi != SSEUp || Lo == SSE) && "Invalid SSEUp array classification.");
    return;
  }

  if (const RecordType *RT = Ty->getAs<RecordType>()) {
    uint64_t Size = getContext().getTypeSize(Ty);

    // AMD64-ABI 3.2.3p2: Rule 1. If the size of an object is larger
    // than eight eightbytes, ..., it has class MEMORY.
    if (Size > 512)
      return;

    // AMD64-ABI 3.2.3p2: Rule 2. If a C++ object has either a non-trivial
    // copy constructor or a non-trivial destructor, it is passed by invisible
    // reference.
    if (getRecordArgABI(RT, getCXXABI()))
      return;

    const RecordDecl *RD = RT->getDecl();

    // Assume variable sized types are passed in memory.
    if (RD->hasFlexibleArrayMember())
      return;

    const ASTRecordLayout &Layout = getContext().getASTRecordLayout(RD);

    // Reset Lo class, this will be recomputed.
    Current = NoClass;

    // If this is a C++ record, classify the bases first.
    if (const CXXRecordDecl *CXXRD = dyn_cast<CXXRecordDecl>(RD)) {
      for (const auto &I : CXXRD->bases()) {
        assert(!I.isVirtual() && !I.getType()->isDependentType() &&
               "Unexpected base class!");
        const auto *Base =
            cast<CXXRecordDecl>(I.getType()->castAs<RecordType>()->getDecl());

        // Classify this field.
        //
        // AMD64-ABI 3.2.3p2: Rule 3. If the size of the aggregate exceeds a
        // single eightbyte, each is classified separately. Each eightbyte gets
        // initialized to class NO_CLASS.
        Class FieldLo, FieldHi;
        uint64_t Offset =
          OffsetBase + getContext().toBits(Layout.getBaseClassOffset(Base));
        classify(I.getType(), Offset, FieldLo, FieldHi, isNamedArg);
        Lo = merge(Lo, FieldLo);
        Hi = merge(Hi, FieldHi);
        if (Lo == Memory || Hi == Memory) {
          postMerge(Size, Lo, Hi);
          return;
        }
      }
    }

    // Classify the fields one at a time, merging the results.
    unsigned idx = 0;
    bool UseClang11Compat = getContext().getLangOpts().getClangABICompat() <=
                                LangOptions::ClangABI::Ver11 ||
                            getContext().getTargetInfo().getTriple().isPS4();
    bool IsUnion = RT->isUnionType() && !UseClang11Compat;

    for (RecordDecl::field_iterator i = RD->field_begin(), e = RD->field_end();
           i != e; ++i, ++idx) {
      uint64_t Offset = OffsetBase + Layout.getFieldOffset(idx);
      bool BitField = i->isBitField();

      // Ignore padding bit-fields.
      if (BitField && i->isUnnamedBitfield())
        continue;

      // AMD64-ABI 3.2.3p2: Rule 1. If the size of an object is larger than
      // eight eightbytes, or it contains unaligned fields, it has class MEMORY.
      //
      // The only case a 256-bit or a 512-bit wide vector could be used is when
      // the struct contains a single 256-bit or 512-bit element. Early check
      // and fallback to memory.
      //
      // FIXME: Extended the Lo and Hi logic properly to work for size wider
      // than 128.
      if (Size > 128 &&
          ((!IsUnion && Size != getContext().getTypeSize(i->getType())) ||
           Size > getNativeVectorSizeForAVXABI(AVXLevel))) {
        Lo = Memory;
        postMerge(Size, Lo, Hi);
        return;
      }
      // Note, skip this test for bit-fields, see below.
      if (!BitField && Offset % getContext().getTypeAlign(i->getType())) {
        Lo = Memory;
        postMerge(Size, Lo, Hi);
        return;
      }

      // Classify this field.
      //
      // AMD64-ABI 3.2.3p2: Rule 3. If the size of the aggregate
      // exceeds a single eightbyte, each is classified
      // separately. Each eightbyte gets initialized to class
      // NO_CLASS.
      Class FieldLo, FieldHi;

      // Bit-fields require special handling, they do not force the
      // structure to be passed in memory even if unaligned, and
      // therefore they can straddle an eightbyte.
      if (BitField) {
        assert(!i->isUnnamedBitfield());
        uint64_t Offset = OffsetBase + Layout.getFieldOffset(idx);
        uint64_t Size = i->getBitWidthValue(getContext());

        uint64_t EB_Lo = Offset / 64;
        uint64_t EB_Hi = (Offset + Size - 1) / 64;

        if (EB_Lo) {
          assert(EB_Hi == EB_Lo && "Invalid classification, type > 16 bytes.");
          FieldLo = NoClass;
          FieldHi = Integer;
        } else {
          FieldLo = Integer;
          FieldHi = EB_Hi ? Integer : NoClass;
        }
      } else
        classify(i->getType(), Offset, FieldLo, FieldHi, isNamedArg);
      Lo = merge(Lo, FieldLo);
      Hi = merge(Hi, FieldHi);
      if (Lo == Memory || Hi == Memory)
        break;
    }

    postMerge(Size, Lo, Hi);
  }

  // Classify parameters according to their underlying type.
  if (const ParameterType *Parm = dyn_cast<ParameterType>(Ty))
    classify(Parm->getParameterType(), OffsetBase, Lo, Hi, isNamedArg);
}

ABIArgInfo X86_64ABIInfo::getIndirectReturnResult(QualType Ty) const {
  // If this is a scalar LLVM value then assume LLVM will pass it in the right
  // place naturally.
  if (!isAggregateTypeForABI(getContext(), Ty)) {
    // Treat an enum type as its underlying type.
    if (const EnumType *EnumTy = Ty->getAs<EnumType>())
      Ty = EnumTy->getDecl()->getIntegerType();

    if (Ty->isExtIntType())
      return getNaturalAlignIndirect(Ty);

    return (isPromotableIntegerTypeForABI(Ty) ? ABIArgInfo::getExtend(Ty)
                                              : ABIArgInfo::getDirect());
  }

  return getNaturalAlignIndirect(Ty);
}

bool X86_64ABIInfo::IsIllegalVectorType(QualType Ty) const {
  if (const VectorType *VecTy = Ty->getAs<VectorType>()) {
    uint64_t Size = getContext().getTypeSize(VecTy);
    unsigned LargestVector = getNativeVectorSizeForAVXABI(AVXLevel);
    if (Size <= 64 || Size > LargestVector)
      return true;
    QualType EltTy = VecTy->getElementType();
    if (passInt128VectorsInMem() &&
        (EltTy->isSpecificBuiltinType(BuiltinType::Int128) ||
         EltTy->isSpecificBuiltinType(BuiltinType::UInt128)))
      return true;
  }

  return false;
}

ABIArgInfo X86_64ABIInfo::getIndirectResult(QualType Ty,
                                            unsigned freeIntRegs) const {
  // If this is a scalar LLVM value then assume LLVM will pass it in the right
  // place naturally.
  //
  // This assumption is optimistic, as there could be free registers available
  // when we need to pass this argument in memory, and LLVM could try to pass
  // the argument in the free register. This does not seem to happen currently,
  // but this code would be much safer if we could mark the argument with
  // 'onstack'. See PR12193.
  if (!isAggregateTypeForABI(getContext(), Ty) && !IsIllegalVectorType(Ty) &&
      !Ty->isExtIntType()) {
    // Treat an enum type as its underlying type.
    if (const EnumType *EnumTy = Ty->getAs<EnumType>())
      Ty = EnumTy->getDecl()->getIntegerType();

    return (isPromotableIntegerTypeForABI(Ty) ? ABIArgInfo::getExtend(Ty)
                                              : ABIArgInfo::getDirect());
  }

  if (CGCXXABI::RecordArgABI RAA = getRecordArgABI(Ty, getCXXABI()))
    return getNaturalAlignIndirect(Ty, RAA == CGCXXABI::RAA_DirectInMemory);

  // Compute the byval alignment. We specify the alignment of the byval in all
  // cases so that the mid-level optimizer knows the alignment of the byval.
  unsigned Align = std::max(getContext().getTypeAlign(Ty) / 8, 8U);

  // Attempt to avoid passing indirect results using byval when possible. This
  // is important for good codegen.
  //
  // We do this by coercing the value into a scalar type which the backend can
  // handle naturally (i.e., without using byval).
  //
  // For simplicity, we currently only do this when we have exhausted all of the
  // free integer registers. Doing this when there are free integer registers
  // would require more care, as we would have to ensure that the coerced value
  // did not claim the unused register. That would require either reording the
  // arguments to the function (so that any subsequent inreg values came first),
  // or only doing this optimization when there were no following arguments that
  // might be inreg.
  //
  // We currently expect it to be rare (particularly in well written code) for
  // arguments to be passed on the stack when there are still free integer
  // registers available (this would typically imply large structs being passed
  // by value), so this seems like a fair tradeoff for now.
  //
  // We can revisit this if the backend grows support for 'onstack' parameter
  // attributes. See PR12193.
  if (freeIntRegs == 0) {
    uint64_t Size = getContext().getTypeSize(Ty);

    // If this type fits in an eightbyte, coerce it into the matching integral
    // type, which will end up on the stack (with alignment 8).
    if (Align == 8 && Size <= 64)
      return ABIArgInfo::getDirect(llvm::IntegerType::get(getVMContext(),
                                                          Size));
  }

  return ABIArgInfo::getIndirect(CharUnits::fromQuantity(Align));
}

/// The ABI specifies that a value should be passed in a full vector XMM/YMM
/// register. Pick an LLVM IR type that will be passed as a vector register.
llvm::Type *X86_64ABIInfo::GetByteVectorType(QualType Ty) const {
  // Wrapper structs/arrays that only contain vectors are passed just like
  // vectors; strip them off if present.
  if (const Type *InnerTy = isSingleElementStruct(Ty, getContext()))
    Ty = QualType(InnerTy, 0);

  llvm::Type *IRType = CGT.ConvertType(Ty);
  if (isa<llvm::VectorType>(IRType)) {
    // Don't pass vXi128 vectors in their native type, the backend can't
    // legalize them.
    if (passInt128VectorsInMem() &&
        cast<llvm::VectorType>(IRType)->getElementType()->isIntegerTy(128)) {
      // Use a vXi64 vector.
      uint64_t Size = getContext().getTypeSize(Ty);
      return llvm::FixedVectorType::get(llvm::Type::getInt64Ty(getVMContext()),
                                        Size / 64);
    }

    return IRType;
  }

  if (IRType->getTypeID() == llvm::Type::FP128TyID)
    return IRType;

  // We couldn't find the preferred IR vector type for 'Ty'.
  uint64_t Size = getContext().getTypeSize(Ty);
  assert((Size == 128 || Size == 256 || Size == 512) && "Invalid type found!");


  // Return a LLVM IR vector type based on the size of 'Ty'.
  return llvm::FixedVectorType::get(llvm::Type::getDoubleTy(getVMContext()),
                                    Size / 64);
}

/// BitsContainNoUserData - Return true if the specified [start,end) bit range
/// is known to either be off the end of the specified type or being in
/// alignment padding.  The user type specified is known to be at most 128 bits
/// in size, and have passed through X86_64ABIInfo::classify with a successful
/// classification that put one of the two halves in the INTEGER class.
///
/// It is conservatively correct to return false.
static bool BitsContainNoUserData(QualType Ty, unsigned StartBit,
                                  unsigned EndBit, ASTContext &Context) {
  // If the bytes being queried are off the end of the type, there is no user
  // data hiding here.  This handles analysis of builtins, vectors and other
  // types that don't contain interesting padding.
  unsigned TySize = (unsigned)Context.getTypeSize(Ty);
  if (TySize <= StartBit)
    return true;

  if (const ConstantArrayType *AT = Context.getAsConstantArrayType(Ty)) {
    unsigned EltSize = (unsigned)Context.getTypeSize(AT->getElementType());
    unsigned NumElts = (unsigned)AT->getSize().getZExtValue();

    // Check each element to see if the element overlaps with the queried range.
    for (unsigned i = 0; i != NumElts; ++i) {
      // If the element is after the span we care about, then we're done..
      unsigned EltOffset = i*EltSize;
      if (EltOffset >= EndBit) break;

      unsigned EltStart = EltOffset < StartBit ? StartBit-EltOffset :0;
      if (!BitsContainNoUserData(AT->getElementType(), EltStart,
                                 EndBit-EltOffset, Context))
        return false;
    }
    // If it overlaps no elements, then it is safe to process as padding.
    return true;
  }

  if (const RecordType *RT = Ty->getAs<RecordType>()) {
    const RecordDecl *RD = RT->getDecl();
    const ASTRecordLayout &Layout = Context.getASTRecordLayout(RD);

    // If this is a C++ record, check the bases first.
    if (const CXXRecordDecl *CXXRD = dyn_cast<CXXRecordDecl>(RD)) {
      for (const auto &I : CXXRD->bases()) {
        assert(!I.isVirtual() && !I.getType()->isDependentType() &&
               "Unexpected base class!");
        const auto *Base =
            cast<CXXRecordDecl>(I.getType()->castAs<RecordType>()->getDecl());

        // If the base is after the span we care about, ignore it.
        unsigned BaseOffset = Context.toBits(Layout.getBaseClassOffset(Base));
        if (BaseOffset >= EndBit) continue;

        unsigned BaseStart = BaseOffset < StartBit ? StartBit-BaseOffset :0;
        if (!BitsContainNoUserData(I.getType(), BaseStart,
                                   EndBit-BaseOffset, Context))
          return false;
      }
    }

    // Verify that no field has data that overlaps the region of interest.  Yes
    // this could be sped up a lot by being smarter about queried fields,
    // however we're only looking at structs up to 16 bytes, so we don't care
    // much.
    unsigned idx = 0;
    for (RecordDecl::field_iterator i = RD->field_begin(), e = RD->field_end();
         i != e; ++i, ++idx) {
      unsigned FieldOffset = (unsigned)Layout.getFieldOffset(idx);

      // If we found a field after the region we care about, then we're done.
      if (FieldOffset >= EndBit) break;

      unsigned FieldStart = FieldOffset < StartBit ? StartBit-FieldOffset :0;
      if (!BitsContainNoUserData(i->getType(), FieldStart, EndBit-FieldOffset,
                                 Context))
        return false;
    }

    // If nothing in this record overlapped the area of interest, then we're
    // clean.
    return true;
  }

  return false;
}

/// ContainsFloatAtOffset - Return true if the specified LLVM IR type has a
/// float member at the specified offset.  For example, {int,{float}} has a
/// float at offset 4.  It is conservatively correct for this routine to return
/// false.
static bool ContainsFloatAtOffset(llvm::Type *IRType, unsigned IROffset,
                                  const llvm::DataLayout &TD) {
  // Base case if we find a float.
  if (IROffset == 0 && IRType->isFloatTy())
    return true;

  // If this is a struct, recurse into the field at the specified offset.
  if (llvm::StructType *STy = dyn_cast<llvm::StructType>(IRType)) {
    const llvm::StructLayout *SL = TD.getStructLayout(STy);
    unsigned Elt = SL->getElementContainingOffset(IROffset);
    IROffset -= SL->getElementOffset(Elt);
    return ContainsFloatAtOffset(STy->getElementType(Elt), IROffset, TD);
  }

  // If this is an array, recurse into the field at the specified offset.
  if (llvm::ArrayType *ATy = dyn_cast<llvm::ArrayType>(IRType)) {
    llvm::Type *EltTy = ATy->getElementType();
    unsigned EltSize = TD.getTypeAllocSize(EltTy);
    IROffset -= IROffset/EltSize*EltSize;
    return ContainsFloatAtOffset(EltTy, IROffset, TD);
  }

  return false;
}


/// GetSSETypeAtOffset - Return a type that will be passed by the backend in the
/// low 8 bytes of an XMM register, corresponding to the SSE class.
llvm::Type *X86_64ABIInfo::
GetSSETypeAtOffset(llvm::Type *IRType, unsigned IROffset,
                   QualType SourceTy, unsigned SourceOffset) const {
  // The only three choices we have are either double, <2 x float>, or float. We
  // pass as float if the last 4 bytes is just padding.  This happens for
  // structs that contain 3 floats.
  if (BitsContainNoUserData(SourceTy, SourceOffset*8+32,
                            SourceOffset*8+64, getContext()))
    return llvm::Type::getFloatTy(getVMContext());

  // We want to pass as <2 x float> if the LLVM IR type contains a float at
  // offset+0 and offset+4.  Walk the LLVM IR type to find out if this is the
  // case.
  if (ContainsFloatAtOffset(IRType, IROffset, getDataLayout()) &&
      ContainsFloatAtOffset(IRType, IROffset+4, getDataLayout()))
    return llvm::FixedVectorType::get(llvm::Type::getFloatTy(getVMContext()),
                                      2);

  return llvm::Type::getDoubleTy(getVMContext());
}


/// GetINTEGERTypeAtOffset - The ABI specifies that a value should be passed in
/// an 8-byte GPR.  This means that we either have a scalar or we are talking
/// about the high or low part of an up-to-16-byte struct.  This routine picks
/// the best LLVM IR type to represent this, which may be i64 or may be anything
/// else that the backend will pass in a GPR that works better (e.g. i8, %foo*,
/// etc).
///
/// PrefType is an LLVM IR type that corresponds to (part of) the IR type for
/// the source type.  IROffset is an offset in bytes into the LLVM IR type that
/// the 8-byte value references.  PrefType may be null.
///
/// SourceTy is the source-level type for the entire argument.  SourceOffset is
/// an offset into this that we're processing (which is always either 0 or 8).
///
llvm::Type *X86_64ABIInfo::
GetINTEGERTypeAtOffset(llvm::Type *IRType, unsigned IROffset,
                       QualType SourceTy, unsigned SourceOffset) const {
  // If we're dealing with an un-offset LLVM IR type, then it means that we're
  // returning an 8-byte unit starting with it.  See if we can safely use it.
  if (IROffset == 0) {
    // Pointers and int64's always fill the 8-byte unit.
    if ((isa<llvm::PointerType>(IRType) && Has64BitPointers) ||
        IRType->isIntegerTy(64))
      return IRType;

    // If we have a 1/2/4-byte integer, we can use it only if the rest of the
    // goodness in the source type is just tail padding.  This is allowed to
    // kick in for struct {double,int} on the int, but not on
    // struct{double,int,int} because we wouldn't return the second int.  We
    // have to do this analysis on the source type because we can't depend on
    // unions being lowered a specific way etc.
    if (IRType->isIntegerTy(8) || IRType->isIntegerTy(16) ||
        IRType->isIntegerTy(32) ||
        (isa<llvm::PointerType>(IRType) && !Has64BitPointers)) {
      unsigned BitWidth = isa<llvm::PointerType>(IRType) ? 32 :
          cast<llvm::IntegerType>(IRType)->getBitWidth();

      if (BitsContainNoUserData(SourceTy, SourceOffset*8+BitWidth,
                                SourceOffset*8+64, getContext()))
        return IRType;
    }
  }

  if (llvm::StructType *STy = dyn_cast<llvm::StructType>(IRType)) {
    // If this is a struct, recurse into the field at the specified offset.
    const llvm::StructLayout *SL = getDataLayout().getStructLayout(STy);
    if (IROffset < SL->getSizeInBytes()) {
      unsigned FieldIdx = SL->getElementContainingOffset(IROffset);
      IROffset -= SL->getElementOffset(FieldIdx);

      return GetINTEGERTypeAtOffset(STy->getElementType(FieldIdx), IROffset,
                                    SourceTy, SourceOffset);
    }
  }

  if (llvm::ArrayType *ATy = dyn_cast<llvm::ArrayType>(IRType)) {
    llvm::Type *EltTy = ATy->getElementType();
    unsigned EltSize = getDataLayout().getTypeAllocSize(EltTy);
    unsigned EltOffset = IROffset/EltSize*EltSize;
    return GetINTEGERTypeAtOffset(EltTy, IROffset-EltOffset, SourceTy,
                                  SourceOffset);
  }

  // Okay, we don't have any better idea of what to pass, so we pass this in an
  // integer register that isn't too big to fit the rest of the struct.
  unsigned TySizeInBytes =
    (unsigned)getContext().getTypeSizeInChars(SourceTy).getQuantity();

  assert(TySizeInBytes != SourceOffset && "Empty field?");

  // It is always safe to classify this as an integer type up to i64 that
  // isn't larger than the structure.
  return llvm::IntegerType::get(getVMContext(),
                                std::min(TySizeInBytes-SourceOffset, 8U)*8);
}


/// GetX86_64ByValArgumentPair - Given a high and low type that can ideally
/// be used as elements of a two register pair to pass or return, return a
/// first class aggregate to represent them.  For example, if the low part of
/// a by-value argument should be passed as i32* and the high part as float,
/// return {i32*, float}.
static llvm::Type *
GetX86_64ByValArgumentPair(llvm::Type *Lo, llvm::Type *Hi,
                           const llvm::DataLayout &TD) {
  // In order to correctly satisfy the ABI, we need to the high part to start
  // at offset 8.  If the high and low parts we inferred are both 4-byte types
  // (e.g. i32 and i32) then the resultant struct type ({i32,i32}) won't have
  // the second element at offset 8.  Check for this:
  unsigned LoSize = (unsigned)TD.getTypeAllocSize(Lo);
  unsigned HiAlign = TD.getABITypeAlignment(Hi);
  unsigned HiStart = llvm::alignTo(LoSize, HiAlign);
  assert(HiStart != 0 && HiStart <= 8 && "Invalid x86-64 argument pair!");

  // To handle this, we have to increase the size of the low part so that the
  // second element will start at an 8 byte offset.  We can't increase the size
  // of the second element because it might make us access off the end of the
  // struct.
  if (HiStart != 8) {
    // There are usually two sorts of types the ABI generation code can produce
    // for the low part of a pair that aren't 8 bytes in size: float or
    // i8/i16/i32.  This can also include pointers when they are 32-bit (X32 and
    // NaCl).
    // Promote these to a larger type.
    if (Lo->isFloatTy())
      Lo = llvm::Type::getDoubleTy(Lo->getContext());
    else {
      assert((Lo->isIntegerTy() || Lo->isPointerTy())
             && "Invalid/unknown lo type");
      Lo = llvm::Type::getInt64Ty(Lo->getContext());
    }
  }

  llvm::StructType *Result = llvm::StructType::get(Lo, Hi);

  // Verify that the second element is at an 8-byte offset.
  assert(TD.getStructLayout(Result)->getElementOffset(1) == 8 &&
         "Invalid x86-64 argument pair!");
  return Result;
}

ABIArgInfo X86_64ABIInfo::
classifyReturnType(QualType RetTy) const {
  // AMD64-ABI 3.2.3p4: Rule 1. Classify the return type with the
  // classification algorithm.
  X86_64ABIInfo::Class Lo, Hi;
  classify(RetTy, 0, Lo, Hi, /*isNamedArg*/ true);

  // Check some invariants.
  assert((Hi != Memory || Lo == Memory) && "Invalid memory classification.");
  assert((Hi != SSEUp || Lo == SSE) && "Invalid SSEUp classification.");

  llvm::Type *ResType = nullptr;
  switch (Lo) {
  case NoClass:
    if (Hi == NoClass)
      return ABIArgInfo::getIgnore();
    // If the low part is just padding, it takes no register, leave ResType
    // null.
    assert((Hi == SSE || Hi == Integer || Hi == X87Up) &&
           "Unknown missing lo part");
    break;

  case SSEUp:
  case X87Up:
    llvm_unreachable("Invalid classification for lo word.");

    // AMD64-ABI 3.2.3p4: Rule 2. Types of class memory are returned via
    // hidden argument.
  case Memory:
    return getIndirectReturnResult(RetTy);

    // AMD64-ABI 3.2.3p4: Rule 3. If the class is INTEGER, the next
    // available register of the sequence %rax, %rdx is used.
  case Integer:
    ResType = GetINTEGERTypeAtOffset(CGT.ConvertType(RetTy), 0, RetTy, 0);

    // If we have a sign or zero extended integer, make sure to return Extend
    // so that the parameter gets the right LLVM IR attributes.
    if (Hi == NoClass && isa<llvm::IntegerType>(ResType)) {
      // Treat an enum type as its underlying type.
      if (const EnumType *EnumTy = RetTy->getAs<EnumType>())
        RetTy = EnumTy->getDecl()->getIntegerType();

      if (RetTy->isIntegralOrEnumerationType() &&
          isPromotableIntegerTypeForABI(RetTy))
        return ABIArgInfo::getExtend(RetTy);
    }
    break;

    // AMD64-ABI 3.2.3p4: Rule 4. If the class is SSE, the next
    // available SSE register of the sequence %xmm0, %xmm1 is used.
  case SSE:
    ResType = GetSSETypeAtOffset(CGT.ConvertType(RetTy), 0, RetTy, 0);
    break;

    // AMD64-ABI 3.2.3p4: Rule 6. If the class is X87, the value is
    // returned on the X87 stack in %st0 as 80-bit x87 number.
  case X87:
    ResType = llvm::Type::getX86_FP80Ty(getVMContext());
    break;

    // AMD64-ABI 3.2.3p4: Rule 8. If the class is COMPLEX_X87, the real
    // part of the value is returned in %st0 and the imaginary part in
    // %st1.
  case ComplexX87:
    assert(Hi == ComplexX87 && "Unexpected ComplexX87 classification.");
    ResType = llvm::StructType::get(llvm::Type::getX86_FP80Ty(getVMContext()),
                                    llvm::Type::getX86_FP80Ty(getVMContext()));
    break;
  }

  llvm::Type *HighPart = nullptr;
  switch (Hi) {
    // Memory was handled previously and X87 should
    // never occur as a hi class.
  case Memory:
  case X87:
    llvm_unreachable("Invalid classification for hi word.");

  case ComplexX87: // Previously handled.
  case NoClass:
    break;

  case Integer:
    HighPart = GetINTEGERTypeAtOffset(CGT.ConvertType(RetTy), 8, RetTy, 8);
    if (Lo == NoClass)  // Return HighPart at offset 8 in memory.
      return ABIArgInfo::getDirect(HighPart, 8);
    break;
  case SSE:
    HighPart = GetSSETypeAtOffset(CGT.ConvertType(RetTy), 8, RetTy, 8);
    if (Lo == NoClass)  // Return HighPart at offset 8 in memory.
      return ABIArgInfo::getDirect(HighPart, 8);
    break;

    // AMD64-ABI 3.2.3p4: Rule 5. If the class is SSEUP, the eightbyte
    // is passed in the next available eightbyte chunk if the last used
    // vector register.
    //
    // SSEUP should always be preceded by SSE, just widen.
  case SSEUp:
    assert(Lo == SSE && "Unexpected SSEUp classification.");
    ResType = GetByteVectorType(RetTy);
    break;

    // AMD64-ABI 3.2.3p4: Rule 7. If the class is X87UP, the value is
    // returned together with the previous X87 value in %st0.
  case X87Up:
    // If X87Up is preceded by X87, we don't need to do
    // anything. However, in some cases with unions it may not be
    // preceded by X87. In such situations we follow gcc and pass the
    // extra bits in an SSE reg.
    if (Lo != X87) {
      HighPart = GetSSETypeAtOffset(CGT.ConvertType(RetTy), 8, RetTy, 8);
      if (Lo == NoClass)  // Return HighPart at offset 8 in memory.
        return ABIArgInfo::getDirect(HighPart, 8);
    }
    break;
  }

  // If a high part was specified, merge it together with the low part.  It is
  // known to pass in the high eightbyte of the result.  We do this by forming a
  // first class struct aggregate with the high and low part: {low, high}
  if (HighPart)
    ResType = GetX86_64ByValArgumentPair(ResType, HighPart, getDataLayout());

  return ABIArgInfo::getDirect(ResType);
}

ABIArgInfo X86_64ABIInfo::classifyArgumentType(
  QualType Ty, unsigned freeIntRegs, unsigned &neededInt, unsigned &neededSSE,
  bool isNamedArg)
  const
{
  Ty = useFirstFieldIfTransparentUnion(Ty);

  X86_64ABIInfo::Class Lo, Hi;
  classify(Ty, 0, Lo, Hi, isNamedArg);

  // Check some invariants.
  // FIXME: Enforce these by construction.
  assert((Hi != Memory || Lo == Memory) && "Invalid memory classification.");
  assert((Hi != SSEUp || Lo == SSE) && "Invalid SSEUp classification.");

  neededInt = 0;
  neededSSE = 0;
  llvm::Type *ResType = nullptr;
  switch (Lo) {
  case NoClass:
    if (Hi == NoClass)
      return ABIArgInfo::getIgnore();
    // If the low part is just padding, it takes no register, leave ResType
    // null.
    assert((Hi == SSE || Hi == Integer || Hi == X87Up) &&
           "Unknown missing lo part");
    break;

    // AMD64-ABI 3.2.3p3: Rule 1. If the class is MEMORY, pass the argument
    // on the stack.
  case Memory:

    // AMD64-ABI 3.2.3p3: Rule 5. If the class is X87, X87UP or
    // COMPLEX_X87, it is passed in memory.
  case X87:
  case ComplexX87:
    if (getRecordArgABI(Ty, getCXXABI()) == CGCXXABI::RAA_Indirect)
      ++neededInt;
    return getIndirectResult(Ty, freeIntRegs);

  case SSEUp:
  case X87Up:
    llvm_unreachable("Invalid classification for lo word.");

    // AMD64-ABI 3.2.3p3: Rule 2. If the class is INTEGER, the next
    // available register of the sequence %rdi, %rsi, %rdx, %rcx, %r8
    // and %r9 is used.
  case Integer:
    ++neededInt;

    // Pick an 8-byte type based on the preferred type.
    ResType = GetINTEGERTypeAtOffset(CGT.ConvertType(Ty), 0, Ty, 0);

    // If we have a sign or zero extended integer, make sure to return Extend
    // so that the parameter gets the right LLVM IR attributes.
    if (Hi == NoClass && isa<llvm::IntegerType>(ResType)) {
      // Treat an enum type as its underlying type.
      if (const EnumType *EnumTy = Ty->getAs<EnumType>())
        Ty = EnumTy->getDecl()->getIntegerType();

      if (Ty->isIntegralOrEnumerationType() &&
          isPromotableIntegerTypeForABI(Ty))
        return ABIArgInfo::getExtend(Ty);
    }

    break;

    // AMD64-ABI 3.2.3p3: Rule 3. If the class is SSE, the next
    // available SSE register is used, the registers are taken in the
    // order from %xmm0 to %xmm7.
  case SSE: {
    llvm::Type *IRType = CGT.ConvertType(Ty);
    ResType = GetSSETypeAtOffset(IRType, 0, Ty, 0);
    ++neededSSE;
    break;
  }
  }

  llvm::Type *HighPart = nullptr;
  switch (Hi) {
    // Memory was handled previously, ComplexX87 and X87 should
    // never occur as hi classes, and X87Up must be preceded by X87,
    // which is passed in memory.
  case Memory:
  case X87:
  case ComplexX87:
    llvm_unreachable("Invalid classification for hi word.");

  case NoClass: break;

  case Integer:
    ++neededInt;
    // Pick an 8-byte type based on the preferred type.
    HighPart = GetINTEGERTypeAtOffset(CGT.ConvertType(Ty), 8, Ty, 8);

    if (Lo == NoClass)  // Pass HighPart at offset 8 in memory.
      return ABIArgInfo::getDirect(HighPart, 8);
    break;

    // X87Up generally doesn't occur here (long double is passed in
    // memory), except in situations involving unions.
  case X87Up:
  case SSE:
    HighPart = GetSSETypeAtOffset(CGT.ConvertType(Ty), 8, Ty, 8);

    if (Lo == NoClass)  // Pass HighPart at offset 8 in memory.
      return ABIArgInfo::getDirect(HighPart, 8);

    ++neededSSE;
    break;

    // AMD64-ABI 3.2.3p3: Rule 4. If the class is SSEUP, the
    // eightbyte is passed in the upper half of the last used SSE
    // register.  This only happens when 128-bit vectors are passed.
  case SSEUp:
    assert(Lo == SSE && "Unexpected SSEUp classification");
    ResType = GetByteVectorType(Ty);
    break;
  }

  // If a high part was specified, merge it together with the low part.  It is
  // known to pass in the high eightbyte of the result.  We do this by forming a
  // first class struct aggregate with the high and low part: {low, high}
  if (HighPart)
    ResType = GetX86_64ByValArgumentPair(ResType, HighPart, getDataLayout());

  return ABIArgInfo::getDirect(ResType);
}

ABIArgInfo
X86_64ABIInfo::classifyRegCallStructTypeImpl(QualType Ty, unsigned &NeededInt,
                                             unsigned &NeededSSE) const {
  auto RT = Ty->getAs<RecordType>();
  assert(RT && "classifyRegCallStructType only valid with struct types");

  if (RT->getDecl()->hasFlexibleArrayMember())
    return getIndirectReturnResult(Ty);

  // Sum up bases
  if (auto CXXRD = dyn_cast<CXXRecordDecl>(RT->getDecl())) {
    if (CXXRD->isDynamicClass()) {
      NeededInt = NeededSSE = 0;
      return getIndirectReturnResult(Ty);
    }

    for (const auto &I : CXXRD->bases())
      if (classifyRegCallStructTypeImpl(I.getType(), NeededInt, NeededSSE)
              .isIndirect()) {
        NeededInt = NeededSSE = 0;
        return getIndirectReturnResult(Ty);
      }
  }

  // Sum up members
  for (const auto *FD : RT->getDecl()->fields()) {
    if (FD->getType()->isRecordType() && !FD->getType()->isUnionType()) {
      if (classifyRegCallStructTypeImpl(FD->getType(), NeededInt, NeededSSE)
              .isIndirect()) {
        NeededInt = NeededSSE = 0;
        return getIndirectReturnResult(Ty);
      }
    } else {
      unsigned LocalNeededInt, LocalNeededSSE;
      if (classifyArgumentType(FD->getType(), UINT_MAX, LocalNeededInt,
                               LocalNeededSSE, true)
              .isIndirect()) {
        NeededInt = NeededSSE = 0;
        return getIndirectReturnResult(Ty);
      }
      NeededInt += LocalNeededInt;
      NeededSSE += LocalNeededSSE;
    }
  }

  return ABIArgInfo::getDirect();
}

ABIArgInfo X86_64ABIInfo::classifyRegCallStructType(QualType Ty,
                                                    unsigned &NeededInt,
                                                    unsigned &NeededSSE) const {

  NeededInt = 0;
  NeededSSE = 0;

  return classifyRegCallStructTypeImpl(Ty, NeededInt, NeededSSE);
}

void X86_64ABIInfo::computeInfo(CGFunctionInfo &FI) const {
  
  const unsigned CallingConv = FI.getCallingConvention();
  // It is possible to force Win64 calling convention on any x86_64 target by
  // using __attribute__((ms_abi)). In such case to correctly emit Win64
  // compatible code delegate this call to WinX86_64ABIInfo::computeInfo.
  if (CallingConv == llvm::CallingConv::Win64) {
    WinX86_64ABIInfo Win64ABIInfo(CGT, AVXLevel);
    Win64ABIInfo.computeInfo(FI);
    return;
  }

  bool IsRegCall = CallingConv == llvm::CallingConv::X86_RegCall;

  // Keep track of the number of assigned registers.
  unsigned FreeIntRegs = IsRegCall ? 11 : 6;
  unsigned FreeSSERegs = IsRegCall ? 16 : 8;
  unsigned NeededInt, NeededSSE;

  if (!::classifyReturnType(getCXXABI(), FI, *this)) {
    if (IsRegCall && FI.getReturnType()->getTypePtr()->isRecordType() &&
        !FI.getReturnType()->getTypePtr()->isUnionType()) {
      FI.getReturnInfo() =
          classifyRegCallStructType(FI.getReturnType(), NeededInt, NeededSSE);
      if (FreeIntRegs >= NeededInt && FreeSSERegs >= NeededSSE) {
        FreeIntRegs -= NeededInt;
        FreeSSERegs -= NeededSSE;
      } else {
        FI.getReturnInfo() = getIndirectReturnResult(FI.getReturnType());
      }
    } else if (IsRegCall && FI.getReturnType()->getAs<ComplexType>() &&
               getContext().getCanonicalType(FI.getReturnType()
                                                 ->getAs<ComplexType>()
                                                 ->getElementType()) ==
                   getContext().LongDoubleTy)
      // Complex Long Double Type is passed in Memory when Regcall
      // calling convention is used.
      FI.getReturnInfo() = getIndirectReturnResult(FI.getReturnType());
    else
      FI.getReturnInfo() = classifyReturnType(FI.getReturnType());
  }

  // If the return value is indirect, then the hidden argument is consuming one
  // integer register.
  if (FI.getReturnInfo().isIndirect())
    --FreeIntRegs;

  // The chain argument effectively gives us another free register.
  if (FI.isChainCall())
    ++FreeIntRegs;

  unsigned NumRequiredArgs = FI.getNumRequiredArgs();
  // AMD64-ABI 3.2.3p3: Once arguments are classified, the registers
  // get assigned (in left-to-right order) for passing as follows...
  unsigned ArgNo = 0;
  for (CGFunctionInfo::arg_iterator it = FI.arg_begin(), ie = FI.arg_end();
       it != ie; ++it, ++ArgNo) {
    bool IsNamedArg = ArgNo < NumRequiredArgs;

    if (IsRegCall && it->type->isStructureOrClassType())
      it->info = classifyRegCallStructType(it->type, NeededInt, NeededSSE);
    else
      it->info = classifyArgumentType(it->type, FreeIntRegs, NeededInt,
                                      NeededSSE, IsNamedArg);

    // AMD64-ABI 3.2.3p3: If there are no registers available for any
    // eightbyte of an argument, the whole argument is passed on the
    // stack. If registers have already been assigned for some
    // eightbytes of such an argument, the assignments get reverted.
    if (FreeIntRegs >= NeededInt && FreeSSERegs >= NeededSSE) {
      FreeIntRegs -= NeededInt;
      FreeSSERegs -= NeededSSE;
    } else {
      it->info = getIndirectResult(it->type, FreeIntRegs);
    }
  }
}

static Address EmitX86_64VAArgFromMemory(CodeGenFunction &CGF,
                                         Address VAListAddr, QualType Ty) {
  Address overflow_arg_area_p =
      CGF.Builder.CreateStructGEP(VAListAddr, 2, "overflow_arg_area_p");
  llvm::Value *overflow_arg_area =
    CGF.Builder.CreateLoad(overflow_arg_area_p, "overflow_arg_area");

  // AMD64-ABI 3.5.7p5: Step 7. Align l->overflow_arg_area upwards to a 16
  // byte boundary if alignment needed by type exceeds 8 byte boundary.
  // It isn't stated explicitly in the standard, but in practice we use
  // alignment greater than 16 where necessary.
  CharUnits Align = CGF.getContext().getTypeAlignInChars(Ty);
  if (Align > CharUnits::fromQuantity(8)) {
    overflow_arg_area = emitRoundPointerUpToAlignment(CGF, overflow_arg_area,
                                                      Align);
  }

  // AMD64-ABI 3.5.7p5: Step 8. Fetch type from l->overflow_arg_area.
  llvm::Type *LTy = CGF.ConvertTypeForMem(Ty);
  llvm::Value *Res =
    CGF.Builder.CreateBitCast(overflow_arg_area,
                              llvm::PointerType::getUnqual(LTy));

  // AMD64-ABI 3.5.7p5: Step 9. Set l->overflow_arg_area to:
  // l->overflow_arg_area + sizeof(type).
  // AMD64-ABI 3.5.7p5: Step 10. Align l->overflow_arg_area upwards to
  // an 8 byte boundary.

  uint64_t SizeInBytes = (CGF.getContext().getTypeSize(Ty) + 7) / 8;
  llvm::Value *Offset =
      llvm::ConstantInt::get(CGF.Int32Ty, (SizeInBytes + 7)  & ~7);
  overflow_arg_area = CGF.Builder.CreateGEP(overflow_arg_area, Offset,
                                            "overflow_arg_area.next");
  CGF.Builder.CreateStore(overflow_arg_area, overflow_arg_area_p);

  // AMD64-ABI 3.5.7p5: Step 11. Return the fetched type.
  return Address(Res, Align);
}

Address X86_64ABIInfo::EmitVAArg(CodeGenFunction &CGF, Address VAListAddr,
                                 QualType Ty) const {
  // Assume that va_list type is correct; should be pointer to LLVM type:
  // struct {
  //   i32 gp_offset;
  //   i32 fp_offset;
  //   i8* overflow_arg_area;
  //   i8* reg_save_area;
  // };
  unsigned neededInt, neededSSE;

  Ty = getContext().getCanonicalType(Ty);
  ABIArgInfo AI = classifyArgumentType(Ty, 0, neededInt, neededSSE,
                                       /*isNamedArg*/false);

  // AMD64-ABI 3.5.7p5: Step 1. Determine whether type may be passed
  // in the registers. If not go to step 7.
  if (!neededInt && !neededSSE)
    return EmitX86_64VAArgFromMemory(CGF, VAListAddr, Ty);

  // AMD64-ABI 3.5.7p5: Step 2. Compute num_gp to hold the number of
  // general purpose registers needed to pass type and num_fp to hold
  // the number of floating point registers needed.

  // AMD64-ABI 3.5.7p5: Step 3. Verify whether arguments fit into
  // registers. In the case: l->gp_offset > 48 - num_gp * 8 or
  // l->fp_offset > 304 - num_fp * 16 go to step 7.
  //
  // NOTE: 304 is a typo, there are (6 * 8 + 8 * 16) = 176 bytes of
  // register save space).

  llvm::Value *InRegs = nullptr;
  Address gp_offset_p = Address::invalid(), fp_offset_p = Address::invalid();
  llvm::Value *gp_offset = nullptr, *fp_offset = nullptr;
  if (neededInt) {
    gp_offset_p = CGF.Builder.CreateStructGEP(VAListAddr, 0, "gp_offset_p");
    gp_offset = CGF.Builder.CreateLoad(gp_offset_p, "gp_offset");
    InRegs = llvm::ConstantInt::get(CGF.Int32Ty, 48 - neededInt * 8);
    InRegs = CGF.Builder.CreateICmpULE(gp_offset, InRegs, "fits_in_gp");
  }

  if (neededSSE) {
    fp_offset_p = CGF.Builder.CreateStructGEP(VAListAddr, 1, "fp_offset_p");
    fp_offset = CGF.Builder.CreateLoad(fp_offset_p, "fp_offset");
    llvm::Value *FitsInFP =
      llvm::ConstantInt::get(CGF.Int32Ty, 176 - neededSSE * 16);
    FitsInFP = CGF.Builder.CreateICmpULE(fp_offset, FitsInFP, "fits_in_fp");
    InRegs = InRegs ? CGF.Builder.CreateAnd(InRegs, FitsInFP) : FitsInFP;
  }

  llvm::BasicBlock *InRegBlock = CGF.createBasicBlock("vaarg.in_reg");
  llvm::BasicBlock *InMemBlock = CGF.createBasicBlock("vaarg.in_mem");
  llvm::BasicBlock *ContBlock = CGF.createBasicBlock("vaarg.end");
  CGF.Builder.CreateCondBr(InRegs, InRegBlock, InMemBlock);

  // Emit code to load the value if it was passed in registers.

  CGF.EmitBlock(InRegBlock);

  // AMD64-ABI 3.5.7p5: Step 4. Fetch type from l->reg_save_area with
  // an offset of l->gp_offset and/or l->fp_offset. This may require
  // copying to a temporary location in case the parameter is passed
  // in different register classes or requires an alignment greater
  // than 8 for general purpose registers and 16 for XMM registers.
  //
  // FIXME: This really results in shameful code when we end up needing to
  // collect arguments from different places; often what should result in a
  // simple assembling of a structure from scattered addresses has many more
  // loads than necessary. Can we clean this up?
  llvm::Type *LTy = CGF.ConvertTypeForMem(Ty);
  llvm::Value *RegSaveArea = CGF.Builder.CreateLoad(
      CGF.Builder.CreateStructGEP(VAListAddr, 3), "reg_save_area");

  Address RegAddr = Address::invalid();
  if (neededInt && neededSSE) {
    // FIXME: Cleanup.
    assert(AI.isDirect() && "Unexpected ABI info for mixed regs");
    llvm::StructType *ST = cast<llvm::StructType>(AI.getCoerceToType());
    Address Tmp = CGF.CreateMemTemp(Ty);
    Tmp = CGF.Builder.CreateElementBitCast(Tmp, ST);
    assert(ST->getNumElements() == 2 && "Unexpected ABI info for mixed regs");
    llvm::Type *TyLo = ST->getElementType(0);
    llvm::Type *TyHi = ST->getElementType(1);
    assert((TyLo->isFPOrFPVectorTy() ^ TyHi->isFPOrFPVectorTy()) &&
           "Unexpected ABI info for mixed regs");
    llvm::Type *PTyLo = llvm::PointerType::getUnqual(TyLo);
    llvm::Type *PTyHi = llvm::PointerType::getUnqual(TyHi);
    llvm::Value *GPAddr = CGF.Builder.CreateGEP(RegSaveArea, gp_offset);
    llvm::Value *FPAddr = CGF.Builder.CreateGEP(RegSaveArea, fp_offset);
    llvm::Value *RegLoAddr = TyLo->isFPOrFPVectorTy() ? FPAddr : GPAddr;
    llvm::Value *RegHiAddr = TyLo->isFPOrFPVectorTy() ? GPAddr : FPAddr;

    // Copy the first element.
    // FIXME: Our choice of alignment here and below is probably pessimistic.
    llvm::Value *V = CGF.Builder.CreateAlignedLoad(
        TyLo, CGF.Builder.CreateBitCast(RegLoAddr, PTyLo),
        CharUnits::fromQuantity(getDataLayout().getABITypeAlignment(TyLo)));
    CGF.Builder.CreateStore(V, CGF.Builder.CreateStructGEP(Tmp, 0));

    // Copy the second element.
    V = CGF.Builder.CreateAlignedLoad(
        TyHi, CGF.Builder.CreateBitCast(RegHiAddr, PTyHi),
        CharUnits::fromQuantity(getDataLayout().getABITypeAlignment(TyHi)));
    CGF.Builder.CreateStore(V, CGF.Builder.CreateStructGEP(Tmp, 1));

    RegAddr = CGF.Builder.CreateElementBitCast(Tmp, LTy);
  } else if (neededInt) {
    RegAddr = Address(CGF.Builder.CreateGEP(RegSaveArea, gp_offset),
                      CharUnits::fromQuantity(8));
    RegAddr = CGF.Builder.CreateElementBitCast(RegAddr, LTy);

    // Copy to a temporary if necessary to ensure the appropriate alignment.
    auto TInfo = getContext().getTypeInfoInChars(Ty);
    uint64_t TySize = TInfo.Width.getQuantity();
    CharUnits TyAlign = TInfo.Align;

    // Copy into a temporary if the type is more aligned than the
    // register save area.
    if (TyAlign.getQuantity() > 8) {
      Address Tmp = CGF.CreateMemTemp(Ty);
      CGF.Builder.CreateMemCpy(Tmp, RegAddr, TySize, false);
      RegAddr = Tmp;
    }

  } else if (neededSSE == 1) {
    RegAddr = Address(CGF.Builder.CreateGEP(RegSaveArea, fp_offset),
                      CharUnits::fromQuantity(16));
    RegAddr = CGF.Builder.CreateElementBitCast(RegAddr, LTy);
  } else {
    assert(neededSSE == 2 && "Invalid number of needed registers!");
    // SSE registers are spaced 16 bytes apart in the register save
    // area, we need to collect the two eightbytes together.
    // The ABI isn't explicit about this, but it seems reasonable
    // to assume that the slots are 16-byte aligned, since the stack is
    // naturally 16-byte aligned and the prologue is expected to store
    // all the SSE registers to the RSA.
    Address RegAddrLo = Address(CGF.Builder.CreateGEP(RegSaveArea, fp_offset),
                                CharUnits::fromQuantity(16));
    Address RegAddrHi =
      CGF.Builder.CreateConstInBoundsByteGEP(RegAddrLo,
                                             CharUnits::fromQuantity(16));
    llvm::Type *ST = AI.canHaveCoerceToType()
                         ? AI.getCoerceToType()
                         : llvm::StructType::get(CGF.DoubleTy, CGF.DoubleTy);
    llvm::Value *V;
    Address Tmp = CGF.CreateMemTemp(Ty);
    Tmp = CGF.Builder.CreateElementBitCast(Tmp, ST);
    V = CGF.Builder.CreateLoad(CGF.Builder.CreateElementBitCast(
        RegAddrLo, ST->getStructElementType(0)));
    CGF.Builder.CreateStore(V, CGF.Builder.CreateStructGEP(Tmp, 0));
    V = CGF.Builder.CreateLoad(CGF.Builder.CreateElementBitCast(
        RegAddrHi, ST->getStructElementType(1)));
    CGF.Builder.CreateStore(V, CGF.Builder.CreateStructGEP(Tmp, 1));

    RegAddr = CGF.Builder.CreateElementBitCast(Tmp, LTy);
  }

  // AMD64-ABI 3.5.7p5: Step 5. Set:
  // l->gp_offset = l->gp_offset + num_gp * 8
  // l->fp_offset = l->fp_offset + num_fp * 16.
  if (neededInt) {
    llvm::Value *Offset = llvm::ConstantInt::get(CGF.Int32Ty, neededInt * 8);
    CGF.Builder.CreateStore(CGF.Builder.CreateAdd(gp_offset, Offset),
                            gp_offset_p);
  }
  if (neededSSE) {
    llvm::Value *Offset = llvm::ConstantInt::get(CGF.Int32Ty, neededSSE * 16);
    CGF.Builder.CreateStore(CGF.Builder.CreateAdd(fp_offset, Offset),
                            fp_offset_p);
  }
  CGF.EmitBranch(ContBlock);

  // Emit code to load the value if it was passed in memory.

  CGF.EmitBlock(InMemBlock);
  Address MemAddr = EmitX86_64VAArgFromMemory(CGF, VAListAddr, Ty);

  // Return the appropriate result.

  CGF.EmitBlock(ContBlock);
  Address ResAddr = emitMergePHI(CGF, RegAddr, InRegBlock, MemAddr, InMemBlock,
                                 "vaarg.addr");
  return ResAddr;
}

Address X86_64ABIInfo::EmitMSVAArg(CodeGenFunction &CGF, Address VAListAddr,
                                   QualType Ty) const {
  return emitVoidPtrVAArg(CGF, VAListAddr, Ty, /*indirect*/ false,
                          CGF.getContext().getTypeInfoInChars(Ty),
                          CharUnits::fromQuantity(8),
                          /*allowHigherAlign*/ false);
}

ABIArgInfo
WinX86_64ABIInfo::reclassifyHvaArgType(QualType Ty, unsigned &FreeSSERegs,
                                    const ABIArgInfo &current) const {
  // Assumes vectorCall calling convention.
  const Type *Base = nullptr;
  uint64_t NumElts = 0;

  if (!Ty->isBuiltinType() && !Ty->isVectorType() &&
      isHomogeneousAggregate(Ty, Base, NumElts) && FreeSSERegs >= NumElts) {
    FreeSSERegs -= NumElts;
    return getDirectX86Hva();
  }
  return current;
}

ABIArgInfo WinX86_64ABIInfo::classify(QualType Ty, unsigned &FreeSSERegs,
                                      bool IsReturnType, bool IsVectorCall,
                                      bool IsRegCall) const {

  if (Ty->isVoidType())
    return ABIArgInfo::getIgnore();

  if (const EnumType *EnumTy = Ty->getAs<EnumType>())
    Ty = EnumTy->getDecl()->getIntegerType();

  TypeInfo Info = getContext().getTypeInfo(Ty);
  uint64_t Width = Info.Width;
  CharUnits Align = getContext().toCharUnitsFromBits(Info.Align);

  const RecordType *RT = Ty->getAs<RecordType>();
  if (RT) {
    if (!IsReturnType) {
      if (CGCXXABI::RecordArgABI RAA = getRecordArgABI(RT, getCXXABI()))
        return getNaturalAlignIndirect(Ty, RAA == CGCXXABI::RAA_DirectInMemory);
    }

    if (RT->getDecl()->hasFlexibleArrayMember())
      return getNaturalAlignIndirect(Ty, /*ByVal=*/false);

  }

  const Type *Base = nullptr;
  uint64_t NumElts = 0;
  // vectorcall adds the concept of a homogenous vector aggregate, similar to
  // other targets.
  if ((IsVectorCall || IsRegCall) &&
      isHomogeneousAggregate(Ty, Base, NumElts)) {
    if (IsRegCall) {
      if (FreeSSERegs >= NumElts) {
        FreeSSERegs -= NumElts;
        if (IsReturnType || Ty->isBuiltinType() || Ty->isVectorType())
          return ABIArgInfo::getDirect();
        return ABIArgInfo::getExpand();
      }
      return ABIArgInfo::getIndirect(Align, /*ByVal=*/false);
    } else if (IsVectorCall) {
      if (FreeSSERegs >= NumElts &&
          (IsReturnType || Ty->isBuiltinType() || Ty->isVectorType())) {
        FreeSSERegs -= NumElts;
        return ABIArgInfo::getDirect();
      } else if (IsReturnType) {
        return ABIArgInfo::getExpand();
      } else if (!Ty->isBuiltinType() && !Ty->isVectorType()) {
        // HVAs are delayed and reclassified in the 2nd step.
        return ABIArgInfo::getIndirect(Align, /*ByVal=*/false);
      }
    }
  }

  if (Ty->isMemberPointerType()) {
    // If the member pointer is represented by an LLVM int or ptr, pass it
    // directly.
    llvm::Type *LLTy = CGT.ConvertType(Ty);
    if (LLTy->isPointerTy() || LLTy->isIntegerTy())
      return ABIArgInfo::getDirect();
  }

  if (RT || Ty->isAnyComplexType() || Ty->isMemberPointerType()) {
    // MS x64 ABI requirement: "Any argument that doesn't fit in 8 bytes, or is
    // not 1, 2, 4, or 8 bytes, must be passed by reference."
    if (Width > 64 || !llvm::isPowerOf2_64(Width))
      return getNaturalAlignIndirect(Ty, /*ByVal=*/false);

    // Otherwise, coerce it to a small integer.
    return ABIArgInfo::getDirect(llvm::IntegerType::get(getVMContext(), Width));
  }

  if (const BuiltinType *BT = Ty->getAs<BuiltinType>()) {
    switch (BT->getKind()) {
    case BuiltinType::Bool:
      // Bool type is always extended to the ABI, other builtin types are not
      // extended.
      return ABIArgInfo::getExtend(Ty);

    case BuiltinType::LongDouble:
      // Mingw64 GCC uses the old 80 bit extended precision floating point
      // unit. It passes them indirectly through memory.
      if (IsMingw64) {
        const llvm::fltSemantics *LDF = &getTarget().getLongDoubleFormat();
        if (LDF == &llvm::APFloat::x87DoubleExtended())
          return ABIArgInfo::getIndirect(Align, /*ByVal=*/false);
      }
      break;

    case BuiltinType::Int128:
    case BuiltinType::UInt128:
      // If it's a parameter type, the normal ABI rule is that arguments larger
      // than 8 bytes are passed indirectly. GCC follows it. We follow it too,
      // even though it isn't particularly efficient.
      if (!IsReturnType)
        return ABIArgInfo::getIndirect(Align, /*ByVal=*/false);

      // Mingw64 GCC returns i128 in XMM0. Coerce to v2i64 to handle that.
      // Clang matches them for compatibility.
      return ABIArgInfo::getDirect(llvm::FixedVectorType::get(
          llvm::Type::getInt64Ty(getVMContext()), 2));

    default:
      break;
    }
  }

  if (Ty->isExtIntType()) {
    // MS x64 ABI requirement: "Any argument that doesn't fit in 8 bytes, or is
    // not 1, 2, 4, or 8 bytes, must be passed by reference."
    // However, non-power-of-two _ExtInts will be passed as 1,2,4 or 8 bytes
    // anyway as long is it fits in them, so we don't have to check the power of
    // 2.
    if (Width <= 64)
      return ABIArgInfo::getDirect();
    return ABIArgInfo::getIndirect(Align, /*ByVal=*/false);
  }

  return ABIArgInfo::getDirect();
}

void WinX86_64ABIInfo::computeVectorCallArgs(CGFunctionInfo &FI,
                                             unsigned FreeSSERegs,
                                             bool IsVectorCall,
                                             bool IsRegCall) const {
  unsigned Count = 0;
  for (auto &I : FI.arguments()) {
    // Vectorcall in x64 only permits the first 6 arguments to be passed
    // as XMM/YMM registers.
    if (Count < VectorcallMaxParamNumAsReg)
      I.info = classify(I.type, FreeSSERegs, false, IsVectorCall, IsRegCall);
    else {
      // Since these cannot be passed in registers, pretend no registers
      // are left.
      unsigned ZeroSSERegsAvail = 0;
      I.info = classify(I.type, /*FreeSSERegs=*/ZeroSSERegsAvail, false,
                        IsVectorCall, IsRegCall);
    }
    ++Count;
  }

  for (auto &I : FI.arguments()) {
    I.info = reclassifyHvaArgType(I.type, FreeSSERegs, I.info);
  }
}

void WinX86_64ABIInfo::computeInfo(CGFunctionInfo &FI) const {
  const unsigned CC = FI.getCallingConvention();
  bool IsVectorCall = CC == llvm::CallingConv::X86_VectorCall;
  bool IsRegCall = CC == llvm::CallingConv::X86_RegCall;

  // If __attribute__((sysv_abi)) is in use, use the SysV argument
  // classification rules.
  if (CC == llvm::CallingConv::X86_64_SysV) {
    X86_64ABIInfo SysVABIInfo(CGT, AVXLevel);
    SysVABIInfo.computeInfo(FI);
    return;
  }

  unsigned FreeSSERegs = 0;
  if (IsVectorCall) {
    // We can use up to 4 SSE return registers with vectorcall.
    FreeSSERegs = 4;
  } else if (IsRegCall) {
    // RegCall gives us 16 SSE registers.
    FreeSSERegs = 16;
  }

  if (!getCXXABI().classifyReturnType(FI))
    FI.getReturnInfo() = classify(FI.getReturnType(), FreeSSERegs, true,
                                  IsVectorCall, IsRegCall);

  if (IsVectorCall) {
    // We can use up to 6 SSE register parameters with vectorcall.
    FreeSSERegs = 6;
  } else if (IsRegCall) {
    // RegCall gives us 16 SSE registers, we can reuse the return registers.
    FreeSSERegs = 16;
  }

  if (IsVectorCall) {
    computeVectorCallArgs(FI, FreeSSERegs, IsVectorCall, IsRegCall);
  } else {
    for (auto &I : FI.arguments())
      I.info = classify(I.type, FreeSSERegs, false, IsVectorCall, IsRegCall);
  }

}

Address WinX86_64ABIInfo::EmitVAArg(CodeGenFunction &CGF, Address VAListAddr,
                                    QualType Ty) const {

  bool IsIndirect = false;

  // MS x64 ABI requirement: "Any argument that doesn't fit in 8 bytes, or is
  // not 1, 2, 4, or 8 bytes, must be passed by reference."
  if (isAggregateTypeForABI(getContext(), Ty) || Ty->isMemberPointerType()) {
    uint64_t Width = getContext().getTypeSize(Ty);
    IsIndirect = Width > 64 || !llvm::isPowerOf2_64(Width);
  }

  return emitVoidPtrVAArg(CGF, VAListAddr, Ty, IsIndirect,
                          CGF.getContext().getTypeInfoInChars(Ty),
                          CharUnits::fromQuantity(8),
                          /*allowHigherAlign*/ false);
}

static bool PPC_initDwarfEHRegSizeTable(CodeGen::CodeGenFunction &CGF,
                                        llvm::Value *Address, bool Is64Bit,
                                        bool IsAIX) {
  // This is calculated from the LLVM and GCC tables and verified
  // against gcc output.  AFAIK all PPC ABIs use the same encoding.

  CodeGen::CGBuilderTy &Builder = CGF.Builder;

  llvm::IntegerType *i8 = CGF.Int8Ty;
  llvm::Value *Four8 = llvm::ConstantInt::get(i8, 4);
  llvm::Value *Eight8 = llvm::ConstantInt::get(i8, 8);
  llvm::Value *Sixteen8 = llvm::ConstantInt::get(i8, 16);

  // 0-31: r0-31, the 4-byte or 8-byte general-purpose registers
  AssignToArrayRange(Builder, Address, Is64Bit ? Eight8 : Four8, 0, 31);

  // 32-63: fp0-31, the 8-byte floating-point registers
  AssignToArrayRange(Builder, Address, Eight8, 32, 63);

  // 64-67 are various 4-byte or 8-byte special-purpose registers:
  // 64: mq
  // 65: lr
  // 66: ctr
  // 67: ap
  AssignToArrayRange(Builder, Address, Is64Bit ? Eight8 : Four8, 64, 67);

  // 68-76 are various 4-byte special-purpose registers:
  // 68-75 cr0-7
  // 76: xer
  AssignToArrayRange(Builder, Address, Four8, 68, 76);

  // 77-108: v0-31, the 16-byte vector registers
  AssignToArrayRange(Builder, Address, Sixteen8, 77, 108);

  // 109: vrsave
  // 110: vscr
  AssignToArrayRange(Builder, Address, Is64Bit ? Eight8 : Four8, 109, 110);

  // AIX does not utilize the rest of the registers.
  if (IsAIX)
    return false;

  // 111: spe_acc
  // 112: spefscr
  // 113: sfp
  AssignToArrayRange(Builder, Address, Is64Bit ? Eight8 : Four8, 111, 113);

  if (!Is64Bit)
    return false;

  // TODO: Need to verify if these registers are used on 64 bit AIX with Power8
  // or above CPU.
  // 64-bit only registers:
  // 114: tfhar
  // 115: tfiar
  // 116: texasr
  AssignToArrayRange(Builder, Address, Eight8, 114, 116);

  return false;
}

// AIX
namespace {
/// AIXABIInfo - The AIX XCOFF ABI information.
class AIXABIInfo : public ABIInfo {
  const bool Is64Bit;
  const unsigned PtrByteSize;
  CharUnits getParamTypeAlignment(QualType Ty) const;

public:
  AIXABIInfo(CodeGen::CodeGenTypes &CGT, bool Is64Bit)
      : ABIInfo(CGT), Is64Bit(Is64Bit), PtrByteSize(Is64Bit ? 8 : 4) {}

  bool isPromotableTypeForABI(QualType Ty) const;

  ABIArgInfo classifyReturnType(QualType RetTy) const;
  ABIArgInfo classifyArgumentType(QualType Ty) const;

  void computeInfo(CGFunctionInfo &FI) const override {
    if (!getCXXABI().classifyReturnType(FI))
      FI.getReturnInfo() = classifyReturnType(FI.getReturnType());

    for (auto &I : FI.arguments())
      I.info = classifyArgumentType(I.type);
  }

  Address EmitVAArg(CodeGenFunction &CGF, Address VAListAddr,
                    QualType Ty) const override;
};

class AIXTargetCodeGenInfo : public TargetCodeGenInfo {
  const bool Is64Bit;

public:
  AIXTargetCodeGenInfo(CodeGen::CodeGenTypes &CGT, bool Is64Bit)
      : TargetCodeGenInfo(std::make_unique<AIXABIInfo>(CGT, Is64Bit)),
        Is64Bit(Is64Bit) {}
  int getDwarfEHStackPointer(CodeGen::CodeGenModule &M) const override {
    return 1; // r1 is the dedicated stack pointer
  }

  bool initDwarfEHRegSizeTable(CodeGen::CodeGenFunction &CGF,
                               llvm::Value *Address) const override;
};
} // namespace

// Return true if the ABI requires Ty to be passed sign- or zero-
// extended to 32/64 bits.
bool AIXABIInfo::isPromotableTypeForABI(QualType Ty) const {
  // Treat an enum type as its underlying type.
  if (const EnumType *EnumTy = Ty->getAs<EnumType>())
    Ty = EnumTy->getDecl()->getIntegerType();

  // Promotable integer types are required to be promoted by the ABI.
  if (Ty->isPromotableIntegerType())
    return true;

  if (!Is64Bit)
    return false;

  // For 64 bit mode, in addition to the usual promotable integer types, we also
  // need to extend all 32-bit types, since the ABI requires promotion to 64
  // bits.
  if (const BuiltinType *BT = Ty->getAs<BuiltinType>())
    switch (BT->getKind()) {
    case BuiltinType::Int:
    case BuiltinType::UInt:
      return true;
    default:
      break;
    }

  return false;
}

ABIArgInfo AIXABIInfo::classifyReturnType(QualType RetTy) const {
  if (RetTy->isAnyComplexType())
    return ABIArgInfo::getDirect();

  if (RetTy->isVectorType())
    llvm::report_fatal_error("vector type is not supported on AIX yet");

  if (RetTy->isVoidType())
    return ABIArgInfo::getIgnore();

<<<<<<< HEAD
  // TODO:  Evaluate if AIX power alignment rule would have an impact on the
  // alignment here.
  if (isAggregateTypeForABI(getContext(), RetTy))
=======
  if (isAggregateTypeForABI(RetTy))
>>>>>>> 9f96f817
    return getNaturalAlignIndirect(RetTy);

  return (isPromotableTypeForABI(RetTy) ? ABIArgInfo::getExtend(RetTy)
                                        : ABIArgInfo::getDirect());
}

ABIArgInfo AIXABIInfo::classifyArgumentType(QualType Ty) const {
  Ty = useFirstFieldIfTransparentUnion(Ty);

  if (Ty->isAnyComplexType())
    return ABIArgInfo::getDirect();

  if (Ty->isVectorType())
    llvm::report_fatal_error("vector type is not supported on AIX yet");

<<<<<<< HEAD
  // TODO:  Evaluate if AIX power alignment rule would have an impact on the
  // alignment here.
  if (isAggregateTypeForABI(getContext(), Ty)) {
=======
  if (isAggregateTypeForABI(Ty)) {
>>>>>>> 9f96f817
    // Records with non-trivial destructors/copy-constructors should not be
    // passed by value.
    if (CGCXXABI::RecordArgABI RAA = getRecordArgABI(Ty, getCXXABI()))
      return getNaturalAlignIndirect(Ty, RAA == CGCXXABI::RAA_DirectInMemory);

    CharUnits CCAlign = getParamTypeAlignment(Ty);
    CharUnits TyAlign = getContext().getTypeAlignInChars(Ty);

    return ABIArgInfo::getIndirect(CCAlign, /*ByVal*/ true,
                                   /*Realign*/ TyAlign > CCAlign);
  }

  return (isPromotableTypeForABI(Ty) ? ABIArgInfo::getExtend(Ty)
                                     : ABIArgInfo::getDirect());
}

CharUnits AIXABIInfo::getParamTypeAlignment(QualType Ty) const {
  // Complex types are passed just like their elements.
  if (const ComplexType *CTy = Ty->getAs<ComplexType>())
    Ty = CTy->getElementType();

  if (Ty->isVectorType())
    llvm::report_fatal_error("vector type is not supported on AIX yet");

  // If the structure contains a vector type, the alignment is 16.
  if (isRecordWithSIMDVectorType(getContext(), Ty))
    return CharUnits::fromQuantity(16);

  return CharUnits::fromQuantity(PtrByteSize);
}

Address AIXABIInfo::EmitVAArg(CodeGenFunction &CGF, Address VAListAddr,
                              QualType Ty) const {
  if (Ty->isAnyComplexType())
    llvm::report_fatal_error("complex type is not supported on AIX yet");

  if (Ty->isVectorType())
    llvm::report_fatal_error("vector type is not supported on AIX yet");

  auto TypeInfo = getContext().getTypeInfoInChars(Ty);
  TypeInfo.Align = getParamTypeAlignment(Ty);

  CharUnits SlotSize = CharUnits::fromQuantity(PtrByteSize);

  return emitVoidPtrVAArg(CGF, VAListAddr, Ty, /*Indirect*/ false, TypeInfo,
                          SlotSize, /*AllowHigher*/ true);
}

bool AIXTargetCodeGenInfo::initDwarfEHRegSizeTable(
    CodeGen::CodeGenFunction &CGF, llvm::Value *Address) const {
  return PPC_initDwarfEHRegSizeTable(CGF, Address, Is64Bit, /*IsAIX*/ true);
}

// PowerPC-32
namespace {
/// PPC32_SVR4_ABIInfo - The 32-bit PowerPC ELF (SVR4) ABI information.
class PPC32_SVR4_ABIInfo : public DefaultABIInfo {
  bool IsSoftFloatABI;
  bool IsRetSmallStructInRegABI;

  CharUnits getParamTypeAlignment(QualType Ty) const;

public:
  PPC32_SVR4_ABIInfo(CodeGen::CodeGenTypes &CGT, bool SoftFloatABI,
                     bool RetSmallStructInRegABI)
      : DefaultABIInfo(CGT), IsSoftFloatABI(SoftFloatABI),
        IsRetSmallStructInRegABI(RetSmallStructInRegABI) {}

  ABIArgInfo classifyReturnType(QualType RetTy) const;

  void computeInfo(CGFunctionInfo &FI) const override {
    if (!getCXXABI().classifyReturnType(FI))
      FI.getReturnInfo() = classifyReturnType(FI.getReturnType());
    for (auto &I : FI.arguments())
      I.info = classifyArgumentType(I.type);
  }

  Address EmitVAArg(CodeGenFunction &CGF, Address VAListAddr,
                    QualType Ty) const override;
};

class PPC32TargetCodeGenInfo : public TargetCodeGenInfo {
public:
  PPC32TargetCodeGenInfo(CodeGenTypes &CGT, bool SoftFloatABI,
                         bool RetSmallStructInRegABI)
      : TargetCodeGenInfo(std::make_unique<PPC32_SVR4_ABIInfo>(
            CGT, SoftFloatABI, RetSmallStructInRegABI)) {}

  static bool isStructReturnInRegABI(const llvm::Triple &Triple,
                                     const CodeGenOptions &Opts);

  int getDwarfEHStackPointer(CodeGen::CodeGenModule &M) const override {
    // This is recovered from gcc output.
    return 1; // r1 is the dedicated stack pointer
  }

  bool initDwarfEHRegSizeTable(CodeGen::CodeGenFunction &CGF,
                               llvm::Value *Address) const override;
};
}

CharUnits PPC32_SVR4_ABIInfo::getParamTypeAlignment(QualType Ty) const {
  // Complex types are passed just like their elements.
  if (const ComplexType *CTy = Ty->getAs<ComplexType>())
    Ty = CTy->getElementType();

  if (Ty->isVectorType())
    return CharUnits::fromQuantity(getContext().getTypeSize(Ty) == 128 ? 16
                                                                       : 4);

  // For single-element float/vector structs, we consider the whole type
  // to have the same alignment requirements as its single element.
  const Type *AlignTy = nullptr;
  if (const Type *EltType = isSingleElementStruct(Ty, getContext())) {
    const BuiltinType *BT = EltType->getAs<BuiltinType>();
    if ((EltType->isVectorType() && getContext().getTypeSize(EltType) == 128) ||
        (BT && BT->isFloatingPoint()))
      AlignTy = EltType;
  }

  if (AlignTy)
    return CharUnits::fromQuantity(AlignTy->isVectorType() ? 16 : 4);
  return CharUnits::fromQuantity(4);
}

ABIArgInfo PPC32_SVR4_ABIInfo::classifyReturnType(QualType RetTy) const {
  uint64_t Size;

  // -msvr4-struct-return puts small aggregates in GPR3 and GPR4.
  if (isAggregateTypeForABI(getContext(), RetTy) && IsRetSmallStructInRegABI &&
      (Size = getContext().getTypeSize(RetTy)) <= 64) {
    // System V ABI (1995), page 3-22, specified:
    // > A structure or union whose size is less than or equal to 8 bytes
    // > shall be returned in r3 and r4, as if it were first stored in the
    // > 8-byte aligned memory area and then the low addressed word were
    // > loaded into r3 and the high-addressed word into r4.  Bits beyond
    // > the last member of the structure or union are not defined.
    //
    // GCC for big-endian PPC32 inserts the pad before the first member,
    // not "beyond the last member" of the struct.  To stay compatible
    // with GCC, we coerce the struct to an integer of the same size.
    // LLVM will extend it and return i32 in r3, or i64 in r3:r4.
    if (Size == 0)
      return ABIArgInfo::getIgnore();
    else {
      llvm::Type *CoerceTy = llvm::Type::getIntNTy(getVMContext(), Size);
      return ABIArgInfo::getDirect(CoerceTy);
    }
  }

  return DefaultABIInfo::classifyReturnType(RetTy);
}

// TODO: this implementation is now likely redundant with
// DefaultABIInfo::EmitVAArg.
Address PPC32_SVR4_ABIInfo::EmitVAArg(CodeGenFunction &CGF, Address VAList,
                                      QualType Ty) const {
  if (getTarget().getTriple().isOSDarwin()) {
    auto TI = getContext().getTypeInfoInChars(Ty);
    TI.Align = getParamTypeAlignment(Ty);

    CharUnits SlotSize = CharUnits::fromQuantity(4);
    return emitVoidPtrVAArg(CGF, VAList, Ty,
                            classifyArgumentType(Ty).isIndirect(), TI, SlotSize,
                            /*AllowHigherAlign=*/true);
  }

  const unsigned OverflowLimit = 8;
  if (const ComplexType *CTy = Ty->getAs<ComplexType>()) {
    // TODO: Implement this. For now ignore.
    (void)CTy;
    return Address::invalid(); // FIXME?
  }

  // struct __va_list_tag {
  //   unsigned char gpr;
  //   unsigned char fpr;
  //   unsigned short reserved;
  //   void *overflow_arg_area;
  //   void *reg_save_area;
  // };

  bool isI64 = Ty->isIntegerType() && getContext().getTypeSize(Ty) == 64;
  bool isInt =
      Ty->isIntegerType() || Ty->isPointerType() || Ty->isAggregateType();
  bool isF64 = Ty->isFloatingType() && getContext().getTypeSize(Ty) == 64;

  // All aggregates are passed indirectly?  That doesn't seem consistent
  // with the argument-lowering code.
  bool isIndirect = Ty->isAggregateType();

  CGBuilderTy &Builder = CGF.Builder;

  // The calling convention either uses 1-2 GPRs or 1 FPR.
  Address NumRegsAddr = Address::invalid();
  if (isInt || IsSoftFloatABI) {
    NumRegsAddr = Builder.CreateStructGEP(VAList, 0, "gpr");
  } else {
    NumRegsAddr = Builder.CreateStructGEP(VAList, 1, "fpr");
  }

  llvm::Value *NumRegs = Builder.CreateLoad(NumRegsAddr, "numUsedRegs");

  // "Align" the register count when TY is i64.
  if (isI64 || (isF64 && IsSoftFloatABI)) {
    NumRegs = Builder.CreateAdd(NumRegs, Builder.getInt8(1));
    NumRegs = Builder.CreateAnd(NumRegs, Builder.getInt8((uint8_t) ~1U));
  }

  llvm::Value *CC =
      Builder.CreateICmpULT(NumRegs, Builder.getInt8(OverflowLimit), "cond");

  llvm::BasicBlock *UsingRegs = CGF.createBasicBlock("using_regs");
  llvm::BasicBlock *UsingOverflow = CGF.createBasicBlock("using_overflow");
  llvm::BasicBlock *Cont = CGF.createBasicBlock("cont");

  Builder.CreateCondBr(CC, UsingRegs, UsingOverflow);

  llvm::Type *DirectTy = CGF.ConvertType(Ty);
  if (isIndirect) DirectTy = DirectTy->getPointerTo(0);

  // Case 1: consume registers.
  Address RegAddr = Address::invalid();
  {
    CGF.EmitBlock(UsingRegs);

    Address RegSaveAreaPtr = Builder.CreateStructGEP(VAList, 4);
    RegAddr = Address(Builder.CreateLoad(RegSaveAreaPtr),
                      CharUnits::fromQuantity(8));
    assert(RegAddr.getElementType() == CGF.Int8Ty);

    // Floating-point registers start after the general-purpose registers.
    if (!(isInt || IsSoftFloatABI)) {
      RegAddr = Builder.CreateConstInBoundsByteGEP(RegAddr,
                                                   CharUnits::fromQuantity(32));
    }

    // Get the address of the saved value by scaling the number of
    // registers we've used by the number of
    CharUnits RegSize = CharUnits::fromQuantity((isInt || IsSoftFloatABI) ? 4 : 8);
    llvm::Value *RegOffset =
      Builder.CreateMul(NumRegs, Builder.getInt8(RegSize.getQuantity()));
    RegAddr = Address(Builder.CreateInBoundsGEP(CGF.Int8Ty,
                                            RegAddr.getPointer(), RegOffset),
                      RegAddr.getAlignment().alignmentOfArrayElement(RegSize));
    RegAddr = Builder.CreateElementBitCast(RegAddr, DirectTy);

    // Increase the used-register count.
    NumRegs =
      Builder.CreateAdd(NumRegs,
                        Builder.getInt8((isI64 || (isF64 && IsSoftFloatABI)) ? 2 : 1));
    Builder.CreateStore(NumRegs, NumRegsAddr);

    CGF.EmitBranch(Cont);
  }

  // Case 2: consume space in the overflow area.
  Address MemAddr = Address::invalid();
  {
    CGF.EmitBlock(UsingOverflow);

    Builder.CreateStore(Builder.getInt8(OverflowLimit), NumRegsAddr);

    // Everything in the overflow area is rounded up to a size of at least 4.
    CharUnits OverflowAreaAlign = CharUnits::fromQuantity(4);

    CharUnits Size;
    if (!isIndirect) {
      auto TypeInfo = CGF.getContext().getTypeInfoInChars(Ty);
      Size = TypeInfo.Width.alignTo(OverflowAreaAlign);
    } else {
      Size = CGF.getPointerSize();
    }

    Address OverflowAreaAddr = Builder.CreateStructGEP(VAList, 3);
    Address OverflowArea(Builder.CreateLoad(OverflowAreaAddr, "argp.cur"),
                         OverflowAreaAlign);
    // Round up address of argument to alignment
    CharUnits Align = CGF.getContext().getTypeAlignInChars(Ty);
    if (Align > OverflowAreaAlign) {
      llvm::Value *Ptr = OverflowArea.getPointer();
      OverflowArea = Address(emitRoundPointerUpToAlignment(CGF, Ptr, Align),
                                                           Align);
    }

    MemAddr = Builder.CreateElementBitCast(OverflowArea, DirectTy);

    // Increase the overflow area.
    OverflowArea = Builder.CreateConstInBoundsByteGEP(OverflowArea, Size);
    Builder.CreateStore(OverflowArea.getPointer(), OverflowAreaAddr);
    CGF.EmitBranch(Cont);
  }

  CGF.EmitBlock(Cont);

  // Merge the cases with a phi.
  Address Result = emitMergePHI(CGF, RegAddr, UsingRegs, MemAddr, UsingOverflow,
                                "vaarg.addr");

  // Load the pointer if the argument was passed indirectly.
  if (isIndirect) {
    Result = Address(Builder.CreateLoad(Result, "aggr"),
                     getContext().getTypeAlignInChars(Ty));
  }

  return Result;
}

bool PPC32TargetCodeGenInfo::isStructReturnInRegABI(
    const llvm::Triple &Triple, const CodeGenOptions &Opts) {
  assert(Triple.getArch() == llvm::Triple::ppc);

  switch (Opts.getStructReturnConvention()) {
  case CodeGenOptions::SRCK_Default:
    break;
  case CodeGenOptions::SRCK_OnStack: // -maix-struct-return
    return false;
  case CodeGenOptions::SRCK_InRegs: // -msvr4-struct-return
    return true;
  }

  if (Triple.isOSBinFormatELF() && !Triple.isOSLinux())
    return true;

  return false;
}

bool
PPC32TargetCodeGenInfo::initDwarfEHRegSizeTable(CodeGen::CodeGenFunction &CGF,
                                                llvm::Value *Address) const {
  return PPC_initDwarfEHRegSizeTable(CGF, Address, /*Is64Bit*/ false,
                                     /*IsAIX*/ false);
}

// PowerPC-64

namespace {
/// PPC64_SVR4_ABIInfo - The 64-bit PowerPC ELF (SVR4) ABI information.
class PPC64_SVR4_ABIInfo : public SwiftABIInfo {
public:
  enum ABIKind {
    ELFv1 = 0,
    ELFv2
  };

private:
  static const unsigned GPRBits = 64;
  ABIKind Kind;
  bool HasQPX;
  bool IsSoftFloatABI;

  // A vector of float or double will be promoted to <4 x f32> or <4 x f64> and
  // will be passed in a QPX register.
  bool IsQPXVectorTy(const Type *Ty) const {
    if (!HasQPX)
      return false;

    if (const VectorType *VT = Ty->getAs<VectorType>()) {
      unsigned NumElements = VT->getNumElements();
      if (NumElements == 1)
        return false;

      if (VT->getElementType()->isSpecificBuiltinType(BuiltinType::Double)) {
        if (getContext().getTypeSize(Ty) <= 256)
          return true;
      } else if (VT->getElementType()->
                   isSpecificBuiltinType(BuiltinType::Float)) {
        if (getContext().getTypeSize(Ty) <= 128)
          return true;
      }
    }

    return false;
  }

  bool IsQPXVectorTy(QualType Ty) const {
    return IsQPXVectorTy(Ty.getTypePtr());
  }

public:
  PPC64_SVR4_ABIInfo(CodeGen::CodeGenTypes &CGT, ABIKind Kind, bool HasQPX,
                     bool SoftFloatABI)
      : SwiftABIInfo(CGT), Kind(Kind), HasQPX(HasQPX),
        IsSoftFloatABI(SoftFloatABI) {}

  bool isPromotableTypeForABI(QualType Ty) const;
  CharUnits getParamTypeAlignment(QualType Ty) const;

  ABIArgInfo classifyReturnType(QualType RetTy) const;
  ABIArgInfo classifyArgumentType(QualType Ty) const;

  bool isHomogeneousAggregateBaseType(QualType Ty) const override;
  bool isHomogeneousAggregateSmallEnough(const Type *Ty,
                                         uint64_t Members) const override;

  // TODO: We can add more logic to computeInfo to improve performance.
  // Example: For aggregate arguments that fit in a register, we could
  // use getDirectInReg (as is done below for structs containing a single
  // floating-point value) to avoid pushing them to memory on function
  // entry.  This would require changing the logic in PPCISelLowering
  // when lowering the parameters in the caller and args in the callee.
  void computeInfo(CGFunctionInfo &FI) const override {
    if (!getCXXABI().classifyReturnType(FI))
      FI.getReturnInfo() = classifyReturnType(FI.getReturnType());
    for (auto &I : FI.arguments()) {
      // We rely on the default argument classification for the most part.
      // One exception:  An aggregate containing a single floating-point
      // or vector item must be passed in a register if one is available.
      const Type *T = isSingleElementStruct(I.type, getContext());
      if (T) {
        const BuiltinType *BT = T->getAs<BuiltinType>();
        if (IsQPXVectorTy(T) ||
            (T->isVectorType() && getContext().getTypeSize(T) == 128) ||
            (BT && BT->isFloatingPoint())) {
          QualType QT(T, 0);
          I.info = ABIArgInfo::getDirectInReg(CGT.ConvertType(QT));
          continue;
        }
      }
      I.info = classifyArgumentType(I.type);
    }
  }

  Address EmitVAArg(CodeGenFunction &CGF, Address VAListAddr,
                    QualType Ty) const override;

  bool shouldPassIndirectlyForSwift(ArrayRef<llvm::Type*> scalars,
                                    bool asReturnValue) const override {
    return occupiesMoreThan(CGT, scalars, /*total*/ 4);
  }

  bool isSwiftErrorInRegister() const override {
    return false;
  }
};

class PPC64_SVR4_TargetCodeGenInfo : public TargetCodeGenInfo {

public:
  PPC64_SVR4_TargetCodeGenInfo(CodeGenTypes &CGT,
                               PPC64_SVR4_ABIInfo::ABIKind Kind, bool HasQPX,
                               bool SoftFloatABI)
      : TargetCodeGenInfo(std::make_unique<PPC64_SVR4_ABIInfo>(
            CGT, Kind, HasQPX, SoftFloatABI)) {}

  int getDwarfEHStackPointer(CodeGen::CodeGenModule &M) const override {
    // This is recovered from gcc output.
    return 1; // r1 is the dedicated stack pointer
  }

  bool initDwarfEHRegSizeTable(CodeGen::CodeGenFunction &CGF,
                               llvm::Value *Address) const override;
};

class PPC64TargetCodeGenInfo : public DefaultTargetCodeGenInfo {
public:
  PPC64TargetCodeGenInfo(CodeGenTypes &CGT) : DefaultTargetCodeGenInfo(CGT) {}

  int getDwarfEHStackPointer(CodeGen::CodeGenModule &M) const override {
    // This is recovered from gcc output.
    return 1; // r1 is the dedicated stack pointer
  }

  bool initDwarfEHRegSizeTable(CodeGen::CodeGenFunction &CGF,
                               llvm::Value *Address) const override;
};

}

// Return true if the ABI requires Ty to be passed sign- or zero-
// extended to 64 bits.
bool
PPC64_SVR4_ABIInfo::isPromotableTypeForABI(QualType Ty) const {
  // Treat an enum type as its underlying type.
  if (const EnumType *EnumTy = Ty->getAs<EnumType>())
    Ty = EnumTy->getDecl()->getIntegerType();

  // Promotable integer types are required to be promoted by the ABI.
  if (isPromotableIntegerTypeForABI(Ty))
    return true;

  // In addition to the usual promotable integer types, we also need to
  // extend all 32-bit types, since the ABI requires promotion to 64 bits.
  if (const BuiltinType *BT = Ty->getAs<BuiltinType>())
    switch (BT->getKind()) {
    case BuiltinType::Int:
    case BuiltinType::UInt:
      return true;
    default:
      break;
    }

  if (const auto *EIT = Ty->getAs<ExtIntType>())
    if (EIT->getNumBits() < 64)
      return true;

  return false;
}

/// isAlignedParamType - Determine whether a type requires 16-byte or
/// higher alignment in the parameter area.  Always returns at least 8.
CharUnits PPC64_SVR4_ABIInfo::getParamTypeAlignment(QualType Ty) const {
  // Complex types are passed just like their elements.
  if (const ComplexType *CTy = Ty->getAs<ComplexType>())
    Ty = CTy->getElementType();

  // Only vector types of size 16 bytes need alignment (larger types are
  // passed via reference, smaller types are not aligned).
  if (IsQPXVectorTy(Ty)) {
    if (getContext().getTypeSize(Ty) > 128)
      return CharUnits::fromQuantity(32);

    return CharUnits::fromQuantity(16);
  } else if (Ty->isVectorType()) {
    return CharUnits::fromQuantity(getContext().getTypeSize(Ty) == 128 ? 16 : 8);
  }

  // For single-element float/vector structs, we consider the whole type
  // to have the same alignment requirements as its single element.
  const Type *AlignAsType = nullptr;
  const Type *EltType = isSingleElementStruct(Ty, getContext());
  if (EltType) {
    const BuiltinType *BT = EltType->getAs<BuiltinType>();
    if (IsQPXVectorTy(EltType) || (EltType->isVectorType() &&
         getContext().getTypeSize(EltType) == 128) ||
        (BT && BT->isFloatingPoint()))
      AlignAsType = EltType;
  }

  // Likewise for ELFv2 homogeneous aggregates.
  const Type *Base = nullptr;
  uint64_t Members = 0;
  if (!AlignAsType && Kind == ELFv2 &&
      isAggregateTypeForABI(getContext(), Ty) && isHomogeneousAggregate(Ty, Base, Members))
    AlignAsType = Base;

  // With special case aggregates, only vector base types need alignment.
  if (AlignAsType && IsQPXVectorTy(AlignAsType)) {
    if (getContext().getTypeSize(AlignAsType) > 128)
      return CharUnits::fromQuantity(32);

    return CharUnits::fromQuantity(16);
  } else if (AlignAsType) {
    return CharUnits::fromQuantity(AlignAsType->isVectorType() ? 16 : 8);
  }

  // Otherwise, we only need alignment for any aggregate type that
  // has an alignment requirement of >= 16 bytes.
  if (isAggregateTypeForABI(getContext(), Ty) && getContext().getTypeAlign(Ty) >= 128) {
    if (HasQPX && getContext().getTypeAlign(Ty) >= 256)
      return CharUnits::fromQuantity(32);
    return CharUnits::fromQuantity(16);
  }

  return CharUnits::fromQuantity(8);
}

/// isHomogeneousAggregate - Return true if a type is an ELFv2 homogeneous
/// aggregate.  Base is set to the base element type, and Members is set
/// to the number of base elements.
bool ABIInfo::isHomogeneousAggregate(QualType Ty, const Type *&Base,
                                     uint64_t &Members) const {
  if (const ConstantArrayType *AT = getContext().getAsConstantArrayType(Ty)) {
    uint64_t NElements = AT->getSize().getZExtValue();
    if (NElements == 0)
      return false;
    if (!isHomogeneousAggregate(AT->getElementType(), Base, Members))
      return false;
    Members *= NElements;
  } else if (const RecordType *RT = Ty->getAs<RecordType>()) {
    const RecordDecl *RD = RT->getDecl();
    if (RD->hasFlexibleArrayMember())
      return false;

    Members = 0;

    // If this is a C++ record, check the bases first.
    if (const CXXRecordDecl *CXXRD = dyn_cast<CXXRecordDecl>(RD)) {
      for (const auto &I : CXXRD->bases()) {
        // Ignore empty records.
        if (isEmptyRecord(getContext(), I.getType(), true))
          continue;

        uint64_t FldMembers;
        if (!isHomogeneousAggregate(I.getType(), Base, FldMembers))
          return false;

        Members += FldMembers;
      }
    }

    for (const auto *FD : RD->fields()) {
      // Ignore (non-zero arrays of) empty records.
      QualType FT = FD->getType();
      while (const ConstantArrayType *AT =
             getContext().getAsConstantArrayType(FT)) {
        if (AT->getSize().getZExtValue() == 0)
          return false;
        FT = AT->getElementType();
      }
      if (isEmptyRecord(getContext(), FT, true))
        continue;

      // For compatibility with GCC, ignore empty bitfields in C++ mode.
      if (getContext().getLangOpts().CPlusPlus &&
          FD->isZeroLengthBitField(getContext()))
        continue;

      uint64_t FldMembers;
      if (!isHomogeneousAggregate(FD->getType(), Base, FldMembers))
        return false;

      Members = (RD->isUnion() ?
                 std::max(Members, FldMembers) : Members + FldMembers);
    }

    if (!Base)
      return false;

    // Ensure there is no padding.
    if (getContext().getTypeSize(Base) * Members !=
        getContext().getTypeSize(Ty))
      return false;
  } else {
    Members = 1;
    if (const ComplexType *CT = Ty->getAs<ComplexType>()) {
      Members = 2;
      Ty = CT->getElementType();
    }

    // Most ABIs only support float, double, and some vector type widths.
    if (!isHomogeneousAggregateBaseType(Ty))
      return false;

    // The base type must be the same for all members.  Types that
    // agree in both total size and mode (float vs. vector) are
    // treated as being equivalent here.
    const Type *TyPtr = Ty.getTypePtr();
    if (!Base) {
      Base = TyPtr;
      // If it's a non-power-of-2 vector, its size is already a power-of-2,
      // so make sure to widen it explicitly.
      if (const VectorType *VT = Base->getAs<VectorType>()) {
        QualType EltTy = VT->getElementType();
        unsigned NumElements =
            getContext().getTypeSize(VT) / getContext().getTypeSize(EltTy);
        Base = getContext()
                   .getVectorType(EltTy, NumElements, VT->getVectorKind())
                   .getTypePtr();
      }
    }

    if (Base->isVectorType() != TyPtr->isVectorType() ||
        getContext().getTypeSize(Base) != getContext().getTypeSize(TyPtr))
      return false;
  }
  return Members > 0 && isHomogeneousAggregateSmallEnough(Base, Members);
}

bool PPC64_SVR4_ABIInfo::isHomogeneousAggregateBaseType(QualType Ty) const {
  // Homogeneous aggregates for ELFv2 must have base types of float,
  // double, long double, or 128-bit vectors.
  if (const BuiltinType *BT = Ty->getAs<BuiltinType>()) {
    if (BT->getKind() == BuiltinType::Float ||
        BT->getKind() == BuiltinType::Double ||
        BT->getKind() == BuiltinType::LongDouble ||
        (getContext().getTargetInfo().hasFloat128Type() &&
          (BT->getKind() == BuiltinType::Float128))) {
      if (IsSoftFloatABI)
        return false;
      return true;
    }
  }
  if (const VectorType *VT = Ty->getAs<VectorType>()) {
    if (getContext().getTypeSize(VT) == 128 || IsQPXVectorTy(Ty))
      return true;
  }
  return false;
}

bool PPC64_SVR4_ABIInfo::isHomogeneousAggregateSmallEnough(
    const Type *Base, uint64_t Members) const {
  // Vector and fp128 types require one register, other floating point types
  // require one or two registers depending on their size.
  uint32_t NumRegs =
      ((getContext().getTargetInfo().hasFloat128Type() &&
          Base->isFloat128Type()) ||
        Base->isVectorType()) ? 1
                              : (getContext().getTypeSize(Base) + 63) / 64;

  // Homogeneous Aggregates may occupy at most 8 registers.
  return Members * NumRegs <= 8;
}

ABIArgInfo
PPC64_SVR4_ABIInfo::classifyArgumentType(QualType Ty) const {
  Ty = useFirstFieldIfTransparentUnion(Ty);

  if (Ty->isAnyComplexType())
    return ABIArgInfo::getDirect();

  // Non-Altivec vector types are passed in GPRs (smaller than 16 bytes)
  // or via reference (larger than 16 bytes).
  if (Ty->isVectorType() && !IsQPXVectorTy(Ty)) {
    uint64_t Size = getContext().getTypeSize(Ty);
    if (Size > 128)
      return getNaturalAlignIndirect(Ty, /*ByVal=*/false);
    else if (Size < 128) {
      llvm::Type *CoerceTy = llvm::IntegerType::get(getVMContext(), Size);
      return ABIArgInfo::getDirect(CoerceTy);
    }
  }

  if (const auto *EIT = Ty->getAs<ExtIntType>())
    if (EIT->getNumBits() > 128)
      return getNaturalAlignIndirect(Ty, /*ByVal=*/true);

  if (isAggregateTypeForABI(getContext(), Ty)) {
    if (CGCXXABI::RecordArgABI RAA = getRecordArgABI(Ty, getCXXABI()))
      return getNaturalAlignIndirect(Ty, RAA == CGCXXABI::RAA_DirectInMemory);

    uint64_t ABIAlign = getParamTypeAlignment(Ty).getQuantity();
    uint64_t TyAlign = getContext().getTypeAlignInChars(Ty).getQuantity();

    // ELFv2 homogeneous aggregates are passed as array types.
    const Type *Base = nullptr;
    uint64_t Members = 0;
    if (Kind == ELFv2 &&
        isHomogeneousAggregate(Ty, Base, Members)) {
      llvm::Type *BaseTy = CGT.ConvertType(QualType(Base, 0));
      llvm::Type *CoerceTy = llvm::ArrayType::get(BaseTy, Members);
      return ABIArgInfo::getDirect(CoerceTy);
    }

    // If an aggregate may end up fully in registers, we do not
    // use the ByVal method, but pass the aggregate as array.
    // This is usually beneficial since we avoid forcing the
    // back-end to store the argument to memory.
    uint64_t Bits = getContext().getTypeSize(Ty);
    if (Bits > 0 && Bits <= 8 * GPRBits) {
      llvm::Type *CoerceTy;

      // Types up to 8 bytes are passed as integer type (which will be
      // properly aligned in the argument save area doubleword).
      if (Bits <= GPRBits)
        CoerceTy =
            llvm::IntegerType::get(getVMContext(), llvm::alignTo(Bits, 8));
      // Larger types are passed as arrays, with the base type selected
      // according to the required alignment in the save area.
      else {
        uint64_t RegBits = ABIAlign * 8;
        uint64_t NumRegs = llvm::alignTo(Bits, RegBits) / RegBits;
        llvm::Type *RegTy = llvm::IntegerType::get(getVMContext(), RegBits);
        CoerceTy = llvm::ArrayType::get(RegTy, NumRegs);
      }

      return ABIArgInfo::getDirect(CoerceTy);
    }

    // All other aggregates are passed ByVal.
    return ABIArgInfo::getIndirect(CharUnits::fromQuantity(ABIAlign),
                                   /*ByVal=*/true,
                                   /*Realign=*/TyAlign > ABIAlign);
  }

  return (isPromotableTypeForABI(Ty) ? ABIArgInfo::getExtend(Ty)
                                     : ABIArgInfo::getDirect());
}

ABIArgInfo
PPC64_SVR4_ABIInfo::classifyReturnType(QualType RetTy) const {
  if (RetTy->isVoidType())
    return ABIArgInfo::getIgnore();

  if (RetTy->isAnyComplexType())
    return ABIArgInfo::getDirect();

  // Non-Altivec vector types are returned in GPRs (smaller than 16 bytes)
  // or via reference (larger than 16 bytes).
  if (RetTy->isVectorType() && !IsQPXVectorTy(RetTy)) {
    uint64_t Size = getContext().getTypeSize(RetTy);
    if (Size > 128)
      return getNaturalAlignIndirect(RetTy);
    else if (Size < 128) {
      llvm::Type *CoerceTy = llvm::IntegerType::get(getVMContext(), Size);
      return ABIArgInfo::getDirect(CoerceTy);
    }
  }

  if (const auto *EIT = RetTy->getAs<ExtIntType>())
    if (EIT->getNumBits() > 128)
      return getNaturalAlignIndirect(RetTy, /*ByVal=*/false);

  if (isAggregateTypeForABI(getContext(), RetTy)) {
    // ELFv2 homogeneous aggregates are returned as array types.
    const Type *Base = nullptr;
    uint64_t Members = 0;
    if (Kind == ELFv2 &&
        isHomogeneousAggregate(RetTy, Base, Members)) {
      llvm::Type *BaseTy = CGT.ConvertType(QualType(Base, 0));
      llvm::Type *CoerceTy = llvm::ArrayType::get(BaseTy, Members);
      return ABIArgInfo::getDirect(CoerceTy);
    }

    // ELFv2 small aggregates are returned in up to two registers.
    uint64_t Bits = getContext().getTypeSize(RetTy);
    if (Kind == ELFv2 && Bits <= 2 * GPRBits) {
      if (Bits == 0)
        return ABIArgInfo::getIgnore();

      llvm::Type *CoerceTy;
      if (Bits > GPRBits) {
        CoerceTy = llvm::IntegerType::get(getVMContext(), GPRBits);
        CoerceTy = llvm::StructType::get(CoerceTy, CoerceTy);
      } else
        CoerceTy =
            llvm::IntegerType::get(getVMContext(), llvm::alignTo(Bits, 8));
      return ABIArgInfo::getDirect(CoerceTy);
    }

    // All other aggregates are returned indirectly.
    return getNaturalAlignIndirect(RetTy);
  }

  return (isPromotableTypeForABI(RetTy) ? ABIArgInfo::getExtend(RetTy)
                                        : ABIArgInfo::getDirect());
}

// Based on ARMABIInfo::EmitVAArg, adjusted for 64-bit machine.
Address PPC64_SVR4_ABIInfo::EmitVAArg(CodeGenFunction &CGF, Address VAListAddr,
                                      QualType Ty) const {
  auto TypeInfo = getContext().getTypeInfoInChars(Ty);
  TypeInfo.Align = getParamTypeAlignment(Ty);

  CharUnits SlotSize = CharUnits::fromQuantity(8);

  // If we have a complex type and the base type is smaller than 8 bytes,
  // the ABI calls for the real and imaginary parts to be right-adjusted
  // in separate doublewords.  However, Clang expects us to produce a
  // pointer to a structure with the two parts packed tightly.  So generate
  // loads of the real and imaginary parts relative to the va_list pointer,
  // and store them to a temporary structure.
  if (const ComplexType *CTy = Ty->getAs<ComplexType>()) {
    CharUnits EltSize = TypeInfo.Width / 2;
    if (EltSize < SlotSize) {
      Address Addr = emitVoidPtrDirectVAArg(CGF, VAListAddr, CGF.Int8Ty,
                                            SlotSize * 2, SlotSize,
                                            SlotSize, /*AllowHigher*/ true);

      Address RealAddr = Addr;
      Address ImagAddr = RealAddr;
      if (CGF.CGM.getDataLayout().isBigEndian()) {
        RealAddr = CGF.Builder.CreateConstInBoundsByteGEP(RealAddr,
                                                          SlotSize - EltSize);
        ImagAddr = CGF.Builder.CreateConstInBoundsByteGEP(ImagAddr,
                                                      2 * SlotSize - EltSize);
      } else {
        ImagAddr = CGF.Builder.CreateConstInBoundsByteGEP(RealAddr, SlotSize);
      }

      llvm::Type *EltTy = CGF.ConvertTypeForMem(CTy->getElementType());
      RealAddr = CGF.Builder.CreateElementBitCast(RealAddr, EltTy);
      ImagAddr = CGF.Builder.CreateElementBitCast(ImagAddr, EltTy);
      llvm::Value *Real = CGF.Builder.CreateLoad(RealAddr, ".vareal");
      llvm::Value *Imag = CGF.Builder.CreateLoad(ImagAddr, ".vaimag");

      Address Temp = CGF.CreateMemTemp(Ty, "vacplx");
      CGF.EmitStoreOfComplex({Real, Imag}, CGF.MakeAddrLValue(Temp, Ty),
                             /*init*/ true);
      return Temp;
    }
  }

  // Otherwise, just use the general rule.
  return emitVoidPtrVAArg(CGF, VAListAddr, Ty, /*Indirect*/ false,
                          TypeInfo, SlotSize, /*AllowHigher*/ true);
}

bool
PPC64_SVR4_TargetCodeGenInfo::initDwarfEHRegSizeTable(
  CodeGen::CodeGenFunction &CGF,
  llvm::Value *Address) const {
  return PPC_initDwarfEHRegSizeTable(CGF, Address, /*Is64Bit*/ true,
                                     /*IsAIX*/ false);
}

bool
PPC64TargetCodeGenInfo::initDwarfEHRegSizeTable(CodeGen::CodeGenFunction &CGF,
                                                llvm::Value *Address) const {
  return PPC_initDwarfEHRegSizeTable(CGF, Address, /*Is64Bit*/ true,
                                     /*IsAIX*/ false);
}

//===----------------------------------------------------------------------===//
// AArch64 ABI Implementation
//===----------------------------------------------------------------------===//

namespace {

class AArch64ABIInfo : public SwiftABIInfo {
public:
  enum ABIKind {
    AAPCS = 0,
    DarwinPCS,
    Win64
  };

private:
  ABIKind Kind;

public:
  AArch64ABIInfo(CodeGenTypes &CGT, ABIKind Kind)
    : SwiftABIInfo(CGT), Kind(Kind) {}

private:
  ABIKind getABIKind() const { return Kind; }
  bool isDarwinPCS() const { return Kind == DarwinPCS; }

  ABIArgInfo classifyReturnType(QualType RetTy, bool IsVariadic) const;
  ABIArgInfo classifyArgumentType(QualType RetTy) const;
  ABIArgInfo coerceIllegalVector(QualType Ty) const;
  bool isHomogeneousAggregateBaseType(QualType Ty) const override;
  bool isHomogeneousAggregateSmallEnough(const Type *Ty,
                                         uint64_t Members) const override;

  bool isIllegalVectorType(QualType Ty) const;

  void computeInfo(CGFunctionInfo &FI) const override {
    if (!::classifyReturnType(getCXXABI(), FI, *this))
      FI.getReturnInfo() =
          classifyReturnType(FI.getReturnType(), FI.isVariadic());

    for (auto &it : FI.arguments())
      it.info = classifyArgumentType(it.type);
  }

  Address EmitDarwinVAArg(Address VAListAddr, QualType Ty,
                          CodeGenFunction &CGF) const;

  Address EmitAAPCSVAArg(Address VAListAddr, QualType Ty,
                         CodeGenFunction &CGF) const;

  Address EmitVAArg(CodeGenFunction &CGF, Address VAListAddr,
                    QualType Ty) const override {
    llvm::Type *BaseTy = CGF.ConvertType(Ty);
    if (isa<llvm::ScalableVectorType>(BaseTy))
      llvm::report_fatal_error("Passing SVE types to variadic functions is "
                               "currently not supported");

    return Kind == Win64 ? EmitMSVAArg(CGF, VAListAddr, Ty)
                         : isDarwinPCS() ? EmitDarwinVAArg(VAListAddr, Ty, CGF)
                                         : EmitAAPCSVAArg(VAListAddr, Ty, CGF);
  }

  Address EmitMSVAArg(CodeGenFunction &CGF, Address VAListAddr,
                      QualType Ty) const override;

  bool shouldPassIndirectlyForSwift(ArrayRef<llvm::Type*> scalars,
                                    bool asReturnValue) const override {
    return occupiesMoreThan(CGT, scalars, /*total*/ 4);
  }
  bool isSwiftErrorInRegister() const override {
    return true;
  }

  bool isLegalVectorTypeForSwift(CharUnits totalSize, llvm::Type *eltTy,
                                 unsigned elts) const override;

  bool allowBFloatArgsAndRet() const override {
    return getTarget().hasBFloat16Type();
  }
};

class AArch64TargetCodeGenInfo : public TargetCodeGenInfo {
public:
  AArch64TargetCodeGenInfo(CodeGenTypes &CGT, AArch64ABIInfo::ABIKind Kind)
      : TargetCodeGenInfo(std::make_unique<AArch64ABIInfo>(CGT, Kind)) {}

  StringRef getARCRetainAutoreleasedReturnValueMarker() const override {
    return "mov\tfp, fp\t\t// marker for objc_retainAutoreleaseReturnValue";
  }

  int getDwarfEHStackPointer(CodeGen::CodeGenModule &M) const override {
    return 31;
  }

  bool doesReturnSlotInterfereWithArgs() const override { return false; }

  void setTargetAttributes(const Decl *D, llvm::GlobalValue *GV,
                           CodeGen::CodeGenModule &CGM) const override {
    const FunctionDecl *FD = dyn_cast_or_null<FunctionDecl>(D);
    if (!FD)
      return;

    const auto *TA = FD->getAttr<TargetAttr>();
    if (TA == nullptr)
      return;

    ParsedTargetAttr Attr = TA->parse();
    if (Attr.BranchProtection.empty())
      return;

    TargetInfo::BranchProtectionInfo BPI;
    StringRef Error;
    (void)CGM.getTarget().validateBranchProtection(Attr.BranchProtection,
                                                   BPI, Error);
    assert(Error.empty());

    auto *Fn = cast<llvm::Function>(GV);
    static const char *SignReturnAddrStr[] = {"none", "non-leaf", "all"};
    Fn->addFnAttr("sign-return-address", SignReturnAddrStr[static_cast<int>(BPI.SignReturnAddr)]);

    if (BPI.SignReturnAddr != LangOptions::SignReturnAddressScopeKind::None) {
      Fn->addFnAttr("sign-return-address-key",
                    BPI.SignKey == LangOptions::SignReturnAddressKeyKind::AKey
                        ? "a_key"
                        : "b_key");
    }

    Fn->addFnAttr("branch-target-enforcement",
                  BPI.BranchTargetEnforcement ? "true" : "false");
  }
};

class WindowsAArch64TargetCodeGenInfo : public AArch64TargetCodeGenInfo {
public:
  WindowsAArch64TargetCodeGenInfo(CodeGenTypes &CGT, AArch64ABIInfo::ABIKind K)
      : AArch64TargetCodeGenInfo(CGT, K) {}

  void setTargetAttributes(const Decl *D, llvm::GlobalValue *GV,
                           CodeGen::CodeGenModule &CGM) const override;

  void getDependentLibraryOption(llvm::StringRef Lib,
                                 llvm::SmallString<24> &Opt) const override {
    Opt = "/DEFAULTLIB:" + qualifyWindowsLibrary(Lib);
  }

  void getDetectMismatchOption(llvm::StringRef Name, llvm::StringRef Value,
                               llvm::SmallString<32> &Opt) const override {
    Opt = "/FAILIFMISMATCH:\"" + Name.str() + "=" + Value.str() + "\"";
  }
};

void WindowsAArch64TargetCodeGenInfo::setTargetAttributes(
    const Decl *D, llvm::GlobalValue *GV, CodeGen::CodeGenModule &CGM) const {
  AArch64TargetCodeGenInfo::setTargetAttributes(D, GV, CGM);
  if (GV->isDeclaration())
    return;
  addStackProbeTargetAttributes(D, GV, CGM);
}
}

ABIArgInfo AArch64ABIInfo::coerceIllegalVector(QualType Ty) const {
  assert(Ty->isVectorType() && "expected vector type!");

  const auto *VT = Ty->castAs<VectorType>();
  if (VT->getVectorKind() == VectorType::SveFixedLengthPredicateVector) {
    assert(VT->getElementType()->isBuiltinType() && "expected builtin type!");
    assert(VT->getElementType()->castAs<BuiltinType>()->getKind() ==
               BuiltinType::UChar &&
           "unexpected builtin type for SVE predicate!");
    return ABIArgInfo::getDirect(llvm::ScalableVectorType::get(
        llvm::Type::getInt1Ty(getVMContext()), 16));
  }

  if (VT->getVectorKind() == VectorType::SveFixedLengthDataVector) {
    assert(VT->getElementType()->isBuiltinType() && "expected builtin type!");

    const auto *BT = VT->getElementType()->castAs<BuiltinType>();
    llvm::ScalableVectorType *ResType = nullptr;
    switch (BT->getKind()) {
    default:
      llvm_unreachable("unexpected builtin type for SVE vector!");
    case BuiltinType::SChar:
    case BuiltinType::UChar:
      ResType = llvm::ScalableVectorType::get(
          llvm::Type::getInt8Ty(getVMContext()), 16);
      break;
    case BuiltinType::Short:
    case BuiltinType::UShort:
      ResType = llvm::ScalableVectorType::get(
          llvm::Type::getInt16Ty(getVMContext()), 8);
      break;
    case BuiltinType::Int:
    case BuiltinType::UInt:
      ResType = llvm::ScalableVectorType::get(
          llvm::Type::getInt32Ty(getVMContext()), 4);
      break;
    case BuiltinType::Long:
    case BuiltinType::ULong:
      ResType = llvm::ScalableVectorType::get(
          llvm::Type::getInt64Ty(getVMContext()), 2);
      break;
    case BuiltinType::Half:
      ResType = llvm::ScalableVectorType::get(
          llvm::Type::getHalfTy(getVMContext()), 8);
      break;
    case BuiltinType::Float:
      ResType = llvm::ScalableVectorType::get(
          llvm::Type::getFloatTy(getVMContext()), 4);
      break;
    case BuiltinType::Double:
      ResType = llvm::ScalableVectorType::get(
          llvm::Type::getDoubleTy(getVMContext()), 2);
      break;
    case BuiltinType::BFloat16:
      ResType = llvm::ScalableVectorType::get(
          llvm::Type::getBFloatTy(getVMContext()), 8);
      break;
    }
    return ABIArgInfo::getDirect(ResType);
  }

  uint64_t Size = getContext().getTypeSize(Ty);
  // Android promotes <2 x i8> to i16, not i32
  if (isAndroid() && (Size <= 16)) {
    llvm::Type *ResType = llvm::Type::getInt16Ty(getVMContext());
    return ABIArgInfo::getDirect(ResType);
  }
  if (Size <= 32) {
    llvm::Type *ResType = llvm::Type::getInt32Ty(getVMContext());
    return ABIArgInfo::getDirect(ResType);
  }
  if (Size == 64) {
    auto *ResType =
        llvm::FixedVectorType::get(llvm::Type::getInt32Ty(getVMContext()), 2);
    return ABIArgInfo::getDirect(ResType);
  }
  if (Size == 128) {
    auto *ResType =
        llvm::FixedVectorType::get(llvm::Type::getInt32Ty(getVMContext()), 4);
    return ABIArgInfo::getDirect(ResType);
  }
  return getNaturalAlignIndirect(Ty, /*ByVal=*/false);
}

ABIArgInfo AArch64ABIInfo::classifyArgumentType(QualType Ty) const {
  Ty = useFirstFieldIfTransparentUnion(Ty);

  // Handle illegal vector types here.
  if (isIllegalVectorType(Ty))
    return coerceIllegalVector(Ty);

  if (!isAggregateTypeForABI(getContext(), Ty)) {
    // Treat an enum type as its underlying type.
    if (const EnumType *EnumTy = Ty->getAs<EnumType>())
      Ty = EnumTy->getDecl()->getIntegerType();

    if (const auto *EIT = Ty->getAs<ExtIntType>())
      if (EIT->getNumBits() > 128)
        return getNaturalAlignIndirect(Ty);

    return (isPromotableIntegerTypeForABI(Ty) && isDarwinPCS()
                ? ABIArgInfo::getExtend(Ty)
                : ABIArgInfo::getDirect());
  }

  // Structures with either a non-trivial destructor or a non-trivial
  // copy constructor are always indirect.
  if (CGCXXABI::RecordArgABI RAA = getRecordArgABI(Ty, getCXXABI())) {
    return getNaturalAlignIndirect(Ty, /*ByVal=*/RAA ==
                                     CGCXXABI::RAA_DirectInMemory);
  }

  // Empty records are always ignored on Darwin, but actually passed in C++ mode
  // elsewhere for GNU compatibility.
  uint64_t Size = getContext().getTypeSize(Ty);
  bool IsEmpty = isEmptyRecord(getContext(), Ty, true);
  if (IsEmpty || Size == 0) {
    if (!getContext().getLangOpts().CPlusPlus || isDarwinPCS())
      return ABIArgInfo::getIgnore();

    // GNU C mode. The only argument that gets ignored is an empty one with size
    // 0.
    if (IsEmpty && Size == 0)
      return ABIArgInfo::getIgnore();
    return ABIArgInfo::getDirect(llvm::Type::getInt8Ty(getVMContext()));
  }

  // Homogeneous Floating-point Aggregates (HFAs) need to be expanded.
  const Type *Base = nullptr;
  uint64_t Members = 0;
  if (isHomogeneousAggregate(Ty, Base, Members)) {
    return ABIArgInfo::getDirect(
        llvm::ArrayType::get(CGT.ConvertType(QualType(Base, 0)), Members));
  }

  // Aggregates <= 16 bytes are passed directly in registers or on the stack.
  if (Size <= 128) {
    // On RenderScript, coerce Aggregates <= 16 bytes to an integer array of
    // same size and alignment.
    if (getTarget().isRenderScriptTarget()) {
      return coerceToIntArray(Ty, getContext(), getVMContext());
    }
    unsigned Alignment;
    if (Kind == AArch64ABIInfo::AAPCS) {
      Alignment = getContext().getTypeUnadjustedAlign(Ty);
      Alignment = Alignment < 128 ? 64 : 128;
    } else {
      Alignment = std::max(getContext().getTypeAlign(Ty),
                           (unsigned)getTarget().getPointerWidth(0));
    }
    Size = llvm::alignTo(Size, Alignment);

    // We use a pair of i64 for 16-byte aggregate with 8-byte alignment.
    // For aggregates with 16-byte alignment, we use i128.
    llvm::Type *BaseTy = llvm::Type::getIntNTy(getVMContext(), Alignment);
    return ABIArgInfo::getDirect(
        Size == Alignment ? BaseTy
                          : llvm::ArrayType::get(BaseTy, Size / Alignment));
  }

  return getNaturalAlignIndirect(Ty, /*ByVal=*/false);
}

ABIArgInfo AArch64ABIInfo::classifyReturnType(QualType RetTy,
                                              bool IsVariadic) const {
  if (RetTy->isVoidType())
    return ABIArgInfo::getIgnore();

  if (const auto *VT = RetTy->getAs<VectorType>()) {
    if (VT->getVectorKind() == VectorType::SveFixedLengthDataVector ||
        VT->getVectorKind() == VectorType::SveFixedLengthPredicateVector)
      return coerceIllegalVector(RetTy);
  }

  // Large vector types should be returned via memory.
  if (RetTy->isVectorType() && getContext().getTypeSize(RetTy) > 128)
    return getNaturalAlignIndirect(RetTy);

  if (!isAggregateTypeForABI(getContext(), RetTy)) {
    // Treat an enum type as its underlying type.
    if (const EnumType *EnumTy = RetTy->getAs<EnumType>())
      RetTy = EnumTy->getDecl()->getIntegerType();

    if (const auto *EIT = RetTy->getAs<ExtIntType>())
      if (EIT->getNumBits() > 128)
        return getNaturalAlignIndirect(RetTy);

    return (isPromotableIntegerTypeForABI(RetTy) && isDarwinPCS()
                ? ABIArgInfo::getExtend(RetTy)
                : ABIArgInfo::getDirect());
  }

  uint64_t Size = getContext().getTypeSize(RetTy);
  if (isEmptyRecord(getContext(), RetTy, true) || Size == 0)
    return ABIArgInfo::getIgnore();

  const Type *Base = nullptr;
  uint64_t Members = 0;
  if (isHomogeneousAggregate(RetTy, Base, Members) &&
      !(getTarget().getTriple().getArch() == llvm::Triple::aarch64_32 &&
        IsVariadic))
    // Homogeneous Floating-point Aggregates (HFAs) are returned directly.
    return ABIArgInfo::getDirect();

  // Aggregates <= 16 bytes are returned directly in registers or on the stack.
  if (Size <= 128) {
    // On RenderScript, coerce Aggregates <= 16 bytes to an integer array of
    // same size and alignment.
    if (getTarget().isRenderScriptTarget()) {
      return coerceToIntArray(RetTy, getContext(), getVMContext());
    }
    unsigned Alignment = getContext().getTypeAlign(RetTy);
    Size = llvm::alignTo(Size, 64); // round up to multiple of 8 bytes

    // We use a pair of i64 for 16-byte aggregate with 8-byte alignment.
    // For aggregates with 16-byte alignment, we use i128.
    if (Alignment < 128 && Size == 128) {
      llvm::Type *BaseTy = llvm::Type::getInt64Ty(getVMContext());
      return ABIArgInfo::getDirect(llvm::ArrayType::get(BaseTy, Size / 64));
    }
    return ABIArgInfo::getDirect(llvm::IntegerType::get(getVMContext(), Size));
  }

  return getNaturalAlignIndirect(RetTy);
}

/// isIllegalVectorType - check whether the vector type is legal for AArch64.
bool AArch64ABIInfo::isIllegalVectorType(QualType Ty) const {
  if (const VectorType *VT = Ty->getAs<VectorType>()) {
    // Check whether VT is a fixed-length SVE vector. These types are
    // represented as scalable vectors in function args/return and must be
    // coerced from fixed vectors.
    if (VT->getVectorKind() == VectorType::SveFixedLengthDataVector ||
        VT->getVectorKind() == VectorType::SveFixedLengthPredicateVector)
      return true;

    // Check whether VT is legal.
    unsigned NumElements = VT->getNumElements();
    uint64_t Size = getContext().getTypeSize(VT);
    // NumElements should be power of 2.
    if (!llvm::isPowerOf2_32(NumElements))
      return true;

    // arm64_32 has to be compatible with the ARM logic here, which allows huge
    // vectors for some reason.
    llvm::Triple Triple = getTarget().getTriple();
    if (Triple.getArch() == llvm::Triple::aarch64_32 &&
        Triple.isOSBinFormatMachO())
      return Size <= 32;

    return Size != 64 && (Size != 128 || NumElements == 1);
  }
  return false;
}

bool AArch64ABIInfo::isLegalVectorTypeForSwift(CharUnits totalSize,
                                               llvm::Type *eltTy,
                                               unsigned elts) const {
  if (!llvm::isPowerOf2_32(elts))
    return false;
  if (totalSize.getQuantity() != 8 &&
      (totalSize.getQuantity() != 16 || elts == 1))
    return false;
  return true;
}

bool AArch64ABIInfo::isHomogeneousAggregateBaseType(QualType Ty) const {
  // Homogeneous aggregates for AAPCS64 must have base types of a floating
  // point type or a short-vector type. This is the same as the 32-bit ABI,
  // but with the difference that any floating-point type is allowed,
  // including __fp16.
  if (const BuiltinType *BT = Ty->getAs<BuiltinType>()) {
    if (BT->isFloatingPoint())
      return true;
  } else if (const VectorType *VT = Ty->getAs<VectorType>()) {
    unsigned VecSize = getContext().getTypeSize(VT);
    if (VecSize == 64 || VecSize == 128)
      return true;
  }
  return false;
}

bool AArch64ABIInfo::isHomogeneousAggregateSmallEnough(const Type *Base,
                                                       uint64_t Members) const {
  return Members <= 4;
}

Address AArch64ABIInfo::EmitAAPCSVAArg(Address VAListAddr,
                                            QualType Ty,
                                            CodeGenFunction &CGF) const {
  ABIArgInfo AI = classifyArgumentType(Ty);
  bool IsIndirect = AI.isIndirect();

  llvm::Type *BaseTy = CGF.ConvertType(Ty);
  if (IsIndirect)
    BaseTy = llvm::PointerType::getUnqual(BaseTy);
  else if (AI.getCoerceToType())
    BaseTy = AI.getCoerceToType();

  unsigned NumRegs = 1;
  if (llvm::ArrayType *ArrTy = dyn_cast<llvm::ArrayType>(BaseTy)) {
    BaseTy = ArrTy->getElementType();
    NumRegs = ArrTy->getNumElements();
  }
  bool IsFPR = BaseTy->isFloatingPointTy() || BaseTy->isVectorTy();

  // The AArch64 va_list type and handling is specified in the Procedure Call
  // Standard, section B.4:
  //
  // struct {
  //   void *__stack;
  //   void *__gr_top;
  //   void *__vr_top;
  //   int __gr_offs;
  //   int __vr_offs;
  // };

  llvm::BasicBlock *MaybeRegBlock = CGF.createBasicBlock("vaarg.maybe_reg");
  llvm::BasicBlock *InRegBlock = CGF.createBasicBlock("vaarg.in_reg");
  llvm::BasicBlock *OnStackBlock = CGF.createBasicBlock("vaarg.on_stack");
  llvm::BasicBlock *ContBlock = CGF.createBasicBlock("vaarg.end");

  CharUnits TySize = getContext().getTypeSizeInChars(Ty);
  CharUnits TyAlign = getContext().getTypeUnadjustedAlignInChars(Ty);

  Address reg_offs_p = Address::invalid();
  llvm::Value *reg_offs = nullptr;
  int reg_top_index;
  int RegSize = IsIndirect ? 8 : TySize.getQuantity();
  if (!IsFPR) {
    // 3 is the field number of __gr_offs
    reg_offs_p = CGF.Builder.CreateStructGEP(VAListAddr, 3, "gr_offs_p");
    reg_offs = CGF.Builder.CreateLoad(reg_offs_p, "gr_offs");
    reg_top_index = 1; // field number for __gr_top
    RegSize = llvm::alignTo(RegSize, 8);
  } else {
    // 4 is the field number of __vr_offs.
    reg_offs_p = CGF.Builder.CreateStructGEP(VAListAddr, 4, "vr_offs_p");
    reg_offs = CGF.Builder.CreateLoad(reg_offs_p, "vr_offs");
    reg_top_index = 2; // field number for __vr_top
    RegSize = 16 * NumRegs;
  }

  //=======================================
  // Find out where argument was passed
  //=======================================

  // If reg_offs >= 0 we're already using the stack for this type of
  // argument. We don't want to keep updating reg_offs (in case it overflows,
  // though anyone passing 2GB of arguments, each at most 16 bytes, deserves
  // whatever they get).
  llvm::Value *UsingStack = nullptr;
  UsingStack = CGF.Builder.CreateICmpSGE(
      reg_offs, llvm::ConstantInt::get(CGF.Int32Ty, 0));

  CGF.Builder.CreateCondBr(UsingStack, OnStackBlock, MaybeRegBlock);

  // Otherwise, at least some kind of argument could go in these registers, the
  // question is whether this particular type is too big.
  CGF.EmitBlock(MaybeRegBlock);

  // Integer arguments may need to correct register alignment (for example a
  // "struct { __int128 a; };" gets passed in x_2N, x_{2N+1}). In this case we
  // align __gr_offs to calculate the potential address.
  if (!IsFPR && !IsIndirect && TyAlign.getQuantity() > 8) {
    int Align = TyAlign.getQuantity();

    reg_offs = CGF.Builder.CreateAdd(
        reg_offs, llvm::ConstantInt::get(CGF.Int32Ty, Align - 1),
        "align_regoffs");
    reg_offs = CGF.Builder.CreateAnd(
        reg_offs, llvm::ConstantInt::get(CGF.Int32Ty, -Align),
        "aligned_regoffs");
  }

  // Update the gr_offs/vr_offs pointer for next call to va_arg on this va_list.
  // The fact that this is done unconditionally reflects the fact that
  // allocating an argument to the stack also uses up all the remaining
  // registers of the appropriate kind.
  llvm::Value *NewOffset = nullptr;
  NewOffset = CGF.Builder.CreateAdd(
      reg_offs, llvm::ConstantInt::get(CGF.Int32Ty, RegSize), "new_reg_offs");
  CGF.Builder.CreateStore(NewOffset, reg_offs_p);

  // Now we're in a position to decide whether this argument really was in
  // registers or not.
  llvm::Value *InRegs = nullptr;
  InRegs = CGF.Builder.CreateICmpSLE(
      NewOffset, llvm::ConstantInt::get(CGF.Int32Ty, 0), "inreg");

  CGF.Builder.CreateCondBr(InRegs, InRegBlock, OnStackBlock);

  //=======================================
  // Argument was in registers
  //=======================================

  // Now we emit the code for if the argument was originally passed in
  // registers. First start the appropriate block:
  CGF.EmitBlock(InRegBlock);

  llvm::Value *reg_top = nullptr;
  Address reg_top_p =
      CGF.Builder.CreateStructGEP(VAListAddr, reg_top_index, "reg_top_p");
  reg_top = CGF.Builder.CreateLoad(reg_top_p, "reg_top");
  Address BaseAddr(CGF.Builder.CreateInBoundsGEP(reg_top, reg_offs),
                   CharUnits::fromQuantity(IsFPR ? 16 : 8));
  Address RegAddr = Address::invalid();
  llvm::Type *MemTy = CGF.ConvertTypeForMem(Ty);

  if (IsIndirect) {
    // If it's been passed indirectly (actually a struct), whatever we find from
    // stored registers or on the stack will actually be a struct **.
    MemTy = llvm::PointerType::getUnqual(MemTy);
  }

  const Type *Base = nullptr;
  uint64_t NumMembers = 0;
  bool IsHFA = isHomogeneousAggregate(Ty, Base, NumMembers);
  if (IsHFA && NumMembers > 1) {
    // Homogeneous aggregates passed in registers will have their elements split
    // and stored 16-bytes apart regardless of size (they're notionally in qN,
    // qN+1, ...). We reload and store into a temporary local variable
    // contiguously.
    assert(!IsIndirect && "Homogeneous aggregates should be passed directly");
    auto BaseTyInfo = getContext().getTypeInfoInChars(QualType(Base, 0));
    llvm::Type *BaseTy = CGF.ConvertType(QualType(Base, 0));
    llvm::Type *HFATy = llvm::ArrayType::get(BaseTy, NumMembers);
    Address Tmp = CGF.CreateTempAlloca(HFATy,
                                       std::max(TyAlign, BaseTyInfo.Align));

    // On big-endian platforms, the value will be right-aligned in its slot.
    int Offset = 0;
    if (CGF.CGM.getDataLayout().isBigEndian() &&
        BaseTyInfo.Width.getQuantity() < 16)
      Offset = 16 - BaseTyInfo.Width.getQuantity();

    for (unsigned i = 0; i < NumMembers; ++i) {
      CharUnits BaseOffset = CharUnits::fromQuantity(16 * i + Offset);
      Address LoadAddr =
        CGF.Builder.CreateConstInBoundsByteGEP(BaseAddr, BaseOffset);
      LoadAddr = CGF.Builder.CreateElementBitCast(LoadAddr, BaseTy);

      Address StoreAddr = CGF.Builder.CreateConstArrayGEP(Tmp, i);

      llvm::Value *Elem = CGF.Builder.CreateLoad(LoadAddr);
      CGF.Builder.CreateStore(Elem, StoreAddr);
    }

    RegAddr = CGF.Builder.CreateElementBitCast(Tmp, MemTy);
  } else {
    // Otherwise the object is contiguous in memory.

    // It might be right-aligned in its slot.
    CharUnits SlotSize = BaseAddr.getAlignment();
    if (CGF.CGM.getDataLayout().isBigEndian() && !IsIndirect &&
        (IsHFA || !isAggregateTypeForABI(getContext(), Ty)) &&
        TySize < SlotSize) {
      CharUnits Offset = SlotSize - TySize;
      BaseAddr = CGF.Builder.CreateConstInBoundsByteGEP(BaseAddr, Offset);
    }

    RegAddr = CGF.Builder.CreateElementBitCast(BaseAddr, MemTy);
  }

  CGF.EmitBranch(ContBlock);

  //=======================================
  // Argument was on the stack
  //=======================================
  CGF.EmitBlock(OnStackBlock);

  Address stack_p = CGF.Builder.CreateStructGEP(VAListAddr, 0, "stack_p");
  llvm::Value *OnStackPtr = CGF.Builder.CreateLoad(stack_p, "stack");

  // Again, stack arguments may need realignment. In this case both integer and
  // floating-point ones might be affected.
  if (!IsIndirect && TyAlign.getQuantity() > 8) {
    int Align = TyAlign.getQuantity();

    OnStackPtr = CGF.Builder.CreatePtrToInt(OnStackPtr, CGF.Int64Ty);

    OnStackPtr = CGF.Builder.CreateAdd(
        OnStackPtr, llvm::ConstantInt::get(CGF.Int64Ty, Align - 1),
        "align_stack");
    OnStackPtr = CGF.Builder.CreateAnd(
        OnStackPtr, llvm::ConstantInt::get(CGF.Int64Ty, -Align),
        "align_stack");

    OnStackPtr = CGF.Builder.CreateIntToPtr(OnStackPtr, CGF.Int8PtrTy);
  }
  Address OnStackAddr(OnStackPtr,
                      std::max(CharUnits::fromQuantity(8), TyAlign));

  // All stack slots are multiples of 8 bytes.
  CharUnits StackSlotSize = CharUnits::fromQuantity(8);
  CharUnits StackSize;
  if (IsIndirect)
    StackSize = StackSlotSize;
  else
    StackSize = TySize.alignTo(StackSlotSize);

  llvm::Value *StackSizeC = CGF.Builder.getSize(StackSize);
  llvm::Value *NewStack =
      CGF.Builder.CreateInBoundsGEP(OnStackPtr, StackSizeC, "new_stack");

  // Write the new value of __stack for the next call to va_arg
  CGF.Builder.CreateStore(NewStack, stack_p);

  if (CGF.CGM.getDataLayout().isBigEndian() && !isAggregateTypeForABI(getContext(), Ty) &&
      TySize < StackSlotSize) {
    CharUnits Offset = StackSlotSize - TySize;
    OnStackAddr = CGF.Builder.CreateConstInBoundsByteGEP(OnStackAddr, Offset);
  }

  OnStackAddr = CGF.Builder.CreateElementBitCast(OnStackAddr, MemTy);

  CGF.EmitBranch(ContBlock);

  //=======================================
  // Tidy up
  //=======================================
  CGF.EmitBlock(ContBlock);

  Address ResAddr = emitMergePHI(CGF, RegAddr, InRegBlock,
                                 OnStackAddr, OnStackBlock, "vaargs.addr");

  if (IsIndirect)
    return Address(CGF.Builder.CreateLoad(ResAddr, "vaarg.addr"),
                   TyAlign);

  return ResAddr;
}

Address AArch64ABIInfo::EmitDarwinVAArg(Address VAListAddr, QualType Ty,
                                        CodeGenFunction &CGF) const {
  // The backend's lowering doesn't support va_arg for aggregates or
  // illegal vector types.  Lower VAArg here for these cases and use
  // the LLVM va_arg instruction for everything else.
  if (!isAggregateTypeForABI(getContext(), Ty) && !isIllegalVectorType(Ty))
    return EmitVAArgInstr(CGF, VAListAddr, Ty, ABIArgInfo::getDirect());

  uint64_t PointerSize = getTarget().getPointerWidth(0) / 8;
  CharUnits SlotSize = CharUnits::fromQuantity(PointerSize);

  // Empty records are ignored for parameter passing purposes.
  if (isEmptyRecord(getContext(), Ty, true)) {
    Address Addr(CGF.Builder.CreateLoad(VAListAddr, "ap.cur"), SlotSize);
    Addr = CGF.Builder.CreateElementBitCast(Addr, CGF.ConvertTypeForMem(Ty));
    return Addr;
  }

  // The size of the actual thing passed, which might end up just
  // being a pointer for indirect types.
  auto TyInfo = getContext().getTypeInfoInChars(Ty);

  // Arguments bigger than 16 bytes which aren't homogeneous
  // aggregates should be passed indirectly.
  bool IsIndirect = false;
  if (TyInfo.Width.getQuantity() > 16) {
    const Type *Base = nullptr;
    uint64_t Members = 0;
    IsIndirect = !isHomogeneousAggregate(Ty, Base, Members);
  }

  return emitVoidPtrVAArg(CGF, VAListAddr, Ty, IsIndirect,
                          TyInfo, SlotSize, /*AllowHigherAlign*/ true);
}

Address AArch64ABIInfo::EmitMSVAArg(CodeGenFunction &CGF, Address VAListAddr,
                                    QualType Ty) const {
  return emitVoidPtrVAArg(CGF, VAListAddr, Ty, /*indirect*/ false,
                          CGF.getContext().getTypeInfoInChars(Ty),
                          CharUnits::fromQuantity(8),
                          /*allowHigherAlign*/ false);
}

//===----------------------------------------------------------------------===//
// ARM ABI Implementation
//===----------------------------------------------------------------------===//

namespace {

class ARMABIInfo : public SwiftABIInfo {
public:
  enum ABIKind {
    APCS = 0,
    AAPCS = 1,
    AAPCS_VFP = 2,
    AAPCS16_VFP = 3,
  };

private:
  ABIKind Kind;
  bool IsFloatABISoftFP;

public:
  ARMABIInfo(CodeGenTypes &CGT, ABIKind _Kind)
      : SwiftABIInfo(CGT), Kind(_Kind) {
    setCCs();
    IsFloatABISoftFP = CGT.getCodeGenOpts().FloatABI == "softfp" ||
        CGT.getCodeGenOpts().FloatABI == ""; // default
  }

  bool isEABI() const {
    switch (getTarget().getTriple().getEnvironment()) {
    case llvm::Triple::Android:
    case llvm::Triple::EABI:
    case llvm::Triple::EABIHF:
    case llvm::Triple::GNUEABI:
    case llvm::Triple::GNUEABIHF:
    case llvm::Triple::MuslEABI:
    case llvm::Triple::MuslEABIHF:
      return true;
    default:
      return false;
    }
  }

  bool isEABIHF() const {
    switch (getTarget().getTriple().getEnvironment()) {
    case llvm::Triple::EABIHF:
    case llvm::Triple::GNUEABIHF:
    case llvm::Triple::MuslEABIHF:
      return true;
    default:
      return false;
    }
  }

  ABIKind getABIKind() const { return Kind; }

  bool allowBFloatArgsAndRet() const override {
    return !IsFloatABISoftFP && getTarget().hasBFloat16Type();
  }

private:
  ABIArgInfo classifyReturnType(QualType RetTy, bool isVariadic,
                                unsigned functionCallConv) const;
  ABIArgInfo classifyArgumentType(QualType RetTy, bool isVariadic,
                                  unsigned functionCallConv) const;
  ABIArgInfo classifyHomogeneousAggregate(QualType Ty, const Type *Base,
                                          uint64_t Members) const;
  ABIArgInfo coerceIllegalVector(QualType Ty) const;
  bool isIllegalVectorType(QualType Ty) const;
  bool containsAnyFP16Vectors(QualType Ty) const;

  bool isHomogeneousAggregateBaseType(QualType Ty) const override;
  bool isHomogeneousAggregateSmallEnough(const Type *Ty,
                                         uint64_t Members) const override;

  bool isEffectivelyAAPCS_VFP(unsigned callConvention, bool acceptHalf) const;

  void computeInfo(CGFunctionInfo &FI) const override;

  Address EmitVAArg(CodeGenFunction &CGF, Address VAListAddr,
                    QualType Ty) const override;

  llvm::CallingConv::ID getLLVMDefaultCC() const;
  llvm::CallingConv::ID getABIDefaultCC() const;
  void setCCs();

  bool shouldPassIndirectlyForSwift(ArrayRef<llvm::Type*> scalars,
                                    bool asReturnValue) const override {
    return occupiesMoreThan(CGT, scalars, /*total*/ 4);
  }
  bool isSwiftErrorInRegister() const override {
    return true;
  }
  bool isLegalVectorTypeForSwift(CharUnits totalSize, llvm::Type *eltTy,
                                 unsigned elts) const override;
};

class ARMTargetCodeGenInfo : public TargetCodeGenInfo {
public:
  ARMTargetCodeGenInfo(CodeGenTypes &CGT, ARMABIInfo::ABIKind K)
      : TargetCodeGenInfo(std::make_unique<ARMABIInfo>(CGT, K)) {}

  const ARMABIInfo &getABIInfo() const {
    return static_cast<const ARMABIInfo&>(TargetCodeGenInfo::getABIInfo());
  }

  int getDwarfEHStackPointer(CodeGen::CodeGenModule &M) const override {
    return 13;
  }

  StringRef getARCRetainAutoreleasedReturnValueMarker() const override {
    return "mov\tr7, r7\t\t// marker for objc_retainAutoreleaseReturnValue";
  }

  bool initDwarfEHRegSizeTable(CodeGen::CodeGenFunction &CGF,
                               llvm::Value *Address) const override {
    llvm::Value *Four8 = llvm::ConstantInt::get(CGF.Int8Ty, 4);

    // 0-15 are the 16 integer registers.
    AssignToArrayRange(CGF.Builder, Address, Four8, 0, 15);
    return false;
  }

  unsigned getSizeOfUnwindException() const override {
    if (getABIInfo().isEABI()) return 88;
    return TargetCodeGenInfo::getSizeOfUnwindException();
  }

  void setTargetAttributes(const Decl *D, llvm::GlobalValue *GV,
                           CodeGen::CodeGenModule &CGM) const override {
    if (GV->isDeclaration())
      return;
    const FunctionDecl *FD = dyn_cast_or_null<FunctionDecl>(D);
    if (!FD)
      return;

    const ARMInterruptAttr *Attr = FD->getAttr<ARMInterruptAttr>();
    if (!Attr)
      return;

    const char *Kind;
    switch (Attr->getInterrupt()) {
    case ARMInterruptAttr::Generic: Kind = ""; break;
    case ARMInterruptAttr::IRQ:     Kind = "IRQ"; break;
    case ARMInterruptAttr::FIQ:     Kind = "FIQ"; break;
    case ARMInterruptAttr::SWI:     Kind = "SWI"; break;
    case ARMInterruptAttr::ABORT:   Kind = "ABORT"; break;
    case ARMInterruptAttr::UNDEF:   Kind = "UNDEF"; break;
    }

    llvm::Function *Fn = cast<llvm::Function>(GV);

    Fn->addFnAttr("interrupt", Kind);

    ARMABIInfo::ABIKind ABI = cast<ARMABIInfo>(getABIInfo()).getABIKind();
    if (ABI == ARMABIInfo::APCS)
      return;

    // AAPCS guarantees that sp will be 8-byte aligned on any public interface,
    // however this is not necessarily true on taking any interrupt. Instruct
    // the backend to perform a realignment as part of the function prologue.
    llvm::AttrBuilder B;
    B.addStackAlignmentAttr(8);
    Fn->addAttributes(llvm::AttributeList::FunctionIndex, B);
  }
};

class WindowsARMTargetCodeGenInfo : public ARMTargetCodeGenInfo {
public:
  WindowsARMTargetCodeGenInfo(CodeGenTypes &CGT, ARMABIInfo::ABIKind K)
      : ARMTargetCodeGenInfo(CGT, K) {}

  void setTargetAttributes(const Decl *D, llvm::GlobalValue *GV,
                           CodeGen::CodeGenModule &CGM) const override;

  void getDependentLibraryOption(llvm::StringRef Lib,
                                 llvm::SmallString<24> &Opt) const override {
    Opt = "/DEFAULTLIB:" + qualifyWindowsLibrary(Lib);
  }

  void getDetectMismatchOption(llvm::StringRef Name, llvm::StringRef Value,
                               llvm::SmallString<32> &Opt) const override {
    Opt = "/FAILIFMISMATCH:\"" + Name.str() + "=" + Value.str() + "\"";
  }
};

void WindowsARMTargetCodeGenInfo::setTargetAttributes(
    const Decl *D, llvm::GlobalValue *GV, CodeGen::CodeGenModule &CGM) const {
  ARMTargetCodeGenInfo::setTargetAttributes(D, GV, CGM);
  if (GV->isDeclaration())
    return;
  addStackProbeTargetAttributes(D, GV, CGM);
}
}

void ARMABIInfo::computeInfo(CGFunctionInfo &FI) const {
  if (!::classifyReturnType(getCXXABI(), FI, *this))
    FI.getReturnInfo() = classifyReturnType(FI.getReturnType(), FI.isVariadic(),
                                            FI.getCallingConvention());

  for (auto &I : FI.arguments())
    I.info = classifyArgumentType(I.type, FI.isVariadic(),
                                  FI.getCallingConvention());


  // Always honor user-specified calling convention.
  if (FI.getCallingConvention() != llvm::CallingConv::C)
    return;

  llvm::CallingConv::ID cc = getRuntimeCC();
  if (cc != llvm::CallingConv::C)
    FI.setEffectiveCallingConvention(cc);
}

/// Return the default calling convention that LLVM will use.
llvm::CallingConv::ID ARMABIInfo::getLLVMDefaultCC() const {
  // The default calling convention that LLVM will infer.
  if (isEABIHF() || getTarget().getTriple().isWatchABI())
    return llvm::CallingConv::ARM_AAPCS_VFP;
  else if (isEABI())
    return llvm::CallingConv::ARM_AAPCS;
  else
    return llvm::CallingConv::ARM_APCS;
}

/// Return the calling convention that our ABI would like us to use
/// as the C calling convention.
llvm::CallingConv::ID ARMABIInfo::getABIDefaultCC() const {
  switch (getABIKind()) {
  case APCS: return llvm::CallingConv::ARM_APCS;
  case AAPCS: return llvm::CallingConv::ARM_AAPCS;
  case AAPCS_VFP: return llvm::CallingConv::ARM_AAPCS_VFP;
  case AAPCS16_VFP: return llvm::CallingConv::ARM_AAPCS_VFP;
  }
  llvm_unreachable("bad ABI kind");
}

void ARMABIInfo::setCCs() {
  assert(getRuntimeCC() == llvm::CallingConv::C);

  // Don't muddy up the IR with a ton of explicit annotations if
  // they'd just match what LLVM will infer from the triple.
  llvm::CallingConv::ID abiCC = getABIDefaultCC();
  if (abiCC != getLLVMDefaultCC())
    RuntimeCC = abiCC;
}

ABIArgInfo ARMABIInfo::coerceIllegalVector(QualType Ty) const {
  uint64_t Size = getContext().getTypeSize(Ty);
  if (Size <= 32) {
    llvm::Type *ResType =
        llvm::Type::getInt32Ty(getVMContext());
    return ABIArgInfo::getDirect(ResType);
  }
  if (Size == 64 || Size == 128) {
    auto *ResType = llvm::FixedVectorType::get(
        llvm::Type::getInt32Ty(getVMContext()), Size / 32);
    return ABIArgInfo::getDirect(ResType);
  }
  return getNaturalAlignIndirect(Ty, /*ByVal=*/false);
}

ABIArgInfo ARMABIInfo::classifyHomogeneousAggregate(QualType Ty,
                                                    const Type *Base,
                                                    uint64_t Members) const {
  assert(Base && "Base class should be set for homogeneous aggregate");
  // Base can be a floating-point or a vector.
  if (const VectorType *VT = Base->getAs<VectorType>()) {
    // FP16 vectors should be converted to integer vectors
    if (!getTarget().hasLegalHalfType() && containsAnyFP16Vectors(Ty)) {
      uint64_t Size = getContext().getTypeSize(VT);
      auto *NewVecTy = llvm::FixedVectorType::get(
          llvm::Type::getInt32Ty(getVMContext()), Size / 32);
      llvm::Type *Ty = llvm::ArrayType::get(NewVecTy, Members);
      return ABIArgInfo::getDirect(Ty, 0, nullptr, false);
    }
  }
  return ABIArgInfo::getDirect(nullptr, 0, nullptr, false);
}

ABIArgInfo ARMABIInfo::classifyArgumentType(QualType Ty, bool isVariadic,
                                            unsigned functionCallConv) const {
  // 6.1.2.1 The following argument types are VFP CPRCs:
  //   A single-precision floating-point type (including promoted
  //   half-precision types); A double-precision floating-point type;
  //   A 64-bit or 128-bit containerized vector type; Homogeneous Aggregate
  //   with a Base Type of a single- or double-precision floating-point type,
  //   64-bit containerized vectors or 128-bit containerized vectors with one
  //   to four Elements.
  // Variadic functions should always marshal to the base standard.
  bool IsAAPCS_VFP =
      !isVariadic && isEffectivelyAAPCS_VFP(functionCallConv, /* AAPCS16 */ false);

  Ty = useFirstFieldIfTransparentUnion(Ty);

  // Handle illegal vector types here.
  if (isIllegalVectorType(Ty))
    return coerceIllegalVector(Ty);

  if (!isAggregateTypeForABI(getContext(), Ty)) {
    // Treat an enum type as its underlying type.
    if (const EnumType *EnumTy = Ty->getAs<EnumType>()) {
      Ty = EnumTy->getDecl()->getIntegerType();
    }

    if (const auto *EIT = Ty->getAs<ExtIntType>())
      if (EIT->getNumBits() > 64)
        return getNaturalAlignIndirect(Ty, /*ByVal=*/true);

    return (isPromotableIntegerTypeForABI(Ty) ? ABIArgInfo::getExtend(Ty)
                                              : ABIArgInfo::getDirect());
  }

  if (CGCXXABI::RecordArgABI RAA = getRecordArgABI(Ty, getCXXABI())) {
    return getNaturalAlignIndirect(Ty, RAA == CGCXXABI::RAA_DirectInMemory);
  }

  // Ignore empty records.
  if (isEmptyRecord(getContext(), Ty, true))
    return ABIArgInfo::getIgnore();

  if (IsAAPCS_VFP) {
    // Homogeneous Aggregates need to be expanded when we can fit the aggregate
    // into VFP registers.
    const Type *Base = nullptr;
    uint64_t Members = 0;
    if (isHomogeneousAggregate(Ty, Base, Members))
      return classifyHomogeneousAggregate(Ty, Base, Members);
  } else if (getABIKind() == ARMABIInfo::AAPCS16_VFP) {
    // WatchOS does have homogeneous aggregates. Note that we intentionally use
    // this convention even for a variadic function: the backend will use GPRs
    // if needed.
    const Type *Base = nullptr;
    uint64_t Members = 0;
    if (isHomogeneousAggregate(Ty, Base, Members)) {
      assert(Base && Members <= 4 && "unexpected homogeneous aggregate");
      llvm::Type *Ty =
        llvm::ArrayType::get(CGT.ConvertType(QualType(Base, 0)), Members);
      return ABIArgInfo::getDirect(Ty, 0, nullptr, false);
    }
  }

  if (getABIKind() == ARMABIInfo::AAPCS16_VFP &&
      getContext().getTypeSizeInChars(Ty) > CharUnits::fromQuantity(16)) {
    // WatchOS is adopting the 64-bit AAPCS rule on composite types: if they're
    // bigger than 128-bits, they get placed in space allocated by the caller,
    // and a pointer is passed.
    return ABIArgInfo::getIndirect(
        CharUnits::fromQuantity(getContext().getTypeAlign(Ty) / 8), false);
  }

  // Support byval for ARM.
  // The ABI alignment for APCS is 4-byte and for AAPCS at least 4-byte and at
  // most 8-byte. We realign the indirect argument if type alignment is bigger
  // than ABI alignment.
  uint64_t ABIAlign = 4;
  uint64_t TyAlign;
  if (getABIKind() == ARMABIInfo::AAPCS_VFP ||
      getABIKind() == ARMABIInfo::AAPCS) {
    TyAlign = getContext().getTypeUnadjustedAlignInChars(Ty).getQuantity();
    ABIAlign = std::min(std::max(TyAlign, (uint64_t)4), (uint64_t)8);
  } else {
    TyAlign = getContext().getTypeAlignInChars(Ty).getQuantity();
  }
  if (getContext().getTypeSizeInChars(Ty) > CharUnits::fromQuantity(64)) {
    assert(getABIKind() != ARMABIInfo::AAPCS16_VFP && "unexpected byval");
    return ABIArgInfo::getIndirect(CharUnits::fromQuantity(ABIAlign),
                                   /*ByVal=*/true,
                                   /*Realign=*/TyAlign > ABIAlign);
  }

  // On RenderScript, coerce Aggregates <= 64 bytes to an integer array of
  // same size and alignment.
  if (getTarget().isRenderScriptTarget()) {
    return coerceToIntArray(Ty, getContext(), getVMContext());
  }

  // Otherwise, pass by coercing to a structure of the appropriate size.
  llvm::Type* ElemTy;
  unsigned SizeRegs;
  // FIXME: Try to match the types of the arguments more accurately where
  // we can.
  if (TyAlign <= 4) {
    ElemTy = llvm::Type::getInt32Ty(getVMContext());
    SizeRegs = (getContext().getTypeSize(Ty) + 31) / 32;
  } else {
    ElemTy = llvm::Type::getInt64Ty(getVMContext());
    SizeRegs = (getContext().getTypeSize(Ty) + 63) / 64;
  }

  return ABIArgInfo::getDirect(llvm::ArrayType::get(ElemTy, SizeRegs));
}

static bool isIntegerLikeType(QualType Ty, ASTContext &Context,
                              llvm::LLVMContext &VMContext) {
  // APCS, C Language Calling Conventions, Non-Simple Return Values: A structure
  // is called integer-like if its size is less than or equal to one word, and
  // the offset of each of its addressable sub-fields is zero.

  uint64_t Size = Context.getTypeSize(Ty);

  // Check that the type fits in a word.
  if (Size > 32)
    return false;

  // FIXME: Handle vector types!
  if (Ty->isVectorType())
    return false;

  // Float types are never treated as "integer like".
  if (Ty->isRealFloatingType())
    return false;

  // If this is a builtin or pointer type then it is ok.
  if (Ty->getAs<BuiltinType>() || Ty->isPointerType())
    return true;

  // Small complex integer types are "integer like".
  if (const ComplexType *CT = Ty->getAs<ComplexType>())
    return isIntegerLikeType(CT->getElementType(), Context, VMContext);

  // Single element and zero sized arrays should be allowed, by the definition
  // above, but they are not.

  // Otherwise, it must be a record type.
  const RecordType *RT = Ty->getAs<RecordType>();
  if (!RT) return false;

  // Ignore records with flexible arrays.
  const RecordDecl *RD = RT->getDecl();
  if (RD->hasFlexibleArrayMember())
    return false;

  // Check that all sub-fields are at offset 0, and are themselves "integer
  // like".
  const ASTRecordLayout &Layout = Context.getASTRecordLayout(RD);

  bool HadField = false;
  unsigned idx = 0;
  for (RecordDecl::field_iterator i = RD->field_begin(), e = RD->field_end();
       i != e; ++i, ++idx) {
    const FieldDecl *FD = *i;

    // Bit-fields are not addressable, we only need to verify they are "integer
    // like". We still have to disallow a subsequent non-bitfield, for example:
    //   struct { int : 0; int x }
    // is non-integer like according to gcc.
    if (FD->isBitField()) {
      if (!RD->isUnion())
        HadField = true;

      if (!isIntegerLikeType(FD->getType(), Context, VMContext))
        return false;

      continue;
    }

    // Check if this field is at offset 0.
    if (Layout.getFieldOffset(idx) != 0)
      return false;

    if (!isIntegerLikeType(FD->getType(), Context, VMContext))
      return false;

    // Only allow at most one field in a structure. This doesn't match the
    // wording above, but follows gcc in situations with a field following an
    // empty structure.
    if (!RD->isUnion()) {
      if (HadField)
        return false;

      HadField = true;
    }
  }

  return true;
}

ABIArgInfo ARMABIInfo::classifyReturnType(QualType RetTy, bool isVariadic,
                                          unsigned functionCallConv) const {

  // Variadic functions should always marshal to the base standard.
  bool IsAAPCS_VFP =
      !isVariadic && isEffectivelyAAPCS_VFP(functionCallConv, /* AAPCS16 */ true);

  if (RetTy->isVoidType())
    return ABIArgInfo::getIgnore();

  if (const VectorType *VT = RetTy->getAs<VectorType>()) {
    // Large vector types should be returned via memory.
    if (getContext().getTypeSize(RetTy) > 128)
      return getNaturalAlignIndirect(RetTy);
    // TODO: FP16/BF16 vectors should be converted to integer vectors
    // This check is similar  to isIllegalVectorType - refactor?
    if ((!getTarget().hasLegalHalfType() &&
        (VT->getElementType()->isFloat16Type() ||
         VT->getElementType()->isHalfType())) ||
        (IsFloatABISoftFP &&
         VT->getElementType()->isBFloat16Type()))
      return coerceIllegalVector(RetTy);
  }

  if (!isAggregateTypeForABI(getContext(), RetTy)) {
    // Treat an enum type as its underlying type.
    if (const EnumType *EnumTy = RetTy->getAs<EnumType>())
      RetTy = EnumTy->getDecl()->getIntegerType();

    if (const auto *EIT = RetTy->getAs<ExtIntType>())
      if (EIT->getNumBits() > 64)
        return getNaturalAlignIndirect(RetTy, /*ByVal=*/false);

    return isPromotableIntegerTypeForABI(RetTy) ? ABIArgInfo::getExtend(RetTy)
                                                : ABIArgInfo::getDirect();
  }

  // Are we following APCS?
  if (getABIKind() == APCS) {
    if (isEmptyRecord(getContext(), RetTy, false))
      return ABIArgInfo::getIgnore();

    // Complex types are all returned as packed integers.
    //
    // FIXME: Consider using 2 x vector types if the back end handles them
    // correctly.
    if (RetTy->isAnyComplexType())
      return ABIArgInfo::getDirect(llvm::IntegerType::get(
          getVMContext(), getContext().getTypeSize(RetTy)));

    // Integer like structures are returned in r0.
    if (isIntegerLikeType(RetTy, getContext(), getVMContext())) {
      // Return in the smallest viable integer type.
      uint64_t Size = getContext().getTypeSize(RetTy);
      if (Size <= 8)
        return ABIArgInfo::getDirect(llvm::Type::getInt8Ty(getVMContext()));
      if (Size <= 16)
        return ABIArgInfo::getDirect(llvm::Type::getInt16Ty(getVMContext()));
      return ABIArgInfo::getDirect(llvm::Type::getInt32Ty(getVMContext()));
    }

    // Otherwise return in memory.
    return getNaturalAlignIndirect(RetTy);
  }

  // Otherwise this is an AAPCS variant.

  if (isEmptyRecord(getContext(), RetTy, true))
    return ABIArgInfo::getIgnore();

  // Check for homogeneous aggregates with AAPCS-VFP.
  if (IsAAPCS_VFP) {
    const Type *Base = nullptr;
    uint64_t Members = 0;
    if (isHomogeneousAggregate(RetTy, Base, Members))
      return classifyHomogeneousAggregate(RetTy, Base, Members);
  }

  // Aggregates <= 4 bytes are returned in r0; other aggregates
  // are returned indirectly.
  uint64_t Size = getContext().getTypeSize(RetTy);
  if (Size <= 32) {
    // On RenderScript, coerce Aggregates <= 4 bytes to an integer array of
    // same size and alignment.
    if (getTarget().isRenderScriptTarget()) {
      return coerceToIntArray(RetTy, getContext(), getVMContext());
    }
    if (getDataLayout().isBigEndian())
      // Return in 32 bit integer integer type (as if loaded by LDR, AAPCS 5.4)
      return ABIArgInfo::getDirect(llvm::Type::getInt32Ty(getVMContext()));

    // Return in the smallest viable integer type.
    if (Size <= 8)
      return ABIArgInfo::getDirect(llvm::Type::getInt8Ty(getVMContext()));
    if (Size <= 16)
      return ABIArgInfo::getDirect(llvm::Type::getInt16Ty(getVMContext()));
    return ABIArgInfo::getDirect(llvm::Type::getInt32Ty(getVMContext()));
  } else if (Size <= 128 && getABIKind() == AAPCS16_VFP) {
    llvm::Type *Int32Ty = llvm::Type::getInt32Ty(getVMContext());
    llvm::Type *CoerceTy =
        llvm::ArrayType::get(Int32Ty, llvm::alignTo(Size, 32) / 32);
    return ABIArgInfo::getDirect(CoerceTy);
  }

  return getNaturalAlignIndirect(RetTy);
}

/// isIllegalVector - check whether Ty is an illegal vector type.
bool ARMABIInfo::isIllegalVectorType(QualType Ty) const {
  if (const VectorType *VT = Ty->getAs<VectorType> ()) {
    // On targets that don't support half, fp16 or bfloat, they are expanded
    // into float, and we don't want the ABI to depend on whether or not they
    // are supported in hardware. Thus return false to coerce vectors of these
    // types into integer vectors.
    // We do not depend on hasLegalHalfType for bfloat as it is a
    // separate IR type.
    if ((!getTarget().hasLegalHalfType() &&
        (VT->getElementType()->isFloat16Type() ||
         VT->getElementType()->isHalfType())) ||
        (IsFloatABISoftFP &&
         VT->getElementType()->isBFloat16Type()))
      return true;
    if (isAndroid()) {
      // Android shipped using Clang 3.1, which supported a slightly different
      // vector ABI. The primary differences were that 3-element vector types
      // were legal, and so were sub 32-bit vectors (i.e. <2 x i8>). This path
      // accepts that legacy behavior for Android only.
      // Check whether VT is legal.
      unsigned NumElements = VT->getNumElements();
      // NumElements should be power of 2 or equal to 3.
      if (!llvm::isPowerOf2_32(NumElements) && NumElements != 3)
        return true;
    } else {
      // Check whether VT is legal.
      unsigned NumElements = VT->getNumElements();
      uint64_t Size = getContext().getTypeSize(VT);
      // NumElements should be power of 2.
      if (!llvm::isPowerOf2_32(NumElements))
        return true;
      // Size should be greater than 32 bits.
      return Size <= 32;
    }
  }
  return false;
}

/// Return true if a type contains any 16-bit floating point vectors
bool ARMABIInfo::containsAnyFP16Vectors(QualType Ty) const {
  if (const ConstantArrayType *AT = getContext().getAsConstantArrayType(Ty)) {
    uint64_t NElements = AT->getSize().getZExtValue();
    if (NElements == 0)
      return false;
    return containsAnyFP16Vectors(AT->getElementType());
  } else if (const RecordType *RT = Ty->getAs<RecordType>()) {
    const RecordDecl *RD = RT->getDecl();

    // If this is a C++ record, check the bases first.
    if (const CXXRecordDecl *CXXRD = dyn_cast<CXXRecordDecl>(RD))
      if (llvm::any_of(CXXRD->bases(), [this](const CXXBaseSpecifier &B) {
            return containsAnyFP16Vectors(B.getType());
          }))
        return true;

    if (llvm::any_of(RD->fields(), [this](FieldDecl *FD) {
          return FD && containsAnyFP16Vectors(FD->getType());
        }))
      return true;

    return false;
  } else {
    if (const VectorType *VT = Ty->getAs<VectorType>())
      return (VT->getElementType()->isFloat16Type() ||
              VT->getElementType()->isBFloat16Type() ||
              VT->getElementType()->isHalfType());
    return false;
  }
}

bool ARMABIInfo::isLegalVectorTypeForSwift(CharUnits vectorSize,
                                           llvm::Type *eltTy,
                                           unsigned numElts) const {
  if (!llvm::isPowerOf2_32(numElts))
    return false;
  unsigned size = getDataLayout().getTypeStoreSizeInBits(eltTy);
  if (size > 64)
    return false;
  if (vectorSize.getQuantity() != 8 &&
      (vectorSize.getQuantity() != 16 || numElts == 1))
    return false;
  return true;
}

bool ARMABIInfo::isHomogeneousAggregateBaseType(QualType Ty) const {
  // Homogeneous aggregates for AAPCS-VFP must have base types of float,
  // double, or 64-bit or 128-bit vectors.
  if (const BuiltinType *BT = Ty->getAs<BuiltinType>()) {
    if (BT->getKind() == BuiltinType::Float ||
        BT->getKind() == BuiltinType::Double ||
        BT->getKind() == BuiltinType::LongDouble)
      return true;
  } else if (const VectorType *VT = Ty->getAs<VectorType>()) {
    unsigned VecSize = getContext().getTypeSize(VT);
    if (VecSize == 64 || VecSize == 128)
      return true;
  }
  return false;
}

bool ARMABIInfo::isHomogeneousAggregateSmallEnough(const Type *Base,
                                                   uint64_t Members) const {
  return Members <= 4;
}

bool ARMABIInfo::isEffectivelyAAPCS_VFP(unsigned callConvention,
                                        bool acceptHalf) const {
  // Give precedence to user-specified calling conventions.
  if (callConvention != llvm::CallingConv::C)
    return (callConvention == llvm::CallingConv::ARM_AAPCS_VFP);
  else
    return (getABIKind() == AAPCS_VFP) ||
           (acceptHalf && (getABIKind() == AAPCS16_VFP));
}

Address ARMABIInfo::EmitVAArg(CodeGenFunction &CGF, Address VAListAddr,
                              QualType Ty) const {
  CharUnits SlotSize = CharUnits::fromQuantity(4);

  // Empty records are ignored for parameter passing purposes.
  if (isEmptyRecord(getContext(), Ty, true)) {
    Address Addr(CGF.Builder.CreateLoad(VAListAddr), SlotSize);
    Addr = CGF.Builder.CreateElementBitCast(Addr, CGF.ConvertTypeForMem(Ty));
    return Addr;
  }

  CharUnits TySize = getContext().getTypeSizeInChars(Ty);
  CharUnits TyAlignForABI = getContext().getTypeUnadjustedAlignInChars(Ty);

  // Use indirect if size of the illegal vector is bigger than 16 bytes.
  bool IsIndirect = false;
  const Type *Base = nullptr;
  uint64_t Members = 0;
  if (TySize > CharUnits::fromQuantity(16) && isIllegalVectorType(Ty)) {
    IsIndirect = true;

  // ARMv7k passes structs bigger than 16 bytes indirectly, in space
  // allocated by the caller.
  } else if (TySize > CharUnits::fromQuantity(16) &&
             getABIKind() == ARMABIInfo::AAPCS16_VFP &&
             !isHomogeneousAggregate(Ty, Base, Members)) {
    IsIndirect = true;

  // Otherwise, bound the type's ABI alignment.
  // The ABI alignment for 64-bit or 128-bit vectors is 8 for AAPCS and 4 for
  // APCS. For AAPCS, the ABI alignment is at least 4-byte and at most 8-byte.
  // Our callers should be prepared to handle an under-aligned address.
  } else if (getABIKind() == ARMABIInfo::AAPCS_VFP ||
             getABIKind() == ARMABIInfo::AAPCS) {
    TyAlignForABI = std::max(TyAlignForABI, CharUnits::fromQuantity(4));
    TyAlignForABI = std::min(TyAlignForABI, CharUnits::fromQuantity(8));
  } else if (getABIKind() == ARMABIInfo::AAPCS16_VFP) {
    // ARMv7k allows type alignment up to 16 bytes.
    TyAlignForABI = std::max(TyAlignForABI, CharUnits::fromQuantity(4));
    TyAlignForABI = std::min(TyAlignForABI, CharUnits::fromQuantity(16));
  } else {
    TyAlignForABI = CharUnits::fromQuantity(4);
  }

  TypeInfoChars TyInfo(TySize, TyAlignForABI, false);
  return emitVoidPtrVAArg(CGF, VAListAddr, Ty, IsIndirect, TyInfo,
                          SlotSize, /*AllowHigherAlign*/ true);
}

//===----------------------------------------------------------------------===//
// NVPTX ABI Implementation
//===----------------------------------------------------------------------===//

namespace {

class NVPTXTargetCodeGenInfo;

class NVPTXABIInfo : public ABIInfo {
  NVPTXTargetCodeGenInfo &CGInfo;

public:
  NVPTXABIInfo(CodeGenTypes &CGT, NVPTXTargetCodeGenInfo &Info)
      : ABIInfo(CGT), CGInfo(Info) {}

  ABIArgInfo classifyReturnType(QualType RetTy) const;
  ABIArgInfo classifyArgumentType(QualType Ty) const;

  void computeInfo(CGFunctionInfo &FI) const override;
  Address EmitVAArg(CodeGenFunction &CGF, Address VAListAddr,
                    QualType Ty) const override;
  bool isUnsupportedType(QualType T) const;
  ABIArgInfo coerceToIntArrayWithLimit(QualType Ty, unsigned MaxSize) const;
};

class NVPTXTargetCodeGenInfo : public TargetCodeGenInfo {
public:
  NVPTXTargetCodeGenInfo(CodeGenTypes &CGT)
      : TargetCodeGenInfo(std::make_unique<NVPTXABIInfo>(CGT, *this)) {}

  void setTargetAttributes(const Decl *D, llvm::GlobalValue *GV,
                           CodeGen::CodeGenModule &M) const override;
  bool shouldEmitStaticExternCAliases() const override;

  llvm::Type *getCUDADeviceBuiltinSurfaceDeviceType() const override {
    // On the device side, surface reference is represented as an object handle
    // in 64-bit integer.
    return llvm::Type::getInt64Ty(getABIInfo().getVMContext());
  }

  llvm::Type *getCUDADeviceBuiltinTextureDeviceType() const override {
    // On the device side, texture reference is represented as an object handle
    // in 64-bit integer.
    return llvm::Type::getInt64Ty(getABIInfo().getVMContext());
  }

  bool emitCUDADeviceBuiltinSurfaceDeviceCopy(CodeGenFunction &CGF, LValue Dst,
                                              LValue Src) const override {
    emitBuiltinSurfTexDeviceCopy(CGF, Dst, Src);
    return true;
  }

  bool emitCUDADeviceBuiltinTextureDeviceCopy(CodeGenFunction &CGF, LValue Dst,
                                              LValue Src) const override {
    emitBuiltinSurfTexDeviceCopy(CGF, Dst, Src);
    return true;
  }

private:
  // Adds a NamedMDNode with GV, Name, and Operand as operands, and adds the
  // resulting MDNode to the nvvm.annotations MDNode.
  static void addNVVMMetadata(llvm::GlobalValue *GV, StringRef Name,
                              int Operand);

  static void emitBuiltinSurfTexDeviceCopy(CodeGenFunction &CGF, LValue Dst,
                                           LValue Src) {
    llvm::Value *Handle = nullptr;
    llvm::Constant *C =
        llvm::dyn_cast<llvm::Constant>(Src.getAddress(CGF).getPointer());
    // Lookup `addrspacecast` through the constant pointer if any.
    if (auto *ASC = llvm::dyn_cast_or_null<llvm::AddrSpaceCastOperator>(C))
      C = llvm::cast<llvm::Constant>(ASC->getPointerOperand());
    if (auto *GV = llvm::dyn_cast_or_null<llvm::GlobalVariable>(C)) {
      // Load the handle from the specific global variable using
      // `nvvm.texsurf.handle.internal` intrinsic.
      Handle = CGF.EmitRuntimeCall(
          CGF.CGM.getIntrinsic(llvm::Intrinsic::nvvm_texsurf_handle_internal,
                               {GV->getType()}),
          {GV}, "texsurf_handle");
    } else
      Handle = CGF.EmitLoadOfScalar(Src, SourceLocation());
    CGF.EmitStoreOfScalar(Handle, Dst);
  }
};

/// Checks if the type is unsupported directly by the current target.
bool NVPTXABIInfo::isUnsupportedType(QualType T) const {
  ASTContext &Context = getContext();
  if (!Context.getTargetInfo().hasFloat16Type() && T->isFloat16Type())
    return true;
  if (!Context.getTargetInfo().hasFloat128Type() &&
      (T->isFloat128Type() ||
       (T->isRealFloatingType() && Context.getTypeSize(T) == 128)))
    return true;
  if (const auto *EIT = T->getAs<ExtIntType>())
    return EIT->getNumBits() >
           (Context.getTargetInfo().hasInt128Type() ? 128U : 64U);
  if (!Context.getTargetInfo().hasInt128Type() && T->isIntegerType() &&
      Context.getTypeSize(T) > 64U)
    return true;
  if (const auto *AT = T->getAsArrayTypeUnsafe())
    return isUnsupportedType(AT->getElementType());
  const auto *RT = T->getAs<RecordType>();
  if (!RT)
    return false;
  const RecordDecl *RD = RT->getDecl();

  // If this is a C++ record, check the bases first.
  if (const CXXRecordDecl *CXXRD = dyn_cast<CXXRecordDecl>(RD))
    for (const CXXBaseSpecifier &I : CXXRD->bases())
      if (isUnsupportedType(I.getType()))
        return true;

  for (const FieldDecl *I : RD->fields())
    if (isUnsupportedType(I->getType()))
      return true;
  return false;
}

/// Coerce the given type into an array with maximum allowed size of elements.
ABIArgInfo NVPTXABIInfo::coerceToIntArrayWithLimit(QualType Ty,
                                                   unsigned MaxSize) const {
  // Alignment and Size are measured in bits.
  const uint64_t Size = getContext().getTypeSize(Ty);
  const uint64_t Alignment = getContext().getTypeAlign(Ty);
  const unsigned Div = std::min<unsigned>(MaxSize, Alignment);
  llvm::Type *IntType = llvm::Type::getIntNTy(getVMContext(), Div);
  const uint64_t NumElements = (Size + Div - 1) / Div;
  return ABIArgInfo::getDirect(llvm::ArrayType::get(IntType, NumElements));
}

ABIArgInfo NVPTXABIInfo::classifyReturnType(QualType RetTy) const {
  if (RetTy->isVoidType())
    return ABIArgInfo::getIgnore();

  if (getContext().getLangOpts().OpenMP &&
      getContext().getLangOpts().OpenMPIsDevice && isUnsupportedType(RetTy))
    return coerceToIntArrayWithLimit(RetTy, 64);

  // note: this is different from default ABI
  if (!RetTy->isScalarType())
    return ABIArgInfo::getDirect();

  // Treat an enum type as its underlying type.
  if (const EnumType *EnumTy = RetTy->getAs<EnumType>())
    RetTy = EnumTy->getDecl()->getIntegerType();

  return (isPromotableIntegerTypeForABI(RetTy) ? ABIArgInfo::getExtend(RetTy)
                                               : ABIArgInfo::getDirect());
}

ABIArgInfo NVPTXABIInfo::classifyArgumentType(QualType Ty) const {
  // Treat an enum type as its underlying type.
  if (const EnumType *EnumTy = Ty->getAs<EnumType>())
    Ty = EnumTy->getDecl()->getIntegerType();

  // Return aggregates type as indirect by value
  if (isAggregateTypeForABI(getContext(), Ty)) {
    // Under CUDA device compilation, tex/surf builtin types are replaced with
    // object types and passed directly.
    if (getContext().getLangOpts().CUDAIsDevice) {
      if (Ty->isCUDADeviceBuiltinSurfaceType())
        return ABIArgInfo::getDirect(
            CGInfo.getCUDADeviceBuiltinSurfaceDeviceType());
      if (Ty->isCUDADeviceBuiltinTextureType())
        return ABIArgInfo::getDirect(
            CGInfo.getCUDADeviceBuiltinTextureDeviceType());
    }
    return getNaturalAlignIndirect(Ty, /* byval */ true);
  }

  if (const auto *EIT = Ty->getAs<ExtIntType>()) {
    if ((EIT->getNumBits() > 128) ||
        (!getContext().getTargetInfo().hasInt128Type() &&
         EIT->getNumBits() > 64))
      return getNaturalAlignIndirect(Ty, /* byval */ true);
  }

  return (isPromotableIntegerTypeForABI(Ty) ? ABIArgInfo::getExtend(Ty)
                                            : ABIArgInfo::getDirect());
}

void NVPTXABIInfo::computeInfo(CGFunctionInfo &FI) const {
  if (!getCXXABI().classifyReturnType(FI))
    FI.getReturnInfo() = classifyReturnType(FI.getReturnType());
  for (auto &I : FI.arguments())
    I.info = classifyArgumentType(I.type);

  // Always honor user-specified calling convention.
  if (FI.getCallingConvention() != llvm::CallingConv::C)
    return;

  FI.setEffectiveCallingConvention(getRuntimeCC());
}

Address NVPTXABIInfo::EmitVAArg(CodeGenFunction &CGF, Address VAListAddr,
                                QualType Ty) const {
  llvm_unreachable("NVPTX does not support varargs");
}

void NVPTXTargetCodeGenInfo::setTargetAttributes(
    const Decl *D, llvm::GlobalValue *GV, CodeGen::CodeGenModule &M) const {
  if (GV->isDeclaration())
    return;
  const VarDecl *VD = dyn_cast_or_null<VarDecl>(D);
  if (VD) {
    if (M.getLangOpts().CUDA) {
      if (VD->getType()->isCUDADeviceBuiltinSurfaceType())
        addNVVMMetadata(GV, "surface", 1);
      else if (VD->getType()->isCUDADeviceBuiltinTextureType())
        addNVVMMetadata(GV, "texture", 1);
      return;
    }
  }

  const FunctionDecl *FD = dyn_cast_or_null<FunctionDecl>(D);
  if (!FD) return;

  llvm::Function *F = cast<llvm::Function>(GV);

  // Perform special handling in OpenCL mode
  if (M.getLangOpts().OpenCL) {
    // Use OpenCL function attributes to check for kernel functions
    // By default, all functions are device functions
    if (FD->hasAttr<OpenCLKernelAttr>()) {
      // OpenCL __kernel functions get kernel metadata
      // Create !{<func-ref>, metadata !"kernel", i32 1} node
      addNVVMMetadata(F, "kernel", 1);
      // And kernel functions are not subject to inlining
      F->addFnAttr(llvm::Attribute::NoInline);
    }
  }

  // Perform special handling in CUDA mode.
  if (M.getLangOpts().CUDA) {
    // CUDA __global__ functions get a kernel metadata entry.  Since
    // __global__ functions cannot be called from the device, we do not
    // need to set the noinline attribute.
    if (FD->hasAttr<CUDAGlobalAttr>()) {
      // Create !{<func-ref>, metadata !"kernel", i32 1} node
      addNVVMMetadata(F, "kernel", 1);
    }
    if (CUDALaunchBoundsAttr *Attr = FD->getAttr<CUDALaunchBoundsAttr>()) {
      // Create !{<func-ref>, metadata !"maxntidx", i32 <val>} node
      llvm::APSInt MaxThreads(32);
      Expr::EvalContext EvalCtx(M.getContext(), nullptr);
      MaxThreads = Attr->getMaxThreads()->EvaluateKnownConstInt(EvalCtx);
      if (MaxThreads > 0)
        addNVVMMetadata(F, "maxntidx", MaxThreads.getExtValue());

      // min blocks is an optional argument for CUDALaunchBoundsAttr. If it was
      // not specified in __launch_bounds__ or if the user specified a 0 value,
      // we don't have to add a PTX directive.
      if (Attr->getMinBlocks()) {
        llvm::APSInt MinBlocks(32);
        MinBlocks = Attr->getMinBlocks()->EvaluateKnownConstInt(EvalCtx);
        if (MinBlocks > 0)
          // Create !{<func-ref>, metadata !"minctasm", i32 <val>} node
          addNVVMMetadata(F, "minctasm", MinBlocks.getExtValue());
      }
    }
  }
}

void NVPTXTargetCodeGenInfo::addNVVMMetadata(llvm::GlobalValue *GV,
                                             StringRef Name, int Operand) {
  llvm::Module *M = GV->getParent();
  llvm::LLVMContext &Ctx = M->getContext();

  // Get "nvvm.annotations" metadata node
  llvm::NamedMDNode *MD = M->getOrInsertNamedMetadata("nvvm.annotations");

  llvm::Metadata *MDVals[] = {
      llvm::ConstantAsMetadata::get(GV), llvm::MDString::get(Ctx, Name),
      llvm::ConstantAsMetadata::get(
          llvm::ConstantInt::get(llvm::Type::getInt32Ty(Ctx), Operand))};
  // Append metadata to nvvm.annotations
  MD->addOperand(llvm::MDNode::get(Ctx, MDVals));
}

bool NVPTXTargetCodeGenInfo::shouldEmitStaticExternCAliases() const {
  return false;
}
}

//===----------------------------------------------------------------------===//
// SystemZ ABI Implementation
//===----------------------------------------------------------------------===//

namespace {

class SystemZABIInfo : public SwiftABIInfo {
  bool HasVector;
  bool IsSoftFloatABI;

public:
  SystemZABIInfo(CodeGenTypes &CGT, bool HV, bool SF)
    : SwiftABIInfo(CGT), HasVector(HV), IsSoftFloatABI(SF) {}

  bool isPromotableIntegerTypeForABI(QualType Ty) const;
  bool isCompoundType(QualType Ty) const;
  bool isVectorArgumentType(QualType Ty) const;
  bool isFPArgumentType(QualType Ty) const;
  QualType GetSingleElementType(QualType Ty) const;

  ABIArgInfo classifyReturnType(QualType RetTy) const;
  ABIArgInfo classifyArgumentType(QualType ArgTy) const;

  void computeInfo(CGFunctionInfo &FI) const override {
    if (!getCXXABI().classifyReturnType(FI))
      FI.getReturnInfo() = classifyReturnType(FI.getReturnType());
    for (auto &I : FI.arguments())
      I.info = classifyArgumentType(I.type);
  }

  Address EmitVAArg(CodeGenFunction &CGF, Address VAListAddr,
                    QualType Ty) const override;

  bool shouldPassIndirectlyForSwift(ArrayRef<llvm::Type*> scalars,
                                    bool asReturnValue) const override {
    return occupiesMoreThan(CGT, scalars, /*total*/ 4);
  }
  bool isSwiftErrorInRegister() const override {
    return false;
  }
};

class SystemZTargetCodeGenInfo : public TargetCodeGenInfo {
public:
  SystemZTargetCodeGenInfo(CodeGenTypes &CGT, bool HasVector, bool SoftFloatABI)
      : TargetCodeGenInfo(
            std::make_unique<SystemZABIInfo>(CGT, HasVector, SoftFloatABI)) {}
};

}

bool SystemZABIInfo::isPromotableIntegerTypeForABI(QualType Ty) const {
  // Treat an enum type as its underlying type.
  if (const EnumType *EnumTy = Ty->getAs<EnumType>())
    Ty = EnumTy->getDecl()->getIntegerType();

  // Promotable integer types are required to be promoted by the ABI.
  if (ABIInfo::isPromotableIntegerTypeForABI(Ty))
    return true;

  if (const auto *EIT = Ty->getAs<ExtIntType>())
    if (EIT->getNumBits() < 64)
      return true;

  // 32-bit values must also be promoted.
  if (const BuiltinType *BT = Ty->getAs<BuiltinType>())
    switch (BT->getKind()) {
    case BuiltinType::Int:
    case BuiltinType::UInt:
      return true;
    default:
      return false;
    }
  return false;
}

bool SystemZABIInfo::isCompoundType(QualType Ty) const {
  return (Ty->isAnyComplexType() ||
          Ty->isVectorType() ||
          isAggregateTypeForABI(getContext(), Ty));
}

bool SystemZABIInfo::isVectorArgumentType(QualType Ty) const {
  return (HasVector &&
          Ty->isVectorType() &&
          getContext().getTypeSize(Ty) <= 128);
}

bool SystemZABIInfo::isFPArgumentType(QualType Ty) const {
  if (IsSoftFloatABI)
    return false;

  if (const BuiltinType *BT = Ty->getAs<BuiltinType>())
    switch (BT->getKind()) {
    case BuiltinType::Float:
    case BuiltinType::Double:
      return true;
    default:
      return false;
    }

  return false;
}

QualType SystemZABIInfo::GetSingleElementType(QualType Ty) const {
  const RecordType *RT = Ty->getAs<RecordType>();

  if (RT && RT->isStructureOrClassType()) {
    const RecordDecl *RD = RT->getDecl();
    QualType Found;

    // If this is a C++ record, check the bases first.
    if (const CXXRecordDecl *CXXRD = dyn_cast<CXXRecordDecl>(RD))
      for (const auto &I : CXXRD->bases()) {
        QualType Base = I.getType();

        // Empty bases don't affect things either way.
        if (isEmptyRecord(getContext(), Base, true))
          continue;

        if (!Found.isNull())
          return Ty;
        Found = GetSingleElementType(Base);
      }

    // Check the fields.
    for (const auto *FD : RD->fields()) {
      // For compatibility with GCC, ignore empty bitfields in C++ mode.
      // Unlike isSingleElementStruct(), empty structure and array fields
      // do count.  So do anonymous bitfields that aren't zero-sized.
      if (getContext().getLangOpts().CPlusPlus &&
          FD->isZeroLengthBitField(getContext()))
        continue;
      // Like isSingleElementStruct(), ignore C++20 empty data members.
      if (FD->hasAttr<NoUniqueAddressAttr>() &&
          isEmptyRecord(getContext(), FD->getType(), true))
        continue;

      // Unlike isSingleElementStruct(), arrays do not count.
      // Nested structures still do though.
      if (!Found.isNull())
        return Ty;
      Found = GetSingleElementType(FD->getType());
    }

    // Unlike isSingleElementStruct(), trailing padding is allowed.
    // An 8-byte aligned struct s { float f; } is passed as a double.
    if (!Found.isNull())
      return Found;
  }

  return Ty;
}

Address SystemZABIInfo::EmitVAArg(CodeGenFunction &CGF, Address VAListAddr,
                                  QualType Ty) const {
  // Assume that va_list type is correct; should be pointer to LLVM type:
  // struct {
  //   i64 __gpr;
  //   i64 __fpr;
  //   i8 *__overflow_arg_area;
  //   i8 *__reg_save_area;
  // };

  // Every non-vector argument occupies 8 bytes and is passed by preference
  // in either GPRs or FPRs.  Vector arguments occupy 8 or 16 bytes and are
  // always passed on the stack.
  Ty = getContext().getCanonicalType(Ty);
  auto TyInfo = getContext().getTypeInfoInChars(Ty);
  llvm::Type *ArgTy = CGF.ConvertTypeForMem(Ty);
  llvm::Type *DirectTy = ArgTy;
  ABIArgInfo AI = classifyArgumentType(Ty);
  bool IsIndirect = AI.isIndirect();
  bool InFPRs = false;
  bool IsVector = false;
  CharUnits UnpaddedSize;
  CharUnits DirectAlign;
  if (IsIndirect) {
    DirectTy = llvm::PointerType::getUnqual(DirectTy);
    UnpaddedSize = DirectAlign = CharUnits::fromQuantity(8);
  } else {
    if (AI.getCoerceToType())
      ArgTy = AI.getCoerceToType();
    InFPRs = (!IsSoftFloatABI && (ArgTy->isFloatTy() || ArgTy->isDoubleTy()));
    IsVector = ArgTy->isVectorTy();
    UnpaddedSize = TyInfo.Width;
    DirectAlign = TyInfo.Align;
  }
  CharUnits PaddedSize = CharUnits::fromQuantity(8);
  if (IsVector && UnpaddedSize > PaddedSize)
    PaddedSize = CharUnits::fromQuantity(16);
  assert((UnpaddedSize <= PaddedSize) && "Invalid argument size.");

  CharUnits Padding = (PaddedSize - UnpaddedSize);

  llvm::Type *IndexTy = CGF.Int64Ty;
  llvm::Value *PaddedSizeV =
    llvm::ConstantInt::get(IndexTy, PaddedSize.getQuantity());

  if (IsVector) {
    // Work out the address of a vector argument on the stack.
    // Vector arguments are always passed in the high bits of a
    // single (8 byte) or double (16 byte) stack slot.
    Address OverflowArgAreaPtr =
        CGF.Builder.CreateStructGEP(VAListAddr, 2, "overflow_arg_area_ptr");
    Address OverflowArgArea =
      Address(CGF.Builder.CreateLoad(OverflowArgAreaPtr, "overflow_arg_area"),
              TyInfo.Align);
    Address MemAddr =
      CGF.Builder.CreateElementBitCast(OverflowArgArea, DirectTy, "mem_addr");

    // Update overflow_arg_area_ptr pointer
    llvm::Value *NewOverflowArgArea =
      CGF.Builder.CreateGEP(OverflowArgArea.getPointer(), PaddedSizeV,
                            "overflow_arg_area");
    CGF.Builder.CreateStore(NewOverflowArgArea, OverflowArgAreaPtr);

    return MemAddr;
  }

  assert(PaddedSize.getQuantity() == 8);

  unsigned MaxRegs, RegCountField, RegSaveIndex;
  CharUnits RegPadding;
  if (InFPRs) {
    MaxRegs = 4; // Maximum of 4 FPR arguments
    RegCountField = 1; // __fpr
    RegSaveIndex = 16; // save offset for f0
    RegPadding = CharUnits(); // floats are passed in the high bits of an FPR
  } else {
    MaxRegs = 5; // Maximum of 5 GPR arguments
    RegCountField = 0; // __gpr
    RegSaveIndex = 2; // save offset for r2
    RegPadding = Padding; // values are passed in the low bits of a GPR
  }

  Address RegCountPtr =
      CGF.Builder.CreateStructGEP(VAListAddr, RegCountField, "reg_count_ptr");
  llvm::Value *RegCount = CGF.Builder.CreateLoad(RegCountPtr, "reg_count");
  llvm::Value *MaxRegsV = llvm::ConstantInt::get(IndexTy, MaxRegs);
  llvm::Value *InRegs = CGF.Builder.CreateICmpULT(RegCount, MaxRegsV,
                                                 "fits_in_regs");

  llvm::BasicBlock *InRegBlock = CGF.createBasicBlock("vaarg.in_reg");
  llvm::BasicBlock *InMemBlock = CGF.createBasicBlock("vaarg.in_mem");
  llvm::BasicBlock *ContBlock = CGF.createBasicBlock("vaarg.end");
  CGF.Builder.CreateCondBr(InRegs, InRegBlock, InMemBlock);

  // Emit code to load the value if it was passed in registers.
  CGF.EmitBlock(InRegBlock);

  // Work out the address of an argument register.
  llvm::Value *ScaledRegCount =
    CGF.Builder.CreateMul(RegCount, PaddedSizeV, "scaled_reg_count");
  llvm::Value *RegBase =
    llvm::ConstantInt::get(IndexTy, RegSaveIndex * PaddedSize.getQuantity()
                                      + RegPadding.getQuantity());
  llvm::Value *RegOffset =
    CGF.Builder.CreateAdd(ScaledRegCount, RegBase, "reg_offset");
  Address RegSaveAreaPtr =
      CGF.Builder.CreateStructGEP(VAListAddr, 3, "reg_save_area_ptr");
  llvm::Value *RegSaveArea =
    CGF.Builder.CreateLoad(RegSaveAreaPtr, "reg_save_area");
  Address RawRegAddr(CGF.Builder.CreateGEP(RegSaveArea, RegOffset,
                                           "raw_reg_addr"),
                     PaddedSize);
  Address RegAddr =
    CGF.Builder.CreateElementBitCast(RawRegAddr, DirectTy, "reg_addr");

  // Update the register count
  llvm::Value *One = llvm::ConstantInt::get(IndexTy, 1);
  llvm::Value *NewRegCount =
    CGF.Builder.CreateAdd(RegCount, One, "reg_count");
  CGF.Builder.CreateStore(NewRegCount, RegCountPtr);
  CGF.EmitBranch(ContBlock);

  // Emit code to load the value if it was passed in memory.
  CGF.EmitBlock(InMemBlock);

  // Work out the address of a stack argument.
  Address OverflowArgAreaPtr =
      CGF.Builder.CreateStructGEP(VAListAddr, 2, "overflow_arg_area_ptr");
  Address OverflowArgArea =
    Address(CGF.Builder.CreateLoad(OverflowArgAreaPtr, "overflow_arg_area"),
            PaddedSize);
  Address RawMemAddr =
    CGF.Builder.CreateConstByteGEP(OverflowArgArea, Padding, "raw_mem_addr");
  Address MemAddr =
    CGF.Builder.CreateElementBitCast(RawMemAddr, DirectTy, "mem_addr");

  // Update overflow_arg_area_ptr pointer
  llvm::Value *NewOverflowArgArea =
    CGF.Builder.CreateGEP(OverflowArgArea.getPointer(), PaddedSizeV,
                          "overflow_arg_area");
  CGF.Builder.CreateStore(NewOverflowArgArea, OverflowArgAreaPtr);
  CGF.EmitBranch(ContBlock);

  // Return the appropriate result.
  CGF.EmitBlock(ContBlock);
  Address ResAddr = emitMergePHI(CGF, RegAddr, InRegBlock,
                                 MemAddr, InMemBlock, "va_arg.addr");

  if (IsIndirect)
    ResAddr = Address(CGF.Builder.CreateLoad(ResAddr, "indirect_arg"),
                      TyInfo.Align);

  return ResAddr;
}

ABIArgInfo SystemZABIInfo::classifyReturnType(QualType RetTy) const {
  if (RetTy->isVoidType())
    return ABIArgInfo::getIgnore();
  if (isVectorArgumentType(RetTy))
    return ABIArgInfo::getDirect();
  if (isCompoundType(RetTy) || getContext().getTypeSize(RetTy) > 64)
    return getNaturalAlignIndirect(RetTy);
  return (isPromotableIntegerTypeForABI(RetTy) ? ABIArgInfo::getExtend(RetTy)
                                               : ABIArgInfo::getDirect());
}

ABIArgInfo SystemZABIInfo::classifyArgumentType(QualType Ty) const {
  // Handle the generic C++ ABI.
  if (CGCXXABI::RecordArgABI RAA = getRecordArgABI(Ty, getCXXABI()))
    return getNaturalAlignIndirect(Ty, RAA == CGCXXABI::RAA_DirectInMemory);

  // Integers and enums are extended to full register width.
  if (isPromotableIntegerTypeForABI(Ty))
    return ABIArgInfo::getExtend(Ty);

  // Handle vector types and vector-like structure types.  Note that
  // as opposed to float-like structure types, we do not allow any
  // padding for vector-like structures, so verify the sizes match.
  uint64_t Size = getContext().getTypeSize(Ty);
  QualType SingleElementTy = GetSingleElementType(Ty);
  if (isVectorArgumentType(SingleElementTy) &&
      getContext().getTypeSize(SingleElementTy) == Size)
    return ABIArgInfo::getDirect(CGT.ConvertType(SingleElementTy));

  // Values that are not 1, 2, 4 or 8 bytes in size are passed indirectly.
  if (Size != 8 && Size != 16 && Size != 32 && Size != 64)
    return getNaturalAlignIndirect(Ty, /*ByVal=*/false);

  // Handle small structures.
  if (const RecordType *RT = Ty->getAs<RecordType>()) {
    // Structures with flexible arrays have variable length, so really
    // fail the size test above.
    const RecordDecl *RD = RT->getDecl();
    if (RD->hasFlexibleArrayMember())
      return getNaturalAlignIndirect(Ty, /*ByVal=*/false);

    // The structure is passed as an unextended integer, a float, or a double.
    llvm::Type *PassTy;
    if (isFPArgumentType(SingleElementTy)) {
      assert(Size == 32 || Size == 64);
      if (Size == 32)
        PassTy = llvm::Type::getFloatTy(getVMContext());
      else
        PassTy = llvm::Type::getDoubleTy(getVMContext());
    } else
      PassTy = llvm::IntegerType::get(getVMContext(), Size);
    return ABIArgInfo::getDirect(PassTy);
  }

  // Non-structure compounds are passed indirectly.
  if (isCompoundType(Ty))
    return getNaturalAlignIndirect(Ty, /*ByVal=*/false);

  return ABIArgInfo::getDirect(nullptr);
}

//===----------------------------------------------------------------------===//
// MSP430 ABI Implementation
//===----------------------------------------------------------------------===//

namespace {

class MSP430ABIInfo : public DefaultABIInfo {
  static ABIArgInfo complexArgInfo() {
    ABIArgInfo Info = ABIArgInfo::getDirect();
    Info.setCanBeFlattened(false);
    return Info;
  }

public:
  MSP430ABIInfo(CodeGenTypes &CGT) : DefaultABIInfo(CGT) {}

  ABIArgInfo classifyReturnType(QualType RetTy) const {
    if (RetTy->isAnyComplexType())
      return complexArgInfo();

    return DefaultABIInfo::classifyReturnType(RetTy);
  }

  ABIArgInfo classifyArgumentType(QualType RetTy) const {
    if (RetTy->isAnyComplexType())
      return complexArgInfo();

    return DefaultABIInfo::classifyArgumentType(RetTy);
  }

  // Just copy the original implementations because
  // DefaultABIInfo::classify{Return,Argument}Type() are not virtual
  void computeInfo(CGFunctionInfo &FI) const override {
    if (!getCXXABI().classifyReturnType(FI))
      FI.getReturnInfo() = classifyReturnType(FI.getReturnType());
    for (auto &I : FI.arguments())
      I.info = classifyArgumentType(I.type);
  }

  Address EmitVAArg(CodeGenFunction &CGF, Address VAListAddr,
                    QualType Ty) const override {
    return EmitVAArgInstr(CGF, VAListAddr, Ty, classifyArgumentType(Ty));
  }
};

class MSP430TargetCodeGenInfo : public TargetCodeGenInfo {
public:
  MSP430TargetCodeGenInfo(CodeGenTypes &CGT)
      : TargetCodeGenInfo(std::make_unique<MSP430ABIInfo>(CGT)) {}
  void setTargetAttributes(const Decl *D, llvm::GlobalValue *GV,
                           CodeGen::CodeGenModule &M) const override;
};

}

void MSP430TargetCodeGenInfo::setTargetAttributes(
    const Decl *D, llvm::GlobalValue *GV, CodeGen::CodeGenModule &M) const {
  if (GV->isDeclaration())
    return;
  if (const FunctionDecl *FD = dyn_cast_or_null<FunctionDecl>(D)) {
    const auto *InterruptAttr = FD->getAttr<MSP430InterruptAttr>();
    if (!InterruptAttr)
      return;

    // Handle 'interrupt' attribute:
    llvm::Function *F = cast<llvm::Function>(GV);

    // Step 1: Set ISR calling convention.
    F->setCallingConv(llvm::CallingConv::MSP430_INTR);

    // Step 2: Add attributes goodness.
    F->addFnAttr(llvm::Attribute::NoInline);
    F->addFnAttr("interrupt", llvm::utostr(InterruptAttr->getNumber()));
  }
}

//===----------------------------------------------------------------------===//
// MIPS ABI Implementation.  This works for both little-endian and
// big-endian variants.
//===----------------------------------------------------------------------===//

namespace {
class MipsABIInfo : public ABIInfo {
  bool IsO32;
  unsigned MinABIStackAlignInBytes, StackAlignInBytes;
  void CoerceToIntArgs(uint64_t TySize,
                       SmallVectorImpl<llvm::Type *> &ArgList) const;
  llvm::Type* HandleAggregates(QualType Ty, uint64_t TySize) const;
  llvm::Type* returnAggregateInRegs(QualType RetTy, uint64_t Size) const;
  llvm::Type* getPaddingType(uint64_t Align, uint64_t Offset) const;
public:
  MipsABIInfo(CodeGenTypes &CGT, bool _IsO32) :
    ABIInfo(CGT), IsO32(_IsO32), MinABIStackAlignInBytes(IsO32 ? 4 : 8),
    StackAlignInBytes(IsO32 ? 8 : 16) {}

  ABIArgInfo classifyReturnType(QualType RetTy) const;
  ABIArgInfo classifyArgumentType(QualType RetTy, uint64_t &Offset) const;
  void computeInfo(CGFunctionInfo &FI) const override;
  Address EmitVAArg(CodeGenFunction &CGF, Address VAListAddr,
                    QualType Ty) const override;
  ABIArgInfo extendType(QualType Ty) const;
};

class MIPSTargetCodeGenInfo : public TargetCodeGenInfo {
  unsigned SizeOfUnwindException;
public:
  MIPSTargetCodeGenInfo(CodeGenTypes &CGT, bool IsO32)
      : TargetCodeGenInfo(std::make_unique<MipsABIInfo>(CGT, IsO32)),
        SizeOfUnwindException(IsO32 ? 24 : 32) {}

  int getDwarfEHStackPointer(CodeGen::CodeGenModule &CGM) const override {
    return 29;
  }

  void setTargetAttributes(const Decl *D, llvm::GlobalValue *GV,
                           CodeGen::CodeGenModule &CGM) const override {
    const FunctionDecl *FD = dyn_cast_or_null<FunctionDecl>(D);
    if (!FD) return;
    llvm::Function *Fn = cast<llvm::Function>(GV);

    if (FD->hasAttr<MipsLongCallAttr>())
      Fn->addFnAttr("long-call");
    else if (FD->hasAttr<MipsShortCallAttr>())
      Fn->addFnAttr("short-call");

    // Other attributes do not have a meaning for declarations.
    if (GV->isDeclaration())
      return;

    if (FD->hasAttr<Mips16Attr>()) {
      Fn->addFnAttr("mips16");
    }
    else if (FD->hasAttr<NoMips16Attr>()) {
      Fn->addFnAttr("nomips16");
    }

    if (FD->hasAttr<MicroMipsAttr>())
      Fn->addFnAttr("micromips");
    else if (FD->hasAttr<NoMicroMipsAttr>())
      Fn->addFnAttr("nomicromips");

    const MipsInterruptAttr *Attr = FD->getAttr<MipsInterruptAttr>();
    if (!Attr)
      return;

    const char *Kind;
    switch (Attr->getInterrupt()) {
    case MipsInterruptAttr::eic:     Kind = "eic"; break;
    case MipsInterruptAttr::sw0:     Kind = "sw0"; break;
    case MipsInterruptAttr::sw1:     Kind = "sw1"; break;
    case MipsInterruptAttr::hw0:     Kind = "hw0"; break;
    case MipsInterruptAttr::hw1:     Kind = "hw1"; break;
    case MipsInterruptAttr::hw2:     Kind = "hw2"; break;
    case MipsInterruptAttr::hw3:     Kind = "hw3"; break;
    case MipsInterruptAttr::hw4:     Kind = "hw4"; break;
    case MipsInterruptAttr::hw5:     Kind = "hw5"; break;
    }

    Fn->addFnAttr("interrupt", Kind);

  }

  bool initDwarfEHRegSizeTable(CodeGen::CodeGenFunction &CGF,
                               llvm::Value *Address) const override;

  unsigned getSizeOfUnwindException() const override {
    return SizeOfUnwindException;
  }
};
}

void MipsABIInfo::CoerceToIntArgs(
    uint64_t TySize, SmallVectorImpl<llvm::Type *> &ArgList) const {
  llvm::IntegerType *IntTy =
    llvm::IntegerType::get(getVMContext(), MinABIStackAlignInBytes * 8);

  // Add (TySize / MinABIStackAlignInBytes) args of IntTy.
  for (unsigned N = TySize / (MinABIStackAlignInBytes * 8); N; --N)
    ArgList.push_back(IntTy);

  // If necessary, add one more integer type to ArgList.
  unsigned R = TySize % (MinABIStackAlignInBytes * 8);

  if (R)
    ArgList.push_back(llvm::IntegerType::get(getVMContext(), R));
}

// In N32/64, an aligned double precision floating point field is passed in
// a register.
llvm::Type* MipsABIInfo::HandleAggregates(QualType Ty, uint64_t TySize) const {
  SmallVector<llvm::Type*, 8> ArgList, IntArgList;

  if (IsO32) {
    CoerceToIntArgs(TySize, ArgList);
    return llvm::StructType::get(getVMContext(), ArgList);
  }

  if (Ty->isComplexType())
    return CGT.ConvertType(Ty);

  const RecordType *RT = Ty->getAs<RecordType>();

  // Unions/vectors are passed in integer registers.
  if (!RT || !RT->isStructureOrClassType()) {
    CoerceToIntArgs(TySize, ArgList);
    return llvm::StructType::get(getVMContext(), ArgList);
  }

  const RecordDecl *RD = RT->getDecl();
  const ASTRecordLayout &Layout = getContext().getASTRecordLayout(RD);
  assert(!(TySize % 8) && "Size of structure must be multiple of 8.");

  uint64_t LastOffset = 0;
  unsigned idx = 0;
  llvm::IntegerType *I64 = llvm::IntegerType::get(getVMContext(), 64);

  // Iterate over fields in the struct/class and check if there are any aligned
  // double fields.
  for (RecordDecl::field_iterator i = RD->field_begin(), e = RD->field_end();
       i != e; ++i, ++idx) {
    const QualType Ty = i->getType();
    const BuiltinType *BT = Ty->getAs<BuiltinType>();

    if (!BT || BT->getKind() != BuiltinType::Double)
      continue;

    uint64_t Offset = Layout.getFieldOffset(idx);
    if (Offset % 64) // Ignore doubles that are not aligned.
      continue;

    // Add ((Offset - LastOffset) / 64) args of type i64.
    for (unsigned j = (Offset - LastOffset) / 64; j > 0; --j)
      ArgList.push_back(I64);

    // Add double type.
    ArgList.push_back(llvm::Type::getDoubleTy(getVMContext()));
    LastOffset = Offset + 64;
  }

  CoerceToIntArgs(TySize - LastOffset, IntArgList);
  ArgList.append(IntArgList.begin(), IntArgList.end());

  return llvm::StructType::get(getVMContext(), ArgList);
}

llvm::Type *MipsABIInfo::getPaddingType(uint64_t OrigOffset,
                                        uint64_t Offset) const {
  if (OrigOffset + MinABIStackAlignInBytes > Offset)
    return nullptr;

  return llvm::IntegerType::get(getVMContext(), (Offset - OrigOffset) * 8);
}

ABIArgInfo
MipsABIInfo::classifyArgumentType(QualType Ty, uint64_t &Offset) const {
  Ty = useFirstFieldIfTransparentUnion(Ty);

  uint64_t OrigOffset = Offset;
  uint64_t TySize = getContext().getTypeSize(Ty);
  uint64_t Align = getContext().getTypeAlign(Ty) / 8;

  Align = std::min(std::max(Align, (uint64_t)MinABIStackAlignInBytes),
                   (uint64_t)StackAlignInBytes);
  unsigned CurrOffset = llvm::alignTo(Offset, Align);
  Offset = CurrOffset + llvm::alignTo(TySize, Align * 8) / 8;

  if (isAggregateTypeForABI(getContext(), Ty) || Ty->isVectorType()) {
    // Ignore empty aggregates.
    if (TySize == 0)
      return ABIArgInfo::getIgnore();

    if (CGCXXABI::RecordArgABI RAA = getRecordArgABI(Ty, getCXXABI())) {
      Offset = OrigOffset + MinABIStackAlignInBytes;
      return getNaturalAlignIndirect(Ty, RAA == CGCXXABI::RAA_DirectInMemory);
    }

    // If we have reached here, aggregates are passed directly by coercing to
    // another structure type. Padding is inserted if the offset of the
    // aggregate is unaligned.
    ABIArgInfo ArgInfo =
        ABIArgInfo::getDirect(HandleAggregates(Ty, TySize), 0,
                              getPaddingType(OrigOffset, CurrOffset));
    ArgInfo.setInReg(true);
    return ArgInfo;
  }

  // Treat an enum type as its underlying type.
  if (const EnumType *EnumTy = Ty->getAs<EnumType>())
    Ty = EnumTy->getDecl()->getIntegerType();

  // Make sure we pass indirectly things that are too large.
  if (const auto *EIT = Ty->getAs<ExtIntType>())
    if (EIT->getNumBits() > 128 ||
        (EIT->getNumBits() > 64 &&
         !getContext().getTargetInfo().hasInt128Type()))
      return getNaturalAlignIndirect(Ty);

  // All integral types are promoted to the GPR width.
  if (Ty->isIntegralOrEnumerationType())
    return extendType(Ty);

  return ABIArgInfo::getDirect(
      nullptr, 0, IsO32 ? nullptr : getPaddingType(OrigOffset, CurrOffset));
}

llvm::Type*
MipsABIInfo::returnAggregateInRegs(QualType RetTy, uint64_t Size) const {
  const RecordType *RT = RetTy->getAs<RecordType>();
  SmallVector<llvm::Type*, 8> RTList;

  if (RT && RT->isStructureOrClassType()) {
    const RecordDecl *RD = RT->getDecl();
    const ASTRecordLayout &Layout = getContext().getASTRecordLayout(RD);
    unsigned FieldCnt = Layout.getFieldCount();

    // N32/64 returns struct/classes in floating point registers if the
    // following conditions are met:
    // 1. The size of the struct/class is no larger than 128-bit.
    // 2. The struct/class has one or two fields all of which are floating
    //    point types.
    // 3. The offset of the first field is zero (this follows what gcc does).
    //
    // Any other composite results are returned in integer registers.
    //
    if (FieldCnt && (FieldCnt <= 2) && !Layout.getFieldOffset(0)) {
      RecordDecl::field_iterator b = RD->field_begin(), e = RD->field_end();
      for (; b != e; ++b) {
        const BuiltinType *BT = b->getType()->getAs<BuiltinType>();

        if (!BT || !BT->isFloatingPoint())
          break;

        RTList.push_back(CGT.ConvertType(b->getType()));
      }

      if (b == e)
        return llvm::StructType::get(getVMContext(), RTList,
                                     RD->hasAttr<PackedAttr>());

      RTList.clear();
    }
  }

  CoerceToIntArgs(Size, RTList);
  return llvm::StructType::get(getVMContext(), RTList);
}

ABIArgInfo MipsABIInfo::classifyReturnType(QualType RetTy) const {
  uint64_t Size = getContext().getTypeSize(RetTy);

  if (RetTy->isVoidType())
    return ABIArgInfo::getIgnore();

  // O32 doesn't treat zero-sized structs differently from other structs.
  // However, N32/N64 ignores zero sized return values.
  if (!IsO32 && Size == 0)
    return ABIArgInfo::getIgnore();

  if (isAggregateTypeForABI(getContext(), RetTy) || RetTy->isVectorType()) {
    if (Size <= 128) {
      if (RetTy->isAnyComplexType())
        return ABIArgInfo::getDirect();

      // O32 returns integer vectors in registers and N32/N64 returns all small
      // aggregates in registers.
      if (!IsO32 ||
          (RetTy->isVectorType() && !RetTy->hasFloatingRepresentation())) {
        ABIArgInfo ArgInfo =
            ABIArgInfo::getDirect(returnAggregateInRegs(RetTy, Size));
        ArgInfo.setInReg(true);
        return ArgInfo;
      }
    }

    return getNaturalAlignIndirect(RetTy);
  }

  // Treat an enum type as its underlying type.
  if (const EnumType *EnumTy = RetTy->getAs<EnumType>())
    RetTy = EnumTy->getDecl()->getIntegerType();

  // Make sure we pass indirectly things that are too large.
  if (const auto *EIT = RetTy->getAs<ExtIntType>())
    if (EIT->getNumBits() > 128 ||
        (EIT->getNumBits() > 64 &&
         !getContext().getTargetInfo().hasInt128Type()))
      return getNaturalAlignIndirect(RetTy);

  if (isPromotableIntegerTypeForABI(RetTy))
    return ABIArgInfo::getExtend(RetTy);

  if ((RetTy->isUnsignedIntegerOrEnumerationType() ||
      RetTy->isSignedIntegerOrEnumerationType()) && Size == 32 && !IsO32)
    return ABIArgInfo::getSignExtend(RetTy);

  return ABIArgInfo::getDirect();
}

void MipsABIInfo::computeInfo(CGFunctionInfo &FI) const {
  ABIArgInfo &RetInfo = FI.getReturnInfo();
  if (!getCXXABI().classifyReturnType(FI))
    RetInfo = classifyReturnType(FI.getReturnType());

  // Check if a pointer to an aggregate is passed as a hidden argument.
  uint64_t Offset = RetInfo.isIndirect() ? MinABIStackAlignInBytes : 0;

  for (auto &I : FI.arguments())
    I.info = classifyArgumentType(I.type, Offset);
}

Address MipsABIInfo::EmitVAArg(CodeGenFunction &CGF, Address VAListAddr,
                               QualType OrigTy) const {
  QualType Ty = OrigTy;

  // Integer arguments are promoted to 32-bit on O32 and 64-bit on N32/N64.
  // Pointers are also promoted in the same way but this only matters for N32.
  unsigned SlotSizeInBits = IsO32 ? 32 : 64;
  unsigned PtrWidth = getTarget().getPointerWidth(0);
  bool DidPromote = false;
  if ((Ty->isIntegerType() &&
          getContext().getIntWidth(Ty) < SlotSizeInBits) ||
      (Ty->isPointerType() && PtrWidth < SlotSizeInBits)) {
    DidPromote = true;
    Ty = getContext().getIntTypeForBitwidth(SlotSizeInBits,
                                            Ty->isSignedIntegerType());
  }

  auto TyInfo = getContext().getTypeInfoInChars(Ty);

  // The alignment of things in the argument area is never larger than
  // StackAlignInBytes.
  TyInfo.Align =
    std::min(TyInfo.Align, CharUnits::fromQuantity(StackAlignInBytes));

  // MinABIStackAlignInBytes is the size of argument slots on the stack.
  CharUnits ArgSlotSize = CharUnits::fromQuantity(MinABIStackAlignInBytes);

  Address Addr = emitVoidPtrVAArg(CGF, VAListAddr, Ty, /*indirect*/ false,
                          TyInfo, ArgSlotSize, /*AllowHigherAlign*/ true);


  // If there was a promotion, "unpromote" into a temporary.
  // TODO: can we just use a pointer into a subset of the original slot?
  if (DidPromote) {
    Address Temp = CGF.CreateMemTemp(OrigTy, "vaarg.promotion-temp");
    llvm::Value *Promoted = CGF.Builder.CreateLoad(Addr);

    // Truncate down to the right width.
    llvm::Type *IntTy = (OrigTy->isIntegerType() ? Temp.getElementType()
                                                 : CGF.IntPtrTy);
    llvm::Value *V = CGF.Builder.CreateTrunc(Promoted, IntTy);
    if (OrigTy->isPointerType())
      V = CGF.Builder.CreateIntToPtr(V, Temp.getElementType());

    CGF.Builder.CreateStore(V, Temp);
    Addr = Temp;
  }

  return Addr;
}

ABIArgInfo MipsABIInfo::extendType(QualType Ty) const {
  int TySize = getContext().getTypeSize(Ty);

  // MIPS64 ABI requires unsigned 32 bit integers to be sign extended.
  if (Ty->isUnsignedIntegerOrEnumerationType() && TySize == 32)
    return ABIArgInfo::getSignExtend(Ty);

  return ABIArgInfo::getExtend(Ty);
}

bool
MIPSTargetCodeGenInfo::initDwarfEHRegSizeTable(CodeGen::CodeGenFunction &CGF,
                                               llvm::Value *Address) const {
  // This information comes from gcc's implementation, which seems to
  // as canonical as it gets.

  // Everything on MIPS is 4 bytes.  Double-precision FP registers
  // are aliased to pairs of single-precision FP registers.
  llvm::Value *Four8 = llvm::ConstantInt::get(CGF.Int8Ty, 4);

  // 0-31 are the general purpose registers, $0 - $31.
  // 32-63 are the floating-point registers, $f0 - $f31.
  // 64 and 65 are the multiply/divide registers, $hi and $lo.
  // 66 is the (notional, I think) register for signal-handler return.
  AssignToArrayRange(CGF.Builder, Address, Four8, 0, 65);

  // 67-74 are the floating-point status registers, $fcc0 - $fcc7.
  // They are one bit wide and ignored here.

  // 80-111 are the coprocessor 0 registers, $c0r0 - $c0r31.
  // (coprocessor 1 is the FP unit)
  // 112-143 are the coprocessor 2 registers, $c2r0 - $c2r31.
  // 144-175 are the coprocessor 3 registers, $c3r0 - $c3r31.
  // 176-181 are the DSP accumulator registers.
  AssignToArrayRange(CGF.Builder, Address, Four8, 80, 181);
  return false;
}

//===----------------------------------------------------------------------===//
// AVR ABI Implementation.
//===----------------------------------------------------------------------===//

namespace {
class AVRTargetCodeGenInfo : public TargetCodeGenInfo {
public:
  AVRTargetCodeGenInfo(CodeGenTypes &CGT)
      : TargetCodeGenInfo(std::make_unique<DefaultABIInfo>(CGT)) {}

  void setTargetAttributes(const Decl *D, llvm::GlobalValue *GV,
                           CodeGen::CodeGenModule &CGM) const override {
    if (GV->isDeclaration())
      return;
    const auto *FD = dyn_cast_or_null<FunctionDecl>(D);
    if (!FD) return;
    auto *Fn = cast<llvm::Function>(GV);

    if (FD->getAttr<AVRInterruptAttr>())
      Fn->addFnAttr("interrupt");

    if (FD->getAttr<AVRSignalAttr>())
      Fn->addFnAttr("signal");
  }
};
}

//===----------------------------------------------------------------------===//
// TCE ABI Implementation (see http://tce.cs.tut.fi). Uses mostly the defaults.
// Currently subclassed only to implement custom OpenCL C function attribute
// handling.
//===----------------------------------------------------------------------===//

namespace {

class TCETargetCodeGenInfo : public DefaultTargetCodeGenInfo {
public:
  TCETargetCodeGenInfo(CodeGenTypes &CGT)
    : DefaultTargetCodeGenInfo(CGT) {}

  void setTargetAttributes(const Decl *D, llvm::GlobalValue *GV,
                           CodeGen::CodeGenModule &M) const override;
};

void TCETargetCodeGenInfo::setTargetAttributes(
    const Decl *D, llvm::GlobalValue *GV, CodeGen::CodeGenModule &M) const {
  if (GV->isDeclaration())
    return;
  const FunctionDecl *FD = dyn_cast_or_null<FunctionDecl>(D);
  if (!FD) return;

  llvm::Function *F = cast<llvm::Function>(GV);

  if (M.getLangOpts().OpenCL) {
    if (FD->hasAttr<OpenCLKernelAttr>()) {
      // OpenCL C Kernel functions are not subject to inlining
      F->addFnAttr(llvm::Attribute::NoInline);
      const ReqdWorkGroupSizeAttr *Attr = FD->getAttr<ReqdWorkGroupSizeAttr>();
      if (Attr) {
        // Convert the reqd_work_group_size() attributes to metadata.
        llvm::LLVMContext &Context = F->getContext();
        llvm::NamedMDNode *OpenCLMetadata =
            M.getModule().getOrInsertNamedMetadata(
                "opencl.kernel_wg_size_info");

        SmallVector<llvm::Metadata *, 5> Operands;
        Operands.push_back(llvm::ConstantAsMetadata::get(F));

        Operands.push_back(
            llvm::ConstantAsMetadata::get(llvm::Constant::getIntegerValue(
                M.Int32Ty, llvm::APInt(32, Attr->getXDim()))));
        Operands.push_back(
            llvm::ConstantAsMetadata::get(llvm::Constant::getIntegerValue(
                M.Int32Ty, llvm::APInt(32, Attr->getYDim()))));
        Operands.push_back(
            llvm::ConstantAsMetadata::get(llvm::Constant::getIntegerValue(
                M.Int32Ty, llvm::APInt(32, Attr->getZDim()))));

        // Add a boolean constant operand for "required" (true) or "hint"
        // (false) for implementing the work_group_size_hint attr later.
        // Currently always true as the hint is not yet implemented.
        Operands.push_back(
            llvm::ConstantAsMetadata::get(llvm::ConstantInt::getTrue(Context)));
        OpenCLMetadata->addOperand(llvm::MDNode::get(Context, Operands));
      }
    }
  }
}

}

//===----------------------------------------------------------------------===//
// Hexagon ABI Implementation
//===----------------------------------------------------------------------===//

namespace {

class HexagonABIInfo : public DefaultABIInfo {
public:
  HexagonABIInfo(CodeGenTypes &CGT) : DefaultABIInfo(CGT) {}

private:
  ABIArgInfo classifyReturnType(QualType RetTy) const;
  ABIArgInfo classifyArgumentType(QualType RetTy) const;
  ABIArgInfo classifyArgumentType(QualType RetTy, unsigned *RegsLeft) const;

  void computeInfo(CGFunctionInfo &FI) const override;

  Address EmitVAArg(CodeGenFunction &CGF, Address VAListAddr,
                    QualType Ty) const override;
  Address EmitVAArgFromMemory(CodeGenFunction &CFG, Address VAListAddr,
                              QualType Ty) const;
  Address EmitVAArgForHexagon(CodeGenFunction &CFG, Address VAListAddr,
                              QualType Ty) const;
  Address EmitVAArgForHexagonLinux(CodeGenFunction &CFG, Address VAListAddr,
                                   QualType Ty) const;
};

class HexagonTargetCodeGenInfo : public TargetCodeGenInfo {
public:
  HexagonTargetCodeGenInfo(CodeGenTypes &CGT)
      : TargetCodeGenInfo(std::make_unique<HexagonABIInfo>(CGT)) {}

  int getDwarfEHStackPointer(CodeGen::CodeGenModule &M) const override {
    return 29;
  }

  void setTargetAttributes(const Decl *D, llvm::GlobalValue *GV,
                           CodeGen::CodeGenModule &GCM) const override {
    if (GV->isDeclaration())
      return;
    const FunctionDecl *FD = dyn_cast_or_null<FunctionDecl>(D);
    if (!FD)
      return;
  }
};

} // namespace

void HexagonABIInfo::computeInfo(CGFunctionInfo &FI) const {
  unsigned RegsLeft = 6;
  if (!getCXXABI().classifyReturnType(FI))
    FI.getReturnInfo() = classifyReturnType(FI.getReturnType());
  for (auto &I : FI.arguments())
    I.info = classifyArgumentType(I.type, &RegsLeft);
}

static bool HexagonAdjustRegsLeft(uint64_t Size, unsigned *RegsLeft) {
  assert(Size <= 64 && "Not expecting to pass arguments larger than 64 bits"
                       " through registers");

  if (*RegsLeft == 0)
    return false;

  if (Size <= 32) {
    (*RegsLeft)--;
    return true;
  }

  if (2 <= (*RegsLeft & (~1U))) {
    *RegsLeft = (*RegsLeft & (~1U)) - 2;
    return true;
  }

  // Next available register was r5 but candidate was greater than 32-bits so it
  // has to go on the stack. However we still consume r5
  if (*RegsLeft == 1)
    *RegsLeft = 0;

  return false;
}

ABIArgInfo HexagonABIInfo::classifyArgumentType(QualType Ty,
                                                unsigned *RegsLeft) const {
  if (!isAggregateTypeForABI(getContext(), Ty)) {
    // Treat an enum type as its underlying type.
    if (const EnumType *EnumTy = Ty->getAs<EnumType>())
      Ty = EnumTy->getDecl()->getIntegerType();

    uint64_t Size = getContext().getTypeSize(Ty);
    if (Size <= 64)
      HexagonAdjustRegsLeft(Size, RegsLeft);

    if (Size > 64 && Ty->isExtIntType())
      return getNaturalAlignIndirect(Ty, /*ByVal=*/true);

    return isPromotableIntegerTypeForABI(Ty) ? ABIArgInfo::getExtend(Ty)
                                             : ABIArgInfo::getDirect();
  }

  if (CGCXXABI::RecordArgABI RAA = getRecordArgABI(Ty, getCXXABI()))
    return getNaturalAlignIndirect(Ty, RAA == CGCXXABI::RAA_DirectInMemory);

  // Ignore empty records.
  if (isEmptyRecord(getContext(), Ty, true))
    return ABIArgInfo::getIgnore();

  uint64_t Size = getContext().getTypeSize(Ty);
  unsigned Align = getContext().getTypeAlign(Ty);

  if (Size > 64)
    return getNaturalAlignIndirect(Ty, /*ByVal=*/true);

  if (HexagonAdjustRegsLeft(Size, RegsLeft))
    Align = Size <= 32 ? 32 : 64;
  if (Size <= Align) {
    // Pass in the smallest viable integer type.
    if (!llvm::isPowerOf2_64(Size))
      Size = llvm::NextPowerOf2(Size);
    return ABIArgInfo::getDirect(llvm::Type::getIntNTy(getVMContext(), Size));
  }
  return DefaultABIInfo::classifyArgumentType(Ty);
}

ABIArgInfo HexagonABIInfo::classifyReturnType(QualType RetTy) const {
  if (RetTy->isVoidType())
    return ABIArgInfo::getIgnore();

  const TargetInfo &T = CGT.getTarget();
  uint64_t Size = getContext().getTypeSize(RetTy);

  if (RetTy->getAs<VectorType>()) {
    // HVX vectors are returned in vector registers or register pairs.
    if (T.hasFeature("hvx")) {
      assert(T.hasFeature("hvx-length64b") || T.hasFeature("hvx-length128b"));
      uint64_t VecSize = T.hasFeature("hvx-length64b") ? 64*8 : 128*8;
      if (Size == VecSize || Size == 2*VecSize)
        return ABIArgInfo::getDirectInReg();
    }
    // Large vector types should be returned via memory.
    if (Size > 64)
      return getNaturalAlignIndirect(RetTy);
  }

  if (!isAggregateTypeForABI(getContext(), RetTy)) {
    // Treat an enum type as its underlying type.
    if (const EnumType *EnumTy = RetTy->getAs<EnumType>())
      RetTy = EnumTy->getDecl()->getIntegerType();

    if (Size > 64 && RetTy->isExtIntType())
      return getNaturalAlignIndirect(RetTy, /*ByVal=*/false);

    return isPromotableIntegerTypeForABI(RetTy) ? ABIArgInfo::getExtend(RetTy)
                                                : ABIArgInfo::getDirect();
  }

  if (isEmptyRecord(getContext(), RetTy, true))
    return ABIArgInfo::getIgnore();

  // Aggregates <= 8 bytes are returned in registers, other aggregates
  // are returned indirectly.
  if (Size <= 64) {
    // Return in the smallest viable integer type.
    if (!llvm::isPowerOf2_64(Size))
      Size = llvm::NextPowerOf2(Size);
    return ABIArgInfo::getDirect(llvm::Type::getIntNTy(getVMContext(), Size));
  }
  return getNaturalAlignIndirect(RetTy, /*ByVal=*/true);
}

Address HexagonABIInfo::EmitVAArgFromMemory(CodeGenFunction &CGF,
                                            Address VAListAddr,
                                            QualType Ty) const {
  // Load the overflow area pointer.
  Address __overflow_area_pointer_p =
      CGF.Builder.CreateStructGEP(VAListAddr, 2, "__overflow_area_pointer_p");
  llvm::Value *__overflow_area_pointer = CGF.Builder.CreateLoad(
      __overflow_area_pointer_p, "__overflow_area_pointer");

  uint64_t Align = CGF.getContext().getTypeAlign(Ty) / 8;
  if (Align > 4) {
    // Alignment should be a power of 2.
    assert((Align & (Align - 1)) == 0 && "Alignment is not power of 2!");

    // overflow_arg_area = (overflow_arg_area + align - 1) & -align;
    llvm::Value *Offset = llvm::ConstantInt::get(CGF.Int64Ty, Align - 1);

    // Add offset to the current pointer to access the argument.
    __overflow_area_pointer =
        CGF.Builder.CreateGEP(__overflow_area_pointer, Offset);
    llvm::Value *AsInt =
        CGF.Builder.CreatePtrToInt(__overflow_area_pointer, CGF.Int32Ty);

    // Create a mask which should be "AND"ed
    // with (overflow_arg_area + align - 1)
    llvm::Value *Mask = llvm::ConstantInt::get(CGF.Int32Ty, -(int)Align);
    __overflow_area_pointer = CGF.Builder.CreateIntToPtr(
        CGF.Builder.CreateAnd(AsInt, Mask), __overflow_area_pointer->getType(),
        "__overflow_area_pointer.align");
  }

  // Get the type of the argument from memory and bitcast
  // overflow area pointer to the argument type.
  llvm::Type *PTy = CGF.ConvertTypeForMem(Ty);
  Address AddrTyped = CGF.Builder.CreateBitCast(
      Address(__overflow_area_pointer, CharUnits::fromQuantity(Align)),
      llvm::PointerType::getUnqual(PTy));

  // Round up to the minimum stack alignment for varargs which is 4 bytes.
  uint64_t Offset = llvm::alignTo(CGF.getContext().getTypeSize(Ty) / 8, 4);

  __overflow_area_pointer = CGF.Builder.CreateGEP(
      __overflow_area_pointer, llvm::ConstantInt::get(CGF.Int32Ty, Offset),
      "__overflow_area_pointer.next");
  CGF.Builder.CreateStore(__overflow_area_pointer, __overflow_area_pointer_p);

  return AddrTyped;
}

Address HexagonABIInfo::EmitVAArgForHexagon(CodeGenFunction &CGF,
                                            Address VAListAddr,
                                            QualType Ty) const {
  // FIXME: Need to handle alignment
  llvm::Type *BP = CGF.Int8PtrTy;
  llvm::Type *BPP = CGF.Int8PtrPtrTy;
  CGBuilderTy &Builder = CGF.Builder;
  Address VAListAddrAsBPP = Builder.CreateBitCast(VAListAddr, BPP, "ap");
  llvm::Value *Addr = Builder.CreateLoad(VAListAddrAsBPP, "ap.cur");
  // Handle address alignment for type alignment > 32 bits
  uint64_t TyAlign = CGF.getContext().getTypeAlign(Ty) / 8;
  if (TyAlign > 4) {
    assert((TyAlign & (TyAlign - 1)) == 0 && "Alignment is not power of 2!");
    llvm::Value *AddrAsInt = Builder.CreatePtrToInt(Addr, CGF.Int32Ty);
    AddrAsInt = Builder.CreateAdd(AddrAsInt, Builder.getInt32(TyAlign - 1));
    AddrAsInt = Builder.CreateAnd(AddrAsInt, Builder.getInt32(~(TyAlign - 1)));
    Addr = Builder.CreateIntToPtr(AddrAsInt, BP);
  }
  llvm::Type *PTy = llvm::PointerType::getUnqual(CGF.ConvertType(Ty));
  Address AddrTyped = Builder.CreateBitCast(
      Address(Addr, CharUnits::fromQuantity(TyAlign)), PTy);

  uint64_t Offset = llvm::alignTo(CGF.getContext().getTypeSize(Ty) / 8, 4);
  llvm::Value *NextAddr = Builder.CreateGEP(
      Addr, llvm::ConstantInt::get(CGF.Int32Ty, Offset), "ap.next");
  Builder.CreateStore(NextAddr, VAListAddrAsBPP);

  return AddrTyped;
}

Address HexagonABIInfo::EmitVAArgForHexagonLinux(CodeGenFunction &CGF,
                                                 Address VAListAddr,
                                                 QualType Ty) const {
  int ArgSize = CGF.getContext().getTypeSize(Ty) / 8;

  if (ArgSize > 8)
    return EmitVAArgFromMemory(CGF, VAListAddr, Ty);

  // Here we have check if the argument is in register area or
  // in overflow area.
  // If the saved register area pointer + argsize rounded up to alignment >
  // saved register area end pointer, argument is in overflow area.
  unsigned RegsLeft = 6;
  Ty = CGF.getContext().getCanonicalType(Ty);
  (void)classifyArgumentType(Ty, &RegsLeft);

  llvm::BasicBlock *MaybeRegBlock = CGF.createBasicBlock("vaarg.maybe_reg");
  llvm::BasicBlock *InRegBlock = CGF.createBasicBlock("vaarg.in_reg");
  llvm::BasicBlock *OnStackBlock = CGF.createBasicBlock("vaarg.on_stack");
  llvm::BasicBlock *ContBlock = CGF.createBasicBlock("vaarg.end");

  // Get rounded size of the argument.GCC does not allow vararg of
  // size < 4 bytes. We follow the same logic here.
  ArgSize = (CGF.getContext().getTypeSize(Ty) <= 32) ? 4 : 8;
  int ArgAlign = (CGF.getContext().getTypeSize(Ty) <= 32) ? 4 : 8;

  // Argument may be in saved register area
  CGF.EmitBlock(MaybeRegBlock);

  // Load the current saved register area pointer.
  Address __current_saved_reg_area_pointer_p = CGF.Builder.CreateStructGEP(
      VAListAddr, 0, "__current_saved_reg_area_pointer_p");
  llvm::Value *__current_saved_reg_area_pointer = CGF.Builder.CreateLoad(
      __current_saved_reg_area_pointer_p, "__current_saved_reg_area_pointer");

  // Load the saved register area end pointer.
  Address __saved_reg_area_end_pointer_p = CGF.Builder.CreateStructGEP(
      VAListAddr, 1, "__saved_reg_area_end_pointer_p");
  llvm::Value *__saved_reg_area_end_pointer = CGF.Builder.CreateLoad(
      __saved_reg_area_end_pointer_p, "__saved_reg_area_end_pointer");

  // If the size of argument is > 4 bytes, check if the stack
  // location is aligned to 8 bytes
  if (ArgAlign > 4) {

    llvm::Value *__current_saved_reg_area_pointer_int =
        CGF.Builder.CreatePtrToInt(__current_saved_reg_area_pointer,
                                   CGF.Int32Ty);

    __current_saved_reg_area_pointer_int = CGF.Builder.CreateAdd(
        __current_saved_reg_area_pointer_int,
        llvm::ConstantInt::get(CGF.Int32Ty, (ArgAlign - 1)),
        "align_current_saved_reg_area_pointer");

    __current_saved_reg_area_pointer_int =
        CGF.Builder.CreateAnd(__current_saved_reg_area_pointer_int,
                              llvm::ConstantInt::get(CGF.Int32Ty, -ArgAlign),
                              "align_current_saved_reg_area_pointer");

    __current_saved_reg_area_pointer =
        CGF.Builder.CreateIntToPtr(__current_saved_reg_area_pointer_int,
                                   __current_saved_reg_area_pointer->getType(),
                                   "align_current_saved_reg_area_pointer");
  }

  llvm::Value *__new_saved_reg_area_pointer =
      CGF.Builder.CreateGEP(__current_saved_reg_area_pointer,
                            llvm::ConstantInt::get(CGF.Int32Ty, ArgSize),
                            "__new_saved_reg_area_pointer");

  llvm::Value *UsingStack = 0;
  UsingStack = CGF.Builder.CreateICmpSGT(__new_saved_reg_area_pointer,
                                         __saved_reg_area_end_pointer);

  CGF.Builder.CreateCondBr(UsingStack, OnStackBlock, InRegBlock);

  // Argument in saved register area
  // Implement the block where argument is in register saved area
  CGF.EmitBlock(InRegBlock);

  llvm::Type *PTy = CGF.ConvertType(Ty);
  llvm::Value *__saved_reg_area_p = CGF.Builder.CreateBitCast(
      __current_saved_reg_area_pointer, llvm::PointerType::getUnqual(PTy));

  CGF.Builder.CreateStore(__new_saved_reg_area_pointer,
                          __current_saved_reg_area_pointer_p);

  CGF.EmitBranch(ContBlock);

  // Argument in overflow area
  // Implement the block where the argument is in overflow area.
  CGF.EmitBlock(OnStackBlock);

  // Load the overflow area pointer
  Address __overflow_area_pointer_p =
      CGF.Builder.CreateStructGEP(VAListAddr, 2, "__overflow_area_pointer_p");
  llvm::Value *__overflow_area_pointer = CGF.Builder.CreateLoad(
      __overflow_area_pointer_p, "__overflow_area_pointer");

  // Align the overflow area pointer according to the alignment of the argument
  if (ArgAlign > 4) {
    llvm::Value *__overflow_area_pointer_int =
        CGF.Builder.CreatePtrToInt(__overflow_area_pointer, CGF.Int32Ty);

    __overflow_area_pointer_int =
        CGF.Builder.CreateAdd(__overflow_area_pointer_int,
                              llvm::ConstantInt::get(CGF.Int32Ty, ArgAlign - 1),
                              "align_overflow_area_pointer");

    __overflow_area_pointer_int =
        CGF.Builder.CreateAnd(__overflow_area_pointer_int,
                              llvm::ConstantInt::get(CGF.Int32Ty, -ArgAlign),
                              "align_overflow_area_pointer");

    __overflow_area_pointer = CGF.Builder.CreateIntToPtr(
        __overflow_area_pointer_int, __overflow_area_pointer->getType(),
        "align_overflow_area_pointer");
  }

  // Get the pointer for next argument in overflow area and store it
  // to overflow area pointer.
  llvm::Value *__new_overflow_area_pointer = CGF.Builder.CreateGEP(
      __overflow_area_pointer, llvm::ConstantInt::get(CGF.Int32Ty, ArgSize),
      "__overflow_area_pointer.next");

  CGF.Builder.CreateStore(__new_overflow_area_pointer,
                          __overflow_area_pointer_p);

  CGF.Builder.CreateStore(__new_overflow_area_pointer,
                          __current_saved_reg_area_pointer_p);

  // Bitcast the overflow area pointer to the type of argument.
  llvm::Type *OverflowPTy = CGF.ConvertTypeForMem(Ty);
  llvm::Value *__overflow_area_p = CGF.Builder.CreateBitCast(
      __overflow_area_pointer, llvm::PointerType::getUnqual(OverflowPTy));

  CGF.EmitBranch(ContBlock);

  // Get the correct pointer to load the variable argument
  // Implement the ContBlock
  CGF.EmitBlock(ContBlock);

  llvm::Type *MemPTy = llvm::PointerType::getUnqual(CGF.ConvertTypeForMem(Ty));
  llvm::PHINode *ArgAddr = CGF.Builder.CreatePHI(MemPTy, 2, "vaarg.addr");
  ArgAddr->addIncoming(__saved_reg_area_p, InRegBlock);
  ArgAddr->addIncoming(__overflow_area_p, OnStackBlock);

  return Address(ArgAddr, CharUnits::fromQuantity(ArgAlign));
}

Address HexagonABIInfo::EmitVAArg(CodeGenFunction &CGF, Address VAListAddr,
                                  QualType Ty) const {

  if (getTarget().getTriple().isMusl())
    return EmitVAArgForHexagonLinux(CGF, VAListAddr, Ty);

  return EmitVAArgForHexagon(CGF, VAListAddr, Ty);
}

//===----------------------------------------------------------------------===//
// Lanai ABI Implementation
//===----------------------------------------------------------------------===//

namespace {
class LanaiABIInfo : public DefaultABIInfo {
public:
  LanaiABIInfo(CodeGen::CodeGenTypes &CGT) : DefaultABIInfo(CGT) {}

  bool shouldUseInReg(QualType Ty, CCState &State) const;

  void computeInfo(CGFunctionInfo &FI) const override {
    CCState State(FI);
    // Lanai uses 4 registers to pass arguments unless the function has the
    // regparm attribute set.
    if (FI.getHasRegParm()) {
      State.FreeRegs = FI.getRegParm();
    } else {
      State.FreeRegs = 4;
    }

    if (!getCXXABI().classifyReturnType(FI))
      FI.getReturnInfo() = classifyReturnType(FI.getReturnType());
    for (auto &I : FI.arguments())
      I.info = classifyArgumentType(I.type, State);
  }

  ABIArgInfo getIndirectResult(QualType Ty, bool ByVal, CCState &State) const;
  ABIArgInfo classifyArgumentType(QualType RetTy, CCState &State) const;
};
} // end anonymous namespace

bool LanaiABIInfo::shouldUseInReg(QualType Ty, CCState &State) const {
  unsigned Size = getContext().getTypeSize(Ty);
  unsigned SizeInRegs = llvm::alignTo(Size, 32U) / 32U;

  if (SizeInRegs == 0)
    return false;

  if (SizeInRegs > State.FreeRegs) {
    State.FreeRegs = 0;
    return false;
  }

  State.FreeRegs -= SizeInRegs;

  return true;
}

ABIArgInfo LanaiABIInfo::getIndirectResult(QualType Ty, bool ByVal,
                                           CCState &State) const {
  if (!ByVal) {
    if (State.FreeRegs) {
      --State.FreeRegs; // Non-byval indirects just use one pointer.
      return getNaturalAlignIndirectInReg(Ty);
    }
    return getNaturalAlignIndirect(Ty, false);
  }

  // Compute the byval alignment.
  const unsigned MinABIStackAlignInBytes = 4;
  unsigned TypeAlign = getContext().getTypeAlign(Ty) / 8;
  return ABIArgInfo::getIndirect(CharUnits::fromQuantity(4), /*ByVal=*/true,
                                 /*Realign=*/TypeAlign >
                                     MinABIStackAlignInBytes);
}

ABIArgInfo LanaiABIInfo::classifyArgumentType(QualType Ty,
                                              CCState &State) const {
  // Check with the C++ ABI first.
  const RecordType *RT = Ty->getAs<RecordType>();
  if (RT) {
    CGCXXABI::RecordArgABI RAA = getRecordArgABI(RT, getCXXABI());
    if (RAA == CGCXXABI::RAA_Indirect) {
      return getIndirectResult(Ty, /*ByVal=*/false, State);
    } else if (RAA == CGCXXABI::RAA_DirectInMemory) {
      return getNaturalAlignIndirect(Ty, /*ByVal=*/true);
    }
  }

  if (isAggregateTypeForABI(getContext(), Ty)) {
    // Structures with flexible arrays are always indirect.
    if (RT && RT->getDecl()->hasFlexibleArrayMember())
      return getIndirectResult(Ty, /*ByVal=*/true, State);

    // Ignore empty structs/unions.
    if (isEmptyRecord(getContext(), Ty, true))
      return ABIArgInfo::getIgnore();

    llvm::LLVMContext &LLVMContext = getVMContext();
    unsigned SizeInRegs = (getContext().getTypeSize(Ty) + 31) / 32;
    if (SizeInRegs <= State.FreeRegs) {
      llvm::IntegerType *Int32 = llvm::Type::getInt32Ty(LLVMContext);
      SmallVector<llvm::Type *, 3> Elements(SizeInRegs, Int32);
      llvm::Type *Result = llvm::StructType::get(LLVMContext, Elements);
      State.FreeRegs -= SizeInRegs;
      return ABIArgInfo::getDirectInReg(Result);
    } else {
      State.FreeRegs = 0;
    }
    return getIndirectResult(Ty, true, State);
  }

  // Treat an enum type as its underlying type.
  if (const auto *EnumTy = Ty->getAs<EnumType>())
    Ty = EnumTy->getDecl()->getIntegerType();

  bool InReg = shouldUseInReg(Ty, State);

  // Don't pass >64 bit integers in registers.
  if (const auto *EIT = Ty->getAs<ExtIntType>())
    if (EIT->getNumBits() > 64)
      return getIndirectResult(Ty, /*ByVal=*/true, State);

  if (isPromotableIntegerTypeForABI(Ty)) {
    if (InReg)
      return ABIArgInfo::getDirectInReg();
    return ABIArgInfo::getExtend(Ty);
  }
  if (InReg)
    return ABIArgInfo::getDirectInReg();
  return ABIArgInfo::getDirect();
}

namespace {
class LanaiTargetCodeGenInfo : public TargetCodeGenInfo {
public:
  LanaiTargetCodeGenInfo(CodeGen::CodeGenTypes &CGT)
      : TargetCodeGenInfo(std::make_unique<LanaiABIInfo>(CGT)) {}
};
}

//===----------------------------------------------------------------------===//
// AMDGPU ABI Implementation
//===----------------------------------------------------------------------===//

namespace {

class AMDGPUABIInfo final : public DefaultABIInfo {
private:
  static const unsigned MaxNumRegsForArgsRet = 16;

  unsigned numRegsForType(QualType Ty) const;

  bool isHomogeneousAggregateBaseType(QualType Ty) const override;
  bool isHomogeneousAggregateSmallEnough(const Type *Base,
                                         uint64_t Members) const override;

  // Coerce HIP pointer arguments from generic pointers to global ones.
  llvm::Type *coerceKernelArgumentType(llvm::Type *Ty, unsigned FromAS,
                                       unsigned ToAS) const {
    // Structure types.
    if (auto STy = dyn_cast<llvm::StructType>(Ty)) {
      SmallVector<llvm::Type *, 8> EltTys;
      bool Changed = false;
      for (auto T : STy->elements()) {
        auto NT = coerceKernelArgumentType(T, FromAS, ToAS);
        EltTys.push_back(NT);
        Changed |= (NT != T);
      }
      // Skip if there is no change in element types.
      if (!Changed)
        return STy;
      if (STy->hasName())
        return llvm::StructType::create(
            EltTys, (STy->getName() + ".coerce").str(), STy->isPacked());
      return llvm::StructType::get(getVMContext(), EltTys, STy->isPacked());
    }
    // Array types.
    if (auto ATy = dyn_cast<llvm::ArrayType>(Ty)) {
      auto T = ATy->getElementType();
      auto NT = coerceKernelArgumentType(T, FromAS, ToAS);
      // Skip if there is no change in that element type.
      if (NT == T)
        return ATy;
      return llvm::ArrayType::get(NT, ATy->getNumElements());
    }
    // Single value types.
    if (Ty->isPointerTy() && Ty->getPointerAddressSpace() == FromAS)
      return llvm::PointerType::get(
          cast<llvm::PointerType>(Ty)->getElementType(), ToAS);
    return Ty;
  }

public:
  explicit AMDGPUABIInfo(CodeGen::CodeGenTypes &CGT) :
    DefaultABIInfo(CGT) {}

  ABIArgInfo classifyReturnType(QualType RetTy) const;
  ABIArgInfo classifyKernelArgumentType(QualType Ty) const;
  ABIArgInfo classifyArgumentType(QualType Ty, unsigned &NumRegsLeft) const;

  void computeInfo(CGFunctionInfo &FI) const override;
  Address EmitVAArg(CodeGenFunction &CGF, Address VAListAddr,
                    QualType Ty) const override;
};

bool AMDGPUABIInfo::isHomogeneousAggregateBaseType(QualType Ty) const {
  return true;
}

bool AMDGPUABIInfo::isHomogeneousAggregateSmallEnough(
  const Type *Base, uint64_t Members) const {
  uint32_t NumRegs = (getContext().getTypeSize(Base) + 31) / 32;

  // Homogeneous Aggregates may occupy at most 16 registers.
  return Members * NumRegs <= MaxNumRegsForArgsRet;
}

/// Estimate number of registers the type will use when passed in registers.
unsigned AMDGPUABIInfo::numRegsForType(QualType Ty) const {
  unsigned NumRegs = 0;

  if (const VectorType *VT = Ty->getAs<VectorType>()) {
    // Compute from the number of elements. The reported size is based on the
    // in-memory size, which includes the padding 4th element for 3-vectors.
    QualType EltTy = VT->getElementType();
    unsigned EltSize = getContext().getTypeSize(EltTy);

    // 16-bit element vectors should be passed as packed.
    if (EltSize == 16)
      return (VT->getNumElements() + 1) / 2;

    unsigned EltNumRegs = (EltSize + 31) / 32;
    return EltNumRegs * VT->getNumElements();
  }

  if (const RecordType *RT = Ty->getAs<RecordType>()) {
    const RecordDecl *RD = RT->getDecl();
    assert(!RD->hasFlexibleArrayMember());

    for (const FieldDecl *Field : RD->fields()) {
      QualType FieldTy = Field->getType();
      NumRegs += numRegsForType(FieldTy);
    }

    return NumRegs;
  }

  return (getContext().getTypeSize(Ty) + 31) / 32;
}

void AMDGPUABIInfo::computeInfo(CGFunctionInfo &FI) const {
  llvm::CallingConv::ID CC = FI.getCallingConvention();

  if (!getCXXABI().classifyReturnType(FI))
    FI.getReturnInfo() = classifyReturnType(FI.getReturnType());

  unsigned NumRegsLeft = MaxNumRegsForArgsRet;
  for (auto &Arg : FI.arguments()) {
    if (CC == llvm::CallingConv::AMDGPU_KERNEL) {
      Arg.info = classifyKernelArgumentType(Arg.type);
    } else {
      Arg.info = classifyArgumentType(Arg.type, NumRegsLeft);
    }
  }
}

Address AMDGPUABIInfo::EmitVAArg(CodeGenFunction &CGF, Address VAListAddr,
                                 QualType Ty) const {
  llvm_unreachable("AMDGPU does not support varargs");
}

ABIArgInfo AMDGPUABIInfo::classifyReturnType(QualType RetTy) const {
  if (isAggregateTypeForABI(getContext(), RetTy)) {
    // Records with non-trivial destructors/copy-constructors should not be
    // returned by value.
    if (!getRecordArgABI(RetTy, getCXXABI())) {
      // Ignore empty structs/unions.
      if (isEmptyRecord(getContext(), RetTy, true))
        return ABIArgInfo::getIgnore();

      // Lower single-element structs to just return a regular value.
      if (const Type *SeltTy = isSingleElementStruct(RetTy, getContext()))
        return ABIArgInfo::getDirect(CGT.ConvertType(QualType(SeltTy, 0)));

      if (const RecordType *RT = RetTy->getAs<RecordType>()) {
        const RecordDecl *RD = RT->getDecl();
        if (RD->hasFlexibleArrayMember())
          return DefaultABIInfo::classifyReturnType(RetTy);
      }

      // Pack aggregates <= 4 bytes into single VGPR or pair.
      uint64_t Size = getContext().getTypeSize(RetTy);
      if (Size <= 16)
        return ABIArgInfo::getDirect(llvm::Type::getInt16Ty(getVMContext()));

      if (Size <= 32)
        return ABIArgInfo::getDirect(llvm::Type::getInt32Ty(getVMContext()));

      if (Size <= 64) {
        llvm::Type *I32Ty = llvm::Type::getInt32Ty(getVMContext());
        return ABIArgInfo::getDirect(llvm::ArrayType::get(I32Ty, 2));
      }

      if (numRegsForType(RetTy) <= MaxNumRegsForArgsRet)
        return ABIArgInfo::getDirect();
    }
  }

  // Otherwise just do the default thing.
  return DefaultABIInfo::classifyReturnType(RetTy);
}

/// For kernels all parameters are really passed in a special buffer. It doesn't
/// make sense to pass anything byval, so everything must be direct.
ABIArgInfo AMDGPUABIInfo::classifyKernelArgumentType(QualType Ty) const {
  Ty = useFirstFieldIfTransparentUnion(Ty);

  // TODO: Can we omit empty structs?

  if (const Type *SeltTy = isSingleElementStruct(Ty, getContext()))
    Ty = QualType(SeltTy, 0);

  llvm::Type *OrigLTy = CGT.ConvertType(Ty);
  llvm::Type *LTy = OrigLTy;
  if (getContext().getLangOpts().HIP) {
    LTy = coerceKernelArgumentType(
        OrigLTy, /*FromAS=*/getContext().getTargetAddressSpace(LangAS::Default),
        /*ToAS=*/getContext().getTargetAddressSpace(LangAS::cuda_device));
  }

  // FIXME: Should also use this for OpenCL, but it requires addressing the
  // problem of kernels being called.
  //
  // FIXME: This doesn't apply the optimization of coercing pointers in structs
  // to global address space when using byref. This would require implementing a
  // new kind of coercion of the in-memory type when for indirect arguments.
  if (!getContext().getLangOpts().OpenCL && LTy == OrigLTy &&
      isAggregateTypeForABI(getContext(), Ty)) {
    return ABIArgInfo::getIndirectAliased(
        getContext().getTypeAlignInChars(Ty),
        getContext().getTargetAddressSpace(LangAS::opencl_constant),
        false /*Realign*/, nullptr /*Padding*/);
  }

  // If we set CanBeFlattened to true, CodeGen will expand the struct to its
  // individual elements, which confuses the Clover OpenCL backend; therefore we
  // have to set it to false here. Other args of getDirect() are just defaults.
  return ABIArgInfo::getDirect(LTy, 0, nullptr, false);
}

ABIArgInfo AMDGPUABIInfo::classifyArgumentType(QualType Ty,
                                               unsigned &NumRegsLeft) const {
  assert(NumRegsLeft <= MaxNumRegsForArgsRet && "register estimate underflow");

  Ty = useFirstFieldIfTransparentUnion(Ty);

  if (isAggregateTypeForABI(getContext(), Ty)) {
    // Records with non-trivial destructors/copy-constructors should not be
    // passed by value.
    if (auto RAA = getRecordArgABI(Ty, getCXXABI()))
      return getNaturalAlignIndirect(Ty, RAA == CGCXXABI::RAA_DirectInMemory);

    // Ignore empty structs/unions.
    if (isEmptyRecord(getContext(), Ty, true))
      return ABIArgInfo::getIgnore();

    // Lower single-element structs to just pass a regular value. TODO: We
    // could do reasonable-size multiple-element structs too, using getExpand(),
    // though watch out for things like bitfields.
    if (const Type *SeltTy = isSingleElementStruct(Ty, getContext()))
      return ABIArgInfo::getDirect(CGT.ConvertType(QualType(SeltTy, 0)));

    if (const RecordType *RT = Ty->getAs<RecordType>()) {
      const RecordDecl *RD = RT->getDecl();
      if (RD->hasFlexibleArrayMember())
        return DefaultABIInfo::classifyArgumentType(Ty);
    }

    // Pack aggregates <= 8 bytes into single VGPR or pair.
    uint64_t Size = getContext().getTypeSize(Ty);
    if (Size <= 64) {
      unsigned NumRegs = (Size + 31) / 32;
      NumRegsLeft -= std::min(NumRegsLeft, NumRegs);

      if (Size <= 16)
        return ABIArgInfo::getDirect(llvm::Type::getInt16Ty(getVMContext()));

      if (Size <= 32)
        return ABIArgInfo::getDirect(llvm::Type::getInt32Ty(getVMContext()));

      // XXX: Should this be i64 instead, and should the limit increase?
      llvm::Type *I32Ty = llvm::Type::getInt32Ty(getVMContext());
      return ABIArgInfo::getDirect(llvm::ArrayType::get(I32Ty, 2));
    }

    if (NumRegsLeft > 0) {
      unsigned NumRegs = numRegsForType(Ty);
      if (NumRegsLeft >= NumRegs) {
        NumRegsLeft -= NumRegs;
        return ABIArgInfo::getDirect();
      }
    }
  }

  // Otherwise just do the default thing.
  ABIArgInfo ArgInfo = DefaultABIInfo::classifyArgumentType(Ty);
  if (!ArgInfo.isIndirect()) {
    unsigned NumRegs = numRegsForType(Ty);
    NumRegsLeft -= std::min(NumRegs, NumRegsLeft);
  }

  return ArgInfo;
}

class AMDGPUTargetCodeGenInfo : public TargetCodeGenInfo {
public:
  AMDGPUTargetCodeGenInfo(CodeGenTypes &CGT)
      : TargetCodeGenInfo(std::make_unique<AMDGPUABIInfo>(CGT)) {}
  void setTargetAttributes(const Decl *D, llvm::GlobalValue *GV,
                           CodeGen::CodeGenModule &M) const override;
  unsigned getOpenCLKernelCallingConv() const override;

  llvm::Constant *getNullPointer(const CodeGen::CodeGenModule &CGM,
      llvm::PointerType *T, QualType QT) const override;

  LangAS getASTAllocaAddressSpace() const override {
    return getLangASFromTargetAS(
        getABIInfo().getDataLayout().getAllocaAddrSpace());
  }
  LangAS getGlobalVarAddressSpace(CodeGenModule &CGM,
                                  const VarDecl *D) const override;
  llvm::SyncScope::ID getLLVMSyncScopeID(const LangOptions &LangOpts,
                                         SyncScope Scope,
                                         llvm::AtomicOrdering Ordering,
                                         llvm::LLVMContext &Ctx) const override;
  llvm::Function *
  createEnqueuedBlockKernel(CodeGenFunction &CGF,
                            llvm::Function *BlockInvokeFunc,
                            llvm::Value *BlockLiteral) const override;
  bool shouldEmitStaticExternCAliases() const override;
  void setCUDAKernelCallingConvention(const FunctionType *&FT) const override;
};
}

static bool requiresAMDGPUProtectedVisibility(const Decl *D,
                                              llvm::GlobalValue *GV) {
  if (GV->getVisibility() != llvm::GlobalValue::HiddenVisibility)
    return false;

  return D->hasAttr<OpenCLKernelAttr>() ||
         (isa<FunctionDecl>(D) && D->hasAttr<CUDAGlobalAttr>()) ||
         (isa<VarDecl>(D) &&
          (D->hasAttr<CUDADeviceAttr>() || D->hasAttr<CUDAConstantAttr>() ||
           cast<VarDecl>(D)->getType()->isCUDADeviceBuiltinSurfaceType() ||
           cast<VarDecl>(D)->getType()->isCUDADeviceBuiltinTextureType()));
}

void AMDGPUTargetCodeGenInfo::setTargetAttributes(
    const Decl *D, llvm::GlobalValue *GV, CodeGen::CodeGenModule &M) const {
  if (requiresAMDGPUProtectedVisibility(D, GV)) {
    GV->setVisibility(llvm::GlobalValue::ProtectedVisibility);
    GV->setDSOLocal(true);
  }

  if (GV->isDeclaration())
    return;
  const FunctionDecl *FD = dyn_cast_or_null<FunctionDecl>(D);
  if (!FD)
    return;

  llvm::Function *F = cast<llvm::Function>(GV);

  const auto *ReqdWGS = M.getLangOpts().OpenCL ?
    FD->getAttr<ReqdWorkGroupSizeAttr>() : nullptr;


  const bool IsOpenCLKernel = M.getLangOpts().OpenCL &&
                              FD->hasAttr<OpenCLKernelAttr>();
  const bool IsHIPKernel = M.getLangOpts().HIP &&
                           FD->hasAttr<CUDAGlobalAttr>();
  if ((IsOpenCLKernel || IsHIPKernel) &&
      (M.getTriple().getOS() == llvm::Triple::AMDHSA))
    F->addFnAttr("amdgpu-implicitarg-num-bytes", "56");

  if (IsHIPKernel)
    F->addFnAttr("uniform-work-group-size", "true");


  const auto *FlatWGS = FD->getAttr<AMDGPUFlatWorkGroupSizeAttr>();
  if (ReqdWGS || FlatWGS) {
    unsigned Min = 0;
    unsigned Max = 0;
    if (FlatWGS) {
      Expr::EvalContext EvalCtx(M.getContext(), nullptr);
      Min = FlatWGS->getMin()->EvaluateKnownConstInt(EvalCtx).getExtValue();
      Max = FlatWGS->getMax()->EvaluateKnownConstInt(EvalCtx).getExtValue();
    }
    if (ReqdWGS && Min == 0 && Max == 0)
      Min = Max = ReqdWGS->getXDim() * ReqdWGS->getYDim() * ReqdWGS->getZDim();

    if (Min != 0) {
      assert(Min <= Max && "Min must be less than or equal Max");

      std::string AttrVal = llvm::utostr(Min) + "," + llvm::utostr(Max);
      F->addFnAttr("amdgpu-flat-work-group-size", AttrVal);
    } else
      assert(Max == 0 && "Max must be zero");
  } else if (IsOpenCLKernel || IsHIPKernel) {
    // By default, restrict the maximum size to a value specified by
    // --gpu-max-threads-per-block=n or its default value.
    std::string AttrVal =
        std::string("1,") + llvm::utostr(M.getLangOpts().GPUMaxThreadsPerBlock);
    F->addFnAttr("amdgpu-flat-work-group-size", AttrVal);
  }

  if (const auto *Attr = FD->getAttr<AMDGPUWavesPerEUAttr>()) {
    Expr::EvalContext EvalCtx(M.getContext(), nullptr);
    unsigned Min =
        Attr->getMin()->EvaluateKnownConstInt(EvalCtx).getExtValue();
    unsigned Max = Attr->getMax() ? Attr->getMax()
                                        ->EvaluateKnownConstInt(EvalCtx)
                                        .getExtValue()
                                  : 0;

    if (Min != 0) {
      assert((Max == 0 || Min <= Max) && "Min must be less than or equal Max");

      std::string AttrVal = llvm::utostr(Min);
      if (Max != 0)
        AttrVal = AttrVal + "," + llvm::utostr(Max);
      F->addFnAttr("amdgpu-waves-per-eu", AttrVal);
    } else
      assert(Max == 0 && "Max must be zero");
  }

  if (const auto *Attr = FD->getAttr<AMDGPUNumSGPRAttr>()) {
    unsigned NumSGPR = Attr->getNumSGPR();

    if (NumSGPR != 0)
      F->addFnAttr("amdgpu-num-sgpr", llvm::utostr(NumSGPR));
  }

  if (const auto *Attr = FD->getAttr<AMDGPUNumVGPRAttr>()) {
    uint32_t NumVGPR = Attr->getNumVGPR();

    if (NumVGPR != 0)
      F->addFnAttr("amdgpu-num-vgpr", llvm::utostr(NumVGPR));
  }
}

unsigned AMDGPUTargetCodeGenInfo::getOpenCLKernelCallingConv() const {
  return llvm::CallingConv::AMDGPU_KERNEL;
}

// Currently LLVM assumes null pointers always have value 0,
// which results in incorrectly transformed IR. Therefore, instead of
// emitting null pointers in private and local address spaces, a null
// pointer in generic address space is emitted which is casted to a
// pointer in local or private address space.
llvm::Constant *AMDGPUTargetCodeGenInfo::getNullPointer(
    const CodeGen::CodeGenModule &CGM, llvm::PointerType *PT,
    QualType QT) const {
  if (CGM.getContext().getTargetNullPointerValue(QT) == 0)
    return llvm::ConstantPointerNull::get(PT);

  auto &Ctx = CGM.getContext();
  auto NPT = llvm::PointerType::get(PT->getElementType(),
      Ctx.getTargetAddressSpace(LangAS::opencl_generic));
  return llvm::ConstantExpr::getAddrSpaceCast(
      llvm::ConstantPointerNull::get(NPT), PT);
}

LangAS
AMDGPUTargetCodeGenInfo::getGlobalVarAddressSpace(CodeGenModule &CGM,
                                                  const VarDecl *D) const {
  assert(!CGM.getLangOpts().OpenCL &&
         !(CGM.getLangOpts().CUDA && CGM.getLangOpts().CUDAIsDevice) &&
         "Address space agnostic languages only");
  LangAS DefaultGlobalAS = getLangASFromTargetAS(
      CGM.getContext().getTargetAddressSpace(LangAS::opencl_global));
  if (!D)
    return DefaultGlobalAS;

  LangAS AddrSpace = D->getType().getAddressSpace();
  assert(AddrSpace == LangAS::Default || isTargetAddressSpace(AddrSpace));
  if (AddrSpace != LangAS::Default)
    return AddrSpace;

  if (CGM.isTypeConstant(D->getType(), false)) {
    if (auto ConstAS = CGM.getTarget().getConstantAddressSpace())
      return ConstAS.getValue();
  }
  return DefaultGlobalAS;
}

llvm::SyncScope::ID
AMDGPUTargetCodeGenInfo::getLLVMSyncScopeID(const LangOptions &LangOpts,
                                            SyncScope Scope,
                                            llvm::AtomicOrdering Ordering,
                                            llvm::LLVMContext &Ctx) const {
  std::string Name;
  switch (Scope) {
  case SyncScope::OpenCLWorkGroup:
    Name = "workgroup";
    break;
  case SyncScope::OpenCLDevice:
    Name = "agent";
    break;
  case SyncScope::OpenCLAllSVMDevices:
    Name = "";
    break;
  case SyncScope::OpenCLSubGroup:
    Name = "wavefront";
  }

  if (Ordering != llvm::AtomicOrdering::SequentiallyConsistent) {
    if (!Name.empty())
      Name = Twine(Twine(Name) + Twine("-")).str();

    Name = Twine(Twine(Name) + Twine("one-as")).str();
  }

  return Ctx.getOrInsertSyncScopeID(Name);
}

bool AMDGPUTargetCodeGenInfo::shouldEmitStaticExternCAliases() const {
  return false;
}

void AMDGPUTargetCodeGenInfo::setCUDAKernelCallingConvention(
    const FunctionType *&FT) const {
  FT = getABIInfo().getContext().adjustFunctionType(
      FT, FT->getExtInfo().withCallingConv(CC_OpenCLKernel));
}

//===----------------------------------------------------------------------===//
// SPARC v8 ABI Implementation.
// Based on the SPARC Compliance Definition version 2.4.1.
//
// Ensures that complex values are passed in registers.
//
namespace {
class SparcV8ABIInfo : public DefaultABIInfo {
public:
  SparcV8ABIInfo(CodeGenTypes &CGT) : DefaultABIInfo(CGT) {}

private:
  ABIArgInfo classifyReturnType(QualType RetTy) const;
  void computeInfo(CGFunctionInfo &FI) const override;
};
} // end anonymous namespace


ABIArgInfo
SparcV8ABIInfo::classifyReturnType(QualType Ty) const {
  if (Ty->isAnyComplexType()) {
    return ABIArgInfo::getDirect();
  }
  else {
    return DefaultABIInfo::classifyReturnType(Ty);
  }
}

void SparcV8ABIInfo::computeInfo(CGFunctionInfo &FI) const {

  FI.getReturnInfo() = classifyReturnType(FI.getReturnType());
  for (auto &Arg : FI.arguments())
    Arg.info = classifyArgumentType(Arg.type);
}

namespace {
class SparcV8TargetCodeGenInfo : public TargetCodeGenInfo {
public:
  SparcV8TargetCodeGenInfo(CodeGenTypes &CGT)
      : TargetCodeGenInfo(std::make_unique<SparcV8ABIInfo>(CGT)) {}
};
} // end anonymous namespace

//===----------------------------------------------------------------------===//
// SPARC v9 ABI Implementation.
// Based on the SPARC Compliance Definition version 2.4.1.
//
// Function arguments a mapped to a nominal "parameter array" and promoted to
// registers depending on their type. Each argument occupies 8 or 16 bytes in
// the array, structs larger than 16 bytes are passed indirectly.
//
// One case requires special care:
//
//   struct mixed {
//     int i;
//     float f;
//   };
//
// When a struct mixed is passed by value, it only occupies 8 bytes in the
// parameter array, but the int is passed in an integer register, and the float
// is passed in a floating point register. This is represented as two arguments
// with the LLVM IR inreg attribute:
//
//   declare void f(i32 inreg %i, float inreg %f)
//
// The code generator will only allocate 4 bytes from the parameter array for
// the inreg arguments. All other arguments are allocated a multiple of 8
// bytes.
//
namespace {
class SparcV9ABIInfo : public ABIInfo {
public:
  SparcV9ABIInfo(CodeGenTypes &CGT) : ABIInfo(CGT) {}

private:
  ABIArgInfo classifyType(QualType RetTy, unsigned SizeLimit) const;
  void computeInfo(CGFunctionInfo &FI) const override;
  Address EmitVAArg(CodeGenFunction &CGF, Address VAListAddr,
                    QualType Ty) const override;

  // Coercion type builder for structs passed in registers. The coercion type
  // serves two purposes:
  //
  // 1. Pad structs to a multiple of 64 bits, so they are passed 'left-aligned'
  //    in registers.
  // 2. Expose aligned floating point elements as first-level elements, so the
  //    code generator knows to pass them in floating point registers.
  //
  // We also compute the InReg flag which indicates that the struct contains
  // aligned 32-bit floats.
  //
  struct CoerceBuilder {
    llvm::LLVMContext &Context;
    const llvm::DataLayout &DL;
    SmallVector<llvm::Type*, 8> Elems;
    uint64_t Size;
    bool InReg;

    CoerceBuilder(llvm::LLVMContext &c, const llvm::DataLayout &dl)
      : Context(c), DL(dl), Size(0), InReg(false) {}

    // Pad Elems with integers until Size is ToSize.
    void pad(uint64_t ToSize) {
      assert(ToSize >= Size && "Cannot remove elements");
      if (ToSize == Size)
        return;

      // Finish the current 64-bit word.
      uint64_t Aligned = llvm::alignTo(Size, 64);
      if (Aligned > Size && Aligned <= ToSize) {
        Elems.push_back(llvm::IntegerType::get(Context, Aligned - Size));
        Size = Aligned;
      }

      // Add whole 64-bit words.
      while (Size + 64 <= ToSize) {
        Elems.push_back(llvm::Type::getInt64Ty(Context));
        Size += 64;
      }

      // Final in-word padding.
      if (Size < ToSize) {
        Elems.push_back(llvm::IntegerType::get(Context, ToSize - Size));
        Size = ToSize;
      }
    }

    // Add a floating point element at Offset.
    void addFloat(uint64_t Offset, llvm::Type *Ty, unsigned Bits) {
      // Unaligned floats are treated as integers.
      if (Offset % Bits)
        return;
      // The InReg flag is only required if there are any floats < 64 bits.
      if (Bits < 64)
        InReg = true;
      pad(Offset);
      Elems.push_back(Ty);
      Size = Offset + Bits;
    }

    // Add a struct type to the coercion type, starting at Offset (in bits).
    void addStruct(uint64_t Offset, llvm::StructType *StrTy) {
      const llvm::StructLayout *Layout = DL.getStructLayout(StrTy);
      for (unsigned i = 0, e = StrTy->getNumElements(); i != e; ++i) {
        llvm::Type *ElemTy = StrTy->getElementType(i);
        uint64_t ElemOffset = Offset + Layout->getElementOffsetInBits(i);
        switch (ElemTy->getTypeID()) {
        case llvm::Type::StructTyID:
          addStruct(ElemOffset, cast<llvm::StructType>(ElemTy));
          break;
        case llvm::Type::FloatTyID:
          addFloat(ElemOffset, ElemTy, 32);
          break;
        case llvm::Type::DoubleTyID:
          addFloat(ElemOffset, ElemTy, 64);
          break;
        case llvm::Type::FP128TyID:
          addFloat(ElemOffset, ElemTy, 128);
          break;
        case llvm::Type::PointerTyID:
          if (ElemOffset % 64 == 0) {
            pad(ElemOffset);
            Elems.push_back(ElemTy);
            Size += 64;
          }
          break;
        default:
          break;
        }
      }
    }

    // Check if Ty is a usable substitute for the coercion type.
    bool isUsableType(llvm::StructType *Ty) const {
      return llvm::makeArrayRef(Elems) == Ty->elements();
    }

    // Get the coercion type as a literal struct type.
    llvm::Type *getType() const {
      if (Elems.size() == 1)
        return Elems.front();
      else
        return llvm::StructType::get(Context, Elems);
    }
  };
};
} // end anonymous namespace

ABIArgInfo
SparcV9ABIInfo::classifyType(QualType Ty, unsigned SizeLimit) const {
  if (Ty->isVoidType())
    return ABIArgInfo::getIgnore();

  uint64_t Size = getContext().getTypeSize(Ty);

  // Anything too big to fit in registers is passed with an explicit indirect
  // pointer / sret pointer.
  if (Size > SizeLimit)
    return getNaturalAlignIndirect(Ty, /*ByVal=*/false);

  // Treat an enum type as its underlying type.
  if (const EnumType *EnumTy = Ty->getAs<EnumType>())
    Ty = EnumTy->getDecl()->getIntegerType();

  // Integer types smaller than a register are extended.
  if (Size < 64 && Ty->isIntegerType())
    return ABIArgInfo::getExtend(Ty);

  if (const auto *EIT = Ty->getAs<ExtIntType>())
    if (EIT->getNumBits() < 64)
      return ABIArgInfo::getExtend(Ty);

  // Other non-aggregates go in registers.
  if (!isAggregateTypeForABI(getContext(), Ty))
    return ABIArgInfo::getDirect();

  // If a C++ object has either a non-trivial copy constructor or a non-trivial
  // destructor, it is passed with an explicit indirect pointer / sret pointer.
  if (CGCXXABI::RecordArgABI RAA = getRecordArgABI(Ty, getCXXABI()))
    return getNaturalAlignIndirect(Ty, RAA == CGCXXABI::RAA_DirectInMemory);

  // This is a small aggregate type that should be passed in registers.
  // Build a coercion type from the LLVM struct type.
  llvm::StructType *StrTy = dyn_cast<llvm::StructType>(CGT.ConvertType(Ty));
  if (!StrTy)
    return ABIArgInfo::getDirect();

  CoerceBuilder CB(getVMContext(), getDataLayout());
  CB.addStruct(0, StrTy);
  CB.pad(llvm::alignTo(CB.DL.getTypeSizeInBits(StrTy), 64));

  // Try to use the original type for coercion.
  llvm::Type *CoerceTy = CB.isUsableType(StrTy) ? StrTy : CB.getType();

  if (CB.InReg)
    return ABIArgInfo::getDirectInReg(CoerceTy);
  else
    return ABIArgInfo::getDirect(CoerceTy);
}

Address SparcV9ABIInfo::EmitVAArg(CodeGenFunction &CGF, Address VAListAddr,
                                  QualType Ty) const {
  ABIArgInfo AI = classifyType(Ty, 16 * 8);
  llvm::Type *ArgTy = CGT.ConvertType(Ty);
  if (AI.canHaveCoerceToType() && !AI.getCoerceToType())
    AI.setCoerceToType(ArgTy);

  CharUnits SlotSize = CharUnits::fromQuantity(8);

  CGBuilderTy &Builder = CGF.Builder;
  Address Addr(Builder.CreateLoad(VAListAddr, "ap.cur"), SlotSize);
  llvm::Type *ArgPtrTy = llvm::PointerType::getUnqual(ArgTy);

  auto TypeInfo = getContext().getTypeInfoInChars(Ty);

  Address ArgAddr = Address::invalid();
  CharUnits Stride;
  switch (AI.getKind()) {
  case ABIArgInfo::Expand:
  case ABIArgInfo::CoerceAndExpand:
  case ABIArgInfo::InAlloca:
    llvm_unreachable("Unsupported ABI kind for va_arg");

  case ABIArgInfo::Extend: {
    Stride = SlotSize;
    CharUnits Offset = SlotSize - TypeInfo.Width;
    ArgAddr = Builder.CreateConstInBoundsByteGEP(Addr, Offset, "extend");
    break;
  }

  case ABIArgInfo::Direct: {
    auto AllocSize = getDataLayout().getTypeAllocSize(AI.getCoerceToType());
    Stride = CharUnits::fromQuantity(AllocSize).alignTo(SlotSize);
    ArgAddr = Addr;
    break;
  }

  case ABIArgInfo::Indirect:
  case ABIArgInfo::IndirectAliased:
    Stride = SlotSize;
    ArgAddr = Builder.CreateElementBitCast(Addr, ArgPtrTy, "indirect");
    ArgAddr = Address(Builder.CreateLoad(ArgAddr, "indirect.arg"),
                      TypeInfo.Align);
    break;

  case ABIArgInfo::Ignore:
    return Address(llvm::UndefValue::get(ArgPtrTy), TypeInfo.Align);
  }

  // Update VAList.
  Address NextPtr = Builder.CreateConstInBoundsByteGEP(Addr, Stride, "ap.next");
  Builder.CreateStore(NextPtr.getPointer(), VAListAddr);

  return Builder.CreateBitCast(ArgAddr, ArgPtrTy, "arg.addr");
}

void SparcV9ABIInfo::computeInfo(CGFunctionInfo &FI) const {
  FI.getReturnInfo() = classifyType(FI.getReturnType(), 32 * 8);
  for (auto &I : FI.arguments())
    I.info = classifyType(I.type, 16 * 8);
}

namespace {
class SparcV9TargetCodeGenInfo : public TargetCodeGenInfo {
public:
  SparcV9TargetCodeGenInfo(CodeGenTypes &CGT)
      : TargetCodeGenInfo(std::make_unique<SparcV9ABIInfo>(CGT)) {}

  int getDwarfEHStackPointer(CodeGen::CodeGenModule &M) const override {
    return 14;
  }

  bool initDwarfEHRegSizeTable(CodeGen::CodeGenFunction &CGF,
                               llvm::Value *Address) const override;
};
} // end anonymous namespace

bool
SparcV9TargetCodeGenInfo::initDwarfEHRegSizeTable(CodeGen::CodeGenFunction &CGF,
                                                llvm::Value *Address) const {
  // This is calculated from the LLVM and GCC tables and verified
  // against gcc output.  AFAIK all ABIs use the same encoding.

  CodeGen::CGBuilderTy &Builder = CGF.Builder;

  llvm::IntegerType *i8 = CGF.Int8Ty;
  llvm::Value *Four8 = llvm::ConstantInt::get(i8, 4);
  llvm::Value *Eight8 = llvm::ConstantInt::get(i8, 8);

  // 0-31: the 8-byte general-purpose registers
  AssignToArrayRange(Builder, Address, Eight8, 0, 31);

  // 32-63: f0-31, the 4-byte floating-point registers
  AssignToArrayRange(Builder, Address, Four8, 32, 63);

  //   Y   = 64
  //   PSR = 65
  //   WIM = 66
  //   TBR = 67
  //   PC  = 68
  //   NPC = 69
  //   FSR = 70
  //   CSR = 71
  AssignToArrayRange(Builder, Address, Eight8, 64, 71);

  // 72-87: d0-15, the 8-byte floating-point registers
  AssignToArrayRange(Builder, Address, Eight8, 72, 87);

  return false;
}

// ARC ABI implementation.
namespace {

class ARCABIInfo : public DefaultABIInfo {
public:
  using DefaultABIInfo::DefaultABIInfo;

private:
  Address EmitVAArg(CodeGenFunction &CGF, Address VAListAddr,
                    QualType Ty) const override;

  void updateState(const ABIArgInfo &Info, QualType Ty, CCState &State) const {
    if (!State.FreeRegs)
      return;
    if (Info.isIndirect() && Info.getInReg())
      State.FreeRegs--;
    else if (Info.isDirect() && Info.getInReg()) {
      unsigned sz = (getContext().getTypeSize(Ty) + 31) / 32;
      if (sz < State.FreeRegs)
        State.FreeRegs -= sz;
      else
        State.FreeRegs = 0;
    }
  }

  void computeInfo(CGFunctionInfo &FI) const override {
    CCState State(FI);
    // ARC uses 8 registers to pass arguments.
    State.FreeRegs = 8;

    if (!getCXXABI().classifyReturnType(FI))
      FI.getReturnInfo() = classifyReturnType(FI.getReturnType());
    updateState(FI.getReturnInfo(), FI.getReturnType(), State);
    for (auto &I : FI.arguments()) {
      I.info = classifyArgumentType(I.type, State.FreeRegs);
      updateState(I.info, I.type, State);
    }
  }

  ABIArgInfo getIndirectByRef(QualType Ty, bool HasFreeRegs) const;
  ABIArgInfo getIndirectByValue(QualType Ty) const;
  ABIArgInfo classifyArgumentType(QualType Ty, uint8_t FreeRegs) const;
  ABIArgInfo classifyReturnType(QualType RetTy) const;
};

class ARCTargetCodeGenInfo : public TargetCodeGenInfo {
public:
  ARCTargetCodeGenInfo(CodeGenTypes &CGT)
      : TargetCodeGenInfo(std::make_unique<ARCABIInfo>(CGT)) {}
};


ABIArgInfo ARCABIInfo::getIndirectByRef(QualType Ty, bool HasFreeRegs) const {
  return HasFreeRegs ? getNaturalAlignIndirectInReg(Ty) :
                       getNaturalAlignIndirect(Ty, false);
}

ABIArgInfo ARCABIInfo::getIndirectByValue(QualType Ty) const {
  // Compute the byval alignment.
  const unsigned MinABIStackAlignInBytes = 4;
  unsigned TypeAlign = getContext().getTypeAlign(Ty) / 8;
  return ABIArgInfo::getIndirect(CharUnits::fromQuantity(4), /*ByVal=*/true,
                                 TypeAlign > MinABIStackAlignInBytes);
}

Address ARCABIInfo::EmitVAArg(CodeGenFunction &CGF, Address VAListAddr,
                              QualType Ty) const {
  return emitVoidPtrVAArg(CGF, VAListAddr, Ty, /*indirect*/ false,
                          getContext().getTypeInfoInChars(Ty),
                          CharUnits::fromQuantity(4), true);
}

ABIArgInfo ARCABIInfo::classifyArgumentType(QualType Ty,
                                            uint8_t FreeRegs) const {
  // Handle the generic C++ ABI.
  const RecordType *RT = Ty->getAs<RecordType>();
  if (RT) {
    CGCXXABI::RecordArgABI RAA = getRecordArgABI(RT, getCXXABI());
    if (RAA == CGCXXABI::RAA_Indirect)
      return getIndirectByRef(Ty, FreeRegs > 0);

    if (RAA == CGCXXABI::RAA_DirectInMemory)
      return getIndirectByValue(Ty);
  }

  // Treat an enum type as its underlying type.
  if (const EnumType *EnumTy = Ty->getAs<EnumType>())
    Ty = EnumTy->getDecl()->getIntegerType();

  auto SizeInRegs = llvm::alignTo(getContext().getTypeSize(Ty), 32) / 32;

  if (isAggregateTypeForABI(getContext(), Ty)) {
    // Structures with flexible arrays are always indirect.
    if (RT && RT->getDecl()->hasFlexibleArrayMember())
      return getIndirectByValue(Ty);

    // Ignore empty structs/unions.
    if (isEmptyRecord(getContext(), Ty, true))
      return ABIArgInfo::getIgnore();

    llvm::LLVMContext &LLVMContext = getVMContext();

    llvm::IntegerType *Int32 = llvm::Type::getInt32Ty(LLVMContext);
    SmallVector<llvm::Type *, 3> Elements(SizeInRegs, Int32);
    llvm::Type *Result = llvm::StructType::get(LLVMContext, Elements);

    return FreeRegs >= SizeInRegs ?
        ABIArgInfo::getDirectInReg(Result) :
        ABIArgInfo::getDirect(Result, 0, nullptr, false);
  }

  if (const auto *EIT = Ty->getAs<ExtIntType>())
    if (EIT->getNumBits() > 64)
      return getIndirectByValue(Ty);

  return isPromotableIntegerTypeForABI(Ty)
             ? (FreeRegs >= SizeInRegs ? ABIArgInfo::getExtendInReg(Ty)
                                       : ABIArgInfo::getExtend(Ty))
             : (FreeRegs >= SizeInRegs ? ABIArgInfo::getDirectInReg()
                                       : ABIArgInfo::getDirect());
}

ABIArgInfo ARCABIInfo::classifyReturnType(QualType RetTy) const {
  if (RetTy->isAnyComplexType())
    return ABIArgInfo::getDirectInReg();

  // Arguments of size > 4 registers are indirect.
  auto RetSize = llvm::alignTo(getContext().getTypeSize(RetTy), 32) / 32;
  if (RetSize > 4)
    return getIndirectByRef(RetTy, /*HasFreeRegs*/ true);

  return DefaultABIInfo::classifyReturnType(RetTy);
}

} // End anonymous namespace.

//===----------------------------------------------------------------------===//
// XCore ABI Implementation
//===----------------------------------------------------------------------===//

namespace {

/// A SmallStringEnc instance is used to build up the TypeString by passing
/// it by reference between functions that append to it.
typedef llvm::SmallString<128> SmallStringEnc;

/// TypeStringCache caches the meta encodings of Types.
///
/// The reason for caching TypeStrings is two fold:
///   1. To cache a type's encoding for later uses;
///   2. As a means to break recursive member type inclusion.
///
/// A cache Entry can have a Status of:
///   NonRecursive:   The type encoding is not recursive;
///   Recursive:      The type encoding is recursive;
///   Incomplete:     An incomplete TypeString;
///   IncompleteUsed: An incomplete TypeString that has been used in a
///                   Recursive type encoding.
///
/// A NonRecursive entry will have all of its sub-members expanded as fully
/// as possible. Whilst it may contain types which are recursive, the type
/// itself is not recursive and thus its encoding may be safely used whenever
/// the type is encountered.
///
/// A Recursive entry will have all of its sub-members expanded as fully as
/// possible. The type itself is recursive and it may contain other types which
/// are recursive. The Recursive encoding must not be used during the expansion
/// of a recursive type's recursive branch. For simplicity the code uses
/// IncompleteCount to reject all usage of Recursive encodings for member types.
///
/// An Incomplete entry is always a RecordType and only encodes its
/// identifier e.g. "s(S){}". Incomplete 'StubEnc' entries are ephemeral and
/// are placed into the cache during type expansion as a means to identify and
/// handle recursive inclusion of types as sub-members. If there is recursion
/// the entry becomes IncompleteUsed.
///
/// During the expansion of a RecordType's members:
///
///   If the cache contains a NonRecursive encoding for the member type, the
///   cached encoding is used;
///
///   If the cache contains a Recursive encoding for the member type, the
///   cached encoding is 'Swapped' out, as it may be incorrect, and...
///
///   If the member is a RecordType, an Incomplete encoding is placed into the
///   cache to break potential recursive inclusion of itself as a sub-member;
///
///   Once a member RecordType has been expanded, its temporary incomplete
///   entry is removed from the cache. If a Recursive encoding was swapped out
///   it is swapped back in;
///
///   If an incomplete entry is used to expand a sub-member, the incomplete
///   entry is marked as IncompleteUsed. The cache keeps count of how many
///   IncompleteUsed entries it currently contains in IncompleteUsedCount;
///
///   If a member's encoding is found to be a NonRecursive or Recursive viz:
///   IncompleteUsedCount==0, the member's encoding is added to the cache.
///   Else the member is part of a recursive type and thus the recursion has
///   been exited too soon for the encoding to be correct for the member.
///
class TypeStringCache {
  enum Status {NonRecursive, Recursive, Incomplete, IncompleteUsed};
  struct Entry {
    std::string Str;     // The encoded TypeString for the type.
    enum Status State;   // Information about the encoding in 'Str'.
    std::string Swapped; // A temporary place holder for a Recursive encoding
                         // during the expansion of RecordType's members.
  };
  std::map<const IdentifierInfo *, struct Entry> Map;
  unsigned IncompleteCount;     // Number of Incomplete entries in the Map.
  unsigned IncompleteUsedCount; // Number of IncompleteUsed entries in the Map.
public:
  TypeStringCache() : IncompleteCount(0), IncompleteUsedCount(0) {}
  void addIncomplete(const IdentifierInfo *ID, std::string StubEnc);
  bool removeIncomplete(const IdentifierInfo *ID);
  void addIfComplete(const IdentifierInfo *ID, StringRef Str,
                     bool IsRecursive);
  StringRef lookupStr(const IdentifierInfo *ID);
};

/// TypeString encodings for enum & union fields must be order.
/// FieldEncoding is a helper for this ordering process.
class FieldEncoding {
  bool HasName;
  std::string Enc;
public:
  FieldEncoding(bool b, SmallStringEnc &e) : HasName(b), Enc(e.c_str()) {}
  StringRef str() { return Enc; }
  bool operator<(const FieldEncoding &rhs) const {
    if (HasName != rhs.HasName) return HasName;
    return Enc < rhs.Enc;
  }
};

class XCoreABIInfo : public DefaultABIInfo {
public:
  XCoreABIInfo(CodeGen::CodeGenTypes &CGT) : DefaultABIInfo(CGT) {}
  Address EmitVAArg(CodeGenFunction &CGF, Address VAListAddr,
                    QualType Ty) const override;
};

class XCoreTargetCodeGenInfo : public TargetCodeGenInfo {
  mutable TypeStringCache TSC;
  void emitTargetMD(const Decl *D, llvm::GlobalValue *GV,
                    const CodeGen::CodeGenModule &M) const;

public:
  XCoreTargetCodeGenInfo(CodeGenTypes &CGT)
      : TargetCodeGenInfo(std::make_unique<XCoreABIInfo>(CGT)) {}
  void emitTargetMetadata(CodeGen::CodeGenModule &CGM,
                          const llvm::MapVector<GlobalDecl, StringRef>
                              &MangledDeclNames) const override;
};

} // End anonymous namespace.

// TODO: this implementation is likely now redundant with the default
// EmitVAArg.
Address XCoreABIInfo::EmitVAArg(CodeGenFunction &CGF, Address VAListAddr,
                                QualType Ty) const {
  CGBuilderTy &Builder = CGF.Builder;

  // Get the VAList.
  CharUnits SlotSize = CharUnits::fromQuantity(4);
  Address AP(Builder.CreateLoad(VAListAddr), SlotSize);

  // Handle the argument.
  ABIArgInfo AI = classifyArgumentType(Ty);
  CharUnits TypeAlign = getContext().getTypeAlignInChars(Ty);
  llvm::Type *ArgTy = CGT.ConvertType(Ty);
  if (AI.canHaveCoerceToType() && !AI.getCoerceToType())
    AI.setCoerceToType(ArgTy);
  llvm::Type *ArgPtrTy = llvm::PointerType::getUnqual(ArgTy);

  Address Val = Address::invalid();
  CharUnits ArgSize = CharUnits::Zero();
  switch (AI.getKind()) {
  case ABIArgInfo::Expand:
  case ABIArgInfo::CoerceAndExpand:
  case ABIArgInfo::InAlloca:
    llvm_unreachable("Unsupported ABI kind for va_arg");
  case ABIArgInfo::Ignore:
    Val = Address(llvm::UndefValue::get(ArgPtrTy), TypeAlign);
    ArgSize = CharUnits::Zero();
    break;
  case ABIArgInfo::Extend:
  case ABIArgInfo::Direct:
    Val = Builder.CreateBitCast(AP, ArgPtrTy);
    ArgSize = CharUnits::fromQuantity(
                       getDataLayout().getTypeAllocSize(AI.getCoerceToType()));
    ArgSize = ArgSize.alignTo(SlotSize);
    break;
  case ABIArgInfo::Indirect:
  case ABIArgInfo::IndirectAliased:
    Val = Builder.CreateElementBitCast(AP, ArgPtrTy);
    Val = Address(Builder.CreateLoad(Val), TypeAlign);
    ArgSize = SlotSize;
    break;
  }

  // Increment the VAList.
  if (!ArgSize.isZero()) {
    Address APN = Builder.CreateConstInBoundsByteGEP(AP, ArgSize);
    Builder.CreateStore(APN.getPointer(), VAListAddr);
  }

  return Val;
}

/// During the expansion of a RecordType, an incomplete TypeString is placed
/// into the cache as a means to identify and break recursion.
/// If there is a Recursive encoding in the cache, it is swapped out and will
/// be reinserted by removeIncomplete().
/// All other types of encoding should have been used rather than arriving here.
void TypeStringCache::addIncomplete(const IdentifierInfo *ID,
                                    std::string StubEnc) {
  if (!ID)
    return;
  Entry &E = Map[ID];
  assert( (E.Str.empty() || E.State == Recursive) &&
         "Incorrectly use of addIncomplete");
  assert(!StubEnc.empty() && "Passing an empty string to addIncomplete()");
  E.Swapped.swap(E.Str); // swap out the Recursive
  E.Str.swap(StubEnc);
  E.State = Incomplete;
  ++IncompleteCount;
}

/// Once the RecordType has been expanded, the temporary incomplete TypeString
/// must be removed from the cache.
/// If a Recursive was swapped out by addIncomplete(), it will be replaced.
/// Returns true if the RecordType was defined recursively.
bool TypeStringCache::removeIncomplete(const IdentifierInfo *ID) {
  if (!ID)
    return false;
  auto I = Map.find(ID);
  assert(I != Map.end() && "Entry not present");
  Entry &E = I->second;
  assert( (E.State == Incomplete ||
           E.State == IncompleteUsed) &&
         "Entry must be an incomplete type");
  bool IsRecursive = false;
  if (E.State == IncompleteUsed) {
    // We made use of our Incomplete encoding, thus we are recursive.
    IsRecursive = true;
    --IncompleteUsedCount;
  }
  if (E.Swapped.empty())
    Map.erase(I);
  else {
    // Swap the Recursive back.
    E.Swapped.swap(E.Str);
    E.Swapped.clear();
    E.State = Recursive;
  }
  --IncompleteCount;
  return IsRecursive;
}

/// Add the encoded TypeString to the cache only if it is NonRecursive or
/// Recursive (viz: all sub-members were expanded as fully as possible).
void TypeStringCache::addIfComplete(const IdentifierInfo *ID, StringRef Str,
                                    bool IsRecursive) {
  if (!ID || IncompleteUsedCount)
    return; // No key or it is is an incomplete sub-type so don't add.
  Entry &E = Map[ID];
  if (IsRecursive && !E.Str.empty()) {
    assert(E.State==Recursive && E.Str.size() == Str.size() &&
           "This is not the same Recursive entry");
    // The parent container was not recursive after all, so we could have used
    // this Recursive sub-member entry after all, but we assumed the worse when
    // we started viz: IncompleteCount!=0.
    return;
  }
  assert(E.Str.empty() && "Entry already present");
  E.Str = Str.str();
  E.State = IsRecursive? Recursive : NonRecursive;
}

/// Return a cached TypeString encoding for the ID. If there isn't one, or we
/// are recursively expanding a type (IncompleteCount != 0) and the cached
/// encoding is Recursive, return an empty StringRef.
StringRef TypeStringCache::lookupStr(const IdentifierInfo *ID) {
  if (!ID)
    return StringRef();   // We have no key.
  auto I = Map.find(ID);
  if (I == Map.end())
    return StringRef();   // We have no encoding.
  Entry &E = I->second;
  if (E.State == Recursive && IncompleteCount)
    return StringRef();   // We don't use Recursive encodings for member types.

  if (E.State == Incomplete) {
    // The incomplete type is being used to break out of recursion.
    E.State = IncompleteUsed;
    ++IncompleteUsedCount;
  }
  return E.Str;
}

/// The XCore ABI includes a type information section that communicates symbol
/// type information to the linker. The linker uses this information to verify
/// safety/correctness of things such as array bound and pointers et al.
/// The ABI only requires C (and XC) language modules to emit TypeStrings.
/// This type information (TypeString) is emitted into meta data for all global
/// symbols: definitions, declarations, functions & variables.
///
/// The TypeString carries type, qualifier, name, size & value details.
/// Please see 'Tools Development Guide' section 2.16.2 for format details:
/// https://www.xmos.com/download/public/Tools-Development-Guide%28X9114A%29.pdf
/// The output is tested by test/CodeGen/xcore-stringtype.c.
///
static bool getTypeString(SmallStringEnc &Enc, const Decl *D,
                          const CodeGen::CodeGenModule &CGM,
                          TypeStringCache &TSC);

/// XCore uses emitTargetMD to emit TypeString metadata for global symbols.
void XCoreTargetCodeGenInfo::emitTargetMD(
    const Decl *D, llvm::GlobalValue *GV,
    const CodeGen::CodeGenModule &CGM) const {
  SmallStringEnc Enc;
  if (getTypeString(Enc, D, CGM, TSC)) {
    llvm::LLVMContext &Ctx = CGM.getModule().getContext();
    llvm::Metadata *MDVals[] = {llvm::ConstantAsMetadata::get(GV),
                                llvm::MDString::get(Ctx, Enc.str())};
    llvm::NamedMDNode *MD =
      CGM.getModule().getOrInsertNamedMetadata("xcore.typestrings");
    MD->addOperand(llvm::MDNode::get(Ctx, MDVals));
  }
}

void XCoreTargetCodeGenInfo::emitTargetMetadata(
    CodeGen::CodeGenModule &CGM,
    const llvm::MapVector<GlobalDecl, StringRef> &MangledDeclNames) const {
  // Warning, new MangledDeclNames may be appended within this loop.
  // We rely on MapVector insertions adding new elements to the end
  // of the container.
  for (unsigned I = 0; I != MangledDeclNames.size(); ++I) {
    auto Val = *(MangledDeclNames.begin() + I);
    llvm::GlobalValue *GV = CGM.GetGlobalValue(Val.second);
    if (GV) {
      const Decl *D = Val.first.getDecl()->getMostRecentDecl();
      emitTargetMD(D, GV, CGM);
    }
  }
}
//===----------------------------------------------------------------------===//
// SPIR ABI Implementation
//===----------------------------------------------------------------------===//

namespace {
class SPIRTargetCodeGenInfo : public TargetCodeGenInfo {
public:
  SPIRTargetCodeGenInfo(CodeGen::CodeGenTypes &CGT)
      : TargetCodeGenInfo(std::make_unique<DefaultABIInfo>(CGT)) {}
  unsigned getOpenCLKernelCallingConv() const override;
};

} // End anonymous namespace.

namespace clang {
namespace CodeGen {
void computeSPIRKernelABIInfo(CodeGenModule &CGM, CGFunctionInfo &FI) {
  DefaultABIInfo SPIRABI(CGM.getTypes());
  SPIRABI.computeInfo(FI);
}
}
}

unsigned SPIRTargetCodeGenInfo::getOpenCLKernelCallingConv() const {
  return llvm::CallingConv::SPIR_KERNEL;
}

static bool appendType(SmallStringEnc &Enc, QualType QType,
                       const CodeGen::CodeGenModule &CGM,
                       TypeStringCache &TSC);

/// Helper function for appendRecordType().
/// Builds a SmallVector containing the encoded field types in declaration
/// order.
static bool extractFieldType(SmallVectorImpl<FieldEncoding> &FE,
                             const RecordDecl *RD,
                             const CodeGen::CodeGenModule &CGM,
                             TypeStringCache &TSC) {
  for (const auto *Field : RD->fields()) {
    SmallStringEnc Enc;
    Enc += "m(";
    Enc += Field->getName();
    Enc += "){";
    if (Field->isBitField()) {
      Enc += "b(";
      llvm::raw_svector_ostream OS(Enc);
      OS << Field->getBitWidthValue(CGM.getContext());
      Enc += ':';
    }
    if (!appendType(Enc, Field->getType(), CGM, TSC))
      return false;
    if (Field->isBitField())
      Enc += ')';
    Enc += '}';
    FE.emplace_back(!Field->getName().empty(), Enc);
  }
  return true;
}

/// Appends structure and union types to Enc and adds encoding to cache.
/// Recursively calls appendType (via extractFieldType) for each field.
/// Union types have their fields ordered according to the ABI.
static bool appendRecordType(SmallStringEnc &Enc, const RecordType *RT,
                             const CodeGen::CodeGenModule &CGM,
                             TypeStringCache &TSC, const IdentifierInfo *ID) {
  // Append the cached TypeString if we have one.
  StringRef TypeString = TSC.lookupStr(ID);
  if (!TypeString.empty()) {
    Enc += TypeString;
    return true;
  }

  // Start to emit an incomplete TypeString.
  size_t Start = Enc.size();
  Enc += (RT->isUnionType()? 'u' : 's');
  Enc += '(';
  if (ID)
    Enc += ID->getName();
  Enc += "){";

  // We collect all encoded fields and order as necessary.
  bool IsRecursive = false;
  const RecordDecl *RD = RT->getDecl()->getDefinition();
  if (RD && !RD->field_empty()) {
    // An incomplete TypeString stub is placed in the cache for this RecordType
    // so that recursive calls to this RecordType will use it whilst building a
    // complete TypeString for this RecordType.
    SmallVector<FieldEncoding, 16> FE;
    std::string StubEnc(Enc.substr(Start).str());
    StubEnc += '}';  // StubEnc now holds a valid incomplete TypeString.
    TSC.addIncomplete(ID, std::move(StubEnc));
    if (!extractFieldType(FE, RD, CGM, TSC)) {
      (void) TSC.removeIncomplete(ID);
      return false;
    }
    IsRecursive = TSC.removeIncomplete(ID);
    // The ABI requires unions to be sorted but not structures.
    // See FieldEncoding::operator< for sort algorithm.
    if (RT->isUnionType())
      llvm::sort(FE);
    // We can now complete the TypeString.
    unsigned E = FE.size();
    for (unsigned I = 0; I != E; ++I) {
      if (I)
        Enc += ',';
      Enc += FE[I].str();
    }
  }
  Enc += '}';
  TSC.addIfComplete(ID, Enc.substr(Start), IsRecursive);
  return true;
}

/// Appends enum types to Enc and adds the encoding to the cache.
static bool appendEnumType(SmallStringEnc &Enc, const EnumType *ET,
                           TypeStringCache &TSC,
                           const IdentifierInfo *ID) {
  // Append the cached TypeString if we have one.
  StringRef TypeString = TSC.lookupStr(ID);
  if (!TypeString.empty()) {
    Enc += TypeString;
    return true;
  }

  size_t Start = Enc.size();
  Enc += "e(";
  if (ID)
    Enc += ID->getName();
  Enc += "){";

  // We collect all encoded enumerations and order them alphanumerically.
  if (const EnumDecl *ED = ET->getDecl()->getDefinition()) {
    SmallVector<FieldEncoding, 16> FE;
    for (auto I = ED->enumerator_begin(), E = ED->enumerator_end(); I != E;
         ++I) {
      SmallStringEnc EnumEnc;
      EnumEnc += "m(";
      EnumEnc += I->getName();
      EnumEnc += "){";
      I->getInitVal().toString(EnumEnc);
      EnumEnc += '}';
      FE.push_back(FieldEncoding(!I->getName().empty(), EnumEnc));
    }
    llvm::sort(FE);
    unsigned E = FE.size();
    for (unsigned I = 0; I != E; ++I) {
      if (I)
        Enc += ',';
      Enc += FE[I].str();
    }
  }
  Enc += '}';
  TSC.addIfComplete(ID, Enc.substr(Start), false);
  return true;
}

/// Appends type's qualifier to Enc.
/// This is done prior to appending the type's encoding.
static void appendQualifier(SmallStringEnc &Enc, QualType QT) {
  // Qualifiers are emitted in alphabetical order.
  static const char *const Table[]={"","c:","r:","cr:","v:","cv:","rv:","crv:"};
  int Lookup = 0;
  if (QT.isConstQualified())
    Lookup += 1<<0;
  if (QT.isRestrictQualified())
    Lookup += 1<<1;
  if (QT.isVolatileQualified())
    Lookup += 1<<2;
  Enc += Table[Lookup];
}

/// Appends built-in types to Enc.
static bool appendBuiltinType(SmallStringEnc &Enc, const BuiltinType *BT) {
  const char *EncType;
  switch (BT->getKind()) {
    case BuiltinType::Void:
      EncType = "0";
      break;
    case BuiltinType::Bool:
      EncType = "b";
      break;
    case BuiltinType::Char_U:
      EncType = "uc";
      break;
    case BuiltinType::UChar:
      EncType = "uc";
      break;
    case BuiltinType::SChar:
      EncType = "sc";
      break;
    case BuiltinType::UShort:
      EncType = "us";
      break;
    case BuiltinType::Short:
      EncType = "ss";
      break;
    case BuiltinType::UInt:
      EncType = "ui";
      break;
    case BuiltinType::Int:
      EncType = "si";
      break;
    case BuiltinType::ULong:
      EncType = "ul";
      break;
    case BuiltinType::Long:
      EncType = "sl";
      break;
    case BuiltinType::ULongLong:
      EncType = "ull";
      break;
    case BuiltinType::LongLong:
      EncType = "sll";
      break;
    case BuiltinType::Float:
      EncType = "ft";
      break;
    case BuiltinType::Double:
      EncType = "d";
      break;
    case BuiltinType::LongDouble:
      EncType = "ld";
      break;
    default:
      return false;
  }
  Enc += EncType;
  return true;
}

/// Appends a pointer encoding to Enc before calling appendType for the pointee.
static bool appendPointerType(SmallStringEnc &Enc, const PointerType *PT,
                              const CodeGen::CodeGenModule &CGM,
                              TypeStringCache &TSC) {
  Enc += "p(";
  if (!appendType(Enc, PT->getPointeeType(), CGM, TSC))
    return false;
  Enc += ')';
  return true;
}

/// Appends array encoding to Enc before calling appendType for the element.
static bool appendArrayType(SmallStringEnc &Enc, QualType QT,
                            const ArrayType *AT,
                            const CodeGen::CodeGenModule &CGM,
                            TypeStringCache &TSC, StringRef NoSizeEnc) {
  if (AT->getSizeModifier() != ArrayType::Normal)
    return false;
  Enc += "a(";
  if (const ConstantArrayType *CAT = dyn_cast<ConstantArrayType>(AT))
    CAT->getSize().toStringUnsigned(Enc);
  else
    Enc += NoSizeEnc; // Global arrays use "*", otherwise it is "".
  Enc += ':';
  // The Qualifiers should be attached to the type rather than the array.
  appendQualifier(Enc, QT);
  if (!appendType(Enc, AT->getElementType(), CGM, TSC))
    return false;
  Enc += ')';
  return true;
}

/// Appends a function encoding to Enc, calling appendType for the return type
/// and the arguments.
static bool appendFunctionType(SmallStringEnc &Enc, const FunctionType *FT,
                             const CodeGen::CodeGenModule &CGM,
                             TypeStringCache &TSC) {
  Enc += "f{";
  if (!appendType(Enc, FT->getReturnType(), CGM, TSC))
    return false;
  Enc += "}(";
  if (const FunctionProtoType *FPT = FT->getAs<FunctionProtoType>()) {
    // N.B. we are only interested in the adjusted param types.
    auto I = FPT->param_type_begin();
    auto E = FPT->param_type_end();
    if (I != E) {
      do {
        if (!appendType(Enc, *I, CGM, TSC))
          return false;
        ++I;
        if (I != E)
          Enc += ',';
      } while (I != E);
      if (FPT->isVariadic())
        Enc += ",va";
    } else {
      if (FPT->isVariadic())
        Enc += "va";
      else
        Enc += '0';
    }
  }
  Enc += ')';
  return true;
}

/// Handles the type's qualifier before dispatching a call to handle specific
/// type encodings.
static bool appendType(SmallStringEnc &Enc, QualType QType,
                       const CodeGen::CodeGenModule &CGM,
                       TypeStringCache &TSC) {

  QualType QT = QType.getCanonicalType();

  if (const ArrayType *AT = QT->getAsArrayTypeUnsafe())
    // The Qualifiers should be attached to the type rather than the array.
    // Thus we don't call appendQualifier() here.
    return appendArrayType(Enc, QT, AT, CGM, TSC, "");

  appendQualifier(Enc, QT);

  if (const BuiltinType *BT = QT->getAs<BuiltinType>())
    return appendBuiltinType(Enc, BT);

  if (const PointerType *PT = QT->getAs<PointerType>())
    return appendPointerType(Enc, PT, CGM, TSC);

  if (const EnumType *ET = QT->getAs<EnumType>())
    return appendEnumType(Enc, ET, TSC, QT.getBaseTypeIdentifier());

  if (const RecordType *RT = QT->getAsStructureType())
    return appendRecordType(Enc, RT, CGM, TSC, QT.getBaseTypeIdentifier());

  if (const RecordType *RT = QT->getAsUnionType())
    return appendRecordType(Enc, RT, CGM, TSC, QT.getBaseTypeIdentifier());

  if (const FunctionType *FT = QT->getAs<FunctionType>())
    return appendFunctionType(Enc, FT, CGM, TSC);

  return false;
}

static bool getTypeString(SmallStringEnc &Enc, const Decl *D,
                          const CodeGen::CodeGenModule &CGM,
                          TypeStringCache &TSC) {
  if (!D)
    return false;

  if (const FunctionDecl *FD = dyn_cast<FunctionDecl>(D)) {
    if (FD->getLanguageLinkage() != CLanguageLinkage)
      return false;
    return appendType(Enc, FD->getType(), CGM, TSC);
  }

  if (const VarDecl *VD = dyn_cast<VarDecl>(D)) {
    if (VD->getLanguageLinkage() != CLanguageLinkage)
      return false;
    QualType QT = VD->getType().getCanonicalType();
    if (const ArrayType *AT = QT->getAsArrayTypeUnsafe()) {
      // Global ArrayTypes are given a size of '*' if the size is unknown.
      // The Qualifiers should be attached to the type rather than the array.
      // Thus we don't call appendQualifier() here.
      return appendArrayType(Enc, QT, AT, CGM, TSC, "*");
    }
    return appendType(Enc, QT, CGM, TSC);
  }
  return false;
}

//===----------------------------------------------------------------------===//
// RISCV ABI Implementation
//===----------------------------------------------------------------------===//

namespace {
class RISCVABIInfo : public DefaultABIInfo {
private:
  // Size of the integer ('x') registers in bits.
  unsigned XLen;
  // Size of the floating point ('f') registers in bits. Note that the target
  // ISA might have a wider FLen than the selected ABI (e.g. an RV32IF target
  // with soft float ABI has FLen==0).
  unsigned FLen;
  static const int NumArgGPRs = 8;
  static const int NumArgFPRs = 8;
  bool detectFPCCEligibleStructHelper(QualType Ty, CharUnits CurOff,
                                      llvm::Type *&Field1Ty,
                                      CharUnits &Field1Off,
                                      llvm::Type *&Field2Ty,
                                      CharUnits &Field2Off) const;

public:
  RISCVABIInfo(CodeGen::CodeGenTypes &CGT, unsigned XLen, unsigned FLen)
      : DefaultABIInfo(CGT), XLen(XLen), FLen(FLen) {}

  // DefaultABIInfo's classifyReturnType and classifyArgumentType are
  // non-virtual, but computeInfo is virtual, so we overload it.
  void computeInfo(CGFunctionInfo &FI) const override;

  ABIArgInfo classifyArgumentType(QualType Ty, bool IsFixed, int &ArgGPRsLeft,
                                  int &ArgFPRsLeft) const;
  ABIArgInfo classifyReturnType(QualType RetTy) const;

  Address EmitVAArg(CodeGenFunction &CGF, Address VAListAddr,
                    QualType Ty) const override;

  ABIArgInfo extendType(QualType Ty) const;

  bool detectFPCCEligibleStruct(QualType Ty, llvm::Type *&Field1Ty,
                                CharUnits &Field1Off, llvm::Type *&Field2Ty,
                                CharUnits &Field2Off, int &NeededArgGPRs,
                                int &NeededArgFPRs) const;
  ABIArgInfo coerceAndExpandFPCCEligibleStruct(llvm::Type *Field1Ty,
                                               CharUnits Field1Off,
                                               llvm::Type *Field2Ty,
                                               CharUnits Field2Off) const;
};
} // end anonymous namespace

void RISCVABIInfo::computeInfo(CGFunctionInfo &FI) const {
  QualType RetTy = FI.getReturnType();
  if (!getCXXABI().classifyReturnType(FI))
    FI.getReturnInfo() = classifyReturnType(RetTy);

  // IsRetIndirect is true if classifyArgumentType indicated the value should
  // be passed indirect, or if the type size is a scalar greater than 2*XLen
  // and not a complex type with elements <= FLen. e.g. fp128 is passed direct
  // in LLVM IR, relying on the backend lowering code to rewrite the argument
  // list and pass indirectly on RV32.
  bool IsRetIndirect = FI.getReturnInfo().getKind() == ABIArgInfo::Indirect;
  if (!IsRetIndirect && RetTy->isScalarType() &&
      getContext().getTypeSize(RetTy) > (2 * XLen)) {
    if (RetTy->isComplexType() && FLen) {
      QualType EltTy = RetTy->getAs<ComplexType>()->getElementType();
      IsRetIndirect = getContext().getTypeSize(EltTy) > FLen;
    } else {
      // This is a normal scalar > 2*XLen, such as fp128 on RV32.
      IsRetIndirect = true;
    }
  }

  // We must track the number of GPRs used in order to conform to the RISC-V
  // ABI, as integer scalars passed in registers should have signext/zeroext
  // when promoted, but are anyext if passed on the stack. As GPR usage is
  // different for variadic arguments, we must also track whether we are
  // examining a vararg or not.
  int ArgGPRsLeft = IsRetIndirect ? NumArgGPRs - 1 : NumArgGPRs;
  int ArgFPRsLeft = FLen ? NumArgFPRs : 0;
  int NumFixedArgs = FI.getNumRequiredArgs();

  int ArgNum = 0;
  for (auto &ArgInfo : FI.arguments()) {
    bool IsFixed = ArgNum < NumFixedArgs;
    ArgInfo.info =
        classifyArgumentType(ArgInfo.type, IsFixed, ArgGPRsLeft, ArgFPRsLeft);
    ArgNum++;
  }
}

// Returns true if the struct is a potential candidate for the floating point
// calling convention. If this function returns true, the caller is
// responsible for checking that if there is only a single field then that
// field is a float.
bool RISCVABIInfo::detectFPCCEligibleStructHelper(QualType Ty, CharUnits CurOff,
                                                  llvm::Type *&Field1Ty,
                                                  CharUnits &Field1Off,
                                                  llvm::Type *&Field2Ty,
                                                  CharUnits &Field2Off) const {
  bool IsInt = Ty->isIntegralOrEnumerationType();
  bool IsFloat = Ty->isRealFloatingType();

  if (IsInt || IsFloat) {
    uint64_t Size = getContext().getTypeSize(Ty);
    if (IsInt && Size > XLen)
      return false;
    // Can't be eligible if larger than the FP registers. Half precision isn't
    // currently supported on RISC-V and the ABI hasn't been confirmed, so
    // default to the integer ABI in that case.
    if (IsFloat && (Size > FLen || Size < 32))
      return false;
    // Can't be eligible if an integer type was already found (int+int pairs
    // are not eligible).
    if (IsInt && Field1Ty && Field1Ty->isIntegerTy())
      return false;
    if (!Field1Ty) {
      Field1Ty = CGT.ConvertType(Ty);
      Field1Off = CurOff;
      return true;
    }
    if (!Field2Ty) {
      Field2Ty = CGT.ConvertType(Ty);
      Field2Off = CurOff;
      return true;
    }
    return false;
  }

  if (auto CTy = Ty->getAs<ComplexType>()) {
    if (Field1Ty)
      return false;
    QualType EltTy = CTy->getElementType();
    if (getContext().getTypeSize(EltTy) > FLen)
      return false;
    Field1Ty = CGT.ConvertType(EltTy);
    Field1Off = CurOff;
    assert(CurOff.isZero() && "Unexpected offset for first field");
    Field2Ty = Field1Ty;
    Field2Off = Field1Off + getContext().getTypeSizeInChars(EltTy);
    return true;
  }

  if (const ConstantArrayType *ATy = getContext().getAsConstantArrayType(Ty)) {
    uint64_t ArraySize = ATy->getSize().getZExtValue();
    QualType EltTy = ATy->getElementType();
    CharUnits EltSize = getContext().getTypeSizeInChars(EltTy);
    for (uint64_t i = 0; i < ArraySize; ++i) {
      bool Ret = detectFPCCEligibleStructHelper(EltTy, CurOff, Field1Ty,
                                                Field1Off, Field2Ty, Field2Off);
      if (!Ret)
        return false;
      CurOff += EltSize;
    }
    return true;
  }

  if (const auto *RTy = Ty->getAs<RecordType>()) {
    // Structures with either a non-trivial destructor or a non-trivial
    // copy constructor are not eligible for the FP calling convention.
    if (getRecordArgABI(Ty, CGT.getCXXABI()))
      return false;
    if (isEmptyRecord(getContext(), Ty, true))
      return true;
    const RecordDecl *RD = RTy->getDecl();
    // Unions aren't eligible unless they're empty (which is caught above).
    if (RD->isUnion())
      return false;
    int ZeroWidthBitFieldCount = 0;
    for (const FieldDecl *FD : RD->fields()) {
      const ASTRecordLayout &Layout = getContext().getASTRecordLayout(RD);
      uint64_t FieldOffInBits = Layout.getFieldOffset(FD->getFieldIndex());
      QualType QTy = FD->getType();
      if (FD->isBitField()) {
        unsigned BitWidth = FD->getBitWidthValue(getContext());
        // Allow a bitfield with a type greater than XLen as long as the
        // bitwidth is XLen or less.
        if (getContext().getTypeSize(QTy) > XLen && BitWidth <= XLen)
          QTy = getContext().getIntTypeForBitwidth(XLen, false);
        if (BitWidth == 0) {
          ZeroWidthBitFieldCount++;
          continue;
        }
      }

      bool Ret = detectFPCCEligibleStructHelper(
          QTy, CurOff + getContext().toCharUnitsFromBits(FieldOffInBits),
          Field1Ty, Field1Off, Field2Ty, Field2Off);
      if (!Ret)
        return false;

      // As a quirk of the ABI, zero-width bitfields aren't ignored for fp+fp
      // or int+fp structs, but are ignored for a struct with an fp field and
      // any number of zero-width bitfields.
      if (Field2Ty && ZeroWidthBitFieldCount > 0)
        return false;
    }
    return Field1Ty != nullptr;
  }

  return false;
}

// Determine if a struct is eligible for passing according to the floating
// point calling convention (i.e., when flattened it contains a single fp
// value, fp+fp, or int+fp of appropriate size). If so, NeededArgFPRs and
// NeededArgGPRs are incremented appropriately.
bool RISCVABIInfo::detectFPCCEligibleStruct(QualType Ty, llvm::Type *&Field1Ty,
                                            CharUnits &Field1Off,
                                            llvm::Type *&Field2Ty,
                                            CharUnits &Field2Off,
                                            int &NeededArgGPRs,
                                            int &NeededArgFPRs) const {
  Field1Ty = nullptr;
  Field2Ty = nullptr;
  NeededArgGPRs = 0;
  NeededArgFPRs = 0;
  bool IsCandidate = detectFPCCEligibleStructHelper(
      Ty, CharUnits::Zero(), Field1Ty, Field1Off, Field2Ty, Field2Off);
  // Not really a candidate if we have a single int but no float.
  if (Field1Ty && !Field2Ty && !Field1Ty->isFloatingPointTy())
    return false;
  if (!IsCandidate)
    return false;
  if (Field1Ty && Field1Ty->isFloatingPointTy())
    NeededArgFPRs++;
  else if (Field1Ty)
    NeededArgGPRs++;
  if (Field2Ty && Field2Ty->isFloatingPointTy())
    NeededArgFPRs++;
  else if (Field2Ty)
    NeededArgGPRs++;
  return IsCandidate;
}

// Call getCoerceAndExpand for the two-element flattened struct described by
// Field1Ty, Field1Off, Field2Ty, Field2Off. This method will create an
// appropriate coerceToType and unpaddedCoerceToType.
ABIArgInfo RISCVABIInfo::coerceAndExpandFPCCEligibleStruct(
    llvm::Type *Field1Ty, CharUnits Field1Off, llvm::Type *Field2Ty,
    CharUnits Field2Off) const {
  SmallVector<llvm::Type *, 3> CoerceElts;
  SmallVector<llvm::Type *, 2> UnpaddedCoerceElts;
  if (!Field1Off.isZero())
    CoerceElts.push_back(llvm::ArrayType::get(
        llvm::Type::getInt8Ty(getVMContext()), Field1Off.getQuantity()));

  CoerceElts.push_back(Field1Ty);
  UnpaddedCoerceElts.push_back(Field1Ty);

  if (!Field2Ty) {
    return ABIArgInfo::getCoerceAndExpand(
        llvm::StructType::get(getVMContext(), CoerceElts, !Field1Off.isZero()),
        UnpaddedCoerceElts[0]);
  }

  CharUnits Field2Align =
      CharUnits::fromQuantity(getDataLayout().getABITypeAlignment(Field2Ty));
  CharUnits Field1Size =
      CharUnits::fromQuantity(getDataLayout().getTypeStoreSize(Field1Ty));
  CharUnits Field2OffNoPadNoPack = Field1Size.alignTo(Field2Align);

  CharUnits Padding = CharUnits::Zero();
  if (Field2Off > Field2OffNoPadNoPack)
    Padding = Field2Off - Field2OffNoPadNoPack;
  else if (Field2Off != Field2Align && Field2Off > Field1Size)
    Padding = Field2Off - Field1Size;

  bool IsPacked = !Field2Off.isMultipleOf(Field2Align);

  if (!Padding.isZero())
    CoerceElts.push_back(llvm::ArrayType::get(
        llvm::Type::getInt8Ty(getVMContext()), Padding.getQuantity()));

  CoerceElts.push_back(Field2Ty);
  UnpaddedCoerceElts.push_back(Field2Ty);

  auto CoerceToType =
      llvm::StructType::get(getVMContext(), CoerceElts, IsPacked);
  auto UnpaddedCoerceToType =
      llvm::StructType::get(getVMContext(), UnpaddedCoerceElts, IsPacked);

  return ABIArgInfo::getCoerceAndExpand(CoerceToType, UnpaddedCoerceToType);
}

ABIArgInfo RISCVABIInfo::classifyArgumentType(QualType Ty, bool IsFixed,
                                              int &ArgGPRsLeft,
                                              int &ArgFPRsLeft) const {
  assert(ArgGPRsLeft <= NumArgGPRs && "Arg GPR tracking underflow");
  Ty = useFirstFieldIfTransparentUnion(Ty);

  // Structures with either a non-trivial destructor or a non-trivial
  // copy constructor are always passed indirectly.
  if (CGCXXABI::RecordArgABI RAA = getRecordArgABI(Ty, getCXXABI())) {
    if (ArgGPRsLeft)
      ArgGPRsLeft -= 1;
    return getNaturalAlignIndirect(Ty, /*ByVal=*/RAA ==
                                           CGCXXABI::RAA_DirectInMemory);
  }

  // Ignore empty structs/unions.
  if (isEmptyRecord(getContext(), Ty, true))
    return ABIArgInfo::getIgnore();

  uint64_t Size = getContext().getTypeSize(Ty);

  // Pass floating point values via FPRs if possible.
  if (IsFixed && Ty->isFloatingType() && !Ty->isComplexType() &&
      FLen >= Size && ArgFPRsLeft) {
    ArgFPRsLeft--;
    return ABIArgInfo::getDirect();
  }

  // Complex types for the hard float ABI must be passed direct rather than
  // using CoerceAndExpand.
  if (IsFixed && Ty->isComplexType() && FLen && ArgFPRsLeft >= 2) {
    QualType EltTy = Ty->castAs<ComplexType>()->getElementType();
    if (getContext().getTypeSize(EltTy) <= FLen) {
      ArgFPRsLeft -= 2;
      return ABIArgInfo::getDirect();
    }
  }

  if (IsFixed && FLen && Ty->isStructureOrClassType()) {
    llvm::Type *Field1Ty = nullptr;
    llvm::Type *Field2Ty = nullptr;
    CharUnits Field1Off = CharUnits::Zero();
    CharUnits Field2Off = CharUnits::Zero();
    int NeededArgGPRs;
    int NeededArgFPRs;
    bool IsCandidate =
        detectFPCCEligibleStruct(Ty, Field1Ty, Field1Off, Field2Ty, Field2Off,
                                 NeededArgGPRs, NeededArgFPRs);
    if (IsCandidate && NeededArgGPRs <= ArgGPRsLeft &&
        NeededArgFPRs <= ArgFPRsLeft) {
      ArgGPRsLeft -= NeededArgGPRs;
      ArgFPRsLeft -= NeededArgFPRs;
      return coerceAndExpandFPCCEligibleStruct(Field1Ty, Field1Off, Field2Ty,
                                               Field2Off);
    }
  }

  uint64_t NeededAlign = getContext().getTypeAlign(Ty);
  bool MustUseStack = false;
  // Determine the number of GPRs needed to pass the current argument
  // according to the ABI. 2*XLen-aligned varargs are passed in "aligned"
  // register pairs, so may consume 3 registers.
  int NeededArgGPRs = 1;
  if (!IsFixed && NeededAlign == 2 * XLen)
    NeededArgGPRs = 2 + (ArgGPRsLeft % 2);
  else if (Size > XLen && Size <= 2 * XLen)
    NeededArgGPRs = 2;

  if (NeededArgGPRs > ArgGPRsLeft) {
    MustUseStack = true;
    NeededArgGPRs = ArgGPRsLeft;
  }

  ArgGPRsLeft -= NeededArgGPRs;

  if (!isAggregateTypeForABI(getContext(), Ty) && !Ty->isVectorType()) {
    // Treat an enum type as its underlying type.
    if (const EnumType *EnumTy = Ty->getAs<EnumType>())
      Ty = EnumTy->getDecl()->getIntegerType();

    // All integral types are promoted to XLen width, unless passed on the
    // stack.
    if (Size < XLen && Ty->isIntegralOrEnumerationType() && !MustUseStack) {
      return extendType(Ty);
    }

    if (const auto *EIT = Ty->getAs<ExtIntType>()) {
      if (EIT->getNumBits() < XLen && !MustUseStack)
        return extendType(Ty);
      if (EIT->getNumBits() > 128 ||
          (!getContext().getTargetInfo().hasInt128Type() &&
           EIT->getNumBits() > 64))
        return getNaturalAlignIndirect(Ty, /*ByVal=*/false);
    }

    return ABIArgInfo::getDirect();
  }

  // Aggregates which are <= 2*XLen will be passed in registers if possible,
  // so coerce to integers.
  if (Size <= 2 * XLen) {
    unsigned Alignment = getContext().getTypeAlign(Ty);

    // Use a single XLen int if possible, 2*XLen if 2*XLen alignment is
    // required, and a 2-element XLen array if only XLen alignment is required.
    if (Size <= XLen) {
      return ABIArgInfo::getDirect(
          llvm::IntegerType::get(getVMContext(), XLen));
    } else if (Alignment == 2 * XLen) {
      return ABIArgInfo::getDirect(
          llvm::IntegerType::get(getVMContext(), 2 * XLen));
    } else {
      return ABIArgInfo::getDirect(llvm::ArrayType::get(
          llvm::IntegerType::get(getVMContext(), XLen), 2));
    }
  }
  return getNaturalAlignIndirect(Ty, /*ByVal=*/false);
}

ABIArgInfo RISCVABIInfo::classifyReturnType(QualType RetTy) const {
  if (RetTy->isVoidType())
    return ABIArgInfo::getIgnore();

  int ArgGPRsLeft = 2;
  int ArgFPRsLeft = FLen ? 2 : 0;

  // The rules for return and argument types are the same, so defer to
  // classifyArgumentType.
  return classifyArgumentType(RetTy, /*IsFixed=*/true, ArgGPRsLeft,
                              ArgFPRsLeft);
}

Address RISCVABIInfo::EmitVAArg(CodeGenFunction &CGF, Address VAListAddr,
                                QualType Ty) const {
  CharUnits SlotSize = CharUnits::fromQuantity(XLen / 8);

  // Empty records are ignored for parameter passing purposes.
  if (isEmptyRecord(getContext(), Ty, true)) {
    Address Addr(CGF.Builder.CreateLoad(VAListAddr), SlotSize);
    Addr = CGF.Builder.CreateElementBitCast(Addr, CGF.ConvertTypeForMem(Ty));
    return Addr;
  }

  auto TInfo = getContext().getTypeInfoInChars(Ty);

  // Arguments bigger than 2*Xlen bytes are passed indirectly.
  bool IsIndirect = TInfo.Width > 2 * SlotSize;

  return emitVoidPtrVAArg(CGF, VAListAddr, Ty, IsIndirect, TInfo,
                          SlotSize, /*AllowHigherAlign=*/true);
}

ABIArgInfo RISCVABIInfo::extendType(QualType Ty) const {
  int TySize = getContext().getTypeSize(Ty);
  // RV64 ABI requires unsigned 32 bit integers to be sign extended.
  if (XLen == 64 && Ty->isUnsignedIntegerOrEnumerationType() && TySize == 32)
    return ABIArgInfo::getSignExtend(Ty);
  return ABIArgInfo::getExtend(Ty);
}

namespace {
class RISCVTargetCodeGenInfo : public TargetCodeGenInfo {
public:
  RISCVTargetCodeGenInfo(CodeGen::CodeGenTypes &CGT, unsigned XLen,
                         unsigned FLen)
      : TargetCodeGenInfo(std::make_unique<RISCVABIInfo>(CGT, XLen, FLen)) {}

  void setTargetAttributes(const Decl *D, llvm::GlobalValue *GV,
                           CodeGen::CodeGenModule &CGM) const override {
    const auto *FD = dyn_cast_or_null<FunctionDecl>(D);
    if (!FD) return;

    const auto *Attr = FD->getAttr<RISCVInterruptAttr>();
    if (!Attr)
      return;

    const char *Kind;
    switch (Attr->getInterrupt()) {
    case RISCVInterruptAttr::user: Kind = "user"; break;
    case RISCVInterruptAttr::supervisor: Kind = "supervisor"; break;
    case RISCVInterruptAttr::machine: Kind = "machine"; break;
    }

    auto *Fn = cast<llvm::Function>(GV);

    Fn->addFnAttr("interrupt", Kind);
  }
};
} // namespace

//===----------------------------------------------------------------------===//
// VE ABI Implementation.
//
namespace {
class VEABIInfo : public DefaultABIInfo {
public:
  VEABIInfo(CodeGenTypes &CGT) : DefaultABIInfo(CGT) {}

private:
  ABIArgInfo classifyReturnType(QualType RetTy) const;
  ABIArgInfo classifyArgumentType(QualType RetTy) const;
  void computeInfo(CGFunctionInfo &FI) const override;
};
} // end anonymous namespace

ABIArgInfo VEABIInfo::classifyReturnType(QualType Ty) const {
  if (Ty->isAnyComplexType())
    return ABIArgInfo::getDirect();
  uint64_t Size = getContext().getTypeSize(Ty);
  if (Size < 64 && Ty->isIntegerType())
    return ABIArgInfo::getExtend(Ty);
  return DefaultABIInfo::classifyReturnType(Ty);
}

ABIArgInfo VEABIInfo::classifyArgumentType(QualType Ty) const {
  if (Ty->isAnyComplexType())
    return ABIArgInfo::getDirect();
  uint64_t Size = getContext().getTypeSize(Ty);
  if (Size < 64 && Ty->isIntegerType())
    return ABIArgInfo::getExtend(Ty);
  return DefaultABIInfo::classifyArgumentType(Ty);
}

void VEABIInfo::computeInfo(CGFunctionInfo &FI) const {
  FI.getReturnInfo() = classifyReturnType(FI.getReturnType());
  for (auto &Arg : FI.arguments())
    Arg.info = classifyArgumentType(Arg.type);
}

namespace {
class VETargetCodeGenInfo : public TargetCodeGenInfo {
public:
  VETargetCodeGenInfo(CodeGenTypes &CGT)
      : TargetCodeGenInfo(std::make_unique<VEABIInfo>(CGT)) {}
  // VE ABI requires the arguments of variadic and prototype-less functions
  // are passed in both registers and memory.
  bool isNoProtoCallVariadic(const CallArgList &args,
                             const FunctionNoProtoType *fnType) const override {
    return true;
  }
};
} // end anonymous namespace

//===----------------------------------------------------------------------===//
// Driver code
//===----------------------------------------------------------------------===//

bool CodeGenModule::supportsCOMDAT() const {
  return getTriple().supportsCOMDAT();
}

const TargetCodeGenInfo &CodeGenModule::getTargetCodeGenInfo() {
  if (TheTargetCodeGenInfo)
    return *TheTargetCodeGenInfo;

  // Helper to set the unique_ptr while still keeping the return value.
  auto SetCGInfo = [&](TargetCodeGenInfo *P) -> const TargetCodeGenInfo & {
    this->TheTargetCodeGenInfo.reset(P);
    return *P;
  };

  const llvm::Triple &Triple = getTarget().getTriple();
  switch (Triple.getArch()) {
  default:
    return SetCGInfo(new DefaultTargetCodeGenInfo(Types));

  case llvm::Triple::le32:
    return SetCGInfo(new PNaClTargetCodeGenInfo(Types));
  case llvm::Triple::mips:
  case llvm::Triple::mipsel:
    if (Triple.getOS() == llvm::Triple::NaCl)
      return SetCGInfo(new PNaClTargetCodeGenInfo(Types));
    return SetCGInfo(new MIPSTargetCodeGenInfo(Types, true));

  case llvm::Triple::mips64:
  case llvm::Triple::mips64el:
    return SetCGInfo(new MIPSTargetCodeGenInfo(Types, false));

  case llvm::Triple::avr:
    return SetCGInfo(new AVRTargetCodeGenInfo(Types));

  case llvm::Triple::aarch64:
  case llvm::Triple::aarch64_32:
  case llvm::Triple::aarch64_be: {
    AArch64ABIInfo::ABIKind Kind = AArch64ABIInfo::AAPCS;
    if (getTarget().getABI() == "darwinpcs")
      Kind = AArch64ABIInfo::DarwinPCS;
    else if (Triple.isOSWindows())
      return SetCGInfo(
          new WindowsAArch64TargetCodeGenInfo(Types, AArch64ABIInfo::Win64));

    return SetCGInfo(new AArch64TargetCodeGenInfo(Types, Kind));
  }

  case llvm::Triple::wasm32:
  case llvm::Triple::wasm64: {
    WebAssemblyABIInfo::ABIKind Kind = WebAssemblyABIInfo::MVP;
    if (getTarget().getABI() == "experimental-mv")
      Kind = WebAssemblyABIInfo::ExperimentalMV;
    return SetCGInfo(new WebAssemblyTargetCodeGenInfo(Types, Kind));
  }

  case llvm::Triple::arm:
  case llvm::Triple::armeb:
  case llvm::Triple::thumb:
  case llvm::Triple::thumbeb: {
    if (Triple.getOS() == llvm::Triple::Win32) {
      return SetCGInfo(
          new WindowsARMTargetCodeGenInfo(Types, ARMABIInfo::AAPCS_VFP));
    }

    ARMABIInfo::ABIKind Kind = ARMABIInfo::AAPCS;
    StringRef ABIStr = getTarget().getABI();
    if (ABIStr == "apcs-gnu")
      Kind = ARMABIInfo::APCS;
    else if (ABIStr == "aapcs16")
      Kind = ARMABIInfo::AAPCS16_VFP;
    else if (CodeGenOpts.FloatABI == "hard" ||
             (CodeGenOpts.FloatABI != "soft" &&
              (Triple.getEnvironment() == llvm::Triple::GNUEABIHF ||
               Triple.getEnvironment() == llvm::Triple::MuslEABIHF ||
               Triple.getEnvironment() == llvm::Triple::EABIHF)))
      Kind = ARMABIInfo::AAPCS_VFP;

    return SetCGInfo(new ARMTargetCodeGenInfo(Types, Kind));
  }

  case llvm::Triple::ppc: {
    if (Triple.isOSAIX())
      return SetCGInfo(new AIXTargetCodeGenInfo(Types, /*Is64Bit*/ false));

    bool IsSoftFloat =
        CodeGenOpts.FloatABI == "soft" || getTarget().hasFeature("spe");
    bool RetSmallStructInRegABI =
        PPC32TargetCodeGenInfo::isStructReturnInRegABI(Triple, CodeGenOpts);
    return SetCGInfo(
        new PPC32TargetCodeGenInfo(Types, IsSoftFloat, RetSmallStructInRegABI));
  }
  case llvm::Triple::ppc64:
    if (Triple.isOSAIX())
      return SetCGInfo(new AIXTargetCodeGenInfo(Types, /*Is64Bit*/ true));

    if (Triple.isOSBinFormatELF()) {
      PPC64_SVR4_ABIInfo::ABIKind Kind = PPC64_SVR4_ABIInfo::ELFv1;
      if (getTarget().getABI() == "elfv2")
        Kind = PPC64_SVR4_ABIInfo::ELFv2;
      bool HasQPX = getTarget().getABI() == "elfv1-qpx";
      bool IsSoftFloat = CodeGenOpts.FloatABI == "soft";

      return SetCGInfo(new PPC64_SVR4_TargetCodeGenInfo(Types, Kind, HasQPX,
                                                        IsSoftFloat));
    }
    return SetCGInfo(new PPC64TargetCodeGenInfo(Types));
  case llvm::Triple::ppc64le: {
    assert(Triple.isOSBinFormatELF() && "PPC64 LE non-ELF not supported!");
    PPC64_SVR4_ABIInfo::ABIKind Kind = PPC64_SVR4_ABIInfo::ELFv2;
    if (getTarget().getABI() == "elfv1" || getTarget().getABI() == "elfv1-qpx")
      Kind = PPC64_SVR4_ABIInfo::ELFv1;
    bool HasQPX = getTarget().getABI() == "elfv1-qpx";
    bool IsSoftFloat = CodeGenOpts.FloatABI == "soft";

    return SetCGInfo(new PPC64_SVR4_TargetCodeGenInfo(Types, Kind, HasQPX,
                                                      IsSoftFloat));
  }

  case llvm::Triple::nvptx:
  case llvm::Triple::nvptx64:
    return SetCGInfo(new NVPTXTargetCodeGenInfo(Types));

  case llvm::Triple::msp430:
    return SetCGInfo(new MSP430TargetCodeGenInfo(Types));

  case llvm::Triple::riscv32:
  case llvm::Triple::riscv64: {
    StringRef ABIStr = getTarget().getABI();
    unsigned XLen = getTarget().getPointerWidth(0);
    unsigned ABIFLen = 0;
    if (ABIStr.endswith("f"))
      ABIFLen = 32;
    else if (ABIStr.endswith("d"))
      ABIFLen = 64;
    return SetCGInfo(new RISCVTargetCodeGenInfo(Types, XLen, ABIFLen));
  }

  case llvm::Triple::systemz: {
    bool SoftFloat = CodeGenOpts.FloatABI == "soft";
    bool HasVector = !SoftFloat && getTarget().getABI() == "vector";
    return SetCGInfo(new SystemZTargetCodeGenInfo(Types, HasVector, SoftFloat));
  }

  case llvm::Triple::tce:
  case llvm::Triple::tcele:
    return SetCGInfo(new TCETargetCodeGenInfo(Types));

  case llvm::Triple::x86: {
    bool IsDarwinVectorABI = Triple.isOSDarwin();
    bool RetSmallStructInRegABI =
        X86_32TargetCodeGenInfo::isStructReturnInRegABI(Triple, CodeGenOpts);
    bool IsWin32FloatStructABI = Triple.isOSWindows() && !Triple.isOSCygMing();

    if (Triple.getOS() == llvm::Triple::Win32) {
      return SetCGInfo(new WinX86_32TargetCodeGenInfo(
          Types, IsDarwinVectorABI, RetSmallStructInRegABI,
          IsWin32FloatStructABI, CodeGenOpts.NumRegisterParameters));
    } else {
      return SetCGInfo(new X86_32TargetCodeGenInfo(
          Types, IsDarwinVectorABI, RetSmallStructInRegABI,
          IsWin32FloatStructABI, CodeGenOpts.NumRegisterParameters,
          CodeGenOpts.FloatABI == "soft"));
    }
  }

  case llvm::Triple::x86_64: {
    StringRef ABI = getTarget().getABI();
    X86AVXABILevel AVXLevel =
        (ABI == "avx512"
             ? X86AVXABILevel::AVX512
             : ABI == "avx" ? X86AVXABILevel::AVX : X86AVXABILevel::None);

    switch (Triple.getOS()) {
    case llvm::Triple::Win32:
      return SetCGInfo(new WinX86_64TargetCodeGenInfo(Types, AVXLevel));
    default:
      return SetCGInfo(new X86_64TargetCodeGenInfo(Types, AVXLevel));
    }
  }
  case llvm::Triple::hexagon:
    return SetCGInfo(new HexagonTargetCodeGenInfo(Types));
  case llvm::Triple::lanai:
    return SetCGInfo(new LanaiTargetCodeGenInfo(Types));
  case llvm::Triple::r600:
    return SetCGInfo(new AMDGPUTargetCodeGenInfo(Types));
  case llvm::Triple::amdgcn:
    return SetCGInfo(new AMDGPUTargetCodeGenInfo(Types));
  case llvm::Triple::sparc:
    return SetCGInfo(new SparcV8TargetCodeGenInfo(Types));
  case llvm::Triple::sparcv9:
    return SetCGInfo(new SparcV9TargetCodeGenInfo(Types));
  case llvm::Triple::xcore:
    return SetCGInfo(new XCoreTargetCodeGenInfo(Types));
  case llvm::Triple::arc:
    return SetCGInfo(new ARCTargetCodeGenInfo(Types));
  case llvm::Triple::spir:
  case llvm::Triple::spir64:
    return SetCGInfo(new SPIRTargetCodeGenInfo(Types));
  case llvm::Triple::ve:
    return SetCGInfo(new VETargetCodeGenInfo(Types));
  }
}

/// Create an OpenCL kernel for an enqueued block.
///
/// The kernel has the same function type as the block invoke function. Its
/// name is the name of the block invoke function postfixed with "_kernel".
/// It simply calls the block invoke function then returns.
llvm::Function *
TargetCodeGenInfo::createEnqueuedBlockKernel(CodeGenFunction &CGF,
                                             llvm::Function *Invoke,
                                             llvm::Value *BlockLiteral) const {
  auto *InvokeFT = Invoke->getFunctionType();
  llvm::SmallVector<llvm::Type *, 2> ArgTys;
  for (auto &P : InvokeFT->params())
    ArgTys.push_back(P);
  auto &C = CGF.getLLVMContext();
  std::string Name = Invoke->getName().str() + "_kernel";
  auto *FT = llvm::FunctionType::get(llvm::Type::getVoidTy(C), ArgTys, false);
  auto *F = llvm::Function::Create(FT, llvm::GlobalValue::InternalLinkage, Name,
                                   &CGF.CGM.getModule());
  auto IP = CGF.Builder.saveIP();
  auto *BB = llvm::BasicBlock::Create(C, "entry", F);
  auto &Builder = CGF.Builder;
  Builder.SetInsertPoint(BB);
  llvm::SmallVector<llvm::Value *, 2> Args;
  for (auto &A : F->args())
    Args.push_back(&A);
  Builder.CreateCall(Invoke, Args);
  Builder.CreateRetVoid();
  Builder.restoreIP(IP);
  return F;
}

/// Create an OpenCL kernel for an enqueued block.
///
/// The type of the first argument (the block literal) is the struct type
/// of the block literal instead of a pointer type. The first argument
/// (block literal) is passed directly by value to the kernel. The kernel
/// allocates the same type of struct on stack and stores the block literal
/// to it and passes its pointer to the block invoke function. The kernel
/// has "enqueued-block" function attribute and kernel argument metadata.
llvm::Function *AMDGPUTargetCodeGenInfo::createEnqueuedBlockKernel(
    CodeGenFunction &CGF, llvm::Function *Invoke,
    llvm::Value *BlockLiteral) const {
  auto &Builder = CGF.Builder;
  auto &C = CGF.getLLVMContext();

  auto *BlockTy = BlockLiteral->getType()->getPointerElementType();
  auto *InvokeFT = Invoke->getFunctionType();
  llvm::SmallVector<llvm::Type *, 2> ArgTys;
  llvm::SmallVector<llvm::Metadata *, 8> AddressQuals;
  llvm::SmallVector<llvm::Metadata *, 8> AccessQuals;
  llvm::SmallVector<llvm::Metadata *, 8> ArgTypeNames;
  llvm::SmallVector<llvm::Metadata *, 8> ArgBaseTypeNames;
  llvm::SmallVector<llvm::Metadata *, 8> ArgTypeQuals;
  llvm::SmallVector<llvm::Metadata *, 8> ArgNames;

  ArgTys.push_back(BlockTy);
  ArgTypeNames.push_back(llvm::MDString::get(C, "__block_literal"));
  AddressQuals.push_back(llvm::ConstantAsMetadata::get(Builder.getInt32(0)));
  ArgBaseTypeNames.push_back(llvm::MDString::get(C, "__block_literal"));
  ArgTypeQuals.push_back(llvm::MDString::get(C, ""));
  AccessQuals.push_back(llvm::MDString::get(C, "none"));
  ArgNames.push_back(llvm::MDString::get(C, "block_literal"));
  for (unsigned I = 1, E = InvokeFT->getNumParams(); I < E; ++I) {
    ArgTys.push_back(InvokeFT->getParamType(I));
    ArgTypeNames.push_back(llvm::MDString::get(C, "void*"));
    AddressQuals.push_back(llvm::ConstantAsMetadata::get(Builder.getInt32(3)));
    AccessQuals.push_back(llvm::MDString::get(C, "none"));
    ArgBaseTypeNames.push_back(llvm::MDString::get(C, "void*"));
    ArgTypeQuals.push_back(llvm::MDString::get(C, ""));
    ArgNames.push_back(
        llvm::MDString::get(C, (Twine("local_arg") + Twine(I)).str()));
  }
  std::string Name = Invoke->getName().str() + "_kernel";
  auto *FT = llvm::FunctionType::get(llvm::Type::getVoidTy(C), ArgTys, false);
  auto *F = llvm::Function::Create(FT, llvm::GlobalValue::InternalLinkage, Name,
                                   &CGF.CGM.getModule());
  F->addFnAttr("enqueued-block");
  auto IP = CGF.Builder.saveIP();
  auto *BB = llvm::BasicBlock::Create(C, "entry", F);
  Builder.SetInsertPoint(BB);
  const auto BlockAlign = CGF.CGM.getDataLayout().getPrefTypeAlign(BlockTy);
  auto *BlockPtr = Builder.CreateAlloca(BlockTy, nullptr);
  BlockPtr->setAlignment(BlockAlign);
  Builder.CreateAlignedStore(F->arg_begin(), BlockPtr, BlockAlign);
  auto *Cast = Builder.CreatePointerCast(BlockPtr, InvokeFT->getParamType(0));
  llvm::SmallVector<llvm::Value *, 2> Args;
  Args.push_back(Cast);
  for (auto I = F->arg_begin() + 1, E = F->arg_end(); I != E; ++I)
    Args.push_back(I);
  Builder.CreateCall(Invoke, Args);
  Builder.CreateRetVoid();
  Builder.restoreIP(IP);

  F->setMetadata("kernel_arg_addr_space", llvm::MDNode::get(C, AddressQuals));
  F->setMetadata("kernel_arg_access_qual", llvm::MDNode::get(C, AccessQuals));
  F->setMetadata("kernel_arg_type", llvm::MDNode::get(C, ArgTypeNames));
  F->setMetadata("kernel_arg_base_type",
                 llvm::MDNode::get(C, ArgBaseTypeNames));
  F->setMetadata("kernel_arg_type_qual", llvm::MDNode::get(C, ArgTypeQuals));
  if (CGF.CGM.getCodeGenOpts().EmitOpenCLArgMetadata)
    F->setMetadata("kernel_arg_name", llvm::MDNode::get(C, ArgNames));

  return F;
}<|MERGE_RESOLUTION|>--- conflicted
+++ resolved
@@ -4523,13 +4523,7 @@
   if (RetTy->isVoidType())
     return ABIArgInfo::getIgnore();
 
-<<<<<<< HEAD
-  // TODO:  Evaluate if AIX power alignment rule would have an impact on the
-  // alignment here.
   if (isAggregateTypeForABI(getContext(), RetTy))
-=======
-  if (isAggregateTypeForABI(RetTy))
->>>>>>> 9f96f817
     return getNaturalAlignIndirect(RetTy);
 
   return (isPromotableTypeForABI(RetTy) ? ABIArgInfo::getExtend(RetTy)
@@ -4545,13 +4539,7 @@
   if (Ty->isVectorType())
     llvm::report_fatal_error("vector type is not supported on AIX yet");
 
-<<<<<<< HEAD
-  // TODO:  Evaluate if AIX power alignment rule would have an impact on the
-  // alignment here.
   if (isAggregateTypeForABI(getContext(), Ty)) {
-=======
-  if (isAggregateTypeForABI(Ty)) {
->>>>>>> 9f96f817
     // Records with non-trivial destructors/copy-constructors should not be
     // passed by value.
     if (CGCXXABI::RecordArgABI RAA = getRecordArgABI(Ty, getCXXABI()))
