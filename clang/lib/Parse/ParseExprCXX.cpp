//===--- ParseExprCXX.cpp - C++ Expression Parsing ------------------------===//
//
// Part of the LLVM Project, under the Apache License v2.0 with LLVM Exceptions.
// See https://llvm.org/LICENSE.txt for license information.
// SPDX-License-Identifier: Apache-2.0 WITH LLVM-exception
//
//===----------------------------------------------------------------------===//
//
// This file implements the Expression parsing implementation for C++.
//
//===----------------------------------------------------------------------===//
#include "clang/Parse/Parser.h"
#include "clang/AST/ASTContext.h"
#include "clang/AST/Decl.h"
#include "clang/AST/DeclTemplate.h"
#include "clang/AST/ExprCXX.h"
#include "clang/Basic/PrettyStackTrace.h"
#include "clang/Lex/LiteralSupport.h"
#include "clang/Parse/ParseDiagnostic.h"
#include "clang/Parse/RAIIObjectsForParser.h"
#include "clang/Sema/DeclSpec.h"
#include "clang/Sema/ParsedTemplate.h"
#include "clang/Sema/Scope.h"
#include "llvm/Support/ErrorHandling.h"
#include <numeric>

using namespace clang;

static int SelectDigraphErrorMessage(tok::TokenKind Kind) {
  switch (Kind) {
    // template name
    case tok::unknown:             return 0;
    // casts
    case tok::kw_addrspace_cast:   return 1;
    case tok::kw_const_cast:       return 2;
    case tok::kw_dynamic_cast:     return 3;
    case tok::kw_reinterpret_cast: return 4;
    case tok::kw_static_cast:      return 5;
    default:
      llvm_unreachable("Unknown type for digraph error message.");
  }
}

// Are the two tokens adjacent in the same source file?
bool Parser::areTokensAdjacent(const Token &First, const Token &Second) {
  SourceManager &SM = PP.getSourceManager();
  SourceLocation FirstLoc = SM.getSpellingLoc(First.getLocation());
  SourceLocation FirstEnd = FirstLoc.getLocWithOffset(First.getLength());
  return FirstEnd == SM.getSpellingLoc(Second.getLocation());
}

// Suggest fixit for "<::" after a cast.
static void FixDigraph(Parser &P, Preprocessor &PP, Token &DigraphToken,
                       Token &ColonToken, tok::TokenKind Kind, bool AtDigraph) {
  // Pull '<:' and ':' off token stream.
  if (!AtDigraph)
    PP.Lex(DigraphToken);
  PP.Lex(ColonToken);

  SourceRange Range;
  Range.setBegin(DigraphToken.getLocation());
  Range.setEnd(ColonToken.getLocation());
  P.Diag(DigraphToken.getLocation(), diag::err_missing_whitespace_digraph)
      << SelectDigraphErrorMessage(Kind)
      << FixItHint::CreateReplacement(Range, "< ::");

  // Update token information to reflect their change in token type.
  ColonToken.setKind(tok::coloncolon);
  ColonToken.setLocation(ColonToken.getLocation().getLocWithOffset(-1));
  ColonToken.setLength(2);
  DigraphToken.setKind(tok::less);
  DigraphToken.setLength(1);

  // Push new tokens back to token stream.
  PP.EnterToken(ColonToken, /*IsReinject*/ true);
  if (!AtDigraph)
    PP.EnterToken(DigraphToken, /*IsReinject*/ true);
}

// Check for '<::' which should be '< ::' instead of '[:' when following
// a template name.
void Parser::CheckForTemplateAndDigraph(Token &Next, ParsedType ObjectType,
                                        bool EnteringContext,
                                        IdentifierInfo &II, CXXScopeSpec &SS) {
  if (!Next.is(tok::l_square) || Next.getLength() != 2)
    return;

  Token SecondToken = GetLookAheadToken(2);
  if (!SecondToken.is(tok::colon) || !areTokensAdjacent(Next, SecondToken))
    return;

  TemplateTy Template;
  UnqualifiedId TemplateName;
  TemplateName.setIdentifier(&II, Tok.getLocation());
  bool MemberOfUnknownSpecialization;
  if (!Actions.isTemplateName(getCurScope(), SS, /*hasTemplateKeyword=*/false,
                              TemplateName, ObjectType, EnteringContext,
                              Template, MemberOfUnknownSpecialization))
    return;

  FixDigraph(*this, PP, Next, SecondToken, tok::unknown,
             /*AtDigraph*/false);
}

/// Parse global scope or nested-name-specifier if present.
///
/// Parses a C++ global scope specifier ('::') or nested-name-specifier (which
/// may be preceded by '::'). Note that this routine will not parse ::new or
/// ::delete; it will just leave them in the token stream.
///
///       '::'[opt] nested-name-specifier
///       '::'
///
///       nested-name-specifier:
///         type-name '::'
///         namespace-name '::'
///         nested-name-specifier identifier '::'
///         nested-name-specifier 'template'[opt] simple-template-id '::'
///
///
/// \param SS the scope specifier that will be set to the parsed
/// nested-name-specifier (or empty)
///
/// \param ObjectType if this nested-name-specifier is being parsed following
/// the "." or "->" of a member access expression, this parameter provides the
/// type of the object whose members are being accessed.
///
/// \param ObjectHadErrors if this unqualified-id occurs within a member access
/// expression, indicates whether the original subexpressions had any errors.
/// When true, diagnostics for missing 'template' keyword will be supressed.
///
/// \param EnteringContext whether we will be entering into the context of
/// the nested-name-specifier after parsing it.
///
/// \param MayBePseudoDestructor When non-NULL, points to a flag that
/// indicates whether this nested-name-specifier may be part of a
/// pseudo-destructor name. In this case, the flag will be set false
/// if we don't actually end up parsing a destructor name. Moreover,
/// if we do end up determining that we are parsing a destructor name,
/// the last component of the nested-name-specifier is not parsed as
/// part of the scope specifier.
///
/// \param IsTypename If \c true, this nested-name-specifier is known to be
/// part of a type name. This is used to improve error recovery.
///
/// \param LastII When non-NULL, points to an IdentifierInfo* that will be
/// filled in with the leading identifier in the last component of the
/// nested-name-specifier, if any.
///
/// \param OnlyNamespace If true, only considers namespaces in lookup.
///
///
/// \returns true if there was an error parsing a scope specifier
bool Parser::ParseOptionalCXXScopeSpecifier(
    CXXScopeSpec &SS, ParsedType ObjectType, bool ObjectHadErrors,
    bool EnteringContext, bool *MayBePseudoDestructor, bool IsTypename,
    IdentifierInfo **LastII, bool OnlyNamespace, bool InUsingDeclaration) {
  assert(getLangOpts().CPlusPlus &&
         "Call sites of this function should be guarded by checking for C++");

  if (Tok.is(tok::annot_cxxscope)) {
    assert(!LastII && "want last identifier but have already annotated scope");
    assert(!MayBePseudoDestructor && "unexpected annot_cxxscope");
    Actions.RestoreNestedNameSpecifierAnnotation(Tok.getAnnotationValue(),
                                                 Tok.getAnnotationRange(),
                                                 SS);
    ConsumeAnnotationToken();
    return false;
  }

  // Has to happen before any "return false"s in this function.
  bool CheckForDestructor = false;
  if (MayBePseudoDestructor && *MayBePseudoDestructor) {
    CheckForDestructor = true;
    *MayBePseudoDestructor = false;
  }

  if (LastII)
    *LastII = nullptr;

  bool HasScopeSpecifier = false;

  if (Tok.is(tok::coloncolon)) {
    // ::new and ::delete aren't nested-name-specifiers.
    tok::TokenKind NextKind = NextToken().getKind();
    if (NextKind == tok::kw_new || NextKind == tok::kw_delete)
      return false;

    if (NextKind == tok::l_brace) {
      // It is invalid to have :: {, consume the scope qualifier and pretend
      // like we never saw it.
      Diag(ConsumeToken(), diag::err_expected) << tok::identifier;
    } else {
      // '::' - Global scope qualifier.
      if (Actions.ActOnCXXGlobalScopeSpecifier(ConsumeToken(), SS))
        return true;

      HasScopeSpecifier = true;
    }
  }

  if (Tok.is(tok::kw___super)) {
    SourceLocation SuperLoc = ConsumeToken();
    if (!Tok.is(tok::coloncolon)) {
      Diag(Tok.getLocation(), diag::err_expected_coloncolon_after_super);
      return true;
    }

    return Actions.ActOnSuperScopeSpecifier(SuperLoc, ConsumeToken(), SS);
  }

  if (!HasScopeSpecifier &&
      Tok.isOneOf(tok::kw_decltype, tok::annot_decltype)) {
    DeclSpec DS(AttrFactory);
    SourceLocation DeclLoc = Tok.getLocation();
    SourceLocation EndLoc  = ParseDecltypeSpecifier(DS);

    SourceLocation CCLoc;
    // Work around a standard defect: 'decltype(auto)::' is not a
    // nested-name-specifier.
    if (DS.getTypeSpecType() == DeclSpec::TST_decltype_auto ||
        !TryConsumeToken(tok::coloncolon, CCLoc)) {
      AnnotateExistingDecltypeSpecifier(DS, DeclLoc, EndLoc);
      return false;
    }

    if (Actions.ActOnCXXNestedNameSpecifierDecltype(SS, DS, CCLoc))
      SS.SetInvalid(SourceRange(DeclLoc, CCLoc));

    HasScopeSpecifier = true;
  }

  if (!HasScopeSpecifier && Tok.is(tok::kw_typename) &&
      matchCXXSpliceBegin(tok::colon, /*LookAhead=*/1)) {
    DeclSpec DS(AttrFactory);
    SourceLocation DeclLoc = Tok.getLocation();
    SourceLocation EndLoc  = ParseTypeSplice(DS);

    SourceLocation CCLoc;
    // Work around a standard defect: 'decltype(auto)::' is not a
    // nested-name-specifier.
    if (!TryConsumeToken(tok::coloncolon, CCLoc)) {
      AnnotateExistingTypeSplice(DS, DeclLoc, EndLoc);
      return false;
    }

    if (Actions.ActOnCXXNestedNameSpecifierTypeSplice(SS, DS, CCLoc))
      SS.SetInvalid(SourceRange(DeclLoc, CCLoc));

    HasScopeSpecifier = true;
  }

  // Preferred type might change when parsing qualifiers, we need the original.
  auto SavedType = PreferredType;
  while (true) {
    if (HasScopeSpecifier) {
      if (Tok.is(tok::code_completion)) {
        // Code completion for a nested-name-specifier, where the code
        // completion token follows the '::'.
        Actions.CodeCompleteQualifiedId(getCurScope(), SS, EnteringContext,
                                        InUsingDeclaration, ObjectType.get(),
                                        SavedType.get(SS.getBeginLoc()));
        // Include code completion token into the range of the scope otherwise
        // when we try to annotate the scope tokens the dangling code completion
        // token will cause assertion in
        // Preprocessor::AnnotatePreviousCachedTokens.
        SS.setEndLoc(Tok.getLocation());
        cutOffParsing();
        return true;
      }

      // C++ [basic.lookup.classref]p5:
      //   If the qualified-id has the form
      //
      //       ::class-name-or-namespace-name::...
      //
      //   the class-name-or-namespace-name is looked up in global scope as a
      //   class-name or namespace-name.
      //
      // To implement this, we clear out the object type as soon as we've
      // seen a leading '::' or part of a nested-name-specifier.
      ObjectType = nullptr;
    }

    // nested-name-specifier:
    //   nested-name-specifier 'template'[opt] simple-template-id '::'

    // Parse the optional 'template' keyword, then make sure we have
    // 'identifier <' after it.
    if (Tok.is(tok::kw_template)) {
      // If we don't have a scope specifier or an object type, this isn't a
      // nested-name-specifier, since they aren't allowed to start with
      // 'template'.
      if (!HasScopeSpecifier && !ObjectType)
        break;

      TentativeParsingAction TPA(*this);
      SourceLocation TemplateKWLoc = ConsumeToken();

      UnqualifiedId TemplateName;
      bool NameSpliced = false;
      if (isIdentifier()) {
        // Consume the identifier.
        TemplateName.setIdentifier(Tok.getIdentifierInfo(), Tok.getLocation());
        NameSpliced = Tok.is(tok::annot_identifier_splice);
        ConsumeIdentifier();
      } else if (Tok.is(tok::kw_operator)) {
        // We don't need to actually parse the unqualified-id in this case,
        // because a simple-template-id cannot start with 'operator', but
        // go ahead and parse it anyway for consistency with the case where
        // we already annotated the template-id.
        if (ParseUnqualifiedIdOperator(SS, EnteringContext, ObjectType,
                                       TemplateName)) {
          TPA.Commit();
          break;
        }

        if (TemplateName.getKind() != UnqualifiedIdKind::IK_OperatorFunctionId &&
            TemplateName.getKind() != UnqualifiedIdKind::IK_LiteralOperatorId) {
          Diag(TemplateName.getSourceRange().getBegin(),
               diag::err_id_after_template_in_nested_name_spec)
            << TemplateName.getSourceRange();
          TPA.Commit();
          break;
        }
      } else {
        TPA.Revert();
        break;
      }

      // If the next token is not '<', we have a qualified-id that refers
      // to a template name, such as T::template apply, but is not a
      // template-id.
      if (Tok.isNot(tok::less)) {
        TPA.Revert();
        break;
      }

      // Commit to parsing the template-id.
      TPA.Commit();
      TemplateTy Template;
      TemplateNameKind TNK = Actions.ActOnTemplateName(
          getCurScope(), SS, TemplateKWLoc, TemplateName, ObjectType,
          EnteringContext, Template, /*AllowInjectedClassName*/ true);
      if (AnnotateTemplateIdToken(Template, TNK, SS, TemplateKWLoc,
                                  TemplateName, NameSpliced, false))
        return true;

      continue;
    }

    if (Tok.is(tok::annot_template_id) && NextToken().is(tok::coloncolon)) {
      // We have
      //
      //   template-id '::'
      //
      // So we need to check whether the template-id is a simple-template-id of
      // the right kind (it should name a type or be dependent), and then
      // convert it into a type within the nested-name-specifier.
      TemplateIdAnnotation *TemplateId = takeTemplateIdAnnotation(Tok);
      if (CheckForDestructor && GetLookAheadToken(2).is(tok::tilde)) {
        *MayBePseudoDestructor = true;
        return false;
      }

      if (LastII)
        *LastII = TemplateId->Name;

      // Consume the template-id token.
      ConsumeAnnotationToken();

      assert(Tok.is(tok::coloncolon) && "NextToken() not working properly!");
      SourceLocation CCLoc = ConsumeToken();

      HasScopeSpecifier = true;

      ASTTemplateArgsPtr TemplateArgsPtr(TemplateId->getTemplateArgs(),
                                         TemplateId->NumArgs);

      if (TemplateId->isInvalid() ||
          Actions.ActOnCXXNestedNameSpecifier(getCurScope(),
                                              SS,
                                              TemplateId->TemplateKWLoc,
                                              TemplateId->Template,
                                              TemplateId->TemplateNameLoc,
                                              TemplateId->LAngleLoc,
                                              TemplateArgsPtr,
                                              TemplateId->RAngleLoc,
                                              CCLoc,
                                              EnteringContext)) {
        SourceLocation StartLoc
          = SS.getBeginLoc().isValid()? SS.getBeginLoc()
                                      : TemplateId->TemplateNameLoc;
        SS.SetInvalid(SourceRange(StartLoc, CCLoc));
      }

      continue;
    }

    // The rest of the nested-name-specifier possibilities start with
    // tok::identifier.
    if (!isIdentifier())
      break;

    IdentifierInfo &II = *Tok.getIdentifierInfo();
    bool NameSpliced = Tok.is(tok::annot_identifier_splice);

    // nested-name-specifier:
    //   type-name '::'
    //   namespace-name '::'
    //   nested-name-specifier identifier '::'
    Token Next = NextToken();
    Sema::NestedNameSpecInfo IdInfo(&II, Tok.getLocation(), Next.getLocation(),
                                    ObjectType);

    // If we get foo:bar, this is almost certainly a typo for foo::bar.  Recover
    // and emit a fixit hint for it.
    if (Next.is(tok::colon) && !ColonIsSacred) {
      if (Actions.IsInvalidUnlessNestedName(getCurScope(), SS, IdInfo,
                                            EnteringContext) &&
          // If the token after the colon isn't an identifier, it's still an
          // error, but they probably meant something else strange so don't
          // recover like this.
          PP.LookAhead(1).isIdentifier()) {
        Diag(Next, diag::err_unexpected_colon_in_nested_name_spec)
          << FixItHint::CreateReplacement(Next.getLocation(), "::");
        // Recover as if the user wrote '::'.
        Next.setKind(tok::coloncolon);
      }
    }

    if (Next.is(tok::coloncolon) && GetLookAheadToken(2).is(tok::l_brace)) {
      // It is invalid to have :: {, consume the scope qualifier and pretend
      // like we never saw it.
      Token Identifier = Tok; // Stash away the identifier.
      NameSpliced = Tok.is(tok::annot_identifier_splice);
      ConsumeIdentifier();    // Eat the identifier, current token is now '::'.
      Diag(PP.getLocForEndOfToken(ConsumeToken()), diag::err_expected)
          << tok::identifier;
      UnconsumeToken(Identifier); // Stick the identifier back.
      Next = NextToken();         // Point Next at the '{' token.
    }

    if (Next.is(tok::coloncolon)) {
      if (CheckForDestructor && GetLookAheadToken(2).is(tok::tilde)) {
        *MayBePseudoDestructor = true;
        return false;
      }

      if (ColonIsSacred) {
        const Token &Next2 = GetLookAheadToken(2);
        if (Next2.is(tok::kw_private) || Next2.is(tok::kw_protected) ||
            Next2.is(tok::kw_public) || Next2.is(tok::kw_virtual)) {
          Diag(Next2, diag::err_unexpected_token_in_nested_name_spec)
              << Next2.getName()
              << FixItHint::CreateReplacement(Next.getLocation(), ":");
          Token ColonColon;
          PP.Lex(ColonColon);
          ColonColon.setKind(tok::colon);
          PP.EnterToken(ColonColon, /*IsReinject*/ true);
          break;
        }
      }

      if (LastII)
        *LastII = &II;

      // We have an identifier followed by a '::'. Lookup this name
      // as the name in a nested-name-specifier.
      Token Identifier = Tok;
      SourceLocation IdLoc = ConsumeIdentifier();
      assert(Tok.isOneOf(tok::coloncolon, tok::colon) &&
             "NextToken() not working properly!");
      Token ColonColon = Tok;
      SourceLocation CCLoc = ConsumeToken();

      bool IsCorrectedToColon = false;
      bool *CorrectionFlagPtr = ColonIsSacred ? &IsCorrectedToColon : nullptr;
      if (Actions.ActOnCXXNestedNameSpecifier(
              getCurScope(), IdInfo, EnteringContext, SS, false,
              CorrectionFlagPtr, OnlyNamespace)) {
        // Identifier is not recognized as a nested name, but we can have
        // mistyped '::' instead of ':'.
        if (CorrectionFlagPtr && IsCorrectedToColon) {
          ColonColon.setKind(tok::colon);
          PP.EnterToken(Tok, /*IsReinject*/ true);
          PP.EnterToken(ColonColon, /*IsReinject*/ true);
          Tok = Identifier;
          break;
        }
        SS.SetInvalid(SourceRange(IdLoc, CCLoc));
      }
      HasScopeSpecifier = true;
      continue;
    }

    CheckForTemplateAndDigraph(Next, ObjectType, EnteringContext, II, SS);

    // nested-name-specifier:
    //   type-name '<'
    if (Next.is(tok::less)) {

      TemplateTy Template;
      UnqualifiedId TemplateName;
      TemplateName.setIdentifier(&II, Tok.getLocation());
      bool MemberOfUnknownSpecialization;
      if (TemplateNameKind TNK = Actions.isTemplateName(getCurScope(), SS,
                                              /*hasTemplateKeyword=*/false,
                                                        TemplateName,
                                                        ObjectType,
                                                        EnteringContext,
                                                        Template,
                                              MemberOfUnknownSpecialization)) {
        // If lookup didn't find anything, we treat the name as a template-name
        // anyway. C++20 requires this, and in prior language modes it improves
        // error recovery. But before we commit to this, check that we actually
        // have something that looks like a template-argument-list next.
        if (!IsTypename && TNK == TNK_Undeclared_template &&
            isTemplateArgumentList(1) == TPResult::False)
          break;

        // We have found a template name, so annotate this token
        // with a template-id annotation. We do not permit the
        // template-id to be translated into a type annotation,
        // because some clients (e.g., the parsing of class template
        // specializations) still want to see the original template-id
        // token, and it might not be a type at all (e.g. a concept name in a
        // type-constraint).
        NameSpliced = Tok.is(tok::annot_identifier_splice);
        ConsumeIdentifier();
        if (AnnotateTemplateIdToken(Template, TNK, SS, SourceLocation(),
                                    TemplateName, NameSpliced, false))
          return true;
        continue;
      }

      if (MemberOfUnknownSpecialization && (ObjectType || SS.isSet()) &&
          (IsTypename || isTemplateArgumentList(1) == TPResult::True)) {
        // If we had errors before, ObjectType can be dependent even without any
        // templates. Do not report missing template keyword in that case.
        if (!ObjectHadErrors) {
          // We have something like t::getAs<T>, where getAs is a
          // member of an unknown specialization. However, this will only
          // parse correctly as a template, so suggest the keyword 'template'
          // before 'getAs' and treat this as a dependent template name.
          unsigned DiagID = diag::err_missing_dependent_template_keyword;
          if (getLangOpts().MicrosoftExt)
            DiagID = diag::warn_missing_dependent_template_keyword;

          Diag(Tok.getLocation(), DiagID)
              << II.getName()
              << FixItHint::CreateInsertion(Tok.getLocation(), "template ");
        }

        NameSpliced = Tok.is(tok::annot_identifier_splice);
        SourceLocation TemplateNameLoc = ConsumeIdentifier();

        TemplateNameKind TNK = Actions.ActOnTemplateName(
            getCurScope(), SS, TemplateNameLoc, TemplateName, ObjectType,
            EnteringContext, Template, /*AllowInjectedClassName*/ true);
        if (AnnotateTemplateIdToken(Template, TNK, SS, SourceLocation(),
                                    TemplateName, NameSpliced, false))
          return true;

        continue;
      }
    }

    // We don't have any tokens that form the beginning of a
    // nested-name-specifier, so we're done.
    break;
  }

  // Even if we didn't see any pieces of a nested-name-specifier, we
  // still check whether there is a tilde in this position, which
  // indicates a potential pseudo-destructor.
  if (CheckForDestructor && !HasScopeSpecifier && Tok.is(tok::tilde))
    *MayBePseudoDestructor = true;

  return false;
}

ExprResult Parser::tryParseCXXIdExpression(CXXScopeSpec &SS,
                                           bool isAddressOfOperand,
                                           Token &Replacement) {
  ExprResult E;

  // We may have already annotated this id-expression.
  switch (Tok.getKind()) {
  case tok::annot_non_type: {
    NamedDecl *ND = getNonTypeAnnotation(Tok);
    SourceLocation Loc = ConsumeAnnotationToken();
    E = Actions.ActOnNameClassifiedAsNonType(getCurScope(), SS, ND, Loc, Tok);
    break;
  }

  case tok::annot_non_type_dependent: {
    IdentifierInfo *II = getIdentifierAnnotation(Tok);
    SourceLocation Loc = ConsumeAnnotationToken();

    // This is only the direct operand of an & operator if it is not
    // followed by a postfix-expression suffix.
    if (isAddressOfOperand && isPostfixExpressionSuffixStart())
      isAddressOfOperand = false;

    E = Actions.ActOnNameClassifiedAsDependentNonType(SS, II, Loc,
                                                      isAddressOfOperand);
    break;
  }

  case tok::annot_non_type_undeclared: {
    assert(SS.isEmpty() &&
           "undeclared non-type annotation should be unqualified");
    IdentifierInfo *II = getIdentifierAnnotation(Tok);
    SourceLocation Loc = ConsumeAnnotationToken();
    E = Actions.ActOnNameClassifiedAsUndeclaredNonType(II, Loc);
    break;
  }

  default:
    SourceLocation TemplateKWLoc;
    UnqualifiedId Name;
    if (ParseUnqualifiedId(SS, /*ObjectType=*/nullptr,
                           /*ObjectHadErrors=*/false,
                           /*EnteringContext=*/false,
                           /*AllowDestructorName=*/false,
                           /*AllowConstructorName=*/false,
                           /*AllowDeductionGuide=*/false, &TemplateKWLoc, Name))
      return ExprError();

    // This is only the direct operand of an & operator if it is not
    // followed by a postfix-expression suffix.
    if (isAddressOfOperand && isPostfixExpressionSuffixStart())
      isAddressOfOperand = false;

    E = Actions.ActOnIdExpression(
        getCurScope(), SS, TemplateKWLoc, Name, Tok.is(tok::l_paren),
        isAddressOfOperand, /*CCC=*/nullptr, /*IsInlineAsmIdentifier=*/false,
        &Replacement);
    break;
  }

  if (!E.isInvalid() && !E.isUnset() && Tok.is(tok::less))
    checkPotentialAngleBracket(E);
  return E;
}

/// ParseCXXIdExpression - Handle id-expression.
///
///       id-expression:
///         unqualified-id
///         qualified-id
///
///       qualified-id:
///         '::'[opt] nested-name-specifier 'template'[opt] unqualified-id
///         '::' identifier
///         '::' operator-function-id
///         '::' template-id
///
/// NOTE: The standard specifies that, for qualified-id, the parser does not
/// expect:
///
///   '::' conversion-function-id
///   '::' '~' class-name
///
/// This may cause a slight inconsistency on diagnostics:
///
/// class C {};
/// namespace A {}
/// void f() {
///   :: A :: ~ C(); // Some Sema error about using destructor with a
///                  // namespace.
///   :: ~ C(); // Some Parser error like 'unexpected ~'.
/// }
///
/// We simplify the parser a bit and make it work like:
///
///       qualified-id:
///         '::'[opt] nested-name-specifier 'template'[opt] unqualified-id
///         '::' unqualified-id
///
/// That way Sema can handle and report similar errors for namespaces and the
/// global scope.
///
/// The isAddressOfOperand parameter indicates that this id-expression is a
/// direct operand of the address-of operator. This is, besides member contexts,
/// the only place where a qualified-id naming a non-static class member may
/// appear.
///
ExprResult Parser::ParseCXXIdExpression(bool isAddressOfOperand) {
  // qualified-id:
  //   '::'[opt] nested-name-specifier 'template'[opt] unqualified-id
  //   '::' unqualified-id
  //
  CXXScopeSpec SS;
  if (ParseOptionalCXXScopeSpecifier(
      SS, /*ObjectType=*/nullptr, /*ObjectHadErrors=*/false,
      /*EnteringContext=*/false))
    return Actions.CreateRecoveryExpr(
        /*Begin=*/SourceLocation(), /*End=*/SourceLocation(), {});

  Token Replacement;
  ExprResult Result =
      tryParseCXXIdExpression(SS, isAddressOfOperand, Replacement);
  if (Result.isUnset()) {
    // If the ExprResult is valid but null, then typo correction suggested a
    // keyword replacement that needs to be reparsed.
    UnconsumeToken(Replacement);
    Result = tryParseCXXIdExpression(SS, isAddressOfOperand, Replacement);
  }
  assert(!Result.isUnset() && "Typo correction suggested a keyword replacement "
                              "for a previous keyword suggestion");
  return Result;
}

/// ParseLambdaExpression - Parse a C++11 lambda expression.
///
///       lambda-expression:
///         lambda-introducer lambda-declarator[opt] compound-statement
///         lambda-introducer '<' template-parameter-list '>'
///             lambda-declarator[opt] compound-statement
///
///       lambda-introducer:
///         '[' lambda-capture[opt] ']'
///
///       lambda-capture:
///         capture-default
///         capture-list
///         capture-default ',' capture-list
///
///       capture-default:
///         '&'
///         '='
///
///       capture-list:
///         capture
///         capture-list ',' capture
///
///       capture:
///         simple-capture
///         init-capture     [C++1y]
///
///       simple-capture:
///         identifier
///         '&' identifier
///         'this'
///
///       init-capture:      [C++1y]
///         identifier initializer
///         '&' identifier initializer
///
///       lambda-declarator:
///         '(' parameter-declaration-clause ')' attribute-specifier[opt]
///           'mutable'[opt] exception-specification[opt]
///           trailing-return-type[opt]
///
ExprResult Parser::ParseLambdaExpression() {
  // Parse lambda-introducer.
  LambdaIntroducer Intro;
  if (ParseLambdaIntroducer(Intro)) {
    SkipUntil(tok::r_square, StopAtSemi);
    SkipUntil(tok::l_brace, StopAtSemi);
    SkipUntil(tok::r_brace, StopAtSemi);
    return ExprError();
  }

  return ParseLambdaExpressionAfterIntroducer(Intro);
}

/// Use lookahead and potentially tentative parsing to determine if we are
/// looking at a C++11 lambda expression, and parse it if we are.
///
/// If we are not looking at a lambda expression, returns ExprError().
ExprResult Parser::TryParseLambdaExpression() {
  assert(getLangOpts().CPlusPlus11
         && Tok.is(tok::l_square)
         && "Not at the start of a possible lambda expression.");

  const Token Next = NextToken();
  if (Next.is(tok::eof)) // Nothing else to lookup here...
    return ExprEmpty();

  const Token After = GetLookAheadToken(2);
  // If lookahead indicates this is a lambda...
  if (Next.is(tok::r_square) ||     // []
      Next.is(tok::equal) ||        // [=
      (Next.is(tok::amp) &&         // [&] or [&,
       After.isOneOf(tok::r_square, tok::comma)) ||
      (Next.is(tok::identifier) &&  // [identifier]
       After.is(tok::r_square)) ||
      Next.is(tok::ellipsis)) {     // [...
    return ParseLambdaExpression();
  }

  // If lookahead indicates an ObjC message send...
  // [identifier identifier
  if (Next.is(tok::identifier) && After.is(tok::identifier))
    return ExprEmpty();

  // Here, we're stuck: lambda introducers and Objective-C message sends are
  // unambiguous, but it requires arbitrary lookhead.  [a,b,c,d,e,f,g] is a
  // lambda, and [a,b,c,d,e,f,g h] is a Objective-C message send.  Instead of
  // writing two routines to parse a lambda introducer, just try to parse
  // a lambda introducer first, and fall back if that fails.
  LambdaIntroducer Intro;
  {
    TentativeParsingAction TPA(*this);
    LambdaIntroducerTentativeParse Tentative;
    if (ParseLambdaIntroducer(Intro, &Tentative)) {
      TPA.Commit();
      return ExprError();
    }

    switch (Tentative) {
    case LambdaIntroducerTentativeParse::Success:
      TPA.Commit();
      break;

    case LambdaIntroducerTentativeParse::Incomplete:
      // Didn't fully parse the lambda-introducer, try again with a
      // non-tentative parse.
      TPA.Revert();
      Intro = LambdaIntroducer();
      if (ParseLambdaIntroducer(Intro))
        return ExprError();
      break;

    case LambdaIntroducerTentativeParse::MessageSend:
    case LambdaIntroducerTentativeParse::Invalid:
      // Not a lambda-introducer, might be a message send.
      TPA.Revert();
      return ExprEmpty();
    }
  }

  return ParseLambdaExpressionAfterIntroducer(Intro);
}

/// Parse a lambda introducer.
/// \param Intro A LambdaIntroducer filled in with information about the
///        contents of the lambda-introducer.
/// \param Tentative If non-null, we are disambiguating between a
///        lambda-introducer and some other construct. In this mode, we do not
///        produce any diagnostics or take any other irreversible action unless
///        we're sure that this is a lambda-expression.
/// \return \c true if parsing (or disambiguation) failed with a diagnostic and
///         the caller should bail out / recover.
bool Parser::ParseLambdaIntroducer(LambdaIntroducer &Intro,
                                   LambdaIntroducerTentativeParse *Tentative) {
  if (Tentative)
    *Tentative = LambdaIntroducerTentativeParse::Success;

  assert(Tok.is(tok::l_square) && "Lambda expressions begin with '['.");
  BalancedDelimiterTracker T(*this, tok::l_square);
  T.consumeOpen();

  Intro.Range.setBegin(T.getOpenLocation());

  bool First = true;

  // Produce a diagnostic if we're not tentatively parsing; otherwise track
  // that our parse has failed.
  auto Invalid = [&](llvm::function_ref<void()> Action) {
    if (Tentative) {
      *Tentative = LambdaIntroducerTentativeParse::Invalid;
      return false;
    }
    Action();
    return true;
  };

  // Perform some irreversible action if this is a non-tentative parse;
  // otherwise note that our actions were incomplete.
  auto NonTentativeAction = [&](llvm::function_ref<void()> Action) {
    if (Tentative)
      *Tentative = LambdaIntroducerTentativeParse::Incomplete;
    else
      Action();
  };

  // Parse capture-default.
  if (Tok.is(tok::amp) &&
      (NextToken().is(tok::comma) || NextToken().is(tok::r_square))) {
    Intro.Default = LCD_ByRef;
    Intro.DefaultLoc = ConsumeToken();
    First = false;
    if (!Tok.getIdentifierInfo()) {
      // This can only be a lambda; no need for tentative parsing any more.
      // '[[and]]' can still be an attribute, though.
      Tentative = nullptr;
    }
  } else if (Tok.is(tok::equal)) {
    Intro.Default = LCD_ByCopy;
    Intro.DefaultLoc = ConsumeToken();
    First = false;
    Tentative = nullptr;
  }

  while (Tok.isNot(tok::r_square)) {
    if (!First) {
      if (Tok.isNot(tok::comma)) {
        // Provide a completion for a lambda introducer here. Except
        // in Objective-C, where this is Almost Surely meant to be a message
        // send. In that case, fail here and let the ObjC message
        // expression parser perform the completion.
        if (Tok.is(tok::code_completion) &&
            !(getLangOpts().ObjC && Tentative)) {
          Actions.CodeCompleteLambdaIntroducer(getCurScope(), Intro,
                                               /*AfterAmpersand=*/false);
          cutOffParsing();
          break;
        }

        return Invalid([&] {
          Diag(Tok.getLocation(), diag::err_expected_comma_or_rsquare);
        });
      }
      ConsumeToken();
    }

    if (Tok.is(tok::code_completion)) {
      // If we're in Objective-C++ and we have a bare '[', then this is more
      // likely to be a message receiver.
      if (getLangOpts().ObjC && Tentative && First)
        Actions.CodeCompleteObjCMessageReceiver(getCurScope());
      else
        Actions.CodeCompleteLambdaIntroducer(getCurScope(), Intro,
                                             /*AfterAmpersand=*/false);
      cutOffParsing();
      break;
    }

    First = false;

    // Parse capture.
    LambdaCaptureKind Kind = LCK_ByCopy;
    LambdaCaptureInitKind InitKind = LambdaCaptureInitKind::NoInit;
    SourceLocation Loc;
    IdentifierInfo *Id = nullptr;
    SourceLocation EllipsisLocs[4];
    ExprResult Init;
    SourceLocation LocStart = Tok.getLocation();

    if (Tok.is(tok::star)) {
      Loc = ConsumeToken();
      if (Tok.is(tok::kw_this)) {
        ConsumeToken();
        Kind = LCK_StarThis;
      } else {
        return Invalid([&] {
          Diag(Tok.getLocation(), diag::err_expected_star_this_capture);
        });
      }
    } else if (Tok.is(tok::kw_this)) {
      Kind = LCK_This;
      Loc = ConsumeToken();
    } else if (Tok.isOneOf(tok::amp, tok::equal) &&
               NextToken().isOneOf(tok::comma, tok::r_square) &&
               Intro.Default == LCD_None) {
      // We have a lone "&" or "=" which is either a misplaced capture-default
      // or the start of a capture (in the "&" case) with the rest of the
      // capture missing. Both are an error but a misplaced capture-default
      // is more likely if we don't already have a capture default.
      return Invalid(
          [&] { Diag(Tok.getLocation(), diag::err_capture_default_first); });
    } else {
      TryConsumeToken(tok::ellipsis, EllipsisLocs[0]);

      if (Tok.is(tok::amp)) {
        Kind = LCK_ByRef;
        ConsumeToken();

        if (Tok.is(tok::code_completion)) {
          Actions.CodeCompleteLambdaIntroducer(getCurScope(), Intro,
                                               /*AfterAmpersand=*/true);
          cutOffParsing();
          break;
        }
      }

      TryConsumeToken(tok::ellipsis, EllipsisLocs[1]);

      if (isIdentifier()) {
        Id = Tok.getIdentifierInfo();
        Loc = ConsumeIdentifier();
      } else if (Tok.is(tok::kw_this)) {
        return Invalid([&] {
          // FIXME: Suggest a fixit here.
          Diag(Tok.getLocation(), diag::err_this_captured_by_reference);
        });
      } else {
        return Invalid([&] {
          Diag(Tok.getLocation(), diag::err_expected_capture);
        });
      }

      TryConsumeToken(tok::ellipsis, EllipsisLocs[2]);

      if (Tok.is(tok::l_paren)) {
        BalancedDelimiterTracker Parens(*this, tok::l_paren);
        Parens.consumeOpen();

        InitKind = LambdaCaptureInitKind::DirectInit;

        ExprVector Exprs;
        CommaLocsTy Commas;
        if (Tentative) {
          Parens.skipToEnd();
          *Tentative = LambdaIntroducerTentativeParse::Incomplete;
        } else if (ParseExpressionList(Exprs, Commas, /*IsCall=*/true)) {
          Parens.skipToEnd();
          Init = ExprError();
        } else {
          Parens.consumeClose();
          Init = Actions.ActOnParenListExpr(Parens.getOpenLocation(),
                                            Parens.getCloseLocation(),
                                            Exprs);
        }
      } else if (Tok.isOneOf(tok::l_brace, tok::equal)) {
        // Each lambda init-capture forms its own full expression, which clears
        // Actions.MaybeODRUseExprs. So create an expression evaluation context
        // to save the necessary state, and restore it later.
        EnterExpressionEvaluationContext EC(
            Actions, Sema::ExpressionEvaluationContext::PotentiallyEvaluated);

        if (TryConsumeToken(tok::equal))
          InitKind = LambdaCaptureInitKind::CopyInit;
        else
          InitKind = LambdaCaptureInitKind::ListInit;

        if (!Tentative) {
          Init = ParseInitializer();
        } else if (Tok.is(tok::l_brace)) {
          BalancedDelimiterTracker Braces(*this, tok::l_brace);
          Braces.consumeOpen();
          Braces.skipToEnd();
          *Tentative = LambdaIntroducerTentativeParse::Incomplete;
        } else {
          // We're disambiguating this:
          //
          //   [..., x = expr
          //
          // We need to find the end of the following expression in order to
          // determine whether this is an Obj-C message send's receiver, a
          // C99 designator, or a lambda init-capture.
          //
          // Parse the expression to find where it ends, and annotate it back
          // onto the tokens. We would have parsed this expression the same way
          // in either case: both the RHS of an init-capture and the RHS of an
          // assignment expression are parsed as an initializer-clause, and in
          // neither case can anything be added to the scope between the '[' and
          // here.
          //
          // FIXME: This is horrible. Adding a mechanism to skip an expression
          // would be much cleaner.
          // FIXME: If there is a ',' before the next ']' or ':', we can skip to
          // that instead. (And if we see a ':' with no matching '?', we can
          // classify this as an Obj-C message send.)
          SourceLocation StartLoc = Tok.getLocation();
          InMessageExpressionRAIIObject MaybeInMessageExpression(*this, true);
          Init = ParseInitializer();
          if (!Init.isInvalid())
            Init = Actions.CorrectDelayedTyposInExpr(Init.get());

          if (Tok.getLocation() != StartLoc) {
            // Back out the lexing of the token after the initializer.
            PP.RevertCachedTokens(1);

            // Replace the consumed tokens with an appropriate annotation.
            Tok.setLocation(StartLoc);
            Tok.setKind(tok::annot_primary_expr);
            setExprAnnotation(Tok, Init);
            Tok.setAnnotationEndLoc(PP.getLastCachedTokenLocation());
            PP.AnnotateCachedTokens(Tok);

            // Consume the annotated initializer.
            ConsumeAnnotationToken();
          }
        }
      }

      TryConsumeToken(tok::ellipsis, EllipsisLocs[3]);
    }

    // Check if this is a message send before we act on a possible init-capture.
    if (Tentative && isIdentifier() &&
        NextToken().isOneOf(tok::colon, tok::r_square)) {
      // This can only be a message send. We're done with disambiguation.
      *Tentative = LambdaIntroducerTentativeParse::MessageSend;
      return false;
    }

    // Ensure that any ellipsis was in the right place.
    SourceLocation EllipsisLoc;
    if (std::any_of(std::begin(EllipsisLocs), std::end(EllipsisLocs),
                    [](SourceLocation Loc) { return Loc.isValid(); })) {
      // The '...' should appear before the identifier in an init-capture, and
      // after the identifier otherwise.
      bool InitCapture = InitKind != LambdaCaptureInitKind::NoInit;
      SourceLocation *ExpectedEllipsisLoc =
          !InitCapture      ? &EllipsisLocs[2] :
          Kind == LCK_ByRef ? &EllipsisLocs[1] :
                              &EllipsisLocs[0];
      EllipsisLoc = *ExpectedEllipsisLoc;

      unsigned DiagID = 0;
      if (EllipsisLoc.isInvalid()) {
        DiagID = diag::err_lambda_capture_misplaced_ellipsis;
        for (SourceLocation Loc : EllipsisLocs) {
          if (Loc.isValid())
            EllipsisLoc = Loc;
        }
      } else {
        unsigned NumEllipses = std::accumulate(
            std::begin(EllipsisLocs), std::end(EllipsisLocs), 0,
            [](int N, SourceLocation Loc) { return N + Loc.isValid(); });
        if (NumEllipses > 1)
          DiagID = diag::err_lambda_capture_multiple_ellipses;
      }
      if (DiagID) {
        NonTentativeAction([&] {
          // Point the diagnostic at the first misplaced ellipsis.
          SourceLocation DiagLoc;
          for (SourceLocation &Loc : EllipsisLocs) {
            if (&Loc != ExpectedEllipsisLoc && Loc.isValid()) {
              DiagLoc = Loc;
              break;
            }
          }
          assert(DiagLoc.isValid() && "no location for diagnostic");

          // Issue the diagnostic and produce fixits showing where the ellipsis
          // should have been written.
          auto &&D = Diag(DiagLoc, DiagID);
          if (DiagID == diag::err_lambda_capture_misplaced_ellipsis) {
            SourceLocation ExpectedLoc =
                InitCapture ? Loc
                            : Lexer::getLocForEndOfToken(
                                  Loc, 0, PP.getSourceManager(), getLangOpts());
            D << InitCapture << FixItHint::CreateInsertion(ExpectedLoc, "...");
          }
          for (SourceLocation &Loc : EllipsisLocs) {
            if (&Loc != ExpectedEllipsisLoc && Loc.isValid())
              D << FixItHint::CreateRemoval(Loc);
          }
        });
      }
    }

    // Process the init-capture initializers now rather than delaying until we
    // form the lambda-expression so that they can be handled in the context
    // enclosing the lambda-expression, rather than in the context of the
    // lambda-expression itself.
    ParsedType InitCaptureType;
    if (Init.isUsable())
      Init = Actions.CorrectDelayedTyposInExpr(Init.get());
    if (Init.isUsable()) {
      NonTentativeAction([&] {
        // Get the pointer and store it in an lvalue, so we can use it as an
        // out argument.
        Expr *InitExpr = Init.get();
        // This performs any lvalue-to-rvalue conversions if necessary, which
        // can affect what gets captured in the containing decl-context.
        InitCaptureType = Actions.actOnLambdaInitCaptureInitialization(
            Loc, Kind == LCK_ByRef, EllipsisLoc, Id, InitKind, InitExpr);
        Init = InitExpr;
      });
    }

    SourceLocation LocEnd = PrevTokLocation;

    Intro.addCapture(Kind, Loc, Id, EllipsisLoc, InitKind, Init,
                     InitCaptureType, SourceRange(LocStart, LocEnd));
  }

  T.consumeClose();
  Intro.Range.setEnd(T.getCloseLocation());
  return false;
}

static void tryConsumeLambdaSpecifierToken(Parser &P,
                                           SourceLocation &MutableLoc,
                                           SourceLocation &ConstexprLoc,
                                           SourceLocation &ConstevalLoc,
                                           SourceLocation &DeclEndLoc) {
  assert(MutableLoc.isInvalid());
  assert(ConstexprLoc.isInvalid());
  // Consume constexpr-opt mutable-opt in any sequence, and set the DeclEndLoc
  // to the final of those locations. Emit an error if we have multiple
  // copies of those keywords and recover.

  while (true) {
    switch (P.getCurToken().getKind()) {
    case tok::kw_mutable: {
      if (MutableLoc.isValid()) {
        P.Diag(P.getCurToken().getLocation(),
               diag::err_lambda_decl_specifier_repeated)
            << 0 << FixItHint::CreateRemoval(P.getCurToken().getLocation());
      }
      MutableLoc = P.ConsumeToken();
      DeclEndLoc = MutableLoc;
      break /*switch*/;
    }
    case tok::kw_constexpr:
      if (ConstexprLoc.isValid()) {
        P.Diag(P.getCurToken().getLocation(),
               diag::err_lambda_decl_specifier_repeated)
            << 1 << FixItHint::CreateRemoval(P.getCurToken().getLocation());
      }
      ConstexprLoc = P.ConsumeToken();
      DeclEndLoc = ConstexprLoc;
      break /*switch*/;
    case tok::kw_consteval:
      if (ConstevalLoc.isValid()) {
        P.Diag(P.getCurToken().getLocation(),
               diag::err_lambda_decl_specifier_repeated)
            << 2 << FixItHint::CreateRemoval(P.getCurToken().getLocation());
      }
      ConstevalLoc = P.ConsumeToken();
      DeclEndLoc = ConstevalLoc;
      break /*switch*/;
    default:
      return;
    }
  }
}

static void
addConstexprToLambdaDeclSpecifier(Parser &P, SourceLocation ConstexprLoc,
                                  DeclSpec &DS) {
  if (ConstexprLoc.isValid()) {
    P.Diag(ConstexprLoc, !P.getLangOpts().CPlusPlus17
                             ? diag::ext_constexpr_on_lambda_cxx17
                             : diag::warn_cxx14_compat_constexpr_on_lambda);
    const char *PrevSpec = nullptr;
    unsigned DiagID = 0;
    DS.SetConstexprSpec(CSK_constexpr, ConstexprLoc, PrevSpec, DiagID);
    assert(PrevSpec == nullptr && DiagID == 0 &&
           "Constexpr cannot have been set previously!");
  }
}

static void addConstevalToLambdaDeclSpecifier(Parser &P,
                                              SourceLocation ConstevalLoc,
                                              DeclSpec &DS) {
  if (ConstevalLoc.isValid()) {
    P.Diag(ConstevalLoc, diag::warn_cxx20_compat_consteval);
    const char *PrevSpec = nullptr;
    unsigned DiagID = 0;
    DS.SetConstexprSpec(CSK_consteval, ConstevalLoc, PrevSpec, DiagID);
    if (DiagID != 0)
      P.Diag(ConstevalLoc, DiagID) << PrevSpec;
  }
}

/// ParseLambdaExpressionAfterIntroducer - Parse the rest of a lambda
/// expression.
ExprResult Parser::ParseLambdaExpressionAfterIntroducer(
                     LambdaIntroducer &Intro) {
  SourceLocation LambdaBeginLoc = Intro.Range.getBegin();
  Diag(LambdaBeginLoc, diag::warn_cxx98_compat_lambda);

  PrettyStackTraceLoc CrashInfo(PP.getSourceManager(), LambdaBeginLoc,
                                "lambda expression parsing");



  // FIXME: Call into Actions to add any init-capture declarations to the
  // scope while parsing the lambda-declarator and compound-statement.

  // Parse lambda-declarator[opt].
  DeclSpec DS(AttrFactory);
  Declarator D(DS, DeclaratorContext::LambdaExprContext);
  TemplateParameterDepthRAII CurTemplateDepthTracker(TemplateParameterDepth);
  Actions.PushLambdaScope();

  ParsedAttributes Attr(AttrFactory);
  SourceLocation DeclLoc = Tok.getLocation();
  if (getLangOpts().CUDA) {
    // In CUDA code, GNU attributes are allowed to appear immediately after the
    // "[...]", even if there is no "(...)" before the lambda body.
    MaybeParseGNUAttributes(D);
  }

  // Helper to emit a warning if we see a CUDA host/device/global attribute
  // after '(...)'. nvcc doesn't accept this.
  auto WarnIfHasCUDATargetAttr = [&] {
    if (getLangOpts().CUDA)
      for (const ParsedAttr &A : Attr)
        if (A.getKind() == ParsedAttr::AT_CUDADevice ||
            A.getKind() == ParsedAttr::AT_CUDAHost ||
            A.getKind() == ParsedAttr::AT_CUDAGlobal)
          Diag(A.getLoc(), diag::warn_cuda_attr_lambda_position)
              << A.getAttrName()->getName();
  };

  // FIXME: Consider allowing this as an extension for GCC compatibiblity.
  MultiParseScope TemplateParamScope(*this);
  if (Tok.is(tok::less)) {
    Diag(Tok, getLangOpts().CPlusPlus20
                  ? diag::warn_cxx17_compat_lambda_template_parameter_list
                  : diag::ext_lambda_template_parameter_list);

    SmallVector<NamedDecl*, 4> TemplateParams;
    SourceLocation LAngleLoc, RAngleLoc;
    if (ParseTemplateParameters(TemplateParamScope,
                                CurTemplateDepthTracker.getDepth(),
                                TemplateParams, LAngleLoc, RAngleLoc)) {
      Actions.ActOnLambdaError(LambdaBeginLoc, getCurScope());
      return ExprError();
    }

    if (TemplateParams.empty()) {
      Diag(RAngleLoc,
           diag::err_lambda_template_parameter_list_empty);
    } else {
      Actions.ActOnLambdaExplicitTemplateParameterList(
          LAngleLoc, TemplateParams, RAngleLoc);
      ++CurTemplateDepthTracker;
    }
  }

  TypeResult TrailingReturnType;
  SourceLocation TrailingReturnTypeLoc;
  if (Tok.is(tok::l_paren)) {
    ParseScope PrototypeScope(this,
                              Scope::FunctionPrototypeScope |
                              Scope::FunctionDeclarationScope |
                              Scope::DeclScope);

    BalancedDelimiterTracker T(*this, tok::l_paren);
    T.consumeOpen();
    SourceLocation LParenLoc = T.getOpenLocation();

    // Parse parameter-declaration-clause.
    SmallVector<DeclaratorChunk::ParamInfo, 16> ParamInfo;
    SourceLocation EllipsisLoc;

    if (Tok.isNot(tok::r_paren)) {
      Actions.RecordParsingTemplateParameterDepth(
          CurTemplateDepthTracker.getOriginalDepth());

      ParseParameterDeclarationClause(D.getContext(), Attr, ParamInfo,
                                      EllipsisLoc);
      // For a generic lambda, each 'auto' within the parameter declaration
      // clause creates a template type parameter, so increment the depth.
      // If we've parsed any explicit template parameters, then the depth will
      // have already been incremented. So we make sure that at most a single
      // depth level is added.
      if (Actions.getCurGenericLambda())
        CurTemplateDepthTracker.setAddedDepth(1);
    }

    T.consumeClose();
    SourceLocation RParenLoc = T.getCloseLocation();
    SourceLocation DeclEndLoc = RParenLoc;

    // GNU-style attributes must be parsed before the mutable specifier to be
    // compatible with GCC.
    MaybeParseGNUAttributes(Attr, &DeclEndLoc);

    // MSVC-style attributes must be parsed before the mutable specifier to be
    // compatible with MSVC.
    MaybeParseMicrosoftDeclSpecs(Attr, &DeclEndLoc);

    // Parse mutable-opt and/or constexpr-opt or consteval-opt, and update the
    // DeclEndLoc.
    SourceLocation MutableLoc;
    SourceLocation ConstexprLoc;
    SourceLocation ConstevalLoc;
    tryConsumeLambdaSpecifierToken(*this, MutableLoc, ConstexprLoc,
                                   ConstevalLoc, DeclEndLoc);

    addConstexprToLambdaDeclSpecifier(*this, ConstexprLoc, DS);
    addConstevalToLambdaDeclSpecifier(*this, ConstevalLoc, DS);
    // Parse exception-specification[opt].
    ExceptionSpecificationType ESpecType = EST_None;
    SourceRange ESpecRange;
    SmallVector<ParsedType, 2> DynamicExceptions;
    SmallVector<SourceRange, 2> DynamicExceptionRanges;
    ExprResult NoexceptExpr;
    CachedTokens *ExceptionSpecTokens;
    ESpecType = tryParseExceptionSpecification(/*Delayed=*/false,
                                               ESpecRange,
                                               DynamicExceptions,
                                               DynamicExceptionRanges,
                                               NoexceptExpr,
                                               ExceptionSpecTokens);

    if (ESpecType != EST_None)
      DeclEndLoc = ESpecRange.getEnd();

    // Parse attribute-specifier[opt].
    MaybeParseCXX11Attributes(Attr, &DeclEndLoc);

    // Parse OpenCL addr space attribute.
    if (Tok.isOneOf(tok::kw___private, tok::kw___global, tok::kw___local,
                    tok::kw___constant, tok::kw___generic)) {
      ParseOpenCLQualifiers(DS.getAttributes());
      ConsumeToken();
    }

    SourceLocation FunLocalRangeEnd = DeclEndLoc;

    // Parse trailing-return-type[opt].
    if (Tok.is(tok::arrow)) {
      FunLocalRangeEnd = Tok.getLocation();
      SourceRange Range;
      TrailingReturnType =
          ParseTrailingReturnType(Range, /*MayBeFollowedByDirectInit*/ false);
      TrailingReturnTypeLoc = Range.getBegin();
      if (Range.getEnd().isValid())
        DeclEndLoc = Range.getEnd();
    }

    SourceLocation NoLoc;
    D.AddTypeInfo(DeclaratorChunk::getFunction(
                      /*HasProto=*/true,
                      /*IsAmbiguous=*/false, LParenLoc, ParamInfo.data(),
                      ParamInfo.size(), EllipsisLoc, RParenLoc,
                      /*RefQualifierIsLvalueRef=*/true,
                      /*RefQualifierLoc=*/NoLoc, MutableLoc, ESpecType,
                      ESpecRange, DynamicExceptions.data(),
                      DynamicExceptionRanges.data(), DynamicExceptions.size(),
                      NoexceptExpr.isUsable() ? NoexceptExpr.get() : nullptr,
                      /*ExceptionSpecTokens*/ nullptr,
                      /*DeclsInPrototype=*/None, LParenLoc, FunLocalRangeEnd, D,
                      TrailingReturnType, TrailingReturnTypeLoc, &DS),
                  std::move(Attr), DeclEndLoc);

    // Parse requires-clause[opt].
    if (Tok.is(tok::kw_requires))
      ParseTrailingRequiresClause(D);

    PrototypeScope.Exit();

    WarnIfHasCUDATargetAttr();
  } else if (Tok.isOneOf(tok::kw_mutable, tok::arrow, tok::kw___attribute,
                         tok::kw_constexpr, tok::kw_consteval,
                         tok::kw___private, tok::kw___global, tok::kw___local,
                         tok::kw___constant, tok::kw___generic,
                         tok::kw_requires) ||
             (Tok.is(tok::l_square) && NextToken().is(tok::l_square))) {
    // It's common to forget that one needs '()' before 'mutable', an attribute
    // specifier, the result type, or the requires clause. Deal with this.
    unsigned TokKind = 0;
    switch (Tok.getKind()) {
    case tok::kw_mutable: TokKind = 0; break;
    case tok::arrow: TokKind = 1; break;
    case tok::kw___attribute:
    case tok::kw___private:
    case tok::kw___global:
    case tok::kw___local:
    case tok::kw___constant:
    case tok::kw___generic:
    case tok::l_square: TokKind = 2; break;
    case tok::kw_constexpr: TokKind = 3; break;
    case tok::kw_consteval: TokKind = 4; break;
    case tok::kw_requires: TokKind = 5; break;
    default: llvm_unreachable("Unknown token kind");
    }

    Diag(Tok, diag::err_lambda_missing_parens)
      << TokKind
      << FixItHint::CreateInsertion(Tok.getLocation(), "() ");
    SourceLocation DeclEndLoc = DeclLoc;

    // GNU-style attributes must be parsed before the mutable specifier to be
    // compatible with GCC.
    MaybeParseGNUAttributes(Attr, &DeclEndLoc);

    // Parse 'mutable', if it's there.
    SourceLocation MutableLoc;
    if (Tok.is(tok::kw_mutable)) {
      MutableLoc = ConsumeToken();
      DeclEndLoc = MutableLoc;
    }

    // Parse attribute-specifier[opt].
    MaybeParseCXX11Attributes(Attr, &DeclEndLoc);

    // Parse the return type, if there is one.
    if (Tok.is(tok::arrow)) {
      SourceRange Range;
      TrailingReturnType =
          ParseTrailingReturnType(Range, /*MayBeFollowedByDirectInit*/ false);
      if (Range.getEnd().isValid())
        DeclEndLoc = Range.getEnd();
    }

    SourceLocation NoLoc;
    D.AddTypeInfo(DeclaratorChunk::getFunction(
                      /*HasProto=*/true,
                      /*IsAmbiguous=*/false,
                      /*LParenLoc=*/NoLoc,
                      /*Params=*/nullptr,
                      /*NumParams=*/0,
                      /*EllipsisLoc=*/NoLoc,
                      /*RParenLoc=*/NoLoc,
                      /*RefQualifierIsLvalueRef=*/true,
                      /*RefQualifierLoc=*/NoLoc, MutableLoc, EST_None,
                      /*ESpecRange=*/SourceRange(),
                      /*Exceptions=*/nullptr,
                      /*ExceptionRanges=*/nullptr,
                      /*NumExceptions=*/0,
                      /*NoexceptExpr=*/nullptr,
                      /*ExceptionSpecTokens=*/nullptr,
                      /*DeclsInPrototype=*/None, DeclLoc, DeclEndLoc, D,
                      TrailingReturnType),
                  std::move(Attr), DeclEndLoc);

    // Parse the requires-clause, if present.
    if (Tok.is(tok::kw_requires))
      ParseTrailingRequiresClause(D);

    WarnIfHasCUDATargetAttr();
  }

  // FIXME: Rename BlockScope -> ClosureScope if we decide to continue using
  // it.
  unsigned ScopeFlags = Scope::BlockScope | Scope::FnScope | Scope::DeclScope |
                        Scope::CompoundStmtScope;
  ParseScope BodyScope(this, ScopeFlags);

  Actions.ActOnStartOfLambdaDefinition(Intro, D, getCurScope());

  // Parse compound-statement.
  if (!Tok.is(tok::l_brace)) {
    Diag(Tok, diag::err_expected_lambda_body);
    Actions.ActOnLambdaError(LambdaBeginLoc, getCurScope());
    return ExprError();
  }

  StmtResult Stmt(ParseCompoundStatementBody());
  BodyScope.Exit();
  TemplateParamScope.Exit();

  if (!Stmt.isInvalid() && !TrailingReturnType.isInvalid())
    return Actions.ActOnLambdaExpr(LambdaBeginLoc, Stmt.get(), getCurScope());

  Actions.ActOnLambdaError(LambdaBeginLoc, getCurScope());
  return ExprError();
}

/// ParseCXXCasts - This handles the various ways to cast expressions to another
/// type.
///
///       postfix-expression: [C++ 5.2p1]
///         'dynamic_cast' '<' type-name '>' '(' expression ')'
///         'static_cast' '<' type-name '>' '(' expression ')'
///         'reinterpret_cast' '<' type-name '>' '(' expression ')'
///         'const_cast' '<' type-name '>' '(' expression ')'
///
/// C++ for OpenCL s2.3.1 adds:
///         'addrspace_cast' '<' type-name '>' '(' expression ')'
ExprResult Parser::ParseCXXCasts() {
  tok::TokenKind Kind = Tok.getKind();
  const char *CastName = nullptr; // For error messages

  switch (Kind) {
  default: llvm_unreachable("Unknown C++ cast!");
  case tok::kw_addrspace_cast:   CastName = "addrspace_cast";   break;
  case tok::kw_const_cast:       CastName = "const_cast";       break;
  case tok::kw_dynamic_cast:     CastName = "dynamic_cast";     break;
  case tok::kw_reinterpret_cast: CastName = "reinterpret_cast"; break;
  case tok::kw_static_cast:      CastName = "static_cast";      break;
  }

  SourceLocation OpLoc = ConsumeToken();
  SourceLocation LAngleBracketLoc = Tok.getLocation();

  // Check for "<::" which is parsed as "[:".  If found, fix token stream,
  // diagnose error, suggest fix, and recover parsing.
  if (Tok.is(tok::l_square) && Tok.getLength() == 2) {
    Token Next = NextToken();
    if (Next.is(tok::colon) && areTokensAdjacent(Tok, Next))
      FixDigraph(*this, PP, Tok, Next, Kind, /*AtDigraph*/true);
  }

  if (ExpectAndConsume(tok::less, diag::err_expected_less_after, CastName))
    return ExprError();

  // Parse the common declaration-specifiers piece.
  DeclSpec DS(AttrFactory);
  ParseSpecifierQualifierList(DS);

  // Parse the abstract-declarator, if present.
  Declarator DeclaratorInfo(DS, DeclaratorContext::TypeNameContext);
  ParseDeclarator(DeclaratorInfo);

  SourceLocation RAngleBracketLoc = Tok.getLocation();

  if (ExpectAndConsume(tok::greater))
    return ExprError(Diag(LAngleBracketLoc, diag::note_matching) << tok::less);

  BalancedDelimiterTracker T(*this, tok::l_paren);

  if (T.expectAndConsume(diag::err_expected_lparen_after, CastName))
    return ExprError();

  ExprResult Result = ParseExpression();

  // Match the ')'.
  T.consumeClose();

  if (!Result.isInvalid() && !DeclaratorInfo.isInvalidType())
    Result = Actions.ActOnCXXNamedCast(OpLoc, Kind,
                                       LAngleBracketLoc, DeclaratorInfo,
                                       RAngleBracketLoc,
                                       T.getOpenLocation(), Result.get(),
                                       T.getCloseLocation());

  return Result;
}

/// ParseCXXTypeid - This handles the C++ typeid expression.
///
///       postfix-expression: [C++ 5.2p1]
///         'typeid' '(' expression ')'
///         'typeid' '(' type-id ')'
///
ExprResult Parser::ParseCXXTypeid() {
  assert(Tok.is(tok::kw_typeid) && "Not 'typeid'!");

  SourceLocation OpLoc = ConsumeToken();
  SourceLocation LParenLoc, RParenLoc;
  BalancedDelimiterTracker T(*this, tok::l_paren);

  // typeid expressions are always parenthesized.
  if (T.expectAndConsume(diag::err_expected_lparen_after, "typeid"))
    return ExprError();
  LParenLoc = T.getOpenLocation();

  ExprResult Result;

  // C++0x [expr.typeid]p3:
  //   When typeid is applied to an expression other than an lvalue of a
  //   polymorphic class type [...] The expression is an unevaluated
  //   operand (Clause 5).
  //
  // Note that we can't tell whether the expression is an lvalue of a
  // polymorphic class type until after we've parsed the expression; we
  // speculatively assume the subexpression is unevaluated, and fix it up
  // later.
  //
  // We enter the unevaluated context before trying to determine whether we
  // have a type-id, because the tentative parse logic will try to resolve
  // names, and must treat them as unevaluated.
  EnterExpressionEvaluationContext Unevaluated(
      Actions, Sema::ExpressionEvaluationContext::Unevaluated,
      Sema::ReuseLambdaContextDecl);

  if (isTypeIdInParens()) {
    TypeResult Ty = ParseTypeName();

    // Match the ')'.
    T.consumeClose();
    RParenLoc = T.getCloseLocation();
    if (Ty.isInvalid() || RParenLoc.isInvalid())
      return ExprError();

    Result = Actions.ActOnCXXTypeid(OpLoc, LParenLoc, /*isType=*/true,
                                    Ty.get().getAsOpaquePtr(), RParenLoc);
  } else {
    Result = ParseExpression();

    // Match the ')'.
    if (Result.isInvalid())
      SkipUntil(tok::r_paren, StopAtSemi);
    else {
      T.consumeClose();
      RParenLoc = T.getCloseLocation();
      if (RParenLoc.isInvalid())
        return ExprError();

      Result = Actions.ActOnCXXTypeid(OpLoc, LParenLoc, /*isType=*/false,
                                      Result.get(), RParenLoc);
    }
  }

  return Result;
}

/// ParseCXXUuidof - This handles the Microsoft C++ __uuidof expression.
///
///         '__uuidof' '(' expression ')'
///         '__uuidof' '(' type-id ')'
///
ExprResult Parser::ParseCXXUuidof() {
  assert(Tok.is(tok::kw___uuidof) && "Not '__uuidof'!");

  SourceLocation OpLoc = ConsumeToken();
  BalancedDelimiterTracker T(*this, tok::l_paren);

  // __uuidof expressions are always parenthesized.
  if (T.expectAndConsume(diag::err_expected_lparen_after, "__uuidof"))
    return ExprError();

  ExprResult Result;

  if (isTypeIdInParens()) {
    TypeResult Ty = ParseTypeName();

    // Match the ')'.
    T.consumeClose();

    if (Ty.isInvalid())
      return ExprError();

    Result = Actions.ActOnCXXUuidof(OpLoc, T.getOpenLocation(), /*isType=*/true,
                                    Ty.get().getAsOpaquePtr(),
                                    T.getCloseLocation());
  } else {
    EnterExpressionEvaluationContext Unevaluated(
        Actions, Sema::ExpressionEvaluationContext::Unevaluated);
    Result = ParseExpression();

    // Match the ')'.
    if (Result.isInvalid())
      SkipUntil(tok::r_paren, StopAtSemi);
    else {
      T.consumeClose();

      Result = Actions.ActOnCXXUuidof(OpLoc, T.getOpenLocation(),
                                      /*isType=*/false,
                                      Result.get(), T.getCloseLocation());
    }
  }

  return Result;
}

/// Parse a C++ pseudo-destructor expression after the base,
/// . or -> operator, and nested-name-specifier have already been
/// parsed. We're handling this fragment of the grammar:
///
///       postfix-expression: [C++2a expr.post]
///         postfix-expression . template[opt] id-expression
///         postfix-expression -> template[opt] id-expression
///
///       id-expression:
///         qualified-id
///         unqualified-id
///
///       qualified-id:
///         nested-name-specifier template[opt] unqualified-id
///
///       nested-name-specifier:
///         type-name ::
///         decltype-specifier ::    FIXME: not implemented, but probably only
///                                         allowed in C++ grammar by accident
///         nested-name-specifier identifier ::
///         nested-name-specifier template[opt] simple-template-id ::
///         [...]
///
///       unqualified-id:
///         ~ type-name
///         ~ decltype-specifier
///         [...]
///
/// ... where the all but the last component of the nested-name-specifier
/// has already been parsed, and the base expression is not of a non-dependent
/// class type.
ExprResult
Parser::ParseCXXPseudoDestructor(Expr *Base, SourceLocation OpLoc,
                                 tok::TokenKind OpKind,
                                 CXXScopeSpec &SS,
                                 ParsedType ObjectType) {
  // If the last component of the (optional) nested-name-specifier is
  // template[opt] simple-template-id, it has already been annotated.
  UnqualifiedId FirstTypeName;
  SourceLocation CCLoc;
  if (isIdentifier()) {
    FirstTypeName.setIdentifier(Tok.getIdentifierInfo(), Tok.getLocation());
    ConsumeIdentifier();
    assert(Tok.is(tok::coloncolon) &&"ParseOptionalCXXScopeSpecifier fail");
    CCLoc = ConsumeToken();
  } else if (Tok.is(tok::annot_template_id)) {
    TemplateIdAnnotation *TemplateId = takeTemplateIdAnnotation(Tok);
    // FIXME: Carry on and build an AST representation for tooling.
    if (TemplateId->isInvalid())
      return ExprError();
    FirstTypeName.setTemplateId(TemplateId);
    ConsumeAnnotationToken();
    assert(Tok.is(tok::coloncolon) &&"ParseOptionalCXXScopeSpecifier fail");
    CCLoc = ConsumeToken();
  } else {
    assert(SS.isEmpty() && "missing last component of nested name specifier");
    FirstTypeName.setIdentifier(nullptr, SourceLocation());
  }

  // Parse the tilde.
  assert(Tok.is(tok::tilde) && "ParseOptionalCXXScopeSpecifier fail");
  SourceLocation TildeLoc = ConsumeToken();

  if (Tok.is(tok::kw_decltype) && !FirstTypeName.isValid()) {
    DeclSpec DS(AttrFactory);
    ParseDecltypeSpecifier(DS);
    if (DS.getTypeSpecType() == TST_error)
      return ExprError();
    return Actions.ActOnPseudoDestructorExpr(getCurScope(), Base, OpLoc, OpKind,
                                             TildeLoc, DS);
  }

  if (Tok.is(tok::annot_type_splice) ||
         (Tok.is(tok::kw_typename) &&
          matchCXXSpliceBegin(tok::colon, /*LookAhead=*/1))) {
    DeclSpec DS(AttrFactory);
    ParseTypeSplice(DS);
    if (DS.getTypeSpecType() == TST_error)
      return ExprError();
    return Actions.ActOnPseudoDestructorExpr(getCurScope(), Base, OpLoc, OpKind,
                                             TildeLoc, DS);
  }

  if (!isIdentifier()) {
    Diag(Tok, diag::err_destructor_tilde_identifier);
    return ExprError();
  }

  // Parse the second type.
  UnqualifiedId SecondTypeName;
  IdentifierInfo *Name = Tok.getIdentifierInfo();
  bool NameSpliced = Tok.is(tok::annot_identifier_splice);
  SourceLocation NameLoc = ConsumeIdentifier();
  SecondTypeName.setIdentifier(Name, NameLoc);

  // If there is a '<', the second type name is a template-id. Parse
  // it as such.
  //
  // FIXME: This is not a context in which a '<' is assumed to start a template
  // argument list. This affects examples such as
  //   void f(auto *p) { p->~X<int>(); }
  // ... but there's no ambiguity, and nowhere to write 'template' in such an
  // example, so we accept it anyway.
  if (Tok.is(tok::less) &&
      ParseUnqualifiedIdTemplateId(
          SS, ObjectType, Base && Base->containsErrors(), SourceLocation(),
          Name, NameSpliced, NameLoc, false, SecondTypeName,
          /*AssumeTemplateId=*/true))
    return ExprError();

  return Actions.ActOnPseudoDestructorExpr(getCurScope(), Base, OpLoc, OpKind,
                                           SS, FirstTypeName, CCLoc, TildeLoc,
                                           SecondTypeName);
}

/// ParseCXXBoolLiteral - This handles the C++ Boolean literals.
///
///       boolean-literal: [C++ 2.13.5]
///         'true'
///         'false'
ExprResult Parser::ParseCXXBoolLiteral() {
  tok::TokenKind Kind = Tok.getKind();
  return Actions.ActOnCXXBoolLiteral(ConsumeToken(), Kind);
}

/// ParseThrowExpression - This handles the C++ throw expression.
///
///       throw-expression: [C++ 15]
///         'throw' assignment-expression[opt]
ExprResult Parser::ParseThrowExpression() {
  assert(Tok.is(tok::kw_throw) && "Not throw!");
  SourceLocation ThrowLoc = ConsumeToken();           // Eat the throw token.

  // If the current token isn't the start of an assignment-expression,
  // then the expression is not present.  This handles things like:
  //   "C ? throw : (void)42", which is crazy but legal.
  switch (Tok.getKind()) {  // FIXME: move this predicate somewhere common.
  case tok::semi:
  case tok::r_paren:
  case tok::r_square:
  case tok::r_brace:
  case tok::colon:
  case tok::comma:
    return Actions.ActOnCXXThrow(getCurScope(), ThrowLoc, nullptr);

  default:
    ExprResult Expr(ParseAssignmentExpression());
    if (Expr.isInvalid()) return Expr;
    return Actions.ActOnCXXThrow(getCurScope(), ThrowLoc, Expr.get());
  }
}

/// Parse the C++ Coroutines co_yield expression.
///
///       co_yield-expression:
///         'co_yield' assignment-expression[opt]
ExprResult Parser::ParseCoyieldExpression() {
  assert(Tok.is(tok::kw_co_yield) && "Not co_yield!");

  SourceLocation Loc = ConsumeToken();
  ExprResult Expr = Tok.is(tok::l_brace) ? ParseBraceInitializer()
                                         : ParseAssignmentExpression();
  if (!Expr.isInvalid())
    Expr = Actions.ActOnCoyieldExpr(getCurScope(), Loc, Expr.get());
  return Expr;
}

/// ParseCXXThis - This handles the C++ 'this' pointer.
///
/// C++ 9.3.2: In the body of a non-static member function, the keyword this is
/// a non-lvalue expression whose value is the address of the object for which
/// the function is called.
ExprResult Parser::ParseCXXThis() {
  assert(Tok.is(tok::kw_this) && "Not 'this'!");
  SourceLocation ThisLoc = ConsumeToken();
  return Actions.ActOnCXXThis(ThisLoc);
}

/// ParseCXXTypeConstructExpression - Parse construction of a specified type.
/// Can be interpreted either as function-style casting ("int(x)")
/// or class type construction ("ClassType(x,y,z)")
/// or creation of a value-initialized type ("int()").
/// See [C++ 5.2.3].
///
///       postfix-expression: [C++ 5.2p1]
///         simple-type-specifier '(' expression-list[opt] ')'
/// [C++0x] simple-type-specifier braced-init-list
///         typename-specifier '(' expression-list[opt] ')'
/// [C++0x] typename-specifier braced-init-list
///
/// In C++1z onwards, the type specifier can also be a template-name.
ExprResult
Parser::ParseCXXTypeConstructExpression(const DeclSpec &DS) {
  Declarator DeclaratorInfo(DS, DeclaratorContext::FunctionalCastContext);
  ParsedType TypeRep = Actions.ActOnTypeName(getCurScope(), DeclaratorInfo).get();

  assert((Tok.is(tok::l_paren) ||
          (getLangOpts().CPlusPlus11 && Tok.is(tok::l_brace)))
         && "Expected '(' or '{'!");

  if (Tok.is(tok::l_brace)) {
    PreferredType.enterTypeCast(Tok.getLocation(), TypeRep.get());
    ExprResult Init = ParseBraceInitializer();
    if (Init.isInvalid())
      return Init;
    Expr *InitList = Init.get();
    return Actions.ActOnCXXTypeConstructExpr(
        TypeRep, InitList->getBeginLoc(), MultiExprArg(&InitList, 1),
        InitList->getEndLoc(), /*ListInitialization=*/true);
  } else {
    BalancedDelimiterTracker T(*this, tok::l_paren);
    T.consumeOpen();

    PreferredType.enterTypeCast(Tok.getLocation(), TypeRep.get());

    ExprVector Exprs;
    CommaLocsTy CommaLocs;

    auto RunSignatureHelp = [&]() {
      QualType PreferredType;
      if (TypeRep)
        PreferredType = Actions.ProduceConstructorSignatureHelp(
            getCurScope(), TypeRep.get()->getCanonicalTypeInternal(),
            DS.getEndLoc(), Exprs, T.getOpenLocation());
      CalledSignatureHelp = true;
      return PreferredType;
    };

    if (Tok.isNot(tok::r_paren)) {
      Sema::OverloadParseRAII ParsingOverloads(Actions);
      if (ParseExpressionList(Exprs, CommaLocs, /*IsCall=*/true, [&] {
            PreferredType.enterFunctionArgument(Tok.getLocation(),
                                                RunSignatureHelp);
          })) {
        if (PP.isCodeCompletionReached() && !CalledSignatureHelp)
          RunSignatureHelp();
        SkipUntil(tok::r_paren, StopAtSemi);
        return ExprError();
      }
    }

    // Match the ')'.
    T.consumeClose();

    // TypeRep could be null, if it references an invalid typedef.
    if (!TypeRep)
      return ExprError();

    return Actions.ActOnCXXTypeConstructExpr(TypeRep, T.getOpenLocation(),
                                             Exprs, T.getCloseLocation(),
                                             /*ListInitialization=*/false);
  }
}

/// ParseCXXCondition - if/switch/while condition expression.
///
///       condition:
///         expression
///         type-specifier-seq declarator '=' assignment-expression
/// [C++11] type-specifier-seq declarator '=' initializer-clause
/// [C++11] type-specifier-seq declarator braced-init-list
/// [Clang] type-specifier-seq ref-qualifier[opt] '[' identifier-list ']'
///             brace-or-equal-initializer
/// [GNU]   type-specifier-seq declarator simple-asm-expr[opt] attributes[opt]
///             '=' assignment-expression
///
/// In C++1z, a condition may in some contexts be preceded by an
/// optional init-statement. This function will parse that too.
///
/// \param InitStmt If non-null, an init-statement is permitted, and if present
/// will be parsed and stored here.
///
/// \param Loc The location of the start of the statement that requires this
/// condition, e.g., the "for" in a for loop.
///
/// \param FRI If non-null, a for range declaration is permitted, and if
/// present will be parsed and stored here, and a null result will be returned.
///
/// \returns The parsed condition.
Sema::ConditionResult Parser::ParseCXXCondition(StmtResult *InitStmt,
                                                SourceLocation Loc,
                                                Sema::ConditionKind CK,
                                                ForRangeInfo *FRI) {
  ParenBraceBracketBalancer BalancerRAIIObj(*this);
  PreferredType.enterCondition(Actions, Tok.getLocation());

  if (Tok.is(tok::code_completion)) {
    Actions.CodeCompleteOrdinaryName(getCurScope(), Sema::PCC_Condition);
    cutOffParsing();
    return Sema::ConditionError();
  }

  ParsedAttributesWithRange attrs(AttrFactory);
  MaybeParseCXX11Attributes(attrs);

  const auto WarnOnInit = [this, &CK] {
    Diag(Tok.getLocation(), getLangOpts().CPlusPlus17
                                ? diag::warn_cxx14_compat_init_statement
                                : diag::ext_init_statement)
        << (CK == Sema::ConditionKind::Switch);
  };

  // Determine what kind of thing we have.
  switch (isCXXConditionDeclarationOrInitStatement(InitStmt, FRI)) {
  case ConditionOrInitStatement::Expression: {
    ProhibitAttributes(attrs);

    // We can have an empty expression here.
    //   if (; true);
    if (InitStmt && Tok.is(tok::semi)) {
      WarnOnInit();
      SourceLocation SemiLoc = Tok.getLocation();
      if (!Tok.hasLeadingEmptyMacro() && !SemiLoc.isMacroID()) {
        Diag(SemiLoc, diag::warn_empty_init_statement)
            << (CK == Sema::ConditionKind::Switch)
            << FixItHint::CreateRemoval(SemiLoc);
      }
      ConsumeToken();
      *InitStmt = Actions.ActOnNullStmt(SemiLoc);
      return ParseCXXCondition(nullptr, Loc, CK);
    }

    // Parse the expression.
    ExprResult Expr = ParseExpression(); // expression
    if (Expr.isInvalid())
      return Sema::ConditionError();

    if (InitStmt && Tok.is(tok::semi)) {
      WarnOnInit();
      *InitStmt = Actions.ActOnExprStmt(Expr.get());
      ConsumeToken();
      return ParseCXXCondition(nullptr, Loc, CK);
    }

    return Actions.ActOnCondition(getCurScope(), Loc, Expr.get(), CK);
  }

  case ConditionOrInitStatement::InitStmtDecl: {
    WarnOnInit();
    SourceLocation DeclStart = Tok.getLocation(), DeclEnd;
    DeclGroupPtrTy DG =
        ParseSimpleDeclaration(DeclaratorContext::InitStmtContext, DeclEnd,
                               attrs, /*RequireSemi=*/true);
    *InitStmt = Actions.ActOnDeclStmt(DG, DeclStart, DeclEnd);
    return ParseCXXCondition(nullptr, Loc, CK);
  }

  case ConditionOrInitStatement::ForRangeDecl: {
    assert(FRI && "should not parse a for range declaration here");
    SourceLocation DeclStart = Tok.getLocation(), DeclEnd;
    DeclGroupPtrTy DG = ParseSimpleDeclaration(
        DeclaratorContext::ForContext, DeclEnd, attrs, false, FRI);
    FRI->LoopVar = Actions.ActOnDeclStmt(DG, DeclStart, Tok.getLocation());
    return Sema::ConditionResult();
  }

  case ConditionOrInitStatement::ConditionDecl:
  case ConditionOrInitStatement::Error:
    break;
  }

  // type-specifier-seq
  DeclSpec DS(AttrFactory);
  DS.takeAttributesFrom(attrs);
  ParseSpecifierQualifierList(DS, AS_none, DeclSpecContext::DSC_condition);

  // declarator
  Declarator DeclaratorInfo(DS, DeclaratorContext::ConditionContext);
  ParseDeclarator(DeclaratorInfo);

  // simple-asm-expr[opt]
  if (Tok.is(tok::kw_asm)) {
    SourceLocation Loc;
    ExprResult AsmLabel(ParseSimpleAsm(/*ForAsmLabel*/ true, &Loc));
    if (AsmLabel.isInvalid()) {
      SkipUntil(tok::semi, StopAtSemi);
      return Sema::ConditionError();
    }
    DeclaratorInfo.setAsmLabel(AsmLabel.get());
    DeclaratorInfo.SetRangeEnd(Loc);
  }

  // If attributes are present, parse them.
  MaybeParseGNUAttributes(DeclaratorInfo);

  // Type-check the declaration itself.
  DeclResult Dcl = Actions.ActOnCXXConditionDeclaration(getCurScope(),
                                                        DeclaratorInfo);
  if (Dcl.isInvalid())
    return Sema::ConditionError();
  Decl *DeclOut = Dcl.get();

  // '=' assignment-expression
  // If a '==' or '+=' is found, suggest a fixit to '='.
  bool CopyInitialization = isTokenEqualOrEqualTypo();
  if (CopyInitialization)
    ConsumeToken();

  ExprResult InitExpr = ExprError();
  if (getLangOpts().CPlusPlus11 && Tok.is(tok::l_brace)) {
    Diag(Tok.getLocation(),
         diag::warn_cxx98_compat_generalized_initializer_lists);
    InitExpr = ParseBraceInitializer();
  } else if (CopyInitialization) {
    PreferredType.enterVariableInit(Tok.getLocation(), DeclOut);
    InitExpr = ParseAssignmentExpression();
  } else if (Tok.is(tok::l_paren)) {
    // This was probably an attempt to initialize the variable.
    SourceLocation LParen = ConsumeParen(), RParen = LParen;
    if (SkipUntil(tok::r_paren, StopAtSemi | StopBeforeMatch))
      RParen = ConsumeParen();
    Diag(DeclOut->getLocation(),
         diag::err_expected_init_in_condition_lparen)
      << SourceRange(LParen, RParen);
  } else {
    Diag(DeclOut->getLocation(), diag::err_expected_init_in_condition);
  }

  if (!InitExpr.isInvalid())
    Actions.AddInitializerToDecl(DeclOut, InitExpr.get(), !CopyInitialization);
  else
    Actions.ActOnInitializerError(DeclOut);

  Actions.FinalizeDeclaration(DeclOut);
  return Actions.ActOnConditionVariable(DeclOut, Loc, CK);
}

/// ParseCXXSimpleTypeSpecifier - [C++ 7.1.5.2] Simple type specifiers.
/// This should only be called when the current token is known to be part of
/// simple-type-specifier.
///
///       simple-type-specifier:
///         '::'[opt] nested-name-specifier[opt] type-name
///         '::'[opt] nested-name-specifier 'template' simple-template-id [TODO]
///         char
///         wchar_t
///         bool
///         short
///         int
///         long
///         signed
///         unsigned
///         float
///         double
///         void
/// [GNU]   typeof-specifier
/// [C++0x] auto               [TODO]
///
///       type-name:
///         class-name
///         enum-name
///         typedef-name
///
void Parser::ParseCXXSimpleTypeSpecifier(DeclSpec &DS) {
  DS.SetRangeStart(Tok.getLocation());
  const char *PrevSpec;
  unsigned DiagID;
  SourceLocation Loc = Tok.getLocation();
  const clang::PrintingPolicy &Policy =
      Actions.getASTContext().getPrintingPolicy();

  switch (Tok.getKind()) {
  case tok::identifier:   // foo::bar
  case tok::coloncolon:   // ::foo::bar
    llvm_unreachable("Annotation token should already be formed!");
  default:
    llvm_unreachable("Not a simple-type-specifier token!");

  // type-name
  case tok::annot_typename: {
    DS.SetTypeSpecType(DeclSpec::TST_typename, Loc, PrevSpec, DiagID,
                       getTypeAnnotation(Tok), Policy);
    DS.SetRangeEnd(Tok.getAnnotationEndLoc());
    ConsumeAnnotationToken();

    DS.Finish(Actions, Policy);
    return;
  }

  case tok::kw__ExtInt: {
    ExprResult ER = ParseExtIntegerArgument();
    if (ER.isInvalid())
      DS.SetTypeSpecError();
    else
      DS.SetExtIntType(Loc, ER.get(), PrevSpec, DiagID, Policy);

    // Do this here because we have already consumed the close paren.
    DS.SetRangeEnd(PrevTokLocation);
    DS.Finish(Actions, Policy);
    return;
  }

  // builtin types
  case tok::kw_short:
    DS.SetTypeSpecWidth(DeclSpec::TSW_short, Loc, PrevSpec, DiagID, Policy);
    break;
  case tok::kw_long:
    DS.SetTypeSpecWidth(DeclSpec::TSW_long, Loc, PrevSpec, DiagID, Policy);
    break;
  case tok::kw___int64:
    DS.SetTypeSpecWidth(DeclSpec::TSW_longlong, Loc, PrevSpec, DiagID, Policy);
    break;
  case tok::kw_signed:
    DS.SetTypeSpecSign(DeclSpec::TSS_signed, Loc, PrevSpec, DiagID);
    break;
  case tok::kw_unsigned:
    DS.SetTypeSpecSign(DeclSpec::TSS_unsigned, Loc, PrevSpec, DiagID);
    break;
  case tok::kw_void:
    DS.SetTypeSpecType(DeclSpec::TST_void, Loc, PrevSpec, DiagID, Policy);
    break;
  case tok::kw_char:
    DS.SetTypeSpecType(DeclSpec::TST_char, Loc, PrevSpec, DiagID, Policy);
    break;
  case tok::kw_int:
    DS.SetTypeSpecType(DeclSpec::TST_int, Loc, PrevSpec, DiagID, Policy);
    break;
  case tok::kw___int128:
    DS.SetTypeSpecType(DeclSpec::TST_int128, Loc, PrevSpec, DiagID, Policy);
    break;
  case tok::kw___bf16:
    DS.SetTypeSpecType(DeclSpec::TST_BFloat16, Loc, PrevSpec, DiagID, Policy);
    break;
  case tok::kw_half:
    DS.SetTypeSpecType(DeclSpec::TST_half, Loc, PrevSpec, DiagID, Policy);
    break;
  case tok::kw_float:
    DS.SetTypeSpecType(DeclSpec::TST_float, Loc, PrevSpec, DiagID, Policy);
    break;
  case tok::kw_double:
    DS.SetTypeSpecType(DeclSpec::TST_double, Loc, PrevSpec, DiagID, Policy);
    break;
  case tok::kw__Float16:
    DS.SetTypeSpecType(DeclSpec::TST_float16, Loc, PrevSpec, DiagID, Policy);
    break;
  case tok::kw___float128:
    DS.SetTypeSpecType(DeclSpec::TST_float128, Loc, PrevSpec, DiagID, Policy);
    break;
  case tok::kw_wchar_t:
    DS.SetTypeSpecType(DeclSpec::TST_wchar, Loc, PrevSpec, DiagID, Policy);
    break;
  case tok::kw_char8_t:
    DS.SetTypeSpecType(DeclSpec::TST_char8, Loc, PrevSpec, DiagID, Policy);
    break;
  case tok::kw_char16_t:
    DS.SetTypeSpecType(DeclSpec::TST_char16, Loc, PrevSpec, DiagID, Policy);
    break;
  case tok::kw_char32_t:
    DS.SetTypeSpecType(DeclSpec::TST_char32, Loc, PrevSpec, DiagID, Policy);
    break;
  case tok::kw_bool:
    DS.SetTypeSpecType(DeclSpec::TST_bool, Loc, PrevSpec, DiagID, Policy);
    break;
#define GENERIC_IMAGE_TYPE(ImgType, Id)                                        \
  case tok::kw_##ImgType##_t:                                                  \
    DS.SetTypeSpecType(DeclSpec::TST_##ImgType##_t, Loc, PrevSpec, DiagID,     \
                       Policy);                                                \
    break;
#include "clang/Basic/OpenCLImageTypes.def"

  case tok::annot_decltype:
  case tok::kw_decltype:
    DS.SetRangeEnd(ParseDecltypeSpecifier(DS));
    return DS.Finish(Actions, Policy);

  // [Meta] type-splice
  case tok::kw_typename:
    assert(matchCXXSpliceBegin(tok::colon, /*LookAhead=*/1));
    LLVM_FALLTHROUGH;
  case tok::annot_type_splice:
    DS.SetRangeEnd(ParseTypeSplice(DS));
    return DS.Finish(Actions, Policy);

  // GNU typeof support.
  case tok::kw_typeof:
    ParseTypeofSpecifier(DS);
    DS.Finish(Actions, Policy);
    return;
  }
  ConsumeAnyToken();
  DS.SetRangeEnd(PrevTokLocation);
  DS.Finish(Actions, Policy);
}

/// ParseCXXTypeSpecifierSeq - Parse a C++ type-specifier-seq (C++
/// [dcl.name]), which is a non-empty sequence of type-specifiers,
/// e.g., "const short int". Note that the DeclSpec is *not* finished
/// by parsing the type-specifier-seq, because these sequences are
/// typically followed by some form of declarator. Returns true and
/// emits diagnostics if this is not a type-specifier-seq, false
/// otherwise.
///
///   type-specifier-seq: [C++ 8.1]
///     type-specifier type-specifier-seq[opt]
///
bool Parser::ParseCXXTypeSpecifierSeq(DeclSpec &DS) {
  ParseSpecifierQualifierList(DS, AS_none, DeclSpecContext::DSC_type_specifier);
  DS.Finish(Actions, Actions.getASTContext().getPrintingPolicy());
  return false;
}

/// Finish parsing a C++ unqualified-id that is a template-id of
/// some form.
///
/// This routine is invoked when a '<' is encountered after an identifier or
/// operator-function-id is parsed by \c ParseUnqualifiedId() to determine
/// whether the unqualified-id is actually a template-id. This routine will
/// then parse the template arguments and form the appropriate template-id to
/// return to the caller.
///
/// \param SS the nested-name-specifier that precedes this template-id, if
/// we're actually parsing a qualified-id.
///
/// \param ObjectType if this unqualified-id occurs within a member access
/// expression, the type of the base object whose member is being accessed.
///
/// \param ObjectHadErrors this unqualified-id occurs within a member access
/// expression, indicates whether the original subexpressions had any errors.
///
/// \param Name for constructor and destructor names, this is the actual
/// identifier that may be a template-name.
///
/// \param NameLoc the location of the class-name in a constructor or
/// destructor.
///
/// \param EnteringContext whether we're entering the scope of the
/// nested-name-specifier.
///
/// \param Id as input, describes the template-name or operator-function-id
/// that precedes the '<'. If template arguments were parsed successfully,
/// will be updated with the template-id.
///
/// \param AssumeTemplateId When true, this routine will assume that the name
/// refers to a template without performing name lookup to verify.
///
/// \returns true if a parse error occurred, false otherwise.
bool Parser::ParseUnqualifiedIdTemplateId(
    CXXScopeSpec &SS, ParsedType ObjectType, bool ObjectHadErrors,
    SourceLocation TemplateKWLoc, IdentifierInfo *Name, bool NameSpliced,
    SourceLocation NameLoc, bool EnteringContext, UnqualifiedId &Id,
    bool AssumeTemplateId) {
  assert(Tok.is(tok::less) && "Expected '<' to finish parsing a template-id");

  TemplateTy Template;
  TemplateNameKind TNK = TNK_Non_template;
  switch (Id.getKind()) {
  case UnqualifiedIdKind::IK_Identifier:
  case UnqualifiedIdKind::IK_OperatorFunctionId:
  case UnqualifiedIdKind::IK_LiteralOperatorId:
    if (AssumeTemplateId) {
      // We defer the injected-class-name checks until we've found whether
      // this template-id is used to form a nested-name-specifier or not.
      TNK = Actions.ActOnTemplateName(getCurScope(), SS, TemplateKWLoc, Id,
                                      ObjectType, EnteringContext, Template,
                                      /*AllowInjectedClassName*/ true);
    } else {
      bool MemberOfUnknownSpecialization;
      TNK = Actions.isTemplateName(getCurScope(), SS,
                                   TemplateKWLoc.isValid(), Id,
                                   ObjectType, EnteringContext, Template,
                                   MemberOfUnknownSpecialization);
      // If lookup found nothing but we're assuming that this is a template
      // name, double-check that makes sense syntactically before committing
      // to it.
      if (TNK == TNK_Undeclared_template &&
          isTemplateArgumentList(0) == TPResult::False)
        return false;

      if (TNK == TNK_Non_template && MemberOfUnknownSpecialization &&
          ObjectType && isTemplateArgumentList(0) == TPResult::True) {
        // If we had errors before, ObjectType can be dependent even without any
        // templates, do not report missing template keyword in that case.
        if (!ObjectHadErrors) {
          // We have something like t->getAs<T>(), where getAs is a
          // member of an unknown specialization. However, this will only
          // parse correctly as a template, so suggest the keyword 'template'
          // before 'getAs' and treat this as a dependent template name.
          std::string Name;
          if (Id.getKind() == UnqualifiedIdKind::IK_Identifier)
            Name = std::string(Id.Identifier->getName());
          else {
            Name = "operator ";
            if (Id.getKind() == UnqualifiedIdKind::IK_OperatorFunctionId)
              Name += getOperatorSpelling(Id.OperatorFunctionId.Operator);
            else
              Name += Id.Identifier->getName();
          }
          Diag(Id.StartLocation, diag::err_missing_dependent_template_keyword)
              << Name
              << FixItHint::CreateInsertion(Id.StartLocation, "template ");
        }
        TNK = Actions.ActOnTemplateName(
            getCurScope(), SS, TemplateKWLoc, Id, ObjectType, EnteringContext,
            Template, /*AllowInjectedClassName*/ true);
      } else if (TNK == TNK_Non_template) {
        return false;
      }
    }
    break;

  case UnqualifiedIdKind::IK_ConstructorName: {
    UnqualifiedId TemplateName;
    bool MemberOfUnknownSpecialization;
    TemplateName.setIdentifier(Name, NameLoc);
    TNK = Actions.isTemplateName(getCurScope(), SS, TemplateKWLoc.isValid(),
                                 TemplateName, ObjectType,
                                 EnteringContext, Template,
                                 MemberOfUnknownSpecialization);
    if (TNK == TNK_Non_template)
      return false;
    break;
  }

  case UnqualifiedIdKind::IK_DestructorName: {
    UnqualifiedId TemplateName;
    bool MemberOfUnknownSpecialization;
    TemplateName.setIdentifier(Name, NameLoc);
    if (ObjectType) {
      TNK = Actions.ActOnTemplateName(
          getCurScope(), SS, TemplateKWLoc, TemplateName, ObjectType,
          EnteringContext, Template, /*AllowInjectedClassName*/ true);
    } else {
      TNK = Actions.isTemplateName(getCurScope(), SS, TemplateKWLoc.isValid(),
                                   TemplateName, ObjectType,
                                   EnteringContext, Template,
                                   MemberOfUnknownSpecialization);

      if (TNK == TNK_Non_template && !Id.DestructorName.get()) {
        Diag(NameLoc, diag::err_destructor_template_id)
          << Name << SS.getRange();
        // Carry on to parse the template arguments before bailing out.
      }
    }
    break;
  }

  default:
    return false;
  }

  // Parse the enclosed template argument list.
  SourceLocation LAngleLoc, RAngleLoc;
  TemplateArgList TemplateArgs;
  if (ParseTemplateIdAfterTemplateName(true, LAngleLoc, TemplateArgs,
                                       RAngleLoc))
    return true;

  // If this is a non-template, we already issued a diagnostic.
  if (TNK == TNK_Non_template)
    return true;

  if (Id.getKind() == UnqualifiedIdKind::IK_Identifier ||
      Id.getKind() == UnqualifiedIdKind::IK_OperatorFunctionId ||
      Id.getKind() == UnqualifiedIdKind::IK_LiteralOperatorId) {
    // Form a parsed representation of the template-id to be stored in the
    // UnqualifiedId.

    // FIXME: Store name for literal operator too.
    IdentifierInfo *TemplateII =
        Id.getKind() == UnqualifiedIdKind::IK_Identifier ? Id.Identifier
                                                         : nullptr;
    OverloadedOperatorKind OpKind =
        Id.getKind() == UnqualifiedIdKind::IK_Identifier
            ? OO_None
            : Id.OperatorFunctionId.Operator;

    TemplateIdAnnotation *TemplateId = TemplateIdAnnotation::Create(
        TemplateKWLoc, Id.StartLocation, TemplateII, NameSpliced, OpKind,
        Template, TNK, LAngleLoc, RAngleLoc, TemplateArgs,
        /*ArgsInvalid*/false, TemplateIds);

    Id.setTemplateId(TemplateId);
    return false;
  }

  // Bundle the template arguments together.
  ASTTemplateArgsPtr TemplateArgsPtr(TemplateArgs);

  // Constructor and destructor names.
  TypeResult Type = Actions.ActOnTemplateIdType(
      getCurScope(), SS, TemplateKWLoc, Template, Name, NameLoc, LAngleLoc,
      TemplateArgsPtr, RAngleLoc, /*IsCtorOrDtorName=*/true);
  if (Type.isInvalid())
    return true;

  if (Id.getKind() == UnqualifiedIdKind::IK_ConstructorName)
    Id.setConstructorName(Type.get(), NameLoc, RAngleLoc);
  else
    Id.setDestructorName(Id.StartLocation, Type.get(), RAngleLoc);

  return false;
}

/// Parse an operator-function-id or conversion-function-id as part
/// of a C++ unqualified-id.
///
/// This routine is responsible only for parsing the operator-function-id or
/// conversion-function-id; it does not handle template arguments in any way.
///
/// \code
///       operator-function-id: [C++ 13.5]
///         'operator' operator
///
///       operator: one of
///            new   delete  new[]   delete[]
///            +     -    *  /    %  ^    &   |   ~
///            !     =    <  >    += -=   *=  /=  %=
///            ^=    &=   |= <<   >> >>= <<=  ==  !=
///            <=    >=   && ||   ++ --   ,   ->* ->
///            ()    []   <=>
///
///       conversion-function-id: [C++ 12.3.2]
///         operator conversion-type-id
///
///       conversion-type-id:
///         type-specifier-seq conversion-declarator[opt]
///
///       conversion-declarator:
///         ptr-operator conversion-declarator[opt]
/// \endcode
///
/// \param SS The nested-name-specifier that preceded this unqualified-id. If
/// non-empty, then we are parsing the unqualified-id of a qualified-id.
///
/// \param EnteringContext whether we are entering the scope of the
/// nested-name-specifier.
///
/// \param ObjectType if this unqualified-id occurs within a member access
/// expression, the type of the base object whose member is being accessed.
///
/// \param Result on a successful parse, contains the parsed unqualified-id.
///
/// \returns true if parsing fails, false otherwise.
bool Parser::ParseUnqualifiedIdOperator(CXXScopeSpec &SS, bool EnteringContext,
                                        ParsedType ObjectType,
                                        UnqualifiedId &Result) {
  assert(Tok.is(tok::kw_operator) && "Expected 'operator' keyword");

  // Consume the 'operator' keyword.
  SourceLocation KeywordLoc = ConsumeToken();

  // Determine what kind of operator name we have.
  unsigned SymbolIdx = 0;
  SourceLocation SymbolLocations[3];
  OverloadedOperatorKind Op = OO_None;
  switch (Tok.getKind()) {
    case tok::kw_new:
    case tok::kw_delete: {
      bool isNew = Tok.getKind() == tok::kw_new;
      // Consume the 'new' or 'delete'.
      SymbolLocations[SymbolIdx++] = ConsumeToken();
      // Check for array new/delete.
      if (Tok.is(tok::l_square) &&
          (!getLangOpts().CPlusPlus11 || NextToken().isNot(tok::l_square))) {
        // Consume the '[' and ']'.
        BalancedDelimiterTracker T(*this, tok::l_square);
        T.consumeOpen();
        T.consumeClose();
        if (T.getCloseLocation().isInvalid())
          return true;

        SymbolLocations[SymbolIdx++] = T.getOpenLocation();
        SymbolLocations[SymbolIdx++] = T.getCloseLocation();
        Op = isNew? OO_Array_New : OO_Array_Delete;
      } else {
        Op = isNew? OO_New : OO_Delete;
      }
      break;
    }

#define OVERLOADED_OPERATOR(Name,Spelling,Token,Unary,Binary,MemberOnly) \
    case tok::Token:                                                     \
      SymbolLocations[SymbolIdx++] = ConsumeToken();                     \
      Op = OO_##Name;                                                    \
      break;
#define OVERLOADED_OPERATOR_MULTI(Name,Spelling,Unary,Binary,MemberOnly)
#include "clang/Basic/OperatorKinds.def"

    case tok::l_paren: {
      // Consume the '(' and ')'.
      BalancedDelimiterTracker T(*this, tok::l_paren);
      T.consumeOpen();
      T.consumeClose();
      if (T.getCloseLocation().isInvalid())
        return true;

      SymbolLocations[SymbolIdx++] = T.getOpenLocation();
      SymbolLocations[SymbolIdx++] = T.getCloseLocation();
      Op = OO_Call;
      break;
    }

    case tok::l_square: {
      // Consume the '[' and ']'.
      BalancedDelimiterTracker T(*this, tok::l_square);
      T.consumeOpen();
      T.consumeClose();
      if (T.getCloseLocation().isInvalid())
        return true;

      SymbolLocations[SymbolIdx++] = T.getOpenLocation();
      SymbolLocations[SymbolIdx++] = T.getCloseLocation();
      Op = OO_Subscript;
      break;
    }

    case tok::code_completion: {
      // Code completion for the operator name.
      Actions.CodeCompleteOperatorName(getCurScope());
      cutOffParsing();
      // Don't try to parse any further.
      return true;
    }

    default:
      break;
  }

  if (Op != OO_None) {
    // We have parsed an operator-function-id.
    Result.setOperatorFunctionId(KeywordLoc, Op, SymbolLocations);
    return false;
  }

  // Parse a literal-operator-id.
  //
  //   literal-operator-id: C++11 [over.literal]
  //     operator string-literal identifier
  //     operator user-defined-string-literal

  if (getLangOpts().CPlusPlus11 && isTokenStringLiteral()) {
    Diag(Tok.getLocation(), diag::warn_cxx98_compat_literal_operator);

    SourceLocation DiagLoc;
    unsigned DiagId = 0;

    // We're past translation phase 6, so perform string literal concatenation
    // before checking for "".
    SmallVector<Token, 4> Toks;
    SmallVector<SourceLocation, 4> TokLocs;
    while (isTokenStringLiteral()) {
      if (!Tok.is(tok::string_literal) && !DiagId) {
        // C++11 [over.literal]p1:
        //   The string-literal or user-defined-string-literal in a
        //   literal-operator-id shall have no encoding-prefix [...].
        DiagLoc = Tok.getLocation();
        DiagId = diag::err_literal_operator_string_prefix;
      }
      Toks.push_back(Tok);
      TokLocs.push_back(ConsumeStringToken());
    }

    StringLiteralParser Literal(Toks, PP);
    if (Literal.hadError)
      return true;

    // Grab the literal operator's suffix, which will be either the next token
    // or a ud-suffix from the string literal.
    IdentifierInfo *II = nullptr;
    SourceLocation SuffixLoc;
    if (!Literal.getUDSuffix().empty()) {
      II = &PP.getIdentifierTable().get(Literal.getUDSuffix());
      SuffixLoc =
        Lexer::AdvanceToTokenCharacter(TokLocs[Literal.getUDSuffixToken()],
                                       Literal.getUDSuffixOffset(),
                                       PP.getSourceManager(), getLangOpts());
    } else if (isIdentifier()) {
      II = Tok.getIdentifierInfo();
      SuffixLoc = ConsumeIdentifier();
      TokLocs.push_back(SuffixLoc);
    } else {
      Diag(Tok.getLocation(), diag::err_expected) << tok::identifier;
      return true;
    }

    // The string literal must be empty.
    if (!Literal.GetString().empty() || Literal.Pascal) {
      // C++11 [over.literal]p1:
      //   The string-literal or user-defined-string-literal in a
      //   literal-operator-id shall [...] contain no characters
      //   other than the implicit terminating '\0'.
      DiagLoc = TokLocs.front();
      DiagId = diag::err_literal_operator_string_not_empty;
    }

    if (DiagId) {
      // This isn't a valid literal-operator-id, but we think we know
      // what the user meant. Tell them what they should have written.
      SmallString<32> Str;
      Str += "\"\"";
      Str += II->getName();
      Diag(DiagLoc, DiagId) << FixItHint::CreateReplacement(
          SourceRange(TokLocs.front(), TokLocs.back()), Str);
    }

    Result.setLiteralOperatorId(II, KeywordLoc, SuffixLoc);

    return Actions.checkLiteralOperatorId(SS, Result);
  }

  // Parse a conversion-function-id.
  //
  //   conversion-function-id: [C++ 12.3.2]
  //     operator conversion-type-id
  //
  //   conversion-type-id:
  //     type-specifier-seq conversion-declarator[opt]
  //
  //   conversion-declarator:
  //     ptr-operator conversion-declarator[opt]

  // Parse the type-specifier-seq.
  DeclSpec DS(AttrFactory);
  if (ParseCXXTypeSpecifierSeq(DS)) // FIXME: ObjectType?
    return true;

  // Parse the conversion-declarator, which is merely a sequence of
  // ptr-operators.
  Declarator D(DS, DeclaratorContext::ConversionIdContext);
  ParseDeclaratorInternal(D, /*DirectDeclParser=*/nullptr);

  // Finish up the type.
  TypeResult Ty = Actions.ActOnTypeName(getCurScope(), D);
  if (Ty.isInvalid())
    return true;

  // Note that this is a conversion-function-id.
  Result.setConversionFunctionId(KeywordLoc, Ty.get(),
                                 D.getSourceRange().getEnd());
  return false;
}

bool Parser::ParseUnqualifiedId(
    CXXScopeSpec &SS, ParsedType ObjectType, bool ObjectHadErrors,
    bool EnteringContext, bool AllowDestructorName, bool AllowConstructorName,
    bool AllowDeductionGuide, bool TemplateSpecified,
    SourceLocation *TemplateKWLoc, IdentifierInfo *Id, bool IdSpliced,
    SourceLocation IdLoc, UnqualifiedId &Result) {
  if (!getLangOpts().CPlusPlus) {
    // If we're not in C++, only identifiers matter. Record the
    // identifier and return.
    Result.setIdentifier(Id, IdLoc);
    return false;
  }

  ParsedTemplateTy TemplateName;
  if (AllowConstructorName &&
      Actions.isCurrentClassName(*Id, getCurScope(), &SS)) {
    // We have parsed a constructor name.
    ParsedType Ty = Actions.getConstructorName(*Id, IdLoc, getCurScope(), SS,
                                               EnteringContext);
    if (!Ty)
      return true;
    Result.setConstructorName(Ty, IdLoc, IdLoc);
  } else if (getLangOpts().CPlusPlus17 &&
             AllowDeductionGuide && SS.isEmpty() &&
             Actions.isDeductionGuideName(getCurScope(), *Id, IdLoc,
                                          &TemplateName)) {
    // We have parsed a template-name naming a deduction guide.
    Result.setDeductionGuideName(TemplateName, IdLoc);
  } else {
    // We have parsed an identifier.
    Result.setIdentifier(Id, IdLoc);
  }

  // If the next token is a '<', we may have a template.
  TemplateTy Template;
  if (Tok.is(tok::less))
    return ParseUnqualifiedIdTemplateId(
        SS, ObjectType, ObjectHadErrors,
        TemplateKWLoc ? *TemplateKWLoc : SourceLocation(), Id, IdSpliced,
        IdLoc, EnteringContext, Result, TemplateSpecified);
  else if (TemplateSpecified &&
           Actions.ActOnTemplateName(
               getCurScope(), SS, *TemplateKWLoc, Result, ObjectType,
               EnteringContext, Template,
               /*AllowInjectedClassName*/ true) == TNK_Non_template)
    return true;

  return false;
}

/// Parse a C++ unqualified-id (or a C identifier), which describes the
/// name of an entity.
///
/// \code
///       unqualified-id: [C++ expr.prim.general]
///         identifier
///         operator-function-id
///         conversion-function-id
/// [C++0x] literal-operator-id [TODO]
///         ~ class-name
///         template-id
<<<<<<< HEAD
/// [Meta]  reflected-unqualid-id
=======
>>>>>>> cf0c906f
///
/// \endcode
///
/// \param SS The nested-name-specifier that preceded this unqualified-id. If
/// non-empty, then we are parsing the unqualified-id of a qualified-id.
///
/// \param ObjectType if this unqualified-id occurs within a member access
/// expression, the type of the base object whose member is being accessed.
///
/// \param ObjectHadErrors if this unqualified-id occurs within a member access
/// expression, indicates whether the original subexpressions had any errors.
/// When true, diagnostics for missing 'template' keyword will be supressed.
///
/// \param EnteringContext whether we are entering the scope of the
/// nested-name-specifier.
///
/// \param AllowDestructorName whether we allow parsing of a destructor name.
///
/// \param AllowConstructorName whether we allow parsing a constructor name.
///
/// \param AllowDeductionGuide whether we allow parsing a deduction guide name.
///
/// \param Result on a successful parse, contains the parsed unqualified-id.
///
/// \returns true if parsing fails, false otherwise.
bool Parser::ParseUnqualifiedId(CXXScopeSpec &SS, ParsedType ObjectType,
                                bool ObjectHadErrors, bool EnteringContext,
                                bool AllowDestructorName,
                                bool AllowConstructorName,
                                bool AllowDeductionGuide,
                                SourceLocation *TemplateKWLoc,
                                UnqualifiedId &Result) {
  if (TemplateKWLoc)
    *TemplateKWLoc = SourceLocation();

  // Handle 'A::template B'. This is for template-ids which have not
  // already been annotated by ParseOptionalCXXScopeSpecifier().
  bool TemplateSpecified = false;
  if (Tok.is(tok::kw_template)) {
    if (TemplateKWLoc && (ObjectType || SS.isSet() ||
                          matchCXXSpliceBegin(tok::hash, /*LookAhead=*/1))) {
      TemplateSpecified = true;
      *TemplateKWLoc = ConsumeToken();
    } else {
      SourceLocation TemplateLoc = ConsumeToken();
      Diag(TemplateLoc, diag::err_unexpected_template_in_unqualified_id)
        << FixItHint::CreateRemoval(TemplateLoc);
    }
  }

  // unqualified-id:
  //   identifier
  //   template-id (when it hasn't already been annotated)
  if (isIdentifier()) {
    // Consume the identifier.
    IdentifierInfo *Id = Tok.getIdentifierInfo();
    bool IdSpliced = Tok.is(tok::annot_identifier_splice);
    SourceLocation IdLoc = ConsumeIdentifier();

    return ParseUnqualifiedId(
        SS, ObjectType, ObjectHadErrors, EnteringContext, AllowDestructorName,
        AllowConstructorName, AllowDeductionGuide, TemplateSpecified,
        TemplateKWLoc, Id, IdSpliced, IdLoc, Result);
  }

  // unqualified-id:
  //   template-id (already parsed and annotated)
  if (Tok.is(tok::annot_template_id)) {
    TemplateIdAnnotation *TemplateId = takeTemplateIdAnnotation(Tok);

    // FIXME: Consider passing invalid template-ids on to callers; they may
    // be able to recover better than we can.
    if (TemplateId->isInvalid()) {
      ConsumeAnnotationToken();
      return true;
    }

    // If the template-name names the current class, then this is a constructor
    if (AllowConstructorName && TemplateId->Name &&
        Actions.isCurrentClassName(*TemplateId->Name, getCurScope(), &SS)) {
      if (SS.isSet()) {
        // C++ [class.qual]p2 specifies that a qualified template-name
        // is taken as the constructor name where a constructor can be
        // declared. Thus, the template arguments are extraneous, so
        // complain about them and remove them entirely.
        Diag(TemplateId->TemplateNameLoc,
             diag::err_out_of_line_constructor_template_id)
          << TemplateId->Name
          << FixItHint::CreateRemoval(
                    SourceRange(TemplateId->LAngleLoc, TemplateId->RAngleLoc));
        ParsedType Ty = Actions.getConstructorName(
            *TemplateId->Name, TemplateId->TemplateNameLoc, getCurScope(), SS,
            EnteringContext);
        if (!Ty)
          return true;
        Result.setConstructorName(Ty, TemplateId->TemplateNameLoc,
                                  TemplateId->RAngleLoc);
        ConsumeAnnotationToken();
        return false;
      }

      Result.setConstructorTemplateId(TemplateId);
      ConsumeAnnotationToken();
      return false;
    }

    // We have already parsed a template-id; consume the annotation token as
    // our unqualified-id.
    Result.setTemplateId(TemplateId);
    SourceLocation TemplateLoc = TemplateId->TemplateKWLoc;
    if (TemplateLoc.isValid()) {
      if (TemplateKWLoc && (ObjectType || SS.isSet()))
        *TemplateKWLoc = TemplateLoc;
      else
        Diag(TemplateLoc, diag::err_unexpected_template_in_unqualified_id)
            << FixItHint::CreateRemoval(TemplateLoc);
    }
    ConsumeAnnotationToken();
    return false;
  }

  // unqualified-id:
  //   operator-function-id
  //   conversion-function-id
  if (Tok.is(tok::kw_operator)) {
    if (ParseUnqualifiedIdOperator(SS, EnteringContext, ObjectType, Result))
      return true;

    // If we have an operator-function-id or a literal-operator-id and the next
    // token is a '<', we may have a
    //
    //   template-id:
    //     operator-function-id < template-argument-list[opt] >
    TemplateTy Template;
    if ((Result.getKind() == UnqualifiedIdKind::IK_OperatorFunctionId ||
         Result.getKind() == UnqualifiedIdKind::IK_LiteralOperatorId) &&
        Tok.is(tok::less))
      return ParseUnqualifiedIdTemplateId(
          SS, ObjectType, ObjectHadErrors,
          TemplateKWLoc ? *TemplateKWLoc : SourceLocation(), nullptr,
          /*NameSpliced=*/false, SourceLocation(), EnteringContext,
          Result, TemplateSpecified);
    else if (TemplateSpecified &&
             Actions.ActOnTemplateName(
                 getCurScope(), SS, *TemplateKWLoc, Result, ObjectType,
                 EnteringContext, Template,
                 /*AllowInjectedClassName*/ true) == TNK_Non_template)
      return true;

    return false;
  }

  if (getLangOpts().CPlusPlus &&
      (AllowDestructorName || SS.isSet()) && Tok.is(tok::tilde)) {
    // C++ [expr.unary.op]p10:
    //   There is an ambiguity in the unary-expression ~X(), where X is a
    //   class-name. The ambiguity is resolved in favor of treating ~ as a
    //    unary complement rather than treating ~X as referring to a destructor.

    // Parse the '~'.
    SourceLocation TildeLoc = ConsumeToken();

    if (TemplateSpecified) {
      // C++ [temp.names]p3:
      //   A name prefixed by the keyword template shall be a template-id [...]
      //
      // A template-id cannot begin with a '~' token. This would never work
      // anyway: x.~A<int>() would specify that the destructor is a template,
      // not that 'A' is a template.
      //
      // FIXME: Suggest replacing the attempted destructor name with a correct
      // destructor name and recover. (This is not trivial if this would become
      // a pseudo-destructor name).
      Diag(*TemplateKWLoc, diag::err_unexpected_template_in_destructor_name)
        << Tok.getLocation();
      return true;
    }

    if (SS.isEmpty() && Tok.is(tok::kw_decltype)) {
      DeclSpec DS(AttrFactory);
      SourceLocation EndLoc = ParseDecltypeSpecifier(DS);
      if (ParsedType Type =
              Actions.getDestructorTypeForDecltype(DS, ObjectType)) {
        Result.setDestructorName(TildeLoc, Type, EndLoc);
        return false;
      }
      return true;
    }

    // if (SS.isEmpty() && (Tok.is(tok::kw_typename) &&
    //                      matchCXXSpliceBegin(tok::colon, /*LookAhead=*/1))) {
    //   DeclSpec DS(AttrFactory);
    //   SourceLocation EndLoc = ParseTypeSplice(DS);
    //   if (ParsedType Type =
    //           Actions.getDestructorTypeForDecltype(DS, ObjectType)) {
    //     Result.setDestructorName(TildeLoc, Type, EndLoc);
    //     return false;
    //   }
    //   return true;
    // }

    // Parse the class-name.
    if (!isIdentifier()) {
      Diag(Tok, diag::err_destructor_tilde_identifier);
      return true;
    }

    // If the user wrote ~T::T, correct it to T::~T.
    DeclaratorScopeObj DeclScopeObj(*this, SS);
    if (NextToken().is(tok::coloncolon)) {
      // Don't let ParseOptionalCXXScopeSpecifier() "correct"
      // `int A; struct { ~A::A(); };` to `int A; struct { ~A:A(); };`,
      // it will confuse this recovery logic.
      ColonProtectionRAIIObject ColonRAII(*this, false);

      if (SS.isSet()) {
        AnnotateScopeToken(SS, /*NewAnnotation*/true);
        SS.clear();
      }
      if (ParseOptionalCXXScopeSpecifier(SS, ObjectType, ObjectHadErrors,
                                         EnteringContext))
        return true;
      if (SS.isNotEmpty())
        ObjectType = nullptr;
      if (!isIdentifier() || NextToken().is(tok::coloncolon) ||
          !SS.isSet()) {
        Diag(TildeLoc, diag::err_destructor_tilde_scope);
        return true;
      }

      // Recover as if the tilde had been written before the identifier.
      Diag(TildeLoc, diag::err_destructor_tilde_scope)
        << FixItHint::CreateRemoval(TildeLoc)
        << FixItHint::CreateInsertion(Tok.getLocation(), "~");

      // Temporarily enter the scope for the rest of this function.
      if (Actions.ShouldEnterDeclaratorScope(getCurScope(), SS))
        DeclScopeObj.EnterDeclaratorScope();
    }

    // Parse the class-name (or template-name in a simple-template-id).
    IdentifierInfo *ClassName = Tok.getIdentifierInfo();
    bool ClassNameSpliced = Tok.is(tok::annot_identifier_splice);
    SourceLocation ClassNameLoc = ConsumeIdentifier();

    if (Tok.is(tok::less)) {
      Result.setDestructorName(TildeLoc, nullptr, ClassNameLoc);
      return ParseUnqualifiedIdTemplateId(
          SS, ObjectType, ObjectHadErrors,
          TemplateKWLoc ? *TemplateKWLoc : SourceLocation(), ClassName,
          ClassNameSpliced, ClassNameLoc, EnteringContext, Result,
          TemplateSpecified);
    }

    // Note that this is a destructor name.
    ParsedType Ty = Actions.getDestructorName(TildeLoc, *ClassName,
                                              ClassNameLoc, getCurScope(),
                                              SS, ObjectType,
                                              EnteringContext);
    if (!Ty)
      return true;

    Result.setDestructorName(TildeLoc, Ty, ClassNameLoc);
    return false;
  }

  Diag(Tok, diag::err_expected_unqualified_id)
    << getLangOpts().CPlusPlus;
  return true;
}

/// ParseCXXNewExpression - Parse a C++ new-expression. New is used to allocate
/// memory in a typesafe manner and call constructors.
///
/// This method is called to parse the new expression after the optional :: has
/// been already parsed.  If the :: was present, "UseGlobal" is true and "Start"
/// is its location.  Otherwise, "Start" is the location of the 'new' token.
///
///        new-expression:
///                   '::'[opt] 'new' new-placement[opt] new-type-id
///                                     new-initializer[opt]
///                   '::'[opt] 'new' new-placement[opt] '(' type-id ')'
///                                     new-initializer[opt]
///
///        new-placement:
///                   '(' expression-list ')'
///
///        new-type-id:
///                   type-specifier-seq new-declarator[opt]
/// [GNU]             attributes type-specifier-seq new-declarator[opt]
///
///        new-declarator:
///                   ptr-operator new-declarator[opt]
///                   direct-new-declarator
///
///        new-initializer:
///                   '(' expression-list[opt] ')'
/// [C++0x]           braced-init-list
///
ExprResult
Parser::ParseCXXNewExpression(bool UseGlobal, SourceLocation Start) {
  assert(Tok.is(tok::kw_new) && "expected 'new' token");
  ConsumeToken();   // Consume 'new'

  // A '(' now can be a new-placement or the '(' wrapping the type-id in the
  // second form of new-expression. It can't be a new-type-id.

  ExprVector PlacementArgs;
  SourceLocation PlacementLParen, PlacementRParen;

  SourceRange TypeIdParens;
  DeclSpec DS(AttrFactory);
  Declarator DeclaratorInfo(DS, DeclaratorContext::CXXNewContext);
  if (Tok.is(tok::l_paren)) {
    // If it turns out to be a placement, we change the type location.
    BalancedDelimiterTracker T(*this, tok::l_paren);
    T.consumeOpen();
    PlacementLParen = T.getOpenLocation();
    if (ParseExpressionListOrTypeId(PlacementArgs, DeclaratorInfo)) {
      SkipUntil(tok::semi, StopAtSemi | StopBeforeMatch);
      return ExprError();
    }

    T.consumeClose();
    PlacementRParen = T.getCloseLocation();
    if (PlacementRParen.isInvalid()) {
      SkipUntil(tok::semi, StopAtSemi | StopBeforeMatch);
      return ExprError();
    }

    if (PlacementArgs.empty()) {
      // Reset the placement locations. There was no placement.
      TypeIdParens = T.getRange();
      PlacementLParen = PlacementRParen = SourceLocation();
    } else {
      // We still need the type.
      if (Tok.is(tok::l_paren)) {
        BalancedDelimiterTracker T(*this, tok::l_paren);
        T.consumeOpen();
        MaybeParseGNUAttributes(DeclaratorInfo);
        ParseSpecifierQualifierList(DS);
        DeclaratorInfo.SetSourceRange(DS.getSourceRange());
        ParseDeclarator(DeclaratorInfo);
        T.consumeClose();
        TypeIdParens = T.getRange();
      } else {
        MaybeParseGNUAttributes(DeclaratorInfo);
        if (ParseCXXTypeSpecifierSeq(DS))
          DeclaratorInfo.setInvalidType(true);
        else {
          DeclaratorInfo.SetSourceRange(DS.getSourceRange());
          ParseDeclaratorInternal(DeclaratorInfo,
                                  &Parser::ParseDirectNewDeclarator);
        }
      }
    }
  } else {
    // A new-type-id is a simplified type-id, where essentially the
    // direct-declarator is replaced by a direct-new-declarator.
    MaybeParseGNUAttributes(DeclaratorInfo);
    if (ParseCXXTypeSpecifierSeq(DS))
      DeclaratorInfo.setInvalidType(true);
    else {
      DeclaratorInfo.SetSourceRange(DS.getSourceRange());
      ParseDeclaratorInternal(DeclaratorInfo,
                              &Parser::ParseDirectNewDeclarator);
    }
  }
  if (DeclaratorInfo.isInvalidType()) {
    SkipUntil(tok::semi, StopAtSemi | StopBeforeMatch);
    return ExprError();
  }

  ExprResult Initializer;

  if (Tok.is(tok::l_paren)) {
    SourceLocation ConstructorLParen, ConstructorRParen;
    ExprVector ConstructorArgs;
    BalancedDelimiterTracker T(*this, tok::l_paren);
    T.consumeOpen();
    ConstructorLParen = T.getOpenLocation();
    if (Tok.isNot(tok::r_paren)) {
      CommaLocsTy CommaLocs;
      auto RunSignatureHelp = [&]() {
        ParsedType TypeRep =
            Actions.ActOnTypeName(getCurScope(), DeclaratorInfo).get();
        QualType PreferredType;
        // ActOnTypeName might adjust DeclaratorInfo and return a null type even
        // the passing DeclaratorInfo is valid, e.g. running SignatureHelp on
        // `new decltype(invalid) (^)`.
        if (TypeRep)
          PreferredType = Actions.ProduceConstructorSignatureHelp(
              getCurScope(), TypeRep.get()->getCanonicalTypeInternal(),
              DeclaratorInfo.getEndLoc(), ConstructorArgs, ConstructorLParen);
        CalledSignatureHelp = true;
        return PreferredType;
      };
      if (ParseExpressionList(ConstructorArgs, CommaLocs, /*IsCall=*/true, [&] {
            PreferredType.enterFunctionArgument(Tok.getLocation(),
                                                RunSignatureHelp);
          })) {
        if (PP.isCodeCompletionReached() && !CalledSignatureHelp)
          RunSignatureHelp();
        SkipUntil(tok::semi, StopAtSemi | StopBeforeMatch);
        return ExprError();
      }
    }
    T.consumeClose();
    ConstructorRParen = T.getCloseLocation();
    if (ConstructorRParen.isInvalid()) {
      SkipUntil(tok::semi, StopAtSemi | StopBeforeMatch);
      return ExprError();
    }
    Initializer = Actions.ActOnParenListExpr(ConstructorLParen,
                                             ConstructorRParen,
                                             ConstructorArgs);
  } else if (Tok.is(tok::l_brace) && getLangOpts().CPlusPlus11) {
    Diag(Tok.getLocation(),
         diag::warn_cxx98_compat_generalized_initializer_lists);
    Initializer = ParseBraceInitializer();
  }
  if (Initializer.isInvalid())
    return Initializer;

  return Actions.ActOnCXXNew(Start, UseGlobal, PlacementLParen,
                             PlacementArgs, PlacementRParen,
                             TypeIdParens, DeclaratorInfo, Initializer.get());
}

/// ParseDirectNewDeclarator - Parses a direct-new-declarator. Intended to be
/// passed to ParseDeclaratorInternal.
///
///        direct-new-declarator:
///                   '[' expression[opt] ']'
///                   direct-new-declarator '[' constant-expression ']'
///
void Parser::ParseDirectNewDeclarator(Declarator &D) {
  // Parse the array dimensions.
  bool First = true;
  while (Tok.is(tok::l_square)) {
    // An array-size expression can't start with a lambda.
    if (CheckProhibitedCXX11Attribute())
      continue;

    BalancedDelimiterTracker T(*this, tok::l_square);
    T.consumeOpen();

    ExprResult Size =
        First ? (Tok.is(tok::r_square) ? ExprResult() : ParseExpression())
              : ParseConstantExpression();
    if (Size.isInvalid()) {
      // Recover
      SkipUntil(tok::r_square, StopAtSemi);
      return;
    }
    First = false;

    T.consumeClose();

    // Attributes here appertain to the array type. C++11 [expr.new]p5.
    ParsedAttributes Attrs(AttrFactory);
    MaybeParseCXX11Attributes(Attrs);

    D.AddTypeInfo(DeclaratorChunk::getArray(0,
                                            /*isStatic=*/false, /*isStar=*/false,
                                            Size.get(), T.getOpenLocation(),
                                            T.getCloseLocation()),
                  std::move(Attrs), T.getCloseLocation());

    if (T.getCloseLocation().isInvalid())
      return;
  }
}

/// ParseExpressionListOrTypeId - Parse either an expression-list or a type-id.
/// This ambiguity appears in the syntax of the C++ new operator.
///
///        new-expression:
///                   '::'[opt] 'new' new-placement[opt] '(' type-id ')'
///                                     new-initializer[opt]
///
///        new-placement:
///                   '(' expression-list ')'
///
bool Parser::ParseExpressionListOrTypeId(
                                   SmallVectorImpl<Expr*> &PlacementArgs,
                                         Declarator &D) {
  // The '(' was already consumed.
  if (isTypeIdInParens()) {
    ParseSpecifierQualifierList(D.getMutableDeclSpec());
    D.SetSourceRange(D.getDeclSpec().getSourceRange());
    ParseDeclarator(D);
    return D.isInvalidType();
  }

  // It's not a type, it has to be an expression list.
  // Discard the comma locations - ActOnCXXNew has enough parameters.
  CommaLocsTy CommaLocs;
  return ParseExpressionList(PlacementArgs, CommaLocs, /*IsCall=*/true);
}

/// ParseCXXDeleteExpression - Parse a C++ delete-expression. Delete is used
/// to free memory allocated by new.
///
/// This method is called to parse the 'delete' expression after the optional
/// '::' has been already parsed.  If the '::' was present, "UseGlobal" is true
/// and "Start" is its location.  Otherwise, "Start" is the location of the
/// 'delete' token.
///
///        delete-expression:
///                   '::'[opt] 'delete' cast-expression
///                   '::'[opt] 'delete' '[' ']' cast-expression
ExprResult
Parser::ParseCXXDeleteExpression(bool UseGlobal, SourceLocation Start) {
  assert(Tok.is(tok::kw_delete) && "Expected 'delete' keyword");
  ConsumeToken(); // Consume 'delete'

  // Array delete?
  bool ArrayDelete = false;
  if (Tok.is(tok::l_square) && NextToken().is(tok::r_square)) {
    // C++11 [expr.delete]p1:
    //   Whenever the delete keyword is followed by empty square brackets, it
    //   shall be interpreted as [array delete].
    //   [Footnote: A lambda expression with a lambda-introducer that consists
    //              of empty square brackets can follow the delete keyword if
    //              the lambda expression is enclosed in parentheses.]

    const Token Next = GetLookAheadToken(2);

    // Basic lookahead to check if we have a lambda expression.
    if (Next.isOneOf(tok::l_brace, tok::less) ||
        (Next.is(tok::l_paren) &&
         (GetLookAheadToken(3).is(tok::r_paren) ||
          (GetLookAheadToken(3).is(tok::identifier) &&
           GetLookAheadToken(4).is(tok::identifier))))) {
      TentativeParsingAction TPA(*this);
      SourceLocation LSquareLoc = Tok.getLocation();
      SourceLocation RSquareLoc = NextToken().getLocation();

      // SkipUntil can't skip pairs of </*...*/>; don't emit a FixIt in this
      // case.
      SkipUntil({tok::l_brace, tok::less}, StopBeforeMatch);
      SourceLocation RBraceLoc;
      bool EmitFixIt = false;
      if (Tok.is(tok::l_brace)) {
        ConsumeBrace();
        SkipUntil(tok::r_brace, StopBeforeMatch);
        RBraceLoc = Tok.getLocation();
        EmitFixIt = true;
      }

      TPA.Revert();

      if (EmitFixIt)
        Diag(Start, diag::err_lambda_after_delete)
            << SourceRange(Start, RSquareLoc)
            << FixItHint::CreateInsertion(LSquareLoc, "(")
            << FixItHint::CreateInsertion(
                   Lexer::getLocForEndOfToken(
                       RBraceLoc, 0, Actions.getSourceManager(), getLangOpts()),
                   ")");
      else
        Diag(Start, diag::err_lambda_after_delete)
            << SourceRange(Start, RSquareLoc);

      // Warn that the non-capturing lambda isn't surrounded by parentheses
      // to disambiguate it from 'delete[]'.
      ExprResult Lambda = ParseLambdaExpression();
      if (Lambda.isInvalid())
        return ExprError();

      // Evaluate any postfix expressions used on the lambda.
      Lambda = ParsePostfixExpressionSuffix(Lambda);
      if (Lambda.isInvalid())
        return ExprError();
      return Actions.ActOnCXXDelete(Start, UseGlobal, /*ArrayForm=*/false,
                                    Lambda.get());
    }

    ArrayDelete = true;
    BalancedDelimiterTracker T(*this, tok::l_square);

    T.consumeOpen();
    T.consumeClose();
    if (T.getCloseLocation().isInvalid())
      return ExprError();
  }

  ExprResult Operand(ParseCastExpression(AnyCastExpr));
  if (Operand.isInvalid())
    return Operand;

  return Actions.ActOnCXXDelete(Start, UseGlobal, ArrayDelete, Operand.get());
}

/// ParseRequiresExpression - Parse a C++2a requires-expression.
/// C++2a [expr.prim.req]p1
///     A requires-expression provides a concise way to express requirements on
///     template arguments. A requirement is one that can be checked by name
///     lookup (6.4) or by checking properties of types and expressions.
///
///     requires-expression:
///         'requires' requirement-parameter-list[opt] requirement-body
///
///     requirement-parameter-list:
///         '(' parameter-declaration-clause[opt] ')'
///
///     requirement-body:
///         '{' requirement-seq '}'
///
///     requirement-seq:
///         requirement
///         requirement-seq requirement
///
///     requirement:
///         simple-requirement
///         type-requirement
///         compound-requirement
///         nested-requirement
ExprResult Parser::ParseRequiresExpression() {
  assert(Tok.is(tok::kw_requires) && "Expected 'requires' keyword");
  SourceLocation RequiresKWLoc = ConsumeToken(); // Consume 'requires'

  llvm::SmallVector<ParmVarDecl *, 2> LocalParameterDecls;
  if (Tok.is(tok::l_paren)) {
    // requirement parameter list is present.
    ParseScope LocalParametersScope(this, Scope::FunctionPrototypeScope |
                                    Scope::DeclScope);
    BalancedDelimiterTracker Parens(*this, tok::l_paren);
    Parens.consumeOpen();
    if (!Tok.is(tok::r_paren)) {
      ParsedAttributes FirstArgAttrs(getAttrFactory());
      SourceLocation EllipsisLoc;
      llvm::SmallVector<DeclaratorChunk::ParamInfo, 2> LocalParameters;
      ParseParameterDeclarationClause(DeclaratorContext::RequiresExprContext,
                                      FirstArgAttrs, LocalParameters,
                                      EllipsisLoc);
      if (EllipsisLoc.isValid())
        Diag(EllipsisLoc, diag::err_requires_expr_parameter_list_ellipsis);
      for (auto &ParamInfo : LocalParameters)
        LocalParameterDecls.push_back(cast<ParmVarDecl>(ParamInfo.Param));
    }
    Parens.consumeClose();
  }

  BalancedDelimiterTracker Braces(*this, tok::l_brace);
  if (Braces.expectAndConsume())
    return ExprError();

  // Start of requirement list
  llvm::SmallVector<concepts::Requirement *, 2> Requirements;

  // C++2a [expr.prim.req]p2
  //   Expressions appearing within a requirement-body are unevaluated operands.
  EnterExpressionEvaluationContext Ctx(
      Actions, Sema::ExpressionEvaluationContext::Unevaluated);

  ParseScope BodyScope(this, Scope::DeclScope);
  RequiresExprBodyDecl *Body = Actions.ActOnStartRequiresExpr(
      RequiresKWLoc, LocalParameterDecls, getCurScope());

  if (Tok.is(tok::r_brace)) {
    // Grammar does not allow an empty body.
    // requirement-body:
    //   { requirement-seq }
    // requirement-seq:
    //   requirement
    //   requirement-seq requirement
    Diag(Tok, diag::err_empty_requires_expr);
    // Continue anyway and produce a requires expr with no requirements.
  } else {
    while (!Tok.is(tok::r_brace)) {
      switch (Tok.getKind()) {
      case tok::l_brace: {
        // Compound requirement
        // C++ [expr.prim.req.compound]
        //     compound-requirement:
        //         '{' expression '}' 'noexcept'[opt]
        //             return-type-requirement[opt] ';'
        //     return-type-requirement:
        //         trailing-return-type
        //         '->' cv-qualifier-seq[opt] constrained-parameter
        //             cv-qualifier-seq[opt] abstract-declarator[opt]
        BalancedDelimiterTracker ExprBraces(*this, tok::l_brace);
        ExprBraces.consumeOpen();
        ExprResult Expression =
            Actions.CorrectDelayedTyposInExpr(ParseExpression());
        if (!Expression.isUsable()) {
          ExprBraces.skipToEnd();
          SkipUntil(tok::semi, tok::r_brace, SkipUntilFlags::StopBeforeMatch);
          break;
        }
        if (ExprBraces.consumeClose())
          ExprBraces.skipToEnd();

        concepts::Requirement *Req = nullptr;
        SourceLocation NoexceptLoc;
        TryConsumeToken(tok::kw_noexcept, NoexceptLoc);
        if (Tok.is(tok::semi)) {
          Req = Actions.ActOnCompoundRequirement(Expression.get(), NoexceptLoc);
          if (Req)
            Requirements.push_back(Req);
          break;
        }
        if (!TryConsumeToken(tok::arrow))
          // User probably forgot the arrow, remind them and try to continue.
          Diag(Tok, diag::err_requires_expr_missing_arrow)
              << FixItHint::CreateInsertion(Tok.getLocation(), "->");
        // Try to parse a 'type-constraint'
        if (TryAnnotateTypeConstraint()) {
          SkipUntil(tok::semi, tok::r_brace, SkipUntilFlags::StopBeforeMatch);
          break;
        }
        if (!isTypeConstraintAnnotation()) {
          Diag(Tok, diag::err_requires_expr_expected_type_constraint);
          SkipUntil(tok::semi, tok::r_brace, SkipUntilFlags::StopBeforeMatch);
          break;
        }
        CXXScopeSpec SS;
        if (Tok.is(tok::annot_cxxscope)) {
          Actions.RestoreNestedNameSpecifierAnnotation(Tok.getAnnotationValue(),
                                                       Tok.getAnnotationRange(),
                                                       SS);
          ConsumeAnnotationToken();
        }

        Req = Actions.ActOnCompoundRequirement(
            Expression.get(), NoexceptLoc, SS, takeTemplateIdAnnotation(Tok),
            TemplateParameterDepth);
        ConsumeAnnotationToken();
        if (Req)
          Requirements.push_back(Req);
        break;
      }
      default: {
        bool PossibleRequiresExprInSimpleRequirement = false;
        if (Tok.is(tok::kw_requires)) {
          auto IsNestedRequirement = [&] {
            RevertingTentativeParsingAction TPA(*this);
            ConsumeToken(); // 'requires'
            if (Tok.is(tok::l_brace))
              // This is a requires expression
              // requires (T t) {
              //   requires { t++; };
              //   ...      ^
              // }
              return false;
            if (Tok.is(tok::l_paren)) {
              // This might be the parameter list of a requires expression
              ConsumeParen();
              auto Res = TryParseParameterDeclarationClause();
              if (Res != TPResult::False) {
                // Skip to the closing parenthesis
                // FIXME: Don't traverse these tokens twice (here and in
                //  TryParseParameterDeclarationClause).
                unsigned Depth = 1;
                while (Depth != 0) {
                  if (Tok.is(tok::l_paren))
                    Depth++;
                  else if (Tok.is(tok::r_paren))
                    Depth--;
                  ConsumeAnyToken();
                }
                // requires (T t) {
                //   requires () ?
                //   ...         ^
                //   - OR -
                //   requires (int x) ?
                //   ...              ^
                // }
                if (Tok.is(tok::l_brace))
                  // requires (...) {
                  //                ^ - a requires expression as a
                  //                    simple-requirement.
                  return false;
              }
            }
            return true;
          };
          if (IsNestedRequirement()) {
            ConsumeToken();
            // Nested requirement
            // C++ [expr.prim.req.nested]
            //     nested-requirement:
            //         'requires' constraint-expression ';'
            ExprResult ConstraintExpr =
                Actions.CorrectDelayedTyposInExpr(ParseConstraintExpression());
            if (ConstraintExpr.isInvalid() || !ConstraintExpr.isUsable()) {
              SkipUntil(tok::semi, tok::r_brace,
                        SkipUntilFlags::StopBeforeMatch);
              break;
            }
            if (auto *Req =
                    Actions.ActOnNestedRequirement(ConstraintExpr.get()))
              Requirements.push_back(Req);
            else {
              SkipUntil(tok::semi, tok::r_brace,
                        SkipUntilFlags::StopBeforeMatch);
              break;
            }
            break;
          } else
            PossibleRequiresExprInSimpleRequirement = true;
        } else if (Tok.is(tok::kw_typename)) {
          // This might be 'typename T::value_type;' (a type requirement) or
          // 'typename T::value_type{};' (a simple requirement).
          TentativeParsingAction TPA(*this);

          // We need to consume the typename to allow 'requires { typename a; }'
          SourceLocation TypenameKWLoc = ConsumeToken();
          if (TryAnnotateCXXScopeToken()) {
            TPA.Commit();
            SkipUntil(tok::semi, tok::r_brace, SkipUntilFlags::StopBeforeMatch);
            break;
          }
          CXXScopeSpec SS;
          if (Tok.is(tok::annot_cxxscope)) {
            Actions.RestoreNestedNameSpecifierAnnotation(
                Tok.getAnnotationValue(), Tok.getAnnotationRange(), SS);
            ConsumeAnnotationToken();
          }

          if (Tok.isOneOf(tok::identifier, tok::annot_template_id) &&
              !NextToken().isOneOf(tok::l_brace, tok::l_paren)) {
            TPA.Commit();
            SourceLocation NameLoc = Tok.getLocation();
            IdentifierInfo *II = nullptr;
            TemplateIdAnnotation *TemplateId = nullptr;
            if (isIdentifier()) {
              II = Tok.getIdentifierInfo();
              ConsumeIdentifier();
            } else {
              TemplateId = takeTemplateIdAnnotation(Tok);
              ConsumeAnnotationToken();
              if (TemplateId->isInvalid())
                break;
            }

            if (auto *Req = Actions.ActOnTypeRequirement(TypenameKWLoc, SS,
                                                         NameLoc, II,
                                                         TemplateId)) {
              Requirements.push_back(Req);
            }
            break;
          }
          TPA.Revert();
        }
        // Simple requirement
        // C++ [expr.prim.req.simple]
        //     simple-requirement:
        //         expression ';'
        SourceLocation StartLoc = Tok.getLocation();
        ExprResult Expression =
            Actions.CorrectDelayedTyposInExpr(ParseExpression());
        if (!Expression.isUsable()) {
          SkipUntil(tok::semi, tok::r_brace, SkipUntilFlags::StopBeforeMatch);
          break;
        }
        if (!Expression.isInvalid() && PossibleRequiresExprInSimpleRequirement)
          Diag(StartLoc, diag::warn_requires_expr_in_simple_requirement)
              << FixItHint::CreateInsertion(StartLoc, "requires");
        if (auto *Req = Actions.ActOnSimpleRequirement(Expression.get()))
          Requirements.push_back(Req);
        else {
          SkipUntil(tok::semi, tok::r_brace, SkipUntilFlags::StopBeforeMatch);
          break;
        }
        // User may have tried to put some compound requirement stuff here
        if (Tok.is(tok::kw_noexcept)) {
          Diag(Tok, diag::err_requires_expr_simple_requirement_noexcept)
              << FixItHint::CreateInsertion(StartLoc, "{")
              << FixItHint::CreateInsertion(Tok.getLocation(), "}");
          SkipUntil(tok::semi, tok::r_brace, SkipUntilFlags::StopBeforeMatch);
          break;
        }
        break;
      }
      }
      if (ExpectAndConsumeSemi(diag::err_expected_semi_requirement)) {
        SkipUntil(tok::semi, tok::r_brace, SkipUntilFlags::StopBeforeMatch);
        TryConsumeToken(tok::semi);
        break;
      }
    }
    if (Requirements.empty()) {
      // Don't emit an empty requires expr here to avoid confusing the user with
      // other diagnostics quoting an empty requires expression they never
      // wrote.
      Braces.consumeClose();
      Actions.ActOnFinishRequiresExpr();
      return ExprError();
    }
  }
  Braces.consumeClose();
  Actions.ActOnFinishRequiresExpr();
  return Actions.ActOnRequiresExpr(RequiresKWLoc, Body, LocalParameterDecls,
                                   Requirements, Braces.getCloseLocation());
}

static TypeTrait TypeTraitFromTokKind(tok::TokenKind kind) {
  switch (kind) {
  default: llvm_unreachable("Not a known type trait");
#define TYPE_TRAIT_1(Spelling, Name, Key) \
case tok::kw_ ## Spelling: return UTT_ ## Name;
#define TYPE_TRAIT_2(Spelling, Name, Key) \
case tok::kw_ ## Spelling: return BTT_ ## Name;
#include "clang/Basic/TokenKinds.def"
#define TYPE_TRAIT_N(Spelling, Name, Key) \
  case tok::kw_ ## Spelling: return TT_ ## Name;
#include "clang/Basic/TokenKinds.def"
  }
}

static ArrayTypeTrait ArrayTypeTraitFromTokKind(tok::TokenKind kind) {
  switch (kind) {
  default:
    llvm_unreachable("Not a known array type trait");
#define ARRAY_TYPE_TRAIT(Spelling, Name, Key)                                  \
  case tok::kw_##Spelling:                                                     \
    return ATT_##Name;
#include "clang/Basic/TokenKinds.def"
  }
}

static ExpressionTrait ExpressionTraitFromTokKind(tok::TokenKind kind) {
  switch (kind) {
  default:
    llvm_unreachable("Not a known unary expression trait.");
#define EXPRESSION_TRAIT(Spelling, Name, Key)                                  \
  case tok::kw_##Spelling:                                                     \
    return ET_##Name;
#include "clang/Basic/TokenKinds.def"
  }
}

static unsigned TypeTraitArity(tok::TokenKind kind) {
  switch (kind) {
    default: llvm_unreachable("Not a known type trait");
#define TYPE_TRAIT(N,Spelling,K) case tok::kw_##Spelling: return N;
#include "clang/Basic/TokenKinds.def"
  }
}

/// Parse the built-in type-trait pseudo-functions that allow
/// implementation of the TR1/C++11 type traits templates.
///
///       primary-expression:
///          unary-type-trait '(' type-id ')'
///          binary-type-trait '(' type-id ',' type-id ')'
///          type-trait '(' type-id-seq ')'
///
///       type-id-seq:
///          type-id ...[opt] type-id-seq[opt]
///
ExprResult Parser::ParseTypeTrait() {
  tok::TokenKind Kind = Tok.getKind();
  unsigned Arity = TypeTraitArity(Kind);

  SourceLocation Loc = ConsumeToken();

  BalancedDelimiterTracker Parens(*this, tok::l_paren);
  if (Parens.expectAndConsume())
    return ExprError();

  SmallVector<ParsedType, 2> Args;
  do {
    // Parse the next type.
    TypeResult Ty = ParseTypeName();
    if (Ty.isInvalid()) {
      Parens.skipToEnd();
      return ExprError();
    }

    // Parse the ellipsis, if present.
    if (Tok.is(tok::ellipsis)) {
      Ty = Actions.ActOnPackExpansion(Ty.get(), ConsumeToken());
      if (Ty.isInvalid()) {
        Parens.skipToEnd();
        return ExprError();
      }
    }

    // Add this type to the list of arguments.
    Args.push_back(Ty.get());
  } while (TryConsumeToken(tok::comma));

  if (Parens.consumeClose())
    return ExprError();

  SourceLocation EndLoc = Parens.getCloseLocation();

  if (Arity && Args.size() != Arity) {
    Diag(EndLoc, diag::err_type_trait_arity)
      << Arity << 0 << (Arity > 1) << (int)Args.size() << SourceRange(Loc);
    return ExprError();
  }

  if (!Arity && Args.empty()) {
    Diag(EndLoc, diag::err_type_trait_arity)
      << 1 << 1 << 1 << (int)Args.size() << SourceRange(Loc);
    return ExprError();
  }

  return Actions.ActOnTypeTrait(TypeTraitFromTokKind(Kind), Loc, Args, EndLoc);
}

/// ParseArrayTypeTrait - Parse the built-in array type-trait
/// pseudo-functions.
///
///       primary-expression:
/// [Embarcadero]     '__array_rank' '(' type-id ')'
/// [Embarcadero]     '__array_extent' '(' type-id ',' expression ')'
///
ExprResult Parser::ParseArrayTypeTrait() {
  ArrayTypeTrait ATT = ArrayTypeTraitFromTokKind(Tok.getKind());
  SourceLocation Loc = ConsumeToken();

  BalancedDelimiterTracker T(*this, tok::l_paren);
  if (T.expectAndConsume())
    return ExprError();

  TypeResult Ty = ParseTypeName();
  if (Ty.isInvalid()) {
    SkipUntil(tok::comma, StopAtSemi);
    SkipUntil(tok::r_paren, StopAtSemi);
    return ExprError();
  }

  switch (ATT) {
  case ATT_ArrayRank: {
    T.consumeClose();
    return Actions.ActOnArrayTypeTrait(ATT, Loc, Ty.get(), nullptr,
                                       T.getCloseLocation());
  }
  case ATT_ArrayExtent: {
    if (ExpectAndConsume(tok::comma)) {
      SkipUntil(tok::r_paren, StopAtSemi);
      return ExprError();
    }

    ExprResult DimExpr = ParseExpression();
    T.consumeClose();

    return Actions.ActOnArrayTypeTrait(ATT, Loc, Ty.get(), DimExpr.get(),
                                       T.getCloseLocation());
  }
  }
  llvm_unreachable("Invalid ArrayTypeTrait!");
}

/// ParseExpressionTrait - Parse built-in expression-trait
/// pseudo-functions like __is_lvalue_expr( xxx ).
///
///       primary-expression:
/// [Embarcadero]     expression-trait '(' expression ')'
///
ExprResult Parser::ParseExpressionTrait() {
  ExpressionTrait ET = ExpressionTraitFromTokKind(Tok.getKind());
  SourceLocation Loc = ConsumeToken();

  BalancedDelimiterTracker T(*this, tok::l_paren);
  if (T.expectAndConsume())
    return ExprError();

  ExprResult Expr = ParseExpression();

  T.consumeClose();

  return Actions.ActOnExpressionTrait(ET, Loc, Expr.get(),
                                      T.getCloseLocation());
}


/// ParseCXXAmbiguousParenExpression - We have parsed the left paren of a
/// parenthesized ambiguous type-id. This uses tentative parsing to disambiguate
/// based on the context past the parens.
ExprResult
Parser::ParseCXXAmbiguousParenExpression(ParenParseOption &ExprType,
                                         ParsedType &CastTy,
                                         BalancedDelimiterTracker &Tracker,
                                         ColonProtectionRAIIObject &ColonProt) {
  assert(getLangOpts().CPlusPlus && "Should only be called for C++!");
  assert(ExprType == CastExpr && "Compound literals are not ambiguous!");
  assert(isTypeIdInParens() && "Not a type-id!");

  ExprResult Result(true);
  CastTy = nullptr;

  // We need to disambiguate a very ugly part of the C++ syntax:
  //
  // (T())x;  - type-id
  // (T())*x; - type-id
  // (T())/x; - expression
  // (T());   - expression
  //
  // The bad news is that we cannot use the specialized tentative parser, since
  // it can only verify that the thing inside the parens can be parsed as
  // type-id, it is not useful for determining the context past the parens.
  //
  // The good news is that the parser can disambiguate this part without
  // making any unnecessary Action calls.
  //
  // It uses a scheme similar to parsing inline methods. The parenthesized
  // tokens are cached, the context that follows is determined (possibly by
  // parsing a cast-expression), and then we re-introduce the cached tokens
  // into the token stream and parse them appropriately.

  ParenParseOption ParseAs;
  CachedTokens Toks;

  // Store the tokens of the parentheses. We will parse them after we determine
  // the context that follows them.
  if (!ConsumeAndStoreUntil(tok::r_paren, Toks)) {
    // We didn't find the ')' we expected.
    Tracker.consumeClose();
    return ExprError();
  }

  if (Tok.is(tok::l_brace)) {
    ParseAs = CompoundLiteral;
  } else {
    bool NotCastExpr;
    if (Tok.is(tok::l_paren) && NextToken().is(tok::r_paren)) {
      NotCastExpr = true;
    } else {
      // Try parsing the cast-expression that may follow.
      // If it is not a cast-expression, NotCastExpr will be true and no token
      // will be consumed.
      ColonProt.restore();
      Result = ParseCastExpression(AnyCastExpr,
                                   false/*isAddressofOperand*/,
                                   NotCastExpr,
                                   // type-id has priority.
                                   IsTypeCast);
    }

    // If we parsed a cast-expression, it's really a type-id, otherwise it's
    // an expression.
    ParseAs = NotCastExpr ? SimpleExpr : CastExpr;
  }

  // Create a fake EOF to mark end of Toks buffer.
  Token AttrEnd;
  AttrEnd.startToken();
  AttrEnd.setKind(tok::eof);
  AttrEnd.setLocation(Tok.getLocation());
  AttrEnd.setEofData(Toks.data());
  Toks.push_back(AttrEnd);

  // The current token should go after the cached tokens.
  Toks.push_back(Tok);
  // Re-enter the stored parenthesized tokens into the token stream, so we may
  // parse them now.
  PP.EnterTokenStream(Toks, /*DisableMacroExpansion*/ true,
                      /*IsReinject*/ true);
  // Drop the current token and bring the first cached one. It's the same token
  // as when we entered this function.
  ConsumeAnyToken();

  if (ParseAs >= CompoundLiteral) {
    // Parse the type declarator.
    DeclSpec DS(AttrFactory);
    Declarator DeclaratorInfo(DS, DeclaratorContext::TypeNameContext);
    {
      ColonProtectionRAIIObject InnerColonProtection(*this);
      ParseSpecifierQualifierList(DS);
      ParseDeclarator(DeclaratorInfo);
    }

    // Match the ')'.
    Tracker.consumeClose();
    ColonProt.restore();

    // Consume EOF marker for Toks buffer.
    assert(Tok.is(tok::eof) && Tok.getEofData() == AttrEnd.getEofData());
    ConsumeAnyToken();

    if (ParseAs == CompoundLiteral) {
      ExprType = CompoundLiteral;
      if (DeclaratorInfo.isInvalidType())
        return ExprError();

      TypeResult Ty = Actions.ActOnTypeName(getCurScope(), DeclaratorInfo);
      return ParseCompoundLiteralExpression(Ty.get(),
                                            Tracker.getOpenLocation(),
                                            Tracker.getCloseLocation());
    }

    // We parsed '(' type-id ')' and the thing after it wasn't a '{'.
    assert(ParseAs == CastExpr);

    if (DeclaratorInfo.isInvalidType())
      return ExprError();

    // Result is what ParseCastExpression returned earlier.
    if (!Result.isInvalid())
      Result = Actions.ActOnCastExpr(getCurScope(), Tracker.getOpenLocation(),
                                    DeclaratorInfo, CastTy,
                                    Tracker.getCloseLocation(), Result.get());
    return Result;
  }

  // Not a compound literal, and not followed by a cast-expression.
  assert(ParseAs == SimpleExpr);

  ExprType = SimpleExpr;
  Result = ParseExpression();
  if (!Result.isInvalid() && Tok.is(tok::r_paren))
    Result = Actions.ActOnParenExpr(Tracker.getOpenLocation(),
                                    Tok.getLocation(), Result.get());

  // Match the ')'.
  if (Result.isInvalid()) {
    while (Tok.isNot(tok::eof))
      ConsumeAnyToken();
    assert(Tok.getEofData() == AttrEnd.getEofData());
    ConsumeAnyToken();
    return ExprError();
  }

  Tracker.consumeClose();
  // Consume EOF marker for Toks buffer.
  assert(Tok.is(tok::eof) && Tok.getEofData() == AttrEnd.getEofData());
  ConsumeAnyToken();
  return Result;
}

/// Parse a __builtin_bit_cast(T, E).
ExprResult Parser::ParseBuiltinBitCast() {
  SourceLocation KWLoc = ConsumeToken();

  BalancedDelimiterTracker T(*this, tok::l_paren);
  if (T.expectAndConsume(diag::err_expected_lparen_after, "__builtin_bit_cast"))
    return ExprError();

  // Parse the common declaration-specifiers piece.
  DeclSpec DS(AttrFactory);
  ParseSpecifierQualifierList(DS);

  // Parse the abstract-declarator, if present.
  Declarator DeclaratorInfo(DS, DeclaratorContext::TypeNameContext);
  ParseDeclarator(DeclaratorInfo);

  if (ExpectAndConsume(tok::comma)) {
    Diag(Tok.getLocation(), diag::err_expected) << tok::comma;
    SkipUntil(tok::r_paren, StopAtSemi);
    return ExprError();
  }

  ExprResult Operand = ParseExpression();

  if (T.consumeClose())
    return ExprError();

  if (Operand.isInvalid() || DeclaratorInfo.isInvalidType())
    return ExprError();

  return Actions.ActOnBuiltinBitCastExpr(KWLoc, DeclaratorInfo, Operand,
                                         T.getCloseLocation());
}

ExprResult
Parser::ParseCXXSelectMemberExpr() {
  assert(Tok.is(tok::kw___select_member) && "Not __select_member!");
  SourceLocation KWLoc = ConsumeToken();


  BalancedDelimiterTracker Parens(*this, tok::l_paren);
  if (Parens.expectAndConsume())
    return ExprError();
  llvm::SmallVector<Expr *, 2> Exprs;
  llvm::SmallVector<SourceLocation, 1> CommaLocs;
  ParseSimpleExpressionList(Exprs, CommaLocs);

  if (Parens.consumeClose())
    return ExprError();

  if (Exprs.size() != 2)
    return ExprError();

  // If we cannot find a record decl for the record object,
  // just quit now.
  Expr *Base = Exprs.front();
  Expr *Index = Exprs.back();
  // // TODO: will this conflict with unqualid or idexpr?
  // FIXME: what about typos?
  if (!isa<DeclRefExpr>(Base))
    return ExprError();
  DeclRefExpr *BaseDRE = cast<DeclRefExpr>(Base);

  // If this is a parameter pack, we don't need any knowledge
  // of the record and there won't be a VarDecl. Just return here.
  if (BaseDRE->containsUnexpandedParameterPack())
    return Actions.ActOnCXXSelectPackExpr(BaseDRE, Index,
                                          KWLoc,
                                          BaseDRE->getLocation(),
                                          Index->getExprLoc());

  // Otherwise, we are trying to destructure a class.
  Decl *FoundDecl = BaseDRE->getDecl();
  if (!isa<VarDecl>(FoundDecl))
    return ExprError();
  VarDecl *BaseVar =
    cast<VarDecl>(FoundDecl);
  CXXRecordDecl *Record = BaseVar->getType()->getAsCXXRecordDecl();
  if (!Record && !BaseVar->getType()->isDependentType())
    return ExprError();

  return Actions.ActOnCXXSelectMemberExpr(Record, cast<VarDecl>(FoundDecl), Index,
                                          KWLoc,
                                          BaseDRE->getLocation(),
                                          Index->getExprLoc());
}<|MERGE_RESOLUTION|>--- conflicted
+++ resolved
@@ -2823,10 +2823,6 @@
 /// [C++0x] literal-operator-id [TODO]
 ///         ~ class-name
 ///         template-id
-<<<<<<< HEAD
-/// [Meta]  reflected-unqualid-id
-=======
->>>>>>> cf0c906f
 ///
 /// \endcode
 ///
