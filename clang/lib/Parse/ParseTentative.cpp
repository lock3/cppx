//===--- ParseTentative.cpp - Ambiguity Resolution Parsing ----------------===//
//
// Part of the LLVM Project, under the Apache License v2.0 with LLVM Exceptions.
// See https://llvm.org/LICENSE.txt for license information.
// SPDX-License-Identifier: Apache-2.0 WITH LLVM-exception
//
//===----------------------------------------------------------------------===//
//
//  This file implements the tentative parsing portions of the Parser
//  interfaces, for ambiguity resolution.
//
//===----------------------------------------------------------------------===//

#include "clang/Parse/Parser.h"
#include "clang/Parse/ParseDiagnostic.h"
#include "clang/Sema/ParsedTemplate.h"
using namespace clang;

/// isCXXDeclarationStatement - C++-specialized function that disambiguates
/// between a declaration or an expression statement, when parsing function
/// bodies. Returns true for declaration, false for expression.
///
///         declaration-statement:
///           block-declaration
///
///         block-declaration:
///           simple-declaration
///           asm-definition
///           namespace-alias-definition
///           using-declaration
///           using-directive
/// [C++0x]   static_assert-declaration
///
///         asm-definition:
///           'asm' '(' string-literal ')' ';'
///
///         namespace-alias-definition:
///           'namespace' identifier = qualified-namespace-specifier ';'
///
///         using-declaration:
///           'using' typename[opt] '::'[opt] nested-name-specifier
///                 unqualified-id ';'
///           'using' '::' unqualified-id ;
///
///         using-directive:
///           'using' 'namespace' '::'[opt] nested-name-specifier[opt]
///                 namespace-name ';'
///
bool Parser::isCXXDeclarationStatement() {
  switch (Tok.getKind()) {
    // asm-definition
  case tok::kw_asm:
    // namespace-alias-definition
  case tok::kw_namespace:
    // using-declaration
    // using-directive
  case tok::kw_using:
    // static_assert-declaration
  case tok::kw_static_assert:
  case tok::kw__Static_assert:
    return true;
    // simple-declaration
  default:
    return isCXXSimpleDeclaration(/*AllowForRangeDecl=*/false);
  }
}

/// isCXXSimpleDeclaration - C++-specialized function that disambiguates
/// between a simple-declaration or an expression-statement.
/// If during the disambiguation process a parsing error is encountered,
/// the function returns true to let the declaration parsing code handle it.
/// Returns false if the statement is disambiguated as expression.
///
/// simple-declaration:
///   decl-specifier-seq init-declarator-list[opt] ';'
///   decl-specifier-seq ref-qualifier[opt] '[' identifier-list ']'
///                      brace-or-equal-initializer ';'    [C++17]
///
/// (if AllowForRangeDecl specified)
/// for ( for-range-declaration : for-range-initializer ) statement
///
/// for-range-declaration:
///    decl-specifier-seq declarator
///    decl-specifier-seq ref-qualifier[opt] '[' identifier-list ']'
///
/// In any of the above cases there can be a preceding attribute-specifier-seq,
/// but the caller is expected to handle that.
bool Parser::isCXXSimpleDeclaration(bool AllowForRangeDecl) {
  // C++ 6.8p1:
  // There is an ambiguity in the grammar involving expression-statements and
  // declarations: An expression-statement with a function-style explicit type
  // conversion (5.2.3) as its leftmost subexpression can be indistinguishable
  // from a declaration where the first declarator starts with a '('. In those
  // cases the statement is a declaration. [Note: To disambiguate, the whole
  // statement might have to be examined to determine if it is an
  // expression-statement or a declaration].

  // C++ 6.8p3:
  // The disambiguation is purely syntactic; that is, the meaning of the names
  // occurring in such a statement, beyond whether they are type-names or not,
  // is not generally used in or changed by the disambiguation. Class
  // templates are instantiated as necessary to determine if a qualified name
  // is a type-name. Disambiguation precedes parsing, and a statement
  // disambiguated as a declaration may be an ill-formed declaration.

  // We don't have to parse all of the decl-specifier-seq part. There's only
  // an ambiguity if the first decl-specifier is
  // simple-type-specifier/typename-specifier followed by a '(', which may
  // indicate a function-style cast expression.
  // isCXXDeclarationSpecifier will return TPResult::Ambiguous only in such
  // a case.

  bool InvalidAsDeclaration = false;
  TPResult TPR = isCXXDeclarationSpecifier(TPResult::False,
                                           &InvalidAsDeclaration);
  if (TPR != TPResult::Ambiguous)
    return TPR != TPResult::False; // Returns true for TPResult::True or
                                   // TPResult::Error.

  // FIXME: TryParseSimpleDeclaration doesn't look past the first initializer,
  // and so gets some cases wrong. We can't carry on if we've already seen
  // something which makes this statement invalid as a declaration in this case,
  // since it can cause us to misparse valid code. Revisit this once
  // TryParseInitDeclaratorList is fixed.
  if (InvalidAsDeclaration)
    return false;

  // FIXME: Add statistics about the number of ambiguous statements encountered
  // and how they were resolved (number of declarations+number of expressions).

  // Ok, we have a simple-type-specifier/typename-specifier followed by a '(',
  // or an identifier which doesn't resolve as anything. We need tentative
  // parsing...

  {
    RevertingTentativeParsingAction PA(*this);
    TPR = TryParseSimpleDeclaration(AllowForRangeDecl);
  }

  // In case of an error, let the declaration parsing code handle it.
  if (TPR == TPResult::Error)
    return true;

  // Declarations take precedence over expressions.
  if (TPR == TPResult::Ambiguous)
    TPR = TPResult::True;

  assert(TPR == TPResult::True || TPR == TPResult::False);
  return TPR == TPResult::True;
}

/// Try to consume a token sequence that we've already identified as
/// (potentially) starting a decl-specifier.
Parser::TPResult Parser::TryConsumeDeclarationSpecifier() {
  switch (Tok.getKind()) {
  case tok::kw__Atomic:
    if (NextToken().isNot(tok::l_paren)) {
      ConsumeToken();
      break;
    }
    LLVM_FALLTHROUGH;
  case tok::kw_typeof:
  case tok::kw___attribute:
  case tok::kw___underlying_type: {
    ConsumeToken();
    if (Tok.isNot(tok::l_paren))
      return TPResult::Error;
    ConsumeParen();
    if (!SkipUntil(tok::r_paren))
      return TPResult::Error;
    break;
  }

  case tok::kw_class:
  case tok::kw_struct:
  case tok::kw_union:
  case tok::kw___interface:
  case tok::kw_enum:
    // elaborated-type-specifier:
    //     class-key attribute-specifier-seq[opt]
    //         nested-name-specifier[opt] identifier
    //     class-key nested-name-specifier[opt] template[opt] simple-template-id
    //     enum nested-name-specifier[opt] identifier
    //
    // FIXME: We don't support class-specifiers nor enum-specifiers here.
    ConsumeToken();

    // Skip attributes.
    if (!TrySkipAttributes())
      return TPResult::Error;

    if (TryAnnotateOptionalCXXScopeToken())
      return TPResult::Error;
    if (Tok.is(tok::annot_cxxscope))
      ConsumeAnnotationToken();
    if (Tok.is(tok::identifier))
      ConsumeToken();
    else if (Tok.is(tok::annot_template_id))
      ConsumeAnnotationToken();
    else
      return TPResult::Error;
    break;

  case tok::annot_cxxscope:
    ConsumeAnnotationToken();
    LLVM_FALLTHROUGH;
  default:
    ConsumeAnyToken();

    if (getLangOpts().ObjC && Tok.is(tok::less))
      return TryParseProtocolQualifiers();
    break;
  }

  return TPResult::Ambiguous;
}

/// simple-declaration:
///   decl-specifier-seq init-declarator-list[opt] ';'
///
/// (if AllowForRangeDecl specified)
/// for ( for-range-declaration : for-range-initializer ) statement
/// for-range-declaration:
///    attribute-specifier-seqopt type-specifier-seq declarator
///
Parser::TPResult Parser::TryParseSimpleDeclaration(bool AllowForRangeDecl) {
  if (TryConsumeDeclarationSpecifier() == TPResult::Error)
    return TPResult::Error;

  // Two decl-specifiers in a row conclusively disambiguate this as being a
  // simple-declaration. Don't bother calling isCXXDeclarationSpecifier in the
  // overwhelmingly common case that the next token is a '('.
  if (Tok.isNot(tok::l_paren)) {
    TPResult TPR = isCXXDeclarationSpecifier();
    if (TPR == TPResult::Ambiguous)
      return TPResult::True;
    if (TPR == TPResult::True || TPR == TPResult::Error)
      return TPR;
    assert(TPR == TPResult::False);
  }

  TPResult TPR = TryParseInitDeclaratorList();
  if (TPR != TPResult::Ambiguous)
    return TPR;

  if (Tok.isNot(tok::semi) && (!AllowForRangeDecl || Tok.isNot(tok::colon)))
    return TPResult::False;

  return TPResult::Ambiguous;
}

/// Tentatively parse an init-declarator-list in order to disambiguate it from
/// an expression.
///
///       init-declarator-list:
///         init-declarator
///         init-declarator-list ',' init-declarator
///
///       init-declarator:
///         declarator initializer[opt]
/// [GNU]   declarator simple-asm-expr[opt] attributes[opt] initializer[opt]
///
///       initializer:
///         brace-or-equal-initializer
///         '(' expression-list ')'
///
///       brace-or-equal-initializer:
///         '=' initializer-clause
/// [C++11] braced-init-list
///
///       initializer-clause:
///         assignment-expression
///         braced-init-list
///
///       braced-init-list:
///         '{' initializer-list ','[opt] '}'
///         '{' '}'
///
Parser::TPResult Parser::TryParseInitDeclaratorList() {
  while (1) {
    // declarator
    TPResult TPR = TryParseDeclarator(false/*mayBeAbstract*/);
    if (TPR != TPResult::Ambiguous)
      return TPR;

    // [GNU] simple-asm-expr[opt] attributes[opt]
    if (Tok.isOneOf(tok::kw_asm, tok::kw___attribute))
      return TPResult::True;

    // initializer[opt]
    if (Tok.is(tok::l_paren)) {
      // Parse through the parens.
      ConsumeParen();
      if (!SkipUntil(tok::r_paren, StopAtSemi))
        return TPResult::Error;
    } else if (Tok.is(tok::l_brace)) {
      // A left-brace here is sufficient to disambiguate the parse; an
      // expression can never be followed directly by a braced-init-list.
      return TPResult::True;
    } else if (Tok.is(tok::equal) || isTokIdentifier_in()) {
      // MSVC and g++ won't examine the rest of declarators if '=' is
      // encountered; they just conclude that we have a declaration.
      // EDG parses the initializer completely, which is the proper behavior
      // for this case.
      //
      // At present, Clang follows MSVC and g++, since the parser does not have
      // the ability to parse an expression fully without recording the
      // results of that parse.
      // FIXME: Handle this case correctly.
      //
      // Also allow 'in' after an Objective-C declaration as in:
      // for (int (^b)(void) in array). Ideally this should be done in the
      // context of parsing for-init-statement of a foreach statement only. But,
      // in any other context 'in' is invalid after a declaration and parser
      // issues the error regardless of outcome of this decision.
      // FIXME: Change if above assumption does not hold.
      return TPResult::True;
    }

    if (!TryConsumeToken(tok::comma))
      break;
  }

  return TPResult::Ambiguous;
}

struct Parser::ConditionDeclarationOrInitStatementState {
  Parser &P;
  bool CanBeExpression = true;
  bool CanBeCondition = true;
  bool CanBeInitStatement;
  bool CanBeForRangeDecl;

  ConditionDeclarationOrInitStatementState(Parser &P, bool CanBeInitStatement,
                                           bool CanBeForRangeDecl)
      : P(P), CanBeInitStatement(CanBeInitStatement),
        CanBeForRangeDecl(CanBeForRangeDecl) {}

  bool resolved() {
    return CanBeExpression + CanBeCondition + CanBeInitStatement +
               CanBeForRangeDecl < 2;
  }

  void markNotExpression() {
    CanBeExpression = false;

    if (!resolved()) {
      // FIXME: Unify the parsing codepaths for condition variables and
      // simple-declarations so that we don't need to eagerly figure out which
      // kind we have here. (Just parse init-declarators until we reach a
      // semicolon or right paren.)
      RevertingTentativeParsingAction PA(P);
      if (CanBeForRangeDecl) {
        // Skip until we hit a ')', ';', or a ':' with no matching '?'.
        // The final case is a for range declaration, the rest are not.
        while (true) {
          unsigned QuestionColonDepth = 0;
          P.SkipUntil({tok::r_paren, tok::semi, tok::question, tok::colon},
                      StopBeforeMatch);
          if (P.Tok.is(tok::question))
            ++QuestionColonDepth;
          else if (P.Tok.is(tok::colon)) {
            if (QuestionColonDepth)
              --QuestionColonDepth;
            else {
              CanBeCondition = CanBeInitStatement = false;
              return;
            }
          } else {
            CanBeForRangeDecl = false;
            break;
          }
          P.ConsumeToken();
        }
      } else {
        // Just skip until we hit a ')' or ';'.
        P.SkipUntil(tok::r_paren, tok::semi, StopBeforeMatch);
      }
      if (P.Tok.isNot(tok::r_paren))
        CanBeCondition = CanBeForRangeDecl = false;
      if (P.Tok.isNot(tok::semi))
        CanBeInitStatement = false;
    }
  }

  bool markNotCondition() {
    CanBeCondition = false;
    return resolved();
  }

  bool markNotForRangeDecl() {
    CanBeForRangeDecl = false;
    return resolved();
  }

  bool update(TPResult IsDecl) {
    switch (IsDecl) {
    case TPResult::True:
      markNotExpression();
      assert(resolved() && "can't continue after tentative parsing bails out");
      break;
    case TPResult::False:
      CanBeCondition = CanBeInitStatement = CanBeForRangeDecl = false;
      break;
    case TPResult::Ambiguous:
      break;
    case TPResult::Error:
      CanBeExpression = CanBeCondition = CanBeInitStatement =
          CanBeForRangeDecl = false;
      break;
    }
    return resolved();
  }

  ConditionOrInitStatement result() const {
    assert(CanBeExpression + CanBeCondition + CanBeInitStatement +
                   CanBeForRangeDecl < 2 &&
           "result called but not yet resolved");
    if (CanBeExpression)
      return ConditionOrInitStatement::Expression;
    if (CanBeCondition)
      return ConditionOrInitStatement::ConditionDecl;
    if (CanBeInitStatement)
      return ConditionOrInitStatement::InitStmtDecl;
    if (CanBeForRangeDecl)
      return ConditionOrInitStatement::ForRangeDecl;
    return ConditionOrInitStatement::Error;
  }
};

bool Parser::isEnumBase(bool AllowSemi) {
  assert(Tok.is(tok::colon) && "should be looking at the ':'");

  RevertingTentativeParsingAction PA(*this);
  // ':'
  ConsumeToken();

  // type-specifier-seq
  bool InvalidAsDeclSpec = false;
  // FIXME: We could disallow non-type decl-specifiers here, but it makes no
  // difference: those specifiers are ill-formed regardless of the
  // interpretation.
  TPResult R = isCXXDeclarationSpecifier(/*BracedCastResult*/ TPResult::True,
                                         &InvalidAsDeclSpec);
  if (R == TPResult::Ambiguous) {
    // We either have a decl-specifier followed by '(' or an undeclared
    // identifier.
    if (TryConsumeDeclarationSpecifier() == TPResult::Error)
      return true;

    // If we get to the end of the enum-base, we hit either a '{' or a ';'.
    // Don't bother checking the enumerator-list.
    if (Tok.is(tok::l_brace) || (AllowSemi && Tok.is(tok::semi)))
      return true;

    // A second decl-specifier unambiguously indicatges an enum-base.
    R = isCXXDeclarationSpecifier(TPResult::True, &InvalidAsDeclSpec);
  }

  return R != TPResult::False;
}

/// Disambiguates between a declaration in a condition, a
/// simple-declaration in an init-statement, and an expression for
/// a condition of a if/switch statement.
///
///       condition:
///         expression
///         type-specifier-seq declarator '=' assignment-expression
/// [C++11] type-specifier-seq declarator '=' initializer-clause
/// [C++11] type-specifier-seq declarator braced-init-list
/// [GNU]   type-specifier-seq declarator simple-asm-expr[opt] attributes[opt]
///             '=' assignment-expression
///       simple-declaration:
///         decl-specifier-seq init-declarator-list[opt] ';'
///
/// Note that, unlike isCXXSimpleDeclaration, we must disambiguate all the way
/// to the ';' to disambiguate cases like 'int(x))' (an expression) from
/// 'int(x);' (a simple-declaration in an init-statement).
Parser::ConditionOrInitStatement
Parser::isCXXConditionDeclarationOrInitStatement(bool CanBeInitStatement,
                                                 bool CanBeForRangeDecl) {
  ConditionDeclarationOrInitStatementState State(*this, CanBeInitStatement,
                                                 CanBeForRangeDecl);

  if (State.update(isCXXDeclarationSpecifier()))
    return State.result();

  // It might be a declaration; we need tentative parsing.
  RevertingTentativeParsingAction PA(*this);

  // FIXME: A tag definition unambiguously tells us this is an init-statement.
  if (State.update(TryConsumeDeclarationSpecifier()))
    return State.result();
  assert(Tok.is(tok::l_paren) && "Expected '('");

  while (true) {
    // Consume a declarator.
    if (State.update(TryParseDeclarator(false/*mayBeAbstract*/)))
      return State.result();

    // Attributes, asm label, or an initializer imply this is not an expression.
    // FIXME: Disambiguate properly after an = instead of assuming that it's a
    // valid declaration.
    if (Tok.isOneOf(tok::equal, tok::kw_asm, tok::kw___attribute) ||
        (getLangOpts().CPlusPlus11 && Tok.is(tok::l_brace))) {
      State.markNotExpression();
      return State.result();
    }

    // A colon here identifies a for-range declaration.
    if (State.CanBeForRangeDecl && Tok.is(tok::colon))
      return ConditionOrInitStatement::ForRangeDecl;

    // At this point, it can't be a condition any more, because a condition
    // must have a brace-or-equal-initializer.
    if (State.markNotCondition())
      return State.result();

    // Likewise, it can't be a for-range declaration any more.
    if (State.markNotForRangeDecl())
      return State.result();

    // A parenthesized initializer could be part of an expression or a
    // simple-declaration.
    if (Tok.is(tok::l_paren)) {
      ConsumeParen();
      SkipUntil(tok::r_paren, StopAtSemi);
    }

    if (!TryConsumeToken(tok::comma))
      break;
  }

  // We reached the end. If it can now be some kind of decl, then it is.
  if (State.CanBeCondition && Tok.is(tok::r_paren))
    return ConditionOrInitStatement::ConditionDecl;
  else if (State.CanBeInitStatement && Tok.is(tok::semi))
    return ConditionOrInitStatement::InitStmtDecl;
  else
    return ConditionOrInitStatement::Expression;
}

  /// Determine whether the next set of tokens contains a type-id.
  ///
  /// The context parameter states what context we're parsing right
  /// now, which affects how this routine copes with the token
  /// following the type-id. If the context is TypeIdInParens, we have
  /// already parsed the '(' and we will cease lookahead when we hit
  /// the corresponding ')'. If the context is
  /// TypeIdAsTemplateArgument, we've already parsed the '<' or ','
  /// before this template argument, and will cease lookahead when we
  /// hit a '>', '>>' (in C++0x), or ','; or, in C++0x, an ellipsis immediately
  /// preceding such. Returns true for a type-id and false for an expression.
  /// If during the disambiguation process a parsing error is encountered,
  /// the function returns true to let the declaration parsing code handle it.
  ///
  /// type-id:
  ///   type-specifier-seq abstract-declarator[opt]
  ///
bool Parser::isCXXTypeId(TentativeCXXTypeIdContext Context, bool &isAmbiguous) {

  isAmbiguous = false;

  // C++ 8.2p2:
  // The ambiguity arising from the similarity between a function-style cast and
  // a type-id can occur in different contexts. The ambiguity appears as a
  // choice between a function-style cast expression and a declaration of a
  // type. The resolution is that any construct that could possibly be a type-id
  // in its syntactic context shall be considered a type-id.

  TPResult TPR = isCXXDeclarationSpecifier();
  if (TPR != TPResult::Ambiguous)
    return TPR != TPResult::False; // Returns true for TPResult::True or
                                     // TPResult::Error.

  // FIXME: Add statistics about the number of ambiguous statements encountered
  // and how they were resolved (number of declarations+number of expressions).

  // Ok, we have a simple-type-specifier/typename-specifier followed by a '('.
  // We need tentative parsing...

  RevertingTentativeParsingAction PA(*this);

  // type-specifier-seq
  TryConsumeDeclarationSpecifier();
  assert(Tok.is(tok::l_paren) && "Expected '('");

  // declarator
  TPR = TryParseDeclarator(true/*mayBeAbstract*/, false/*mayHaveIdentifier*/);

  // In case of an error, let the declaration parsing code handle it.
  if (TPR == TPResult::Error)
    TPR = TPResult::True;

  if (TPR == TPResult::Ambiguous) {
    // We are supposed to be inside parens, so if after the abstract declarator
    // we encounter a ')' this is a type-id, otherwise it's an expression.
    if (Context == TypeIdInParens && Tok.is(tok::r_paren)) {
      TPR = TPResult::True;
      isAmbiguous = true;

    // We are supposed to be inside a template argument, so if after
    // the abstract declarator we encounter a '>', '>>' (in C++0x), or
    // ','; or, in C++0x, an ellipsis immediately preceding such, this
    // is a type-id. Otherwise, it's an expression.
    } else if (Context == TypeIdAsTemplateArgument &&
               (Tok.isOneOf(tok::greater, tok::comma) ||
                (getLangOpts().CPlusPlus11 &&
                 (Tok.isOneOf(tok::greatergreater,
                              tok::greatergreatergreater) ||
                  (Tok.is(tok::ellipsis) &&
                   NextToken().isOneOf(tok::greater, tok::greatergreater,
                                       tok::greatergreatergreater,
                                       tok::comma)))))) {
      TPR = TPResult::True;
      isAmbiguous = true;

    } else
      TPR = TPResult::False;
  }

  assert(TPR == TPResult::True || TPR == TPResult::False);
  return TPR == TPResult::True;
}

/// Returns true if this is a C++11 attribute-specifier. Per
/// C++11 [dcl.attr.grammar]p6, two consecutive left square bracket tokens
/// always introduce an attribute. In Objective-C++11, this rule does not
/// apply if either '[' begins a message-send.
///
/// If Disambiguate is true, we try harder to determine whether a '[[' starts
/// an attribute-specifier, and return CAK_InvalidAttributeSpecifier if not.
///
/// If OuterMightBeMessageSend is true, we assume the outer '[' is either an
/// Obj-C message send or the start of an attribute. Otherwise, we assume it
/// is not an Obj-C message send.
///
/// C++11 [dcl.attr.grammar]:
///
///     attribute-specifier:
///         '[' '[' attribute-list ']' ']'
///         alignment-specifier
///
///     attribute-list:
///         attribute[opt]
///         attribute-list ',' attribute[opt]
///         attribute '...'
///         attribute-list ',' attribute '...'
///
///     attribute:
///         attribute-token attribute-argument-clause[opt]
///
///     attribute-token:
///         identifier
///         identifier '::' identifier
///
///     attribute-argument-clause:
///         '(' balanced-token-seq ')'
Parser::CXX11AttributeKind
Parser::isCXX11AttributeSpecifier(bool Disambiguate,
                                  bool OuterMightBeMessageSend) {
  if (Tok.is(tok::kw_alignas))
    return CAK_AttributeSpecifier;

  if (Tok.isNot(tok::l_square) || NextToken().isNot(tok::l_square))
    return CAK_NotAttributeSpecifier;

  // No tentative parsing if we don't need to look for ']]' or a lambda.
  if (!Disambiguate && !getLangOpts().ObjC)
    return CAK_AttributeSpecifier;

  // '[[using ns: ...]]' is an attribute.
  if (GetLookAheadToken(2).is(tok::kw_using))
    return CAK_AttributeSpecifier;

  RevertingTentativeParsingAction PA(*this);

  // Opening brackets were checked for above.
  ConsumeBracket();

  if (!getLangOpts().ObjC) {
    ConsumeBracket();

    bool IsAttribute = SkipUntil(tok::r_square);
    IsAttribute &= Tok.is(tok::r_square);

    return IsAttribute ? CAK_AttributeSpecifier : CAK_InvalidAttributeSpecifier;
  }

  // In Obj-C++11, we need to distinguish four situations:
  //  1a) int x[[attr]];                     C++11 attribute.
  //  1b) [[attr]];                          C++11 statement attribute.
  //   2) int x[[obj](){ return 1; }()];     Lambda in array size/index.
  //  3a) int x[[obj get]];                  Message send in array size/index.
  //  3b) [[Class alloc] init];              Message send in message send.
  //   4) [[obj]{ return self; }() doStuff]; Lambda in message send.
  // (1) is an attribute, (2) is ill-formed, and (3) and (4) are accepted.

  // Check to see if this is a lambda-expression.
  // FIXME: If this disambiguation is too slow, fold the tentative lambda parse
  // into the tentative attribute parse below.
  {
    RevertingTentativeParsingAction LambdaTPA(*this);
    LambdaIntroducer Intro;
    LambdaIntroducerTentativeParse Tentative;
    if (ParseLambdaIntroducer(Intro, &Tentative)) {
      // We hit a hard error after deciding this was not an attribute.
      // FIXME: Don't parse and annotate expressions when disambiguating
      // against an attribute.
      return CAK_NotAttributeSpecifier;
    }

    switch (Tentative) {
    case LambdaIntroducerTentativeParse::MessageSend:
      // Case 3: The inner construct is definitely a message send, so the
      // outer construct is definitely not an attribute.
      return CAK_NotAttributeSpecifier;

    case LambdaIntroducerTentativeParse::Success:
    case LambdaIntroducerTentativeParse::Incomplete:
      // This is a lambda-introducer or attribute-specifier.
      if (Tok.is(tok::r_square))
        // Case 1: C++11 attribute.
        return CAK_AttributeSpecifier;

      if (OuterMightBeMessageSend)
        // Case 4: Lambda in message send.
        return CAK_NotAttributeSpecifier;

      // Case 2: Lambda in array size / index.
      return CAK_InvalidAttributeSpecifier;

    case LambdaIntroducerTentativeParse::Invalid:
      // No idea what this is; we couldn't parse it as a lambda-introducer.
      // Might still be an attribute-specifier or a message send.
      break;
    }
  }

  ConsumeBracket();

  // If we don't have a lambda-introducer, then we have an attribute or a
  // message-send.
  bool IsAttribute = true;
  while (Tok.isNot(tok::r_square)) {
    if (Tok.is(tok::comma)) {
      // Case 1: Stray commas can only occur in attributes.
      return CAK_AttributeSpecifier;
    }

    // Parse the attribute-token, if present.
    // C++11 [dcl.attr.grammar]:
    //   If a keyword or an alternative token that satisfies the syntactic
    //   requirements of an identifier is contained in an attribute-token,
    //   it is considered an identifier.
    SourceLocation Loc;
    if (!TryParseCXX11AttributeIdentifier(Loc)) {
      IsAttribute = false;
      break;
    }
    if (Tok.is(tok::coloncolon)) {
      ConsumeToken();
      if (!TryParseCXX11AttributeIdentifier(Loc)) {
        IsAttribute = false;
        break;
      }
    }

    // Parse the attribute-argument-clause, if present.
    if (Tok.is(tok::l_paren)) {
      ConsumeParen();
      if (!SkipUntil(tok::r_paren)) {
        IsAttribute = false;
        break;
      }
    }

    TryConsumeToken(tok::ellipsis);

    if (!TryConsumeToken(tok::comma))
      break;
  }

  // An attribute must end ']]'.
  if (IsAttribute) {
    if (Tok.is(tok::r_square)) {
      ConsumeBracket();
      IsAttribute = Tok.is(tok::r_square);
    } else {
      IsAttribute = false;
    }
  }

  if (IsAttribute)
    // Case 1: C++11 statement attribute.
    return CAK_AttributeSpecifier;

  // Case 3: Message send.
  return CAK_NotAttributeSpecifier;
}

bool Parser::TrySkipAttributes() {
  while (Tok.isOneOf(tok::l_square, tok::kw___attribute, tok::kw___declspec,
                     tok::kw_alignas)) {
    if (Tok.is(tok::l_square)) {
      ConsumeBracket();
      if (Tok.isNot(tok::l_square))
        return false;
      ConsumeBracket();
      if (!SkipUntil(tok::r_square) || Tok.isNot(tok::r_square))
        return false;
      // Note that explicitly checking for `[[` and `]]` allows to fail as
      // expected in the case of the Objective-C message send syntax.
      ConsumeBracket();
    } else {
      ConsumeToken();
      if (Tok.isNot(tok::l_paren))
        return false;
      ConsumeParen();
      if (!SkipUntil(tok::r_paren))
        return false;
    }
  }

  return true;
}

Parser::TPResult Parser::TryParsePtrOperatorSeq() {
  while (true) {
    if (TryAnnotateOptionalCXXScopeToken(true))
      return TPResult::Error;

    if (Tok.isOneOf(tok::star, tok::amp, tok::caret, tok::ampamp) ||
        (Tok.is(tok::annot_cxxscope) && NextToken().is(tok::star))) {
      // ptr-operator
      ConsumeAnyToken();

      // Skip attributes.
      if (!TrySkipAttributes())
        return TPResult::Error;

      while (Tok.isOneOf(tok::kw_const, tok::kw_volatile, tok::kw_restrict,
                         tok::kw__Nonnull, tok::kw__Nullable,
                         tok::kw__Null_unspecified, tok::kw__Atomic))
        ConsumeToken();
    } else {
      return TPResult::True;
    }
  }
}

///         operator-function-id:
///           'operator' operator
///
///         operator: one of
///           new  delete  new[]  delete[]  +  -  *  /  %  ^  [...]
///
///         conversion-function-id:
///           'operator' conversion-type-id
///
///         conversion-type-id:
///           type-specifier-seq conversion-declarator[opt]
///
///         conversion-declarator:
///           ptr-operator conversion-declarator[opt]
///
///         literal-operator-id:
///           'operator' string-literal identifier
///           'operator' user-defined-string-literal
Parser::TPResult Parser::TryParseOperatorId() {
  assert(Tok.is(tok::kw_operator));
  ConsumeToken();

  // Maybe this is an operator-function-id.
  switch (Tok.getKind()) {
  case tok::kw_new: case tok::kw_delete:
    ConsumeToken();
    if (Tok.is(tok::l_square) && NextToken().is(tok::r_square)) {
      ConsumeBracket();
      ConsumeBracket();
    }
    return TPResult::True;

#define OVERLOADED_OPERATOR(Name, Spelling, Token, Unary, Binary, MemOnly) \
  case tok::Token:
#define OVERLOADED_OPERATOR_MULTI(Name, Spelling, Unary, Binary, MemOnly)
#include "clang/Basic/OperatorKinds.def"
    ConsumeToken();
    return TPResult::True;

  case tok::l_square:
    if (NextToken().is(tok::r_square)) {
      ConsumeBracket();
      ConsumeBracket();
      return TPResult::True;
    }
    break;

  case tok::l_paren:
    if (NextToken().is(tok::r_paren)) {
      ConsumeParen();
      ConsumeParen();
      return TPResult::True;
    }
    break;

  default:
    break;
  }

  // Maybe this is a literal-operator-id.
  if (getLangOpts().CPlusPlus11 && isTokenStringLiteral()) {
    bool FoundUDSuffix = false;
    do {
      FoundUDSuffix |= Tok.hasUDSuffix();
      ConsumeStringToken();
    } while (isTokenStringLiteral());

    if (!FoundUDSuffix) {
      if (Tok.is(tok::identifier))
        ConsumeToken();
      else
        return TPResult::Error;
    }
    return TPResult::True;
  }

  // Maybe this is a conversion-function-id.
  bool AnyDeclSpecifiers = false;
  while (true) {
    TPResult TPR = isCXXDeclarationSpecifier();
    if (TPR == TPResult::Error)
      return TPR;
    if (TPR == TPResult::False) {
      if (!AnyDeclSpecifiers)
        return TPResult::Error;
      break;
    }
    if (TryConsumeDeclarationSpecifier() == TPResult::Error)
      return TPResult::Error;
    AnyDeclSpecifiers = true;
  }
  return TryParsePtrOperatorSeq();
}

///         declarator:
///           direct-declarator
///           ptr-operator declarator
///
///         direct-declarator:
///           declarator-id
///           direct-declarator '(' parameter-declaration-clause ')'
///                 cv-qualifier-seq[opt] exception-specification[opt]
///           direct-declarator '[' constant-expression[opt] ']'
///           '(' declarator ')'
/// [GNU]     '(' attributes declarator ')'
///
///         abstract-declarator:
///           ptr-operator abstract-declarator[opt]
///           direct-abstract-declarator
///
///         direct-abstract-declarator:
///           direct-abstract-declarator[opt]
///                 '(' parameter-declaration-clause ')' cv-qualifier-seq[opt]
///                 exception-specification[opt]
///           direct-abstract-declarator[opt] '[' constant-expression[opt] ']'
///           '(' abstract-declarator ')'
/// [C++0x]   ...
///
///         ptr-operator:
///           '*' cv-qualifier-seq[opt]
///           '&'
/// [C++0x]   '&&'                                                        [TODO]
///           '::'[opt] nested-name-specifier '*' cv-qualifier-seq[opt]
///
///         cv-qualifier-seq:
///           cv-qualifier cv-qualifier-seq[opt]
///
///         cv-qualifier:
///           'const'
///           'volatile'
///
///         declarator-id:
///           '...'[opt] id-expression
///
///         id-expression:
///           unqualified-id
///           qualified-id                                                [TODO]
///
///         unqualified-id:
///           identifier
///           operator-function-id
///           conversion-function-id
///           literal-operator-id
///           '~' class-name                                              [TODO]
///           '~' decltype-specifier                                      [TODO]
///           template-id                                                 [TODO]
///
Parser::TPResult Parser::TryParseDeclarator(bool mayBeAbstract,
                                            bool mayHaveIdentifier,
                                            bool mayHaveDirectInit) {
  // declarator:
  //   direct-declarator
  //   ptr-operator declarator
  if (TryParsePtrOperatorSeq() == TPResult::Error)
    return TPResult::Error;

  // direct-declarator:
  // direct-abstract-declarator:
  if (Tok.is(tok::ellipsis))
    ConsumeToken();

  if ((Tok.isOneOf(tok::identifier, tok::kw_operator) ||
       (Tok.is(tok::annot_cxxscope) && (NextToken().is(tok::identifier) ||
                                        NextToken().is(tok::kw_operator)))) &&
      mayHaveIdentifier) {
    // declarator-id
    if (Tok.is(tok::annot_cxxscope)) {
      CXXScopeSpec SS;
      Actions.RestoreNestedNameSpecifierAnnotation(
          Tok.getAnnotationValue(), Tok.getAnnotationRange(), SS);
      if (SS.isInvalid())
        return TPResult::Error;
      ConsumeAnnotationToken();
    } else if (Tok.is(tok::identifier)) {
      TentativelyDeclaredIdentifiers.push_back(Tok.getIdentifierInfo());
    }
    if (Tok.is(tok::kw_operator)) {
      if (TryParseOperatorId() == TPResult::Error)
        return TPResult::Error;
    } else
      ConsumeToken();
  } else if (Tok.is(tok::l_paren)) {
    ConsumeParen();
    if (mayBeAbstract &&
        (Tok.is(tok::r_paren) ||       // 'int()' is a function.
         // 'int(...)' is a function.
         (Tok.is(tok::ellipsis) && NextToken().is(tok::r_paren)) ||
         isDeclarationSpecifier())) {   // 'int(int)' is a function.
      // '(' parameter-declaration-clause ')' cv-qualifier-seq[opt]
      //        exception-specification[opt]
      TPResult TPR = TryParseFunctionDeclarator();
      if (TPR != TPResult::Ambiguous)
        return TPR;
    } else {
      // '(' declarator ')'
      // '(' attributes declarator ')'
      // '(' abstract-declarator ')'
      if (Tok.isOneOf(tok::kw___attribute, tok::kw___declspec, tok::kw___cdecl,
                      tok::kw___stdcall, tok::kw___fastcall, tok::kw___thiscall,
                      tok::kw___regcall, tok::kw___vectorcall))
        return TPResult::True; // attributes indicate declaration
      TPResult TPR = TryParseDeclarator(mayBeAbstract, mayHaveIdentifier);
      if (TPR != TPResult::Ambiguous)
        return TPR;
      if (Tok.isNot(tok::r_paren))
        return TPResult::False;
      ConsumeParen();
    }
  } else if (!mayBeAbstract) {
    return TPResult::False;
  }

  if (mayHaveDirectInit)
    return TPResult::Ambiguous;

  while (1) {
    TPResult TPR(TPResult::Ambiguous);

    if (Tok.is(tok::l_paren)) {
      // Check whether we have a function declarator or a possible ctor-style
      // initializer that follows the declarator. Note that ctor-style
      // initializers are not possible in contexts where abstract declarators
      // are allowed.
      if (!mayBeAbstract && !isCXXFunctionDeclarator())
        break;

      // direct-declarator '(' parameter-declaration-clause ')'
      //        cv-qualifier-seq[opt] exception-specification[opt]
      ConsumeParen();
      TPR = TryParseFunctionDeclarator();
    } else if (Tok.is(tok::l_square)) {
      // direct-declarator '[' constant-expression[opt] ']'
      // direct-abstract-declarator[opt] '[' constant-expression[opt] ']'
      TPR = TryParseBracketDeclarator();
    } else if (Tok.is(tok::kw_requires)) {
      // declarator requires-clause
      // A requires clause indicates a function declaration.
      TPR = TPResult::True;
    } else {
      break;
    }

    if (TPR != TPResult::Ambiguous)
      return TPR;
  }

  return TPResult::Ambiguous;
}

<<<<<<< HEAD
Parser::TPResult
Parser::isExpressionOrTypeSpecifierSimple(tok::TokenKind Kind) {
  switch (Kind) {
  // Obviously starts an expression.
  case tok::numeric_constant:
  case tok::char_constant:
  case tok::wide_char_constant:
  case tok::utf8_char_constant:
  case tok::utf16_char_constant:
  case tok::utf32_char_constant:
  case tok::string_literal:
  case tok::wide_string_literal:
  case tok::utf8_string_literal:
  case tok::utf16_string_literal:
  case tok::utf32_string_literal:
  case tok::l_square:
  case tok::l_paren:
  case tok::amp:
  case tok::ampamp:
  case tok::star:
  case tok::plus:
  case tok::plusplus:
  case tok::minus:
  case tok::minusminus:
  case tok::tilde:
  case tok::exclaim:
  case tok::kw_sizeof:
  case tok::kw___func__:
  case tok::kw_const_cast:
  case tok::kw_delete:
  case tok::kw_dynamic_cast:
  case tok::kw_false:
  case tok::kw_new:
  case tok::kw_operator:
  case tok::kw_reinterpret_cast:
  case tok::kw_static_cast:
  case tok::kw_this:
  case tok::kw_throw:
  case tok::kw_true:
  case tok::kw_typeid:
  case tok::kw_alignof:
  case tok::kw_noexcept:
  case tok::kw_nullptr:
  case tok::kw__Alignof:
  case tok::kw___null:
  case tok::kw___alignof:
  case tok::kw___builtin_choose_expr:
  case tok::kw___builtin_offsetof:
  case tok::kw___builtin_va_arg:
  case tok::kw___imag:
  case tok::kw___real:
  case tok::kw___FUNCTION__:
  case tok::kw___FUNCDNAME__:
  case tok::kw___FUNCSIG__:
  case tok::kw_L__FUNCTION__:
  case tok::kw_L__FUNCSIG__:
  case tok::kw___PRETTY_FUNCTION__:
  case tok::kw___uuidof:
  case tok::kw___builtin_unique_stable_name:
  case tok::kw___compiler_error:
#define TYPE_TRAIT(N,Spelling,K) \
  case tok::kw_##Spelling:
#include "clang/Basic/TokenKinds.def"
    return TPResult::True;

  // Obviously starts a type-specifier-seq:
  case tok::kw_char:
  case tok::kw_const:
  case tok::kw_double:
  case tok::kw__Float16:
  case tok::kw___float128:
  case tok::kw_enum:
  case tok::kw_half:
  case tok::kw_float:
  case tok::kw_int:
  case tok::kw__ExtInt:
  case tok::kw_long:
  case tok::kw___int64:
  case tok::kw___int128:
  case tok::kw_restrict:
  case tok::kw_short:
  case tok::kw_signed:
  case tok::kw_struct:
  case tok::kw_union:
  case tok::kw_unsigned:
  case tok::kw_void:
  case tok::kw_volatile:
  case tok::kw__Bool:
  case tok::kw__Complex:
  case tok::kw_class:
  case tok::kw_typename:
  case tok::kw_wchar_t:
  case tok::kw_char8_t:
  case tok::kw_char16_t:
  case tok::kw_char32_t:
  case tok::kw__Decimal32:
  case tok::kw__Decimal64:
  case tok::kw__Decimal128:
  case tok::kw___interface:
  case tok::kw___thread:
  case tok::kw_thread_local:
  case tok::kw__Thread_local:
  case tok::kw_typeof:
  case tok::kw___underlying_type:
  case tok::kw___cdecl:
  case tok::kw___stdcall:
  case tok::kw___fastcall:
  case tok::kw___thiscall:
  case tok::kw___regcall:
  case tok::kw___vectorcall:
  case tok::kw___unaligned:
  case tok::kw___vector:
  case tok::kw___pixel:
  case tok::kw___bool:
  case tok::kw__Atomic:
#define GENERIC_IMAGE_TYPE(ImgType, Id) case tok::kw_##ImgType##_t:
#include "clang/Basic/OpenCLImageTypes.def"
  case tok::kw___unknown_anytype:
    return TPResult::False;

  default:
    break;
  }

  return TPResult::Ambiguous;
}

=======
>>>>>>> 969e7034
bool Parser::isTentativelyDeclared(IdentifierInfo *II) {
  return std::find(TentativelyDeclaredIdentifiers.begin(),
                   TentativelyDeclaredIdentifiers.end(), II)
      != TentativelyDeclaredIdentifiers.end();
}

namespace {
class TentativeParseCCC final : public CorrectionCandidateCallback {
public:
  TentativeParseCCC(const Token &Next) {
    WantRemainingKeywords = false;
    WantTypeSpecifiers = Next.isOneOf(tok::l_paren, tok::r_paren, tok::greater,
                                      tok::l_brace, tok::identifier);
  }

  bool ValidateCandidate(const TypoCorrection &Candidate) override {
    // Reject any candidate that only resolves to instance members since they
    // aren't viable as standalone identifiers instead of member references.
    if (Candidate.isResolved() && !Candidate.isKeyword() &&
        llvm::all_of(Candidate,
                     [](NamedDecl *ND) { return ND->isCXXInstanceMember(); }))
      return false;

    return CorrectionCandidateCallback::ValidateCandidate(Candidate);
  }

  std::unique_ptr<CorrectionCandidateCallback> clone() override {
    return std::make_unique<TentativeParseCCC>(*this);
  }
};
}
/// isCXXDeclarationSpecifier - Returns TPResult::True if it is a declaration
/// specifier, TPResult::False if it is not, TPResult::Ambiguous if it could
/// be either a decl-specifier or a function-style cast, and TPResult::Error
/// if a parsing error was found and reported.
///
/// If InvalidAsDeclSpec is not null, some cases that would be ill-formed as
/// declaration specifiers but possibly valid as some other kind of construct
/// return TPResult::Ambiguous instead of TPResult::False. When this happens,
/// the intent is to keep trying to disambiguate, on the basis that we might
/// find a better reason to treat this construct as a declaration later on.
/// When this happens and the name could possibly be valid in some other
/// syntactic context, *InvalidAsDeclSpec is set to 'true'. The current cases
/// that trigger this are:
///
///   * When parsing X::Y (with no 'typename') where X is dependent
///   * When parsing X<Y> where X is undeclared
///
///         decl-specifier:
///           storage-class-specifier
///           type-specifier
///           function-specifier
///           'friend'
///           'typedef'
/// [C++11]   'constexpr'
/// [C++20]   'consteval'
/// [GNU]     attributes declaration-specifiers[opt]
///
///         storage-class-specifier:
///           'register'
///           'static'
///           'extern'
///           'mutable'
///           'auto'
/// [GNU]     '__thread'
/// [C++11]   'thread_local'
/// [C11]     '_Thread_local'
///
///         function-specifier:
///           'inline'
///           'virtual'
///           'explicit'
///
///         typedef-name:
///           identifier
///
///         type-specifier:
///           simple-type-specifier
///           class-specifier
///           enum-specifier
///           elaborated-type-specifier
///           typename-specifier
///           cv-qualifier
///
///         simple-type-specifier:
///           '::'[opt] nested-name-specifier[opt] type-name
///           '::'[opt] nested-name-specifier 'template'
///                 simple-template-id                              [TODO]
///           'char'
///           'wchar_t'
///           'bool'
///           'short'
///           'int'
///           'long'
///           'signed'
///           'unsigned'
///           'float'
///           'double'
///           'void'
/// [GNU]     typeof-specifier
/// [GNU]     '_Complex'
/// [C++11]   'auto'
/// [GNU]     '__auto_type'
/// [C++11]   'decltype' ( expression )
/// [C++1y]   'decltype' ( 'auto' )
///
///         type-name:
///           class-name
///           enum-name
///           typedef-name
///
///         elaborated-type-specifier:
///           class-key '::'[opt] nested-name-specifier[opt] identifier
///           class-key '::'[opt] nested-name-specifier[opt] 'template'[opt]
///               simple-template-id
///           'enum' '::'[opt] nested-name-specifier[opt] identifier
///
///         enum-name:
///           identifier
///
///         enum-specifier:
///           'enum' identifier[opt] '{' enumerator-list[opt] '}'
///           'enum' identifier[opt] '{' enumerator-list ',' '}'
///
///         class-specifier:
///           class-head '{' member-specification[opt] '}'
///
///         class-head:
///           class-key identifier[opt] base-clause[opt]
///           class-key nested-name-specifier identifier base-clause[opt]
///           class-key nested-name-specifier[opt] simple-template-id
///               base-clause[opt]
///
///         class-key:
///           'class'
///           'struct'
///           'union'
///
///         cv-qualifier:
///           'const'
///           'volatile'
/// [GNU]     restrict
///
Parser::TPResult
Parser::isCXXDeclarationSpecifier(Parser::TPResult BracedCastResult,
                                  bool *InvalidAsDeclSpec) {
  auto IsPlaceholderSpecifier = [&] (TemplateIdAnnotation *TemplateId,
                                     int Lookahead) {
    // We have a placeholder-constraint (we check for 'auto' or 'decltype' to
    // distinguish 'C<int>;' from 'C<int> auto c = 1;')
    return TemplateId->Kind == TNK_Concept_template &&
        GetLookAheadToken(Lookahead + 1).isOneOf(tok::kw_auto, tok::kw_decltype,
            // If we have an identifier here, the user probably forgot the
            // 'auto' in the placeholder constraint, e.g. 'C<int> x = 2;'
            // This will be diagnosed nicely later, so disambiguate as a
            // declaration.
            tok::identifier);
  };
  switch (Tok.getKind()) {
  case tok::identifier: {
    // Check for need to substitute AltiVec __vector keyword
    // for "vector" identifier.
    if (TryAltiVecVectorToken())
      return TPResult::True;

    const Token &Next = NextToken();
    // In 'foo bar', 'foo' is always a type name outside of Objective-C.
    if (!getLangOpts().ObjC && Next.is(tok::identifier))
      return TPResult::True;

    if (Next.isNot(tok::coloncolon) && Next.isNot(tok::less)) {
      // Determine whether this is a valid expression. If not, we will hit
      // a parse error one way or another. In that case, tell the caller that
      // this is ambiguous. Typo-correct to type and expression keywords and
      // to types and identifiers, in order to try to recover from errors.
      TentativeParseCCC CCC(Next);
      switch (TryAnnotateName(&CCC)) {
      case ANK_Error:
        return TPResult::Error;
      case ANK_TentativeDecl:
        return TPResult::False;
      case ANK_TemplateName:
        // In C++17, this could be a type template for class template argument
        // deduction. Try to form a type annotation for it. If we're in a
        // template template argument, we'll undo this when checking the
        // validity of the argument.
        if (getLangOpts().CPlusPlus17) {
          if (TryAnnotateTypeOrScopeToken())
            return TPResult::Error;
          if (Tok.isNot(tok::identifier))
            break;
        }

        // A bare type template-name which can't be a template template
        // argument is an error, and was probably intended to be a type.
        return GreaterThanIsOperator ? TPResult::True : TPResult::False;
      case ANK_Unresolved:
        return InvalidAsDeclSpec ? TPResult::Ambiguous : TPResult::False;
      case ANK_Success:
        break;
      }
      assert(Tok.isNot(tok::identifier) &&
             "TryAnnotateName succeeded without producing an annotation");
    } else {
      // This might possibly be a type with a dependent scope specifier and
      // a missing 'typename' keyword. Don't use TryAnnotateName in this case,
      // since it will annotate as a primary expression, and we want to use the
      // "missing 'typename'" logic.
      if (TryAnnotateTypeOrScopeToken())
        return TPResult::Error;
      // If annotation failed, assume it's a non-type.
      // FIXME: If this happens due to an undeclared identifier, treat it as
      // ambiguous.
      if (Tok.is(tok::identifier))
        return TPResult::False;
    }

    // We annotated this token as something. Recurse to handle whatever we got.
    return isCXXDeclarationSpecifier(BracedCastResult, InvalidAsDeclSpec);
  }

  case tok::kw_typename:  // typename T::type
    // Annotate typenames and C++ scope specifiers.  If we get one, just
    // recurse to handle whatever we get.
    if (TryAnnotateTypeOrScopeToken())
      return TPResult::Error;
    return isCXXDeclarationSpecifier(BracedCastResult, InvalidAsDeclSpec);

  case tok::coloncolon: {    // ::foo::bar
    const Token &Next = NextToken();
    if (Next.isOneOf(tok::kw_new,       // ::new
                     tok::kw_delete))   // ::delete
      return TPResult::False;
    LLVM_FALLTHROUGH;
  }
  case tok::kw___super:
  case tok::kw_decltype:
    // Annotate typenames and C++ scope specifiers.  If we get one, just
    // recurse to handle whatever we get.
    if (TryAnnotateTypeOrScopeToken())
      return TPResult::Error;
    return isCXXDeclarationSpecifier(BracedCastResult, InvalidAsDeclSpec);

    // decl-specifier:
    //   storage-class-specifier
    //   type-specifier
    //   function-specifier
    //   'friend'
    //   'typedef'
    //   'constexpr'
    //   'consteval'
  case tok::kw_friend:
  case tok::kw_typedef:
  case tok::kw_constexpr:
  case tok::kw_consteval:
  case tok::kw_constinit:
    // storage-class-specifier
  case tok::kw_register:
  case tok::kw_static:
  case tok::kw_extern:
  case tok::kw_mutable:
  case tok::kw_auto:
  case tok::kw___thread:
  case tok::kw_thread_local:
  case tok::kw__Thread_local:
    // function-specifier
  case tok::kw_inline:
  case tok::kw_virtual:
  case tok::kw_explicit:

    // Modules
  case tok::kw___module_private__:

    // Debugger support
  case tok::kw___unknown_anytype:

    // type-specifier:
    //   simple-type-specifier
    //   class-specifier
    //   enum-specifier
    //   elaborated-type-specifier
    //   typename-specifier
    //   cv-qualifier

    // class-specifier
    // elaborated-type-specifier
  case tok::kw_class:
  case tok::kw_struct:
  case tok::kw_union:
  case tok::kw___interface:
    // enum-specifier
  case tok::kw_enum:
    // cv-qualifier
  case tok::kw_const:
  case tok::kw_volatile:
    return TPResult::True;

    // OpenCL address space qualifiers
  case tok::kw_private:
    if (!getLangOpts().OpenCL)
      return TPResult::False;
    LLVM_FALLTHROUGH;
  case tok::kw___private:
  case tok::kw___local:
  case tok::kw___global:
  case tok::kw___constant:
  case tok::kw___generic:
    // OpenCL access qualifiers
  case tok::kw___read_only:
  case tok::kw___write_only:
  case tok::kw___read_write:
    // OpenCL pipe
  case tok::kw_pipe:

    // GNU
  case tok::kw_restrict:
  case tok::kw__Complex:
  case tok::kw___attribute:
  case tok::kw___auto_type:
    return TPResult::True;

    // Microsoft
  case tok::kw___declspec:
  case tok::kw___cdecl:
  case tok::kw___stdcall:
  case tok::kw___fastcall:
  case tok::kw___thiscall:
  case tok::kw___regcall:
  case tok::kw___vectorcall:
  case tok::kw___w64:
  case tok::kw___sptr:
  case tok::kw___uptr:
  case tok::kw___ptr64:
  case tok::kw___ptr32:
  case tok::kw___forceinline:
  case tok::kw___unaligned:
  case tok::kw__Nonnull:
  case tok::kw__Nullable:
  case tok::kw__Null_unspecified:
  case tok::kw___kindof:
    return TPResult::True;

    // Borland
  case tok::kw___pascal:
    return TPResult::True;

    // AltiVec
  case tok::kw___vector:
    return TPResult::True;

  case tok::annot_template_id: {
    TemplateIdAnnotation *TemplateId = takeTemplateIdAnnotation(Tok);
    // If lookup for the template-name found nothing, don't assume we have a
    // definitive disambiguation result yet.
    if ((TemplateId->hasInvalidName() ||
         TemplateId->Kind == TNK_Undeclared_template) &&
        InvalidAsDeclSpec) {
      // 'template-id(' can be a valid expression but not a valid decl spec if
      // the template-name is not declared, but we don't consider this to be a
      // definitive disambiguation. In any other context, it's an error either
      // way.
      *InvalidAsDeclSpec = NextToken().is(tok::l_paren);
      return TPResult::Ambiguous;
    }
    if (TemplateId->hasInvalidName())
      return TPResult::Error;
    if (IsPlaceholderSpecifier(TemplateId, /*Lookahead=*/0))
      return TPResult::True;
    if (TemplateId->Kind != TNK_Type_template)
      return TPResult::False;
    CXXScopeSpec SS;
    AnnotateTemplateIdTokenAsType(SS);
    assert(Tok.is(tok::annot_typename));
    goto case_typename;
  }

  case tok::annot_cxxscope: // foo::bar or ::foo::bar, but already parsed
    // We've already annotated a scope; try to annotate a type.
    if (TryAnnotateTypeOrScopeToken())
      return TPResult::Error;
    if (!Tok.is(tok::annot_typename)) {
      if (Tok.is(tok::annot_cxxscope) &&
          NextToken().is(tok::annot_template_id)) {
        TemplateIdAnnotation *TemplateId =
            takeTemplateIdAnnotation(NextToken());
        if (TemplateId->hasInvalidName()) {
          if (InvalidAsDeclSpec) {
            *InvalidAsDeclSpec = NextToken().is(tok::l_paren);
            return TPResult::Ambiguous;
          }
          return TPResult::Error;
        }
        if (IsPlaceholderSpecifier(TemplateId, /*Lookahead=*/1))
          return TPResult::True;
      }
      // If the next token is an identifier or a type qualifier, then this
      // can't possibly be a valid expression either.
      if (Tok.is(tok::annot_cxxscope) && NextToken().is(tok::identifier)) {
        CXXScopeSpec SS;
        Actions.RestoreNestedNameSpecifierAnnotation(Tok.getAnnotationValue(),
                                                     Tok.getAnnotationRange(),
                                                     SS);
        if (SS.getScopeRep() && SS.getScopeRep()->isDependent()) {
          RevertingTentativeParsingAction PA(*this);
          ConsumeAnnotationToken();
          ConsumeToken();
          bool isIdentifier = Tok.is(tok::identifier);
          TPResult TPR = TPResult::False;
          if (!isIdentifier)
            TPR = isCXXDeclarationSpecifier(BracedCastResult,
                                            InvalidAsDeclSpec);

          if (isIdentifier ||
              TPR == TPResult::True || TPR == TPResult::Error)
            return TPResult::Error;

          if (InvalidAsDeclSpec) {
            // We can't tell whether this is a missing 'typename' or a valid
            // expression.
            *InvalidAsDeclSpec = true;
            return TPResult::Ambiguous;
          } else {
            // In MS mode, if InvalidAsDeclSpec is not provided, and the tokens
            // are or the form *) or &) *> or &> &&>, this can't be an expression.
            // The typename must be missing.
            if (getLangOpts().MSVCCompat) {
              if (((Tok.is(tok::amp) || Tok.is(tok::star)) &&
                   (NextToken().is(tok::r_paren) ||
                    NextToken().is(tok::greater))) ||
                  (Tok.is(tok::ampamp) && NextToken().is(tok::greater)))
                return TPResult::True;
            }
          }
        } else {
          // Try to resolve the name. If it doesn't exist, assume it was
          // intended to name a type and keep disambiguating.
          switch (TryAnnotateName()) {
          case ANK_Error:
            return TPResult::Error;
          case ANK_TentativeDecl:
            return TPResult::False;
          case ANK_TemplateName:
            // In C++17, this could be a type template for class template
            // argument deduction.
            if (getLangOpts().CPlusPlus17) {
              if (TryAnnotateTypeOrScopeToken())
                return TPResult::Error;
              if (Tok.isNot(tok::identifier))
                break;
            }

            // A bare type template-name which can't be a template template
            // argument is an error, and was probably intended to be a type.
            // In C++17, this could be class template argument deduction.
            return (getLangOpts().CPlusPlus17 || GreaterThanIsOperator)
                       ? TPResult::True
                       : TPResult::False;
          case ANK_Unresolved:
            return InvalidAsDeclSpec ? TPResult::Ambiguous : TPResult::False;
          case ANK_Success:
            break;
          }

          // Annotated it, check again.
          assert(Tok.isNot(tok::annot_cxxscope) ||
                 NextToken().isNot(tok::identifier));
          return isCXXDeclarationSpecifier(BracedCastResult, InvalidAsDeclSpec);
        }
      }
      return TPResult::False;
    }
    // If that succeeded, fallthrough into the generic simple-type-id case.
    LLVM_FALLTHROUGH;

    // The ambiguity resides in a simple-type-specifier/typename-specifier
    // followed by a '('. The '(' could either be the start of:
    //
    //   direct-declarator:
    //     '(' declarator ')'
    //
    //   direct-abstract-declarator:
    //     '(' parameter-declaration-clause ')' cv-qualifier-seq[opt]
    //              exception-specification[opt]
    //     '(' abstract-declarator ')'
    //
    // or part of a function-style cast expression:
    //
    //     simple-type-specifier '(' expression-list[opt] ')'
    //

    // simple-type-specifier:

  case tok::annot_refltype:
  case tok::annot_typename:
  case_typename:
    // In Objective-C, we might have a protocol-qualified type.
    if (getLangOpts().ObjC && NextToken().is(tok::less)) {
      // Tentatively parse the protocol qualifiers.
      RevertingTentativeParsingAction PA(*this);
      ConsumeAnyToken(); // The type token

      TPResult TPR = TryParseProtocolQualifiers();
      bool isFollowedByParen = Tok.is(tok::l_paren);
      bool isFollowedByBrace = Tok.is(tok::l_brace);

      if (TPR == TPResult::Error)
        return TPResult::Error;

      if (isFollowedByParen)
        return TPResult::Ambiguous;

      if (getLangOpts().CPlusPlus11 && isFollowedByBrace)
        return BracedCastResult;

      return TPResult::True;
    }
    LLVM_FALLTHROUGH;

  case tok::kw_char:
  case tok::kw_wchar_t:
  case tok::kw_char8_t:
  case tok::kw_char16_t:
  case tok::kw_char32_t:
  case tok::kw_bool:
  case tok::kw_short:
  case tok::kw_int:
  case tok::kw_long:
  case tok::kw___int64:
  case tok::kw___int128:
  case tok::kw_signed:
  case tok::kw_unsigned:
  case tok::kw_half:
  case tok::kw_float:
  case tok::kw_double:
  case tok::kw__Float16:
  case tok::kw___float128:
  case tok::kw_void:
  case tok::annot_decltype:
#define GENERIC_IMAGE_TYPE(ImgType, Id) case tok::kw_##ImgType##_t:
#include "clang/Basic/OpenCLImageTypes.def"
    if (NextToken().is(tok::l_paren))
      return TPResult::Ambiguous;

    // This is a function-style cast in all cases we disambiguate other than
    // one:
    //   struct S {
    //     enum E : int { a = 4 }; // enum
    //     enum E : int { 4 };     // bit-field
    //   };
    if (getLangOpts().CPlusPlus11 && NextToken().is(tok::l_brace))
      return BracedCastResult;

    if (isStartOfObjCClassMessageMissingOpenBracket())
      return TPResult::False;

    return TPResult::True;

  // GNU typeof support.
  case tok::kw_typeof: {
    if (NextToken().isNot(tok::l_paren))
      return TPResult::True;

    RevertingTentativeParsingAction PA(*this);

    TPResult TPR = TryParseTypeofSpecifier();
    bool isFollowedByParen = Tok.is(tok::l_paren);
    bool isFollowedByBrace = Tok.is(tok::l_brace);

    if (TPR == TPResult::Error)
      return TPResult::Error;

    if (isFollowedByParen)
      return TPResult::Ambiguous;

    if (getLangOpts().CPlusPlus11 && isFollowedByBrace)
      return BracedCastResult;

    return TPResult::True;
  }

  // C++0x type traits support
  case tok::kw___underlying_type:
    return TPResult::True;

  // C11 _Atomic
  case tok::kw__Atomic:
    return TPResult::True;

  case tok::kw__ExtInt: {
    if (NextToken().isNot(tok::l_paren))
      return TPResult::Error;
    RevertingTentativeParsingAction PA(*this);
    ConsumeToken();
    ConsumeParen();

    if (!SkipUntil(tok::r_paren, StopAtSemi))
      return TPResult::Error;

    if (Tok.is(tok::l_paren))
      return TPResult::Ambiguous;

    if (getLangOpts().CPlusPlus11 && Tok.is(tok::l_brace))
      return BracedCastResult;

    return TPResult::True;
  }
  default:
    return TPResult::False;
  }
}

bool Parser::isCXXDeclarationSpecifierAType() {
  switch (Tok.getKind()) {
    // typename-specifier
  case tok::annot_decltype:
  case tok::annot_template_id:
  case tok::annot_typename:
  case tok::kw_typeof:
  case tok::kw___underlying_type:
    return true;

    // elaborated-type-specifier
  case tok::kw_class:
  case tok::kw_struct:
  case tok::kw_union:
  case tok::kw___interface:
  case tok::kw_enum:
    return true;

    // simple-type-specifier
  case tok::kw_char:
  case tok::kw_wchar_t:
  case tok::kw_char8_t:
  case tok::kw_char16_t:
  case tok::kw_char32_t:
  case tok::kw_bool:
  case tok::kw_short:
  case tok::kw_int:
  case tok::kw__ExtInt:
  case tok::kw_long:
  case tok::kw___int64:
  case tok::kw___int128:
  case tok::kw_signed:
  case tok::kw_unsigned:
  case tok::kw_half:
  case tok::kw_float:
  case tok::kw_double:
  case tok::kw__Float16:
  case tok::kw___float128:
  case tok::kw_void:
  case tok::kw___unknown_anytype:
  case tok::kw___auto_type:
#define GENERIC_IMAGE_TYPE(ImgType, Id) case tok::kw_##ImgType##_t:
#include "clang/Basic/OpenCLImageTypes.def"
    return true;

  case tok::kw_auto:
    return getLangOpts().CPlusPlus11;

  case tok::kw__Atomic:
    // "_Atomic foo"
    return NextToken().is(tok::l_paren);

  default:
    return false;
  }
}

/// [GNU] typeof-specifier:
///         'typeof' '(' expressions ')'
///         'typeof' '(' type-name ')'
///
Parser::TPResult Parser::TryParseTypeofSpecifier() {
  assert(Tok.is(tok::kw_typeof) && "Expected 'typeof'!");
  ConsumeToken();

  assert(Tok.is(tok::l_paren) && "Expected '('");
  // Parse through the parens after 'typeof'.
  ConsumeParen();
  if (!SkipUntil(tok::r_paren, StopAtSemi))
    return TPResult::Error;

  return TPResult::Ambiguous;
}

/// [ObjC] protocol-qualifiers:
////         '<' identifier-list '>'
Parser::TPResult Parser::TryParseProtocolQualifiers() {
  assert(Tok.is(tok::less) && "Expected '<' for qualifier list");
  ConsumeToken();
  do {
    if (Tok.isNot(tok::identifier))
      return TPResult::Error;
    ConsumeToken();

    if (Tok.is(tok::comma)) {
      ConsumeToken();
      continue;
    }

    if (Tok.is(tok::greater)) {
      ConsumeToken();
      return TPResult::Ambiguous;
    }
  } while (false);

  return TPResult::Error;
}

/// isCXXFunctionDeclarator - Disambiguates between a function declarator or
/// a constructor-style initializer, when parsing declaration statements.
/// Returns true for function declarator and false for constructor-style
/// initializer.
/// If during the disambiguation process a parsing error is encountered,
/// the function returns true to let the declaration parsing code handle it.
///
/// '(' parameter-declaration-clause ')' cv-qualifier-seq[opt]
///         exception-specification[opt]
///
bool Parser::isCXXFunctionDeclarator(bool *IsAmbiguous) {

  // C++ 8.2p1:
  // The ambiguity arising from the similarity between a function-style cast and
  // a declaration mentioned in 6.8 can also occur in the context of a
  // declaration. In that context, the choice is between a function declaration
  // with a redundant set of parentheses around a parameter name and an object
  // declaration with a function-style cast as the initializer. Just as for the
  // ambiguities mentioned in 6.8, the resolution is to consider any construct
  // that could possibly be a declaration a declaration.

  RevertingTentativeParsingAction PA(*this);

  ConsumeParen();
  bool InvalidAsDeclaration = false;
  TPResult TPR = TryParseParameterDeclarationClause(&InvalidAsDeclaration);
  if (TPR == TPResult::Ambiguous) {
    if (Tok.isNot(tok::r_paren))
      TPR = TPResult::False;
    else {
      const Token &Next = NextToken();
      if (Next.isOneOf(tok::amp, tok::ampamp, tok::kw_const, tok::kw_volatile,
                       tok::kw_throw, tok::kw_noexcept, tok::l_square,
                       tok::l_brace, tok::kw_try, tok::equal, tok::arrow) ||
          isCXX11VirtSpecifier(Next))
        // The next token cannot appear after a constructor-style initializer,
        // and can appear next in a function definition. This must be a function
        // declarator.
        TPR = TPResult::True;
      else if (InvalidAsDeclaration)
        // Use the absence of 'typename' as a tie-breaker.
        TPR = TPResult::False;
    }
  }

  if (IsAmbiguous && TPR == TPResult::Ambiguous)
    *IsAmbiguous = true;

  // In case of an error, let the declaration parsing code handle it.
  return TPR != TPResult::False;
}

/// parameter-declaration-clause:
///   parameter-declaration-list[opt] '...'[opt]
///   parameter-declaration-list ',' '...'
///
/// parameter-declaration-list:
///   parameter-declaration
///   parameter-declaration-list ',' parameter-declaration
///
/// parameter-declaration:
///   attribute-specifier-seq[opt] decl-specifier-seq declarator attributes[opt]
///   attribute-specifier-seq[opt] decl-specifier-seq declarator attributes[opt]
///     '=' assignment-expression
///   attribute-specifier-seq[opt] decl-specifier-seq abstract-declarator[opt]
///     attributes[opt]
///   attribute-specifier-seq[opt] decl-specifier-seq abstract-declarator[opt]
///     attributes[opt] '=' assignment-expression
///
Parser::TPResult
Parser::TryParseParameterDeclarationClause(bool *InvalidAsDeclaration,
                                           bool VersusTemplateArgument) {

  if (Tok.is(tok::r_paren))
    return TPResult::Ambiguous;

  //   parameter-declaration-list[opt] '...'[opt]
  //   parameter-declaration-list ',' '...'
  //
  // parameter-declaration-list:
  //   parameter-declaration
  //   parameter-declaration-list ',' parameter-declaration
  //
  while (1) {
    // '...'[opt]
    if (Tok.is(tok::ellipsis)) {
      ConsumeToken();
      if (Tok.is(tok::r_paren))
        return TPResult::True; // '...)' is a sign of a function declarator.
      else
        return TPResult::False;
    }

    // An attribute-specifier-seq here is a sign of a function declarator.
    if (isCXX11AttributeSpecifier(/*Disambiguate*/false,
                                  /*OuterMightBeMessageSend*/true))
      return TPResult::True;

    ParsedAttributes attrs(AttrFactory);
    MaybeParseMicrosoftAttributes(attrs);

    // decl-specifier-seq
    // A parameter-declaration's initializer must be preceded by an '=', so
    // decl-specifier-seq '{' is not a parameter in C++11.
    TPResult TPR = isCXXDeclarationSpecifier(TPResult::False,
                                             InvalidAsDeclaration);
    // A declaration-specifier (not followed by '(' or '{') means this can't be
    // an expression, but it could still be a template argument.
    if (TPR != TPResult::Ambiguous &&
        !(VersusTemplateArgument && TPR == TPResult::True))
      return TPR;

    bool SeenType = false;
    do {
      SeenType |= isCXXDeclarationSpecifierAType();
      if (TryConsumeDeclarationSpecifier() == TPResult::Error)
        return TPResult::Error;

      // If we see a parameter name, this can't be a template argument.
      if (SeenType && Tok.is(tok::identifier))
        return TPResult::True;

      TPR = isCXXDeclarationSpecifier(TPResult::False,
                                      InvalidAsDeclaration);
      if (TPR == TPResult::Error)
        return TPR;

      // Two declaration-specifiers means this can't be an expression.
      if (TPR == TPResult::True && !VersusTemplateArgument)
        return TPR;
    } while (TPR != TPResult::False);

    // declarator
    // abstract-declarator[opt]
    TPR = TryParseDeclarator(true/*mayBeAbstract*/);
    if (TPR != TPResult::Ambiguous)
      return TPR;

    // [GNU] attributes[opt]
    if (Tok.is(tok::kw___attribute))
      return TPResult::True;

    // If we're disambiguating a template argument in a default argument in
    // a class definition versus a parameter declaration, an '=' here
    // disambiguates the parse one way or the other.
    // If this is a parameter, it must have a default argument because
    //   (a) the previous parameter did, and
    //   (b) this must be the first declaration of the function, so we can't
    //       inherit any default arguments from elsewhere.
    // FIXME: If we reach a ')' without consuming any '>'s, then this must
    // also be a function parameter (that's missing its default argument).
    if (VersusTemplateArgument)
      return Tok.is(tok::equal) ? TPResult::True : TPResult::False;

    if (Tok.is(tok::equal)) {
      // '=' assignment-expression
      // Parse through assignment-expression.
      if (!SkipUntil(tok::comma, tok::r_paren, StopAtSemi | StopBeforeMatch))
        return TPResult::Error;
    }

    if (Tok.is(tok::ellipsis)) {
      ConsumeToken();
      if (Tok.is(tok::r_paren))
        return TPResult::True; // '...)' is a sign of a function declarator.
      else
        return TPResult::False;
    }

    if (!TryConsumeToken(tok::comma))
      break;
  }

  return TPResult::Ambiguous;
}

/// TryParseFunctionDeclarator - We parsed a '(' and we want to try to continue
/// parsing as a function declarator.
/// If TryParseFunctionDeclarator fully parsed the function declarator, it will
/// return TPResult::Ambiguous, otherwise it will return either False() or
/// Error().
///
/// '(' parameter-declaration-clause ')' cv-qualifier-seq[opt]
///         exception-specification[opt]
///
/// exception-specification:
///   'throw' '(' type-id-list[opt] ')'
///
Parser::TPResult Parser::TryParseFunctionDeclarator() {
  // The '(' is already parsed.

  TPResult TPR = TryParseParameterDeclarationClause();
  if (TPR == TPResult::Ambiguous && Tok.isNot(tok::r_paren))
    TPR = TPResult::False;

  if (TPR == TPResult::False || TPR == TPResult::Error)
    return TPR;

  // Parse through the parens.
  if (!SkipUntil(tok::r_paren, StopAtSemi))
    return TPResult::Error;

  // cv-qualifier-seq
  while (Tok.isOneOf(tok::kw_const, tok::kw_volatile, tok::kw___unaligned,
                     tok::kw_restrict))
    ConsumeToken();

  // ref-qualifier[opt]
  if (Tok.isOneOf(tok::amp, tok::ampamp))
    ConsumeToken();

  // exception-specification
  if (Tok.is(tok::kw_throw)) {
    ConsumeToken();
    if (Tok.isNot(tok::l_paren))
      return TPResult::Error;

    // Parse through the parens after 'throw'.
    ConsumeParen();
    if (!SkipUntil(tok::r_paren, StopAtSemi))
      return TPResult::Error;
  }
  if (Tok.is(tok::kw_noexcept)) {
    ConsumeToken();
    // Possibly an expression as well.
    if (Tok.is(tok::l_paren)) {
      // Find the matching rparen.
      ConsumeParen();
      if (!SkipUntil(tok::r_paren, StopAtSemi))
        return TPResult::Error;
    }
  }

  return TPResult::Ambiguous;
}

/// '[' constant-expression[opt] ']'
///
Parser::TPResult Parser::TryParseBracketDeclarator() {
  ConsumeBracket();

  // A constant-expression cannot begin with a '{', but the
  // expr-or-braced-init-list of a postfix-expression can.
  if (Tok.is(tok::l_brace))
    return TPResult::False;

  if (!SkipUntil(tok::r_square, tok::comma, StopAtSemi | StopBeforeMatch))
    return TPResult::Error;

  // If we hit a comma before the ']', this is not a constant-expression,
  // but might still be the expr-or-braced-init-list of a postfix-expression.
  if (Tok.isNot(tok::r_square))
    return TPResult::False;

  ConsumeBracket();
  return TPResult::Ambiguous;
}

/// Determine whether we might be looking at the '<' template-argument-list '>'
/// of a template-id or simple-template-id, rather than a less-than comparison.
/// This will often fail and produce an ambiguity, but should never be wrong
/// if it returns True or False.
Parser::TPResult Parser::isTemplateArgumentList(unsigned TokensToSkip) {
  if (!TokensToSkip) {
    if (Tok.isNot(tok::less))
      return TPResult::False;
    if (NextToken().is(tok::greater))
      return TPResult::True;
  }

  RevertingTentativeParsingAction PA(*this);

  while (TokensToSkip) {
    ConsumeAnyToken();
    --TokensToSkip;
  }

  if (!TryConsumeToken(tok::less))
    return TPResult::False;

  // We can't do much to tell an expression apart from a template-argument,
  // but one good distinguishing factor is that a "decl-specifier" not
  // followed by '(' or '{' can't appear in an expression.
  bool InvalidAsTemplateArgumentList = false;
  if (isCXXDeclarationSpecifier(TPResult::False,
                                       &InvalidAsTemplateArgumentList) ==
             TPResult::True)
    return TPResult::True;
  if (InvalidAsTemplateArgumentList)
    return TPResult::False;

  // FIXME: In many contexts, X<thing1, Type> can only be a
  // template-argument-list. But that's not true in general:
  //
  // using b = int;
  // void f() {
  //   int a = A<B, b, c = C>D; // OK, declares b, not a template-id.
  //
  // X<Y<0, int> // ', int>' might be end of X's template argument list
  //
  // We might be able to disambiguate a few more cases if we're careful.

  // A template-argument-list must be terminated by a '>'.
  if (SkipUntil({tok::greater, tok::greatergreater, tok::greatergreatergreater},
                StopAtSemi | StopBeforeMatch))
    return TPResult::Ambiguous;
  return TPResult::False;
}

/// Determine whether we might be looking at the '(' of a C++20 explicit(bool)
/// in an earlier language mode.
Parser::TPResult Parser::isExplicitBool() {
  assert(Tok.is(tok::l_paren) && "expected to be looking at a '(' token");

  RevertingTentativeParsingAction PA(*this);
  ConsumeParen();

  // We can only have 'explicit' on a constructor, conversion function, or
  // deduction guide. The declarator of a deduction guide cannot be
  // parenthesized, so we know this isn't a deduction guide. So the only
  // thing we need to check for is some number of parens followed by either
  // the current class name or 'operator'.
  while (Tok.is(tok::l_paren))
    ConsumeParen();

  if (TryAnnotateOptionalCXXScopeToken())
    return TPResult::Error;

  // Class-scope constructor and conversion function names can't really be
  // qualified, but we get better diagnostics if we assume they can be.
  CXXScopeSpec SS;
  if (Tok.is(tok::annot_cxxscope)) {
    Actions.RestoreNestedNameSpecifierAnnotation(Tok.getAnnotationValue(),
                                                 Tok.getAnnotationRange(),
                                                 SS);
    ConsumeAnnotationToken();
  }

  // 'explicit(operator' might be explicit(bool) or the declaration of a
  // conversion function, but it's probably a conversion function.
  if (Tok.is(tok::kw_operator))
    return TPResult::Ambiguous;

  // If this can't be a constructor name, it can only be explicit(bool).
  if (Tok.isNot(tok::identifier) && Tok.isNot(tok::annot_template_id))
    return TPResult::True;
  if (!Actions.isCurrentClassName(Tok.is(tok::identifier)
                                      ? *Tok.getIdentifierInfo()
                                      : *takeTemplateIdAnnotation(Tok)->Name,
                                  getCurScope(), &SS))
    return TPResult::True;
  // Formally, we must have a right-paren after the constructor name to match
  // the grammar for a constructor. But clang permits a parenthesized
  // constructor declarator, so also allow a constructor declarator to follow
  // with no ')' token after the constructor name.
  if (!NextToken().is(tok::r_paren) &&
      !isConstructorDeclarator(/*Unqualified=*/SS.isEmpty(),
                               /*DeductionGuide=*/false))
    return TPResult::True;

  // Might be explicit(bool) or a parenthesized constructor name.
  return TPResult::Ambiguous;
}<|MERGE_RESOLUTION|>--- conflicted
+++ resolved
@@ -1099,136 +1099,6 @@
   return TPResult::Ambiguous;
 }
 
-<<<<<<< HEAD
-Parser::TPResult
-Parser::isExpressionOrTypeSpecifierSimple(tok::TokenKind Kind) {
-  switch (Kind) {
-  // Obviously starts an expression.
-  case tok::numeric_constant:
-  case tok::char_constant:
-  case tok::wide_char_constant:
-  case tok::utf8_char_constant:
-  case tok::utf16_char_constant:
-  case tok::utf32_char_constant:
-  case tok::string_literal:
-  case tok::wide_string_literal:
-  case tok::utf8_string_literal:
-  case tok::utf16_string_literal:
-  case tok::utf32_string_literal:
-  case tok::l_square:
-  case tok::l_paren:
-  case tok::amp:
-  case tok::ampamp:
-  case tok::star:
-  case tok::plus:
-  case tok::plusplus:
-  case tok::minus:
-  case tok::minusminus:
-  case tok::tilde:
-  case tok::exclaim:
-  case tok::kw_sizeof:
-  case tok::kw___func__:
-  case tok::kw_const_cast:
-  case tok::kw_delete:
-  case tok::kw_dynamic_cast:
-  case tok::kw_false:
-  case tok::kw_new:
-  case tok::kw_operator:
-  case tok::kw_reinterpret_cast:
-  case tok::kw_static_cast:
-  case tok::kw_this:
-  case tok::kw_throw:
-  case tok::kw_true:
-  case tok::kw_typeid:
-  case tok::kw_alignof:
-  case tok::kw_noexcept:
-  case tok::kw_nullptr:
-  case tok::kw__Alignof:
-  case tok::kw___null:
-  case tok::kw___alignof:
-  case tok::kw___builtin_choose_expr:
-  case tok::kw___builtin_offsetof:
-  case tok::kw___builtin_va_arg:
-  case tok::kw___imag:
-  case tok::kw___real:
-  case tok::kw___FUNCTION__:
-  case tok::kw___FUNCDNAME__:
-  case tok::kw___FUNCSIG__:
-  case tok::kw_L__FUNCTION__:
-  case tok::kw_L__FUNCSIG__:
-  case tok::kw___PRETTY_FUNCTION__:
-  case tok::kw___uuidof:
-  case tok::kw___builtin_unique_stable_name:
-  case tok::kw___compiler_error:
-#define TYPE_TRAIT(N,Spelling,K) \
-  case tok::kw_##Spelling:
-#include "clang/Basic/TokenKinds.def"
-    return TPResult::True;
-
-  // Obviously starts a type-specifier-seq:
-  case tok::kw_char:
-  case tok::kw_const:
-  case tok::kw_double:
-  case tok::kw__Float16:
-  case tok::kw___float128:
-  case tok::kw_enum:
-  case tok::kw_half:
-  case tok::kw_float:
-  case tok::kw_int:
-  case tok::kw__ExtInt:
-  case tok::kw_long:
-  case tok::kw___int64:
-  case tok::kw___int128:
-  case tok::kw_restrict:
-  case tok::kw_short:
-  case tok::kw_signed:
-  case tok::kw_struct:
-  case tok::kw_union:
-  case tok::kw_unsigned:
-  case tok::kw_void:
-  case tok::kw_volatile:
-  case tok::kw__Bool:
-  case tok::kw__Complex:
-  case tok::kw_class:
-  case tok::kw_typename:
-  case tok::kw_wchar_t:
-  case tok::kw_char8_t:
-  case tok::kw_char16_t:
-  case tok::kw_char32_t:
-  case tok::kw__Decimal32:
-  case tok::kw__Decimal64:
-  case tok::kw__Decimal128:
-  case tok::kw___interface:
-  case tok::kw___thread:
-  case tok::kw_thread_local:
-  case tok::kw__Thread_local:
-  case tok::kw_typeof:
-  case tok::kw___underlying_type:
-  case tok::kw___cdecl:
-  case tok::kw___stdcall:
-  case tok::kw___fastcall:
-  case tok::kw___thiscall:
-  case tok::kw___regcall:
-  case tok::kw___vectorcall:
-  case tok::kw___unaligned:
-  case tok::kw___vector:
-  case tok::kw___pixel:
-  case tok::kw___bool:
-  case tok::kw__Atomic:
-#define GENERIC_IMAGE_TYPE(ImgType, Id) case tok::kw_##ImgType##_t:
-#include "clang/Basic/OpenCLImageTypes.def"
-  case tok::kw___unknown_anytype:
-    return TPResult::False;
-
-  default:
-    break;
-  }
-
-  return TPResult::Ambiguous;
-}
-
-=======
->>>>>>> 969e7034
 bool Parser::isTentativelyDeclared(IdentifierInfo *II) {
   return std::find(TentativelyDeclaredIdentifiers.begin(),
                    TentativelyDeclaredIdentifiers.end(), II)
