//===--- ParseOpenMP.cpp - OpenMP directives parsing ----------------------===//
//
// Part of the LLVM Project, under the Apache License v2.0 with LLVM Exceptions.
// See https://llvm.org/LICENSE.txt for license information.
// SPDX-License-Identifier: Apache-2.0 WITH LLVM-exception
//
//===----------------------------------------------------------------------===//
/// \file
/// This file implements parsing of all OpenMP directives and clauses.
///
//===----------------------------------------------------------------------===//

#include "clang/AST/ASTContext.h"
#include "clang/AST/OpenMPClause.h"
#include "clang/AST/StmtOpenMP.h"
#include "clang/Basic/OpenMPKinds.h"
#include "clang/Basic/TargetInfo.h"
#include "clang/Basic/TokenKinds.h"
#include "clang/Parse/ParseDiagnostic.h"
#include "clang/Parse/Parser.h"
#include "clang/Parse/RAIIObjectsForParser.h"
#include "clang/Sema/Scope.h"
#include "llvm/ADT/PointerIntPair.h"
#include "llvm/ADT/UniqueVector.h"
#include "llvm/Frontend/OpenMP/OMPContext.h"

using namespace clang;
using namespace llvm::omp;

//===----------------------------------------------------------------------===//
// OpenMP declarative directives.
//===----------------------------------------------------------------------===//

namespace {
enum OpenMPDirectiveKindEx {
  OMPD_cancellation = llvm::omp::Directive_enumSize + 1,
  OMPD_data,
  OMPD_declare,
  OMPD_end,
  OMPD_end_declare,
  OMPD_enter,
  OMPD_exit,
  OMPD_point,
  OMPD_reduction,
  OMPD_target_enter,
  OMPD_target_exit,
  OMPD_update,
  OMPD_distribute_parallel,
  OMPD_teams_distribute_parallel,
  OMPD_target_teams_distribute_parallel,
  OMPD_mapper,
  OMPD_variant,
  OMPD_begin,
  OMPD_begin_declare,
};

// Helper to unify the enum class OpenMPDirectiveKind with its extension
// the OpenMPDirectiveKindEx enum which allows to use them together as if they
// are unsigned values.
struct OpenMPDirectiveKindExWrapper {
  OpenMPDirectiveKindExWrapper(unsigned Value) : Value(Value) {}
  OpenMPDirectiveKindExWrapper(OpenMPDirectiveKind DK) : Value(unsigned(DK)) {}
  bool operator==(OpenMPDirectiveKind V) const { return Value == unsigned(V); }
  bool operator!=(OpenMPDirectiveKind V) const { return Value != unsigned(V); }
  bool operator<(OpenMPDirectiveKind V) const { return Value < unsigned(V); }
  operator unsigned() const { return Value; }
  operator OpenMPDirectiveKind() const { return OpenMPDirectiveKind(Value); }
  unsigned Value;
};

class DeclDirectiveListParserHelper final {
  SmallVector<Expr *, 4> Identifiers;
  Parser *P;
  OpenMPDirectiveKind Kind;

public:
  DeclDirectiveListParserHelper(Parser *P, OpenMPDirectiveKind Kind)
      : P(P), Kind(Kind) {}
  void operator()(CXXScopeSpec &SS, DeclarationNameInfo NameInfo) {
    ExprResult Res = P->getActions().ActOnOpenMPIdExpression(
        P->getCurScope(), SS, NameInfo, Kind);
    if (Res.isUsable())
      Identifiers.push_back(Res.get());
  }
  llvm::ArrayRef<Expr *> getIdentifiers() const { return Identifiers; }
};
} // namespace

// Map token string to extended OMP token kind that are
// OpenMPDirectiveKind + OpenMPDirectiveKindEx.
static unsigned getOpenMPDirectiveKindEx(StringRef S) {
  OpenMPDirectiveKindExWrapper DKind = getOpenMPDirectiveKind(S);
  if (DKind != OMPD_unknown)
    return DKind;

  return llvm::StringSwitch<OpenMPDirectiveKindExWrapper>(S)
      .Case("cancellation", OMPD_cancellation)
      .Case("data", OMPD_data)
      .Case("declare", OMPD_declare)
      .Case("end", OMPD_end)
      .Case("enter", OMPD_enter)
      .Case("exit", OMPD_exit)
      .Case("point", OMPD_point)
      .Case("reduction", OMPD_reduction)
      .Case("update", OMPD_update)
      .Case("mapper", OMPD_mapper)
      .Case("variant", OMPD_variant)
      .Case("begin", OMPD_begin)
      .Default(OMPD_unknown);
}

static OpenMPDirectiveKindExWrapper parseOpenMPDirectiveKind(Parser &P) {
  // Array of foldings: F[i][0] F[i][1] ===> F[i][2].
  // E.g.: OMPD_for OMPD_simd ===> OMPD_for_simd
  // TODO: add other combined directives in topological order.
  static const OpenMPDirectiveKindExWrapper F[][3] = {
      {OMPD_begin, OMPD_declare, OMPD_begin_declare},
      {OMPD_end, OMPD_declare, OMPD_end_declare},
      {OMPD_cancellation, OMPD_point, OMPD_cancellation_point},
      {OMPD_declare, OMPD_reduction, OMPD_declare_reduction},
      {OMPD_declare, OMPD_mapper, OMPD_declare_mapper},
      {OMPD_declare, OMPD_simd, OMPD_declare_simd},
      {OMPD_declare, OMPD_target, OMPD_declare_target},
      {OMPD_declare, OMPD_variant, OMPD_declare_variant},
      {OMPD_begin_declare, OMPD_variant, OMPD_begin_declare_variant},
      {OMPD_end_declare, OMPD_variant, OMPD_end_declare_variant},
      {OMPD_distribute, OMPD_parallel, OMPD_distribute_parallel},
      {OMPD_distribute_parallel, OMPD_for, OMPD_distribute_parallel_for},
      {OMPD_distribute_parallel_for, OMPD_simd,
       OMPD_distribute_parallel_for_simd},
      {OMPD_distribute, OMPD_simd, OMPD_distribute_simd},
      {OMPD_end_declare, OMPD_target, OMPD_end_declare_target},
      {OMPD_target, OMPD_data, OMPD_target_data},
      {OMPD_target, OMPD_enter, OMPD_target_enter},
      {OMPD_target, OMPD_exit, OMPD_target_exit},
      {OMPD_target, OMPD_update, OMPD_target_update},
      {OMPD_target_enter, OMPD_data, OMPD_target_enter_data},
      {OMPD_target_exit, OMPD_data, OMPD_target_exit_data},
      {OMPD_for, OMPD_simd, OMPD_for_simd},
      {OMPD_parallel, OMPD_for, OMPD_parallel_for},
      {OMPD_parallel_for, OMPD_simd, OMPD_parallel_for_simd},
      {OMPD_parallel, OMPD_sections, OMPD_parallel_sections},
      {OMPD_taskloop, OMPD_simd, OMPD_taskloop_simd},
      {OMPD_target, OMPD_parallel, OMPD_target_parallel},
      {OMPD_target, OMPD_simd, OMPD_target_simd},
      {OMPD_target_parallel, OMPD_for, OMPD_target_parallel_for},
      {OMPD_target_parallel_for, OMPD_simd, OMPD_target_parallel_for_simd},
      {OMPD_teams, OMPD_distribute, OMPD_teams_distribute},
      {OMPD_teams_distribute, OMPD_simd, OMPD_teams_distribute_simd},
      {OMPD_teams_distribute, OMPD_parallel, OMPD_teams_distribute_parallel},
      {OMPD_teams_distribute_parallel, OMPD_for,
       OMPD_teams_distribute_parallel_for},
      {OMPD_teams_distribute_parallel_for, OMPD_simd,
       OMPD_teams_distribute_parallel_for_simd},
      {OMPD_target, OMPD_teams, OMPD_target_teams},
      {OMPD_target_teams, OMPD_distribute, OMPD_target_teams_distribute},
      {OMPD_target_teams_distribute, OMPD_parallel,
       OMPD_target_teams_distribute_parallel},
      {OMPD_target_teams_distribute, OMPD_simd,
       OMPD_target_teams_distribute_simd},
      {OMPD_target_teams_distribute_parallel, OMPD_for,
       OMPD_target_teams_distribute_parallel_for},
      {OMPD_target_teams_distribute_parallel_for, OMPD_simd,
       OMPD_target_teams_distribute_parallel_for_simd},
      {OMPD_master, OMPD_taskloop, OMPD_master_taskloop},
      {OMPD_master_taskloop, OMPD_simd, OMPD_master_taskloop_simd},
      {OMPD_parallel, OMPD_master, OMPD_parallel_master},
      {OMPD_parallel_master, OMPD_taskloop, OMPD_parallel_master_taskloop},
      {OMPD_parallel_master_taskloop, OMPD_simd,
       OMPD_parallel_master_taskloop_simd}};
  enum { CancellationPoint = 0, DeclareReduction = 1, TargetData = 2 };
  Token Tok = P.getCurToken();
  OpenMPDirectiveKindExWrapper DKind =
      Tok.isAnnotation()
          ? static_cast<unsigned>(OMPD_unknown)
          : getOpenMPDirectiveKindEx(P.getPreprocessor().getSpelling(Tok));
  if (DKind == OMPD_unknown)
    return OMPD_unknown;

  for (unsigned I = 0; I < llvm::array_lengthof(F); ++I) {
    if (DKind != F[I][0])
      continue;

    Tok = P.getPreprocessor().LookAhead(0);
    OpenMPDirectiveKindExWrapper SDKind =
        Tok.isAnnotation()
            ? static_cast<unsigned>(OMPD_unknown)
            : getOpenMPDirectiveKindEx(P.getPreprocessor().getSpelling(Tok));
    if (SDKind == OMPD_unknown)
      continue;

    if (SDKind == F[I][1]) {
      P.ConsumeAsIdentifier();
      DKind = F[I][2];
    }
  }
  return unsigned(DKind) < llvm::omp::Directive_enumSize
             ? static_cast<OpenMPDirectiveKind>(DKind)
             : OMPD_unknown;
}

static DeclarationName parseOpenMPReductionId(Parser &P) {
  Token Tok = P.getCurToken();
  Sema &Actions = P.getActions();
  OverloadedOperatorKind OOK = OO_None;

  if (P.TryAnnotateIdentifierSplice())
    return DeclarationName();

  // Allow to use 'operator' keyword for C++ operators
  bool WithOperator = false;
  if (Tok.is(tok::kw_operator)) {
    P.ConsumeToken();
    Tok = P.getCurToken();
    WithOperator = true;
  }
  switch (Tok.getKind()) {
  case tok::plus: // '+'
    OOK = OO_Plus;
    break;
  case tok::minus: // '-'
    OOK = OO_Minus;
    break;
  case tok::star: // '*'
    OOK = OO_Star;
    break;
  case tok::amp: // '&'
    OOK = OO_Amp;
    break;
  case tok::pipe: // '|'
    OOK = OO_Pipe;
    break;
  case tok::caret: // '^'
    OOK = OO_Caret;
    break;
  case tok::ampamp: // '&&'
    OOK = OO_AmpAmp;
    break;
  case tok::pipepipe: // '||'
    OOK = OO_PipePipe;
    break;
  case tok::identifier: // identifier
  case tok::annot_identifier_splice:
    if (!WithOperator)
      break;
    LLVM_FALLTHROUGH;
  default:
    P.Diag(Tok.getLocation(), diag::err_omp_expected_reduction_identifier);
    P.SkipUntil(tok::colon, tok::r_paren, tok::annot_pragma_openmp_end,
                Parser::StopBeforeMatch);
    return DeclarationName();
  }

  if (Tok.isIdentifier())
    P.ConsumeIdentifier();
  else
    P.ConsumeToken();

  auto &DeclNames = Actions.getASTContext().DeclarationNames;
  return OOK == OO_None ? DeclNames.getIdentifier(Tok.getIdentifierInfo())
                        : DeclNames.getCXXOperatorName(OOK);
}

/// Parse 'omp declare reduction' construct.
///
///       declare-reduction-directive:
///        annot_pragma_openmp 'declare' 'reduction'
///        '(' <reduction_id> ':' <type> {',' <type>} ':' <expression> ')'
///        ['initializer' '(' ('omp_priv' '=' <expression>)|<function_call> ')']
///        annot_pragma_openmp_end
/// <reduction_id> is either a base language identifier or one of the following
/// operators: '+', '-', '*', '&', '|', '^', '&&' and '||'.
///
Parser::DeclGroupPtrTy
Parser::ParseOpenMPDeclareReductionDirective(AccessSpecifier AS) {
  // Parse '('.
  BalancedDelimiterTracker T(*this, tok::l_paren, tok::annot_pragma_openmp_end);
  if (T.expectAndConsume(
          diag::err_expected_lparen_after,
          getOpenMPDirectiveName(OMPD_declare_reduction).data())) {
    SkipUntil(tok::annot_pragma_openmp_end, StopBeforeMatch);
    return DeclGroupPtrTy();
  }

  DeclarationName Name = parseOpenMPReductionId(*this);
  if (Name.isEmpty() && Tok.is(tok::annot_pragma_openmp_end))
    return DeclGroupPtrTy();

  // Consume ':'.
  bool IsCorrect = !ExpectAndConsume(tok::colon);

  if (!IsCorrect && Tok.is(tok::annot_pragma_openmp_end))
    return DeclGroupPtrTy();

  IsCorrect = IsCorrect && !Name.isEmpty();

  if (Tok.is(tok::colon) || Tok.is(tok::annot_pragma_openmp_end)) {
    Diag(Tok.getLocation(), diag::err_expected_type);
    IsCorrect = false;
  }

  if (!IsCorrect && Tok.is(tok::annot_pragma_openmp_end))
    return DeclGroupPtrTy();

  SmallVector<std::pair<QualType, SourceLocation>, 8> ReductionTypes;
  // Parse list of types until ':' token.
  do {
    ColonProtectionRAIIObject ColonRAII(*this);
    SourceRange Range;
    TypeResult TR =
        ParseTypeName(&Range, DeclaratorContext::PrototypeContext, AS);
    if (TR.isUsable()) {
      QualType ReductionType =
          Actions.ActOnOpenMPDeclareReductionType(Range.getBegin(), TR);
      if (!ReductionType.isNull()) {
        ReductionTypes.push_back(
            std::make_pair(ReductionType, Range.getBegin()));
      }
    } else {
      SkipUntil(tok::comma, tok::colon, tok::annot_pragma_openmp_end,
                StopBeforeMatch);
    }

    if (Tok.is(tok::colon) || Tok.is(tok::annot_pragma_openmp_end))
      break;

    // Consume ','.
    if (ExpectAndConsume(tok::comma)) {
      IsCorrect = false;
      if (Tok.is(tok::annot_pragma_openmp_end)) {
        Diag(Tok.getLocation(), diag::err_expected_type);
        return DeclGroupPtrTy();
      }
    }
  } while (Tok.isNot(tok::annot_pragma_openmp_end));

  if (ReductionTypes.empty()) {
    SkipUntil(tok::annot_pragma_openmp_end, StopBeforeMatch);
    return DeclGroupPtrTy();
  }

  if (!IsCorrect && Tok.is(tok::annot_pragma_openmp_end))
    return DeclGroupPtrTy();

  // Consume ':'.
  if (ExpectAndConsume(tok::colon))
    IsCorrect = false;

  if (Tok.is(tok::annot_pragma_openmp_end)) {
    Diag(Tok.getLocation(), diag::err_expected_expression);
    return DeclGroupPtrTy();
  }

  DeclGroupPtrTy DRD = Actions.ActOnOpenMPDeclareReductionDirectiveStart(
      getCurScope(), Actions.getCurLexicalContext(), Name, ReductionTypes, AS);

  // Parse <combiner> expression and then parse initializer if any for each
  // correct type.
  unsigned I = 0, E = ReductionTypes.size();
  for (Decl *D : DRD.get()) {
    TentativeParsingAction TPA(*this);
    ParseScope OMPDRScope(this, Scope::FnScope | Scope::DeclScope |
                                    Scope::CompoundStmtScope |
                                    Scope::OpenMPDirectiveScope);
    // Parse <combiner> expression.
    Actions.ActOnOpenMPDeclareReductionCombinerStart(getCurScope(), D);
    ExprResult CombinerResult = Actions.ActOnFinishFullExpr(
        ParseExpression().get(), D->getLocation(), /*DiscardedValue*/ false);
    Actions.ActOnOpenMPDeclareReductionCombinerEnd(D, CombinerResult.get());

    if (CombinerResult.isInvalid() && Tok.isNot(tok::r_paren) &&
        Tok.isNot(tok::annot_pragma_openmp_end)) {
      TPA.Commit();
      IsCorrect = false;
      break;
    }
    IsCorrect = !T.consumeClose() && IsCorrect && CombinerResult.isUsable();
    ExprResult InitializerResult;
    if (Tok.isNot(tok::annot_pragma_openmp_end)) {
      // Parse <initializer> expression.
      if (isIdentifier() &&
          Tok.getIdentifierInfo()->isStr("initializer")) {
        ConsumeIdentifier();
      } else {
        Diag(Tok.getLocation(), diag::err_expected) << "'initializer'";
        TPA.Commit();
        IsCorrect = false;
        break;
      }
      // Parse '('.
      BalancedDelimiterTracker T(*this, tok::l_paren,
                                 tok::annot_pragma_openmp_end);
      IsCorrect =
          !T.expectAndConsume(diag::err_expected_lparen_after, "initializer") &&
          IsCorrect;
      if (Tok.isNot(tok::annot_pragma_openmp_end)) {
        ParseScope OMPDRScope(this, Scope::FnScope | Scope::DeclScope |
                                        Scope::CompoundStmtScope |
                                        Scope::OpenMPDirectiveScope);
        // Parse expression.
        VarDecl *OmpPrivParm =
            Actions.ActOnOpenMPDeclareReductionInitializerStart(getCurScope(),
                                                                D);
        // Check if initializer is omp_priv <init_expr> or something else.
        if (isIdentifier() &&
            Tok.getIdentifierInfo()->isStr("omp_priv")) {
          ConsumeIdentifier();
          ParseOpenMPReductionInitializerForDecl(OmpPrivParm);
        } else {
          InitializerResult = Actions.ActOnFinishFullExpr(
              ParseAssignmentExpression().get(), D->getLocation(),
              /*DiscardedValue*/ false);
        }
        Actions.ActOnOpenMPDeclareReductionInitializerEnd(
            D, InitializerResult.get(), OmpPrivParm);
        if (InitializerResult.isInvalid() && Tok.isNot(tok::r_paren) &&
            Tok.isNot(tok::annot_pragma_openmp_end)) {
          TPA.Commit();
          IsCorrect = false;
          break;
        }
        IsCorrect =
            !T.consumeClose() && IsCorrect && !InitializerResult.isInvalid();
      }
    }

    ++I;
    // Revert parsing if not the last type, otherwise accept it, we're done with
    // parsing.
    if (I != E)
      TPA.Revert();
    else
      TPA.Commit();
  }
  return Actions.ActOnOpenMPDeclareReductionDirectiveEnd(getCurScope(), DRD,
                                                         IsCorrect);
}

void Parser::ParseOpenMPReductionInitializerForDecl(VarDecl *OmpPrivParm) {
  // Parse declarator '=' initializer.
  // If a '==' or '+=' is found, suggest a fixit to '='.
  if (isTokenEqualOrEqualTypo()) {
    ConsumeToken();

    if (Tok.is(tok::code_completion)) {
      Actions.CodeCompleteInitializer(getCurScope(), OmpPrivParm);
      Actions.FinalizeDeclaration(OmpPrivParm);
      cutOffParsing();
      return;
    }

    PreferredType.enterVariableInit(Tok.getLocation(), OmpPrivParm);
    ExprResult Init = ParseInitializer();

    if (Init.isInvalid()) {
      SkipUntil(tok::r_paren, tok::annot_pragma_openmp_end, StopBeforeMatch);
      Actions.ActOnInitializerError(OmpPrivParm);
    } else {
      Actions.AddInitializerToDecl(OmpPrivParm, Init.get(),
                                   /*DirectInit=*/false);
    }
  } else if (Tok.is(tok::l_paren)) {
    // Parse C++ direct initializer: '(' expression-list ')'
    BalancedDelimiterTracker T(*this, tok::l_paren);
    T.consumeOpen();

    ExprVector Exprs;
    CommaLocsTy CommaLocs;

    SourceLocation LParLoc = T.getOpenLocation();
    auto RunSignatureHelp = [this, OmpPrivParm, LParLoc, &Exprs]() {
      QualType PreferredType = Actions.ProduceConstructorSignatureHelp(
          getCurScope(), OmpPrivParm->getType()->getCanonicalTypeInternal(),
          OmpPrivParm->getLocation(), Exprs, LParLoc);
      CalledSignatureHelp = true;
      return PreferredType;
    };
    if (ParseExpressionList(Exprs, CommaLocs, [&] {
          PreferredType.enterFunctionArgument(Tok.getLocation(),
                                              RunSignatureHelp);
        })) {
      if (PP.isCodeCompletionReached() && !CalledSignatureHelp)
        RunSignatureHelp();
      Actions.ActOnInitializerError(OmpPrivParm);
      SkipUntil(tok::r_paren, tok::annot_pragma_openmp_end, StopBeforeMatch);
    } else {
      // Match the ')'.
      SourceLocation RLoc = Tok.getLocation();
      if (!T.consumeClose())
        RLoc = T.getCloseLocation();

      assert(!Exprs.empty() && Exprs.size() - 1 == CommaLocs.size() &&
             "Unexpected number of commas!");

      ExprResult Initializer =
          Actions.ActOnParenListExpr(T.getOpenLocation(), RLoc, Exprs);
      Actions.AddInitializerToDecl(OmpPrivParm, Initializer.get(),
                                   /*DirectInit=*/true);
    }
  } else if (getLangOpts().CPlusPlus11 && Tok.is(tok::l_brace)) {
    // Parse C++0x braced-init-list.
    Diag(Tok, diag::warn_cxx98_compat_generalized_initializer_lists);

    ExprResult Init(ParseBraceInitializer());

    if (Init.isInvalid()) {
      Actions.ActOnInitializerError(OmpPrivParm);
    } else {
      Actions.AddInitializerToDecl(OmpPrivParm, Init.get(),
                                   /*DirectInit=*/true);
    }
  } else {
    Actions.ActOnUninitializedDecl(OmpPrivParm);
  }
}

/// Parses 'omp declare mapper' directive.
///
///       declare-mapper-directive:
///         annot_pragma_openmp 'declare' 'mapper' '(' [<mapper-identifier> ':']
///         <type> <var> ')' [<clause>[[,] <clause>] ... ]
///         annot_pragma_openmp_end
/// <mapper-identifier> and <var> are base language identifiers.
///
Parser::DeclGroupPtrTy
Parser::ParseOpenMPDeclareMapperDirective(AccessSpecifier AS) {
  bool IsCorrect = true;
  // Parse '('
  BalancedDelimiterTracker T(*this, tok::l_paren, tok::annot_pragma_openmp_end);
  if (T.expectAndConsume(diag::err_expected_lparen_after,
                         getOpenMPDirectiveName(OMPD_declare_mapper).data())) {
    SkipUntil(tok::annot_pragma_openmp_end, StopBeforeMatch);
    return DeclGroupPtrTy();
  }

  // Parse <mapper-identifier>
  auto &DeclNames = Actions.getASTContext().DeclarationNames;
  DeclarationName MapperId;
  if (PP.LookAhead(0).is(tok::colon)) {
    if (!isIdentifier() && Tok.isNot(tok::kw_default)) {
      Diag(Tok.getLocation(), diag::err_omp_mapper_illegal_identifier);
      ConsumeAnyToken();
      IsCorrect = false;
    } else {
      MapperId = DeclNames.getIdentifier(Tok.getIdentifierInfo());
      ConsumeAsIdentifier();
    }
    // Consume ':'.
    ExpectAndConsume(tok::colon);
  } else {
    // If no mapper identifier is provided, its name is "default" by default
    MapperId =
        DeclNames.getIdentifier(&Actions.getASTContext().Idents.get("default"));
  }

  if (!IsCorrect && Tok.is(tok::annot_pragma_openmp_end))
    return DeclGroupPtrTy();

  // Parse <type> <var>
  DeclarationName VName;
  QualType MapperType;
  SourceRange Range;
  TypeResult ParsedType = parseOpenMPDeclareMapperVarDecl(Range, VName, AS);
  if (ParsedType.isUsable())
    MapperType =
        Actions.ActOnOpenMPDeclareMapperType(Range.getBegin(), ParsedType);
  if (MapperType.isNull())
    IsCorrect = false;
  if (!IsCorrect) {
    SkipUntil(tok::annot_pragma_openmp_end, Parser::StopBeforeMatch);
    return DeclGroupPtrTy();
  }

  // Consume ')'.
  IsCorrect &= !T.consumeClose();
  if (!IsCorrect) {
    SkipUntil(tok::annot_pragma_openmp_end, Parser::StopBeforeMatch);
    return DeclGroupPtrTy();
  }

  // Enter scope.
  OMPDeclareMapperDecl *DMD = Actions.ActOnOpenMPDeclareMapperDirectiveStart(
      getCurScope(), Actions.getCurLexicalContext(), MapperId, MapperType,
      Range.getBegin(), VName, AS);
  DeclarationNameInfo DirName;
  SourceLocation Loc = Tok.getLocation();
  unsigned ScopeFlags = Scope::FnScope | Scope::DeclScope |
                        Scope::CompoundStmtScope | Scope::OpenMPDirectiveScope;
  ParseScope OMPDirectiveScope(this, ScopeFlags);
  Actions.StartOpenMPDSABlock(OMPD_declare_mapper, DirName, getCurScope(), Loc);

  // Add the mapper variable declaration.
  Actions.ActOnOpenMPDeclareMapperDirectiveVarDecl(
      DMD, getCurScope(), MapperType, Range.getBegin(), VName);

  // Parse map clauses.
  SmallVector<OMPClause *, 6> Clauses;
  while (Tok.isNot(tok::annot_pragma_openmp_end)) {
    OpenMPClauseKind CKind = Tok.isAnnotation()
                                 ? OMPC_unknown
                                 : getOpenMPClauseKind(PP.getSpelling(Tok));
    Actions.StartOpenMPClause(CKind);
    OMPClause *Clause =
        ParseOpenMPClause(OMPD_declare_mapper, CKind, Clauses.size() == 0);
    if (Clause)
      Clauses.push_back(Clause);
    else
      IsCorrect = false;
    // Skip ',' if any.
    if (Tok.is(tok::comma))
      ConsumeToken();
    Actions.EndOpenMPClause();
  }
  if (Clauses.empty()) {
    Diag(Tok, diag::err_omp_expected_clause)
        << getOpenMPDirectiveName(OMPD_declare_mapper);
    IsCorrect = false;
  }

  // Exit scope.
  Actions.EndOpenMPDSABlock(nullptr);
  OMPDirectiveScope.Exit();

  DeclGroupPtrTy DGP =
      Actions.ActOnOpenMPDeclareMapperDirectiveEnd(DMD, getCurScope(), Clauses);
  if (!IsCorrect)
    return DeclGroupPtrTy();
  return DGP;
}

TypeResult Parser::parseOpenMPDeclareMapperVarDecl(SourceRange &Range,
                                                   DeclarationName &Name,
                                                   AccessSpecifier AS) {
  // Parse the common declaration-specifiers piece.
  Parser::DeclSpecContext DSC = Parser::DeclSpecContext::DSC_type_specifier;
  DeclSpec DS(AttrFactory);
  ParseSpecifierQualifierList(DS, AS, DSC);

  // Parse the declarator.
  DeclaratorContext Context = DeclaratorContext::PrototypeContext;
  Declarator DeclaratorInfo(DS, Context);
  ParseDeclarator(DeclaratorInfo);
  Range = DeclaratorInfo.getSourceRange();
  if (DeclaratorInfo.getIdentifier() == nullptr) {
    Diag(Tok.getLocation(), diag::err_omp_mapper_expected_declarator);
    return true;
  }
  Name = Actions.GetNameForDeclarator(DeclaratorInfo).getName();

  return Actions.ActOnOpenMPDeclareMapperVarDecl(getCurScope(), DeclaratorInfo);
}

namespace {
/// RAII that recreates function context for correct parsing of clauses of
/// 'declare simd' construct.
/// OpenMP, 2.8.2 declare simd Construct
/// The expressions appearing in the clauses of this directive are evaluated in
/// the scope of the arguments of the function declaration or definition.
class FNContextRAII final {
  Parser &P;
  Sema::CXXThisScopeRAII *ThisScope;
  Parser::MultiParseScope Scopes;
  bool HasFunScope = false;
  FNContextRAII() = delete;
  FNContextRAII(const FNContextRAII &) = delete;
  FNContextRAII &operator=(const FNContextRAII &) = delete;

public:
  FNContextRAII(Parser &P, Parser::DeclGroupPtrTy Ptr) : P(P), Scopes(P) {
    Decl *D = *Ptr.get().begin();
    NamedDecl *ND = dyn_cast<NamedDecl>(D);
    RecordDecl *RD = dyn_cast_or_null<RecordDecl>(D->getDeclContext());
    Sema &Actions = P.getActions();

    // Allow 'this' within late-parsed attributes.
    ThisScope = new Sema::CXXThisScopeRAII(Actions, RD, Qualifiers(),
                                           ND && ND->isCXXInstanceMember());

    // If the Decl is templatized, add template parameters to scope.
    // FIXME: Track CurTemplateDepth?
    P.ReenterTemplateScopes(Scopes, D);

    // If the Decl is on a function, add function parameters to the scope.
    if (D->isFunctionOrFunctionTemplate()) {
      HasFunScope = true;
      Scopes.Enter(Scope::FnScope | Scope::DeclScope |
                   Scope::CompoundStmtScope);
      Actions.ActOnReenterFunctionContext(Actions.getCurScope(), D);
    }
  }
  ~FNContextRAII() {
    if (HasFunScope)
      P.getActions().ActOnExitFunctionContext();
    delete ThisScope;
  }
};
} // namespace

/// Parses clauses for 'declare simd' directive.
///    clause:
///      'inbranch' | 'notinbranch'
///      'simdlen' '(' <expr> ')'
///      { 'uniform' '(' <argument_list> ')' }
///      { 'aligned '(' <argument_list> [ ':' <alignment> ] ')' }
///      { 'linear '(' <argument_list> [ ':' <step> ] ')' }
static bool parseDeclareSimdClauses(
    Parser &P, OMPDeclareSimdDeclAttr::BranchStateTy &BS, ExprResult &SimdLen,
    SmallVectorImpl<Expr *> &Uniforms, SmallVectorImpl<Expr *> &Aligneds,
    SmallVectorImpl<Expr *> &Alignments, SmallVectorImpl<Expr *> &Linears,
    SmallVectorImpl<unsigned> &LinModifiers, SmallVectorImpl<Expr *> &Steps) {
  SourceRange BSRange;
  const Token &Tok = P.getCurToken();
  bool IsError = false;
  while (Tok.isNot(tok::annot_pragma_openmp_end)) {
    if (!P.isIdentifier())
      break;
    OMPDeclareSimdDeclAttr::BranchStateTy Out;
    IdentifierInfo *II = Tok.getIdentifierInfo();
    StringRef ClauseName = II->getName();
    // Parse 'inranch|notinbranch' clauses.
    if (OMPDeclareSimdDeclAttr::ConvertStrToBranchStateTy(ClauseName, Out)) {
      if (BS != OMPDeclareSimdDeclAttr::BS_Undefined && BS != Out) {
        P.Diag(Tok, diag::err_omp_declare_simd_inbranch_notinbranch)
            << ClauseName
            << OMPDeclareSimdDeclAttr::ConvertBranchStateTyToStr(BS) << BSRange;
        IsError = true;
      }
      BS = Out;
      BSRange = SourceRange(Tok.getLocation(), Tok.getEndLoc());
      P.ConsumeIdentifier();
    } else if (ClauseName.equals("simdlen")) {
      if (SimdLen.isUsable()) {
        P.Diag(Tok, diag::err_omp_more_one_clause)
            << getOpenMPDirectiveName(OMPD_declare_simd) << ClauseName << 0;
        IsError = true;
      }
      P.ConsumeIdentifier();
      SourceLocation RLoc;
      SimdLen = P.ParseOpenMPParensExpr(ClauseName, RLoc);
      if (SimdLen.isInvalid())
        IsError = true;
    } else {
      OpenMPClauseKind CKind = getOpenMPClauseKind(ClauseName);
      if (CKind == OMPC_uniform || CKind == OMPC_aligned ||
          CKind == OMPC_linear) {
        Parser::OpenMPVarListDataTy Data;
        SmallVectorImpl<Expr *> *Vars = &Uniforms;
        if (CKind == OMPC_aligned) {
          Vars = &Aligneds;
        } else if (CKind == OMPC_linear) {
          Data.ExtraModifier = OMPC_LINEAR_val;
          Vars = &Linears;
        }

        P.ConsumeIdentifier();
        if (P.ParseOpenMPVarList(OMPD_declare_simd,
                                 getOpenMPClauseKind(ClauseName), *Vars, Data))
          IsError = true;
        if (CKind == OMPC_aligned) {
          Alignments.append(Aligneds.size() - Alignments.size(),
                            Data.DepModOrTailExpr);
        } else if (CKind == OMPC_linear) {
          assert(0 <= Data.ExtraModifier &&
                 Data.ExtraModifier <= OMPC_LINEAR_unknown &&
                 "Unexpected linear modifier.");
          if (P.getActions().CheckOpenMPLinearModifier(
                  static_cast<OpenMPLinearClauseKind>(Data.ExtraModifier),
                  Data.ExtraModifierLoc))
            Data.ExtraModifier = OMPC_LINEAR_val;
          LinModifiers.append(Linears.size() - LinModifiers.size(),
                              Data.ExtraModifier);
          Steps.append(Linears.size() - Steps.size(), Data.DepModOrTailExpr);
        }
      } else
        // TODO: add parsing of other clauses.
        break;
    }
    // Skip ',' if any.
    if (Tok.is(tok::comma))
      P.ConsumeToken();
  }
  return IsError;
}

/// Parse clauses for '#pragma omp declare simd'.
Parser::DeclGroupPtrTy
Parser::ParseOMPDeclareSimdClauses(Parser::DeclGroupPtrTy Ptr,
                                   CachedTokens &Toks, SourceLocation Loc) {
  PP.EnterToken(Tok, /*IsReinject*/ true);
  PP.EnterTokenStream(Toks, /*DisableMacroExpansion=*/true,
                      /*IsReinject*/ true);
  // Consume the previously pushed token.
  ConsumeAnyToken(/*ConsumeCodeCompletionTok=*/true);
  ConsumeAnyToken(/*ConsumeCodeCompletionTok=*/true);

  FNContextRAII FnContext(*this, Ptr);
  OMPDeclareSimdDeclAttr::BranchStateTy BS =
      OMPDeclareSimdDeclAttr::BS_Undefined;
  ExprResult Simdlen;
  SmallVector<Expr *, 4> Uniforms;
  SmallVector<Expr *, 4> Aligneds;
  SmallVector<Expr *, 4> Alignments;
  SmallVector<Expr *, 4> Linears;
  SmallVector<unsigned, 4> LinModifiers;
  SmallVector<Expr *, 4> Steps;
  bool IsError =
      parseDeclareSimdClauses(*this, BS, Simdlen, Uniforms, Aligneds,
                              Alignments, Linears, LinModifiers, Steps);
  skipUntilPragmaOpenMPEnd(OMPD_declare_simd);
  // Skip the last annot_pragma_openmp_end.
  SourceLocation EndLoc = ConsumeAnnotationToken();
  if (IsError)
    return Ptr;
  return Actions.ActOnOpenMPDeclareSimdDirective(
      Ptr, BS, Simdlen.get(), Uniforms, Aligneds, Alignments, Linears,
      LinModifiers, Steps, SourceRange(Loc, EndLoc));
}

namespace {
/// Constant used in the diagnostics to distinguish the levels in an OpenMP
/// contexts: selector-set={selector(trait, ...), ...}, ....
enum OMPContextLvl {
  CONTEXT_SELECTOR_SET_LVL = 0,
  CONTEXT_SELECTOR_LVL = 1,
  CONTEXT_TRAIT_LVL = 2,
};

static StringRef stringLiteralParser(Parser &P) {
  ExprResult Res = P.ParseStringLiteralExpression(true);
  return Res.isUsable() ? Res.getAs<StringLiteral>()->getString() : "";
}

static StringRef getNameFromIdOrString(Parser &P, Token &Tok,
                                       OMPContextLvl Lvl) {
  if (P.isIdentifier()) {
    llvm::SmallString<16> Buffer;
    StringRef Name = P.getPreprocessor().getSpelling(Tok, Buffer);
    (void)P.ConsumeIdentifier();
    return Name;
  }

  if (tok::isStringLiteral(Tok.getKind()))
    return stringLiteralParser(P);

  P.Diag(Tok.getLocation(),
         diag::warn_omp_declare_variant_string_literal_or_identifier)
      << Lvl;
  return "";
}

static bool checkForDuplicates(Parser &P, StringRef Name,
                               SourceLocation NameLoc,
                               llvm::StringMap<SourceLocation> &Seen,
                               OMPContextLvl Lvl) {
  auto Res = Seen.try_emplace(Name, NameLoc);
  if (Res.second)
    return false;

  // Each trait-set-selector-name, trait-selector-name and trait-name can
  // only be specified once.
  P.Diag(NameLoc, diag::warn_omp_declare_variant_ctx_mutiple_use)
      << Lvl << Name;
  P.Diag(Res.first->getValue(), diag::note_omp_declare_variant_ctx_used_here)
      << Lvl << Name;
  return true;
}
} // namespace

void Parser::parseOMPTraitPropertyKind(
    OMPTraitProperty &TIProperty, llvm::omp::TraitSet Set,
    llvm::omp::TraitSelector Selector, llvm::StringMap<SourceLocation> &Seen) {
  TIProperty.Kind = TraitProperty::invalid;

  SourceLocation NameLoc = Tok.getLocation();
  StringRef Name =
      getNameFromIdOrString(*this, Tok, CONTEXT_TRAIT_LVL);
  if (Name.empty()) {
    Diag(Tok.getLocation(), diag::note_omp_declare_variant_ctx_options)
        << CONTEXT_TRAIT_LVL << listOpenMPContextTraitProperties(Set, Selector);
    return;
  }

  TIProperty.Kind = getOpenMPContextTraitPropertyKind(Set, Name);
  if (TIProperty.Kind != TraitProperty::invalid) {
    if (checkForDuplicates(*this, Name, NameLoc, Seen, CONTEXT_TRAIT_LVL))
      TIProperty.Kind = TraitProperty::invalid;
    return;
  }

  // It follows diagnosis and helping notes.
  // FIXME: We should move the diagnosis string generation into libFrontend.
  Diag(NameLoc, diag::warn_omp_declare_variant_ctx_not_a_property)
      << Name << getOpenMPContextTraitSelectorName(Selector)
      << getOpenMPContextTraitSetName(Set);

  TraitSet SetForName = getOpenMPContextTraitSetKind(Name);
  if (SetForName != TraitSet::invalid) {
    Diag(NameLoc, diag::note_omp_declare_variant_ctx_is_a)
        << Name << CONTEXT_SELECTOR_SET_LVL << CONTEXT_TRAIT_LVL;
    Diag(NameLoc, diag::note_omp_declare_variant_ctx_try)
        << Name << "<selector-name>"
        << "(<property-name>)";
    return;
  }
  TraitSelector SelectorForName = getOpenMPContextTraitSelectorKind(Name);
  if (SelectorForName != TraitSelector::invalid) {
    Diag(NameLoc, diag::note_omp_declare_variant_ctx_is_a)
        << Name << CONTEXT_SELECTOR_LVL << CONTEXT_TRAIT_LVL;
    bool AllowsTraitScore = false;
    bool RequiresProperty = false;
    isValidTraitSelectorForTraitSet(
        SelectorForName, getOpenMPContextTraitSetForSelector(SelectorForName),
        AllowsTraitScore, RequiresProperty);
    Diag(NameLoc, diag::note_omp_declare_variant_ctx_try)
        << getOpenMPContextTraitSetName(
               getOpenMPContextTraitSetForSelector(SelectorForName))
        << Name << (RequiresProperty ? "(<property-name>)" : "");
    return;
  }
  for (const auto &PotentialSet :
       {TraitSet::construct, TraitSet::user, TraitSet::implementation,
        TraitSet::device}) {
    TraitProperty PropertyForName =
        getOpenMPContextTraitPropertyKind(PotentialSet, Name);
    if (PropertyForName == TraitProperty::invalid)
      continue;
    Diag(NameLoc, diag::note_omp_declare_variant_ctx_try)
        << getOpenMPContextTraitSetName(
               getOpenMPContextTraitSetForProperty(PropertyForName))
        << getOpenMPContextTraitSelectorName(
               getOpenMPContextTraitSelectorForProperty(PropertyForName))
        << ("(" + Name + ")").str();
    return;
  }
  Diag(NameLoc, diag::note_omp_declare_variant_ctx_options)
      << CONTEXT_TRAIT_LVL << listOpenMPContextTraitProperties(Set, Selector);
}

static bool checkExtensionProperty(Parser &P, SourceLocation Loc,
                                   OMPTraitProperty &TIProperty,
                                   OMPTraitSelector &TISelector,
                                   llvm::StringMap<SourceLocation> &Seen) {
  assert(TISelector.Kind ==
             llvm::omp::TraitSelector::implementation_extension &&
         "Only for extension properties, e.g., "
         "`implementation={extension(PROPERTY)}`");
  if (TIProperty.Kind == TraitProperty::invalid)
    return false;

  auto IsMatchExtension = [](OMPTraitProperty &TP) {
    return (TP.Kind ==
                llvm::omp::TraitProperty::implementation_extension_match_all ||
            TP.Kind ==
                llvm::omp::TraitProperty::implementation_extension_match_any ||
            TP.Kind ==
                llvm::omp::TraitProperty::implementation_extension_match_none);
  };

  if (IsMatchExtension(TIProperty)) {
    for (OMPTraitProperty &SeenProp : TISelector.Properties)
      if (IsMatchExtension(SeenProp)) {
        P.Diag(Loc, diag::err_omp_variant_ctx_second_match_extension);
        StringRef SeenName =
            llvm::omp::getOpenMPContextTraitPropertyName(SeenProp.Kind);
        SourceLocation SeenLoc = Seen[SeenName];
        P.Diag(SeenLoc, diag::note_omp_declare_variant_ctx_used_here)
            << CONTEXT_TRAIT_LVL << SeenName;
        return false;
      }
    return true;
  }

  llvm_unreachable("Unknown extension property!");
}

void Parser::parseOMPContextProperty(OMPTraitSelector &TISelector,
                                     llvm::omp::TraitSet Set,
                                     llvm::StringMap<SourceLocation> &Seen) {
  assert(TISelector.Kind != TraitSelector::user_condition &&
         "User conditions are special properties not handled here!");

  SourceLocation PropertyLoc = Tok.getLocation();
  OMPTraitProperty TIProperty;
  parseOMPTraitPropertyKind(TIProperty, Set, TISelector.Kind, Seen);

  if (TISelector.Kind == llvm::omp::TraitSelector::implementation_extension)
    if (!checkExtensionProperty(*this, Tok.getLocation(), TIProperty,
                                TISelector, Seen))
      TIProperty.Kind = TraitProperty::invalid;

  // If we have an invalid property here we already issued a warning.
  if (TIProperty.Kind == TraitProperty::invalid) {
    if (PropertyLoc != Tok.getLocation())
      Diag(Tok.getLocation(), diag::note_omp_declare_variant_ctx_continue_here)
          << CONTEXT_TRAIT_LVL;
    return;
  }

  if (isValidTraitPropertyForTraitSetAndSelector(TIProperty.Kind,
                                                 TISelector.Kind, Set)) {

    // If we make it here the property, selector, set, score, condition, ... are
    // all valid (or have been corrected). Thus we can record the property.
    TISelector.Properties.push_back(TIProperty);
    return;
  }

  Diag(PropertyLoc, diag::warn_omp_ctx_incompatible_property_for_selector)
      << getOpenMPContextTraitPropertyName(TIProperty.Kind)
      << getOpenMPContextTraitSelectorName(TISelector.Kind)
      << getOpenMPContextTraitSetName(Set);
  Diag(PropertyLoc, diag::note_omp_ctx_compatible_set_and_selector_for_property)
      << getOpenMPContextTraitPropertyName(TIProperty.Kind)
      << getOpenMPContextTraitSelectorName(
             getOpenMPContextTraitSelectorForProperty(TIProperty.Kind))
      << getOpenMPContextTraitSetName(
             getOpenMPContextTraitSetForProperty(TIProperty.Kind));
  Diag(Tok.getLocation(), diag::note_omp_declare_variant_ctx_continue_here)
      << CONTEXT_TRAIT_LVL;
}

void Parser::parseOMPTraitSelectorKind(
    OMPTraitSelector &TISelector, llvm::omp::TraitSet Set,
    llvm::StringMap<SourceLocation> &Seen) {
  TISelector.Kind = TraitSelector::invalid;

  SourceLocation NameLoc = Tok.getLocation();
  StringRef Name = getNameFromIdOrString(*this, Tok, CONTEXT_SELECTOR_LVL
                    );
  if (Name.empty()) {
    Diag(Tok.getLocation(), diag::note_omp_declare_variant_ctx_options)
        << CONTEXT_SELECTOR_LVL << listOpenMPContextTraitSelectors(Set);
    return;
  }

  TISelector.Kind = getOpenMPContextTraitSelectorKind(Name);
  if (TISelector.Kind != TraitSelector::invalid) {
    if (checkForDuplicates(*this, Name, NameLoc, Seen, CONTEXT_SELECTOR_LVL))
      TISelector.Kind = TraitSelector::invalid;
    return;
  }

  // It follows diagnosis and helping notes.
  Diag(NameLoc, diag::warn_omp_declare_variant_ctx_not_a_selector)
      << Name << getOpenMPContextTraitSetName(Set);

  TraitSet SetForName = getOpenMPContextTraitSetKind(Name);
  if (SetForName != TraitSet::invalid) {
    Diag(NameLoc, diag::note_omp_declare_variant_ctx_is_a)
        << Name << CONTEXT_SELECTOR_SET_LVL << CONTEXT_SELECTOR_LVL;
    Diag(NameLoc, diag::note_omp_declare_variant_ctx_try)
        << Name << "<selector-name>"
        << "<property-name>";
    return;
  }
  for (const auto &PotentialSet :
       {TraitSet::construct, TraitSet::user, TraitSet::implementation,
        TraitSet::device}) {
    TraitProperty PropertyForName =
        getOpenMPContextTraitPropertyKind(PotentialSet, Name);
    if (PropertyForName == TraitProperty::invalid)
      continue;
    Diag(NameLoc, diag::note_omp_declare_variant_ctx_is_a)
        << Name << CONTEXT_TRAIT_LVL << CONTEXT_SELECTOR_LVL;
    Diag(NameLoc, diag::note_omp_declare_variant_ctx_try)
        << getOpenMPContextTraitSetName(
               getOpenMPContextTraitSetForProperty(PropertyForName))
        << getOpenMPContextTraitSelectorName(
               getOpenMPContextTraitSelectorForProperty(PropertyForName))
        << ("(" + Name + ")").str();
    return;
  }
  Diag(NameLoc, diag::note_omp_declare_variant_ctx_options)
      << CONTEXT_SELECTOR_LVL << listOpenMPContextTraitSelectors(Set);
}

/// Parse optional 'score' '(' <expr> ')' ':'.
static ExprResult parseContextScore(Parser &P) {
  ExprResult ScoreExpr;
  llvm::SmallString<16> Buffer;
  StringRef SelectorName =
      P.getPreprocessor().getSpelling(P.getCurToken(), Buffer);
  if (!SelectorName.equals("score"))
    return ScoreExpr;
  (void)P.ConsumeIdentifier();
  SourceLocation RLoc;
  ScoreExpr = P.ParseOpenMPParensExpr(SelectorName, RLoc);
  // Parse ':'
  if (P.getCurToken().is(tok::colon))
    (void)P.ConsumeAnyToken();
  else
    P.Diag(P.getCurToken(), diag::warn_omp_declare_variant_expected)
        << "':'"
        << "score expression";
  return ScoreExpr;
}

/// Parses an OpenMP context selector.
///
/// <trait-selector-name> ['('[<trait-score>] <trait-property> [, <t-p>]* ')']
void Parser::parseOMPContextSelector(
    OMPTraitSelector &TISelector, llvm::omp::TraitSet Set,
    llvm::StringMap<SourceLocation> &SeenSelectors) {
  unsigned short OuterPC = ParenCount;

  // If anything went wrong we issue an error or warning and then skip the rest
  // of the selector. However, commas are ambiguous so we look for the nesting
  // of parentheses here as well.
  auto FinishSelector = [OuterPC, this]() -> void {
    bool Done = false;
    while (!Done) {
      while (!SkipUntil({tok::r_brace, tok::r_paren, tok::comma,
                         tok::annot_pragma_openmp_end},
                        StopBeforeMatch))
        ;
      if (Tok.is(tok::r_paren) && OuterPC > ParenCount)
        (void)ConsumeParen();
      if (OuterPC <= ParenCount) {
        Done = true;
        break;
      }
      if (!Tok.is(tok::comma) && !Tok.is(tok::r_paren)) {
        Done = true;
        break;
      }
      (void)ConsumeAnyToken();
    }
    Diag(Tok.getLocation(), diag::note_omp_declare_variant_ctx_continue_here)
        << CONTEXT_SELECTOR_LVL;
  };

  SourceLocation SelectorLoc = Tok.getLocation();
  parseOMPTraitSelectorKind(TISelector, Set, SeenSelectors);
  if (TISelector.Kind == TraitSelector::invalid)
    return FinishSelector();

  bool AllowsTraitScore = false;
  bool RequiresProperty = false;
  if (!isValidTraitSelectorForTraitSet(TISelector.Kind, Set, AllowsTraitScore,
                                       RequiresProperty)) {
    Diag(SelectorLoc, diag::warn_omp_ctx_incompatible_selector_for_set)
        << getOpenMPContextTraitSelectorName(TISelector.Kind)
        << getOpenMPContextTraitSetName(Set);
    Diag(SelectorLoc, diag::note_omp_ctx_compatible_set_for_selector)
        << getOpenMPContextTraitSelectorName(TISelector.Kind)
        << getOpenMPContextTraitSetName(
               getOpenMPContextTraitSetForSelector(TISelector.Kind))
        << RequiresProperty;
    return FinishSelector();
  }

  if (!RequiresProperty) {
    TISelector.Properties.push_back(
        {getOpenMPContextTraitPropertyForSelector(TISelector.Kind)});
    return;
  }

  if (!Tok.is(tok::l_paren)) {
    Diag(SelectorLoc, diag::warn_omp_ctx_selector_without_properties)
        << getOpenMPContextTraitSelectorName(TISelector.Kind)
        << getOpenMPContextTraitSetName(Set);
    return FinishSelector();
  }

  if (TISelector.Kind == TraitSelector::user_condition) {
    SourceLocation RLoc;
    ExprResult Condition = ParseOpenMPParensExpr("user condition", RLoc);
    if (!Condition.isUsable())
      return FinishSelector();
    TISelector.ScoreOrCondition = Condition.get();
    TISelector.Properties.push_back({TraitProperty::user_condition_unknown});
    return;
  }

  BalancedDelimiterTracker BDT(*this, tok::l_paren,
                               tok::annot_pragma_openmp_end);
  // Parse '('.
  (void)BDT.consumeOpen();

  SourceLocation ScoreLoc = Tok.getLocation();
  ExprResult Score = parseContextScore(*this);

  if (!AllowsTraitScore && !Score.isUnset()) {
    if (Score.isUsable()) {
      Diag(ScoreLoc, diag::warn_omp_ctx_incompatible_score_for_property)
          << getOpenMPContextTraitSelectorName(TISelector.Kind)
          << getOpenMPContextTraitSetName(Set) << Score.get();
    } else {
      Diag(ScoreLoc, diag::warn_omp_ctx_incompatible_score_for_property)
          << getOpenMPContextTraitSelectorName(TISelector.Kind)
          << getOpenMPContextTraitSetName(Set) << "<invalid>";
    }
    Score = ExprResult();
  }

  if (Score.isUsable())
    TISelector.ScoreOrCondition = Score.get();

  llvm::StringMap<SourceLocation> SeenProperties;
  do {
    parseOMPContextProperty(TISelector, Set, SeenProperties);
  } while (TryConsumeToken(tok::comma));

  // Parse ')'.
  BDT.consumeClose();
}

void Parser::parseOMPTraitSetKind(OMPTraitSet &TISet,
                                  llvm::StringMap<SourceLocation> &Seen) {
  TISet.Kind = TraitSet::invalid;

  SourceLocation NameLoc = Tok.getLocation();
  StringRef Name = getNameFromIdOrString(*this, Tok, CONTEXT_SELECTOR_SET_LVL
                   );
  if (Name.empty()) {
    Diag(Tok.getLocation(), diag::note_omp_declare_variant_ctx_options)
        << CONTEXT_SELECTOR_SET_LVL << listOpenMPContextTraitSets();
    return;
  }

  TISet.Kind = getOpenMPContextTraitSetKind(Name);
  if (TISet.Kind != TraitSet::invalid) {
    if (checkForDuplicates(*this, Name, NameLoc, Seen,
                           CONTEXT_SELECTOR_SET_LVL))
      TISet.Kind = TraitSet::invalid;
    return;
  }

  // It follows diagnosis and helping notes.
  Diag(NameLoc, diag::warn_omp_declare_variant_ctx_not_a_set) << Name;

  TraitSelector SelectorForName = getOpenMPContextTraitSelectorKind(Name);
  if (SelectorForName != TraitSelector::invalid) {
    Diag(NameLoc, diag::note_omp_declare_variant_ctx_is_a)
        << Name << CONTEXT_SELECTOR_LVL << CONTEXT_SELECTOR_SET_LVL;
    bool AllowsTraitScore = false;
    bool RequiresProperty = false;
    isValidTraitSelectorForTraitSet(
        SelectorForName, getOpenMPContextTraitSetForSelector(SelectorForName),
        AllowsTraitScore, RequiresProperty);
    Diag(NameLoc, diag::note_omp_declare_variant_ctx_try)
        << getOpenMPContextTraitSetName(
               getOpenMPContextTraitSetForSelector(SelectorForName))
        << Name << (RequiresProperty ? "(<property-name>)" : "");
    return;
  }
  for (const auto &PotentialSet :
       {TraitSet::construct, TraitSet::user, TraitSet::implementation,
        TraitSet::device}) {
    TraitProperty PropertyForName =
        getOpenMPContextTraitPropertyKind(PotentialSet, Name);
    if (PropertyForName == TraitProperty::invalid)
      continue;
    Diag(NameLoc, diag::note_omp_declare_variant_ctx_is_a)
        << Name << CONTEXT_TRAIT_LVL << CONTEXT_SELECTOR_SET_LVL;
    Diag(NameLoc, diag::note_omp_declare_variant_ctx_try)
        << getOpenMPContextTraitSetName(
               getOpenMPContextTraitSetForProperty(PropertyForName))
        << getOpenMPContextTraitSelectorName(
               getOpenMPContextTraitSelectorForProperty(PropertyForName))
        << ("(" + Name + ")").str();
    return;
  }
  Diag(NameLoc, diag::note_omp_declare_variant_ctx_options)
      << CONTEXT_SELECTOR_SET_LVL << listOpenMPContextTraitSets();
}

/// Parses an OpenMP context selector set.
///
/// <trait-set-selector-name> '=' '{' <trait-selector> [, <trait-selector>]* '}'
void Parser::parseOMPContextSelectorSet(
    OMPTraitSet &TISet,
    llvm::StringMap<SourceLocation> &SeenSets) {
  auto OuterBC = BraceCount;

  // If anything went wrong we issue an error or warning and then skip the rest
  // of the set. However, commas are ambiguous so we look for the nesting
  // of braces here as well.
  auto FinishSelectorSet = [this, OuterBC]() -> void {
    bool Done = false;
    while (!Done) {
      while (!SkipUntil({tok::comma, tok::r_brace, tok::r_paren,
                         tok::annot_pragma_openmp_end},
                        StopBeforeMatch))
        ;
      if (Tok.is(tok::r_brace) && OuterBC > BraceCount)
        (void)ConsumeBrace();
      if (OuterBC <= BraceCount) {
        Done = true;
        break;
      }
      if (!Tok.is(tok::comma) && !Tok.is(tok::r_brace)) {
        Done = true;
        break;
      }
      (void)ConsumeAnyToken();
    }
    Diag(Tok.getLocation(), diag::note_omp_declare_variant_ctx_continue_here)
        << CONTEXT_SELECTOR_SET_LVL;
  };

  parseOMPTraitSetKind(TISet, SeenSets);
  if (TISet.Kind == TraitSet::invalid)
    return FinishSelectorSet();

  // Parse '='.
  if (!TryConsumeToken(tok::equal))
    Diag(Tok.getLocation(), diag::warn_omp_declare_variant_expected)
        << "="
        << ("context set name \"" + getOpenMPContextTraitSetName(TISet.Kind) +
            "\"")
               .str();

  // Parse '{'.
  if (Tok.is(tok::l_brace)) {
    (void)ConsumeBrace();
  } else {
    Diag(Tok.getLocation(), diag::warn_omp_declare_variant_expected)
        << "{"
        << ("'=' that follows the context set name \"" +
            getOpenMPContextTraitSetName(TISet.Kind) + "\"")
               .str();
  }

  llvm::StringMap<SourceLocation> SeenSelectors;
  do {
    OMPTraitSelector TISelector;
    parseOMPContextSelector(TISelector, TISet.Kind, SeenSelectors);
    if (TISelector.Kind != TraitSelector::invalid &&
        !TISelector.Properties.empty())
      TISet.Selectors.push_back(TISelector);
  } while (TryConsumeToken(tok::comma));

  // Parse '}'.
  if (Tok.is(tok::r_brace)) {
    (void)ConsumeBrace();
  } else {
    Diag(Tok.getLocation(), diag::warn_omp_declare_variant_expected)
        << "}"
        << ("context selectors for the context set \"" +
            getOpenMPContextTraitSetName(TISet.Kind) + "\"")
               .str();
  }
}

/// Parse OpenMP context selectors:
///
/// <trait-set-selector> [, <trait-set-selector>]*
bool Parser::parseOMPContextSelectors(SourceLocation Loc, OMPTraitInfo& TI) {
  llvm::StringMap<SourceLocation> SeenSets;
  do {
    OMPTraitSet TISet;
    parseOMPContextSelectorSet(TISet, SeenSets);
    if (TISet.Kind != TraitSet::invalid && !TISet.Selectors.empty())
      TI.Sets.push_back(TISet);
  } while (TryConsumeToken(tok::comma));

  return false;
}

/// Parse clauses for '#pragma omp declare variant ( variant-func-id ) clause'.
void Parser::ParseOMPDeclareVariantClauses(Parser::DeclGroupPtrTy Ptr,
                                           CachedTokens &Toks,
                                           SourceLocation Loc) {
  PP.EnterToken(Tok, /*IsReinject*/ true);
  PP.EnterTokenStream(Toks, /*DisableMacroExpansion=*/true,
                      /*IsReinject*/ true);
  // Consume the previously pushed token.
  ConsumeAnyToken(/*ConsumeCodeCompletionTok=*/true);
  ConsumeAnyToken(/*ConsumeCodeCompletionTok=*/true);

  FNContextRAII FnContext(*this, Ptr);
  // Parse function declaration id.
  SourceLocation RLoc;
  // Parse with IsAddressOfOperand set to true to parse methods as DeclRefExprs
  // instead of MemberExprs.
  ExprResult AssociatedFunction;
  {
    // Do not mark function as is used to prevent its emission if this is the
    // only place where it is used.
    EnterExpressionEvaluationContext Unevaluated(
        Actions, Sema::ExpressionEvaluationContext::Unevaluated);
    AssociatedFunction = ParseOpenMPParensExpr(
        getOpenMPDirectiveName(OMPD_declare_variant), RLoc,
        /*IsAddressOfOperand=*/true);
  }
  if (!AssociatedFunction.isUsable()) {
    if (!Tok.is(tok::annot_pragma_openmp_end))
      while (!SkipUntil(tok::annot_pragma_openmp_end, StopBeforeMatch))
        ;
    // Skip the last annot_pragma_openmp_end.
    (void)ConsumeAnnotationToken();
    return;
  }

  OMPTraitInfo &TI = Actions.getASTContext().getNewOMPTraitInfo();
  if (parseOMPDeclareVariantMatchClause(Loc, TI))
    return;

  Optional<std::pair<FunctionDecl *, Expr *>> DeclVarData =
      Actions.checkOpenMPDeclareVariantFunction(
          Ptr, AssociatedFunction.get(), TI,
          SourceRange(Loc, Tok.getLocation()));

  // Skip last tokens.
  while (Tok.isNot(tok::annot_pragma_openmp_end))
    ConsumeAnyToken();
  if (DeclVarData && !TI.Sets.empty())
    Actions.ActOnOpenMPDeclareVariantDirective(
        DeclVarData->first, DeclVarData->second, TI,
        SourceRange(Loc, Tok.getLocation()));

  // Skip the last annot_pragma_openmp_end.
  (void)ConsumeAnnotationToken();
}

bool Parser::parseOMPDeclareVariantMatchClause(SourceLocation Loc,
                                               OMPTraitInfo &TI) {
  // Parse 'match'.
  OpenMPClauseKind CKind = Tok.isAnnotation()
                               ? OMPC_unknown
                               : getOpenMPClauseKind(PP.getSpelling(Tok));
  if (CKind != OMPC_match) {
    Diag(Tok.getLocation(), diag::err_omp_declare_variant_wrong_clause)
        << getOpenMPClauseName(OMPC_match);
    while (!SkipUntil(tok::annot_pragma_openmp_end, Parser::StopBeforeMatch))
      ;
    // Skip the last annot_pragma_openmp_end.
    (void)ConsumeAnnotationToken();
    return true;
  }
  (void)ConsumeIdentifier();
  // Parse '('.
  BalancedDelimiterTracker T(*this, tok::l_paren, tok::annot_pragma_openmp_end);
  if (T.expectAndConsume(diag::err_expected_lparen_after,
                         getOpenMPClauseName(OMPC_match).data())) {
    while (!SkipUntil(tok::annot_pragma_openmp_end, StopBeforeMatch))
      ;
    // Skip the last annot_pragma_openmp_end.
    (void)ConsumeAnnotationToken();
    return true;
  }

  // Parse inner context selectors.
  parseOMPContextSelectors(Loc, TI);

  // Parse ')'
  (void)T.consumeClose();
  return false;
}

/// Parsing of simple OpenMP clauses like 'default' or 'proc_bind'.
///
///    default-clause:
///         'default' '(' 'none' | 'shared'  | 'firstprivate' ')
///
///    proc_bind-clause:
///         'proc_bind' '(' 'master' | 'close' | 'spread' ')
///
///    device_type-clause:
///         'device_type' '(' 'host' | 'nohost' | 'any' )'
namespace {
  struct SimpleClauseData {
    unsigned Type;
    SourceLocation Loc;
    SourceLocation LOpen;
    SourceLocation TypeLoc;
    SourceLocation RLoc;
    SimpleClauseData(unsigned Type, SourceLocation Loc, SourceLocation LOpen,
                     SourceLocation TypeLoc, SourceLocation RLoc)
        : Type(Type), Loc(Loc), LOpen(LOpen), TypeLoc(TypeLoc), RLoc(RLoc) {}
  };
} // anonymous namespace

static Optional<SimpleClauseData>
parseOpenMPSimpleClause(Parser &P, OpenMPClauseKind Kind) {
  const Token &Tok = P.getCurToken();
  SourceLocation Loc = Tok.getLocation();
  SourceLocation LOpen = P.ConsumeAsIdentifier();
  // Parse '('.
  BalancedDelimiterTracker T(P, tok::l_paren, tok::annot_pragma_openmp_end);
  if (T.expectAndConsume(diag::err_expected_lparen_after,
                         getOpenMPClauseName(Kind).data()))
    return llvm::None;

  unsigned Type = getOpenMPSimpleClauseType(
      Kind, Tok.isAnnotation() ? "" : P.getPreprocessor().getSpelling(Tok),
      P.getLangOpts().OpenMP);
  SourceLocation TypeLoc = Tok.getLocation();
  if (Tok.isNot(tok::r_paren) && Tok.isNot(tok::comma) &&
      Tok.isNot(tok::annot_pragma_openmp_end))
    P.ConsumeAnyToken();

  // Parse ')'.
  SourceLocation RLoc = Tok.getLocation();
  if (!T.consumeClose())
    RLoc = T.getCloseLocation();

  return SimpleClauseData(Type, Loc, LOpen, TypeLoc, RLoc);
}

Parser::DeclGroupPtrTy Parser::ParseOMPDeclareTargetClauses() {
  // OpenMP 4.5 syntax with list of entities.
  Sema::NamedDeclSetType SameDirectiveDecls;
  SmallVector<std::tuple<OMPDeclareTargetDeclAttr::MapTypeTy, SourceLocation,
                         NamedDecl *>,
              4>
      DeclareTargetDecls;
  OMPDeclareTargetDeclAttr::DevTypeTy DT = OMPDeclareTargetDeclAttr::DT_Any;
  SourceLocation DeviceTypeLoc;
  while (Tok.isNot(tok::annot_pragma_openmp_end)) {
    OMPDeclareTargetDeclAttr::MapTypeTy MT = OMPDeclareTargetDeclAttr::MT_To;
    if (isIdentifier()) {
      IdentifierInfo *II = Tok.getIdentifierInfo();
      StringRef ClauseName = II->getName();
      bool IsDeviceTypeClause =
          getLangOpts().OpenMP >= 50 &&
          getOpenMPClauseKind(ClauseName) == OMPC_device_type;
      // Parse 'to|link|device_type' clauses.
      if (!OMPDeclareTargetDeclAttr::ConvertStrToMapTypeTy(ClauseName, MT) &&
          !IsDeviceTypeClause) {
        Diag(Tok, diag::err_omp_declare_target_unexpected_clause)
            << ClauseName << (getLangOpts().OpenMP >= 50 ? 1 : 0);
        break;
      }
      // Parse 'device_type' clause and go to next clause if any.
      if (IsDeviceTypeClause) {
        Optional<SimpleClauseData> DevTypeData =
            parseOpenMPSimpleClause(*this, OMPC_device_type);
        if (DevTypeData.hasValue()) {
          if (DeviceTypeLoc.isValid()) {
            // We already saw another device_type clause, diagnose it.
            Diag(DevTypeData.getValue().Loc,
                 diag::warn_omp_more_one_device_type_clause);
          }
          switch(static_cast<OpenMPDeviceType>(DevTypeData.getValue().Type)) {
          case OMPC_DEVICE_TYPE_any:
            DT = OMPDeclareTargetDeclAttr::DT_Any;
            break;
          case OMPC_DEVICE_TYPE_host:
            DT = OMPDeclareTargetDeclAttr::DT_Host;
            break;
          case OMPC_DEVICE_TYPE_nohost:
            DT = OMPDeclareTargetDeclAttr::DT_NoHost;
            break;
          case OMPC_DEVICE_TYPE_unknown:
            llvm_unreachable("Unexpected device_type");
          }
          DeviceTypeLoc = DevTypeData.getValue().Loc;
        }
        continue;
      }
      ConsumeIdentifier();
    }
    auto &&Callback = [this, MT, &DeclareTargetDecls, &SameDirectiveDecls](
                          CXXScopeSpec &SS, DeclarationNameInfo NameInfo) {
      NamedDecl *ND = Actions.lookupOpenMPDeclareTargetName(
          getCurScope(), SS, NameInfo, SameDirectiveDecls);
      if (ND)
        DeclareTargetDecls.emplace_back(MT, NameInfo.getLoc(), ND);
    };
    if (ParseOpenMPSimpleVarList(OMPD_declare_target, Callback,
                                 /*AllowScopeSpecifier=*/true))
      break;

    // Consume optional ','.
    if (Tok.is(tok::comma))
      ConsumeToken();
  }
  SkipUntil(tok::annot_pragma_openmp_end, StopBeforeMatch);
  ConsumeAnyToken();
  for (auto &MTLocDecl : DeclareTargetDecls) {
    OMPDeclareTargetDeclAttr::MapTypeTy MT;
    SourceLocation Loc;
    NamedDecl *ND;
    std::tie(MT, Loc, ND) = MTLocDecl;
    // device_type clause is applied only to functions.
    Actions.ActOnOpenMPDeclareTargetName(
        ND, Loc, MT, isa<VarDecl>(ND) ? OMPDeclareTargetDeclAttr::DT_Any : DT);
  }
  SmallVector<Decl *, 4> Decls(SameDirectiveDecls.begin(),
                               SameDirectiveDecls.end());
  if (Decls.empty())
    return DeclGroupPtrTy();
  return Actions.BuildDeclaratorGroup(Decls);
}

void Parser::skipUntilPragmaOpenMPEnd(OpenMPDirectiveKind DKind) {
  // The last seen token is annot_pragma_openmp_end - need to check for
  // extra tokens.
  if (Tok.is(tok::annot_pragma_openmp_end))
    return;

  Diag(Tok, diag::warn_omp_extra_tokens_at_eol)
      << getOpenMPDirectiveName(DKind);
  while (Tok.isNot(tok::annot_pragma_openmp_end))
    ConsumeAnyToken();
}

void Parser::parseOMPEndDirective(OpenMPDirectiveKind BeginKind,
                                  OpenMPDirectiveKind ExpectedKind,
                                  OpenMPDirectiveKind FoundKind,
                                  SourceLocation BeginLoc,
                                  SourceLocation FoundLoc,
                                  bool SkipUntilOpenMPEnd) {
  int DiagSelection = ExpectedKind == OMPD_end_declare_target ? 0 : 1;

  if (FoundKind == ExpectedKind) {
    ConsumeAnyToken();
    skipUntilPragmaOpenMPEnd(ExpectedKind);
    return;
  }

  Diag(FoundLoc, diag::err_expected_end_declare_target_or_variant)
      << DiagSelection;
  Diag(BeginLoc, diag::note_matching)
      << ("'#pragma omp " + getOpenMPDirectiveName(BeginKind) + "'").str();
  if (SkipUntilOpenMPEnd)
    SkipUntil(tok::annot_pragma_openmp_end, StopBeforeMatch);
}

void Parser::ParseOMPEndDeclareTargetDirective(OpenMPDirectiveKind DKind,
                                               SourceLocation DKLoc) {
  parseOMPEndDirective(OMPD_declare_target, OMPD_end_declare_target, DKind,
                       DKLoc, Tok.getLocation(),
                       /* SkipUntilOpenMPEnd */ false);
  // Skip the last annot_pragma_openmp_end.
  if (Tok.is(tok::annot_pragma_openmp_end))
    ConsumeAnnotationToken();
}

/// Parsing of declarative OpenMP directives.
///
///       threadprivate-directive:
///         annot_pragma_openmp 'threadprivate' simple-variable-list
///         annot_pragma_openmp_end
///
///       allocate-directive:
///         annot_pragma_openmp 'allocate' simple-variable-list [<clause>]
///         annot_pragma_openmp_end
///
///       declare-reduction-directive:
///        annot_pragma_openmp 'declare' 'reduction' [...]
///        annot_pragma_openmp_end
///
///       declare-mapper-directive:
///         annot_pragma_openmp 'declare' 'mapper' '(' [<mapper-identifer> ':']
///         <type> <var> ')' [<clause>[[,] <clause>] ... ]
///         annot_pragma_openmp_end
///
///       declare-simd-directive:
///         annot_pragma_openmp 'declare simd' {<clause> [,]}
///         annot_pragma_openmp_end
///         <function declaration/definition>
///
///       requires directive:
///         annot_pragma_openmp 'requires' <clause> [[[,] <clause>] ... ]
///         annot_pragma_openmp_end
///
Parser::DeclGroupPtrTy Parser::ParseOpenMPDeclarativeDirectiveWithExtDecl(
    AccessSpecifier &AS, ParsedAttributesWithRange &Attrs, bool Delayed,
    DeclSpec::TST TagType, Decl *Tag) {
  assert(Tok.is(tok::annot_pragma_openmp) && "Not an OpenMP directive!");
  ParsingOpenMPDirectiveRAII DirScope(*this);
  ParenBraceBracketBalancer BalancerRAIIObj(*this);

  SourceLocation Loc;
  OpenMPDirectiveKind DKind;
  if (Delayed) {
    TentativeParsingAction TPA(*this);
    Loc = ConsumeAnnotationToken();
    DKind = parseOpenMPDirectiveKind(*this);
    if (DKind == OMPD_declare_reduction || DKind == OMPD_declare_mapper) {
      // Need to delay parsing until completion of the parent class.
      TPA.Revert();
      CachedTokens Toks;
      unsigned Cnt = 1;
      Toks.push_back(Tok);
      while (Cnt && Tok.isNot(tok::eof)) {
        (void)ConsumeAnyToken();
        if (Tok.is(tok::annot_pragma_openmp))
          ++Cnt;
        else if (Tok.is(tok::annot_pragma_openmp_end))
          --Cnt;
        Toks.push_back(Tok);
      }
      // Skip last annot_pragma_openmp_end.
      if (Cnt == 0)
        (void)ConsumeAnyToken();
      auto *LP = new LateParsedPragma(this, AS);
      LP->takeToks(Toks);
      getCurrentClass().LateParsedDeclarations.push_back(LP);
      return nullptr;
    }
    TPA.Commit();
  } else {
    Loc = ConsumeAnnotationToken();
    DKind = parseOpenMPDirectiveKind(*this);
  }

  switch (DKind) {
  case OMPD_threadprivate: {
    ConsumeIdentifier();
    DeclDirectiveListParserHelper Helper(this, DKind);
    if (!ParseOpenMPSimpleVarList(DKind, Helper,
                                  /*AllowScopeSpecifier=*/true)) {
      skipUntilPragmaOpenMPEnd(DKind);
      // Skip the last annot_pragma_openmp_end.
      ConsumeAnnotationToken();
      return Actions.ActOnOpenMPThreadprivateDirective(Loc,
                                                       Helper.getIdentifiers());
    }
    break;
  }
  case OMPD_allocate: {
    ConsumeIdentifier();
    DeclDirectiveListParserHelper Helper(this, DKind);
    if (!ParseOpenMPSimpleVarList(DKind, Helper,
                                  /*AllowScopeSpecifier=*/true)) {
      SmallVector<OMPClause *, 1> Clauses;
      if (Tok.isNot(tok::annot_pragma_openmp_end)) {
        SmallVector<llvm::PointerIntPair<OMPClause *, 1, bool>,
                    llvm::omp::Clause_enumSize + 1>
            FirstClauses(llvm::omp::Clause_enumSize + 1);
        while (Tok.isNot(tok::annot_pragma_openmp_end)) {
          OpenMPClauseKind CKind =
              Tok.isAnnotation() ? OMPC_unknown
                                 : getOpenMPClauseKind(PP.getSpelling(Tok));
          Actions.StartOpenMPClause(CKind);
          OMPClause *Clause = ParseOpenMPClause(
              OMPD_allocate, CKind, !FirstClauses[unsigned(CKind)].getInt());
          SkipUntil(tok::comma, tok::identifier, tok::annot_pragma_openmp_end,
                    StopBeforeMatch);
          FirstClauses[unsigned(CKind)].setInt(true);
          if (Clause != nullptr)
            Clauses.push_back(Clause);
          if (Tok.is(tok::annot_pragma_openmp_end)) {
            Actions.EndOpenMPClause();
            break;
          }
          // Skip ',' if any.
          if (Tok.is(tok::comma))
            ConsumeToken();
          Actions.EndOpenMPClause();
        }
        skipUntilPragmaOpenMPEnd(DKind);
      }
      // Skip the last annot_pragma_openmp_end.
      ConsumeAnnotationToken();
      return Actions.ActOnOpenMPAllocateDirective(Loc, Helper.getIdentifiers(),
                                                  Clauses);
    }
    break;
  }
  case OMPD_requires: {
    SourceLocation StartLoc = ConsumeIdentifier();
    SmallVector<OMPClause *, 5> Clauses;
    SmallVector<llvm::PointerIntPair<OMPClause *, 1, bool>,
                llvm::omp::Clause_enumSize + 1>
        FirstClauses(llvm::omp::Clause_enumSize + 1);
    if (Tok.is(tok::annot_pragma_openmp_end)) {
      Diag(Tok, diag::err_omp_expected_clause)
          << getOpenMPDirectiveName(OMPD_requires);
      break;
    }
    while (Tok.isNot(tok::annot_pragma_openmp_end)) {
      OpenMPClauseKind CKind = Tok.isAnnotation()
                                   ? OMPC_unknown
                                   : getOpenMPClauseKind(PP.getSpelling(Tok));
      Actions.StartOpenMPClause(CKind);
      OMPClause *Clause = ParseOpenMPClause(
          OMPD_requires, CKind, !FirstClauses[unsigned(CKind)].getInt());
      SkipUntil(tok::comma, tok::identifier, tok::annot_pragma_openmp_end,
                StopBeforeMatch);
      FirstClauses[unsigned(CKind)].setInt(true);
      if (Clause != nullptr)
        Clauses.push_back(Clause);
      if (Tok.is(tok::annot_pragma_openmp_end)) {
        Actions.EndOpenMPClause();
        break;
      }
      // Skip ',' if any.
      if (Tok.is(tok::comma))
        ConsumeToken();
      Actions.EndOpenMPClause();
    }
    // Consume final annot_pragma_openmp_end
    if (Clauses.empty()) {
      Diag(Tok, diag::err_omp_expected_clause)
          << getOpenMPDirectiveName(OMPD_requires);
      ConsumeAnnotationToken();
      return nullptr;
    }
    ConsumeAnnotationToken();
    return Actions.ActOnOpenMPRequiresDirective(StartLoc, Clauses);
  }
  case OMPD_declare_reduction:
    ConsumeIdentifier();
    if (DeclGroupPtrTy Res = ParseOpenMPDeclareReductionDirective(AS)) {
      skipUntilPragmaOpenMPEnd(OMPD_declare_reduction);
      // Skip the last annot_pragma_openmp_end.
      ConsumeAnnotationToken();
      return Res;
    }
    break;
  case OMPD_declare_mapper: {
    ConsumeIdentifier();
    if (DeclGroupPtrTy Res = ParseOpenMPDeclareMapperDirective(AS)) {
      // Skip the last annot_pragma_openmp_end.
      ConsumeAnnotationToken();
      return Res;
    }
    break;
  }
  case OMPD_begin_declare_variant: {
    // The syntax is:
    // { #pragma omp begin declare variant clause }
    // <function-declaration-or-definition-sequence>
    // { #pragma omp end declare variant }
    //
    ConsumeIdentifier();
    OMPTraitInfo &TI = Actions.getASTContext().getNewOMPTraitInfo();
    if (parseOMPDeclareVariantMatchClause(Loc, TI))
      break;

    // Skip last tokens.
    skipUntilPragmaOpenMPEnd(OMPD_begin_declare_variant);

    ParsingOpenMPDirectiveRAII NormalScope(*this, /*Value=*/false);

    VariantMatchInfo VMI;
    ASTContext &ASTCtx = Actions.getASTContext();
    TI.getAsVariantMatchInfo(ASTCtx, VMI);
    OMPContext OMPCtx(ASTCtx.getLangOpts().OpenMPIsDevice,
                      ASTCtx.getTargetInfo().getTriple());

    if (isVariantApplicableInContext(VMI, OMPCtx, /* DeviceSetOnly */ true)) {
      Actions.ActOnOpenMPBeginDeclareVariant(Loc, TI);
      break;
    }

    // Elide all the code till the matching end declare variant was found.
    unsigned Nesting = 1;
    SourceLocation DKLoc;
    OpenMPDirectiveKind DK = OMPD_unknown;
    do {
      DKLoc = Tok.getLocation();
      DK = parseOpenMPDirectiveKind(*this);
      if (DK == OMPD_end_declare_variant)
        --Nesting;
      else if (DK == OMPD_begin_declare_variant)
        ++Nesting;
      if (!Nesting || isEofOrEom())
        break;
      ConsumeAnyToken();
    } while (true);

    parseOMPEndDirective(OMPD_begin_declare_variant, OMPD_end_declare_variant,
                         DK, Loc, DKLoc, /* SkipUntilOpenMPEnd */ true);
    if (isEofOrEom())
      return nullptr;
    break;
  }
  case OMPD_end_declare_variant: {
    if (Actions.isInOpenMPDeclareVariantScope())
      Actions.ActOnOpenMPEndDeclareVariant();
    else
      Diag(Loc, diag::err_expected_begin_declare_variant);
    ConsumeIdentifier();
    break;
  }
  case OMPD_declare_variant:
  case OMPD_declare_simd: {
    // The syntax is:
    // { #pragma omp declare {simd|variant} }
    // <function-declaration-or-definition>
    //
    CachedTokens Toks;
    Toks.push_back(Tok);
    ConsumeIdentifier();
    while(Tok.isNot(tok::annot_pragma_openmp_end)) {
      Toks.push_back(Tok);
      ConsumeAnyToken();
    }
    Toks.push_back(Tok);
    ConsumeAnyToken();

    DeclGroupPtrTy Ptr;
    if (Tok.is(tok::annot_pragma_openmp)) {
      Ptr = ParseOpenMPDeclarativeDirectiveWithExtDecl(AS, Attrs, Delayed,
                                                       TagType, Tag);
    } else if (Tok.isNot(tok::r_brace) && !isEofOrEom()) {
      // Here we expect to see some function declaration.
      if (AS == AS_none) {
        assert(TagType == DeclSpec::TST_unspecified);
        MaybeParseCXX11Attributes(Attrs);
        ParsingDeclSpec PDS(*this);
        Ptr = ParseExternalDeclaration(Attrs, &PDS);
      } else {
        Ptr =
            ParseCXXClassMemberDeclarationWithPragmas(AS, Attrs, TagType, Tag);
      }
    }
    if (!Ptr) {
      Diag(Loc, diag::err_omp_decl_in_declare_simd_variant)
          << (DKind == OMPD_declare_simd ? 0 : 1);
      return DeclGroupPtrTy();
    }
    if (DKind == OMPD_declare_simd)
      return ParseOMPDeclareSimdClauses(Ptr, Toks, Loc);
    assert(DKind == OMPD_declare_variant &&
           "Expected declare variant directive only");
    ParseOMPDeclareVariantClauses(Ptr, Toks, Loc);
    return Ptr;
  }
  case OMPD_declare_target: {
    SourceLocation DTLoc = ConsumeAnyToken();
    if (Tok.isNot(tok::annot_pragma_openmp_end)) {
      return ParseOMPDeclareTargetClauses();
    }

    // Skip the last annot_pragma_openmp_end.
    ConsumeAnyToken();

    if (!Actions.ActOnStartOpenMPDeclareTargetDirective(DTLoc))
      return DeclGroupPtrTy();

    ParsingOpenMPDirectiveRAII NormalScope(*this, /*Value=*/false);
    llvm::SmallVector<Decl *, 4>  Decls;
    DKind = parseOpenMPDirectiveKind(*this);
    while (DKind != OMPD_end_declare_target && Tok.isNot(tok::eof) &&
           Tok.isNot(tok::r_brace)) {
      DeclGroupPtrTy Ptr;
      // Here we expect to see some function declaration.
      if (AS == AS_none) {
        assert(TagType == DeclSpec::TST_unspecified);
        MaybeParseCXX11Attributes(Attrs);
        ParsingDeclSpec PDS(*this);
        Ptr = ParseExternalDeclaration(Attrs, &PDS);
      } else {
        Ptr =
            ParseCXXClassMemberDeclarationWithPragmas(AS, Attrs, TagType, Tag);
      }
      if (Ptr) {
        DeclGroupRef Ref = Ptr.get();
        Decls.append(Ref.begin(), Ref.end());
      }
      if (Tok.isAnnotation() && Tok.is(tok::annot_pragma_openmp)) {
        TentativeParsingAction TPA(*this);
        ConsumeAnnotationToken();
        DKind = parseOpenMPDirectiveKind(*this);
        if (DKind != OMPD_end_declare_target)
          TPA.Revert();
        else
          TPA.Commit();
      }
    }

    ParseOMPEndDeclareTargetDirective(DKind, DTLoc);
    Actions.ActOnFinishOpenMPDeclareTargetDirective();
    return Actions.BuildDeclaratorGroup(Decls);
  }
  case OMPD_unknown:
    Diag(Tok, diag::err_omp_unknown_directive);
    break;
  case OMPD_parallel:
  case OMPD_simd:
  case OMPD_task:
  case OMPD_taskyield:
  case OMPD_barrier:
  case OMPD_taskwait:
  case OMPD_taskgroup:
  case OMPD_flush:
  case OMPD_depobj:
  case OMPD_scan:
  case OMPD_for:
  case OMPD_for_simd:
  case OMPD_sections:
  case OMPD_section:
  case OMPD_single:
  case OMPD_master:
  case OMPD_ordered:
  case OMPD_critical:
  case OMPD_parallel_for:
  case OMPD_parallel_for_simd:
  case OMPD_parallel_sections:
  case OMPD_parallel_master:
  case OMPD_atomic:
  case OMPD_target:
  case OMPD_teams:
  case OMPD_cancellation_point:
  case OMPD_cancel:
  case OMPD_target_data:
  case OMPD_target_enter_data:
  case OMPD_target_exit_data:
  case OMPD_target_parallel:
  case OMPD_target_parallel_for:
  case OMPD_taskloop:
  case OMPD_taskloop_simd:
  case OMPD_master_taskloop:
  case OMPD_master_taskloop_simd:
  case OMPD_parallel_master_taskloop:
  case OMPD_parallel_master_taskloop_simd:
  case OMPD_distribute:
  case OMPD_end_declare_target:
  case OMPD_target_update:
  case OMPD_distribute_parallel_for:
  case OMPD_distribute_parallel_for_simd:
  case OMPD_distribute_simd:
  case OMPD_target_parallel_for_simd:
  case OMPD_target_simd:
  case OMPD_teams_distribute:
  case OMPD_teams_distribute_simd:
  case OMPD_teams_distribute_parallel_for_simd:
  case OMPD_teams_distribute_parallel_for:
  case OMPD_target_teams:
  case OMPD_target_teams_distribute:
  case OMPD_target_teams_distribute_parallel_for:
  case OMPD_target_teams_distribute_parallel_for_simd:
  case OMPD_target_teams_distribute_simd:
    Diag(Tok, diag::err_omp_unexpected_directive)
        << 1 << getOpenMPDirectiveName(DKind);
    break;
  default:
    break;
  }
  while (Tok.isNot(tok::annot_pragma_openmp_end))
    ConsumeAnyToken();
  ConsumeAnyToken();
  return nullptr;
}

/// Parsing of declarative or executable OpenMP directives.
///
///       threadprivate-directive:
///         annot_pragma_openmp 'threadprivate' simple-variable-list
///         annot_pragma_openmp_end
///
///       allocate-directive:
///         annot_pragma_openmp 'allocate' simple-variable-list
///         annot_pragma_openmp_end
///
///       declare-reduction-directive:
///         annot_pragma_openmp 'declare' 'reduction' '(' <reduction_id> ':'
///         <type> {',' <type>} ':' <expression> ')' ['initializer' '('
///         ('omp_priv' '=' <expression>|<function_call>) ')']
///         annot_pragma_openmp_end
///
///       declare-mapper-directive:
///         annot_pragma_openmp 'declare' 'mapper' '(' [<mapper-identifer> ':']
///         <type> <var> ')' [<clause>[[,] <clause>] ... ]
///         annot_pragma_openmp_end
///
///       executable-directive:
///         annot_pragma_openmp 'parallel' | 'simd' | 'for' | 'sections' |
///         'section' | 'single' | 'master' | 'critical' [ '(' <name> ')' ] |
///         'parallel for' | 'parallel sections' | 'parallel master' | 'task' |
///         'taskyield' | 'barrier' | 'taskwait' | 'flush' | 'ordered' |
///         'atomic' | 'for simd' | 'parallel for simd' | 'target' | 'target
///         data' | 'taskgroup' | 'teams' | 'taskloop' | 'taskloop simd' |
///         'master taskloop' | 'master taskloop simd' | 'parallel master
///         taskloop' | 'parallel master taskloop simd' | 'distribute' | 'target
///         enter data' | 'target exit data' | 'target parallel' | 'target
///         parallel for' | 'target update' | 'distribute parallel for' |
///         'distribute paralle for simd' | 'distribute simd' | 'target parallel
///         for simd' | 'target simd' | 'teams distribute' | 'teams distribute
///         simd' | 'teams distribute parallel for simd' | 'teams distribute
///         parallel for' | 'target teams' | 'target teams distribute' | 'target
///         teams distribute parallel for' | 'target teams distribute parallel
///         for simd' | 'target teams distribute simd' {clause}
///         annot_pragma_openmp_end
///
StmtResult
Parser::ParseOpenMPDeclarativeOrExecutableDirective(ParsedStmtContext StmtCtx) {
  assert(Tok.is(tok::annot_pragma_openmp) && "Not an OpenMP directive!");
  ParsingOpenMPDirectiveRAII DirScope(*this);
  ParenBraceBracketBalancer BalancerRAIIObj(*this);
  SmallVector<OMPClause *, 5> Clauses;
  SmallVector<llvm::PointerIntPair<OMPClause *, 1, bool>,
              llvm::omp::Clause_enumSize + 1>
      FirstClauses(llvm::omp::Clause_enumSize + 1);
  unsigned ScopeFlags = Scope::FnScope | Scope::DeclScope |
                        Scope::CompoundStmtScope | Scope::OpenMPDirectiveScope;
  SourceLocation Loc = ConsumeAnnotationToken(), EndLoc;
  OpenMPDirectiveKind DKind = parseOpenMPDirectiveKind(*this);
  OpenMPDirectiveKind CancelRegion = OMPD_unknown;
  // Name of critical directive.
  DeclarationNameInfo DirName;
  StmtResult Directive = StmtError();
  bool HasAssociatedStatement = true;

  switch (DKind) {
  case OMPD_threadprivate: {
    // FIXME: Should this be permitted in C++?
    if ((StmtCtx & ParsedStmtContext::AllowDeclarationsInC) ==
        ParsedStmtContext()) {
      Diag(Tok, diag::err_omp_immediate_directive)
          << getOpenMPDirectiveName(DKind) << 0;
    }
    ConsumeIdentifier();
    DeclDirectiveListParserHelper Helper(this, DKind);
    if (!ParseOpenMPSimpleVarList(DKind, Helper,
                                  /*AllowScopeSpecifier=*/false)) {
      skipUntilPragmaOpenMPEnd(DKind);
      DeclGroupPtrTy Res = Actions.ActOnOpenMPThreadprivateDirective(
          Loc, Helper.getIdentifiers());
      Directive = Actions.ActOnDeclStmt(Res, Loc, Tok.getLocation());
    }
    SkipUntil(tok::annot_pragma_openmp_end);
    break;
  }
  case OMPD_allocate: {
    // FIXME: Should this be permitted in C++?
    if ((StmtCtx & ParsedStmtContext::AllowDeclarationsInC) ==
        ParsedStmtContext()) {
      Diag(Tok, diag::err_omp_immediate_directive)
          << getOpenMPDirectiveName(DKind) << 0;
    }
    ConsumeIdentifier();
    DeclDirectiveListParserHelper Helper(this, DKind);
    if (!ParseOpenMPSimpleVarList(DKind, Helper,
                                  /*AllowScopeSpecifier=*/false)) {
      SmallVector<OMPClause *, 1> Clauses;
      if (Tok.isNot(tok::annot_pragma_openmp_end)) {
        SmallVector<llvm::PointerIntPair<OMPClause *, 1, bool>,
                    llvm::omp::Clause_enumSize + 1>
            FirstClauses(llvm::omp::Clause_enumSize + 1);
        while (Tok.isNot(tok::annot_pragma_openmp_end)) {
          OpenMPClauseKind CKind =
              Tok.isAnnotation() ? OMPC_unknown
                                 : getOpenMPClauseKind(PP.getSpelling(Tok));
          Actions.StartOpenMPClause(CKind);
          OMPClause *Clause = ParseOpenMPClause(
              OMPD_allocate, CKind, !FirstClauses[unsigned(CKind)].getInt());
          SkipUntil(tok::comma, tok::identifier, tok::annot_pragma_openmp_end,
                    StopBeforeMatch);
          FirstClauses[unsigned(CKind)].setInt(true);
          if (Clause != nullptr)
            Clauses.push_back(Clause);
          if (Tok.is(tok::annot_pragma_openmp_end)) {
            Actions.EndOpenMPClause();
            break;
          }
          // Skip ',' if any.
          if (Tok.is(tok::comma))
            ConsumeToken();
          Actions.EndOpenMPClause();
        }
        skipUntilPragmaOpenMPEnd(DKind);
      }
      DeclGroupPtrTy Res = Actions.ActOnOpenMPAllocateDirective(
          Loc, Helper.getIdentifiers(), Clauses);
      Directive = Actions.ActOnDeclStmt(Res, Loc, Tok.getLocation());
    }
    SkipUntil(tok::annot_pragma_openmp_end);
    break;
  }
  case OMPD_declare_reduction:
    ConsumeIdentifier();
    if (DeclGroupPtrTy Res =
            ParseOpenMPDeclareReductionDirective(/*AS=*/AS_none)) {
      skipUntilPragmaOpenMPEnd(OMPD_declare_reduction);
      ConsumeAnyToken();
      Directive = Actions.ActOnDeclStmt(Res, Loc, Tok.getLocation());
    } else {
      SkipUntil(tok::annot_pragma_openmp_end);
    }
    break;
  case OMPD_declare_mapper: {
    ConsumeIdentifier();
    if (DeclGroupPtrTy Res =
            ParseOpenMPDeclareMapperDirective(/*AS=*/AS_none)) {
      // Skip the last annot_pragma_openmp_end.
      ConsumeAnnotationToken();
      Directive = Actions.ActOnDeclStmt(Res, Loc, Tok.getLocation());
    } else {
      SkipUntil(tok::annot_pragma_openmp_end);
    }
    break;
  }
  case OMPD_flush:
  case OMPD_depobj:
  case OMPD_scan:
  case OMPD_taskyield:
  case OMPD_barrier:
  case OMPD_taskwait:
  case OMPD_cancellation_point:
  case OMPD_cancel:
  case OMPD_target_enter_data:
  case OMPD_target_exit_data:
  case OMPD_target_update:
    if ((StmtCtx & ParsedStmtContext::AllowStandaloneOpenMPDirectives) ==
        ParsedStmtContext()) {
      Diag(Tok, diag::err_omp_immediate_directive)
          << getOpenMPDirectiveName(DKind) << 0;
    }
    HasAssociatedStatement = false;
    // Fall through for further analysis.
    LLVM_FALLTHROUGH;
  case OMPD_parallel:
  case OMPD_simd:
  case OMPD_for:
  case OMPD_for_simd:
  case OMPD_sections:
  case OMPD_single:
  case OMPD_section:
  case OMPD_master:
  case OMPD_critical:
  case OMPD_parallel_for:
  case OMPD_parallel_for_simd:
  case OMPD_parallel_sections:
  case OMPD_parallel_master:
  case OMPD_task:
  case OMPD_ordered:
  case OMPD_atomic:
  case OMPD_target:
  case OMPD_teams:
  case OMPD_taskgroup:
  case OMPD_target_data:
  case OMPD_target_parallel:
  case OMPD_target_parallel_for:
  case OMPD_taskloop:
  case OMPD_taskloop_simd:
  case OMPD_master_taskloop:
  case OMPD_master_taskloop_simd:
  case OMPD_parallel_master_taskloop:
  case OMPD_parallel_master_taskloop_simd:
  case OMPD_distribute:
  case OMPD_distribute_parallel_for:
  case OMPD_distribute_parallel_for_simd:
  case OMPD_distribute_simd:
  case OMPD_target_parallel_for_simd:
  case OMPD_target_simd:
  case OMPD_teams_distribute:
  case OMPD_teams_distribute_simd:
  case OMPD_teams_distribute_parallel_for_simd:
  case OMPD_teams_distribute_parallel_for:
  case OMPD_target_teams:
  case OMPD_target_teams_distribute:
  case OMPD_target_teams_distribute_parallel_for:
  case OMPD_target_teams_distribute_parallel_for_simd:
  case OMPD_target_teams_distribute_simd: {
    // Special processing for flush and depobj clauses.
    Token ImplicitTok;
    bool ImplicitClauseAllowed = false;
    if (DKind == OMPD_flush || DKind == OMPD_depobj) {
      ImplicitTok = Tok;
      ImplicitClauseAllowed = true;
    }
    ConsumeAsIdentifier();

    // Parse directive name of the 'critical' directive if any.
    if (DKind == OMPD_critical) {
      BalancedDelimiterTracker T(*this, tok::l_paren,
                                 tok::annot_pragma_openmp_end);
      if (!T.consumeOpen()) {
        if (Tok.isAnyIdentifier()) {
          DirName =
              DeclarationNameInfo(Tok.getIdentifierInfo(), Tok.getLocation());
          ConsumeAnyToken();
        } else {
          Diag(Tok, diag::err_omp_expected_identifier_for_critical);
        }
        T.consumeClose();
      }
    } else if (DKind == OMPD_cancellation_point || DKind == OMPD_cancel) {
      CancelRegion = parseOpenMPDirectiveKind(*this);
      if (Tok.isNot(tok::annot_pragma_openmp_end))
        ConsumeAsIdentifier();
    }

    if (isOpenMPLoopDirective(DKind))
      ScopeFlags |= Scope::OpenMPLoopDirectiveScope;
    if (isOpenMPSimdDirective(DKind))
      ScopeFlags |= Scope::OpenMPSimdDirectiveScope;
    ParseScope OMPDirectiveScope(this, ScopeFlags);
    Actions.StartOpenMPDSABlock(DKind, DirName, Actions.getCurScope(), Loc);

    while (Tok.isNot(tok::annot_pragma_openmp_end)) {
      bool HasImplicitClause = false;
      if (ImplicitClauseAllowed && Tok.is(tok::l_paren)) {
        HasImplicitClause = true;
        // Push copy of the current token back to stream to properly parse
        // pseudo-clause OMPFlushClause or OMPDepobjClause.
        PP.EnterToken(Tok, /*IsReinject*/ true);
        PP.EnterToken(ImplicitTok, /*IsReinject*/ true);
        ConsumeAnyToken();
      }
      OpenMPClauseKind CKind = Tok.isAnnotation()
                                   ? OMPC_unknown
                                   : getOpenMPClauseKind(PP.getSpelling(Tok));
      if (HasImplicitClause) {
        assert(CKind == OMPC_unknown && "Must be unknown implicit clause.");
        if (DKind == OMPD_flush) {
          CKind = OMPC_flush;
        } else {
          assert(DKind == OMPD_depobj &&
                 "Expected flush or depobj directives.");
          CKind = OMPC_depobj;
        }
      }
      // No more implicit clauses allowed.
      ImplicitClauseAllowed = false;
      Actions.StartOpenMPClause(CKind);
      HasImplicitClause = false;
      OMPClause *Clause = ParseOpenMPClause(
          DKind, CKind, !FirstClauses[unsigned(CKind)].getInt());
      FirstClauses[unsigned(CKind)].setInt(true);
      if (Clause) {
        FirstClauses[unsigned(CKind)].setPointer(Clause);
        Clauses.push_back(Clause);
      }

      // Skip ',' if any.
      if (Tok.is(tok::comma))
        ConsumeToken();
      Actions.EndOpenMPClause();
    }
    // End location of the directive.
    EndLoc = Tok.getLocation();
    // Consume final annot_pragma_openmp_end.
    ConsumeAnnotationToken();

    // OpenMP [2.13.8, ordered Construct, Syntax]
    // If the depend clause is specified, the ordered construct is a stand-alone
    // directive.
    if (DKind == OMPD_ordered && FirstClauses[unsigned(OMPC_depend)].getInt()) {
      if ((StmtCtx & ParsedStmtContext::AllowStandaloneOpenMPDirectives) ==
          ParsedStmtContext()) {
        Diag(Loc, diag::err_omp_immediate_directive)
            << getOpenMPDirectiveName(DKind) << 1
            << getOpenMPClauseName(OMPC_depend);
      }
      HasAssociatedStatement = false;
    }

    StmtResult AssociatedStmt;
    if (HasAssociatedStatement) {
      // The body is a block scope like in Lambdas and Blocks.
      Actions.ActOnOpenMPRegionStart(DKind, getCurScope());
      // FIXME: We create a bogus CompoundStmt scope to hold the contents of
      // the captured region. Code elsewhere assumes that any FunctionScopeInfo
      // should have at least one compound statement scope within it.
      ParsingOpenMPDirectiveRAII NormalScope(*this, /*Value=*/false);
      AssociatedStmt = (Sema::CompoundScopeRAII(Actions), ParseStatement());
      AssociatedStmt = Actions.ActOnOpenMPRegionEnd(AssociatedStmt, Clauses);
    } else if (DKind == OMPD_target_update || DKind == OMPD_target_enter_data ||
               DKind == OMPD_target_exit_data) {
      Actions.ActOnOpenMPRegionStart(DKind, getCurScope());
      AssociatedStmt = (Sema::CompoundScopeRAII(Actions),
                        Actions.ActOnCompoundStmt(Loc, Loc, llvm::None,
                                                  /*isStmtExpr=*/false));
      AssociatedStmt = Actions.ActOnOpenMPRegionEnd(AssociatedStmt, Clauses);
    }
    Directive = Actions.ActOnOpenMPExecutableDirective(
        DKind, DirName, CancelRegion, Clauses, AssociatedStmt.get(), Loc,
        EndLoc);

    // Exit scope.
    Actions.EndOpenMPDSABlock(Directive.get());
    OMPDirectiveScope.Exit();
    break;
  }
  case OMPD_declare_simd:
  case OMPD_declare_target:
  case OMPD_end_declare_target:
  case OMPD_requires:
  case OMPD_begin_declare_variant:
  case OMPD_end_declare_variant:
  case OMPD_declare_variant:
    Diag(Tok, diag::err_omp_unexpected_directive)
        << 1 << getOpenMPDirectiveName(DKind);
    SkipUntil(tok::annot_pragma_openmp_end);
    break;
  case OMPD_unknown:
  default:
    Diag(Tok, diag::err_omp_unknown_directive);
    SkipUntil(tok::annot_pragma_openmp_end);
    break;
  }
  return Directive;
}

// Parses simple list:
//   simple-variable-list:
//         '(' id-expression {, id-expression} ')'
//
bool Parser::ParseOpenMPSimpleVarList(
    OpenMPDirectiveKind Kind,
    const llvm::function_ref<void(CXXScopeSpec &, DeclarationNameInfo)> &
        Callback,
    bool AllowScopeSpecifier) {
  // Parse '('.
  BalancedDelimiterTracker T(*this, tok::l_paren, tok::annot_pragma_openmp_end);
  if (T.expectAndConsume(diag::err_expected_lparen_after,
                         getOpenMPDirectiveName(Kind).data()))
    return true;
  bool IsCorrect = true;
  bool NoIdentIsFound = true;

  // Read tokens while ')' or annot_pragma_openmp_end is not found.
  while (Tok.isNot(tok::r_paren) && Tok.isNot(tok::annot_pragma_openmp_end)) {
    CXXScopeSpec SS;
    UnqualifiedId Name;
    // Read var name.
    Token PrevTok = Tok;
    NoIdentIsFound = false;

    if (AllowScopeSpecifier && getLangOpts().CPlusPlus &&
        ParseOptionalCXXScopeSpecifier(SS, /*ObjectType=*/nullptr,
                                       /*ObjectHadErrors=*/false, false)) {
      IsCorrect = false;
      SkipUntil(tok::comma, tok::r_paren, tok::annot_pragma_openmp_end,
                StopBeforeMatch);
    } else if (ParseUnqualifiedId(SS, /*ObjectType=*/nullptr,
                                  /*ObjectHadErrors=*/false, false, false,
                                  false, false, nullptr, Name)) {
      IsCorrect = false;
      SkipUntil(tok::comma, tok::r_paren, tok::annot_pragma_openmp_end,
                StopBeforeMatch);
    } else if (Tok.isNot(tok::comma) && Tok.isNot(tok::r_paren) &&
               Tok.isNot(tok::annot_pragma_openmp_end)) {
      IsCorrect = false;
      SkipUntil(tok::comma, tok::r_paren, tok::annot_pragma_openmp_end,
                StopBeforeMatch);
      Diag(PrevTok.getLocation(), diag::err_expected)
          << tok::identifier
          << SourceRange(PrevTok.getLocation(), PrevTokLocation);
    } else {
      Callback(SS, Actions.GetNameFromUnqualifiedId(Name));
    }
    // Consume ','.
    if (Tok.is(tok::comma)) {
      ConsumeToken();
    }
  }

  if (NoIdentIsFound) {
    Diag(Tok, diag::err_expected) << tok::identifier;
    IsCorrect = false;
  }

  // Parse ')'.
  IsCorrect = !T.consumeClose() && IsCorrect;

  return !IsCorrect;
}

OMPClause *Parser::ParseOpenMPUsesAllocatorClause(OpenMPDirectiveKind DKind) {
  SourceLocation Loc = Tok.getLocation();
  ConsumeAnyToken();

  // Parse '('.
  BalancedDelimiterTracker T(*this, tok::l_paren, tok::annot_pragma_openmp_end);
  if (T.expectAndConsume(diag::err_expected_lparen_after, "uses_allocator"))
    return nullptr;
  SmallVector<Sema::UsesAllocatorsData, 4> Data;
  do {
    ExprResult Allocator = ParseCXXIdExpression();
    if (Allocator.isInvalid()) {
      SkipUntil(tok::comma, tok::r_paren, tok::annot_pragma_openmp_end,
                StopBeforeMatch);
      break;
    }
    Sema::UsesAllocatorsData &D = Data.emplace_back();
    D.Allocator = Allocator.get();
    if (Tok.is(tok::l_paren)) {
      BalancedDelimiterTracker T(*this, tok::l_paren,
                                 tok::annot_pragma_openmp_end);
      T.consumeOpen();
      ExprResult AllocatorTraits = ParseCXXIdExpression();
      T.consumeClose();
      if (AllocatorTraits.isInvalid()) {
        SkipUntil(tok::comma, tok::r_paren, tok::annot_pragma_openmp_end,
                  StopBeforeMatch);
        break;
      }
      D.AllocatorTraits = AllocatorTraits.get();
      D.LParenLoc = T.getOpenLocation();
      D.RParenLoc = T.getCloseLocation();
    }
    if (Tok.isNot(tok::comma) && Tok.isNot(tok::r_paren))
      Diag(Tok, diag::err_omp_expected_punc) << "uses_allocators" << 0;
    // Parse ','
    if (Tok.is(tok::comma))
      ConsumeAnyToken();
  } while (Tok.isNot(tok::r_paren) && Tok.isNot(tok::annot_pragma_openmp_end));
  T.consumeClose();
  return Actions.ActOnOpenMPUsesAllocatorClause(Loc, T.getOpenLocation(),
                                                T.getCloseLocation(), Data);
}

/// Parsing of OpenMP clauses.
///
///    clause:
///       if-clause | final-clause | num_threads-clause | safelen-clause |
///       default-clause | private-clause | firstprivate-clause | shared-clause
///       | linear-clause | aligned-clause | collapse-clause |
///       lastprivate-clause | reduction-clause | proc_bind-clause |
///       schedule-clause | copyin-clause | copyprivate-clause | untied-clause |
///       mergeable-clause | flush-clause | read-clause | write-clause |
///       update-clause | capture-clause | seq_cst-clause | device-clause |
///       simdlen-clause | threads-clause | simd-clause | num_teams-clause |
///       thread_limit-clause | priority-clause | grainsize-clause |
///       nogroup-clause | num_tasks-clause | hint-clause | to-clause |
///       from-clause | is_device_ptr-clause | task_reduction-clause |
///       in_reduction-clause | allocator-clause | allocate-clause |
///       acq_rel-clause | acquire-clause | release-clause | relaxed-clause |
///       depobj-clause | destroy-clause | detach-clause | inclusive-clause |
///       exclusive-clause | uses_allocators-clause | use_device_addr-clause
///
OMPClause *Parser::ParseOpenMPClause(OpenMPDirectiveKind DKind,
                                     OpenMPClauseKind CKind, bool FirstClause) {
  OMPClauseKind = CKind;
  OMPClause *Clause = nullptr;
  bool ErrorFound = false;
  bool WrongDirective = false;
  // Check if clause is allowed for the given directive.
  if (CKind != OMPC_unknown &&
      !isAllowedClauseForDirective(DKind, CKind, getLangOpts().OpenMP)) {
    Diag(Tok, diag::err_omp_unexpected_clause) << getOpenMPClauseName(CKind)
                                               << getOpenMPDirectiveName(DKind);
    ErrorFound = true;
    WrongDirective = true;
  }

  switch (CKind) {
  case OMPC_final:
  case OMPC_num_threads:
  case OMPC_safelen:
  case OMPC_simdlen:
  case OMPC_collapse:
  case OMPC_ordered:
  case OMPC_num_teams:
  case OMPC_thread_limit:
  case OMPC_priority:
  case OMPC_grainsize:
  case OMPC_num_tasks:
  case OMPC_hint:
  case OMPC_allocator:
  case OMPC_depobj:
  case OMPC_detach:
    // OpenMP [2.5, Restrictions]
    //  At most one num_threads clause can appear on the directive.
    // OpenMP [2.8.1, simd construct, Restrictions]
    //  Only one safelen  clause can appear on a simd directive.
    //  Only one simdlen  clause can appear on a simd directive.
    //  Only one collapse clause can appear on a simd directive.
    // OpenMP [2.11.1, task Construct, Restrictions]
    //  At most one if clause can appear on the directive.
    //  At most one final clause can appear on the directive.
    // OpenMP [teams Construct, Restrictions]
    //  At most one num_teams clause can appear on the directive.
    //  At most one thread_limit clause can appear on the directive.
    // OpenMP [2.9.1, task Construct, Restrictions]
    // At most one priority clause can appear on the directive.
    // OpenMP [2.9.2, taskloop Construct, Restrictions]
    // At most one grainsize clause can appear on the directive.
    // OpenMP [2.9.2, taskloop Construct, Restrictions]
    // At most one num_tasks clause can appear on the directive.
    // OpenMP [2.11.3, allocate Directive, Restrictions]
    // At most one allocator clause can appear on the directive.
    // OpenMP 5.0, 2.10.1 task Construct, Restrictions.
    // At most one detach clause can appear on the directive.
    if (!FirstClause) {
      Diag(Tok, diag::err_omp_more_one_clause)
          << getOpenMPDirectiveName(DKind) << getOpenMPClauseName(CKind) << 0;
      ErrorFound = true;
    }

    if (CKind == OMPC_ordered && PP.LookAhead(/*N=*/0).isNot(tok::l_paren))
      Clause = ParseOpenMPClause(CKind, WrongDirective);
    else
      Clause = ParseOpenMPSingleExprClause(CKind, WrongDirective);
    break;
  case OMPC_default:
  case OMPC_proc_bind:
  case OMPC_atomic_default_mem_order:
  case OMPC_order:
    // OpenMP [2.14.3.1, Restrictions]
    //  Only a single default clause may be specified on a parallel, task or
    //  teams directive.
    // OpenMP [2.5, parallel Construct, Restrictions]
    //  At most one proc_bind clause can appear on the directive.
    // OpenMP [5.0, Requires directive, Restrictions]
    //  At most one atomic_default_mem_order clause can appear
    //  on the directive
    if (!FirstClause && CKind != OMPC_order) {
      Diag(Tok, diag::err_omp_more_one_clause)
          << getOpenMPDirectiveName(DKind) << getOpenMPClauseName(CKind) << 0;
      ErrorFound = true;
    }

    Clause = ParseOpenMPSimpleClause(CKind, WrongDirective);
    break;
  case OMPC_device:
  case OMPC_schedule:
  case OMPC_dist_schedule:
  case OMPC_defaultmap:
    // OpenMP [2.7.1, Restrictions, p. 3]
    //  Only one schedule clause can appear on a loop directive.
    // OpenMP 4.5 [2.10.4, Restrictions, p. 106]
    //  At most one defaultmap clause can appear on the directive.
    // OpenMP 5.0 [2.12.5, target construct, Restrictions]
    //  At most one device clause can appear on the directive.
    if ((getLangOpts().OpenMP < 50 || CKind != OMPC_defaultmap) &&
        !FirstClause) {
      Diag(Tok, diag::err_omp_more_one_clause)
          << getOpenMPDirectiveName(DKind) << getOpenMPClauseName(CKind) << 0;
      ErrorFound = true;
    }
    LLVM_FALLTHROUGH;
  case OMPC_if:
    Clause = ParseOpenMPSingleExprWithArgClause(DKind, CKind, WrongDirective);
    break;
  case OMPC_nowait:
  case OMPC_untied:
  case OMPC_mergeable:
  case OMPC_read:
  case OMPC_write:
  case OMPC_capture:
  case OMPC_seq_cst:
  case OMPC_acq_rel:
  case OMPC_acquire:
  case OMPC_release:
  case OMPC_relaxed:
  case OMPC_threads:
  case OMPC_simd:
  case OMPC_nogroup:
  case OMPC_unified_address:
  case OMPC_unified_shared_memory:
  case OMPC_reverse_offload:
  case OMPC_dynamic_allocators:
  case OMPC_destroy:
    // OpenMP [2.7.1, Restrictions, p. 9]
    //  Only one ordered clause can appear on a loop directive.
    // OpenMP [2.7.1, Restrictions, C/C++, p. 4]
    //  Only one nowait clause can appear on a for directive.
    // OpenMP [5.0, Requires directive, Restrictions]
    //   Each of the requires clauses can appear at most once on the directive.
    if (!FirstClause) {
      Diag(Tok, diag::err_omp_more_one_clause)
          << getOpenMPDirectiveName(DKind) << getOpenMPClauseName(CKind) << 0;
      ErrorFound = true;
    }

    Clause = ParseOpenMPClause(CKind, WrongDirective);
    break;
  case OMPC_update:
    if (!FirstClause) {
      Diag(Tok, diag::err_omp_more_one_clause)
          << getOpenMPDirectiveName(DKind) << getOpenMPClauseName(CKind) << 0;
      ErrorFound = true;
    }

    Clause = (DKind == OMPD_depobj)
                 ? ParseOpenMPSimpleClause(CKind, WrongDirective)
                 : ParseOpenMPClause(CKind, WrongDirective);
    break;
  case OMPC_private:
  case OMPC_firstprivate:
  case OMPC_lastprivate:
  case OMPC_shared:
  case OMPC_reduction:
  case OMPC_task_reduction:
  case OMPC_in_reduction:
  case OMPC_linear:
  case OMPC_aligned:
  case OMPC_copyin:
  case OMPC_copyprivate:
  case OMPC_flush:
  case OMPC_depend:
  case OMPC_map:
  case OMPC_to:
  case OMPC_from:
  case OMPC_use_device_ptr:
  case OMPC_use_device_addr:
  case OMPC_is_device_ptr:
  case OMPC_allocate:
  case OMPC_nontemporal:
  case OMPC_inclusive:
  case OMPC_exclusive:
  case OMPC_affinity:
    Clause = ParseOpenMPVarListClause(DKind, CKind, WrongDirective);
    break;
  case OMPC_uses_allocators:
    Clause = ParseOpenMPUsesAllocatorClause(DKind);
    break;
  case OMPC_device_type:
  case OMPC_unknown:
    skipUntilPragmaOpenMPEnd(DKind);
    break;
  case OMPC_threadprivate:
  case OMPC_uniform:
  case OMPC_match:
    if (!WrongDirective)
      Diag(Tok, diag::err_omp_unexpected_clause)
          << getOpenMPClauseName(CKind) << getOpenMPDirectiveName(DKind);
    SkipUntil(tok::comma, tok::annot_pragma_openmp_end, StopBeforeMatch);
    break;
  default:
    break;
  }
  return ErrorFound ? nullptr : Clause;
}

/// Parses simple expression in parens for single-expression clauses of OpenMP
/// constructs.
/// \param RLoc Returned location of right paren.
ExprResult Parser::ParseOpenMPParensExpr(StringRef ClauseName,
                                         SourceLocation &RLoc,
                                         bool IsAddressOfOperand) {
  BalancedDelimiterTracker T(*this, tok::l_paren, tok::annot_pragma_openmp_end);
  if (T.expectAndConsume(diag::err_expected_lparen_after, ClauseName.data()))
    return ExprError();

  SourceLocation ELoc = Tok.getLocation();
  ExprResult LHS(ParseCastExpression(AnyCastExpr, IsAddressOfOperand,
                                     NotTypeCast));
  ExprResult Val(ParseRHSOfBinaryExpression(LHS, prec::Conditional));
  Val = Actions.ActOnFinishFullExpr(Val.get(), ELoc, /*DiscardedValue*/ false);

  // Parse ')'.
  RLoc = Tok.getLocation();
  if (!T.consumeClose())
    RLoc = T.getCloseLocation();

  return Val;
}

/// Parsing of OpenMP clauses with single expressions like 'final',
/// 'collapse', 'safelen', 'num_threads', 'simdlen', 'num_teams',
/// 'thread_limit', 'simdlen', 'priority', 'grainsize', 'num_tasks', 'hint' or
/// 'detach'.
///
///    final-clause:
///      'final' '(' expression ')'
///
///    num_threads-clause:
///      'num_threads' '(' expression ')'
///
///    safelen-clause:
///      'safelen' '(' expression ')'
///
///    simdlen-clause:
///      'simdlen' '(' expression ')'
///
///    collapse-clause:
///      'collapse' '(' expression ')'
///
///    priority-clause:
///      'priority' '(' expression ')'
///
///    grainsize-clause:
///      'grainsize' '(' expression ')'
///
///    num_tasks-clause:
///      'num_tasks' '(' expression ')'
///
///    hint-clause:
///      'hint' '(' expression ')'
///
///    allocator-clause:
///      'allocator' '(' expression ')'
///
///    detach-clause:
///      'detach' '(' event-handler-expression ')'
///
OMPClause *Parser::ParseOpenMPSingleExprClause(OpenMPClauseKind Kind,
                                               bool ParseOnly) {
  SourceLocation Loc = ConsumeIdentifier();
  SourceLocation LLoc = Tok.getLocation();
  SourceLocation RLoc;

  ExprResult Val = ParseOpenMPParensExpr(getOpenMPClauseName(Kind), RLoc);

  if (Val.isInvalid())
    return nullptr;

  if (ParseOnly)
    return nullptr;
  return Actions.ActOnOpenMPSingleExprClause(Kind, Val.get(), Loc, LLoc, RLoc);
}

/// Parsing of simple OpenMP clauses like 'default' or 'proc_bind'.
///
///    default-clause:
///         'default' '(' 'none' | 'shared' | 'firstprivate' ')'
///
///    proc_bind-clause:
///         'proc_bind' '(' 'master' | 'close' | 'spread' ')'
///
///    update-clause:
///         'update' '(' 'in' | 'out' | 'inout' | 'mutexinoutset' ')'
///
OMPClause *Parser::ParseOpenMPSimpleClause(OpenMPClauseKind Kind,
                                           bool ParseOnly) {
  llvm::Optional<SimpleClauseData> Val = parseOpenMPSimpleClause(*this, Kind);
  if (!Val || ParseOnly)
    return nullptr;
  if (getLangOpts().OpenMP < 51 && Kind == OMPC_default &&
      static_cast<DefaultKind>(Val.getValue().Type) ==
          OMP_DEFAULT_firstprivate) {
    Diag(Val.getValue().LOpen, diag::err_omp_invalid_dsa)
        << getOpenMPClauseName(OMPC_firstprivate)
        << getOpenMPClauseName(OMPC_default) << "5.1";
    return nullptr;
  }
  return Actions.ActOnOpenMPSimpleClause(
      Kind, Val.getValue().Type, Val.getValue().TypeLoc, Val.getValue().LOpen,
      Val.getValue().Loc, Val.getValue().RLoc);
}

/// Parsing of OpenMP clauses like 'ordered'.
///
///    ordered-clause:
///         'ordered'
///
///    nowait-clause:
///         'nowait'
///
///    untied-clause:
///         'untied'
///
///    mergeable-clause:
///         'mergeable'
///
///    read-clause:
///         'read'
///
///    threads-clause:
///         'threads'
///
///    simd-clause:
///         'simd'
///
///    nogroup-clause:
///         'nogroup'
///
OMPClause *Parser::ParseOpenMPClause(OpenMPClauseKind Kind, bool ParseOnly) {
  SourceLocation Loc = Tok.getLocation();
  ConsumeAnyToken();

  if (ParseOnly)
    return nullptr;
  return Actions.ActOnOpenMPClause(Kind, Loc, Tok.getLocation());
}

/// Parsing of OpenMP clauses with single expressions and some additional
/// argument like 'schedule' or 'dist_schedule'.
///
///    schedule-clause:
///      'schedule' '(' [ modifier [ ',' modifier ] ':' ] kind [',' expression ]
///      ')'
///
///    if-clause:
///      'if' '(' [ directive-name-modifier ':' ] expression ')'
///
///    defaultmap:
///      'defaultmap' '(' modifier [ ':' kind ] ')'
///
///    device-clause:
///      'device' '(' [ device-modifier ':' ] expression ')'
///
OMPClause *Parser::ParseOpenMPSingleExprWithArgClause(OpenMPDirectiveKind DKind,
                                                      OpenMPClauseKind Kind,
                                                      bool ParseOnly) {
  SourceLocation Loc = ConsumeAsIdentifier();
  SourceLocation DelimLoc;
  // Parse '('.
  BalancedDelimiterTracker T(*this, tok::l_paren, tok::annot_pragma_openmp_end);
  if (T.expectAndConsume(diag::err_expected_lparen_after,
                         getOpenMPClauseName(Kind).data()))
    return nullptr;

  ExprResult Val;
  SmallVector<unsigned, 4> Arg;
  SmallVector<SourceLocation, 4> KLoc;
  if (Kind == OMPC_schedule) {
    enum { Modifier1, Modifier2, ScheduleKind, NumberOfElements };
    Arg.resize(NumberOfElements);
    KLoc.resize(NumberOfElements);
    Arg[Modifier1] = OMPC_SCHEDULE_MODIFIER_unknown;
    Arg[Modifier2] = OMPC_SCHEDULE_MODIFIER_unknown;
    Arg[ScheduleKind] = OMPC_SCHEDULE_unknown;
    unsigned KindModifier = getOpenMPSimpleClauseType(
        Kind, Tok.isAnnotation() ? "" : PP.getSpelling(Tok),
        getLangOpts().OpenMP);
    if (KindModifier > OMPC_SCHEDULE_unknown) {
      // Parse 'modifier'
      Arg[Modifier1] = KindModifier;
      KLoc[Modifier1] = Tok.getLocation();
      if (Tok.isNot(tok::r_paren) && Tok.isNot(tok::comma) &&
          Tok.isNot(tok::annot_pragma_openmp_end))
        ConsumeAnyToken();
      if (Tok.is(tok::comma)) {
        // Parse ',' 'modifier'
        ConsumeAnyToken();
        KindModifier = getOpenMPSimpleClauseType(
            Kind, Tok.isAnnotation() ? "" : PP.getSpelling(Tok),
            getLangOpts().OpenMP);
        Arg[Modifier2] = KindModifier > OMPC_SCHEDULE_unknown
                             ? KindModifier
                             : (unsigned)OMPC_SCHEDULE_unknown;
        KLoc[Modifier2] = Tok.getLocation();
        if (Tok.isNot(tok::r_paren) && Tok.isNot(tok::comma) &&
            Tok.isNot(tok::annot_pragma_openmp_end))
          ConsumeAnyToken();
      }
      // Parse ':'
      if (Tok.is(tok::colon))
        ConsumeAnyToken();
      else
        Diag(Tok, diag::warn_pragma_expected_colon) << "schedule modifier";
      KindModifier = getOpenMPSimpleClauseType(
          Kind, Tok.isAnnotation() ? "" : PP.getSpelling(Tok),
          getLangOpts().OpenMP);
    }
    Arg[ScheduleKind] = KindModifier;
    KLoc[ScheduleKind] = Tok.getLocation();
    if (Tok.isNot(tok::r_paren) && Tok.isNot(tok::comma) &&
        Tok.isNot(tok::annot_pragma_openmp_end))
      ConsumeAnyToken();
    if ((Arg[ScheduleKind] == OMPC_SCHEDULE_static ||
         Arg[ScheduleKind] == OMPC_SCHEDULE_dynamic ||
         Arg[ScheduleKind] == OMPC_SCHEDULE_guided) &&
        Tok.is(tok::comma))
      DelimLoc = ConsumeAnyToken();
  } else if (Kind == OMPC_dist_schedule) {
    Arg.push_back(getOpenMPSimpleClauseType(
        Kind, Tok.isAnnotation() ? "" : PP.getSpelling(Tok),
        getLangOpts().OpenMP));
    KLoc.push_back(Tok.getLocation());
    if (Tok.isNot(tok::r_paren) && Tok.isNot(tok::comma) &&
        Tok.isNot(tok::annot_pragma_openmp_end))
      ConsumeAnyToken();
    if (Arg.back() == OMPC_DIST_SCHEDULE_static && Tok.is(tok::comma))
      DelimLoc = ConsumeAnyToken();
  } else if (Kind == OMPC_defaultmap) {
    // Get a defaultmap modifier
    unsigned Modifier = getOpenMPSimpleClauseType(
        Kind, Tok.isAnnotation() ? "" : PP.getSpelling(Tok),
        getLangOpts().OpenMP);
    // Set defaultmap modifier to unknown if it is either scalar, aggregate, or
    // pointer
    if (Modifier < OMPC_DEFAULTMAP_MODIFIER_unknown)
      Modifier = OMPC_DEFAULTMAP_MODIFIER_unknown;
    Arg.push_back(Modifier);
    KLoc.push_back(Tok.getLocation());
    if (Tok.isNot(tok::r_paren) && Tok.isNot(tok::comma) &&
        Tok.isNot(tok::annot_pragma_openmp_end))
      ConsumeAnyToken();
    // Parse ':'
    if (Tok.is(tok::colon) || getLangOpts().OpenMP < 50) {
      if (Tok.is(tok::colon))
        ConsumeAnyToken();
      else if (Arg.back() != OMPC_DEFAULTMAP_MODIFIER_unknown)
        Diag(Tok, diag::warn_pragma_expected_colon) << "defaultmap modifier";
      // Get a defaultmap kind
      Arg.push_back(getOpenMPSimpleClauseType(
          Kind, Tok.isAnnotation() ? "" : PP.getSpelling(Tok),
          getLangOpts().OpenMP));
      KLoc.push_back(Tok.getLocation());
      if (Tok.isNot(tok::r_paren) && Tok.isNot(tok::comma) &&
          Tok.isNot(tok::annot_pragma_openmp_end))
        ConsumeAnyToken();
    } else {
      Arg.push_back(OMPC_DEFAULTMAP_unknown);
      KLoc.push_back(SourceLocation());
    }
  } else if (Kind == OMPC_device) {
    // Only target executable directives support extended device construct.
    if (isOpenMPTargetExecutionDirective(DKind) && getLangOpts().OpenMP >= 50 &&
        NextToken().is(tok::colon)) {
      // Parse optional <device modifier> ':'
      Arg.push_back(getOpenMPSimpleClauseType(
          Kind, Tok.isAnnotation() ? "" : PP.getSpelling(Tok),
          getLangOpts().OpenMP));
      KLoc.push_back(Tok.getLocation());
      ConsumeAnyToken();
      // Parse ':'
      ConsumeAnyToken();
    } else {
      Arg.push_back(OMPC_DEVICE_unknown);
      KLoc.emplace_back();
    }
  } else {
    assert(Kind == OMPC_if);
    KLoc.push_back(Tok.getLocation());
    TentativeParsingAction TPA(*this);
    auto DK = parseOpenMPDirectiveKind(*this);
    Arg.push_back(DK);
    if (DK != OMPD_unknown) {
      ConsumeAsIdentifier();
      if (Tok.is(tok::colon) && getLangOpts().OpenMP > 40) {
        TPA.Commit();
        DelimLoc = ConsumeToken();
      } else {
        TPA.Revert();
        Arg.back() = unsigned(OMPD_unknown);
      }
    } else {
      TPA.Revert();
    }
  }

  bool NeedAnExpression = (Kind == OMPC_schedule && DelimLoc.isValid()) ||
                          (Kind == OMPC_dist_schedule && DelimLoc.isValid()) ||
                          Kind == OMPC_if || Kind == OMPC_device;
  if (NeedAnExpression) {
    SourceLocation ELoc = Tok.getLocation();
    ExprResult LHS(ParseCastExpression(AnyCastExpr, false, NotTypeCast));
    Val = ParseRHSOfBinaryExpression(LHS, prec::Conditional);
    Val =
        Actions.ActOnFinishFullExpr(Val.get(), ELoc, /*DiscardedValue*/ false);
  }

  // Parse ')'.
  SourceLocation RLoc = Tok.getLocation();
  if (!T.consumeClose())
    RLoc = T.getCloseLocation();

  if (NeedAnExpression && Val.isInvalid())
    return nullptr;

  if (ParseOnly)
    return nullptr;
  return Actions.ActOnOpenMPSingleExprWithArgClause(
      Kind, Arg, Val.get(), Loc, T.getOpenLocation(), KLoc, DelimLoc, RLoc);
}

static bool ParseReductionId(Parser &P, CXXScopeSpec &ReductionIdScopeSpec,
                             UnqualifiedId &ReductionId) {
  if (ReductionIdScopeSpec.isEmpty()) {
    auto OOK = OO_None;
    switch (P.getCurToken().getKind()) {
    case tok::plus:
      OOK = OO_Plus;
      break;
    case tok::minus:
      OOK = OO_Minus;
      break;
    case tok::star:
      OOK = OO_Star;
      break;
    case tok::amp:
      OOK = OO_Amp;
      break;
    case tok::pipe:
      OOK = OO_Pipe;
      break;
    case tok::caret:
      OOK = OO_Caret;
      break;
    case tok::ampamp:
      OOK = OO_AmpAmp;
      break;
    case tok::pipepipe:
      OOK = OO_PipePipe;
      break;
    default:
      break;
    }
    if (OOK != OO_None) {
      SourceLocation OpLoc = P.ConsumeToken();
      SourceLocation SymbolLocations[] = {OpLoc, OpLoc, SourceLocation()};
      ReductionId.setOperatorFunctionId(OpLoc, OOK, SymbolLocations);
      return false;
    }
  }
  return P.ParseUnqualifiedId(
      ReductionIdScopeSpec, /*ObjectType=*/nullptr,
      /*ObjectHadErrors=*/false, /*EnteringContext*/ false,
      /*AllowDestructorName*/ false,
      /*AllowConstructorName*/ false,
      /*AllowDeductionGuide*/ false, nullptr, ReductionId);
}

/// Checks if the token is a valid map-type-modifier.
/// FIXME: It will return an OpenMPMapClauseKind if that's what it parses.
static OpenMPMapModifierKind isMapModifier(Parser &P) {
  if (!P.isIdentifier())
    return OMPC_MAP_MODIFIER_unknown;

  Preprocessor &PP = P.getPreprocessor();
<<<<<<< HEAD
  Token Tok = P.getCurToken();
  OpenMPMapModifierKind TypeModifier = static_cast<OpenMPMapModifierKind>(
      getOpenMPSimpleClauseType(OMPC_map, PP.getSpelling(Tok)));
=======
  OpenMPMapModifierKind TypeModifier =
      static_cast<OpenMPMapModifierKind>(getOpenMPSimpleClauseType(
          OMPC_map, PP.getSpelling(Tok), P.getLangOpts().OpenMP));
>>>>>>> b8943e7c
  return TypeModifier;
}

/// Parse the mapper modifier in map, to, and from clauses.
bool Parser::parseMapperModifier(OpenMPVarListDataTy &Data) {
  // Parse '('.
  BalancedDelimiterTracker T(*this, tok::l_paren, tok::colon);
  if (T.expectAndConsume(diag::err_expected_lparen_after, "mapper")) {
    SkipUntil(tok::colon, tok::r_paren, tok::annot_pragma_openmp_end,
              StopBeforeMatch);
    return true;
  }
  // Parse mapper-identifier
  if (getLangOpts().CPlusPlus)
    ParseOptionalCXXScopeSpecifier(Data.ReductionOrMapperIdScopeSpec,
                                   /*ObjectType=*/nullptr,
                                   /*ObjectHadErrors=*/false,
                                   /*EnteringContext=*/false);
  if (!isIdentifier() && Tok.isNot(tok::kw_default)) {
    Diag(Tok.getLocation(), diag::err_omp_mapper_illegal_identifier);
    SkipUntil(tok::colon, tok::r_paren, tok::annot_pragma_openmp_end,
              StopBeforeMatch);
    return true;
  }
  auto &DeclNames = Actions.getASTContext().DeclarationNames;
  Data.ReductionOrMapperId = DeclarationNameInfo(
      DeclNames.getIdentifier(Tok.getIdentifierInfo()), Tok.getLocation());
  ConsumeAsIdentifier();
  // Parse ')'.
  return T.consumeClose();
}

/// Parse map-type-modifiers in map clause.
/// map([ [map-type-modifier[,] [map-type-modifier[,] ...] map-type : ] list)
/// where, map-type-modifier ::= always | close | mapper(mapper-identifier) |
/// present
bool Parser::parseMapTypeModifiers(OpenMPVarListDataTy &Data) {
  while (getCurToken().isNot(tok::colon)) {
    OpenMPMapModifierKind TypeModifier = isMapModifier(*this);
    if (TypeModifier == OMPC_MAP_MODIFIER_always ||
        TypeModifier == OMPC_MAP_MODIFIER_close ||
        TypeModifier == OMPC_MAP_MODIFIER_present) {
      Data.MapTypeModifiers.push_back(TypeModifier);
      Data.MapTypeModifiersLoc.push_back(Tok.getLocation());
      ConsumeIdentifier();
    } else if (TypeModifier == OMPC_MAP_MODIFIER_mapper) {
      Data.MapTypeModifiers.push_back(TypeModifier);
      Data.MapTypeModifiersLoc.push_back(Tok.getLocation());
      ConsumeIdentifier();
      if (parseMapperModifier(Data))
        return true;
    } else {
      // For the case of unknown map-type-modifier or a map-type.
      // Map-type is followed by a colon; the function returns when it
      // encounters a token followed by a colon.
      if (Tok.is(tok::comma)) {
        Diag(Tok, diag::err_omp_map_type_modifier_missing);
        ConsumeToken();
        continue;
      }
      // Potential map-type token as it is followed by a colon.
      if (PP.LookAhead(0).is(tok::colon))
        return false;
<<<<<<< HEAD
      Diag(Tok, diag::err_omp_unknown_map_type_modifier);
      ConsumeIdentifier();
=======
      Diag(Tok, diag::err_omp_unknown_map_type_modifier)
          << (getLangOpts().OpenMP >= 51 ? 1 : 0);
      ConsumeToken();
>>>>>>> b8943e7c
    }
    if (getCurToken().is(tok::comma))
      ConsumeToken();
  }
  return false;
}

/// Checks if the token is a valid map-type.
/// FIXME: It will return an OpenMPMapModifierKind if that's what it parses.
static OpenMPMapClauseKind isMapType(Parser &P) {
  Token Tok = P.getCurToken();
  // The map-type token can be either an identifier or the C++ delete keyword.
  if (!Tok.isOneOf(tok::identifier, tok::kw_delete))
    return OMPC_MAP_unknown;
  Preprocessor &PP = P.getPreprocessor();
  OpenMPMapClauseKind MapType =
      static_cast<OpenMPMapClauseKind>(getOpenMPSimpleClauseType(
          OMPC_map, PP.getSpelling(Tok), P.getLangOpts().OpenMP));
  return MapType;
}

/// Parse map-type in map clause.
/// map([ [map-type-modifier[,] [map-type-modifier[,] ...] map-type : ] list)
/// where, map-type ::= to | from | tofrom | alloc | release | delete
static void parseMapType(Parser &P, Parser::OpenMPVarListDataTy &Data) {
  Token Tok = P.getCurToken();
  if (Tok.is(tok::colon)) {
    P.Diag(Tok, diag::err_omp_map_type_missing);
    return;
  }
  Data.ExtraModifier = isMapType(P);
  if (Data.ExtraModifier == OMPC_MAP_unknown)
    P.Diag(Tok, diag::err_omp_unknown_map_type);
  P.ConsumeAsIdentifier();
}

/// Parses simple expression in parens for single-expression clauses of OpenMP
/// constructs.
/// \param RLoc Returned location of right paren.
ExprResult Parser::ParseOpenMPIteratorsExpr() {
  assert(isIdentifier() && PP.getSpelling(Tok) == "iterator" &&
         "Expected 'iterator' token.");
  SourceLocation IteratorKwLoc = ConsumeIdentifier();

  BalancedDelimiterTracker T(*this, tok::l_paren, tok::annot_pragma_openmp_end);
  if (T.expectAndConsume(diag::err_expected_lparen_after, "iterator"))
    return ExprError();

  SourceLocation LLoc = T.getOpenLocation();
  SmallVector<Sema::OMPIteratorData, 4> Data;
  while (Tok.isNot(tok::r_paren) && Tok.isNot(tok::annot_pragma_openmp_end)) {
    // Check if the type parsing is required.
    ParsedType IteratorType;
    if (!isIdentifier() || NextToken().isNot(tok::equal)) {
      // identifier '=' is not found - parse type.
      TypeResult TR = ParseTypeName();
      if (TR.isInvalid()) {
        T.skipToEnd();
        return ExprError();
      }
      IteratorType = TR.get();
    }

    // Parse identifier.
    IdentifierInfo *II = nullptr;
    SourceLocation IdLoc;
    if (isIdentifier()) {
      II = Tok.getIdentifierInfo();
      IdLoc = ConsumeIdentifier();
    } else {
      Diag(Tok, diag::err_expected_unqualified_id) << 0;
    }

    // Parse '='.
    SourceLocation AssignLoc;
    if (Tok.is(tok::equal))
      AssignLoc = ConsumeToken();
    else
      Diag(Tok, diag::err_omp_expected_equal_in_iterator);

    // Parse range-specification - <begin> ':' <end> [ ':' <step> ]
    ColonProtectionRAIIObject ColonRAII(*this);
    // Parse <begin>
    SourceLocation Loc = Tok.getLocation();
    ExprResult LHS = ParseCastExpression(AnyCastExpr);
    ExprResult Begin = Actions.CorrectDelayedTyposInExpr(
        ParseRHSOfBinaryExpression(LHS, prec::Conditional));
    Begin = Actions.ActOnFinishFullExpr(Begin.get(), Loc,
                                        /*DiscardedValue=*/false);
    // Parse ':'.
    SourceLocation ColonLoc;
    if (Tok.is(tok::colon))
      ColonLoc = ConsumeToken();

    // Parse <end>
    Loc = Tok.getLocation();
    LHS = ParseCastExpression(AnyCastExpr);
    ExprResult End = Actions.CorrectDelayedTyposInExpr(
        ParseRHSOfBinaryExpression(LHS, prec::Conditional));
    End = Actions.ActOnFinishFullExpr(End.get(), Loc,
                                      /*DiscardedValue=*/false);

    SourceLocation SecColonLoc;
    ExprResult Step;
    // Parse optional step.
    if (Tok.is(tok::colon)) {
      // Parse ':'
      SecColonLoc = ConsumeToken();
      // Parse <step>
      Loc = Tok.getLocation();
      LHS = ParseCastExpression(AnyCastExpr);
      Step = Actions.CorrectDelayedTyposInExpr(
          ParseRHSOfBinaryExpression(LHS, prec::Conditional));
      Step = Actions.ActOnFinishFullExpr(Step.get(), Loc,
                                         /*DiscardedValue=*/false);
    }

    // Parse ',' or ')'
    if (Tok.isNot(tok::comma) && Tok.isNot(tok::r_paren))
      Diag(Tok, diag::err_omp_expected_punc_after_iterator);
    if (Tok.is(tok::comma))
      ConsumeToken();

    Sema::OMPIteratorData &D = Data.emplace_back();
    D.DeclIdent = II;
    D.DeclIdentLoc = IdLoc;
    D.Type = IteratorType;
    D.AssignLoc = AssignLoc;
    D.ColonLoc = ColonLoc;
    D.SecColonLoc = SecColonLoc;
    D.Range.Begin = Begin.get();
    D.Range.End = End.get();
    D.Range.Step = Step.get();
  }

  // Parse ')'.
  SourceLocation RLoc = Tok.getLocation();
  if (!T.consumeClose())
    RLoc = T.getCloseLocation();

  return Actions.ActOnOMPIteratorExpr(getCurScope(), IteratorKwLoc, LLoc, RLoc,
                                      Data);
}

/// Parses clauses with list.
bool Parser::ParseOpenMPVarList(OpenMPDirectiveKind DKind,
                                OpenMPClauseKind Kind,
                                SmallVectorImpl<Expr *> &Vars,
                                OpenMPVarListDataTy &Data) {
  UnqualifiedId UnqualifiedReductionId;
  bool InvalidReductionId = false;
  bool IsInvalidMapperModifier = false;

  // Parse '('.
  BalancedDelimiterTracker T(*this, tok::l_paren, tok::annot_pragma_openmp_end);
  if (T.expectAndConsume(diag::err_expected_lparen_after,
                         getOpenMPClauseName(Kind).data()))
    return true;

  bool HasIterator = false;
  bool NeedRParenForLinear = false;
  BalancedDelimiterTracker LinearT(*this, tok::l_paren,
                                  tok::annot_pragma_openmp_end);
  // Handle reduction-identifier for reduction clause.
  if (Kind == OMPC_reduction || Kind == OMPC_task_reduction ||
      Kind == OMPC_in_reduction) {
    Data.ExtraModifier = OMPC_REDUCTION_unknown;
    if (Kind == OMPC_reduction && getLangOpts().OpenMP >= 50 &&
        (isIdentifier() || Tok.is(tok::kw_default)) &&
        NextToken().is(tok::comma)) {
      // Parse optional reduction modifier.
      Data.ExtraModifier = getOpenMPSimpleClauseType(Kind, PP.getSpelling(Tok),
                                                     getLangOpts().OpenMP);
      Data.ExtraModifierLoc = Tok.getLocation();
      ConsumeAsIdentifier();
      assert(Tok.is(tok::comma) && "Expected comma.");
      (void)ConsumeToken();
    }
    ColonProtectionRAIIObject ColonRAII(*this);
    if (getLangOpts().CPlusPlus)
      ParseOptionalCXXScopeSpecifier(Data.ReductionOrMapperIdScopeSpec,
                                     /*ObjectType=*/nullptr,
                                     /*ObjectHadErrors=*/false,
                                     /*EnteringContext=*/false);
    InvalidReductionId = ParseReductionId(
        *this, Data.ReductionOrMapperIdScopeSpec, UnqualifiedReductionId);
    if (InvalidReductionId) {
      SkipUntil(tok::colon, tok::r_paren, tok::annot_pragma_openmp_end,
                StopBeforeMatch);
    }
    if (Tok.is(tok::colon))
      Data.ColonLoc = ConsumeToken();
    else
      Diag(Tok, diag::warn_pragma_expected_colon) << "reduction identifier";
    if (!InvalidReductionId)
      Data.ReductionOrMapperId =
          Actions.GetNameFromUnqualifiedId(UnqualifiedReductionId);
  } else if (Kind == OMPC_depend) {
    if (getLangOpts().OpenMP >= 50) {
      if (isIdentifier() && PP.getSpelling(Tok) == "iterator") {
        // Handle optional dependence modifier.
        // iterator(iterators-definition)
        // where iterators-definition is iterator-specifier [,
        // iterators-definition ]
        // where iterator-specifier is [ iterator-type ] identifier =
        // range-specification
        HasIterator = true;
        EnterScope(Scope::OpenMPDirectiveScope | Scope::DeclScope);
        ExprResult IteratorRes = ParseOpenMPIteratorsExpr();
        Data.DepModOrTailExpr = IteratorRes.get();
        // Parse ','
        ExpectAndConsume(tok::comma);
      }
    }
    // Handle dependency type for depend clause.
    ColonProtectionRAIIObject ColonRAII(*this);
    Data.ExtraModifier = getOpenMPSimpleClauseType(
<<<<<<< HEAD
        Kind, isIdentifier() ? PP.getSpelling(Tok) : "");
=======
        Kind, Tok.is(tok::identifier) ? PP.getSpelling(Tok) : "",
        getLangOpts().OpenMP);
>>>>>>> b8943e7c
    Data.ExtraModifierLoc = Tok.getLocation();
    if (Data.ExtraModifier == OMPC_DEPEND_unknown) {
      SkipUntil(tok::colon, tok::r_paren, tok::annot_pragma_openmp_end,
                StopBeforeMatch);
    } else {
      ConsumeIdentifier();
      // Special processing for depend(source) clause.
      if (DKind == OMPD_ordered && Data.ExtraModifier == OMPC_DEPEND_source) {
        // Parse ')'.
        T.consumeClose();
        return false;
      }
    }
    if (Tok.is(tok::colon)) {
      Data.ColonLoc = ConsumeToken();
    } else {
      Diag(Tok, DKind == OMPD_ordered ? diag::warn_pragma_expected_colon_r_paren
                                      : diag::warn_pragma_expected_colon)
          << "dependency type";
    }
  } else if (Kind == OMPC_linear) {
    // Try to parse modifier if any.
    Data.ExtraModifier = OMPC_LINEAR_val;
<<<<<<< HEAD
    if (isIdentifier() && PP.LookAhead(0).is(tok::l_paren)) {
      Data.ExtraModifier = getOpenMPSimpleClauseType(Kind, PP.getSpelling(Tok));
      Data.ExtraModifierLoc = ConsumeIdentifier();
=======
    if (Tok.is(tok::identifier) && PP.LookAhead(0).is(tok::l_paren)) {
      Data.ExtraModifier = getOpenMPSimpleClauseType(Kind, PP.getSpelling(Tok),
                                                     getLangOpts().OpenMP);
      Data.ExtraModifierLoc = ConsumeToken();
>>>>>>> b8943e7c
      LinearT.consumeOpen();
      NeedRParenForLinear = true;
    }
  } else if (Kind == OMPC_lastprivate) {
    // Try to parse modifier if any.
    Data.ExtraModifier = OMPC_LASTPRIVATE_unknown;
    // Conditional modifier allowed only in OpenMP 5.0 and not supported in
    // distribute and taskloop based directives.
    if ((getLangOpts().OpenMP >= 50 && !isOpenMPDistributeDirective(DKind) &&
         !isOpenMPTaskLoopDirective(DKind)) &&
<<<<<<< HEAD
        isIdentifier() && PP.LookAhead(0).is(tok::colon)) {
      Data.ExtraModifier = getOpenMPSimpleClauseType(Kind, PP.getSpelling(Tok));
=======
        Tok.is(tok::identifier) && PP.LookAhead(0).is(tok::colon)) {
      Data.ExtraModifier = getOpenMPSimpleClauseType(Kind, PP.getSpelling(Tok),
                                                     getLangOpts().OpenMP);
>>>>>>> b8943e7c
      Data.ExtraModifierLoc = Tok.getLocation();
      ConsumeIdentifier();
      assert(Tok.is(tok::colon) && "Expected colon.");
      Data.ColonLoc = ConsumeToken();
    }
  } else if (Kind == OMPC_map) {
    // Handle map type for map clause.
    ColonProtectionRAIIObject ColonRAII(*this);

    // The first identifier may be a list item, a map-type or a
    // map-type-modifier. The map-type can also be delete which has the same
    // spelling of the C++ delete keyword.
    Data.ExtraModifier = OMPC_MAP_unknown;
    Data.ExtraModifierLoc = Tok.getLocation();

    // Check for presence of a colon in the map clause.
    TentativeParsingAction TPA(*this);
    bool ColonPresent = false;
    if (SkipUntil(tok::colon, tok::r_paren, tok::annot_pragma_openmp_end,
        StopBeforeMatch)) {
      if (Tok.is(tok::colon))
        ColonPresent = true;
    }
    TPA.Revert();
    // Only parse map-type-modifier[s] and map-type if a colon is present in
    // the map clause.
    if (ColonPresent) {
      IsInvalidMapperModifier = parseMapTypeModifiers(Data);
      if (!IsInvalidMapperModifier)
        parseMapType(*this, Data);
      else
        SkipUntil(tok::colon, tok::annot_pragma_openmp_end, StopBeforeMatch);
    }
    if (Data.ExtraModifier == OMPC_MAP_unknown) {
      Data.ExtraModifier = OMPC_MAP_tofrom;
      Data.IsMapTypeImplicit = true;
    }

    if (Tok.is(tok::colon))
      Data.ColonLoc = ConsumeToken();
  } else if (Kind == OMPC_to || Kind == OMPC_from) {
    if (isIdentifier()) {
      bool IsMapperModifier = false;
      if (Kind == OMPC_to) {
        auto Modifier =
            static_cast<OpenMPToModifierKind>(getOpenMPSimpleClauseType(
                Kind, PP.getSpelling(Tok), getLangOpts().OpenMP));
        if (Modifier == OMPC_TO_MODIFIER_mapper)
          IsMapperModifier = true;
      } else {
        auto Modifier =
            static_cast<OpenMPFromModifierKind>(getOpenMPSimpleClauseType(
                Kind, PP.getSpelling(Tok), getLangOpts().OpenMP));
        if (Modifier == OMPC_FROM_MODIFIER_mapper)
          IsMapperModifier = true;
      }
      if (IsMapperModifier) {
        // Parse the mapper modifier.
        ConsumeIdentifier();
        IsInvalidMapperModifier = parseMapperModifier(Data);
        if (Tok.isNot(tok::colon)) {
          if (!IsInvalidMapperModifier)
            Diag(Tok, diag::warn_pragma_expected_colon) << ")";
          SkipUntil(tok::colon, tok::r_paren, tok::annot_pragma_openmp_end,
                    StopBeforeMatch);
        }
        // Consume ':'.
        if (Tok.is(tok::colon))
          ConsumeToken();
      }
    }
  } else if (Kind == OMPC_allocate ||
             (Kind == OMPC_affinity && isIdentifier() &&
              PP.getSpelling(Tok) == "iterator")) {
    // Handle optional allocator expression followed by colon delimiter.
    ColonProtectionRAIIObject ColonRAII(*this);
    TentativeParsingAction TPA(*this);
    // OpenMP 5.0, 2.10.1, task Construct.
    // where aff-modifier is one of the following:
    // iterator(iterators-definition)
    ExprResult Tail;
    if (Kind == OMPC_allocate) {
      Tail = ParseAssignmentExpression();
    } else {
      HasIterator = true;
      EnterScope(Scope::OpenMPDirectiveScope | Scope::DeclScope);
      Tail = ParseOpenMPIteratorsExpr();
    }
    Tail = Actions.CorrectDelayedTyposInExpr(Tail);
    Tail = Actions.ActOnFinishFullExpr(Tail.get(), T.getOpenLocation(),
                                       /*DiscardedValue=*/false);
    if (Tail.isUsable()) {
      if (Tok.is(tok::colon)) {
        Data.DepModOrTailExpr = Tail.get();
        Data.ColonLoc = ConsumeToken();
        TPA.Commit();
      } else {
        // Colon not found, parse only list of variables.
        TPA.Revert();
      }
    } else {
      // Parsing was unsuccessfull, revert and skip to the end of clause or
      // directive.
      TPA.Revert();
      SkipUntil(tok::comma, tok::r_paren, tok::annot_pragma_openmp_end,
                StopBeforeMatch);
    }
  }

  bool IsComma =
      (Kind != OMPC_reduction && Kind != OMPC_task_reduction &&
       Kind != OMPC_in_reduction && Kind != OMPC_depend && Kind != OMPC_map) ||
      (Kind == OMPC_reduction && !InvalidReductionId) ||
      (Kind == OMPC_map && Data.ExtraModifier != OMPC_MAP_unknown) ||
      (Kind == OMPC_depend && Data.ExtraModifier != OMPC_DEPEND_unknown);
  const bool MayHaveTail = (Kind == OMPC_linear || Kind == OMPC_aligned);
  while (IsComma || (Tok.isNot(tok::r_paren) && Tok.isNot(tok::colon) &&
                     Tok.isNot(tok::annot_pragma_openmp_end))) {
    ParseScope OMPListScope(this, Scope::OpenMPDirectiveScope);
    ColonProtectionRAIIObject ColonRAII(*this, MayHaveTail);
    // Parse variable
    ExprResult VarExpr =
        Actions.CorrectDelayedTyposInExpr(ParseAssignmentExpression());
    if (VarExpr.isUsable()) {
      Vars.push_back(VarExpr.get());
    } else {
      SkipUntil(tok::comma, tok::r_paren, tok::annot_pragma_openmp_end,
                StopBeforeMatch);
    }
    // Skip ',' if any
    IsComma = Tok.is(tok::comma);
    if (IsComma)
      ConsumeToken();
    else if (Tok.isNot(tok::r_paren) &&
             Tok.isNot(tok::annot_pragma_openmp_end) &&
             (!MayHaveTail || Tok.isNot(tok::colon)))
      Diag(Tok, diag::err_omp_expected_punc)
          << ((Kind == OMPC_flush) ? getOpenMPDirectiveName(OMPD_flush)
                                   : getOpenMPClauseName(Kind))
          << (Kind == OMPC_flush);
  }

  // Parse ')' for linear clause with modifier.
  if (NeedRParenForLinear)
    LinearT.consumeClose();

  // Parse ':' linear-step (or ':' alignment).
  const bool MustHaveTail = MayHaveTail && Tok.is(tok::colon);
  if (MustHaveTail) {
    Data.ColonLoc = Tok.getLocation();
    SourceLocation ELoc = ConsumeToken();
    ExprResult Tail = ParseAssignmentExpression();
    Tail =
        Actions.ActOnFinishFullExpr(Tail.get(), ELoc, /*DiscardedValue*/ false);
    if (Tail.isUsable())
      Data.DepModOrTailExpr = Tail.get();
    else
      SkipUntil(tok::comma, tok::r_paren, tok::annot_pragma_openmp_end,
                StopBeforeMatch);
  }

  // Parse ')'.
  Data.RLoc = Tok.getLocation();
  if (!T.consumeClose())
    Data.RLoc = T.getCloseLocation();
  // Exit from scope when the iterator is used in depend clause.
  if (HasIterator)
    ExitScope();
  return (Kind != OMPC_depend && Kind != OMPC_map && Vars.empty()) ||
         (MustHaveTail && !Data.DepModOrTailExpr) || InvalidReductionId ||
         IsInvalidMapperModifier;
}

/// Parsing of OpenMP clause 'private', 'firstprivate', 'lastprivate',
/// 'shared', 'copyin', 'copyprivate', 'flush', 'reduction', 'task_reduction',
/// 'in_reduction', 'nontemporal', 'exclusive' or 'inclusive'.
///
///    private-clause:
///       'private' '(' list ')'
///    firstprivate-clause:
///       'firstprivate' '(' list ')'
///    lastprivate-clause:
///       'lastprivate' '(' list ')'
///    shared-clause:
///       'shared' '(' list ')'
///    linear-clause:
///       'linear' '(' linear-list [ ':' linear-step ] ')'
///    aligned-clause:
///       'aligned' '(' list [ ':' alignment ] ')'
///    reduction-clause:
///       'reduction' '(' [ modifier ',' ] reduction-identifier ':' list ')'
///    task_reduction-clause:
///       'task_reduction' '(' reduction-identifier ':' list ')'
///    in_reduction-clause:
///       'in_reduction' '(' reduction-identifier ':' list ')'
///    copyprivate-clause:
///       'copyprivate' '(' list ')'
///    flush-clause:
///       'flush' '(' list ')'
///    depend-clause:
///       'depend' '(' in | out | inout : list | source ')'
///    map-clause:
///       'map' '(' [ [ always [,] ] [ close [,] ]
///          [ mapper '(' mapper-identifier ')' [,] ]
///          to | from | tofrom | alloc | release | delete ':' ] list ')';
///    to-clause:
///       'to' '(' [ mapper '(' mapper-identifier ')' ':' ] list ')'
///    from-clause:
///       'from' '(' [ mapper '(' mapper-identifier ')' ':' ] list ')'
///    use_device_ptr-clause:
///       'use_device_ptr' '(' list ')'
///    use_device_addr-clause:
///       'use_device_addr' '(' list ')'
///    is_device_ptr-clause:
///       'is_device_ptr' '(' list ')'
///    allocate-clause:
///       'allocate' '(' [ allocator ':' ] list ')'
///    nontemporal-clause:
///       'nontemporal' '(' list ')'
///    inclusive-clause:
///       'inclusive' '(' list ')'
///    exclusive-clause:
///       'exclusive' '(' list ')'
///
/// For 'linear' clause linear-list may have the following forms:
///  list
///  modifier(list)
/// where modifier is 'val' (C) or 'ref', 'val' or 'uval'(C++).
OMPClause *Parser::ParseOpenMPVarListClause(OpenMPDirectiveKind DKind,
                                            OpenMPClauseKind Kind,
                                            bool ParseOnly) {
  SourceLocation Loc = Tok.getLocation();
  SourceLocation LOpen = ConsumeAsIdentifier();
  SmallVector<Expr *, 4> Vars;
  OpenMPVarListDataTy Data;

  if (ParseOpenMPVarList(DKind, Kind, Vars, Data))
    return nullptr;

  if (ParseOnly)
    return nullptr;
  OMPVarListLocTy Locs(Loc, LOpen, Data.RLoc);
  return Actions.ActOnOpenMPVarListClause(
      Kind, Vars, Data.DepModOrTailExpr, Locs, Data.ColonLoc,
      Data.ReductionOrMapperIdScopeSpec, Data.ReductionOrMapperId,
      Data.ExtraModifier, Data.MapTypeModifiers, Data.MapTypeModifiersLoc,
      Data.IsMapTypeImplicit, Data.ExtraModifierLoc);
}
<|MERGE_RESOLUTION|>--- conflicted
+++ resolved
@@ -3082,16 +3082,11 @@
   if (!P.isIdentifier())
     return OMPC_MAP_MODIFIER_unknown;
 
+  Token Tok = P.getCurToken();
   Preprocessor &PP = P.getPreprocessor();
-<<<<<<< HEAD
-  Token Tok = P.getCurToken();
-  OpenMPMapModifierKind TypeModifier = static_cast<OpenMPMapModifierKind>(
-      getOpenMPSimpleClauseType(OMPC_map, PP.getSpelling(Tok)));
-=======
   OpenMPMapModifierKind TypeModifier =
       static_cast<OpenMPMapModifierKind>(getOpenMPSimpleClauseType(
           OMPC_map, PP.getSpelling(Tok), P.getLangOpts().OpenMP));
->>>>>>> b8943e7c
   return TypeModifier;
 }
 
@@ -3155,14 +3150,9 @@
       // Potential map-type token as it is followed by a colon.
       if (PP.LookAhead(0).is(tok::colon))
         return false;
-<<<<<<< HEAD
-      Diag(Tok, diag::err_omp_unknown_map_type_modifier);
-      ConsumeIdentifier();
-=======
       Diag(Tok, diag::err_omp_unknown_map_type_modifier)
           << (getLangOpts().OpenMP >= 51 ? 1 : 0);
-      ConsumeToken();
->>>>>>> b8943e7c
+      ConsumeIdentifier();
     }
     if (getCurToken().is(tok::comma))
       ConsumeToken();
@@ -3380,12 +3370,8 @@
     // Handle dependency type for depend clause.
     ColonProtectionRAIIObject ColonRAII(*this);
     Data.ExtraModifier = getOpenMPSimpleClauseType(
-<<<<<<< HEAD
-        Kind, isIdentifier() ? PP.getSpelling(Tok) : "");
-=======
-        Kind, Tok.is(tok::identifier) ? PP.getSpelling(Tok) : "",
+        Kind, isIdentifier() ? PP.getSpelling(Tok) : "",
         getLangOpts().OpenMP);
->>>>>>> b8943e7c
     Data.ExtraModifierLoc = Tok.getLocation();
     if (Data.ExtraModifier == OMPC_DEPEND_unknown) {
       SkipUntil(tok::colon, tok::r_paren, tok::annot_pragma_openmp_end,
@@ -3409,16 +3395,10 @@
   } else if (Kind == OMPC_linear) {
     // Try to parse modifier if any.
     Data.ExtraModifier = OMPC_LINEAR_val;
-<<<<<<< HEAD
     if (isIdentifier() && PP.LookAhead(0).is(tok::l_paren)) {
-      Data.ExtraModifier = getOpenMPSimpleClauseType(Kind, PP.getSpelling(Tok));
-      Data.ExtraModifierLoc = ConsumeIdentifier();
-=======
-    if (Tok.is(tok::identifier) && PP.LookAhead(0).is(tok::l_paren)) {
       Data.ExtraModifier = getOpenMPSimpleClauseType(Kind, PP.getSpelling(Tok),
                                                      getLangOpts().OpenMP);
-      Data.ExtraModifierLoc = ConsumeToken();
->>>>>>> b8943e7c
+      Data.ExtraModifierLoc = ConsumeIdentifier();
       LinearT.consumeOpen();
       NeedRParenForLinear = true;
     }
@@ -3429,14 +3409,9 @@
     // distribute and taskloop based directives.
     if ((getLangOpts().OpenMP >= 50 && !isOpenMPDistributeDirective(DKind) &&
          !isOpenMPTaskLoopDirective(DKind)) &&
-<<<<<<< HEAD
         isIdentifier() && PP.LookAhead(0).is(tok::colon)) {
-      Data.ExtraModifier = getOpenMPSimpleClauseType(Kind, PP.getSpelling(Tok));
-=======
-        Tok.is(tok::identifier) && PP.LookAhead(0).is(tok::colon)) {
       Data.ExtraModifier = getOpenMPSimpleClauseType(Kind, PP.getSpelling(Tok),
                                                      getLangOpts().OpenMP);
->>>>>>> b8943e7c
       Data.ExtraModifierLoc = Tok.getLocation();
       ConsumeIdentifier();
       assert(Tok.is(tok::colon) && "Expected colon.");
