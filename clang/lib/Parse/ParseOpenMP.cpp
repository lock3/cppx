//===--- ParseOpenMP.cpp - OpenMP directives parsing ----------------------===//
//
// Part of the LLVM Project, under the Apache License v2.0 with LLVM Exceptions.
// See https://llvm.org/LICENSE.txt for license information.
// SPDX-License-Identifier: Apache-2.0 WITH LLVM-exception
//
//===----------------------------------------------------------------------===//
/// \file
/// This file implements parsing of all OpenMP directives and clauses.
///
//===----------------------------------------------------------------------===//

#include "clang/AST/ASTContext.h"
#include "clang/AST/OpenMPClause.h"
#include "clang/AST/StmtOpenMP.h"
#include "clang/Basic/OpenMPKinds.h"
#include "clang/Basic/TargetInfo.h"
#include "clang/Basic/TokenKinds.h"
#include "clang/Parse/ParseDiagnostic.h"
#include "clang/Parse/Parser.h"
#include "clang/Parse/RAIIObjectsForParser.h"
#include "clang/Sema/Scope.h"
#include "llvm/ADT/PointerIntPair.h"
#include "llvm/ADT/UniqueVector.h"
#include "llvm/Frontend/OpenMP/OMPContext.h"

using namespace clang;
using namespace llvm::omp;

//===----------------------------------------------------------------------===//
// OpenMP declarative directives.
//===----------------------------------------------------------------------===//

namespace {
enum OpenMPDirectiveKindEx {
  OMPD_cancellation = llvm::omp::Directive_enumSize + 1,
  OMPD_data,
  OMPD_declare,
  OMPD_end,
  OMPD_end_declare,
  OMPD_enter,
  OMPD_exit,
  OMPD_point,
  OMPD_reduction,
  OMPD_target_enter,
  OMPD_target_exit,
  OMPD_update,
  OMPD_distribute_parallel,
  OMPD_teams_distribute_parallel,
  OMPD_target_teams_distribute_parallel,
  OMPD_mapper,
  OMPD_variant,
  OMPD_begin,
  OMPD_begin_declare,
};

// Helper to unify the enum class OpenMPDirectiveKind with its extension
// the OpenMPDirectiveKindEx enum which allows to use them together as if they
// are unsigned values.
struct OpenMPDirectiveKindExWrapper {
  OpenMPDirectiveKindExWrapper(unsigned Value) : Value(Value) {}
  OpenMPDirectiveKindExWrapper(OpenMPDirectiveKind DK) : Value(unsigned(DK)) {}
  bool operator==(OpenMPDirectiveKind V) const { return Value == unsigned(V); }
  bool operator!=(OpenMPDirectiveKind V) const { return Value != unsigned(V); }
  bool operator<(OpenMPDirectiveKind V) const { return Value < unsigned(V); }
  operator unsigned() const { return Value; }
  operator OpenMPDirectiveKind() const { return OpenMPDirectiveKind(Value); }
  unsigned Value;
};

class DeclDirectiveListParserHelper final {
  SmallVector<Expr *, 4> Identifiers;
  Parser *P;
  OpenMPDirectiveKind Kind;

public:
  DeclDirectiveListParserHelper(Parser *P, OpenMPDirectiveKind Kind)
      : P(P), Kind(Kind) {}
  void operator()(CXXScopeSpec &SS, DeclarationNameInfo NameInfo) {
    ExprResult Res = P->getActions().ActOnOpenMPIdExpression(
        P->getCurScope(), SS, NameInfo, Kind);
    if (Res.isUsable())
      Identifiers.push_back(Res.get());
  }
  llvm::ArrayRef<Expr *> getIdentifiers() const { return Identifiers; }
};
} // namespace

// Map token string to extended OMP token kind that are
// OpenMPDirectiveKind + OpenMPDirectiveKindEx.
static unsigned getOpenMPDirectiveKindEx(StringRef S) {
  OpenMPDirectiveKindExWrapper DKind = getOpenMPDirectiveKind(S);
  if (DKind != OMPD_unknown)
    return DKind;

  return llvm::StringSwitch<OpenMPDirectiveKindExWrapper>(S)
      .Case("cancellation", OMPD_cancellation)
      .Case("data", OMPD_data)
      .Case("declare", OMPD_declare)
      .Case("end", OMPD_end)
      .Case("enter", OMPD_enter)
      .Case("exit", OMPD_exit)
      .Case("point", OMPD_point)
      .Case("reduction", OMPD_reduction)
      .Case("update", OMPD_update)
      .Case("mapper", OMPD_mapper)
      .Case("variant", OMPD_variant)
      .Case("begin", OMPD_begin)
      .Default(OMPD_unknown);
}

static OpenMPDirectiveKindExWrapper parseOpenMPDirectiveKind(Parser &P) {
  // Array of foldings: F[i][0] F[i][1] ===> F[i][2].
  // E.g.: OMPD_for OMPD_simd ===> OMPD_for_simd
  // TODO: add other combined directives in topological order.
  static const OpenMPDirectiveKindExWrapper F[][3] = {
      {OMPD_begin, OMPD_declare, OMPD_begin_declare},
      {OMPD_end, OMPD_declare, OMPD_end_declare},
      {OMPD_cancellation, OMPD_point, OMPD_cancellation_point},
      {OMPD_declare, OMPD_reduction, OMPD_declare_reduction},
      {OMPD_declare, OMPD_mapper, OMPD_declare_mapper},
      {OMPD_declare, OMPD_simd, OMPD_declare_simd},
      {OMPD_declare, OMPD_target, OMPD_declare_target},
      {OMPD_declare, OMPD_variant, OMPD_declare_variant},
      {OMPD_begin_declare, OMPD_variant, OMPD_begin_declare_variant},
      {OMPD_end_declare, OMPD_variant, OMPD_end_declare_variant},
      {OMPD_distribute, OMPD_parallel, OMPD_distribute_parallel},
      {OMPD_distribute_parallel, OMPD_for, OMPD_distribute_parallel_for},
      {OMPD_distribute_parallel_for, OMPD_simd,
       OMPD_distribute_parallel_for_simd},
      {OMPD_distribute, OMPD_simd, OMPD_distribute_simd},
      {OMPD_end_declare, OMPD_target, OMPD_end_declare_target},
      {OMPD_target, OMPD_data, OMPD_target_data},
      {OMPD_target, OMPD_enter, OMPD_target_enter},
      {OMPD_target, OMPD_exit, OMPD_target_exit},
      {OMPD_target, OMPD_update, OMPD_target_update},
      {OMPD_target_enter, OMPD_data, OMPD_target_enter_data},
      {OMPD_target_exit, OMPD_data, OMPD_target_exit_data},
      {OMPD_for, OMPD_simd, OMPD_for_simd},
      {OMPD_parallel, OMPD_for, OMPD_parallel_for},
      {OMPD_parallel_for, OMPD_simd, OMPD_parallel_for_simd},
      {OMPD_parallel, OMPD_sections, OMPD_parallel_sections},
      {OMPD_taskloop, OMPD_simd, OMPD_taskloop_simd},
      {OMPD_target, OMPD_parallel, OMPD_target_parallel},
      {OMPD_target, OMPD_simd, OMPD_target_simd},
      {OMPD_target_parallel, OMPD_for, OMPD_target_parallel_for},
      {OMPD_target_parallel_for, OMPD_simd, OMPD_target_parallel_for_simd},
      {OMPD_teams, OMPD_distribute, OMPD_teams_distribute},
      {OMPD_teams_distribute, OMPD_simd, OMPD_teams_distribute_simd},
      {OMPD_teams_distribute, OMPD_parallel, OMPD_teams_distribute_parallel},
      {OMPD_teams_distribute_parallel, OMPD_for,
       OMPD_teams_distribute_parallel_for},
      {OMPD_teams_distribute_parallel_for, OMPD_simd,
       OMPD_teams_distribute_parallel_for_simd},
      {OMPD_target, OMPD_teams, OMPD_target_teams},
      {OMPD_target_teams, OMPD_distribute, OMPD_target_teams_distribute},
      {OMPD_target_teams_distribute, OMPD_parallel,
       OMPD_target_teams_distribute_parallel},
      {OMPD_target_teams_distribute, OMPD_simd,
       OMPD_target_teams_distribute_simd},
      {OMPD_target_teams_distribute_parallel, OMPD_for,
       OMPD_target_teams_distribute_parallel_for},
      {OMPD_target_teams_distribute_parallel_for, OMPD_simd,
       OMPD_target_teams_distribute_parallel_for_simd},
      {OMPD_master, OMPD_taskloop, OMPD_master_taskloop},
      {OMPD_master_taskloop, OMPD_simd, OMPD_master_taskloop_simd},
      {OMPD_parallel, OMPD_master, OMPD_parallel_master},
      {OMPD_parallel_master, OMPD_taskloop, OMPD_parallel_master_taskloop},
      {OMPD_parallel_master_taskloop, OMPD_simd,
       OMPD_parallel_master_taskloop_simd}};
  enum { CancellationPoint = 0, DeclareReduction = 1, TargetData = 2 };
  Token Tok = P.getCurToken();
  OpenMPDirectiveKindExWrapper DKind =
      Tok.isAnnotation()
          ? static_cast<unsigned>(OMPD_unknown)
          : getOpenMPDirectiveKindEx(P.getPreprocessor().getSpelling(Tok));
  if (DKind == OMPD_unknown)
    return OMPD_unknown;

  for (unsigned I = 0; I < llvm::array_lengthof(F); ++I) {
    if (DKind != F[I][0])
      continue;

    Tok = P.getPreprocessor().LookAhead(0);
    OpenMPDirectiveKindExWrapper SDKind =
        Tok.isAnnotation()
            ? static_cast<unsigned>(OMPD_unknown)
            : getOpenMPDirectiveKindEx(P.getPreprocessor().getSpelling(Tok));
    if (SDKind == OMPD_unknown)
      continue;

    if (SDKind == F[I][1]) {
      P.ConsumeAsIdentifier();
      DKind = F[I][2];
    }
  }
  return unsigned(DKind) < llvm::omp::Directive_enumSize
             ? static_cast<OpenMPDirectiveKind>(DKind)
             : OMPD_unknown;
}

static DeclarationName parseOpenMPReductionId(Parser &P) {
  Token Tok = P.getCurToken();
  Sema &Actions = P.getActions();
  OverloadedOperatorKind OOK = OO_None;

  if (P.TryAnnotateIdentifierSplice())
    return DeclarationName();

  // Allow to use 'operator' keyword for C++ operators
  bool WithOperator = false;
  if (Tok.is(tok::kw_operator)) {
    P.ConsumeToken();
    Tok = P.getCurToken();
    WithOperator = true;
  }
  switch (Tok.getKind()) {
  case tok::plus: // '+'
    OOK = OO_Plus;
    break;
  case tok::minus: // '-'
    OOK = OO_Minus;
    break;
  case tok::star: // '*'
    OOK = OO_Star;
    break;
  case tok::amp: // '&'
    OOK = OO_Amp;
    break;
  case tok::pipe: // '|'
    OOK = OO_Pipe;
    break;
  case tok::caret: // '^'
    OOK = OO_Caret;
    break;
  case tok::ampamp: // '&&'
    OOK = OO_AmpAmp;
    break;
  case tok::pipepipe: // '||'
    OOK = OO_PipePipe;
    break;
  case tok::identifier: // identifier
  case tok::annot_identifier_splice:
    if (!WithOperator)
      break;
    LLVM_FALLTHROUGH;
  default:
    P.Diag(Tok.getLocation(), diag::err_omp_expected_reduction_identifier);
    P.SkipUntil(tok::colon, tok::r_paren, tok::annot_pragma_openmp_end,
                Parser::StopBeforeMatch);
    return DeclarationName();
  }

  if (Tok.isIdentifier())
    P.ConsumeIdentifier();
  else
    P.ConsumeToken();

  auto &DeclNames = Actions.getASTContext().DeclarationNames;
  return OOK == OO_None ? DeclNames.getIdentifier(Tok.getIdentifierInfo())
                        : DeclNames.getCXXOperatorName(OOK);
}

/// Parse 'omp declare reduction' construct.
///
///       declare-reduction-directive:
///        annot_pragma_openmp 'declare' 'reduction'
///        '(' <reduction_id> ':' <type> {',' <type>} ':' <expression> ')'
///        ['initializer' '(' ('omp_priv' '=' <expression>)|<function_call> ')']
///        annot_pragma_openmp_end
/// <reduction_id> is either a base language identifier or one of the following
/// operators: '+', '-', '*', '&', '|', '^', '&&' and '||'.
///
Parser::DeclGroupPtrTy
Parser::ParseOpenMPDeclareReductionDirective(AccessSpecifier AS) {
  // Parse '('.
  BalancedDelimiterTracker T(*this, tok::l_paren, tok::annot_pragma_openmp_end);
  if (T.expectAndConsume(
          diag::err_expected_lparen_after,
          getOpenMPDirectiveName(OMPD_declare_reduction).data())) {
    SkipUntil(tok::annot_pragma_openmp_end, StopBeforeMatch);
    return DeclGroupPtrTy();
  }

  DeclarationName Name = parseOpenMPReductionId(*this);
  if (Name.isEmpty() && Tok.is(tok::annot_pragma_openmp_end))
    return DeclGroupPtrTy();

  // Consume ':'.
  bool IsCorrect = !ExpectAndConsume(tok::colon);

  if (!IsCorrect && Tok.is(tok::annot_pragma_openmp_end))
    return DeclGroupPtrTy();

  IsCorrect = IsCorrect && !Name.isEmpty();

  if (Tok.is(tok::colon) || Tok.is(tok::annot_pragma_openmp_end)) {
    Diag(Tok.getLocation(), diag::err_expected_type);
    IsCorrect = false;
  }

  if (!IsCorrect && Tok.is(tok::annot_pragma_openmp_end))
    return DeclGroupPtrTy();

  SmallVector<std::pair<QualType, SourceLocation>, 8> ReductionTypes;
  // Parse list of types until ':' token.
  do {
    ColonProtectionRAIIObject ColonRAII(*this);
    SourceRange Range;
    TypeResult TR =
        ParseTypeName(&Range, DeclaratorContext::PrototypeContext, AS);
    if (TR.isUsable()) {
      QualType ReductionType =
          Actions.ActOnOpenMPDeclareReductionType(Range.getBegin(), TR);
      if (!ReductionType.isNull()) {
        ReductionTypes.push_back(
            std::make_pair(ReductionType, Range.getBegin()));
      }
    } else {
      SkipUntil(tok::comma, tok::colon, tok::annot_pragma_openmp_end,
                StopBeforeMatch);
    }

    if (Tok.is(tok::colon) || Tok.is(tok::annot_pragma_openmp_end))
      break;

    // Consume ','.
    if (ExpectAndConsume(tok::comma)) {
      IsCorrect = false;
      if (Tok.is(tok::annot_pragma_openmp_end)) {
        Diag(Tok.getLocation(), diag::err_expected_type);
        return DeclGroupPtrTy();
      }
    }
  } while (Tok.isNot(tok::annot_pragma_openmp_end));

  if (ReductionTypes.empty()) {
    SkipUntil(tok::annot_pragma_openmp_end, StopBeforeMatch);
    return DeclGroupPtrTy();
  }

  if (!IsCorrect && Tok.is(tok::annot_pragma_openmp_end))
    return DeclGroupPtrTy();

  // Consume ':'.
  if (ExpectAndConsume(tok::colon))
    IsCorrect = false;

  if (Tok.is(tok::annot_pragma_openmp_end)) {
    Diag(Tok.getLocation(), diag::err_expected_expression);
    return DeclGroupPtrTy();
  }

  DeclGroupPtrTy DRD = Actions.ActOnOpenMPDeclareReductionDirectiveStart(
      getCurScope(), Actions.getCurLexicalContext(), Name, ReductionTypes, AS);

  // Parse <combiner> expression and then parse initializer if any for each
  // correct type.
  unsigned I = 0, E = ReductionTypes.size();
  for (Decl *D : DRD.get()) {
    TentativeParsingAction TPA(*this);
    ParseScope OMPDRScope(this, Scope::FnScope | Scope::DeclScope |
                                    Scope::CompoundStmtScope |
                                    Scope::OpenMPDirectiveScope);
    // Parse <combiner> expression.
    Actions.ActOnOpenMPDeclareReductionCombinerStart(getCurScope(), D);
    ExprResult CombinerResult = Actions.ActOnFinishFullExpr(
        ParseExpression().get(), D->getLocation(), /*DiscardedValue*/ false);
    Actions.ActOnOpenMPDeclareReductionCombinerEnd(D, CombinerResult.get());

    if (CombinerResult.isInvalid() && Tok.isNot(tok::r_paren) &&
        Tok.isNot(tok::annot_pragma_openmp_end)) {
      TPA.Commit();
      IsCorrect = false;
      break;
    }
    IsCorrect = !T.consumeClose() && IsCorrect && CombinerResult.isUsable();
    ExprResult InitializerResult;
    if (Tok.isNot(tok::annot_pragma_openmp_end)) {
      // Parse <initializer> expression.
      if (isIdentifier() &&
          Tok.getIdentifierInfo()->isStr("initializer")) {
        ConsumeIdentifier();
      } else {
        Diag(Tok.getLocation(), diag::err_expected) << "'initializer'";
        TPA.Commit();
        IsCorrect = false;
        break;
      }
      // Parse '('.
      BalancedDelimiterTracker T(*this, tok::l_paren,
                                 tok::annot_pragma_openmp_end);
      IsCorrect =
          !T.expectAndConsume(diag::err_expected_lparen_after, "initializer") &&
          IsCorrect;
      if (Tok.isNot(tok::annot_pragma_openmp_end)) {
        ParseScope OMPDRScope(this, Scope::FnScope | Scope::DeclScope |
                                        Scope::CompoundStmtScope |
                                        Scope::OpenMPDirectiveScope);
        // Parse expression.
        VarDecl *OmpPrivParm =
            Actions.ActOnOpenMPDeclareReductionInitializerStart(getCurScope(),
                                                                D);
        // Check if initializer is omp_priv <init_expr> or something else.
        if (isIdentifier() &&
            Tok.getIdentifierInfo()->isStr("omp_priv")) {
          ConsumeIdentifier();
          ParseOpenMPReductionInitializerForDecl(OmpPrivParm);
        } else {
          InitializerResult = Actions.ActOnFinishFullExpr(
              ParseAssignmentExpression().get(), D->getLocation(),
              /*DiscardedValue*/ false);
        }
        Actions.ActOnOpenMPDeclareReductionInitializerEnd(
            D, InitializerResult.get(), OmpPrivParm);
        if (InitializerResult.isInvalid() && Tok.isNot(tok::r_paren) &&
            Tok.isNot(tok::annot_pragma_openmp_end)) {
          TPA.Commit();
          IsCorrect = false;
          break;
        }
        IsCorrect =
            !T.consumeClose() && IsCorrect && !InitializerResult.isInvalid();
      }
    }

    ++I;
    // Revert parsing if not the last type, otherwise accept it, we're done with
    // parsing.
    if (I != E)
      TPA.Revert();
    else
      TPA.Commit();
  }
  return Actions.ActOnOpenMPDeclareReductionDirectiveEnd(getCurScope(), DRD,
                                                         IsCorrect);
}

void Parser::ParseOpenMPReductionInitializerForDecl(VarDecl *OmpPrivParm) {
  // Parse declarator '=' initializer.
  // If a '==' or '+=' is found, suggest a fixit to '='.
  if (isTokenEqualOrEqualTypo()) {
    ConsumeToken();

    if (Tok.is(tok::code_completion)) {
      Actions.CodeCompleteInitializer(getCurScope(), OmpPrivParm);
      Actions.FinalizeDeclaration(OmpPrivParm);
      cutOffParsing();
      return;
    }

    PreferredType.enterVariableInit(Tok.getLocation(), OmpPrivParm);
    ExprResult Init = ParseInitializer();

    if (Init.isInvalid()) {
      SkipUntil(tok::r_paren, tok::annot_pragma_openmp_end, StopBeforeMatch);
      Actions.ActOnInitializerError(OmpPrivParm);
    } else {
      Actions.AddInitializerToDecl(OmpPrivParm, Init.get(),
                                   /*DirectInit=*/false);
    }
  } else if (Tok.is(tok::l_paren)) {
    // Parse C++ direct initializer: '(' expression-list ')'
    BalancedDelimiterTracker T(*this, tok::l_paren);
    T.consumeOpen();

    ExprVector Exprs;
    CommaLocsTy CommaLocs;

    SourceLocation LParLoc = T.getOpenLocation();
    auto RunSignatureHelp = [this, OmpPrivParm, LParLoc, &Exprs]() {
      QualType PreferredType = Actions.ProduceConstructorSignatureHelp(
          getCurScope(), OmpPrivParm->getType()->getCanonicalTypeInternal(),
          OmpPrivParm->getLocation(), Exprs, LParLoc);
      CalledSignatureHelp = true;
      return PreferredType;
    };
    if (ParseExpressionList(Exprs, CommaLocs, [&] {
          PreferredType.enterFunctionArgument(Tok.getLocation(),
                                              RunSignatureHelp);
        })) {
      if (PP.isCodeCompletionReached() && !CalledSignatureHelp)
        RunSignatureHelp();
      Actions.ActOnInitializerError(OmpPrivParm);
      SkipUntil(tok::r_paren, tok::annot_pragma_openmp_end, StopBeforeMatch);
    } else {
      // Match the ')'.
      SourceLocation RLoc = Tok.getLocation();
      if (!T.consumeClose())
        RLoc = T.getCloseLocation();

      assert(!Exprs.empty() && Exprs.size() - 1 == CommaLocs.size() &&
             "Unexpected number of commas!");

      ExprResult Initializer =
          Actions.ActOnParenListExpr(T.getOpenLocation(), RLoc, Exprs);
      Actions.AddInitializerToDecl(OmpPrivParm, Initializer.get(),
                                   /*DirectInit=*/true);
    }
  } else if (getLangOpts().CPlusPlus11 && Tok.is(tok::l_brace)) {
    // Parse C++0x braced-init-list.
    Diag(Tok, diag::warn_cxx98_compat_generalized_initializer_lists);

    ExprResult Init(ParseBraceInitializer());

    if (Init.isInvalid()) {
      Actions.ActOnInitializerError(OmpPrivParm);
    } else {
      Actions.AddInitializerToDecl(OmpPrivParm, Init.get(),
                                   /*DirectInit=*/true);
    }
  } else {
    Actions.ActOnUninitializedDecl(OmpPrivParm);
  }
}

/// Parses 'omp declare mapper' directive.
///
///       declare-mapper-directive:
///         annot_pragma_openmp 'declare' 'mapper' '(' [<mapper-identifier> ':']
///         <type> <var> ')' [<clause>[[,] <clause>] ... ]
///         annot_pragma_openmp_end
/// <mapper-identifier> and <var> are base language identifiers.
///
Parser::DeclGroupPtrTy
Parser::ParseOpenMPDeclareMapperDirective(AccessSpecifier AS) {
  bool IsCorrect = true;
  // Parse '('
  BalancedDelimiterTracker T(*this, tok::l_paren, tok::annot_pragma_openmp_end);
  if (T.expectAndConsume(diag::err_expected_lparen_after,
                         getOpenMPDirectiveName(OMPD_declare_mapper).data())) {
    SkipUntil(tok::annot_pragma_openmp_end, StopBeforeMatch);
    return DeclGroupPtrTy();
  }

  // Parse <mapper-identifier>
  auto &DeclNames = Actions.getASTContext().DeclarationNames;
  DeclarationName MapperId;
  if (PP.LookAhead(0).is(tok::colon)) {
    if (!isIdentifier() && Tok.isNot(tok::kw_default)) {
      Diag(Tok.getLocation(), diag::err_omp_mapper_illegal_identifier);
      ConsumeAnyToken();
      IsCorrect = false;
    } else {
      MapperId = DeclNames.getIdentifier(Tok.getIdentifierInfo());
      ConsumeAsIdentifier();
    }
    // Consume ':'.
    ExpectAndConsume(tok::colon);
  } else {
    // If no mapper identifier is provided, its name is "default" by default
    MapperId =
        DeclNames.getIdentifier(&Actions.getASTContext().Idents.get("default"));
  }

  if (!IsCorrect && Tok.is(tok::annot_pragma_openmp_end))
    return DeclGroupPtrTy();

  // Parse <type> <var>
  DeclarationName VName;
  QualType MapperType;
  SourceRange Range;
  TypeResult ParsedType = parseOpenMPDeclareMapperVarDecl(Range, VName, AS);
  if (ParsedType.isUsable())
    MapperType =
        Actions.ActOnOpenMPDeclareMapperType(Range.getBegin(), ParsedType);
  if (MapperType.isNull())
    IsCorrect = false;
  if (!IsCorrect) {
    SkipUntil(tok::annot_pragma_openmp_end, Parser::StopBeforeMatch);
    return DeclGroupPtrTy();
  }

  // Consume ')'.
  IsCorrect &= !T.consumeClose();
  if (!IsCorrect) {
    SkipUntil(tok::annot_pragma_openmp_end, Parser::StopBeforeMatch);
    return DeclGroupPtrTy();
  }

  // Enter scope.
  DeclarationNameInfo DirName;
  SourceLocation Loc = Tok.getLocation();
  unsigned ScopeFlags = Scope::FnScope | Scope::DeclScope |
                        Scope::CompoundStmtScope | Scope::OpenMPDirectiveScope;
  ParseScope OMPDirectiveScope(this, ScopeFlags);
  Actions.StartOpenMPDSABlock(OMPD_declare_mapper, DirName, getCurScope(), Loc);

  // Add the mapper variable declaration.
  ExprResult MapperVarRef = Actions.ActOnOpenMPDeclareMapperDirectiveVarDecl(
      getCurScope(), MapperType, Range.getBegin(), VName);

  // Parse map clauses.
  SmallVector<OMPClause *, 6> Clauses;
  while (Tok.isNot(tok::annot_pragma_openmp_end)) {
    OpenMPClauseKind CKind = Tok.isAnnotation()
                                 ? OMPC_unknown
                                 : getOpenMPClauseKind(PP.getSpelling(Tok));
    Actions.StartOpenMPClause(CKind);
    OMPClause *Clause =
        ParseOpenMPClause(OMPD_declare_mapper, CKind, Clauses.empty());
    if (Clause)
      Clauses.push_back(Clause);
    else
      IsCorrect = false;
    // Skip ',' if any.
    if (Tok.is(tok::comma))
      ConsumeToken();
    Actions.EndOpenMPClause();
  }
  if (Clauses.empty()) {
    Diag(Tok, diag::err_omp_expected_clause)
        << getOpenMPDirectiveName(OMPD_declare_mapper);
    IsCorrect = false;
  }

  // Exit scope.
  Actions.EndOpenMPDSABlock(nullptr);
  OMPDirectiveScope.Exit();
  DeclGroupPtrTy DG = Actions.ActOnOpenMPDeclareMapperDirective(
      getCurScope(), Actions.getCurLexicalContext(), MapperId, MapperType,
      Range.getBegin(), VName, AS, MapperVarRef.get(), Clauses);
  if (!IsCorrect)
    return DeclGroupPtrTy();

  return DG;
}

TypeResult Parser::parseOpenMPDeclareMapperVarDecl(SourceRange &Range,
                                                   DeclarationName &Name,
                                                   AccessSpecifier AS) {
  // Parse the common declaration-specifiers piece.
  Parser::DeclSpecContext DSC = Parser::DeclSpecContext::DSC_type_specifier;
  DeclSpec DS(AttrFactory);
  ParseSpecifierQualifierList(DS, AS, DSC);

  // Parse the declarator.
  DeclaratorContext Context = DeclaratorContext::PrototypeContext;
  Declarator DeclaratorInfo(DS, Context);
  ParseDeclarator(DeclaratorInfo);
  Range = DeclaratorInfo.getSourceRange();
  if (DeclaratorInfo.getIdentifier() == nullptr) {
    Diag(Tok.getLocation(), diag::err_omp_mapper_expected_declarator);
    return true;
  }
  Name = Actions.GetNameForDeclarator(DeclaratorInfo).getName();

  return Actions.ActOnOpenMPDeclareMapperVarDecl(getCurScope(), DeclaratorInfo);
}

namespace {
/// RAII that recreates function context for correct parsing of clauses of
/// 'declare simd' construct.
/// OpenMP, 2.8.2 declare simd Construct
/// The expressions appearing in the clauses of this directive are evaluated in
/// the scope of the arguments of the function declaration or definition.
class FNContextRAII final {
  Parser &P;
  Sema::CXXThisScopeRAII *ThisScope;
  Parser::MultiParseScope Scopes;
  bool HasFunScope = false;
  FNContextRAII() = delete;
  FNContextRAII(const FNContextRAII &) = delete;
  FNContextRAII &operator=(const FNContextRAII &) = delete;

public:
  FNContextRAII(Parser &P, Parser::DeclGroupPtrTy Ptr) : P(P), Scopes(P) {
    Decl *D = *Ptr.get().begin();
    NamedDecl *ND = dyn_cast<NamedDecl>(D);
    RecordDecl *RD = dyn_cast_or_null<RecordDecl>(D->getDeclContext());
    Sema &Actions = P.getActions();

    // Allow 'this' within late-parsed attributes.
    ThisScope = new Sema::CXXThisScopeRAII(Actions, RD, Qualifiers(),
                                           ND && ND->isCXXInstanceMember());

    // If the Decl is templatized, add template parameters to scope.
    // FIXME: Track CurTemplateDepth?
    P.ReenterTemplateScopes(Scopes, D);

    // If the Decl is on a function, add function parameters to the scope.
    if (D->isFunctionOrFunctionTemplate()) {
      HasFunScope = true;
      Scopes.Enter(Scope::FnScope | Scope::DeclScope |
                   Scope::CompoundStmtScope);
      Actions.ActOnReenterFunctionContext(Actions.getCurScope(), D);
    }
  }
  ~FNContextRAII() {
    if (HasFunScope)
      P.getActions().ActOnExitFunctionContext();
    delete ThisScope;
  }
};
} // namespace

/// Parses clauses for 'declare simd' directive.
///    clause:
///      'inbranch' | 'notinbranch'
///      'simdlen' '(' <expr> ')'
///      { 'uniform' '(' <argument_list> ')' }
///      { 'aligned '(' <argument_list> [ ':' <alignment> ] ')' }
///      { 'linear '(' <argument_list> [ ':' <step> ] ')' }
static bool parseDeclareSimdClauses(
    Parser &P, OMPDeclareSimdDeclAttr::BranchStateTy &BS, ExprResult &SimdLen,
    SmallVectorImpl<Expr *> &Uniforms, SmallVectorImpl<Expr *> &Aligneds,
    SmallVectorImpl<Expr *> &Alignments, SmallVectorImpl<Expr *> &Linears,
    SmallVectorImpl<unsigned> &LinModifiers, SmallVectorImpl<Expr *> &Steps) {
  SourceRange BSRange;
  const Token &Tok = P.getCurToken();
  bool IsError = false;
  while (Tok.isNot(tok::annot_pragma_openmp_end)) {
    if (!P.isIdentifier())
      break;
    OMPDeclareSimdDeclAttr::BranchStateTy Out;
    IdentifierInfo *II = Tok.getIdentifierInfo();
    StringRef ClauseName = II->getName();
    // Parse 'inranch|notinbranch' clauses.
    if (OMPDeclareSimdDeclAttr::ConvertStrToBranchStateTy(ClauseName, Out)) {
      if (BS != OMPDeclareSimdDeclAttr::BS_Undefined && BS != Out) {
        P.Diag(Tok, diag::err_omp_declare_simd_inbranch_notinbranch)
            << ClauseName
            << OMPDeclareSimdDeclAttr::ConvertBranchStateTyToStr(BS) << BSRange;
        IsError = true;
      }
      BS = Out;
      BSRange = SourceRange(Tok.getLocation(), Tok.getEndLoc());
      P.ConsumeIdentifier();
    } else if (ClauseName.equals("simdlen")) {
      if (SimdLen.isUsable()) {
        P.Diag(Tok, diag::err_omp_more_one_clause)
            << getOpenMPDirectiveName(OMPD_declare_simd) << ClauseName << 0;
        IsError = true;
      }
      P.ConsumeIdentifier();
      SourceLocation RLoc;
      SimdLen = P.ParseOpenMPParensExpr(ClauseName, RLoc);
      if (SimdLen.isInvalid())
        IsError = true;
    } else {
      OpenMPClauseKind CKind = getOpenMPClauseKind(ClauseName);
      if (CKind == OMPC_uniform || CKind == OMPC_aligned ||
          CKind == OMPC_linear) {
        Parser::OpenMPVarListDataTy Data;
        SmallVectorImpl<Expr *> *Vars = &Uniforms;
        if (CKind == OMPC_aligned) {
          Vars = &Aligneds;
        } else if (CKind == OMPC_linear) {
          Data.ExtraModifier = OMPC_LINEAR_val;
          Vars = &Linears;
        }

        P.ConsumeIdentifier();
        if (P.ParseOpenMPVarList(OMPD_declare_simd,
                                 getOpenMPClauseKind(ClauseName), *Vars, Data))
          IsError = true;
        if (CKind == OMPC_aligned) {
          Alignments.append(Aligneds.size() - Alignments.size(),
                            Data.DepModOrTailExpr);
        } else if (CKind == OMPC_linear) {
          assert(0 <= Data.ExtraModifier &&
                 Data.ExtraModifier <= OMPC_LINEAR_unknown &&
                 "Unexpected linear modifier.");
          if (P.getActions().CheckOpenMPLinearModifier(
                  static_cast<OpenMPLinearClauseKind>(Data.ExtraModifier),
                  Data.ExtraModifierLoc))
            Data.ExtraModifier = OMPC_LINEAR_val;
          LinModifiers.append(Linears.size() - LinModifiers.size(),
                              Data.ExtraModifier);
          Steps.append(Linears.size() - Steps.size(), Data.DepModOrTailExpr);
        }
      } else
        // TODO: add parsing of other clauses.
        break;
    }
    // Skip ',' if any.
    if (Tok.is(tok::comma))
      P.ConsumeToken();
  }
  return IsError;
}

/// Parse clauses for '#pragma omp declare simd'.
Parser::DeclGroupPtrTy
Parser::ParseOMPDeclareSimdClauses(Parser::DeclGroupPtrTy Ptr,
                                   CachedTokens &Toks, SourceLocation Loc) {
  PP.EnterToken(Tok, /*IsReinject*/ true);
  PP.EnterTokenStream(Toks, /*DisableMacroExpansion=*/true,
                      /*IsReinject*/ true);
  // Consume the previously pushed token.
  ConsumeAnyToken(/*ConsumeCodeCompletionTok=*/true);
  ConsumeAnyToken(/*ConsumeCodeCompletionTok=*/true);

  FNContextRAII FnContext(*this, Ptr);
  OMPDeclareSimdDeclAttr::BranchStateTy BS =
      OMPDeclareSimdDeclAttr::BS_Undefined;
  ExprResult Simdlen;
  SmallVector<Expr *, 4> Uniforms;
  SmallVector<Expr *, 4> Aligneds;
  SmallVector<Expr *, 4> Alignments;
  SmallVector<Expr *, 4> Linears;
  SmallVector<unsigned, 4> LinModifiers;
  SmallVector<Expr *, 4> Steps;
  bool IsError =
      parseDeclareSimdClauses(*this, BS, Simdlen, Uniforms, Aligneds,
                              Alignments, Linears, LinModifiers, Steps);
  skipUntilPragmaOpenMPEnd(OMPD_declare_simd);
  // Skip the last annot_pragma_openmp_end.
  SourceLocation EndLoc = ConsumeAnnotationToken();
  if (IsError)
    return Ptr;
  return Actions.ActOnOpenMPDeclareSimdDirective(
      Ptr, BS, Simdlen.get(), Uniforms, Aligneds, Alignments, Linears,
      LinModifiers, Steps, SourceRange(Loc, EndLoc));
}

namespace {
/// Constant used in the diagnostics to distinguish the levels in an OpenMP
/// contexts: selector-set={selector(trait, ...), ...}, ....
enum OMPContextLvl {
  CONTEXT_SELECTOR_SET_LVL = 0,
  CONTEXT_SELECTOR_LVL = 1,
  CONTEXT_TRAIT_LVL = 2,
};

static StringRef stringLiteralParser(Parser &P) {
  ExprResult Res = P.ParseStringLiteralExpression(true);
  return Res.isUsable() ? Res.getAs<StringLiteral>()->getString() : "";
}

static StringRef getNameFromIdOrString(Parser &P, Token &Tok,
                                       OMPContextLvl Lvl) {
  if (P.isIdentifier()) {
    llvm::SmallString<16> Buffer;
    StringRef Name = P.getPreprocessor().getSpelling(Tok, Buffer);
    (void)P.ConsumeIdentifier();
    return Name;
  }

  if (tok::isStringLiteral(Tok.getKind()))
    return stringLiteralParser(P);

  P.Diag(Tok.getLocation(),
         diag::warn_omp_declare_variant_string_literal_or_identifier)
      << Lvl;
  return "";
}

static bool checkForDuplicates(Parser &P, StringRef Name,
                               SourceLocation NameLoc,
                               llvm::StringMap<SourceLocation> &Seen,
                               OMPContextLvl Lvl) {
  auto Res = Seen.try_emplace(Name, NameLoc);
  if (Res.second)
    return false;

  // Each trait-set-selector-name, trait-selector-name and trait-name can
  // only be specified once.
  P.Diag(NameLoc, diag::warn_omp_declare_variant_ctx_mutiple_use)
      << Lvl << Name;
  P.Diag(Res.first->getValue(), diag::note_omp_declare_variant_ctx_used_here)
      << Lvl << Name;
  return true;
}
} // namespace

void Parser::parseOMPTraitPropertyKind(OMPTraitProperty &TIProperty,
                                       llvm::omp::TraitSet Set,
                                       llvm::omp::TraitSelector Selector,
                                       llvm::StringMap<SourceLocation> &Seen) {
  TIProperty.Kind = TraitProperty::invalid;

  SourceLocation NameLoc = Tok.getLocation();
  StringRef Name = getNameFromIdOrString(*this, Tok, CONTEXT_TRAIT_LVL);
  if (Name.empty()) {
    Diag(Tok.getLocation(), diag::note_omp_declare_variant_ctx_options)
        << CONTEXT_TRAIT_LVL << listOpenMPContextTraitProperties(Set, Selector);
    return;
  }

  TIProperty.RawString = Name;
  TIProperty.Kind = getOpenMPContextTraitPropertyKind(Set, Selector, Name);
  if (TIProperty.Kind != TraitProperty::invalid) {
    if (checkForDuplicates(*this, Name, NameLoc, Seen, CONTEXT_TRAIT_LVL))
      TIProperty.Kind = TraitProperty::invalid;
    return;
  }

  // It follows diagnosis and helping notes.
  // FIXME: We should move the diagnosis string generation into libFrontend.
  Diag(NameLoc, diag::warn_omp_declare_variant_ctx_not_a_property)
      << Name << getOpenMPContextTraitSelectorName(Selector)
      << getOpenMPContextTraitSetName(Set);

  TraitSet SetForName = getOpenMPContextTraitSetKind(Name);
  if (SetForName != TraitSet::invalid) {
    Diag(NameLoc, diag::note_omp_declare_variant_ctx_is_a)
        << Name << CONTEXT_SELECTOR_SET_LVL << CONTEXT_TRAIT_LVL;
    Diag(NameLoc, diag::note_omp_declare_variant_ctx_try)
        << Name << "<selector-name>"
        << "(<property-name>)";
    return;
  }
  TraitSelector SelectorForName = getOpenMPContextTraitSelectorKind(Name);
  if (SelectorForName != TraitSelector::invalid) {
    Diag(NameLoc, diag::note_omp_declare_variant_ctx_is_a)
        << Name << CONTEXT_SELECTOR_LVL << CONTEXT_TRAIT_LVL;
    bool AllowsTraitScore = false;
    bool RequiresProperty = false;
    isValidTraitSelectorForTraitSet(
        SelectorForName, getOpenMPContextTraitSetForSelector(SelectorForName),
        AllowsTraitScore, RequiresProperty);
    Diag(NameLoc, diag::note_omp_declare_variant_ctx_try)
        << getOpenMPContextTraitSetName(
               getOpenMPContextTraitSetForSelector(SelectorForName))
        << Name << (RequiresProperty ? "(<property-name>)" : "");
    return;
  }
  for (const auto &PotentialSet :
       {TraitSet::construct, TraitSet::user, TraitSet::implementation,
        TraitSet::device}) {
    TraitProperty PropertyForName =
        getOpenMPContextTraitPropertyKind(PotentialSet, Selector, Name);
    if (PropertyForName == TraitProperty::invalid)
      continue;
    Diag(NameLoc, diag::note_omp_declare_variant_ctx_try)
        << getOpenMPContextTraitSetName(
               getOpenMPContextTraitSetForProperty(PropertyForName))
        << getOpenMPContextTraitSelectorName(
               getOpenMPContextTraitSelectorForProperty(PropertyForName))
        << ("(" + Name + ")").str();
    return;
  }
  Diag(NameLoc, diag::note_omp_declare_variant_ctx_options)
      << CONTEXT_TRAIT_LVL << listOpenMPContextTraitProperties(Set, Selector);
}

static bool checkExtensionProperty(Parser &P, SourceLocation Loc,
                                   OMPTraitProperty &TIProperty,
                                   OMPTraitSelector &TISelector,
                                   llvm::StringMap<SourceLocation> &Seen) {
  assert(TISelector.Kind ==
             llvm::omp::TraitSelector::implementation_extension &&
         "Only for extension properties, e.g., "
         "`implementation={extension(PROPERTY)}`");
  if (TIProperty.Kind == TraitProperty::invalid)
    return false;

  if (TIProperty.Kind ==
      TraitProperty::implementation_extension_disable_implicit_base)
    return true;

  if (TIProperty.Kind ==
      TraitProperty::implementation_extension_allow_templates)
    return true;

  auto IsMatchExtension = [](OMPTraitProperty &TP) {
    return (TP.Kind ==
                llvm::omp::TraitProperty::implementation_extension_match_all ||
            TP.Kind ==
                llvm::omp::TraitProperty::implementation_extension_match_any ||
            TP.Kind ==
                llvm::omp::TraitProperty::implementation_extension_match_none);
  };

  if (IsMatchExtension(TIProperty)) {
    for (OMPTraitProperty &SeenProp : TISelector.Properties)
      if (IsMatchExtension(SeenProp)) {
        P.Diag(Loc, diag::err_omp_variant_ctx_second_match_extension);
        StringRef SeenName = llvm::omp::getOpenMPContextTraitPropertyName(
            SeenProp.Kind, SeenProp.RawString);
        SourceLocation SeenLoc = Seen[SeenName];
        P.Diag(SeenLoc, diag::note_omp_declare_variant_ctx_used_here)
            << CONTEXT_TRAIT_LVL << SeenName;
        return false;
      }
    return true;
  }

  llvm_unreachable("Unknown extension property!");
}

void Parser::parseOMPContextProperty(OMPTraitSelector &TISelector,
                                     llvm::omp::TraitSet Set,
                                     llvm::StringMap<SourceLocation> &Seen) {
  assert(TISelector.Kind != TraitSelector::user_condition &&
         "User conditions are special properties not handled here!");

  SourceLocation PropertyLoc = Tok.getLocation();
  OMPTraitProperty TIProperty;
  parseOMPTraitPropertyKind(TIProperty, Set, TISelector.Kind, Seen);

  if (TISelector.Kind == llvm::omp::TraitSelector::implementation_extension)
    if (!checkExtensionProperty(*this, Tok.getLocation(), TIProperty,
                                TISelector, Seen))
      TIProperty.Kind = TraitProperty::invalid;

  // If we have an invalid property here we already issued a warning.
  if (TIProperty.Kind == TraitProperty::invalid) {
    if (PropertyLoc != Tok.getLocation())
      Diag(Tok.getLocation(), diag::note_omp_declare_variant_ctx_continue_here)
          << CONTEXT_TRAIT_LVL;
    return;
  }

  if (isValidTraitPropertyForTraitSetAndSelector(TIProperty.Kind,
                                                 TISelector.Kind, Set)) {

    // If we make it here the property, selector, set, score, condition, ... are
    // all valid (or have been corrected). Thus we can record the property.
    TISelector.Properties.push_back(TIProperty);
    return;
  }

  Diag(PropertyLoc, diag::warn_omp_ctx_incompatible_property_for_selector)
      << getOpenMPContextTraitPropertyName(TIProperty.Kind,
                                           TIProperty.RawString)
      << getOpenMPContextTraitSelectorName(TISelector.Kind)
      << getOpenMPContextTraitSetName(Set);
  Diag(PropertyLoc, diag::note_omp_ctx_compatible_set_and_selector_for_property)
      << getOpenMPContextTraitPropertyName(TIProperty.Kind,
                                           TIProperty.RawString)
      << getOpenMPContextTraitSelectorName(
             getOpenMPContextTraitSelectorForProperty(TIProperty.Kind))
      << getOpenMPContextTraitSetName(
             getOpenMPContextTraitSetForProperty(TIProperty.Kind));
  Diag(Tok.getLocation(), diag::note_omp_declare_variant_ctx_continue_here)
      << CONTEXT_TRAIT_LVL;
}

void Parser::parseOMPTraitSelectorKind(OMPTraitSelector &TISelector,
                                       llvm::omp::TraitSet Set,
                                       llvm::StringMap<SourceLocation> &Seen) {
  TISelector.Kind = TraitSelector::invalid;

  SourceLocation NameLoc = Tok.getLocation();
  StringRef Name = getNameFromIdOrString(*this, Tok, CONTEXT_SELECTOR_LVL);
  if (Name.empty()) {
    Diag(Tok.getLocation(), diag::note_omp_declare_variant_ctx_options)
        << CONTEXT_SELECTOR_LVL << listOpenMPContextTraitSelectors(Set);
    return;
  }

  TISelector.Kind = getOpenMPContextTraitSelectorKind(Name);
  if (TISelector.Kind != TraitSelector::invalid) {
    if (checkForDuplicates(*this, Name, NameLoc, Seen, CONTEXT_SELECTOR_LVL))
      TISelector.Kind = TraitSelector::invalid;
    return;
  }

  // It follows diagnosis and helping notes.
  Diag(NameLoc, diag::warn_omp_declare_variant_ctx_not_a_selector)
      << Name << getOpenMPContextTraitSetName(Set);

  TraitSet SetForName = getOpenMPContextTraitSetKind(Name);
  if (SetForName != TraitSet::invalid) {
    Diag(NameLoc, diag::note_omp_declare_variant_ctx_is_a)
        << Name << CONTEXT_SELECTOR_SET_LVL << CONTEXT_SELECTOR_LVL;
    Diag(NameLoc, diag::note_omp_declare_variant_ctx_try)
        << Name << "<selector-name>"
        << "<property-name>";
    return;
  }
  for (const auto &PotentialSet :
       {TraitSet::construct, TraitSet::user, TraitSet::implementation,
        TraitSet::device}) {
    TraitProperty PropertyForName = getOpenMPContextTraitPropertyKind(
        PotentialSet, TraitSelector::invalid, Name);
    if (PropertyForName == TraitProperty::invalid)
      continue;
    Diag(NameLoc, diag::note_omp_declare_variant_ctx_is_a)
        << Name << CONTEXT_TRAIT_LVL << CONTEXT_SELECTOR_LVL;
    Diag(NameLoc, diag::note_omp_declare_variant_ctx_try)
        << getOpenMPContextTraitSetName(
               getOpenMPContextTraitSetForProperty(PropertyForName))
        << getOpenMPContextTraitSelectorName(
               getOpenMPContextTraitSelectorForProperty(PropertyForName))
        << ("(" + Name + ")").str();
    return;
  }
  Diag(NameLoc, diag::note_omp_declare_variant_ctx_options)
      << CONTEXT_SELECTOR_LVL << listOpenMPContextTraitSelectors(Set);
}

/// Parse optional 'score' '(' <expr> ')' ':'.
static ExprResult parseContextScore(Parser &P) {
  ExprResult ScoreExpr;
  llvm::SmallString<16> Buffer;
  StringRef SelectorName =
      P.getPreprocessor().getSpelling(P.getCurToken(), Buffer);
  if (!SelectorName.equals("score"))
    return ScoreExpr;
  (void)P.ConsumeIdentifier();
  SourceLocation RLoc;
  ScoreExpr = P.ParseOpenMPParensExpr(SelectorName, RLoc);
  // Parse ':'
  if (P.getCurToken().is(tok::colon))
    (void)P.ConsumeAnyToken();
  else
    P.Diag(P.getCurToken(), diag::warn_omp_declare_variant_expected)
        << "':'"
        << "score expression";
  return ScoreExpr;
}

/// Parses an OpenMP context selector.
///
/// <trait-selector-name> ['('[<trait-score>] <trait-property> [, <t-p>]* ')']
void Parser::parseOMPContextSelector(
    OMPTraitSelector &TISelector, llvm::omp::TraitSet Set,
    llvm::StringMap<SourceLocation> &SeenSelectors) {
  unsigned short OuterPC = ParenCount;

  // If anything went wrong we issue an error or warning and then skip the rest
  // of the selector. However, commas are ambiguous so we look for the nesting
  // of parentheses here as well.
  auto FinishSelector = [OuterPC, this]() -> void {
    bool Done = false;
    while (!Done) {
      while (!SkipUntil({tok::r_brace, tok::r_paren, tok::comma,
                         tok::annot_pragma_openmp_end},
                        StopBeforeMatch))
        ;
      if (Tok.is(tok::r_paren) && OuterPC > ParenCount)
        (void)ConsumeParen();
      if (OuterPC <= ParenCount) {
        Done = true;
        break;
      }
      if (!Tok.is(tok::comma) && !Tok.is(tok::r_paren)) {
        Done = true;
        break;
      }
      (void)ConsumeAnyToken();
    }
    Diag(Tok.getLocation(), diag::note_omp_declare_variant_ctx_continue_here)
        << CONTEXT_SELECTOR_LVL;
  };

  SourceLocation SelectorLoc = Tok.getLocation();
  parseOMPTraitSelectorKind(TISelector, Set, SeenSelectors);
  if (TISelector.Kind == TraitSelector::invalid)
    return FinishSelector();

  bool AllowsTraitScore = false;
  bool RequiresProperty = false;
  if (!isValidTraitSelectorForTraitSet(TISelector.Kind, Set, AllowsTraitScore,
                                       RequiresProperty)) {
    Diag(SelectorLoc, diag::warn_omp_ctx_incompatible_selector_for_set)
        << getOpenMPContextTraitSelectorName(TISelector.Kind)
        << getOpenMPContextTraitSetName(Set);
    Diag(SelectorLoc, diag::note_omp_ctx_compatible_set_for_selector)
        << getOpenMPContextTraitSelectorName(TISelector.Kind)
        << getOpenMPContextTraitSetName(
               getOpenMPContextTraitSetForSelector(TISelector.Kind))
        << RequiresProperty;
    return FinishSelector();
  }

  if (!RequiresProperty) {
    TISelector.Properties.push_back(
        {getOpenMPContextTraitPropertyForSelector(TISelector.Kind),
         getOpenMPContextTraitSelectorName(TISelector.Kind)});
    return;
  }

  if (!Tok.is(tok::l_paren)) {
    Diag(SelectorLoc, diag::warn_omp_ctx_selector_without_properties)
        << getOpenMPContextTraitSelectorName(TISelector.Kind)
        << getOpenMPContextTraitSetName(Set);
    return FinishSelector();
  }

  if (TISelector.Kind == TraitSelector::user_condition) {
    SourceLocation RLoc;
    ExprResult Condition = ParseOpenMPParensExpr("user condition", RLoc);
    if (!Condition.isUsable())
      return FinishSelector();
    TISelector.ScoreOrCondition = Condition.get();
    TISelector.Properties.push_back(
        {TraitProperty::user_condition_unknown, "<condition>"});
    return;
  }

  BalancedDelimiterTracker BDT(*this, tok::l_paren,
                               tok::annot_pragma_openmp_end);
  // Parse '('.
  (void)BDT.consumeOpen();

  SourceLocation ScoreLoc = Tok.getLocation();
  ExprResult Score = parseContextScore(*this);

  if (!AllowsTraitScore && !Score.isUnset()) {
    if (Score.isUsable()) {
      Diag(ScoreLoc, diag::warn_omp_ctx_incompatible_score_for_property)
          << getOpenMPContextTraitSelectorName(TISelector.Kind)
          << getOpenMPContextTraitSetName(Set) << Score.get();
    } else {
      Diag(ScoreLoc, diag::warn_omp_ctx_incompatible_score_for_property)
          << getOpenMPContextTraitSelectorName(TISelector.Kind)
          << getOpenMPContextTraitSetName(Set) << "<invalid>";
    }
    Score = ExprResult();
  }

  if (Score.isUsable())
    TISelector.ScoreOrCondition = Score.get();

  llvm::StringMap<SourceLocation> SeenProperties;
  do {
    parseOMPContextProperty(TISelector, Set, SeenProperties);
  } while (TryConsumeToken(tok::comma));

  // Parse ')'.
  BDT.consumeClose();
}

void Parser::parseOMPTraitSetKind(OMPTraitSet &TISet,
                                  llvm::StringMap<SourceLocation> &Seen) {
  TISet.Kind = TraitSet::invalid;

  SourceLocation NameLoc = Tok.getLocation();
  StringRef Name = getNameFromIdOrString(*this, Tok, CONTEXT_SELECTOR_SET_LVL);
  if (Name.empty()) {
    Diag(Tok.getLocation(), diag::note_omp_declare_variant_ctx_options)
        << CONTEXT_SELECTOR_SET_LVL << listOpenMPContextTraitSets();
    return;
  }

  TISet.Kind = getOpenMPContextTraitSetKind(Name);
  if (TISet.Kind != TraitSet::invalid) {
    if (checkForDuplicates(*this, Name, NameLoc, Seen,
                           CONTEXT_SELECTOR_SET_LVL))
      TISet.Kind = TraitSet::invalid;
    return;
  }

  // It follows diagnosis and helping notes.
  Diag(NameLoc, diag::warn_omp_declare_variant_ctx_not_a_set) << Name;

  TraitSelector SelectorForName = getOpenMPContextTraitSelectorKind(Name);
  if (SelectorForName != TraitSelector::invalid) {
    Diag(NameLoc, diag::note_omp_declare_variant_ctx_is_a)
        << Name << CONTEXT_SELECTOR_LVL << CONTEXT_SELECTOR_SET_LVL;
    bool AllowsTraitScore = false;
    bool RequiresProperty = false;
    isValidTraitSelectorForTraitSet(
        SelectorForName, getOpenMPContextTraitSetForSelector(SelectorForName),
        AllowsTraitScore, RequiresProperty);
    Diag(NameLoc, diag::note_omp_declare_variant_ctx_try)
        << getOpenMPContextTraitSetName(
               getOpenMPContextTraitSetForSelector(SelectorForName))
        << Name << (RequiresProperty ? "(<property-name>)" : "");
    return;
  }
  for (const auto &PotentialSet :
       {TraitSet::construct, TraitSet::user, TraitSet::implementation,
        TraitSet::device}) {
    TraitProperty PropertyForName = getOpenMPContextTraitPropertyKind(
        PotentialSet, TraitSelector::invalid, Name);
    if (PropertyForName == TraitProperty::invalid)
      continue;
    Diag(NameLoc, diag::note_omp_declare_variant_ctx_is_a)
        << Name << CONTEXT_TRAIT_LVL << CONTEXT_SELECTOR_SET_LVL;
    Diag(NameLoc, diag::note_omp_declare_variant_ctx_try)
        << getOpenMPContextTraitSetName(
               getOpenMPContextTraitSetForProperty(PropertyForName))
        << getOpenMPContextTraitSelectorName(
               getOpenMPContextTraitSelectorForProperty(PropertyForName))
        << ("(" + Name + ")").str();
    return;
  }
  Diag(NameLoc, diag::note_omp_declare_variant_ctx_options)
      << CONTEXT_SELECTOR_SET_LVL << listOpenMPContextTraitSets();
}

/// Parses an OpenMP context selector set.
///
/// <trait-set-selector-name> '=' '{' <trait-selector> [, <trait-selector>]* '}'
void Parser::parseOMPContextSelectorSet(
    OMPTraitSet &TISet, llvm::StringMap<SourceLocation> &SeenSets) {
  auto OuterBC = BraceCount;

  // If anything went wrong we issue an error or warning and then skip the rest
  // of the set. However, commas are ambiguous so we look for the nesting
  // of braces here as well.
  auto FinishSelectorSet = [this, OuterBC]() -> void {
    bool Done = false;
    while (!Done) {
      while (!SkipUntil({tok::comma, tok::r_brace, tok::r_paren,
                         tok::annot_pragma_openmp_end},
                        StopBeforeMatch))
        ;
      if (Tok.is(tok::r_brace) && OuterBC > BraceCount)
        (void)ConsumeBrace();
      if (OuterBC <= BraceCount) {
        Done = true;
        break;
      }
      if (!Tok.is(tok::comma) && !Tok.is(tok::r_brace)) {
        Done = true;
        break;
      }
      (void)ConsumeAnyToken();
    }
    Diag(Tok.getLocation(), diag::note_omp_declare_variant_ctx_continue_here)
        << CONTEXT_SELECTOR_SET_LVL;
  };

  parseOMPTraitSetKind(TISet, SeenSets);
  if (TISet.Kind == TraitSet::invalid)
    return FinishSelectorSet();

  // Parse '='.
  if (!TryConsumeToken(tok::equal))
    Diag(Tok.getLocation(), diag::warn_omp_declare_variant_expected)
        << "="
        << ("context set name \"" + getOpenMPContextTraitSetName(TISet.Kind) +
            "\"")
               .str();

  // Parse '{'.
  if (Tok.is(tok::l_brace)) {
    (void)ConsumeBrace();
  } else {
    Diag(Tok.getLocation(), diag::warn_omp_declare_variant_expected)
        << "{"
        << ("'=' that follows the context set name \"" +
            getOpenMPContextTraitSetName(TISet.Kind) + "\"")
               .str();
  }

  llvm::StringMap<SourceLocation> SeenSelectors;
  do {
    OMPTraitSelector TISelector;
    parseOMPContextSelector(TISelector, TISet.Kind, SeenSelectors);
    if (TISelector.Kind != TraitSelector::invalid &&
        !TISelector.Properties.empty())
      TISet.Selectors.push_back(TISelector);
  } while (TryConsumeToken(tok::comma));

  // Parse '}'.
  if (Tok.is(tok::r_brace)) {
    (void)ConsumeBrace();
  } else {
    Diag(Tok.getLocation(), diag::warn_omp_declare_variant_expected)
        << "}"
        << ("context selectors for the context set \"" +
            getOpenMPContextTraitSetName(TISet.Kind) + "\"")
               .str();
  }
}

/// Parse OpenMP context selectors:
///
/// <trait-set-selector> [, <trait-set-selector>]*
bool Parser::parseOMPContextSelectors(SourceLocation Loc, OMPTraitInfo &TI) {
  llvm::StringMap<SourceLocation> SeenSets;
  do {
    OMPTraitSet TISet;
    parseOMPContextSelectorSet(TISet, SeenSets);
    if (TISet.Kind != TraitSet::invalid && !TISet.Selectors.empty())
      TI.Sets.push_back(TISet);
  } while (TryConsumeToken(tok::comma));

  return false;
}

/// Parse clauses for '#pragma omp declare variant ( variant-func-id ) clause'.
void Parser::ParseOMPDeclareVariantClauses(Parser::DeclGroupPtrTy Ptr,
                                           CachedTokens &Toks,
                                           SourceLocation Loc) {
  PP.EnterToken(Tok, /*IsReinject*/ true);
  PP.EnterTokenStream(Toks, /*DisableMacroExpansion=*/true,
                      /*IsReinject*/ true);
  // Consume the previously pushed token.
  ConsumeAnyToken(/*ConsumeCodeCompletionTok=*/true);
  ConsumeAnyToken(/*ConsumeCodeCompletionTok=*/true);

  FNContextRAII FnContext(*this, Ptr);
  // Parse function declaration id.
  SourceLocation RLoc;
  // Parse with IsAddressOfOperand set to true to parse methods as DeclRefExprs
  // instead of MemberExprs.
  ExprResult AssociatedFunction;
  {
    // Do not mark function as is used to prevent its emission if this is the
    // only place where it is used.
    EnterExpressionEvaluationContext Unevaluated(
        Actions, Sema::ExpressionEvaluationContext::Unevaluated);
    AssociatedFunction = ParseOpenMPParensExpr(
        getOpenMPDirectiveName(OMPD_declare_variant), RLoc,
        /*IsAddressOfOperand=*/true);
  }
  if (!AssociatedFunction.isUsable()) {
    if (!Tok.is(tok::annot_pragma_openmp_end))
      while (!SkipUntil(tok::annot_pragma_openmp_end, StopBeforeMatch))
        ;
    // Skip the last annot_pragma_openmp_end.
    (void)ConsumeAnnotationToken();
    return;
  }

  OMPTraitInfo *ParentTI = Actions.getOMPTraitInfoForSurroundingScope();
  ASTContext &ASTCtx = Actions.getASTContext();
  OMPTraitInfo &TI = ASTCtx.getNewOMPTraitInfo();
  if (parseOMPDeclareVariantMatchClause(Loc, TI, ParentTI))
    return;

  Optional<std::pair<FunctionDecl *, Expr *>> DeclVarData =
      Actions.checkOpenMPDeclareVariantFunction(
          Ptr, AssociatedFunction.get(), TI,
          SourceRange(Loc, Tok.getLocation()));

  // Skip last tokens.
  while (Tok.isNot(tok::annot_pragma_openmp_end))
    ConsumeAnyToken();
  if (DeclVarData && !TI.Sets.empty())
    Actions.ActOnOpenMPDeclareVariantDirective(
        DeclVarData->first, DeclVarData->second, TI,
        SourceRange(Loc, Tok.getLocation()));

  // Skip the last annot_pragma_openmp_end.
  (void)ConsumeAnnotationToken();
}

bool Parser::parseOMPDeclareVariantMatchClause(SourceLocation Loc,
                                               OMPTraitInfo &TI,
                                               OMPTraitInfo *ParentTI) {
  // Parse 'match'.
  OpenMPClauseKind CKind = Tok.isAnnotation()
                               ? OMPC_unknown
                               : getOpenMPClauseKind(PP.getSpelling(Tok));
  if (CKind != OMPC_match) {
    Diag(Tok.getLocation(), diag::err_omp_declare_variant_wrong_clause)
        << getOpenMPClauseName(OMPC_match);
    while (!SkipUntil(tok::annot_pragma_openmp_end, Parser::StopBeforeMatch))
      ;
    // Skip the last annot_pragma_openmp_end.
    (void)ConsumeAnnotationToken();
    return true;
  }
  (void)ConsumeIdentifier();
  // Parse '('.
  BalancedDelimiterTracker T(*this, tok::l_paren, tok::annot_pragma_openmp_end);
  if (T.expectAndConsume(diag::err_expected_lparen_after,
                         getOpenMPClauseName(OMPC_match).data())) {
    while (!SkipUntil(tok::annot_pragma_openmp_end, StopBeforeMatch))
      ;
    // Skip the last annot_pragma_openmp_end.
    (void)ConsumeAnnotationToken();
    return true;
  }

  // Parse inner context selectors.
  parseOMPContextSelectors(Loc, TI);

  // Parse ')'
  (void)T.consumeClose();

  if (!ParentTI)
    return false;

  // Merge the parent/outer trait info into the one we just parsed and diagnose
  // problems.
  // TODO: Keep some source location in the TI to provide better diagnostics.
  // TODO: Perform some kind of equivalence check on the condition and score
  //       expressions.
  for (const OMPTraitSet &ParentSet : ParentTI->Sets) {
    bool MergedSet = false;
    for (OMPTraitSet &Set : TI.Sets) {
      if (Set.Kind != ParentSet.Kind)
        continue;
      MergedSet = true;
      for (const OMPTraitSelector &ParentSelector : ParentSet.Selectors) {
        bool MergedSelector = false;
        for (OMPTraitSelector &Selector : Set.Selectors) {
          if (Selector.Kind != ParentSelector.Kind)
            continue;
          MergedSelector = true;
          for (const OMPTraitProperty &ParentProperty :
               ParentSelector.Properties) {
            bool MergedProperty = false;
            for (OMPTraitProperty &Property : Selector.Properties) {
              // Ignore "equivalent" properties.
              if (Property.Kind != ParentProperty.Kind)
                continue;

              // If the kind is the same but the raw string not, we don't want
              // to skip out on the property.
              MergedProperty |= Property.RawString == ParentProperty.RawString;

              if (Property.RawString == ParentProperty.RawString &&
                  Selector.ScoreOrCondition == ParentSelector.ScoreOrCondition)
                continue;

              if (Selector.Kind == llvm::omp::TraitSelector::user_condition) {
                Diag(Loc, diag::err_omp_declare_variant_nested_user_condition);
              } else if (Selector.ScoreOrCondition !=
                         ParentSelector.ScoreOrCondition) {
                Diag(Loc, diag::err_omp_declare_variant_duplicate_nested_trait)
                    << getOpenMPContextTraitPropertyName(
                           ParentProperty.Kind, ParentProperty.RawString)
                    << getOpenMPContextTraitSelectorName(ParentSelector.Kind)
                    << getOpenMPContextTraitSetName(ParentSet.Kind);
              }
            }
            if (!MergedProperty)
              Selector.Properties.push_back(ParentProperty);
          }
        }
        if (!MergedSelector)
          Set.Selectors.push_back(ParentSelector);
      }
    }
    if (!MergedSet)
      TI.Sets.push_back(ParentSet);
  }

  return false;
}

/// Parsing of simple OpenMP clauses like 'default' or 'proc_bind'.
///
///    default-clause:
///         'default' '(' 'none' | 'shared'  | 'firstprivate' ')
///
///    proc_bind-clause:
///         'proc_bind' '(' 'master' | 'close' | 'spread' ')
///
///    device_type-clause:
///         'device_type' '(' 'host' | 'nohost' | 'any' )'
namespace {
struct SimpleClauseData {
  unsigned Type;
  SourceLocation Loc;
  SourceLocation LOpen;
  SourceLocation TypeLoc;
  SourceLocation RLoc;
  SimpleClauseData(unsigned Type, SourceLocation Loc, SourceLocation LOpen,
                   SourceLocation TypeLoc, SourceLocation RLoc)
      : Type(Type), Loc(Loc), LOpen(LOpen), TypeLoc(TypeLoc), RLoc(RLoc) {}
};
} // anonymous namespace

static Optional<SimpleClauseData>
parseOpenMPSimpleClause(Parser &P, OpenMPClauseKind Kind) {
  const Token &Tok = P.getCurToken();
  SourceLocation Loc = Tok.getLocation();
  SourceLocation LOpen = P.ConsumeAsIdentifier();
  // Parse '('.
  BalancedDelimiterTracker T(P, tok::l_paren, tok::annot_pragma_openmp_end);
  if (T.expectAndConsume(diag::err_expected_lparen_after,
                         getOpenMPClauseName(Kind).data()))
    return llvm::None;

  unsigned Type = getOpenMPSimpleClauseType(
      Kind, Tok.isAnnotation() ? "" : P.getPreprocessor().getSpelling(Tok),
      P.getLangOpts().OpenMP);
  SourceLocation TypeLoc = Tok.getLocation();
  if (Tok.isNot(tok::r_paren) && Tok.isNot(tok::comma) &&
      Tok.isNot(tok::annot_pragma_openmp_end))
    P.ConsumeAnyToken();

  // Parse ')'.
  SourceLocation RLoc = Tok.getLocation();
  if (!T.consumeClose())
    RLoc = T.getCloseLocation();

  return SimpleClauseData(Type, Loc, LOpen, TypeLoc, RLoc);
}

Parser::DeclGroupPtrTy Parser::ParseOMPDeclareTargetClauses() {
  // OpenMP 4.5 syntax with list of entities.
  Sema::NamedDeclSetType SameDirectiveDecls;
  SmallVector<std::tuple<OMPDeclareTargetDeclAttr::MapTypeTy, SourceLocation,
                         NamedDecl *>,
              4>
      DeclareTargetDecls;
  OMPDeclareTargetDeclAttr::DevTypeTy DT = OMPDeclareTargetDeclAttr::DT_Any;
  SourceLocation DeviceTypeLoc;
  while (Tok.isNot(tok::annot_pragma_openmp_end)) {
    OMPDeclareTargetDeclAttr::MapTypeTy MT = OMPDeclareTargetDeclAttr::MT_To;
    if (isIdentifier()) {
      IdentifierInfo *II = Tok.getIdentifierInfo();
      StringRef ClauseName = II->getName();
      bool IsDeviceTypeClause =
          getLangOpts().OpenMP >= 50 &&
          getOpenMPClauseKind(ClauseName) == OMPC_device_type;
      // Parse 'to|link|device_type' clauses.
      if (!OMPDeclareTargetDeclAttr::ConvertStrToMapTypeTy(ClauseName, MT) &&
          !IsDeviceTypeClause) {
        Diag(Tok, diag::err_omp_declare_target_unexpected_clause)
            << ClauseName << (getLangOpts().OpenMP >= 50 ? 1 : 0);
        break;
      }
      // Parse 'device_type' clause and go to next clause if any.
      if (IsDeviceTypeClause) {
        Optional<SimpleClauseData> DevTypeData =
            parseOpenMPSimpleClause(*this, OMPC_device_type);
        if (DevTypeData.hasValue()) {
          if (DeviceTypeLoc.isValid()) {
            // We already saw another device_type clause, diagnose it.
            Diag(DevTypeData.getValue().Loc,
                 diag::warn_omp_more_one_device_type_clause);
          }
          switch (static_cast<OpenMPDeviceType>(DevTypeData.getValue().Type)) {
          case OMPC_DEVICE_TYPE_any:
            DT = OMPDeclareTargetDeclAttr::DT_Any;
            break;
          case OMPC_DEVICE_TYPE_host:
            DT = OMPDeclareTargetDeclAttr::DT_Host;
            break;
          case OMPC_DEVICE_TYPE_nohost:
            DT = OMPDeclareTargetDeclAttr::DT_NoHost;
            break;
          case OMPC_DEVICE_TYPE_unknown:
            llvm_unreachable("Unexpected device_type");
          }
          DeviceTypeLoc = DevTypeData.getValue().Loc;
        }
        continue;
      }
      ConsumeIdentifier();
    }
    auto &&Callback = [this, MT, &DeclareTargetDecls, &SameDirectiveDecls](
                          CXXScopeSpec &SS, DeclarationNameInfo NameInfo) {
      NamedDecl *ND = Actions.lookupOpenMPDeclareTargetName(
          getCurScope(), SS, NameInfo, SameDirectiveDecls);
      if (ND)
        DeclareTargetDecls.emplace_back(MT, NameInfo.getLoc(), ND);
    };
    if (ParseOpenMPSimpleVarList(OMPD_declare_target, Callback,
                                 /*AllowScopeSpecifier=*/true))
      break;

    // Consume optional ','.
    if (Tok.is(tok::comma))
      ConsumeToken();
  }
  SkipUntil(tok::annot_pragma_openmp_end, StopBeforeMatch);
  ConsumeAnyToken();
  for (auto &MTLocDecl : DeclareTargetDecls) {
    OMPDeclareTargetDeclAttr::MapTypeTy MT;
    SourceLocation Loc;
    NamedDecl *ND;
    std::tie(MT, Loc, ND) = MTLocDecl;
    // device_type clause is applied only to functions.
    Actions.ActOnOpenMPDeclareTargetName(
        ND, Loc, MT, isa<VarDecl>(ND) ? OMPDeclareTargetDeclAttr::DT_Any : DT);
  }
  SmallVector<Decl *, 4> Decls(SameDirectiveDecls.begin(),
                               SameDirectiveDecls.end());
  if (Decls.empty())
    return DeclGroupPtrTy();
  return Actions.BuildDeclaratorGroup(Decls);
}

void Parser::skipUntilPragmaOpenMPEnd(OpenMPDirectiveKind DKind) {
  // The last seen token is annot_pragma_openmp_end - need to check for
  // extra tokens.
  if (Tok.is(tok::annot_pragma_openmp_end))
    return;

  Diag(Tok, diag::warn_omp_extra_tokens_at_eol)
      << getOpenMPDirectiveName(DKind);
  while (Tok.isNot(tok::annot_pragma_openmp_end))
    ConsumeAnyToken();
}

void Parser::parseOMPEndDirective(OpenMPDirectiveKind BeginKind,
                                  OpenMPDirectiveKind ExpectedKind,
                                  OpenMPDirectiveKind FoundKind,
                                  SourceLocation BeginLoc,
                                  SourceLocation FoundLoc,
                                  bool SkipUntilOpenMPEnd) {
  int DiagSelection = ExpectedKind == OMPD_end_declare_target ? 0 : 1;

  if (FoundKind == ExpectedKind) {
    ConsumeAnyToken();
    skipUntilPragmaOpenMPEnd(ExpectedKind);
    return;
  }

  Diag(FoundLoc, diag::err_expected_end_declare_target_or_variant)
      << DiagSelection;
  Diag(BeginLoc, diag::note_matching)
      << ("'#pragma omp " + getOpenMPDirectiveName(BeginKind) + "'").str();
  if (SkipUntilOpenMPEnd)
    SkipUntil(tok::annot_pragma_openmp_end, StopBeforeMatch);
}

void Parser::ParseOMPEndDeclareTargetDirective(OpenMPDirectiveKind DKind,
                                               SourceLocation DKLoc) {
  parseOMPEndDirective(OMPD_declare_target, OMPD_end_declare_target, DKind,
                       DKLoc, Tok.getLocation(),
                       /* SkipUntilOpenMPEnd */ false);
  // Skip the last annot_pragma_openmp_end.
  if (Tok.is(tok::annot_pragma_openmp_end))
    ConsumeAnnotationToken();
}

/// Parsing of declarative OpenMP directives.
///
///       threadprivate-directive:
///         annot_pragma_openmp 'threadprivate' simple-variable-list
///         annot_pragma_openmp_end
///
///       allocate-directive:
///         annot_pragma_openmp 'allocate' simple-variable-list [<clause>]
///         annot_pragma_openmp_end
///
///       declare-reduction-directive:
///        annot_pragma_openmp 'declare' 'reduction' [...]
///        annot_pragma_openmp_end
///
///       declare-mapper-directive:
///         annot_pragma_openmp 'declare' 'mapper' '(' [<mapper-identifer> ':']
///         <type> <var> ')' [<clause>[[,] <clause>] ... ]
///         annot_pragma_openmp_end
///
///       declare-simd-directive:
///         annot_pragma_openmp 'declare simd' {<clause> [,]}
///         annot_pragma_openmp_end
///         <function declaration/definition>
///
///       requires directive:
///         annot_pragma_openmp 'requires' <clause> [[[,] <clause>] ... ]
///         annot_pragma_openmp_end
///
Parser::DeclGroupPtrTy Parser::ParseOpenMPDeclarativeDirectiveWithExtDecl(
    AccessSpecifier &AS, ParsedAttributesWithRange &Attrs, bool Delayed,
    DeclSpec::TST TagType, Decl *Tag) {
  assert(Tok.is(tok::annot_pragma_openmp) && "Not an OpenMP directive!");
  ParsingOpenMPDirectiveRAII DirScope(*this);
  ParenBraceBracketBalancer BalancerRAIIObj(*this);

  SourceLocation Loc;
  OpenMPDirectiveKind DKind;
  if (Delayed) {
    TentativeParsingAction TPA(*this);
    Loc = ConsumeAnnotationToken();
    DKind = parseOpenMPDirectiveKind(*this);
    if (DKind == OMPD_declare_reduction || DKind == OMPD_declare_mapper) {
      // Need to delay parsing until completion of the parent class.
      TPA.Revert();
      CachedTokens Toks;
      unsigned Cnt = 1;
      Toks.push_back(Tok);
      while (Cnt && Tok.isNot(tok::eof)) {
        (void)ConsumeAnyToken();
        if (Tok.is(tok::annot_pragma_openmp))
          ++Cnt;
        else if (Tok.is(tok::annot_pragma_openmp_end))
          --Cnt;
        Toks.push_back(Tok);
      }
      // Skip last annot_pragma_openmp_end.
      if (Cnt == 0)
        (void)ConsumeAnyToken();
      auto *LP = new LateParsedPragma(this, AS);
      LP->takeToks(Toks);
      getCurrentClass().LateParsedDeclarations.push_back(LP);
      return nullptr;
    }
    TPA.Commit();
  } else {
    Loc = ConsumeAnnotationToken();
    DKind = parseOpenMPDirectiveKind(*this);
  }

  switch (DKind) {
  case OMPD_threadprivate: {
    ConsumeIdentifier();
    DeclDirectiveListParserHelper Helper(this, DKind);
    if (!ParseOpenMPSimpleVarList(DKind, Helper,
                                  /*AllowScopeSpecifier=*/true)) {
      skipUntilPragmaOpenMPEnd(DKind);
      // Skip the last annot_pragma_openmp_end.
      ConsumeAnnotationToken();
      return Actions.ActOnOpenMPThreadprivateDirective(Loc,
                                                       Helper.getIdentifiers());
    }
    break;
  }
  case OMPD_allocate: {
    ConsumeIdentifier();
    DeclDirectiveListParserHelper Helper(this, DKind);
    if (!ParseOpenMPSimpleVarList(DKind, Helper,
                                  /*AllowScopeSpecifier=*/true)) {
      SmallVector<OMPClause *, 1> Clauses;
      if (Tok.isNot(tok::annot_pragma_openmp_end)) {
        SmallVector<llvm::PointerIntPair<OMPClause *, 1, bool>,
                    llvm::omp::Clause_enumSize + 1>
            FirstClauses(llvm::omp::Clause_enumSize + 1);
        while (Tok.isNot(tok::annot_pragma_openmp_end)) {
          OpenMPClauseKind CKind =
              Tok.isAnnotation() ? OMPC_unknown
                                 : getOpenMPClauseKind(PP.getSpelling(Tok));
          Actions.StartOpenMPClause(CKind);
          OMPClause *Clause = ParseOpenMPClause(
              OMPD_allocate, CKind, !FirstClauses[unsigned(CKind)].getInt());
          SkipUntil(tok::comma, tok::identifier, tok::annot_pragma_openmp_end,
                    StopBeforeMatch);
          FirstClauses[unsigned(CKind)].setInt(true);
          if (Clause != nullptr)
            Clauses.push_back(Clause);
          if (Tok.is(tok::annot_pragma_openmp_end)) {
            Actions.EndOpenMPClause();
            break;
          }
          // Skip ',' if any.
          if (Tok.is(tok::comma))
            ConsumeToken();
          Actions.EndOpenMPClause();
        }
        skipUntilPragmaOpenMPEnd(DKind);
      }
      // Skip the last annot_pragma_openmp_end.
      ConsumeAnnotationToken();
      return Actions.ActOnOpenMPAllocateDirective(Loc, Helper.getIdentifiers(),
                                                  Clauses);
    }
    break;
  }
  case OMPD_requires: {
    SourceLocation StartLoc = ConsumeIdentifier();
    SmallVector<OMPClause *, 5> Clauses;
    SmallVector<llvm::PointerIntPair<OMPClause *, 1, bool>,
                llvm::omp::Clause_enumSize + 1>
        FirstClauses(llvm::omp::Clause_enumSize + 1);
    if (Tok.is(tok::annot_pragma_openmp_end)) {
      Diag(Tok, diag::err_omp_expected_clause)
          << getOpenMPDirectiveName(OMPD_requires);
      break;
    }
    while (Tok.isNot(tok::annot_pragma_openmp_end)) {
      OpenMPClauseKind CKind = Tok.isAnnotation()
                                   ? OMPC_unknown
                                   : getOpenMPClauseKind(PP.getSpelling(Tok));
      Actions.StartOpenMPClause(CKind);
      OMPClause *Clause = ParseOpenMPClause(
          OMPD_requires, CKind, !FirstClauses[unsigned(CKind)].getInt());
      SkipUntil(tok::comma, tok::identifier, tok::annot_pragma_openmp_end,
                StopBeforeMatch);
      FirstClauses[unsigned(CKind)].setInt(true);
      if (Clause != nullptr)
        Clauses.push_back(Clause);
      if (Tok.is(tok::annot_pragma_openmp_end)) {
        Actions.EndOpenMPClause();
        break;
      }
      // Skip ',' if any.
      if (Tok.is(tok::comma))
        ConsumeToken();
      Actions.EndOpenMPClause();
    }
    // Consume final annot_pragma_openmp_end
    if (Clauses.empty()) {
      Diag(Tok, diag::err_omp_expected_clause)
          << getOpenMPDirectiveName(OMPD_requires);
      ConsumeAnnotationToken();
      return nullptr;
    }
    ConsumeAnnotationToken();
    return Actions.ActOnOpenMPRequiresDirective(StartLoc, Clauses);
  }
  case OMPD_declare_reduction:
    ConsumeIdentifier();
    if (DeclGroupPtrTy Res = ParseOpenMPDeclareReductionDirective(AS)) {
      skipUntilPragmaOpenMPEnd(OMPD_declare_reduction);
      // Skip the last annot_pragma_openmp_end.
      ConsumeAnnotationToken();
      return Res;
    }
    break;
  case OMPD_declare_mapper: {
    ConsumeIdentifier();
    if (DeclGroupPtrTy Res = ParseOpenMPDeclareMapperDirective(AS)) {
      // Skip the last annot_pragma_openmp_end.
      ConsumeAnnotationToken();
      return Res;
    }
    break;
  }
  case OMPD_begin_declare_variant: {
    // The syntax is:
    // { #pragma omp begin declare variant clause }
    // <function-declaration-or-definition-sequence>
    // { #pragma omp end declare variant }
    //
    ConsumeIdentifier();
    OMPTraitInfo *ParentTI = Actions.getOMPTraitInfoForSurroundingScope();
    ASTContext &ASTCtx = Actions.getASTContext();
    OMPTraitInfo &TI = ASTCtx.getNewOMPTraitInfo();
    if (parseOMPDeclareVariantMatchClause(Loc, TI, ParentTI))
      break;

    // Skip last tokens.
    skipUntilPragmaOpenMPEnd(OMPD_begin_declare_variant);

    ParsingOpenMPDirectiveRAII NormalScope(*this, /*Value=*/false);

    VariantMatchInfo VMI;
    TI.getAsVariantMatchInfo(ASTCtx, VMI);

    std::function<void(StringRef)> DiagUnknownTrait = [this, Loc](
                                                          StringRef ISATrait) {
      // TODO Track the selector locations in a way that is accessible here to
      // improve the diagnostic location.
      Diag(Loc, diag::warn_unknown_begin_declare_variant_isa_trait) << ISATrait;
    };
    TargetOMPContext OMPCtx(ASTCtx, std::move(DiagUnknownTrait),
                            /* CurrentFunctionDecl */ nullptr);

    if (isVariantApplicableInContext(VMI, OMPCtx, /* DeviceSetOnly */ true)) {
      Actions.ActOnOpenMPBeginDeclareVariant(Loc, TI);
      break;
    }

    // Elide all the code till the matching end declare variant was found.
    unsigned Nesting = 1;
    SourceLocation DKLoc;
    OpenMPDirectiveKind DK = OMPD_unknown;
    do {
      DKLoc = Tok.getLocation();
      DK = parseOpenMPDirectiveKind(*this);
      if (DK == OMPD_end_declare_variant)
        --Nesting;
      else if (DK == OMPD_begin_declare_variant)
        ++Nesting;
      if (!Nesting || isEofOrEom())
        break;
      ConsumeAnyToken();
    } while (true);

    parseOMPEndDirective(OMPD_begin_declare_variant, OMPD_end_declare_variant,
                         DK, Loc, DKLoc, /* SkipUntilOpenMPEnd */ true);
    if (isEofOrEom())
      return nullptr;
    break;
  }
  case OMPD_end_declare_variant: {
    if (Actions.isInOpenMPDeclareVariantScope())
      Actions.ActOnOpenMPEndDeclareVariant();
    else
      Diag(Loc, diag::err_expected_begin_declare_variant);
    ConsumeIdentifier();
    break;
  }
  case OMPD_declare_variant:
  case OMPD_declare_simd: {
    // The syntax is:
    // { #pragma omp declare {simd|variant} }
    // <function-declaration-or-definition>
    //
    CachedTokens Toks;
    Toks.push_back(Tok);
<<<<<<< HEAD
    ConsumeIdentifier();
    while(Tok.isNot(tok::annot_pragma_openmp_end)) {
=======
    ConsumeToken();
    while (Tok.isNot(tok::annot_pragma_openmp_end)) {
>>>>>>> c71adeff
      Toks.push_back(Tok);
      ConsumeAnyToken();
    }
    Toks.push_back(Tok);
    ConsumeAnyToken();

    DeclGroupPtrTy Ptr;
    if (Tok.is(tok::annot_pragma_openmp)) {
      Ptr = ParseOpenMPDeclarativeDirectiveWithExtDecl(AS, Attrs, Delayed,
                                                       TagType, Tag);
    } else if (Tok.isNot(tok::r_brace) && !isEofOrEom()) {
      // Here we expect to see some function declaration.
      if (AS == AS_none) {
        assert(TagType == DeclSpec::TST_unspecified);
        MaybeParseCXX11Attributes(Attrs);
        ParsingDeclSpec PDS(*this);
        Ptr = ParseExternalDeclaration(Attrs, &PDS);
      } else {
        Ptr =
            ParseCXXClassMemberDeclarationWithPragmas(AS, Attrs, TagType, Tag);
      }
    }
    if (!Ptr) {
      Diag(Loc, diag::err_omp_decl_in_declare_simd_variant)
          << (DKind == OMPD_declare_simd ? 0 : 1);
      return DeclGroupPtrTy();
    }
    if (DKind == OMPD_declare_simd)
      return ParseOMPDeclareSimdClauses(Ptr, Toks, Loc);
    assert(DKind == OMPD_declare_variant &&
           "Expected declare variant directive only");
    ParseOMPDeclareVariantClauses(Ptr, Toks, Loc);
    return Ptr;
  }
  case OMPD_declare_target: {
    SourceLocation DTLoc = ConsumeAnyToken();
    if (Tok.isNot(tok::annot_pragma_openmp_end)) {
      return ParseOMPDeclareTargetClauses();
    }

    // Skip the last annot_pragma_openmp_end.
    ConsumeAnyToken();

    if (!Actions.ActOnStartOpenMPDeclareTargetDirective(DTLoc))
      return DeclGroupPtrTy();

    ParsingOpenMPDirectiveRAII NormalScope(*this, /*Value=*/false);
    llvm::SmallVector<Decl *, 4> Decls;
    DKind = parseOpenMPDirectiveKind(*this);
    while (DKind != OMPD_end_declare_target && Tok.isNot(tok::eof) &&
           Tok.isNot(tok::r_brace)) {
      DeclGroupPtrTy Ptr;
      // Here we expect to see some function declaration.
      if (AS == AS_none) {
        assert(TagType == DeclSpec::TST_unspecified);
        MaybeParseCXX11Attributes(Attrs);
        ParsingDeclSpec PDS(*this);
        Ptr = ParseExternalDeclaration(Attrs, &PDS);
      } else {
        Ptr =
            ParseCXXClassMemberDeclarationWithPragmas(AS, Attrs, TagType, Tag);
      }
      if (Ptr) {
        DeclGroupRef Ref = Ptr.get();
        Decls.append(Ref.begin(), Ref.end());
      }
      if (Tok.isAnnotation() && Tok.is(tok::annot_pragma_openmp)) {
        TentativeParsingAction TPA(*this);
        ConsumeAnnotationToken();
        DKind = parseOpenMPDirectiveKind(*this);
        if (DKind != OMPD_end_declare_target)
          TPA.Revert();
        else
          TPA.Commit();
      }
    }

    ParseOMPEndDeclareTargetDirective(DKind, DTLoc);
    Actions.ActOnFinishOpenMPDeclareTargetDirective();
    return Actions.BuildDeclaratorGroup(Decls);
  }
  case OMPD_unknown:
    Diag(Tok, diag::err_omp_unknown_directive);
    break;
  case OMPD_parallel:
  case OMPD_simd:
  case OMPD_task:
  case OMPD_taskyield:
  case OMPD_barrier:
  case OMPD_taskwait:
  case OMPD_taskgroup:
  case OMPD_flush:
  case OMPD_depobj:
  case OMPD_scan:
  case OMPD_for:
  case OMPD_for_simd:
  case OMPD_sections:
  case OMPD_section:
  case OMPD_single:
  case OMPD_master:
  case OMPD_ordered:
  case OMPD_critical:
  case OMPD_parallel_for:
  case OMPD_parallel_for_simd:
  case OMPD_parallel_sections:
  case OMPD_parallel_master:
  case OMPD_atomic:
  case OMPD_target:
  case OMPD_teams:
  case OMPD_cancellation_point:
  case OMPD_cancel:
  case OMPD_target_data:
  case OMPD_target_enter_data:
  case OMPD_target_exit_data:
  case OMPD_target_parallel:
  case OMPD_target_parallel_for:
  case OMPD_taskloop:
  case OMPD_taskloop_simd:
  case OMPD_master_taskloop:
  case OMPD_master_taskloop_simd:
  case OMPD_parallel_master_taskloop:
  case OMPD_parallel_master_taskloop_simd:
  case OMPD_distribute:
  case OMPD_end_declare_target:
  case OMPD_target_update:
  case OMPD_distribute_parallel_for:
  case OMPD_distribute_parallel_for_simd:
  case OMPD_distribute_simd:
  case OMPD_target_parallel_for_simd:
  case OMPD_target_simd:
  case OMPD_teams_distribute:
  case OMPD_teams_distribute_simd:
  case OMPD_teams_distribute_parallel_for_simd:
  case OMPD_teams_distribute_parallel_for:
  case OMPD_target_teams:
  case OMPD_target_teams_distribute:
  case OMPD_target_teams_distribute_parallel_for:
  case OMPD_target_teams_distribute_parallel_for_simd:
  case OMPD_target_teams_distribute_simd:
    Diag(Tok, diag::err_omp_unexpected_directive)
        << 1 << getOpenMPDirectiveName(DKind);
    break;
  default:
    break;
  }
  while (Tok.isNot(tok::annot_pragma_openmp_end))
    ConsumeAnyToken();
  ConsumeAnyToken();
  return nullptr;
}

/// Parsing of declarative or executable OpenMP directives.
///
///       threadprivate-directive:
///         annot_pragma_openmp 'threadprivate' simple-variable-list
///         annot_pragma_openmp_end
///
///       allocate-directive:
///         annot_pragma_openmp 'allocate' simple-variable-list
///         annot_pragma_openmp_end
///
///       declare-reduction-directive:
///         annot_pragma_openmp 'declare' 'reduction' '(' <reduction_id> ':'
///         <type> {',' <type>} ':' <expression> ')' ['initializer' '('
///         ('omp_priv' '=' <expression>|<function_call>) ')']
///         annot_pragma_openmp_end
///
///       declare-mapper-directive:
///         annot_pragma_openmp 'declare' 'mapper' '(' [<mapper-identifer> ':']
///         <type> <var> ')' [<clause>[[,] <clause>] ... ]
///         annot_pragma_openmp_end
///
///       executable-directive:
///         annot_pragma_openmp 'parallel' | 'simd' | 'for' | 'sections' |
///         'section' | 'single' | 'master' | 'critical' [ '(' <name> ')' ] |
///         'parallel for' | 'parallel sections' | 'parallel master' | 'task' |
///         'taskyield' | 'barrier' | 'taskwait' | 'flush' | 'ordered' |
///         'atomic' | 'for simd' | 'parallel for simd' | 'target' | 'target
///         data' | 'taskgroup' | 'teams' | 'taskloop' | 'taskloop simd' |
///         'master taskloop' | 'master taskloop simd' | 'parallel master
///         taskloop' | 'parallel master taskloop simd' | 'distribute' | 'target
///         enter data' | 'target exit data' | 'target parallel' | 'target
///         parallel for' | 'target update' | 'distribute parallel for' |
///         'distribute paralle for simd' | 'distribute simd' | 'target parallel
///         for simd' | 'target simd' | 'teams distribute' | 'teams distribute
///         simd' | 'teams distribute parallel for simd' | 'teams distribute
///         parallel for' | 'target teams' | 'target teams distribute' | 'target
///         teams distribute parallel for' | 'target teams distribute parallel
///         for simd' | 'target teams distribute simd' {clause}
///         annot_pragma_openmp_end
///
StmtResult
Parser::ParseOpenMPDeclarativeOrExecutableDirective(ParsedStmtContext StmtCtx) {
  assert(Tok.is(tok::annot_pragma_openmp) && "Not an OpenMP directive!");
  ParsingOpenMPDirectiveRAII DirScope(*this);
  ParenBraceBracketBalancer BalancerRAIIObj(*this);
  SmallVector<OMPClause *, 5> Clauses;
  SmallVector<llvm::PointerIntPair<OMPClause *, 1, bool>,
              llvm::omp::Clause_enumSize + 1>
      FirstClauses(llvm::omp::Clause_enumSize + 1);
  unsigned ScopeFlags = Scope::FnScope | Scope::DeclScope |
                        Scope::CompoundStmtScope | Scope::OpenMPDirectiveScope;
  SourceLocation Loc = ConsumeAnnotationToken(), EndLoc;
  OpenMPDirectiveKind DKind = parseOpenMPDirectiveKind(*this);
  OpenMPDirectiveKind CancelRegion = OMPD_unknown;
  // Name of critical directive.
  DeclarationNameInfo DirName;
  StmtResult Directive = StmtError();
  bool HasAssociatedStatement = true;

  switch (DKind) {
  case OMPD_threadprivate: {
    // FIXME: Should this be permitted in C++?
    if ((StmtCtx & ParsedStmtContext::AllowDeclarationsInC) ==
        ParsedStmtContext()) {
      Diag(Tok, diag::err_omp_immediate_directive)
          << getOpenMPDirectiveName(DKind) << 0;
    }
    ConsumeIdentifier();
    DeclDirectiveListParserHelper Helper(this, DKind);
    if (!ParseOpenMPSimpleVarList(DKind, Helper,
                                  /*AllowScopeSpecifier=*/false)) {
      skipUntilPragmaOpenMPEnd(DKind);
      DeclGroupPtrTy Res = Actions.ActOnOpenMPThreadprivateDirective(
          Loc, Helper.getIdentifiers());
      Directive = Actions.ActOnDeclStmt(Res, Loc, Tok.getLocation());
    }
    SkipUntil(tok::annot_pragma_openmp_end);
    break;
  }
  case OMPD_allocate: {
    // FIXME: Should this be permitted in C++?
    if ((StmtCtx & ParsedStmtContext::AllowDeclarationsInC) ==
        ParsedStmtContext()) {
      Diag(Tok, diag::err_omp_immediate_directive)
          << getOpenMPDirectiveName(DKind) << 0;
    }
    ConsumeIdentifier();
    DeclDirectiveListParserHelper Helper(this, DKind);
    if (!ParseOpenMPSimpleVarList(DKind, Helper,
                                  /*AllowScopeSpecifier=*/false)) {
      SmallVector<OMPClause *, 1> Clauses;
      if (Tok.isNot(tok::annot_pragma_openmp_end)) {
        SmallVector<llvm::PointerIntPair<OMPClause *, 1, bool>,
                    llvm::omp::Clause_enumSize + 1>
            FirstClauses(llvm::omp::Clause_enumSize + 1);
        while (Tok.isNot(tok::annot_pragma_openmp_end)) {
          OpenMPClauseKind CKind =
              Tok.isAnnotation() ? OMPC_unknown
                                 : getOpenMPClauseKind(PP.getSpelling(Tok));
          Actions.StartOpenMPClause(CKind);
          OMPClause *Clause = ParseOpenMPClause(
              OMPD_allocate, CKind, !FirstClauses[unsigned(CKind)].getInt());
          SkipUntil(tok::comma, tok::identifier, tok::annot_pragma_openmp_end,
                    StopBeforeMatch);
          FirstClauses[unsigned(CKind)].setInt(true);
          if (Clause != nullptr)
            Clauses.push_back(Clause);
          if (Tok.is(tok::annot_pragma_openmp_end)) {
            Actions.EndOpenMPClause();
            break;
          }
          // Skip ',' if any.
          if (Tok.is(tok::comma))
            ConsumeToken();
          Actions.EndOpenMPClause();
        }
        skipUntilPragmaOpenMPEnd(DKind);
      }
      DeclGroupPtrTy Res = Actions.ActOnOpenMPAllocateDirective(
          Loc, Helper.getIdentifiers(), Clauses);
      Directive = Actions.ActOnDeclStmt(Res, Loc, Tok.getLocation());
    }
    SkipUntil(tok::annot_pragma_openmp_end);
    break;
  }
  case OMPD_declare_reduction:
    ConsumeIdentifier();
    if (DeclGroupPtrTy Res =
            ParseOpenMPDeclareReductionDirective(/*AS=*/AS_none)) {
      skipUntilPragmaOpenMPEnd(OMPD_declare_reduction);
      ConsumeAnyToken();
      Directive = Actions.ActOnDeclStmt(Res, Loc, Tok.getLocation());
    } else {
      SkipUntil(tok::annot_pragma_openmp_end);
    }
    break;
  case OMPD_declare_mapper: {
    ConsumeIdentifier();
    if (DeclGroupPtrTy Res =
            ParseOpenMPDeclareMapperDirective(/*AS=*/AS_none)) {
      // Skip the last annot_pragma_openmp_end.
      ConsumeAnnotationToken();
      Directive = Actions.ActOnDeclStmt(Res, Loc, Tok.getLocation());
    } else {
      SkipUntil(tok::annot_pragma_openmp_end);
    }
    break;
  }
  case OMPD_flush:
  case OMPD_depobj:
  case OMPD_scan:
  case OMPD_taskyield:
  case OMPD_barrier:
  case OMPD_taskwait:
  case OMPD_cancellation_point:
  case OMPD_cancel:
  case OMPD_target_enter_data:
  case OMPD_target_exit_data:
  case OMPD_target_update:
    if ((StmtCtx & ParsedStmtContext::AllowStandaloneOpenMPDirectives) ==
        ParsedStmtContext()) {
      Diag(Tok, diag::err_omp_immediate_directive)
          << getOpenMPDirectiveName(DKind) << 0;
    }
    HasAssociatedStatement = false;
    // Fall through for further analysis.
    LLVM_FALLTHROUGH;
  case OMPD_parallel:
  case OMPD_simd:
  case OMPD_for:
  case OMPD_for_simd:
  case OMPD_sections:
  case OMPD_single:
  case OMPD_section:
  case OMPD_master:
  case OMPD_critical:
  case OMPD_parallel_for:
  case OMPD_parallel_for_simd:
  case OMPD_parallel_sections:
  case OMPD_parallel_master:
  case OMPD_task:
  case OMPD_ordered:
  case OMPD_atomic:
  case OMPD_target:
  case OMPD_teams:
  case OMPD_taskgroup:
  case OMPD_target_data:
  case OMPD_target_parallel:
  case OMPD_target_parallel_for:
  case OMPD_taskloop:
  case OMPD_taskloop_simd:
  case OMPD_master_taskloop:
  case OMPD_master_taskloop_simd:
  case OMPD_parallel_master_taskloop:
  case OMPD_parallel_master_taskloop_simd:
  case OMPD_distribute:
  case OMPD_distribute_parallel_for:
  case OMPD_distribute_parallel_for_simd:
  case OMPD_distribute_simd:
  case OMPD_target_parallel_for_simd:
  case OMPD_target_simd:
  case OMPD_teams_distribute:
  case OMPD_teams_distribute_simd:
  case OMPD_teams_distribute_parallel_for_simd:
  case OMPD_teams_distribute_parallel_for:
  case OMPD_target_teams:
  case OMPD_target_teams_distribute:
  case OMPD_target_teams_distribute_parallel_for:
  case OMPD_target_teams_distribute_parallel_for_simd:
  case OMPD_target_teams_distribute_simd: {
    // Special processing for flush and depobj clauses.
    Token ImplicitTok;
    bool ImplicitClauseAllowed = false;
    if (DKind == OMPD_flush || DKind == OMPD_depobj) {
      ImplicitTok = Tok;
      ImplicitClauseAllowed = true;
    }
    ConsumeAsIdentifier();

    // Parse directive name of the 'critical' directive if any.
    if (DKind == OMPD_critical) {
      BalancedDelimiterTracker T(*this, tok::l_paren,
                                 tok::annot_pragma_openmp_end);
      if (!T.consumeOpen()) {
        if (Tok.isAnyIdentifier()) {
          DirName =
              DeclarationNameInfo(Tok.getIdentifierInfo(), Tok.getLocation());
          ConsumeAnyToken();
        } else {
          Diag(Tok, diag::err_omp_expected_identifier_for_critical);
        }
        T.consumeClose();
      }
    } else if (DKind == OMPD_cancellation_point || DKind == OMPD_cancel) {
      CancelRegion = parseOpenMPDirectiveKind(*this);
      if (Tok.isNot(tok::annot_pragma_openmp_end))
        ConsumeAsIdentifier();
    }

    if (isOpenMPLoopDirective(DKind))
      ScopeFlags |= Scope::OpenMPLoopDirectiveScope;
    if (isOpenMPSimdDirective(DKind))
      ScopeFlags |= Scope::OpenMPSimdDirectiveScope;
    ParseScope OMPDirectiveScope(this, ScopeFlags);
    Actions.StartOpenMPDSABlock(DKind, DirName, Actions.getCurScope(), Loc);

    while (Tok.isNot(tok::annot_pragma_openmp_end)) {
      bool HasImplicitClause = false;
      if (ImplicitClauseAllowed && Tok.is(tok::l_paren)) {
        HasImplicitClause = true;
        // Push copy of the current token back to stream to properly parse
        // pseudo-clause OMPFlushClause or OMPDepobjClause.
        PP.EnterToken(Tok, /*IsReinject*/ true);
        PP.EnterToken(ImplicitTok, /*IsReinject*/ true);
        ConsumeAnyToken();
      }
      OpenMPClauseKind CKind = Tok.isAnnotation()
                                   ? OMPC_unknown
                                   : getOpenMPClauseKind(PP.getSpelling(Tok));
      if (HasImplicitClause) {
        assert(CKind == OMPC_unknown && "Must be unknown implicit clause.");
        if (DKind == OMPD_flush) {
          CKind = OMPC_flush;
        } else {
          assert(DKind == OMPD_depobj &&
                 "Expected flush or depobj directives.");
          CKind = OMPC_depobj;
        }
      }
      // No more implicit clauses allowed.
      ImplicitClauseAllowed = false;
      Actions.StartOpenMPClause(CKind);
      HasImplicitClause = false;
      OMPClause *Clause = ParseOpenMPClause(
          DKind, CKind, !FirstClauses[unsigned(CKind)].getInt());
      FirstClauses[unsigned(CKind)].setInt(true);
      if (Clause) {
        FirstClauses[unsigned(CKind)].setPointer(Clause);
        Clauses.push_back(Clause);
      }

      // Skip ',' if any.
      if (Tok.is(tok::comma))
        ConsumeToken();
      Actions.EndOpenMPClause();
    }
    // End location of the directive.
    EndLoc = Tok.getLocation();
    // Consume final annot_pragma_openmp_end.
    ConsumeAnnotationToken();

    // OpenMP [2.13.8, ordered Construct, Syntax]
    // If the depend clause is specified, the ordered construct is a stand-alone
    // directive.
    if (DKind == OMPD_ordered && FirstClauses[unsigned(OMPC_depend)].getInt()) {
      if ((StmtCtx & ParsedStmtContext::AllowStandaloneOpenMPDirectives) ==
          ParsedStmtContext()) {
        Diag(Loc, diag::err_omp_immediate_directive)
            << getOpenMPDirectiveName(DKind) << 1
            << getOpenMPClauseName(OMPC_depend);
      }
      HasAssociatedStatement = false;
    }

    StmtResult AssociatedStmt;
    if (HasAssociatedStatement) {
      // The body is a block scope like in Lambdas and Blocks.
      Actions.ActOnOpenMPRegionStart(DKind, getCurScope());
      // FIXME: We create a bogus CompoundStmt scope to hold the contents of
      // the captured region. Code elsewhere assumes that any FunctionScopeInfo
      // should have at least one compound statement scope within it.
      ParsingOpenMPDirectiveRAII NormalScope(*this, /*Value=*/false);
      AssociatedStmt = (Sema::CompoundScopeRAII(Actions), ParseStatement());
      AssociatedStmt = Actions.ActOnOpenMPRegionEnd(AssociatedStmt, Clauses);
    } else if (DKind == OMPD_target_update || DKind == OMPD_target_enter_data ||
               DKind == OMPD_target_exit_data) {
      Actions.ActOnOpenMPRegionStart(DKind, getCurScope());
      AssociatedStmt = (Sema::CompoundScopeRAII(Actions),
                        Actions.ActOnCompoundStmt(Loc, Loc, llvm::None,
                                                  /*isStmtExpr=*/false));
      AssociatedStmt = Actions.ActOnOpenMPRegionEnd(AssociatedStmt, Clauses);
    }
    Directive = Actions.ActOnOpenMPExecutableDirective(
        DKind, DirName, CancelRegion, Clauses, AssociatedStmt.get(), Loc,
        EndLoc);

    // Exit scope.
    Actions.EndOpenMPDSABlock(Directive.get());
    OMPDirectiveScope.Exit();
    break;
  }
  case OMPD_declare_simd:
  case OMPD_declare_target:
  case OMPD_end_declare_target:
  case OMPD_requires:
  case OMPD_begin_declare_variant:
  case OMPD_end_declare_variant:
  case OMPD_declare_variant:
    Diag(Tok, diag::err_omp_unexpected_directive)
        << 1 << getOpenMPDirectiveName(DKind);
    SkipUntil(tok::annot_pragma_openmp_end);
    break;
  case OMPD_unknown:
  default:
    Diag(Tok, diag::err_omp_unknown_directive);
    SkipUntil(tok::annot_pragma_openmp_end);
    break;
  }
  return Directive;
}

// Parses simple list:
//   simple-variable-list:
//         '(' id-expression {, id-expression} ')'
//
bool Parser::ParseOpenMPSimpleVarList(
    OpenMPDirectiveKind Kind,
    const llvm::function_ref<void(CXXScopeSpec &, DeclarationNameInfo)>
        &Callback,
    bool AllowScopeSpecifier) {
  // Parse '('.
  BalancedDelimiterTracker T(*this, tok::l_paren, tok::annot_pragma_openmp_end);
  if (T.expectAndConsume(diag::err_expected_lparen_after,
                         getOpenMPDirectiveName(Kind).data()))
    return true;
  bool IsCorrect = true;
  bool NoIdentIsFound = true;

  // Read tokens while ')' or annot_pragma_openmp_end is not found.
  while (Tok.isNot(tok::r_paren) && Tok.isNot(tok::annot_pragma_openmp_end)) {
    CXXScopeSpec SS;
    UnqualifiedId Name;
    // Read var name.
    Token PrevTok = Tok;
    NoIdentIsFound = false;

    if (AllowScopeSpecifier && getLangOpts().CPlusPlus &&
        ParseOptionalCXXScopeSpecifier(SS, /*ObjectType=*/nullptr,
                                       /*ObjectHadErrors=*/false, false)) {
      IsCorrect = false;
      SkipUntil(tok::comma, tok::r_paren, tok::annot_pragma_openmp_end,
                StopBeforeMatch);
    } else if (ParseUnqualifiedId(SS, /*ObjectType=*/nullptr,
                                  /*ObjectHadErrors=*/false, false, false,
                                  false, false, nullptr, Name)) {
      IsCorrect = false;
      SkipUntil(tok::comma, tok::r_paren, tok::annot_pragma_openmp_end,
                StopBeforeMatch);
    } else if (Tok.isNot(tok::comma) && Tok.isNot(tok::r_paren) &&
               Tok.isNot(tok::annot_pragma_openmp_end)) {
      IsCorrect = false;
      SkipUntil(tok::comma, tok::r_paren, tok::annot_pragma_openmp_end,
                StopBeforeMatch);
      Diag(PrevTok.getLocation(), diag::err_expected)
          << tok::identifier
          << SourceRange(PrevTok.getLocation(), PrevTokLocation);
    } else {
      Callback(SS, Actions.GetNameFromUnqualifiedId(Name));
    }
    // Consume ','.
    if (Tok.is(tok::comma)) {
      ConsumeToken();
    }
  }

  if (NoIdentIsFound) {
    Diag(Tok, diag::err_expected) << tok::identifier;
    IsCorrect = false;
  }

  // Parse ')'.
  IsCorrect = !T.consumeClose() && IsCorrect;

  return !IsCorrect;
}

OMPClause *Parser::ParseOpenMPUsesAllocatorClause(OpenMPDirectiveKind DKind) {
  SourceLocation Loc = Tok.getLocation();
  ConsumeAnyToken();

  // Parse '('.
  BalancedDelimiterTracker T(*this, tok::l_paren, tok::annot_pragma_openmp_end);
  if (T.expectAndConsume(diag::err_expected_lparen_after, "uses_allocator"))
    return nullptr;
  SmallVector<Sema::UsesAllocatorsData, 4> Data;
  do {
    ExprResult Allocator = ParseCXXIdExpression();
    if (Allocator.isInvalid()) {
      SkipUntil(tok::comma, tok::r_paren, tok::annot_pragma_openmp_end,
                StopBeforeMatch);
      break;
    }
    Sema::UsesAllocatorsData &D = Data.emplace_back();
    D.Allocator = Allocator.get();
    if (Tok.is(tok::l_paren)) {
      BalancedDelimiterTracker T(*this, tok::l_paren,
                                 tok::annot_pragma_openmp_end);
      T.consumeOpen();
      ExprResult AllocatorTraits = ParseCXXIdExpression();
      T.consumeClose();
      if (AllocatorTraits.isInvalid()) {
        SkipUntil(tok::comma, tok::r_paren, tok::annot_pragma_openmp_end,
                  StopBeforeMatch);
        break;
      }
      D.AllocatorTraits = AllocatorTraits.get();
      D.LParenLoc = T.getOpenLocation();
      D.RParenLoc = T.getCloseLocation();
    }
    if (Tok.isNot(tok::comma) && Tok.isNot(tok::r_paren))
      Diag(Tok, diag::err_omp_expected_punc) << "uses_allocators" << 0;
    // Parse ','
    if (Tok.is(tok::comma))
      ConsumeAnyToken();
  } while (Tok.isNot(tok::r_paren) && Tok.isNot(tok::annot_pragma_openmp_end));
  T.consumeClose();
  return Actions.ActOnOpenMPUsesAllocatorClause(Loc, T.getOpenLocation(),
                                                T.getCloseLocation(), Data);
}

/// Parsing of OpenMP clauses.
///
///    clause:
///       if-clause | final-clause | num_threads-clause | safelen-clause |
///       default-clause | private-clause | firstprivate-clause | shared-clause
///       | linear-clause | aligned-clause | collapse-clause |
///       lastprivate-clause | reduction-clause | proc_bind-clause |
///       schedule-clause | copyin-clause | copyprivate-clause | untied-clause |
///       mergeable-clause | flush-clause | read-clause | write-clause |
///       update-clause | capture-clause | seq_cst-clause | device-clause |
///       simdlen-clause | threads-clause | simd-clause | num_teams-clause |
///       thread_limit-clause | priority-clause | grainsize-clause |
///       nogroup-clause | num_tasks-clause | hint-clause | to-clause |
///       from-clause | is_device_ptr-clause | task_reduction-clause |
///       in_reduction-clause | allocator-clause | allocate-clause |
///       acq_rel-clause | acquire-clause | release-clause | relaxed-clause |
///       depobj-clause | destroy-clause | detach-clause | inclusive-clause |
///       exclusive-clause | uses_allocators-clause | use_device_addr-clause
///
OMPClause *Parser::ParseOpenMPClause(OpenMPDirectiveKind DKind,
                                     OpenMPClauseKind CKind, bool FirstClause) {
  OMPClauseKind = CKind;
  OMPClause *Clause = nullptr;
  bool ErrorFound = false;
  bool WrongDirective = false;
  // Check if clause is allowed for the given directive.
  if (CKind != OMPC_unknown &&
      !isAllowedClauseForDirective(DKind, CKind, getLangOpts().OpenMP)) {
    Diag(Tok, diag::err_omp_unexpected_clause)
        << getOpenMPClauseName(CKind) << getOpenMPDirectiveName(DKind);
    ErrorFound = true;
    WrongDirective = true;
  }

  switch (CKind) {
  case OMPC_final:
  case OMPC_num_threads:
  case OMPC_safelen:
  case OMPC_simdlen:
  case OMPC_collapse:
  case OMPC_ordered:
  case OMPC_num_teams:
  case OMPC_thread_limit:
  case OMPC_priority:
  case OMPC_grainsize:
  case OMPC_num_tasks:
  case OMPC_hint:
  case OMPC_allocator:
  case OMPC_depobj:
  case OMPC_detach:
    // OpenMP [2.5, Restrictions]
    //  At most one num_threads clause can appear on the directive.
    // OpenMP [2.8.1, simd construct, Restrictions]
    //  Only one safelen  clause can appear on a simd directive.
    //  Only one simdlen  clause can appear on a simd directive.
    //  Only one collapse clause can appear on a simd directive.
    // OpenMP [2.11.1, task Construct, Restrictions]
    //  At most one if clause can appear on the directive.
    //  At most one final clause can appear on the directive.
    // OpenMP [teams Construct, Restrictions]
    //  At most one num_teams clause can appear on the directive.
    //  At most one thread_limit clause can appear on the directive.
    // OpenMP [2.9.1, task Construct, Restrictions]
    // At most one priority clause can appear on the directive.
    // OpenMP [2.9.2, taskloop Construct, Restrictions]
    // At most one grainsize clause can appear on the directive.
    // OpenMP [2.9.2, taskloop Construct, Restrictions]
    // At most one num_tasks clause can appear on the directive.
    // OpenMP [2.11.3, allocate Directive, Restrictions]
    // At most one allocator clause can appear on the directive.
    // OpenMP 5.0, 2.10.1 task Construct, Restrictions.
    // At most one detach clause can appear on the directive.
    if (!FirstClause) {
      Diag(Tok, diag::err_omp_more_one_clause)
          << getOpenMPDirectiveName(DKind) << getOpenMPClauseName(CKind) << 0;
      ErrorFound = true;
    }

    if (CKind == OMPC_ordered && PP.LookAhead(/*N=*/0).isNot(tok::l_paren))
      Clause = ParseOpenMPClause(CKind, WrongDirective);
    else
      Clause = ParseOpenMPSingleExprClause(CKind, WrongDirective);
    break;
  case OMPC_default:
  case OMPC_proc_bind:
  case OMPC_atomic_default_mem_order:
  case OMPC_order:
    // OpenMP [2.14.3.1, Restrictions]
    //  Only a single default clause may be specified on a parallel, task or
    //  teams directive.
    // OpenMP [2.5, parallel Construct, Restrictions]
    //  At most one proc_bind clause can appear on the directive.
    // OpenMP [5.0, Requires directive, Restrictions]
    //  At most one atomic_default_mem_order clause can appear
    //  on the directive
    if (!FirstClause && CKind != OMPC_order) {
      Diag(Tok, diag::err_omp_more_one_clause)
          << getOpenMPDirectiveName(DKind) << getOpenMPClauseName(CKind) << 0;
      ErrorFound = true;
    }

    Clause = ParseOpenMPSimpleClause(CKind, WrongDirective);
    break;
  case OMPC_device:
  case OMPC_schedule:
  case OMPC_dist_schedule:
  case OMPC_defaultmap:
    // OpenMP [2.7.1, Restrictions, p. 3]
    //  Only one schedule clause can appear on a loop directive.
    // OpenMP 4.5 [2.10.4, Restrictions, p. 106]
    //  At most one defaultmap clause can appear on the directive.
    // OpenMP 5.0 [2.12.5, target construct, Restrictions]
    //  At most one device clause can appear on the directive.
    if ((getLangOpts().OpenMP < 50 || CKind != OMPC_defaultmap) &&
        !FirstClause) {
      Diag(Tok, diag::err_omp_more_one_clause)
          << getOpenMPDirectiveName(DKind) << getOpenMPClauseName(CKind) << 0;
      ErrorFound = true;
    }
    LLVM_FALLTHROUGH;
  case OMPC_if:
    Clause = ParseOpenMPSingleExprWithArgClause(DKind, CKind, WrongDirective);
    break;
  case OMPC_nowait:
  case OMPC_untied:
  case OMPC_mergeable:
  case OMPC_read:
  case OMPC_write:
  case OMPC_capture:
  case OMPC_seq_cst:
  case OMPC_acq_rel:
  case OMPC_acquire:
  case OMPC_release:
  case OMPC_relaxed:
  case OMPC_threads:
  case OMPC_simd:
  case OMPC_nogroup:
  case OMPC_unified_address:
  case OMPC_unified_shared_memory:
  case OMPC_reverse_offload:
  case OMPC_dynamic_allocators:
  case OMPC_destroy:
    // OpenMP [2.7.1, Restrictions, p. 9]
    //  Only one ordered clause can appear on a loop directive.
    // OpenMP [2.7.1, Restrictions, C/C++, p. 4]
    //  Only one nowait clause can appear on a for directive.
    // OpenMP [5.0, Requires directive, Restrictions]
    //   Each of the requires clauses can appear at most once on the directive.
    if (!FirstClause) {
      Diag(Tok, diag::err_omp_more_one_clause)
          << getOpenMPDirectiveName(DKind) << getOpenMPClauseName(CKind) << 0;
      ErrorFound = true;
    }

    Clause = ParseOpenMPClause(CKind, WrongDirective);
    break;
  case OMPC_update:
    if (!FirstClause) {
      Diag(Tok, diag::err_omp_more_one_clause)
          << getOpenMPDirectiveName(DKind) << getOpenMPClauseName(CKind) << 0;
      ErrorFound = true;
    }

    Clause = (DKind == OMPD_depobj)
                 ? ParseOpenMPSimpleClause(CKind, WrongDirective)
                 : ParseOpenMPClause(CKind, WrongDirective);
    break;
  case OMPC_private:
  case OMPC_firstprivate:
  case OMPC_lastprivate:
  case OMPC_shared:
  case OMPC_reduction:
  case OMPC_task_reduction:
  case OMPC_in_reduction:
  case OMPC_linear:
  case OMPC_aligned:
  case OMPC_copyin:
  case OMPC_copyprivate:
  case OMPC_flush:
  case OMPC_depend:
  case OMPC_map:
  case OMPC_to:
  case OMPC_from:
  case OMPC_use_device_ptr:
  case OMPC_use_device_addr:
  case OMPC_is_device_ptr:
  case OMPC_allocate:
  case OMPC_nontemporal:
  case OMPC_inclusive:
  case OMPC_exclusive:
  case OMPC_affinity:
    Clause = ParseOpenMPVarListClause(DKind, CKind, WrongDirective);
    break;
  case OMPC_uses_allocators:
    Clause = ParseOpenMPUsesAllocatorClause(DKind);
    break;
  case OMPC_device_type:
  case OMPC_unknown:
    skipUntilPragmaOpenMPEnd(DKind);
    break;
  case OMPC_threadprivate:
  case OMPC_uniform:
  case OMPC_match:
    if (!WrongDirective)
      Diag(Tok, diag::err_omp_unexpected_clause)
          << getOpenMPClauseName(CKind) << getOpenMPDirectiveName(DKind);
    SkipUntil(tok::comma, tok::annot_pragma_openmp_end, StopBeforeMatch);
    break;
  default:
    break;
  }
  return ErrorFound ? nullptr : Clause;
}

/// Parses simple expression in parens for single-expression clauses of OpenMP
/// constructs.
/// \param RLoc Returned location of right paren.
ExprResult Parser::ParseOpenMPParensExpr(StringRef ClauseName,
                                         SourceLocation &RLoc,
                                         bool IsAddressOfOperand) {
  BalancedDelimiterTracker T(*this, tok::l_paren, tok::annot_pragma_openmp_end);
  if (T.expectAndConsume(diag::err_expected_lparen_after, ClauseName.data()))
    return ExprError();

  SourceLocation ELoc = Tok.getLocation();
  ExprResult LHS(
      ParseCastExpression(AnyCastExpr, IsAddressOfOperand, NotTypeCast));
  ExprResult Val(ParseRHSOfBinaryExpression(LHS, prec::Conditional));
  Val = Actions.ActOnFinishFullExpr(Val.get(), ELoc, /*DiscardedValue*/ false);

  // Parse ')'.
  RLoc = Tok.getLocation();
  if (!T.consumeClose())
    RLoc = T.getCloseLocation();

  return Val;
}

/// Parsing of OpenMP clauses with single expressions like 'final',
/// 'collapse', 'safelen', 'num_threads', 'simdlen', 'num_teams',
/// 'thread_limit', 'simdlen', 'priority', 'grainsize', 'num_tasks', 'hint' or
/// 'detach'.
///
///    final-clause:
///      'final' '(' expression ')'
///
///    num_threads-clause:
///      'num_threads' '(' expression ')'
///
///    safelen-clause:
///      'safelen' '(' expression ')'
///
///    simdlen-clause:
///      'simdlen' '(' expression ')'
///
///    collapse-clause:
///      'collapse' '(' expression ')'
///
///    priority-clause:
///      'priority' '(' expression ')'
///
///    grainsize-clause:
///      'grainsize' '(' expression ')'
///
///    num_tasks-clause:
///      'num_tasks' '(' expression ')'
///
///    hint-clause:
///      'hint' '(' expression ')'
///
///    allocator-clause:
///      'allocator' '(' expression ')'
///
///    detach-clause:
///      'detach' '(' event-handler-expression ')'
///
OMPClause *Parser::ParseOpenMPSingleExprClause(OpenMPClauseKind Kind,
                                               bool ParseOnly) {
  SourceLocation Loc = ConsumeIdentifier();
  SourceLocation LLoc = Tok.getLocation();
  SourceLocation RLoc;

  ExprResult Val = ParseOpenMPParensExpr(getOpenMPClauseName(Kind), RLoc);

  if (Val.isInvalid())
    return nullptr;

  if (ParseOnly)
    return nullptr;
  return Actions.ActOnOpenMPSingleExprClause(Kind, Val.get(), Loc, LLoc, RLoc);
}

/// Parsing of simple OpenMP clauses like 'default' or 'proc_bind'.
///
///    default-clause:
///         'default' '(' 'none' | 'shared' | 'firstprivate' ')'
///
///    proc_bind-clause:
///         'proc_bind' '(' 'master' | 'close' | 'spread' ')'
///
///    update-clause:
///         'update' '(' 'in' | 'out' | 'inout' | 'mutexinoutset' ')'
///
OMPClause *Parser::ParseOpenMPSimpleClause(OpenMPClauseKind Kind,
                                           bool ParseOnly) {
  llvm::Optional<SimpleClauseData> Val = parseOpenMPSimpleClause(*this, Kind);
  if (!Val || ParseOnly)
    return nullptr;
  if (getLangOpts().OpenMP < 51 && Kind == OMPC_default &&
      static_cast<DefaultKind>(Val.getValue().Type) ==
          OMP_DEFAULT_firstprivate) {
    Diag(Val.getValue().LOpen, diag::err_omp_invalid_dsa)
        << getOpenMPClauseName(OMPC_firstprivate)
        << getOpenMPClauseName(OMPC_default) << "5.1";
    return nullptr;
  }
  return Actions.ActOnOpenMPSimpleClause(
      Kind, Val.getValue().Type, Val.getValue().TypeLoc, Val.getValue().LOpen,
      Val.getValue().Loc, Val.getValue().RLoc);
}

/// Parsing of OpenMP clauses like 'ordered'.
///
///    ordered-clause:
///         'ordered'
///
///    nowait-clause:
///         'nowait'
///
///    untied-clause:
///         'untied'
///
///    mergeable-clause:
///         'mergeable'
///
///    read-clause:
///         'read'
///
///    threads-clause:
///         'threads'
///
///    simd-clause:
///         'simd'
///
///    nogroup-clause:
///         'nogroup'
///
OMPClause *Parser::ParseOpenMPClause(OpenMPClauseKind Kind, bool ParseOnly) {
  SourceLocation Loc = Tok.getLocation();
  ConsumeAnyToken();

  if (ParseOnly)
    return nullptr;
  return Actions.ActOnOpenMPClause(Kind, Loc, Tok.getLocation());
}

/// Parsing of OpenMP clauses with single expressions and some additional
/// argument like 'schedule' or 'dist_schedule'.
///
///    schedule-clause:
///      'schedule' '(' [ modifier [ ',' modifier ] ':' ] kind [',' expression ]
///      ')'
///
///    if-clause:
///      'if' '(' [ directive-name-modifier ':' ] expression ')'
///
///    defaultmap:
///      'defaultmap' '(' modifier [ ':' kind ] ')'
///
///    device-clause:
///      'device' '(' [ device-modifier ':' ] expression ')'
///
OMPClause *Parser::ParseOpenMPSingleExprWithArgClause(OpenMPDirectiveKind DKind,
                                                      OpenMPClauseKind Kind,
                                                      bool ParseOnly) {
  SourceLocation Loc = ConsumeAsIdentifier();
  SourceLocation DelimLoc;
  // Parse '('.
  BalancedDelimiterTracker T(*this, tok::l_paren, tok::annot_pragma_openmp_end);
  if (T.expectAndConsume(diag::err_expected_lparen_after,
                         getOpenMPClauseName(Kind).data()))
    return nullptr;

  ExprResult Val;
  SmallVector<unsigned, 4> Arg;
  SmallVector<SourceLocation, 4> KLoc;
  if (Kind == OMPC_schedule) {
    enum { Modifier1, Modifier2, ScheduleKind, NumberOfElements };
    Arg.resize(NumberOfElements);
    KLoc.resize(NumberOfElements);
    Arg[Modifier1] = OMPC_SCHEDULE_MODIFIER_unknown;
    Arg[Modifier2] = OMPC_SCHEDULE_MODIFIER_unknown;
    Arg[ScheduleKind] = OMPC_SCHEDULE_unknown;
    unsigned KindModifier = getOpenMPSimpleClauseType(
        Kind, Tok.isAnnotation() ? "" : PP.getSpelling(Tok),
        getLangOpts().OpenMP);
    if (KindModifier > OMPC_SCHEDULE_unknown) {
      // Parse 'modifier'
      Arg[Modifier1] = KindModifier;
      KLoc[Modifier1] = Tok.getLocation();
      if (Tok.isNot(tok::r_paren) && Tok.isNot(tok::comma) &&
          Tok.isNot(tok::annot_pragma_openmp_end))
        ConsumeAnyToken();
      if (Tok.is(tok::comma)) {
        // Parse ',' 'modifier'
        ConsumeAnyToken();
        KindModifier = getOpenMPSimpleClauseType(
            Kind, Tok.isAnnotation() ? "" : PP.getSpelling(Tok),
            getLangOpts().OpenMP);
        Arg[Modifier2] = KindModifier > OMPC_SCHEDULE_unknown
                             ? KindModifier
                             : (unsigned)OMPC_SCHEDULE_unknown;
        KLoc[Modifier2] = Tok.getLocation();
        if (Tok.isNot(tok::r_paren) && Tok.isNot(tok::comma) &&
            Tok.isNot(tok::annot_pragma_openmp_end))
          ConsumeAnyToken();
      }
      // Parse ':'
      if (Tok.is(tok::colon))
        ConsumeAnyToken();
      else
        Diag(Tok, diag::warn_pragma_expected_colon) << "schedule modifier";
      KindModifier = getOpenMPSimpleClauseType(
          Kind, Tok.isAnnotation() ? "" : PP.getSpelling(Tok),
          getLangOpts().OpenMP);
    }
    Arg[ScheduleKind] = KindModifier;
    KLoc[ScheduleKind] = Tok.getLocation();
    if (Tok.isNot(tok::r_paren) && Tok.isNot(tok::comma) &&
        Tok.isNot(tok::annot_pragma_openmp_end))
      ConsumeAnyToken();
    if ((Arg[ScheduleKind] == OMPC_SCHEDULE_static ||
         Arg[ScheduleKind] == OMPC_SCHEDULE_dynamic ||
         Arg[ScheduleKind] == OMPC_SCHEDULE_guided) &&
        Tok.is(tok::comma))
      DelimLoc = ConsumeAnyToken();
  } else if (Kind == OMPC_dist_schedule) {
    Arg.push_back(getOpenMPSimpleClauseType(
        Kind, Tok.isAnnotation() ? "" : PP.getSpelling(Tok),
        getLangOpts().OpenMP));
    KLoc.push_back(Tok.getLocation());
    if (Tok.isNot(tok::r_paren) && Tok.isNot(tok::comma) &&
        Tok.isNot(tok::annot_pragma_openmp_end))
      ConsumeAnyToken();
    if (Arg.back() == OMPC_DIST_SCHEDULE_static && Tok.is(tok::comma))
      DelimLoc = ConsumeAnyToken();
  } else if (Kind == OMPC_defaultmap) {
    // Get a defaultmap modifier
    unsigned Modifier = getOpenMPSimpleClauseType(
        Kind, Tok.isAnnotation() ? "" : PP.getSpelling(Tok),
        getLangOpts().OpenMP);
    // Set defaultmap modifier to unknown if it is either scalar, aggregate, or
    // pointer
    if (Modifier < OMPC_DEFAULTMAP_MODIFIER_unknown)
      Modifier = OMPC_DEFAULTMAP_MODIFIER_unknown;
    Arg.push_back(Modifier);
    KLoc.push_back(Tok.getLocation());
    if (Tok.isNot(tok::r_paren) && Tok.isNot(tok::comma) &&
        Tok.isNot(tok::annot_pragma_openmp_end))
      ConsumeAnyToken();
    // Parse ':'
    if (Tok.is(tok::colon) || getLangOpts().OpenMP < 50) {
      if (Tok.is(tok::colon))
        ConsumeAnyToken();
      else if (Arg.back() != OMPC_DEFAULTMAP_MODIFIER_unknown)
        Diag(Tok, diag::warn_pragma_expected_colon) << "defaultmap modifier";
      // Get a defaultmap kind
      Arg.push_back(getOpenMPSimpleClauseType(
          Kind, Tok.isAnnotation() ? "" : PP.getSpelling(Tok),
          getLangOpts().OpenMP));
      KLoc.push_back(Tok.getLocation());
      if (Tok.isNot(tok::r_paren) && Tok.isNot(tok::comma) &&
          Tok.isNot(tok::annot_pragma_openmp_end))
        ConsumeAnyToken();
    } else {
      Arg.push_back(OMPC_DEFAULTMAP_unknown);
      KLoc.push_back(SourceLocation());
    }
  } else if (Kind == OMPC_device) {
    // Only target executable directives support extended device construct.
    if (isOpenMPTargetExecutionDirective(DKind) && getLangOpts().OpenMP >= 50 &&
        NextToken().is(tok::colon)) {
      // Parse optional <device modifier> ':'
      Arg.push_back(getOpenMPSimpleClauseType(
          Kind, Tok.isAnnotation() ? "" : PP.getSpelling(Tok),
          getLangOpts().OpenMP));
      KLoc.push_back(Tok.getLocation());
      ConsumeAnyToken();
      // Parse ':'
      ConsumeAnyToken();
    } else {
      Arg.push_back(OMPC_DEVICE_unknown);
      KLoc.emplace_back();
    }
  } else {
    assert(Kind == OMPC_if);
    KLoc.push_back(Tok.getLocation());
    TentativeParsingAction TPA(*this);
    auto DK = parseOpenMPDirectiveKind(*this);
    Arg.push_back(DK);
    if (DK != OMPD_unknown) {
      ConsumeAsIdentifier();
      if (Tok.is(tok::colon) && getLangOpts().OpenMP > 40) {
        TPA.Commit();
        DelimLoc = ConsumeToken();
      } else {
        TPA.Revert();
        Arg.back() = unsigned(OMPD_unknown);
      }
    } else {
      TPA.Revert();
    }
  }

  bool NeedAnExpression = (Kind == OMPC_schedule && DelimLoc.isValid()) ||
                          (Kind == OMPC_dist_schedule && DelimLoc.isValid()) ||
                          Kind == OMPC_if || Kind == OMPC_device;
  if (NeedAnExpression) {
    SourceLocation ELoc = Tok.getLocation();
    ExprResult LHS(ParseCastExpression(AnyCastExpr, false, NotTypeCast));
    Val = ParseRHSOfBinaryExpression(LHS, prec::Conditional);
    Val =
        Actions.ActOnFinishFullExpr(Val.get(), ELoc, /*DiscardedValue*/ false);
  }

  // Parse ')'.
  SourceLocation RLoc = Tok.getLocation();
  if (!T.consumeClose())
    RLoc = T.getCloseLocation();

  if (NeedAnExpression && Val.isInvalid())
    return nullptr;

  if (ParseOnly)
    return nullptr;
  return Actions.ActOnOpenMPSingleExprWithArgClause(
      Kind, Arg, Val.get(), Loc, T.getOpenLocation(), KLoc, DelimLoc, RLoc);
}

static bool ParseReductionId(Parser &P, CXXScopeSpec &ReductionIdScopeSpec,
                             UnqualifiedId &ReductionId) {
  if (ReductionIdScopeSpec.isEmpty()) {
    auto OOK = OO_None;
    switch (P.getCurToken().getKind()) {
    case tok::plus:
      OOK = OO_Plus;
      break;
    case tok::minus:
      OOK = OO_Minus;
      break;
    case tok::star:
      OOK = OO_Star;
      break;
    case tok::amp:
      OOK = OO_Amp;
      break;
    case tok::pipe:
      OOK = OO_Pipe;
      break;
    case tok::caret:
      OOK = OO_Caret;
      break;
    case tok::ampamp:
      OOK = OO_AmpAmp;
      break;
    case tok::pipepipe:
      OOK = OO_PipePipe;
      break;
    default:
      break;
    }
    if (OOK != OO_None) {
      SourceLocation OpLoc = P.ConsumeToken();
      SourceLocation SymbolLocations[] = {OpLoc, OpLoc, SourceLocation()};
      ReductionId.setOperatorFunctionId(OpLoc, OOK, SymbolLocations);
      return false;
    }
  }
  return P.ParseUnqualifiedId(
      ReductionIdScopeSpec, /*ObjectType=*/nullptr,
      /*ObjectHadErrors=*/false, /*EnteringContext*/ false,
      /*AllowDestructorName*/ false,
      /*AllowConstructorName*/ false,
      /*AllowDeductionGuide*/ false, nullptr, ReductionId);
}

/// Checks if the token is a valid map-type-modifier.
/// FIXME: It will return an OpenMPMapClauseKind if that's what it parses.
static OpenMPMapModifierKind isMapModifier(Parser &P) {
  if (!P.isIdentifier())
    return OMPC_MAP_MODIFIER_unknown;

  Token Tok = P.getCurToken();
  Preprocessor &PP = P.getPreprocessor();
  OpenMPMapModifierKind TypeModifier =
      static_cast<OpenMPMapModifierKind>(getOpenMPSimpleClauseType(
          OMPC_map, PP.getSpelling(Tok), P.getLangOpts().OpenMP));
  return TypeModifier;
}

/// Parse the mapper modifier in map, to, and from clauses.
bool Parser::parseMapperModifier(OpenMPVarListDataTy &Data) {
  // Parse '('.
  BalancedDelimiterTracker T(*this, tok::l_paren, tok::colon);
  if (T.expectAndConsume(diag::err_expected_lparen_after, "mapper")) {
    SkipUntil(tok::colon, tok::r_paren, tok::annot_pragma_openmp_end,
              StopBeforeMatch);
    return true;
  }
  // Parse mapper-identifier
  if (getLangOpts().CPlusPlus)
    ParseOptionalCXXScopeSpecifier(Data.ReductionOrMapperIdScopeSpec,
                                   /*ObjectType=*/nullptr,
                                   /*ObjectHadErrors=*/false,
                                   /*EnteringContext=*/false);
  if (!isIdentifier() && Tok.isNot(tok::kw_default)) {
    Diag(Tok.getLocation(), diag::err_omp_mapper_illegal_identifier);
    SkipUntil(tok::colon, tok::r_paren, tok::annot_pragma_openmp_end,
              StopBeforeMatch);
    return true;
  }
  auto &DeclNames = Actions.getASTContext().DeclarationNames;
  Data.ReductionOrMapperId = DeclarationNameInfo(
      DeclNames.getIdentifier(Tok.getIdentifierInfo()), Tok.getLocation());
  ConsumeAsIdentifier();
  // Parse ')'.
  return T.consumeClose();
}

/// Parse map-type-modifiers in map clause.
/// map([ [map-type-modifier[,] [map-type-modifier[,] ...] map-type : ] list)
/// where, map-type-modifier ::= always | close | mapper(mapper-identifier) |
/// present
bool Parser::parseMapTypeModifiers(OpenMPVarListDataTy &Data) {
  while (getCurToken().isNot(tok::colon)) {
    OpenMPMapModifierKind TypeModifier = isMapModifier(*this);
    if (TypeModifier == OMPC_MAP_MODIFIER_always ||
        TypeModifier == OMPC_MAP_MODIFIER_close ||
        TypeModifier == OMPC_MAP_MODIFIER_present) {
      Data.MapTypeModifiers.push_back(TypeModifier);
      Data.MapTypeModifiersLoc.push_back(Tok.getLocation());
      ConsumeIdentifier();
    } else if (TypeModifier == OMPC_MAP_MODIFIER_mapper) {
      Data.MapTypeModifiers.push_back(TypeModifier);
      Data.MapTypeModifiersLoc.push_back(Tok.getLocation());
      ConsumeIdentifier();
      if (parseMapperModifier(Data))
        return true;
    } else {
      // For the case of unknown map-type-modifier or a map-type.
      // Map-type is followed by a colon; the function returns when it
      // encounters a token followed by a colon.
      if (Tok.is(tok::comma)) {
        Diag(Tok, diag::err_omp_map_type_modifier_missing);
        ConsumeToken();
        continue;
      }
      // Potential map-type token as it is followed by a colon.
      if (PP.LookAhead(0).is(tok::colon))
        return false;
      Diag(Tok, diag::err_omp_unknown_map_type_modifier)
          << (getLangOpts().OpenMP >= 51 ? 1 : 0);
      ConsumeIdentifier();
    }
    if (getCurToken().is(tok::comma))
      ConsumeToken();
  }
  return false;
}

/// Checks if the token is a valid map-type.
/// FIXME: It will return an OpenMPMapModifierKind if that's what it parses.
static OpenMPMapClauseKind isMapType(Parser &P) {
  Token Tok = P.getCurToken();
  // The map-type token can be either an identifier or the C++ delete keyword.
  if (!Tok.isOneOf(tok::identifier, tok::kw_delete))
    return OMPC_MAP_unknown;
  Preprocessor &PP = P.getPreprocessor();
  OpenMPMapClauseKind MapType =
      static_cast<OpenMPMapClauseKind>(getOpenMPSimpleClauseType(
          OMPC_map, PP.getSpelling(Tok), P.getLangOpts().OpenMP));
  return MapType;
}

/// Parse map-type in map clause.
/// map([ [map-type-modifier[,] [map-type-modifier[,] ...] map-type : ] list)
/// where, map-type ::= to | from | tofrom | alloc | release | delete
static void parseMapType(Parser &P, Parser::OpenMPVarListDataTy &Data) {
  Token Tok = P.getCurToken();
  if (Tok.is(tok::colon)) {
    P.Diag(Tok, diag::err_omp_map_type_missing);
    return;
  }
  Data.ExtraModifier = isMapType(P);
  if (Data.ExtraModifier == OMPC_MAP_unknown)
    P.Diag(Tok, diag::err_omp_unknown_map_type);
  P.ConsumeAsIdentifier();
}

/// Parses simple expression in parens for single-expression clauses of OpenMP
/// constructs.
ExprResult Parser::ParseOpenMPIteratorsExpr() {
  assert(isIdentifier() && PP.getSpelling(Tok) == "iterator" &&
         "Expected 'iterator' token.");
  SourceLocation IteratorKwLoc = ConsumeIdentifier();

  BalancedDelimiterTracker T(*this, tok::l_paren, tok::annot_pragma_openmp_end);
  if (T.expectAndConsume(diag::err_expected_lparen_after, "iterator"))
    return ExprError();

  SourceLocation LLoc = T.getOpenLocation();
  SmallVector<Sema::OMPIteratorData, 4> Data;
  while (Tok.isNot(tok::r_paren) && Tok.isNot(tok::annot_pragma_openmp_end)) {
    // Check if the type parsing is required.
    ParsedType IteratorType;
    if (!isIdentifier() || NextToken().isNot(tok::equal)) {
      // identifier '=' is not found - parse type.
      TypeResult TR = ParseTypeName();
      if (TR.isInvalid()) {
        T.skipToEnd();
        return ExprError();
      }
      IteratorType = TR.get();
    }

    // Parse identifier.
    IdentifierInfo *II = nullptr;
    SourceLocation IdLoc;
    if (isIdentifier()) {
      II = Tok.getIdentifierInfo();
      IdLoc = ConsumeIdentifier();
    } else {
      Diag(Tok, diag::err_expected_unqualified_id) << 0;
    }

    // Parse '='.
    SourceLocation AssignLoc;
    if (Tok.is(tok::equal))
      AssignLoc = ConsumeToken();
    else
      Diag(Tok, diag::err_omp_expected_equal_in_iterator);

    // Parse range-specification - <begin> ':' <end> [ ':' <step> ]
    ColonProtectionRAIIObject ColonRAII(*this);
    // Parse <begin>
    SourceLocation Loc = Tok.getLocation();
    ExprResult LHS = ParseCastExpression(AnyCastExpr);
    ExprResult Begin = Actions.CorrectDelayedTyposInExpr(
        ParseRHSOfBinaryExpression(LHS, prec::Conditional));
    Begin = Actions.ActOnFinishFullExpr(Begin.get(), Loc,
                                        /*DiscardedValue=*/false);
    // Parse ':'.
    SourceLocation ColonLoc;
    if (Tok.is(tok::colon))
      ColonLoc = ConsumeToken();

    // Parse <end>
    Loc = Tok.getLocation();
    LHS = ParseCastExpression(AnyCastExpr);
    ExprResult End = Actions.CorrectDelayedTyposInExpr(
        ParseRHSOfBinaryExpression(LHS, prec::Conditional));
    End = Actions.ActOnFinishFullExpr(End.get(), Loc,
                                      /*DiscardedValue=*/false);

    SourceLocation SecColonLoc;
    ExprResult Step;
    // Parse optional step.
    if (Tok.is(tok::colon)) {
      // Parse ':'
      SecColonLoc = ConsumeToken();
      // Parse <step>
      Loc = Tok.getLocation();
      LHS = ParseCastExpression(AnyCastExpr);
      Step = Actions.CorrectDelayedTyposInExpr(
          ParseRHSOfBinaryExpression(LHS, prec::Conditional));
      Step = Actions.ActOnFinishFullExpr(Step.get(), Loc,
                                         /*DiscardedValue=*/false);
    }

    // Parse ',' or ')'
    if (Tok.isNot(tok::comma) && Tok.isNot(tok::r_paren))
      Diag(Tok, diag::err_omp_expected_punc_after_iterator);
    if (Tok.is(tok::comma))
      ConsumeToken();

    Sema::OMPIteratorData &D = Data.emplace_back();
    D.DeclIdent = II;
    D.DeclIdentLoc = IdLoc;
    D.Type = IteratorType;
    D.AssignLoc = AssignLoc;
    D.ColonLoc = ColonLoc;
    D.SecColonLoc = SecColonLoc;
    D.Range.Begin = Begin.get();
    D.Range.End = End.get();
    D.Range.Step = Step.get();
  }

  // Parse ')'.
  SourceLocation RLoc = Tok.getLocation();
  if (!T.consumeClose())
    RLoc = T.getCloseLocation();

  return Actions.ActOnOMPIteratorExpr(getCurScope(), IteratorKwLoc, LLoc, RLoc,
                                      Data);
}

/// Parses clauses with list.
bool Parser::ParseOpenMPVarList(OpenMPDirectiveKind DKind,
                                OpenMPClauseKind Kind,
                                SmallVectorImpl<Expr *> &Vars,
                                OpenMPVarListDataTy &Data) {
  UnqualifiedId UnqualifiedReductionId;
  bool InvalidReductionId = false;
  bool IsInvalidMapperModifier = false;

  // Parse '('.
  BalancedDelimiterTracker T(*this, tok::l_paren, tok::annot_pragma_openmp_end);
  if (T.expectAndConsume(diag::err_expected_lparen_after,
                         getOpenMPClauseName(Kind).data()))
    return true;

  bool HasIterator = false;
  bool NeedRParenForLinear = false;
  BalancedDelimiterTracker LinearT(*this, tok::l_paren,
                                   tok::annot_pragma_openmp_end);
  // Handle reduction-identifier for reduction clause.
  if (Kind == OMPC_reduction || Kind == OMPC_task_reduction ||
      Kind == OMPC_in_reduction) {
    Data.ExtraModifier = OMPC_REDUCTION_unknown;
    if (Kind == OMPC_reduction && getLangOpts().OpenMP >= 50 &&
        (isIdentifier() || Tok.is(tok::kw_default)) &&
        NextToken().is(tok::comma)) {
      // Parse optional reduction modifier.
      Data.ExtraModifier = getOpenMPSimpleClauseType(Kind, PP.getSpelling(Tok),
                                                     getLangOpts().OpenMP);
      Data.ExtraModifierLoc = Tok.getLocation();
      ConsumeAsIdentifier();
      assert(Tok.is(tok::comma) && "Expected comma.");
      (void)ConsumeToken();
    }
    ColonProtectionRAIIObject ColonRAII(*this);
    if (getLangOpts().CPlusPlus)
      ParseOptionalCXXScopeSpecifier(Data.ReductionOrMapperIdScopeSpec,
                                     /*ObjectType=*/nullptr,
                                     /*ObjectHadErrors=*/false,
                                     /*EnteringContext=*/false);
    InvalidReductionId = ParseReductionId(
        *this, Data.ReductionOrMapperIdScopeSpec, UnqualifiedReductionId);
    if (InvalidReductionId) {
      SkipUntil(tok::colon, tok::r_paren, tok::annot_pragma_openmp_end,
                StopBeforeMatch);
    }
    if (Tok.is(tok::colon))
      Data.ColonLoc = ConsumeToken();
    else
      Diag(Tok, diag::warn_pragma_expected_colon) << "reduction identifier";
    if (!InvalidReductionId)
      Data.ReductionOrMapperId =
          Actions.GetNameFromUnqualifiedId(UnqualifiedReductionId);
  } else if (Kind == OMPC_depend) {
    if (getLangOpts().OpenMP >= 50) {
      if (isIdentifier() && PP.getSpelling(Tok) == "iterator") {
        // Handle optional dependence modifier.
        // iterator(iterators-definition)
        // where iterators-definition is iterator-specifier [,
        // iterators-definition ]
        // where iterator-specifier is [ iterator-type ] identifier =
        // range-specification
        HasIterator = true;
        EnterScope(Scope::OpenMPDirectiveScope | Scope::DeclScope);
        ExprResult IteratorRes = ParseOpenMPIteratorsExpr();
        Data.DepModOrTailExpr = IteratorRes.get();
        // Parse ','
        ExpectAndConsume(tok::comma);
      }
    }
    // Handle dependency type for depend clause.
    ColonProtectionRAIIObject ColonRAII(*this);
    Data.ExtraModifier = getOpenMPSimpleClauseType(
        Kind, isIdentifier() ? PP.getSpelling(Tok) : "",
        getLangOpts().OpenMP);
    Data.ExtraModifierLoc = Tok.getLocation();
    if (Data.ExtraModifier == OMPC_DEPEND_unknown) {
      SkipUntil(tok::colon, tok::r_paren, tok::annot_pragma_openmp_end,
                StopBeforeMatch);
    } else {
      ConsumeIdentifier();
      // Special processing for depend(source) clause.
      if (DKind == OMPD_ordered && Data.ExtraModifier == OMPC_DEPEND_source) {
        // Parse ')'.
        T.consumeClose();
        return false;
      }
    }
    if (Tok.is(tok::colon)) {
      Data.ColonLoc = ConsumeToken();
    } else {
      Diag(Tok, DKind == OMPD_ordered ? diag::warn_pragma_expected_colon_r_paren
                                      : diag::warn_pragma_expected_colon)
          << "dependency type";
    }
  } else if (Kind == OMPC_linear) {
    // Try to parse modifier if any.
    Data.ExtraModifier = OMPC_LINEAR_val;
    if (isIdentifier() && PP.LookAhead(0).is(tok::l_paren)) {
      Data.ExtraModifier = getOpenMPSimpleClauseType(Kind, PP.getSpelling(Tok),
                                                     getLangOpts().OpenMP);
      Data.ExtraModifierLoc = ConsumeIdentifier();
      LinearT.consumeOpen();
      NeedRParenForLinear = true;
    }
  } else if (Kind == OMPC_lastprivate) {
    // Try to parse modifier if any.
    Data.ExtraModifier = OMPC_LASTPRIVATE_unknown;
    // Conditional modifier allowed only in OpenMP 5.0 and not supported in
    // distribute and taskloop based directives.
    if ((getLangOpts().OpenMP >= 50 && !isOpenMPDistributeDirective(DKind) &&
         !isOpenMPTaskLoopDirective(DKind)) &&
        isIdentifier() && PP.LookAhead(0).is(tok::colon)) {
      Data.ExtraModifier = getOpenMPSimpleClauseType(Kind, PP.getSpelling(Tok),
                                                     getLangOpts().OpenMP);
      Data.ExtraModifierLoc = Tok.getLocation();
      ConsumeIdentifier();
      assert(Tok.is(tok::colon) && "Expected colon.");
      Data.ColonLoc = ConsumeToken();
    }
  } else if (Kind == OMPC_map) {
    // Handle map type for map clause.
    ColonProtectionRAIIObject ColonRAII(*this);

    // The first identifier may be a list item, a map-type or a
    // map-type-modifier. The map-type can also be delete which has the same
    // spelling of the C++ delete keyword.
    Data.ExtraModifier = OMPC_MAP_unknown;
    Data.ExtraModifierLoc = Tok.getLocation();

    // Check for presence of a colon in the map clause.
    TentativeParsingAction TPA(*this);
    bool ColonPresent = false;
    if (SkipUntil(tok::colon, tok::r_paren, tok::annot_pragma_openmp_end,
                  StopBeforeMatch)) {
      if (Tok.is(tok::colon))
        ColonPresent = true;
    }
    TPA.Revert();
    // Only parse map-type-modifier[s] and map-type if a colon is present in
    // the map clause.
    if (ColonPresent) {
      IsInvalidMapperModifier = parseMapTypeModifiers(Data);
      if (!IsInvalidMapperModifier)
        parseMapType(*this, Data);
      else
        SkipUntil(tok::colon, tok::annot_pragma_openmp_end, StopBeforeMatch);
    }
    if (Data.ExtraModifier == OMPC_MAP_unknown) {
      Data.ExtraModifier = OMPC_MAP_tofrom;
      Data.IsMapTypeImplicit = true;
    }

    if (Tok.is(tok::colon))
      Data.ColonLoc = ConsumeToken();
  } else if (Kind == OMPC_to || Kind == OMPC_from) {
    while (isIdentifier()) {
      auto Modifier =
          static_cast<OpenMPMotionModifierKind>(getOpenMPSimpleClauseType(
              Kind, PP.getSpelling(Tok), getLangOpts().OpenMP));
      if (Modifier == OMPC_MOTION_MODIFIER_unknown)
        break;
      Data.MotionModifiers.push_back(Modifier);
      Data.MotionModifiersLoc.push_back(Tok.getLocation());
      ConsumeIdentifier();
      if (Modifier == OMPC_MOTION_MODIFIER_mapper) {
        IsInvalidMapperModifier = parseMapperModifier(Data);
        if (IsInvalidMapperModifier)
          break;
      }
      // OpenMP < 5.1 doesn't permit a ',' or additional modifiers.
      if (getLangOpts().OpenMP < 51)
        break;
      // OpenMP 5.1 accepts an optional ',' even if the next character is ':'.
      // TODO: Is that intentional?
      if (Tok.is(tok::comma))
        ConsumeToken();
    }
    if (!Data.MotionModifiers.empty() && Tok.isNot(tok::colon)) {
      if (!IsInvalidMapperModifier) {
        if (getLangOpts().OpenMP < 51)
          Diag(Tok, diag::warn_pragma_expected_colon) << ")";
        else
          Diag(Tok, diag::warn_pragma_expected_colon) << "motion modifier";
      }
      SkipUntil(tok::colon, tok::r_paren, tok::annot_pragma_openmp_end,
                StopBeforeMatch);
    }
    // OpenMP 5.1 permits a ':' even without a preceding modifier.  TODO: Is
    // that intentional?
    if ((!Data.MotionModifiers.empty() || getLangOpts().OpenMP >= 51) &&
        Tok.is(tok::colon))
      Data.ColonLoc = ConsumeToken();
  } else if (Kind == OMPC_allocate ||
             (Kind == OMPC_affinity && isIdentifier() &&
              PP.getSpelling(Tok) == "iterator")) {
    // Handle optional allocator expression followed by colon delimiter.
    ColonProtectionRAIIObject ColonRAII(*this);
    TentativeParsingAction TPA(*this);
    // OpenMP 5.0, 2.10.1, task Construct.
    // where aff-modifier is one of the following:
    // iterator(iterators-definition)
    ExprResult Tail;
    if (Kind == OMPC_allocate) {
      Tail = ParseAssignmentExpression();
    } else {
      HasIterator = true;
      EnterScope(Scope::OpenMPDirectiveScope | Scope::DeclScope);
      Tail = ParseOpenMPIteratorsExpr();
    }
    Tail = Actions.CorrectDelayedTyposInExpr(Tail);
    Tail = Actions.ActOnFinishFullExpr(Tail.get(), T.getOpenLocation(),
                                       /*DiscardedValue=*/false);
    if (Tail.isUsable()) {
      if (Tok.is(tok::colon)) {
        Data.DepModOrTailExpr = Tail.get();
        Data.ColonLoc = ConsumeToken();
        TPA.Commit();
      } else {
        // Colon not found, parse only list of variables.
        TPA.Revert();
      }
    } else {
      // Parsing was unsuccessfull, revert and skip to the end of clause or
      // directive.
      TPA.Revert();
      SkipUntil(tok::comma, tok::r_paren, tok::annot_pragma_openmp_end,
                StopBeforeMatch);
    }
  }

  bool IsComma =
      (Kind != OMPC_reduction && Kind != OMPC_task_reduction &&
       Kind != OMPC_in_reduction && Kind != OMPC_depend && Kind != OMPC_map) ||
      (Kind == OMPC_reduction && !InvalidReductionId) ||
      (Kind == OMPC_map && Data.ExtraModifier != OMPC_MAP_unknown) ||
      (Kind == OMPC_depend && Data.ExtraModifier != OMPC_DEPEND_unknown);
  const bool MayHaveTail = (Kind == OMPC_linear || Kind == OMPC_aligned);
  while (IsComma || (Tok.isNot(tok::r_paren) && Tok.isNot(tok::colon) &&
                     Tok.isNot(tok::annot_pragma_openmp_end))) {
    ParseScope OMPListScope(this, Scope::OpenMPDirectiveScope);
    ColonProtectionRAIIObject ColonRAII(*this, MayHaveTail);
    // Parse variable
    ExprResult VarExpr =
        Actions.CorrectDelayedTyposInExpr(ParseAssignmentExpression());
    if (VarExpr.isUsable()) {
      Vars.push_back(VarExpr.get());
    } else {
      SkipUntil(tok::comma, tok::r_paren, tok::annot_pragma_openmp_end,
                StopBeforeMatch);
    }
    // Skip ',' if any
    IsComma = Tok.is(tok::comma);
    if (IsComma)
      ConsumeToken();
    else if (Tok.isNot(tok::r_paren) &&
             Tok.isNot(tok::annot_pragma_openmp_end) &&
             (!MayHaveTail || Tok.isNot(tok::colon)))
      Diag(Tok, diag::err_omp_expected_punc)
          << ((Kind == OMPC_flush) ? getOpenMPDirectiveName(OMPD_flush)
                                   : getOpenMPClauseName(Kind))
          << (Kind == OMPC_flush);
  }

  // Parse ')' for linear clause with modifier.
  if (NeedRParenForLinear)
    LinearT.consumeClose();

  // Parse ':' linear-step (or ':' alignment).
  const bool MustHaveTail = MayHaveTail && Tok.is(tok::colon);
  if (MustHaveTail) {
    Data.ColonLoc = Tok.getLocation();
    SourceLocation ELoc = ConsumeToken();
    ExprResult Tail = ParseAssignmentExpression();
    Tail =
        Actions.ActOnFinishFullExpr(Tail.get(), ELoc, /*DiscardedValue*/ false);
    if (Tail.isUsable())
      Data.DepModOrTailExpr = Tail.get();
    else
      SkipUntil(tok::comma, tok::r_paren, tok::annot_pragma_openmp_end,
                StopBeforeMatch);
  }

  // Parse ')'.
  Data.RLoc = Tok.getLocation();
  if (!T.consumeClose())
    Data.RLoc = T.getCloseLocation();
  // Exit from scope when the iterator is used in depend clause.
  if (HasIterator)
    ExitScope();
  return (Kind != OMPC_depend && Kind != OMPC_map && Vars.empty()) ||
         (MustHaveTail && !Data.DepModOrTailExpr) || InvalidReductionId ||
         IsInvalidMapperModifier;
}

/// Parsing of OpenMP clause 'private', 'firstprivate', 'lastprivate',
/// 'shared', 'copyin', 'copyprivate', 'flush', 'reduction', 'task_reduction',
/// 'in_reduction', 'nontemporal', 'exclusive' or 'inclusive'.
///
///    private-clause:
///       'private' '(' list ')'
///    firstprivate-clause:
///       'firstprivate' '(' list ')'
///    lastprivate-clause:
///       'lastprivate' '(' list ')'
///    shared-clause:
///       'shared' '(' list ')'
///    linear-clause:
///       'linear' '(' linear-list [ ':' linear-step ] ')'
///    aligned-clause:
///       'aligned' '(' list [ ':' alignment ] ')'
///    reduction-clause:
///       'reduction' '(' [ modifier ',' ] reduction-identifier ':' list ')'
///    task_reduction-clause:
///       'task_reduction' '(' reduction-identifier ':' list ')'
///    in_reduction-clause:
///       'in_reduction' '(' reduction-identifier ':' list ')'
///    copyprivate-clause:
///       'copyprivate' '(' list ')'
///    flush-clause:
///       'flush' '(' list ')'
///    depend-clause:
///       'depend' '(' in | out | inout : list | source ')'
///    map-clause:
///       'map' '(' [ [ always [,] ] [ close [,] ]
///          [ mapper '(' mapper-identifier ')' [,] ]
///          to | from | tofrom | alloc | release | delete ':' ] list ')';
///    to-clause:
///       'to' '(' [ mapper '(' mapper-identifier ')' ':' ] list ')'
///    from-clause:
///       'from' '(' [ mapper '(' mapper-identifier ')' ':' ] list ')'
///    use_device_ptr-clause:
///       'use_device_ptr' '(' list ')'
///    use_device_addr-clause:
///       'use_device_addr' '(' list ')'
///    is_device_ptr-clause:
///       'is_device_ptr' '(' list ')'
///    allocate-clause:
///       'allocate' '(' [ allocator ':' ] list ')'
///    nontemporal-clause:
///       'nontemporal' '(' list ')'
///    inclusive-clause:
///       'inclusive' '(' list ')'
///    exclusive-clause:
///       'exclusive' '(' list ')'
///
/// For 'linear' clause linear-list may have the following forms:
///  list
///  modifier(list)
/// where modifier is 'val' (C) or 'ref', 'val' or 'uval'(C++).
OMPClause *Parser::ParseOpenMPVarListClause(OpenMPDirectiveKind DKind,
                                            OpenMPClauseKind Kind,
                                            bool ParseOnly) {
  SourceLocation Loc = Tok.getLocation();
  SourceLocation LOpen = ConsumeAsIdentifier();
  SmallVector<Expr *, 4> Vars;
  OpenMPVarListDataTy Data;

  if (ParseOpenMPVarList(DKind, Kind, Vars, Data))
    return nullptr;

  if (ParseOnly)
    return nullptr;
  OMPVarListLocTy Locs(Loc, LOpen, Data.RLoc);
  return Actions.ActOnOpenMPVarListClause(
      Kind, Vars, Data.DepModOrTailExpr, Locs, Data.ColonLoc,
      Data.ReductionOrMapperIdScopeSpec, Data.ReductionOrMapperId,
      Data.ExtraModifier, Data.MapTypeModifiers, Data.MapTypeModifiersLoc,
      Data.IsMapTypeImplicit, Data.ExtraModifierLoc, Data.MotionModifiers,
      Data.MotionModifiersLoc);
}<|MERGE_RESOLUTION|>--- conflicted
+++ resolved
@@ -1956,13 +1956,8 @@
     //
     CachedTokens Toks;
     Toks.push_back(Tok);
-<<<<<<< HEAD
     ConsumeIdentifier();
-    while(Tok.isNot(tok::annot_pragma_openmp_end)) {
-=======
-    ConsumeToken();
     while (Tok.isNot(tok::annot_pragma_openmp_end)) {
->>>>>>> c71adeff
       Toks.push_back(Tok);
       ConsumeAnyToken();
     }
