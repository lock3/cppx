--- conflicted
+++ resolved
@@ -531,14 +531,10 @@
   }
 
   // Parse (optional) nested-name-specifier.
-<<<<<<< HEAD
   CXXScopeSpec SS;
-  ParseOptionalCXXScopeSpecifier(SS, nullptr, /*EnteringContext=*/false,
-=======
   ParseOptionalCXXScopeSpecifier(SS, /*ObjectType=*/nullptr,
                                  /*ObjectHadErrors=*/false,
                                  /*EnteringContext=*/false,
->>>>>>> 63828a35
                                  /*MayBePseudoDestructor=*/nullptr,
                                  /*IsTypename=*/false,
                                  /*LastII=*/nullptr,
@@ -596,7 +592,9 @@
 Decl *Parser::ParseNamespaceName(CXXScopeSpec &SS, SourceLocation &IdentLoc) {
   // Parse (optional) nested-name-specifier.
   // Allow scope specifiers to be any prefix.
-  ParseOptionalCXXScopeSpecifier(SS, nullptr, /*EnteringContext=*/false,
+  ParseOptionalCXXScopeSpecifier(SS, /*ObjectType=*/nullptr,
+                                 /*ObjectHadErrors=*/false,
+                                 /*EnteringContext=*/false,
                                  /*MayBePseudoDestructor=*/nullptr,
                                  /*IsTypename=*/false,
                                  /*LastII=*/nullptr,
