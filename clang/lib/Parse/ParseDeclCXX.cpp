//===--- ParseDeclCXX.cpp - C++ Declaration Parsing -------------*- C++ -*-===//
//
// Part of the LLVM Project, under the Apache License v2.0 with LLVM Exceptions.
// See https://llvm.org/LICENSE.txt for license information.
// SPDX-License-Identifier: Apache-2.0 WITH LLVM-exception
//
//===----------------------------------------------------------------------===//
//
//  This file implements the C++ Declaration portions of the Parser interfaces.
//
//===----------------------------------------------------------------------===//

#include "clang/Parse/Parser.h"
#include "clang/AST/ASTContext.h"
#include "clang/AST/DeclTemplate.h"
#include "clang/AST/PrettyDeclStackTrace.h"
#include "clang/Basic/Attributes.h"
#include "clang/Basic/CharInfo.h"
#include "clang/Basic/OperatorKinds.h"
#include "clang/Basic/TargetInfo.h"
#include "clang/Parse/ParseDiagnostic.h"
#include "clang/Parse/RAIIObjectsForParser.h"
#include "clang/Sema/DeclSpec.h"
#include "clang/Sema/ParsedTemplate.h"
#include "clang/Sema/Scope.h"
#include "llvm/ADT/SmallString.h"
#include "llvm/Support/TimeProfiler.h"

using namespace clang;

/// ParseNamespace - We know that the current token is a namespace keyword. This
/// may either be a top level namespace or a block-level namespace alias. If
/// there was an inline keyword, it has already been parsed.
///
///       namespace-definition: [C++: namespace.def]
///         named-namespace-definition
///         unnamed-namespace-definition
///         nested-namespace-definition
///
///       named-namespace-definition:
///         'inline'[opt] 'namespace' attributes[opt] identifier '{'
///         namespace-body '}'
///
///       unnamed-namespace-definition:
///         'inline'[opt] 'namespace' attributes[opt] '{' namespace-body '}'
///
///       nested-namespace-definition:
///         'namespace' enclosing-namespace-specifier '::' 'inline'[opt]
///         identifier '{' namespace-body '}'
///
///       enclosing-namespace-specifier:
///         identifier
///         enclosing-namespace-specifier '::' 'inline'[opt] identifier
///
///       namespace-alias-definition:  [C++ 7.3.2: namespace.alias]
///         'namespace' identifier '=' qualified-namespace-specifier ';'
///
Parser::DeclGroupPtrTy Parser::ParseNamespace(DeclaratorContext Context,
                                              SourceLocation &DeclEnd,
                                              SourceLocation InlineLoc) {
  assert(Tok.is(tok::kw_namespace) && "Not a namespace!");
  SourceLocation NamespaceLoc = ConsumeToken();  // eat the 'namespace'.
  ObjCDeclContextSwitch ObjCDC(*this);

  if (Tok.is(tok::code_completion)) {
    Actions.CodeCompleteNamespaceDecl(getCurScope());
    cutOffParsing();
    return nullptr;
  }

  SourceLocation IdentLoc;
  IdentifierInfo *Ident = nullptr;
  InnerNamespaceInfoList ExtraNSs;
  SourceLocation FirstNestedInlineLoc;

  ParsedAttributesWithRange attrs(AttrFactory);
  SourceLocation attrLoc;
  if (getLangOpts().CPlusPlus11 && isCXX11AttributeSpecifier()) {
    Diag(Tok.getLocation(), getLangOpts().CPlusPlus17
                                ? diag::warn_cxx14_compat_ns_enum_attribute
                                : diag::ext_ns_enum_attribute)
      << 0 /*namespace*/;
    attrLoc = Tok.getLocation();
    ParseCXX11Attributes(attrs);
  }

  if (Tok.is(tok::identifier)) {
    Ident = Tok.getIdentifierInfo();
    IdentLoc = ConsumeToken();  // eat the identifier.
    while (Tok.is(tok::coloncolon) &&
           (NextToken().is(tok::identifier) ||
            (NextToken().is(tok::kw_inline) &&
             GetLookAheadToken(2).is(tok::identifier)))) {

      InnerNamespaceInfo Info;
      Info.NamespaceLoc = ConsumeToken();

      if (Tok.is(tok::kw_inline)) {
        Info.InlineLoc = ConsumeToken();
        if (FirstNestedInlineLoc.isInvalid())
          FirstNestedInlineLoc = Info.InlineLoc;
      }

      Info.Ident = Tok.getIdentifierInfo();
      Info.IdentLoc = ConsumeToken();

      ExtraNSs.push_back(Info);
    }
  }

  // A nested namespace definition cannot have attributes.
  if (!ExtraNSs.empty() && attrLoc.isValid())
    Diag(attrLoc, diag::err_unexpected_nested_namespace_attribute);

  // Read label attributes, if present.
  if (Tok.is(tok::kw___attribute)) {
    attrLoc = Tok.getLocation();
    ParseGNUAttributes(attrs);
  }

  if (Tok.is(tok::equal)) {
    if (!Ident) {
      Diag(Tok, diag::err_expected) << tok::identifier;
      // Skip to end of the definition and eat the ';'.
      SkipUntil(tok::semi);
      return nullptr;
    }
    if (attrLoc.isValid())
      Diag(attrLoc, diag::err_unexpected_namespace_attributes_alias);
    if (InlineLoc.isValid())
      Diag(InlineLoc, diag::err_inline_namespace_alias)
          << FixItHint::CreateRemoval(InlineLoc);
    Decl *NSAlias = ParseNamespaceAlias(NamespaceLoc, IdentLoc, Ident, DeclEnd);
    return Actions.ConvertDeclToDeclGroup(NSAlias);
}

  BalancedDelimiterTracker T(*this, tok::l_brace);
  if (T.consumeOpen()) {
    if (Ident)
      Diag(Tok, diag::err_expected) << tok::l_brace;
    else
      Diag(Tok, diag::err_expected_either) << tok::identifier << tok::l_brace;
    return nullptr;
  }

  if (getCurScope()->isClassScope() || getCurScope()->isTemplateParamScope() ||
      getCurScope()->isInObjcMethodScope() || getCurScope()->getBlockParent() ||
      (getCurScope()->getFnParent() &&
       !getCurScope()->getFnParent()->isMetaFunctionScope())) {
    Diag(T.getOpenLocation(), diag::err_namespace_nonnamespace_scope);
    SkipUntil(tok::r_brace);
    return nullptr;
  }

  if (ExtraNSs.empty()) {
    // Normal namespace definition, not a nested-namespace-definition.
  } else if (InlineLoc.isValid()) {
    Diag(InlineLoc, diag::err_inline_nested_namespace_definition);
  } else if (getLangOpts().CPlusPlus20) {
    Diag(ExtraNSs[0].NamespaceLoc,
         diag::warn_cxx14_compat_nested_namespace_definition);
    if (FirstNestedInlineLoc.isValid())
      Diag(FirstNestedInlineLoc,
           diag::warn_cxx17_compat_inline_nested_namespace_definition);
  } else if (getLangOpts().CPlusPlus17) {
    Diag(ExtraNSs[0].NamespaceLoc,
         diag::warn_cxx14_compat_nested_namespace_definition);
    if (FirstNestedInlineLoc.isValid())
      Diag(FirstNestedInlineLoc, diag::ext_inline_nested_namespace_definition);
  } else {
    TentativeParsingAction TPA(*this);
    SkipUntil(tok::r_brace, StopBeforeMatch);
    Token rBraceToken = Tok;
    TPA.Revert();

    if (!rBraceToken.is(tok::r_brace)) {
      Diag(ExtraNSs[0].NamespaceLoc, diag::ext_nested_namespace_definition)
          << SourceRange(ExtraNSs.front().NamespaceLoc,
                         ExtraNSs.back().IdentLoc);
    } else {
      std::string NamespaceFix;
      for (const auto &ExtraNS : ExtraNSs) {
        NamespaceFix += " { ";
        if (ExtraNS.InlineLoc.isValid())
          NamespaceFix += "inline ";
        NamespaceFix += "namespace ";
        NamespaceFix += ExtraNS.Ident->getName();
      }

      std::string RBraces;
      for (unsigned i = 0, e = ExtraNSs.size(); i != e; ++i)
        RBraces +=  "} ";

      Diag(ExtraNSs[0].NamespaceLoc, diag::ext_nested_namespace_definition)
          << FixItHint::CreateReplacement(
                 SourceRange(ExtraNSs.front().NamespaceLoc,
                             ExtraNSs.back().IdentLoc),
                 NamespaceFix)
          << FixItHint::CreateInsertion(rBraceToken.getLocation(), RBraces);
    }

    // Warn about nested inline namespaces.
    if (FirstNestedInlineLoc.isValid())
      Diag(FirstNestedInlineLoc, diag::ext_inline_nested_namespace_definition);
  }

  // If we're still good, complain about inline namespaces in non-C++0x now.
  if (InlineLoc.isValid())
    Diag(InlineLoc, getLangOpts().CPlusPlus11 ?
         diag::warn_cxx98_compat_inline_namespace : diag::ext_inline_namespace);

  // Enter a scope for the namespace.
  ParseScope NamespaceScope(this, Scope::DeclScope);

  UsingDirectiveDecl *ImplicitUsingDirectiveDecl = nullptr;
  Decl *NamespcDecl = Actions.ActOnStartNamespaceDef(
      getCurScope(), InlineLoc, NamespaceLoc, IdentLoc, Ident,
      T.getOpenLocation(), attrs, ImplicitUsingDirectiveDecl);

  PrettyDeclStackTraceEntry CrashInfo(Actions.Context, NamespcDecl,
                                      NamespaceLoc, "parsing namespace");

  // Parse the contents of the namespace.  This includes parsing recovery on
  // any improperly nested namespaces.
  ParseInnerNamespace(ExtraNSs, 0, InlineLoc, attrs, T);

  // Leave the namespace scope.
  NamespaceScope.Exit();

  DeclEnd = T.getCloseLocation();
  Actions.ActOnFinishNamespaceDef(NamespcDecl, DeclEnd);

  return Actions.ConvertDeclToDeclGroup(NamespcDecl,
                                        ImplicitUsingDirectiveDecl);
}

/// ParseInnerNamespace - Parse the contents of a namespace.
void Parser::ParseInnerNamespace(const InnerNamespaceInfoList &InnerNSs,
                                 unsigned int index, SourceLocation &InlineLoc,
                                 ParsedAttributes &attrs,
                                 BalancedDelimiterTracker &Tracker) {
  if (index == InnerNSs.size()) {
    while (!tryParseMisplacedModuleImport() && Tok.isNot(tok::r_brace) &&
           Tok.isNot(tok::eof)) {
      ParsedAttributesWithRange attrs(AttrFactory);
      MaybeParseCXX11Attributes(attrs);
      ParseExternalDeclaration(attrs);
    }

    // The caller is what called check -- we are simply calling
    // the close for it.
    Tracker.consumeClose();

    return;
  }

  // Handle a nested namespace definition.
  // FIXME: Preserve the source information through to the AST rather than
  // desugaring it here.
  ParseScope NamespaceScope(this, Scope::DeclScope);
  UsingDirectiveDecl *ImplicitUsingDirectiveDecl = nullptr;
  Decl *NamespcDecl = Actions.ActOnStartNamespaceDef(
      getCurScope(), InnerNSs[index].InlineLoc, InnerNSs[index].NamespaceLoc,
      InnerNSs[index].IdentLoc, InnerNSs[index].Ident,
      Tracker.getOpenLocation(), attrs, ImplicitUsingDirectiveDecl);
  assert(!ImplicitUsingDirectiveDecl &&
         "nested namespace definition cannot define anonymous namespace");

  ParseInnerNamespace(InnerNSs, ++index, InlineLoc, attrs, Tracker);

  NamespaceScope.Exit();
  Actions.ActOnFinishNamespaceDef(NamespcDecl, Tracker.getCloseLocation());
}

/// ParseNamespaceAlias - Parse the part after the '=' in a namespace
/// alias definition.
///
Decl *Parser::ParseNamespaceAlias(SourceLocation NamespaceLoc,
                                  SourceLocation AliasLoc,
                                  IdentifierInfo *Alias,
                                  SourceLocation &DeclEnd) {
  assert(Tok.is(tok::equal) && "Not equal token");

  ConsumeToken(); // eat the '='.

  if (Tok.is(tok::code_completion)) {
    Actions.CodeCompleteNamespaceAliasDecl(getCurScope());
    cutOffParsing();
    return nullptr;
  }

  CXXScopeSpec SS;
  // Parse (optional) nested-name-specifier.
  ParseOptionalCXXScopeSpecifier(SS, /*ObjectType=*/nullptr,
                                 /*ObjectHadErrors=*/false,
                                 /*EnteringContext=*/false,
                                 /*MayBePseudoDestructor=*/nullptr,
                                 /*IsTypename=*/false,
                                 /*LastII=*/nullptr,
                                 /*OnlyNamespace=*/true);

  if (Tok.isNot(tok::identifier)) {
    Diag(Tok, diag::err_expected_namespace_name);
    // Skip to end of the definition and eat the ';'.
    SkipUntil(tok::semi);
    return nullptr;
  }

  if (SS.isInvalid()) {
    // Diagnostics have been emitted in ParseOptionalCXXScopeSpecifier.
    // Skip to end of the definition and eat the ';'.
    SkipUntil(tok::semi);
    return nullptr;
  }

  // Parse identifier.
  IdentifierInfo *Ident = Tok.getIdentifierInfo();
  SourceLocation IdentLoc = ConsumeToken();

  // Eat the ';'.
  DeclEnd = Tok.getLocation();
  if (ExpectAndConsume(tok::semi, diag::err_expected_semi_after_namespace_name))
    SkipUntil(tok::semi);

  return Actions.ActOnNamespaceAliasDef(getCurScope(), NamespaceLoc, AliasLoc,
                                        Alias, SS, IdentLoc, Ident);
}

/// ParseLinkage - We know that the current token is a string_literal
/// and just before that, that extern was seen.
///
///       linkage-specification: [C++ 7.5p2: dcl.link]
///         'extern' string-literal '{' declaration-seq[opt] '}'
///         'extern' string-literal declaration
///
Decl *Parser::ParseLinkage(ParsingDeclSpec &DS, DeclaratorContext Context) {
  assert(isTokenStringLiteral() && "Not a string literal!");
  ExprResult Lang = ParseStringLiteralExpression(false);

  ParseScope LinkageScope(this, Scope::DeclScope);
  Decl *LinkageSpec =
      Lang.isInvalid()
          ? nullptr
          : Actions.ActOnStartLinkageSpecification(
                getCurScope(), DS.getSourceRange().getBegin(), Lang.get(),
                Tok.is(tok::l_brace) ? Tok.getLocation() : SourceLocation());

  ParsedAttributesWithRange attrs(AttrFactory);
  MaybeParseCXX11Attributes(attrs);

  if (Tok.isNot(tok::l_brace)) {
    // Reset the source range in DS, as the leading "extern"
    // does not really belong to the inner declaration ...
    DS.SetRangeStart(SourceLocation());
    DS.SetRangeEnd(SourceLocation());
    // ... but anyway remember that such an "extern" was seen.
    DS.setExternInLinkageSpec(true);
    ParseExternalDeclaration(attrs, &DS);
    return LinkageSpec ? Actions.ActOnFinishLinkageSpecification(
                             getCurScope(), LinkageSpec, SourceLocation())
                       : nullptr;
  }

  DS.abort();

  ProhibitAttributes(attrs);

  BalancedDelimiterTracker T(*this, tok::l_brace);
  T.consumeOpen();

  unsigned NestedModules = 0;
  while (true) {
    switch (Tok.getKind()) {
    case tok::annot_module_begin:
      ++NestedModules;
      ParseTopLevelDecl();
      continue;

    case tok::annot_module_end:
      if (!NestedModules)
        break;
      --NestedModules;
      ParseTopLevelDecl();
      continue;

    case tok::annot_module_include:
      ParseTopLevelDecl();
      continue;

    case tok::eof:
      break;

    case tok::r_brace:
      if (!NestedModules)
        break;
      LLVM_FALLTHROUGH;
    default:
      ParsedAttributesWithRange attrs(AttrFactory);
      MaybeParseCXX11Attributes(attrs);
      ParseExternalDeclaration(attrs);
      continue;
    }

    break;
  }

  T.consumeClose();
  return LinkageSpec ? Actions.ActOnFinishLinkageSpecification(
                           getCurScope(), LinkageSpec, T.getCloseLocation())
                     : nullptr;
}

/// Parse a C++ Modules TS export-declaration.
///
///       export-declaration:
///         'export' declaration
///         'export' '{' declaration-seq[opt] '}'
///
Decl *Parser::ParseExportDeclaration() {
  assert(Tok.is(tok::kw_export));
  SourceLocation ExportLoc = ConsumeToken();

  ParseScope ExportScope(this, Scope::DeclScope);
  Decl *ExportDecl = Actions.ActOnStartExportDecl(
      getCurScope(), ExportLoc,
      Tok.is(tok::l_brace) ? Tok.getLocation() : SourceLocation());

  if (Tok.isNot(tok::l_brace)) {
    // FIXME: Factor out a ParseExternalDeclarationWithAttrs.
    ParsedAttributesWithRange Attrs(AttrFactory);
    MaybeParseCXX11Attributes(Attrs);
    MaybeParseMicrosoftAttributes(Attrs);
    ParseExternalDeclaration(Attrs);
    return Actions.ActOnFinishExportDecl(getCurScope(), ExportDecl,
                                         SourceLocation());
  }

  BalancedDelimiterTracker T(*this, tok::l_brace);
  T.consumeOpen();

  // The Modules TS draft says "An export-declaration shall declare at least one
  // entity", but the intent is that it shall contain at least one declaration.
  if (Tok.is(tok::r_brace) && getLangOpts().ModulesTS) {
    Diag(ExportLoc, diag::err_export_empty)
        << SourceRange(ExportLoc, Tok.getLocation());
  }

  while (!tryParseMisplacedModuleImport() && Tok.isNot(tok::r_brace) &&
         Tok.isNot(tok::eof)) {
    ParsedAttributesWithRange Attrs(AttrFactory);
    MaybeParseCXX11Attributes(Attrs);
    MaybeParseMicrosoftAttributes(Attrs);
    ParseExternalDeclaration(Attrs);
  }

  T.consumeClose();
  return Actions.ActOnFinishExportDecl(getCurScope(), ExportDecl,
                                       T.getCloseLocation());
}

/// ParseUsingDirectiveOrDeclaration - Parse C++ using using-declaration or
/// using-directive. Assumes that current token is 'using'.
Parser::DeclGroupPtrTy
Parser::ParseUsingDirectiveOrDeclaration(DeclaratorContext Context,
                                         const ParsedTemplateInfo &TemplateInfo,
                                         SourceLocation &DeclEnd,
                                         ParsedAttributesWithRange &attrs) {
  assert(Tok.is(tok::kw_using) && "Not using token");
  ObjCDeclContextSwitch ObjCDC(*this);

  // Eat 'using'.
  SourceLocation UsingLoc = ConsumeToken();

  if (Tok.is(tok::code_completion)) {
    Actions.CodeCompleteUsing(getCurScope());
    cutOffParsing();
    return nullptr;
  }

  // Consume unexpected 'template' keywords.
  while (Tok.is(tok::kw_template)) {
    SourceLocation TemplateLoc = ConsumeToken();
    Diag(TemplateLoc, diag::err_unexpected_template_after_using)
        << FixItHint::CreateRemoval(TemplateLoc);
  }

  // 'using struct' or 'using class' indicates a generated type.
  if (Tok.isOneOf(tok::kw_class, tok::kw_struct))
    return ParseCXXTypeTransformerDeclaration(UsingLoc);

  // 'using namespace' means this is a using-directive.
  if (Tok.is(tok::kw_namespace)) {
    // Template parameters are always an error here.
    if (TemplateInfo.Kind) {
      SourceRange R = TemplateInfo.getSourceRange();
      Diag(UsingLoc, diag::err_templated_using_directive_declaration)
        << 0 /* directive */ << R << FixItHint::CreateRemoval(R);
    }

    Decl *UsingDir = ParseUsingDirective(Context, UsingLoc, DeclEnd, attrs);
    return Actions.ConvertDeclToDeclGroup(UsingDir);
  }

  // Otherwise, it must be a using-declaration or an alias-declaration.

  // Using declarations can't have attributes.
  ProhibitAttributes(attrs);

  return ParseUsingDeclaration(Context, TemplateInfo, UsingLoc, DeclEnd,
                               AS_none);
}

/// ParseUsingDirective - Parse C++ using-directive, assumes
/// that current token is 'namespace' and 'using' was already parsed.
///
///       using-directive: [C++ 7.3.p4: namespace.udir]
///        'using' 'namespace' ::[opt] nested-name-specifier[opt]
///                 namespace-name ;
/// [GNU] using-directive:
///        'using' 'namespace' ::[opt] nested-name-specifier[opt]
///                 namespace-name attributes[opt] ;
///
Decl *Parser::ParseUsingDirective(DeclaratorContext Context,
                                  SourceLocation UsingLoc,
                                  SourceLocation &DeclEnd,
                                  ParsedAttributes &attrs) {
  assert(Tok.is(tok::kw_namespace) && "Not 'namespace' token");

  // Eat 'namespace'.
  SourceLocation NamespcLoc = ConsumeToken();

  if (Tok.is(tok::code_completion)) {
    Actions.CodeCompleteUsingDirective(getCurScope());
    cutOffParsing();
    return nullptr;
  }

  // Parse (optional) nested-name-specifier.
  CXXScopeSpec SS;
  ParseOptionalCXXScopeSpecifier(SS, /*ObjectType=*/nullptr,
                                 /*ObjectHadErrors=*/false,
                                 /*EnteringContext=*/false,
                                 /*MayBePseudoDestructor=*/nullptr,
                                 /*IsTypename=*/false,
                                 /*LastII=*/nullptr,
                                 /*OnlyNamespace=*/true);

  IdentifierInfo *NamespcName = nullptr;
  SourceLocation IdentLoc = SourceLocation();

  // Parse namespace-name.
  if (Tok.isNot(tok::identifier)) {
    Diag(Tok, diag::err_expected_namespace_name);
    // If there was invalid namespace name, skip to end of decl, and eat ';'.
    SkipUntil(tok::semi);
    // FIXME: Are there cases, when we would like to call ActOnUsingDirective?
    return nullptr;
  }

  if (SS.isInvalid()) {
    // Diagnostics have been emitted in ParseOptionalCXXScopeSpecifier.
    // Skip to end of the definition and eat the ';'.
    SkipUntil(tok::semi);
    return nullptr;
  }

  // Parse identifier.
  NamespcName = Tok.getIdentifierInfo();
  IdentLoc = ConsumeToken();

  // Parse (optional) attributes (most likely GNU strong-using extension).
  bool GNUAttr = false;
  if (Tok.is(tok::kw___attribute)) {
    GNUAttr = true;
    ParseGNUAttributes(attrs);
  }

  // Eat ';'.
  DeclEnd = Tok.getLocation();
  if (ExpectAndConsume(tok::semi,
                       GNUAttr ? diag::err_expected_semi_after_attribute_list
                               : diag::err_expected_semi_after_namespace_name))
    SkipUntil(tok::semi);

  return Actions.ActOnUsingDirective(getCurScope(), UsingLoc, NamespcLoc, SS,
                                     IdentLoc, NamespcName, attrs);
}

/// Parse a namespace-name.
///
/// FIXME: We should call this from ParseUsingDirective. This is also
/// essentially duplicated in ParseNamespaceAlias. Unify all of those
/// parsers to use this function (if possible).
///
/// Note, however, that we don't want diagnostics for failed parses or
/// lookups when parsing reflection operands.
Decl *Parser::ParseNamespaceName(CXXScopeSpec &SS, SourceLocation &IdentLoc) {
  // Parse (optional) nested-name-specifier.
  // Allow scope specifiers to be any prefix.
  ParseOptionalCXXScopeSpecifier(SS, /*ObjectType=*/nullptr,
                                 /*ObjectHadErrors=*/false,
                                 /*EnteringContext=*/false,
                                 /*MayBePseudoDestructor=*/nullptr,
                                 /*IsTypename=*/false,
                                 /*LastII=*/nullptr,
                                 /*OnlyNamespace=*/false);

  // Parse namespace-name.
  if (Tok.isNot(tok::identifier)) {
    // FIXME: If we're parsing a reflexpr(), then we mustn't diagnose
    // errors. Just fail early so the tentative parse can reset and try
    // the next match.
    return nullptr;
  }

  IdentifierInfo *Ident = Tok.getIdentifierInfo();
  IdentLoc = ConsumeToken();

  return Actions.ActOnNamespaceName(getCurScope(), SS, Ident, IdentLoc);
}

/// Parse a using-declarator (or the identifier in a C++11 alias-declaration).
///
///     using-declarator:
///       'typename'[opt] nested-name-specifier unqualified-id
///
bool Parser::ParseUsingDeclarator(DeclaratorContext Context,
                                  UsingDeclarator &D) {
  D.clear();

  // Ignore optional 'typename'.
  // FIXME: This is wrong; we should parse this as a typename-specifier.
  TryConsumeToken(tok::kw_typename, D.TypenameLoc);

  if (Tok.is(tok::kw___super)) {
    Diag(Tok.getLocation(), diag::err_super_in_using_declaration);
    return true;
  }

  // Parse nested-name-specifier.
  IdentifierInfo *LastII = nullptr;
  if (ParseOptionalCXXScopeSpecifier(D.SS, /*ObjectType=*/nullptr,
                                     /*ObjectHadErrors=*/false,
                                     /*EnteringContext=*/false,
                                     /*MayBePseudoDtor=*/nullptr,
                                     /*IsTypename=*/false,
                                     /*LastII=*/&LastII,
                                     /*OnlyNamespace=*/false,
                                     /*InUsingDeclaration=*/true))

    return true;
  if (D.SS.isInvalid())
    return true;

  // Parse the unqualified-id. We allow parsing of both constructor and
  // destructor names and allow the action module to diagnose any semantic
  // errors.
  //
  // C++11 [class.qual]p2:
  //   [...] in a using-declaration that is a member-declaration, if the name
  //   specified after the nested-name-specifier is the same as the identifier
  //   or the simple-template-id's template-name in the last component of the
  //   nested-name-specifier, the name is [...] considered to name the
  //   constructor.
  if (getLangOpts().CPlusPlus11 &&
      Context == DeclaratorContext::MemberContext &&
      Tok.is(tok::identifier) &&
      (NextToken().is(tok::semi) || NextToken().is(tok::comma) ||
       NextToken().is(tok::ellipsis)) &&
      D.SS.isNotEmpty() && LastII == Tok.getIdentifierInfo() &&
      !D.SS.getScopeRep()->getAsNamespace() &&
      !D.SS.getScopeRep()->getAsNamespaceAlias()) {
    SourceLocation IdLoc = ConsumeToken();
    ParsedType Type =
        Actions.getInheritingConstructorName(D.SS, IdLoc, *LastII);
    D.Name.setConstructorName(Type, IdLoc, IdLoc);
  } else {
    if (ParseUnqualifiedId(
            D.SS, /*ObjectType=*/nullptr,
            /*ObjectHadErrors=*/false, /*EnteringContext=*/false,
            /*AllowDestructorName=*/true,
            /*AllowConstructorName=*/
            !(Tok.is(tok::identifier) && NextToken().is(tok::equal)),
            /*AllowDeductionGuide=*/false, nullptr, D.Name))
      return true;
  }

  if (TryConsumeToken(tok::ellipsis, D.EllipsisLoc))
    Diag(Tok.getLocation(), getLangOpts().CPlusPlus17 ?
         diag::warn_cxx17_compat_using_declaration_pack :
         diag::ext_using_declaration_pack);

  return false;
}

/// ParseUsingDeclaration - Parse C++ using-declaration or alias-declaration.
/// Assumes that 'using' was already seen.
///
///     using-declaration: [C++ 7.3.p3: namespace.udecl]
///       'using' using-declarator-list[opt] ;
///
///     using-declarator-list: [C++1z]
///       using-declarator '...'[opt]
///       using-declarator-list ',' using-declarator '...'[opt]
///
///     using-declarator-list: [C++98-14]
///       using-declarator
///
///     alias-declaration: C++11 [dcl.dcl]p1
///       'using' identifier attribute-specifier-seq[opt] = type-id ;
///
Parser::DeclGroupPtrTy
Parser::ParseUsingDeclaration(DeclaratorContext Context,
                              const ParsedTemplateInfo &TemplateInfo,
                              SourceLocation UsingLoc, SourceLocation &DeclEnd,
                              AccessSpecifier AS) {
  // Check for misplaced attributes before the identifier in an
  // alias-declaration.
  ParsedAttributesWithRange MisplacedAttrs(AttrFactory);
  MaybeParseCXX11Attributes(MisplacedAttrs);

  UsingDeclarator D;
  bool InvalidDeclarator = ParseUsingDeclarator(Context, D);

  ParsedAttributesWithRange Attrs(AttrFactory);
  MaybeParseGNUAttributes(Attrs);
  MaybeParseCXX11Attributes(Attrs);

  // Maybe this is an alias-declaration.
  if (Tok.is(tok::equal)) {
    if (InvalidDeclarator) {
      SkipUntil(tok::semi);
      return nullptr;
    }

    // If we had any misplaced attributes from earlier, this is where they
    // should have been written.
    if (MisplacedAttrs.Range.isValid()) {
      Diag(MisplacedAttrs.Range.getBegin(), diag::err_attributes_not_allowed)
        << FixItHint::CreateInsertionFromRange(
               Tok.getLocation(),
               CharSourceRange::getTokenRange(MisplacedAttrs.Range))
        << FixItHint::CreateRemoval(MisplacedAttrs.Range);
      Attrs.takeAllFrom(MisplacedAttrs);
    }

    Decl *DeclFromDeclSpec = nullptr;
    Decl *AD = ParseAliasDeclarationAfterDeclarator(
        TemplateInfo, UsingLoc, D, DeclEnd, AS, Attrs, &DeclFromDeclSpec);
    return Actions.ConvertDeclToDeclGroup(AD, DeclFromDeclSpec);
  }

  // C++11 attributes are not allowed on a using-declaration, but GNU ones
  // are.
  ProhibitAttributes(MisplacedAttrs);
  ProhibitAttributes(Attrs);

  // Diagnose an attempt to declare a templated using-declaration.
  // In C++11, alias-declarations can be templates:
  //   template <...> using id = type;
  if (TemplateInfo.Kind) {
    SourceRange R = TemplateInfo.getSourceRange();
    Diag(UsingLoc, diag::err_templated_using_directive_declaration)
      << 1 /* declaration */ << R << FixItHint::CreateRemoval(R);

    // Unfortunately, we have to bail out instead of recovering by
    // ignoring the parameters, just in case the nested name specifier
    // depends on the parameters.
    return nullptr;
  }

  SmallVector<Decl *, 8> DeclsInGroup;
  while (true) {
    // Parse (optional) attributes (most likely GNU strong-using extension).
    MaybeParseGNUAttributes(Attrs);

    if (InvalidDeclarator)
      SkipUntil(tok::comma, tok::semi, StopBeforeMatch);
    else {
      // "typename" keyword is allowed for identifiers only,
      // because it may be a type definition.
      if (D.TypenameLoc.isValid() &&
          D.Name.getKind() != UnqualifiedIdKind::IK_Identifier) {
        Diag(D.Name.getSourceRange().getBegin(),
             diag::err_typename_identifiers_only)
            << FixItHint::CreateRemoval(SourceRange(D.TypenameLoc));
        // Proceed parsing, but discard the typename keyword.
        D.TypenameLoc = SourceLocation();
      }

      Decl *UD = Actions.ActOnUsingDeclaration(getCurScope(), AS, UsingLoc,
                                               D.TypenameLoc, D.SS, D.Name,
                                               D.EllipsisLoc, Attrs);
      if (UD)
        DeclsInGroup.push_back(UD);
    }

    if (!TryConsumeToken(tok::comma))
      break;

    // Parse another using-declarator.
    Attrs.clear();
    InvalidDeclarator = ParseUsingDeclarator(Context, D);
  }

  if (DeclsInGroup.size() > 1)
    Diag(Tok.getLocation(), getLangOpts().CPlusPlus17 ?
         diag::warn_cxx17_compat_multi_using_declaration :
         diag::ext_multi_using_declaration);

  // Eat ';'.
  DeclEnd = Tok.getLocation();
  if (ExpectAndConsume(tok::semi, diag::err_expected_after,
                       !Attrs.empty() ? "attributes list"
                                      : "using declaration"))
    SkipUntil(tok::semi);

  return Actions.BuildDeclaratorGroup(DeclsInGroup);
}

Decl *Parser::ParseAliasDeclarationAfterDeclarator(
    const ParsedTemplateInfo &TemplateInfo, SourceLocation UsingLoc,
    UsingDeclarator &D, SourceLocation &DeclEnd, AccessSpecifier AS,
    ParsedAttributes &Attrs, Decl **OwnedType) {
  if (ExpectAndConsume(tok::equal)) {
    SkipUntil(tok::semi);
    return nullptr;
  }

  Diag(Tok.getLocation(), getLangOpts().CPlusPlus11 ?
       diag::warn_cxx98_compat_alias_declaration :
       diag::ext_alias_declaration);

  // Type alias templates cannot be specialized.
  int SpecKind = -1;
  if (TemplateInfo.Kind == ParsedTemplateInfo::Template &&
      D.Name.getKind() == UnqualifiedIdKind::IK_TemplateId)
    SpecKind = 0;
  if (TemplateInfo.Kind == ParsedTemplateInfo::ExplicitSpecialization)
    SpecKind = 1;
  if (TemplateInfo.Kind == ParsedTemplateInfo::ExplicitInstantiation)
    SpecKind = 2;
  if (SpecKind != -1) {
    SourceRange Range;
    if (SpecKind == 0)
      Range = SourceRange(D.Name.TemplateId->LAngleLoc,
                          D.Name.TemplateId->RAngleLoc);
    else
      Range = TemplateInfo.getSourceRange();
    Diag(Range.getBegin(), diag::err_alias_declaration_specialization)
      << SpecKind << Range;
    SkipUntil(tok::semi);
    return nullptr;
  }

  // Name must be an identifier.
  if (D.Name.getKind() != UnqualifiedIdKind::IK_Identifier) {
    Diag(D.Name.StartLocation, diag::err_alias_declaration_not_identifier);
    // No removal fixit: can't recover from this.
    SkipUntil(tok::semi);
    return nullptr;
  } else if (D.TypenameLoc.isValid())
    Diag(D.TypenameLoc, diag::err_alias_declaration_not_identifier)
        << FixItHint::CreateRemoval(SourceRange(
               D.TypenameLoc,
               D.SS.isNotEmpty() ? D.SS.getEndLoc() : D.TypenameLoc));
  else if (D.SS.isNotEmpty())
    Diag(D.SS.getBeginLoc(), diag::err_alias_declaration_not_identifier)
      << FixItHint::CreateRemoval(D.SS.getRange());
  if (D.EllipsisLoc.isValid())
    Diag(D.EllipsisLoc, diag::err_alias_declaration_pack_expansion)
      << FixItHint::CreateRemoval(SourceRange(D.EllipsisLoc));

  Decl *DeclFromDeclSpec = nullptr;
  TypeResult TypeAlias = ParseTypeName(
      nullptr,
      TemplateInfo.Kind ? DeclaratorContext::AliasTemplateContext
                        : DeclaratorContext::AliasDeclContext,
      AS, &DeclFromDeclSpec, &Attrs);
  if (OwnedType)
    *OwnedType = DeclFromDeclSpec;

  // Eat ';'.
  DeclEnd = Tok.getLocation();
  if (ExpectAndConsume(tok::semi, diag::err_expected_after,
                       !Attrs.empty() ? "attributes list"
                                      : "alias declaration"))
    SkipUntil(tok::semi);

  TemplateParameterLists *TemplateParams = TemplateInfo.TemplateParams;
  MultiTemplateParamsArg TemplateParamsArg(
    TemplateParams ? TemplateParams->data() : nullptr,
    TemplateParams ? TemplateParams->size() : 0);
  return Actions.ActOnAliasDeclaration(getCurScope(), AS, TemplateParamsArg,
                                       UsingLoc, D.Name, Attrs, TypeAlias,
                                       DeclFromDeclSpec);
}

Decl *
Parser::ParseCXXRequiredTypenameDecl(SourceLocation RequiresLoc,
                                     DeclaratorContext Ctx,
                                     AccessSpecifier AS) {
  assert(Tok.isOneOf(tok::kw_class, tok::kw_typename) &&
         "A require type starts with 'class' or 'typename'");

  bool DeclaredWithTypename = Tok.is(tok::kw_typename);

  SourceLocation SpecLoc = ConsumeToken();
  CXXScopeSpec SS;
  if (ParseOptionalCXXScopeSpecifier(SS, /*ObjectType=*/nullptr,
                                     /*ObjectHadErrors=*/false,
                                     /*EnteringContext=*/false,
                                     /*MayBePseudoDestructor=*/nullptr,
                                     /*IsTypename*/true))
    return nullptr;

  // The actual name of the type.
  if (!Tok.is(tok::identifier))
    return nullptr;
  IdentifierInfo *TypeId = Tok.getIdentifierInfo();
  ConsumeToken();

  // Eat the ';'.
  ExpectAndConsume(tok::semi, diag::err_expected_semi_declaration);

  return Actions.ActOnCXXRequiredTypeDecl(AS, RequiresLoc, SpecLoc, TypeId,
                                          DeclaredWithTypename);
}

Decl *
Parser::ParseCXXRequiredDeclaratorDecl(SourceLocation RequiresLoc,
                                       DeclaratorContext Ctx,
                                       AccessSpecifier AS) {
  DeclSpecContext DSC = getDeclSpecContextFromDeclaratorContext(Ctx);

  // Get the specifiers and declarator we are going to require.
  DeclSpec DS(AttrFactory);
  ParseDeclarationSpecifiers(DS, ParsedTemplateInfo(), AS, DSC);

  Declarator DeclaratorInfo(DS, Ctx);
  ParseDeclarator(DeclaratorInfo);

  // Eat the ';'.
  ExpectAndConsume(tok::semi);

  return Actions.ActOnCXXRequiredDeclaratorDecl(getCurScope(),
                                                RequiresLoc,
                                                DeclaratorInfo);
}

Decl *
Parser::ParseCXXRequiredDecl(DeclaratorContext Ctx, AccessSpecifier AS) {
  assert(Tok.is(tok::kw_requires) && "Not requires!");
  SourceLocation RequiresLoc = ConsumeToken();

  // We have a declaration the form 'requires typename T'
  if (Tok.isOneOf(tok::kw_class, tok::kw_typename))
    return ParseCXXRequiredTypenameDecl(RequiresLoc, Ctx, AS);

  return ParseCXXRequiredDeclaratorDecl(RequiresLoc, Ctx, AS);
}

/// ParseStaticAssertDeclaration - Parse C++0x or C11 static_assert-declaration.
///
/// [C++0x] static_assert-declaration:
///           static_assert ( constant-expression  ,  string-literal  ) ;
///
/// [C11]   static_assert-declaration:
///           _Static_assert ( constant-expression  ,  string-literal  ) ;
///
Decl *Parser::ParseStaticAssertDeclaration(SourceLocation &DeclEnd){
  assert(Tok.isOneOf(tok::kw_static_assert, tok::kw__Static_assert) &&
         "Not a static_assert declaration");

  if (Tok.is(tok::kw__Static_assert) && !getLangOpts().C11)
    Diag(Tok, diag::ext_c11_feature) << Tok.getName();
  if (Tok.is(tok::kw_static_assert))
    Diag(Tok, diag::warn_cxx98_compat_static_assert);

  SourceLocation StaticAssertLoc = ConsumeToken();

  BalancedDelimiterTracker T(*this, tok::l_paren);
  if (T.consumeOpen()) {
    Diag(Tok, diag::err_expected) << tok::l_paren;
    SkipMalformedDecl();
    return nullptr;
  }

  EnterExpressionEvaluationContext ConstantEvaluated(
      Actions, Sema::ExpressionEvaluationContext::ConstantEvaluated);
  ExprResult AssertExpr(ParseConstantExpressionInExprEvalContext());
  if (AssertExpr.isInvalid()) {
    SkipMalformedDecl();
    return nullptr;
  }

  ExprResult AssertMessage;
  if (Tok.is(tok::r_paren)) {
    Diag(Tok, getLangOpts().CPlusPlus17
                  ? diag::warn_cxx14_compat_static_assert_no_message
                  : diag::ext_static_assert_no_message)
      << (getLangOpts().CPlusPlus17
              ? FixItHint()
              : FixItHint::CreateInsertion(Tok.getLocation(), ", \"\""));
  } else {
    if (ExpectAndConsume(tok::comma)) {
      SkipUntil(tok::semi);
      return nullptr;
    }

    if (!isTokenStringLiteral()) {
      Diag(Tok, diag::err_expected_string_literal)
        << /*Source='static_assert'*/1;
      SkipMalformedDecl();
      return nullptr;
    }

    AssertMessage = ParseStringLiteralExpression();
    if (AssertMessage.isInvalid()) {
      SkipMalformedDecl();
      return nullptr;
    }
  }

  T.consumeClose();

  DeclEnd = Tok.getLocation();
  ExpectAndConsumeSemi(diag::err_expected_semi_after_static_assert);

  return Actions.ActOnStaticAssertDeclaration(StaticAssertLoc,
                                              AssertExpr.get(),
                                              AssertMessage.get(),
                                              T.getCloseLocation());
}

/// ParseDecltypeSpecifier - Parse a C++11 decltype specifier.
///
/// 'decltype' ( expression )
/// 'decltype' ( 'auto' )      [C++1y]
///
SourceLocation Parser::ParseDecltypeSpecifier(DeclSpec &DS) {
  assert(Tok.isOneOf(tok::kw_decltype, tok::annot_decltype)
           && "Not a decltype specifier");

  ExprResult Result;
  SourceLocation StartLoc = Tok.getLocation();
  SourceLocation EndLoc;

  if (Tok.is(tok::annot_decltype)) {
    Result = getExprAnnotation(Tok);
    EndLoc = Tok.getAnnotationEndLoc();
    ConsumeAnnotationToken();
    if (Result.isInvalid()) {
      DS.SetTypeSpecError();
      return EndLoc;
    }
  } else {
    if (Tok.getIdentifierInfo()->isStr("decltype"))
      Diag(Tok, diag::warn_cxx98_compat_decltype);

    ConsumeToken();

    BalancedDelimiterTracker T(*this, tok::l_paren);
    if (T.expectAndConsume(diag::err_expected_lparen_after,
                           "decltype", tok::r_paren)) {
      DS.SetTypeSpecError();
      return T.getOpenLocation() == Tok.getLocation() ?
             StartLoc : T.getOpenLocation();
    }

    // Check for C++1y 'decltype(auto)'.
    if (Tok.is(tok::kw_auto)) {
      // No need to disambiguate here: an expression can't start with 'auto',
      // because the typename-specifier in a function-style cast operation can't
      // be 'auto'.
      Diag(Tok.getLocation(),
           getLangOpts().CPlusPlus14
             ? diag::warn_cxx11_compat_decltype_auto_type_specifier
             : diag::ext_decltype_auto_type_specifier);
      ConsumeToken();
    } else {
      // Parse the expression

      // C++11 [dcl.type.simple]p4:
      //   The operand of the decltype specifier is an unevaluated operand.
      EnterExpressionEvaluationContext Unevaluated(
          Actions, Sema::ExpressionEvaluationContext::Unevaluated, nullptr,
          Sema::ExpressionEvaluationContextRecord::EK_Decltype);
      Result =
          Actions.CorrectDelayedTyposInExpr(ParseExpression(), [](Expr *E) {
            return E->hasPlaceholderType() ? ExprError() : E;
          });
      if (Result.isInvalid()) {
        DS.SetTypeSpecError();
        if (SkipUntil(tok::r_paren, StopAtSemi | StopBeforeMatch)) {
          EndLoc = ConsumeParen();
        } else {
          if (PP.isBacktrackEnabled() && Tok.is(tok::semi)) {
            // Backtrack to get the location of the last token before the semi.
            PP.RevertCachedTokens(2);
            ConsumeToken(); // the semi.
            EndLoc = ConsumeAnyToken();
            assert(Tok.is(tok::semi));
          } else {
            EndLoc = Tok.getLocation();
          }
        }
        return EndLoc;
      }

      Result = Actions.ActOnDecltypeExpression(Result.get());
    }

    // Match the ')'
    T.consumeClose();
    if (T.getCloseLocation().isInvalid()) {
      DS.SetTypeSpecError();
      // FIXME: this should return the location of the last token
      //        that was consumed (by "consumeClose()")
      return T.getCloseLocation();
    }

    if (Result.isInvalid()) {
      DS.SetTypeSpecError();
      return T.getCloseLocation();
    }

    EndLoc = T.getCloseLocation();
  }
  assert(!Result.isInvalid());

  const char *PrevSpec = nullptr;
  unsigned DiagID;
  const PrintingPolicy &Policy = Actions.getASTContext().getPrintingPolicy();
  // Check for duplicate type specifiers (e.g. "int decltype(a)").
  if (Result.get()
        ? DS.SetTypeSpecType(DeclSpec::TST_decltype, StartLoc, PrevSpec,
                             DiagID, Result.get(), Policy)
        : DS.SetTypeSpecType(DeclSpec::TST_decltype_auto, StartLoc, PrevSpec,
                             DiagID, Policy)) {
    Diag(StartLoc, DiagID) << PrevSpec;
    DS.SetTypeSpecError();
  }
  return EndLoc;
}

void Parser::AnnotateExistingDecltypeSpecifier(const DeclSpec& DS,
                                               SourceLocation StartLoc,
                                               SourceLocation EndLoc) {
  // make sure we have a token we can turn into an annotation token
  if (PP.isBacktrackEnabled())
    PP.RevertCachedTokens(1);
  else
    PP.EnterToken(Tok, /*IsReinject*/true);

  Tok.setKind(tok::annot_decltype);
  setExprAnnotation(Tok,
                    DS.getTypeSpecType() == TST_decltype ? DS.getRepAsExpr() :
                    DS.getTypeSpecType() == TST_decltype_auto ? ExprResult() :
                    ExprError());
  Tok.setAnnotationEndLoc(EndLoc);
  Tok.setLocation(StartLoc);
  PP.AnnotateCachedTokens(Tok);
}

void Parser::ParseUnderlyingTypeSpecifier(DeclSpec &DS) {
  assert(Tok.is(tok::kw___underlying_type) &&
         "Not an underlying type specifier");

  SourceLocation StartLoc = ConsumeToken();
  BalancedDelimiterTracker T(*this, tok::l_paren);
  if (T.expectAndConsume(diag::err_expected_lparen_after,
                       "__underlying_type", tok::r_paren)) {
    return;
  }

  TypeResult Result = ParseTypeName();
  if (Result.isInvalid()) {
    SkipUntil(tok::r_paren, StopAtSemi);
    return;
  }

  // Match the ')'
  T.consumeClose();
  if (T.getCloseLocation().isInvalid())
    return;

  const char *PrevSpec = nullptr;
  unsigned DiagID;
  if (DS.SetTypeSpecType(DeclSpec::TST_underlyingType, StartLoc, PrevSpec,
                         DiagID, Result.get(),
                         Actions.getASTContext().getPrintingPolicy()))
    Diag(StartLoc, DiagID) << PrevSpec;
  DS.setTypeofParensRange(T.getRange());
}

/// ParseBaseTypeSpecifier - Parse a C++ base-type-specifier which is either a
/// class name or decltype-specifier. Note that we only check that the result
/// names a type; semantic analysis will need to verify that the type names a
/// class. The result is either a type or null, depending on whether a type
/// name was found.
///
///       base-type-specifier: [C++11 class.derived]
///         class-or-decltype
///       class-or-decltype: [C++11 class.derived]
///         nested-name-specifier[opt] class-name
///         decltype-specifier
///       class-name: [C++ class.name]
///         identifier
///         simple-template-id
///
/// In C++98, instead of base-type-specifier, we have:
///
///         ::[opt] nested-name-specifier[opt] class-name
TypeResult Parser::ParseBaseTypeSpecifier(SourceLocation &BaseLoc,
                                          SourceLocation &EndLocation) {
  // Ignore attempts to use typename
  if (Tok.is(tok::kw_typename)) {
    Diag(Tok, diag::err_expected_class_name_not_template)
      << FixItHint::CreateRemoval(Tok.getLocation());
    ConsumeToken();
  }

  // Parse optional nested-name-specifier
  CXXScopeSpec SS;
  if (ParseOptionalCXXScopeSpecifier(SS, /*ObjectType=*/nullptr,
                                     /*ObjectHadErrors=*/false,
                                     /*EnteringContext=*/false))
    return true;

  BaseLoc = Tok.getLocation();

  // Parse decltype-specifier
  // tok == kw_decltype is just error recovery, it can only happen when SS
  // isn't empty
  if (Tok.isOneOf(tok::kw_decltype, tok::annot_decltype)) {
    if (SS.isNotEmpty())
      Diag(SS.getBeginLoc(), diag::err_unexpected_scope_on_base_decltype)
        << FixItHint::CreateRemoval(SS.getRange());
    // Fake up a Declarator to use with ActOnTypeName.
    DeclSpec DS(AttrFactory);

    EndLocation = ParseDecltypeSpecifier(DS);

    Declarator DeclaratorInfo(DS, DeclaratorContext::TypeNameContext);
    return Actions.ActOnTypeName(getCurScope(), DeclaratorInfo);
  }

  // Check whether we have a template-id that names a type.
  if (Tok.is(tok::annot_template_id)) {
    TemplateIdAnnotation *TemplateId = takeTemplateIdAnnotation(Tok);
    if (TemplateId->mightBeType()) {
      AnnotateTemplateIdTokenAsType(SS, /*IsClassName*/true);

      assert(Tok.is(tok::annot_typename) && "template-id -> type failed");
      TypeResult Type = getTypeAnnotation(Tok);
      EndLocation = Tok.getAnnotationEndLoc();
      ConsumeAnnotationToken();
      return Type;
    }

    // Fall through to produce an error below.
  }

  if (Tok.isNot(tok::identifier)) {
    Diag(Tok, diag::err_expected_class_name);
    return true;
  }

  IdentifierInfo *Id = Tok.getIdentifierInfo();
  SourceLocation IdLoc = ConsumeToken();

  if (Tok.is(tok::less)) {
    // It looks the user intended to write a template-id here, but the
    // template-name was wrong. Try to fix that.
    // FIXME: Invoke ParseOptionalCXXScopeSpecifier in a "'template' is neither
    // required nor permitted" mode, and do this there.
    TemplateNameKind TNK = TNK_Non_template;
    TemplateTy Template;
    if (!Actions.DiagnoseUnknownTemplateName(*Id, IdLoc, getCurScope(),
                                             &SS, Template, TNK)) {
      Diag(IdLoc, diag::err_unknown_template_name)
        << Id;
    }

    // Form the template name
    UnqualifiedId TemplateName;
    TemplateName.setIdentifier(Id, IdLoc);

    // Parse the full template-id, then turn it into a type.
    if (AnnotateTemplateIdToken(Template, TNK, SS, SourceLocation(),
                                TemplateName))
      return true;
    if (Tok.is(tok::annot_template_id) &&
        takeTemplateIdAnnotation(Tok)->mightBeType())
      AnnotateTemplateIdTokenAsType(SS, /*IsClassName*/true);

    // If we didn't end up with a typename token, there's nothing more we
    // can do.
    if (Tok.isNot(tok::annot_typename))
      return true;

    // Retrieve the type from the annotation token, consume that token, and
    // return.
    EndLocation = Tok.getAnnotationEndLoc();
    TypeResult Type = getTypeAnnotation(Tok);
    ConsumeAnnotationToken();
    return Type;
  }

  // We have an identifier; check whether it is actually a type.
  IdentifierInfo *CorrectedII = nullptr;
  ParsedType Type = Actions.getTypeName(
      *Id, IdLoc, getCurScope(), &SS, /*isClassName=*/true, false, nullptr,
      /*IsCtorOrDtorName=*/false,
      /*WantNontrivialTypeSourceInfo=*/true,
      /*IsClassTemplateDeductionContext*/ false, &CorrectedII);
  if (!Type) {
    Diag(IdLoc, diag::err_expected_class_name);
    return true;
  }

  // Consume the identifier.
  EndLocation = IdLoc;

  // Fake up a Declarator to use with ActOnTypeName.
  DeclSpec DS(AttrFactory);
  DS.SetRangeStart(IdLoc);
  DS.SetRangeEnd(EndLocation);
  DS.getTypeSpecScope() = SS;

  const char *PrevSpec = nullptr;
  unsigned DiagID;
  DS.SetTypeSpecType(TST_typename, IdLoc, PrevSpec, DiagID, Type,
                     Actions.getASTContext().getPrintingPolicy());

  Declarator DeclaratorInfo(DS, DeclaratorContext::TypeNameContext);
  return Actions.ActOnTypeName(getCurScope(), DeclaratorInfo);
}

void Parser::ParseMicrosoftInheritanceClassAttributes(ParsedAttributes &attrs) {
  while (Tok.isOneOf(tok::kw___single_inheritance,
                     tok::kw___multiple_inheritance,
                     tok::kw___virtual_inheritance)) {
    IdentifierInfo *AttrName = Tok.getIdentifierInfo();
    SourceLocation AttrNameLoc = ConsumeToken();
    attrs.addNew(AttrName, AttrNameLoc, nullptr, AttrNameLoc, nullptr, 0,
                 ParsedAttr::AS_Keyword);
  }
}

/// Determine whether the following tokens are valid after a type-specifier
/// which could be a standalone declaration. This will conservatively return
/// true if there's any doubt, and is appropriate for insert-';' fixits.
bool Parser::isValidAfterTypeSpecifier(bool CouldBeBitfield) {
  // This switch enumerates the valid "follow" set for type-specifiers.
  switch (Tok.getKind()) {
  default: break;
  case tok::semi:               // struct foo {...} ;
  case tok::star:               // struct foo {...} *         P;
  case tok::amp:                // struct foo {...} &         R = ...
  case tok::ampamp:             // struct foo {...} &&        R = ...
  case tok::identifier:         // struct foo {...} V         ;
  case tok::r_paren:            //(struct foo {...} )         {4}
  case tok::coloncolon:         // struct foo {...} ::        a::b;
  case tok::annot_cxxscope:     // struct foo {...} a::       b;
  case tok::annot_typename:     // struct foo {...} a         ::b;
  case tok::annot_template_id:  // struct foo {...} a<int>    ::b;
  case tok::kw_decltype:        // struct foo {...} decltype  (a)::b;
  case tok::l_paren:            // struct foo {...} (         x);
  case tok::comma:              // __builtin_offsetof(struct foo{...} ,
  case tok::kw_operator:        // struct foo       operator  ++() {...}
  case tok::kw___declspec:      // struct foo {...} __declspec(...)
  case tok::l_square:           // void f(struct f  [         3])
  case tok::ellipsis:           // void f(struct f  ...       [Ns])
  // FIXME: we should emit semantic diagnostic when declaration
  // attribute is in type attribute position.
  case tok::kw___attribute:     // struct foo __attribute__((used)) x;
  case tok::annot_pragma_pack:  // struct foo {...} _Pragma(pack(pop));
  // struct foo {...} _Pragma(section(...));
  case tok::annot_pragma_ms_pragma:
  // struct foo {...} _Pragma(vtordisp(pop));
  case tok::annot_pragma_ms_vtordisp:
  // struct foo {...} _Pragma(pointers_to_members(...));
  case tok::annot_pragma_ms_pointers_to_members:
    return true;
  case tok::colon:
    return CouldBeBitfield;     // enum E { ... }   :         2;
  // Microsoft compatibility
  case tok::kw___cdecl:         // struct foo {...} __cdecl      x;
  case tok::kw___fastcall:      // struct foo {...} __fastcall   x;
  case tok::kw___stdcall:       // struct foo {...} __stdcall    x;
  case tok::kw___thiscall:      // struct foo {...} __thiscall   x;
  case tok::kw___vectorcall:    // struct foo {...} __vectorcall x;
    // We will diagnose these calling-convention specifiers on non-function
    // declarations later, so claim they are valid after a type specifier.
    return getLangOpts().MicrosoftExt;
  // Type qualifiers
  case tok::kw_const:           // struct foo {...} const     x;
  case tok::kw_volatile:        // struct foo {...} volatile  x;
  case tok::kw_restrict:        // struct foo {...} restrict  x;
  case tok::kw__Atomic:         // struct foo {...} _Atomic   x;
  case tok::kw___unaligned:     // struct foo {...} __unaligned *x;
  // Function specifiers
  // Note, no 'explicit'. An explicit function must be either a conversion
  // operator or a constructor. Either way, it can't have a return type.
  case tok::kw_inline:          // struct foo       inline    f();
  case tok::kw_virtual:         // struct foo       virtual   f();
  case tok::kw_friend:          // struct foo       friend    f();
  // Storage-class specifiers
  case tok::kw_static:          // struct foo {...} static    x;
  case tok::kw_extern:          // struct foo {...} extern    x;
  case tok::kw_typedef:         // struct foo {...} typedef   x;
  case tok::kw_register:        // struct foo {...} register  x;
  case tok::kw_auto:            // struct foo {...} auto      x;
  case tok::kw_mutable:         // struct foo {...} mutable   x;
  case tok::kw_thread_local:    // struct foo {...} thread_local x;
  case tok::kw_constexpr:       // struct foo {...} constexpr x;
  case tok::kw_consteval:       // struct foo {...} consteval x;
  case tok::kw_constinit:       // struct foo {...} constinit x;
    // As shown above, type qualifiers and storage class specifiers absolutely
    // can occur after class specifiers according to the grammar.  However,
    // almost no one actually writes code like this.  If we see one of these,
    // it is much more likely that someone missed a semi colon and the
    // type/storage class specifier we're seeing is part of the *next*
    // intended declaration, as in:
    //
    //   struct foo { ... }
    //   typedef int X;
    //
    // We'd really like to emit a missing semicolon error instead of emitting
    // an error on the 'int' saying that you can't have two type specifiers in
    // the same declaration of X.  Because of this, we look ahead past this
    // token to see if it's a type specifier.  If so, we know the code is
    // otherwise invalid, so we can produce the expected semi error.
    if (!isKnownToBeTypeSpecifier(NextToken()))
      return true;
    break;
  case tok::r_brace:  // struct bar { struct foo {...} }
    // Missing ';' at end of struct is accepted as an extension in C mode.
    if (!getLangOpts().CPlusPlus)
      return true;
    break;
  case tok::greater:
    // template<class T = class X>
    return getLangOpts().CPlusPlus;
  }
  return false;
}

/// ParseClassSpecifier - Parse a C++ class-specifier [C++ class] or
/// elaborated-type-specifier [C++ dcl.type.elab]; we can't tell which
/// until we reach the start of a definition or see a token that
/// cannot start a definition.
///
///       class-specifier: [C++ class]
///         class-head '{' member-specification[opt] '}'
///         class-head '{' member-specification[opt] '}' attributes[opt]
///       class-head:
///         class-key identifier[opt] base-clause[opt]
///         class-key nested-name-specifier identifier base-clause[opt]
///         class-key nested-name-specifier[opt] simple-template-id
///                          base-clause[opt]
/// [GNU]   class-key attributes[opt] identifier[opt] base-clause[opt]
/// [GNU]   class-key attributes[opt] nested-name-specifier
///                          identifier base-clause[opt]
/// [GNU]   class-key attributes[opt] nested-name-specifier[opt]
///                          simple-template-id base-clause[opt]
///       class-key:
///         'class'
///         'struct'
///         'union'
/// [Meta]  nested-name-specifier[opt] metaclass-name
///         'class' metaclass-specifier
///         'struct' metaclass-specifier
///         'union' metaclass-specifier
///
/// [Meta] metaclass-specifier:
///         '(' id-expression ')'
///
///       elaborated-type-specifier: [C++ dcl.type.elab]
///         class-key ::[opt] nested-name-specifier[opt] identifier
///         class-key ::[opt] nested-name-specifier[opt] 'template'[opt]
///                          simple-template-id
///
///  Note that the C++ class-specifier and elaborated-type-specifier,
///  together, subsume the C99 struct-or-union-specifier:
///
///       struct-or-union-specifier: [C99 6.7.2.1]
///         struct-or-union identifier[opt] '{' struct-contents '}'
///         struct-or-union identifier
/// [GNU]   struct-or-union attributes[opt] identifier[opt] '{' struct-contents
///                                                         '}' attributes[opt]
/// [GNU]   struct-or-union attributes[opt] identifier
///       struct-or-union:
///         'struct'
///         'union'
void Parser::ParseClassSpecifier(tok::TokenKind TagTokKind,
                                 SourceLocation StartLoc, DeclSpec &DS,
                                 const ParsedTemplateInfo &TemplateInfo,
                                 AccessSpecifier AS,
                                 bool EnteringContext, DeclSpecContext DSC,
                                 ParsedAttributesWithRange &Attributes) {
  DeclSpec::TST TagType;
  if (TagTokKind == tok::kw_struct)
    TagType = DeclSpec::TST_struct;
  else if (TagTokKind == tok::kw___interface)
    TagType = DeclSpec::TST_interface;
  else if (TagTokKind == tok::kw_class)
    TagType = DeclSpec::TST_class;
  else {
    assert(TagTokKind == tok::kw_union && "Not a class specifier");
    TagType = DeclSpec::TST_union;
  }

  // [Meta] Match the optional metaclass-specifier
  ExprResult Meta;
  if (Tok.is(tok::l_paren)) {
    BalancedDelimiterTracker T(*this, tok::l_paren);
    if (T.expectAndConsume(diag::err_expected_lparen_after, "class-key"))
      return;
    Meta = ParseCXXIdExpression();
    if (T.consumeClose())
      return;
    if (Meta.isInvalid())
      return;
  }

  if (Tok.is(tok::code_completion)) {
    // Code completion for a struct, class, or union name.
    Actions.CodeCompleteTag(getCurScope(), TagType);
    return cutOffParsing();
  }

  // C++03 [temp.explicit] 14.7.2/8:
  //   The usual access checking rules do not apply to names used to specify
  //   explicit instantiations.
  //
  // As an extension we do not perform access checking on the names used to
  // specify explicit specializations either. This is important to allow
  // specializing traits classes for private types.
  //
  // Note that we don't suppress if this turns out to be an elaborated
  // type specifier.
  bool shouldDelayDiagsInTag =
    (TemplateInfo.Kind == ParsedTemplateInfo::ExplicitInstantiation ||
     TemplateInfo.Kind == ParsedTemplateInfo::ExplicitSpecialization);
  SuppressAccessChecks diagsFromTag(*this, shouldDelayDiagsInTag);

  ParsedAttributesWithRange attrs(AttrFactory);
  // If attributes exist after tag, parse them.
  MaybeParseGNUAttributes(attrs);
  MaybeParseMicrosoftDeclSpecs(attrs);

  // Parse inheritance specifiers.
  if (Tok.isOneOf(tok::kw___single_inheritance,
                  tok::kw___multiple_inheritance,
                  tok::kw___virtual_inheritance))
    ParseMicrosoftInheritanceClassAttributes(attrs);

  // If C++0x attributes exist here, parse them.
  // FIXME: Are we consistent with the ordering of parsing of different
  // styles of attributes?
  MaybeParseCXX11Attributes(attrs);

  // Source location used by FIXIT to insert misplaced
  // C++11 attributes
  SourceLocation AttrFixitLoc = Tok.getLocation();

  if (TagType == DeclSpec::TST_struct &&
      Tok.isNot(tok::identifier) &&
      !Tok.isAnnotation() &&
      Tok.getIdentifierInfo() &&
      Tok.isOneOf(tok::kw___is_abstract,
                  tok::kw___is_aggregate,
                  tok::kw___is_arithmetic,
                  tok::kw___is_array,
                  tok::kw___is_assignable,
                  tok::kw___is_base_of,
                  tok::kw___is_class,
                  tok::kw___is_complete_type,
                  tok::kw___is_compound,
                  tok::kw___is_const,
                  tok::kw___is_constructible,
                  tok::kw___is_convertible,
                  tok::kw___is_convertible_to,
                  tok::kw___is_destructible,
                  tok::kw___is_empty,
                  tok::kw___is_enum,
                  tok::kw___is_floating_point,
                  tok::kw___is_final,
                  tok::kw___is_function,
                  tok::kw___is_fundamental,
                  tok::kw___is_integral,
                  tok::kw___is_interface_class,
                  tok::kw___is_literal,
                  tok::kw___is_lvalue_expr,
                  tok::kw___is_lvalue_reference,
                  tok::kw___is_member_function_pointer,
                  tok::kw___is_member_object_pointer,
                  tok::kw___is_member_pointer,
                  tok::kw___is_nothrow_assignable,
                  tok::kw___is_nothrow_constructible,
                  tok::kw___is_nothrow_destructible,
                  tok::kw___is_object,
                  tok::kw___is_pod,
                  tok::kw___is_pointer,
                  tok::kw___is_polymorphic,
                  tok::kw___is_reference,
                  tok::kw___is_rvalue_expr,
                  tok::kw___is_rvalue_reference,
                  tok::kw___is_same,
                  tok::kw___is_scalar,
                  tok::kw___is_sealed,
                  tok::kw___is_signed,
                  tok::kw___is_standard_layout,
                  tok::kw___is_trivial,
                  tok::kw___is_trivially_assignable,
                  tok::kw___is_trivially_constructible,
                  tok::kw___is_trivially_copyable,
                  tok::kw___is_union,
                  tok::kw___is_unsigned,
                  tok::kw___is_void,
                  tok::kw___is_volatile))
    // GNU libstdc++ 4.2 and libc++ use certain intrinsic names as the
    // name of struct templates, but some are keywords in GCC >= 4.3
    // and Clang. Therefore, when we see the token sequence "struct
    // X", make X into a normal identifier rather than a keyword, to
    // allow libstdc++ 4.2 and libc++ to work properly.
    TryKeywordIdentFallback(true);

  struct PreserveAtomicIdentifierInfoRAII {
    PreserveAtomicIdentifierInfoRAII(Token &Tok, bool Enabled)
        : AtomicII(nullptr) {
      if (!Enabled)
        return;
      assert(Tok.is(tok::kw__Atomic));
      AtomicII = Tok.getIdentifierInfo();
      AtomicII->revertTokenIDToIdentifier();
      Tok.setKind(tok::identifier);
    }
    ~PreserveAtomicIdentifierInfoRAII() {
      if (!AtomicII)
        return;
      AtomicII->revertIdentifierToTokenID(tok::kw__Atomic);
    }
    IdentifierInfo *AtomicII;
  };

  // HACK: MSVC doesn't consider _Atomic to be a keyword and its STL
  // implementation for VS2013 uses _Atomic as an identifier for one of the
  // classes in <atomic>.  When we are parsing 'struct _Atomic', don't consider
  // '_Atomic' to be a keyword.  We are careful to undo this so that clang can
  // use '_Atomic' in its own header files.
  bool ShouldChangeAtomicToIdentifier = getLangOpts().MSVCCompat &&
                                        Tok.is(tok::kw__Atomic) &&
                                        TagType == DeclSpec::TST_struct;
  PreserveAtomicIdentifierInfoRAII AtomicTokenGuard(
      Tok, ShouldChangeAtomicToIdentifier);

  // Parse the (optional) nested-name-specifier.
  CXXScopeSpec &SS = DS.getTypeSpecScope();
  if (getLangOpts().CPlusPlus) {
    // "FOO : BAR" is not a potential typo for "FOO::BAR".  In this context it
    // is a base-specifier-list.
    ColonProtectionRAIIObject X(*this);

    CXXScopeSpec Spec;
    bool HasValidSpec = true;
    if (ParseOptionalCXXScopeSpecifier(Spec, /*ObjectType=*/nullptr,
                                       /*ObjectHadErrors=*/false,
                                       EnteringContext)) {
      DS.SetTypeSpecError();
      HasValidSpec = false;
    }
    if (Spec.isSet())
      if (Tok.isNot(tok::identifier) && Tok.isNot(tok::annot_template_id)) {
        Diag(Tok, diag::err_expected) << tok::identifier;
        HasValidSpec = false;
      }
    if (HasValidSpec)
      SS = Spec;
  }

  TemplateParameterLists *TemplateParams = TemplateInfo.TemplateParams;

  auto RecoverFromUndeclaredTemplateName = [&](IdentifierInfo *Name,
                                               SourceLocation NameLoc,
                                               SourceRange TemplateArgRange,
                                               bool KnownUndeclared) {
    Diag(NameLoc, diag::err_explicit_spec_non_template)
        << (TemplateInfo.Kind == ParsedTemplateInfo::ExplicitInstantiation)
        << TagTokKind << Name << TemplateArgRange << KnownUndeclared;

    // Strip off the last template parameter list if it was empty, since
    // we've removed its template argument list.
    if (TemplateParams && TemplateInfo.LastParameterListWasEmpty) {
      if (TemplateParams->size() > 1) {
        TemplateParams->pop_back();
      } else {
        TemplateParams = nullptr;
        const_cast<ParsedTemplateInfo &>(TemplateInfo).Kind =
            ParsedTemplateInfo::NonTemplate;
      }
    } else if (TemplateInfo.Kind == ParsedTemplateInfo::ExplicitInstantiation) {
      // Pretend this is just a forward declaration.
      TemplateParams = nullptr;
      const_cast<ParsedTemplateInfo &>(TemplateInfo).Kind =
          ParsedTemplateInfo::NonTemplate;
      const_cast<ParsedTemplateInfo &>(TemplateInfo).TemplateLoc =
          SourceLocation();
      const_cast<ParsedTemplateInfo &>(TemplateInfo).ExternLoc =
          SourceLocation();
    }
  };

  // Parse the (optional) class name or simple-template-id.
  IdentifierInfo *Name = nullptr;
  SourceLocation NameLoc;
  TemplateIdAnnotation *TemplateId = nullptr;
  if (Tok.is(tok::identifier)) {
    Name = Tok.getIdentifierInfo();
    NameLoc = ConsumeToken();

    if (Tok.is(tok::less) && getLangOpts().CPlusPlus) {
      // The name was supposed to refer to a template, but didn't.
      // Eat the template argument list and try to continue parsing this as
      // a class (or template thereof).
      TemplateArgList TemplateArgs;
      SourceLocation LAngleLoc, RAngleLoc;
      if (ParseTemplateIdAfterTemplateName(true, LAngleLoc, TemplateArgs,
                                           RAngleLoc)) {
        // We couldn't parse the template argument list at all, so don't
        // try to give any location information for the list.
        LAngleLoc = RAngleLoc = SourceLocation();
      }
      RecoverFromUndeclaredTemplateName(
          Name, NameLoc, SourceRange(LAngleLoc, RAngleLoc), false);
    }
  } else if (Tok.is(tok::annot_template_id)) {
    TemplateId = takeTemplateIdAnnotation(Tok);
    NameLoc = ConsumeAnnotationToken();

    if (TemplateId->Kind == TNK_Undeclared_template) {
      // Try to resolve the template name to a type template. May update Kind.
      Actions.ActOnUndeclaredTypeTemplateName(
          getCurScope(), TemplateId->Template, TemplateId->Kind, NameLoc, Name);
      if (TemplateId->Kind == TNK_Undeclared_template) {
        RecoverFromUndeclaredTemplateName(
            Name, NameLoc,
            SourceRange(TemplateId->LAngleLoc, TemplateId->RAngleLoc), true);
        TemplateId = nullptr;
      }
    }

    if (TemplateId && !TemplateId->mightBeType()) {
      // The template-name in the simple-template-id refers to
      // something other than a type template. Give an appropriate
      // error message and skip to the ';'.
      SourceRange Range(NameLoc);
      if (SS.isNotEmpty())
        Range.setBegin(SS.getBeginLoc());

      // FIXME: Name may be null here.
      Diag(TemplateId->LAngleLoc, diag::err_template_spec_syntax_non_template)
          << TemplateId->Name << static_cast<int>(TemplateId->Kind) << Range;

      DS.SetTypeSpecError();
      SkipUntil(tok::semi, StopBeforeMatch);
      return;
    }
  }

  // There are four options here.
  //  - If we are in a trailing return type, this is always just a reference,
  //    and we must not try to parse a definition. For instance,
  //      [] () -> struct S { };
  //    does not define a type.
  //  - If we have 'struct foo {...', 'struct foo :...',
  //    'struct foo final :' or 'struct foo final {', then this is a definition.
  //  - If we have 'struct foo;', then this is either a forward declaration
  //    or a friend declaration, which have to be treated differently.
  //  - Otherwise we have something like 'struct foo xyz', a reference.
  //
  //  We also detect these erroneous cases to provide better diagnostic for
  //  C++11 attributes parsing.
  //  - attributes follow class name:
  //    struct foo [[]] {};
  //  - attributes appear before or after 'final':
  //    struct foo [[]] final [[]] {};
  //
  // However, in type-specifier-seq's, things look like declarations but are
  // just references, e.g.
  //   new struct s;
  // or
  //   &T::operator struct s;
  // For these, DSC is DeclSpecContext::DSC_type_specifier or
  // DeclSpecContext::DSC_alias_declaration.

  // If there are attributes after class name, parse them.
  MaybeParseCXX11Attributes(Attributes);

  const PrintingPolicy &Policy = Actions.getASTContext().getPrintingPolicy();
  Sema::TagUseKind TUK;
  if (DSC == DeclSpecContext::DSC_trailing)
    TUK = Sema::TUK_Reference;
  else if (Tok.is(tok::l_brace) ||
           (getLangOpts().CPlusPlus && Tok.is(tok::colon)) ||
           (isCXX11FinalKeyword() &&
            (NextToken().is(tok::l_brace) || NextToken().is(tok::colon)))) {
    if (DS.isFriendSpecified()) {
      // C++ [class.friend]p2:
      //   A class shall not be defined in a friend declaration.
      Diag(Tok.getLocation(), diag::err_friend_decl_defines_type)
        << SourceRange(DS.getFriendSpecLoc());

      // Skip everything up to the semicolon, so that this looks like a proper
      // friend class (or template thereof) declaration.
      SkipUntil(tok::semi, StopBeforeMatch);
      TUK = Sema::TUK_Friend;
    } else {
      // Okay, this is a class definition.
      TUK = Sema::TUK_Definition;
    }
  } else if (isCXX11FinalKeyword() && (NextToken().is(tok::l_square) ||
                                       NextToken().is(tok::kw_alignas))) {
    // We can't tell if this is a definition or reference
    // until we skipped the 'final' and C++11 attribute specifiers.
    TentativeParsingAction PA(*this);

    // Skip the 'final' keyword.
    ConsumeToken();

    // Skip C++11 attribute specifiers.
    while (true) {
      if (Tok.is(tok::l_square) && NextToken().is(tok::l_square)) {
        ConsumeBracket();
        if (!SkipUntil(tok::r_square, StopAtSemi))
          break;
      } else if (Tok.is(tok::kw_alignas) && NextToken().is(tok::l_paren)) {
        ConsumeToken();
        ConsumeParen();
        if (!SkipUntil(tok::r_paren, StopAtSemi))
          break;
      } else {
        break;
      }
    }

    if (Tok.isOneOf(tok::l_brace, tok::colon))
      TUK = Sema::TUK_Definition;
    else
      TUK = Sema::TUK_Reference;

    PA.Revert();
  } else if (!isTypeSpecifier(DSC) &&
             (Tok.is(tok::semi) ||
              (Tok.isAtStartOfLine() && !isValidAfterTypeSpecifier(false)))) {
    TUK = DS.isFriendSpecified() ? Sema::TUK_Friend : Sema::TUK_Declaration;
    if (Tok.isNot(tok::semi)) {
      const PrintingPolicy &PPol = Actions.getASTContext().getPrintingPolicy();
      // A semicolon was missing after this declaration. Diagnose and recover.
      ExpectAndConsume(tok::semi, diag::err_expected_after,
                       DeclSpec::getSpecifierName(TagType, PPol));
      PP.EnterToken(Tok, /*IsReinject*/true);
      Tok.setKind(tok::semi);
    }
  } else
    TUK = Sema::TUK_Reference;

  // Forbid misplaced attributes. In cases of a reference, we pass attributes
  // to caller to handle.
  if (TUK != Sema::TUK_Reference) {
    // If this is not a reference, then the only possible
    // valid place for C++11 attributes to appear here
    // is between class-key and class-name. If there are
    // any attributes after class-name, we try a fixit to move
    // them to the right place.
    SourceRange AttrRange = Attributes.Range;
    if (AttrRange.isValid()) {
      Diag(AttrRange.getBegin(), diag::err_attributes_not_allowed)
        << AttrRange
        << FixItHint::CreateInsertionFromRange(AttrFixitLoc,
                                               CharSourceRange(AttrRange, true))
        << FixItHint::CreateRemoval(AttrRange);

      // Recover by adding misplaced attributes to the attribute list
      // of the class so they can be applied on the class later.
      attrs.takeAllFrom(Attributes);
    }
  }

  // If this is an elaborated type specifier, and we delayed
  // diagnostics before, just merge them into the current pool.
  if (shouldDelayDiagsInTag) {
    diagsFromTag.done();
    if (TUK == Sema::TUK_Reference)
      diagsFromTag.redelay();
  }

  if (!Name && !TemplateId && (DS.getTypeSpecType() == DeclSpec::TST_error ||
                               TUK != Sema::TUK_Definition)) {
    if (DS.getTypeSpecType() != DeclSpec::TST_error) {
      // We have a declaration or reference to an anonymous class.
      Diag(StartLoc, diag::err_anon_type_definition)
        << DeclSpec::getSpecifierName(TagType, Policy);
    }

    // If we are parsing a definition and stop at a base-clause, continue on
    // until the semicolon.  Continuing from the comma will just trick us into
    // thinking we are seeing a variable declaration.
    if (TUK == Sema::TUK_Definition && Tok.is(tok::colon))
      SkipUntil(tok::semi, StopBeforeMatch);
    else
      SkipUntil(tok::comma, StopAtSemi);
    return;
  }

  // Create the tag portion of the class or class template.
  DeclResult TagOrTempResult = true; // invalid
  TypeResult TypeResult = true; // invalid

  bool Owned = false;
  Sema::SkipBodyInfo SkipBody;
  if (TemplateId) {
    // Explicit specialization, class template partial specialization,
    // or explicit instantiation.
    ASTTemplateArgsPtr TemplateArgsPtr(TemplateId->getTemplateArgs(),
                                       TemplateId->NumArgs);
    if (TemplateId->isInvalid()) {
      // Can't build the declaration.
    } else if (TemplateInfo.Kind == ParsedTemplateInfo::ExplicitInstantiation &&
        TUK == Sema::TUK_Declaration) {
      // This is an explicit instantiation of a class template.
      ProhibitAttributes(attrs);

      TagOrTempResult = Actions.ActOnExplicitInstantiation(
          getCurScope(), TemplateInfo.ExternLoc, TemplateInfo.TemplateLoc,
          TagType, StartLoc, SS, TemplateId->Template,
          TemplateId->TemplateNameLoc, TemplateId->LAngleLoc, TemplateArgsPtr,
          TemplateId->RAngleLoc, attrs);

      // Friend template-ids are treated as references unless
      // they have template headers, in which case they're ill-formed
      // (FIXME: "template <class T> friend class A<T>::B<int>;").
      // We diagnose this error in ActOnClassTemplateSpecialization.
    } else if (TUK == Sema::TUK_Reference ||
               (TUK == Sema::TUK_Friend &&
                TemplateInfo.Kind == ParsedTemplateInfo::NonTemplate)) {
      ProhibitAttributes(attrs);
      TypeResult = Actions.ActOnTagTemplateIdType(TUK, TagType, StartLoc,
                                                  SS,
                                                  TemplateId->TemplateKWLoc,
                                                  TemplateId->Template,
                                                  TemplateId->TemplateNameLoc,
                                                  TemplateId->LAngleLoc,
                                                  TemplateArgsPtr,
                                                  TemplateId->RAngleLoc);
    } else {
      // This is an explicit specialization or a class template
      // partial specialization.
      TemplateParameterLists FakedParamLists;
      if (TemplateInfo.Kind == ParsedTemplateInfo::ExplicitInstantiation) {
        // This looks like an explicit instantiation, because we have
        // something like
        //
        //   template class Foo<X>
        //
        // but it actually has a definition. Most likely, this was
        // meant to be an explicit specialization, but the user forgot
        // the '<>' after 'template'.
        // It this is friend declaration however, since it cannot have a
        // template header, it is most likely that the user meant to
        // remove the 'template' keyword.
        assert((TUK == Sema::TUK_Definition || TUK == Sema::TUK_Friend) &&
               "Expected a definition here");

        if (TUK == Sema::TUK_Friend) {
          Diag(DS.getFriendSpecLoc(), diag::err_friend_explicit_instantiation);
          TemplateParams = nullptr;
        } else {
          SourceLocation LAngleLoc =
              PP.getLocForEndOfToken(TemplateInfo.TemplateLoc);
          Diag(TemplateId->TemplateNameLoc,
               diag::err_explicit_instantiation_with_definition)
              << SourceRange(TemplateInfo.TemplateLoc)
              << FixItHint::CreateInsertion(LAngleLoc, "<>");

          // Create a fake template parameter list that contains only
          // "template<>", so that we treat this construct as a class
          // template specialization.
          FakedParamLists.push_back(Actions.ActOnTemplateParameterList(
              0, SourceLocation(), TemplateInfo.TemplateLoc, LAngleLoc, None,
              LAngleLoc, nullptr));
          TemplateParams = &FakedParamLists;
        }
      }

      // Build the class template specialization.
      TagOrTempResult = Actions.ActOnClassTemplateSpecialization(
          getCurScope(), TagType, TUK, StartLoc, DS.getModulePrivateSpecLoc(),
          SS, *TemplateId, attrs,
          MultiTemplateParamsArg(TemplateParams ? &(*TemplateParams)[0]
                                                : nullptr,
                                 TemplateParams ? TemplateParams->size() : 0),
          &SkipBody);
    }
  } else if (TemplateInfo.Kind == ParsedTemplateInfo::ExplicitInstantiation &&
             TUK == Sema::TUK_Declaration) {
    // Explicit instantiation of a member of a class template
    // specialization, e.g.,
    //
    //   template struct Outer<int>::Inner;
    //
    ProhibitAttributes(attrs);

    TagOrTempResult = Actions.ActOnExplicitInstantiation(
        getCurScope(), TemplateInfo.ExternLoc, TemplateInfo.TemplateLoc,
        TagType, StartLoc, SS, Name, NameLoc, attrs);
  } else if (TUK == Sema::TUK_Friend &&
             TemplateInfo.Kind != ParsedTemplateInfo::NonTemplate) {
    ProhibitAttributes(attrs);

    TagOrTempResult = Actions.ActOnTemplatedFriendTag(
        getCurScope(), DS.getFriendSpecLoc(), TagType, StartLoc, SS, Name,
        NameLoc, attrs,
        MultiTemplateParamsArg(TemplateParams ? &(*TemplateParams)[0] : nullptr,
                               TemplateParams ? TemplateParams->size() : 0));
  } else {
    if (TUK != Sema::TUK_Declaration && TUK != Sema::TUK_Definition)
      ProhibitAttributes(attrs);

    if (TUK == Sema::TUK_Definition &&
        TemplateInfo.Kind == ParsedTemplateInfo::ExplicitInstantiation) {
      // If the declarator-id is not a template-id, issue a diagnostic and
      // recover by ignoring the 'template' keyword.
      Diag(Tok, diag::err_template_defn_explicit_instantiation)
        << 1 << FixItHint::CreateRemoval(TemplateInfo.TemplateLoc);
      TemplateParams = nullptr;
    }

    bool IsDependent = false;

    // Don't pass down template parameter lists if this is just a tag
    // reference.  For example, we don't need the template parameters here:
    //   template <class T> class A *makeA(T t);
    MultiTemplateParamsArg TParams;
    if (TUK != Sema::TUK_Reference && TemplateParams)
      TParams =
        MultiTemplateParamsArg(&(*TemplateParams)[0], TemplateParams->size());

    stripTypeAttributesOffDeclSpec(attrs, DS, TUK);

    // Declaration or definition of a class type
    TagOrTempResult = Actions.ActOnTag(
        getCurScope(), TagType, Meta.get(), TUK, StartLoc, SS, Name, NameLoc,
        attrs, AS, DS.getModulePrivateSpecLoc(), TParams, Owned, IsDependent,
        SourceLocation(), false, clang::TypeResult(),
        DSC == DeclSpecContext::DSC_type_specifier,
        DSC == DeclSpecContext::DSC_template_param ||
            DSC == DeclSpecContext::DSC_template_type_arg,
        &SkipBody);

    // If ActOnTag said the type was dependent, try again with the
    // less common call.
    if (IsDependent) {
      assert(TUK == Sema::TUK_Reference || TUK == Sema::TUK_Friend);
      TypeResult = Actions.ActOnDependentTag(getCurScope(), TagType, TUK,
                                             SS, Name, StartLoc, NameLoc);
    }
  }

  // If there is a body, parse it and inform the actions module.
  if (TUK == Sema::TUK_Definition) {
    assert(Tok.is(tok::l_brace) ||
           (getLangOpts().CPlusPlus && Tok.is(tok::colon)) ||
           isCXX11FinalKeyword());
    if (SkipBody.ShouldSkip)
      SkipCXXMemberSpecification(StartLoc, AttrFixitLoc, TagType,
                                 TagOrTempResult.get());
    else if (getLangOpts().CPlusPlus) {
      // We need to be able to update the TagOrTempResult
      // for any substitutions resulting from meta class
      // construction completion.
      Decl *ResultDecl = TagOrTempResult.get();
      ParseCXXMemberSpecification(StartLoc, AttrFixitLoc, attrs, TagType,
                                  ResultDecl);
      TagOrTempResult = ResultDecl;
    }
    else {
      Decl *D =
          SkipBody.CheckSameAsPrevious ? SkipBody.New : TagOrTempResult.get();
      // Parse the definition body.
      ParseStructUnionBody(StartLoc, TagType, D);
      if (SkipBody.CheckSameAsPrevious &&
          !Actions.ActOnDuplicateDefinition(DS, TagOrTempResult.get(),
                                            SkipBody)) {
        DS.SetTypeSpecError();
        return;
      }
    }
  }

  if (!TagOrTempResult.isInvalid())
    // Delayed processing of attributes.
    Actions.ProcessDeclAttributeDelayed(TagOrTempResult.get(), attrs);

  const char *PrevSpec = nullptr;
  unsigned DiagID;
  bool Result;
  if (!TypeResult.isInvalid()) {
    Result = DS.SetTypeSpecType(DeclSpec::TST_typename, StartLoc,
                                NameLoc.isValid() ? NameLoc : StartLoc,
                                PrevSpec, DiagID, TypeResult.get(), Policy);
  } else if (!TagOrTempResult.isInvalid()) {
    Result = DS.SetTypeSpecType(TagType, StartLoc,
                                NameLoc.isValid() ? NameLoc : StartLoc,
                                PrevSpec, DiagID, TagOrTempResult.get(), Owned,
                                Policy);
  } else {
    DS.SetTypeSpecError();
    return;
  }

  if (Result)
    Diag(StartLoc, DiagID) << PrevSpec;

  // At this point, we've successfully parsed a class-specifier in 'definition'
  // form (e.g. "struct foo { int x; }".  While we could just return here, we're
  // going to look at what comes after it to improve error recovery.  If an
  // impossible token occurs next, we assume that the programmer forgot a ; at
  // the end of the declaration and recover that way.
  //
  // Also enforce C++ [temp]p3:
  //   In a template-declaration which defines a class, no declarator
  //   is permitted.
  //
  // After a type-specifier, we don't expect a semicolon. This only happens in
  // C, since definitions are not permitted in this context in C++.
  if (TUK == Sema::TUK_Definition &&
      (getLangOpts().CPlusPlus || !isTypeSpecifier(DSC)) &&
      (TemplateInfo.Kind || !isValidAfterTypeSpecifier(false))) {
    if (Tok.isNot(tok::semi)) {
      const PrintingPolicy &PPol = Actions.getASTContext().getPrintingPolicy();
      ExpectAndConsume(tok::semi, diag::err_expected_after,
                       DeclSpec::getSpecifierName(TagType, PPol));
      // Push this token back into the preprocessor and change our current token
      // to ';' so that the rest of the code recovers as though there were an
      // ';' after the definition.
      PP.EnterToken(Tok, /*IsReinject=*/true);
      Tok.setKind(tok::semi);
    }
  }
}

/// ParseBaseSpeciiferList - Parse the base-specifier-list of a C++ class
///                          [C++ class.derived].
///       base-specifier-list:
///         base-specifier '...'[opt]
///         base-specifier-list ',' base-specifier '...'[opt]
SmallVector<CXXBaseSpecifier *, 8>
Parser::ParseCXXBaseSpecifierList(Decl *ClassDecl) {
  // Build up an array of parsed base specifiers.
  SmallVector<CXXBaseSpecifier *, 8> BaseInfo;

  while (true) {
    // Parse a base-specifier.
    SmallVector<BaseResult, 4> Result = ParseBaseSpecifier(ClassDecl);

    // Check and push any reified types.
    bool AnyInvalid = false;
    for (auto BaseSpecifier : Result) {
      if (BaseSpecifier.isInvalid()) {
        AnyInvalid = true;
        break;
      }
    }

    if (AnyInvalid) {
      // Skip the rest of this base specifier, up until the comma or
      // opening brace.
      SkipUntil(tok::comma, tok::l_brace, StopAtSemi | StopBeforeMatch);
    } else {
      for (auto BaseSpecifier : Result) {
        // Add this to our array of base specifiers.
        BaseInfo.push_back(BaseSpecifier.get());
      }
    }

    // If the next token is a comma, consume it and keep reading
    // base-specifiers.
    if (!TryConsumeToken(tok::comma))
      break;
  }

  return BaseInfo;
}

/// ParseBaseClause - Parse the base-clause of a C++ class [C++ class.derived].
///
///       base-clause : [C++ class.derived]
///         ':' base-specifier-list
void Parser::ParseBaseClause(Decl *ClassDecl) {
  assert(Tok.is(tok::colon) && "Not a base clause");
  ConsumeToken();

  auto BaseInfo = ParseCXXBaseSpecifierList(ClassDecl);

  // Attach the base specifiers
  Actions.ActOnBaseSpecifiers(ClassDecl, BaseInfo);
}

static void
MaybeEmitBadReifierContextDiag(Parser &ParserRef, tok::TokenKind TK,
                               SourceLocation SL)
{
  int diag_id;
  switch (TK) {
  case tok::kw_typename:
    return;
  case tok::kw_valueof:
    diag_id = 0;
    break;
  case tok::kw_idexpr:
    diag_id = 1;
    break;
  case tok::kw_unqualid:
    diag_id = 2;
    break;
  default:
    llvm_unreachable("Invalid reifier.");
  }

  ParserRef.Diag(SL, diag::err_invalid_reifier_context_parse) << diag_id << 1;
}

/// ParseBaseSpecifier - Parse a C++ base-specifier. A base-specifier is
/// one entry in the base class list of a class specifier, for example:
///    class foo : public bar, virtual private baz {
/// 'public bar' and 'virtual private baz' are each base-specifiers.
///
///       base-specifier: [C++ class.derived]
///         attribute-specifier-seq[opt] base-type-specifier
///         attribute-specifier-seq[opt] 'virtual' access-specifier[opt]
///                 base-type-specifier
///         attribute-specifier-seq[opt] access-specifier 'virtual'[opt]
///                 base-type-specifier
SmallVector<BaseResult, 4>
Parser::ParseBaseSpecifier(Decl *ClassDecl) {
  bool IsVirtual = false;
  SourceLocation StartLoc = Tok.getLocation();

  ParsedAttributesWithRange Attributes(AttrFactory);
  MaybeParseCXX11Attributes(Attributes);

  // Parse the 'virtual' keyword.
  if (TryConsumeToken(tok::kw_virtual))
    IsVirtual = true;

  CheckMisplacedCXX11Attribute(Attributes, StartLoc);

  // Parse an (optional) access specifier.
  AccessSpecifier Access = getAccessSpecifierIfPresent();
  if (Access != AS_none)
    ConsumeToken();

  CheckMisplacedCXX11Attribute(Attributes, StartLoc);

  // Parse the 'virtual' keyword (again!), in case it came after the
  // access specifier.
  if (Tok.is(tok::kw_virtual))  {
    SourceLocation VirtualLoc = ConsumeToken();
    if (IsVirtual) {
      // Complain about duplicate 'virtual'
      Diag(VirtualLoc, diag::err_dup_virtual)
        << FixItHint::CreateRemoval(VirtualLoc);
    }

    IsVirtual = true;
  }

  CheckMisplacedCXX11Attribute(Attributes, StartLoc);

  // Parse a variadic reifier
  if (isVariadicReifier()) {

    // Only typename can be used here.
    MaybeEmitBadReifierContextDiag(*this, Tok.getKind(), Tok.getLocation());

    SourceRange Range(StartLoc, Tok.getLocation());
    llvm::SmallVector<QualType, 4> SpecList;
    llvm::SmallVector<BaseResult, 4> ReifiedTypes;
    if (ParseVariadicReifier(SpecList))
      return { true };

    for (auto BaseTy : SpecList) {
      OpaquePtr<QualType> BaseTyPtr;
      BaseTyPtr.set(BaseTy);

      ReifiedTypes.push_back(
        Actions.ActOnBaseSpecifier(ClassDecl, Range, Attributes, IsVirtual,
                                   Access, BaseTyPtr, SourceLocation(),
                                   SourceLocation(), /*VariadicReif=*/true));
    }

    return ReifiedTypes;
  }
  // Parse the class-name.

  // HACK: MSVC doesn't consider _Atomic to be a keyword and its STL
  // implementation for VS2013 uses _Atomic as an identifier for one of the
  // classes in <atomic>.  Treat '_Atomic' to be an identifier when we are
  // parsing the class-name for a base specifier.
  if (getLangOpts().MSVCCompat && Tok.is(tok::kw__Atomic) &&
      NextToken().is(tok::less))
    Tok.setKind(tok::identifier);

  SourceLocation EndLocation;
  SourceLocation BaseLoc;
  TypeResult BaseType = ParseBaseTypeSpecifier(BaseLoc, EndLocation);
  if (BaseType.isInvalid())
    return { true };

  // Parse the optional ellipsis (for a pack expansion). The ellipsis is
  // actually part of the base-specifier-list grammar productions, but we
  // parse it here for convenience.
  SourceLocation EllipsisLoc;
  TryConsumeToken(tok::ellipsis, EllipsisLoc);

  // Find the complete source range for the base-specifier.
  SourceRange Range(StartLoc, EndLocation);

  // Notify semantic analysis that we have parsed a complete
  // base-specifier.
  BaseResult Result = Actions.ActOnBaseSpecifier(
      ClassDecl, Range, Attributes, IsVirtual, Access,
      BaseType.get(), BaseLoc, EllipsisLoc);
  return { Result };
}

/// getAccessSpecifierIfPresent - Determine whether the next token is
/// a C++ access-specifier.
///
///       access-specifier: [C++ class.derived]
///         'private'
///         'protected'
///         'public'
AccessSpecifier Parser::getAccessSpecifierIfPresent() const {
  switch (Tok.getKind()) {
  default: return AS_none;
  case tok::kw_private: return AS_private;
  case tok::kw_protected: return AS_protected;
  case tok::kw_public: return AS_public;
  }
}

/// If the given declarator has any parts for which parsing has to be
/// delayed, e.g., default arguments or an exception-specification, create a
/// late-parsed method declaration record to handle the parsing at the end of
/// the class definition.
void Parser::HandleMemberFunctionDeclDelays(Declarator& DeclaratorInfo,
                                            Decl *ThisDecl) {
  DeclaratorChunk::FunctionTypeInfo &FTI
    = DeclaratorInfo.getFunctionTypeInfo();
  // If there was a late-parsed exception-specification, we'll need a
  // late parse
  bool NeedLateParse = FTI.getExceptionSpecType() == EST_Unparsed;

  if (!NeedLateParse) {
    // Look ahead to see if there are any default args
    for (unsigned ParamIdx = 0; ParamIdx < FTI.NumParams; ++ParamIdx) {
      auto Param = cast<ParmVarDecl>(FTI.Params[ParamIdx].Param);
      if (Param->hasUnparsedDefaultArg()) {
        NeedLateParse = true;
        break;
      }
    }
  }

  if (NeedLateParse) {
    // Push this method onto the stack of late-parsed method
    // declarations.
    auto LateMethod = new LateParsedMethodDeclaration(this, ThisDecl);
    getCurrentClass().LateParsedDeclarations.push_back(LateMethod);
    LateMethod->TemplateScope = getCurScope()->isTemplateParamScope();

    // Stash the exception-specification tokens in the late-pased method.
    LateMethod->ExceptionSpecTokens = FTI.ExceptionSpecTokens;
    FTI.ExceptionSpecTokens = nullptr;

    // Push tokens for each parameter.  Those that do not have
    // defaults will be NULL.
    LateMethod->DefaultArgs.reserve(FTI.NumParams);
    for (unsigned ParamIdx = 0; ParamIdx < FTI.NumParams; ++ParamIdx)
      LateMethod->DefaultArgs.push_back(LateParsedDefaultArgument(
          FTI.Params[ParamIdx].Param,
          std::move(FTI.Params[ParamIdx].DefaultArgTokens)));
  }
}

/// isCXX11VirtSpecifier - Determine whether the given token is a C++11
/// virt-specifier.
///
///       virt-specifier:
///         override
///         final
///         __final
VirtSpecifiers::Specifier Parser::isCXX11VirtSpecifier(const Token &Tok) const {
  if (!getLangOpts().CPlusPlus || Tok.isNot(tok::identifier))
    return VirtSpecifiers::VS_None;

  IdentifierInfo *II = Tok.getIdentifierInfo();

  // Initialize the contextual keywords.
  if (!Ident_final) {
    Ident_final = &PP.getIdentifierTable().get("final");
    if (getLangOpts().GNUKeywords)
      Ident_GNU_final = &PP.getIdentifierTable().get("__final");
    if (getLangOpts().MicrosoftExt)
      Ident_sealed = &PP.getIdentifierTable().get("sealed");
    Ident_override = &PP.getIdentifierTable().get("override");
  }

  if (II == Ident_override)
    return VirtSpecifiers::VS_Override;

  if (II == Ident_sealed)
    return VirtSpecifiers::VS_Sealed;

  if (II == Ident_final)
    return VirtSpecifiers::VS_Final;

  if (II == Ident_GNU_final)
    return VirtSpecifiers::VS_GNU_Final;

  return VirtSpecifiers::VS_None;
}

/// ParseOptionalCXX11VirtSpecifierSeq - Parse a virt-specifier-seq.
///
///       virt-specifier-seq:
///         virt-specifier
///         virt-specifier-seq virt-specifier
void Parser::ParseOptionalCXX11VirtSpecifierSeq(VirtSpecifiers &VS,
                                                bool IsInterface,
                                                SourceLocation FriendLoc) {
  while (true) {
    VirtSpecifiers::Specifier Specifier = isCXX11VirtSpecifier();
    if (Specifier == VirtSpecifiers::VS_None)
      return;

    if (FriendLoc.isValid()) {
      Diag(Tok.getLocation(), diag::err_friend_decl_spec)
        << VirtSpecifiers::getSpecifierName(Specifier)
        << FixItHint::CreateRemoval(Tok.getLocation())
        << SourceRange(FriendLoc, FriendLoc);
      ConsumeToken();
      continue;
    }

    // C++ [class.mem]p8:
    //   A virt-specifier-seq shall contain at most one of each virt-specifier.
    const char *PrevSpec = nullptr;
    if (VS.SetSpecifier(Specifier, Tok.getLocation(), PrevSpec))
      Diag(Tok.getLocation(), diag::err_duplicate_virt_specifier)
        << PrevSpec
        << FixItHint::CreateRemoval(Tok.getLocation());

    if (IsInterface && (Specifier == VirtSpecifiers::VS_Final ||
                        Specifier == VirtSpecifiers::VS_Sealed)) {
      Diag(Tok.getLocation(), diag::err_override_control_interface)
        << VirtSpecifiers::getSpecifierName(Specifier);
    } else if (Specifier == VirtSpecifiers::VS_Sealed) {
      Diag(Tok.getLocation(), diag::ext_ms_sealed_keyword);
    } else if (Specifier == VirtSpecifiers::VS_GNU_Final) {
      Diag(Tok.getLocation(), diag::ext_warn_gnu_final);
    } else {
      Diag(Tok.getLocation(),
           getLangOpts().CPlusPlus11
               ? diag::warn_cxx98_compat_override_control_keyword
               : diag::ext_override_control_keyword)
          << VirtSpecifiers::getSpecifierName(Specifier);
    }
    ConsumeToken();
  }
}

/// isCXX11FinalKeyword - Determine whether the next token is a C++11
/// 'final' or Microsoft 'sealed' contextual keyword.
bool Parser::isCXX11FinalKeyword() const {
  VirtSpecifiers::Specifier Specifier = isCXX11VirtSpecifier();
  return Specifier == VirtSpecifiers::VS_Final ||
         Specifier == VirtSpecifiers::VS_GNU_Final ||
         Specifier == VirtSpecifiers::VS_Sealed;
}

/// Parse a C++ member-declarator up to, but not including, the optional
/// brace-or-equal-initializer or pure-specifier.
bool Parser::ParseCXXMemberDeclaratorBeforeInitializer(
    Declarator &DeclaratorInfo, VirtSpecifiers &VS, ExprResult &BitfieldSize,
    LateParsedAttrList &LateParsedAttrs) {
  // member-declarator:
  //   declarator pure-specifier[opt]
  //   declarator requires-clause
  //   declarator brace-or-equal-initializer[opt]
  //   identifier[opt] ':' constant-expression
  if (Tok.isNot(tok::colon))
    ParseDeclarator(DeclaratorInfo);
  else
    DeclaratorInfo.SetIdentifier(nullptr, Tok.getLocation());

  if (!DeclaratorInfo.isFunctionDeclarator() && TryConsumeToken(tok::colon)) {
    assert(DeclaratorInfo.isPastIdentifier() &&
           "don't know where identifier would go yet?");
    BitfieldSize = ParseConstantExpression();
    if (BitfieldSize.isInvalid())
      SkipUntil(tok::comma, StopAtSemi | StopBeforeMatch);
  } else if (Tok.is(tok::kw_requires)) {
    ParseTrailingRequiresClause(DeclaratorInfo);
  } else {
    ParseOptionalCXX11VirtSpecifierSeq(
        VS, getCurrentClass().IsInterface,
        DeclaratorInfo.getDeclSpec().getFriendSpecLoc());
    if (!VS.isUnset())
      MaybeParseAndDiagnoseDeclSpecAfterCXX11VirtSpecifierSeq(DeclaratorInfo, VS);
  }

  // If a simple-asm-expr is present, parse it.
  if (Tok.is(tok::kw_asm)) {
    SourceLocation Loc;
    ExprResult AsmLabel(ParseSimpleAsm(/*ForAsmLabel*/ true, &Loc));
    if (AsmLabel.isInvalid())
      SkipUntil(tok::comma, StopAtSemi | StopBeforeMatch);

    DeclaratorInfo.setAsmLabel(AsmLabel.get());
    DeclaratorInfo.SetRangeEnd(Loc);
  }

  // If attributes exist after the declarator, but before an '{', parse them.
  MaybeParseGNUAttributes(DeclaratorInfo, &LateParsedAttrs);

  // For compatibility with code written to older Clang, also accept a
  // virt-specifier *after* the GNU attributes.
  if (BitfieldSize.isUnset() && VS.isUnset()) {
    ParseOptionalCXX11VirtSpecifierSeq(
        VS, getCurrentClass().IsInterface,
        DeclaratorInfo.getDeclSpec().getFriendSpecLoc());
    if (!VS.isUnset()) {
      // If we saw any GNU-style attributes that are known to GCC followed by a
      // virt-specifier, issue a GCC-compat warning.
      for (const ParsedAttr &AL : DeclaratorInfo.getAttributes())
        if (AL.isKnownToGCC() && !AL.isCXX11Attribute())
          Diag(AL.getLoc(), diag::warn_gcc_attribute_location);

      MaybeParseAndDiagnoseDeclSpecAfterCXX11VirtSpecifierSeq(DeclaratorInfo, VS);
    }
  }

  // If this has neither a name nor a bit width, something has gone seriously
  // wrong. Skip until the semi-colon or }.
  if (!DeclaratorInfo.hasName() && BitfieldSize.isUnset()) {
    // If so, skip until the semi-colon or a }.
    SkipUntil(tok::r_brace, StopAtSemi | StopBeforeMatch);
    return true;
  }
  return false;
}

/// Look for declaration specifiers possibly occurring after C++11
/// virt-specifier-seq and diagnose them.
void Parser::MaybeParseAndDiagnoseDeclSpecAfterCXX11VirtSpecifierSeq(
    Declarator &D,
    VirtSpecifiers &VS) {
  DeclSpec DS(AttrFactory);

  // GNU-style and C++11 attributes are not allowed here, but they will be
  // handled by the caller.  Diagnose everything else.
  ParseTypeQualifierListOpt(
      DS, AR_NoAttributesParsed, false,
      /*IdentifierRequired=*/false, llvm::function_ref<void()>([&]() {
        Actions.CodeCompleteFunctionQualifiers(DS, D, &VS);
      }));
  D.ExtendWithDeclSpec(DS);

  if (D.isFunctionDeclarator()) {
    auto &Function = D.getFunctionTypeInfo();
    if (DS.getTypeQualifiers() != DeclSpec::TQ_unspecified) {
      auto DeclSpecCheck = [&](DeclSpec::TQ TypeQual, StringRef FixItName,
                               SourceLocation SpecLoc) {
        FixItHint Insertion;
        auto &MQ = Function.getOrCreateMethodQualifiers();
        if (!(MQ.getTypeQualifiers() & TypeQual)) {
          std::string Name(FixItName.data());
          Name += " ";
          Insertion = FixItHint::CreateInsertion(VS.getFirstLocation(), Name);
          MQ.SetTypeQual(TypeQual, SpecLoc);
        }
        Diag(SpecLoc, diag::err_declspec_after_virtspec)
            << FixItName
            << VirtSpecifiers::getSpecifierName(VS.getLastSpecifier())
            << FixItHint::CreateRemoval(SpecLoc) << Insertion;
      };
      DS.forEachQualifier(DeclSpecCheck);
    }

    // Parse ref-qualifiers.
    bool RefQualifierIsLValueRef = true;
    SourceLocation RefQualifierLoc;
    if (ParseRefQualifier(RefQualifierIsLValueRef, RefQualifierLoc)) {
      const char *Name = (RefQualifierIsLValueRef ? "& " : "&& ");
      FixItHint Insertion = FixItHint::CreateInsertion(VS.getFirstLocation(), Name);
      Function.RefQualifierIsLValueRef = RefQualifierIsLValueRef;
      Function.RefQualifierLoc = RefQualifierLoc.getRawEncoding();

      Diag(RefQualifierLoc, diag::err_declspec_after_virtspec)
        << (RefQualifierIsLValueRef ? "&" : "&&")
        << VirtSpecifiers::getSpecifierName(VS.getLastSpecifier())
        << FixItHint::CreateRemoval(RefQualifierLoc)
        << Insertion;
      D.SetRangeEnd(RefQualifierLoc);
    }
  }
}

/// ParseCXXClassMemberDeclaration - Parse a C++ class member declaration.
///
///       member-declaration:
///         decl-specifier-seq[opt] member-declarator-list[opt] ';'
///         function-definition ';'[opt]
///         ::[opt] nested-name-specifier template[opt] unqualified-id ';'[TODO]
///         using-declaration                                            [TODO]
/// [C++0x] static_assert-declaration
///         template-declaration
/// [GNU]   '__extension__' member-declaration
///
///       member-declarator-list:
///         member-declarator
///         member-declarator-list ',' member-declarator
///
///       member-declarator:
///         declarator virt-specifier-seq[opt] pure-specifier[opt]
/// [C++2a] declarator requires-clause
///         declarator constant-initializer[opt]
/// [C++11] declarator brace-or-equal-initializer[opt]
///         identifier[opt] ':' constant-expression
///
///       virt-specifier-seq:
///         virt-specifier
///         virt-specifier-seq virt-specifier
///
///       virt-specifier:
///         override
///         final
/// [MS]    sealed
///
///       pure-specifier:
///         '= 0'
///
///       constant-initializer:
///         '=' constant-expression
///
Parser::DeclGroupPtrTy
Parser::ParseCXXClassMemberDeclaration(AccessSpecifier AS,
                                       ParsedAttributes &AccessAttrs,
                                       const ParsedTemplateInfo &TemplateInfo,
                                       ParsingDeclRAIIObject *TemplateDiags) {
  if (Tok.is(tok::at)) {
    if (getLangOpts().ObjC && NextToken().isObjCAtKeyword(tok::objc_defs))
      Diag(Tok, diag::err_at_defs_cxx);
    else
      Diag(Tok, diag::err_at_in_class);

    ConsumeToken();
    SkipUntil(tok::r_brace, StopAtSemi);
    return nullptr;
  }

  // Turn on colon protection early, while parsing declspec, although there is
  // nothing to protect there. It prevents from false errors if error recovery
  // incorrectly determines where the declspec ends, as in the example:
  //   struct A { enum class B { C }; };
  //   const int C = 4;
  //   struct D { A::B : C; };
  ColonProtectionRAIIObject X(*this);

  // Access declarations.
  bool MalformedTypeSpec = false;
  if (!TemplateInfo.Kind &&
      Tok.isOneOf(tok::identifier, tok::coloncolon, tok::kw___super)) {
    if (TryAnnotateCXXScopeToken())
      MalformedTypeSpec = true;

    bool isAccessDecl;
    if (Tok.isNot(tok::annot_cxxscope))
      isAccessDecl = false;
    else if (NextToken().is(tok::identifier))
      isAccessDecl = GetLookAheadToken(2).is(tok::semi);
    else
      isAccessDecl = NextToken().is(tok::kw_operator);

    if (isAccessDecl) {
      // Collect the scope specifier token we annotated earlier.
      CXXScopeSpec SS;
      ParseOptionalCXXScopeSpecifier(SS, /*ObjectType=*/nullptr,
                                     /*ObjectHadErrors=*/false,
                                     /*EnteringContext=*/false);

      if (SS.isInvalid()) {
        SkipUntil(tok::semi);
        return nullptr;
      }

      // Try to parse an unqualified-id.
      SourceLocation TemplateKWLoc;
      UnqualifiedId Name;
      if (ParseUnqualifiedId(SS, /*ObjectType=*/nullptr,
                             /*ObjectHadErrors=*/false, false, true, true,
                             false, &TemplateKWLoc, Name)) {
        SkipUntil(tok::semi);
        return nullptr;
      }

      // TODO: recover from mistakenly-qualified operator declarations.
      if (ExpectAndConsume(tok::semi, diag::err_expected_after,
                           "access declaration")) {
        SkipUntil(tok::semi);
        return nullptr;
      }

      // FIXME: We should do something with the 'template' keyword here.
      return DeclGroupPtrTy::make(DeclGroupRef(Actions.ActOnUsingDeclaration(
          getCurScope(), AS, /*UsingLoc*/ SourceLocation(),
          /*TypenameLoc*/ SourceLocation(), SS, Name,
          /*EllipsisLoc*/ SourceLocation(),
          /*AttrList*/ ParsedAttributesView())));
    }
  }

  // static_assert-declaration. A templated static_assert declaration is
  // diagnosed in Parser::ParseSingleDeclarationAfterTemplate.
  if (!TemplateInfo.Kind &&
      Tok.isOneOf(tok::kw_static_assert, tok::kw__Static_assert)) {
    SourceLocation DeclEnd;
    return DeclGroupPtrTy::make(
        DeclGroupRef(ParseStaticAssertDeclaration(DeclEnd)));
  }

  if (Tok.is(tok::kw_template)) {
    assert(!TemplateInfo.TemplateParams &&
           "Nested template improperly parsed?");
    ObjCDeclContextSwitch ObjCDC(*this);
    SourceLocation DeclEnd;
    return DeclGroupPtrTy::make(
        DeclGroupRef(ParseTemplateDeclarationOrSpecialization(
            DeclaratorContext::MemberContext, DeclEnd, AccessAttrs, AS)));
  }

  // Handle:  member-declaration ::= '__extension__' member-declaration
  if (Tok.is(tok::kw___extension__)) {
    // __extension__ silences extension warnings in the subexpression.
    ExtensionRAIIObject O(Diags);  // Use RAII to do this.
    ConsumeToken();
    return ParseCXXClassMemberDeclaration(AS, AccessAttrs,
                                          TemplateInfo, TemplateDiags);
  }

  ParsedAttributesWithRange attrs(AttrFactory);
  ParsedAttributesViewWithRange FnAttrs;
  // Optional C++11 attribute-specifier
  MaybeParseCXX11Attributes(attrs);
  // We need to keep these attributes for future diagnostic
  // before they are taken over by declaration specifier.
  FnAttrs.addAll(attrs.begin(), attrs.end());
  FnAttrs.Range = attrs.Range;

  MaybeParseMicrosoftAttributes(attrs);

  if (Tok.is(tok::kw_using)) {
    ProhibitAttributes(attrs);

    // Eat 'using'.
    SourceLocation UsingLoc = ConsumeToken();

    // Consume unexpected 'template' keywords.
    while (Tok.is(tok::kw_template)) {
      SourceLocation TemplateLoc = ConsumeToken();
      Diag(TemplateLoc, diag::err_unexpected_template_after_using)
          << FixItHint::CreateRemoval(TemplateLoc);
    }

    // 'using struct' or 'using class' indicates a generated type.
    if (Tok.isOneOf(tok::kw_class, tok::kw_struct))
      return ParseCXXTypeTransformerDeclaration(UsingLoc);

    if (Tok.is(tok::kw_namespace)) {
      Diag(UsingLoc, diag::err_using_namespace_in_class);
      SkipUntil(tok::semi, StopBeforeMatch);
      return nullptr;
    }
    SourceLocation DeclEnd;
    // Otherwise, it must be a using-declaration or an alias-declaration.
    return ParseUsingDeclaration(DeclaratorContext::MemberContext, TemplateInfo,
                                 UsingLoc, DeclEnd, AS);
  }

  if (Tok.is(tok::kw_consteval)) {
    // [Meta] injector-declaration
    if (Decl *ParsedDecl = MaybeParseCXXInjectorDeclaration())
      return Actions.ConvertDeclToDeclGroup(ParsedDecl);
  }

  if (Tok.is(tok::kw_requires)) {
    ProhibitAttributes(attrs);
    return Actions.ConvertDeclToDeclGroup(
        ParseCXXRequiredDecl(DeclaratorContext::MemberContext, AS));
  }

  // Hold late-parsed attributes so we can attach a Decl to them later.
  LateParsedAttrList CommonLateParsedAttrs;

  // decl-specifier-seq:
  // Parse the common declaration-specifiers piece.
  ParsingDeclSpec DS(*this, TemplateDiags);
  DS.takeAttributesFrom(attrs);
  if (MalformedTypeSpec)
    DS.SetTypeSpecError();

  ParseDeclarationSpecifiers(DS, TemplateInfo, AS, DeclSpecContext::DSC_class,
                             &CommonLateParsedAttrs);

  // Turn off colon protection that was set for declspec.
  X.restore();

  // If we had a free-standing type definition with a missing semicolon, we
  // may get this far before the problem becomes obvious.
  if (DS.hasTagDefinition() &&
      TemplateInfo.Kind == ParsedTemplateInfo::NonTemplate &&
      DiagnoseMissingSemiAfterTagDefinition(DS, AS, DeclSpecContext::DSC_class,
                                            &CommonLateParsedAttrs))
    return nullptr;

  MultiTemplateParamsArg TemplateParams(
      TemplateInfo.TemplateParams? TemplateInfo.TemplateParams->data()
                                 : nullptr,
      TemplateInfo.TemplateParams? TemplateInfo.TemplateParams->size() : 0);

  if (TryConsumeToken(tok::semi)) {
    if (DS.isFriendSpecified())
      ProhibitAttributes(FnAttrs);

    RecordDecl *AnonRecord = nullptr;
    Decl *TheDecl = Actions.ParsedFreeStandingDeclSpec(
        getCurScope(), AS, DS, TemplateParams, false, AnonRecord);
    DS.complete(TheDecl);
    if (AnonRecord) {
      Decl* decls[] = {AnonRecord, TheDecl};
      return Actions.BuildDeclaratorGroup(decls);
    }
    return Actions.ConvertDeclToDeclGroup(TheDecl);
  }

  ParsingDeclarator DeclaratorInfo(*this, DS, DeclaratorContext::MemberContext);
  if (TemplateInfo.TemplateParams)
    DeclaratorInfo.setTemplateParameterLists(TemplateParams);
  VirtSpecifiers VS;

  // Hold late-parsed attributes so we can attach a Decl to them later.
  LateParsedAttrList LateParsedAttrs;

  SourceLocation EqualLoc;
  SourceLocation PureSpecLoc;

  auto TryConsumePureSpecifier = [&] (bool AllowDefinition) {
    if (Tok.isNot(tok::equal))
      return false;

    auto &Zero = NextToken();
    SmallString<8> Buffer;
    if (Zero.isNot(tok::numeric_constant) ||
        PP.getSpelling(Zero, Buffer) != "0")
      return false;

    auto &After = GetLookAheadToken(2);
    if (!After.isOneOf(tok::semi, tok::comma) &&
        !(AllowDefinition &&
          After.isOneOf(tok::l_brace, tok::colon, tok::kw_try)))
      return false;

    EqualLoc = ConsumeToken();
    PureSpecLoc = ConsumeToken();
    return true;
  };

  SmallVector<Decl *, 8> DeclsInGroup;
  ExprResult BitfieldSize;
  ExprResult TrailingRequiresClause;
  bool ExpectSemi = true;

  // Parse the first declarator.
  if (ParseCXXMemberDeclaratorBeforeInitializer(
          DeclaratorInfo, VS, BitfieldSize, LateParsedAttrs)) {
    TryConsumeToken(tok::semi);
    return nullptr;
  }

  // Check for a member function definition.
  if (BitfieldSize.isUnset()) {
    // MSVC permits pure specifier on inline functions defined at class scope.
    // Hence check for =0 before checking for function definition.
    if (getLangOpts().MicrosoftExt && DeclaratorInfo.isDeclarationOfFunction())
      TryConsumePureSpecifier(/*AllowDefinition*/ true);

    FunctionDefinitionKind DefinitionKind = FDK_Declaration;
    // function-definition:
    //
    // In C++11, a non-function declarator followed by an open brace is a
    // braced-init-list for an in-class member initialization, not an
    // erroneous function definition.
    if (Tok.is(tok::l_brace) && !getLangOpts().CPlusPlus11) {
      DefinitionKind = FDK_Definition;
    } else if (DeclaratorInfo.isFunctionDeclarator()) {
      if (Tok.isOneOf(tok::l_brace, tok::colon, tok::kw_try)) {
        DefinitionKind = FDK_Definition;
      } else if (Tok.is(tok::equal)) {
        const Token &KW = NextToken();
        if (KW.is(tok::kw_default))
          DefinitionKind = FDK_Defaulted;
        else if (KW.is(tok::kw_delete))
          DefinitionKind = FDK_Deleted;
      }
    }
    DeclaratorInfo.setFunctionDefinitionKind(DefinitionKind);

    // C++11 [dcl.attr.grammar] p4: If an attribute-specifier-seq appertains
    // to a friend declaration, that declaration shall be a definition.
    if (DeclaratorInfo.isFunctionDeclarator() &&
        DefinitionKind == FDK_Declaration && DS.isFriendSpecified()) {
      // Diagnose attributes that appear before decl specifier:
      // [[]] friend int foo();
      ProhibitAttributes(FnAttrs);
    }

    if (DefinitionKind != FDK_Declaration) {
      if (!DeclaratorInfo.isFunctionDeclarator()) {
        Diag(DeclaratorInfo.getIdentifierLoc(), diag::err_func_def_no_params);
        ConsumeBrace();
        SkipUntil(tok::r_brace);

        // Consume the optional ';'
        TryConsumeToken(tok::semi);

        return nullptr;
      }

      if (DS.getStorageClassSpec() == DeclSpec::SCS_typedef) {
        Diag(DeclaratorInfo.getIdentifierLoc(),
             diag::err_function_declared_typedef);

        // Recover by treating the 'typedef' as spurious.
        DS.ClearStorageClassSpecs();
      }

      Decl *FunDecl =
        ParseCXXInlineMethodDef(AS, AccessAttrs, DeclaratorInfo, TemplateInfo,
                                VS, PureSpecLoc);

      if (FunDecl) {
        for (unsigned i = 0, ni = CommonLateParsedAttrs.size(); i < ni; ++i) {
          CommonLateParsedAttrs[i]->addDecl(FunDecl);
        }
        for (unsigned i = 0, ni = LateParsedAttrs.size(); i < ni; ++i) {
          LateParsedAttrs[i]->addDecl(FunDecl);
        }
      }
      LateParsedAttrs.clear();

      // Consume the ';' - it's optional unless we have a delete or default
      if (Tok.is(tok::semi))
        ConsumeExtraSemi(AfterMemberFunctionDefinition);

      return DeclGroupPtrTy::make(DeclGroupRef(FunDecl));
    }
  }

  // member-declarator-list:
  //   member-declarator
  //   member-declarator-list ',' member-declarator

  while (1) {
    InClassInitStyle HasInClassInit = ICIS_NoInit;
    bool HasStaticInitializer = false;
    if (Tok.isOneOf(tok::equal, tok::l_brace) && PureSpecLoc.isInvalid()) {
      if (DeclaratorInfo.isDeclarationOfFunction()) {
        // It's a pure-specifier.
        if (!TryConsumePureSpecifier(/*AllowFunctionDefinition*/ false))
          // Parse it as an expression so that Sema can diagnose it.
          HasStaticInitializer = true;
      } else if (DeclaratorInfo.getDeclSpec().getStorageClassSpec() !=
                     DeclSpec::SCS_static &&
                 DeclaratorInfo.getDeclSpec().getStorageClassSpec() !=
                     DeclSpec::SCS_typedef &&
                 !DS.isFriendSpecified()) {
        // It's a default member initializer.
        if (BitfieldSize.get())
          Diag(Tok, getLangOpts().CPlusPlus20
                        ? diag::warn_cxx17_compat_bitfield_member_init
                        : diag::ext_bitfield_member_init);
        HasInClassInit = Tok.is(tok::equal) ? ICIS_CopyInit : ICIS_ListInit;
      } else {
        HasStaticInitializer = true;
      }
    }

    // NOTE: If Sema is the Action module and declarator is an instance field,
    // this call will *not* return the created decl; It will return null.
    // See Sema::ActOnCXXMemberDeclarator for details.

    NamedDecl *ThisDecl = nullptr;
    if (DS.isFriendSpecified()) {
      // C++11 [dcl.attr.grammar] p4: If an attribute-specifier-seq appertains
      // to a friend declaration, that declaration shall be a definition.
      //
      // Diagnose attributes that appear in a friend member function declarator:
      //   friend int foo [[]] ();
      SmallVector<SourceRange, 4> Ranges;
      DeclaratorInfo.getCXX11AttributeRanges(Ranges);
      for (SmallVectorImpl<SourceRange>::iterator I = Ranges.begin(),
           E = Ranges.end(); I != E; ++I)
        Diag((*I).getBegin(), diag::err_attributes_not_allowed) << *I;

      ThisDecl = Actions.ActOnFriendFunctionDecl(getCurScope(), DeclaratorInfo,
                                                 TemplateParams);
    } else {
      ThisDecl = Actions.ActOnCXXMemberDeclarator(getCurScope(), AS,
                                                  DeclaratorInfo,
                                                  TemplateParams,
                                                  BitfieldSize.get(),
                                                  VS, HasInClassInit);

      if (VarTemplateDecl *VT =
              ThisDecl ? dyn_cast<VarTemplateDecl>(ThisDecl) : nullptr)
        // Re-direct this decl to refer to the templated decl so that we can
        // initialize it.
        ThisDecl = VT->getTemplatedDecl();

      if (ThisDecl)
        Actions.ProcessDeclAttributeList(getCurScope(), ThisDecl, AccessAttrs);
    }

    // Error recovery might have converted a non-static member into a static
    // member.
    if (HasInClassInit != ICIS_NoInit &&
        DeclaratorInfo.getDeclSpec().getStorageClassSpec() ==
            DeclSpec::SCS_static) {
      HasInClassInit = ICIS_NoInit;
      HasStaticInitializer = true;
    }

    if (ThisDecl && PureSpecLoc.isValid())
      Actions.ActOnPureSpecifier(ThisDecl, PureSpecLoc);

    // Handle the initializer.
    if (HasInClassInit != ICIS_NoInit) {
      // The initializer was deferred; parse it and cache the tokens.
      Diag(Tok, getLangOpts().CPlusPlus11
                    ? diag::warn_cxx98_compat_nonstatic_member_init
                    : diag::ext_nonstatic_member_init);

      if (DeclaratorInfo.isArrayOfUnknownBound()) {
        // C++11 [dcl.array]p3: An array bound may also be omitted when the
        // declarator is followed by an initializer.
        //
        // A brace-or-equal-initializer for a member-declarator is not an
        // initializer in the grammar, so this is ill-formed.
        Diag(Tok, diag::err_incomplete_array_member_init);
        SkipUntil(tok::comma, StopAtSemi | StopBeforeMatch);

        // Avoid later warnings about a class member of incomplete type.
        if (ThisDecl)
          ThisDecl->setInvalidDecl();
      } else
        ParseCXXNonStaticMemberInitializer(ThisDecl);
    } else if (HasStaticInitializer) {
      // Normal initializer.
      ExprResult Init = ParseCXXMemberInitializer(
          ThisDecl, DeclaratorInfo.isDeclarationOfFunction(), EqualLoc);

      if (Init.isInvalid())
        SkipUntil(tok::comma, StopAtSemi | StopBeforeMatch);
      else if (ThisDecl)
        Actions.AddInitializerToDecl(ThisDecl, Init.get(), EqualLoc.isInvalid());
    } else if (ThisDecl && DS.getStorageClassSpec() == DeclSpec::SCS_static)
      // No initializer.
      Actions.ActOnUninitializedDecl(ThisDecl);

    if (ThisDecl) {
      if (!ThisDecl->isInvalidDecl()) {
        // Set the Decl for any late parsed attributes
        for (unsigned i = 0, ni = CommonLateParsedAttrs.size(); i < ni; ++i)
          CommonLateParsedAttrs[i]->addDecl(ThisDecl);

        for (unsigned i = 0, ni = LateParsedAttrs.size(); i < ni; ++i)
          LateParsedAttrs[i]->addDecl(ThisDecl);
      }
      Actions.FinalizeDeclaration(ThisDecl);
      DeclsInGroup.push_back(ThisDecl);

      if (DeclaratorInfo.isFunctionDeclarator() &&
          DeclaratorInfo.getDeclSpec().getStorageClassSpec() !=
              DeclSpec::SCS_typedef)
        HandleMemberFunctionDeclDelays(DeclaratorInfo, ThisDecl);
    }
    LateParsedAttrs.clear();

    DeclaratorInfo.complete(ThisDecl);

    // If we don't have a comma, it is either the end of the list (a ';')
    // or an error, bail out.
    SourceLocation CommaLoc;
    if (!TryConsumeToken(tok::comma, CommaLoc))
      break;

    if (Tok.isAtStartOfLine() &&
        !MightBeDeclarator(DeclaratorContext::MemberContext)) {
      // This comma was followed by a line-break and something which can't be
      // the start of a declarator. The comma was probably a typo for a
      // semicolon.
      Diag(CommaLoc, diag::err_expected_semi_declaration)
        << FixItHint::CreateReplacement(CommaLoc, ";");
      ExpectSemi = false;
      break;
    }

    // Parse the next declarator.
    DeclaratorInfo.clear();
    VS.clear();
    BitfieldSize = ExprResult(/*Invalid=*/false);
    EqualLoc = PureSpecLoc = SourceLocation();
    DeclaratorInfo.setCommaLoc(CommaLoc);

    // GNU attributes are allowed before the second and subsequent declarator.
    MaybeParseGNUAttributes(DeclaratorInfo);

    if (ParseCXXMemberDeclaratorBeforeInitializer(
            DeclaratorInfo, VS, BitfieldSize, LateParsedAttrs))
      break;
  }

  if (ExpectSemi &&
      ExpectAndConsume(tok::semi, diag::err_expected_semi_decl_list)) {
    // Skip to end of block or statement.
    SkipUntil(tok::r_brace, StopAtSemi | StopBeforeMatch);
    // If we stopped at a ';', eat it.
    TryConsumeToken(tok::semi);
    return nullptr;
  }

  return Actions.FinalizeDeclaratorGroup(getCurScope(), DS, DeclsInGroup);
}

/// ParseCXXMemberInitializer - Parse the brace-or-equal-initializer.
/// Also detect and reject any attempted defaulted/deleted function definition.
/// The location of the '=', if any, will be placed in EqualLoc.
///
/// This does not check for a pure-specifier; that's handled elsewhere.
///
///   brace-or-equal-initializer:
///     '=' initializer-expression
///     braced-init-list
///
///   initializer-clause:
///     assignment-expression
///     braced-init-list
///
///   defaulted/deleted function-definition:
///     '=' 'default'
///     '=' 'delete'
///
/// Prior to C++0x, the assignment-expression in an initializer-clause must
/// be a constant-expression.
ExprResult Parser::ParseCXXMemberInitializer(Decl *D, bool IsFunction,
                                             SourceLocation &EqualLoc) {
  using EEC = Sema::ExpressionEvaluationContext;

  assert(Tok.isOneOf(tok::equal, tok::l_brace)
         && "Data member initializer not starting with '=' or '{'");

  bool IsConstexpr = false;
  if (auto *VD = dyn_cast_or_null<VarDecl>(D))
    IsConstexpr = VD->isConstexpr();

  EnterExpressionEvaluationContext Context(
      Actions,
      getLangOpts().CPlusPlus20 && IsConstexpr ? EEC::ConstantEvaluated
                                               : EEC::PotentiallyEvaluated,
      D);
  if (TryConsumeToken(tok::equal, EqualLoc)) {
    if (Tok.is(tok::kw_delete)) {
      // In principle, an initializer of '= delete p;' is legal, but it will
      // never type-check. It's better to diagnose it as an ill-formed expression
      // than as an ill-formed deleted non-function member.
      // An initializer of '= delete p, foo' will never be parsed, because
      // a top-level comma always ends the initializer expression.
      const Token &Next = NextToken();
      if (IsFunction || Next.isOneOf(tok::semi, tok::comma, tok::eof)) {
        if (IsFunction)
          Diag(ConsumeToken(), diag::err_default_delete_in_multiple_declaration)
            << 1 /* delete */;
        else
          Diag(ConsumeToken(), diag::err_deleted_non_function);
        return ExprError();
      }
    } else if (Tok.is(tok::kw_default)) {
      if (IsFunction)
        Diag(Tok, diag::err_default_delete_in_multiple_declaration)
          << 0 /* default */;
      else
        Diag(ConsumeToken(), diag::err_default_special_members)
            << getLangOpts().CPlusPlus20;
      return ExprError();
    }
  }
  if (const auto *PD = dyn_cast_or_null<MSPropertyDecl>(D)) {
    Diag(Tok, diag::err_ms_property_initializer) << PD;
    return ExprError();
  }
  return ParseInitializer();
}

void Parser::SkipCXXMemberSpecification(SourceLocation RecordLoc,
                                        SourceLocation AttrFixitLoc,
                                        unsigned TagType, Decl *TagDecl) {
  // Skip the optional 'final' keyword.
  if (getLangOpts().CPlusPlus && Tok.is(tok::identifier)) {
    assert(isCXX11FinalKeyword() && "not a class definition");
    ConsumeToken();

    // Diagnose any C++11 attributes after 'final' keyword.
    // We deliberately discard these attributes.
    ParsedAttributesWithRange Attrs(AttrFactory);
    CheckMisplacedCXX11Attribute(Attrs, AttrFixitLoc);

    // This can only happen if we had malformed misplaced attributes;
    // we only get called if there is a colon or left-brace after the
    // attributes.
    if (Tok.isNot(tok::colon) && Tok.isNot(tok::l_brace))
      return;
  }

  // Skip the base clauses. This requires actually parsing them, because
  // otherwise we can't be sure where they end (a left brace may appear
  // within a template argument).
  if (Tok.is(tok::colon)) {
    // Enter the scope of the class so that we can correctly parse its bases.
    ParseScope ClassScope(this, Scope::ClassScope|Scope::DeclScope);
    ParsingClassDefinition ParsingDef(*this, TagDecl, /*NonNestedClass*/ true,
                                      TagType == DeclSpec::TST_interface);
    auto OldContext =
        Actions.ActOnTagStartSkippedDefinition(getCurScope(), TagDecl);

    // Parse the bases but don't attach them to the class.
    ParseBaseClause(nullptr);

    Actions.ActOnTagFinishSkippedDefinition(OldContext);

    if (!Tok.is(tok::l_brace)) {
      Diag(PP.getLocForEndOfToken(PrevTokLocation),
           diag::err_expected_lbrace_after_base_specifiers);
      return;
    }
  }

  // Skip the body.
  assert(Tok.is(tok::l_brace));
  BalancedDelimiterTracker T(*this, tok::l_brace);
  T.consumeOpen();
  T.skipToEnd();

  // Parse and discard any trailing attributes.
  ParsedAttributes Attrs(AttrFactory);
  if (Tok.is(tok::kw___attribute))
    MaybeParseGNUAttributes(Attrs);
}

Parser::DeclGroupPtrTy Parser::ParseCXXClassMemberDeclarationWithPragmas(
    AccessSpecifier &AS, ParsedAttributesWithRange &AccessAttrs,
    DeclSpec::TST TagType, Decl *TagDecl) {
  ParenBraceBracketBalancer BalancerRAIIObj(*this);

  switch (Tok.getKind()) {
  case tok::kw___if_exists:
  case tok::kw___if_not_exists:
    ParseMicrosoftIfExistsClassDeclaration(TagType, AccessAttrs, AS);
    return nullptr;

  case tok::semi:
    // Check for extraneous top-level semicolon.
    ConsumeExtraSemi(InsideStruct, TagType);
    return nullptr;

    // Handle pragmas that can appear as member declarations.
  case tok::annot_pragma_vis:
    HandlePragmaVisibility();
    return nullptr;
  case tok::annot_pragma_pack:
    HandlePragmaPack();
    return nullptr;
  case tok::annot_pragma_align:
    HandlePragmaAlign();
    return nullptr;
  case tok::annot_pragma_ms_pointers_to_members:
    HandlePragmaMSPointersToMembers();
    return nullptr;
  case tok::annot_pragma_ms_pragma:
    HandlePragmaMSPragma();
    return nullptr;
  case tok::annot_pragma_ms_vtordisp:
    HandlePragmaMSVtorDisp();
    return nullptr;
  case tok::annot_pragma_dump:
    HandlePragmaDump();
    return nullptr;

  case tok::kw_namespace:
    // If we see a namespace here, a close brace was missing somewhere.
    DiagnoseUnexpectedNamespace(cast<NamedDecl>(TagDecl));
    return nullptr;

  case tok::kw_private:
    // FIXME: We don't accept GNU attributes on access specifiers in OpenCL mode
    // yet.
    if (getLangOpts().OpenCL && !NextToken().is(tok::colon))
      return ParseCXXClassMemberDeclaration(AS, AccessAttrs);
    LLVM_FALLTHROUGH;
  case tok::kw_public:
  case tok::kw_protected: {
    AccessSpecifier NewAS = getAccessSpecifierIfPresent();
    assert(NewAS != AS_none);
    // Current token is a C++ access specifier.
    AS = NewAS;
    SourceLocation ASLoc = Tok.getLocation();
    unsigned TokLength = Tok.getLength();
    ConsumeToken();
    AccessAttrs.clear();
    MaybeParseGNUAttributes(AccessAttrs);

    SourceLocation EndLoc;
    if (TryConsumeToken(tok::colon, EndLoc)) {
    } else if (TryConsumeToken(tok::semi, EndLoc)) {
      Diag(EndLoc, diag::err_expected)
          << tok::colon << FixItHint::CreateReplacement(EndLoc, ":");
    } else {
      EndLoc = ASLoc.getLocWithOffset(TokLength);
      Diag(EndLoc, diag::err_expected)
          << tok::colon << FixItHint::CreateInsertion(EndLoc, ":");
    }

    // The Microsoft extension __interface does not permit non-public
    // access specifiers.
    if (TagType == DeclSpec::TST_interface && AS != AS_public) {
      Diag(ASLoc, diag::err_access_specifier_interface) << (AS == AS_protected);
    }

    if (Actions.ActOnAccessSpecifier(NewAS, ASLoc, EndLoc, AccessAttrs)) {
      // found another attribute than only annotations
      AccessAttrs.clear();
    }

    return nullptr;
  }

  case tok::annot_pragma_openmp:
    return ParseOpenMPDeclarativeDirectiveWithExtDecl(
        AS, AccessAttrs, /*Delayed=*/true, TagType, TagDecl);

  default:
    if (tok::isPragmaAnnotation(Tok.getKind())) {
      Diag(Tok.getLocation(), diag::err_pragma_misplaced_in_decl)
          << DeclSpec::getSpecifierName(TagType,
                                   Actions.getASTContext().getPrintingPolicy());
      ConsumeAnnotationToken();
      return nullptr;
    }
    return ParseCXXClassMemberDeclaration(AS, AccessAttrs);
  }
}

/// ParseCXXMemberSpecification - Parse the class definition.
///
///       member-specification:
///         member-declaration member-specification[opt]
///         access-specifier ':' member-specification[opt]
///
void Parser::ParseCXXMemberSpecification(SourceLocation RecordLoc,
                                         SourceLocation AttrFixitLoc,
                                         ParsedAttributesWithRange &Attrs,
                                         unsigned TagType, Decl *&TagDecl) {
  assert((TagType == DeclSpec::TST_struct ||
         TagType == DeclSpec::TST_interface ||
         TagType == DeclSpec::TST_union  ||
         TagType == DeclSpec::TST_class) && "Invalid TagType!");

  llvm::TimeTraceScope TimeScope("ParseClass", [&]() {
    if (auto *TD = dyn_cast_or_null<NamedDecl>(TagDecl))
      return TD->getQualifiedNameAsString();
    return std::string("<anonymous>");
  });

  PrettyDeclStackTraceEntry CrashInfo(Actions.Context, TagDecl, RecordLoc,
                                      "parsing struct/union/class body");

  // Determine whether this is a non-nested class. Note that local
  // classes are *not* considered to be nested classes.
  bool NonNestedClass = true;
  if (!ClassStack.empty()) {
    for (const Scope *S = getCurScope(); S; S = S->getParent()) {
      if (S->isClassScope()) {
        // We're inside a class scope, so this is a nested class.
        NonNestedClass = false;

        // The Microsoft extension __interface does not permit nested classes.
        if (getCurrentClass().IsInterface) {
          Diag(RecordLoc, diag::err_invalid_member_in_interface)
            << /*ErrorType=*/6
            << (isa<NamedDecl>(TagDecl)
                  ? cast<NamedDecl>(TagDecl)->getQualifiedNameAsString()
                  : "(anonymous)");
        }
        break;
      }

      if ((S->getFlags() & Scope::FnScope))
        // If we're in a function or function template then this is a local
        // class rather than a nested class.
        break;

      if ((S->getFlags() & Scope::FragmentScope))
        // If we're in a fragment scope, this is a class fragment
        // rather than a nested class.
        break;
    }
  }

  // Enter a scope for the class.
  ParseScope ClassScope(this, Scope::ClassScope|Scope::DeclScope);

  // Note that we are parsing a new (potentially-nested) class definition.
  ParsingClassDefinition ParsingDef(*this, TagDecl, NonNestedClass,
                                    TagType == DeclSpec::TST_interface);

  if (TagDecl)
    Actions.ActOnTagStartDefinition(getCurScope(), TagDecl);

  SourceLocation FinalLoc;
  bool IsFinalSpelledSealed = false;

  // Parse the optional 'final' keyword.
  if (getLangOpts().CPlusPlus && Tok.is(tok::identifier)) {
    VirtSpecifiers::Specifier Specifier = isCXX11VirtSpecifier(Tok);
    assert((Specifier == VirtSpecifiers::VS_Final ||
            Specifier == VirtSpecifiers::VS_GNU_Final ||
            Specifier == VirtSpecifiers::VS_Sealed) &&
           "not a class definition");
    FinalLoc = ConsumeToken();
    IsFinalSpelledSealed = Specifier == VirtSpecifiers::VS_Sealed;

    if (TagType == DeclSpec::TST_interface)
      Diag(FinalLoc, diag::err_override_control_interface)
        << VirtSpecifiers::getSpecifierName(Specifier);
    else if (Specifier == VirtSpecifiers::VS_Final)
      Diag(FinalLoc, getLangOpts().CPlusPlus11
                         ? diag::warn_cxx98_compat_override_control_keyword
                         : diag::ext_override_control_keyword)
        << VirtSpecifiers::getSpecifierName(Specifier);
    else if (Specifier == VirtSpecifiers::VS_Sealed)
      Diag(FinalLoc, diag::ext_ms_sealed_keyword);
    else if (Specifier == VirtSpecifiers::VS_GNU_Final)
      Diag(FinalLoc, diag::ext_warn_gnu_final);

    // Parse any C++11 attributes after 'final' keyword.
    // These attributes are not allowed to appear here,
    // and the only possible place for them to appertain
    // to the class would be between class-key and class-name.
    CheckMisplacedCXX11Attribute(Attrs, AttrFixitLoc);

    // ParseClassSpecifier() does only a superficial check for attributes before
    // deciding to call this method.  For example, for
    // `class C final alignas ([l) {` it will decide that this looks like a
    // misplaced attribute since it sees `alignas '(' ')'`.  But the actual
    // attribute parsing code will try to parse the '[' as a constexpr lambda
    // and consume enough tokens that the alignas parsing code will eat the
    // opening '{'.  So bail out if the next token isn't one we expect.
    if (!Tok.is(tok::colon) && !Tok.is(tok::l_brace)) {
      if (TagDecl)
        Actions.ActOnTagDefinitionError(getCurScope(), TagDecl);
      return;
    }
  }

  if (Tok.is(tok::colon)) {
    ParseScope InheritanceScope(this, getCurScope()->getFlags() |
                                          Scope::ClassInheritanceScope);

    ParseBaseClause(TagDecl);
    if (!Tok.is(tok::l_brace)) {
      bool SuggestFixIt = false;
      SourceLocation BraceLoc = PP.getLocForEndOfToken(PrevTokLocation);
      if (Tok.isAtStartOfLine()) {
        switch (Tok.getKind()) {
        case tok::kw_private:
        case tok::kw_protected:
        case tok::kw_public:
          SuggestFixIt = NextToken().getKind() == tok::colon;
          break;
        case tok::kw_static_assert:
        case tok::r_brace:
        case tok::kw_using:
        // base-clause can have simple-template-id; 'template' can't be there
        case tok::kw_template:
          SuggestFixIt = true;
          break;
        case tok::identifier:
          SuggestFixIt = isConstructorDeclarator(true);
          break;
        default:
          SuggestFixIt = isCXXSimpleDeclaration(/*AllowForRangeDecl=*/false);
          break;
        }
      }
      DiagnosticBuilder LBraceDiag =
          Diag(BraceLoc, diag::err_expected_lbrace_after_base_specifiers);
      if (SuggestFixIt) {
        LBraceDiag << FixItHint::CreateInsertion(BraceLoc, " {");
        // Try recovering from missing { after base-clause.
        PP.EnterToken(Tok, /*IsReinject*/true);
        Tok.setKind(tok::l_brace);
      } else {
        if (TagDecl)
          Actions.ActOnTagDefinitionError(getCurScope(), TagDecl);
        return;
      }
    }
  }

  assert(Tok.is(tok::l_brace));
  BalancedDelimiterTracker T(*this, tok::l_brace);
  T.consumeOpen();

  if (TagDecl) {
    Actions.ActOnStartCXXMemberDeclarations(getCurScope(), TagDecl, FinalLoc,
                                            IsFinalSpelledSealed,
                                            T.getOpenLocation());

    // C++ 11p3: Members of a class defined with the keyword class are private
    // by default. Members of a class defined with the keywords struct or union
    // are public by default.
    AccessSpecifier CurAS;
    if (TagType == DeclSpec::TST_class)
      CurAS = AS_private;
    else
      CurAS = AS_public;
    ParsedAttributesWithRange AccessAttrs(AttrFactory);

    // While we still have something to read, read the member-declarations.
    while (!tryParseMisplacedModuleImport() && Tok.isNot(tok::r_brace) &&
           Tok.isNot(tok::eof)) {
      // Each iteration of this loop reads one member-declaration.
      ParseCXXClassMemberDeclarationWithPragmas(
          CurAS, AccessAttrs, static_cast<DeclSpec::TST>(TagType), TagDecl);
      MaybeDestroyTemplateIds();
    }
    T.consumeClose();

    // If attributes exist after class contents, parse them.
    ParsedAttributes attrs(AttrFactory);
    MaybeParseGNUAttributes(attrs);

    Actions.ActOnFinishCXXMemberSpecification(getCurScope(), RecordLoc, TagDecl,
                                              T.getOpenLocation(),
                                              T.getCloseLocation(), attrs);

<<<<<<< HEAD
    // C++11 [class.mem]p2:
    //   Within the class member-specification, the class is regarded as complete
    //   within function bodies, default arguments, exception-specifications, and
    //   brace-or-equal-initializers for non-static data members (including such
    //   things in nested classes).
    if (TagDecl && NonNestedClass) {
      // We are not inside a nested class. This class and its nested classes
      // are complete and we can parse the delayed portions of method
      // declarations and the lexed inline method definitions, along with any
      // delayed attributes.
      SourceLocation SavedPrevTokLocation = PrevTokLocation;
      ParseLexedPragmas(getCurrentClass());
      ParseLexedAttributes(getCurrentClass());
      ParseLexedMethodDeclarations(getCurrentClass());

      // We've finished with all pending member declarations.
      Actions.ActOnFinishCXXMemberDecls();

      ParseLexedMemberInitializers(getCurrentClass());
      ParseLexedMethodDefs(getCurrentClass());
      PrevTokLocation = SavedPrevTokLocation;

      // We've finished parsing everything, including default argument
      // initializers.
      Actions.ActOnFinishCXXNonNestedClass(TagDecl);
    }
=======
  // C++11 [class.mem]p2:
  //   Within the class member-specification, the class is regarded as complete
  //   within function bodies, default arguments, exception-specifications, and
  //   brace-or-equal-initializers for non-static data members (including such
  //   things in nested classes).
  if (TagDecl && NonNestedClass) {
    // We are not inside a nested class. This class and its nested classes
    // are complete and we can parse the delayed portions of method
    // declarations and the lexed inline method definitions, along with any
    // delayed attributes.

    // Save the state of Sema.FPFeatures, and change the setting
    // to the levels specified on the command line.  Previous level
    // will be restored when the RAII object is destroyed.
    Sema::FPFeaturesStateRAII SaveFPFeaturesState(Actions);
    FPOptions fpOptions(getLangOpts());
    Actions.CurFPFeatures.getFromOpaqueInt(fpOptions.getAsOpaqueInt());

    SourceLocation SavedPrevTokLocation = PrevTokLocation;
    ParseLexedPragmas(getCurrentClass());
    ParseLexedAttributes(getCurrentClass());
    ParseLexedMethodDeclarations(getCurrentClass());

    // We've finished with all pending member declarations.
    Actions.ActOnFinishCXXMemberDecls();

    ParseLexedMemberInitializers(getCurrentClass());
    ParseLexedMethodDefs(getCurrentClass());
    PrevTokLocation = SavedPrevTokLocation;

    // We've finished parsing everything, including default argument
    // initializers.
    Actions.ActOnFinishCXXNonNestedClass();
  }
>>>>>>> 55a49025

    Actions.ActOnTagFinishDefinition(getCurScope(), TagDecl, T.getRange());
  } else {
    SkipUntil(tok::r_brace);
  }

  // Leave the class scope.
  ParsingDef.Pop();
  ClassScope.Exit();
}

void Parser::DiagnoseUnexpectedNamespace(NamedDecl *D) {
  assert(Tok.is(tok::kw_namespace));

  // FIXME: Suggest where the close brace should have gone by looking
  // at indentation changes within the definition body.
  Diag(D->getLocation(),
       diag::err_missing_end_of_definition) << D;
  Diag(Tok.getLocation(),
       diag::note_missing_end_of_definition_before) << D;

  // Push '};' onto the token stream to recover.
  PP.EnterToken(Tok, /*IsReinject*/ true);

  Tok.startToken();
  Tok.setLocation(PP.getLocForEndOfToken(PrevTokLocation));
  Tok.setKind(tok::semi);
  PP.EnterToken(Tok, /*IsReinject*/ true);

  Tok.setKind(tok::r_brace);
}

/// ParseConstructorInitializer - Parse a C++ constructor initializer,
/// which explicitly initializes the members or base classes of a
/// class (C++ [class.base.init]). For example, the three initializers
/// after the ':' in the Derived constructor below:
///
/// @code
/// class Base { };
/// class Derived : Base {
///   int x;
///   float f;
/// public:
///   Derived(float f) : Base(), x(17), f(f) { }
/// };
/// @endcode
///
/// [C++]  ctor-initializer:
///          ':' mem-initializer-list
///
/// [C++]  mem-initializer-list:
///          mem-initializer ...[opt]
///          mem-initializer ...[opt] , mem-initializer-list
void Parser::ParseConstructorInitializer(Decl *ConstructorDecl) {
  assert(Tok.is(tok::colon) &&
         "Constructor initializer always starts with ':'");
  // Poison the SEH identifiers so they are flagged as illegal in constructor
  // initializers.
  PoisonSEHIdentifiersRAIIObject PoisonSEHIdentifiers(*this, true);
  SourceLocation ColonLoc = ConsumeToken();

  SmallVector<CXXCtorInitializer*, 4> MemInitializers;
  bool AnyErrors = false;

  do {
    if (Tok.is(tok::code_completion)) {
      Actions.CodeCompleteConstructorInitializer(ConstructorDecl,
                                                 MemInitializers);
      return cutOffParsing();
    }

    if (isVariadicReifier()) {
      // Only typename can be used here.
      MaybeEmitBadReifierContextDiag(*this, Tok.getKind(), Tok.getLocation());
      llvm::SmallVector<QualType, 4> ExpandedTypes;
      if (ParseVariadicReifier(ExpandedTypes)) {
        // invalid expansion of reifier
        AnyErrors = true;
        SkipUntil(tok::l_brace, StopAtSemi | StopBeforeMatch);
      }

      AnyErrors = ParseReifMemInitializer(ConstructorDecl, ExpandedTypes,
                                          MemInitializers);
    } else {
      MemInitResult MemInit = ParseMemInitializer(ConstructorDecl);

      if (!MemInit.isInvalid())
        MemInitializers.push_back(MemInit.get());
      else
        AnyErrors = true;
    }

    if (Tok.is(tok::comma))
      ConsumeToken();
    else if (Tok.is(tok::l_brace))
      break;
    // If the previous initializer was valid and the next token looks like a
    // base or member initializer, assume that we're just missing a comma.
    else if (!AnyErrors &&
             Tok.isOneOf(tok::identifier, tok::coloncolon)) {
      SourceLocation Loc = PP.getLocForEndOfToken(PrevTokLocation);
      Diag(Loc, diag::err_ctor_init_missing_comma)
        << FixItHint::CreateInsertion(Loc, ", ");
    } else {
      // Skip over garbage, until we get to '{'.  Don't eat the '{'.
      if (!AnyErrors)
        Diag(Tok.getLocation(), diag::err_expected_either) << tok::l_brace
                                                           << tok::comma;
      SkipUntil(tok::l_brace, StopAtSemi | StopBeforeMatch);
      break;
    }
  } while (true);

  Actions.ActOnMemInitializers(ConstructorDecl, ColonLoc, MemInitializers,
                               AnyErrors);
}

/// ParseMemInitializer - Parse a C++ member initializer, which is
/// part of a constructor initializer that explicitly initializes one
/// member or base class (C++ [class.base.init]). See
/// ParseConstructorInitializer for an example.
///
/// [C++] mem-initializer:
///         mem-initializer-id '(' expression-list[opt] ')'
/// [C++0x] mem-initializer-id braced-init-list
///
/// [C++] mem-initializer-id:
///         '::'[opt] nested-name-specifier[opt] class-name
///         identifier
MemInitResult Parser::ParseMemInitializer(Decl *ConstructorDecl) {
  // parse '::'[opt] nested-name-specifier[opt]
  CXXScopeSpec SS;
  if (ParseOptionalCXXScopeSpecifier(SS, /*ObjectType=*/nullptr,
                                     /*ObjectHadErrors=*/false,
                                     /*EnteringContext=*/false))
    return true;

  // : identifier
  IdentifierInfo *II = nullptr;
  SourceLocation IdLoc = Tok.getLocation();
  // : declype(...)
  DeclSpec DS(AttrFactory);
  // : template_name<...>
  TypeResult TemplateTypeTy;
  // : typename(...base_range)
  llvm::SmallVector<QualType, 4> BaseIds;

  if (Tok.is(tok::identifier) && !isVariadicReifier()) {
    // Get the identifier. This may be a member name or a class name,
    // but we'll let the semantic analysis determine which it is.
    II = Tok.getIdentifierInfo();
    ConsumeToken();
  } else if (Tok.is(tok::annot_decltype)) {
    // Get the decltype expression, if there is one.
    // Uses of decltype will already have been converted to annot_decltype by
    // ParseOptionalCXXScopeSpecifier at this point.
    // FIXME: Can we get here with a scope specifier?
    ParseDecltypeSpecifier(DS);
  } else {
    TemplateIdAnnotation *TemplateId = Tok.is(tok::annot_template_id)
                                           ? takeTemplateIdAnnotation(Tok)
                                           : nullptr;
    if (TemplateId && TemplateId->mightBeType()) {
      AnnotateTemplateIdTokenAsType(SS, /*IsClassName*/true);
      assert(Tok.is(tok::annot_typename) && "template-id -> type failed");
      TemplateTypeTy = getTypeAnnotation(Tok);
      ConsumeAnnotationToken();
    } else {
      return Diag(Tok, diag::err_expected_member_or_base_name);
    }
  }

  // Parse the '('.
  if (getLangOpts().CPlusPlus11 && Tok.is(tok::l_brace)) {
    Diag(Tok, diag::warn_cxx98_compat_generalized_initializer_lists);

    // FIXME: Add support for signature help inside initializer lists.
    ExprResult InitList = ParseBraceInitializer();
    if (InitList.isInvalid())
      return true;


    SourceLocation EllipsisLoc;
    TryConsumeToken(tok::ellipsis, EllipsisLoc);

    if (TemplateTypeTy.isInvalid())
      return true;
    return Actions.ActOnMemInitializer(ConstructorDecl, getCurScope(), SS, II,
                                       TemplateTypeTy.get(), DS, IdLoc,
                                       InitList.get(), EllipsisLoc);
  } else if (Tok.is(tok::l_paren)) {
    SourceLocation LParenLoc, RParenLoc, EllipsisLoc;
    ExprVector ArgExprs;
    if (ParseMemInitExprList(ConstructorDecl, SS, II, DS, TemplateTypeTy, IdLoc,
                             LParenLoc, ArgExprs, RParenLoc, EllipsisLoc))
      return true;

    if (TemplateTypeTy.isInvalid())
      return true;
    return Actions.ActOnMemInitializer(ConstructorDecl, getCurScope(), SS, II,
                                       TemplateTypeTy.get(), DS, IdLoc,
                                       LParenLoc, ArgExprs,
                                       RParenLoc, EllipsisLoc);
  }

  if (TemplateTypeTy.isInvalid())
    return true;

  if (getLangOpts().CPlusPlus11)
    return Diag(Tok, diag::err_expected_either) << tok::l_paren << tok::l_brace;
  else
    return Diag(Tok, diag::err_expected) << tok::l_paren;
}

bool
Parser::ParseReifMemInitializer(Decl *ConstructorDecl,
                                llvm::SmallVectorImpl<QualType> &Typenames,
                                llvm::SmallVectorImpl<CXXCtorInitializer *>
                                &MemInits)
{
  // Parse the constructor function parameter list. We only need to parse
  // the expression list once.
  if (!Tok.is(tok::l_paren)) {
    Diag(Tok, diag::err_expected) << tok::l_paren;
    return true;
  }

  SourceLocation LParenLoc, RParenLoc, EllipsisLoc;
  CXXScopeSpec SS;
  ExprVector ArgExprs;
  IdentifierInfo *II = nullptr;
  SourceLocation IdLoc = Tok.getLocation();
  DeclSpec DS(AttrFactory);
  ParsedType TemplateTypeTy;

  if (ParseMemInitExprList(ConstructorDecl, SS, II, DS, TemplateTypeTy, IdLoc,
                           LParenLoc, ArgExprs, RParenLoc, EllipsisLoc))
    return true;

  for (auto Typename : Typenames) {
    IdentifierInfo *II =
      const_cast<IdentifierInfo*>(Typename.getBaseTypeIdentifier());

    MemInitResult MemInit =
      Actions.ActOnMemInitializer(ConstructorDecl, getCurScope(), SS, II,
                                  Typename, TemplateTypeTy, DS, IdLoc,
                                  LParenLoc, ArgExprs, RParenLoc, EllipsisLoc);

    if(!MemInit.isInvalid())
      MemInits.push_back(MemInit.get());
  }

  return false;
}

bool
Parser::ParseMemInitExprList(Decl *ConstructorDecl,
                             CXXScopeSpec &SS, IdentifierInfo *II,
                             DeclSpec const &DS,
                             TypeResult const &TemplateTypeTy,
                             SourceLocation IdLoc, SourceLocation &LParen,
                             ExprVector &ArgExprs,
                             SourceLocation &RParen, SourceLocation &Ellipsis)
{
  BalancedDelimiterTracker T(*this, tok::l_paren);
  T.consumeOpen();

  // Parse the optional expression-list.
  CommaLocsTy CommaLocs;
  auto RunSignatureHelp = [&] {
    if (TemplateTypeTy.isInvalid())
      return QualType();
    QualType PreferredType = Actions.ProduceCtorInitMemberSignatureHelp(
        getCurScope(), ConstructorDecl, SS, TemplateTypeTy.get(), ArgExprs, II,
        T.getOpenLocation());
    CalledSignatureHelp = true;
    return PreferredType;
  };
  if (Tok.isNot(tok::r_paren) &&
      ParseExpressionList(ArgExprs, CommaLocs, [&] {
        PreferredType.enterFunctionArgument(Tok.getLocation(),
                                            RunSignatureHelp);
      })) {
    if (PP.isCodeCompletionReached() && !CalledSignatureHelp)
      RunSignatureHelp();
    SkipUntil(tok::r_paren, StopAtSemi);
    return true;
  }

  T.consumeClose();

  TryConsumeToken(tok::ellipsis, Ellipsis);

  LParen = T.getOpenLocation();
  RParen = T.getCloseLocation();
  return false;
}

/// Parse a C++ exception-specification if present (C++0x [except.spec]).
///
///       exception-specification:
///         dynamic-exception-specification
///         noexcept-specification
///
///       noexcept-specification:
///         'noexcept'
///         'noexcept' '(' constant-expression ')'
ExceptionSpecificationType
Parser::tryParseExceptionSpecification(bool Delayed,
                    SourceRange &SpecificationRange,
                    SmallVectorImpl<ParsedType> &DynamicExceptions,
                    SmallVectorImpl<SourceRange> &DynamicExceptionRanges,
                    ExprResult &NoexceptExpr,
                    CachedTokens *&ExceptionSpecTokens) {
  ExceptionSpecificationType Result = EST_None;
  ExceptionSpecTokens = nullptr;

  // Handle delayed parsing of exception-specifications.
  if (Delayed) {
    if (Tok.isNot(tok::kw_throw) && Tok.isNot(tok::kw_noexcept))
      return EST_None;

    // Consume and cache the starting token.
    bool IsNoexcept = Tok.is(tok::kw_noexcept);
    Token StartTok = Tok;
    SpecificationRange = SourceRange(ConsumeToken());

    // Check for a '('.
    if (!Tok.is(tok::l_paren)) {
      // If this is a bare 'noexcept', we're done.
      if (IsNoexcept) {
        Diag(Tok, diag::warn_cxx98_compat_noexcept_decl);
        NoexceptExpr = nullptr;
        return EST_BasicNoexcept;
      }

      Diag(Tok, diag::err_expected_lparen_after) << "throw";
      return EST_DynamicNone;
    }

    // Cache the tokens for the exception-specification.
    ExceptionSpecTokens = new CachedTokens;
    ExceptionSpecTokens->push_back(StartTok); // 'throw' or 'noexcept'
    ExceptionSpecTokens->push_back(Tok); // '('
    SpecificationRange.setEnd(ConsumeParen()); // '('

    ConsumeAndStoreUntil(tok::r_paren, *ExceptionSpecTokens,
                         /*StopAtSemi=*/true,
                         /*ConsumeFinalToken=*/true);
    SpecificationRange.setEnd(ExceptionSpecTokens->back().getLocation());

    return EST_Unparsed;
  }

  // See if there's a dynamic specification.
  if (Tok.is(tok::kw_throw)) {
    Result = ParseDynamicExceptionSpecification(SpecificationRange,
                                                DynamicExceptions,
                                                DynamicExceptionRanges);
    assert(DynamicExceptions.size() == DynamicExceptionRanges.size() &&
           "Produced different number of exception types and ranges.");
  }

  // If there's no noexcept specification, we're done.
  if (Tok.isNot(tok::kw_noexcept))
    return Result;

  Diag(Tok, diag::warn_cxx98_compat_noexcept_decl);

  // If we already had a dynamic specification, parse the noexcept for,
  // recovery, but emit a diagnostic and don't store the results.
  SourceRange NoexceptRange;
  ExceptionSpecificationType NoexceptType = EST_None;

  SourceLocation KeywordLoc = ConsumeToken();
  if (Tok.is(tok::l_paren)) {
    // There is an argument.
    BalancedDelimiterTracker T(*this, tok::l_paren);
    T.consumeOpen();
    NoexceptExpr = ParseConstantExpression();
    T.consumeClose();
    if (!NoexceptExpr.isInvalid()) {
      NoexceptExpr = Actions.ActOnNoexceptSpec(KeywordLoc, NoexceptExpr.get(),
                                               NoexceptType);
      NoexceptRange = SourceRange(KeywordLoc, T.getCloseLocation());
    } else {
      NoexceptType = EST_BasicNoexcept;
    }
  } else {
    // There is no argument.
    NoexceptType = EST_BasicNoexcept;
    NoexceptRange = SourceRange(KeywordLoc, KeywordLoc);
  }

  if (Result == EST_None) {
    SpecificationRange = NoexceptRange;
    Result = NoexceptType;

    // If there's a dynamic specification after a noexcept specification,
    // parse that and ignore the results.
    if (Tok.is(tok::kw_throw)) {
      Diag(Tok.getLocation(), diag::err_dynamic_and_noexcept_specification);
      ParseDynamicExceptionSpecification(NoexceptRange, DynamicExceptions,
                                         DynamicExceptionRanges);
    }
  } else {
    Diag(Tok.getLocation(), diag::err_dynamic_and_noexcept_specification);
  }

  return Result;
}

static void diagnoseDynamicExceptionSpecification(
    Parser &P, SourceRange Range, bool IsNoexcept) {
  if (P.getLangOpts().CPlusPlus11) {
    const char *Replacement = IsNoexcept ? "noexcept" : "noexcept(false)";
    P.Diag(Range.getBegin(),
           P.getLangOpts().CPlusPlus17 && !IsNoexcept
               ? diag::ext_dynamic_exception_spec
               : diag::warn_exception_spec_deprecated)
        << Range;
    P.Diag(Range.getBegin(), diag::note_exception_spec_deprecated)
      << Replacement << FixItHint::CreateReplacement(Range, Replacement);
  }
}

/// ParseDynamicExceptionSpecification - Parse a C++
/// dynamic-exception-specification (C++ [except.spec]).
///
///       dynamic-exception-specification:
///         'throw' '(' type-id-list [opt] ')'
/// [MS]    'throw' '(' '...' ')'
///
///       type-id-list:
///         type-id ... [opt]
///         type-id-list ',' type-id ... [opt]
///
ExceptionSpecificationType Parser::ParseDynamicExceptionSpecification(
                                  SourceRange &SpecificationRange,
                                  SmallVectorImpl<ParsedType> &Exceptions,
                                  SmallVectorImpl<SourceRange> &Ranges) {
  assert(Tok.is(tok::kw_throw) && "expected throw");

  SpecificationRange.setBegin(ConsumeToken());
  BalancedDelimiterTracker T(*this, tok::l_paren);
  if (T.consumeOpen()) {
    Diag(Tok, diag::err_expected_lparen_after) << "throw";
    SpecificationRange.setEnd(SpecificationRange.getBegin());
    return EST_DynamicNone;
  }

  // Parse throw(...), a Microsoft extension that means "this function
  // can throw anything".
  if (Tok.is(tok::ellipsis)) {
    SourceLocation EllipsisLoc = ConsumeToken();
    if (!getLangOpts().MicrosoftExt)
      Diag(EllipsisLoc, diag::ext_ellipsis_exception_spec);
    T.consumeClose();
    SpecificationRange.setEnd(T.getCloseLocation());
    diagnoseDynamicExceptionSpecification(*this, SpecificationRange, false);
    return EST_MSAny;
  }

  // Parse the sequence of type-ids.
  SourceRange Range;
  while (Tok.isNot(tok::r_paren)) {
    TypeResult Res(ParseTypeName(&Range));

    if (Tok.is(tok::ellipsis)) {
      // C++0x [temp.variadic]p5:
      //   - In a dynamic-exception-specification (15.4); the pattern is a
      //     type-id.
      SourceLocation Ellipsis = ConsumeToken();
      Range.setEnd(Ellipsis);
      if (!Res.isInvalid())
        Res = Actions.ActOnPackExpansion(Res.get(), Ellipsis);
    }

    if (!Res.isInvalid()) {
      Exceptions.push_back(Res.get());
      Ranges.push_back(Range);
    }

    if (!TryConsumeToken(tok::comma))
      break;
  }

  T.consumeClose();
  SpecificationRange.setEnd(T.getCloseLocation());
  diagnoseDynamicExceptionSpecification(*this, SpecificationRange,
                                        Exceptions.empty());
  return Exceptions.empty() ? EST_DynamicNone : EST_Dynamic;
}

/// ParseTrailingReturnType - Parse a trailing return type on a new-style
/// function declaration.
TypeResult Parser::ParseTrailingReturnType(SourceRange &Range,
                                           bool MayBeFollowedByDirectInit) {
  assert(Tok.is(tok::arrow) && "expected arrow");

  ConsumeToken();

  return ParseTypeName(&Range, MayBeFollowedByDirectInit
                                   ? DeclaratorContext::TrailingReturnVarContext
                                   : DeclaratorContext::TrailingReturnContext);
}

/// Parse a requires-clause as part of a function declaration.
void Parser::ParseTrailingRequiresClause(Declarator &D) {
  assert(Tok.is(tok::kw_requires) && "expected requires");

  SourceLocation RequiresKWLoc = ConsumeToken();

  ExprResult TrailingRequiresClause;
  ParseScope ParamScope(this,
                        Scope::DeclScope |
                        Scope::FunctionDeclarationScope |
                        Scope::FunctionPrototypeScope);

  Actions.ActOnStartTrailingRequiresClause(getCurScope(), D);

  llvm::Optional<Sema::CXXThisScopeRAII> ThisScope;
  InitCXXThisScopeForDeclaratorIfRelevant(D, D.getDeclSpec(), ThisScope);

  TrailingRequiresClause =
      ParseConstraintLogicalOrExpression(/*IsTrailingRequiresClause=*/true);

  TrailingRequiresClause =
      Actions.ActOnFinishTrailingRequiresClause(TrailingRequiresClause);

  if (!D.isDeclarationOfFunction()) {
    Diag(RequiresKWLoc,
         diag::err_requires_clause_on_declarator_not_declaring_a_function);
    return;
  }

  if (TrailingRequiresClause.isInvalid())
    SkipUntil({tok::l_brace, tok::arrow, tok::kw_try, tok::comma, tok::colon},
              StopAtSemi | StopBeforeMatch);
  else
    D.setTrailingRequiresClause(TrailingRequiresClause.get());

  // Did the user swap the trailing return type and requires clause?
  if (D.isFunctionDeclarator() && Tok.is(tok::arrow) &&
      D.getDeclSpec().getTypeSpecType() == TST_auto) {
    SourceLocation ArrowLoc = Tok.getLocation();
    SourceRange Range;
    TypeResult TrailingReturnType =
        ParseTrailingReturnType(Range, /*MayBeFollowedByDirectInit=*/false);

    if (!TrailingReturnType.isInvalid()) {
      Diag(ArrowLoc,
           diag::err_requires_clause_must_appear_after_trailing_return)
          << Range;
      auto &FunctionChunk = D.getFunctionTypeInfo();
      FunctionChunk.HasTrailingReturnType = TrailingReturnType.isUsable();
      FunctionChunk.TrailingReturnType = TrailingReturnType.get();
    } else
      SkipUntil({tok::equal, tok::l_brace, tok::arrow, tok::kw_try, tok::comma},
                StopAtSemi | StopBeforeMatch);
  }
}

/// We have just started parsing the definition of a new class,
/// so push that class onto our stack of classes that is currently
/// being parsed.
Sema::ParsingClassState
Parser::PushParsingClass(Decl *ClassDecl, bool NonNestedClass,
                         bool IsInterface) {
  assert((NonNestedClass || !ClassStack.empty()) &&
         "Nested class without outer class");
  ClassStack.push(new ParsingClass(ClassDecl, NonNestedClass, IsInterface));
  return Actions.PushParsingClass();
}

/// Deallocate the given parsed class and all of its nested
/// classes.
void Parser::DeallocateParsedClasses(Parser::ParsingClass *Class) {
  for (unsigned I = 0, N = Class->LateParsedDeclarations.size(); I != N; ++I)
    delete Class->LateParsedDeclarations[I];
  delete Class;
}

/// Pop the top class of the stack of classes that are
/// currently being parsed.
///
/// This routine should be called when we have finished parsing the
/// definition of a class, but have not yet popped the Scope
/// associated with the class's definition.
void Parser::PopParsingClass(Sema::ParsingClassState state) {
  assert(!ClassStack.empty() && "Mismatched push/pop for class parsing");

  Actions.PopParsingClass(state);

  ParsingClass *Victim = ClassStack.top();
  ClassStack.pop();
  if (Victim->TopLevelClass) {
    // Deallocate all of the nested classes of this class,
    // recursively: we don't need to keep any of this information.
    DeallocateParsedClasses(Victim);
    return;
  }
  assert(!ClassStack.empty() && "Missing top-level class?");

  if (Victim->LateParsedDeclarations.empty()) {
    // The victim is a nested class, but we will not need to perform
    // any processing after the definition of this class since it has
    // no members whose handling was delayed. Therefore, we can just
    // remove this nested class.
    DeallocateParsedClasses(Victim);
    return;
  }

  // This nested class has some members that will need to be processed
  // after the top-level class is completely defined. Therefore, add
  // it to the list of nested classes within its parent.
  assert(getCurScope()->isClassScope() && "Nested class outside of class scope?");
  ClassStack.top()->LateParsedDeclarations.push_back(new LateParsedClass(this, Victim));
  Victim->TemplateScope = getCurScope()->getParent()->isTemplateParamScope();
}

/// Try to parse an 'identifier' which appears within an attribute-token.
///
/// \return the parsed identifier on success, and 0 if the next token is not an
/// attribute-token.
///
/// C++11 [dcl.attr.grammar]p3:
///   If a keyword or an alternative token that satisfies the syntactic
///   requirements of an identifier is contained in an attribute-token,
///   it is considered an identifier.
IdentifierInfo *Parser::TryParseCXX11AttributeIdentifier(SourceLocation &Loc) {
  switch (Tok.getKind()) {
  default:
    // Identifiers and keywords have identifier info attached.
    if (!Tok.isAnnotation()) {
      if (IdentifierInfo *II = Tok.getIdentifierInfo()) {
        Loc = ConsumeToken();
        return II;
      }
    }
    return nullptr;

  case tok::numeric_constant: {
    // If we got a numeric constant, check to see if it comes from a macro that
    // corresponds to the predefined __clang__ macro. If it does, warn the user
    // and recover by pretending they said _Clang instead.
    if (Tok.getLocation().isMacroID()) {
      SmallString<8> ExpansionBuf;
      SourceLocation ExpansionLoc =
          PP.getSourceManager().getExpansionLoc(Tok.getLocation());
      StringRef Spelling = PP.getSpelling(ExpansionLoc, ExpansionBuf);
      if (Spelling == "__clang__") {
        SourceRange TokRange(
            ExpansionLoc,
            PP.getSourceManager().getExpansionLoc(Tok.getEndLoc()));
        Diag(Tok, diag::warn_wrong_clang_attr_namespace)
            << FixItHint::CreateReplacement(TokRange, "_Clang");
        Loc = ConsumeToken();
        return &PP.getIdentifierTable().get("_Clang");
      }
    }
    return nullptr;
  }

  case tok::ampamp:       // 'and'
  case tok::pipe:         // 'bitor'
  case tok::pipepipe:     // 'or'
  case tok::caret:        // 'xor'
  case tok::tilde:        // 'compl'
  case tok::amp:          // 'bitand'
  case tok::ampequal:     // 'and_eq'
  case tok::pipeequal:    // 'or_eq'
  case tok::caretequal:   // 'xor_eq'
  case tok::exclaim:      // 'not'
  case tok::exclaimequal: // 'not_eq'
    // Alternative tokens do not have identifier info, but their spelling
    // starts with an alphabetical character.
    SmallString<8> SpellingBuf;
    SourceLocation SpellingLoc =
        PP.getSourceManager().getSpellingLoc(Tok.getLocation());
    StringRef Spelling = PP.getSpelling(SpellingLoc, SpellingBuf);
    if (isLetter(Spelling[0])) {
      Loc = ConsumeToken();
      return &PP.getIdentifierTable().get(Spelling);
    }
    return nullptr;
  }
}

static bool IsBuiltInOrStandardCXX11Attribute(IdentifierInfo *AttrName,
                                              IdentifierInfo *ScopeName) {
  switch (
      ParsedAttr::getParsedKind(AttrName, ScopeName, ParsedAttr::AS_CXX11)) {
  case ParsedAttr::AT_CarriesDependency:
  case ParsedAttr::AT_Deprecated:
  case ParsedAttr::AT_FallThrough:
  case ParsedAttr::AT_CXX11NoReturn:
  case ParsedAttr::AT_NoUniqueAddress:
    return true;
  case ParsedAttr::AT_WarnUnusedResult:
    return !ScopeName && AttrName->getName().equals("nodiscard");
  case ParsedAttr::AT_Unused:
    return !ScopeName && AttrName->getName().equals("maybe_unused");
  default:
    return false;
  }
}

/// ParseCXX11AttributeArgs -- Parse a C++11 attribute-argument-clause.
///
/// [C++11] attribute-argument-clause:
///         '(' balanced-token-seq ')'
///
/// [C++11] balanced-token-seq:
///         balanced-token
///         balanced-token-seq balanced-token
///
/// [C++11] balanced-token:
///         '(' balanced-token-seq ')'
///         '[' balanced-token-seq ']'
///         '{' balanced-token-seq '}'
///         any token but '(', ')', '[', ']', '{', or '}'
bool Parser::ParseCXX11AttributeArgs(IdentifierInfo *AttrName,
                                     SourceLocation AttrNameLoc,
                                     ParsedAttributes &Attrs,
                                     SourceLocation *EndLoc,
                                     IdentifierInfo *ScopeName,
                                     SourceLocation ScopeLoc) {
  assert(Tok.is(tok::l_paren) && "Not a C++11 attribute argument list");
  SourceLocation LParenLoc = Tok.getLocation();
  const LangOptions &LO = getLangOpts();
  ParsedAttr::Syntax Syntax =
      LO.CPlusPlus ? ParsedAttr::AS_CXX11 : ParsedAttr::AS_C2x;

  // If the attribute isn't known, we will not attempt to parse any
  // arguments.
  if (!hasAttribute(LO.CPlusPlus ? AttrSyntax::CXX : AttrSyntax::C, ScopeName,
                    AttrName, getTargetInfo(), getLangOpts())) {
    // Eat the left paren, then skip to the ending right paren.
    ConsumeParen();
    SkipUntil(tok::r_paren);
    return false;
  }

  if (ScopeName && (ScopeName->isStr("gnu") || ScopeName->isStr("__gnu__"))) {
    // GNU-scoped attributes have some special cases to handle GNU-specific
    // behaviors.
    ParseGNUAttributeArgs(AttrName, AttrNameLoc, Attrs, EndLoc, ScopeName,
                          ScopeLoc, Syntax, nullptr);
    return true;
  }

  unsigned NumArgs;
  // Some Clang-scoped attributes have some special parsing behavior.
  if (ScopeName && (ScopeName->isStr("clang") || ScopeName->isStr("_Clang")))
    NumArgs = ParseClangAttributeArgs(AttrName, AttrNameLoc, Attrs, EndLoc,
                                      ScopeName, ScopeLoc, Syntax);
  else
    NumArgs =
        ParseAttributeArgsCommon(AttrName, AttrNameLoc, Attrs, EndLoc,
                                 ScopeName, ScopeLoc, Syntax);

  if (!Attrs.empty() &&
      IsBuiltInOrStandardCXX11Attribute(AttrName, ScopeName)) {
    ParsedAttr &Attr = Attrs.back();
    // If the attribute is a standard or built-in attribute and we are
    // parsing an argument list, we need to determine whether this attribute
    // was allowed to have an argument list (such as [[deprecated]]), and how
    // many arguments were parsed (so we can diagnose on [[deprecated()]]).
    if (Attr.getMaxArgs() && !NumArgs) {
      // The attribute was allowed to have arguments, but none were provided
      // even though the attribute parsed successfully. This is an error.
      Diag(LParenLoc, diag::err_attribute_requires_arguments) << AttrName;
      Attr.setInvalid(true);
    } else if (!Attr.getMaxArgs()) {
      // The attribute parsed successfully, but was not allowed to have any
      // arguments. It doesn't matter whether any were provided -- the
      // presence of the argument list (even if empty) is diagnosed.
      Diag(LParenLoc, diag::err_cxx11_attribute_forbids_arguments)
          << AttrName
          << FixItHint::CreateRemoval(SourceRange(LParenLoc, *EndLoc));
      Attr.setInvalid(true);
    }
  }
  return true;
}

/// ParseCXX11AttributeSpecifier - Parse a C++11 or C2x attribute-specifier.
///
/// [C++11] attribute-specifier:
///         '[' '[' attribute-list ']' ']'
///         alignment-specifier
///
/// [C++11] attribute-list:
///         attribute[opt]
///         attribute-list ',' attribute[opt]
///         attribute '...'
///         attribute-list ',' attribute '...'
///
/// [C++11] attribute:
///         attribute-token attribute-argument-clause[opt]
///
/// [C++11] attribute-token:
///         identifier
///         attribute-scoped-token
///
/// [C++11] attribute-scoped-token:
///         attribute-namespace '::' identifier
///
/// [C++11] attribute-namespace:
///         identifier
void Parser::ParseCXX11AttributeSpecifier(ParsedAttributes &attrs,
                                          SourceLocation *endLoc) {
  if (Tok.is(tok::kw_alignas)) {
    Diag(Tok.getLocation(), diag::warn_cxx98_compat_alignas);
    ParseAlignmentSpecifier(attrs, endLoc);
    return;
  }

  assert(Tok.is(tok::l_square) && NextToken().is(tok::l_square) &&
         "Not a double square bracket attribute list");

  Diag(Tok.getLocation(), diag::warn_cxx98_compat_attribute);

  ConsumeBracket();
  ConsumeBracket();

  SourceLocation CommonScopeLoc;
  IdentifierInfo *CommonScopeName = nullptr;
  if (Tok.is(tok::kw_using)) {
    Diag(Tok.getLocation(), getLangOpts().CPlusPlus17
                                ? diag::warn_cxx14_compat_using_attribute_ns
                                : diag::ext_using_attribute_ns);
    ConsumeToken();

    CommonScopeName = TryParseCXX11AttributeIdentifier(CommonScopeLoc);
    if (!CommonScopeName) {
      Diag(Tok.getLocation(), diag::err_expected) << tok::identifier;
      SkipUntil(tok::r_square, tok::colon, StopBeforeMatch);
    }
    if (!TryConsumeToken(tok::colon) && CommonScopeName)
      Diag(Tok.getLocation(), diag::err_expected) << tok::colon;
  }

  llvm::SmallDenseMap<IdentifierInfo*, SourceLocation, 4> SeenAttrs;

  while (Tok.isNot(tok::r_square)) {
    // attribute not present
    if (TryConsumeToken(tok::comma))
      continue;

    SourceLocation ScopeLoc, AttrLoc;
    IdentifierInfo *ScopeName = nullptr, *AttrName = nullptr;

    if (isVariadicReifier()) {
      llvm::SmallVector<Expr *, 4> ExpandedAttrs;
      if (ParseVariadicReifier(ExpandedAttrs))
        SkipUntil(tok::r_square, tok::comma, StopAtSemi | StopBeforeMatch);
      for (Expr *E : ExpandedAttrs) {
        DeclRefExpr *ExpandedDeclRef = dyn_cast_or_null<DeclRefExpr>(E);
        assert(ExpandedDeclRef && "Attribute must be a declaration.");
        IdentifierInfo *II = ExpandedDeclRef->getFoundDecl()->getIdentifier();
        SeenAttrs.insert({II, SourceLocation()});
      }
    }

    AttrName = TryParseCXX11AttributeIdentifier(AttrLoc);
    if (!AttrName)
      // Break out to the "expected ']'" diagnostic.
      break;

    // scoped attribute
    if (TryConsumeToken(tok::coloncolon)) {
      ScopeName = AttrName;
      ScopeLoc = AttrLoc;

      AttrName = TryParseCXX11AttributeIdentifier(AttrLoc);
      if (!AttrName) {
        Diag(Tok.getLocation(), diag::err_expected) << tok::identifier;
        SkipUntil(tok::r_square, tok::comma, StopAtSemi | StopBeforeMatch);
        continue;
      }
    }

    if (CommonScopeName) {
      if (ScopeName) {
        Diag(ScopeLoc, diag::err_using_attribute_ns_conflict)
            << SourceRange(CommonScopeLoc);
      } else {
        ScopeName = CommonScopeName;
        ScopeLoc = CommonScopeLoc;
      }
    }

    bool StandardAttr = IsBuiltInOrStandardCXX11Attribute(AttrName, ScopeName);
    bool AttrParsed = false;

    if (StandardAttr &&
        !SeenAttrs.insert(std::make_pair(AttrName, AttrLoc)).second)
      Diag(AttrLoc, diag::err_cxx11_attribute_repeated)
          << AttrName << SourceRange(SeenAttrs[AttrName]);

    // Parse attribute arguments
    if (Tok.is(tok::l_paren))
      AttrParsed = ParseCXX11AttributeArgs(AttrName, AttrLoc, attrs, endLoc,
                                           ScopeName, ScopeLoc);

    if (!AttrParsed)
      attrs.addNew(
          AttrName,
          SourceRange(ScopeLoc.isValid() ? ScopeLoc : AttrLoc, AttrLoc),
          ScopeName, ScopeLoc, nullptr, 0,
          getLangOpts().CPlusPlus ? ParsedAttr::AS_CXX11 : ParsedAttr::AS_C2x);

    if (TryConsumeToken(tok::ellipsis))
      Diag(Tok, diag::err_cxx11_attribute_forbids_ellipsis)
        << AttrName;
  }

  if (ExpectAndConsume(tok::r_square))
    SkipUntil(tok::r_square);
  if (endLoc)
    *endLoc = Tok.getLocation();
  if (ExpectAndConsume(tok::r_square))
    SkipUntil(tok::r_square);
}

/// ParseCXX11Attributes - Parse a C++11 or C2x attribute-specifier-seq.
///
/// attribute-specifier-seq:
///       attribute-specifier-seq[opt] attribute-specifier
void Parser::ParseCXX11Attributes(ParsedAttributesWithRange &attrs,
                                  SourceLocation *endLoc) {
  assert(standardAttributesAllowed());

  SourceLocation StartLoc = Tok.getLocation(), Loc;
  if (!endLoc)
    endLoc = &Loc;

  do {
    ParseCXX11AttributeSpecifier(attrs, endLoc);
  } while (isCXX11AttributeSpecifier());

  attrs.Range = SourceRange(StartLoc, *endLoc);
}

void Parser::DiagnoseAndSkipCXX11Attributes() {
  // Start and end location of an attribute or an attribute list.
  SourceLocation StartLoc = Tok.getLocation();
  SourceLocation EndLoc = SkipCXX11Attributes();

  if (EndLoc.isValid()) {
    SourceRange Range(StartLoc, EndLoc);
    Diag(StartLoc, diag::err_attributes_not_allowed)
      << Range;
  }
}

SourceLocation Parser::SkipCXX11Attributes() {
  SourceLocation EndLoc;

  if (!isCXX11AttributeSpecifier())
    return EndLoc;

  do {
    if (Tok.is(tok::l_square)) {
      BalancedDelimiterTracker T(*this, tok::l_square);
      T.consumeOpen();
      T.skipToEnd();
      EndLoc = T.getCloseLocation();
    } else {
      assert(Tok.is(tok::kw_alignas) && "not an attribute specifier");
      ConsumeToken();
      BalancedDelimiterTracker T(*this, tok::l_paren);
      if (!T.consumeOpen())
        T.skipToEnd();
      EndLoc = T.getCloseLocation();
    }
  } while (isCXX11AttributeSpecifier());

  return EndLoc;
}

/// Parse uuid() attribute when it appears in a [] Microsoft attribute.
void Parser::ParseMicrosoftUuidAttributeArgs(ParsedAttributes &Attrs) {
  assert(Tok.is(tok::identifier) && "Not a Microsoft attribute list");
  IdentifierInfo *UuidIdent = Tok.getIdentifierInfo();
  assert(UuidIdent->getName() == "uuid" && "Not a Microsoft attribute list");

  SourceLocation UuidLoc = Tok.getLocation();
  ConsumeToken();

  // Ignore the left paren location for now.
  BalancedDelimiterTracker T(*this, tok::l_paren);
  if (T.consumeOpen()) {
    Diag(Tok, diag::err_expected) << tok::l_paren;
    return;
  }

  ArgsVector ArgExprs;
  if (Tok.is(tok::string_literal)) {
    // Easy case: uuid("...") -- quoted string.
    ExprResult StringResult = ParseStringLiteralExpression();
    if (StringResult.isInvalid())
      return;
    ArgExprs.push_back(StringResult.get());
  } else {
    // something like uuid({000000A0-0000-0000-C000-000000000049}) -- no
    // quotes in the parens. Just append the spelling of all tokens encountered
    // until the closing paren.

    SmallString<42> StrBuffer; // 2 "", 36 bytes UUID, 2 optional {}, 1 nul
    StrBuffer += "\"";

    // Since none of C++'s keywords match [a-f]+, accepting just tok::l_brace,
    // tok::r_brace, tok::minus, tok::identifier (think C000) and
    // tok::numeric_constant (0000) should be enough. But the spelling of the
    // uuid argument is checked later anyways, so there's no harm in accepting
    // almost anything here.
    // cl is very strict about whitespace in this form and errors out if any
    // is present, so check the space flags on the tokens.
    SourceLocation StartLoc = Tok.getLocation();
    while (Tok.isNot(tok::r_paren)) {
      if (Tok.hasLeadingSpace() || Tok.isAtStartOfLine()) {
        Diag(Tok, diag::err_attribute_uuid_malformed_guid);
        SkipUntil(tok::r_paren, StopAtSemi);
        return;
      }
      SmallString<16> SpellingBuffer;
      SpellingBuffer.resize(Tok.getLength() + 1);
      bool Invalid = false;
      StringRef TokSpelling = PP.getSpelling(Tok, SpellingBuffer, &Invalid);
      if (Invalid) {
        SkipUntil(tok::r_paren, StopAtSemi);
        return;
      }
      StrBuffer += TokSpelling;
      ConsumeAnyToken();
    }
    StrBuffer += "\"";

    if (Tok.hasLeadingSpace() || Tok.isAtStartOfLine()) {
      Diag(Tok, diag::err_attribute_uuid_malformed_guid);
      ConsumeParen();
      return;
    }

    // Pretend the user wrote the appropriate string literal here.
    // ActOnStringLiteral() copies the string data into the literal, so it's
    // ok that the Token points to StrBuffer.
    Token Toks[1];
    Toks[0].startToken();
    Toks[0].setKind(tok::string_literal);
    Toks[0].setLocation(StartLoc);
    Toks[0].setLiteralData(StrBuffer.data());
    Toks[0].setLength(StrBuffer.size());
    StringLiteral *UuidString =
        cast<StringLiteral>(Actions.ActOnStringLiteral(Toks, nullptr).get());
    ArgExprs.push_back(UuidString);
  }

  if (!T.consumeClose()) {
    Attrs.addNew(UuidIdent, SourceRange(UuidLoc, T.getCloseLocation()), nullptr,
                 SourceLocation(), ArgExprs.data(), ArgExprs.size(),
                 ParsedAttr::AS_Microsoft);
  }
}

/// ParseMicrosoftAttributes - Parse Microsoft attributes [Attr]
///
/// [MS] ms-attribute:
///             '[' token-seq ']'
///
/// [MS] ms-attribute-seq:
///             ms-attribute[opt]
///             ms-attribute ms-attribute-seq
void Parser::ParseMicrosoftAttributes(ParsedAttributes &attrs,
                                      SourceLocation *endLoc) {
  assert(Tok.is(tok::l_square) && "Not a Microsoft attribute list");

  do {
    // FIXME: If this is actually a C++11 attribute, parse it as one.
    BalancedDelimiterTracker T(*this, tok::l_square);
    T.consumeOpen();

    // Skip most ms attributes except for a whitelist.
    while (true) {
      SkipUntil(tok::r_square, tok::identifier, StopAtSemi | StopBeforeMatch);
      if (Tok.isNot(tok::identifier)) // ']', but also eof
        break;
      if (Tok.getIdentifierInfo()->getName() == "uuid")
        ParseMicrosoftUuidAttributeArgs(attrs);
      else
        ConsumeToken();
    }

    T.consumeClose();
    if (endLoc)
      *endLoc = T.getCloseLocation();
  } while (Tok.is(tok::l_square));
}

void Parser::ParseMicrosoftIfExistsClassDeclaration(
    DeclSpec::TST TagType, ParsedAttributes &AccessAttrs,
    AccessSpecifier &CurAS) {
  IfExistsCondition Result;
  if (ParseMicrosoftIfExistsCondition(Result))
    return;

  BalancedDelimiterTracker Braces(*this, tok::l_brace);
  if (Braces.consumeOpen()) {
    Diag(Tok, diag::err_expected) << tok::l_brace;
    return;
  }

  switch (Result.Behavior) {
  case IEB_Parse:
    // Parse the declarations below.
    break;

  case IEB_Dependent:
    Diag(Result.KeywordLoc, diag::warn_microsoft_dependent_exists)
      << Result.IsIfExists;
    // Fall through to skip.
    LLVM_FALLTHROUGH;

  case IEB_Skip:
    Braces.skipToEnd();
    return;
  }

  while (Tok.isNot(tok::r_brace) && !isEofOrEom()) {
    // __if_exists, __if_not_exists can nest.
    if (Tok.isOneOf(tok::kw___if_exists, tok::kw___if_not_exists)) {
      ParseMicrosoftIfExistsClassDeclaration(TagType,
                                             AccessAttrs, CurAS);
      continue;
    }

    // Check for extraneous top-level semicolon.
    if (Tok.is(tok::semi)) {
      ConsumeExtraSemi(InsideStruct, TagType);
      continue;
    }

    AccessSpecifier AS = getAccessSpecifierIfPresent();
    if (AS != AS_none) {
      // Current token is a C++ access specifier.
      CurAS = AS;
      SourceLocation ASLoc = Tok.getLocation();
      ConsumeToken();
      if (Tok.is(tok::colon))
        Actions.ActOnAccessSpecifier(AS, ASLoc, Tok.getLocation(),
                                     ParsedAttributesView{});
      else
        Diag(Tok, diag::err_expected) << tok::colon;
      ConsumeToken();
      continue;
    }

    // Parse all the comma separated declarators.
    ParseCXXClassMemberDeclaration(CurAS, AccessAttrs);
  }

  Braces.consumeClose();
}<|MERGE_RESOLUTION|>--- conflicted
+++ resolved
@@ -3579,7 +3579,6 @@
                                               T.getOpenLocation(),
                                               T.getCloseLocation(), attrs);
 
-<<<<<<< HEAD
     // C++11 [class.mem]p2:
     //   Within the class member-specification, the class is regarded as complete
     //   within function bodies, default arguments, exception-specifications, and
@@ -3590,6 +3589,14 @@
       // are complete and we can parse the delayed portions of method
       // declarations and the lexed inline method definitions, along with any
       // delayed attributes.
+
+      // Save the state of Sema.FPFeatures, and change the setting
+      // to the levels specified on the command line.  Previous level
+      // will be restored when the RAII object is destroyed.
+      Sema::FPFeaturesStateRAII SaveFPFeaturesState(Actions);
+      FPOptions fpOptions(getLangOpts());
+      Actions.CurFPFeatures.getFromOpaqueInt(fpOptions.getAsOpaqueInt());
+
       SourceLocation SavedPrevTokLocation = PrevTokLocation;
       ParseLexedPragmas(getCurrentClass());
       ParseLexedAttributes(getCurrentClass());
@@ -3606,42 +3613,6 @@
       // initializers.
       Actions.ActOnFinishCXXNonNestedClass(TagDecl);
     }
-=======
-  // C++11 [class.mem]p2:
-  //   Within the class member-specification, the class is regarded as complete
-  //   within function bodies, default arguments, exception-specifications, and
-  //   brace-or-equal-initializers for non-static data members (including such
-  //   things in nested classes).
-  if (TagDecl && NonNestedClass) {
-    // We are not inside a nested class. This class and its nested classes
-    // are complete and we can parse the delayed portions of method
-    // declarations and the lexed inline method definitions, along with any
-    // delayed attributes.
-
-    // Save the state of Sema.FPFeatures, and change the setting
-    // to the levels specified on the command line.  Previous level
-    // will be restored when the RAII object is destroyed.
-    Sema::FPFeaturesStateRAII SaveFPFeaturesState(Actions);
-    FPOptions fpOptions(getLangOpts());
-    Actions.CurFPFeatures.getFromOpaqueInt(fpOptions.getAsOpaqueInt());
-
-    SourceLocation SavedPrevTokLocation = PrevTokLocation;
-    ParseLexedPragmas(getCurrentClass());
-    ParseLexedAttributes(getCurrentClass());
-    ParseLexedMethodDeclarations(getCurrentClass());
-
-    // We've finished with all pending member declarations.
-    Actions.ActOnFinishCXXMemberDecls();
-
-    ParseLexedMemberInitializers(getCurrentClass());
-    ParseLexedMethodDefs(getCurrentClass());
-    PrevTokLocation = SavedPrevTokLocation;
-
-    // We've finished parsing everything, including default argument
-    // initializers.
-    Actions.ActOnFinishCXXNonNestedClass();
-  }
->>>>>>> 55a49025
 
     Actions.ActOnTagFinishDefinition(getCurScope(), TagDecl, T.getRange());
   } else {
