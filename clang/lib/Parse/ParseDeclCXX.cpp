--- conflicted
+++ resolved
@@ -662,14 +662,8 @@
   //   or the simple-template-id's template-name in the last component of the
   //   nested-name-specifier, the name is [...] considered to name the
   //   constructor.
-<<<<<<< HEAD
-  if (getLangOpts().CPlusPlus11 &&
-      Context == DeclaratorContext::MemberContext &&
+  if (getLangOpts().CPlusPlus11 && Context == DeclaratorContext::Member &&
       isIdentifier() &&
-=======
-  if (getLangOpts().CPlusPlus11 && Context == DeclaratorContext::Member &&
-      Tok.is(tok::identifier) &&
->>>>>>> 7d09e1d7
       (NextToken().is(tok::semi) || NextToken().is(tok::comma) ||
        NextToken().is(tok::ellipsis)) &&
       D.SS.isNotEmpty() && LastII == Tok.getIdentifierInfo() &&
