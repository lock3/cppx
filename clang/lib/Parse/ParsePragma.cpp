//===--- ParsePragma.cpp - Language specific pragma parsing ---------------===//
//
// Part of the LLVM Project, under the Apache License v2.0 with LLVM Exceptions.
// See https://llvm.org/LICENSE.txt for license information.
// SPDX-License-Identifier: Apache-2.0 WITH LLVM-exception
//
//===----------------------------------------------------------------------===//
//
// This file implements the language specific #pragma handlers.
//
//===----------------------------------------------------------------------===//

#include "clang/AST/ASTContext.h"
#include "clang/Basic/PragmaKinds.h"
#include "clang/Basic/TargetInfo.h"
#include "clang/Lex/Preprocessor.h"
#include "clang/Parse/LoopHint.h"
#include "clang/Parse/ParseDiagnostic.h"
#include "clang/Parse/Parser.h"
#include "clang/Parse/RAIIObjectsForParser.h"
#include "clang/Sema/Scope.h"
#include "llvm/ADT/StringSwitch.h"
using namespace clang;

namespace {

struct PragmaAlignHandler : public PragmaHandler {
  explicit PragmaAlignHandler() : PragmaHandler("align") {}
  void HandlePragma(Preprocessor &PP, PragmaIntroducer Introducer,
                    Token &FirstToken) override;
};

struct PragmaGCCVisibilityHandler : public PragmaHandler {
  explicit PragmaGCCVisibilityHandler() : PragmaHandler("visibility") {}
  void HandlePragma(Preprocessor &PP, PragmaIntroducer Introducer,
                    Token &FirstToken) override;
};

struct PragmaOptionsHandler : public PragmaHandler {
  explicit PragmaOptionsHandler() : PragmaHandler("options") {}
  void HandlePragma(Preprocessor &PP, PragmaIntroducer Introducer,
                    Token &FirstToken) override;
};

struct PragmaPackHandler : public PragmaHandler {
  explicit PragmaPackHandler() : PragmaHandler("pack") {}
  void HandlePragma(Preprocessor &PP, PragmaIntroducer Introducer,
                    Token &FirstToken) override;
};

struct PragmaClangSectionHandler : public PragmaHandler {
  explicit PragmaClangSectionHandler(Sema &S)
             : PragmaHandler("section"), Actions(S) {}
  void HandlePragma(Preprocessor &PP, PragmaIntroducer Introducer,
                    Token &FirstToken) override;

private:
  Sema &Actions;
};

struct PragmaMSStructHandler : public PragmaHandler {
  explicit PragmaMSStructHandler() : PragmaHandler("ms_struct") {}
  void HandlePragma(Preprocessor &PP, PragmaIntroducer Introducer,
                    Token &FirstToken) override;
};

struct PragmaUnusedHandler : public PragmaHandler {
  PragmaUnusedHandler() : PragmaHandler("unused") {}
  void HandlePragma(Preprocessor &PP, PragmaIntroducer Introducer,
                    Token &FirstToken) override;
};

struct PragmaWeakHandler : public PragmaHandler {
  explicit PragmaWeakHandler() : PragmaHandler("weak") {}
  void HandlePragma(Preprocessor &PP, PragmaIntroducer Introducer,
                    Token &FirstToken) override;
};

struct PragmaRedefineExtnameHandler : public PragmaHandler {
  explicit PragmaRedefineExtnameHandler() : PragmaHandler("redefine_extname") {}
  void HandlePragma(Preprocessor &PP, PragmaIntroducer Introducer,
                    Token &FirstToken) override;
};

struct PragmaOpenCLExtensionHandler : public PragmaHandler {
  PragmaOpenCLExtensionHandler() : PragmaHandler("EXTENSION") {}
  void HandlePragma(Preprocessor &PP, PragmaIntroducer Introducer,
                    Token &FirstToken) override;
};


struct PragmaFPContractHandler : public PragmaHandler {
  PragmaFPContractHandler() : PragmaHandler("FP_CONTRACT") {}
  void HandlePragma(Preprocessor &PP, PragmaIntroducer Introducer,
                    Token &FirstToken) override;
};

// Pragma STDC implementations.

/// PragmaSTDC_FENV_ACCESSHandler - "\#pragma STDC FENV_ACCESS ...".
struct PragmaSTDC_FENV_ACCESSHandler : public PragmaHandler {
  PragmaSTDC_FENV_ACCESSHandler() : PragmaHandler("FENV_ACCESS") {}

  void HandlePragma(Preprocessor &PP, PragmaIntroducer Introducer,
                    Token &Tok) override {
    Token PragmaName = Tok;
    if (!PP.getTargetInfo().hasStrictFP() && !PP.getLangOpts().ExpStrictFP) {
      PP.Diag(Tok.getLocation(), diag::warn_pragma_fp_ignored)
          << PragmaName.getIdentifierInfo()->getName();
      return;
    }
    tok::OnOffSwitch OOS;
    if (PP.LexOnOffSwitch(OOS))
     return;

    MutableArrayRef<Token> Toks(PP.getPreprocessorAllocator().Allocate<Token>(1),
                                1);
    Toks[0].startToken();
    Toks[0].setKind(tok::annot_pragma_fenv_access);
    Toks[0].setLocation(Tok.getLocation());
    Toks[0].setAnnotationEndLoc(Tok.getLocation());
    Toks[0].setAnnotationValue(reinterpret_cast<void*>(
                               static_cast<uintptr_t>(OOS)));
    PP.EnterTokenStream(Toks, /*DisableMacroExpansion=*/true,
                        /*IsReinject=*/false);
  }
};

/// PragmaSTDC_CX_LIMITED_RANGEHandler - "\#pragma STDC CX_LIMITED_RANGE ...".
struct PragmaSTDC_CX_LIMITED_RANGEHandler : public PragmaHandler {
  PragmaSTDC_CX_LIMITED_RANGEHandler() : PragmaHandler("CX_LIMITED_RANGE") {}

  void HandlePragma(Preprocessor &PP, PragmaIntroducer Introducer,
                    Token &Tok) override {
    tok::OnOffSwitch OOS;
    PP.LexOnOffSwitch(OOS);
  }
};

/// Handler for "\#pragma STDC FENV_ROUND ...".
struct PragmaSTDC_FENV_ROUNDHandler : public PragmaHandler {
  PragmaSTDC_FENV_ROUNDHandler() : PragmaHandler("FENV_ROUND") {}

  void HandlePragma(Preprocessor &PP, PragmaIntroducer Introducer,
                    Token &Tok) override;
};

/// PragmaSTDC_UnknownHandler - "\#pragma STDC ...".
struct PragmaSTDC_UnknownHandler : public PragmaHandler {
  PragmaSTDC_UnknownHandler() = default;

  void HandlePragma(Preprocessor &PP, PragmaIntroducer Introducer,
                    Token &UnknownTok) override {
    // C99 6.10.6p2, unknown forms are not allowed.
    PP.Diag(UnknownTok, diag::ext_stdc_pragma_ignored);
  }
};

struct PragmaFPHandler : public PragmaHandler {
  PragmaFPHandler() : PragmaHandler("fp") {}
  void HandlePragma(Preprocessor &PP, PragmaIntroducer Introducer,
                    Token &FirstToken) override;
};

struct PragmaNoOpenMPHandler : public PragmaHandler {
  PragmaNoOpenMPHandler() : PragmaHandler("omp") { }
  void HandlePragma(Preprocessor &PP, PragmaIntroducer Introducer,
                    Token &FirstToken) override;
};

struct PragmaOpenMPHandler : public PragmaHandler {
  PragmaOpenMPHandler() : PragmaHandler("omp") { }
  void HandlePragma(Preprocessor &PP, PragmaIntroducer Introducer,
                    Token &FirstToken) override;
};

/// PragmaCommentHandler - "\#pragma comment ...".
struct PragmaCommentHandler : public PragmaHandler {
  PragmaCommentHandler(Sema &Actions)
    : PragmaHandler("comment"), Actions(Actions) {}
  void HandlePragma(Preprocessor &PP, PragmaIntroducer Introducer,
                    Token &FirstToken) override;

private:
  Sema &Actions;
};

struct PragmaDetectMismatchHandler : public PragmaHandler {
  PragmaDetectMismatchHandler(Sema &Actions)
    : PragmaHandler("detect_mismatch"), Actions(Actions) {}
  void HandlePragma(Preprocessor &PP, PragmaIntroducer Introducer,
                    Token &FirstToken) override;

private:
  Sema &Actions;
};

struct PragmaFloatControlHandler : public PragmaHandler {
  PragmaFloatControlHandler(Sema &Actions)
      : PragmaHandler("float_control") {}
  void HandlePragma(Preprocessor &PP, PragmaIntroducer Introducer,
                    Token &FirstToken) override;
};

struct PragmaMSPointersToMembers : public PragmaHandler {
  explicit PragmaMSPointersToMembers() : PragmaHandler("pointers_to_members") {}
  void HandlePragma(Preprocessor &PP, PragmaIntroducer Introducer,
                    Token &FirstToken) override;
};

struct PragmaMSVtorDisp : public PragmaHandler {
  explicit PragmaMSVtorDisp() : PragmaHandler("vtordisp") {}
  void HandlePragma(Preprocessor &PP, PragmaIntroducer Introducer,
                    Token &FirstToken) override;
};

struct PragmaMSPragma : public PragmaHandler {
  explicit PragmaMSPragma(const char *name) : PragmaHandler(name) {}
  void HandlePragma(Preprocessor &PP, PragmaIntroducer Introducer,
                    Token &FirstToken) override;
};

/// PragmaOptimizeHandler - "\#pragma clang optimize on/off".
struct PragmaOptimizeHandler : public PragmaHandler {
  PragmaOptimizeHandler(Sema &S)
    : PragmaHandler("optimize"), Actions(S) {}
  void HandlePragma(Preprocessor &PP, PragmaIntroducer Introducer,
                    Token &FirstToken) override;

private:
  Sema &Actions;
};

struct PragmaLoopHintHandler : public PragmaHandler {
  PragmaLoopHintHandler() : PragmaHandler("loop") {}
  void HandlePragma(Preprocessor &PP, PragmaIntroducer Introducer,
                    Token &FirstToken) override;
};

struct PragmaUnrollHintHandler : public PragmaHandler {
  PragmaUnrollHintHandler(const char *name) : PragmaHandler(name) {}
  void HandlePragma(Preprocessor &PP, PragmaIntroducer Introducer,
                    Token &FirstToken) override;
};

struct PragmaMSRuntimeChecksHandler : public EmptyPragmaHandler {
  PragmaMSRuntimeChecksHandler() : EmptyPragmaHandler("runtime_checks") {}
};

struct PragmaMSIntrinsicHandler : public PragmaHandler {
  PragmaMSIntrinsicHandler() : PragmaHandler("intrinsic") {}
  void HandlePragma(Preprocessor &PP, PragmaIntroducer Introducer,
                    Token &FirstToken) override;
};

struct PragmaMSOptimizeHandler : public PragmaHandler {
  PragmaMSOptimizeHandler() : PragmaHandler("optimize") {}
  void HandlePragma(Preprocessor &PP, PragmaIntroducer Introducer,
                    Token &FirstToken) override;
};

struct PragmaForceCUDAHostDeviceHandler : public PragmaHandler {
  PragmaForceCUDAHostDeviceHandler(Sema &Actions)
      : PragmaHandler("force_cuda_host_device"), Actions(Actions) {}
  void HandlePragma(Preprocessor &PP, PragmaIntroducer Introducer,
                    Token &FirstToken) override;

private:
  Sema &Actions;
};

/// PragmaAttributeHandler - "\#pragma clang attribute ...".
struct PragmaAttributeHandler : public PragmaHandler {
  PragmaAttributeHandler(AttributeFactory &AttrFactory)
      : PragmaHandler("attribute"), AttributesForPragmaAttribute(AttrFactory) {}
  void HandlePragma(Preprocessor &PP, PragmaIntroducer Introducer,
                    Token &FirstToken) override;

  /// A pool of attributes that were parsed in \#pragma clang attribute.
  ParsedAttributes AttributesForPragmaAttribute;
};

struct PragmaMaxTokensHereHandler : public PragmaHandler {
  PragmaMaxTokensHereHandler() : PragmaHandler("max_tokens_here") {}
  void HandlePragma(Preprocessor &PP, PragmaIntroducer Introducer,
                    Token &FirstToken) override;
};

struct PragmaMaxTokensTotalHandler : public PragmaHandler {
  PragmaMaxTokensTotalHandler() : PragmaHandler("max_tokens_total") {}
  void HandlePragma(Preprocessor &PP, PragmaIntroducer Introducer,
                    Token &FirstToken) override;
};

}  // end namespace

void Parser::initializePragmaHandlers() {
  AlignHandler = std::make_unique<PragmaAlignHandler>();
  PP.AddPragmaHandler(AlignHandler.get());

  GCCVisibilityHandler = std::make_unique<PragmaGCCVisibilityHandler>();
  PP.AddPragmaHandler("GCC", GCCVisibilityHandler.get());

  OptionsHandler = std::make_unique<PragmaOptionsHandler>();
  PP.AddPragmaHandler(OptionsHandler.get());

  PackHandler = std::make_unique<PragmaPackHandler>();
  PP.AddPragmaHandler(PackHandler.get());

  MSStructHandler = std::make_unique<PragmaMSStructHandler>();
  PP.AddPragmaHandler(MSStructHandler.get());

  UnusedHandler = std::make_unique<PragmaUnusedHandler>();
  PP.AddPragmaHandler(UnusedHandler.get());

  WeakHandler = std::make_unique<PragmaWeakHandler>();
  PP.AddPragmaHandler(WeakHandler.get());

  RedefineExtnameHandler = std::make_unique<PragmaRedefineExtnameHandler>();
  PP.AddPragmaHandler(RedefineExtnameHandler.get());

  FPContractHandler = std::make_unique<PragmaFPContractHandler>();
  PP.AddPragmaHandler("STDC", FPContractHandler.get());

  STDCFenvAccessHandler = std::make_unique<PragmaSTDC_FENV_ACCESSHandler>();
  PP.AddPragmaHandler("STDC", STDCFenvAccessHandler.get());

  STDCFenvRoundHandler = std::make_unique<PragmaSTDC_FENV_ROUNDHandler>();
  PP.AddPragmaHandler("STDC", STDCFenvRoundHandler.get());

  STDCCXLIMITHandler = std::make_unique<PragmaSTDC_CX_LIMITED_RANGEHandler>();
  PP.AddPragmaHandler("STDC", STDCCXLIMITHandler.get());

  STDCUnknownHandler = std::make_unique<PragmaSTDC_UnknownHandler>();
  PP.AddPragmaHandler("STDC", STDCUnknownHandler.get());

  PCSectionHandler = std::make_unique<PragmaClangSectionHandler>(Actions);
  PP.AddPragmaHandler("clang", PCSectionHandler.get());

  if (getLangOpts().OpenCL) {
    OpenCLExtensionHandler = std::make_unique<PragmaOpenCLExtensionHandler>();
    PP.AddPragmaHandler("OPENCL", OpenCLExtensionHandler.get());

    PP.AddPragmaHandler("OPENCL", FPContractHandler.get());
  }
  if (getLangOpts().OpenMP)
    OpenMPHandler = std::make_unique<PragmaOpenMPHandler>();
  else
    OpenMPHandler = std::make_unique<PragmaNoOpenMPHandler>();
  PP.AddPragmaHandler(OpenMPHandler.get());

  if (getLangOpts().MicrosoftExt ||
      getTargetInfo().getTriple().isOSBinFormatELF()) {
    MSCommentHandler = std::make_unique<PragmaCommentHandler>(Actions);
    PP.AddPragmaHandler(MSCommentHandler.get());
  }

  FloatControlHandler = std::make_unique<PragmaFloatControlHandler>(Actions);
  PP.AddPragmaHandler(FloatControlHandler.get());
  if (getLangOpts().MicrosoftExt) {
    MSDetectMismatchHandler =
        std::make_unique<PragmaDetectMismatchHandler>(Actions);
    PP.AddPragmaHandler(MSDetectMismatchHandler.get());
    MSPointersToMembers = std::make_unique<PragmaMSPointersToMembers>();
    PP.AddPragmaHandler(MSPointersToMembers.get());
    MSVtorDisp = std::make_unique<PragmaMSVtorDisp>();
    PP.AddPragmaHandler(MSVtorDisp.get());
    MSInitSeg = std::make_unique<PragmaMSPragma>("init_seg");
    PP.AddPragmaHandler(MSInitSeg.get());
    MSDataSeg = std::make_unique<PragmaMSPragma>("data_seg");
    PP.AddPragmaHandler(MSDataSeg.get());
    MSBSSSeg = std::make_unique<PragmaMSPragma>("bss_seg");
    PP.AddPragmaHandler(MSBSSSeg.get());
    MSConstSeg = std::make_unique<PragmaMSPragma>("const_seg");
    PP.AddPragmaHandler(MSConstSeg.get());
    MSCodeSeg = std::make_unique<PragmaMSPragma>("code_seg");
    PP.AddPragmaHandler(MSCodeSeg.get());
    MSSection = std::make_unique<PragmaMSPragma>("section");
    PP.AddPragmaHandler(MSSection.get());
    MSRuntimeChecks = std::make_unique<PragmaMSRuntimeChecksHandler>();
    PP.AddPragmaHandler(MSRuntimeChecks.get());
    MSIntrinsic = std::make_unique<PragmaMSIntrinsicHandler>();
    PP.AddPragmaHandler(MSIntrinsic.get());
    MSOptimize = std::make_unique<PragmaMSOptimizeHandler>();
    PP.AddPragmaHandler(MSOptimize.get());
  }

  if (getLangOpts().CUDA) {
    CUDAForceHostDeviceHandler =
        std::make_unique<PragmaForceCUDAHostDeviceHandler>(Actions);
    PP.AddPragmaHandler("clang", CUDAForceHostDeviceHandler.get());
  }

  OptimizeHandler = std::make_unique<PragmaOptimizeHandler>(Actions);
  PP.AddPragmaHandler("clang", OptimizeHandler.get());

  LoopHintHandler = std::make_unique<PragmaLoopHintHandler>();
  PP.AddPragmaHandler("clang", LoopHintHandler.get());

  UnrollHintHandler = std::make_unique<PragmaUnrollHintHandler>("unroll");
  PP.AddPragmaHandler(UnrollHintHandler.get());

  NoUnrollHintHandler = std::make_unique<PragmaUnrollHintHandler>("nounroll");
  PP.AddPragmaHandler(NoUnrollHintHandler.get());

  UnrollAndJamHintHandler =
      std::make_unique<PragmaUnrollHintHandler>("unroll_and_jam");
  PP.AddPragmaHandler(UnrollAndJamHintHandler.get());

  NoUnrollAndJamHintHandler =
      std::make_unique<PragmaUnrollHintHandler>("nounroll_and_jam");
  PP.AddPragmaHandler(NoUnrollAndJamHintHandler.get());

  FPHandler = std::make_unique<PragmaFPHandler>();
  PP.AddPragmaHandler("clang", FPHandler.get());

  AttributePragmaHandler =
      std::make_unique<PragmaAttributeHandler>(AttrFactory);
  PP.AddPragmaHandler("clang", AttributePragmaHandler.get());

  MaxTokensHerePragmaHandler = std::make_unique<PragmaMaxTokensHereHandler>();
  PP.AddPragmaHandler("clang", MaxTokensHerePragmaHandler.get());

  MaxTokensTotalPragmaHandler = std::make_unique<PragmaMaxTokensTotalHandler>();
  PP.AddPragmaHandler("clang", MaxTokensTotalPragmaHandler.get());
}

void Parser::resetPragmaHandlers() {
  // Remove the pragma handlers we installed.
  PP.RemovePragmaHandler(AlignHandler.get());
  AlignHandler.reset();
  PP.RemovePragmaHandler("GCC", GCCVisibilityHandler.get());
  GCCVisibilityHandler.reset();
  PP.RemovePragmaHandler(OptionsHandler.get());
  OptionsHandler.reset();
  PP.RemovePragmaHandler(PackHandler.get());
  PackHandler.reset();
  PP.RemovePragmaHandler(MSStructHandler.get());
  MSStructHandler.reset();
  PP.RemovePragmaHandler(UnusedHandler.get());
  UnusedHandler.reset();
  PP.RemovePragmaHandler(WeakHandler.get());
  WeakHandler.reset();
  PP.RemovePragmaHandler(RedefineExtnameHandler.get());
  RedefineExtnameHandler.reset();

  if (getLangOpts().OpenCL) {
    PP.RemovePragmaHandler("OPENCL", OpenCLExtensionHandler.get());
    OpenCLExtensionHandler.reset();
    PP.RemovePragmaHandler("OPENCL", FPContractHandler.get());
  }
  PP.RemovePragmaHandler(OpenMPHandler.get());
  OpenMPHandler.reset();

  if (getLangOpts().MicrosoftExt ||
      getTargetInfo().getTriple().isOSBinFormatELF()) {
    PP.RemovePragmaHandler(MSCommentHandler.get());
    MSCommentHandler.reset();
  }

  PP.RemovePragmaHandler("clang", PCSectionHandler.get());
  PCSectionHandler.reset();

  PP.RemovePragmaHandler(FloatControlHandler.get());
  FloatControlHandler.reset();
  if (getLangOpts().MicrosoftExt) {
    PP.RemovePragmaHandler(MSDetectMismatchHandler.get());
    MSDetectMismatchHandler.reset();
    PP.RemovePragmaHandler(MSPointersToMembers.get());
    MSPointersToMembers.reset();
    PP.RemovePragmaHandler(MSVtorDisp.get());
    MSVtorDisp.reset();
    PP.RemovePragmaHandler(MSInitSeg.get());
    MSInitSeg.reset();
    PP.RemovePragmaHandler(MSDataSeg.get());
    MSDataSeg.reset();
    PP.RemovePragmaHandler(MSBSSSeg.get());
    MSBSSSeg.reset();
    PP.RemovePragmaHandler(MSConstSeg.get());
    MSConstSeg.reset();
    PP.RemovePragmaHandler(MSCodeSeg.get());
    MSCodeSeg.reset();
    PP.RemovePragmaHandler(MSSection.get());
    MSSection.reset();
    PP.RemovePragmaHandler(MSRuntimeChecks.get());
    MSRuntimeChecks.reset();
    PP.RemovePragmaHandler(MSIntrinsic.get());
    MSIntrinsic.reset();
    PP.RemovePragmaHandler(MSOptimize.get());
    MSOptimize.reset();
  }

  if (getLangOpts().CUDA) {
    PP.RemovePragmaHandler("clang", CUDAForceHostDeviceHandler.get());
    CUDAForceHostDeviceHandler.reset();
  }

  PP.RemovePragmaHandler("STDC", FPContractHandler.get());
  FPContractHandler.reset();

  PP.RemovePragmaHandler("STDC", STDCFenvAccessHandler.get());
  STDCFenvAccessHandler.reset();

  PP.RemovePragmaHandler("STDC", STDCFenvRoundHandler.get());
  STDCFenvRoundHandler.reset();

  PP.RemovePragmaHandler("STDC", STDCCXLIMITHandler.get());
  STDCCXLIMITHandler.reset();

  PP.RemovePragmaHandler("STDC", STDCUnknownHandler.get());
  STDCUnknownHandler.reset();

  PP.RemovePragmaHandler("clang", OptimizeHandler.get());
  OptimizeHandler.reset();

  PP.RemovePragmaHandler("clang", LoopHintHandler.get());
  LoopHintHandler.reset();

  PP.RemovePragmaHandler(UnrollHintHandler.get());
  UnrollHintHandler.reset();

  PP.RemovePragmaHandler(NoUnrollHintHandler.get());
  NoUnrollHintHandler.reset();

  PP.RemovePragmaHandler(UnrollAndJamHintHandler.get());
  UnrollAndJamHintHandler.reset();

  PP.RemovePragmaHandler(NoUnrollAndJamHintHandler.get());
  NoUnrollAndJamHintHandler.reset();

  PP.RemovePragmaHandler("clang", FPHandler.get());
  FPHandler.reset();

  PP.RemovePragmaHandler("clang", AttributePragmaHandler.get());
  AttributePragmaHandler.reset();

  PP.RemovePragmaHandler("clang", MaxTokensHerePragmaHandler.get());
  MaxTokensHerePragmaHandler.reset();

  PP.RemovePragmaHandler("clang", MaxTokensTotalPragmaHandler.get());
  MaxTokensTotalPragmaHandler.reset();
}

/// Handle the annotation token produced for #pragma unused(...)
///
/// Each annot_pragma_unused is followed by the argument token so e.g.
/// "#pragma unused(x,y)" becomes:
/// annot_pragma_unused 'x' annot_pragma_unused 'y'
void Parser::HandlePragmaUnused() {
  assert(Tok.is(tok::annot_pragma_unused));
  SourceLocation UnusedLoc = ConsumeAnnotationToken();
  Actions.ActOnPragmaUnused(Tok, getCurScope(), UnusedLoc);
  ConsumeIdentifier(); // The argument token.
}

void Parser::HandlePragmaVisibility() {
  assert(Tok.is(tok::annot_pragma_vis));
  const IdentifierInfo *VisType =
    static_cast<IdentifierInfo *>(Tok.getAnnotationValue());
  SourceLocation VisLoc = ConsumeAnnotationToken();
  Actions.ActOnPragmaVisibility(VisType, VisLoc);
}

namespace {
struct PragmaPackInfo {
  Sema::PragmaMsStackAction Action;
  StringRef SlotLabel;
  Token Alignment;
};
} // end anonymous namespace

void Parser::HandlePragmaPack() {
  assert(Tok.is(tok::annot_pragma_pack));
  PragmaPackInfo *Info =
    static_cast<PragmaPackInfo *>(Tok.getAnnotationValue());
  SourceLocation PragmaLoc = Tok.getLocation();
  ExprResult Alignment;
  if (Info->Alignment.is(tok::numeric_constant)) {
    Alignment = Actions.ActOnNumericConstant(Info->Alignment);
    if (Alignment.isInvalid()) {
      ConsumeAnnotationToken();
      return;
    }
  }
  Actions.ActOnPragmaPack(PragmaLoc, Info->Action, Info->SlotLabel,
                          Alignment.get());
  // Consume the token after processing the pragma to enable pragma-specific
  // #include warnings.
  ConsumeAnnotationToken();
}

void Parser::HandlePragmaMSStruct() {
  assert(Tok.is(tok::annot_pragma_msstruct));
  PragmaMSStructKind Kind = static_cast<PragmaMSStructKind>(
      reinterpret_cast<uintptr_t>(Tok.getAnnotationValue()));
  Actions.ActOnPragmaMSStruct(Kind);
  ConsumeAnnotationToken();
}

void Parser::HandlePragmaAlign() {
  assert(Tok.is(tok::annot_pragma_align));
  Sema::PragmaOptionsAlignKind Kind =
    static_cast<Sema::PragmaOptionsAlignKind>(
    reinterpret_cast<uintptr_t>(Tok.getAnnotationValue()));
  Actions.ActOnPragmaOptionsAlign(Kind, Tok.getLocation());
  // Consume the token after processing the pragma to enable pragma-specific
  // #include warnings.
  ConsumeAnnotationToken();
}

void Parser::HandlePragmaDump() {
  assert(Tok.is(tok::annot_pragma_dump));
  IdentifierInfo *II =
      reinterpret_cast<IdentifierInfo *>(Tok.getAnnotationValue());
  Actions.ActOnPragmaDump(getCurScope(), Tok.getLocation(), II);
  ConsumeAnnotationToken();
}

void Parser::HandlePragmaWeak() {
  assert(Tok.is(tok::annot_pragma_weak));
  SourceLocation PragmaLoc = ConsumeAnnotationToken();
  Actions.ActOnPragmaWeakID(Tok.getIdentifierInfo(), PragmaLoc,
                            Tok.getLocation());
  ConsumeIdentifier(); // The weak name.
}

void Parser::HandlePragmaWeakAlias() {
  assert(Tok.is(tok::annot_pragma_weakalias));
  SourceLocation PragmaLoc = ConsumeAnnotationToken();
  IdentifierInfo *WeakName = Tok.getIdentifierInfo();
  SourceLocation WeakNameLoc = Tok.getLocation();
  ConsumeIdentifier();
  IdentifierInfo *AliasName = Tok.getIdentifierInfo();
  SourceLocation AliasNameLoc = Tok.getLocation();
  ConsumeIdentifier();
  Actions.ActOnPragmaWeakAlias(WeakName, AliasName, PragmaLoc,
                               WeakNameLoc, AliasNameLoc);

}

void Parser::HandlePragmaRedefineExtname() {
  assert(Tok.is(tok::annot_pragma_redefine_extname));
  SourceLocation RedefLoc = ConsumeAnnotationToken();
  IdentifierInfo *RedefName = Tok.getIdentifierInfo();
  SourceLocation RedefNameLoc = Tok.getLocation();
  ConsumeIdentifier();
  IdentifierInfo *AliasName = Tok.getIdentifierInfo();
  SourceLocation AliasNameLoc = Tok.getLocation();
  ConsumeIdentifier();
  Actions.ActOnPragmaRedefineExtname(RedefName, AliasName, RedefLoc,
                                     RedefNameLoc, AliasNameLoc);
}

void Parser::HandlePragmaFPContract() {
  assert(Tok.is(tok::annot_pragma_fp_contract));
  tok::OnOffSwitch OOS =
    static_cast<tok::OnOffSwitch>(
    reinterpret_cast<uintptr_t>(Tok.getAnnotationValue()));

  LangOptions::FPModeKind FPC;
  switch (OOS) {
  case tok::OOS_ON:
    FPC = LangOptions::FPM_On;
    break;
  case tok::OOS_OFF:
    FPC = LangOptions::FPM_Off;
    break;
  case tok::OOS_DEFAULT:
    FPC = getLangOpts().getDefaultFPContractMode();
    break;
  }

  SourceLocation PragmaLoc = ConsumeAnnotationToken();
  Actions.ActOnPragmaFPContract(PragmaLoc, FPC);
}

void Parser::HandlePragmaFloatControl() {
  assert(Tok.is(tok::annot_pragma_float_control));

  // The value that is held on the PragmaFloatControlStack encodes
  // the PragmaFloatControl kind and the MSStackAction kind
  // into a single 32-bit word. The MsStackAction is the high 16 bits
  // and the FloatControl is the lower 16 bits. Use shift and bit-and
  // to decode the parts.
  uintptr_t Value = reinterpret_cast<uintptr_t>(Tok.getAnnotationValue());
  Sema::PragmaMsStackAction Action =
      static_cast<Sema::PragmaMsStackAction>((Value >> 16) & 0xFFFF);
  PragmaFloatControlKind Kind = PragmaFloatControlKind(Value & 0xFFFF);
  SourceLocation PragmaLoc = ConsumeAnnotationToken();
  Actions.ActOnPragmaFloatControl(PragmaLoc, Action, Kind);
}

void Parser::HandlePragmaFEnvAccess() {
  assert(Tok.is(tok::annot_pragma_fenv_access));
  tok::OnOffSwitch OOS =
    static_cast<tok::OnOffSwitch>(
    reinterpret_cast<uintptr_t>(Tok.getAnnotationValue()));

  bool IsEnabled;
  switch (OOS) {
  case tok::OOS_ON:
    IsEnabled = true;
    break;
  case tok::OOS_OFF:
    IsEnabled = false;
    break;
  case tok::OOS_DEFAULT: // FIXME: Add this cli option when it makes sense.
    IsEnabled = false;
    break;
  }

  SourceLocation PragmaLoc = ConsumeAnnotationToken();
  Actions.ActOnPragmaFEnvAccess(PragmaLoc, IsEnabled);
}

void Parser::HandlePragmaFEnvRound() {
  assert(Tok.is(tok::annot_pragma_fenv_round));
  auto RM = static_cast<llvm::RoundingMode>(
      reinterpret_cast<uintptr_t>(Tok.getAnnotationValue()));

  SourceLocation PragmaLoc = ConsumeAnnotationToken();
  Actions.setRoundingMode(PragmaLoc, RM);
}

StmtResult Parser::HandlePragmaCaptured()
{
  assert(Tok.is(tok::annot_pragma_captured));
  ConsumeAnnotationToken();

  if (Tok.isNot(tok::l_brace)) {
    PP.Diag(Tok, diag::err_expected) << tok::l_brace;
    return StmtError();
  }

  SourceLocation Loc = Tok.getLocation();

  ParseScope CapturedRegionScope(this, Scope::FnScope | Scope::DeclScope |
                                           Scope::CompoundStmtScope);
  Actions.ActOnCapturedRegionStart(Loc, getCurScope(), CR_Default,
                                   /*NumParams=*/1);

  StmtResult R = ParseCompoundStatement();
  CapturedRegionScope.Exit();

  if (R.isInvalid()) {
    Actions.ActOnCapturedRegionError();
    return StmtError();
  }

  return Actions.ActOnCapturedRegionEnd(R.get());
}

namespace {
  enum OpenCLExtState : char {
    Disable, Enable, Begin, End
  };
  typedef std::pair<const IdentifierInfo *, OpenCLExtState> OpenCLExtData;
}

void Parser::HandlePragmaOpenCLExtension() {
  assert(Tok.is(tok::annot_pragma_opencl_extension));
  OpenCLExtData *Data = static_cast<OpenCLExtData*>(Tok.getAnnotationValue());
  auto State = Data->second;
  auto Ident = Data->first;
  SourceLocation NameLoc = Tok.getLocation();
  ConsumeAnnotationToken();

  auto &Opt = Actions.getOpenCLOptions();
  auto Name = Ident->getName();
  // OpenCL 1.1 9.1: "The all variant sets the behavior for all extensions,
  // overriding all previously issued extension directives, but only if the
  // behavior is set to disable."
  if (Name == "all") {
    if (State == Disable) {
      Opt.disableAll();
      Opt.enableSupportedCore(getLangOpts());
    } else {
      PP.Diag(NameLoc, diag::warn_pragma_expected_predicate) << 1;
    }
  } else if (State == Begin) {
    if (!Opt.isKnown(Name) || !Opt.isSupported(Name, getLangOpts())) {
      Opt.support(Name);
    }
    Actions.setCurrentOpenCLExtension(Name);
  } else if (State == End) {
    if (Name != Actions.getCurrentOpenCLExtension())
      PP.Diag(NameLoc, diag::warn_pragma_begin_end_mismatch);
    Actions.setCurrentOpenCLExtension("");
  } else if (!Opt.isKnown(Name))
    PP.Diag(NameLoc, diag::warn_pragma_unknown_extension) << Ident;
  else if (Opt.isSupportedExtension(Name, getLangOpts()))
    Opt.enable(Name, State == Enable);
  else if (Opt.isSupportedCore(Name, getLangOpts()))
    PP.Diag(NameLoc, diag::warn_pragma_extension_is_core) << Ident;
  else
    PP.Diag(NameLoc, diag::warn_pragma_unsupported_extension) << Ident;
}

void Parser::HandlePragmaMSPointersToMembers() {
  assert(Tok.is(tok::annot_pragma_ms_pointers_to_members));
  LangOptions::PragmaMSPointersToMembersKind RepresentationMethod =
      static_cast<LangOptions::PragmaMSPointersToMembersKind>(
          reinterpret_cast<uintptr_t>(Tok.getAnnotationValue()));
  SourceLocation PragmaLoc = ConsumeAnnotationToken();
  Actions.ActOnPragmaMSPointersToMembers(RepresentationMethod, PragmaLoc);
}

void Parser::HandlePragmaMSVtorDisp() {
  assert(Tok.is(tok::annot_pragma_ms_vtordisp));
  uintptr_t Value = reinterpret_cast<uintptr_t>(Tok.getAnnotationValue());
  Sema::PragmaMsStackAction Action =
      static_cast<Sema::PragmaMsStackAction>((Value >> 16) & 0xFFFF);
  MSVtorDispMode Mode = MSVtorDispMode(Value & 0xFFFF);
  SourceLocation PragmaLoc = ConsumeAnnotationToken();
  Actions.ActOnPragmaMSVtorDisp(Action, PragmaLoc, Mode);
}

void Parser::HandlePragmaMSPragma() {
  assert(Tok.is(tok::annot_pragma_ms_pragma));
  // Grab the tokens out of the annotation and enter them into the stream.
  auto TheTokens =
      (std::pair<std::unique_ptr<Token[]>, size_t> *)Tok.getAnnotationValue();
  PP.EnterTokenStream(std::move(TheTokens->first), TheTokens->second, true,
                      /*IsReinject=*/true);
  SourceLocation PragmaLocation = ConsumeAnnotationToken();
  assert(Tok.isAnyIdentifier());
  StringRef PragmaName = Tok.getIdentifierInfo()->getName();
  PP.Lex(Tok); // pragma kind

  // Figure out which #pragma we're dealing with.  The switch has no default
  // because lex shouldn't emit the annotation token for unrecognized pragmas.
  typedef bool (Parser::*PragmaHandler)(StringRef, SourceLocation);
  PragmaHandler Handler = llvm::StringSwitch<PragmaHandler>(PragmaName)
    .Case("data_seg", &Parser::HandlePragmaMSSegment)
    .Case("bss_seg", &Parser::HandlePragmaMSSegment)
    .Case("const_seg", &Parser::HandlePragmaMSSegment)
    .Case("code_seg", &Parser::HandlePragmaMSSegment)
    .Case("section", &Parser::HandlePragmaMSSection)
    .Case("init_seg", &Parser::HandlePragmaMSInitSeg);

  if (!(this->*Handler)(PragmaName, PragmaLocation)) {
    // Pragma handling failed, and has been diagnosed.  Slurp up the tokens
    // until eof (really end of line) to prevent follow-on errors.
    while (Tok.isNot(tok::eof))
      PP.Lex(Tok);
    PP.Lex(Tok);
  }
}

bool Parser::HandlePragmaMSSection(StringRef PragmaName,
                                   SourceLocation PragmaLocation) {
  if (Tok.isNot(tok::l_paren)) {
    PP.Diag(PragmaLocation, diag::warn_pragma_expected_lparen) << PragmaName;
    return false;
  }
  PP.Lex(Tok); // (
  // Parsing code for pragma section
  if (Tok.isNot(tok::string_literal)) {
    PP.Diag(PragmaLocation, diag::warn_pragma_expected_section_name)
        << PragmaName;
    return false;
  }
  ExprResult StringResult = ParseStringLiteralExpression();
  if (StringResult.isInvalid())
    return false; // Already diagnosed.
  StringLiteral *SegmentName = cast<StringLiteral>(StringResult.get());
  if (SegmentName->getCharByteWidth() != 1) {
    PP.Diag(PragmaLocation, diag::warn_pragma_expected_non_wide_string)
        << PragmaName;
    return false;
  }
  int SectionFlags = ASTContext::PSF_Read;
  bool SectionFlagsAreDefault = true;
  while (Tok.is(tok::comma)) {
    PP.Lex(Tok); // ,
    // Ignore "long" and "short".
    // They are undocumented, but widely used, section attributes which appear
    // to do nothing.
    if (Tok.is(tok::kw_long) || Tok.is(tok::kw_short)) {
      PP.Lex(Tok); // long/short
      continue;
    }

    if (!Tok.isAnyIdentifier()) {
      PP.Diag(PragmaLocation, diag::warn_pragma_expected_action_or_r_paren)
          << PragmaName;
      return false;
    }
    ASTContext::PragmaSectionFlag Flag =
      llvm::StringSwitch<ASTContext::PragmaSectionFlag>(
      Tok.getIdentifierInfo()->getName())
      .Case("read", ASTContext::PSF_Read)
      .Case("write", ASTContext::PSF_Write)
      .Case("execute", ASTContext::PSF_Execute)
      .Case("shared", ASTContext::PSF_Invalid)
      .Case("nopage", ASTContext::PSF_Invalid)
      .Case("nocache", ASTContext::PSF_Invalid)
      .Case("discard", ASTContext::PSF_Invalid)
      .Case("remove", ASTContext::PSF_Invalid)
      .Default(ASTContext::PSF_None);
    if (Flag == ASTContext::PSF_None || Flag == ASTContext::PSF_Invalid) {
      PP.Diag(PragmaLocation, Flag == ASTContext::PSF_None
                                  ? diag::warn_pragma_invalid_specific_action
                                  : diag::warn_pragma_unsupported_action)
          << PragmaName << Tok.getIdentifierInfo()->getName();
      return false;
    }
    SectionFlags |= Flag;
    SectionFlagsAreDefault = false;
    PP.Lex(Tok); // Identifier
  }
  // If no section attributes are specified, the section will be marked as
  // read/write.
  if (SectionFlagsAreDefault)
    SectionFlags |= ASTContext::PSF_Write;
  if (Tok.isNot(tok::r_paren)) {
    PP.Diag(PragmaLocation, diag::warn_pragma_expected_rparen) << PragmaName;
    return false;
  }
  PP.Lex(Tok); // )
  if (Tok.isNot(tok::eof)) {
    PP.Diag(PragmaLocation, diag::warn_pragma_extra_tokens_at_eol)
        << PragmaName;
    return false;
  }
  PP.Lex(Tok); // eof
  Actions.ActOnPragmaMSSection(PragmaLocation, SectionFlags, SegmentName);
  return true;
}

bool Parser::HandlePragmaMSSegment(StringRef PragmaName,
                                   SourceLocation PragmaLocation) {
  if (Tok.isNot(tok::l_paren)) {
    PP.Diag(PragmaLocation, diag::warn_pragma_expected_lparen) << PragmaName;
    return false;
  }
  PP.Lex(Tok); // (
  Sema::PragmaMsStackAction Action = Sema::PSK_Reset;
  StringRef SlotLabel;
  if (Tok.isAnyIdentifier()) {
    StringRef PushPop = Tok.getIdentifierInfo()->getName();
    if (PushPop == "push")
      Action = Sema::PSK_Push;
    else if (PushPop == "pop")
      Action = Sema::PSK_Pop;
    else {
      PP.Diag(PragmaLocation,
              diag::warn_pragma_expected_section_push_pop_or_name)
          << PragmaName;
      return false;
    }
    if (Action != Sema::PSK_Reset) {
      PP.Lex(Tok); // push | pop
      if (Tok.is(tok::comma)) {
        PP.Lex(Tok); // ,
        // If we've got a comma, we either need a label or a string.
        if (Tok.isAnyIdentifier()) {
          SlotLabel = Tok.getIdentifierInfo()->getName();
          PP.Lex(Tok); // identifier
          if (Tok.is(tok::comma))
            PP.Lex(Tok);
          else if (Tok.isNot(tok::r_paren)) {
            PP.Diag(PragmaLocation, diag::warn_pragma_expected_punc)
                << PragmaName;
            return false;
          }
        }
      } else if (Tok.isNot(tok::r_paren)) {
        PP.Diag(PragmaLocation, diag::warn_pragma_expected_punc) << PragmaName;
        return false;
      }
    }
  }
  // Grab the string literal for our section name.
  StringLiteral *SegmentName = nullptr;
  if (Tok.isNot(tok::r_paren)) {
    if (Tok.isNot(tok::string_literal)) {
      unsigned DiagID = Action != Sema::PSK_Reset ? !SlotLabel.empty() ?
          diag::warn_pragma_expected_section_name :
          diag::warn_pragma_expected_section_label_or_name :
          diag::warn_pragma_expected_section_push_pop_or_name;
      PP.Diag(PragmaLocation, DiagID) << PragmaName;
      return false;
    }
    ExprResult StringResult = ParseStringLiteralExpression();
    if (StringResult.isInvalid())
      return false; // Already diagnosed.
    SegmentName = cast<StringLiteral>(StringResult.get());
    if (SegmentName->getCharByteWidth() != 1) {
      PP.Diag(PragmaLocation, diag::warn_pragma_expected_non_wide_string)
          << PragmaName;
      return false;
    }
    // Setting section "" has no effect
    if (SegmentName->getLength())
      Action = (Sema::PragmaMsStackAction)(Action | Sema::PSK_Set);
  }
  if (Tok.isNot(tok::r_paren)) {
    PP.Diag(PragmaLocation, diag::warn_pragma_expected_rparen) << PragmaName;
    return false;
  }
  PP.Lex(Tok); // )
  if (Tok.isNot(tok::eof)) {
    PP.Diag(PragmaLocation, diag::warn_pragma_extra_tokens_at_eol)
        << PragmaName;
    return false;
  }
  PP.Lex(Tok); // eof
  Actions.ActOnPragmaMSSeg(PragmaLocation, Action, SlotLabel,
                           SegmentName, PragmaName);
  return true;
}

// #pragma init_seg({ compiler | lib | user | "section-name" [, func-name]} )
bool Parser::HandlePragmaMSInitSeg(StringRef PragmaName,
                                   SourceLocation PragmaLocation) {
  if (getTargetInfo().getTriple().getEnvironment() != llvm::Triple::MSVC) {
    PP.Diag(PragmaLocation, diag::warn_pragma_init_seg_unsupported_target);
    return false;
  }

  if (ExpectAndConsume(tok::l_paren, diag::warn_pragma_expected_lparen,
                       PragmaName))
    return false;

  // Parse either the known section names or the string section name.
  StringLiteral *SegmentName = nullptr;
  if (Tok.isAnyIdentifier()) {
    auto *II = Tok.getIdentifierInfo();
    StringRef Section = llvm::StringSwitch<StringRef>(II->getName())
                            .Case("compiler", "\".CRT$XCC\"")
                            .Case("lib", "\".CRT$XCL\"")
                            .Case("user", "\".CRT$XCU\"")
                            .Default("");

    if (!Section.empty()) {
      // Pretend the user wrote the appropriate string literal here.
      Token Toks[1];
      Toks[0].startToken();
      Toks[0].setKind(tok::string_literal);
      Toks[0].setLocation(Tok.getLocation());
      Toks[0].setLiteralData(Section.data());
      Toks[0].setLength(Section.size());
      SegmentName =
          cast<StringLiteral>(Actions.ActOnStringLiteral(Toks, nullptr).get());
      PP.Lex(Tok);
    }
  } else if (Tok.is(tok::string_literal)) {
    ExprResult StringResult = ParseStringLiteralExpression();
    if (StringResult.isInvalid())
      return false;
    SegmentName = cast<StringLiteral>(StringResult.get());
    if (SegmentName->getCharByteWidth() != 1) {
      PP.Diag(PragmaLocation, diag::warn_pragma_expected_non_wide_string)
          << PragmaName;
      return false;
    }
    // FIXME: Add support for the '[, func-name]' part of the pragma.
  }

  if (!SegmentName) {
    PP.Diag(PragmaLocation, diag::warn_pragma_expected_init_seg) << PragmaName;
    return false;
  }

  if (ExpectAndConsume(tok::r_paren, diag::warn_pragma_expected_rparen,
                       PragmaName) ||
      ExpectAndConsume(tok::eof, diag::warn_pragma_extra_tokens_at_eol,
                       PragmaName))
    return false;

  Actions.ActOnPragmaMSInitSeg(PragmaLocation, SegmentName);
  return true;
}

namespace {
struct PragmaLoopHintInfo {
  Token PragmaName;
  Token Option;
  ArrayRef<Token> Toks;
};
} // end anonymous namespace

static std::string PragmaLoopHintString(Token PragmaName, Token Option) {
  StringRef Str = PragmaName.getIdentifierInfo()->getName();
  std::string ClangLoopStr = (llvm::Twine("clang loop ") + Str).str();
  return std::string(llvm::StringSwitch<StringRef>(Str)
                         .Case("loop", ClangLoopStr)
                         .Case("unroll_and_jam", Str)
                         .Case("unroll", Str)
                         .Default(""));
}

bool Parser::HandlePragmaLoopHint(LoopHint &Hint) {
  assert(Tok.is(tok::annot_pragma_loop_hint));
  PragmaLoopHintInfo *Info =
      static_cast<PragmaLoopHintInfo *>(Tok.getAnnotationValue());

  IdentifierInfo *PragmaNameInfo = Info->PragmaName.getIdentifierInfo();
  Hint.PragmaNameLoc = IdentifierLoc::create(
      Actions.Context, Info->PragmaName.getLocation(), PragmaNameInfo);

  // It is possible that the loop hint has no option identifier, such as
  // #pragma unroll(4).
  IdentifierInfo *OptionInfo = Info->Option.is(tok::identifier)
                                   ? Info->Option.getIdentifierInfo()
                                   : nullptr;
  Hint.OptionLoc = IdentifierLoc::create(
      Actions.Context, Info->Option.getLocation(), OptionInfo);

  llvm::ArrayRef<Token> Toks = Info->Toks;

  // Return a valid hint if pragma unroll or nounroll were specified
  // without an argument.
  auto IsLoopHint = llvm::StringSwitch<bool>(PragmaNameInfo->getName())
                        .Cases("unroll", "nounroll", "unroll_and_jam",
                               "nounroll_and_jam", true)
                        .Default(false);

  if (Toks.empty() && IsLoopHint) {
    ConsumeAnnotationToken();
    Hint.Range = Info->PragmaName.getLocation();
    return true;
  }

  // The constant expression is always followed by an eof token, which increases
  // the TokSize by 1.
  assert(!Toks.empty() &&
         "PragmaLoopHintInfo::Toks must contain at least one token.");

  // If no option is specified the argument is assumed to be a constant expr.
  bool OptionUnroll = false;
  bool OptionUnrollAndJam = false;
  bool OptionDistribute = false;
  bool OptionPipelineDisabled = false;
  bool StateOption = false;
  if (OptionInfo) { // Pragma Unroll does not specify an option.
    OptionUnroll = OptionInfo->isStr("unroll");
    OptionUnrollAndJam = OptionInfo->isStr("unroll_and_jam");
    OptionDistribute = OptionInfo->isStr("distribute");
    OptionPipelineDisabled = OptionInfo->isStr("pipeline");
    StateOption = llvm::StringSwitch<bool>(OptionInfo->getName())
                      .Case("vectorize", true)
                      .Case("interleave", true)
                      .Case("vectorize_predicate", true)
                      .Default(false) ||
                  OptionUnroll || OptionUnrollAndJam || OptionDistribute ||
                  OptionPipelineDisabled;
  }

  bool AssumeSafetyArg = !OptionUnroll && !OptionUnrollAndJam &&
                         !OptionDistribute && !OptionPipelineDisabled;
  // Verify loop hint has an argument.
  if (Toks[0].is(tok::eof)) {
    ConsumeAnnotationToken();
    Diag(Toks[0].getLocation(), diag::err_pragma_loop_missing_argument)
        << /*StateArgument=*/StateOption
        << /*FullKeyword=*/(OptionUnroll || OptionUnrollAndJam)
        << /*AssumeSafetyKeyword=*/AssumeSafetyArg;
    return false;
  }

  // Validate the argument.
  if (StateOption) {
    ConsumeAnnotationToken();
    SourceLocation StateLoc = Toks[0].getLocation();
    IdentifierInfo *StateInfo = Toks[0].getIdentifierInfo();

    bool Valid = StateInfo &&
                 llvm::StringSwitch<bool>(StateInfo->getName())
                     .Case("disable", true)
                     .Case("enable", !OptionPipelineDisabled)
                     .Case("full", OptionUnroll || OptionUnrollAndJam)
                     .Case("assume_safety", AssumeSafetyArg)
                     .Default(false);
    if (!Valid) {
      if (OptionPipelineDisabled) {
        Diag(Toks[0].getLocation(), diag::err_pragma_pipeline_invalid_keyword);
      } else {
        Diag(Toks[0].getLocation(), diag::err_pragma_invalid_keyword)
            << /*FullKeyword=*/(OptionUnroll || OptionUnrollAndJam)
            << /*AssumeSafetyKeyword=*/AssumeSafetyArg;
      }
      return false;
    }
    if (Toks.size() > 2)
      Diag(Tok.getLocation(), diag::warn_pragma_extra_tokens_at_eol)
          << PragmaLoopHintString(Info->PragmaName, Info->Option);
    Hint.StateLoc = IdentifierLoc::create(Actions.Context, StateLoc, StateInfo);
  } else {
    // Enter constant expression including eof terminator into token stream.
    PP.EnterTokenStream(Toks, /*DisableMacroExpansion=*/false,
                        /*IsReinject=*/false);
    ConsumeAnnotationToken();

    ExprResult R = ParseConstantExpression();

    // Tokens following an error in an ill-formed constant expression will
    // remain in the token stream and must be removed.
    if (Tok.isNot(tok::eof)) {
      Diag(Tok.getLocation(), diag::warn_pragma_extra_tokens_at_eol)
          << PragmaLoopHintString(Info->PragmaName, Info->Option);
      while (Tok.isNot(tok::eof))
        ConsumeAnyToken();
    }

    ConsumeToken(); // Consume the constant expression eof terminator.

    if (R.isInvalid() ||
        Actions.CheckLoopHintExpr(R.get(), Toks[0].getLocation()))
      return false;

    // Argument is a constant expression with an integer type.
    Hint.ValueExpr = R.get();
  }

  Hint.Range = SourceRange(Info->PragmaName.getLocation(),
                           Info->Toks.back().getLocation());
  return true;
}

namespace {
struct PragmaAttributeInfo {
  enum ActionType { Push, Pop, Attribute };
  ParsedAttributes &Attributes;
  ActionType Action;
  const IdentifierInfo *Namespace = nullptr;
  ArrayRef<Token> Tokens;

  PragmaAttributeInfo(ParsedAttributes &Attributes) : Attributes(Attributes) {}
};

#include "clang/Parse/AttrSubMatchRulesParserStringSwitches.inc"

} // end anonymous namespace

static StringRef getIdentifier(const Token &Tok) {
  if (Tok.isIdentifier())
    return Tok.getIdentifierInfo()->getName();
  const char *S = tok::getKeywordSpelling(Tok.getKind());
  if (!S)
    return "";
  return S;
}

static bool isAbstractAttrMatcherRule(attr::SubjectMatchRule Rule) {
  using namespace attr;
  switch (Rule) {
#define ATTR_MATCH_RULE(Value, Spelling, IsAbstract)                           \
  case Value:                                                                  \
    return IsAbstract;
#include "clang/Basic/AttrSubMatchRulesList.inc"
  }
  llvm_unreachable("Invalid attribute subject match rule");
  return false;
}

static void diagnoseExpectedAttributeSubjectSubRule(
    Parser &PRef, attr::SubjectMatchRule PrimaryRule, StringRef PrimaryRuleName,
    SourceLocation SubRuleLoc) {
  auto Diagnostic =
      PRef.Diag(SubRuleLoc,
                diag::err_pragma_attribute_expected_subject_sub_identifier)
      << PrimaryRuleName;
  if (const char *SubRules = validAttributeSubjectMatchSubRules(PrimaryRule))
    Diagnostic << /*SubRulesSupported=*/1 << SubRules;
  else
    Diagnostic << /*SubRulesSupported=*/0;
}

static void diagnoseUnknownAttributeSubjectSubRule(
    Parser &PRef, attr::SubjectMatchRule PrimaryRule, StringRef PrimaryRuleName,
    StringRef SubRuleName, SourceLocation SubRuleLoc) {

  auto Diagnostic =
      PRef.Diag(SubRuleLoc, diag::err_pragma_attribute_unknown_subject_sub_rule)
      << SubRuleName << PrimaryRuleName;
  if (const char *SubRules = validAttributeSubjectMatchSubRules(PrimaryRule))
    Diagnostic << /*SubRulesSupported=*/1 << SubRules;
  else
    Diagnostic << /*SubRulesSupported=*/0;
}

bool Parser::ParsePragmaAttributeSubjectMatchRuleSet(
    attr::ParsedSubjectMatchRuleSet &SubjectMatchRules, SourceLocation &AnyLoc,
    SourceLocation &LastMatchRuleEndLoc) {
  bool IsAny = false;
  BalancedDelimiterTracker AnyParens(*this, tok::l_paren);
  if (getIdentifier(Tok) == "any") {
    AnyLoc = ConsumeIdentifier();
    IsAny = true;
    if (AnyParens.expectAndConsume())
      return true;
  }

  do {
    // Parse the subject matcher rule.
    StringRef Name = getIdentifier(Tok);
    if (Name.empty()) {
      Diag(Tok, diag::err_pragma_attribute_expected_subject_identifier);
      return true;
    }
    std::pair<Optional<attr::SubjectMatchRule>,
              Optional<attr::SubjectMatchRule> (*)(StringRef, bool)>
        Rule = isAttributeSubjectMatchRule(Name);
    if (!Rule.first) {
      Diag(Tok, diag::err_pragma_attribute_unknown_subject_rule) << Name;
      return true;
    }
    attr::SubjectMatchRule PrimaryRule = *Rule.first;
    SourceLocation RuleLoc = ConsumeAsIdentifier();

    BalancedDelimiterTracker Parens(*this, tok::l_paren);
    if (isAbstractAttrMatcherRule(PrimaryRule)) {
      if (Parens.expectAndConsume())
        return true;
    } else if (Parens.consumeOpen()) {
      if (!SubjectMatchRules
               .insert(
                   std::make_pair(PrimaryRule, SourceRange(RuleLoc, RuleLoc)))
               .second)
        Diag(RuleLoc, diag::err_pragma_attribute_duplicate_subject)
            << Name
            << FixItHint::CreateRemoval(SourceRange(
                   RuleLoc, Tok.is(tok::comma) ? Tok.getLocation() : RuleLoc));
      LastMatchRuleEndLoc = RuleLoc;
      continue;
    }

    // Parse the sub-rules.
    StringRef SubRuleName = getIdentifier(Tok);
    if (SubRuleName.empty()) {
      diagnoseExpectedAttributeSubjectSubRule(*this, PrimaryRule, Name,
                                              Tok.getLocation());
      return true;
    }
    attr::SubjectMatchRule SubRule;
    if (SubRuleName == "unless") {
      SourceLocation SubRuleLoc = ConsumeIdentifier();
      BalancedDelimiterTracker Parens(*this, tok::l_paren);
      if (Parens.expectAndConsume())
        return true;
      SubRuleName = getIdentifier(Tok);
      if (SubRuleName.empty()) {
        diagnoseExpectedAttributeSubjectSubRule(*this, PrimaryRule, Name,
                                                SubRuleLoc);
        return true;
      }
      auto SubRuleOrNone = Rule.second(SubRuleName, /*IsUnless=*/true);
      if (!SubRuleOrNone) {
        std::string SubRuleUnlessName = "unless(" + SubRuleName.str() + ")";
        diagnoseUnknownAttributeSubjectSubRule(*this, PrimaryRule, Name,
                                               SubRuleUnlessName, SubRuleLoc);
        return true;
      }
      SubRule = *SubRuleOrNone;
      ConsumeIdentifier();
      if (Parens.consumeClose())
        return true;
    } else {
      auto SubRuleOrNone = Rule.second(SubRuleName, /*IsUnless=*/false);
      if (!SubRuleOrNone) {
        diagnoseUnknownAttributeSubjectSubRule(*this, PrimaryRule, Name,
                                               SubRuleName, Tok.getLocation());
        return true;
      }
      SubRule = *SubRuleOrNone;
      ConsumeIdentifier();
    }
    SourceLocation RuleEndLoc = Tok.getLocation();
    LastMatchRuleEndLoc = RuleEndLoc;
    if (Parens.consumeClose())
      return true;
    if (!SubjectMatchRules
             .insert(std::make_pair(SubRule, SourceRange(RuleLoc, RuleEndLoc)))
             .second) {
      Diag(RuleLoc, diag::err_pragma_attribute_duplicate_subject)
          << attr::getSubjectMatchRuleSpelling(SubRule)
          << FixItHint::CreateRemoval(SourceRange(
                 RuleLoc, Tok.is(tok::comma) ? Tok.getLocation() : RuleEndLoc));
      continue;
    }
  } while (IsAny && TryConsumeToken(tok::comma));

  if (IsAny)
    if (AnyParens.consumeClose())
      return true;

  return false;
}

namespace {

/// Describes the stage at which attribute subject rule parsing was interrupted.
enum class MissingAttributeSubjectRulesRecoveryPoint {
  Comma,
  ApplyTo,
  Equals,
  Any,
  None,
};

MissingAttributeSubjectRulesRecoveryPoint
getAttributeSubjectRulesRecoveryPointForToken(const Token &Tok) {
  if (const auto *II = Tok.getIdentifierInfo()) {
    if (II->isStr("apply_to"))
      return MissingAttributeSubjectRulesRecoveryPoint::ApplyTo;
    if (II->isStr("any"))
      return MissingAttributeSubjectRulesRecoveryPoint::Any;
  }
  if (Tok.is(tok::equal))
    return MissingAttributeSubjectRulesRecoveryPoint::Equals;
  return MissingAttributeSubjectRulesRecoveryPoint::None;
}

/// Creates a diagnostic for the attribute subject rule parsing diagnostic that
/// suggests the possible attribute subject rules in a fix-it together with
/// any other missing tokens.
DiagnosticBuilder createExpectedAttributeSubjectRulesTokenDiagnostic(
    unsigned DiagID, ParsedAttr &Attribute,
    MissingAttributeSubjectRulesRecoveryPoint Point, Parser &PRef) {
  SourceLocation Loc = PRef.getEndOfPreviousToken();
  if (Loc.isInvalid())
    Loc = PRef.getCurToken().getLocation();
  auto Diagnostic = PRef.Diag(Loc, DiagID);
  std::string FixIt;
  MissingAttributeSubjectRulesRecoveryPoint EndPoint =
      getAttributeSubjectRulesRecoveryPointForToken(PRef.getCurToken());
  if (Point == MissingAttributeSubjectRulesRecoveryPoint::Comma)
    FixIt = ", ";
  if (Point <= MissingAttributeSubjectRulesRecoveryPoint::ApplyTo &&
      EndPoint > MissingAttributeSubjectRulesRecoveryPoint::ApplyTo)
    FixIt += "apply_to";
  if (Point <= MissingAttributeSubjectRulesRecoveryPoint::Equals &&
      EndPoint > MissingAttributeSubjectRulesRecoveryPoint::Equals)
    FixIt += " = ";
  SourceRange FixItRange(Loc);
  if (EndPoint == MissingAttributeSubjectRulesRecoveryPoint::None) {
    // Gather the subject match rules that are supported by the attribute.
    SmallVector<std::pair<attr::SubjectMatchRule, bool>, 4> SubjectMatchRuleSet;
    Attribute.getMatchRules(PRef.getLangOpts(), SubjectMatchRuleSet);
    if (SubjectMatchRuleSet.empty()) {
      // FIXME: We can emit a "fix-it" with a subject list placeholder when
      // placeholders will be supported by the fix-its.
      return Diagnostic;
    }
    FixIt += "any(";
    bool NeedsComma = false;
    for (const auto &I : SubjectMatchRuleSet) {
      // Ensure that the missing rule is reported in the fix-it only when it's
      // supported in the current language mode.
      if (!I.second)
        continue;
      if (NeedsComma)
        FixIt += ", ";
      else
        NeedsComma = true;
      FixIt += attr::getSubjectMatchRuleSpelling(I.first);
    }
    FixIt += ")";
    // Check if we need to remove the range
    PRef.SkipUntil(tok::eof, Parser::StopBeforeMatch);
    FixItRange.setEnd(PRef.getCurToken().getLocation());
  }
  if (FixItRange.getBegin() == FixItRange.getEnd())
    Diagnostic << FixItHint::CreateInsertion(FixItRange.getBegin(), FixIt);
  else
    Diagnostic << FixItHint::CreateReplacement(
        CharSourceRange::getCharRange(FixItRange), FixIt);
  return Diagnostic;
}

} // end anonymous namespace

void Parser::HandlePragmaAttribute() {
  assert(Tok.is(tok::annot_pragma_attribute) &&
         "Expected #pragma attribute annotation token");
  SourceLocation PragmaLoc = Tok.getLocation();
  auto *Info = static_cast<PragmaAttributeInfo *>(Tok.getAnnotationValue());
  if (Info->Action == PragmaAttributeInfo::Pop) {
    ConsumeAnnotationToken();
    Actions.ActOnPragmaAttributePop(PragmaLoc, Info->Namespace);
    return;
  }
  // Parse the actual attribute with its arguments.
  assert((Info->Action == PragmaAttributeInfo::Push ||
          Info->Action == PragmaAttributeInfo::Attribute) &&
         "Unexpected #pragma attribute command");

  if (Info->Action == PragmaAttributeInfo::Push && Info->Tokens.empty()) {
    ConsumeAnnotationToken();
    Actions.ActOnPragmaAttributeEmptyPush(PragmaLoc, Info->Namespace);
    return;
  }

  PP.EnterTokenStream(Info->Tokens, /*DisableMacroExpansion=*/false,
                      /*IsReinject=*/false);
  ConsumeAnnotationToken();

  ParsedAttributes &Attrs = Info->Attributes;
  Attrs.clearListOnly();

  auto SkipToEnd = [this]() {
    SkipUntil(tok::eof, StopBeforeMatch);
    ConsumeToken();
  };

  if (Tok.is(tok::l_square) && NextToken().is(tok::l_square)) {
    // Parse the CXX11 style attribute.
    ParseCXX11AttributeSpecifier(Attrs);
  } else if (Tok.is(tok::kw___attribute)) {
    ConsumeToken();
    if (ExpectAndConsume(tok::l_paren, diag::err_expected_lparen_after,
                         "attribute"))
      return SkipToEnd();
    if (ExpectAndConsume(tok::l_paren, diag::err_expected_lparen_after, "("))
      return SkipToEnd();

    if (!isIdentifier()) {
      Diag(Tok, diag::err_pragma_attribute_expected_attribute_name);
      SkipToEnd();
      return;
    }
    IdentifierInfo *AttrName = Tok.getIdentifierInfo();
    SourceLocation AttrNameLoc = ConsumeIdentifier();

    if (Tok.isNot(tok::l_paren))
      Attrs.addNew(AttrName, AttrNameLoc, nullptr, AttrNameLoc, nullptr, 0,
                   ParsedAttr::AS_GNU);
    else
      ParseGNUAttributeArgs(AttrName, AttrNameLoc, Attrs, /*EndLoc=*/nullptr,
                            /*ScopeName=*/nullptr,
                            /*ScopeLoc=*/SourceLocation(), ParsedAttr::AS_GNU,
                            /*Declarator=*/nullptr);

    if (ExpectAndConsume(tok::r_paren))
      return SkipToEnd();
    if (ExpectAndConsume(tok::r_paren))
      return SkipToEnd();
  } else if (Tok.is(tok::kw___declspec)) {
    ParseMicrosoftDeclSpecs(Attrs);
  } else {
    Diag(Tok, diag::err_pragma_attribute_expected_attribute_syntax);
    if (Tok.getIdentifierInfo()) {
      // If we suspect that this is an attribute suggest the use of
      // '__attribute__'.
      if (ParsedAttr::getParsedKind(
              Tok.getIdentifierInfo(), /*ScopeName=*/nullptr,
              ParsedAttr::AS_GNU) != ParsedAttr::UnknownAttribute) {
        SourceLocation InsertStartLoc = Tok.getLocation();
        ConsumeIdentifier();
        if (Tok.is(tok::l_paren)) {
          ConsumeAnyToken();
          SkipUntil(tok::r_paren, StopBeforeMatch);
          if (Tok.isNot(tok::r_paren))
            return SkipToEnd();
        }
        Diag(Tok, diag::note_pragma_attribute_use_attribute_kw)
            << FixItHint::CreateInsertion(InsertStartLoc, "__attribute__((")
            << FixItHint::CreateInsertion(Tok.getEndLoc(), "))");
      }
    }
    SkipToEnd();
    return;
  }

  if (Attrs.empty() || Attrs.begin()->isInvalid()) {
    SkipToEnd();
    return;
  }

  // Ensure that we don't have more than one attribute.
  if (Attrs.size() > 1) {
    SourceLocation Loc = Attrs[1].getLoc();
    Diag(Loc, diag::err_pragma_attribute_multiple_attributes);
    SkipToEnd();
    return;
  }

  ParsedAttr &Attribute = *Attrs.begin();
  if (!Attribute.isSupportedByPragmaAttribute()) {
    Diag(PragmaLoc, diag::err_pragma_attribute_unsupported_attribute)
        << Attribute;
    SkipToEnd();
    return;
  }

  // Parse the subject-list.
  if (!TryConsumeToken(tok::comma)) {
    createExpectedAttributeSubjectRulesTokenDiagnostic(
        diag::err_expected, Attribute,
        MissingAttributeSubjectRulesRecoveryPoint::Comma, *this)
        << tok::comma;
    SkipToEnd();
    return;
  }

  if (!isIdentifier()) {
    createExpectedAttributeSubjectRulesTokenDiagnostic(
        diag::err_pragma_attribute_invalid_subject_set_specifier, Attribute,
        MissingAttributeSubjectRulesRecoveryPoint::ApplyTo, *this);
    SkipToEnd();
    return;
  }
  const IdentifierInfo *II = Tok.getIdentifierInfo();
  if (!II->isStr("apply_to")) {
    createExpectedAttributeSubjectRulesTokenDiagnostic(
        diag::err_pragma_attribute_invalid_subject_set_specifier, Attribute,
        MissingAttributeSubjectRulesRecoveryPoint::ApplyTo, *this);
    SkipToEnd();
    return;
  }
  ConsumeIdentifier();

  if (!TryConsumeToken(tok::equal)) {
    createExpectedAttributeSubjectRulesTokenDiagnostic(
        diag::err_expected, Attribute,
        MissingAttributeSubjectRulesRecoveryPoint::Equals, *this)
        << tok::equal;
    SkipToEnd();
    return;
  }

  attr::ParsedSubjectMatchRuleSet SubjectMatchRules;
  SourceLocation AnyLoc, LastMatchRuleEndLoc;
  if (ParsePragmaAttributeSubjectMatchRuleSet(SubjectMatchRules, AnyLoc,
                                              LastMatchRuleEndLoc)) {
    SkipToEnd();
    return;
  }

  // Tokens following an ill-formed attribute will remain in the token stream
  // and must be removed.
  if (Tok.isNot(tok::eof)) {
    Diag(Tok, diag::err_pragma_attribute_extra_tokens_after_attribute);
    SkipToEnd();
    return;
  }

  // Consume the eof terminator token.
  ConsumeToken();

  // Handle a mixed push/attribute by desurging to a push, then an attribute.
  if (Info->Action == PragmaAttributeInfo::Push)
    Actions.ActOnPragmaAttributeEmptyPush(PragmaLoc, Info->Namespace);

  Actions.ActOnPragmaAttributeAttribute(Attribute, PragmaLoc,
                                        std::move(SubjectMatchRules));
}

// #pragma GCC visibility comes in two variants:
//   'push' '(' [visibility] ')'
//   'pop'
void PragmaGCCVisibilityHandler::HandlePragma(Preprocessor &PP,
                                              PragmaIntroducer Introducer,
                                              Token &VisTok) {
  SourceLocation VisLoc = VisTok.getLocation();

  Token Tok;
  PP.LexUnexpandedToken(Tok);

  const IdentifierInfo *PushPop = Tok.getIdentifierInfo();

  const IdentifierInfo *VisType;
  if (PushPop && PushPop->isStr("pop")) {
    VisType = nullptr;
  } else if (PushPop && PushPop->isStr("push")) {
    PP.LexUnexpandedToken(Tok);
    if (Tok.isNot(tok::l_paren)) {
      PP.Diag(Tok.getLocation(), diag::warn_pragma_expected_lparen)
        << "visibility";
      return;
    }
    PP.LexUnexpandedToken(Tok);
    VisType = Tok.getIdentifierInfo();
    if (!VisType) {
      PP.Diag(Tok.getLocation(), diag::warn_pragma_expected_identifier)
        << "visibility";
      return;
    }
    PP.LexUnexpandedToken(Tok);
    if (Tok.isNot(tok::r_paren)) {
      PP.Diag(Tok.getLocation(), diag::warn_pragma_expected_rparen)
        << "visibility";
      return;
    }
  } else {
    PP.Diag(Tok.getLocation(), diag::warn_pragma_expected_identifier)
      << "visibility";
    return;
  }
  SourceLocation EndLoc = Tok.getLocation();
  PP.LexUnexpandedToken(Tok);
  if (Tok.isNot(tok::eod)) {
    PP.Diag(Tok.getLocation(), diag::warn_pragma_extra_tokens_at_eol)
      << "visibility";
    return;
  }

  auto Toks = std::make_unique<Token[]>(1);
  Toks[0].startToken();
  Toks[0].setKind(tok::annot_pragma_vis);
  Toks[0].setLocation(VisLoc);
  Toks[0].setAnnotationEndLoc(EndLoc);
  Toks[0].setAnnotationValue(
      const_cast<void *>(static_cast<const void *>(VisType)));
  PP.EnterTokenStream(std::move(Toks), 1, /*DisableMacroExpansion=*/true,
                      /*IsReinject=*/false);
}

// #pragma pack(...) comes in the following delicious flavors:
//   pack '(' [integer] ')'
//   pack '(' 'show' ')'
//   pack '(' ('push' | 'pop') [',' identifier] [, integer] ')'
void PragmaPackHandler::HandlePragma(Preprocessor &PP,
                                     PragmaIntroducer Introducer,
                                     Token &PackTok) {
  SourceLocation PackLoc = PackTok.getLocation();

  Token Tok;
  PP.Lex(Tok);
  if (Tok.isNot(tok::l_paren)) {
    PP.Diag(Tok.getLocation(), diag::warn_pragma_expected_lparen) << "pack";
    return;
  }

  Sema::PragmaMsStackAction Action = Sema::PSK_Reset;
  StringRef SlotLabel;
  Token Alignment;
  Alignment.startToken();
  PP.Lex(Tok);
  if (Tok.is(tok::numeric_constant)) {
    Alignment = Tok;

    PP.Lex(Tok);

    // In MSVC/gcc, #pragma pack(4) sets the alignment without affecting
    // the push/pop stack.
    // In Apple gcc, #pragma pack(4) is equivalent to #pragma pack(push, 4)
    Action =
        PP.getLangOpts().ApplePragmaPack ? Sema::PSK_Push_Set : Sema::PSK_Set;
  } else if (Tok.isIdentifier()) {
    const IdentifierInfo *II = Tok.getIdentifierInfo();
    if (II->isStr("show")) {
      Action = Sema::PSK_Show;
      PP.Lex(Tok);
    } else {
      if (II->isStr("push")) {
        Action = Sema::PSK_Push;
      } else if (II->isStr("pop")) {
        Action = Sema::PSK_Pop;
      } else {
        PP.Diag(Tok.getLocation(), diag::warn_pragma_invalid_action) << "pack";
        return;
      }
      PP.Lex(Tok);

      if (Tok.is(tok::comma)) {
        PP.Lex(Tok);

        if (Tok.is(tok::numeric_constant)) {
          Action = (Sema::PragmaMsStackAction)(Action | Sema::PSK_Set);
          Alignment = Tok;

          PP.Lex(Tok);
        } else if (Tok.isIdentifier()) {
          SlotLabel = Tok.getIdentifierInfo()->getName();
          PP.Lex(Tok);

          if (Tok.is(tok::comma)) {
            PP.Lex(Tok);

            if (Tok.isNot(tok::numeric_constant)) {
              PP.Diag(Tok.getLocation(), diag::warn_pragma_pack_malformed);
              return;
            }

            Action = (Sema::PragmaMsStackAction)(Action | Sema::PSK_Set);
            Alignment = Tok;

            PP.Lex(Tok);
          }
        } else {
          PP.Diag(Tok.getLocation(), diag::warn_pragma_pack_malformed);
          return;
        }
      }
    }
  } else if (PP.getLangOpts().ApplePragmaPack) {
    // In MSVC/gcc, #pragma pack() resets the alignment without affecting
    // the push/pop stack.
    // In Apple gcc #pragma pack() is equivalent to #pragma pack(pop).
    Action = Sema::PSK_Pop;
  }

  if (Tok.isNot(tok::r_paren)) {
    PP.Diag(Tok.getLocation(), diag::warn_pragma_expected_rparen) << "pack";
    return;
  }

  SourceLocation RParenLoc = Tok.getLocation();
  PP.Lex(Tok);
  if (Tok.isNot(tok::eod)) {
    PP.Diag(Tok.getLocation(), diag::warn_pragma_extra_tokens_at_eol) << "pack";
    return;
  }

  PragmaPackInfo *Info =
      PP.getPreprocessorAllocator().Allocate<PragmaPackInfo>(1);
  Info->Action = Action;
  Info->SlotLabel = SlotLabel;
  Info->Alignment = Alignment;

  MutableArrayRef<Token> Toks(PP.getPreprocessorAllocator().Allocate<Token>(1),
                              1);
  Toks[0].startToken();
  Toks[0].setKind(tok::annot_pragma_pack);
  Toks[0].setLocation(PackLoc);
  Toks[0].setAnnotationEndLoc(RParenLoc);
  Toks[0].setAnnotationValue(static_cast<void*>(Info));
  PP.EnterTokenStream(Toks, /*DisableMacroExpansion=*/true,
                      /*IsReinject=*/false);
}

// #pragma ms_struct on
// #pragma ms_struct off
void PragmaMSStructHandler::HandlePragma(Preprocessor &PP,
                                         PragmaIntroducer Introducer,
                                         Token &MSStructTok) {
  PragmaMSStructKind Kind = PMSST_OFF;

  Token Tok;
  PP.Lex(Tok);
  if (!Tok.isIdentifier()) {
    PP.Diag(Tok.getLocation(), diag::warn_pragma_ms_struct);
    return;
  }
  SourceLocation EndLoc = Tok.getLocation();
  const IdentifierInfo *II = Tok.getIdentifierInfo();
  if (II->isStr("on")) {
    Kind = PMSST_ON;
    PP.Lex(Tok);
  }
  else if (II->isStr("off") || II->isStr("reset"))
    PP.Lex(Tok);
  else {
    PP.Diag(Tok.getLocation(), diag::warn_pragma_ms_struct);
    return;
  }

  if (Tok.isNot(tok::eod)) {
    PP.Diag(Tok.getLocation(), diag::warn_pragma_extra_tokens_at_eol)
      << "ms_struct";
    return;
  }

  MutableArrayRef<Token> Toks(PP.getPreprocessorAllocator().Allocate<Token>(1),
                              1);
  Toks[0].startToken();
  Toks[0].setKind(tok::annot_pragma_msstruct);
  Toks[0].setLocation(MSStructTok.getLocation());
  Toks[0].setAnnotationEndLoc(EndLoc);
  Toks[0].setAnnotationValue(reinterpret_cast<void*>(
                             static_cast<uintptr_t>(Kind)));
  PP.EnterTokenStream(Toks, /*DisableMacroExpansion=*/true,
                      /*IsReinject=*/false);
}

// #pragma clang section bss="abc" data="" rodata="def" text="" relro=""
void PragmaClangSectionHandler::HandlePragma(Preprocessor &PP,
                                             PragmaIntroducer Introducer,
                                             Token &FirstToken) {

  Token Tok;
  auto SecKind = Sema::PragmaClangSectionKind::PCSK_Invalid;

  PP.Lex(Tok); // eat 'section'
  while (Tok.isNot(tok::eod)) {
    if (!Tok.isIdentifier()) {
      PP.Diag(Tok.getLocation(), diag::err_pragma_expected_clang_section_name) << "clang section";
      return;
    }

    const IdentifierInfo *SecType = Tok.getIdentifierInfo();
    if (SecType->isStr("bss"))
      SecKind = Sema::PragmaClangSectionKind::PCSK_BSS;
    else if (SecType->isStr("data"))
      SecKind = Sema::PragmaClangSectionKind::PCSK_Data;
    else if (SecType->isStr("rodata"))
      SecKind = Sema::PragmaClangSectionKind::PCSK_Rodata;
    else if (SecType->isStr("relro"))
      SecKind = Sema::PragmaClangSectionKind::PCSK_Relro;
    else if (SecType->isStr("text"))
      SecKind = Sema::PragmaClangSectionKind::PCSK_Text;
    else {
      PP.Diag(Tok.getLocation(), diag::err_pragma_expected_clang_section_name) << "clang section";
      return;
    }

    SourceLocation PragmaLocation = Tok.getLocation();
    PP.Lex(Tok); // eat ['bss'|'data'|'rodata'|'text']
    if (Tok.isNot(tok::equal)) {
      PP.Diag(Tok.getLocation(), diag::err_pragma_clang_section_expected_equal) << SecKind;
      return;
    }

    std::string SecName;
    if (!PP.LexStringLiteral(Tok, SecName, "pragma clang section", false))
      return;

    Actions.ActOnPragmaClangSection(
        PragmaLocation,
        (SecName.size() ? Sema::PragmaClangSectionAction::PCSA_Set
                        : Sema::PragmaClangSectionAction::PCSA_Clear),
        SecKind, SecName);
  }
}

// #pragma 'align' '=' {'native','natural','mac68k','power','reset'}
// #pragma 'options 'align' '=' {'native','natural','mac68k','power','reset'}
static void ParseAlignPragma(Preprocessor &PP, Token &FirstTok,
                             bool IsOptions) {
  Token Tok;

  if (IsOptions) {
    PP.Lex(Tok);
    if (!Tok.isIdentifier() ||
        !Tok.getIdentifierInfo()->isStr("align")) {
      PP.Diag(Tok.getLocation(), diag::warn_pragma_options_expected_align);
      return;
    }
  }

  PP.Lex(Tok);
  if (Tok.isNot(tok::equal)) {
    PP.Diag(Tok.getLocation(), diag::warn_pragma_align_expected_equal)
      << IsOptions;
    return;
  }

  PP.Lex(Tok);
  if (!Tok.isIdentifier()) {
    PP.Diag(Tok.getLocation(), diag::warn_pragma_expected_identifier)
      << (IsOptions ? "options" : "align");
    return;
  }

  Sema::PragmaOptionsAlignKind Kind = Sema::POAK_Natural;
  const IdentifierInfo *II = Tok.getIdentifierInfo();
  if (II->isStr("native"))
    Kind = Sema::POAK_Native;
  else if (II->isStr("natural"))
    Kind = Sema::POAK_Natural;
  else if (II->isStr("packed"))
    Kind = Sema::POAK_Packed;
  else if (II->isStr("power"))
    Kind = Sema::POAK_Power;
  else if (II->isStr("mac68k"))
    Kind = Sema::POAK_Mac68k;
  else if (II->isStr("reset"))
    Kind = Sema::POAK_Reset;
  else {
    PP.Diag(Tok.getLocation(), diag::warn_pragma_align_invalid_option)
      << IsOptions;
    return;
  }

  SourceLocation EndLoc = Tok.getLocation();
  PP.Lex(Tok);
  if (Tok.isNot(tok::eod)) {
    PP.Diag(Tok.getLocation(), diag::warn_pragma_extra_tokens_at_eol)
      << (IsOptions ? "options" : "align");
    return;
  }

  MutableArrayRef<Token> Toks(PP.getPreprocessorAllocator().Allocate<Token>(1),
                              1);
  Toks[0].startToken();
  Toks[0].setKind(tok::annot_pragma_align);
  Toks[0].setLocation(FirstTok.getLocation());
  Toks[0].setAnnotationEndLoc(EndLoc);
  Toks[0].setAnnotationValue(reinterpret_cast<void*>(
                             static_cast<uintptr_t>(Kind)));
  PP.EnterTokenStream(Toks, /*DisableMacroExpansion=*/true,
                      /*IsReinject=*/false);
}

void PragmaAlignHandler::HandlePragma(Preprocessor &PP,
                                      PragmaIntroducer Introducer,
                                      Token &AlignTok) {
  ParseAlignPragma(PP, AlignTok, /*IsOptions=*/false);
}

void PragmaOptionsHandler::HandlePragma(Preprocessor &PP,
                                        PragmaIntroducer Introducer,
                                        Token &OptionsTok) {
  ParseAlignPragma(PP, OptionsTok, /*IsOptions=*/true);
}

// #pragma unused(identifier)
void PragmaUnusedHandler::HandlePragma(Preprocessor &PP,
                                       PragmaIntroducer Introducer,
                                       Token &UnusedTok) {
  // FIXME: Should we be expanding macros here? My guess is no.
  SourceLocation UnusedLoc = UnusedTok.getLocation();

  // Lex the left '('.
  Token Tok;
  PP.Lex(Tok);
  if (Tok.isNot(tok::l_paren)) {
    PP.Diag(Tok.getLocation(), diag::warn_pragma_expected_lparen) << "unused";
    return;
  }

  // Lex the declaration reference(s).
  SmallVector<Token, 5> Identifiers;
  SourceLocation RParenLoc;
  bool LexID = true;

  while (true) {
    PP.Lex(Tok);

    if (LexID) {
      if (Tok.isIdentifier()) {
        Identifiers.push_back(Tok);
        LexID = false;
        continue;
      }

      // Illegal token!
      PP.Diag(Tok.getLocation(), diag::warn_pragma_unused_expected_var);
      return;
    }

    // We are execting a ')' or a ','.
    if (Tok.is(tok::comma)) {
      LexID = true;
      continue;
    }

    if (Tok.is(tok::r_paren)) {
      RParenLoc = Tok.getLocation();
      break;
    }

    // Illegal token!
    PP.Diag(Tok.getLocation(), diag::warn_pragma_expected_punc) << "unused";
    return;
  }

  PP.Lex(Tok);
  if (Tok.isNot(tok::eod)) {
    PP.Diag(Tok.getLocation(), diag::warn_pragma_extra_tokens_at_eol) <<
        "unused";
    return;
  }

  // Verify that we have a location for the right parenthesis.
  assert(RParenLoc.isValid() && "Valid '#pragma unused' must have ')'");
  assert(!Identifiers.empty() && "Valid '#pragma unused' must have arguments");

  // For each identifier token, insert into the token stream a
  // annot_pragma_unused token followed by the identifier token.
  // This allows us to cache a "#pragma unused" that occurs inside an inline
  // C++ member function.

  MutableArrayRef<Token> Toks(
      PP.getPreprocessorAllocator().Allocate<Token>(2 * Identifiers.size()),
      2 * Identifiers.size());
  for (unsigned i=0; i != Identifiers.size(); i++) {
    Token &pragmaUnusedTok = Toks[2*i], &idTok = Toks[2*i+1];
    pragmaUnusedTok.startToken();
    pragmaUnusedTok.setKind(tok::annot_pragma_unused);
    pragmaUnusedTok.setLocation(UnusedLoc);
    idTok = Identifiers[i];
  }
  PP.EnterTokenStream(Toks, /*DisableMacroExpansion=*/true,
                      /*IsReinject=*/false);
}

// #pragma weak identifier
// #pragma weak identifier '=' identifier
void PragmaWeakHandler::HandlePragma(Preprocessor &PP,
                                     PragmaIntroducer Introducer,
                                     Token &WeakTok) {
  SourceLocation WeakLoc = WeakTok.getLocation();

  Token Tok;
  PP.Lex(Tok);
  if (!Tok.isIdentifier()) {
    PP.Diag(Tok.getLocation(), diag::warn_pragma_expected_identifier) << "weak";
    return;
  }

  Token WeakName = Tok;
  bool HasAlias = false;
  Token AliasName;

  PP.Lex(Tok);
  if (Tok.is(tok::equal)) {
    HasAlias = true;
    PP.Lex(Tok);
    if (!Tok.isIdentifier()) {
      PP.Diag(Tok.getLocation(), diag::warn_pragma_expected_identifier)
          << "weak";
      return;
    }
    AliasName = Tok;
    PP.Lex(Tok);
  }

  if (Tok.isNot(tok::eod)) {
    PP.Diag(Tok.getLocation(), diag::warn_pragma_extra_tokens_at_eol) << "weak";
    return;
  }

  if (HasAlias) {
    MutableArrayRef<Token> Toks(
        PP.getPreprocessorAllocator().Allocate<Token>(3), 3);
    Token &pragmaUnusedTok = Toks[0];
    pragmaUnusedTok.startToken();
    pragmaUnusedTok.setKind(tok::annot_pragma_weakalias);
    pragmaUnusedTok.setLocation(WeakLoc);
    pragmaUnusedTok.setAnnotationEndLoc(AliasName.getLocation());
    Toks[1] = WeakName;
    Toks[2] = AliasName;
    PP.EnterTokenStream(Toks, /*DisableMacroExpansion=*/true,
                        /*IsReinject=*/false);
  } else {
    MutableArrayRef<Token> Toks(
        PP.getPreprocessorAllocator().Allocate<Token>(2), 2);
    Token &pragmaUnusedTok = Toks[0];
    pragmaUnusedTok.startToken();
    pragmaUnusedTok.setKind(tok::annot_pragma_weak);
    pragmaUnusedTok.setLocation(WeakLoc);
    pragmaUnusedTok.setAnnotationEndLoc(WeakLoc);
    Toks[1] = WeakName;
    PP.EnterTokenStream(Toks, /*DisableMacroExpansion=*/true,
                        /*IsReinject=*/false);
  }
}

// #pragma redefine_extname identifier identifier
void PragmaRedefineExtnameHandler::HandlePragma(Preprocessor &PP,
                                                PragmaIntroducer Introducer,
                                                Token &RedefToken) {
  SourceLocation RedefLoc = RedefToken.getLocation();

  Token Tok;
  PP.Lex(Tok);
  if (!Tok.isIdentifier()) {
    PP.Diag(Tok.getLocation(), diag::warn_pragma_expected_identifier) <<
      "redefine_extname";
    return;
  }

  Token RedefName = Tok;
  PP.Lex(Tok);

  if (!Tok.isIdentifier()) {
    PP.Diag(Tok.getLocation(), diag::warn_pragma_expected_identifier)
        << "redefine_extname";
    return;
  }

  Token AliasName = Tok;
  PP.Lex(Tok);

  if (Tok.isNot(tok::eod)) {
    PP.Diag(Tok.getLocation(), diag::warn_pragma_extra_tokens_at_eol) <<
      "redefine_extname";
    return;
  }

  MutableArrayRef<Token> Toks(PP.getPreprocessorAllocator().Allocate<Token>(3),
                              3);
  Token &pragmaRedefTok = Toks[0];
  pragmaRedefTok.startToken();
  pragmaRedefTok.setKind(tok::annot_pragma_redefine_extname);
  pragmaRedefTok.setLocation(RedefLoc);
  pragmaRedefTok.setAnnotationEndLoc(AliasName.getLocation());
  Toks[1] = RedefName;
  Toks[2] = AliasName;
  PP.EnterTokenStream(Toks, /*DisableMacroExpansion=*/true,
                      /*IsReinject=*/false);
}

void PragmaFPContractHandler::HandlePragma(Preprocessor &PP,
                                           PragmaIntroducer Introducer,
                                           Token &Tok) {
  tok::OnOffSwitch OOS;
  if (PP.LexOnOffSwitch(OOS))
    return;

  MutableArrayRef<Token> Toks(PP.getPreprocessorAllocator().Allocate<Token>(1),
                              1);
  Toks[0].startToken();
  Toks[0].setKind(tok::annot_pragma_fp_contract);
  Toks[0].setLocation(Tok.getLocation());
  Toks[0].setAnnotationEndLoc(Tok.getLocation());
  Toks[0].setAnnotationValue(reinterpret_cast<void*>(
                             static_cast<uintptr_t>(OOS)));
  PP.EnterTokenStream(Toks, /*DisableMacroExpansion=*/true,
                      /*IsReinject=*/false);
}

void PragmaOpenCLExtensionHandler::HandlePragma(Preprocessor &PP,
                                                PragmaIntroducer Introducer,
                                                Token &Tok) {
  PP.LexUnexpandedToken(Tok);
  if (!Tok.isIdentifier()) {
    PP.Diag(Tok.getLocation(), diag::warn_pragma_expected_identifier) <<
      "OPENCL";
    return;
  }
  IdentifierInfo *Ext = Tok.getIdentifierInfo();
  SourceLocation NameLoc = Tok.getLocation();

  PP.Lex(Tok);
  if (Tok.isNot(tok::colon)) {
    PP.Diag(Tok.getLocation(), diag::warn_pragma_expected_colon) << Ext;
    return;
  }

  PP.Lex(Tok);
  if (!Tok.isIdentifier()) {
    PP.Diag(Tok.getLocation(), diag::warn_pragma_expected_predicate) << 0;
    return;
  }
  IdentifierInfo *Pred = Tok.getIdentifierInfo();

  OpenCLExtState State;
  if (Pred->isStr("enable")) {
    State = Enable;
  } else if (Pred->isStr("disable")) {
    State = Disable;
  } else if (Pred->isStr("begin"))
    State = Begin;
  else if (Pred->isStr("end"))
    State = End;
  else {
    PP.Diag(Tok.getLocation(), diag::warn_pragma_expected_predicate)
      << Ext->isStr("all");
    return;
  }
  SourceLocation StateLoc = Tok.getLocation();

  PP.Lex(Tok);
  if (Tok.isNot(tok::eod)) {
    PP.Diag(Tok.getLocation(), diag::warn_pragma_extra_tokens_at_eol) <<
      "OPENCL EXTENSION";
    return;
  }

  auto Info = PP.getPreprocessorAllocator().Allocate<OpenCLExtData>(1);
  Info->first = Ext;
  Info->second = State;
  MutableArrayRef<Token> Toks(PP.getPreprocessorAllocator().Allocate<Token>(1),
                              1);
  Toks[0].startToken();
  Toks[0].setKind(tok::annot_pragma_opencl_extension);
  Toks[0].setLocation(NameLoc);
  Toks[0].setAnnotationValue(static_cast<void*>(Info));
  Toks[0].setAnnotationEndLoc(StateLoc);
  PP.EnterTokenStream(Toks, /*DisableMacroExpansion=*/true,
                      /*IsReinject=*/false);

  if (PP.getPPCallbacks())
    PP.getPPCallbacks()->PragmaOpenCLExtension(NameLoc, Ext,
                                               StateLoc, State);
}

/// Handle '#pragma omp ...' when OpenMP is disabled.
///
void PragmaNoOpenMPHandler::HandlePragma(Preprocessor &PP,
                                         PragmaIntroducer Introducer,
                                         Token &FirstTok) {
  if (!PP.getDiagnostics().isIgnored(diag::warn_pragma_omp_ignored,
                                     FirstTok.getLocation())) {
    PP.Diag(FirstTok, diag::warn_pragma_omp_ignored);
    PP.getDiagnostics().setSeverity(diag::warn_pragma_omp_ignored,
                                    diag::Severity::Ignored, SourceLocation());
  }
  PP.DiscardUntilEndOfDirective();
}

/// Handle '#pragma omp ...' when OpenMP is enabled.
///
void PragmaOpenMPHandler::HandlePragma(Preprocessor &PP,
                                       PragmaIntroducer Introducer,
                                       Token &FirstTok) {
  SmallVector<Token, 16> Pragma;
  Token Tok;
  Tok.startToken();
  Tok.setKind(tok::annot_pragma_openmp);
  Tok.setLocation(Introducer.Loc);

  while (Tok.isNot(tok::eod) && Tok.isNot(tok::eof)) {
    Pragma.push_back(Tok);
    PP.Lex(Tok);
    if (Tok.is(tok::annot_pragma_openmp)) {
      PP.Diag(Tok, diag::err_omp_unexpected_directive) << 0;
      unsigned InnerPragmaCnt = 1;
      while (InnerPragmaCnt != 0) {
        PP.Lex(Tok);
        if (Tok.is(tok::annot_pragma_openmp))
          ++InnerPragmaCnt;
        else if (Tok.is(tok::annot_pragma_openmp_end))
          --InnerPragmaCnt;
      }
      PP.Lex(Tok);
    }
  }
  SourceLocation EodLoc = Tok.getLocation();
  Tok.startToken();
  Tok.setKind(tok::annot_pragma_openmp_end);
  Tok.setLocation(EodLoc);
  Pragma.push_back(Tok);

  auto Toks = std::make_unique<Token[]>(Pragma.size());
  std::copy(Pragma.begin(), Pragma.end(), Toks.get());
  PP.EnterTokenStream(std::move(Toks), Pragma.size(),
                      /*DisableMacroExpansion=*/false, /*IsReinject=*/false);
}

/// Handle '#pragma pointers_to_members'
// The grammar for this pragma is as follows:
//
// <inheritance model> ::= ('single' | 'multiple' | 'virtual') '_inheritance'
//
// #pragma pointers_to_members '(' 'best_case' ')'
// #pragma pointers_to_members '(' 'full_generality' [',' inheritance-model] ')'
// #pragma pointers_to_members '(' inheritance-model ')'
void PragmaMSPointersToMembers::HandlePragma(Preprocessor &PP,
                                             PragmaIntroducer Introducer,
                                             Token &Tok) {
  SourceLocation PointersToMembersLoc = Tok.getLocation();
  PP.Lex(Tok);
  if (Tok.isNot(tok::l_paren)) {
    PP.Diag(PointersToMembersLoc, diag::warn_pragma_expected_lparen)
      << "pointers_to_members";
    return;
  }
  PP.Lex(Tok);
  const IdentifierInfo *Arg = Tok.getIdentifierInfo();
  if (!Arg) {
    PP.Diag(Tok.getLocation(), diag::warn_pragma_expected_identifier)
      << "pointers_to_members";
    return;
  }
  PP.Lex(Tok);

  LangOptions::PragmaMSPointersToMembersKind RepresentationMethod;
  if (Arg->isStr("best_case")) {
    RepresentationMethod = LangOptions::PPTMK_BestCase;
  } else {
    if (Arg->isStr("full_generality")) {
      if (Tok.is(tok::comma)) {
        PP.Lex(Tok);

        Arg = Tok.getIdentifierInfo();
        if (!Arg) {
          PP.Diag(Tok.getLocation(),
                  diag::err_pragma_pointers_to_members_unknown_kind)
              << Tok.getKind() << /*OnlyInheritanceModels*/ 0;
          return;
        }
        PP.Lex(Tok);
      } else if (Tok.is(tok::r_paren)) {
        // #pragma pointers_to_members(full_generality) implicitly specifies
        // virtual_inheritance.
        Arg = nullptr;
        RepresentationMethod = LangOptions::PPTMK_FullGeneralityVirtualInheritance;
      } else {
        PP.Diag(Tok.getLocation(), diag::err_expected_punc)
            << "full_generality";
        return;
      }
    }

    if (Arg) {
      if (Arg->isStr("single_inheritance")) {
        RepresentationMethod =
            LangOptions::PPTMK_FullGeneralitySingleInheritance;
      } else if (Arg->isStr("multiple_inheritance")) {
        RepresentationMethod =
            LangOptions::PPTMK_FullGeneralityMultipleInheritance;
      } else if (Arg->isStr("virtual_inheritance")) {
        RepresentationMethod =
            LangOptions::PPTMK_FullGeneralityVirtualInheritance;
      } else {
        PP.Diag(Tok.getLocation(),
                diag::err_pragma_pointers_to_members_unknown_kind)
            << Arg << /*HasPointerDeclaration*/ 1;
        return;
      }
    }
  }

  if (Tok.isNot(tok::r_paren)) {
    PP.Diag(Tok.getLocation(), diag::err_expected_rparen_after)
        << (Arg ? Arg->getName() : "full_generality");
    return;
  }

  SourceLocation EndLoc = Tok.getLocation();
  PP.Lex(Tok);
  if (Tok.isNot(tok::eod)) {
    PP.Diag(Tok.getLocation(), diag::warn_pragma_extra_tokens_at_eol)
      << "pointers_to_members";
    return;
  }

  Token AnnotTok;
  AnnotTok.startToken();
  AnnotTok.setKind(tok::annot_pragma_ms_pointers_to_members);
  AnnotTok.setLocation(PointersToMembersLoc);
  AnnotTok.setAnnotationEndLoc(EndLoc);
  AnnotTok.setAnnotationValue(
      reinterpret_cast<void *>(static_cast<uintptr_t>(RepresentationMethod)));
  PP.EnterToken(AnnotTok, /*IsReinject=*/true);
}

/// Handle '#pragma vtordisp'
// The grammar for this pragma is as follows:
//
// <vtordisp-mode> ::= ('off' | 'on' | '0' | '1' | '2' )
//
// #pragma vtordisp '(' ['push' ','] vtordisp-mode ')'
// #pragma vtordisp '(' 'pop' ')'
// #pragma vtordisp '(' ')'
void PragmaMSVtorDisp::HandlePragma(Preprocessor &PP,
                                    PragmaIntroducer Introducer, Token &Tok) {
  SourceLocation VtorDispLoc = Tok.getLocation();
  PP.Lex(Tok);
  if (Tok.isNot(tok::l_paren)) {
    PP.Diag(VtorDispLoc, diag::warn_pragma_expected_lparen) << "vtordisp";
    return;
  }
  PP.Lex(Tok);

  Sema::PragmaMsStackAction Action = Sema::PSK_Set;
  const IdentifierInfo *II = Tok.getIdentifierInfo();
  if (II) {
    if (II->isStr("push")) {
      // #pragma vtordisp(push, mode)
      PP.Lex(Tok);
      if (Tok.isNot(tok::comma)) {
        PP.Diag(VtorDispLoc, diag::warn_pragma_expected_punc) << "vtordisp";
        return;
      }
      PP.Lex(Tok);
      Action = Sema::PSK_Push_Set;
      // not push, could be on/off
    } else if (II->isStr("pop")) {
      // #pragma vtordisp(pop)
      PP.Lex(Tok);
      Action = Sema::PSK_Pop;
    }
    // not push or pop, could be on/off
  } else {
    if (Tok.is(tok::r_paren)) {
      // #pragma vtordisp()
      Action = Sema::PSK_Reset;
    }
  }


  uint64_t Value = 0;
  if (Action & Sema::PSK_Push || Action & Sema::PSK_Set) {
    const IdentifierInfo *II = Tok.getIdentifierInfo();
    if (II && II->isStr("off")) {
      PP.Lex(Tok);
      Value = 0;
    } else if (II && II->isStr("on")) {
      PP.Lex(Tok);
      Value = 1;
    } else if (Tok.is(tok::numeric_constant) &&
               PP.parseSimpleIntegerLiteral(Tok, Value)) {
      if (Value > 2) {
        PP.Diag(Tok.getLocation(), diag::warn_pragma_expected_integer)
            << 0 << 2 << "vtordisp";
        return;
      }
    } else {
      PP.Diag(Tok.getLocation(), diag::warn_pragma_invalid_action)
          << "vtordisp";
      return;
    }
  }

  // Finish the pragma: ')' $
  if (Tok.isNot(tok::r_paren)) {
    PP.Diag(VtorDispLoc, diag::warn_pragma_expected_rparen) << "vtordisp";
    return;
  }
  SourceLocation EndLoc = Tok.getLocation();
  PP.Lex(Tok);
  if (Tok.isNot(tok::eod)) {
    PP.Diag(Tok.getLocation(), diag::warn_pragma_extra_tokens_at_eol)
        << "vtordisp";
    return;
  }

  // Enter the annotation.
  Token AnnotTok;
  AnnotTok.startToken();
  AnnotTok.setKind(tok::annot_pragma_ms_vtordisp);
  AnnotTok.setLocation(VtorDispLoc);
  AnnotTok.setAnnotationEndLoc(EndLoc);
  AnnotTok.setAnnotationValue(reinterpret_cast<void *>(
      static_cast<uintptr_t>((Action << 16) | (Value & 0xFFFF))));
  PP.EnterToken(AnnotTok, /*IsReinject=*/false);
}

/// Handle all MS pragmas.  Simply forwards the tokens after inserting
/// an annotation token.
void PragmaMSPragma::HandlePragma(Preprocessor &PP,
                                  PragmaIntroducer Introducer, Token &Tok) {
  Token EoF, AnnotTok;
  EoF.startToken();
  EoF.setKind(tok::eof);
  AnnotTok.startToken();
  AnnotTok.setKind(tok::annot_pragma_ms_pragma);
  AnnotTok.setLocation(Tok.getLocation());
  AnnotTok.setAnnotationEndLoc(Tok.getLocation());
  SmallVector<Token, 8> TokenVector;
  // Suck up all of the tokens before the eod.
  for (; Tok.isNot(tok::eod); PP.Lex(Tok)) {
    TokenVector.push_back(Tok);
    AnnotTok.setAnnotationEndLoc(Tok.getLocation());
  }
  // Add a sentinel EoF token to the end of the list.
  TokenVector.push_back(EoF);
  // We must allocate this array with new because EnterTokenStream is going to
  // delete it later.
  auto TokenArray = std::make_unique<Token[]>(TokenVector.size());
  std::copy(TokenVector.begin(), TokenVector.end(), TokenArray.get());
  auto Value = new (PP.getPreprocessorAllocator())
      std::pair<std::unique_ptr<Token[]>, size_t>(std::move(TokenArray),
                                                  TokenVector.size());
  AnnotTok.setAnnotationValue(Value);
  PP.EnterToken(AnnotTok, /*IsReinject*/ false);
}

/// Handle the \#pragma float_control extension.
///
/// The syntax is:
/// \code
///   #pragma float_control(keyword[, setting] [,push])
/// \endcode
/// Where 'keyword' and 'setting' are identifiers.
// 'keyword' can be: precise, except, push, pop
// 'setting' can be: on, off
/// The optional arguments 'setting' and 'push' are supported only
/// when the keyword is 'precise' or 'except'.
void PragmaFloatControlHandler::HandlePragma(Preprocessor &PP,
                                             PragmaIntroducer Introducer,
                                             Token &Tok) {
  Sema::PragmaMsStackAction Action = Sema::PSK_Set;
  SourceLocation FloatControlLoc = Tok.getLocation();
  Token PragmaName = Tok;
  if (!PP.getTargetInfo().hasStrictFP() && !PP.getLangOpts().ExpStrictFP) {
    PP.Diag(Tok.getLocation(), diag::warn_pragma_fp_ignored)
        << PragmaName.getIdentifierInfo()->getName();
    return;
  }
  PP.Lex(Tok);
  if (Tok.isNot(tok::l_paren)) {
    PP.Diag(FloatControlLoc, diag::err_expected) << tok::l_paren;
    return;
  }

  // Read the identifier.
  PP.Lex(Tok);
  if (!Tok.isIdentifier()) {
    PP.Diag(Tok.getLocation(), diag::err_pragma_float_control_malformed);
    return;
  }

  // Verify that this is one of the float control options.
  IdentifierInfo *II = Tok.getIdentifierInfo();
  PragmaFloatControlKind Kind =
      llvm::StringSwitch<PragmaFloatControlKind>(II->getName())
          .Case("precise", PFC_Precise)
          .Case("except", PFC_Except)
          .Case("push", PFC_Push)
          .Case("pop", PFC_Pop)
          .Default(PFC_Unknown);
  PP.Lex(Tok); // the identifier
  if (Kind == PFC_Unknown) {
    PP.Diag(Tok.getLocation(), diag::err_pragma_float_control_malformed);
    return;
  } else if (Kind == PFC_Push || Kind == PFC_Pop) {
    if (Tok.isNot(tok::r_paren)) {
      PP.Diag(Tok.getLocation(), diag::err_pragma_float_control_malformed);
      return;
    }
    PP.Lex(Tok); // Eat the r_paren
    Action = (Kind == PFC_Pop) ? Sema::PSK_Pop : Sema::PSK_Push;
  } else {
    if (Tok.is(tok::r_paren))
      // Selecting Precise or Except
      PP.Lex(Tok); // the r_paren
    else if (Tok.isNot(tok::comma)) {
      PP.Diag(Tok.getLocation(), diag::err_pragma_float_control_malformed);
      return;
    } else {
      PP.Lex(Tok); // ,
      if (!Tok.isAnyIdentifier()) {
        PP.Diag(Tok.getLocation(), diag::err_pragma_float_control_malformed);
        return;
      }
      StringRef PushOnOff = Tok.getIdentifierInfo()->getName();
      if (PushOnOff == "on")
        // Kind is set correctly
        ;
      else if (PushOnOff == "off") {
        if (Kind == PFC_Precise)
          Kind = PFC_NoPrecise;
        if (Kind == PFC_Except)
          Kind = PFC_NoExcept;
      } else if (PushOnOff == "push") {
        Action = Sema::PSK_Push_Set;
      } else {
        PP.Diag(Tok.getLocation(), diag::err_pragma_float_control_malformed);
        return;
      }
      PP.Lex(Tok); // the identifier
      if (Tok.is(tok::comma)) {
        PP.Lex(Tok); // ,
        if (!Tok.isAnyIdentifier()) {
          PP.Diag(Tok.getLocation(), diag::err_pragma_float_control_malformed);
          return;
        }
        StringRef ExpectedPush = Tok.getIdentifierInfo()->getName();
        if (ExpectedPush == "push") {
          Action = Sema::PSK_Push_Set;
        } else {
          PP.Diag(Tok.getLocation(), diag::err_pragma_float_control_malformed);
          return;
        }
        PP.Lex(Tok); // the push identifier
      }
      if (Tok.isNot(tok::r_paren)) {
        PP.Diag(Tok.getLocation(), diag::err_pragma_float_control_malformed);
        return;
      }
      PP.Lex(Tok); // the r_paren
    }
  }
  SourceLocation EndLoc = Tok.getLocation();
  if (Tok.isNot(tok::eod)) {
    PP.Diag(Tok.getLocation(), diag::warn_pragma_extra_tokens_at_eol)
        << "float_control";
    return;
  }

  // Note: there is no accomodation for PP callback for this pragma.

  // Enter the annotation.
  auto TokenArray = std::make_unique<Token[]>(1);
  TokenArray[0].startToken();
  TokenArray[0].setKind(tok::annot_pragma_float_control);
  TokenArray[0].setLocation(FloatControlLoc);
  TokenArray[0].setAnnotationEndLoc(EndLoc);
  // Create an encoding of Action and Value by shifting the Action into
  // the high 16 bits then union with the Kind.
  TokenArray[0].setAnnotationValue(reinterpret_cast<void *>(
      static_cast<uintptr_t>((Action << 16) | (Kind & 0xFFFF))));
  PP.EnterTokenStream(std::move(TokenArray), 1,
                      /*DisableMacroExpansion=*/false, /*IsReinject=*/false);
}

/// Handle the Microsoft \#pragma detect_mismatch extension.
///
/// The syntax is:
/// \code
///   #pragma detect_mismatch("name", "value")
/// \endcode
/// Where 'name' and 'value' are quoted strings.  The values are embedded in
/// the object file and passed along to the linker.  If the linker detects a
/// mismatch in the object file's values for the given name, a LNK2038 error
/// is emitted.  See MSDN for more details.
void PragmaDetectMismatchHandler::HandlePragma(Preprocessor &PP,
                                               PragmaIntroducer Introducer,
                                               Token &Tok) {
  SourceLocation DetectMismatchLoc = Tok.getLocation();
  PP.Lex(Tok);
  if (Tok.isNot(tok::l_paren)) {
    PP.Diag(DetectMismatchLoc, diag::err_expected) << tok::l_paren;
    return;
  }

  // Read the name to embed, which must be a string literal.
  std::string NameString;
  if (!PP.LexStringLiteral(Tok, NameString,
                           "pragma detect_mismatch",
                           /*AllowMacroExpansion=*/true))
    return;

  // Read the comma followed by a second string literal.
  std::string ValueString;
  if (Tok.isNot(tok::comma)) {
    PP.Diag(Tok.getLocation(), diag::err_pragma_detect_mismatch_malformed);
    return;
  }

  if (!PP.LexStringLiteral(Tok, ValueString, "pragma detect_mismatch",
                           /*AllowMacroExpansion=*/true))
    return;

  if (Tok.isNot(tok::r_paren)) {
    PP.Diag(Tok.getLocation(), diag::err_expected) << tok::r_paren;
    return;
  }
  PP.Lex(Tok);  // Eat the r_paren.

  if (Tok.isNot(tok::eod)) {
    PP.Diag(Tok.getLocation(), diag::err_pragma_detect_mismatch_malformed);
    return;
  }

  // If the pragma is lexically sound, notify any interested PPCallbacks.
  if (PP.getPPCallbacks())
    PP.getPPCallbacks()->PragmaDetectMismatch(DetectMismatchLoc, NameString,
                                              ValueString);

  Actions.ActOnPragmaDetectMismatch(DetectMismatchLoc, NameString, ValueString);
}

/// Handle the microsoft \#pragma comment extension.
///
/// The syntax is:
/// \code
///   #pragma comment(linker, "foo")
/// \endcode
/// 'linker' is one of five identifiers: compiler, exestr, lib, linker, user.
/// "foo" is a string, which is fully macro expanded, and permits string
/// concatenation, embedded escape characters etc.  See MSDN for more details.
void PragmaCommentHandler::HandlePragma(Preprocessor &PP,
                                        PragmaIntroducer Introducer,
                                        Token &Tok) {
  SourceLocation CommentLoc = Tok.getLocation();
  PP.Lex(Tok);
  if (Tok.isNot(tok::l_paren)) {
    PP.Diag(CommentLoc, diag::err_pragma_comment_malformed);
    return;
  }

  // Read the identifier.
  PP.Lex(Tok);
  if (!Tok.isIdentifier()) {
    PP.Diag(CommentLoc, diag::err_pragma_comment_malformed);
    return;
  }

  // Verify that this is one of the 5 explicitly listed options.
  IdentifierInfo *II = Tok.getIdentifierInfo();
  PragmaMSCommentKind Kind =
    llvm::StringSwitch<PragmaMSCommentKind>(II->getName())
    .Case("linker",   PCK_Linker)
    .Case("lib",      PCK_Lib)
    .Case("compiler", PCK_Compiler)
    .Case("exestr",   PCK_ExeStr)
    .Case("user",     PCK_User)
    .Default(PCK_Unknown);
  if (Kind == PCK_Unknown) {
    PP.Diag(Tok.getLocation(), diag::err_pragma_comment_unknown_kind);
    return;
  }

  if (PP.getTargetInfo().getTriple().isOSBinFormatELF() && Kind != PCK_Lib) {
    PP.Diag(Tok.getLocation(), diag::warn_pragma_comment_ignored)
        << II->getName();
    return;
  }

  // On PS4, issue a warning about any pragma comments other than
  // #pragma comment lib.
  if (PP.getTargetInfo().getTriple().isPS4() && Kind != PCK_Lib) {
    PP.Diag(Tok.getLocation(), diag::warn_pragma_comment_ignored)
      << II->getName();
    return;
  }

  // Read the optional string if present.
  PP.Lex(Tok);
  std::string ArgumentString;
  if (Tok.is(tok::comma) && !PP.LexStringLiteral(Tok, ArgumentString,
                                                 "pragma comment",
                                                 /*AllowMacroExpansion=*/true))
    return;

  // FIXME: warn that 'exestr' is deprecated.
  // FIXME: If the kind is "compiler" warn if the string is present (it is
  // ignored).
  // The MSDN docs say that "lib" and "linker" require a string and have a short
  // list of linker options they support, but in practice MSVC doesn't
  // issue a diagnostic.  Therefore neither does clang.

  if (Tok.isNot(tok::r_paren)) {
    PP.Diag(Tok.getLocation(), diag::err_pragma_comment_malformed);
    return;
  }
  PP.Lex(Tok);  // eat the r_paren.

  if (Tok.isNot(tok::eod)) {
    PP.Diag(Tok.getLocation(), diag::err_pragma_comment_malformed);
    return;
  }

  // If the pragma is lexically sound, notify any interested PPCallbacks.
  if (PP.getPPCallbacks())
    PP.getPPCallbacks()->PragmaComment(CommentLoc, II, ArgumentString);

  Actions.ActOnPragmaMSComment(CommentLoc, Kind, ArgumentString);
}

// #pragma clang optimize off
// #pragma clang optimize on
void PragmaOptimizeHandler::HandlePragma(Preprocessor &PP,
                                         PragmaIntroducer Introducer,
                                         Token &FirstToken) {
  Token Tok;
  PP.Lex(Tok);
  if (Tok.is(tok::eod)) {
    PP.Diag(Tok.getLocation(), diag::err_pragma_missing_argument)
        << "clang optimize" << /*Expected=*/true << "'on' or 'off'";
    return;
  }
  if (!Tok.isIdentifier()) {
    PP.Diag(Tok.getLocation(), diag::err_pragma_optimize_invalid_argument)
      << PP.getSpelling(Tok);
    return;
  }
  const IdentifierInfo *II = Tok.getIdentifierInfo();
  // The only accepted values are 'on' or 'off'.
  bool IsOn = false;
  if (II->isStr("on")) {
    IsOn = true;
  } else if (!II->isStr("off")) {
    PP.Diag(Tok.getLocation(), diag::err_pragma_optimize_invalid_argument)
      << PP.getSpelling(Tok);
    return;
  }
  PP.Lex(Tok);

  if (Tok.isNot(tok::eod)) {
    PP.Diag(Tok.getLocation(), diag::err_pragma_optimize_extra_argument)
      << PP.getSpelling(Tok);
    return;
  }

  Actions.ActOnPragmaOptimize(IsOn, FirstToken.getLocation());
}

namespace {
/// Used as the annotation value for tok::annot_pragma_fp.
struct TokFPAnnotValue {
  enum FlagKinds { Contract, Reassociate, Exceptions };
  enum FlagValues { On, Off, Fast };

  llvm::Optional<LangOptions::FPModeKind> ContractValue;
  llvm::Optional<LangOptions::FPModeKind> ReassociateValue;
  llvm::Optional<LangOptions::FPExceptionModeKind> ExceptionsValue;
};
} // end anonymous namespace

void PragmaFPHandler::HandlePragma(Preprocessor &PP,
                                   PragmaIntroducer Introducer, Token &Tok) {
  // fp
  Token PragmaName = Tok;
  SmallVector<Token, 1> TokenList;

  PP.Lex(Tok);
  if (!Tok.isIdentifier()) {
    PP.Diag(Tok.getLocation(), diag::err_pragma_fp_invalid_option)
        << /*MissingOption=*/true << "";
    return;
  }

<<<<<<< HEAD
  while (Tok.isIdentifier()) {
=======
  auto *AnnotValue = new (PP.getPreprocessorAllocator()) TokFPAnnotValue;
  while (Tok.is(tok::identifier)) {
>>>>>>> c71adeff
    IdentifierInfo *OptionInfo = Tok.getIdentifierInfo();

    auto FlagKind =
        llvm::StringSwitch<llvm::Optional<TokFPAnnotValue::FlagKinds>>(
            OptionInfo->getName())
            .Case("contract", TokFPAnnotValue::Contract)
            .Case("reassociate", TokFPAnnotValue::Reassociate)
            .Case("exceptions", TokFPAnnotValue::Exceptions)
            .Default(None);
    if (!FlagKind) {
      PP.Diag(Tok.getLocation(), diag::err_pragma_fp_invalid_option)
          << /*MissingOption=*/false << OptionInfo;
      return;
    }
    PP.Lex(Tok);

    // Read '('
    if (Tok.isNot(tok::l_paren)) {
      PP.Diag(Tok.getLocation(), diag::err_expected) << tok::l_paren;
      return;
    }
    PP.Lex(Tok);

    if (!Tok.isIdentifier()) {
      PP.Diag(Tok.getLocation(), diag::err_pragma_fp_invalid_argument)
          << PP.getSpelling(Tok) << OptionInfo->getName()
          << static_cast<int>(*FlagKind);
      return;
    }
    const IdentifierInfo *II = Tok.getIdentifierInfo();

    if (FlagKind == TokFPAnnotValue::Contract) {
      AnnotValue->ContractValue =
          llvm::StringSwitch<llvm::Optional<LangOptions::FPModeKind>>(
              II->getName())
              .Case("on", LangOptions::FPModeKind::FPM_On)
              .Case("off", LangOptions::FPModeKind::FPM_Off)
              .Case("fast", LangOptions::FPModeKind::FPM_Fast)
              .Default(llvm::None);
      if (!AnnotValue->ContractValue) {
        PP.Diag(Tok.getLocation(), diag::err_pragma_fp_invalid_argument)
            << PP.getSpelling(Tok) << OptionInfo->getName() << *FlagKind;
        return;
      }
    } else if (FlagKind == TokFPAnnotValue::Reassociate) {
      AnnotValue->ReassociateValue =
          llvm::StringSwitch<llvm::Optional<LangOptions::FPModeKind>>(
              II->getName())
              .Case("on", LangOptions::FPModeKind::FPM_On)
              .Case("off", LangOptions::FPModeKind::FPM_Off)
              .Default(llvm::None);
      if (!AnnotValue->ReassociateValue) {
        PP.Diag(Tok.getLocation(), diag::err_pragma_fp_invalid_argument)
            << PP.getSpelling(Tok) << OptionInfo->getName() << *FlagKind;
        return;
      }
    } else if (FlagKind == TokFPAnnotValue::Exceptions) {
      AnnotValue->ExceptionsValue =
          llvm::StringSwitch<llvm::Optional<LangOptions::FPExceptionModeKind>>(
              II->getName())
              .Case("ignore", LangOptions::FPE_Ignore)
              .Case("maytrap", LangOptions::FPE_MayTrap)
              .Case("strict", LangOptions::FPE_Strict)
              .Default(llvm::None);
      if (!AnnotValue->ExceptionsValue) {
        PP.Diag(Tok.getLocation(), diag::err_pragma_fp_invalid_argument)
            << PP.getSpelling(Tok) << OptionInfo->getName() << *FlagKind;
        return;
      }
    }
    PP.Lex(Tok);

    // Read ')'
    if (Tok.isNot(tok::r_paren)) {
      PP.Diag(Tok.getLocation(), diag::err_expected) << tok::r_paren;
      return;
    }
    PP.Lex(Tok);
  }

  if (Tok.isNot(tok::eod)) {
    PP.Diag(Tok.getLocation(), diag::warn_pragma_extra_tokens_at_eol)
        << "clang fp";
    return;
  }

  Token FPTok;
  FPTok.startToken();
  FPTok.setKind(tok::annot_pragma_fp);
  FPTok.setLocation(PragmaName.getLocation());
  FPTok.setAnnotationEndLoc(PragmaName.getLocation());
  FPTok.setAnnotationValue(reinterpret_cast<void *>(AnnotValue));
  TokenList.push_back(FPTok);

  auto TokenArray = std::make_unique<Token[]>(TokenList.size());
  std::copy(TokenList.begin(), TokenList.end(), TokenArray.get());

  PP.EnterTokenStream(std::move(TokenArray), TokenList.size(),
                      /*DisableMacroExpansion=*/false, /*IsReinject=*/false);
}

void PragmaSTDC_FENV_ROUNDHandler::HandlePragma(Preprocessor &PP,
                                                PragmaIntroducer Introducer,
                                                Token &Tok) {
  Token PragmaName = Tok;
  SmallVector<Token, 1> TokenList;
  if (!PP.getTargetInfo().hasStrictFP() && !PP.getLangOpts().ExpStrictFP) {
    PP.Diag(Tok.getLocation(), diag::warn_pragma_fp_ignored)
        << PragmaName.getIdentifierInfo()->getName();
    return;
  }

  PP.Lex(Tok);
  if (Tok.isNot(tok::identifier)) {
    PP.Diag(Tok.getLocation(), diag::warn_pragma_expected_identifier)
        << PragmaName.getIdentifierInfo()->getName();
    return;
  }
  IdentifierInfo *II = Tok.getIdentifierInfo();

  auto RM =
      llvm::StringSwitch<llvm::RoundingMode>(II->getName())
          .Case("FE_TOWARDZERO", llvm::RoundingMode::TowardZero)
          .Case("FE_TONEAREST", llvm::RoundingMode::NearestTiesToEven)
          .Case("FE_UPWARD", llvm::RoundingMode::TowardPositive)
          .Case("FE_DOWNWARD", llvm::RoundingMode::TowardNegative)
          .Case("FE_TONEARESTFROMZERO", llvm::RoundingMode::NearestTiesToAway)
          .Case("FE_DYNAMIC", llvm::RoundingMode::Dynamic)
          .Default(llvm::RoundingMode::Invalid);
  if (RM == llvm::RoundingMode::Invalid) {
    PP.Diag(Tok.getLocation(), diag::warn_stdc_unknown_rounding_mode);
    return;
  }
  PP.Lex(Tok);

  if (Tok.isNot(tok::eod)) {
    PP.Diag(Tok.getLocation(), diag::warn_pragma_extra_tokens_at_eol)
        << "STDC FENV_ROUND";
    return;
  }

  // Until the pragma is fully implemented, issue a warning.
  PP.Diag(Tok.getLocation(), diag::warn_stdc_fenv_round_not_supported);

  MutableArrayRef<Token> Toks(PP.getPreprocessorAllocator().Allocate<Token>(1),
                              1);
  Toks[0].startToken();
  Toks[0].setKind(tok::annot_pragma_fenv_round);
  Toks[0].setLocation(Tok.getLocation());
  Toks[0].setAnnotationEndLoc(Tok.getLocation());
  Toks[0].setAnnotationValue(
      reinterpret_cast<void *>(static_cast<uintptr_t>(RM)));
  PP.EnterTokenStream(Toks, /*DisableMacroExpansion=*/true,
                      /*IsReinject=*/false);
}

void Parser::HandlePragmaFP() {
  assert(Tok.is(tok::annot_pragma_fp));
  auto *AnnotValue =
      reinterpret_cast<TokFPAnnotValue *>(Tok.getAnnotationValue());

  if (AnnotValue->ReassociateValue)
    Actions.ActOnPragmaFPReassociate(Tok.getLocation(),
                                     *AnnotValue->ReassociateValue ==
                                         LangOptions::FPModeKind::FPM_On);
  if (AnnotValue->ContractValue)
    Actions.ActOnPragmaFPContract(Tok.getLocation(),
                                  *AnnotValue->ContractValue);
  if (AnnotValue->ExceptionsValue)
    Actions.ActOnPragmaFPExceptions(Tok.getLocation(),
                                    *AnnotValue->ExceptionsValue);
  ConsumeAnnotationToken();
}

/// Parses loop or unroll pragma hint value and fills in Info.
static bool ParseLoopHintValue(Preprocessor &PP, Token &Tok, Token PragmaName,
                               Token Option, bool ValueInParens,
                               PragmaLoopHintInfo &Info) {
  SmallVector<Token, 1> ValueList;
  int OpenParens = ValueInParens ? 1 : 0;
  // Read constant expression.
  while (Tok.isNot(tok::eod)) {
    if (Tok.is(tok::l_paren))
      OpenParens++;
    else if (Tok.is(tok::r_paren)) {
      OpenParens--;
      if (OpenParens == 0 && ValueInParens)
        break;
    }

    ValueList.push_back(Tok);
    PP.Lex(Tok);
  }

  if (ValueInParens) {
    // Read ')'
    if (Tok.isNot(tok::r_paren)) {
      PP.Diag(Tok.getLocation(), diag::err_expected) << tok::r_paren;
      return true;
    }
    PP.Lex(Tok);
  }

  Token EOFTok;
  EOFTok.startToken();
  EOFTok.setKind(tok::eof);
  EOFTok.setLocation(Tok.getLocation());
  ValueList.push_back(EOFTok); // Terminates expression for parsing.

  Info.Toks = llvm::makeArrayRef(ValueList).copy(PP.getPreprocessorAllocator());

  Info.PragmaName = PragmaName;
  Info.Option = Option;
  return false;
}

/// Handle the \#pragma clang loop directive.
///  #pragma clang 'loop' loop-hints
///
///  loop-hints:
///    loop-hint loop-hints[opt]
///
///  loop-hint:
///    'vectorize' '(' loop-hint-keyword ')'
///    'interleave' '(' loop-hint-keyword ')'
///    'unroll' '(' unroll-hint-keyword ')'
///    'vectorize_predicate' '(' loop-hint-keyword ')'
///    'vectorize_width' '(' loop-hint-value ')'
///    'interleave_count' '(' loop-hint-value ')'
///    'unroll_count' '(' loop-hint-value ')'
///    'pipeline' '(' disable ')'
///    'pipeline_initiation_interval' '(' loop-hint-value ')'
///
///  loop-hint-keyword:
///    'enable'
///    'disable'
///    'assume_safety'
///
///  unroll-hint-keyword:
///    'enable'
///    'disable'
///    'full'
///
///  loop-hint-value:
///    constant-expression
///
/// Specifying vectorize(enable) or vectorize_width(_value_) instructs llvm to
/// try vectorizing the instructions of the loop it precedes. Specifying
/// interleave(enable) or interleave_count(_value_) instructs llvm to try
/// interleaving multiple iterations of the loop it precedes. The width of the
/// vector instructions is specified by vectorize_width() and the number of
/// interleaved loop iterations is specified by interleave_count(). Specifying a
/// value of 1 effectively disables vectorization/interleaving, even if it is
/// possible and profitable, and 0 is invalid. The loop vectorizer currently
/// only works on inner loops.
///
/// The unroll and unroll_count directives control the concatenation
/// unroller. Specifying unroll(enable) instructs llvm to unroll the loop
/// completely if the trip count is known at compile time and unroll partially
/// if the trip count is not known.  Specifying unroll(full) is similar to
/// unroll(enable) but will unroll the loop only if the trip count is known at
/// compile time.  Specifying unroll(disable) disables unrolling for the
/// loop. Specifying unroll_count(_value_) instructs llvm to try to unroll the
/// loop the number of times indicated by the value.
void PragmaLoopHintHandler::HandlePragma(Preprocessor &PP,
                                         PragmaIntroducer Introducer,
                                         Token &Tok) {
  // Incoming token is "loop" from "#pragma clang loop".
  Token PragmaName = Tok;
  SmallVector<Token, 1> TokenList;

  // Lex the optimization option and verify it is an identifier.
  PP.Lex(Tok);
  if (!Tok.isIdentifier()) {
    PP.Diag(Tok.getLocation(), diag::err_pragma_loop_invalid_option)
        << /*MissingOption=*/true << "";
    return;
  }

  while (Tok.isIdentifier()) {
    Token Option = Tok;
    IdentifierInfo *OptionInfo = Tok.getIdentifierInfo();

    bool OptionValid = llvm::StringSwitch<bool>(OptionInfo->getName())
                           .Case("vectorize", true)
                           .Case("interleave", true)
                           .Case("unroll", true)
                           .Case("distribute", true)
                           .Case("vectorize_predicate", true)
                           .Case("vectorize_width", true)
                           .Case("interleave_count", true)
                           .Case("unroll_count", true)
                           .Case("pipeline", true)
                           .Case("pipeline_initiation_interval", true)
                           .Default(false);
    if (!OptionValid) {
      PP.Diag(Tok.getLocation(), diag::err_pragma_loop_invalid_option)
          << /*MissingOption=*/false << OptionInfo;
      return;
    }
    PP.Lex(Tok);

    // Read '('
    if (Tok.isNot(tok::l_paren)) {
      PP.Diag(Tok.getLocation(), diag::err_expected) << tok::l_paren;
      return;
    }
    PP.Lex(Tok);

    auto *Info = new (PP.getPreprocessorAllocator()) PragmaLoopHintInfo;
    if (ParseLoopHintValue(PP, Tok, PragmaName, Option, /*ValueInParens=*/true,
                           *Info))
      return;

    // Generate the loop hint token.
    Token LoopHintTok;
    LoopHintTok.startToken();
    LoopHintTok.setKind(tok::annot_pragma_loop_hint);
    LoopHintTok.setLocation(Introducer.Loc);
    LoopHintTok.setAnnotationEndLoc(PragmaName.getLocation());
    LoopHintTok.setAnnotationValue(static_cast<void *>(Info));
    TokenList.push_back(LoopHintTok);
  }

  if (Tok.isNot(tok::eod)) {
    PP.Diag(Tok.getLocation(), diag::warn_pragma_extra_tokens_at_eol)
        << "clang loop";
    return;
  }

  auto TokenArray = std::make_unique<Token[]>(TokenList.size());
  std::copy(TokenList.begin(), TokenList.end(), TokenArray.get());

  PP.EnterTokenStream(std::move(TokenArray), TokenList.size(),
                      /*DisableMacroExpansion=*/false, /*IsReinject=*/false);
}

/// Handle the loop unroll optimization pragmas.
///  #pragma unroll
///  #pragma unroll unroll-hint-value
///  #pragma unroll '(' unroll-hint-value ')'
///  #pragma nounroll
///  #pragma unroll_and_jam
///  #pragma unroll_and_jam unroll-hint-value
///  #pragma unroll_and_jam '(' unroll-hint-value ')'
///  #pragma nounroll_and_jam
///
///  unroll-hint-value:
///    constant-expression
///
/// Loop unrolling hints can be specified with '#pragma unroll' or
/// '#pragma nounroll'. '#pragma unroll' can take a numeric argument optionally
/// contained in parentheses. With no argument the directive instructs llvm to
/// try to unroll the loop completely. A positive integer argument can be
/// specified to indicate the number of times the loop should be unrolled.  To
/// maximize compatibility with other compilers the unroll count argument can be
/// specified with or without parentheses.  Specifying, '#pragma nounroll'
/// disables unrolling of the loop.
void PragmaUnrollHintHandler::HandlePragma(Preprocessor &PP,
                                           PragmaIntroducer Introducer,
                                           Token &Tok) {
  // Incoming token is "unroll" for "#pragma unroll", or "nounroll" for
  // "#pragma nounroll".
  Token PragmaName = Tok;
  PP.Lex(Tok);
  auto *Info = new (PP.getPreprocessorAllocator()) PragmaLoopHintInfo;
  if (Tok.is(tok::eod)) {
    // nounroll or unroll pragma without an argument.
    Info->PragmaName = PragmaName;
    Info->Option.startToken();
  } else if (PragmaName.getIdentifierInfo()->getName() == "nounroll" ||
             PragmaName.getIdentifierInfo()->getName() == "nounroll_and_jam") {
    PP.Diag(Tok.getLocation(), diag::warn_pragma_extra_tokens_at_eol)
        << PragmaName.getIdentifierInfo()->getName();
    return;
  } else {
    // Unroll pragma with an argument: "#pragma unroll N" or
    // "#pragma unroll(N)".
    // Read '(' if it exists.
    bool ValueInParens = Tok.is(tok::l_paren);
    if (ValueInParens)
      PP.Lex(Tok);

    Token Option;
    Option.startToken();
    if (ParseLoopHintValue(PP, Tok, PragmaName, Option, ValueInParens, *Info))
      return;

    // In CUDA, the argument to '#pragma unroll' should not be contained in
    // parentheses.
    if (PP.getLangOpts().CUDA && ValueInParens)
      PP.Diag(Info->Toks[0].getLocation(),
              diag::warn_pragma_unroll_cuda_value_in_parens);

    if (Tok.isNot(tok::eod)) {
      PP.Diag(Tok.getLocation(), diag::warn_pragma_extra_tokens_at_eol)
          << "unroll";
      return;
    }
  }

  // Generate the hint token.
  auto TokenArray = std::make_unique<Token[]>(1);
  TokenArray[0].startToken();
  TokenArray[0].setKind(tok::annot_pragma_loop_hint);
  TokenArray[0].setLocation(Introducer.Loc);
  TokenArray[0].setAnnotationEndLoc(PragmaName.getLocation());
  TokenArray[0].setAnnotationValue(static_cast<void *>(Info));
  PP.EnterTokenStream(std::move(TokenArray), 1,
                      /*DisableMacroExpansion=*/false, /*IsReinject=*/false);
}

/// Handle the Microsoft \#pragma intrinsic extension.
///
/// The syntax is:
/// \code
///  #pragma intrinsic(memset)
///  #pragma intrinsic(strlen, memcpy)
/// \endcode
///
/// Pragma intrisic tells the compiler to use a builtin version of the
/// function. Clang does it anyway, so the pragma doesn't really do anything.
/// Anyway, we emit a warning if the function specified in \#pragma intrinsic
/// isn't an intrinsic in clang and suggest to include intrin.h.
void PragmaMSIntrinsicHandler::HandlePragma(Preprocessor &PP,
                                            PragmaIntroducer Introducer,
                                            Token &Tok) {
  PP.Lex(Tok);

  if (Tok.isNot(tok::l_paren)) {
    PP.Diag(Tok.getLocation(), diag::warn_pragma_expected_lparen)
        << "intrinsic";
    return;
  }
  PP.Lex(Tok);

  bool SuggestIntrinH = !PP.isMacroDefined("__INTRIN_H");

  while (Tok.isIdentifier()) {
    IdentifierInfo *II = Tok.getIdentifierInfo();
    if (!II->getBuiltinID())
      PP.Diag(Tok.getLocation(), diag::warn_pragma_intrinsic_builtin)
          << II << SuggestIntrinH;

    PP.Lex(Tok);
    if (Tok.isNot(tok::comma))
      break;
    PP.Lex(Tok);
  }

  if (Tok.isNot(tok::r_paren)) {
    PP.Diag(Tok.getLocation(), diag::warn_pragma_expected_rparen)
        << "intrinsic";
    return;
  }
  PP.Lex(Tok);

  if (Tok.isNot(tok::eod))
    PP.Diag(Tok.getLocation(), diag::warn_pragma_extra_tokens_at_eol)
        << "intrinsic";
}

// #pragma optimize("gsty", on|off)
void PragmaMSOptimizeHandler::HandlePragma(Preprocessor &PP,
                                           PragmaIntroducer Introducer,
                                           Token &Tok) {
  SourceLocation StartLoc = Tok.getLocation();
  PP.Lex(Tok);

  if (Tok.isNot(tok::l_paren)) {
    PP.Diag(Tok.getLocation(), diag::warn_pragma_expected_lparen) << "optimize";
    return;
  }
  PP.Lex(Tok);

  if (Tok.isNot(tok::string_literal)) {
    PP.Diag(Tok.getLocation(), diag::warn_pragma_expected_string) << "optimize";
    return;
  }
  // We could syntax check the string but it's probably not worth the effort.
  PP.Lex(Tok);

  if (Tok.isNot(tok::comma)) {
    PP.Diag(Tok.getLocation(), diag::warn_pragma_expected_comma) << "optimize";
    return;
  }
  PP.Lex(Tok);

  if (Tok.is(tok::eod) || Tok.is(tok::r_paren)) {
    PP.Diag(Tok.getLocation(), diag::warn_pragma_missing_argument)
        << "optimize" << /*Expected=*/true << "'on' or 'off'";
    return;
  }
  IdentifierInfo *II = Tok.getIdentifierInfo();
  if (!II || (!II->isStr("on") && !II->isStr("off"))) {
    PP.Diag(Tok.getLocation(), diag::warn_pragma_invalid_argument)
        << PP.getSpelling(Tok) << "optimize" << /*Expected=*/true
        << "'on' or 'off'";
    return;
  }
  PP.Lex(Tok);

  if (Tok.isNot(tok::r_paren)) {
    PP.Diag(Tok.getLocation(), diag::warn_pragma_expected_rparen) << "optimize";
    return;
  }
  PP.Lex(Tok);

  if (Tok.isNot(tok::eod)) {
    PP.Diag(Tok.getLocation(), diag::warn_pragma_extra_tokens_at_eol)
        << "optimize";
    return;
  }
  PP.Diag(StartLoc, diag::warn_pragma_optimize);
}

void PragmaForceCUDAHostDeviceHandler::HandlePragma(
    Preprocessor &PP, PragmaIntroducer Introducer, Token &Tok) {
  Token FirstTok = Tok;

  PP.Lex(Tok);
  IdentifierInfo *Info = Tok.getIdentifierInfo();
  if (!Info || (!Info->isStr("begin") && !Info->isStr("end"))) {
    PP.Diag(FirstTok.getLocation(),
            diag::warn_pragma_force_cuda_host_device_bad_arg);
    return;
  }

  if (Info->isStr("begin"))
    Actions.PushForceCUDAHostDevice();
  else if (!Actions.PopForceCUDAHostDevice())
    PP.Diag(FirstTok.getLocation(),
            diag::err_pragma_cannot_end_force_cuda_host_device);

  PP.Lex(Tok);
  if (!Tok.is(tok::eod))
    PP.Diag(FirstTok.getLocation(),
            diag::warn_pragma_force_cuda_host_device_bad_arg);
}

/// Handle the #pragma clang attribute directive.
///
/// The syntax is:
/// \code
///  #pragma clang attribute push (attribute, subject-set)
///  #pragma clang attribute push
///  #pragma clang attribute (attribute, subject-set)
///  #pragma clang attribute pop
/// \endcode
///
/// There are also 'namespace' variants of push and pop directives. The bare
/// '#pragma clang attribute (attribute, subject-set)' version doesn't require a
/// namespace, since it always applies attributes to the most recently pushed
/// group, regardless of namespace.
/// \code
///  #pragma clang attribute namespace.push (attribute, subject-set)
///  #pragma clang attribute namespace.push
///  #pragma clang attribute namespace.pop
/// \endcode
///
/// The subject-set clause defines the set of declarations which receive the
/// attribute. Its exact syntax is described in the LanguageExtensions document
/// in Clang's documentation.
///
/// This directive instructs the compiler to begin/finish applying the specified
/// attribute to the set of attribute-specific declarations in the active range
/// of the pragma.
void PragmaAttributeHandler::HandlePragma(Preprocessor &PP,
                                          PragmaIntroducer Introducer,
                                          Token &FirstToken) {
  Token Tok;
  PP.Lex(Tok);
  auto *Info = new (PP.getPreprocessorAllocator())
      PragmaAttributeInfo(AttributesForPragmaAttribute);

  // Parse the optional namespace followed by a period.
  if (Tok.isIdentifier()) {
    IdentifierInfo *II = Tok.getIdentifierInfo();
    if (!II->isStr("push") && !II->isStr("pop")) {
      Info->Namespace = II;
      PP.Lex(Tok);

      if (!Tok.is(tok::period)) {
        PP.Diag(Tok.getLocation(), diag::err_pragma_attribute_expected_period)
            << II;
        return;
      }
      PP.Lex(Tok);
    }
  }

  if (!Tok.isOneOf(tok::identifier, tok::l_paren)) {
    PP.Diag(Tok.getLocation(),
            diag::err_pragma_attribute_expected_push_pop_paren);
    return;
  }

  // Determine what action this pragma clang attribute represents.
  if (Tok.is(tok::l_paren)) {
    if (Info->Namespace) {
      PP.Diag(Tok.getLocation(),
              diag::err_pragma_attribute_namespace_on_attribute);
      PP.Diag(Tok.getLocation(),
              diag::note_pragma_attribute_namespace_on_attribute);
      return;
    }
    Info->Action = PragmaAttributeInfo::Attribute;
  } else {
    const IdentifierInfo *II = Tok.getIdentifierInfo();
    if (II->isStr("push"))
      Info->Action = PragmaAttributeInfo::Push;
    else if (II->isStr("pop"))
      Info->Action = PragmaAttributeInfo::Pop;
    else {
      PP.Diag(Tok.getLocation(), diag::err_pragma_attribute_invalid_argument)
          << PP.getSpelling(Tok);
      return;
    }

    PP.Lex(Tok);
  }

  // Parse the actual attribute.
  if ((Info->Action == PragmaAttributeInfo::Push && Tok.isNot(tok::eod)) ||
      Info->Action == PragmaAttributeInfo::Attribute) {
    if (Tok.isNot(tok::l_paren)) {
      PP.Diag(Tok.getLocation(), diag::err_expected) << tok::l_paren;
      return;
    }
    PP.Lex(Tok);

    // Lex the attribute tokens.
    SmallVector<Token, 16> AttributeTokens;
    int OpenParens = 1;
    while (Tok.isNot(tok::eod)) {
      if (Tok.is(tok::l_paren))
        OpenParens++;
      else if (Tok.is(tok::r_paren)) {
        OpenParens--;
        if (OpenParens == 0)
          break;
      }

      AttributeTokens.push_back(Tok);
      PP.Lex(Tok);
    }

    if (AttributeTokens.empty()) {
      PP.Diag(Tok.getLocation(), diag::err_pragma_attribute_expected_attribute);
      return;
    }
    if (Tok.isNot(tok::r_paren)) {
      PP.Diag(Tok.getLocation(), diag::err_expected) << tok::r_paren;
      return;
    }
    SourceLocation EndLoc = Tok.getLocation();
    PP.Lex(Tok);

    // Terminate the attribute for parsing.
    Token EOFTok;
    EOFTok.startToken();
    EOFTok.setKind(tok::eof);
    EOFTok.setLocation(EndLoc);
    AttributeTokens.push_back(EOFTok);

    Info->Tokens =
        llvm::makeArrayRef(AttributeTokens).copy(PP.getPreprocessorAllocator());
  }

  if (Tok.isNot(tok::eod))
    PP.Diag(Tok.getLocation(), diag::warn_pragma_extra_tokens_at_eol)
        << "clang attribute";

  // Generate the annotated pragma token.
  auto TokenArray = std::make_unique<Token[]>(1);
  TokenArray[0].startToken();
  TokenArray[0].setKind(tok::annot_pragma_attribute);
  TokenArray[0].setLocation(FirstToken.getLocation());
  TokenArray[0].setAnnotationEndLoc(FirstToken.getLocation());
  TokenArray[0].setAnnotationValue(static_cast<void *>(Info));
  PP.EnterTokenStream(std::move(TokenArray), 1,
                      /*DisableMacroExpansion=*/false, /*IsReinject=*/false);
}

// Handle '#pragma clang max_tokens 12345'.
void PragmaMaxTokensHereHandler::HandlePragma(Preprocessor &PP,
                                              PragmaIntroducer Introducer,
                                              Token &Tok) {
  PP.Lex(Tok);
  if (Tok.is(tok::eod)) {
    PP.Diag(Tok.getLocation(), diag::err_pragma_missing_argument)
        << "clang max_tokens_here" << /*Expected=*/true << "integer";
    return;
  }

  SourceLocation Loc = Tok.getLocation();
  uint64_t MaxTokens;
  if (Tok.isNot(tok::numeric_constant) ||
      !PP.parseSimpleIntegerLiteral(Tok, MaxTokens)) {
    PP.Diag(Tok.getLocation(), diag::err_pragma_expected_integer)
        << "clang max_tokens_here";
    return;
  }

  if (Tok.isNot(tok::eod)) {
    PP.Diag(Tok.getLocation(), diag::warn_pragma_extra_tokens_at_eol)
        << "clang max_tokens_here";
    return;
  }

  if (PP.getTokenCount() > MaxTokens) {
    PP.Diag(Loc, diag::warn_max_tokens)
        << PP.getTokenCount() << (unsigned)MaxTokens;
  }
}

// Handle '#pragma clang max_tokens_total 12345'.
void PragmaMaxTokensTotalHandler::HandlePragma(Preprocessor &PP,
                                               PragmaIntroducer Introducer,
                                               Token &Tok) {
  PP.Lex(Tok);
  if (Tok.is(tok::eod)) {
    PP.Diag(Tok.getLocation(), diag::err_pragma_missing_argument)
        << "clang max_tokens_total" << /*Expected=*/true << "integer";
    return;
  }

  SourceLocation Loc = Tok.getLocation();
  uint64_t MaxTokens;
  if (Tok.isNot(tok::numeric_constant) ||
      !PP.parseSimpleIntegerLiteral(Tok, MaxTokens)) {
    PP.Diag(Tok.getLocation(), diag::err_pragma_expected_integer)
        << "clang max_tokens_total";
    return;
  }

  if (Tok.isNot(tok::eod)) {
    PP.Diag(Tok.getLocation(), diag::warn_pragma_extra_tokens_at_eol)
        << "clang max_tokens_total";
    return;
  }

  PP.overrideMaxTokens(MaxTokens, Loc);
}<|MERGE_RESOLUTION|>--- conflicted
+++ resolved
@@ -2880,12 +2880,8 @@
     return;
   }
 
-<<<<<<< HEAD
+  auto *AnnotValue = new (PP.getPreprocessorAllocator()) TokFPAnnotValue;
   while (Tok.isIdentifier()) {
-=======
-  auto *AnnotValue = new (PP.getPreprocessorAllocator()) TokFPAnnotValue;
-  while (Tok.is(tok::identifier)) {
->>>>>>> c71adeff
     IdentifierInfo *OptionInfo = Tok.getIdentifierInfo();
 
     auto FlagKind =
