--- conflicted
+++ resolved
@@ -1484,10 +1484,6 @@
   case tok::kw_this:
     Res = ParseCXXThis();
     break;
-<<<<<<< HEAD
-  case tok::kw___builtin_unique_stable_name:
-    Res = ParseUniqueStableNameExpression();
-    break;
 
   case tok::kw_reflexpr:
     Res = ParseCXXReflectExpression();
@@ -1504,8 +1500,6 @@
   case tok::kw___select_member:
     Res = ParseCXXSelectMemberExpr();
     break;
-=======
->>>>>>> c71adeff
 
   case tok::annot_typename:
     if (isStartOfObjCClassMessageMissingOpenBracket()) {
