//===--- ParseDecl.cpp - Declaration Parsing --------------------*- C++ -*-===//
//
// Part of the LLVM Project, under the Apache License v2.0 with LLVM Exceptions.
// See https://llvm.org/LICENSE.txt for license information.
// SPDX-License-Identifier: Apache-2.0 WITH LLVM-exception
//
//===----------------------------------------------------------------------===//
//
//  This file implements the Declaration portions of the Parser interfaces.
//
//===----------------------------------------------------------------------===//

#include "clang/Parse/Parser.h"
#include "clang/Parse/RAIIObjectsForParser.h"
#include "clang/AST/ASTContext.h"
#include "clang/AST/DeclTemplate.h"
#include "clang/AST/PrettyDeclStackTrace.h"
#include "clang/Basic/AddressSpaces.h"
#include "clang/Basic/Attributes.h"
#include "clang/Basic/CharInfo.h"
#include "clang/Basic/TargetInfo.h"
#include "clang/Parse/ParseDiagnostic.h"
#include "clang/Sema/Lookup.h"
#include "clang/Sema/ParsedTemplate.h"
#include "clang/Sema/Scope.h"
#include "clang/Sema/SemaDiagnostic.h"
#include "llvm/ADT/Optional.h"
#include "llvm/ADT/SmallSet.h"
#include "llvm/ADT/SmallString.h"
#include "llvm/ADT/StringSwitch.h"

using namespace clang;

//===----------------------------------------------------------------------===//
// C99 6.7: Declarations.
//===----------------------------------------------------------------------===//

/// ParseTypeName
///       type-name: [C99 6.7.6]
///         specifier-qualifier-list abstract-declarator[opt]
///
/// Called type-id in C++.
TypeResult Parser::ParseTypeName(SourceRange *Range,
                                 DeclaratorContext Context,
                                 AccessSpecifier AS,
                                 Decl **OwnedType,
                                 ParsedAttributes *Attrs) {
  DeclSpecContext DSC = getDeclSpecContextFromDeclaratorContext(Context);
  if (DSC == DeclSpecContext::DSC_normal)
    DSC = DeclSpecContext::DSC_type_specifier;

  // Parse the common declaration-specifiers piece.
  DeclSpec DS(AttrFactory);
  if (Attrs)
    DS.addAttributes(*Attrs);
  ParseSpecifierQualifierList(DS, AS, DSC);
  if (OwnedType)
    *OwnedType = DS.isTypeSpecOwned() ? DS.getRepAsDecl() : nullptr;

  // Parse the abstract-declarator, if present.
  Declarator DeclaratorInfo(DS, Context);
  ParseDeclarator(DeclaratorInfo);
  if (Range)
    *Range = DeclaratorInfo.getSourceRange();

  if (DeclaratorInfo.isInvalidType())
    return true;

  return Actions.ActOnTypeName(getCurScope(), DeclaratorInfo);
}

/// Normalizes an attribute name by dropping prefixed and suffixed __.
static StringRef normalizeAttrName(StringRef Name) {
  if (Name.size() >= 4 && Name.startswith("__") && Name.endswith("__"))
    return Name.drop_front(2).drop_back(2);
  return Name;
}

/// isAttributeLateParsed - Return true if the attribute has arguments that
/// require late parsing.
static bool isAttributeLateParsed(const IdentifierInfo &II) {
#define CLANG_ATTR_LATE_PARSED_LIST
    return llvm::StringSwitch<bool>(normalizeAttrName(II.getName()))
#include "clang/Parse/AttrParserStringSwitches.inc"
        .Default(false);
#undef CLANG_ATTR_LATE_PARSED_LIST
}

/// Check if the a start and end source location expand to the same macro.
static bool FindLocsWithCommonFileID(Preprocessor &PP, SourceLocation StartLoc,
                                     SourceLocation EndLoc) {
  if (!StartLoc.isMacroID() || !EndLoc.isMacroID())
    return false;

  SourceManager &SM = PP.getSourceManager();
  if (SM.getFileID(StartLoc) != SM.getFileID(EndLoc))
    return false;

  bool AttrStartIsInMacro =
      Lexer::isAtStartOfMacroExpansion(StartLoc, SM, PP.getLangOpts());
  bool AttrEndIsInMacro =
      Lexer::isAtEndOfMacroExpansion(EndLoc, SM, PP.getLangOpts());
  return AttrStartIsInMacro && AttrEndIsInMacro;
}

/// ParseGNUAttributes - Parse a non-empty attributes list.
///
/// [GNU] attributes:
///         attribute
///         attributes attribute
///
/// [GNU]  attribute:
///          '__attribute__' '(' '(' attribute-list ')' ')'
///
/// [GNU]  attribute-list:
///          attrib
///          attribute_list ',' attrib
///
/// [GNU]  attrib:
///          empty
///          attrib-name
///          attrib-name '(' identifier ')'
///          attrib-name '(' identifier ',' nonempty-expr-list ')'
///          attrib-name '(' argument-expression-list [C99 6.5.2] ')'
///
/// [GNU]  attrib-name:
///          identifier
///          typespec
///          typequal
///          storageclass
///
/// Whether an attribute takes an 'identifier' is determined by the
/// attrib-name. GCC's behavior here is not worth imitating:
///
///  * In C mode, if the attribute argument list starts with an identifier
///    followed by a ',' or an ')', and the identifier doesn't resolve to
///    a type, it is parsed as an identifier. If the attribute actually
///    wanted an expression, it's out of luck (but it turns out that no
///    attributes work that way, because C constant expressions are very
///    limited).
///  * In C++ mode, if the attribute argument list starts with an identifier,
///    and the attribute *wants* an identifier, it is parsed as an identifier.
///    At block scope, any additional tokens between the identifier and the
///    ',' or ')' are ignored, otherwise they produce a parse error.
///
/// We follow the C++ model, but don't allow junk after the identifier.
void Parser::ParseGNUAttributes(ParsedAttributes &attrs,
                                SourceLocation *endLoc,
                                LateParsedAttrList *LateAttrs,
                                Declarator *D) {
  assert(Tok.is(tok::kw___attribute) && "Not a GNU attribute list!");

  while (Tok.is(tok::kw___attribute)) {
    SourceLocation AttrTokLoc = ConsumeToken();
    unsigned OldNumAttrs = attrs.size();
    unsigned OldNumLateAttrs = LateAttrs ? LateAttrs->size() : 0;

    if (ExpectAndConsume(tok::l_paren, diag::err_expected_lparen_after,
                         "attribute")) {
      SkipUntil(tok::r_paren, StopAtSemi); // skip until ) or ;
      return;
    }
    if (ExpectAndConsume(tok::l_paren, diag::err_expected_lparen_after, "(")) {
      SkipUntil(tok::r_paren, StopAtSemi); // skip until ) or ;
      return;
    }
    // Parse the attribute-list. e.g. __attribute__(( weak, alias("__f") ))
    do {
      // Eat preceeding commas to allow __attribute__((,,,foo))
      while (TryConsumeToken(tok::comma))
        ;

      // Expect an identifier or declaration specifier (const, int, etc.)
      IdentifierInfo *AttrName;
      SourceLocation AttrNameLoc;
      if (isIdentifier()) {
        AttrName = Tok.getIdentifierInfo();
        AttrNameLoc = ConsumeIdentifier();
      } else if (!Tok.isAnnotation()) {
        AttrName = Tok.getIdentifierInfo();
        if (!AttrName)
          break;

        AttrNameLoc = ConsumeToken();
      } else {
        break;
      }

      if (Tok.isNot(tok::l_paren)) {
        attrs.addNew(AttrName, AttrNameLoc, nullptr, AttrNameLoc, nullptr, 0,
                     ParsedAttr::AS_GNU);
        continue;
      }

      // Handle "parameterized" attributes
      if (!LateAttrs || !isAttributeLateParsed(*AttrName)) {
        ParseGNUAttributeArgs(AttrName, AttrNameLoc, attrs, endLoc, nullptr,
                              SourceLocation(), ParsedAttr::AS_GNU, D);
        continue;
      }

      // Handle attributes with arguments that require late parsing.
      LateParsedAttribute *LA =
          new LateParsedAttribute(this, *AttrName, AttrNameLoc);
      LateAttrs->push_back(LA);

      // Attributes in a class are parsed at the end of the class, along
      // with other late-parsed declarations.
      if (!ClassStack.empty() && !LateAttrs->parseSoon())
        getCurrentClass().LateParsedDeclarations.push_back(LA);

      // Be sure ConsumeAndStoreUntil doesn't see the start l_paren, since it
      // recursively consumes balanced parens.
      LA->Toks.push_back(Tok);
      ConsumeParen();
      // Consume everything up to and including the matching right parens.
      ConsumeAndStoreUntil(tok::r_paren, LA->Toks, /*StopAtSemi=*/true);

      Token Eof;
      Eof.startToken();
      Eof.setLocation(Tok.getLocation());
      LA->Toks.push_back(Eof);
    } while (Tok.is(tok::comma));

    if (ExpectAndConsume(tok::r_paren))
      SkipUntil(tok::r_paren, StopAtSemi);
    SourceLocation Loc = Tok.getLocation();
    if (ExpectAndConsume(tok::r_paren))
      SkipUntil(tok::r_paren, StopAtSemi);
    if (endLoc)
      *endLoc = Loc;

    // If this was declared in a macro, attach the macro IdentifierInfo to the
    // parsed attribute.
    auto &SM = PP.getSourceManager();
    if (!SM.isWrittenInBuiltinFile(SM.getSpellingLoc(AttrTokLoc)) &&
        FindLocsWithCommonFileID(PP, AttrTokLoc, Loc)) {
      CharSourceRange ExpansionRange = SM.getExpansionRange(AttrTokLoc);
      StringRef FoundName =
          Lexer::getSourceText(ExpansionRange, SM, PP.getLangOpts());
      IdentifierInfo *MacroII = PP.getIdentifierInfo(FoundName);

      for (unsigned i = OldNumAttrs; i < attrs.size(); ++i)
        attrs[i].setMacroIdentifier(MacroII, ExpansionRange.getBegin());

      if (LateAttrs) {
        for (unsigned i = OldNumLateAttrs; i < LateAttrs->size(); ++i)
          (*LateAttrs)[i]->MacroII = MacroII;
      }
    }
  }
}

/// Determine whether the given attribute has an identifier argument.
static bool attributeHasIdentifierArg(const IdentifierInfo &II) {
#define CLANG_ATTR_IDENTIFIER_ARG_LIST
  return llvm::StringSwitch<bool>(normalizeAttrName(II.getName()))
#include "clang/Parse/AttrParserStringSwitches.inc"
           .Default(false);
#undef CLANG_ATTR_IDENTIFIER_ARG_LIST
}

/// Determine whether the given attribute has a variadic identifier argument.
static bool attributeHasVariadicIdentifierArg(const IdentifierInfo &II) {
#define CLANG_ATTR_VARIADIC_IDENTIFIER_ARG_LIST
  return llvm::StringSwitch<bool>(normalizeAttrName(II.getName()))
#include "clang/Parse/AttrParserStringSwitches.inc"
           .Default(false);
#undef CLANG_ATTR_VARIADIC_IDENTIFIER_ARG_LIST
}

/// Determine whether the given attribute treats kw_this as an identifier.
static bool attributeTreatsKeywordThisAsIdentifier(const IdentifierInfo &II) {
#define CLANG_ATTR_THIS_ISA_IDENTIFIER_ARG_LIST
  return llvm::StringSwitch<bool>(normalizeAttrName(II.getName()))
#include "clang/Parse/AttrParserStringSwitches.inc"
           .Default(false);
#undef CLANG_ATTR_THIS_ISA_IDENTIFIER_ARG_LIST
}

/// Determine whether the given attribute parses a type argument.
static bool attributeIsTypeArgAttr(const IdentifierInfo &II) {
#define CLANG_ATTR_TYPE_ARG_LIST
  return llvm::StringSwitch<bool>(normalizeAttrName(II.getName()))
#include "clang/Parse/AttrParserStringSwitches.inc"
           .Default(false);
#undef CLANG_ATTR_TYPE_ARG_LIST
}

/// Determine whether the given attribute requires parsing its arguments
/// in an unevaluated context or not.
static bool attributeParsedArgsUnevaluated(const IdentifierInfo &II) {
#define CLANG_ATTR_ARG_CONTEXT_LIST
  return llvm::StringSwitch<bool>(normalizeAttrName(II.getName()))
#include "clang/Parse/AttrParserStringSwitches.inc"
           .Default(false);
#undef CLANG_ATTR_ARG_CONTEXT_LIST
}

IdentifierLoc *Parser::ParseIdentifierLoc() {
  assert(isIdentifier() && "expected an identifier");
  IdentifierLoc *IL = IdentifierLoc::create(Actions.Context,
                                            Tok.getLocation(),
                                            Tok.getIdentifierInfo());
  ConsumeIdentifier();
  return IL;
}

void Parser::ParseAttributeWithTypeArg(IdentifierInfo &AttrName,
                                       SourceLocation AttrNameLoc,
                                       ParsedAttributes &Attrs,
                                       SourceLocation *EndLoc,
                                       IdentifierInfo *ScopeName,
                                       SourceLocation ScopeLoc,
                                       ParsedAttr::Syntax Syntax) {
  BalancedDelimiterTracker Parens(*this, tok::l_paren);
  Parens.consumeOpen();

  TypeResult T;
  if (Tok.isNot(tok::r_paren))
    T = ParseTypeName();

  if (Parens.consumeClose())
    return;

  if (T.isInvalid())
    return;

  if (T.isUsable())
    Attrs.addNewTypeAttr(&AttrName,
                         SourceRange(AttrNameLoc, Parens.getCloseLocation()),
                         ScopeName, ScopeLoc, T.get(), Syntax);
  else
    Attrs.addNew(&AttrName, SourceRange(AttrNameLoc, Parens.getCloseLocation()),
                 ScopeName, ScopeLoc, nullptr, 0, Syntax);
}

unsigned Parser::ParseAttributeArgsCommon(
    IdentifierInfo *AttrName, SourceLocation AttrNameLoc,
    ParsedAttributes &Attrs, SourceLocation *EndLoc, IdentifierInfo *ScopeName,
    SourceLocation ScopeLoc, ParsedAttr::Syntax Syntax) {
  // Ignore the left paren location for now.
  ConsumeParen();

  bool ChangeKWThisToIdent = attributeTreatsKeywordThisAsIdentifier(*AttrName);
  bool AttributeIsTypeArgAttr = attributeIsTypeArgAttr(*AttrName);

  // Interpret "kw_this" as an identifier if the attributed requests it.
  if (ChangeKWThisToIdent && Tok.is(tok::kw_this))
    Tok.setKind(tok::identifier);

  ArgsVector ArgExprs;
  if (isIdentifier()) {
    // If this attribute wants an 'identifier' argument, make it so.
    bool IsIdentifierArg = attributeHasIdentifierArg(*AttrName) ||
                           attributeHasVariadicIdentifierArg(*AttrName);
    ParsedAttr::Kind AttrKind =
        ParsedAttr::getParsedKind(AttrName, ScopeName, Syntax);

    // If we don't know how to parse this attribute, but this is the only
    // token in this argument, assume it's meant to be an identifier.
    if (AttrKind == ParsedAttr::UnknownAttribute ||
        AttrKind == ParsedAttr::IgnoredAttribute) {
      const Token &Next = NextToken();
      IsIdentifierArg = Next.isOneOf(tok::r_paren, tok::comma);
    }

    if (IsIdentifierArg)
      ArgExprs.push_back(ParseIdentifierLoc());
  }

  ParsedType TheParsedType;
  if (!ArgExprs.empty() ? Tok.is(tok::comma) : Tok.isNot(tok::r_paren)) {
    // Eat the comma.
    if (!ArgExprs.empty())
      ConsumeToken();

    // Parse the non-empty comma-separated list of expressions.
    do {
      // Interpret "kw_this" as an identifier if the attributed requests it.
      if (ChangeKWThisToIdent && Tok.is(tok::kw_this))
        Tok.setKind(tok::identifier);

      ExprResult ArgExpr;
      if (AttributeIsTypeArgAttr) {
        TypeResult T = ParseTypeName();
        if (T.isInvalid()) {
          SkipUntil(tok::r_paren, StopAtSemi);
          return 0;
        }
        if (T.isUsable())
          TheParsedType = T.get();
        break; // FIXME: Multiple type arguments are not implemented.
      } else if (isIdentifier() &&
                 attributeHasVariadicIdentifierArg(*AttrName)) {
        ArgExprs.push_back(ParseIdentifierLoc());
      } else {
        bool Uneval = attributeParsedArgsUnevaluated(*AttrName);
        EnterExpressionEvaluationContext Unevaluated(
            Actions,
            Uneval ? Sema::ExpressionEvaluationContext::Unevaluated
                   : Sema::ExpressionEvaluationContext::ConstantEvaluated);

        ExprResult ArgExpr(
            Actions.CorrectDelayedTyposInExpr(ParseAssignmentExpression()));
        if (ArgExpr.isInvalid()) {
          SkipUntil(tok::r_paren, StopAtSemi);
          return 0;
        }
        ArgExprs.push_back(ArgExpr.get());
      }
      // Eat the comma, move to the next argument
    } while (TryConsumeToken(tok::comma));
  }

  SourceLocation RParen = Tok.getLocation();
  if (!ExpectAndConsume(tok::r_paren)) {
    SourceLocation AttrLoc = ScopeLoc.isValid() ? ScopeLoc : AttrNameLoc;

    if (AttributeIsTypeArgAttr && !TheParsedType.get().isNull()) {
      Attrs.addNewTypeAttr(AttrName, SourceRange(AttrNameLoc, RParen),
                           ScopeName, ScopeLoc, TheParsedType, Syntax);
    } else {
      Attrs.addNew(AttrName, SourceRange(AttrLoc, RParen), ScopeName, ScopeLoc,
                   ArgExprs.data(), ArgExprs.size(), Syntax);
    }
  }

  if (EndLoc)
    *EndLoc = RParen;

  return static_cast<unsigned>(ArgExprs.size() + !TheParsedType.get().isNull());
}

/// Parse the arguments to a parameterized GNU attribute or
/// a C++11 attribute in "gnu" namespace.
void Parser::ParseGNUAttributeArgs(IdentifierInfo *AttrName,
                                   SourceLocation AttrNameLoc,
                                   ParsedAttributes &Attrs,
                                   SourceLocation *EndLoc,
                                   IdentifierInfo *ScopeName,
                                   SourceLocation ScopeLoc,
                                   ParsedAttr::Syntax Syntax,
                                   Declarator *D) {

  assert(Tok.is(tok::l_paren) && "Attribute arg list not starting with '('");

  ParsedAttr::Kind AttrKind =
      ParsedAttr::getParsedKind(AttrName, ScopeName, Syntax);

  if (AttrKind == ParsedAttr::AT_Availability) {
    ParseAvailabilityAttribute(*AttrName, AttrNameLoc, Attrs, EndLoc, ScopeName,
                               ScopeLoc, Syntax);
    return;
  } else if (AttrKind == ParsedAttr::AT_ExternalSourceSymbol) {
    ParseExternalSourceSymbolAttribute(*AttrName, AttrNameLoc, Attrs, EndLoc,
                                       ScopeName, ScopeLoc, Syntax);
    return;
  } else if (AttrKind == ParsedAttr::AT_ObjCBridgeRelated) {
    ParseObjCBridgeRelatedAttribute(*AttrName, AttrNameLoc, Attrs, EndLoc,
                                    ScopeName, ScopeLoc, Syntax);
    return;
  } else if (AttrKind == ParsedAttr::AT_SwiftNewType) {
    ParseSwiftNewTypeAttribute(*AttrName, AttrNameLoc, Attrs, EndLoc, ScopeName,
                               ScopeLoc, Syntax);
    return;
  } else if (AttrKind == ParsedAttr::AT_TypeTagForDatatype) {
    ParseTypeTagForDatatypeAttribute(*AttrName, AttrNameLoc, Attrs, EndLoc,
                                     ScopeName, ScopeLoc, Syntax);
    return;
  } else if (attributeIsTypeArgAttr(*AttrName)) {
    ParseAttributeWithTypeArg(*AttrName, AttrNameLoc, Attrs, EndLoc, ScopeName,
                              ScopeLoc, Syntax);
    return;
  }

  // These may refer to the function arguments, but need to be parsed early to
  // participate in determining whether it's a redeclaration.
  llvm::Optional<ParseScope> PrototypeScope;
  if (normalizeAttrName(AttrName->getName()) == "enable_if" &&
      D && D->isFunctionDeclarator()) {
    DeclaratorChunk::FunctionTypeInfo FTI = D->getFunctionTypeInfo();
    PrototypeScope.emplace(this, Scope::FunctionPrototypeScope |
                                     Scope::FunctionDeclarationScope |
                                     Scope::DeclScope);
    for (unsigned i = 0; i != FTI.NumParams; ++i) {
      ParmVarDecl *Param = cast<ParmVarDecl>(FTI.Params[i].Param);
      Actions.ActOnReenterCXXMethodParameter(getCurScope(), Param);
    }
  }

  ParseAttributeArgsCommon(AttrName, AttrNameLoc, Attrs, EndLoc, ScopeName,
                           ScopeLoc, Syntax);
}

unsigned Parser::ParseClangAttributeArgs(
    IdentifierInfo *AttrName, SourceLocation AttrNameLoc,
    ParsedAttributes &Attrs, SourceLocation *EndLoc, IdentifierInfo *ScopeName,
    SourceLocation ScopeLoc, ParsedAttr::Syntax Syntax) {
  assert(Tok.is(tok::l_paren) && "Attribute arg list not starting with '('");

  ParsedAttr::Kind AttrKind =
      ParsedAttr::getParsedKind(AttrName, ScopeName, Syntax);

  switch (AttrKind) {
  default:
    return ParseAttributeArgsCommon(AttrName, AttrNameLoc, Attrs, EndLoc,
                                    ScopeName, ScopeLoc, Syntax);
  case ParsedAttr::AT_ExternalSourceSymbol:
    ParseExternalSourceSymbolAttribute(*AttrName, AttrNameLoc, Attrs, EndLoc,
                                       ScopeName, ScopeLoc, Syntax);
    break;
  case ParsedAttr::AT_Availability:
    ParseAvailabilityAttribute(*AttrName, AttrNameLoc, Attrs, EndLoc, ScopeName,
                               ScopeLoc, Syntax);
    break;
  case ParsedAttr::AT_ObjCBridgeRelated:
    ParseObjCBridgeRelatedAttribute(*AttrName, AttrNameLoc, Attrs, EndLoc,
                                    ScopeName, ScopeLoc, Syntax);
    break;
  case ParsedAttr::AT_SwiftNewType:
    ParseSwiftNewTypeAttribute(*AttrName, AttrNameLoc, Attrs, EndLoc, ScopeName,
                               ScopeLoc, Syntax);
    break;
  case ParsedAttr::AT_TypeTagForDatatype:
    ParseTypeTagForDatatypeAttribute(*AttrName, AttrNameLoc, Attrs, EndLoc,
                                     ScopeName, ScopeLoc, Syntax);
    break;
  }
  return !Attrs.empty() ? Attrs.begin()->getNumArgs() : 0;
}

bool Parser::ParseMicrosoftDeclSpecArgs(IdentifierInfo *AttrName,
                                        SourceLocation AttrNameLoc,
                                        ParsedAttributes &Attrs) {
  // If the attribute isn't known, we will not attempt to parse any
  // arguments.
  if (!hasAttribute(AttrSyntax::Declspec, nullptr, AttrName,
                    getTargetInfo(), getLangOpts())) {
    // Eat the left paren, then skip to the ending right paren.
    ConsumeParen();
    SkipUntil(tok::r_paren);
    return false;
  }

  SourceLocation OpenParenLoc = Tok.getLocation();

  if (AttrName->getName() == "property") {
    // The property declspec is more complex in that it can take one or two
    // assignment expressions as a parameter, but the lhs of the assignment
    // must be named get or put.

    BalancedDelimiterTracker T(*this, tok::l_paren);
    T.expectAndConsume(diag::err_expected_lparen_after,
                       AttrName->getNameStart(), tok::r_paren);

    enum AccessorKind {
      AK_Invalid = -1,
      AK_Put = 0,
      AK_Get = 1 // indices into AccessorNames
    };
    IdentifierInfo *AccessorNames[] = {nullptr, nullptr};
    bool HasInvalidAccessor = false;

    // Parse the accessor specifications.
    while (true) {
      // Stop if this doesn't look like an accessor spec.
      if (!isIdentifier()) {
        // If the user wrote a completely empty list, use a special diagnostic.
        if (Tok.is(tok::r_paren) && !HasInvalidAccessor &&
            AccessorNames[AK_Put] == nullptr &&
            AccessorNames[AK_Get] == nullptr) {
          Diag(AttrNameLoc, diag::err_ms_property_no_getter_or_putter);
          break;
        }

        Diag(Tok.getLocation(), diag::err_ms_property_unknown_accessor);
        break;
      }

      AccessorKind Kind;
      SourceLocation KindLoc = Tok.getLocation();
      StringRef KindStr = Tok.getIdentifierInfo()->getName();
      if (KindStr == "get") {
        Kind = AK_Get;
      } else if (KindStr == "put") {
        Kind = AK_Put;

        // Recover from the common mistake of using 'set' instead of 'put'.
      } else if (KindStr == "set") {
        Diag(KindLoc, diag::err_ms_property_has_set_accessor)
            << FixItHint::CreateReplacement(KindLoc, "put");
        Kind = AK_Put;

        // Handle the mistake of forgetting the accessor kind by skipping
        // this accessor.
      } else if (NextToken().is(tok::comma) || NextToken().is(tok::r_paren)) {
        Diag(KindLoc, diag::err_ms_property_missing_accessor_kind);
        ConsumeIdentifier();
        HasInvalidAccessor = true;
        goto next_property_accessor;

        // Otherwise, complain about the unknown accessor kind.
      } else {
        Diag(KindLoc, diag::err_ms_property_unknown_accessor);
        HasInvalidAccessor = true;
        Kind = AK_Invalid;

        // Try to keep parsing unless it doesn't look like an accessor spec.
        if (!NextToken().is(tok::equal))
          break;
      }

      // Consume the identifier.
      ConsumeIdentifier();

      // Consume the '='.
      if (!TryConsumeToken(tok::equal)) {
        Diag(Tok.getLocation(), diag::err_ms_property_expected_equal)
            << KindStr;
        break;
      }

      // Expect the method name.
      if (!isIdentifier()) {
        Diag(Tok.getLocation(), diag::err_ms_property_expected_accessor_name);
        break;
      }

      if (Kind == AK_Invalid) {
        // Just drop invalid accessors.
      } else if (AccessorNames[Kind] != nullptr) {
        // Complain about the repeated accessor, ignore it, and keep parsing.
        Diag(KindLoc, diag::err_ms_property_duplicate_accessor) << KindStr;
      } else {
        AccessorNames[Kind] = Tok.getIdentifierInfo();
      }
      ConsumeIdentifier();

    next_property_accessor:
      // Keep processing accessors until we run out.
      if (TryConsumeToken(tok::comma))
        continue;

      // If we run into the ')', stop without consuming it.
      if (Tok.is(tok::r_paren))
        break;

      Diag(Tok.getLocation(), diag::err_ms_property_expected_comma_or_rparen);
      break;
    }

    // Only add the property attribute if it was well-formed.
    if (!HasInvalidAccessor)
      Attrs.addNewPropertyAttr(AttrName, AttrNameLoc, nullptr, SourceLocation(),
                               AccessorNames[AK_Get], AccessorNames[AK_Put],
                               ParsedAttr::AS_Declspec);
    T.skipToEnd();
    return !HasInvalidAccessor;
  }

  unsigned NumArgs =
      ParseAttributeArgsCommon(AttrName, AttrNameLoc, Attrs, nullptr, nullptr,
                               SourceLocation(), ParsedAttr::AS_Declspec);

  // If this attribute's args were parsed, and it was expected to have
  // arguments but none were provided, emit a diagnostic.
  if (!Attrs.empty() && Attrs.begin()->getMaxArgs() && !NumArgs) {
    Diag(OpenParenLoc, diag::err_attribute_requires_arguments) << AttrName;
    return false;
  }
  return true;
}

/// [MS] decl-specifier:
///             __declspec ( extended-decl-modifier-seq )
///
/// [MS] extended-decl-modifier-seq:
///             extended-decl-modifier[opt]
///             extended-decl-modifier extended-decl-modifier-seq
void Parser::ParseMicrosoftDeclSpecs(ParsedAttributes &Attrs,
                                     SourceLocation *End) {
  assert(getLangOpts().DeclSpecKeyword && "__declspec keyword is not enabled");
  assert(Tok.is(tok::kw___declspec) && "Not a declspec!");

  while (Tok.is(tok::kw___declspec)) {
    ConsumeToken();
    BalancedDelimiterTracker T(*this, tok::l_paren);
    if (T.expectAndConsume(diag::err_expected_lparen_after, "__declspec",
                           tok::r_paren))
      return;

    // An empty declspec is perfectly legal and should not warn.  Additionally,
    // you can specify multiple attributes per declspec.
    while (Tok.isNot(tok::r_paren)) {
      // Attribute not present.
      if (TryConsumeToken(tok::comma))
        continue;

      // We expect either a well-known identifier or a generic string.  Anything
      // else is a malformed declspec.
      bool IsString = Tok.getKind() == tok::string_literal;
      if (!IsString && Tok.getKind() != tok::identifier &&
          Tok.getKind() != tok::kw_restrict) {
        Diag(Tok, diag::err_ms_declspec_type);
        T.skipToEnd();
        return;
      }

      IdentifierInfo *AttrName;
      SourceLocation AttrNameLoc;
      if (IsString) {
        SmallString<8> StrBuffer;
        bool Invalid = false;
        StringRef Str = PP.getSpelling(Tok, StrBuffer, &Invalid);
        if (Invalid) {
          T.skipToEnd();
          return;
        }
        AttrName = PP.getIdentifierInfo(Str);
        AttrNameLoc = ConsumeStringToken();
      } else {
        AttrName = Tok.getIdentifierInfo();
        AttrNameLoc = ConsumeAsIdentifier();
      }

      bool AttrHandled = false;

      // Parse attribute arguments.
      if (Tok.is(tok::l_paren))
        AttrHandled = ParseMicrosoftDeclSpecArgs(AttrName, AttrNameLoc, Attrs);
      else if (AttrName->getName() == "property")
        // The property attribute must have an argument list.
        Diag(Tok.getLocation(), diag::err_expected_lparen_after)
            << AttrName->getName();

      if (!AttrHandled)
        Attrs.addNew(AttrName, AttrNameLoc, nullptr, AttrNameLoc, nullptr, 0,
                     ParsedAttr::AS_Declspec);
    }
    T.consumeClose();
    if (End)
      *End = T.getCloseLocation();
  }
}

void Parser::ParseMicrosoftTypeAttributes(ParsedAttributes &attrs) {
  // Treat these like attributes
  while (true) {
    switch (Tok.getKind()) {
    case tok::kw___fastcall:
    case tok::kw___stdcall:
    case tok::kw___thiscall:
    case tok::kw___regcall:
    case tok::kw___cdecl:
    case tok::kw___vectorcall:
    case tok::kw___ptr64:
    case tok::kw___w64:
    case tok::kw___ptr32:
    case tok::kw___sptr:
    case tok::kw___uptr: {
      IdentifierInfo *AttrName = Tok.getIdentifierInfo();
      SourceLocation AttrNameLoc = ConsumeToken();
      attrs.addNew(AttrName, AttrNameLoc, nullptr, AttrNameLoc, nullptr, 0,
                   ParsedAttr::AS_Keyword);
      break;
    }
    default:
      return;
    }
  }
}

void Parser::DiagnoseAndSkipExtendedMicrosoftTypeAttributes() {
  SourceLocation StartLoc = Tok.getLocation();
  SourceLocation EndLoc = SkipExtendedMicrosoftTypeAttributes();

  if (EndLoc.isValid()) {
    SourceRange Range(StartLoc, EndLoc);
    Diag(StartLoc, diag::warn_microsoft_qualifiers_ignored) << Range;
  }
}

SourceLocation Parser::SkipExtendedMicrosoftTypeAttributes() {
  SourceLocation EndLoc;

  while (true) {
    switch (Tok.getKind()) {
    case tok::kw_const:
    case tok::kw_volatile:
    case tok::kw___fastcall:
    case tok::kw___stdcall:
    case tok::kw___thiscall:
    case tok::kw___cdecl:
    case tok::kw___vectorcall:
    case tok::kw___ptr32:
    case tok::kw___ptr64:
    case tok::kw___w64:
    case tok::kw___unaligned:
    case tok::kw___sptr:
    case tok::kw___uptr:
      EndLoc = ConsumeToken();
      break;
    default:
      return EndLoc;
    }
  }
}

void Parser::ParseBorlandTypeAttributes(ParsedAttributes &attrs) {
  // Treat these like attributes
  while (Tok.is(tok::kw___pascal)) {
    IdentifierInfo *AttrName = Tok.getIdentifierInfo();
    SourceLocation AttrNameLoc = ConsumeToken();
    attrs.addNew(AttrName, AttrNameLoc, nullptr, AttrNameLoc, nullptr, 0,
                 ParsedAttr::AS_Keyword);
  }
}

void Parser::ParseOpenCLKernelAttributes(ParsedAttributes &attrs) {
  // Treat these like attributes
  while (Tok.is(tok::kw___kernel)) {
    IdentifierInfo *AttrName = Tok.getIdentifierInfo();
    SourceLocation AttrNameLoc = ConsumeToken();
    attrs.addNew(AttrName, AttrNameLoc, nullptr, AttrNameLoc, nullptr, 0,
                 ParsedAttr::AS_Keyword);
  }
}

void Parser::ParseOpenCLQualifiers(ParsedAttributes &Attrs) {
  IdentifierInfo *AttrName = Tok.getIdentifierInfo();
  SourceLocation AttrNameLoc = Tok.getLocation();
  Attrs.addNew(AttrName, AttrNameLoc, nullptr, AttrNameLoc, nullptr, 0,
               ParsedAttr::AS_Keyword);
}

void Parser::ParseNullabilityTypeSpecifiers(ParsedAttributes &attrs) {
  // Treat these like attributes, even though they're type specifiers.
  while (true) {
    switch (Tok.getKind()) {
    case tok::kw__Nonnull:
    case tok::kw__Nullable:
    case tok::kw__Null_unspecified: {
      IdentifierInfo *AttrName = Tok.getIdentifierInfo();
      SourceLocation AttrNameLoc = ConsumeToken();
      if (!getLangOpts().ObjC)
        Diag(AttrNameLoc, diag::ext_nullability)
          << AttrName;
      attrs.addNew(AttrName, AttrNameLoc, nullptr, AttrNameLoc, nullptr, 0,
                   ParsedAttr::AS_Keyword);
      break;
    }
    default:
      return;
    }
  }
}

static bool VersionNumberSeparator(const char Separator) {
  return (Separator == '.' || Separator == '_');
}

/// Parse a version number.
///
/// version:
///   simple-integer
///   simple-integer '.' simple-integer
///   simple-integer '_' simple-integer
///   simple-integer '.' simple-integer '.' simple-integer
///   simple-integer '_' simple-integer '_' simple-integer
VersionTuple Parser::ParseVersionTuple(SourceRange &Range) {
  Range = SourceRange(Tok.getLocation(), Tok.getEndLoc());

  if (!Tok.is(tok::numeric_constant)) {
    Diag(Tok, diag::err_expected_version);
    SkipUntil(tok::comma, tok::r_paren,
              StopAtSemi | StopBeforeMatch | StopAtCodeCompletion);
    return VersionTuple();
  }

  // Parse the major (and possibly minor and subminor) versions, which
  // are stored in the numeric constant. We utilize a quirk of the
  // lexer, which is that it handles something like 1.2.3 as a single
  // numeric constant, rather than two separate tokens.
  SmallString<512> Buffer;
  Buffer.resize(Tok.getLength()+1);
  const char *ThisTokBegin = &Buffer[0];

  // Get the spelling of the token, which eliminates trigraphs, etc.
  bool Invalid = false;
  unsigned ActualLength = PP.getSpelling(Tok, ThisTokBegin, &Invalid);
  if (Invalid)
    return VersionTuple();

  // Parse the major version.
  unsigned AfterMajor = 0;
  unsigned Major = 0;
  while (AfterMajor < ActualLength && isDigit(ThisTokBegin[AfterMajor])) {
    Major = Major * 10 + ThisTokBegin[AfterMajor] - '0';
    ++AfterMajor;
  }

  if (AfterMajor == 0) {
    Diag(Tok, diag::err_expected_version);
    SkipUntil(tok::comma, tok::r_paren,
              StopAtSemi | StopBeforeMatch | StopAtCodeCompletion);
    return VersionTuple();
  }

  if (AfterMajor == ActualLength) {
    ConsumeToken();

    // We only had a single version component.
    if (Major == 0) {
      Diag(Tok, diag::err_zero_version);
      return VersionTuple();
    }

    return VersionTuple(Major);
  }

  const char AfterMajorSeparator = ThisTokBegin[AfterMajor];
  if (!VersionNumberSeparator(AfterMajorSeparator)
      || (AfterMajor + 1 == ActualLength)) {
    Diag(Tok, diag::err_expected_version);
    SkipUntil(tok::comma, tok::r_paren,
              StopAtSemi | StopBeforeMatch | StopAtCodeCompletion);
    return VersionTuple();
  }

  // Parse the minor version.
  unsigned AfterMinor = AfterMajor + 1;
  unsigned Minor = 0;
  while (AfterMinor < ActualLength && isDigit(ThisTokBegin[AfterMinor])) {
    Minor = Minor * 10 + ThisTokBegin[AfterMinor] - '0';
    ++AfterMinor;
  }

  if (AfterMinor == ActualLength) {
    ConsumeToken();

    // We had major.minor.
    if (Major == 0 && Minor == 0) {
      Diag(Tok, diag::err_zero_version);
      return VersionTuple();
    }

    return VersionTuple(Major, Minor);
  }

  const char AfterMinorSeparator = ThisTokBegin[AfterMinor];
  // If what follows is not a '.' or '_', we have a problem.
  if (!VersionNumberSeparator(AfterMinorSeparator)) {
    Diag(Tok, diag::err_expected_version);
    SkipUntil(tok::comma, tok::r_paren,
              StopAtSemi | StopBeforeMatch | StopAtCodeCompletion);
    return VersionTuple();
  }

  // Warn if separators, be it '.' or '_', do not match.
  if (AfterMajorSeparator != AfterMinorSeparator)
    Diag(Tok, diag::warn_expected_consistent_version_separator);

  // Parse the subminor version.
  unsigned AfterSubminor = AfterMinor + 1;
  unsigned Subminor = 0;
  while (AfterSubminor < ActualLength && isDigit(ThisTokBegin[AfterSubminor])) {
    Subminor = Subminor * 10 + ThisTokBegin[AfterSubminor] - '0';
    ++AfterSubminor;
  }

  if (AfterSubminor != ActualLength) {
    Diag(Tok, diag::err_expected_version);
    SkipUntil(tok::comma, tok::r_paren,
              StopAtSemi | StopBeforeMatch | StopAtCodeCompletion);
    return VersionTuple();
  }
  ConsumeToken();
  return VersionTuple(Major, Minor, Subminor);
}

/// Parse the contents of the "availability" attribute.
///
/// availability-attribute:
///   'availability' '(' platform ',' opt-strict version-arg-list,
///                      opt-replacement, opt-message')'
///
/// platform:
///   identifier
///
/// opt-strict:
///   'strict' ','
///
/// version-arg-list:
///   version-arg
///   version-arg ',' version-arg-list
///
/// version-arg:
///   'introduced' '=' version
///   'deprecated' '=' version
///   'obsoleted' = version
///   'unavailable'
/// opt-replacement:
///   'replacement' '=' <string>
/// opt-message:
///   'message' '=' <string>
void Parser::ParseAvailabilityAttribute(IdentifierInfo &Availability,
                                        SourceLocation AvailabilityLoc,
                                        ParsedAttributes &attrs,
                                        SourceLocation *endLoc,
                                        IdentifierInfo *ScopeName,
                                        SourceLocation ScopeLoc,
                                        ParsedAttr::Syntax Syntax) {
  enum { Introduced, Deprecated, Obsoleted, Unknown };
  AvailabilityChange Changes[Unknown];
  ExprResult MessageExpr, ReplacementExpr;

  // Opening '('.
  BalancedDelimiterTracker T(*this, tok::l_paren);
  if (T.consumeOpen()) {
    Diag(Tok, diag::err_expected) << tok::l_paren;
    return;
  }

  // Parse the platform name.
  if (!isIdentifier()) {
    Diag(Tok, diag::err_availability_expected_platform);
    SkipUntil(tok::r_paren, StopAtSemi);
    return;
  }
  IdentifierLoc *Platform = ParseIdentifierLoc();
  if (const IdentifierInfo *const Ident = Platform->Ident) {
    // Canonicalize platform name from "macosx" to "macos".
    if (Ident->getName() == "macosx")
      Platform->Ident = PP.getIdentifierInfo("macos");
    // Canonicalize platform name from "macosx_app_extension" to
    // "macos_app_extension".
    else if (Ident->getName() == "macosx_app_extension")
      Platform->Ident = PP.getIdentifierInfo("macos_app_extension");
    else
      Platform->Ident = PP.getIdentifierInfo(
          AvailabilityAttr::canonicalizePlatformName(Ident->getName()));
  }

  // Parse the ',' following the platform name.
  if (ExpectAndConsume(tok::comma)) {
    SkipUntil(tok::r_paren, StopAtSemi);
    return;
  }

  // If we haven't grabbed the pointers for the identifiers
  // "introduced", "deprecated", and "obsoleted", do so now.
  if (!Ident_introduced) {
    Ident_introduced = PP.getIdentifierInfo("introduced");
    Ident_deprecated = PP.getIdentifierInfo("deprecated");
    Ident_obsoleted = PP.getIdentifierInfo("obsoleted");
    Ident_unavailable = PP.getIdentifierInfo("unavailable");
    Ident_message = PP.getIdentifierInfo("message");
    Ident_strict = PP.getIdentifierInfo("strict");
    Ident_replacement = PP.getIdentifierInfo("replacement");
  }

  // Parse the optional "strict", the optional "replacement" and the set of
  // introductions/deprecations/removals.
  SourceLocation UnavailableLoc, StrictLoc;
  do {
    if (!isIdentifier()) {
      Diag(Tok, diag::err_availability_expected_change);
      SkipUntil(tok::r_paren, StopAtSemi);
      return;
    }
    IdentifierInfo *Keyword = Tok.getIdentifierInfo();
    SourceLocation KeywordLoc = ConsumeIdentifier();

    if (Keyword == Ident_strict) {
      if (StrictLoc.isValid()) {
        Diag(KeywordLoc, diag::err_availability_redundant)
          << Keyword << SourceRange(StrictLoc);
      }
      StrictLoc = KeywordLoc;
      continue;
    }

    if (Keyword == Ident_unavailable) {
      if (UnavailableLoc.isValid()) {
        Diag(KeywordLoc, diag::err_availability_redundant)
          << Keyword << SourceRange(UnavailableLoc);
      }
      UnavailableLoc = KeywordLoc;
      continue;
    }

    if (Keyword == Ident_deprecated && Platform->Ident &&
        Platform->Ident->isStr("swift")) {
      // For swift, we deprecate for all versions.
      if (Changes[Deprecated].KeywordLoc.isValid()) {
        Diag(KeywordLoc, diag::err_availability_redundant)
          << Keyword
          << SourceRange(Changes[Deprecated].KeywordLoc);
      }

      Changes[Deprecated].KeywordLoc = KeywordLoc;
      // Use a fake version here.
      Changes[Deprecated].Version = VersionTuple(1);
      continue;
    }

    if (Tok.isNot(tok::equal)) {
      Diag(Tok, diag::err_expected_after) << Keyword << tok::equal;
      SkipUntil(tok::r_paren, StopAtSemi);
      return;
    }
    ConsumeToken();
    if (Keyword == Ident_message || Keyword == Ident_replacement) {
      if (Tok.isNot(tok::string_literal)) {
        Diag(Tok, diag::err_expected_string_literal)
          << /*Source='availability attribute'*/2;
        SkipUntil(tok::r_paren, StopAtSemi);
        return;
      }
      if (Keyword == Ident_message)
        MessageExpr = ParseStringLiteralExpression();
      else
        ReplacementExpr = ParseStringLiteralExpression();
      // Also reject wide string literals.
      if (StringLiteral *MessageStringLiteral =
              cast_or_null<StringLiteral>(MessageExpr.get())) {
        if (MessageStringLiteral->getCharByteWidth() != 1) {
          Diag(MessageStringLiteral->getSourceRange().getBegin(),
               diag::err_expected_string_literal)
            << /*Source='availability attribute'*/ 2;
          SkipUntil(tok::r_paren, StopAtSemi);
          return;
        }
      }
      if (Keyword == Ident_message)
        break;
      else
        continue;
    }

    // Special handling of 'NA' only when applied to introduced or
    // deprecated.
    if ((Keyword == Ident_introduced || Keyword == Ident_deprecated) &&
        isIdentifier()) {
      IdentifierInfo *NA = Tok.getIdentifierInfo();
      if (NA->getName() == "NA") {
        ConsumeIdentifier();
        if (Keyword == Ident_introduced)
          UnavailableLoc = KeywordLoc;
        continue;
      }
    }

    SourceRange VersionRange;
    VersionTuple Version = ParseVersionTuple(VersionRange);

    if (Version.empty()) {
      SkipUntil(tok::r_paren, StopAtSemi);
      return;
    }

    unsigned Index;
    if (Keyword == Ident_introduced)
      Index = Introduced;
    else if (Keyword == Ident_deprecated)
      Index = Deprecated;
    else if (Keyword == Ident_obsoleted)
      Index = Obsoleted;
    else
      Index = Unknown;

    if (Index < Unknown) {
      if (!Changes[Index].KeywordLoc.isInvalid()) {
        Diag(KeywordLoc, diag::err_availability_redundant)
          << Keyword
          << SourceRange(Changes[Index].KeywordLoc,
                         Changes[Index].VersionRange.getEnd());
      }

      Changes[Index].KeywordLoc = KeywordLoc;
      Changes[Index].Version = Version;
      Changes[Index].VersionRange = VersionRange;
    } else {
      Diag(KeywordLoc, diag::err_availability_unknown_change)
        << Keyword << VersionRange;
    }

  } while (TryConsumeToken(tok::comma));

  // Closing ')'.
  if (T.consumeClose())
    return;

  if (endLoc)
    *endLoc = T.getCloseLocation();

  // The 'unavailable' availability cannot be combined with any other
  // availability changes. Make sure that hasn't happened.
  if (UnavailableLoc.isValid()) {
    bool Complained = false;
    for (unsigned Index = Introduced; Index != Unknown; ++Index) {
      if (Changes[Index].KeywordLoc.isValid()) {
        if (!Complained) {
          Diag(UnavailableLoc, diag::warn_availability_and_unavailable)
            << SourceRange(Changes[Index].KeywordLoc,
                           Changes[Index].VersionRange.getEnd());
          Complained = true;
        }

        // Clear out the availability.
        Changes[Index] = AvailabilityChange();
      }
    }
  }

  // Record this attribute
  attrs.addNew(&Availability,
               SourceRange(AvailabilityLoc, T.getCloseLocation()),
               ScopeName, ScopeLoc,
               Platform,
               Changes[Introduced],
               Changes[Deprecated],
               Changes[Obsoleted],
               UnavailableLoc, MessageExpr.get(),
               Syntax, StrictLoc, ReplacementExpr.get());
}

/// Parse the contents of the "external_source_symbol" attribute.
///
/// external-source-symbol-attribute:
///   'external_source_symbol' '(' keyword-arg-list ')'
///
/// keyword-arg-list:
///   keyword-arg
///   keyword-arg ',' keyword-arg-list
///
/// keyword-arg:
///   'language' '=' <string>
///   'defined_in' '=' <string>
///   'generated_declaration'
void Parser::ParseExternalSourceSymbolAttribute(
    IdentifierInfo &ExternalSourceSymbol, SourceLocation Loc,
    ParsedAttributes &Attrs, SourceLocation *EndLoc, IdentifierInfo *ScopeName,
    SourceLocation ScopeLoc, ParsedAttr::Syntax Syntax) {
  // Opening '('.
  BalancedDelimiterTracker T(*this, tok::l_paren);
  if (T.expectAndConsume())
    return;

  // Initialize the pointers for the keyword identifiers when required.
  if (!Ident_language) {
    Ident_language = PP.getIdentifierInfo("language");
    Ident_defined_in = PP.getIdentifierInfo("defined_in");
    Ident_generated_declaration = PP.getIdentifierInfo("generated_declaration");
  }

  ExprResult Language;
  bool HasLanguage = false;
  ExprResult DefinedInExpr;
  bool HasDefinedIn = false;
  IdentifierLoc *GeneratedDeclaration = nullptr;

  // Parse the language/defined_in/generated_declaration keywords
  do {
    if (!isIdentifier()) {
      Diag(Tok, diag::err_external_source_symbol_expected_keyword);
      SkipUntil(tok::r_paren, StopAtSemi);
      return;
    }

    SourceLocation KeywordLoc = Tok.getLocation();
    IdentifierInfo *Keyword = Tok.getIdentifierInfo();
    if (Keyword == Ident_generated_declaration) {
      if (GeneratedDeclaration) {
        Diag(Tok, diag::err_external_source_symbol_duplicate_clause) << Keyword;
        SkipUntil(tok::r_paren, StopAtSemi);
        return;
      }
      GeneratedDeclaration = ParseIdentifierLoc();
      continue;
    }

    if (Keyword != Ident_language && Keyword != Ident_defined_in) {
      Diag(Tok, diag::err_external_source_symbol_expected_keyword);
      SkipUntil(tok::r_paren, StopAtSemi);
      return;
    }

    ConsumeIdentifier();
    if (ExpectAndConsume(tok::equal, diag::err_expected_after,
                         Keyword->getName())) {
      SkipUntil(tok::r_paren, StopAtSemi);
      return;
    }

    bool HadLanguage = HasLanguage, HadDefinedIn = HasDefinedIn;
    if (Keyword == Ident_language)
      HasLanguage = true;
    else
      HasDefinedIn = true;

    if (Tok.isNot(tok::string_literal)) {
      Diag(Tok, diag::err_expected_string_literal)
          << /*Source='external_source_symbol attribute'*/ 3
          << /*language | source container*/ (Keyword != Ident_language);
      SkipUntil(tok::comma, tok::r_paren, StopAtSemi | StopBeforeMatch);
      continue;
    }
    if (Keyword == Ident_language) {
      if (HadLanguage) {
        Diag(KeywordLoc, diag::err_external_source_symbol_duplicate_clause)
            << Keyword;
        ParseStringLiteralExpression();
        continue;
      }
      Language = ParseStringLiteralExpression();
    } else {
      assert(Keyword == Ident_defined_in && "Invalid clause keyword!");
      if (HadDefinedIn) {
        Diag(KeywordLoc, diag::err_external_source_symbol_duplicate_clause)
            << Keyword;
        ParseStringLiteralExpression();
        continue;
      }
      DefinedInExpr = ParseStringLiteralExpression();
    }
  } while (TryConsumeToken(tok::comma));

  // Closing ')'.
  if (T.consumeClose())
    return;
  if (EndLoc)
    *EndLoc = T.getCloseLocation();

  ArgsUnion Args[] = {Language.get(), DefinedInExpr.get(),
                      GeneratedDeclaration};
  Attrs.addNew(&ExternalSourceSymbol, SourceRange(Loc, T.getCloseLocation()),
               ScopeName, ScopeLoc, Args, llvm::array_lengthof(Args), Syntax);
}

/// Parse the contents of the "objc_bridge_related" attribute.
/// objc_bridge_related '(' related_class ',' opt-class_method ',' opt-instance_method ')'
/// related_class:
///     Identifier
///
/// opt-class_method:
///     Identifier: | <empty>
///
/// opt-instance_method:
///     Identifier | <empty>
///
void Parser::ParseObjCBridgeRelatedAttribute(IdentifierInfo &ObjCBridgeRelated,
                                SourceLocation ObjCBridgeRelatedLoc,
                                ParsedAttributes &attrs,
                                SourceLocation *endLoc,
                                IdentifierInfo *ScopeName,
                                SourceLocation ScopeLoc,
                                ParsedAttr::Syntax Syntax) {
  // Opening '('.
  BalancedDelimiterTracker T(*this, tok::l_paren);
  if (T.consumeOpen()) {
    Diag(Tok, diag::err_expected) << tok::l_paren;
    return;
  }

  // Parse the related class name.
  if (!isIdentifier()) {
    Diag(Tok, diag::err_objcbridge_related_expected_related_class);
    SkipUntil(tok::r_paren, StopAtSemi);
    return;
  }
  IdentifierLoc *RelatedClass = ParseIdentifierLoc();
  if (ExpectAndConsume(tok::comma)) {
    SkipUntil(tok::r_paren, StopAtSemi);
    return;
  }

  // Parse class method name.  It's non-optional in the sense that a trailing
  // comma is required, but it can be the empty string, and then we record a
  // nullptr.
  IdentifierLoc *ClassMethod = nullptr;
  if (isIdentifier()) {
    ClassMethod = ParseIdentifierLoc();
    if (!TryConsumeToken(tok::colon)) {
      Diag(Tok, diag::err_objcbridge_related_selector_name);
      SkipUntil(tok::r_paren, StopAtSemi);
      return;
    }
  }
  if (!TryConsumeToken(tok::comma)) {
    if (Tok.is(tok::colon))
      Diag(Tok, diag::err_objcbridge_related_selector_name);
    else
      Diag(Tok, diag::err_expected) << tok::comma;
    SkipUntil(tok::r_paren, StopAtSemi);
    return;
  }

  // Parse instance method name.  Also non-optional but empty string is
  // permitted.
  IdentifierLoc *InstanceMethod = nullptr;
  if (isIdentifier())
    InstanceMethod = ParseIdentifierLoc();
  else if (Tok.isNot(tok::r_paren)) {
    Diag(Tok, diag::err_expected) << tok::r_paren;
    SkipUntil(tok::r_paren, StopAtSemi);
    return;
  }

  // Closing ')'.
  if (T.consumeClose())
    return;

  if (endLoc)
    *endLoc = T.getCloseLocation();

  // Record this attribute
  attrs.addNew(&ObjCBridgeRelated,
               SourceRange(ObjCBridgeRelatedLoc, T.getCloseLocation()),
               ScopeName, ScopeLoc,
               RelatedClass,
               ClassMethod,
               InstanceMethod,
               Syntax);
}


void Parser::ParseSwiftNewTypeAttribute(
    IdentifierInfo &AttrName, SourceLocation AttrNameLoc,
    ParsedAttributes &Attrs, SourceLocation *EndLoc, IdentifierInfo *ScopeName,
    SourceLocation ScopeLoc, ParsedAttr::Syntax Syntax) {
  BalancedDelimiterTracker T(*this, tok::l_paren);

  // Opening '('
  if (T.consumeOpen()) {
    Diag(Tok, diag::err_expected) << tok::l_paren;
    return;
  }

  if (Tok.is(tok::r_paren)) {
    Diag(Tok.getLocation(), diag::err_argument_required_after_attribute);
    T.consumeClose();
    return;
  }
  if (Tok.isNot(tok::kw_struct) && Tok.isNot(tok::kw_enum)) {
    Diag(Tok, diag::warn_attribute_type_not_supported)
        << &AttrName << Tok.getIdentifierInfo();
    if (isIdentifier())
      ConsumeIdentifier();
    else if (!isTokenSpecial())
      ConsumeToken();
    T.consumeClose();
    return;
  }

  auto *SwiftType = IdentifierLoc::create(Actions.Context, Tok.getLocation(),
                                          Tok.getIdentifierInfo());
  ConsumeToken();

  // Closing ')'
  if (T.consumeClose())
    return;
  if (EndLoc)
    *EndLoc = T.getCloseLocation();

  ArgsUnion Args[] = {SwiftType};
  Attrs.addNew(&AttrName, SourceRange(AttrNameLoc, T.getCloseLocation()),
               ScopeName, ScopeLoc, Args, llvm::array_lengthof(Args), Syntax);
}


void Parser::ParseTypeTagForDatatypeAttribute(IdentifierInfo &AttrName,
                                              SourceLocation AttrNameLoc,
                                              ParsedAttributes &Attrs,
                                              SourceLocation *EndLoc,
                                              IdentifierInfo *ScopeName,
                                              SourceLocation ScopeLoc,
                                              ParsedAttr::Syntax Syntax) {
  assert(Tok.is(tok::l_paren) && "Attribute arg list not starting with '('");

  BalancedDelimiterTracker T(*this, tok::l_paren);
  T.consumeOpen();

  if (!isIdentifier()) {
    Diag(Tok, diag::err_expected) << tok::identifier;
    T.skipToEnd();
    return;
  }
  IdentifierLoc *ArgumentKind = ParseIdentifierLoc();

  if (ExpectAndConsume(tok::comma)) {
    T.skipToEnd();
    return;
  }

  SourceRange MatchingCTypeRange;
  TypeResult MatchingCType = ParseTypeName(&MatchingCTypeRange);
  if (MatchingCType.isInvalid()) {
    T.skipToEnd();
    return;
  }

  bool LayoutCompatible = false;
  bool MustBeNull = false;
  while (TryConsumeToken(tok::comma)) {
    if (!isIdentifier()) {
      Diag(Tok, diag::err_expected) << tok::identifier;
      T.skipToEnd();
      return;
    }
    IdentifierInfo *Flag = Tok.getIdentifierInfo();
    if (Flag->isStr("layout_compatible"))
      LayoutCompatible = true;
    else if (Flag->isStr("must_be_null"))
      MustBeNull = true;
    else {
      Diag(Tok, diag::err_type_safety_unknown_flag) << Flag;
      T.skipToEnd();
      return;
    }
    ConsumeIdentifier(); // consume flag
  }

  if (!T.consumeClose()) {
    Attrs.addNewTypeTagForDatatype(&AttrName, AttrNameLoc, ScopeName, ScopeLoc,
                                   ArgumentKind, MatchingCType.get(),
                                   LayoutCompatible, MustBeNull, Syntax);
  }

  if (EndLoc)
    *EndLoc = T.getCloseLocation();
}

/// DiagnoseProhibitedCXX11Attribute - We have found the opening square brackets
/// of a C++11 attribute-specifier in a location where an attribute is not
/// permitted. By C++11 [dcl.attr.grammar]p6, this is ill-formed. Diagnose this
/// situation.
///
/// \return \c true if we skipped an attribute-like chunk of tokens, \c false if
/// this doesn't appear to actually be an attribute-specifier, and the caller
/// should try to parse it.
bool Parser::DiagnoseProhibitedCXX11Attribute() {
  assert(Tok.is(tok::l_square) && NextToken().is(tok::l_square));

  switch (isCXX11AttributeSpecifier(/*Disambiguate*/true)) {
  case CAK_NotAttributeSpecifier:
    // No diagnostic: we're in Obj-C++11 and this is not actually an attribute.
    return false;

  case CAK_InvalidAttributeSpecifier:
    Diag(Tok.getLocation(), diag::err_l_square_l_square_not_attribute);
    return false;

  case CAK_AttributeSpecifier:
    // Parse and discard the attributes.
    SourceLocation BeginLoc = ConsumeBracket();
    ConsumeBracket();
    SkipUntil(tok::r_square);
    assert(Tok.is(tok::r_square) && "isCXX11AttributeSpecifier lied");
    SourceLocation EndLoc = ConsumeBracket();
    Diag(BeginLoc, diag::err_attributes_not_allowed)
      << SourceRange(BeginLoc, EndLoc);
    return true;
  }
  llvm_unreachable("All cases handled above.");
}

/// We have found the opening square brackets of a C++11
/// attribute-specifier in a location where an attribute is not permitted, but
/// we know where the attributes ought to be written. Parse them anyway, and
/// provide a fixit moving them to the right place.
void Parser::DiagnoseMisplacedCXX11Attribute(ParsedAttributesWithRange &Attrs,
                                             SourceLocation CorrectLocation) {
  assert((Tok.is(tok::l_square) && NextToken().is(tok::l_square)) ||
         Tok.is(tok::kw_alignas));

  // Consume the attributes.
  SourceLocation Loc = Tok.getLocation();
  ParseCXX11Attributes(Attrs);
  CharSourceRange AttrRange(SourceRange(Loc, Attrs.Range.getEnd()), true);
  // FIXME: use err_attributes_misplaced
  Diag(Loc, diag::err_attributes_not_allowed)
    << FixItHint::CreateInsertionFromRange(CorrectLocation, AttrRange)
    << FixItHint::CreateRemoval(AttrRange);
}

void Parser::DiagnoseProhibitedAttributes(
    const SourceRange &Range, const SourceLocation CorrectLocation) {
  if (CorrectLocation.isValid()) {
    CharSourceRange AttrRange(Range, true);
    Diag(CorrectLocation, diag::err_attributes_misplaced)
        << FixItHint::CreateInsertionFromRange(CorrectLocation, AttrRange)
        << FixItHint::CreateRemoval(AttrRange);
  } else
    Diag(Range.getBegin(), diag::err_attributes_not_allowed) << Range;
}

void Parser::ProhibitCXX11Attributes(ParsedAttributesWithRange &Attrs,
                                     unsigned DiagID) {
  for (const ParsedAttr &AL : Attrs) {
    if (!AL.isCXX11Attribute() && !AL.isC2xAttribute())
      continue;
    if (AL.getKind() == ParsedAttr::UnknownAttribute)
      Diag(AL.getLoc(), diag::warn_unknown_attribute_ignored) << AL;
    else {
      Diag(AL.getLoc(), DiagID) << AL;
      AL.setInvalid();
    }
  }
}

// Usually, `__attribute__((attrib)) class Foo {} var` means that attribute
// applies to var, not the type Foo.
// As an exception to the rule, __declspec(align(...)) before the
// class-key affects the type instead of the variable.
// Also, Microsoft-style [attributes] seem to affect the type instead of the
// variable.
// This function moves attributes that should apply to the type off DS to Attrs.
void Parser::stripTypeAttributesOffDeclSpec(ParsedAttributesWithRange &Attrs,
                                            DeclSpec &DS,
                                            Sema::TagUseKind TUK) {
  if (TUK == Sema::TUK_Reference)
    return;

  llvm::SmallVector<ParsedAttr *, 1> ToBeMoved;

  for (ParsedAttr &AL : DS.getAttributes()) {
    if ((AL.getKind() == ParsedAttr::AT_Aligned &&
         AL.isDeclspecAttribute()) ||
        AL.isMicrosoftAttribute())
      ToBeMoved.push_back(&AL);
  }

  for (ParsedAttr *AL : ToBeMoved) {
    DS.getAttributes().remove(AL);
    Attrs.addAtEnd(AL);
  }
}

/// ParseDeclaration - Parse a full 'declaration', which consists of
/// declaration-specifiers, some number of declarators, and a semicolon.
/// 'Context' should be a DeclaratorContext value.  This returns the
/// location of the semicolon in DeclEnd.
///
///       declaration: [C99 6.7]
///         block-declaration ->
///           simple-declaration
///           others                   [FIXME]
/// [C++]   template-declaration
/// [C++]   namespace-definition
/// [C++]   using-directive
/// [C++]   using-declaration
/// [C++11/C11] static_assert-declaration
///         others... [FIXME]
///
Parser::DeclGroupPtrTy
Parser::ParseDeclaration(DeclaratorContext Context, SourceLocation &DeclEnd,
                         ParsedAttributesWithRange &attrs,
                         SourceLocation *DeclSpecStart) {
  ParenBraceBracketBalancer BalancerRAIIObj(*this);
  // Must temporarily exit the objective-c container scope for
  // parsing c none objective-c decls.
  ObjCDeclContextSwitch ObjCDC(*this);

  Decl *SingleDecl = nullptr;
  switch (Tok.getKind()) {
  case tok::kw_template:
  case tok::kw_export:
    ProhibitAttributes(attrs);
    SingleDecl = ParseDeclarationStartingWithTemplate(Context, DeclEnd, attrs);
    break;
  case tok::kw_inline:
    // Could be the start of an inline namespace. Allowed as an ext in C++03.
    if (getLangOpts().CPlusPlus && NextToken().is(tok::kw_namespace)) {
      ProhibitAttributes(attrs);
      SourceLocation InlineLoc = ConsumeToken();
      return ParseNamespace(Context, DeclEnd, InlineLoc);
    }
    return ParseSimpleDeclaration(Context, DeclEnd, attrs, true, nullptr,
                                  DeclSpecStart);
  case tok::kw_namespace:
    ProhibitAttributes(attrs);
    return ParseNamespace(Context, DeclEnd);
  case tok::kw_using:
    return ParseUsingDirectiveOrDeclaration(Context, ParsedTemplateInfo(),
                                            DeclEnd, attrs);
  case tok::kw_static_assert:
  case tok::kw__Static_assert:
    ProhibitAttributes(attrs);
    SingleDecl = ParseStaticAssertDeclaration(DeclEnd);
    break;
  case tok::kw_requires:
    ProhibitAttributes(attrs);
    SingleDecl = ParseCXXRequiredDecl(Context);
    break;
  case tok::kw_consteval:
    // [Meta] injector-declaration
    if (Decl *ParsedDecl = MaybeParseCXXInjectorDeclaration()) {
      SingleDecl = ParsedDecl;
      break;
    }
    LLVM_FALLTHROUGH;

  default:
    return ParseSimpleDeclaration(Context, DeclEnd, attrs, true, nullptr,
                                  DeclSpecStart);
  }

  // This routine returns a DeclGroup, if the thing we parsed only contains a
  // single decl, convert it now.
  return Actions.ConvertDeclToDeclGroup(SingleDecl);
}

///       simple-declaration: [C99 6.7: declaration] [C++ 7p1: dcl.dcl]
///         declaration-specifiers init-declarator-list[opt] ';'
/// [C++11] attribute-specifier-seq decl-specifier-seq[opt]
///             init-declarator-list ';'
///[C90/C++]init-declarator-list ';'                             [TODO]
/// [OMP]   threadprivate-directive
/// [OMP]   allocate-directive                                   [TODO]
///
///       for-range-declaration: [C++11 6.5p1: stmt.ranged]
///         attribute-specifier-seq[opt] type-specifier-seq declarator
///
/// If RequireSemi is false, this does not check for a ';' at the end of the
/// declaration.  If it is true, it checks for and eats it.
///
/// If FRI is non-null, we might be parsing a for-range-declaration instead
/// of a simple-declaration. If we find that we are, we also parse the
/// for-range-initializer, and place it here.
///
/// DeclSpecStart is used when decl-specifiers are parsed before parsing
/// the Declaration. The SourceLocation for this Decl is set to
/// DeclSpecStart if DeclSpecStart is non-null.
Parser::DeclGroupPtrTy Parser::ParseSimpleDeclaration(
    DeclaratorContext Context, SourceLocation &DeclEnd,
    ParsedAttributesWithRange &Attrs, bool RequireSemi, ForRangeInit *FRI,
    SourceLocation *DeclSpecStart) {
  // Parse the common declaration-specifiers piece.
  ParsingDeclSpec DS(*this);

  DeclSpecContext DSContext = getDeclSpecContextFromDeclaratorContext(Context);
  ParseDeclarationSpecifiers(DS, ParsedTemplateInfo(), AS_none, DSContext);

  // If we had a free-standing type definition with a missing semicolon, we
  // may get this far before the problem becomes obvious.
  if (DS.hasTagDefinition() &&
      DiagnoseMissingSemiAfterTagDefinition(DS, AS_none, DSContext))
    return nullptr;

  // C99 6.7.2.3p6: Handle "struct-or-union identifier;", "enum { X };"
  // declaration-specifiers init-declarator-list[opt] ';'
  if (Tok.is(tok::semi)) {
    ProhibitAttributes(Attrs);
    DeclEnd = Tok.getLocation();
    if (RequireSemi) ConsumeToken();
    RecordDecl *AnonRecord = nullptr;
    Decl *TheDecl = Actions.ParsedFreeStandingDeclSpec(getCurScope(), AS_none,
                                                       DS, AnonRecord);
    DS.complete(TheDecl);
    if (AnonRecord) {
      Decl* decls[] = {AnonRecord, TheDecl};
      return Actions.BuildDeclaratorGroup(decls);
    }
    return Actions.ConvertDeclToDeclGroup(TheDecl);
  }

  if (DeclSpecStart)
    DS.SetRangeStart(*DeclSpecStart);

  DS.takeAttributesFrom(Attrs);
  return ParseDeclGroup(DS, Context, &DeclEnd, FRI);
}

/// Returns true if this might be the start of a declarator, or a common typo
/// for a declarator.
bool Parser::MightBeDeclarator(DeclaratorContext Context) {
  switch (Tok.getKind()) {
  case tok::annot_cxxscope:
  case tok::annot_template_id:
  case tok::caret:
  case tok::code_completion:
  case tok::coloncolon:
  case tok::ellipsis:
  case tok::kw___attribute:
  case tok::kw_operator:
  case tok::l_paren:
  case tok::star:
    return true;

  case tok::amp:
  case tok::ampamp:
    return getLangOpts().CPlusPlus;

  case tok::l_square: // Might be an attribute on an unnamed bit-field.
    return Context == DeclaratorContext::MemberContext &&
           getLangOpts().CPlusPlus11 && NextToken().is(tok::l_square);

  case tok::colon: // Might be a typo for '::' or an unnamed bit-field.
    return Context == DeclaratorContext::MemberContext ||
           getLangOpts().CPlusPlus;

  case tok::identifier:
    switch (NextToken().getKind()) {
    case tok::code_completion:
    case tok::coloncolon:
    case tok::comma:
    case tok::equal:
    case tok::equalequal: // Might be a typo for '='.
    case tok::kw_alignas:
    case tok::kw_asm:
    case tok::kw___attribute:
    case tok::l_brace:
    case tok::l_paren:
    case tok::l_square:
    case tok::less:
    case tok::r_brace:
    case tok::r_paren:
    case tok::r_square:
    case tok::semi:
      return true;

    case tok::colon:
      // At namespace scope, 'identifier:' is probably a typo for 'identifier::'
      // and in block scope it's probably a label. Inside a class definition,
      // this is a bit-field.
      return Context == DeclaratorContext::MemberContext ||
             (getLangOpts().CPlusPlus &&
              Context == DeclaratorContext::FileContext);

    case tok::identifier: // Possible virt-specifier.
      return getLangOpts().CPlusPlus11 && isCXX11VirtSpecifier(NextToken());

    default:
      return false;
    }

  default:
    return false;
  }
}

/// Skip until we reach something which seems like a sensible place to pick
/// up parsing after a malformed declaration. This will sometimes stop sooner
/// than SkipUntil(tok::r_brace) would, but will never stop later.
void Parser::SkipMalformedDecl() {
  while (true) {
    switch (Tok.getKind()) {
    case tok::l_brace:
      // Skip until matching }, then stop. We've probably skipped over
      // a malformed class or function definition or similar.
      ConsumeBrace();
      SkipUntil(tok::r_brace);
      if (Tok.isOneOf(tok::comma, tok::l_brace, tok::kw_try)) {
        // This declaration isn't over yet. Keep skipping.
        continue;
      }
      TryConsumeToken(tok::semi);
      return;

    case tok::l_square:
      ConsumeBracket();
      SkipUntil(tok::r_square);
      continue;

    case tok::l_paren:
      ConsumeParen();
      SkipUntil(tok::r_paren);
      continue;

    case tok::r_brace:
      return;

    case tok::semi:
      ConsumeToken();
      return;

    case tok::kw_inline:
      // 'inline namespace' at the start of a line is almost certainly
      // a good place to pick back up parsing, except in an Objective-C
      // @interface context.
      if (Tok.isAtStartOfLine() && NextToken().is(tok::kw_namespace) &&
          (!ParsingInObjCContainer || CurParsedObjCImpl))
        return;
      break;

    case tok::kw_namespace:
      // 'namespace' at the start of a line is almost certainly a good
      // place to pick back up parsing, except in an Objective-C
      // @interface context.
      if (Tok.isAtStartOfLine() &&
          (!ParsingInObjCContainer || CurParsedObjCImpl))
        return;
      break;

    case tok::at:
      // @end is very much like } in Objective-C contexts.
      if (NextToken().isObjCAtKeyword(tok::objc_end) &&
          ParsingInObjCContainer)
        return;
      break;

    case tok::minus:
    case tok::plus:
      // - and + probably start new method declarations in Objective-C contexts.
      if (Tok.isAtStartOfLine() && ParsingInObjCContainer)
        return;
      break;

    case tok::eof:
    case tok::annot_module_begin:
    case tok::annot_module_end:
    case tok::annot_module_include:
      return;

    default:
      break;
    }

    ConsumeAnyToken();
  }
}

/// ParseDeclGroup - Having concluded that this is either a function
/// definition or a group of object declarations, actually parse the
/// result.
Parser::DeclGroupPtrTy Parser::ParseDeclGroup(ParsingDeclSpec &DS,
                                              DeclaratorContext Context,
                                              SourceLocation *DeclEnd,
                                              ForRangeInit *FRI) {
  // Parse the first declarator.
  ParsingDeclarator D(*this, DS, Context);
  ParseDeclarator(D);

  // Bail out if the first declarator didn't seem well-formed.
  if (!D.hasName() && !D.mayOmitIdentifier()) {
    SkipMalformedDecl();
    return nullptr;
  }

  if (Tok.is(tok::kw_requires))
    ParseTrailingRequiresClause(D);

  // Save late-parsed attributes for now; they need to be parsed in the
  // appropriate function scope after the function Decl has been constructed.
  // These will be parsed in ParseFunctionDefinition or ParseLexedAttrList.
  LateParsedAttrList LateParsedAttrs(true);
  if (D.isFunctionDeclarator()) {
    MaybeParseGNUAttributes(D, &LateParsedAttrs);

    // The _Noreturn keyword can't appear here, unlike the GNU noreturn
    // attribute. If we find the keyword here, tell the user to put it
    // at the start instead.
    if (Tok.is(tok::kw__Noreturn)) {
      SourceLocation Loc = ConsumeToken();
      const char *PrevSpec;
      unsigned DiagID;

      // We can offer a fixit if it's valid to mark this function as _Noreturn
      // and we don't have any other declarators in this declaration.
      bool Fixit = !DS.setFunctionSpecNoreturn(Loc, PrevSpec, DiagID);
      MaybeParseGNUAttributes(D, &LateParsedAttrs);
      Fixit &= Tok.isOneOf(tok::semi, tok::l_brace, tok::kw_try);

      Diag(Loc, diag::err_c11_noreturn_misplaced)
          << (Fixit ? FixItHint::CreateRemoval(Loc) : FixItHint())
          << (Fixit ? FixItHint::CreateInsertion(D.getBeginLoc(), "_Noreturn ")
                    : FixItHint());
    }
  }

  // Check to see if we have a function *definition* which must have a body.
  if (D.isFunctionDeclarator()) {
    if (Tok.is(tok::equal) && NextToken().is(tok::code_completion)) {
      Actions.CodeCompleteAfterFunctionEquals(D);
      cutOffParsing();
      return nullptr;
    }
    // Look at the next token to make sure that this isn't a function
    // declaration.  We have to check this because __attribute__ might be the
    // start of a function definition in GCC-extended K&R C.
    if (!isDeclarationAfterDeclarator()) {

      // Function definitions are only allowed at file scope and in C++ classes.
      // The C++ inline method definition case is handled elsewhere, so we only
      // need to handle the file scope definition case.
      if (Context == DeclaratorContext::FileContext) {
        if (isStartOfFunctionDefinition(D)) {
          if (DS.getStorageClassSpec() == DeclSpec::SCS_typedef) {
            Diag(Tok, diag::err_function_declared_typedef);

            // Recover by treating the 'typedef' as spurious.
            DS.ClearStorageClassSpecs();
          }

          Decl *TheDecl = ParseFunctionDefinition(D, ParsedTemplateInfo(),
                                                  &LateParsedAttrs);
          return Actions.ConvertDeclToDeclGroup(TheDecl);
        }

        if (isDeclarationSpecifier()) {
          // If there is an invalid declaration specifier right after the
          // function prototype, then we must be in a missing semicolon case
          // where this isn't actually a body.  Just fall through into the code
          // that handles it as a prototype, and let the top-level code handle
          // the erroneous declspec where it would otherwise expect a comma or
          // semicolon.
        } else {
          Diag(Tok, diag::err_expected_fn_body);
          SkipUntil(tok::semi);
          return nullptr;
        }
      } else {
        if (Tok.is(tok::l_brace)) {
          Diag(Tok, diag::err_function_definition_not_allowed);
          SkipMalformedDecl();
          return nullptr;
        }
      }
    }
  }

  if (ParseAsmAttributesAfterDeclarator(D))
    return nullptr;

  // C++0x [stmt.iter]p1: Check if we have a for-range-declarator. If so, we
  // must parse and analyze the for-range-initializer before the declaration is
  // analyzed.
  //
  // Handle the Objective-C for-in loop variable similarly, although we
  // don't need to parse the container in advance.
  if (FRI && (Tok.is(tok::colon) || isTokIdentifier_in())) {
    bool IsForRangeLoop = false;
    if (TryConsumeToken(tok::colon, FRI->ColonLoc)) {
      IsForRangeLoop = true;
      if (getLangOpts().OpenMP)
        Actions.startOpenMPCXXRangeFor();
      if (Tok.is(tok::l_brace))
        FRI->RangeExpr = ParseBraceInitializer();
      else
        FRI->RangeExpr = ParseExpression();
    }

    Decl *ThisDecl = Actions.ActOnDeclarator(getCurScope(), D);
    if (IsForRangeLoop) {
      Actions.ActOnCXXForRangeDecl(ThisDecl);
    } else {
      // Obj-C for loop
      if (auto *VD = dyn_cast_or_null<VarDecl>(ThisDecl))
        VD->setObjCForDecl(true);
    }
    Actions.FinalizeDeclaration(ThisDecl);
    D.complete(ThisDecl);
    return Actions.FinalizeDeclaratorGroup(getCurScope(), DS, ThisDecl);
  }

  SmallVector<Decl *, 8> DeclsInGroup;
  Decl *FirstDecl = ParseDeclarationAfterDeclaratorAndAttributes(
      D, ParsedTemplateInfo(), FRI);
  if (LateParsedAttrs.size() > 0)
    ParseLexedAttributeList(LateParsedAttrs, FirstDecl, true, false);
  D.complete(FirstDecl);
  if (FirstDecl)
    DeclsInGroup.push_back(FirstDecl);

  bool ExpectSemi = Context != DeclaratorContext::ForContext;

  // If we don't have a comma, it is either the end of the list (a ';') or an
  // error, bail out.
  SourceLocation CommaLoc;
  while (TryConsumeToken(tok::comma, CommaLoc)) {
    if (Tok.isAtStartOfLine() && ExpectSemi && !MightBeDeclarator(Context)) {
      // This comma was followed by a line-break and something which can't be
      // the start of a declarator. The comma was probably a typo for a
      // semicolon.
      Diag(CommaLoc, diag::err_expected_semi_declaration)
        << FixItHint::CreateReplacement(CommaLoc, ";");
      ExpectSemi = false;
      break;
    }

    // Parse the next declarator.
    D.clear();
    D.setCommaLoc(CommaLoc);

    // Accept attributes in an init-declarator.  In the first declarator in a
    // declaration, these would be part of the declspec.  In subsequent
    // declarators, they become part of the declarator itself, so that they
    // don't apply to declarators after *this* one.  Examples:
    //    short __attribute__((common)) var;    -> declspec
    //    short var __attribute__((common));    -> declarator
    //    short x, __attribute__((common)) var;    -> declarator
    MaybeParseGNUAttributes(D);

    // MSVC parses but ignores qualifiers after the comma as an extension.
    if (getLangOpts().MicrosoftExt)
      DiagnoseAndSkipExtendedMicrosoftTypeAttributes();

    ParseDeclarator(D);
    if (!D.isInvalidType()) {
      // C++2a [dcl.decl]p1
      //    init-declarator:
      //	      declarator initializer[opt]
      //        declarator requires-clause
      if (Tok.is(tok::kw_requires))
        ParseTrailingRequiresClause(D);
      Decl *ThisDecl = ParseDeclarationAfterDeclarator(D);
      D.complete(ThisDecl);
      if (ThisDecl)
        DeclsInGroup.push_back(ThisDecl);
    }
  }

  if (DeclEnd)
    *DeclEnd = Tok.getLocation();

  if (ExpectSemi &&
      ExpectAndConsumeSemi(Context == DeclaratorContext::FileContext
                           ? diag::err_invalid_token_after_toplevel_declarator
                           : diag::err_expected_semi_declaration)) {
    // Okay, there was no semicolon and one was expected.  If we see a
    // declaration specifier, just assume it was missing and continue parsing.
    // Otherwise things are very confused and we skip to recover.
    if (!isDeclarationSpecifier()) {
      SkipUntil(tok::r_brace, StopAtSemi | StopBeforeMatch);
      TryConsumeToken(tok::semi);
    }
  }

  return Actions.FinalizeDeclaratorGroup(getCurScope(), DS, DeclsInGroup);
}

/// Parse an optional simple-asm-expr and attributes, and attach them to a
/// declarator. Returns true on an error.
bool Parser::ParseAsmAttributesAfterDeclarator(Declarator &D) {
  // If a simple-asm-expr is present, parse it.
  if (Tok.is(tok::kw_asm)) {
    SourceLocation Loc;
    ExprResult AsmLabel(ParseSimpleAsm(/*ForAsmLabel*/ true, &Loc));
    if (AsmLabel.isInvalid()) {
      SkipUntil(tok::semi, StopBeforeMatch);
      return true;
    }

    D.setAsmLabel(AsmLabel.get());
    D.SetRangeEnd(Loc);
  }

  MaybeParseGNUAttributes(D);
  return false;
}

/// Parse 'declaration' after parsing 'declaration-specifiers
/// declarator'. This method parses the remainder of the declaration
/// (including any attributes or initializer, among other things) and
/// finalizes the declaration.
///
///       init-declarator: [C99 6.7]
///         declarator
///         declarator '=' initializer
/// [GNU]   declarator simple-asm-expr[opt] attributes[opt]
/// [GNU]   declarator simple-asm-expr[opt] attributes[opt] '=' initializer
/// [C++]   declarator initializer[opt]
///
/// [C++] initializer:
/// [C++]   '=' initializer-clause
/// [C++]   '(' expression-list ')'
/// [C++0x] '=' 'default'                                                [TODO]
/// [C++0x] '=' 'delete'
/// [C++0x] braced-init-list
///
/// According to the standard grammar, =default and =delete are function
/// definitions, but that definitely doesn't fit with the parser here.
///
Decl *Parser::ParseDeclarationAfterDeclarator(
    Declarator &D, const ParsedTemplateInfo &TemplateInfo) {
  if (ParseAsmAttributesAfterDeclarator(D))
    return nullptr;

  return ParseDeclarationAfterDeclaratorAndAttributes(D, TemplateInfo);
}

Decl *Parser::ParseDeclarationAfterDeclaratorAndAttributes(
    Declarator &D, const ParsedTemplateInfo &TemplateInfo, ForRangeInit *FRI) {
  // RAII type used to track whether we're inside an initializer.
  struct InitializerScopeRAII {
    Parser &P;
    Declarator &D;
    Decl *ThisDecl;

    InitializerScopeRAII(Parser &P, Declarator &D, Decl *ThisDecl)
        : P(P), D(D), ThisDecl(ThisDecl) {
      if (ThisDecl && P.getLangOpts().CPlusPlus) {
        Scope *S = nullptr;
        if (D.getCXXScopeSpec().isSet()) {
          P.EnterScope(0);
          S = P.getCurScope();
        }

        P.Actions.ActOnCXXEnterDeclInitializer(S, ThisDecl);
      }
    }
    ~InitializerScopeRAII() { pop(); }
    void pop() {
      if (ThisDecl && P.getLangOpts().CPlusPlus) {
        Scope *S = nullptr;
        if (D.getCXXScopeSpec().isSet())
          S = P.getCurScope();
        P.Actions.ActOnCXXExitDeclInitializer(S, ThisDecl);
        if (S)
          P.ExitScope();
      }
      ThisDecl = nullptr;
    }
  };

  // Inform the current actions module that we just parsed this declarator.
  Decl *ThisDecl = nullptr;
  Decl *OuterDecl = nullptr;
  switch (TemplateInfo.Kind) {
  case ParsedTemplateInfo::NonTemplate:
    ThisDecl = Actions.ActOnDeclarator(getCurScope(), D);
    break;

  case ParsedTemplateInfo::Template:
  case ParsedTemplateInfo::ExplicitSpecialization: {
    ThisDecl = Actions.ActOnTemplateDeclarator(getCurScope(),
                                               *TemplateInfo.TemplateParams,
                                               D);
    if (VarTemplateDecl *VT = dyn_cast_or_null<VarTemplateDecl>(ThisDecl)) {
      // Re-direct this decl to refer to the templated decl so that we can
      // initialize it.
      ThisDecl = VT->getTemplatedDecl();
      OuterDecl = VT;
    }
    break;
  }
  case ParsedTemplateInfo::ExplicitInstantiation: {
    if (Tok.is(tok::semi)) {
      DeclResult ThisRes = Actions.ActOnExplicitInstantiation(
          getCurScope(), TemplateInfo.ExternLoc, TemplateInfo.TemplateLoc, D);
      if (ThisRes.isInvalid()) {
        SkipUntil(tok::semi, StopBeforeMatch);
        return nullptr;
      }
      ThisDecl = ThisRes.get();
    } else {
      // FIXME: This check should be for a variable template instantiation only.

      // Check that this is a valid instantiation
      if (D.getName().getKind() != UnqualifiedIdKind::IK_TemplateId) {
        // If the declarator-id is not a template-id, issue a diagnostic and
        // recover by ignoring the 'template' keyword.
        Diag(Tok, diag::err_template_defn_explicit_instantiation)
            << 2 << FixItHint::CreateRemoval(TemplateInfo.TemplateLoc);
        ThisDecl = Actions.ActOnDeclarator(getCurScope(), D);
      } else {
        SourceLocation LAngleLoc =
            PP.getLocForEndOfToken(TemplateInfo.TemplateLoc);
        Diag(D.getIdentifierLoc(),
             diag::err_explicit_instantiation_with_definition)
            << SourceRange(TemplateInfo.TemplateLoc)
            << FixItHint::CreateInsertion(LAngleLoc, "<>");

        // Recover as if it were an explicit specialization.
        TemplateParameterLists FakedParamLists;
        FakedParamLists.push_back(Actions.ActOnTemplateParameterList(
            0, SourceLocation(), TemplateInfo.TemplateLoc, LAngleLoc, None,
            LAngleLoc, nullptr));

        ThisDecl =
            Actions.ActOnTemplateDeclarator(getCurScope(), FakedParamLists, D);
      }
    }
    break;
    }
  }

  // Parse declarator '=' initializer.
  // If a '==' or '+=' is found, suggest a fixit to '='.
  if (isTokenEqualOrEqualTypo()) {
    SourceLocation EqualLoc = ConsumeToken();

    if (Tok.is(tok::kw_delete)) {
      if (D.isFunctionDeclarator())
        Diag(ConsumeToken(), diag::err_default_delete_in_multiple_declaration)
          << 1 /* delete */;
      else
        Diag(ConsumeToken(), diag::err_deleted_non_function);
    } else if (Tok.is(tok::kw_default)) {
      if (D.isFunctionDeclarator())
        Diag(ConsumeToken(), diag::err_default_delete_in_multiple_declaration)
          << 0 /* default */;
      else
        Diag(ConsumeToken(), diag::err_default_special_members)
            << getLangOpts().CPlusPlus20;
    } else {
      InitializerScopeRAII InitScope(*this, D, ThisDecl);

      if (Tok.is(tok::code_completion)) {
        Actions.CodeCompleteInitializer(getCurScope(), ThisDecl);
        Actions.FinalizeDeclaration(ThisDecl);
        cutOffParsing();
        return nullptr;
      }

      PreferredType.enterVariableInit(Tok.getLocation(), ThisDecl);

      ExprResult Init = ParseInitializer();

      // If this is the only decl in (possibly) range based for statement,
      // our best guess is that the user meant ':' instead of '='.
      if (Tok.is(tok::r_paren) && FRI && D.isFirstDeclarator()) {
        Diag(EqualLoc, diag::err_single_decl_assign_in_for_range)
            << FixItHint::CreateReplacement(EqualLoc, ":");
        // We are trying to stop parser from looking for ';' in this for
        // statement, therefore preventing spurious errors to be issued.
        FRI->ColonLoc = EqualLoc;
        Init = ExprError();
        FRI->RangeExpr = Init;
      }

      InitScope.pop();

      if (Init.isInvalid()) {
        SmallVector<tok::TokenKind, 2> StopTokens;
        StopTokens.push_back(tok::comma);
        if (D.getContext() == DeclaratorContext::ForContext ||
            D.getContext() == DeclaratorContext::InitStmtContext)
          StopTokens.push_back(tok::r_paren);
        SkipUntil(StopTokens, StopAtSemi | StopBeforeMatch);
        Actions.ActOnInitializerError(ThisDecl);
      } else
        Actions.AddInitializerToDecl(ThisDecl, Init.get(),
                                     /*DirectInit=*/false);
    }
  } else if (Tok.is(tok::l_paren)) {
    // Parse C++ direct initializer: '(' expression-list ')'
    BalancedDelimiterTracker T(*this, tok::l_paren);
    T.consumeOpen();

    ExprVector Exprs;
    CommaLocsTy CommaLocs;

    InitializerScopeRAII InitScope(*this, D, ThisDecl);

    auto ThisVarDecl = dyn_cast_or_null<VarDecl>(ThisDecl);
    auto RunSignatureHelp = [&]() {
      QualType PreferredType = Actions.ProduceConstructorSignatureHelp(
          getCurScope(), ThisVarDecl->getType()->getCanonicalTypeInternal(),
          ThisDecl->getLocation(), Exprs, T.getOpenLocation());
      CalledSignatureHelp = true;
      return PreferredType;
    };
    auto SetPreferredType = [&] {
      PreferredType.enterFunctionArgument(Tok.getLocation(), RunSignatureHelp);
    };

    llvm::function_ref<void()> ExpressionStarts;
    if (ThisVarDecl) {
      // ParseExpressionList can sometimes succeed even when ThisDecl is not
      // VarDecl. This is an error and it is reported in a call to
      // Actions.ActOnInitializerError(). However, we call
      // ProduceConstructorSignatureHelp only on VarDecls.
      ExpressionStarts = SetPreferredType;
    }
    if (ParseExpressionList(Exprs, CommaLocs, /*IsCall=*/true,
                            ExpressionStarts)) {
      if (ThisVarDecl && PP.isCodeCompletionReached() && !CalledSignatureHelp) {
        Actions.ProduceConstructorSignatureHelp(
            getCurScope(), ThisVarDecl->getType()->getCanonicalTypeInternal(),
            ThisDecl->getLocation(), Exprs, T.getOpenLocation());
        CalledSignatureHelp = true;
      }
      Actions.ActOnInitializerError(ThisDecl);
      SkipUntil(tok::r_paren, StopAtSemi);
    } else {
      // Match the ')'.
      T.consumeClose();

      assert(!Exprs.empty() && Exprs.size()-1 == CommaLocs.size() &&
             "Unexpected number of commas!");

      InitScope.pop();

      ExprResult Initializer = Actions.ActOnParenListExpr(T.getOpenLocation(),
                                                          T.getCloseLocation(),
                                                          Exprs);
      Actions.AddInitializerToDecl(ThisDecl, Initializer.get(),
                                   /*DirectInit=*/true);
    }
  } else if (getLangOpts().CPlusPlus11 && Tok.is(tok::l_brace) &&
             (!CurParsedObjCImpl || !D.isFunctionDeclarator())) {
    // Parse C++0x braced-init-list.
    Diag(Tok, diag::warn_cxx98_compat_generalized_initializer_lists);

    InitializerScopeRAII InitScope(*this, D, ThisDecl);

    PreferredType.enterVariableInit(Tok.getLocation(), ThisDecl);
    ExprResult Init(ParseBraceInitializer());

    InitScope.pop();

    if (Init.isInvalid()) {
      Actions.ActOnInitializerError(ThisDecl);
    } else
      Actions.AddInitializerToDecl(ThisDecl, Init.get(), /*DirectInit=*/true);

  } else {
    Actions.ActOnUninitializedDecl(ThisDecl);
  }

  Actions.FinalizeDeclaration(ThisDecl);
  return OuterDecl ? OuterDecl : ThisDecl;
}

/// ParseSpecifierQualifierList
///        specifier-qualifier-list:
///          type-specifier specifier-qualifier-list[opt]
///          type-qualifier specifier-qualifier-list[opt]
/// [GNU]    attributes     specifier-qualifier-list[opt]
///
void Parser::ParseSpecifierQualifierList(DeclSpec &DS, AccessSpecifier AS,
                                         DeclSpecContext DSC) {
  /// specifier-qualifier-list is a subset of declaration-specifiers.  Just
  /// parse declaration-specifiers and complain about extra stuff.
  /// TODO: diagnose attribute-specifiers and alignment-specifiers.
  ParseDeclarationSpecifiers(DS, ParsedTemplateInfo(), AS, DSC);

  // Validate declspec for type-name.
  unsigned Specs = DS.getParsedSpecifiers();
  if (isTypeSpecifier(DSC) && !DS.hasTypeSpecifier()) {
    Diag(Tok, diag::err_expected_type);
    DS.SetTypeSpecError();
  } else if (Specs == DeclSpec::PQ_None && !DS.hasAttributes()) {
    Diag(Tok, diag::err_typename_requires_specqual);
    if (!DS.hasTypeSpecifier())
      DS.SetTypeSpecError();
  }

  // Issue diagnostic and remove storage class if present.
  if (Specs & DeclSpec::PQ_StorageClassSpecifier) {
    if (DS.getStorageClassSpecLoc().isValid())
      Diag(DS.getStorageClassSpecLoc(),diag::err_typename_invalid_storageclass);
    else
      Diag(DS.getThreadStorageClassSpecLoc(),
           diag::err_typename_invalid_storageclass);
    DS.ClearStorageClassSpecs();
  }

  // Issue diagnostic and remove function specifier if present.
  if (Specs & DeclSpec::PQ_FunctionSpecifier) {
    if (DS.isInlineSpecified())
      Diag(DS.getInlineSpecLoc(), diag::err_typename_invalid_functionspec);
    if (DS.isVirtualSpecified())
      Diag(DS.getVirtualSpecLoc(), diag::err_typename_invalid_functionspec);
    if (DS.hasExplicitSpecifier())
      Diag(DS.getExplicitSpecLoc(), diag::err_typename_invalid_functionspec);
    DS.ClearFunctionSpecs();
  }

  // Issue diagnostic and remove constexpr specifier if present.
  if (DS.hasConstexprSpecifier() && DSC != DeclSpecContext::DSC_condition) {
    Diag(DS.getConstexprSpecLoc(), diag::err_typename_invalid_constexpr)
        << DS.getConstexprSpecifier();
    DS.ClearConstexprSpec();
  }
}

/// isValidAfterIdentifierInDeclaratorAfterDeclSpec - Return true if the
/// specified token is valid after the identifier in a declarator which
/// immediately follows the declspec.  For example, these things are valid:
///
///      int x   [             4];         // direct-declarator
///      int x   (             int y);     // direct-declarator
///  int(int x   )                         // direct-declarator
///      int x   ;                         // simple-declaration
///      int x   =             17;         // init-declarator-list
///      int x   ,             y;          // init-declarator-list
///      int x   __asm__       ("foo");    // init-declarator-list
///      int x   :             4;          // struct-declarator
///      int x   {             5};         // C++'0x unified initializers
///
/// This is not, because 'x' does not immediately follow the declspec (though
/// ')' happens to be valid anyway).
///    int (x)
///
static bool isValidAfterIdentifierInDeclarator(const Token &T) {
  return T.isOneOf(tok::l_square, tok::l_paren, tok::r_paren, tok::semi,
                   tok::comma, tok::equal, tok::kw_asm, tok::l_brace,
                   tok::colon);
}

/// ParseImplicitInt - This method is called when we have an non-typename
/// identifier in a declspec (which normally terminates the decl spec) when
/// the declspec has no type specifier.  In this case, the declspec is either
/// malformed or is "implicit int" (in K&R and C89).
///
/// This method handles diagnosing this prettily and returns false if the
/// declspec is done being processed.  If it recovers and thinks there may be
/// other pieces of declspec after it, it returns true.
///
bool Parser::ParseImplicitInt(DeclSpec &DS, CXXScopeSpec *SS,
                              const ParsedTemplateInfo &TemplateInfo,
                              AccessSpecifier AS, DeclSpecContext DSC,
                              ParsedAttributesWithRange &Attrs) {
  assert(isIdentifier() && "should have identifier");

  SourceLocation Loc = Tok.getLocation();
  // If we see an identifier that is not a type name, we normally would
  // parse it as the identifier being declared.  However, when a typename
  // is typo'd or the definition is not included, this will incorrectly
  // parse the typename as the identifier name and fall over misparsing
  // later parts of the diagnostic.
  //
  // As such, we try to do some look-ahead in cases where this would
  // otherwise be an "implicit-int" case to see if this is invalid.  For
  // example: "static foo_t x = 4;"  In this case, if we parsed foo_t as
  // an identifier with implicit int, we'd get a parse error because the
  // next token is obviously invalid for a type.  Parse these as a case
  // with an invalid type specifier.
  assert(!DS.hasTypeSpecifier() && "Type specifier checked above");

  // Since we know that this either implicit int (which is rare) or an
  // error, do lookahead to try to do better recovery. This never applies
  // within a type specifier. Outside of C++, we allow this even if the
  // language doesn't "officially" support implicit int -- we support
  // implicit int as an extension in C99 and C11.
  if (!isTypeSpecifier(DSC) && !getLangOpts().CPlusPlus &&
      isValidAfterIdentifierInDeclarator(NextToken())) {
    // If this token is valid for implicit int, e.g. "static x = 4", then
    // we just avoid eating the identifier, so it will be parsed as the
    // identifier in the declarator.
    return false;
  }

  // Early exit as Sema has a dedicated missing_actual_pipe_type diagnostic
  // for incomplete declarations such as `pipe p`.
  if (getLangOpts().OpenCLCPlusPlus && DS.isTypeSpecPipe())
    return false;

  if (getLangOpts().CPlusPlus &&
      DS.getStorageClassSpec() == DeclSpec::SCS_auto) {
    // Don't require a type specifier if we have the 'auto' storage class
    // specifier in C++98 -- we'll promote it to a type specifier.
    if (SS)
      AnnotateScopeToken(*SS, /*IsNewAnnotation*/false);
    return false;
  }

  if (getLangOpts().CPlusPlus && (!SS || SS->isEmpty()) &&
      getLangOpts().MSVCCompat) {
    // Lookup of an unqualified type name has failed in MSVC compatibility mode.
    // Give Sema a chance to recover if we are in a template with dependent base
    // classes.
    if (ParsedType T = Actions.ActOnMSVCUnknownTypeName(
            *Tok.getIdentifierInfo(), Tok.getLocation(),
            DSC == DeclSpecContext::DSC_template_type_arg)) {
      const char *PrevSpec;
      unsigned DiagID;
      DS.SetTypeSpecType(DeclSpec::TST_typename, Loc, PrevSpec, DiagID, T,
                         Actions.getASTContext().getPrintingPolicy());
      DS.SetRangeEnd(Tok.getLocation());
      ConsumeIdentifier();
      return false;
    }
  }

  // Otherwise, if we don't consume this token, we are going to emit an
  // error anyway.  Try to recover from various common problems.  Check
  // to see if this was a reference to a tag name without a tag specified.
  // This is a common problem in C (saying 'foo' instead of 'struct foo').
  //
  // C++ doesn't need this, and isTagName doesn't take SS.
  if (SS == nullptr) {
    const char *TagName = nullptr, *FixitTagName = nullptr;
    tok::TokenKind TagKind = tok::unknown;

    switch (Actions.isTagName(*Tok.getIdentifierInfo(), getCurScope())) {
      default: break;
      case DeclSpec::TST_enum:
        TagName="enum"  ; FixitTagName = "enum "  ; TagKind=tok::kw_enum ;break;
      case DeclSpec::TST_union:
        TagName="union" ; FixitTagName = "union " ;TagKind=tok::kw_union ;break;
      case DeclSpec::TST_struct:
        TagName="struct"; FixitTagName = "struct ";TagKind=tok::kw_struct;break;
      case DeclSpec::TST_interface:
        TagName="__interface"; FixitTagName = "__interface ";
        TagKind=tok::kw___interface;break;
      case DeclSpec::TST_class:
        TagName="class" ; FixitTagName = "class " ;TagKind=tok::kw_class ;break;
    }

    if (TagName) {
      IdentifierInfo *TokenName = Tok.getIdentifierInfo();
      LookupResult R(Actions, TokenName, SourceLocation(),
                     Sema::LookupOrdinaryName);

      Diag(Loc, diag::err_use_of_tag_name_without_tag)
        << TokenName << TagName << getLangOpts().CPlusPlus
        << FixItHint::CreateInsertion(Tok.getLocation(), FixitTagName);

      if (Actions.LookupParsedName(R, getCurScope(), SS)) {
        for (LookupResult::iterator I = R.begin(), IEnd = R.end();
             I != IEnd; ++I)
          Diag((*I)->getLocation(), diag::note_decl_hiding_tag_type)
            << TokenName << TagName;
      }

      // Parse this as a tag as if the missing tag were present.
      if (TagKind == tok::kw_enum)
        ParseEnumSpecifier(Loc, DS, TemplateInfo, AS,
                           DeclSpecContext::DSC_normal);
      else
        ParseClassSpecifier(TagKind, Loc, DS, TemplateInfo, AS,
                            /*EnteringContext*/ false,
                            DeclSpecContext::DSC_normal, Attrs);
      return true;
    }
  }

  // Determine whether this identifier could plausibly be the name of something
  // being declared (with a missing type).
  if (!isTypeSpecifier(DSC) && (!SS || DSC == DeclSpecContext::DSC_top_level ||
                                DSC == DeclSpecContext::DSC_class)) {
    // Look ahead to the next token to try to figure out what this declaration
    // was supposed to be.
    switch (NextToken().getKind()) {
    case tok::l_paren: {
      // static x(4); // 'x' is not a type
      // x(int n);    // 'x' is not a type
      // x (*p)[];    // 'x' is a type
      //
      // Since we're in an error case, we can afford to perform a tentative
      // parse to determine which case we're in.
      TentativeParsingAction PA(*this);
      ConsumeIdentifier();
      TPResult TPR = TryParseDeclarator(/*mayBeAbstract*/false);
      PA.Revert();

      if (TPR != TPResult::False) {
        // The identifier is followed by a parenthesized declarator.
        // It's supposed to be a type.
        break;
      }

      // If we're in a context where we could be declaring a constructor,
      // check whether this is a constructor declaration with a bogus name.
      if (DSC == DeclSpecContext::DSC_class ||
          (DSC == DeclSpecContext::DSC_top_level && SS)) {
        IdentifierInfo *II = Tok.getIdentifierInfo();
        if (Actions.isCurrentClassNameTypo(II, SS)) {
          Diag(Loc, diag::err_constructor_bad_name)
            << Tok.getIdentifierInfo() << II
            << FixItHint::CreateReplacement(Tok.getLocation(), II->getName());
          Tok.setIdentifierInfo(II);
        }
      }
      // Fall through.
      LLVM_FALLTHROUGH;
    }
    case tok::comma:
    case tok::equal:
    case tok::kw_asm:
    case tok::l_brace:
    case tok::l_square:
    case tok::semi:
      // This looks like a variable or function declaration. The type is
      // probably missing. We're done parsing decl-specifiers.
      // But only if we are not in a function prototype scope.
      if (getCurScope()->isFunctionPrototypeScope())
        break;
      if (SS)
        AnnotateScopeToken(*SS, /*IsNewAnnotation*/false);
      return false;

    default:
      // This is probably supposed to be a type. This includes cases like:
      //   int f(itn);
      //   struct S { unsigned : 4; };
      break;
    }
  }

  // This is almost certainly an invalid type name. Let Sema emit a diagnostic
  // and attempt to recover.
  ParsedType T;
  IdentifierInfo *II = Tok.getIdentifierInfo();
  bool IsTemplateName = getLangOpts().CPlusPlus && NextToken().is(tok::less);
  Actions.DiagnoseUnknownTypeName(II, Loc, getCurScope(), SS, T,
                                  IsTemplateName);
  if (T) {
    // The action has suggested that the type T could be used. Set that as
    // the type in the declaration specifiers, consume the would-be type
    // name token, and we're done.
    const char *PrevSpec;
    unsigned DiagID;
    DS.SetTypeSpecType(DeclSpec::TST_typename, Loc, PrevSpec, DiagID, T,
                       Actions.getASTContext().getPrintingPolicy());
    DS.SetRangeEnd(Tok.getLocation());
    ConsumeIdentifier();
    // There may be other declaration specifiers after this.
    return true;
  } else if (II != Tok.getIdentifierInfo()) {
    // If no type was suggested, the correction is to a keyword
    Tok.setKind(II->getTokenID());
    // There may be other declaration specifiers after this.
    return true;
  }

  // Otherwise, the action had no suggestion for us.  Mark this as an error.
  DS.SetTypeSpecError();
  DS.SetRangeEnd(Tok.getLocation());
  ConsumeIdentifier();

  // Eat any following template arguments.
  if (IsTemplateName) {
    SourceLocation LAngle, RAngle;
    TemplateArgList Args;
    ParseTemplateIdAfterTemplateName(true, LAngle, Args, RAngle);
  }

  // TODO: Could inject an invalid typedef decl in an enclosing scope to
  // avoid rippling error messages on subsequent uses of the same type,
  // could be useful if #include was forgotten.
  return true;
}

/// Determine the declaration specifier context from the declarator
/// context.
///
/// \param Context the declarator context, which is one of the
/// DeclaratorContext enumerator values.
Parser::DeclSpecContext
Parser::getDeclSpecContextFromDeclaratorContext(DeclaratorContext Context) {
  if (Context == DeclaratorContext::MemberContext)
    return DeclSpecContext::DSC_class;
  if (Context == DeclaratorContext::FileContext)
    return DeclSpecContext::DSC_top_level;
  if (Context == DeclaratorContext::TemplateParamContext)
    return DeclSpecContext::DSC_template_param;
  if (Context == DeclaratorContext::TemplateArgContext ||
      Context == DeclaratorContext::TemplateTypeArgContext)
    return DeclSpecContext::DSC_template_type_arg;
  if (Context == DeclaratorContext::TrailingReturnContext ||
      Context == DeclaratorContext::TrailingReturnVarContext)
    return DeclSpecContext::DSC_trailing;
  if (Context == DeclaratorContext::AliasDeclContext ||
      Context == DeclaratorContext::AliasTemplateContext)
    return DeclSpecContext::DSC_alias_declaration;
  return DeclSpecContext::DSC_normal;
}

/// ParseAlignArgument - Parse the argument to an alignment-specifier.
///
/// FIXME: Simply returns an alignof() expression if the argument is a
/// type. Ideally, the type should be propagated directly into Sema.
///
/// [C11]   type-id
/// [C11]   constant-expression
/// [C++0x] type-id ...[opt]
/// [C++0x] assignment-expression ...[opt]
ExprResult Parser::ParseAlignArgument(SourceLocation Start,
                                      SourceLocation &EllipsisLoc) {
  ExprResult ER;
  if (isTypeIdInParens()) {
    SourceLocation TypeLoc = Tok.getLocation();
    ParsedType Ty = ParseTypeName().get();
    SourceRange TypeRange(Start, Tok.getLocation());
    ER = Actions.ActOnUnaryExprOrTypeTraitExpr(TypeLoc, UETT_AlignOf, true,
                                               Ty.getAsOpaquePtr(), TypeRange);
  } else
    ER = ParseConstantExpression();

  if (getLangOpts().CPlusPlus11)
    TryConsumeToken(tok::ellipsis, EllipsisLoc);

  return ER;
}

/// ParseAlignmentSpecifier - Parse an alignment-specifier, and add the
/// attribute to Attrs.
///
/// alignment-specifier:
/// [C11]   '_Alignas' '(' type-id ')'
/// [C11]   '_Alignas' '(' constant-expression ')'
/// [C++11] 'alignas' '(' type-id ...[opt] ')'
/// [C++11] 'alignas' '(' assignment-expression ...[opt] ')'
void Parser::ParseAlignmentSpecifier(ParsedAttributes &Attrs,
                                     SourceLocation *EndLoc) {
  assert(Tok.isOneOf(tok::kw_alignas, tok::kw__Alignas) &&
         "Not an alignment-specifier!");

  IdentifierInfo *KWName = Tok.getIdentifierInfo();
  SourceLocation KWLoc = ConsumeToken();

  BalancedDelimiterTracker T(*this, tok::l_paren);
  if (T.expectAndConsume())
    return;

  SourceLocation EllipsisLoc;
  ExprResult ArgExpr = ParseAlignArgument(T.getOpenLocation(), EllipsisLoc);
  if (ArgExpr.isInvalid()) {
    T.skipToEnd();
    return;
  }

  T.consumeClose();
  if (EndLoc)
    *EndLoc = T.getCloseLocation();

  ArgsVector ArgExprs;
  ArgExprs.push_back(ArgExpr.get());
  Attrs.addNew(KWName, KWLoc, nullptr, KWLoc, ArgExprs.data(), 1,
               ParsedAttr::AS_Keyword, EllipsisLoc);
}

ExprResult Parser::ParseExtIntegerArgument() {
  assert(Tok.is(tok::kw__ExtInt) && "Not an extended int type");
  ConsumeToken();

  BalancedDelimiterTracker T(*this, tok::l_paren);
  if (T.expectAndConsume())
    return ExprError();

  ExprResult ER = ParseConstantExpression();
  if (ER.isInvalid()) {
    T.skipToEnd();
    return ExprError();
  }

  if(T.consumeClose())
    return ExprError();
  return ER;
}

/// Determine whether we're looking at something that might be a declarator
/// in a simple-declaration. If it can't possibly be a declarator, maybe
/// diagnose a missing semicolon after a prior tag definition in the decl
/// specifier.
///
/// \return \c true if an error occurred and this can't be any kind of
/// declaration.
bool
Parser::DiagnoseMissingSemiAfterTagDefinition(DeclSpec &DS, AccessSpecifier AS,
                                              DeclSpecContext DSContext,
                                              LateParsedAttrList *LateAttrs) {
  assert(DS.hasTagDefinition() && "shouldn't call this");

  bool EnteringContext = (DSContext == DeclSpecContext::DSC_class ||
                          DSContext == DeclSpecContext::DSC_top_level);

  if (getLangOpts().CPlusPlus &&
      Tok.isOneOf(tok::identifier, tok::coloncolon, tok::kw_decltype,
                  tok::annot_template_id) &&
      TryAnnotateCXXScopeToken(EnteringContext)) {
    SkipMalformedDecl();
    return true;
  }

  bool HasScope = Tok.is(tok::annot_cxxscope);
  // Make a copy in case GetLookAheadToken invalidates the result of NextToken.
  Token AfterScope = HasScope ? NextToken() : Tok;

  // Determine whether the following tokens could possibly be a
  // declarator.
  bool MightBeDeclarator = true;
  if (Tok.isOneOf(tok::kw_typename, tok::annot_typename)) {
    // A declarator-id can't start with 'typename'.
    MightBeDeclarator = false;
  } else if (AfterScope.is(tok::annot_template_id)) {
    // If we have a type expressed as a template-id, this cannot be a
    // declarator-id (such a type cannot be redeclared in a simple-declaration).
    TemplateIdAnnotation *Annot =
        static_cast<TemplateIdAnnotation *>(AfterScope.getAnnotationValue());
    if (Annot->Kind == TNK_Type_template)
      MightBeDeclarator = false;
  } else if (AfterScope.isIdentifier()) {
    const Token &Next = HasScope ? GetLookAheadToken(2) : NextToken();

    // These tokens cannot come after the declarator-id in a
    // simple-declaration, and are likely to come after a type-specifier.
    if (Next.isOneOf(tok::star, tok::amp, tok::ampamp,
                     tok::annot_cxxscope, tok::coloncolon) ||
        Next.isIdentifier()) {
      // Missing a semicolon.
      MightBeDeclarator = false;
    } else if (HasScope) {
      // If the declarator-id has a scope specifier, it must redeclare a
      // previously-declared entity. If that's a type (and this is not a
      // typedef), that's an error.
      CXXScopeSpec SS;
      Actions.RestoreNestedNameSpecifierAnnotation(
          Tok.getAnnotationValue(), Tok.getAnnotationRange(), SS);
      IdentifierInfo *Name = AfterScope.getIdentifierInfo();
      Sema::NameClassification Classification = Actions.ClassifyName(
          getCurScope(), SS, Name, AfterScope.getLocation(), Next,
          /*CCC=*/nullptr);
      switch (Classification.getKind()) {
      case Sema::NC_Error:
        SkipMalformedDecl();
        return true;

      case Sema::NC_Keyword:
        llvm_unreachable("typo correction is not possible here");

      case Sema::NC_Type:
      case Sema::NC_TypeTemplate:
      case Sema::NC_UndeclaredNonType:
      case Sema::NC_UndeclaredTemplate:
        // Not a previously-declared non-type entity.
        MightBeDeclarator = false;
        break;

      case Sema::NC_Unknown:
      case Sema::NC_NonType:
      case Sema::NC_DependentNonType:
      case Sema::NC_OverloadSet:
      case Sema::NC_VarTemplate:
      case Sema::NC_FunctionTemplate:
      case Sema::NC_Concept:
        // Might be a redeclaration of a prior entity.
        break;
      }
    }
  }

  if (MightBeDeclarator)
    return false;

  const PrintingPolicy &PPol = Actions.getASTContext().getPrintingPolicy();
  Diag(PP.getLocForEndOfToken(DS.getRepAsDecl()->getEndLoc()),
       diag::err_expected_after)
      << DeclSpec::getSpecifierName(DS.getTypeSpecType(), PPol) << tok::semi;

  // Try to recover from the typo, by dropping the tag definition and parsing
  // the problematic tokens as a type.
  //
  // FIXME: Split the DeclSpec into pieces for the standalone
  // declaration and pieces for the following declaration, instead
  // of assuming that all the other pieces attach to new declaration,
  // and call ParsedFreeStandingDeclSpec as appropriate.
  DS.ClearTypeSpecType();
  ParsedTemplateInfo NotATemplate;
  ParseDeclarationSpecifiers(DS, NotATemplate, AS, DSContext, LateAttrs);
  return false;
}

// Choose the apprpriate diagnostic error for why fixed point types are
// disabled, set the previous specifier, and mark as invalid.
static void SetupFixedPointError(const LangOptions &LangOpts,
                                 const char *&PrevSpec, unsigned &DiagID,
                                 bool &isInvalid) {
  assert(!LangOpts.FixedPoint);
  DiagID = diag::err_fixed_point_not_enabled;
  PrevSpec = "";  // Not used by diagnostic
  isInvalid = true;
}

/// ParseDeclarationSpecifiers
///       declaration-specifiers: [C99 6.7]
///         storage-class-specifier declaration-specifiers[opt]
///         type-specifier declaration-specifiers[opt]
/// [C99]   function-specifier declaration-specifiers[opt]
/// [C11]   alignment-specifier declaration-specifiers[opt]
/// [GNU]   attributes declaration-specifiers[opt]
/// [Clang] '__module_private__' declaration-specifiers[opt]
/// [ObjC1] '__kindof' declaration-specifiers[opt]
///
///       storage-class-specifier: [C99 6.7.1]
///         'typedef'
///         'extern'
///         'static'
///         'auto'
///         'register'
/// [C++]   'mutable'
/// [C++11] 'thread_local'
/// [C11]   '_Thread_local'
/// [GNU]   '__thread'
///       function-specifier: [C99 6.7.4]
/// [C99]   'inline'
/// [C++]   'virtual'
/// [C++]   'explicit'
/// [OpenCL] '__kernel'
///       'friend': [C++ dcl.friend]
///       'constexpr': [C++0x dcl.constexpr]
void Parser::ParseDeclarationSpecifiers(DeclSpec &DS,
                                        const ParsedTemplateInfo &TemplateInfo,
                                        AccessSpecifier AS,
                                        DeclSpecContext DSContext,
                                        LateParsedAttrList *LateAttrs) {
  if (DS.getSourceRange().isInvalid()) {
    // Start the range at the current token but make the end of the range
    // invalid.  This will make the entire range invalid unless we successfully
    // consume a token.
    DS.SetRangeStart(Tok.getLocation());
    DS.SetRangeEnd(SourceLocation());
  }

  bool EnteringContext = (DSContext == DeclSpecContext::DSC_class ||
                          DSContext == DeclSpecContext::DSC_top_level);
  bool AttrsLastTime = false;
  ParsedAttributesWithRange attrs(AttrFactory);
  // We use Sema's policy to get bool macros right.
  PrintingPolicy Policy = Actions.getPrintingPolicy();
  while (1) {
    bool isInvalid = false;
    bool isStorageClass = false;
    const char *PrevSpec = nullptr;
    unsigned DiagID = 0;

    // This value needs to be set to the location of the last token if the last
    // token of the specifier is already consumed.
    SourceLocation ConsumedEnd;

    // HACK: MSVC doesn't consider _Atomic to be a keyword and its STL
    // implementation for VS2013 uses _Atomic as an identifier for one of the
    // classes in <atomic>.
    //
    // A typedef declaration containing _Atomic<...> is among the places where
    // the class is used.  If we are currently parsing such a declaration, treat
    // the token as an identifier.
    if (getLangOpts().MSVCCompat && Tok.is(tok::kw__Atomic) &&
        DS.getStorageClassSpec() == clang::DeclSpec::SCS_typedef &&
        !DS.hasTypeSpecifier() && GetLookAheadToken(1).is(tok::less))
      Tok.setKind(tok::identifier);

    SourceLocation Loc = Tok.getLocation();

    switch (Tok.getKind()) {
    default:
    DoneWithDeclSpec:
      if (!AttrsLastTime)
        ProhibitAttributes(attrs);
      else {
        // Reject C++11 attributes that appertain to decl specifiers as
        // we don't support any C++11 attributes that appertain to decl
        // specifiers. This also conforms to what g++ 4.8 is doing.
        ProhibitCXX11Attributes(attrs, diag::err_attribute_not_type_attr);

        DS.takeAttributesFrom(attrs);
      }

      // If this is not a declaration specifier token, we're done reading decl
      // specifiers.  First verify that DeclSpec's are consistent.
      DS.Finish(Actions, Policy);
      return;

    case tok::l_square:
    case tok::kw_alignas:
      if (!standardAttributesAllowed() || !isCXX11AttributeSpecifier())
        goto DoneWithDeclSpec;

      ProhibitAttributes(attrs);
      // FIXME: It would be good to recover by accepting the attributes,
      //        but attempting to do that now would cause serious
      //        madness in terms of diagnostics.
      attrs.clear();
      attrs.Range = SourceRange();

      ParseCXX11Attributes(attrs);
      AttrsLastTime = true;
      continue;

    case tok::code_completion: {
      Sema::ParserCompletionContext CCC = Sema::PCC_Namespace;
      if (DS.hasTypeSpecifier()) {
        bool AllowNonIdentifiers
          = (getCurScope()->getFlags() & (Scope::ControlScope |
                                          Scope::BlockScope |
                                          Scope::TemplateParamScope |
                                          Scope::FunctionPrototypeScope |
                                          Scope::AtCatchScope)) == 0;
        bool AllowNestedNameSpecifiers
          = DSContext == DeclSpecContext::DSC_top_level ||
            (DSContext == DeclSpecContext::DSC_class && DS.isFriendSpecified());

        Actions.CodeCompleteDeclSpec(getCurScope(), DS,
                                     AllowNonIdentifiers,
                                     AllowNestedNameSpecifiers);
        return cutOffParsing();
      }

      if (getCurScope()->getFnParent() || getCurScope()->getBlockParent())
        CCC = Sema::PCC_LocalDeclarationSpecifiers;
      else if (TemplateInfo.Kind != ParsedTemplateInfo::NonTemplate)
        CCC = DSContext == DeclSpecContext::DSC_class ? Sema::PCC_MemberTemplate
                                                      : Sema::PCC_Template;
      else if (DSContext == DeclSpecContext::DSC_class)
        CCC = Sema::PCC_Class;
      else if (CurParsedObjCImpl)
        CCC = Sema::PCC_ObjCImplementation;

      Actions.CodeCompleteOrdinaryName(getCurScope(), CCC);
      return cutOffParsing();
    }

    case tok::coloncolon: // ::foo::bar
      // C++ scope specifier.  Annotate and loop, or bail out on error.
      if (TryAnnotateCXXScopeToken(EnteringContext)) {
        if (!DS.hasTypeSpecifier())
          DS.SetTypeSpecError();
        goto DoneWithDeclSpec;
      }
      if (Tok.is(tok::coloncolon)) // ::new or ::delete
        goto DoneWithDeclSpec;
      continue;

    case tok::annot_cxxscope: {
      if (DS.hasTypeSpecifier() || DS.isTypeAltiVecVector())
        goto DoneWithDeclSpec;

      CXXScopeSpec SS;
      Actions.RestoreNestedNameSpecifierAnnotation(Tok.getAnnotationValue(),
                                                   Tok.getAnnotationRange(),
                                                   SS);

      // We are looking for a qualified typename.
      Token Next = NextToken();

      TemplateIdAnnotation *TemplateId = Next.is(tok::annot_template_id)
                                             ? takeTemplateIdAnnotation(Next)
                                             : nullptr;
      if (TemplateId && TemplateId->hasInvalidName()) {
        // We found something like 'T::U<Args> x', but U is not a template.
        // Assume it was supposed to be a type.
        DS.SetTypeSpecError();
        ConsumeAnnotationToken();
        break;
      }

      if (TemplateId && TemplateId->Kind == TNK_Type_template) {
        // We have a qualified template-id, e.g., N::A<int>

        // If this would be a valid constructor declaration with template
        // arguments, we will reject the attempt to form an invalid type-id
        // referring to the injected-class-name when we annotate the token,
        // per C++ [class.qual]p2.
        //
        // To improve diagnostics for this case, parse the declaration as a
        // constructor (and reject the extra template arguments later).
        if ((DSContext == DeclSpecContext::DSC_top_level ||
             DSContext == DeclSpecContext::DSC_class) &&
            TemplateId->Name &&
            Actions.isCurrentClassName(*TemplateId->Name, getCurScope(), &SS) &&
            isConstructorDeclarator(/*Unqualified=*/false)) {
          // The user meant this to be an out-of-line constructor
          // definition, but template arguments are not allowed
          // there.  Just allow this as a constructor; we'll
          // complain about it later.
          goto DoneWithDeclSpec;
        }

        DS.getTypeSpecScope() = SS;
        ConsumeAnnotationToken(); // The C++ scope.
        assert(Tok.is(tok::annot_template_id) &&
               "ParseOptionalCXXScopeSpecifier not working");
        AnnotateTemplateIdTokenAsType(SS);
        continue;
      }

      if (TemplateId && TemplateId->Kind == TNK_Concept_template &&
          GetLookAheadToken(2).isOneOf(tok::kw_auto, tok::kw_decltype)) {
        DS.getTypeSpecScope() = SS;
        // This is a qualified placeholder-specifier, e.g., ::C<int> auto ...
        // Consume the scope annotation and continue to consume the template-id
        // as a placeholder-specifier.
        ConsumeAnnotationToken();
        continue;
      }

      if (Next.is(tok::annot_typename)) {
        DS.getTypeSpecScope() = SS;
        ConsumeAnnotationToken(); // The C++ scope.
        TypeResult T = getTypeAnnotation(Tok);
        isInvalid = DS.SetTypeSpecType(DeclSpec::TST_typename,
                                       Tok.getAnnotationEndLoc(),
                                       PrevSpec, DiagID, T, Policy);
        if (isInvalid)
          break;
        DS.SetRangeEnd(Tok.getAnnotationEndLoc());
        ConsumeAnnotationToken(); // The typename
      }

      if (!isIdentifier(/*LookAhead=*/1))
        goto DoneWithDeclSpec;

      // Check whether this is a constructor declaration. If we're in a
      // context where the identifier could be a class name, and it has the
      // shape of a constructor declaration, process it as one.
      if ((DSContext == DeclSpecContext::DSC_top_level ||
           DSContext == DeclSpecContext::DSC_class) &&
          Actions.isCurrentClassName(*Next.getIdentifierInfo(), getCurScope(),
                                     &SS) &&
          isConstructorDeclarator(/*Unqualified*/ false))
        goto DoneWithDeclSpec;

      ParsedType TypeRep =
          Actions.getTypeName(*Next.getIdentifierInfo(), Next.getLocation(),
                              getCurScope(), &SS, false, false, nullptr,
                              /*IsCtorOrDtorName=*/false,
                              /*WantNontrivialTypeSourceInfo=*/true,
                              isClassTemplateDeductionContext(DSContext));

      // If the referenced identifier is not a type, then this declspec is
      // erroneous: We already checked about that it has no type specifier, and
      // C++ doesn't have implicit int.  Diagnose it as a typo w.r.t. to the
      // typename.
      if (!TypeRep) {
        if (TryAnnotateTypeConstraint())
          goto DoneWithDeclSpec;
        if (Tok.isNot(tok::annot_cxxscope) ||
            !isIdentifier(/*LookAhead=*/1))
          continue;
        // Eat the scope spec so the identifier is current.
        ConsumeAnnotationToken();
        ParsedAttributesWithRange Attrs(AttrFactory);
        if (ParseImplicitInt(DS, &SS, TemplateInfo, AS, DSContext, Attrs)) {
          if (!Attrs.empty()) {
            AttrsLastTime = true;
            attrs.takeAllFrom(Attrs);
          }
          continue;
        }
        goto DoneWithDeclSpec;
      }

      DS.getTypeSpecScope() = SS;
      ConsumeAnnotationToken(); // The C++ scope.

      isInvalid = DS.SetTypeSpecType(DeclSpec::TST_typename, Loc, PrevSpec,
                                     DiagID, TypeRep, Policy);
      if (isInvalid)
        break;

      DS.SetRangeEnd(Tok.getLocation());
      ConsumeIdentifier(); // The typename.

      continue;
    }

    case tok::annot_typename: {
      // If we've previously seen a tag definition, we were almost surely
      // missing a semicolon after it.
      if (DS.hasTypeSpecifier() && DS.hasTagDefinition())
        goto DoneWithDeclSpec;

      TypeResult T = getTypeAnnotation(Tok);
      isInvalid = DS.SetTypeSpecType(DeclSpec::TST_typename, Loc, PrevSpec,
                                     DiagID, T, Policy);
      if (isInvalid)
        break;

      DS.SetRangeEnd(Tok.getAnnotationEndLoc());
      ConsumeAnnotationToken(); // The typename

      continue;
    }

    case tok::kw___is_signed:
      // GNU libstdc++ 4.4 uses __is_signed as an identifier, but Clang
      // typically treats it as a trait. If we see __is_signed as it appears
      // in libstdc++, e.g.,
      //
      //   static const bool __is_signed;
      //
      // then treat __is_signed as an identifier rather than as a keyword.
      if (DS.getTypeSpecType() == TST_bool &&
          DS.getTypeQualifiers() == DeclSpec::TQ_const &&
          DS.getStorageClassSpec() == DeclSpec::SCS_static)
        TryKeywordIdentFallback(true);

      // We're done with the declaration-specifiers.
      goto DoneWithDeclSpec;

      // typedef-name
    case tok::kw___super:
    case tok::kw_decltype:
    case tok::identifier: {
      // This identifier can only be a typedef name if we haven't already seen
      // a type-specifier.  Without this check we misparse:
      //  typedef int X; struct Y { short X; };  as 'short int'.
      if (DS.hasTypeSpecifier())
        goto DoneWithDeclSpec;

      // If the token is an identifier named "__declspec" and Microsoft
      // extensions are not enabled, it is likely that there will be cascading
      // parse errors if this really is a __declspec attribute. Attempt to
      // recognize that scenario and recover gracefully.
      if (!getLangOpts().DeclSpecKeyword && isIdentifier() &&
          Tok.getIdentifierInfo()->getName().equals("__declspec")) {
        Diag(Loc, diag::err_ms_attributes_not_enabled);

        // The next token should be an open paren. If it is, eat the entire
        // attribute declaration and continue.
        if (NextToken().is(tok::l_paren)) {
          // Consume the __declspec identifier.
          ConsumeIdentifier();

          // Eat the parens and everything between them.
          BalancedDelimiterTracker T(*this, tok::l_paren);
          if (T.consumeOpen()) {
            assert(false && "Not a left paren?");
            return;
          }
          T.skipToEnd();
          continue;
        }
      }

      // In C++, check to see if this is a scope specifier like foo::bar::, if
      // so handle it as such.  This is important for ctor parsing.
      if (getLangOpts().CPlusPlus) {
        if (TryAnnotateCXXScopeToken(EnteringContext)) {
          DS.SetTypeSpecError();
          goto DoneWithDeclSpec;
        }
        if (!isIdentifier())
          continue;
      }

      // Check for need to substitute AltiVec keyword tokens.
      if (TryAltiVecToken(DS, Loc, PrevSpec, DiagID, isInvalid))
        break;

      // [AltiVec] 2.2: [If the 'vector' specifier is used] The syntax does not
      //                allow the use of a typedef name as a type specifier.
      if (DS.isTypeAltiVecVector())
        goto DoneWithDeclSpec;

      if (DSContext == DeclSpecContext::DSC_objc_method_result &&
          isObjCInstancetype()) {
        ParsedType TypeRep = Actions.ActOnObjCInstanceType(Loc);
        assert(TypeRep);
        isInvalid = DS.SetTypeSpecType(DeclSpec::TST_typename, Loc, PrevSpec,
                                       DiagID, TypeRep, Policy);
        if (isInvalid)
          break;

        DS.SetRangeEnd(Loc);
        ConsumeIdentifier();
        continue;
      }

      // If we're in a context where the identifier could be a class name,
      // check whether this is a constructor declaration.
      if (getLangOpts().CPlusPlus && DSContext == DeclSpecContext::DSC_class &&
          Actions.isCurrentClassName(*Tok.getIdentifierInfo(), getCurScope()) &&
          isConstructorDeclarator(/*Unqualified*/true))
        goto DoneWithDeclSpec;

      ParsedType TypeRep = Actions.getTypeName(
          *Tok.getIdentifierInfo(), Tok.getLocation(), getCurScope(), nullptr,
          false, false, nullptr, false, false,
          isClassTemplateDeductionContext(DSContext));

      // If this is not a typedef name, don't parse it as part of the declspec,
      // it must be an implicit int or an error.
      if (!TypeRep) {
        if (TryAnnotateTypeConstraint())
          goto DoneWithDeclSpec;
        if (!isIdentifier())
          continue;
        ParsedAttributesWithRange Attrs(AttrFactory);
        if (ParseImplicitInt(DS, nullptr, TemplateInfo, AS, DSContext, Attrs)) {
          if (!Attrs.empty()) {
            AttrsLastTime = true;
            attrs.takeAllFrom(Attrs);
          }
          continue;
        }
        goto DoneWithDeclSpec;
      }

      // Likewise, if this is a context where the identifier could be a template
      // name, check whether this is a deduction guide declaration.
      if (getLangOpts().CPlusPlus17 &&
          (DSContext == DeclSpecContext::DSC_class ||
           DSContext == DeclSpecContext::DSC_top_level) &&
          Actions.isDeductionGuideName(getCurScope(), *Tok.getIdentifierInfo(),
                                       Tok.getLocation()) &&
          isConstructorDeclarator(/*Unqualified*/ true,
                                  /*DeductionGuide*/ true))
        goto DoneWithDeclSpec;

      isInvalid = DS.SetTypeSpecType(DeclSpec::TST_typename, Loc, PrevSpec,
                                     DiagID, TypeRep, Policy);
      if (isInvalid)
        break;

      DS.SetRangeEnd(Tok.getLocation());
      ConsumeIdentifier();

      // Objective-C supports type arguments and protocol references
      // following an Objective-C object or object pointer
      // type. Handle either one of them.
      if (Tok.is(tok::less) && getLangOpts().ObjC) {
        SourceLocation NewEndLoc;
        TypeResult NewTypeRep = parseObjCTypeArgsAndProtocolQualifiers(
                                  Loc, TypeRep, /*consumeLastToken=*/true,
                                  NewEndLoc);
        if (NewTypeRep.isUsable()) {
          DS.UpdateTypeRep(NewTypeRep.get());
          DS.SetRangeEnd(NewEndLoc);
        }
      }

      // Need to support trailing type qualifiers (e.g. "id<p> const").
      // If a type specifier follows, it will be diagnosed elsewhere.
      continue;
    }

      // type-name or placeholder-specifier
    case tok::annot_template_id: {
      TemplateIdAnnotation *TemplateId = takeTemplateIdAnnotation(Tok);

      if (TemplateId->hasInvalidName()) {
        DS.SetTypeSpecError();
        break;
      }

      if (TemplateId->Kind == TNK_Concept_template) {
        // If we've already diagnosed that this type-constraint has invalid
        // arguemnts, drop it and just form 'auto' or 'decltype(auto)'.
        if (TemplateId->hasInvalidArgs())
          TemplateId = nullptr;

        if (NextToken().is(tok::identifier)) {
          Diag(Loc, diag::err_placeholder_expected_auto_or_decltype_auto)
              << FixItHint::CreateInsertion(NextToken().getLocation(), "auto");
          // Attempt to continue as if 'auto' was placed here.
          isInvalid = DS.SetTypeSpecType(TST_auto, Loc, PrevSpec, DiagID,
                                         TemplateId, Policy);
          break;
        }
        if (!NextToken().isOneOf(tok::kw_auto, tok::kw_decltype))
            goto DoneWithDeclSpec;
        ConsumeAnnotationToken();
        SourceLocation AutoLoc = Tok.getLocation();
        if (TryConsumeToken(tok::kw_decltype)) {
          BalancedDelimiterTracker Tracker(*this, tok::l_paren);
          if (Tracker.consumeOpen()) {
            // Something like `void foo(Iterator decltype i)`
            Diag(Tok, diag::err_expected) << tok::l_paren;
          } else {
            if (!TryConsumeToken(tok::kw_auto)) {
              // Something like `void foo(Iterator decltype(int) i)`
              Tracker.skipToEnd();
              Diag(Tok, diag::err_placeholder_expected_auto_or_decltype_auto)
                << FixItHint::CreateReplacement(SourceRange(AutoLoc,
                                                            Tok.getLocation()),
                                                "auto");
            } else {
              Tracker.consumeClose();
            }
          }
          ConsumedEnd = Tok.getLocation();
          // Even if something went wrong above, continue as if we've seen
          // `decltype(auto)`.
          isInvalid = DS.SetTypeSpecType(TST_decltype_auto, Loc, PrevSpec,
                                         DiagID, TemplateId, Policy);
        } else {
          isInvalid = DS.SetTypeSpecType(TST_auto, Loc, PrevSpec, DiagID,
                                         TemplateId, Policy);
        }
        break;
      }

      if (TemplateId->Kind != TNK_Type_template &&
          TemplateId->Kind != TNK_Undeclared_template) {
        // This template-id does not refer to a type name, so we're
        // done with the type-specifiers.
        goto DoneWithDeclSpec;
      }

      // If we're in a context where the template-id could be a
      // constructor name or specialization, check whether this is a
      // constructor declaration.
      if (getLangOpts().CPlusPlus && DSContext == DeclSpecContext::DSC_class &&
          Actions.isCurrentClassName(*TemplateId->Name, getCurScope()) &&
          isConstructorDeclarator(/*Unqualified=*/true))
        goto DoneWithDeclSpec;

      // Turn the template-id annotation token into a type annotation
      // token, then try again to parse it as a type-specifier.
      CXXScopeSpec SS;
      AnnotateTemplateIdTokenAsType(SS);
      continue;
    }

    // GNU attributes support.
    case tok::kw___attribute:
      ParseGNUAttributes(DS.getAttributes(), nullptr, LateAttrs);
      continue;

    // Microsoft declspec support.
    case tok::kw___declspec:
      ParseMicrosoftDeclSpecs(DS.getAttributes());
      continue;

    // Microsoft single token adornments.
    case tok::kw___forceinline: {
      isInvalid = DS.setFunctionSpecForceInline(Loc, PrevSpec, DiagID);
      IdentifierInfo *AttrName = Tok.getIdentifierInfo();
      SourceLocation AttrNameLoc = Tok.getLocation();
      DS.getAttributes().addNew(AttrName, AttrNameLoc, nullptr, AttrNameLoc,
                                nullptr, 0, ParsedAttr::AS_Keyword);
      break;
    }

    case tok::kw___unaligned:
      isInvalid = DS.SetTypeQual(DeclSpec::TQ_unaligned, Loc, PrevSpec, DiagID,
                                 getLangOpts());
      break;

    case tok::kw___sptr:
    case tok::kw___uptr:
    case tok::kw___ptr64:
    case tok::kw___ptr32:
    case tok::kw___w64:
    case tok::kw___cdecl:
    case tok::kw___stdcall:
    case tok::kw___fastcall:
    case tok::kw___thiscall:
    case tok::kw___regcall:
    case tok::kw___vectorcall:
      ParseMicrosoftTypeAttributes(DS.getAttributes());
      continue;

    // Borland single token adornments.
    case tok::kw___pascal:
      ParseBorlandTypeAttributes(DS.getAttributes());
      continue;

    // OpenCL single token adornments.
    case tok::kw___kernel:
      ParseOpenCLKernelAttributes(DS.getAttributes());
      continue;

    // Nullability type specifiers.
    case tok::kw__Nonnull:
    case tok::kw__Nullable:
    case tok::kw__Null_unspecified:
      ParseNullabilityTypeSpecifiers(DS.getAttributes());
      continue;

    // Objective-C 'kindof' types.
    case tok::kw___kindof:
      DS.getAttributes().addNew(Tok.getIdentifierInfo(), Loc, nullptr, Loc,
                                nullptr, 0, ParsedAttr::AS_Keyword);
      (void)ConsumeToken();
      continue;

    // storage-class-specifier
    case tok::kw_typedef:
      isInvalid = DS.SetStorageClassSpec(Actions, DeclSpec::SCS_typedef, Loc,
                                         PrevSpec, DiagID, Policy);
      isStorageClass = true;
      break;
    case tok::kw_extern:
      if (DS.getThreadStorageClassSpec() == DeclSpec::TSCS___thread)
        Diag(Tok, diag::ext_thread_before) << "extern";
      isInvalid = DS.SetStorageClassSpec(Actions, DeclSpec::SCS_extern, Loc,
                                         PrevSpec, DiagID, Policy);
      isStorageClass = true;
      break;
    case tok::kw___private_extern__:
      isInvalid = DS.SetStorageClassSpec(Actions, DeclSpec::SCS_private_extern,
                                         Loc, PrevSpec, DiagID, Policy);
      isStorageClass = true;
      break;
    case tok::kw_static:
      if (DS.getThreadStorageClassSpec() == DeclSpec::TSCS___thread)
        Diag(Tok, diag::ext_thread_before) << "static";
      isInvalid = DS.SetStorageClassSpec(Actions, DeclSpec::SCS_static, Loc,
                                         PrevSpec, DiagID, Policy);
      isStorageClass = true;
      break;
    case tok::kw_auto:
      if (getLangOpts().CPlusPlus11) {
        if (isKnownToBeTypeSpecifier(GetLookAheadToken(1))) {
          isInvalid = DS.SetStorageClassSpec(Actions, DeclSpec::SCS_auto, Loc,
                                             PrevSpec, DiagID, Policy);
          if (!isInvalid)
            Diag(Tok, diag::ext_auto_storage_class)
              << FixItHint::CreateRemoval(DS.getStorageClassSpecLoc());
        } else
          isInvalid = DS.SetTypeSpecType(DeclSpec::TST_auto, Loc, PrevSpec,
                                         DiagID, Policy);
      } else
        isInvalid = DS.SetStorageClassSpec(Actions, DeclSpec::SCS_auto, Loc,
                                           PrevSpec, DiagID, Policy);
      isStorageClass = true;
      break;
    case tok::kw___auto_type:
      Diag(Tok, diag::ext_auto_type);
      isInvalid = DS.SetTypeSpecType(DeclSpec::TST_auto_type, Loc, PrevSpec,
                                     DiagID, Policy);
      break;
    case tok::kw_register:
      isInvalid = DS.SetStorageClassSpec(Actions, DeclSpec::SCS_register, Loc,
                                         PrevSpec, DiagID, Policy);
      isStorageClass = true;
      break;
    case tok::kw_mutable:
      isInvalid = DS.SetStorageClassSpec(Actions, DeclSpec::SCS_mutable, Loc,
                                         PrevSpec, DiagID, Policy);
      isStorageClass = true;
      break;
    case tok::kw___thread:
      isInvalid = DS.SetStorageClassSpecThread(DeclSpec::TSCS___thread, Loc,
                                               PrevSpec, DiagID);
      isStorageClass = true;
      break;
    case tok::kw_thread_local:
      isInvalid = DS.SetStorageClassSpecThread(DeclSpec::TSCS_thread_local, Loc,
                                               PrevSpec, DiagID);
      isStorageClass = true;
      break;
    case tok::kw__Thread_local:
      if (!getLangOpts().C11)
        Diag(Tok, diag::ext_c11_feature) << Tok.getName();
      isInvalid = DS.SetStorageClassSpecThread(DeclSpec::TSCS__Thread_local,
                                               Loc, PrevSpec, DiagID);
      isStorageClass = true;
      break;

    // function-specifier
    case tok::kw_inline:
      isInvalid = DS.setFunctionSpecInline(Loc, PrevSpec, DiagID);
      break;
    case tok::kw_virtual:
      // C++ for OpenCL does not allow virtual function qualifier, to avoid
      // function pointers restricted in OpenCL v2.0 s6.9.a.
      if (getLangOpts().OpenCLCPlusPlus) {
        DiagID = diag::err_openclcxx_virtual_function;
        PrevSpec = Tok.getIdentifierInfo()->getNameStart();
        isInvalid = true;
      }
      else {
        isInvalid = DS.setFunctionSpecVirtual(Loc, PrevSpec, DiagID);
      }
      break;
    case tok::kw_explicit: {
      SourceLocation ExplicitLoc = Loc;
      SourceLocation CloseParenLoc;
      ExplicitSpecifier ExplicitSpec(nullptr, ExplicitSpecKind::ResolvedTrue);
      ConsumedEnd = ExplicitLoc;
      ConsumeToken(); // kw_explicit
      if (Tok.is(tok::l_paren)) {
        if (getLangOpts().CPlusPlus20 || isExplicitBool() == TPResult::True) {
          Diag(Tok.getLocation(), getLangOpts().CPlusPlus20
                                      ? diag::warn_cxx17_compat_explicit_bool
                                      : diag::ext_explicit_bool);

          ExprResult ExplicitExpr(static_cast<Expr *>(nullptr));
          BalancedDelimiterTracker Tracker(*this, tok::l_paren);
          Tracker.consumeOpen();
          ExplicitExpr = ParseConstantExpression();
          ConsumedEnd = Tok.getLocation();
          if (ExplicitExpr.isUsable()) {
            CloseParenLoc = Tok.getLocation();
            Tracker.consumeClose();
            ExplicitSpec =
                Actions.ActOnExplicitBoolSpecifier(ExplicitExpr.get());
          } else
            Tracker.skipToEnd();
        } else {
          Diag(Tok.getLocation(), diag::warn_cxx20_compat_explicit_bool);
        }
      }
      isInvalid = DS.setFunctionSpecExplicit(ExplicitLoc, PrevSpec, DiagID,
                                             ExplicitSpec, CloseParenLoc);
      break;
    }
    case tok::kw__Noreturn:
      if (!getLangOpts().C11)
        Diag(Tok, diag::ext_c11_feature) << Tok.getName();
      isInvalid = DS.setFunctionSpecNoreturn(Loc, PrevSpec, DiagID);
      break;

    // alignment-specifier
    case tok::kw__Alignas:
      if (!getLangOpts().C11)
        Diag(Tok, diag::ext_c11_feature) << Tok.getName();
      ParseAlignmentSpecifier(DS.getAttributes());
      continue;

    // friend
    case tok::kw_friend:
      if (DSContext == DeclSpecContext::DSC_class)
        isInvalid = DS.SetFriendSpec(Loc, PrevSpec, DiagID);
      else {
        PrevSpec = ""; // not actually used by the diagnostic
        DiagID = diag::err_friend_invalid_in_context;
        isInvalid = true;
      }
      break;

    // Modules
    case tok::kw___module_private__:
      isInvalid = DS.setModulePrivateSpec(Loc, PrevSpec, DiagID);
      break;

    // constexpr, consteval, constinit specifiers
    case tok::kw_constexpr:
      isInvalid = DS.SetConstexprSpec(CSK_constexpr, Loc, PrevSpec, DiagID);
      break;
    case tok::kw_consteval:
      isInvalid = DS.SetConstexprSpec(CSK_consteval, Loc, PrevSpec, DiagID);
      break;
    case tok::kw_constinit:
      isInvalid = DS.SetConstexprSpec(CSK_constinit, Loc, PrevSpec, DiagID);
      break;

    // type-specifier
    case tok::kw_short:
      isInvalid = DS.SetTypeSpecWidth(DeclSpec::TSW_short, Loc, PrevSpec,
                                      DiagID, Policy);
      break;
    case tok::kw_long:
      if (DS.getTypeSpecWidth() != DeclSpec::TSW_long)
        isInvalid = DS.SetTypeSpecWidth(DeclSpec::TSW_long, Loc, PrevSpec,
                                        DiagID, Policy);
      else
        isInvalid = DS.SetTypeSpecWidth(DeclSpec::TSW_longlong, Loc, PrevSpec,
                                        DiagID, Policy);
      break;
    case tok::kw___int64:
        isInvalid = DS.SetTypeSpecWidth(DeclSpec::TSW_longlong, Loc, PrevSpec,
                                        DiagID, Policy);
      break;
    case tok::kw_signed:
      isInvalid = DS.SetTypeSpecSign(DeclSpec::TSS_signed, Loc, PrevSpec,
                                     DiagID);
      break;
    case tok::kw_unsigned:
      isInvalid = DS.SetTypeSpecSign(DeclSpec::TSS_unsigned, Loc, PrevSpec,
                                     DiagID);
      break;
    case tok::kw__Complex:
      if (!getLangOpts().C99)
        Diag(Tok, diag::ext_c99_feature) << Tok.getName();
      isInvalid = DS.SetTypeSpecComplex(DeclSpec::TSC_complex, Loc, PrevSpec,
                                        DiagID);
      break;
    case tok::kw__Imaginary:
      if (!getLangOpts().C99)
        Diag(Tok, diag::ext_c99_feature) << Tok.getName();
      isInvalid = DS.SetTypeSpecComplex(DeclSpec::TSC_imaginary, Loc, PrevSpec,
                                        DiagID);
      break;
    case tok::kw_void:
      isInvalid = DS.SetTypeSpecType(DeclSpec::TST_void, Loc, PrevSpec,
                                     DiagID, Policy);
      break;
    case tok::kw_char:
      isInvalid = DS.SetTypeSpecType(DeclSpec::TST_char, Loc, PrevSpec,
                                     DiagID, Policy);
      break;
    case tok::kw_int:
      isInvalid = DS.SetTypeSpecType(DeclSpec::TST_int, Loc, PrevSpec,
                                     DiagID, Policy);
      break;
    case tok::kw__ExtInt: {
      ExprResult ER = ParseExtIntegerArgument();
      if (ER.isInvalid())
        continue;
      isInvalid = DS.SetExtIntType(Loc, ER.get(), PrevSpec, DiagID, Policy);
      ConsumedEnd = PrevTokLocation;
      break;
    }
    case tok::kw___int128:
      isInvalid = DS.SetTypeSpecType(DeclSpec::TST_int128, Loc, PrevSpec,
                                     DiagID, Policy);
      break;
    case tok::kw_half:
      isInvalid = DS.SetTypeSpecType(DeclSpec::TST_half, Loc, PrevSpec,
                                     DiagID, Policy);
      break;
    case tok::kw___bf16:
      isInvalid = DS.SetTypeSpecType(DeclSpec::TST_BFloat16, Loc, PrevSpec,
                                     DiagID, Policy);
      break;
    case tok::kw_float:
      isInvalid = DS.SetTypeSpecType(DeclSpec::TST_float, Loc, PrevSpec,
                                     DiagID, Policy);
      break;
    case tok::kw_double:
      isInvalid = DS.SetTypeSpecType(DeclSpec::TST_double, Loc, PrevSpec,
                                     DiagID, Policy);
      break;
    case tok::kw__Float16:
      isInvalid = DS.SetTypeSpecType(DeclSpec::TST_float16, Loc, PrevSpec,
                                     DiagID, Policy);
      break;
    case tok::kw__Accum:
      if (!getLangOpts().FixedPoint) {
        SetupFixedPointError(getLangOpts(), PrevSpec, DiagID, isInvalid);
      } else {
        isInvalid = DS.SetTypeSpecType(DeclSpec::TST_accum, Loc, PrevSpec,
                                       DiagID, Policy);
      }
      break;
    case tok::kw__Fract:
      if (!getLangOpts().FixedPoint) {
        SetupFixedPointError(getLangOpts(), PrevSpec, DiagID, isInvalid);
      } else {
        isInvalid = DS.SetTypeSpecType(DeclSpec::TST_fract, Loc, PrevSpec,
                                       DiagID, Policy);
      }
      break;
    case tok::kw__Sat:
      if (!getLangOpts().FixedPoint) {
        SetupFixedPointError(getLangOpts(), PrevSpec, DiagID, isInvalid);
      } else {
        isInvalid = DS.SetTypeSpecSat(Loc, PrevSpec, DiagID);
      }
      break;
    case tok::kw___float128:
      isInvalid = DS.SetTypeSpecType(DeclSpec::TST_float128, Loc, PrevSpec,
                                     DiagID, Policy);
      break;
    case tok::kw_wchar_t:
      isInvalid = DS.SetTypeSpecType(DeclSpec::TST_wchar, Loc, PrevSpec,
                                     DiagID, Policy);
      break;
    case tok::kw_char8_t:
      isInvalid = DS.SetTypeSpecType(DeclSpec::TST_char8, Loc, PrevSpec,
                                     DiagID, Policy);
      break;
    case tok::kw_char16_t:
      isInvalid = DS.SetTypeSpecType(DeclSpec::TST_char16, Loc, PrevSpec,
                                     DiagID, Policy);
      break;
    case tok::kw_char32_t:
      isInvalid = DS.SetTypeSpecType(DeclSpec::TST_char32, Loc, PrevSpec,
                                     DiagID, Policy);
      break;
    case tok::kw_bool:
    case tok::kw__Bool:
      if (Tok.is(tok::kw__Bool) && !getLangOpts().C99)
        Diag(Tok, diag::ext_c99_feature) << Tok.getName();

      if (Tok.is(tok::kw_bool) &&
          DS.getTypeSpecType() != DeclSpec::TST_unspecified &&
          DS.getStorageClassSpec() == DeclSpec::SCS_typedef) {
        PrevSpec = ""; // Not used by the diagnostic.
        DiagID = diag::err_bool_redeclaration;
        // For better error recovery.
        Tok.setKind(tok::identifier);
        isInvalid = true;
      } else {
        isInvalid = DS.SetTypeSpecType(DeclSpec::TST_bool, Loc, PrevSpec,
                                       DiagID, Policy);
      }
      break;
    case tok::kw__Decimal32:
      isInvalid = DS.SetTypeSpecType(DeclSpec::TST_decimal32, Loc, PrevSpec,
                                     DiagID, Policy);
      break;
    case tok::kw__Decimal64:
      isInvalid = DS.SetTypeSpecType(DeclSpec::TST_decimal64, Loc, PrevSpec,
                                     DiagID, Policy);
      break;
    case tok::kw__Decimal128:
      isInvalid = DS.SetTypeSpecType(DeclSpec::TST_decimal128, Loc, PrevSpec,
                                     DiagID, Policy);
      break;
    case tok::kw___vector:
      isInvalid = DS.SetTypeAltiVecVector(true, Loc, PrevSpec, DiagID, Policy);
      break;
    case tok::kw___pixel:
      isInvalid = DS.SetTypeAltiVecPixel(true, Loc, PrevSpec, DiagID, Policy);
      break;
    case tok::kw___bool:
      isInvalid = DS.SetTypeAltiVecBool(true, Loc, PrevSpec, DiagID, Policy);
      break;
    case tok::kw_pipe:
      if (!getLangOpts().OpenCL || (getLangOpts().OpenCLVersion < 200 &&
                                    !getLangOpts().OpenCLCPlusPlus)) {
        // OpenCL 2.0 defined this keyword. OpenCL 1.2 and earlier should
        // support the "pipe" word as identifier.
        Tok.getIdentifierInfo()->revertTokenIDToIdentifier();
        goto DoneWithDeclSpec;
      }
      isInvalid = DS.SetTypePipe(true, Loc, PrevSpec, DiagID, Policy);
      break;
#define GENERIC_IMAGE_TYPE(ImgType, Id) \
  case tok::kw_##ImgType##_t: \
    isInvalid = DS.SetTypeSpecType(DeclSpec::TST_##ImgType##_t, Loc, PrevSpec, \
                                   DiagID, Policy); \
    break;
#include "clang/Basic/OpenCLImageTypes.def"
    case tok::kw___unknown_anytype:
      isInvalid = DS.SetTypeSpecType(TST_unknown_anytype, Loc,
                                     PrevSpec, DiagID, Policy);
      break;

    // class-specifier:
    case tok::kw_class:
    case tok::kw_struct:
    case tok::kw___interface:
    case tok::kw_union: {
      tok::TokenKind Kind = Tok.getKind();
      ConsumeToken();

      // These are attributes following class specifiers.
      // To produce better diagnostic, we parse them when
      // parsing class specifier.
      ParsedAttributesWithRange Attributes(AttrFactory);
      ParseClassSpecifier(Kind, Loc, DS, TemplateInfo, AS,
                          EnteringContext, DSContext, Attributes);

      // If there are attributes following class specifier,
      // take them over and handle them here.
      if (!Attributes.empty()) {
        AttrsLastTime = true;
        attrs.takeAllFrom(Attributes);
      }
      continue;
    }

    // enum-specifier:
    case tok::kw_enum:
      ConsumeToken();
      ParseEnumSpecifier(Loc, DS, TemplateInfo, AS, DSContext);
      continue;

    // cv-qualifier:
    case tok::kw_const:
      isInvalid = DS.SetTypeQual(DeclSpec::TQ_const, Loc, PrevSpec, DiagID,
                                 getLangOpts());
      break;
    case tok::kw_volatile:
      isInvalid = DS.SetTypeQual(DeclSpec::TQ_volatile, Loc, PrevSpec, DiagID,
                                 getLangOpts());
      break;
    case tok::kw_restrict:
      isInvalid = DS.SetTypeQual(DeclSpec::TQ_restrict, Loc, PrevSpec, DiagID,
                                 getLangOpts());
      break;

    // C++ typename-specifier:
    case tok::kw_typename:
      if (TryAnnotateTypeOrScopeToken()) {
        DS.SetTypeSpecError();
        goto DoneWithDeclSpec;
      }
      if (!Tok.is(tok::kw_typename))
        continue;
      break;

    // C++ pack type splice, which doesn't begin with typename
    case tok::ellipsis:
      if (matchCXXSpliceBegin(tok::colon, /*LookAhead=*/1)) {
        ParseTypePackSplice(DS);
        continue;
      }
      goto DoneWithDeclSpec;

    // GNU typeof support.
    case tok::kw_typeof:
      ParseTypeofSpecifier(DS);
      continue;

    case tok::annot_decltype:
      ParseDecltypeSpecifier(DS);
      continue;

    case tok::annot_type_splice:
      ParseTypeSplice(DS);
      continue;

    case tok::annot_pragma_pack:
      HandlePragmaPack();
      continue;

    case tok::annot_pragma_ms_pragma:
      HandlePragmaMSPragma();
      continue;

    case tok::annot_pragma_ms_vtordisp:
      HandlePragmaMSVtorDisp();
      continue;

    case tok::annot_pragma_ms_pointers_to_members:
      HandlePragmaMSPointersToMembers();
      continue;

    case tok::kw___underlying_type:
      ParseUnderlyingTypeSpecifier(DS);
      continue;

    case tok::kw__Atomic:
      // C11 6.7.2.4/4:
      //   If the _Atomic keyword is immediately followed by a left parenthesis,
      //   it is interpreted as a type specifier (with a type name), not as a
      //   type qualifier.
      if (!getLangOpts().C11)
        Diag(Tok, diag::ext_c11_feature) << Tok.getName();

      if (NextToken().is(tok::l_paren)) {
        ParseAtomicSpecifier(DS);
        continue;
      }
      isInvalid = DS.SetTypeQual(DeclSpec::TQ_atomic, Loc, PrevSpec, DiagID,
                                 getLangOpts());
      break;

    // OpenCL address space qualifiers:
    case tok::kw___generic:
      // generic address space is introduced only in OpenCL v2.0
      // see OpenCL C Spec v2.0 s6.5.5
      if (Actions.getLangOpts().OpenCLVersion < 200 &&
          !Actions.getLangOpts().OpenCLCPlusPlus) {
        DiagID = diag::err_opencl_unknown_type_specifier;
        PrevSpec = Tok.getIdentifierInfo()->getNameStart();
        isInvalid = true;
        break;
      }
      LLVM_FALLTHROUGH;
    case tok::kw_private:
      // It's fine (but redundant) to check this for __generic on the
      // fallthrough path; we only form the __generic token in OpenCL mode.
      if (!getLangOpts().OpenCL)
        goto DoneWithDeclSpec;
      LLVM_FALLTHROUGH;
    case tok::kw___private:
    case tok::kw___global:
    case tok::kw___local:
    case tok::kw___constant:
    // OpenCL access qualifiers:
    case tok::kw___read_only:
    case tok::kw___write_only:
    case tok::kw___read_write:
      ParseOpenCLQualifiers(DS.getAttributes());
      break;

    case tok::less:
      // GCC ObjC supports types like "<SomeProtocol>" as a synonym for
      // "id<SomeProtocol>".  This is hopelessly old fashioned and dangerous,
      // but we support it.
      if (DS.hasTypeSpecifier() || !getLangOpts().ObjC)
        goto DoneWithDeclSpec;

      SourceLocation StartLoc = Tok.getLocation();
      SourceLocation EndLoc;
      TypeResult Type = parseObjCProtocolQualifierType(EndLoc);
      if (Type.isUsable()) {
        if (DS.SetTypeSpecType(DeclSpec::TST_typename, StartLoc, StartLoc,
                               PrevSpec, DiagID, Type.get(),
                               Actions.getASTContext().getPrintingPolicy()))
          Diag(StartLoc, DiagID) << PrevSpec;

        DS.SetRangeEnd(EndLoc);
      } else {
        DS.SetTypeSpecError();
      }

      // Need to support trailing type qualifiers (e.g. "id<p> const").
      // If a type specifier follows, it will be diagnosed elsewhere.
      continue;
    }

    DS.SetRangeEnd(ConsumedEnd.isValid() ? ConsumedEnd : Tok.getLocation());

    // If the specifier wasn't legal, issue a diagnostic.
    if (isInvalid) {
      assert(PrevSpec && "Method did not return previous specifier!");
      assert(DiagID);

      if (DiagID == diag::ext_duplicate_declspec ||
          DiagID == diag::ext_warn_duplicate_declspec ||
          DiagID == diag::err_duplicate_declspec)
        Diag(Loc, DiagID) << PrevSpec
                          << FixItHint::CreateRemoval(
                                 SourceRange(Loc, DS.getEndLoc()));
      else if (DiagID == diag::err_opencl_unknown_type_specifier) {
        Diag(Loc, DiagID) << getLangOpts().OpenCLCPlusPlus
                          << getLangOpts().getOpenCLVersionTuple().getAsString()
                          << PrevSpec << isStorageClass;
      } else
        Diag(Loc, DiagID) << PrevSpec;
    }

    if (DiagID != diag::err_bool_redeclaration && ConsumedEnd.isInvalid())
      // After an error the next token can be an annotation token.
      ConsumeAnyToken();

    AttrsLastTime = false;
  }
}

/// ParseStructDeclaration - Parse a struct declaration without the terminating
/// semicolon.
///
/// Note that a struct declaration refers to a declaration in a struct,
/// not to the declaration of a struct.
///
///       struct-declaration:
/// [C2x]   attributes-specifier-seq[opt]
///           specifier-qualifier-list struct-declarator-list
/// [GNU]   __extension__ struct-declaration
/// [GNU]   specifier-qualifier-list
///       struct-declarator-list:
///         struct-declarator
///         struct-declarator-list ',' struct-declarator
/// [GNU]   struct-declarator-list ',' attributes[opt] struct-declarator
///       struct-declarator:
///         declarator
/// [GNU]   declarator attributes[opt]
///         declarator[opt] ':' constant-expression
/// [GNU]   declarator[opt] ':' constant-expression attributes[opt]
///
void Parser::ParseStructDeclaration(
    ParsingDeclSpec &DS,
    llvm::function_ref<void(ParsingFieldDeclarator &)> FieldsCallback) {

  if (Tok.is(tok::kw___extension__)) {
    // __extension__ silences extension warnings in the subexpression.
    ExtensionRAIIObject O(Diags);  // Use RAII to do this.
    ConsumeToken();
    return ParseStructDeclaration(DS, FieldsCallback);
  }

  // Parse leading attributes.
  ParsedAttributesWithRange Attrs(AttrFactory);
  MaybeParseCXX11Attributes(Attrs);
  DS.takeAttributesFrom(Attrs);

  // Parse the common specifier-qualifiers-list piece.
  ParseSpecifierQualifierList(DS);

  // If there are no declarators, this is a free-standing declaration
  // specifier. Let the actions module cope with it.
  if (Tok.is(tok::semi)) {
    RecordDecl *AnonRecord = nullptr;
    Decl *TheDecl = Actions.ParsedFreeStandingDeclSpec(getCurScope(), AS_none,
                                                       DS, AnonRecord);
    assert(!AnonRecord && "Did not expect anonymous struct or union here");
    DS.complete(TheDecl);
    return;
  }

  // Read struct-declarators until we find the semicolon.
  bool FirstDeclarator = true;
  SourceLocation CommaLoc;
  while (1) {
    ParsingFieldDeclarator DeclaratorInfo(*this, DS);
    DeclaratorInfo.D.setCommaLoc(CommaLoc);

    // Attributes are only allowed here on successive declarators.
    if (!FirstDeclarator) {
      // However, this does not apply for [[]] attributes (which could show up
      // before or after the __attribute__ attributes).
      DiagnoseAndSkipCXX11Attributes();
      MaybeParseGNUAttributes(DeclaratorInfo.D);
      DiagnoseAndSkipCXX11Attributes();
    }

    /// struct-declarator: declarator
    /// struct-declarator: declarator[opt] ':' constant-expression
    if (Tok.isNot(tok::colon)) {
      // Don't parse FOO:BAR as if it were a typo for FOO::BAR.
      ColonProtectionRAIIObject X(*this);
      ParseDeclarator(DeclaratorInfo.D);
    } else
      DeclaratorInfo.D.SetIdentifier(nullptr, Tok.getLocation());

    if (TryConsumeToken(tok::colon)) {
      ExprResult Res(ParseConstantExpression());
      if (Res.isInvalid())
        SkipUntil(tok::semi, StopBeforeMatch);
      else
        DeclaratorInfo.BitfieldSize = Res.get();
    }

    // If attributes exist after the declarator, parse them.
    MaybeParseGNUAttributes(DeclaratorInfo.D);

    // We're done with this declarator;  invoke the callback.
    FieldsCallback(DeclaratorInfo);

    // If we don't have a comma, it is either the end of the list (a ';')
    // or an error, bail out.
    if (!TryConsumeToken(tok::comma, CommaLoc))
      return;

    FirstDeclarator = false;
  }
}

/// ParseStructUnionBody
///       struct-contents:
///         struct-declaration-list
/// [EXT]   empty
/// [GNU]   "struct-declaration-list" without terminating ';'
///       struct-declaration-list:
///         struct-declaration
///         struct-declaration-list struct-declaration
/// [OBC]   '@' 'defs' '(' class-name ')'
///
void Parser::ParseStructUnionBody(SourceLocation RecordLoc,
                                  DeclSpec::TST TagType, Decl *TagDecl) {
  PrettyDeclStackTraceEntry CrashInfo(Actions.Context, TagDecl, RecordLoc,
                                      "parsing struct/union body");
  assert(!getLangOpts().CPlusPlus && "C++ declarations not supported");

  BalancedDelimiterTracker T(*this, tok::l_brace);
  if (T.consumeOpen())
    return;

  ParseScope StructScope(this, Scope::ClassScope|Scope::DeclScope);
  Actions.ActOnTagStartDefinition(getCurScope(), TagDecl);

  // While we still have something to read, read the declarations in the struct.
  while (!tryParseMisplacedModuleImport() && Tok.isNot(tok::r_brace) &&
         Tok.isNot(tok::eof)) {
    // Each iteration of this loop reads one struct-declaration.

    // Check for extraneous top-level semicolon.
    if (Tok.is(tok::semi)) {
      ConsumeExtraSemi(InsideStruct, TagType);
      continue;
    }

    // Parse _Static_assert declaration.
    if (Tok.is(tok::kw__Static_assert)) {
      SourceLocation DeclEnd;
      ParseStaticAssertDeclaration(DeclEnd);
      continue;
    }

    if (Tok.is(tok::annot_pragma_pack)) {
      HandlePragmaPack();
      continue;
    }

    if (Tok.is(tok::annot_pragma_align)) {
      HandlePragmaAlign();
      continue;
    }

    if (Tok.is(tok::annot_pragma_openmp)) {
      // Result can be ignored, because it must be always empty.
      AccessSpecifier AS = AS_none;
      ParsedAttributesWithRange Attrs(AttrFactory);
      (void)ParseOpenMPDeclarativeDirectiveWithExtDecl(AS, Attrs);
      continue;
    }

    if (tok::isPragmaAnnotation(Tok.getKind())) {
      Diag(Tok.getLocation(), diag::err_pragma_misplaced_in_decl)
          << DeclSpec::getSpecifierName(
                 TagType, Actions.getASTContext().getPrintingPolicy());
      ConsumeAnnotationToken();
      continue;
    }

    if (!Tok.is(tok::at)) {
      auto CFieldCallback = [&](ParsingFieldDeclarator &FD) {
        // Install the declarator into the current TagDecl.
        Decl *Field =
            Actions.ActOnField(getCurScope(), TagDecl,
                               FD.D.getDeclSpec().getSourceRange().getBegin(),
                               FD.D, FD.BitfieldSize);
        FD.complete(Field);
      };

      // Parse all the comma separated declarators.
      ParsingDeclSpec DS(*this);
      ParseStructDeclaration(DS, CFieldCallback);
    } else { // Handle @defs
      ConsumeToken();
      if (!Tok.isObjCAtKeyword(tok::objc_defs)) {
        Diag(Tok, diag::err_unexpected_at);
        SkipUntil(tok::semi);
        continue;
      }
      ConsumeIdentifier();
      ExpectAndConsume(tok::l_paren);
      if (!isIdentifier()) {
        Diag(Tok, diag::err_expected) << tok::identifier;
        SkipUntil(tok::semi);
        continue;
      }
      SmallVector<Decl *, 16> Fields;
      Actions.ActOnDefs(getCurScope(), TagDecl, Tok.getLocation(),
                        Tok.getIdentifierInfo(), Fields);
      ConsumeIdentifier();
      ExpectAndConsume(tok::r_paren);
    }

    if (TryConsumeToken(tok::semi))
      continue;

    if (Tok.is(tok::r_brace)) {
      ExpectAndConsume(tok::semi, diag::ext_expected_semi_decl_list);
      break;
    }

    ExpectAndConsume(tok::semi, diag::err_expected_semi_decl_list);
    // Skip to end of block or statement to avoid ext-warning on extra ';'.
    SkipUntil(tok::r_brace, StopAtSemi | StopBeforeMatch);
    // If we stopped at a ';', eat it.
    TryConsumeToken(tok::semi);
  }

  T.consumeClose();

  ParsedAttributes attrs(AttrFactory);
  // If attributes exist after struct contents, parse them.
  MaybeParseGNUAttributes(attrs);

  SmallVector<Decl *, 32> FieldDecls(cast<RecordDecl>(TagDecl)->field_begin(),
                                     cast<RecordDecl>(TagDecl)->field_end());

  Actions.ActOnFields(getCurScope(), RecordLoc, TagDecl, FieldDecls,
                      T.getOpenLocation(), T.getCloseLocation(), attrs);
  StructScope.Exit();
  Actions.ActOnTagFinishDefinition(getCurScope(), TagDecl, T.getRange());
}

/// ParseEnumSpecifier
///       enum-specifier: [C99 6.7.2.2]
///         'enum' identifier[opt] '{' enumerator-list '}'
///[C99/C++]'enum' identifier[opt] '{' enumerator-list ',' '}'
/// [GNU]   'enum' attributes[opt] identifier[opt] '{' enumerator-list ',' [opt]
///                                                 '}' attributes[opt]
/// [MS]    'enum' __declspec[opt] identifier[opt] '{' enumerator-list ',' [opt]
///                                                 '}'
///         'enum' identifier
/// [GNU]   'enum' attributes[opt] identifier
///
/// [C++11] enum-head '{' enumerator-list[opt] '}'
/// [C++11] enum-head '{' enumerator-list ','  '}'
///
///       enum-head: [C++11]
///         enum-key attribute-specifier-seq[opt] identifier[opt] enum-base[opt]
///         enum-key attribute-specifier-seq[opt] nested-name-specifier
///             identifier enum-base[opt]
///
///       enum-key: [C++11]
///         'enum'
///         'enum' 'class'
///         'enum' 'struct'
///
///       enum-base: [C++11]
///         ':' type-specifier-seq
///
/// [C++] elaborated-type-specifier:
/// [C++]   'enum' nested-name-specifier[opt] identifier
///
void Parser::ParseEnumSpecifier(SourceLocation StartLoc, DeclSpec &DS,
                                const ParsedTemplateInfo &TemplateInfo,
                                AccessSpecifier AS, DeclSpecContext DSC) {
  // Parse the tag portion of this.
  if (Tok.is(tok::code_completion)) {
    // Code completion for an enum name.
    Actions.CodeCompleteTag(getCurScope(), DeclSpec::TST_enum);
    return cutOffParsing();
  }

  // If attributes exist after tag, parse them.
  ParsedAttributesWithRange attrs(AttrFactory);
  MaybeParseGNUAttributes(attrs);
  MaybeParseCXX11Attributes(attrs);
  MaybeParseMicrosoftDeclSpecs(attrs);

  SourceLocation ScopedEnumKWLoc;
  bool IsScopedUsingClassTag = false;

  // In C++11, recognize 'enum class' and 'enum struct'.
  if (Tok.isOneOf(tok::kw_class, tok::kw_struct)) {
    Diag(Tok, getLangOpts().CPlusPlus11 ? diag::warn_cxx98_compat_scoped_enum
                                        : diag::ext_scoped_enum);
    IsScopedUsingClassTag = Tok.is(tok::kw_class);
    ScopedEnumKWLoc = ConsumeToken();

    // Attributes are not allowed between these keywords.  Diagnose,
    // but then just treat them like they appeared in the right place.
    ProhibitAttributes(attrs);

    // They are allowed afterwards, though.
    MaybeParseGNUAttributes(attrs);
    MaybeParseCXX11Attributes(attrs);
    MaybeParseMicrosoftDeclSpecs(attrs);
  }

  // C++11 [temp.explicit]p12:
  //   The usual access controls do not apply to names used to specify
  //   explicit instantiations.
  // We extend this to also cover explicit specializations.  Note that
  // we don't suppress if this turns out to be an elaborated type
  // specifier.
  bool shouldDelayDiagsInTag =
    (TemplateInfo.Kind == ParsedTemplateInfo::ExplicitInstantiation ||
     TemplateInfo.Kind == ParsedTemplateInfo::ExplicitSpecialization);
  SuppressAccessChecks diagsFromTag(*this, shouldDelayDiagsInTag);

  // Determine whether this declaration is permitted to have an enum-base.
  AllowDefiningTypeSpec AllowEnumSpecifier =
      isDefiningTypeSpecifierContext(DSC);
  bool CanBeOpaqueEnumDeclaration =
      DS.isEmpty() && isOpaqueEnumDeclarationContext(DSC);
  bool CanHaveEnumBase = (getLangOpts().CPlusPlus11 || getLangOpts().ObjC ||
                          getLangOpts().MicrosoftExt) &&
                         (AllowEnumSpecifier == AllowDefiningTypeSpec::Yes ||
                          CanBeOpaqueEnumDeclaration);

  CXXScopeSpec &SS = DS.getTypeSpecScope();
  if (getLangOpts().CPlusPlus) {
    // "enum foo : bar;" is not a potential typo for "enum foo::bar;".
    ColonProtectionRAIIObject X(*this);

    CXXScopeSpec Spec;
    if (ParseOptionalCXXScopeSpecifier(Spec, /*ObjectType=*/nullptr,
                                       /*ObjectHadErrors=*/false,
                                       /*EnteringContext=*/true))
      return;

    if (Spec.isSet() && !isIdentifier()) {
      Diag(Tok, diag::err_expected) << tok::identifier;
      if (Tok.isNot(tok::l_brace)) {
        // Has no name and is not a definition.
        // Skip the rest of this declarator, up until the comma or semicolon.
        SkipUntil(tok::comma, StopAtSemi);
        return;
      }
    }

    SS = Spec;
  }

  // Must have either 'enum name' or 'enum {...}' or (rarely) 'enum : T { ... }'.
  if (!isIdentifier() && Tok.isNot(tok::l_brace) &&
      Tok.isNot(tok::colon)) {
    Diag(Tok, diag::err_expected_either) << tok::identifier << tok::l_brace;

    // Skip the rest of this declarator, up until the comma or semicolon.
    SkipUntil(tok::comma, StopAtSemi);
    return;
  }

  // If an identifier is present, consume and remember it.
  IdentifierInfo *Name = nullptr;
  SourceLocation NameLoc;
  if (isIdentifier()) {
    Name = Tok.getIdentifierInfo();
    NameLoc = ConsumeIdentifier();
  }

  if (!Name && ScopedEnumKWLoc.isValid()) {
    // C++0x 7.2p2: The optional identifier shall not be omitted in the
    // declaration of a scoped enumeration.
    Diag(Tok, diag::err_scoped_enum_missing_identifier);
    ScopedEnumKWLoc = SourceLocation();
    IsScopedUsingClassTag = false;
  }

  // Okay, end the suppression area.  We'll decide whether to emit the
  // diagnostics in a second.
  if (shouldDelayDiagsInTag)
    diagsFromTag.done();

  TypeResult BaseType;
  SourceRange BaseRange;

  bool CanBeBitfield = (getCurScope()->getFlags() & Scope::ClassScope) &&
                       ScopedEnumKWLoc.isInvalid() && Name;

  // Parse the fixed underlying type.
  if (Tok.is(tok::colon)) {
    // This might be an enum-base or part of some unrelated enclosing context.
    //
    // 'enum E : base' is permitted in two circumstances:
    //
    // 1) As a defining-type-specifier, when followed by '{'.
    // 2) As the sole constituent of a complete declaration -- when DS is empty
    //    and the next token is ';'.
    //
    // The restriction to defining-type-specifiers is important to allow parsing
    //   a ? new enum E : int{}
    //   _Generic(a, enum E : int{})
    // properly.
    //
    // One additional consideration applies:
    //
    // C++ [dcl.enum]p1:
    //   A ':' following "enum nested-name-specifier[opt] identifier" within
    //   the decl-specifier-seq of a member-declaration is parsed as part of
    //   an enum-base.
    //
    // Other language modes supporting enumerations with fixed underlying types
    // do not have clear rules on this, so we disambiguate to determine whether
    // the tokens form a bit-field width or an enum-base.

    if (CanBeBitfield && !isEnumBase(CanBeOpaqueEnumDeclaration)) {
      // Outside C++11, do not interpret the tokens as an enum-base if they do
      // not make sense as one. In C++11, it's an error if this happens.
      if (getLangOpts().CPlusPlus11)
        Diag(Tok.getLocation(), diag::err_anonymous_enum_bitfield);
    } else if (CanHaveEnumBase || !ColonIsSacred) {
      SourceLocation ColonLoc = ConsumeToken();

      // Parse a type-specifier-seq as a type. We can't just ParseTypeName here,
      // because under -fms-extensions,
      //   enum E : int *p;
      // declares 'enum E : int; E *p;' not 'enum E : int*; E p;'.
      DeclSpec DS(AttrFactory);
      ParseSpecifierQualifierList(DS, AS, DeclSpecContext::DSC_type_specifier);
      Declarator DeclaratorInfo(DS, DeclaratorContext::TypeNameContext);
      BaseType = Actions.ActOnTypeName(getCurScope(), DeclaratorInfo);

      BaseRange = SourceRange(ColonLoc, DeclaratorInfo.getSourceRange().getEnd());

      if (!getLangOpts().ObjC) {
        if (getLangOpts().CPlusPlus11)
          Diag(ColonLoc, diag::warn_cxx98_compat_enum_fixed_underlying_type)
              << BaseRange;
        else if (getLangOpts().CPlusPlus)
          Diag(ColonLoc, diag::ext_cxx11_enum_fixed_underlying_type)
              << BaseRange;
        else if (getLangOpts().MicrosoftExt)
          Diag(ColonLoc, diag::ext_ms_c_enum_fixed_underlying_type)
              << BaseRange;
        else
          Diag(ColonLoc, diag::ext_clang_c_enum_fixed_underlying_type)
              << BaseRange;
      }
    }
  }

  // There are four options here.  If we have 'friend enum foo;' then this is a
  // friend declaration, and cannot have an accompanying definition. If we have
  // 'enum foo;', then this is a forward declaration.  If we have
  // 'enum foo {...' then this is a definition. Otherwise we have something
  // like 'enum foo xyz', a reference.
  //
  // This is needed to handle stuff like this right (C99 6.7.2.3p11):
  // enum foo {..};  void bar() { enum foo; }    <- new foo in bar.
  // enum foo {..};  void bar() { enum foo x; }  <- use of old foo.
  //
  Sema::TagUseKind TUK;
  if (AllowEnumSpecifier == AllowDefiningTypeSpec::No)
    TUK = Sema::TUK_Reference;
  else if (Tok.is(tok::l_brace)) {
    if (DS.isFriendSpecified()) {
      Diag(Tok.getLocation(), diag::err_friend_decl_defines_type)
        << SourceRange(DS.getFriendSpecLoc());
      ConsumeBrace();
      SkipUntil(tok::r_brace, StopAtSemi);
      // Discard any other definition-only pieces.
      attrs.clear();
      ScopedEnumKWLoc = SourceLocation();
      IsScopedUsingClassTag = false;
      BaseType = TypeResult();
      TUK = Sema::TUK_Friend;
    } else {
      TUK = Sema::TUK_Definition;
    }
  } else if (!isTypeSpecifier(DSC) &&
             (Tok.is(tok::semi) ||
              (Tok.isAtStartOfLine() &&
               !isValidAfterTypeSpecifier(CanBeBitfield)))) {
    // An opaque-enum-declaration is required to be standalone (no preceding or
    // following tokens in the declaration). Sema enforces this separately by
    // diagnosing anything else in the DeclSpec.
    TUK = DS.isFriendSpecified() ? Sema::TUK_Friend : Sema::TUK_Declaration;
    if (Tok.isNot(tok::semi)) {
      // A semicolon was missing after this declaration. Diagnose and recover.
      ExpectAndConsume(tok::semi, diag::err_expected_after, "enum");
      PP.EnterToken(Tok, /*IsReinject=*/true);
      Tok.setKind(tok::semi);
    }
  } else {
    TUK = Sema::TUK_Reference;
  }

  bool IsElaboratedTypeSpecifier =
      TUK == Sema::TUK_Reference || TUK == Sema::TUK_Friend;

  // If this is an elaborated type specifier nested in a larger declaration,
  // and we delayed diagnostics before, just merge them into the current pool.
  if (TUK == Sema::TUK_Reference && shouldDelayDiagsInTag) {
    diagsFromTag.redelay();
  }

  MultiTemplateParamsArg TParams;
  if (TemplateInfo.Kind != ParsedTemplateInfo::NonTemplate &&
      TUK != Sema::TUK_Reference) {
    if (!getLangOpts().CPlusPlus11 || !SS.isSet()) {
      // Skip the rest of this declarator, up until the comma or semicolon.
      Diag(Tok, diag::err_enum_template);
      SkipUntil(tok::comma, StopAtSemi);
      return;
    }

    if (TemplateInfo.Kind == ParsedTemplateInfo::ExplicitInstantiation) {
      // Enumerations can't be explicitly instantiated.
      DS.SetTypeSpecError();
      Diag(StartLoc, diag::err_explicit_instantiation_enum);
      return;
    }

    assert(TemplateInfo.TemplateParams && "no template parameters");
    TParams = MultiTemplateParamsArg(TemplateInfo.TemplateParams->data(),
                                     TemplateInfo.TemplateParams->size());
  }

  if (!Name && TUK != Sema::TUK_Definition) {
    Diag(Tok, diag::err_enumerator_unnamed_no_def);

    // Skip the rest of this declarator, up until the comma or semicolon.
    SkipUntil(tok::comma, StopAtSemi);
    return;
  }

  // An elaborated-type-specifier has a much more constrained grammar:
  //
  //   'enum' nested-name-specifier[opt] identifier
  //
  // If we parsed any other bits, reject them now.
  //
  // MSVC and (for now at least) Objective-C permit a full enum-specifier
  // or opaque-enum-declaration anywhere.
  if (IsElaboratedTypeSpecifier && !getLangOpts().MicrosoftExt &&
      !getLangOpts().ObjC) {
    ProhibitAttributes(attrs);
    if (BaseType.isUsable())
      Diag(BaseRange.getBegin(), diag::ext_enum_base_in_type_specifier)
          << (AllowEnumSpecifier == AllowDefiningTypeSpec::Yes) << BaseRange;
    else if (ScopedEnumKWLoc.isValid())
      Diag(ScopedEnumKWLoc, diag::ext_elaborated_enum_class)
        << FixItHint::CreateRemoval(ScopedEnumKWLoc) << IsScopedUsingClassTag;
  }

  stripTypeAttributesOffDeclSpec(attrs, DS, TUK);

  Sema::SkipBodyInfo SkipBody;
  if (!Name && TUK == Sema::TUK_Definition && Tok.is(tok::l_brace) &&
      NextToken().is(tok::identifier))
    SkipBody = Actions.shouldSkipAnonEnumBody(getCurScope(),
                                              NextToken().getIdentifierInfo(),
                                              NextToken().getLocation());

  bool Owned = false;
  bool IsDependent = false;
  const char *PrevSpec = nullptr;
  unsigned DiagID;
  Decl *TagDecl = Actions.ActOnTag(
      getCurScope(), DeclSpec::TST_enum, /*Metafunction=*/nullptr, TUK,
      StartLoc, SS, Name, NameLoc, attrs, AS, DS.getModulePrivateSpecLoc(),
      TParams, Owned, IsDependent, ScopedEnumKWLoc, IsScopedUsingClassTag,
      BaseType, DSC == DeclSpecContext::DSC_type_specifier,
      DSC == DeclSpecContext::DSC_template_param ||
          DSC == DeclSpecContext::DSC_template_type_arg,
      &SkipBody);

  if (SkipBody.ShouldSkip) {
    assert(TUK == Sema::TUK_Definition && "can only skip a definition");

    BalancedDelimiterTracker T(*this, tok::l_brace);
    T.consumeOpen();
    T.skipToEnd();

    if (DS.SetTypeSpecType(DeclSpec::TST_enum, StartLoc,
                           NameLoc.isValid() ? NameLoc : StartLoc,
                           PrevSpec, DiagID, TagDecl, Owned,
                           Actions.getASTContext().getPrintingPolicy()))
      Diag(StartLoc, DiagID) << PrevSpec;
    return;
  }

  if (IsDependent) {
    // This enum has a dependent nested-name-specifier. Handle it as a
    // dependent tag.
    if (!Name) {
      DS.SetTypeSpecError();
      Diag(Tok, diag::err_expected_type_name_after_typename);
      return;
    }

    TypeResult Type = Actions.ActOnDependentTag(
        getCurScope(), DeclSpec::TST_enum, TUK, SS, Name, StartLoc, NameLoc);
    if (Type.isInvalid()) {
      DS.SetTypeSpecError();
      return;
    }

    if (DS.SetTypeSpecType(DeclSpec::TST_typename, StartLoc,
                           NameLoc.isValid() ? NameLoc : StartLoc,
                           PrevSpec, DiagID, Type.get(),
                           Actions.getASTContext().getPrintingPolicy()))
      Diag(StartLoc, DiagID) << PrevSpec;

    return;
  }

  if (!TagDecl) {
    // The action failed to produce an enumeration tag. If this is a
    // definition, consume the entire definition.
    if (Tok.is(tok::l_brace) && TUK != Sema::TUK_Reference) {
      ConsumeBrace();
      SkipUntil(tok::r_brace, StopAtSemi);
    }

    DS.SetTypeSpecError();
    return;
  }

  if (Tok.is(tok::l_brace) && TUK == Sema::TUK_Definition) {
    Decl *D = SkipBody.CheckSameAsPrevious ? SkipBody.New : TagDecl;
    ParseEnumBody(StartLoc, D);
    if (SkipBody.CheckSameAsPrevious &&
        !Actions.ActOnDuplicateDefinition(DS, TagDecl, SkipBody)) {
      DS.SetTypeSpecError();
      return;
    }
  }

  if (DS.SetTypeSpecType(DeclSpec::TST_enum, StartLoc,
                         NameLoc.isValid() ? NameLoc : StartLoc,
                         PrevSpec, DiagID, TagDecl, Owned,
                         Actions.getASTContext().getPrintingPolicy()))
    Diag(StartLoc, DiagID) << PrevSpec;
}

static void PushInjectedECD(
    Parser &P, CXXInjectorDecl *MetaDecl,
    SmallVectorImpl<Decl *> &EnumConstantDecls,
    SmallVectorImpl<SuppressAccessChecks> &EnumAvailabilityDiags) {
  EnumAvailabilityDiags.emplace_back(P);
  EnumAvailabilityDiags.back().done();

  EnumConstantDecls.push_back(MetaDecl);

  for (Decl *ECD : MetaDecl->getInjectedDecls()) {
    EnumAvailabilityDiags.emplace_back(P);
    EnumAvailabilityDiags.back().done();

    EnumConstantDecls.push_back(ECD);
  }
}

static bool isEnumFragment(Scope *S) {
  bool InFragment = S->getFlags() & Scope::FragmentScope;
  if (!InFragment) {
    return false;
  }

  bool InEnum = false;

  do {
    InEnum = S->getFlags() & Scope::EnumScope;
    S = S->getParent();
  } while(!InEnum && S);

  return InEnum;
}

/// ParseEnumBody - Parse a {} enclosed enumerator-list.
///       enumerator-list:
///         enumerator
///         enumerator-list ',' enumerator
///       enumerator:
///         enumerator-identifier attributes[opt]
///         enumerator-identifier attributes[opt] '=' constant-expression
///         metaprogram-declaration
///         injection-declaration
///       enumerator-identifier:
///         identifier
///         reflected-unqualid-id
///
void Parser::ParseEnumBody(SourceLocation StartLoc, Decl *EnumDecl) {
  // Enter the scope of the enum body and start the definition.
  ParseScope EnumScope(this, Scope::DeclScope | Scope::EnumScope);
  Actions.ActOnTagStartDefinition(getCurScope(), EnumDecl);

  BalancedDelimiterTracker T(*this, tok::l_brace);
  T.consumeOpen();

  // C does not allow an empty enumerator-list, C++ does [dcl.enum].
  if (Tok.is(tok::r_brace) && !getLangOpts().CPlusPlus)
    Diag(Tok, diag::err_empty_enum);

  SmallVector<Decl *, 32> EnumConstantDecls;
  SmallVector<SuppressAccessChecks, 32> EnumAvailabilityDiags;

  EnumConstantDecl *OriginalLastEnumConst = Actions.LastEnumConstDecl;
  Actions.LastEnumConstDecl = nullptr;

  // Parse the enumerator-list.
  while (Tok.isNot(tok::r_brace)) {
<<<<<<< HEAD
    if (getLangOpts().CPlusPlus && Tok.is(tok::kw_consteval)) {
      // [Meta] metaprogram-declaration
      if (NextToken().is(tok::l_brace)) {
        if (auto *ParsedDecl = ParseCXXMetaprogramDeclaration()) {
          PushInjectedECD(*this, cast<CXXInjectorDecl>(ParsedDecl),
                          EnumConstantDecls, EnumAvailabilityDiags);
          TryConsumeToken(tok::comma);
          continue;
        }
      }
      // [Meta] injection-declaration
      if (NextToken().is(tok::arrow)) {
        if (auto *ParsedDecl = ParseCXXInjectionDeclaration()) {
          PushInjectedECD(*this, cast<CXXInjectorDecl>(ParsedDecl),
                          EnumConstantDecls, EnumAvailabilityDiags);
          TryConsumeToken(tok::comma);
          continue;
        }
      }
    }

    IdentifierInfo *Ident;
    SourceLocation IdentLoc;

=======
>>>>>>> cf0c906f
    // Parse enumerator. If failed, try skipping till the start of the next
    // enumerator definition.
    if (!isIdentifier()) {
      Diag(Tok.getLocation(), diag::err_expected) << tok::identifier;
      if (SkipUntil(tok::comma, tok::r_brace, StopBeforeMatch) &&
          TryConsumeToken(tok::comma))
        continue;
      break;
    }
    IdentifierInfo *Ident = Tok.getIdentifierInfo();
    SourceLocation IdentLoc = ConsumeIdentifier();

    // If attributes exist after the enumerator, parse them.
    ParsedAttributesWithRange attrs(AttrFactory);
    MaybeParseGNUAttributes(attrs);
    ProhibitAttributes(attrs); // GNU-style attributes are prohibited.
    if (standardAttributesAllowed() && isCXX11AttributeSpecifier()) {
      if (getLangOpts().CPlusPlus)
        Diag(Tok.getLocation(), getLangOpts().CPlusPlus17
                                    ? diag::warn_cxx14_compat_ns_enum_attribute
                                    : diag::ext_ns_enum_attribute)
            << 1 /*enumerator*/;
      ParseCXX11Attributes(attrs);
    }

    SourceLocation EqualLoc;
    ExprResult AssignedVal;
    EnumAvailabilityDiags.emplace_back(*this);

    EnterExpressionEvaluationContext ConstantEvaluated(
        Actions, Sema::ExpressionEvaluationContext::ConstantEvaluated);
    if (TryConsumeToken(tok::equal, EqualLoc)) {
      AssignedVal = ParseConstantExpressionInExprEvalContext();
      if (AssignedVal.isInvalid())
        SkipUntil(tok::comma, tok::r_brace, StopBeforeMatch);
    }

    // Install the enumerator constant into EnumDecl.
    Decl *EnumConstDecl = Actions.ActOnEnumConstant(
        getCurScope(), EnumDecl, Actions.LastEnumConstDecl,
        DeclarationNameInfo(Ident, IdentLoc),
        attrs, EqualLoc, AssignedVal.get());
    EnumAvailabilityDiags.back().done();

    EnumConstantDecls.push_back(EnumConstDecl);
    Actions.LastEnumConstDecl = cast_or_null<EnumConstantDecl>(EnumConstDecl);

    if (isIdentifier()) {
      // We're missing a comma between enumerators.
      SourceLocation Loc = getEndOfPreviousToken();
      Diag(Loc, diag::err_enumerator_list_missing_comma)
        << FixItHint::CreateInsertion(Loc, ", ");
      continue;
    }

    // Emumerator definition must be finished, only comma or r_brace are
    // allowed here.
    SourceLocation CommaLoc;
    if (Tok.isNot(tok::r_brace) && !TryConsumeToken(tok::comma, CommaLoc)) {
      if (EqualLoc.isValid())
        Diag(Tok.getLocation(), diag::err_expected_either) << tok::r_brace
                                                           << tok::comma;
      else
        Diag(Tok.getLocation(), diag::err_expected_end_of_enumerator);
      if (SkipUntil(tok::comma, tok::r_brace, StopBeforeMatch)) {
        if (TryConsumeToken(tok::comma, CommaLoc))
          continue;
      } else {
        break;
      }
    }

    // If comma is followed by r_brace, emit appropriate warning.
    if (Tok.is(tok::r_brace) && CommaLoc.isValid()) {
      if (!getLangOpts().C99 && !getLangOpts().CPlusPlus11)
        Diag(CommaLoc, getLangOpts().CPlusPlus ?
               diag::ext_enumerator_list_comma_cxx :
               diag::ext_enumerator_list_comma_c)
          << FixItHint::CreateRemoval(CommaLoc);
      else if (getLangOpts().CPlusPlus11)
        Diag(CommaLoc, diag::warn_cxx98_compat_enumerator_list_comma)
          << FixItHint::CreateRemoval(CommaLoc);
      break;
    }
  }

  // Eat the }.
  T.consumeClose();

  Actions.LastEnumConstDecl = OriginalLastEnumConst;

  // If attributes exist after the identifier list, parse them.
  ParsedAttributes attrs(AttrFactory);
  MaybeParseGNUAttributes(attrs);

  Actions.ActOnEnumBody(StartLoc, T.getRange(), EnumDecl, EnumConstantDecls,
                        getCurScope(), attrs);

  // Now handle enum constant availability diagnostics.
  assert(EnumConstantDecls.size() == EnumAvailabilityDiags.size());
  for (size_t i = 0, e = EnumConstantDecls.size(); i != e; ++i) {
    ParsingDeclRAIIObject PD(*this, ParsingDeclRAIIObject::NoParent);
    EnumAvailabilityDiags[i].redelay();
    PD.complete(EnumConstantDecls[i]);
  }

  EnumScope.Exit();
  Actions.ActOnTagFinishDefinition(getCurScope(), EnumDecl, T.getRange());

  // The next token must be valid after an enum definition. If not, a ';'
  // was probably forgotten.
  bool CanBeBitfield = getCurScope()->getFlags() & Scope::ClassScope;
  if (!isValidAfterTypeSpecifier(CanBeBitfield) &&
      !isEnumFragment(getCurScope())) {
    ExpectAndConsume(tok::semi, diag::err_expected_after, "enum");
    // Push this token back into the preprocessor and change our current token
    // to ';' so that the rest of the code recovers as though there were an
    // ';' after the definition.
    PP.EnterToken(Tok, /*IsReinject=*/true);
    Tok.setKind(tok::semi);
  }
}

/// isKnownToBeTypeSpecifier - Return true if we know that the specified token
/// is definitely a type-specifier.  Return false if it isn't part of a type
/// specifier or if we're not sure.
bool Parser::isKnownToBeTypeSpecifier(const Token &Tok) const {
  switch (Tok.getKind()) {
  default: return false;
    // type-specifiers
  case tok::kw_short:
  case tok::kw_long:
  case tok::kw___int64:
  case tok::kw___int128:
  case tok::kw_signed:
  case tok::kw_unsigned:
  case tok::kw__Complex:
  case tok::kw__Imaginary:
  case tok::kw_void:
  case tok::kw_char:
  case tok::kw_wchar_t:
  case tok::kw_char8_t:
  case tok::kw_char16_t:
  case tok::kw_char32_t:
  case tok::kw_int:
  case tok::kw__ExtInt:
  case tok::kw___bf16:
  case tok::kw_half:
  case tok::kw_float:
  case tok::kw_double:
  case tok::kw__Accum:
  case tok::kw__Fract:
  case tok::kw__Float16:
  case tok::kw___float128:
  case tok::kw_bool:
  case tok::kw__Bool:
  case tok::kw__Decimal32:
  case tok::kw__Decimal64:
  case tok::kw__Decimal128:
  case tok::kw___vector:
#define GENERIC_IMAGE_TYPE(ImgType, Id) case tok::kw_##ImgType##_t:
#include "clang/Basic/OpenCLImageTypes.def"

    // struct-or-union-specifier (C99) or class-specifier (C++)
  case tok::kw_class:
  case tok::kw_struct:
  case tok::kw___interface:
  case tok::kw_union:
    // enum-specifier
  case tok::kw_enum:

    // typedef-name
  case tok::annot_typename:
    return true;
  }
}

/// isTypeSpecifierQualifier - Return true if the current token could be the
/// start of a specifier-qualifier-list.
bool Parser::isTypeSpecifierQualifier() {
  switch (Tok.getKind()) {
  default: return false;

  case tok::identifier:   // foo::bar
    if (TryAltiVecVectorToken())
      return true;
    LLVM_FALLTHROUGH;
  case tok::kw_typename:  // typename T::type
    // Annotate typenames and C++ scope specifiers.  If we get one, just
    // recurse to handle whatever we get.
    if (TryAnnotateTypeOrScopeToken())
      return true;
    if (isIdentifier())
      return false;
    return isTypeSpecifierQualifier();

  case tok::coloncolon:   // ::foo::bar
    if (NextToken().is(tok::kw_new) ||    // ::new
        NextToken().is(tok::kw_delete))   // ::delete
      return false;

    if (TryAnnotateTypeOrScopeToken())
      return true;
    return isTypeSpecifierQualifier();

    // GNU attributes support.
  case tok::kw___attribute:
    // GNU typeof support.
  case tok::kw_typeof:

    // type-specifiers
  case tok::kw_short:
  case tok::kw_long:
  case tok::kw___int64:
  case tok::kw___int128:
  case tok::kw_signed:
  case tok::kw_unsigned:
  case tok::kw__Complex:
  case tok::kw__Imaginary:
  case tok::kw_void:
  case tok::kw_char:
  case tok::kw_wchar_t:
  case tok::kw_char8_t:
  case tok::kw_char16_t:
  case tok::kw_char32_t:
  case tok::kw_int:
  case tok::kw__ExtInt:
  case tok::kw_half:
  case tok::kw___bf16:
  case tok::kw_float:
  case tok::kw_double:
  case tok::kw__Accum:
  case tok::kw__Fract:
  case tok::kw__Float16:
  case tok::kw___float128:
  case tok::kw_bool:
  case tok::kw__Bool:
  case tok::kw__Decimal32:
  case tok::kw__Decimal64:
  case tok::kw__Decimal128:
  case tok::kw___vector:
#define GENERIC_IMAGE_TYPE(ImgType, Id) case tok::kw_##ImgType##_t:
#include "clang/Basic/OpenCLImageTypes.def"

    // struct-or-union-specifier (C99) or class-specifier (C++)
  case tok::kw_class:
  case tok::kw_struct:
  case tok::kw___interface:
  case tok::kw_union:
    // enum-specifier
  case tok::kw_enum:

    // type-qualifier
  case tok::kw_const:
  case tok::kw_volatile:
  case tok::kw_restrict:
  case tok::kw__Sat:

    // Debugger support.
  case tok::kw___unknown_anytype:

    // typedef-name
  case tok::annot_typename:
    return true;

    // GNU ObjC bizarre protocol extension: <proto1,proto2> with implicit 'id'.
  case tok::less:
    return getLangOpts().ObjC;

  case tok::kw___cdecl:
  case tok::kw___stdcall:
  case tok::kw___fastcall:
  case tok::kw___thiscall:
  case tok::kw___regcall:
  case tok::kw___vectorcall:
  case tok::kw___w64:
  case tok::kw___ptr64:
  case tok::kw___ptr32:
  case tok::kw___pascal:
  case tok::kw___unaligned:

  case tok::kw__Nonnull:
  case tok::kw__Nullable:
  case tok::kw__Null_unspecified:

  case tok::kw___kindof:

  case tok::kw___private:
  case tok::kw___local:
  case tok::kw___global:
  case tok::kw___constant:
  case tok::kw___generic:
  case tok::kw___read_only:
  case tok::kw___read_write:
  case tok::kw___write_only:
    return true;

  case tok::kw_private:
    return getLangOpts().OpenCL;

  // C11 _Atomic
  case tok::kw__Atomic:
    return true;
  }
}

/// isDeclarationSpecifier() - Return true if the current token is part of a
/// declaration specifier.
///
/// \param DisambiguatingWithExpression True to indicate that the purpose of
/// this check is to disambiguate between an expression and a declaration.
bool Parser::isDeclarationSpecifier(bool DisambiguatingWithExpression) {
  switch (Tok.getKind()) {
  default: return false;

  case tok::kw_pipe:
    return (getLangOpts().OpenCL && getLangOpts().OpenCLVersion >= 200) ||
           getLangOpts().OpenCLCPlusPlus;

  case tok::identifier:   // foo::bar
    // Unfortunate hack to support "Class.factoryMethod" notation.
    if (getLangOpts().ObjC && NextToken().is(tok::period))
      return false;
    if (TryAltiVecVectorToken())
      return true;
    LLVM_FALLTHROUGH;
  case tok::kw_decltype: // decltype(T())::type
  case tok::kw_typename: // typename T::type
    // Annotate typenames and C++ scope specifiers.  If we get one, just
    // recurse to handle whatever we get.
    if (TryAnnotateTypeOrScopeToken())
      return true;
    if (TryAnnotateTypeConstraint())
      return true;
    if (isIdentifier())
      return false;

    // If we're in Objective-C and we have an Objective-C class type followed
    // by an identifier and then either ':' or ']', in a place where an
    // expression is permitted, then this is probably a class message send
    // missing the initial '['. In this case, we won't consider this to be
    // the start of a declaration.
    if (DisambiguatingWithExpression &&
        isStartOfObjCClassMessageMissingOpenBracket())
      return false;

    return isDeclarationSpecifier();

  case tok::coloncolon:   // ::foo::bar
    if (NextToken().is(tok::kw_new) ||    // ::new
        NextToken().is(tok::kw_delete))   // ::delete
      return false;

    // Annotate typenames and C++ scope specifiers.  If we get one, just
    // recurse to handle whatever we get.
    if (TryAnnotateTypeOrScopeToken())
      return true;
    return isDeclarationSpecifier();

    // storage-class-specifier
  case tok::kw_typedef:
  case tok::kw_extern:
  case tok::kw___private_extern__:
  case tok::kw_static:
  case tok::kw_auto:
  case tok::kw___auto_type:
  case tok::kw_register:
  case tok::kw___thread:
  case tok::kw_thread_local:
  case tok::kw__Thread_local:

    // Modules
  case tok::kw___module_private__:

    // Debugger support
  case tok::kw___unknown_anytype:

    // type-specifiers
  case tok::kw_short:
  case tok::kw_long:
  case tok::kw___int64:
  case tok::kw___int128:
  case tok::kw_signed:
  case tok::kw_unsigned:
  case tok::kw__Complex:
  case tok::kw__Imaginary:
  case tok::kw_void:
  case tok::kw_char:
  case tok::kw_wchar_t:
  case tok::kw_char8_t:
  case tok::kw_char16_t:
  case tok::kw_char32_t:

  case tok::kw_int:
  case tok::kw__ExtInt:
  case tok::kw_half:
  case tok::kw___bf16:
  case tok::kw_float:
  case tok::kw_double:
  case tok::kw__Accum:
  case tok::kw__Fract:
  case tok::kw__Float16:
  case tok::kw___float128:
  case tok::kw_bool:
  case tok::kw__Bool:
  case tok::kw__Decimal32:
  case tok::kw__Decimal64:
  case tok::kw__Decimal128:
  case tok::kw___vector:

    // struct-or-union-specifier (C99) or class-specifier (C++)
  case tok::kw_class:
  case tok::kw_struct:
  case tok::kw_union:
  case tok::kw___interface:
    // enum-specifier
  case tok::kw_enum:

    // type-qualifier
  case tok::kw_const:
  case tok::kw_volatile:
  case tok::kw_restrict:
  case tok::kw__Sat:

    // function-specifier
  case tok::kw_inline:
  case tok::kw_virtual:
  case tok::kw_explicit:
  case tok::kw__Noreturn:

    // alignment-specifier
  case tok::kw__Alignas:

    // friend keyword.
  case tok::kw_friend:

    // static_assert-declaration
  case tok::kw__Static_assert:

    // GNU typeof support.
  case tok::kw_typeof:

    // GNU attributes.
  case tok::kw___attribute:

    // C++11 decltype and constexpr.
  case tok::annot_decltype:
  case tok::kw_constexpr:

    // [Meta] type-splice
  case tok::annot_type_splice:

    // C++20 consteval and constinit.
  case tok::kw_consteval:
  case tok::kw_constinit:

    // C11 _Atomic
  case tok::kw__Atomic:
    return true;

    // GNU ObjC bizarre protocol extension: <proto1,proto2> with implicit 'id'.
  case tok::less:
    return getLangOpts().ObjC;

    // typedef-name
  case tok::annot_typename:
    return !DisambiguatingWithExpression ||
           !isStartOfObjCClassMessageMissingOpenBracket();

    // placeholder-type-specifier
  case tok::annot_template_id: {
    TemplateIdAnnotation *TemplateId = takeTemplateIdAnnotation(Tok);
    if (TemplateId->hasInvalidName())
      return true;
    // FIXME: What about type templates that have only been annotated as
    // annot_template_id, not as annot_typename?
    return isTypeConstraintAnnotation() &&
           (NextToken().is(tok::kw_auto) || NextToken().is(tok::kw_decltype));
  }

  case tok::annot_cxxscope: {
    TemplateIdAnnotation *TemplateId =
        NextToken().is(tok::annot_template_id)
            ? takeTemplateIdAnnotation(NextToken())
            : nullptr;
    if (TemplateId && TemplateId->hasInvalidName())
      return true;
    // FIXME: What about type templates that have only been annotated as
    // annot_template_id, not as annot_typename?
    if (NextToken().is(tok::identifier) && TryAnnotateTypeConstraint())
      return true;
    return isTypeConstraintAnnotation() &&
        GetLookAheadToken(2).isOneOf(tok::kw_auto, tok::kw_decltype);
  }

  case tok::kw___declspec:
  case tok::kw___cdecl:
  case tok::kw___stdcall:
  case tok::kw___fastcall:
  case tok::kw___thiscall:
  case tok::kw___regcall:
  case tok::kw___vectorcall:
  case tok::kw___w64:
  case tok::kw___sptr:
  case tok::kw___uptr:
  case tok::kw___ptr64:
  case tok::kw___ptr32:
  case tok::kw___forceinline:
  case tok::kw___pascal:
  case tok::kw___unaligned:

  case tok::kw__Nonnull:
  case tok::kw__Nullable:
  case tok::kw__Null_unspecified:

  case tok::kw___kindof:

  case tok::kw___private:
  case tok::kw___local:
  case tok::kw___global:
  case tok::kw___constant:
  case tok::kw___generic:
  case tok::kw___read_only:
  case tok::kw___read_write:
  case tok::kw___write_only:
#define GENERIC_IMAGE_TYPE(ImgType, Id) case tok::kw_##ImgType##_t:
#include "clang/Basic/OpenCLImageTypes.def"

    return true;

  case tok::kw_private:
    return getLangOpts().OpenCL;
  }
}

bool Parser::isConstructorDeclarator(bool IsUnqualified, bool DeductionGuide) {
  TentativeParsingAction TPA(*this);

  // Parse the C++ scope specifier.
  CXXScopeSpec SS;
  if (ParseOptionalCXXScopeSpecifier(SS, /*ObjectType=*/nullptr,
                                     /*ObjectHadErrors=*/false,
                                     /*EnteringContext=*/true)) {
    TPA.Revert();
    return false;
  }

  // Parse the constructor name.
  if (isIdentifier()) {
    // We already know that we have a constructor name; just consume
    // the token.
    ConsumeIdentifier();
  } else if (Tok.is(tok::annot_template_id)) {
    ConsumeAnnotationToken();
  } else {
    TPA.Revert();
    return false;
  }

  // There may be attributes here, appertaining to the constructor name or type
  // we just stepped past.
  SkipCXX11Attributes();

  // Current class name must be followed by a left parenthesis.
  if (Tok.isNot(tok::l_paren)) {
    TPA.Revert();
    return false;
  }
  ConsumeParen();

  // A right parenthesis, or ellipsis followed by a right parenthesis signals
  // that we have a constructor.
  if (Tok.is(tok::r_paren) ||
      (Tok.is(tok::ellipsis) && NextToken().is(tok::r_paren))) {
    TPA.Revert();
    return true;
  }

  // A C++11 attribute here signals that we have a constructor, and is an
  // attribute on the first constructor parameter.
  if (getLangOpts().CPlusPlus11 &&
      isCXX11AttributeSpecifier(/*Disambiguate*/ false,
                                /*OuterMightBeMessageSend*/ true)) {
    TPA.Revert();
    return true;
  }

  // If we need to, enter the specified scope.
  DeclaratorScopeObj DeclScopeObj(*this, SS);
  if (SS.isSet() && Actions.ShouldEnterDeclaratorScope(getCurScope(), SS))
    DeclScopeObj.EnterDeclaratorScope();

  // Optionally skip Microsoft attributes.
  ParsedAttributes Attrs(AttrFactory);
  MaybeParseMicrosoftAttributes(Attrs);

  // Check whether the next token(s) are part of a declaration
  // specifier, in which case we have the start of a parameter and,
  // therefore, we know that this is a constructor.
  bool IsConstructor = false;
  if (isDeclarationSpecifier())
    IsConstructor = true;
  else if (isIdentifier() ||
           (Tok.is(tok::annot_cxxscope) && isIdentifier(/*LookAhead=*/1))) {
    // We've seen "C ( X" or "C ( X::Y", but "X" / "X::Y" is not a type.
    // This might be a parenthesized member name, but is more likely to
    // be a constructor declaration with an invalid argument type. Keep
    // looking.
    if (Tok.is(tok::annot_cxxscope))
      ConsumeAnnotationToken();
    ConsumeIdentifier();

    // If this is not a constructor, we must be parsing a declarator,
    // which must have one of the following syntactic forms (see the
    // grammar extract at the start of ParseDirectDeclarator):
    switch (Tok.getKind()) {
    case tok::l_paren:
      // C(X   (   int));
    case tok::l_square:
      // C(X   [   5]);
      // C(X   [   [attribute]]);
    case tok::coloncolon:
      // C(X   ::   Y);
      // C(X   ::   *p);
      // Assume this isn't a constructor, rather than assuming it's a
      // constructor with an unnamed parameter of an ill-formed type.
      break;

    case tok::r_paren:
      // C(X   )

      // Skip past the right-paren and any following attributes to get to
      // the function body or trailing-return-type.
      ConsumeParen();
      SkipCXX11Attributes();

      if (DeductionGuide) {
        // C(X) -> ... is a deduction guide.
        IsConstructor = Tok.is(tok::arrow);
        break;
      }
      if (Tok.is(tok::colon) || Tok.is(tok::kw_try)) {
        // Assume these were meant to be constructors:
        //   C(X)   :    (the name of a bit-field cannot be parenthesized).
        //   C(X)   try  (this is otherwise ill-formed).
        IsConstructor = true;
      }
      if (Tok.is(tok::semi) || Tok.is(tok::l_brace)) {
        // If we have a constructor name within the class definition,
        // assume these were meant to be constructors:
        //   C(X)   {
        //   C(X)   ;
        // ... because otherwise we would be declaring a non-static data
        // member that is ill-formed because it's of the same type as its
        // surrounding class.
        //
        // FIXME: We can actually do this whether or not the name is qualified,
        // because if it is qualified in this context it must be being used as
        // a constructor name.
        // currently, so we're somewhat conservative here.
        IsConstructor = IsUnqualified;
      }
      break;

    default:
      IsConstructor = true;
      break;
    }
  }

  TPA.Revert();
  return IsConstructor;
}

/// ParseTypeQualifierListOpt
///          type-qualifier-list: [C99 6.7.5]
///            type-qualifier
/// [vendor]   attributes
///              [ only if AttrReqs & AR_VendorAttributesParsed ]
///            type-qualifier-list type-qualifier
/// [vendor]   type-qualifier-list attributes
///              [ only if AttrReqs & AR_VendorAttributesParsed ]
/// [C++0x]    attribute-specifier[opt] is allowed before cv-qualifier-seq
///              [ only if AttReqs & AR_CXX11AttributesParsed ]
/// Note: vendor can be GNU, MS, etc and can be explicitly controlled via
/// AttrRequirements bitmask values.
void Parser::ParseTypeQualifierListOpt(
    DeclSpec &DS, unsigned AttrReqs, bool AtomicAllowed,
    bool IdentifierRequired,
    Optional<llvm::function_ref<void()>> CodeCompletionHandler) {
  if (standardAttributesAllowed() && (AttrReqs & AR_CXX11AttributesParsed) &&
      isCXX11AttributeSpecifier()) {
    ParsedAttributesWithRange attrs(AttrFactory);
    ParseCXX11Attributes(attrs);
    DS.takeAttributesFrom(attrs);
  }

  SourceLocation EndLoc;

  while (1) {
    bool isInvalid = false;
    const char *PrevSpec = nullptr;
    unsigned DiagID = 0;
    SourceLocation Loc = Tok.getLocation();

    switch (Tok.getKind()) {
    case tok::code_completion:
      if (CodeCompletionHandler)
        (*CodeCompletionHandler)();
      else
        Actions.CodeCompleteTypeQualifiers(DS);
      return cutOffParsing();

    case tok::kw_const:
      isInvalid = DS.SetTypeQual(DeclSpec::TQ_const   , Loc, PrevSpec, DiagID,
                                 getLangOpts());
      break;
    case tok::kw_volatile:
      isInvalid = DS.SetTypeQual(DeclSpec::TQ_volatile, Loc, PrevSpec, DiagID,
                                 getLangOpts());
      break;
    case tok::kw_restrict:
      isInvalid = DS.SetTypeQual(DeclSpec::TQ_restrict, Loc, PrevSpec, DiagID,
                                 getLangOpts());
      break;
    case tok::kw__Atomic:
      if (!AtomicAllowed)
        goto DoneWithTypeQuals;
      if (!getLangOpts().C11)
        Diag(Tok, diag::ext_c11_feature) << Tok.getName();
      isInvalid = DS.SetTypeQual(DeclSpec::TQ_atomic, Loc, PrevSpec, DiagID,
                                 getLangOpts());
      break;

    // OpenCL qualifiers:
    case tok::kw_private:
      if (!getLangOpts().OpenCL)
        goto DoneWithTypeQuals;
      LLVM_FALLTHROUGH;
    case tok::kw___private:
    case tok::kw___global:
    case tok::kw___local:
    case tok::kw___constant:
    case tok::kw___generic:
    case tok::kw___read_only:
    case tok::kw___write_only:
    case tok::kw___read_write:
      ParseOpenCLQualifiers(DS.getAttributes());
      break;

    case tok::kw___unaligned:
      isInvalid = DS.SetTypeQual(DeclSpec::TQ_unaligned, Loc, PrevSpec, DiagID,
                                 getLangOpts());
      break;
    case tok::kw___uptr:
      // GNU libc headers in C mode use '__uptr' as an identifier which conflicts
      // with the MS modifier keyword.
      if ((AttrReqs & AR_DeclspecAttributesParsed) && !getLangOpts().CPlusPlus &&
          IdentifierRequired && DS.isEmpty() && NextToken().is(tok::semi)) {
        if (TryKeywordIdentFallback(false))
          continue;
      }
      LLVM_FALLTHROUGH;
    case tok::kw___sptr:
    case tok::kw___w64:
    case tok::kw___ptr64:
    case tok::kw___ptr32:
    case tok::kw___cdecl:
    case tok::kw___stdcall:
    case tok::kw___fastcall:
    case tok::kw___thiscall:
    case tok::kw___regcall:
    case tok::kw___vectorcall:
      if (AttrReqs & AR_DeclspecAttributesParsed) {
        ParseMicrosoftTypeAttributes(DS.getAttributes());
        continue;
      }
      goto DoneWithTypeQuals;
    case tok::kw___pascal:
      if (AttrReqs & AR_VendorAttributesParsed) {
        ParseBorlandTypeAttributes(DS.getAttributes());
        continue;
      }
      goto DoneWithTypeQuals;

    // Nullability type specifiers.
    case tok::kw__Nonnull:
    case tok::kw__Nullable:
    case tok::kw__Null_unspecified:
      ParseNullabilityTypeSpecifiers(DS.getAttributes());
      continue;

    // Objective-C 'kindof' types.
    case tok::kw___kindof:
      DS.getAttributes().addNew(Tok.getIdentifierInfo(), Loc, nullptr, Loc,
                                nullptr, 0, ParsedAttr::AS_Keyword);
      (void)ConsumeToken();
      continue;

    case tok::kw___attribute:
      if (AttrReqs & AR_GNUAttributesParsedAndRejected)
        // When GNU attributes are expressly forbidden, diagnose their usage.
        Diag(Tok, diag::err_attributes_not_allowed);

      // Parse the attributes even if they are rejected to ensure that error
      // recovery is graceful.
      if (AttrReqs & AR_GNUAttributesParsed ||
          AttrReqs & AR_GNUAttributesParsedAndRejected) {
        ParseGNUAttributes(DS.getAttributes());
        continue; // do *not* consume the next token!
      }
      // otherwise, FALL THROUGH!
      LLVM_FALLTHROUGH;
    default:
      DoneWithTypeQuals:
      // If this is not a type-qualifier token, we're done reading type
      // qualifiers.  First verify that DeclSpec's are consistent.
      DS.Finish(Actions, Actions.getASTContext().getPrintingPolicy());
      if (EndLoc.isValid())
        DS.SetRangeEnd(EndLoc);
      return;
    }

    // If the specifier combination wasn't legal, issue a diagnostic.
    if (isInvalid) {
      assert(PrevSpec && "Method did not return previous specifier!");
      Diag(Tok, DiagID) << PrevSpec;
    }
    EndLoc = ConsumeToken();
  }
}

/// ParseDeclarator - Parse and verify a newly-initialized declarator.
///
void Parser::ParseDeclarator(Declarator &D) {
  /// This implements the 'declarator' production in the C grammar, then checks
  /// for well-formedness and issues diagnostics.
  ParseDeclaratorInternal(D, &Parser::ParseDirectDeclarator);
}

static bool isPtrOperatorToken(tok::TokenKind Kind, const LangOptions &Lang,
                               DeclaratorContext TheContext) {
  if (Kind == tok::star || Kind == tok::caret)
    return true;

  if (Kind == tok::kw_pipe &&
      ((Lang.OpenCL && Lang.OpenCLVersion >= 200) || Lang.OpenCLCPlusPlus))
    return true;

  if (!Lang.CPlusPlus)
    return false;

  if (Kind == tok::amp)
    return true;

  // We parse rvalue refs in C++03, because otherwise the errors are scary.
  // But we must not parse them in conversion-type-ids and new-type-ids, since
  // those can be legitimately followed by a && operator.
  // (The same thing can in theory happen after a trailing-return-type, but
  // since those are a C++11 feature, there is no rejects-valid issue there.)
  if (Kind == tok::ampamp)
    return Lang.CPlusPlus11 ||
           (TheContext != DeclaratorContext::ConversionIdContext &&
            TheContext != DeclaratorContext::CXXNewContext);

  return false;
}

// Indicates whether the given declarator is a pipe declarator.
static bool isPipeDeclerator(const Declarator &D) {
  const unsigned NumTypes = D.getNumTypeObjects();

  for (unsigned Idx = 0; Idx != NumTypes; ++Idx)
    if (DeclaratorChunk::Pipe == D.getTypeObject(Idx).Kind)
      return true;

  return false;
}

/// ParseDeclaratorInternal - Parse a C or C++ declarator. The direct-declarator
/// is parsed by the function passed to it. Pass null, and the direct-declarator
/// isn't parsed at all, making this function effectively parse the C++
/// ptr-operator production.
///
/// If the grammar of this construct is extended, matching changes must also be
/// made to TryParseDeclarator and MightBeDeclarator, and possibly to
/// isConstructorDeclarator.
///
///       declarator: [C99 6.7.5] [C++ 8p4, dcl.decl]
/// [C]     pointer[opt] direct-declarator
/// [C++]   direct-declarator
/// [C++]   ptr-operator declarator
///
///       pointer: [C99 6.7.5]
///         '*' type-qualifier-list[opt]
///         '*' type-qualifier-list[opt] pointer
///
///       ptr-operator:
///         '*' cv-qualifier-seq[opt]
///         '&'
/// [C++0x] '&&'
/// [GNU]   '&' restrict[opt] attributes[opt]
/// [GNU?]  '&&' restrict[opt] attributes[opt]
///         '::'[opt] nested-name-specifier '*' cv-qualifier-seq[opt]
void Parser::ParseDeclaratorInternal(Declarator &D,
                                     DirectDeclParseFunction DirectDeclParser) {
  if (Diags.hasAllExtensionsSilenced())
    D.setExtension();

  // C++ member pointers start with a '::' or a nested-name.
  // Member pointers get special handling, since there's no place for the
  // scope spec in the generic path below.
  if (getLangOpts().CPlusPlus &&
      (Tok.is(tok::coloncolon) || Tok.is(tok::kw_decltype) ||
       (isIdentifier() &&
        (NextToken().is(tok::coloncolon) || NextToken().is(tok::less))) ||
       Tok.is(tok::annot_cxxscope))) {
    bool EnteringContext =
        D.getContext() == DeclaratorContext::FileContext ||
        D.getContext() == DeclaratorContext::MemberContext;
    CXXScopeSpec SS;
    ParseOptionalCXXScopeSpecifier(SS, /*ObjectType=*/nullptr,
                                   /*ObjectHadErrors=*/false, EnteringContext);

    if (SS.isNotEmpty()) {
      if (Tok.isNot(tok::star)) {
        // The scope spec really belongs to the direct-declarator.
        if (D.mayHaveIdentifier())
          D.getCXXScopeSpec() = SS;
        else
          AnnotateScopeToken(SS, true);

        if (DirectDeclParser)
          (this->*DirectDeclParser)(D);
        return;
      }

      if (SS.isValid()) {
        checkCompoundToken(SS.getEndLoc(), tok::coloncolon,
                           CompoundToken::MemberPtr);
      }

      SourceLocation StarLoc = ConsumeToken();
      D.SetRangeEnd(StarLoc);
      DeclSpec DS(AttrFactory);
      ParseTypeQualifierListOpt(DS);
      D.ExtendWithDeclSpec(DS);

      // Recurse to parse whatever is left.
      ParseDeclaratorInternal(D, DirectDeclParser);

      // Sema will have to catch (syntactically invalid) pointers into global
      // scope. It has to catch pointers into namespace scope anyway.
      D.AddTypeInfo(DeclaratorChunk::getMemberPointer(
                        SS, DS.getTypeQualifiers(), StarLoc, DS.getEndLoc()),
                    std::move(DS.getAttributes()),
                    /* Don't replace range end. */ SourceLocation());
      return;
    }
  }

  tok::TokenKind Kind = Tok.getKind();

  if (D.getDeclSpec().isTypeSpecPipe() && !isPipeDeclerator(D)) {
    DeclSpec DS(AttrFactory);
    ParseTypeQualifierListOpt(DS);

    D.AddTypeInfo(
        DeclaratorChunk::getPipe(DS.getTypeQualifiers(), DS.getPipeLoc()),
        std::move(DS.getAttributes()), SourceLocation());
  }

  // Not a pointer, C++ reference, or block.
  if (!isPtrOperatorToken(Kind, getLangOpts(), D.getContext())) {
    if (DirectDeclParser)
      (this->*DirectDeclParser)(D);
    return;
  }

  // Otherwise, '*' -> pointer, '^' -> block, '&' -> lvalue reference,
  // '&&' -> rvalue reference
  SourceLocation Loc = ConsumeToken();  // Eat the *, ^, & or &&.
  D.SetRangeEnd(Loc);

  if (Kind == tok::star || Kind == tok::caret) {
    // Is a pointer.
    DeclSpec DS(AttrFactory);

    // GNU attributes are not allowed here in a new-type-id, but Declspec and
    // C++11 attributes are allowed.
    unsigned Reqs = AR_CXX11AttributesParsed | AR_DeclspecAttributesParsed |
                    ((D.getContext() != DeclaratorContext::CXXNewContext)
                         ? AR_GNUAttributesParsed
                         : AR_GNUAttributesParsedAndRejected);
    ParseTypeQualifierListOpt(DS, Reqs, true, !D.mayOmitIdentifier());
    D.ExtendWithDeclSpec(DS);

    // Recursively parse the declarator.
    ParseDeclaratorInternal(D, DirectDeclParser);
    if (Kind == tok::star)
      // Remember that we parsed a pointer type, and remember the type-quals.
      D.AddTypeInfo(DeclaratorChunk::getPointer(
                        DS.getTypeQualifiers(), Loc, DS.getConstSpecLoc(),
                        DS.getVolatileSpecLoc(), DS.getRestrictSpecLoc(),
                        DS.getAtomicSpecLoc(), DS.getUnalignedSpecLoc()),
                    std::move(DS.getAttributes()), SourceLocation());
    else
      // Remember that we parsed a Block type, and remember the type-quals.
      D.AddTypeInfo(
          DeclaratorChunk::getBlockPointer(DS.getTypeQualifiers(), Loc),
          std::move(DS.getAttributes()), SourceLocation());
  } else {
    // Is a reference
    DeclSpec DS(AttrFactory);

    // Complain about rvalue references in C++03, but then go on and build
    // the declarator.
    if (Kind == tok::ampamp)
      Diag(Loc, getLangOpts().CPlusPlus11 ?
           diag::warn_cxx98_compat_rvalue_reference :
           diag::ext_rvalue_reference);

    // GNU-style and C++11 attributes are allowed here, as is restrict.
    ParseTypeQualifierListOpt(DS);
    D.ExtendWithDeclSpec(DS);

    // C++ 8.3.2p1: cv-qualified references are ill-formed except when the
    // cv-qualifiers are introduced through the use of a typedef or of a
    // template type argument, in which case the cv-qualifiers are ignored.
    if (DS.getTypeQualifiers() != DeclSpec::TQ_unspecified) {
      if (DS.getTypeQualifiers() & DeclSpec::TQ_const)
        Diag(DS.getConstSpecLoc(),
             diag::err_invalid_reference_qualifier_application) << "const";
      if (DS.getTypeQualifiers() & DeclSpec::TQ_volatile)
        Diag(DS.getVolatileSpecLoc(),
             diag::err_invalid_reference_qualifier_application) << "volatile";
      // 'restrict' is permitted as an extension.
      if (DS.getTypeQualifiers() & DeclSpec::TQ_atomic)
        Diag(DS.getAtomicSpecLoc(),
             diag::err_invalid_reference_qualifier_application) << "_Atomic";
    }

    // Recursively parse the declarator.
    ParseDeclaratorInternal(D, DirectDeclParser);

    if (D.getNumTypeObjects() > 0) {
      // C++ [dcl.ref]p4: There shall be no references to references.
      DeclaratorChunk& InnerChunk = D.getTypeObject(D.getNumTypeObjects() - 1);
      if (InnerChunk.Kind == DeclaratorChunk::Reference) {
        if (const IdentifierInfo *II = D.getIdentifier())
          Diag(InnerChunk.Loc, diag::err_illegal_decl_reference_to_reference)
           << II;
        else
          Diag(InnerChunk.Loc, diag::err_illegal_decl_reference_to_reference)
            << "type name";

        // Once we've complained about the reference-to-reference, we
        // can go ahead and build the (technically ill-formed)
        // declarator: reference collapsing will take care of it.
      }
    }

    // Remember that we parsed a reference type.
    D.AddTypeInfo(DeclaratorChunk::getReference(DS.getTypeQualifiers(), Loc,
                                                Kind == tok::amp),
                  std::move(DS.getAttributes()), SourceLocation());
  }
}

// When correcting from misplaced brackets before the identifier, the location
// is saved inside the declarator so that other diagnostic messages can use
// them.  This extracts and returns that location, or returns the provided
// location if a stored location does not exist.
static SourceLocation getMissingDeclaratorIdLoc(Declarator &D,
                                                SourceLocation Loc) {
  if (D.getName().StartLocation.isInvalid() &&
      D.getName().EndLocation.isValid())
    return D.getName().EndLocation;

  return Loc;
}

/// ParseDirectDeclarator
///       direct-declarator: [C99 6.7.5]
/// [C99]   identifier
///         '(' declarator ')'
/// [GNU]   '(' attributes declarator ')'
/// [C90]   direct-declarator '[' constant-expression[opt] ']'
/// [C99]   direct-declarator '[' type-qual-list[opt] assignment-expr[opt] ']'
/// [C99]   direct-declarator '[' 'static' type-qual-list[opt] assign-expr ']'
/// [C99]   direct-declarator '[' type-qual-list 'static' assignment-expr ']'
/// [C99]   direct-declarator '[' type-qual-list[opt] '*' ']'
/// [C++11] direct-declarator '[' constant-expression[opt] ']'
///                    attribute-specifier-seq[opt]
///         direct-declarator '(' parameter-type-list ')'
///         direct-declarator '(' identifier-list[opt] ')'
/// [GNU]   direct-declarator '(' parameter-forward-declarations
///                    parameter-type-list[opt] ')'
/// [C++]   direct-declarator '(' parameter-declaration-clause ')'
///                    cv-qualifier-seq[opt] exception-specification[opt]
/// [C++11] direct-declarator '(' parameter-declaration-clause ')'
///                    attribute-specifier-seq[opt] cv-qualifier-seq[opt]
///                    ref-qualifier[opt] exception-specification[opt]
/// [C++]   declarator-id
/// [C++11] declarator-id attribute-specifier-seq[opt]
///
///       declarator-id: [C++ 8]
///         '...'[opt] id-expression
///         '::'[opt] nested-name-specifier[opt] type-name
///
///       id-expression: [C++ 5.1]
///         unqualified-id
///         qualified-id
///
///       unqualified-id: [C++ 5.1]
///         identifier
///         operator-function-id
///         conversion-function-id
///          '~' class-name
///         template-id
///
/// C++17 adds the following, which we also handle here:
///
///       simple-declaration:
///         <decl-spec> '[' identifier-list ']' brace-or-equal-initializer ';'
///
/// Note, any additional constructs added here may need corresponding changes
/// in isConstructorDeclarator.
void Parser::ParseDirectDeclarator(Declarator &D) {
  DeclaratorScopeObj DeclScopeObj(*this, D.getCXXScopeSpec());

  if (getLangOpts().CPlusPlus && D.mayHaveIdentifier()) {
    // This might be a C++17 structured binding.
    if (Tok.is(tok::l_square) && !D.mayOmitIdentifier() &&
        D.getCXXScopeSpec().isEmpty())
      return ParseDecompositionDeclarator(D);

    // Don't parse FOO:BAR as if it were a typo for FOO::BAR inside a class, in
    // this context it is a bitfield. Also in range-based for statement colon
    // may delimit for-range-declaration.
    ColonProtectionRAIIObject X(
        *this, D.getContext() == DeclaratorContext::MemberContext ||
                   (D.getContext() == DeclaratorContext::ForContext &&
                    getLangOpts().CPlusPlus11));

    // ParseDeclaratorInternal might already have parsed the scope.
    if (D.getCXXScopeSpec().isEmpty()) {
      bool EnteringContext =
          D.getContext() == DeclaratorContext::FileContext ||
          D.getContext() == DeclaratorContext::MemberContext;
      ParseOptionalCXXScopeSpecifier(
          D.getCXXScopeSpec(), /*ObjectType=*/nullptr,
          /*ObjectHadErrors=*/false, EnteringContext);
    }

    if (D.getCXXScopeSpec().isValid()) {
      if (Actions.ShouldEnterDeclaratorScope(getCurScope(),
                                             D.getCXXScopeSpec()))
        // Change the declaration context for name lookup, until this function
        // is exited (and the declarator has been parsed).
        DeclScopeObj.EnterDeclaratorScope();
      else if (getObjCDeclContext()) {
        // Ensure that we don't interpret the next token as an identifier when
        // dealing with declarations in an Objective-C container.
        D.SetIdentifier(nullptr, Tok.getLocation());
        D.setInvalidType(true);
        ConsumeIdentifier();
        goto PastIdentifier;
      }
    }

    // C++0x [dcl.fct]p14:
    //   There is a syntactic ambiguity when an ellipsis occurs at the end of a
    //   parameter-declaration-clause without a preceding comma. In this case,
    //   the ellipsis is parsed as part of the abstract-declarator if the type
    //   of the parameter either names a template parameter pack that has not
    //   been expanded or contains auto; otherwise, it is parsed as part of the
    //   parameter-declaration-clause.
    if (Tok.is(tok::ellipsis) && D.getCXXScopeSpec().isEmpty() &&
        !((D.getContext() == DeclaratorContext::PrototypeContext ||
           D.getContext() == DeclaratorContext::LambdaExprParameterContext ||
           D.getContext() == DeclaratorContext::BlockLiteralContext) &&
          NextToken().is(tok::r_paren) &&
          !D.hasGroupingParens() &&
          !Actions.containsUnexpandedParameterPacks(D) &&
          D.getDeclSpec().getTypeSpecType() != TST_auto)) {
      SourceLocation EllipsisLoc = ConsumeToken();
      if (isPtrOperatorToken(Tok.getKind(), getLangOpts(), D.getContext())) {
        // The ellipsis was put in the wrong place. Recover, and explain to
        // the user what they should have done.
        ParseDeclarator(D);
        if (EllipsisLoc.isValid())
          DiagnoseMisplacedEllipsisInDeclarator(EllipsisLoc, D);
        return;
      } else
        D.setEllipsisLoc(EllipsisLoc);

      // The ellipsis can't be followed by a parenthesized declarator. We
      // check for that in ParseParenDeclarator, after we have disambiguated
      // the l_paren token.
    }

    if (isIdentifier() ||
        Tok.isOneOf(tok::kw_operator, tok::annot_template_id, tok::tilde)) {
      // We found something that indicates the start of an unqualified-id.
      // Parse that unqualified-id.
      bool AllowConstructorName;
      bool AllowDeductionGuide;
      if (D.getDeclSpec().hasTypeSpecifier()) {
        AllowConstructorName = false;
        AllowDeductionGuide = false;
      } else if (D.getCXXScopeSpec().isSet()) {
        AllowConstructorName =
          (D.getContext() == DeclaratorContext::FileContext ||
           D.getContext() == DeclaratorContext::MemberContext);
        AllowDeductionGuide = false;
      } else {
        AllowConstructorName =
            (D.getContext() == DeclaratorContext::MemberContext);
        AllowDeductionGuide =
          (D.getContext() == DeclaratorContext::FileContext ||
           D.getContext() == DeclaratorContext::MemberContext);
      }

      bool HadScope = D.getCXXScopeSpec().isValid();
      if (ParseUnqualifiedId(D.getCXXScopeSpec(),
                             /*ObjectType=*/nullptr,
                             /*ObjectHadErrors=*/false,
                             /*EnteringContext=*/true,
                             /*AllowDestructorName=*/true, AllowConstructorName,
                             AllowDeductionGuide, nullptr, D.getName()) ||
          // Once we're past the identifier, if the scope was bad, mark the
          // whole declarator bad.
          D.getCXXScopeSpec().isInvalid()) {
        D.SetIdentifier(nullptr, Tok.getLocation());
        D.setInvalidType(true);
      } else {
        // ParseUnqualifiedId might have parsed a scope specifier during error
        // recovery. If it did so, enter that scope.
        if (!HadScope && D.getCXXScopeSpec().isValid() &&
            Actions.ShouldEnterDeclaratorScope(getCurScope(),
                                               D.getCXXScopeSpec()))
          DeclScopeObj.EnterDeclaratorScope();

        // Parsed the unqualified-id; update range information and move along.
        if (D.getSourceRange().getBegin().isInvalid())
          D.SetRangeBegin(D.getName().getSourceRange().getBegin());
        D.SetRangeEnd(D.getName().getSourceRange().getEnd());
      }
      goto PastIdentifier;
    }

    if (D.getCXXScopeSpec().isNotEmpty()) {
      // We have a scope specifier but no following unqualified-id.
      Diag(PP.getLocForEndOfToken(D.getCXXScopeSpec().getEndLoc()),
           diag::err_expected_unqualified_id)
          << /*C++*/1;
      D.SetIdentifier(nullptr, Tok.getLocation());
      goto PastIdentifier;
    }
  } else if (isIdentifier() && D.mayHaveIdentifier()) {
    assert(!getLangOpts().CPlusPlus &&
           "There's a C++-specific check for tok::identifier above");
    assert(Tok.getIdentifierInfo() && "Not an identifier?");
    D.SetIdentifier(Tok.getIdentifierInfo(), Tok.getLocation());
    D.SetRangeEnd(Tok.getLocation());
    ConsumeIdentifier();
    goto PastIdentifier;
  } else if (isIdentifier() && !D.mayHaveIdentifier()) {
    // We're not allowed an identifier here, but we got one. Try to figure out
    // if the user was trying to attach a name to the type, or whether the name
    // is some unrelated trailing syntax.
    bool DiagnoseIdentifier = false;
    if (D.hasGroupingParens())
      // An identifier within parens is unlikely to be intended to be anything
      // other than a name being "declared".
      DiagnoseIdentifier = true;
    else if (D.getContext() == DeclaratorContext::TemplateArgContext)
      // T<int N> is an accidental identifier; T<int N indicates a missing '>'.
      DiagnoseIdentifier =
          NextToken().isOneOf(tok::comma, tok::greater, tok::greatergreater);
    else if (D.getContext() == DeclaratorContext::AliasDeclContext ||
             D.getContext() == DeclaratorContext::AliasTemplateContext)
      // The most likely error is that the ';' was forgotten.
      DiagnoseIdentifier = NextToken().isOneOf(tok::comma, tok::semi);
    else if ((D.getContext() == DeclaratorContext::TrailingReturnContext ||
              D.getContext() == DeclaratorContext::TrailingReturnVarContext) &&
             !isCXX11VirtSpecifier(Tok))
      DiagnoseIdentifier = NextToken().isOneOf(
          tok::comma, tok::semi, tok::equal, tok::l_brace, tok::kw_try);
    if (DiagnoseIdentifier) {
      Diag(Tok.getLocation(), diag::err_unexpected_unqualified_id)
        << FixItHint::CreateRemoval(Tok.getLocation());
      D.SetIdentifier(nullptr, Tok.getLocation());
      ConsumeIdentifier();
      goto PastIdentifier;
    }
  }

  if (Tok.is(tok::l_paren)) {
    // If this might be an abstract-declarator followed by a direct-initializer,
    // check whether this is a valid declarator chunk. If it can't be, assume
    // that it's an initializer instead.
    if (D.mayOmitIdentifier() && D.mayBeFollowedByCXXDirectInit()) {
      RevertingTentativeParsingAction PA(*this);
      if (TryParseDeclarator(true, D.mayHaveIdentifier(), true) ==
              TPResult::False) {
        D.SetIdentifier(nullptr, Tok.getLocation());
        goto PastIdentifier;
      }
    }

    // direct-declarator: '(' declarator ')'
    // direct-declarator: '(' attributes declarator ')'
    // Example: 'char (*X)'   or 'int (*XX)(void)'
    ParseParenDeclarator(D);

    // If the declarator was parenthesized, we entered the declarator
    // scope when parsing the parenthesized declarator, then exited
    // the scope already. Re-enter the scope, if we need to.
    if (D.getCXXScopeSpec().isSet()) {
      // If there was an error parsing parenthesized declarator, declarator
      // scope may have been entered before. Don't do it again.
      if (!D.isInvalidType() &&
          Actions.ShouldEnterDeclaratorScope(getCurScope(),
                                             D.getCXXScopeSpec()))
        // Change the declaration context for name lookup, until this function
        // is exited (and the declarator has been parsed).
        DeclScopeObj.EnterDeclaratorScope();
    }
  } else if (D.mayOmitIdentifier()) {
    // This could be something simple like "int" (in which case the declarator
    // portion is empty), if an abstract-declarator is allowed.
    D.SetIdentifier(nullptr, Tok.getLocation());

    // The grammar for abstract-pack-declarator does not allow grouping parens.
    // FIXME: Revisit this once core issue 1488 is resolved.
    if (D.hasEllipsis() && D.hasGroupingParens())
      Diag(PP.getLocForEndOfToken(D.getEllipsisLoc()),
           diag::ext_abstract_pack_declarator_parens);
  } else {
    if (Tok.getKind() == tok::annot_pragma_parser_crash)
      LLVM_BUILTIN_TRAP;
    if (Tok.is(tok::l_square))
      return ParseMisplacedBracketDeclarator(D);
    if (D.getContext() == DeclaratorContext::MemberContext) {
      // Objective-C++: Detect C++ keywords and try to prevent further errors by
      // treating these keyword as valid member names.
      if (getLangOpts().ObjC && getLangOpts().CPlusPlus &&
          Tok.getIdentifierInfo() &&
          Tok.getIdentifierInfo()->isCPlusPlusKeyword(getLangOpts())) {
        Diag(getMissingDeclaratorIdLoc(D, Tok.getLocation()),
             diag::err_expected_member_name_or_semi_objcxx_keyword)
            << Tok.getIdentifierInfo()
            << (D.getDeclSpec().isEmpty() ? SourceRange()
                                          : D.getDeclSpec().getSourceRange());
        D.SetIdentifier(Tok.getIdentifierInfo(), Tok.getLocation());
        D.SetRangeEnd(Tok.getLocation());
        ConsumeToken();
        goto PastIdentifier;
      }
      Diag(getMissingDeclaratorIdLoc(D, Tok.getLocation()),
           diag::err_expected_member_name_or_semi)
          << (D.getDeclSpec().isEmpty() ? SourceRange()
                                        : D.getDeclSpec().getSourceRange());
    } else if (getLangOpts().CPlusPlus) {
      if (Tok.isOneOf(tok::period, tok::arrow))
        Diag(Tok, diag::err_invalid_operator_on_type) << Tok.is(tok::arrow);
      else {
        SourceLocation Loc = D.getCXXScopeSpec().getEndLoc();
        if (Tok.isAtStartOfLine() && Loc.isValid())
          Diag(PP.getLocForEndOfToken(Loc), diag::err_expected_unqualified_id)
              << getLangOpts().CPlusPlus;
        else
          Diag(getMissingDeclaratorIdLoc(D, Tok.getLocation()),
               diag::err_expected_unqualified_id)
              << getLangOpts().CPlusPlus;
      }
    } else {
      Diag(getMissingDeclaratorIdLoc(D, Tok.getLocation()),
           diag::err_expected_either)
          << tok::identifier << tok::l_paren;
    }
    D.SetIdentifier(nullptr, Tok.getLocation());
    D.setInvalidType(true);
  }

 PastIdentifier:
  assert(D.isPastIdentifier() &&
         "Haven't past the location of the identifier yet?");

  // Don't parse attributes unless we have parsed an unparenthesized name.
  if (D.hasName() && !D.getNumTypeObjects())
    MaybeParseCXX11Attributes(D);

  while (1) {
    if (Tok.is(tok::l_paren)) {
      bool IsFunctionDeclaration = D.isFunctionDeclaratorAFunctionDeclaration();
      // Enter function-declaration scope, limiting any declarators to the
      // function prototype scope, including parameter declarators.
      ParseScope PrototypeScope(this,
                                Scope::FunctionPrototypeScope|Scope::DeclScope|
                                (IsFunctionDeclaration
                                   ? Scope::FunctionDeclarationScope : 0));

      // The paren may be part of a C++ direct initializer, eg. "int x(1);".
      // In such a case, check if we actually have a function declarator; if it
      // is not, the declarator has been fully parsed.
      bool IsAmbiguous = false;
      if (getLangOpts().CPlusPlus && D.mayBeFollowedByCXXDirectInit()) {
        // The name of the declarator, if any, is tentatively declared within
        // a possible direct initializer.
        TentativelyDeclaredIdentifiers.push_back(D.getIdentifier());
        bool IsFunctionDecl = isCXXFunctionDeclarator(&IsAmbiguous);
        TentativelyDeclaredIdentifiers.pop_back();
        if (!IsFunctionDecl)
          break;
      }
      ParsedAttributes attrs(AttrFactory);
      BalancedDelimiterTracker T(*this, tok::l_paren);
      T.consumeOpen();
      if (IsFunctionDeclaration)
        Actions.ActOnStartFunctionDeclarationDeclarator(D,
                                                        TemplateParameterDepth);
      ParseFunctionDeclarator(D, attrs, T, IsAmbiguous);
      if (IsFunctionDeclaration)
        Actions.ActOnFinishFunctionDeclarationDeclarator(D);
      PrototypeScope.Exit();
    } else if (Tok.is(tok::l_square)) {
      ParseBracketDeclarator(D);
    } else if (Tok.is(tok::kw_requires) && D.hasGroupingParens()) {
      // This declarator is declaring a function, but the requires clause is
      // in the wrong place:
      //   void (f() requires true);
      // instead of
      //   void f() requires true;
      // or
      //   void (f()) requires true;
      Diag(Tok, diag::err_requires_clause_inside_parens);
      ConsumeToken();
      ExprResult TrailingRequiresClause = Actions.CorrectDelayedTyposInExpr(
         ParseConstraintLogicalOrExpression(/*IsTrailingRequiresClause=*/true));
      if (TrailingRequiresClause.isUsable() && D.isFunctionDeclarator() &&
          !D.hasTrailingRequiresClause())
        // We're already ill-formed if we got here but we'll accept it anyway.
        D.setTrailingRequiresClause(TrailingRequiresClause.get());
    } else {
      break;
    }
  }
}

void Parser::ParseDecompositionDeclarator(Declarator &D) {
  assert(Tok.is(tok::l_square));

  // If this doesn't look like a structured binding, maybe it's a misplaced
  // array declarator.
  // FIXME: Consume the l_square first so we don't need extra lookahead for
  // this.
  if (!(NextToken().is(tok::identifier) &&
        GetLookAheadToken(2).isOneOf(tok::comma, tok::r_square)) &&
      !(NextToken().is(tok::r_square) &&
        GetLookAheadToken(2).isOneOf(tok::equal, tok::l_brace)))
    return ParseMisplacedBracketDeclarator(D);

  BalancedDelimiterTracker T(*this, tok::l_square);
  T.consumeOpen();

  SmallVector<DecompositionDeclarator::Binding, 32> Bindings;
  while (Tok.isNot(tok::r_square)) {
    if (!Bindings.empty()) {
      if (Tok.is(tok::comma))
        ConsumeToken();
      else {
        if (isIdentifier()) {
          SourceLocation EndLoc = getEndOfPreviousToken();
          Diag(EndLoc, diag::err_expected)
              << tok::comma << FixItHint::CreateInsertion(EndLoc, ",");
        } else {
          Diag(Tok, diag::err_expected_comma_or_rsquare);
        }

        SkipUntil(tok::r_square, tok::comma, tok::identifier,
                  StopAtSemi | StopBeforeMatch);
        if (Tok.is(tok::comma))
          ConsumeToken();
        else if (!isIdentifier())
          break;
      }
    }

    if (!isIdentifier()) {
      Diag(Tok, diag::err_expected) << tok::identifier;
      break;
    }

    Bindings.push_back({Tok.getIdentifierInfo(), Tok.getLocation()});
    ConsumeIdentifier();
  }

  if (Tok.isNot(tok::r_square))
    // We've already diagnosed a problem here.
    T.skipToEnd();
  else {
    // C++17 does not allow the identifier-list in a structured binding
    // to be empty.
    if (Bindings.empty())
      Diag(Tok.getLocation(), diag::ext_decomp_decl_empty);

    T.consumeClose();
  }

  return D.setDecompositionBindings(T.getOpenLocation(), Bindings,
                                    T.getCloseLocation());
}

/// ParseParenDeclarator - We parsed the declarator D up to a paren.  This is
/// only called before the identifier, so these are most likely just grouping
/// parens for precedence.  If we find that these are actually function
/// parameter parens in an abstract-declarator, we call ParseFunctionDeclarator.
///
///       direct-declarator:
///         '(' declarator ')'
/// [GNU]   '(' attributes declarator ')'
///         direct-declarator '(' parameter-type-list ')'
///         direct-declarator '(' identifier-list[opt] ')'
/// [GNU]   direct-declarator '(' parameter-forward-declarations
///                    parameter-type-list[opt] ')'
///
void Parser::ParseParenDeclarator(Declarator &D) {
  BalancedDelimiterTracker T(*this, tok::l_paren);
  T.consumeOpen();

  assert(!D.isPastIdentifier() && "Should be called before passing identifier");

  // Eat any attributes before we look at whether this is a grouping or function
  // declarator paren.  If this is a grouping paren, the attribute applies to
  // the type being built up, for example:
  //     int (__attribute__(()) *x)(long y)
  // If this ends up not being a grouping paren, the attribute applies to the
  // first argument, for example:
  //     int (__attribute__(()) int x)
  // In either case, we need to eat any attributes to be able to determine what
  // sort of paren this is.
  //
  ParsedAttributes attrs(AttrFactory);
  bool RequiresArg = false;
  if (Tok.is(tok::kw___attribute)) {
    ParseGNUAttributes(attrs);

    // We require that the argument list (if this is a non-grouping paren) be
    // present even if the attribute list was empty.
    RequiresArg = true;
  }

  // Eat any Microsoft extensions.
  ParseMicrosoftTypeAttributes(attrs);

  // Eat any Borland extensions.
  if  (Tok.is(tok::kw___pascal))
    ParseBorlandTypeAttributes(attrs);

  // If we haven't past the identifier yet (or where the identifier would be
  // stored, if this is an abstract declarator), then this is probably just
  // grouping parens. However, if this could be an abstract-declarator, then
  // this could also be the start of function arguments (consider 'void()').
  bool isGrouping;

  if (!D.mayOmitIdentifier()) {
    // If this can't be an abstract-declarator, this *must* be a grouping
    // paren, because we haven't seen the identifier yet.
    isGrouping = true;
  } else if (Tok.is(tok::r_paren) ||           // 'int()' is a function.
             (getLangOpts().CPlusPlus && Tok.is(tok::ellipsis) &&
              NextToken().is(tok::r_paren)) || // C++ int(...)
             isDeclarationSpecifier() ||       // 'int(int)' is a function.
             isCXX11AttributeSpecifier()) {    // 'int([[]]int)' is a function.
    // This handles C99 6.7.5.3p11: in "typedef int X; void foo(X)", X is
    // considered to be a type, not a K&R identifier-list.
    isGrouping = false;
  } else {
    // Otherwise, this is a grouping paren, e.g. 'int (*X)' or 'int(X)'.
    isGrouping = true;
  }

  // If this is a grouping paren, handle:
  // direct-declarator: '(' declarator ')'
  // direct-declarator: '(' attributes declarator ')'
  if (isGrouping) {
    SourceLocation EllipsisLoc = D.getEllipsisLoc();
    D.setEllipsisLoc(SourceLocation());

    bool hadGroupingParens = D.hasGroupingParens();
    D.setGroupingParens(true);
    ParseDeclaratorInternal(D, &Parser::ParseDirectDeclarator);
    // Match the ')'.
    T.consumeClose();
    D.AddTypeInfo(
        DeclaratorChunk::getParen(T.getOpenLocation(), T.getCloseLocation()),
        std::move(attrs), T.getCloseLocation());

    D.setGroupingParens(hadGroupingParens);

    // An ellipsis cannot be placed outside parentheses.
    if (EllipsisLoc.isValid())
      DiagnoseMisplacedEllipsisInDeclarator(EllipsisLoc, D);

    return;
  }

  // Okay, if this wasn't a grouping paren, it must be the start of a function
  // argument list.  Recognize that this declarator will never have an
  // identifier (and remember where it would have been), then call into
  // ParseFunctionDeclarator to handle of argument list.
  D.SetIdentifier(nullptr, Tok.getLocation());

  // Enter function-declaration scope, limiting any declarators to the
  // function prototype scope, including parameter declarators.
  ParseScope PrototypeScope(this,
                            Scope::FunctionPrototypeScope | Scope::DeclScope |
                            (D.isFunctionDeclaratorAFunctionDeclaration()
                               ? Scope::FunctionDeclarationScope : 0));
  ParseFunctionDeclarator(D, attrs, T, false, RequiresArg);
  PrototypeScope.Exit();
}

void Parser::InitCXXThisScopeForDeclaratorIfRelevant(
    const Declarator &D, const DeclSpec &DS,
    llvm::Optional<Sema::CXXThisScopeRAII> &ThisScope) {
  // C++11 [expr.prim.general]p3:
  //   If a declaration declares a member function or member function
  //   template of a class X, the expression this is a prvalue of type
  //   "pointer to cv-qualifier-seq X" between the optional cv-qualifer-seq
  //   and the end of the function-definition, member-declarator, or
  //   declarator.
  // FIXME: currently, "static" case isn't handled correctly.
  bool IsCXX11MemberFunction = getLangOpts().CPlusPlus11 &&
        D.getDeclSpec().getStorageClassSpec() != DeclSpec::SCS_typedef &&
        (D.getContext() == DeclaratorContext::MemberContext
         ? !D.getDeclSpec().isFriendSpecified()
         : D.getContext() == DeclaratorContext::FileContext &&
           D.getCXXScopeSpec().isValid() &&
           Actions.CurContext->isRecord());
  if (!IsCXX11MemberFunction)
    return;

  Qualifiers Q = Qualifiers::fromCVRUMask(DS.getTypeQualifiers());
  if (D.getDeclSpec().hasConstexprSpecifier() && !getLangOpts().CPlusPlus14)
    Q.addConst();
  // FIXME: Collect C++ address spaces.
  // If there are multiple different address spaces, the source is invalid.
  // Carry on using the first addr space for the qualifiers of 'this'.
  // The diagnostic will be given later while creating the function
  // prototype for the method.
  if (getLangOpts().OpenCLCPlusPlus) {
    for (ParsedAttr &attr : DS.getAttributes()) {
      LangAS ASIdx = attr.asOpenCLLangAS();
      if (ASIdx != LangAS::Default) {
        Q.addAddressSpace(ASIdx);
        break;
      }
    }
  }
  ThisScope.emplace(Actions, dyn_cast<CXXRecordDecl>(Actions.CurContext), Q,
                    IsCXX11MemberFunction);
}

/// ParseFunctionDeclarator - We are after the identifier and have parsed the
/// declarator D up to a paren, which indicates that we are parsing function
/// arguments.
///
/// If FirstArgAttrs is non-null, then the caller parsed those arguments
/// immediately after the open paren - they should be considered to be the
/// first argument of a parameter.
///
/// If RequiresArg is true, then the first argument of the function is required
/// to be present and required to not be an identifier list.
///
/// For C++, after the parameter-list, it also parses the cv-qualifier-seq[opt],
/// (C++11) ref-qualifier[opt], exception-specification[opt],
/// (C++11) attribute-specifier-seq[opt], (C++11) trailing-return-type[opt] and
/// (C++2a) the trailing requires-clause.
///
/// [C++11] exception-specification:
///           dynamic-exception-specification
///           noexcept-specification
///
void Parser::ParseFunctionDeclarator(Declarator &D,
                                     ParsedAttributes &FirstArgAttrs,
                                     BalancedDelimiterTracker &Tracker,
                                     bool IsAmbiguous,
                                     bool RequiresArg) {
  assert(getCurScope()->isFunctionPrototypeScope() &&
         "Should call from a Function scope");
  // lparen is already consumed!
  assert(D.isPastIdentifier() && "Should not call before identifier!");

  // This should be true when the function has typed arguments.
  // Otherwise, it is treated as a K&R-style function.
  bool HasProto = false;
  // Build up an array of information about the parsed arguments.
  SmallVector<DeclaratorChunk::ParamInfo, 16> ParamInfo;
  // Remember where we see an ellipsis, if any.
  SourceLocation EllipsisLoc;

  DeclSpec DS(AttrFactory);
  bool RefQualifierIsLValueRef = true;
  SourceLocation RefQualifierLoc;
  ExceptionSpecificationType ESpecType = EST_None;
  SourceRange ESpecRange;
  SmallVector<ParsedType, 2> DynamicExceptions;
  SmallVector<SourceRange, 2> DynamicExceptionRanges;
  ExprResult NoexceptExpr;
  CachedTokens *ExceptionSpecTokens = nullptr;
  ParsedAttributesWithRange FnAttrs(AttrFactory);
  TypeResult TrailingReturnType;
  SourceLocation TrailingReturnTypeLoc;

  /* LocalEndLoc is the end location for the local FunctionTypeLoc.
     EndLoc is the end location for the function declarator.
     They differ for trailing return types. */
  SourceLocation StartLoc, LocalEndLoc, EndLoc;
  SourceLocation LParenLoc, RParenLoc;
  LParenLoc = Tracker.getOpenLocation();
  StartLoc = LParenLoc;

  if (isFunctionDeclaratorIdentifierList()) {
    if (RequiresArg)
      Diag(Tok, diag::err_argument_required_after_attribute);

    ParseFunctionDeclaratorIdentifierList(D, ParamInfo);

    Tracker.consumeClose();
    RParenLoc = Tracker.getCloseLocation();
    LocalEndLoc = RParenLoc;
    EndLoc = RParenLoc;

    // If there are attributes following the identifier list, parse them and
    // prohibit them.
    MaybeParseCXX11Attributes(FnAttrs);
    ProhibitAttributes(FnAttrs);
  } else {
    if (Tok.isNot(tok::r_paren))
      ParseParameterDeclarationClause(D.getContext(), FirstArgAttrs, ParamInfo,
                                      EllipsisLoc);
    else if (RequiresArg)
      Diag(Tok, diag::err_argument_required_after_attribute);

    HasProto = ParamInfo.size() || getLangOpts().CPlusPlus
                                || getLangOpts().OpenCL;

    // If we have the closing ')', eat it.
    Tracker.consumeClose();
    RParenLoc = Tracker.getCloseLocation();
    LocalEndLoc = RParenLoc;
    EndLoc = RParenLoc;

    if (getLangOpts().CPlusPlus) {
      // FIXME: Accept these components in any order, and produce fixits to
      // correct the order if the user gets it wrong. Ideally we should deal
      // with the pure-specifier in the same way.

      // Parse cv-qualifier-seq[opt].
      ParseTypeQualifierListOpt(DS, AR_NoAttributesParsed,
                                /*AtomicAllowed*/ false,
                                /*IdentifierRequired=*/false,
                                llvm::function_ref<void()>([&]() {
                                  Actions.CodeCompleteFunctionQualifiers(DS, D);
                                }));
      if (!DS.getSourceRange().getEnd().isInvalid()) {
        EndLoc = DS.getSourceRange().getEnd();
      }

      // Parse ref-qualifier[opt].
      if (ParseRefQualifier(RefQualifierIsLValueRef, RefQualifierLoc))
        EndLoc = RefQualifierLoc;

      llvm::Optional<Sema::CXXThisScopeRAII> ThisScope;
      InitCXXThisScopeForDeclaratorIfRelevant(D, DS, ThisScope);

      // Parse exception-specification[opt].
      // FIXME: Per [class.mem]p6, all exception-specifications at class scope
      // should be delayed, including those for non-members (eg, friend
      // declarations). But only applying this to member declarations is
      // consistent with what other implementations do.
      bool Delayed = D.isFirstDeclarationOfMember() &&
                     D.isFunctionDeclaratorAFunctionDeclaration();
      if (Delayed && Actions.isLibstdcxxEagerExceptionSpecHack(D) &&
          GetLookAheadToken(0).is(tok::kw_noexcept) &&
          GetLookAheadToken(1).is(tok::l_paren) &&
          GetLookAheadToken(2).is(tok::kw_noexcept) &&
          GetLookAheadToken(3).is(tok::l_paren) &&
          GetLookAheadToken(4).is(tok::identifier) &&
          GetLookAheadToken(4).getIdentifierInfo()->isStr("swap")) {
        // HACK: We've got an exception-specification
        //   noexcept(noexcept(swap(...)))
        // or
        //   noexcept(noexcept(swap(...)) && noexcept(swap(...)))
        // on a 'swap' member function. This is a libstdc++ bug; the lookup
        // for 'swap' will only find the function we're currently declaring,
        // whereas it expects to find a non-member swap through ADL. Turn off
        // delayed parsing to give it a chance to find what it expects.
        Delayed = false;
      }
      ESpecType = tryParseExceptionSpecification(Delayed,
                                                 ESpecRange,
                                                 DynamicExceptions,
                                                 DynamicExceptionRanges,
                                                 NoexceptExpr,
                                                 ExceptionSpecTokens);
      if (ESpecType != EST_None)
        EndLoc = ESpecRange.getEnd();

      // Parse attribute-specifier-seq[opt]. Per DR 979 and DR 1297, this goes
      // after the exception-specification.
      MaybeParseCXX11Attributes(FnAttrs);

      // Parse trailing-return-type[opt].
      LocalEndLoc = EndLoc;
      if (getLangOpts().CPlusPlus11 && Tok.is(tok::arrow)) {
        Diag(Tok, diag::warn_cxx98_compat_trailing_return_type);
        if (D.getDeclSpec().getTypeSpecType() == TST_auto)
          StartLoc = D.getDeclSpec().getTypeSpecTypeLoc();
        LocalEndLoc = Tok.getLocation();
        SourceRange Range;
        TrailingReturnType =
            ParseTrailingReturnType(Range, D.mayBeFollowedByCXXDirectInit());
        TrailingReturnTypeLoc = Range.getBegin();
        EndLoc = Range.getEnd();
      }
    } else if (standardAttributesAllowed()) {
      MaybeParseCXX11Attributes(FnAttrs);
    }
  }

  // Collect non-parameter declarations from the prototype if this is a function
  // declaration. They will be moved into the scope of the function. Only do
  // this in C and not C++, where the decls will continue to live in the
  // surrounding context.
  SmallVector<NamedDecl *, 0> DeclsInPrototype;
  if (getCurScope()->getFlags() & Scope::FunctionDeclarationScope &&
      !getLangOpts().CPlusPlus) {
    for (Decl *D : getCurScope()->decls()) {
      NamedDecl *ND = dyn_cast<NamedDecl>(D);
      if (!ND || isa<ParmVarDecl>(ND))
        continue;
      DeclsInPrototype.push_back(ND);
    }
  }

  // Remember that we parsed a function type, and remember the attributes.
  D.AddTypeInfo(DeclaratorChunk::getFunction(
                    HasProto, IsAmbiguous, LParenLoc, ParamInfo.data(),
                    ParamInfo.size(), EllipsisLoc, RParenLoc,
                    RefQualifierIsLValueRef, RefQualifierLoc,
                    /*MutableLoc=*/SourceLocation(),
                    ESpecType, ESpecRange, DynamicExceptions.data(),
                    DynamicExceptionRanges.data(), DynamicExceptions.size(),
                    NoexceptExpr.isUsable() ? NoexceptExpr.get() : nullptr,
                    ExceptionSpecTokens, DeclsInPrototype, StartLoc,
                    LocalEndLoc, D, TrailingReturnType, TrailingReturnTypeLoc,
                    &DS),
                std::move(FnAttrs), EndLoc);
}

/// ParseRefQualifier - Parses a member function ref-qualifier. Returns
/// true if a ref-qualifier is found.
bool Parser::ParseRefQualifier(bool &RefQualifierIsLValueRef,
                               SourceLocation &RefQualifierLoc) {
  if (Tok.isOneOf(tok::amp, tok::ampamp)) {
    Diag(Tok, getLangOpts().CPlusPlus11 ?
         diag::warn_cxx98_compat_ref_qualifier :
         diag::ext_ref_qualifier);

    RefQualifierIsLValueRef = Tok.is(tok::amp);
    RefQualifierLoc = ConsumeToken();
    return true;
  }
  return false;
}

/// isFunctionDeclaratorIdentifierList - This parameter list may have an
/// identifier list form for a K&R-style function:  void foo(a,b,c)
///
/// Note that identifier-lists are only allowed for normal declarators, not for
/// abstract-declarators.
bool Parser::isFunctionDeclaratorIdentifierList() {
  return !getLangOpts().CPlusPlus
         && isIdentifier()
         && !TryAltiVecVectorToken()
         // K&R identifier lists can't have typedefs as identifiers, per C99
         // 6.7.5.3p11.
         && (TryAnnotateTypeOrScopeToken() || !Tok.is(tok::annot_typename))
         // Identifier lists follow a really simple grammar: the identifiers can
         // be followed *only* by a ", identifier" or ")".  However, K&R
         // identifier lists are really rare in the brave new modern world, and
         // it is very common for someone to typo a type in a non-K&R style
         // list.  If we are presented with something like: "void foo(intptr x,
         // float y)", we don't want to start parsing the function declarator as
         // though it is a K&R style declarator just because intptr is an
         // invalid type.
         //
         // To handle this, we check to see if the token after the first
         // identifier is a "," or ")".  Only then do we parse it as an
         // identifier list.
         && (!Tok.is(tok::eof) &&
             (NextToken().is(tok::comma) || NextToken().is(tok::r_paren)));
}

/// ParseFunctionDeclaratorIdentifierList - While parsing a function declarator
/// we found a K&R-style identifier list instead of a typed parameter list.
///
/// After returning, ParamInfo will hold the parsed parameters.
///
///       identifier-list: [C99 6.7.5]
///         identifier
///         identifier-list ',' identifier
///
void Parser::ParseFunctionDeclaratorIdentifierList(
       Declarator &D,
       SmallVectorImpl<DeclaratorChunk::ParamInfo> &ParamInfo) {
  // If there was no identifier specified for the declarator, either we are in
  // an abstract-declarator, or we are in a parameter declarator which was found
  // to be abstract.  In abstract-declarators, identifier lists are not valid:
  // diagnose this.
  if (!D.getIdentifier())
    Diag(Tok, diag::ext_ident_list_in_param);

  // Maintain an efficient lookup of params we have seen so far.
  llvm::SmallSet<const IdentifierInfo*, 16> ParamsSoFar;

  do {
    // If this isn't an identifier, report the error and skip until ')'.
    if (!isIdentifier()) {
      Diag(Tok, diag::err_expected) << tok::identifier;
      SkipUntil(tok::r_paren, StopAtSemi | StopBeforeMatch);
      // Forget we parsed anything.
      ParamInfo.clear();
      return;
    }

    IdentifierInfo *ParmII = Tok.getIdentifierInfo();

    // Reject 'typedef int y; int test(x, y)', but continue parsing.
    if (Actions.getTypeName(*ParmII, Tok.getLocation(), getCurScope()))
      Diag(Tok, diag::err_unexpected_typedef_ident) << ParmII;

    // Verify that the argument identifier has not already been mentioned.
    if (!ParamsSoFar.insert(ParmII).second) {
      Diag(Tok, diag::err_param_redefinition) << ParmII;
    } else {
      // Remember this identifier in ParamInfo.
      ParamInfo.push_back(DeclaratorChunk::ParamInfo(ParmII,
                                                     Tok.getLocation(),
                                                     nullptr));
    }

    ConsumeIdentifier();
    // The list continues if we see a comma.
  } while (TryConsumeToken(tok::comma));
}

/// ParseParameterDeclarationClause - Parse a (possibly empty) parameter-list
/// after the opening parenthesis. This function will not parse a K&R-style
/// identifier list.
///
/// DeclContext is the context of the declarator being parsed.  If FirstArgAttrs
/// is non-null, then the caller parsed those attributes immediately after the
/// open paren - they should be considered to be part of the first parameter.
///
/// After returning, ParamInfo will hold the parsed parameters. EllipsisLoc will
/// be the location of the ellipsis, if any was parsed.
///
///       parameter-type-list: [C99 6.7.5]
///         parameter-list
///         parameter-list ',' '...'
/// [C++]   parameter-list '...'
///
///       parameter-list: [C99 6.7.5]
///         parameter-declaration
///         parameter-list ',' parameter-declaration
///
///       parameter-declaration: [C99 6.7.5]
///         declaration-specifiers declarator
/// [C++]   declaration-specifiers declarator '=' assignment-expression
/// [C++11]                                       initializer-clause
/// [GNU]   declaration-specifiers declarator attributes
///         declaration-specifiers abstract-declarator[opt]
/// [C++]   declaration-specifiers abstract-declarator[opt]
///           '=' assignment-expression
/// [GNU]   declaration-specifiers abstract-declarator[opt] attributes
/// [C++11] attribute-specifier-seq parameter-declaration
///
void Parser::ParseParameterDeclarationClause(
       DeclaratorContext DeclaratorCtx,
       ParsedAttributes &FirstArgAttrs,
       SmallVectorImpl<DeclaratorChunk::ParamInfo> &ParamInfo,
       SourceLocation &EllipsisLoc) {

  // Avoid exceeding the maximum function scope depth.
  // See https://bugs.llvm.org/show_bug.cgi?id=19607
  // Note Sema::ActOnParamDeclarator calls ParmVarDecl::setScopeInfo with
  // getFunctionPrototypeDepth() - 1.
  if (getCurScope()->getFunctionPrototypeDepth() - 1 >
      ParmVarDecl::getMaxFunctionScopeDepth()) {
    Diag(Tok.getLocation(), diag::err_function_scope_depth_exceeded)
        << ParmVarDecl::getMaxFunctionScopeDepth();
    cutOffParsing();
    return;
  }

  do {
    // FIXME: Issue a diagnostic if we parsed an attribute-specifier-seq
    // before deciding this was a parameter-declaration-clause.
    if (TryConsumeToken(tok::ellipsis, EllipsisLoc))
      break;

    if (Tok.is(tok::arrow)) {
      ParseCXXInjectedParameter(ParamInfo);
      continue;
    }

    // Parse the declaration-specifiers.
    // Just use the ParsingDeclaration "scope" of the declarator.
    DeclSpec DS(AttrFactory);

    // Parse any C++11 attributes.
    MaybeParseCXX11Attributes(DS.getAttributes());

    // Skip any Microsoft attributes before a param.
    MaybeParseMicrosoftAttributes(DS.getAttributes());

    SourceLocation DSStart = Tok.getLocation();

    // If the caller parsed attributes for the first argument, add them now.
    // Take them so that we only apply the attributes to the first parameter.
    // FIXME: If we can leave the attributes in the token stream somehow, we can
    // get rid of a parameter (FirstArgAttrs) and this statement. It might be
    // too much hassle.
    DS.takeAttributesFrom(FirstArgAttrs);

    ParseDeclarationSpecifiers(DS);


    // Parse the declarator.  This is "PrototypeContext" or
    // "LambdaExprParameterContext", because we must accept either
    // 'declarator' or 'abstract-declarator' here.
    Declarator ParmDeclarator(
        DS, DeclaratorCtx == DeclaratorContext::RequiresExprContext
                ? DeclaratorContext::RequiresExprContext
                : DeclaratorCtx == DeclaratorContext::LambdaExprContext
                      ? DeclaratorContext::LambdaExprParameterContext
                      : DeclaratorContext::PrototypeContext);
    ParseDeclarator(ParmDeclarator);

    // Parse GNU attributes, if present.
    MaybeParseGNUAttributes(ParmDeclarator);

    if (Tok.is(tok::kw_requires)) {
      // User tried to define a requires clause in a parameter declaration,
      // which is surely not a function declaration.
      // void f(int (*g)(int, int) requires true);
      Diag(Tok,
           diag::err_requires_clause_on_declarator_not_declaring_a_function);
      ConsumeToken();
      Actions.CorrectDelayedTyposInExpr(
         ParseConstraintLogicalOrExpression(/*IsTrailingRequiresClause=*/true));
    }

    // Remember this parsed parameter in ParamInfo.
    IdentifierInfo *ParmII = ParmDeclarator.getIdentifier();

    // DefArgToks is used when the parsing of default arguments needs
    // to be delayed.
    std::unique_ptr<CachedTokens> DefArgToks;

    // If no parameter was specified, verify that *something* was specified,
    // otherwise we have a missing type and identifier.
    if (DS.isEmpty() && ParmDeclarator.getIdentifier() == nullptr &&
        ParmDeclarator.getNumTypeObjects() == 0) {
      // Completely missing, emit error.
      Diag(DSStart, diag::err_missing_param);
    } else {
      // Otherwise, we have something.  Add it and let semantic analysis try
      // to grok it and add the result to the ParamInfo we are building.

      // Last chance to recover from a misplaced ellipsis in an attempted
      // parameter pack declaration.
      if (Tok.is(tok::ellipsis) &&
          (NextToken().isNot(tok::r_paren) ||
           (!ParmDeclarator.getEllipsisLoc().isValid() &&
            !Actions.isUnexpandedParameterPackPermitted())) &&
          Actions.containsUnexpandedParameterPacks(ParmDeclarator))
        DiagnoseMisplacedEllipsisInDeclarator(ConsumeToken(), ParmDeclarator);

      // Now we are at the point where declarator parsing is finished.
      //
      // Try to catch keywords in place of the identifier in a declarator, and
      // in particular the common case where:
      //   1 identifier comes at the end of the declarator
      //   2 if the identifier is dropped, the declarator is valid but anonymous
      //     (no identifier)
      //   3 declarator parsing succeeds, and then we have a trailing keyword,
      //     which is never valid in a param list (e.g. missing a ',')
      // And we can't handle this in ParseDeclarator because in general keywords
      // may be allowed to follow the declarator. (And in some cases there'd be
      // better recovery like inserting punctuation). ParseDeclarator is just
      // treating this as an anonymous parameter, and fortunately at this point
      // we've already almost done that.
      //
      // We care about case 1) where the declarator type should be known, and
      // the identifier should be null.
      if (!ParmDeclarator.isInvalidType() && !ParmDeclarator.hasName()) {
        if (Tok.getIdentifierInfo() &&
            Tok.getIdentifierInfo()->isKeyword(getLangOpts())) {
          Diag(Tok, diag::err_keyword_as_parameter) << PP.getSpelling(Tok);
          // Consume the keyword.
          ConsumeToken();
        }
      }
      // Inform the actions module about the parameter declarator, so it gets
      // added to the current scope.
      Decl *Param = Actions.ActOnParamDeclarator(getCurScope(), ParmDeclarator);
      // Parse the default argument, if any. We parse the default
      // arguments in all dialects; the semantic analysis in
      // ActOnParamDefaultArgument will reject the default argument in
      // C.
      if (Tok.is(tok::equal)) {
        SourceLocation EqualLoc = Tok.getLocation();

        // Parse the default argument
        if (DeclaratorCtx == DeclaratorContext::MemberContext) {
          // If we're inside a class definition, cache the tokens
          // corresponding to the default argument. We'll actually parse
          // them when we see the end of the class definition.
          DefArgToks.reset(new CachedTokens);

          SourceLocation ArgStartLoc = NextToken().getLocation();
          if (!ConsumeAndStoreInitializer(*DefArgToks, CIK_DefaultArgument)) {
            DefArgToks.reset();
            Actions.ActOnParamDefaultArgumentError(Param, EqualLoc);
          } else {
            Actions.ActOnParamUnparsedDefaultArgument(Param, EqualLoc,
                                                      ArgStartLoc);
          }
        } else {
          // Consume the '='.
          ConsumeToken();

          // The argument isn't actually potentially evaluated unless it is
          // used.
          EnterExpressionEvaluationContext Eval(
              Actions,
              Sema::ExpressionEvaluationContext::PotentiallyEvaluatedIfUsed,
              Param);

          ExprResult DefArgResult;
          if (getLangOpts().CPlusPlus11 && Tok.is(tok::l_brace)) {
            Diag(Tok, diag::warn_cxx98_compat_generalized_initializer_lists);
            DefArgResult = ParseBraceInitializer();
          } else
            DefArgResult = ParseAssignmentExpression();
          DefArgResult = Actions.CorrectDelayedTyposInExpr(DefArgResult);
          if (DefArgResult.isInvalid()) {
            Actions.ActOnParamDefaultArgumentError(Param, EqualLoc);
            SkipUntil(tok::comma, tok::r_paren, StopAtSemi | StopBeforeMatch);
          } else {
            // Inform the actions module about the default argument
            Actions.ActOnParamDefaultArgument(Param, EqualLoc,
                                              DefArgResult.get());
          }
        }
      }

      Actions.tryExpandNonDependentPack(ParmII,
                                        ParmDeclarator.getIdentifierLoc(),
                                        std::move(DefArgToks),
                                        cast<ParmVarDecl>(Param), ParamInfo);
    }

    if (TryConsumeToken(tok::ellipsis, EllipsisLoc)) {
      if (!getLangOpts().CPlusPlus) {
        // We have ellipsis without a preceding ',', which is ill-formed
        // in C. Complain and provide the fix.
        Diag(EllipsisLoc, diag::err_missing_comma_before_ellipsis)
            << FixItHint::CreateInsertion(EllipsisLoc, ", ");
      } else if (ParmDeclarator.getEllipsisLoc().isValid() ||
                 Actions.containsUnexpandedParameterPacks(ParmDeclarator)) {
        // It looks like this was supposed to be a parameter pack. Warn and
        // point out where the ellipsis should have gone.
        SourceLocation ParmEllipsis = ParmDeclarator.getEllipsisLoc();
        Diag(EllipsisLoc, diag::warn_misplaced_ellipsis_vararg)
          << ParmEllipsis.isValid() << ParmEllipsis;
        if (ParmEllipsis.isValid()) {
          Diag(ParmEllipsis,
               diag::note_misplaced_ellipsis_vararg_existing_ellipsis);
        } else {
          Diag(ParmDeclarator.getIdentifierLoc(),
               diag::note_misplaced_ellipsis_vararg_add_ellipsis)
            << FixItHint::CreateInsertion(ParmDeclarator.getIdentifierLoc(),
                                          "...")
            << !ParmDeclarator.hasName();
        }
        Diag(EllipsisLoc, diag::note_misplaced_ellipsis_vararg_add_comma)
          << FixItHint::CreateInsertion(EllipsisLoc, ", ");
      }

      // We can't have any more parameters after an ellipsis.
      break;
    }

    // If the next token is a comma, consume it and keep reading arguments.
  } while (TryConsumeToken(tok::comma));
}

/// [C90]   direct-declarator '[' constant-expression[opt] ']'
/// [C99]   direct-declarator '[' type-qual-list[opt] assignment-expr[opt] ']'
/// [C99]   direct-declarator '[' 'static' type-qual-list[opt] assign-expr ']'
/// [C99]   direct-declarator '[' type-qual-list 'static' assignment-expr ']'
/// [C99]   direct-declarator '[' type-qual-list[opt] '*' ']'
/// [C++11] direct-declarator '[' constant-expression[opt] ']'
///                           attribute-specifier-seq[opt]
void Parser::ParseBracketDeclarator(Declarator &D) {
  if (CheckProhibitedCXX11Attribute())
    return;

  BalancedDelimiterTracker T(*this, tok::l_square);
  T.consumeOpen();

  // C array syntax has many features, but by-far the most common is [] and [4].
  // This code does a fast path to handle some of the most obvious cases.
  if (Tok.getKind() == tok::r_square) {
    T.consumeClose();
    ParsedAttributes attrs(AttrFactory);
    MaybeParseCXX11Attributes(attrs);

    // Remember that we parsed the empty array type.
    D.AddTypeInfo(DeclaratorChunk::getArray(0, false, false, nullptr,
                                            T.getOpenLocation(),
                                            T.getCloseLocation()),
                  std::move(attrs), T.getCloseLocation());
    return;
  } else if (Tok.getKind() == tok::numeric_constant &&
             GetLookAheadToken(1).is(tok::r_square)) {
    // [4] is very common.  Parse the numeric constant expression.
    ExprResult ExprRes(Actions.ActOnNumericConstant(Tok, getCurScope()));
    ConsumeToken();

    T.consumeClose();
    ParsedAttributes attrs(AttrFactory);
    MaybeParseCXX11Attributes(attrs);

    // Remember that we parsed a array type, and remember its features.
    D.AddTypeInfo(DeclaratorChunk::getArray(0, false, false, ExprRes.get(),
                                            T.getOpenLocation(),
                                            T.getCloseLocation()),
                  std::move(attrs), T.getCloseLocation());
    return;
  } else if (Tok.getKind() == tok::code_completion) {
    Actions.CodeCompleteBracketDeclarator(getCurScope());
    return cutOffParsing();
  }

  // If valid, this location is the position where we read the 'static' keyword.
  SourceLocation StaticLoc;
  TryConsumeToken(tok::kw_static, StaticLoc);

  // If there is a type-qualifier-list, read it now.
  // Type qualifiers in an array subscript are a C99 feature.
  DeclSpec DS(AttrFactory);
  ParseTypeQualifierListOpt(DS, AR_CXX11AttributesParsed);

  // If we haven't already read 'static', check to see if there is one after the
  // type-qualifier-list.
  if (!StaticLoc.isValid())
    TryConsumeToken(tok::kw_static, StaticLoc);

  // Handle "direct-declarator [ type-qual-list[opt] * ]".
  bool isStar = false;
  ExprResult NumElements;

  // Handle the case where we have '[*]' as the array size.  However, a leading
  // star could be the start of an expression, for example 'X[*p + 4]'.  Verify
  // the token after the star is a ']'.  Since stars in arrays are
  // infrequent, use of lookahead is not costly here.
  if (Tok.is(tok::star) && GetLookAheadToken(1).is(tok::r_square)) {
    ConsumeToken();  // Eat the '*'.

    if (StaticLoc.isValid()) {
      Diag(StaticLoc, diag::err_unspecified_vla_size_with_static);
      StaticLoc = SourceLocation();  // Drop the static.
    }
    isStar = true;
  } else if (Tok.isNot(tok::r_square)) {
    // Note, in C89, this production uses the constant-expr production instead
    // of assignment-expr.  The only difference is that assignment-expr allows
    // things like '=' and '*='.  Sema rejects these in C89 mode because they
    // are not i-c-e's, so we don't need to distinguish between the two here.

    // Parse the constant-expression or assignment-expression now (depending
    // on dialect).
    if (getLangOpts().CPlusPlus) {
      NumElements = ParseConstantExpression();
    } else {
      EnterExpressionEvaluationContext Unevaluated(
          Actions, Sema::ExpressionEvaluationContext::ConstantEvaluated);
      NumElements =
          Actions.CorrectDelayedTyposInExpr(ParseAssignmentExpression());
    }
  } else {
    if (StaticLoc.isValid()) {
      Diag(StaticLoc, diag::err_unspecified_size_with_static);
      StaticLoc = SourceLocation();  // Drop the static.
    }
  }

  // If there was an error parsing the assignment-expression, recover.
  if (NumElements.isInvalid()) {
    D.setInvalidType(true);
    // If the expression was invalid, skip it.
    SkipUntil(tok::r_square, StopAtSemi);
    return;
  }

  T.consumeClose();

  MaybeParseCXX11Attributes(DS.getAttributes());

  // Remember that we parsed a array type, and remember its features.
  D.AddTypeInfo(
      DeclaratorChunk::getArray(DS.getTypeQualifiers(), StaticLoc.isValid(),
                                isStar, NumElements.get(), T.getOpenLocation(),
                                T.getCloseLocation()),
      std::move(DS.getAttributes()), T.getCloseLocation());
}

/// Diagnose brackets before an identifier.
void Parser::ParseMisplacedBracketDeclarator(Declarator &D) {
  assert(Tok.is(tok::l_square) && "Missing opening bracket");
  assert(!D.mayOmitIdentifier() && "Declarator cannot omit identifier");

  SourceLocation StartBracketLoc = Tok.getLocation();
  Declarator TempDeclarator(D.getDeclSpec(), D.getContext());

  while (Tok.is(tok::l_square)) {
    ParseBracketDeclarator(TempDeclarator);
  }

  // Stuff the location of the start of the brackets into the Declarator.
  // The diagnostics from ParseDirectDeclarator will make more sense if
  // they use this location instead.
  if (Tok.is(tok::semi))
    D.getName().EndLocation = StartBracketLoc;

  SourceLocation SuggestParenLoc = Tok.getLocation();

  // Now that the brackets are removed, try parsing the declarator again.
  ParseDeclaratorInternal(D, &Parser::ParseDirectDeclarator);

  // Something went wrong parsing the brackets, in which case,
  // ParseBracketDeclarator has emitted an error, and we don't need to emit
  // one here.
  if (TempDeclarator.getNumTypeObjects() == 0)
    return;

  // Determine if parens will need to be suggested in the diagnostic.
  bool NeedParens = false;
  if (D.getNumTypeObjects() != 0) {
    switch (D.getTypeObject(D.getNumTypeObjects() - 1).Kind) {
    case DeclaratorChunk::Pointer:
    case DeclaratorChunk::Reference:
    case DeclaratorChunk::BlockPointer:
    case DeclaratorChunk::MemberPointer:
    case DeclaratorChunk::Pipe:
      NeedParens = true;
      break;
    case DeclaratorChunk::Array:
    case DeclaratorChunk::Function:
    case DeclaratorChunk::Paren:
      break;
    }
  }

  if (NeedParens) {
    // Create a DeclaratorChunk for the inserted parens.
    SourceLocation EndLoc = PP.getLocForEndOfToken(D.getEndLoc());
    D.AddTypeInfo(DeclaratorChunk::getParen(SuggestParenLoc, EndLoc),
                  SourceLocation());
  }

  // Adding back the bracket info to the end of the Declarator.
  for (unsigned i = 0, e = TempDeclarator.getNumTypeObjects(); i < e; ++i) {
    const DeclaratorChunk &Chunk = TempDeclarator.getTypeObject(i);
    D.AddTypeInfo(Chunk, SourceLocation());
  }

  // The missing identifier would have been diagnosed in ParseDirectDeclarator.
  // If parentheses are required, always suggest them.
  if (!D.getIdentifier() && !NeedParens)
    return;

  SourceLocation EndBracketLoc = TempDeclarator.getEndLoc();

  // Generate the move bracket error message.
  SourceRange BracketRange(StartBracketLoc, EndBracketLoc);
  SourceLocation EndLoc = PP.getLocForEndOfToken(D.getEndLoc());

  if (NeedParens) {
    Diag(EndLoc, diag::err_brackets_go_after_unqualified_id)
        << getLangOpts().CPlusPlus
        << FixItHint::CreateInsertion(SuggestParenLoc, "(")
        << FixItHint::CreateInsertion(EndLoc, ")")
        << FixItHint::CreateInsertionFromRange(
               EndLoc, CharSourceRange(BracketRange, true))
        << FixItHint::CreateRemoval(BracketRange);
  } else {
    Diag(EndLoc, diag::err_brackets_go_after_unqualified_id)
        << getLangOpts().CPlusPlus
        << FixItHint::CreateInsertionFromRange(
               EndLoc, CharSourceRange(BracketRange, true))
        << FixItHint::CreateRemoval(BracketRange);
  }
}

/// [GNU]   typeof-specifier:
///           typeof ( expressions )
///           typeof ( type-name )
/// [GNU/C++] typeof unary-expression
///
void Parser::ParseTypeofSpecifier(DeclSpec &DS) {
  assert(Tok.is(tok::kw_typeof) && "Not a typeof specifier");
  Token OpTok = Tok;
  SourceLocation StartLoc = ConsumeToken();

  const bool hasParens = Tok.is(tok::l_paren);

  EnterExpressionEvaluationContext Unevaluated(
      Actions, Sema::ExpressionEvaluationContext::Unevaluated,
      Sema::ReuseLambdaContextDecl);

  bool isCastExpr;
  ParsedType CastTy;
  SourceRange CastRange;
  ExprResult Operand = Actions.CorrectDelayedTyposInExpr(
      ParseExprAfterUnaryExprOrTypeTrait(OpTok, isCastExpr, CastTy, CastRange));
  if (hasParens)
    DS.setTypeofParensRange(CastRange);

  if (CastRange.getEnd().isInvalid())
    // FIXME: Not accurate, the range gets one token more than it should.
    DS.SetRangeEnd(Tok.getLocation());
  else
    DS.SetRangeEnd(CastRange.getEnd());

  if (isCastExpr) {
    if (!CastTy) {
      DS.SetTypeSpecError();
      return;
    }

    const char *PrevSpec = nullptr;
    unsigned DiagID;
    // Check for duplicate type specifiers (e.g. "int typeof(int)").
    if (DS.SetTypeSpecType(DeclSpec::TST_typeofType, StartLoc, PrevSpec,
                           DiagID, CastTy,
                           Actions.getASTContext().getPrintingPolicy()))
      Diag(StartLoc, DiagID) << PrevSpec;
    return;
  }

  // If we get here, the operand to the typeof was an expression.
  if (Operand.isInvalid()) {
    DS.SetTypeSpecError();
    return;
  }

  // We might need to transform the operand if it is potentially evaluated.
  Operand = Actions.HandleExprEvaluationContextForTypeof(Operand.get());
  if (Operand.isInvalid()) {
    DS.SetTypeSpecError();
    return;
  }

  const char *PrevSpec = nullptr;
  unsigned DiagID;
  // Check for duplicate type specifiers (e.g. "int typeof(int)").
  if (DS.SetTypeSpecType(DeclSpec::TST_typeofExpr, StartLoc, PrevSpec,
                         DiagID, Operand.get(),
                         Actions.getASTContext().getPrintingPolicy()))
    Diag(StartLoc, DiagID) << PrevSpec;
}

/// [C11]   atomic-specifier:
///           _Atomic ( type-name )
///
void Parser::ParseAtomicSpecifier(DeclSpec &DS) {
  assert(Tok.is(tok::kw__Atomic) && NextToken().is(tok::l_paren) &&
         "Not an atomic specifier");

  SourceLocation StartLoc = ConsumeToken();
  BalancedDelimiterTracker T(*this, tok::l_paren);
  if (T.consumeOpen())
    return;

  TypeResult Result = ParseTypeName();
  if (Result.isInvalid()) {
    SkipUntil(tok::r_paren, StopAtSemi);
    return;
  }

  // Match the ')'
  T.consumeClose();

  if (T.getCloseLocation().isInvalid())
    return;

  DS.setTypeofParensRange(T.getRange());
  DS.SetRangeEnd(T.getCloseLocation());

  const char *PrevSpec = nullptr;
  unsigned DiagID;
  if (DS.SetTypeSpecType(DeclSpec::TST_atomic, StartLoc, PrevSpec,
                         DiagID, Result.get(),
                         Actions.getASTContext().getPrintingPolicy()))
    Diag(StartLoc, DiagID) << PrevSpec;
}

/// TryAltiVecVectorTokenOutOfLine - Out of line body that should only be called
/// from TryAltiVecVectorToken.
bool Parser::TryAltiVecVectorTokenOutOfLine() {
  Token Next = NextToken();
  switch (Next.getKind()) {
  default: return false;
  case tok::kw_short:
  case tok::kw_long:
  case tok::kw_signed:
  case tok::kw_unsigned:
  case tok::kw_void:
  case tok::kw_char:
  case tok::kw_int:
  case tok::kw_float:
  case tok::kw_double:
  case tok::kw_bool:
  case tok::kw___bool:
  case tok::kw___pixel:
    Tok.setKind(tok::kw___vector);
    return true;
  case tok::identifier:
    if (Next.getIdentifierInfo() == Ident_pixel) {
      Tok.setKind(tok::kw___vector);
      return true;
    }
    if (Next.getIdentifierInfo() == Ident_bool) {
      Tok.setKind(tok::kw___vector);
      return true;
    }
    return false;
  }
}

bool Parser::TryAltiVecTokenOutOfLine(DeclSpec &DS, SourceLocation Loc,
                                      const char *&PrevSpec, unsigned &DiagID,
                                      bool &isInvalid) {
  const PrintingPolicy &Policy = Actions.getASTContext().getPrintingPolicy();
  if (Tok.getIdentifierInfo() == Ident_vector) {
    Token Next = NextToken();
    switch (Next.getKind()) {
    case tok::kw_short:
    case tok::kw_long:
    case tok::kw_signed:
    case tok::kw_unsigned:
    case tok::kw_void:
    case tok::kw_char:
    case tok::kw_int:
    case tok::kw_float:
    case tok::kw_double:
    case tok::kw_bool:
    case tok::kw___bool:
    case tok::kw___pixel:
      isInvalid = DS.SetTypeAltiVecVector(true, Loc, PrevSpec, DiagID, Policy);
      return true;
    case tok::identifier:
      if (Next.getIdentifierInfo() == Ident_pixel) {
        isInvalid = DS.SetTypeAltiVecVector(true, Loc, PrevSpec, DiagID,Policy);
        return true;
      }
      if (Next.getIdentifierInfo() == Ident_bool) {
        isInvalid = DS.SetTypeAltiVecVector(true, Loc, PrevSpec, DiagID,Policy);
        return true;
      }
      break;
    default:
      break;
    }
  } else if ((Tok.getIdentifierInfo() == Ident_pixel) &&
             DS.isTypeAltiVecVector()) {
    isInvalid = DS.SetTypeAltiVecPixel(true, Loc, PrevSpec, DiagID, Policy);
    return true;
  } else if ((Tok.getIdentifierInfo() == Ident_bool) &&
             DS.isTypeAltiVecVector()) {
    isInvalid = DS.SetTypeAltiVecBool(true, Loc, PrevSpec, DiagID, Policy);
    return true;
  }
  return false;
}<|MERGE_RESOLUTION|>--- conflicted
+++ resolved
@@ -4794,7 +4794,6 @@
 
   // Parse the enumerator-list.
   while (Tok.isNot(tok::r_brace)) {
-<<<<<<< HEAD
     if (getLangOpts().CPlusPlus && Tok.is(tok::kw_consteval)) {
       // [Meta] metaprogram-declaration
       if (NextToken().is(tok::l_brace)) {
@@ -4816,11 +4815,6 @@
       }
     }
 
-    IdentifierInfo *Ident;
-    SourceLocation IdentLoc;
-
-=======
->>>>>>> cf0c906f
     // Parse enumerator. If failed, try skipping till the start of the next
     // enumerator definition.
     if (!isIdentifier()) {
