//===--- ParseStmt.cpp - Statement and Block Parser -----------------------===//
//
// Part of the LLVM Project, under the Apache License v2.0 with LLVM Exceptions.
// See https://llvm.org/LICENSE.txt for license information.
// SPDX-License-Identifier: Apache-2.0 WITH LLVM-exception
//
//===----------------------------------------------------------------------===//
//
// This file implements the Statement and Block portions of the Parser
// interface.
//
//===----------------------------------------------------------------------===//

#include "clang/AST/PrettyDeclStackTrace.h"
#include "clang/Basic/Attributes.h"
#include "clang/Basic/PrettyStackTrace.h"
#include "clang/Parse/LoopHint.h"
#include "clang/Parse/Parser.h"
#include "clang/Parse/RAIIObjectsForParser.h"
#include "clang/Sema/DeclSpec.h"
#include "clang/Sema/Scope.h"
#include "clang/Sema/TypoCorrection.h"
#include "llvm/ADT/STLExtras.h"

using namespace clang;

//===----------------------------------------------------------------------===//
// C99 6.8: Statements and Blocks.
//===----------------------------------------------------------------------===//

/// Parse a standalone statement (for instance, as the body of an 'if',
/// 'while', or 'for').
StmtResult Parser::ParseStatement(SourceLocation *TrailingElseLoc,
                                  ParsedStmtContext StmtCtx) {
  StmtResult Res;

  // We may get back a null statement if we found a #pragma. Keep going until
  // we get an actual statement.
  do {
    StmtVector Stmts;
    Res = ParseStatementOrDeclaration(Stmts, StmtCtx, TrailingElseLoc);
  } while (!Res.isInvalid() && !Res.get());

  return Res;
}

/// ParseStatementOrDeclaration - Read 'statement' or 'declaration'.
///       StatementOrDeclaration:
///         statement
///         declaration
///
///       statement:
///         labeled-statement
///         compound-statement
///         expression-statement
///         selection-statement
///         iteration-statement
///         jump-statement
/// [C++]   declaration-statement
/// [C++]   try-block
/// [MS]    seh-try-block
/// [OBC]   objc-throw-statement
/// [OBC]   objc-try-catch-statement
/// [OBC]   objc-synchronized-statement
/// [GNU]   asm-statement
/// [OMP]   openmp-construct             [TODO]
///
///       labeled-statement:
///         identifier ':' statement
///         'case' constant-expression ':' statement
///         'default' ':' statement
///
///       selection-statement:
///         if-statement
///         switch-statement
///
///       iteration-statement:
///         while-statement
///         do-statement
///         for-statement
///
///       expression-statement:
///         expression[opt] ';'
///
///       jump-statement:
///         'goto' identifier ';'
///         'continue' ';'
///         'break' ';'
///         'return' expression[opt] ';'
/// [GNU]   'goto' '*' expression ';'
///
/// [OBC] objc-throw-statement:
/// [OBC]   '@' 'throw' expression ';'
/// [OBC]   '@' 'throw' ';'
///
StmtResult
Parser::ParseStatementOrDeclaration(StmtVector &Stmts,
                                    ParsedStmtContext StmtCtx,
                                    SourceLocation *TrailingElseLoc) {

  ParenBraceBracketBalancer BalancerRAIIObj(*this);

  // Because we're parsing either a statement or a declaration, the order of
  // attribute parsing is important. [[]] attributes at the start of a
  // statement are different from [[]] attributes that follow an __attribute__
  // at the start of the statement. Thus, we're not using MaybeParseAttributes
  // here because we don't want to allow arbitrary orderings.
  ParsedAttributesWithRange Attrs(AttrFactory);
  MaybeParseCXX11Attributes(Attrs, nullptr, /*MightBeObjCMessageSend*/ true);
  if (getLangOpts().OpenCL)
    MaybeParseGNUAttributes(Attrs);

  StmtResult Res = ParseStatementOrDeclarationAfterAttributes(
      Stmts, StmtCtx, TrailingElseLoc, Attrs);
  MaybeDestroyTemplateIds();

  assert((Attrs.empty() || Res.isInvalid() || Res.isUsable()) &&
         "attributes on empty statement");

  if (Attrs.empty() || Res.isInvalid())
    return Res;

  return Actions.ProcessStmtAttributes(Res.get(), Attrs, Attrs.Range);
}

namespace {
class StatementFilterCCC final : public CorrectionCandidateCallback {
public:
  StatementFilterCCC(Token nextTok) : NextToken(nextTok) {
    WantTypeSpecifiers = nextTok.isOneOf(tok::l_paren, tok::less, tok::l_square,
                                         tok::identifier, tok::star, tok::amp);
    WantExpressionKeywords =
        nextTok.isOneOf(tok::l_paren, tok::identifier, tok::arrow, tok::period);
    WantRemainingKeywords =
        nextTok.isOneOf(tok::l_paren, tok::semi, tok::identifier, tok::l_brace);
    WantCXXNamedCasts = false;
  }

  bool ValidateCandidate(const TypoCorrection &candidate) override {
    if (FieldDecl *FD = candidate.getCorrectionDeclAs<FieldDecl>())
      return !candidate.getCorrectionSpecifier() || isa<ObjCIvarDecl>(FD);
    if (NextToken.is(tok::equal))
      return candidate.getCorrectionDeclAs<VarDecl>();
    if (NextToken.is(tok::period) &&
        candidate.getCorrectionDeclAs<NamespaceDecl>())
      return false;
    return CorrectionCandidateCallback::ValidateCandidate(candidate);
  }

  std::unique_ptr<CorrectionCandidateCallback> clone() override {
    return std::make_unique<StatementFilterCCC>(*this);
  }

private:
  Token NextToken;
};
}

/// The default case of the switch statement in
/// ParseStatementOrDeclaraionAfterAttributes(). Due to the introduction of
/// `template for` statements, there is more than one path in which this code
/// may be called.
StmtResult
Parser::StmtOrDeclAfterAttributesDefault(ParsedStmtContext StmtCtx,
                                         ParsedAttributesWithRange &Attrs,
                                         SourceLocation &GNUAttributeLoc) {
  if ((getLangOpts().CPlusPlus || getLangOpts().MicrosoftExt ||
       (StmtCtx & ParsedStmtContext::AllowDeclarationsInC) !=
        ParsedStmtContext()) &&
      (GNUAttributeLoc.isValid() || isDeclarationStatement())) {
    SourceLocation DeclStart = Tok.getLocation(), DeclEnd;
    DeclGroupPtrTy Decl;
    if (GNUAttributeLoc.isValid()) {
      DeclStart = GNUAttributeLoc;
      Decl = ParseDeclaration(DeclaratorContext::BlockContext, DeclEnd, Attrs,
                              &GNUAttributeLoc);
    } else {
      Decl =
        ParseDeclaration(DeclaratorContext::BlockContext, DeclEnd, Attrs);
    }
    if (Attrs.Range.getBegin().isValid())
      DeclStart = Attrs.Range.getBegin();
    return Actions.ActOnDeclStmt(Decl, DeclStart, DeclEnd);
  }

  if (Tok.is(tok::r_brace)) {
    Diag(Tok, diag::err_expected_statement);
    return StmtError();
  }

  return ParseExprStatement(StmtCtx);
}

StmtResult Parser::ParseStatementOrDeclarationAfterAttributes(
    StmtVector &Stmts, ParsedStmtContext StmtCtx,
    SourceLocation *TrailingElseLoc, ParsedAttributesWithRange &Attrs) {
  const char *SemiError = nullptr;
  StmtResult Res;
  SourceLocation GNUAttributeLoc;

  // Cases in this switch statement should fall through if the parser expects
  // the token to end in a semicolon (in which case SemiError should be set),
  // or they directly 'return;' if not.
Retry:
  tok::TokenKind Kind  = Tok.getKind();
  SourceLocation AtLoc;
  switch (Kind) {
  case tok::at: // May be a @try or @throw statement
    {
      ProhibitAttributes(Attrs); // TODO: is it correct?
      AtLoc = ConsumeToken();  // consume @
      return ParseObjCAtStatement(AtLoc, StmtCtx);
    }

  case tok::code_completion:
    Actions.CodeCompleteOrdinaryName(getCurScope(), Sema::PCC_Statement);
    cutOffParsing();
    return StmtError();

  case tok::l_square: {
    if (NextToken().isNot(tok::hash))
      goto DefaultFallback;

    if (AnnotateIdentifierSplice())
      return StmtError();

    LLVM_FALLTHROUGH;
  }

  case tok::identifier:
  case tok::annot_identifier_splice: {
    Token Next = NextToken();
    if (Next.is(tok::colon)) { // C99 6.8.1: labeled-statement
      // identifier ':' statement
      return ParseLabeledStatement(Attrs, StmtCtx);
    }

    // Look up the identifier, and typo-correct it to a keyword if it's not
    // found.
    if (Next.isNot(tok::coloncolon)) {
      // Try to limit which sets of keywords should be included in typo
      // correction based on what the next token is.
      StatementFilterCCC CCC(Next);
      if (TryAnnotateName(&CCC) == ANK_Error) {
        // Handle errors here by skipping up to the next semicolon or '}', and
        // eat the semicolon if that's what stopped us.
        SkipUntil(tok::r_brace, StopAtSemi | StopBeforeMatch);
        if (Tok.is(tok::semi))
          ConsumeToken();
        return StmtError();
      }

      // If the identifier was typo-corrected, try again.
      if (!isIdentifier())
        goto Retry;
    }

    // Fall through
    LLVM_FALLTHROUGH;
  }

<<<<<<< HEAD
  default:
  DefaultFallback:
    return StmtOrDeclAfterAttributesDefault(StmtCtx, Attrs, GNUAttributeLoc);
=======
  default: {
    if ((getLangOpts().CPlusPlus || getLangOpts().MicrosoftExt ||
         (StmtCtx & ParsedStmtContext::AllowDeclarationsInC) !=
             ParsedStmtContext()) &&
        ((GNUAttributeLoc.isValid() &&
          !(!Attrs.empty() &&
            llvm::all_of(
                Attrs, [](ParsedAttr &Attr) { return Attr.isStmtAttr(); }))) ||
         isDeclarationStatement())) {
      SourceLocation DeclStart = Tok.getLocation(), DeclEnd;
      DeclGroupPtrTy Decl;
      if (GNUAttributeLoc.isValid()) {
        DeclStart = GNUAttributeLoc;
        Decl = ParseDeclaration(DeclaratorContext::Block, DeclEnd, Attrs,
                                &GNUAttributeLoc);
      } else {
        Decl = ParseDeclaration(DeclaratorContext::Block, DeclEnd, Attrs);
      }
      if (Attrs.Range.getBegin().isValid())
        DeclStart = Attrs.Range.getBegin();
      return Actions.ActOnDeclStmt(Decl, DeclStart, DeclEnd);
    }

    if (Tok.is(tok::r_brace)) {
      Diag(Tok, diag::err_expected_statement);
      return StmtError();
    }

    return ParseExprStatement(StmtCtx);
  }
>>>>>>> 7d09e1d7

  case tok::kw___attribute: {
    GNUAttributeLoc = Tok.getLocation();
    ParseGNUAttributes(Attrs);
    goto Retry;
  }

  case tok::kw_case:                // C99 6.8.1: labeled-statement
    return ParseCaseStatement(StmtCtx);
  case tok::kw_default:             // C99 6.8.1: labeled-statement
    return ParseDefaultStatement(StmtCtx);

  case tok::l_brace:                // C99 6.8.2: compound-statement
    return ParseCompoundStatement();
  case tok::semi: {                 // C99 6.8.3p3: expression[opt] ';'
    bool HasLeadingEmptyMacro = Tok.hasLeadingEmptyMacro();
    return Actions.ActOnNullStmt(ConsumeToken(), HasLeadingEmptyMacro);
  }

  case tok::kw_if:                  // C99 6.8.4.1: if-statement
    return ParseIfStatement(TrailingElseLoc);
  case tok::kw_switch:              // C99 6.8.4.2: switch-statement
    return ParseSwitchStatement(TrailingElseLoc);

  case tok::kw_while:               // C99 6.8.5.1: while-statement
    return ParseWhileStatement(TrailingElseLoc);
  case tok::kw_do:                  // C99 6.8.5.2: do-statement
    Res = ParseDoStatement();
    SemiError = "do/while";
    break;
  case tok::kw_for:                 // C99 6.8.5.3: for-statement
    return ParseForStatement(TrailingElseLoc);
  case tok::kw_template:
    if (NextToken().is(tok::kw_for))
      return ParseForStatement(TrailingElseLoc);
    return StmtOrDeclAfterAttributesDefault(StmtCtx, Attrs, GNUAttributeLoc);

  case tok::kw_goto:                // C99 6.8.6.1: goto-statement
    Res = ParseGotoStatement();
    SemiError = "goto";
    break;
  case tok::kw_continue:            // C99 6.8.6.2: continue-statement
    Res = ParseContinueStatement();
    SemiError = "continue";
    break;
  case tok::kw_break:               // C99 6.8.6.3: break-statement
    Res = ParseBreakStatement();
    SemiError = "break";
    break;
  case tok::kw_return:              // C99 6.8.6.4: return-statement
    Res = ParseReturnStatement();
    SemiError = "return";
    break;
  case tok::kw_co_return:            // C++ Coroutines: co_return statement
    Res = ParseReturnStatement();
    SemiError = "co_return";
    break;

  case tok::kw_asm: {
    ProhibitAttributes(Attrs);
    bool msAsm = false;
    Res = ParseAsmStatement(msAsm);
    Res = Actions.ActOnFinishFullStmt(Res.get());
    if (msAsm) return Res;
    SemiError = "asm";
    break;
  }

  case tok::kw___if_exists:
  case tok::kw___if_not_exists:
    ProhibitAttributes(Attrs);
    ParseMicrosoftIfExistsStatement(Stmts);
    // An __if_exists block is like a compound statement, but it doesn't create
    // a new scope.
    return StmtEmpty();

  case tok::kw_try:                 // C++ 15: try-block
    return ParseCXXTryBlock();

  case tok::kw___try:
    ProhibitAttributes(Attrs); // TODO: is it correct?
    return ParseSEHTryBlock();

  case tok::kw___leave:
    Res = ParseSEHLeaveStatement();
    SemiError = "__leave";
    break;

  case tok::annot_pragma_vis:
    ProhibitAttributes(Attrs);
    HandlePragmaVisibility();
    return StmtEmpty();

  case tok::annot_pragma_pack:
    ProhibitAttributes(Attrs);
    HandlePragmaPack();
    return StmtEmpty();

  case tok::annot_pragma_msstruct:
    ProhibitAttributes(Attrs);
    HandlePragmaMSStruct();
    return StmtEmpty();

  case tok::annot_pragma_align:
    ProhibitAttributes(Attrs);
    HandlePragmaAlign();
    return StmtEmpty();

  case tok::annot_pragma_weak:
    ProhibitAttributes(Attrs);
    HandlePragmaWeak();
    return StmtEmpty();

  case tok::annot_pragma_weakalias:
    ProhibitAttributes(Attrs);
    HandlePragmaWeakAlias();
    return StmtEmpty();

  case tok::annot_pragma_redefine_extname:
    ProhibitAttributes(Attrs);
    HandlePragmaRedefineExtname();
    return StmtEmpty();

  case tok::annot_pragma_fp_contract:
    ProhibitAttributes(Attrs);
    Diag(Tok, diag::err_pragma_file_or_compound_scope) << "fp_contract";
    ConsumeAnnotationToken();
    return StmtError();

  case tok::annot_pragma_fp:
    ProhibitAttributes(Attrs);
    Diag(Tok, diag::err_pragma_file_or_compound_scope) << "clang fp";
    ConsumeAnnotationToken();
    return StmtError();

  case tok::annot_pragma_fenv_access:
    ProhibitAttributes(Attrs);
    Diag(Tok, diag::err_pragma_stdc_fenv_access_scope);
    ConsumeAnnotationToken();
    return StmtEmpty();

  case tok::annot_pragma_fenv_round:
    ProhibitAttributes(Attrs);
    Diag(Tok, diag::err_pragma_file_or_compound_scope) << "STDC FENV_ROUND";
    ConsumeAnnotationToken();
    return StmtError();

  case tok::annot_pragma_float_control:
    ProhibitAttributes(Attrs);
    Diag(Tok, diag::err_pragma_file_or_compound_scope) << "float_control";
    ConsumeAnnotationToken();
    return StmtError();

  case tok::annot_pragma_opencl_extension:
    ProhibitAttributes(Attrs);
    HandlePragmaOpenCLExtension();
    return StmtEmpty();

  case tok::annot_pragma_captured:
    ProhibitAttributes(Attrs);
    return HandlePragmaCaptured();

  case tok::annot_pragma_openmp:
    ProhibitAttributes(Attrs);
    return ParseOpenMPDeclarativeOrExecutableDirective(StmtCtx);

  case tok::annot_pragma_ms_pointers_to_members:
    ProhibitAttributes(Attrs);
    HandlePragmaMSPointersToMembers();
    return StmtEmpty();

  case tok::annot_pragma_ms_pragma:
    ProhibitAttributes(Attrs);
    HandlePragmaMSPragma();
    return StmtEmpty();

  case tok::annot_pragma_ms_vtordisp:
    ProhibitAttributes(Attrs);
    HandlePragmaMSVtorDisp();
    return StmtEmpty();

  case tok::annot_pragma_loop_hint:
    ProhibitAttributes(Attrs);
    return ParsePragmaLoopHint(Stmts, StmtCtx, TrailingElseLoc, Attrs);

  case tok::annot_pragma_dump:
    HandlePragmaDump();
    return StmtEmpty();

  case tok::annot_pragma_attribute:
    HandlePragmaAttribute();
    return StmtEmpty();
  }

  // If we reached this code, the statement must end in a semicolon.
  if (!TryConsumeToken(tok::semi) && !Res.isInvalid()) {
    // If the result was valid, then we do want to diagnose this.  Use
    // ExpectAndConsume to emit the diagnostic, even though we know it won't
    // succeed.
    ExpectAndConsume(tok::semi, diag::err_expected_semi_after_stmt, SemiError);
    // Skip until we see a } or ;, but don't eat it.
    SkipUntil(tok::r_brace, StopAtSemi | StopBeforeMatch);
  }

  return Res;
}

/// Parse an expression statement.
StmtResult Parser::ParseExprStatement(ParsedStmtContext StmtCtx) {
  // If a case keyword is missing, this is where it should be inserted.
  Token OldToken = Tok;

  ExprStatementTokLoc = Tok.getLocation();

  // expression[opt] ';'
  ExprResult Expr(ParseExpression());
  if (Expr.isInvalid()) {
    // If the expression is invalid, skip ahead to the next semicolon or '}'.
    // Not doing this opens us up to the possibility of infinite loops if
    // ParseExpression does not consume any tokens.
    SkipUntil(tok::r_brace, StopAtSemi | StopBeforeMatch);
    if (Tok.is(tok::semi))
      ConsumeToken();
    return Actions.ActOnExprStmtError();
  }

  if (Tok.is(tok::colon) && getCurScope()->isSwitchScope() &&
      Actions.CheckCaseExpression(Expr.get())) {
    // If a constant expression is followed by a colon inside a switch block,
    // suggest a missing case keyword.
    Diag(OldToken, diag::err_expected_case_before_expression)
      << FixItHint::CreateInsertion(OldToken.getLocation(), "case ");

    // Recover parsing as a case statement.
    return ParseCaseStatement(StmtCtx, /*MissingCase=*/true, Expr);
  }

  // Otherwise, eat the semicolon.
  ExpectAndConsumeSemi(diag::err_expected_semi_after_expr);
  return handleExprStmt(Expr, StmtCtx);
}

/// ParseSEHTryBlockCommon
///
/// seh-try-block:
///   '__try' compound-statement seh-handler
///
/// seh-handler:
///   seh-except-block
///   seh-finally-block
///
StmtResult Parser::ParseSEHTryBlock() {
  assert(Tok.is(tok::kw___try) && "Expected '__try'");
  SourceLocation TryLoc = ConsumeToken();

  if (Tok.isNot(tok::l_brace))
    return StmtError(Diag(Tok, diag::err_expected) << tok::l_brace);

  StmtResult TryBlock(ParseCompoundStatement(
      /*isStmtExpr=*/false,
      Scope::DeclScope | Scope::CompoundStmtScope | Scope::SEHTryScope));
  if (TryBlock.isInvalid())
    return TryBlock;

  StmtResult Handler;
  if (isIdentifier() &&
      Tok.getIdentifierInfo() == getSEHExceptKeyword()) {
    SourceLocation Loc = ConsumeIdentifier();
    Handler = ParseSEHExceptBlock(Loc);
  } else if (Tok.is(tok::kw___finally)) {
    SourceLocation Loc = ConsumeToken();
    Handler = ParseSEHFinallyBlock(Loc);
  } else {
    return StmtError(Diag(Tok, diag::err_seh_expected_handler));
  }

  if(Handler.isInvalid())
    return Handler;

  return Actions.ActOnSEHTryBlock(false /* IsCXXTry */,
                                  TryLoc,
                                  TryBlock.get(),
                                  Handler.get());
}

/// ParseSEHExceptBlock - Handle __except
///
/// seh-except-block:
///   '__except' '(' seh-filter-expression ')' compound-statement
///
StmtResult Parser::ParseSEHExceptBlock(SourceLocation ExceptLoc) {
  PoisonIdentifierRAIIObject raii(Ident__exception_code, false),
    raii2(Ident___exception_code, false),
    raii3(Ident_GetExceptionCode, false);

  if (ExpectAndConsume(tok::l_paren))
    return StmtError();

  ParseScope ExpectScope(this, Scope::DeclScope | Scope::ControlScope |
                                   Scope::SEHExceptScope);

  if (getLangOpts().Borland) {
    Ident__exception_info->setIsPoisoned(false);
    Ident___exception_info->setIsPoisoned(false);
    Ident_GetExceptionInfo->setIsPoisoned(false);
  }

  ExprResult FilterExpr;
  {
    ParseScopeFlags FilterScope(this, getCurScope()->getFlags() |
                                          Scope::SEHFilterScope);
    FilterExpr = Actions.CorrectDelayedTyposInExpr(ParseExpression());
  }

  if (getLangOpts().Borland) {
    Ident__exception_info->setIsPoisoned(true);
    Ident___exception_info->setIsPoisoned(true);
    Ident_GetExceptionInfo->setIsPoisoned(true);
  }

  if(FilterExpr.isInvalid())
    return StmtError();

  if (ExpectAndConsume(tok::r_paren))
    return StmtError();

  if (Tok.isNot(tok::l_brace))
    return StmtError(Diag(Tok, diag::err_expected) << tok::l_brace);

  StmtResult Block(ParseCompoundStatement());

  if(Block.isInvalid())
    return Block;

  return Actions.ActOnSEHExceptBlock(ExceptLoc, FilterExpr.get(), Block.get());
}

/// ParseSEHFinallyBlock - Handle __finally
///
/// seh-finally-block:
///   '__finally' compound-statement
///
StmtResult Parser::ParseSEHFinallyBlock(SourceLocation FinallyLoc) {
  PoisonIdentifierRAIIObject raii(Ident__abnormal_termination, false),
    raii2(Ident___abnormal_termination, false),
    raii3(Ident_AbnormalTermination, false);

  if (Tok.isNot(tok::l_brace))
    return StmtError(Diag(Tok, diag::err_expected) << tok::l_brace);

  ParseScope FinallyScope(this, 0);
  Actions.ActOnStartSEHFinallyBlock();

  StmtResult Block(ParseCompoundStatement());
  if(Block.isInvalid()) {
    Actions.ActOnAbortSEHFinallyBlock();
    return Block;
  }

  return Actions.ActOnFinishSEHFinallyBlock(FinallyLoc, Block.get());
}

/// Handle __leave
///
/// seh-leave-statement:
///   '__leave' ';'
///
StmtResult Parser::ParseSEHLeaveStatement() {
  SourceLocation LeaveLoc = ConsumeToken();  // eat the '__leave'.
  return Actions.ActOnSEHLeaveStmt(LeaveLoc, getCurScope());
}

/// ParseLabeledStatement - We have an identifier and a ':' after it.
///
///       labeled-statement:
///         identifier ':' statement
/// [GNU]   identifier ':' attributes[opt] statement
///
StmtResult Parser::ParseLabeledStatement(ParsedAttributesWithRange &attrs,
                                         ParsedStmtContext StmtCtx) {
  assert(isIdentifier() && Tok.getIdentifierInfo() &&
         "Not an identifier!");

  // The substatement is always a 'statement', not a 'declaration', but is
  // otherwise in the same context as the labeled-statement.
  StmtCtx &= ~ParsedStmtContext::AllowDeclarationsInC;

  Token IdentTok = Tok;  // Save the whole token.
  ConsumeIdentifier();

  assert(Tok.is(tok::colon) && "Not a label!");

  // identifier ':' statement
  SourceLocation ColonLoc = ConsumeToken();

  // Read label attributes, if present.
  StmtResult SubStmt;
  if (Tok.is(tok::kw___attribute)) {
    ParsedAttributesWithRange TempAttrs(AttrFactory);
    ParseGNUAttributes(TempAttrs);

    // In C++, GNU attributes only apply to the label if they are followed by a
    // semicolon, to disambiguate label attributes from attributes on a labeled
    // declaration.
    //
    // This doesn't quite match what GCC does; if the attribute list is empty
    // and followed by a semicolon, GCC will reject (it appears to parse the
    // attributes as part of a statement in that case). That looks like a bug.
    if (!getLangOpts().CPlusPlus || Tok.is(tok::semi))
      attrs.takeAllFrom(TempAttrs);
    else if (isDeclarationStatement()) {
      StmtVector Stmts;
      // FIXME: We should do this whether or not we have a declaration
      // statement, but that doesn't work correctly (because ProhibitAttributes
      // can't handle GNU attributes), so only call it in the one case where
      // GNU attributes are allowed.
      SubStmt = ParseStatementOrDeclarationAfterAttributes(Stmts, StmtCtx,
                                                           nullptr, TempAttrs);
      if (!TempAttrs.empty() && !SubStmt.isInvalid())
        SubStmt = Actions.ProcessStmtAttributes(SubStmt.get(), TempAttrs,
                                                TempAttrs.Range);
    } else {
      Diag(Tok, diag::err_expected_after) << "__attribute__" << tok::semi;
    }
  }

  // If we've not parsed a statement yet, parse one now.
  if (!SubStmt.isInvalid() && !SubStmt.isUsable())
    SubStmt = ParseStatement(nullptr, StmtCtx);

  // Broken substmt shouldn't prevent the label from being added to the AST.
  if (SubStmt.isInvalid())
    SubStmt = Actions.ActOnNullStmt(ColonLoc);

  LabelDecl *LD = Actions.LookupOrCreateLabel(IdentTok.getIdentifierInfo(),
                                              IdentTok.getLocation());
  Actions.ProcessDeclAttributeList(Actions.CurScope, LD, attrs);
  attrs.clear();

  return Actions.ActOnLabelStmt(IdentTok.getLocation(), LD, ColonLoc,
                                SubStmt.get());
}

/// ParseCaseStatement
///       labeled-statement:
///         'case' constant-expression ':' statement
/// [GNU]   'case' constant-expression '...' constant-expression ':' statement
///
StmtResult Parser::ParseCaseStatement(ParsedStmtContext StmtCtx,
                                      bool MissingCase, ExprResult Expr) {
  assert((MissingCase || Tok.is(tok::kw_case)) && "Not a case stmt!");

  // The substatement is always a 'statement', not a 'declaration', but is
  // otherwise in the same context as the labeled-statement.
  StmtCtx &= ~ParsedStmtContext::AllowDeclarationsInC;

  // It is very very common for code to contain many case statements recursively
  // nested, as in (but usually without indentation):
  //  case 1:
  //    case 2:
  //      case 3:
  //         case 4:
  //           case 5: etc.
  //
  // Parsing this naively works, but is both inefficient and can cause us to run
  // out of stack space in our recursive descent parser.  As a special case,
  // flatten this recursion into an iterative loop.  This is complex and gross,
  // but all the grossness is constrained to ParseCaseStatement (and some
  // weirdness in the actions), so this is just local grossness :).

  // TopLevelCase - This is the highest level we have parsed.  'case 1' in the
  // example above.
  StmtResult TopLevelCase(true);

  // DeepestParsedCaseStmt - This is the deepest statement we have parsed, which
  // gets updated each time a new case is parsed, and whose body is unset so
  // far.  When parsing 'case 4', this is the 'case 3' node.
  Stmt *DeepestParsedCaseStmt = nullptr;

  // While we have case statements, eat and stack them.
  SourceLocation ColonLoc;
  do {
    SourceLocation CaseLoc = MissingCase ? Expr.get()->getExprLoc() :
                                           ConsumeToken();  // eat the 'case'.
    ColonLoc = SourceLocation();

    if (Tok.is(tok::code_completion)) {
      Actions.CodeCompleteCase(getCurScope());
      cutOffParsing();
      return StmtError();
    }

    /// We don't want to treat 'case x : y' as a potential typo for 'case x::y'.
    /// Disable this form of error recovery while we're parsing the case
    /// expression.
    ColonProtectionRAIIObject ColonProtection(*this);

    ExprResult LHS;
    if (!MissingCase) {
      LHS = ParseCaseExpression(CaseLoc);
      if (LHS.isInvalid()) {
        // If constant-expression is parsed unsuccessfully, recover by skipping
        // current case statement (moving to the colon that ends it).
        if (!SkipUntil(tok::colon, tok::r_brace, StopAtSemi | StopBeforeMatch))
          return StmtError();
      }
    } else {
      LHS = Expr;
      MissingCase = false;
    }

    // GNU case range extension.
    SourceLocation DotDotDotLoc;
    ExprResult RHS;
    if (TryConsumeToken(tok::ellipsis, DotDotDotLoc)) {
      Diag(DotDotDotLoc, diag::ext_gnu_case_range);
      RHS = ParseCaseExpression(CaseLoc);
      if (RHS.isInvalid()) {
        if (!SkipUntil(tok::colon, tok::r_brace, StopAtSemi | StopBeforeMatch))
          return StmtError();
      }
    }

    ColonProtection.restore();

    if (TryConsumeToken(tok::colon, ColonLoc)) {
    } else if (TryConsumeToken(tok::semi, ColonLoc) ||
               TryConsumeToken(tok::coloncolon, ColonLoc)) {
      // Treat "case blah;" or "case blah::" as a typo for "case blah:".
      Diag(ColonLoc, diag::err_expected_after)
          << "'case'" << tok::colon
          << FixItHint::CreateReplacement(ColonLoc, ":");
    } else {
      SourceLocation ExpectedLoc = PP.getLocForEndOfToken(PrevTokLocation);
      Diag(ExpectedLoc, diag::err_expected_after)
          << "'case'" << tok::colon
          << FixItHint::CreateInsertion(ExpectedLoc, ":");
      ColonLoc = ExpectedLoc;
    }

    StmtResult Case =
        Actions.ActOnCaseStmt(CaseLoc, LHS, DotDotDotLoc, RHS, ColonLoc);

    // If we had a sema error parsing this case, then just ignore it and
    // continue parsing the sub-stmt.
    if (Case.isInvalid()) {
      if (TopLevelCase.isInvalid())  // No parsed case stmts.
        return ParseStatement(/*TrailingElseLoc=*/nullptr, StmtCtx);
      // Otherwise, just don't add it as a nested case.
    } else {
      // If this is the first case statement we parsed, it becomes TopLevelCase.
      // Otherwise we link it into the current chain.
      Stmt *NextDeepest = Case.get();
      if (TopLevelCase.isInvalid())
        TopLevelCase = Case;
      else
        Actions.ActOnCaseStmtBody(DeepestParsedCaseStmt, Case.get());
      DeepestParsedCaseStmt = NextDeepest;
    }

    // Handle all case statements.
  } while (Tok.is(tok::kw_case));

  // If we found a non-case statement, start by parsing it.
  StmtResult SubStmt;

  if (Tok.isNot(tok::r_brace)) {
    SubStmt = ParseStatement(/*TrailingElseLoc=*/nullptr, StmtCtx);
  } else {
    // Nicely diagnose the common error "switch (X) { case 4: }", which is
    // not valid.  If ColonLoc doesn't point to a valid text location, there was
    // another parsing error, so avoid producing extra diagnostics.
    if (ColonLoc.isValid()) {
      SourceLocation AfterColonLoc = PP.getLocForEndOfToken(ColonLoc);
      Diag(AfterColonLoc, diag::err_label_end_of_compound_statement)
        << FixItHint::CreateInsertion(AfterColonLoc, " ;");
    }
    SubStmt = StmtError();
  }

  // Install the body into the most deeply-nested case.
  if (DeepestParsedCaseStmt) {
    // Broken sub-stmt shouldn't prevent forming the case statement properly.
    if (SubStmt.isInvalid())
      SubStmt = Actions.ActOnNullStmt(SourceLocation());
    Actions.ActOnCaseStmtBody(DeepestParsedCaseStmt, SubStmt.get());
  }

  // Return the top level parsed statement tree.
  return TopLevelCase;
}

/// ParseDefaultStatement
///       labeled-statement:
///         'default' ':' statement
/// Note that this does not parse the 'statement' at the end.
///
StmtResult Parser::ParseDefaultStatement(ParsedStmtContext StmtCtx) {
  assert(Tok.is(tok::kw_default) && "Not a default stmt!");

  // The substatement is always a 'statement', not a 'declaration', but is
  // otherwise in the same context as the labeled-statement.
  StmtCtx &= ~ParsedStmtContext::AllowDeclarationsInC;

  SourceLocation DefaultLoc = ConsumeToken();  // eat the 'default'.

  SourceLocation ColonLoc;
  if (TryConsumeToken(tok::colon, ColonLoc)) {
  } else if (TryConsumeToken(tok::semi, ColonLoc)) {
    // Treat "default;" as a typo for "default:".
    Diag(ColonLoc, diag::err_expected_after)
        << "'default'" << tok::colon
        << FixItHint::CreateReplacement(ColonLoc, ":");
  } else {
    SourceLocation ExpectedLoc = PP.getLocForEndOfToken(PrevTokLocation);
    Diag(ExpectedLoc, diag::err_expected_after)
        << "'default'" << tok::colon
        << FixItHint::CreateInsertion(ExpectedLoc, ":");
    ColonLoc = ExpectedLoc;
  }

  StmtResult SubStmt;

  if (Tok.isNot(tok::r_brace)) {
    SubStmt = ParseStatement(/*TrailingElseLoc=*/nullptr, StmtCtx);
  } else {
    // Diagnose the common error "switch (X) {... default: }", which is
    // not valid.
    SourceLocation AfterColonLoc = PP.getLocForEndOfToken(ColonLoc);
    Diag(AfterColonLoc, diag::err_label_end_of_compound_statement)
      << FixItHint::CreateInsertion(AfterColonLoc, " ;");
    SubStmt = true;
  }

  // Broken sub-stmt shouldn't prevent forming the case statement properly.
  if (SubStmt.isInvalid())
    SubStmt = Actions.ActOnNullStmt(ColonLoc);

  return Actions.ActOnDefaultStmt(DefaultLoc, ColonLoc,
                                  SubStmt.get(), getCurScope());
}

StmtResult Parser::ParseCompoundStatement(bool isStmtExpr) {
  return ParseCompoundStatement(isStmtExpr,
                                Scope::DeclScope | Scope::CompoundStmtScope);
}

/// ParseCompoundStatement - Parse a "{}" block.
///
///       compound-statement: [C99 6.8.2]
///         { block-item-list[opt] }
/// [GNU]   { label-declarations block-item-list } [TODO]
///
///       block-item-list:
///         block-item
///         block-item-list block-item
///
///       block-item:
///         declaration
/// [GNU]   '__extension__' declaration
///         statement
///
/// [GNU] label-declarations:
/// [GNU]   label-declaration
/// [GNU]   label-declarations label-declaration
///
/// [GNU] label-declaration:
/// [GNU]   '__label__' identifier-list ';'
///
StmtResult Parser::ParseCompoundStatement(bool isStmtExpr,
                                          unsigned ScopeFlags) {
  assert(Tok.is(tok::l_brace) && "Not a compount stmt!");

  // Enter a scope to hold everything within the compound stmt.  Compound
  // statements can always hold declarations.
  ParseScope CompoundScope(this, ScopeFlags);

  // Parse the statements in the body.
  return ParseCompoundStatementBody(isStmtExpr);
}

/// Parse any pragmas at the start of the compound expression. We handle these
/// separately since some pragmas (FP_CONTRACT) must appear before any C
/// statement in the compound, but may be intermingled with other pragmas.
void Parser::ParseCompoundStatementLeadingPragmas() {
  bool checkForPragmas = true;
  while (checkForPragmas) {
    switch (Tok.getKind()) {
    case tok::annot_pragma_vis:
      HandlePragmaVisibility();
      break;
    case tok::annot_pragma_pack:
      HandlePragmaPack();
      break;
    case tok::annot_pragma_msstruct:
      HandlePragmaMSStruct();
      break;
    case tok::annot_pragma_align:
      HandlePragmaAlign();
      break;
    case tok::annot_pragma_weak:
      HandlePragmaWeak();
      break;
    case tok::annot_pragma_weakalias:
      HandlePragmaWeakAlias();
      break;
    case tok::annot_pragma_redefine_extname:
      HandlePragmaRedefineExtname();
      break;
    case tok::annot_pragma_opencl_extension:
      HandlePragmaOpenCLExtension();
      break;
    case tok::annot_pragma_fp_contract:
      HandlePragmaFPContract();
      break;
    case tok::annot_pragma_fp:
      HandlePragmaFP();
      break;
    case tok::annot_pragma_fenv_access:
      HandlePragmaFEnvAccess();
      break;
    case tok::annot_pragma_fenv_round:
      HandlePragmaFEnvRound();
      break;
    case tok::annot_pragma_float_control:
      HandlePragmaFloatControl();
      break;
    case tok::annot_pragma_ms_pointers_to_members:
      HandlePragmaMSPointersToMembers();
      break;
    case tok::annot_pragma_ms_pragma:
      HandlePragmaMSPragma();
      break;
    case tok::annot_pragma_ms_vtordisp:
      HandlePragmaMSVtorDisp();
      break;
    case tok::annot_pragma_dump:
      HandlePragmaDump();
      break;
    default:
      checkForPragmas = false;
      break;
    }
  }

}

/// Consume any extra semi-colons resulting in null statements,
/// returning true if any tok::semi were consumed.
bool Parser::ConsumeNullStmt(StmtVector &Stmts) {
  if (!Tok.is(tok::semi))
    return false;

  SourceLocation StartLoc = Tok.getLocation();
  SourceLocation EndLoc;

  while (Tok.is(tok::semi) && !Tok.hasLeadingEmptyMacro() &&
         Tok.getLocation().isValid() && !Tok.getLocation().isMacroID()) {
    EndLoc = Tok.getLocation();

    // Don't just ConsumeToken() this tok::semi, do store it in AST.
    StmtResult R =
        ParseStatementOrDeclaration(Stmts, ParsedStmtContext::SubStmt);
    if (R.isUsable())
      Stmts.push_back(R.get());
  }

  // Did not consume any extra semi.
  if (EndLoc.isInvalid())
    return false;

  Diag(StartLoc, diag::warn_null_statement)
      << FixItHint::CreateRemoval(SourceRange(StartLoc, EndLoc));
  return true;
}

StmtResult Parser::handleExprStmt(ExprResult E, ParsedStmtContext StmtCtx) {
  bool IsStmtExprResult = false;
  if ((StmtCtx & ParsedStmtContext::InStmtExpr) != ParsedStmtContext()) {
    // For GCC compatibility we skip past NullStmts.
    unsigned LookAhead = 0;
    while (GetLookAheadToken(LookAhead).is(tok::semi)) {
      ++LookAhead;
    }
    // Then look to see if the next two tokens close the statement expression;
    // if so, this expression statement is the last statement in a statment
    // expression.
    IsStmtExprResult = GetLookAheadToken(LookAhead).is(tok::r_brace) &&
                       GetLookAheadToken(LookAhead + 1).is(tok::r_paren);
  }

  if (IsStmtExprResult)
    E = Actions.ActOnStmtExprResult(E);
  return Actions.ActOnExprStmt(E, /*DiscardedValue=*/!IsStmtExprResult);
}

/// ParseCompoundStatementBody - Parse a sequence of statements and invoke the
/// ActOnCompoundStmt action.  This expects the '{' to be the current token, and
/// consume the '}' at the end of the block.  It does not manipulate the scope
/// stack.
StmtResult Parser::ParseCompoundStatementBody(bool isStmtExpr) {
  PrettyStackTraceLoc CrashInfo(PP.getSourceManager(),
                                Tok.getLocation(),
                                "in compound statement ('{}')");

  // Record the current FPFeatures, restore on leaving the
  // compound statement.
  Sema::FPFeaturesStateRAII SaveFPFeatures(Actions);

  InMessageExpressionRAIIObject InMessage(*this, false);
  BalancedDelimiterTracker T(*this, tok::l_brace);
  if (T.consumeOpen())
    return StmtError();

  Sema::CompoundScopeRAII CompoundScope(Actions, isStmtExpr);

  // Parse any pragmas at the beginning of the compound statement.
  ParseCompoundStatementLeadingPragmas();
  Actions.ActOnAfterCompoundStatementLeadingPragmas();

  StmtVector Stmts;

  // "__label__ X, Y, Z;" is the GNU "Local Label" extension.  These are
  // only allowed at the start of a compound stmt regardless of the language.
  while (Tok.is(tok::kw___label__)) {
    SourceLocation LabelLoc = ConsumeToken();

    SmallVector<Decl *, 8> DeclsInGroup;
    while (1) {
      if (!isIdentifier()) {
        Diag(Tok, diag::err_expected) << tok::identifier;
        break;
      }

      IdentifierInfo *II = Tok.getIdentifierInfo();
      SourceLocation IdLoc = ConsumeIdentifier();
      DeclsInGroup.push_back(Actions.LookupOrCreateLabel(II, IdLoc, LabelLoc));

      if (!TryConsumeToken(tok::comma))
        break;
    }

    DeclSpec DS(AttrFactory);
    DeclGroupPtrTy Res =
        Actions.FinalizeDeclaratorGroup(getCurScope(), DS, DeclsInGroup);
    StmtResult R = Actions.ActOnDeclStmt(Res, LabelLoc, Tok.getLocation());

    ExpectAndConsumeSemi(diag::err_expected_semi_declaration);
    if (R.isUsable())
      Stmts.push_back(R.get());
  }

  ParsedStmtContext SubStmtCtx =
      ParsedStmtContext::Compound |
      (isStmtExpr ? ParsedStmtContext::InStmtExpr : ParsedStmtContext());

  while (!tryParseMisplacedModuleImport() && Tok.isNot(tok::r_brace) &&
         Tok.isNot(tok::eof)) {
    if (Tok.is(tok::annot_pragma_unused)) {
      HandlePragmaUnused();
      continue;
    }

    if (ConsumeNullStmt(Stmts))
      continue;

    StmtResult R;
    if (Tok.isNot(tok::kw___extension__)) {
      R = ParseStatementOrDeclaration(Stmts, SubStmtCtx);
    } else {
      // __extension__ can start declarations and it can also be a unary
      // operator for expressions.  Consume multiple __extension__ markers here
      // until we can determine which is which.
      // FIXME: This loses extension expressions in the AST!
      SourceLocation ExtLoc = ConsumeToken();
      while (Tok.is(tok::kw___extension__))
        ConsumeToken();

      ParsedAttributesWithRange attrs(AttrFactory);
      MaybeParseCXX11Attributes(attrs, nullptr,
                                /*MightBeObjCMessageSend*/ true);

      // If this is the start of a declaration, parse it as such.
      if (isDeclarationStatement()) {
        // __extension__ silences extension warnings in the subdeclaration.
        // FIXME: Save the __extension__ on the decl as a node somehow?
        ExtensionRAIIObject O(Diags);

        SourceLocation DeclStart = Tok.getLocation(), DeclEnd;
        DeclGroupPtrTy Res =
            ParseDeclaration(DeclaratorContext::Block, DeclEnd, attrs);
        R = Actions.ActOnDeclStmt(Res, DeclStart, DeclEnd);
      } else {
        // Otherwise this was a unary __extension__ marker.
        ExprResult Res(ParseExpressionWithLeadingExtension(ExtLoc));

        if (Res.isInvalid()) {
          SkipUntil(tok::semi);
          continue;
        }

        // Eat the semicolon at the end of stmt and convert the expr into a
        // statement.
        ExpectAndConsumeSemi(diag::err_expected_semi_after_expr);
        R = handleExprStmt(Res, SubStmtCtx);
        if (R.isUsable())
          R = Actions.ProcessStmtAttributes(R.get(), attrs, attrs.Range);
      }
    }

    if (R.isUsable())
      Stmts.push_back(R.get());
  }

  SourceLocation CloseLoc = Tok.getLocation();

  // We broke out of the while loop because we found a '}' or EOF.
  if (!T.consumeClose()) {
    // If this is the '})' of a statement expression, check that it's written
    // in a sensible way.
    if (isStmtExpr && Tok.is(tok::r_paren))
      checkCompoundToken(CloseLoc, tok::r_brace, CompoundToken::StmtExprEnd);
  } else {
    // Recover by creating a compound statement with what we parsed so far,
    // instead of dropping everything and returning StmtError().
  }

  if (T.getCloseLocation().isValid())
    CloseLoc = T.getCloseLocation();

  return Actions.ActOnCompoundStmt(T.getOpenLocation(), CloseLoc,
                                   Stmts, isStmtExpr);
}

/// ParseParenExprOrCondition:
/// [C  ]     '(' expression ')'
/// [C++]     '(' condition ')'
/// [C++1z]   '(' init-statement[opt] condition ')'
///
/// This function parses and performs error recovery on the specified condition
/// or expression (depending on whether we're in C++ or C mode).  This function
/// goes out of its way to recover well.  It returns true if there was a parser
/// error (the right paren couldn't be found), which indicates that the caller
/// should try to recover harder.  It returns false if the condition is
/// successfully parsed.  Note that a successful parse can still have semantic
/// errors in the condition.
/// Additionally, if LParenLoc and RParenLoc are non-null, it will assign
/// the location of the outer-most '(' and ')', respectively, to them.
bool Parser::ParseParenExprOrCondition(StmtResult *InitStmt,
                                       Sema::ConditionResult &Cond,
                                       SourceLocation Loc,
                                       Sema::ConditionKind CK,
                                       SourceLocation *LParenLoc,
                                       SourceLocation *RParenLoc) {
  BalancedDelimiterTracker T(*this, tok::l_paren);
  T.consumeOpen();

  if (getLangOpts().CPlusPlus)
    Cond = ParseCXXCondition(InitStmt, Loc, CK);
  else {
    ExprResult CondExpr = ParseExpression();

    // If required, convert to a boolean value.
    if (CondExpr.isInvalid())
      Cond = Sema::ConditionError();
    else
      Cond = Actions.ActOnCondition(getCurScope(), Loc, CondExpr.get(), CK);
  }

  // If the parser was confused by the condition and we don't have a ')', try to
  // recover by skipping ahead to a semi and bailing out.  If condexp is
  // semantically invalid but we have well formed code, keep going.
  if (Cond.isInvalid() && Tok.isNot(tok::r_paren)) {
    SkipUntil(tok::semi);
    // Skipping may have stopped if it found the containing ')'.  If so, we can
    // continue parsing the if statement.
    if (Tok.isNot(tok::r_paren))
      return true;
  }

  // Otherwise the condition is valid or the rparen is present.
  T.consumeClose();

  if (LParenLoc != nullptr) {
    *LParenLoc = T.getOpenLocation();
  }
  if (RParenLoc != nullptr) {
    *RParenLoc = T.getCloseLocation();
  }

  // Check for extraneous ')'s to catch things like "if (foo())) {".  We know
  // that all callers are looking for a statement after the condition, so ")"
  // isn't valid.
  while (Tok.is(tok::r_paren)) {
    Diag(Tok, diag::err_extraneous_rparen_in_condition)
      << FixItHint::CreateRemoval(Tok.getLocation());
    ConsumeParen();
  }

  return false;
}

namespace {

enum MisleadingStatementKind { MSK_if, MSK_else, MSK_for, MSK_while };

struct MisleadingIndentationChecker {
  Parser &P;
  SourceLocation StmtLoc;
  SourceLocation PrevLoc;
  unsigned NumDirectives;
  MisleadingStatementKind Kind;
  bool ShouldSkip;
  MisleadingIndentationChecker(Parser &P, MisleadingStatementKind K,
                               SourceLocation SL)
      : P(P), StmtLoc(SL), PrevLoc(P.getCurToken().getLocation()),
        NumDirectives(P.getPreprocessor().getNumDirectives()), Kind(K),
        ShouldSkip(P.getCurToken().is(tok::l_brace)) {
    if (!P.MisleadingIndentationElseLoc.isInvalid()) {
      StmtLoc = P.MisleadingIndentationElseLoc;
      P.MisleadingIndentationElseLoc = SourceLocation();
    }
    if (Kind == MSK_else && !ShouldSkip)
      P.MisleadingIndentationElseLoc = SL;
  }

  /// Compute the column number will aligning tabs on TabStop (-ftabstop), this
  /// gives the visual indentation of the SourceLocation.
  static unsigned getVisualIndentation(SourceManager &SM, SourceLocation Loc) {
    unsigned TabStop = SM.getDiagnostics().getDiagnosticOptions().TabStop;

    unsigned ColNo = SM.getSpellingColumnNumber(Loc);
    if (ColNo == 0 || TabStop == 1)
      return ColNo;

    std::pair<FileID, unsigned> FIDAndOffset = SM.getDecomposedLoc(Loc);

    bool Invalid;
    StringRef BufData = SM.getBufferData(FIDAndOffset.first, &Invalid);
    if (Invalid)
      return 0;

    const char *EndPos = BufData.data() + FIDAndOffset.second;
    // FileOffset are 0-based and Column numbers are 1-based
    assert(FIDAndOffset.second + 1 >= ColNo &&
           "Column number smaller than file offset?");

    unsigned VisualColumn = 0; // Stored as 0-based column, here.
    // Loop from beginning of line up to Loc's file position, counting columns,
    // expanding tabs.
    for (const char *CurPos = EndPos - (ColNo - 1); CurPos != EndPos;
         ++CurPos) {
      if (*CurPos == '\t')
        // Advance visual column to next tabstop.
        VisualColumn += (TabStop - VisualColumn % TabStop);
      else
        VisualColumn++;
    }
    return VisualColumn + 1;
  }

  void Check() {
    Token Tok = P.getCurToken();
    if (P.getActions().getDiagnostics().isIgnored(
            diag::warn_misleading_indentation, Tok.getLocation()) ||
        ShouldSkip || NumDirectives != P.getPreprocessor().getNumDirectives() ||
        Tok.isOneOf(tok::semi, tok::r_brace) || Tok.isAnnotation() ||
        Tok.getLocation().isMacroID() || PrevLoc.isMacroID() ||
        StmtLoc.isMacroID() ||
        (Kind == MSK_else && P.MisleadingIndentationElseLoc.isInvalid())) {
      P.MisleadingIndentationElseLoc = SourceLocation();
      return;
    }
    if (Kind == MSK_else)
      P.MisleadingIndentationElseLoc = SourceLocation();

    SourceManager &SM = P.getPreprocessor().getSourceManager();
    unsigned PrevColNum = getVisualIndentation(SM, PrevLoc);
    unsigned CurColNum = getVisualIndentation(SM, Tok.getLocation());
    unsigned StmtColNum = getVisualIndentation(SM, StmtLoc);

    if (PrevColNum != 0 && CurColNum != 0 && StmtColNum != 0 &&
        ((PrevColNum > StmtColNum && PrevColNum == CurColNum) ||
         !Tok.isAtStartOfLine()) &&
        SM.getPresumedLineNumber(StmtLoc) !=
            SM.getPresumedLineNumber(Tok.getLocation()) &&
        (!P.isIdentifier() ||
         P.getPreprocessor().LookAhead(0).isNot(tok::colon))) {
      P.Diag(Tok.getLocation(), diag::warn_misleading_indentation) << Kind;
      P.Diag(StmtLoc, diag::note_previous_statement);
    }
  }
};

}

/// ParseIfStatement
///       if-statement: [C99 6.8.4.1]
///         'if' '(' expression ')' statement
///         'if' '(' expression ')' statement 'else' statement
/// [C++]   'if' '(' condition ')' statement
/// [C++]   'if' '(' condition ')' statement 'else' statement
///
StmtResult Parser::ParseIfStatement(SourceLocation *TrailingElseLoc) {
  assert(Tok.is(tok::kw_if) && "Not an if stmt!");
  SourceLocation IfLoc = ConsumeToken();  // eat the 'if'.

  bool IsConstexpr = false;
  if (Tok.is(tok::kw_constexpr)) {
    Diag(Tok, getLangOpts().CPlusPlus17 ? diag::warn_cxx14_compat_constexpr_if
                                        : diag::ext_constexpr_if);
    IsConstexpr = true;
    ConsumeToken();
  }

  if (Tok.isNot(tok::l_paren)) {
    Diag(Tok, diag::err_expected_lparen_after) << "if";
    SkipUntil(tok::semi);
    return StmtError();
  }

  bool C99orCXX = getLangOpts().C99 || getLangOpts().CPlusPlus;

  // C99 6.8.4p3 - In C99, the if statement is a block.  This is not
  // the case for C90.
  //
  // C++ 6.4p3:
  // A name introduced by a declaration in a condition is in scope from its
  // point of declaration until the end of the substatements controlled by the
  // condition.
  // C++ 3.3.2p4:
  // Names declared in the for-init-statement, and in the condition of if,
  // while, for, and switch statements are local to the if, while, for, or
  // switch statement (including the controlled statement).
  //
  ParseScope IfScope(this, Scope::DeclScope | Scope::ControlScope, C99orCXX);

  // Parse the condition.
  StmtResult InitStmt;
  Sema::ConditionResult Cond;
  SourceLocation LParen;
  SourceLocation RParen;

  {
    EnterExpressionEvaluationContext Unevaluated(
        Actions, Sema::ExpressionEvaluationContext::ConstantEvaluated,
        /*LambdaContextDecl=*/nullptr, /*ExprContext=*/
        Sema::ExpressionEvaluationContextRecord::EK_Other,
        /*ShouldEnter=*/IsConstexpr);

    if (ParseParenExprOrCondition(&InitStmt, Cond, IfLoc,
                                  IsConstexpr ? Sema::ConditionKind::ConstexprIf
                                              : Sema::ConditionKind::Boolean,
                                  &LParen, &RParen))
      return StmtError();
  }

  llvm::Optional<bool> ConstexprCondition;
  if (IsConstexpr)
    ConstexprCondition = Cond.getKnownValue();

  bool IsBracedThen = Tok.is(tok::l_brace);

  // C99 6.8.4p3 - In C99, the body of the if statement is a scope, even if
  // there is no compound stmt.  C90 does not have this clause.  We only do this
  // if the body isn't a compound statement to avoid push/pop in common cases.
  //
  // C++ 6.4p1:
  // The substatement in a selection-statement (each substatement, in the else
  // form of the if statement) implicitly defines a local scope.
  //
  // For C++ we create a scope for the condition and a new scope for
  // substatements because:
  // -When the 'then' scope exits, we want the condition declaration to still be
  //    active for the 'else' scope too.
  // -Sema will detect name clashes by considering declarations of a
  //    'ControlScope' as part of its direct subscope.
  // -If we wanted the condition and substatement to be in the same scope, we
  //    would have to notify ParseStatement not to create a new scope. It's
  //    simpler to let it create a new scope.
  //
  ParseScope InnerScope(this, Scope::DeclScope, C99orCXX, IsBracedThen);

  MisleadingIndentationChecker MIChecker(*this, MSK_if, IfLoc);

  // Read the 'then' stmt.
  SourceLocation ThenStmtLoc = Tok.getLocation();

  SourceLocation InnerStatementTrailingElseLoc;
  StmtResult ThenStmt;
  {
    EnterExpressionEvaluationContext PotentiallyDiscarded(
        Actions, Sema::ExpressionEvaluationContext::DiscardedStatement, nullptr,
        Sema::ExpressionEvaluationContextRecord::EK_Other,
        /*ShouldEnter=*/ConstexprCondition && !*ConstexprCondition);
    ThenStmt = ParseStatement(&InnerStatementTrailingElseLoc);
  }

  if (Tok.isNot(tok::kw_else))
    MIChecker.Check();

  // Pop the 'if' scope if needed.
  InnerScope.Exit();

  // If it has an else, parse it.
  SourceLocation ElseLoc;
  SourceLocation ElseStmtLoc;
  StmtResult ElseStmt;

  if (Tok.is(tok::kw_else)) {
    if (TrailingElseLoc)
      *TrailingElseLoc = Tok.getLocation();

    ElseLoc = ConsumeToken();
    ElseStmtLoc = Tok.getLocation();

    // C99 6.8.4p3 - In C99, the body of the if statement is a scope, even if
    // there is no compound stmt.  C90 does not have this clause.  We only do
    // this if the body isn't a compound statement to avoid push/pop in common
    // cases.
    //
    // C++ 6.4p1:
    // The substatement in a selection-statement (each substatement, in the else
    // form of the if statement) implicitly defines a local scope.
    //
    ParseScope InnerScope(this, Scope::DeclScope, C99orCXX,
                          Tok.is(tok::l_brace));

    MisleadingIndentationChecker MIChecker(*this, MSK_else, ElseLoc);

    EnterExpressionEvaluationContext PotentiallyDiscarded(
        Actions, Sema::ExpressionEvaluationContext::DiscardedStatement, nullptr,
        Sema::ExpressionEvaluationContextRecord::EK_Other,
        /*ShouldEnter=*/ConstexprCondition && *ConstexprCondition);
    ElseStmt = ParseStatement();

    if (ElseStmt.isUsable())
      MIChecker.Check();

    // Pop the 'else' scope if needed.
    InnerScope.Exit();
  } else if (Tok.is(tok::code_completion)) {
    Actions.CodeCompleteAfterIf(getCurScope(), IsBracedThen);
    cutOffParsing();
    return StmtError();
  } else if (InnerStatementTrailingElseLoc.isValid()) {
    Diag(InnerStatementTrailingElseLoc, diag::warn_dangling_else);
  }

  IfScope.Exit();

  // If the then or else stmt is invalid and the other is valid (and present),
  // make turn the invalid one into a null stmt to avoid dropping the other
  // part.  If both are invalid, return error.
  if ((ThenStmt.isInvalid() && ElseStmt.isInvalid()) ||
      (ThenStmt.isInvalid() && ElseStmt.get() == nullptr) ||
      (ThenStmt.get() == nullptr && ElseStmt.isInvalid())) {
    // Both invalid, or one is invalid and other is non-present: return error.
    return StmtError();
  }

  // Now if either are invalid, replace with a ';'.
  if (ThenStmt.isInvalid())
    ThenStmt = Actions.ActOnNullStmt(ThenStmtLoc);
  if (ElseStmt.isInvalid())
    ElseStmt = Actions.ActOnNullStmt(ElseStmtLoc);

  return Actions.ActOnIfStmt(IfLoc, IsConstexpr, LParen, InitStmt.get(), Cond,
                             RParen, ThenStmt.get(), ElseLoc, ElseStmt.get());
}

/// ParseSwitchStatement
///       switch-statement:
///         'switch' '(' expression ')' statement
/// [C++]   'switch' '(' condition ')' statement
StmtResult Parser::ParseSwitchStatement(SourceLocation *TrailingElseLoc) {
  assert(Tok.is(tok::kw_switch) && "Not a switch stmt!");
  SourceLocation SwitchLoc = ConsumeToken();  // eat the 'switch'.

  if (Tok.isNot(tok::l_paren)) {
    Diag(Tok, diag::err_expected_lparen_after) << "switch";
    SkipUntil(tok::semi);
    return StmtError();
  }

  bool C99orCXX = getLangOpts().C99 || getLangOpts().CPlusPlus;

  // C99 6.8.4p3 - In C99, the switch statement is a block.  This is
  // not the case for C90.  Start the switch scope.
  //
  // C++ 6.4p3:
  // A name introduced by a declaration in a condition is in scope from its
  // point of declaration until the end of the substatements controlled by the
  // condition.
  // C++ 3.3.2p4:
  // Names declared in the for-init-statement, and in the condition of if,
  // while, for, and switch statements are local to the if, while, for, or
  // switch statement (including the controlled statement).
  //
  unsigned ScopeFlags = Scope::SwitchScope;
  if (C99orCXX)
    ScopeFlags |= Scope::DeclScope | Scope::ControlScope;
  ParseScope SwitchScope(this, ScopeFlags);

  // Parse the condition.
  StmtResult InitStmt;
  Sema::ConditionResult Cond;
  SourceLocation LParen;
  SourceLocation RParen;
  if (ParseParenExprOrCondition(&InitStmt, Cond, SwitchLoc,
                                Sema::ConditionKind::Switch, &LParen, &RParen))
    return StmtError();

  StmtResult Switch = Actions.ActOnStartOfSwitchStmt(
      SwitchLoc, LParen, InitStmt.get(), Cond, RParen);

  if (Switch.isInvalid()) {
    // Skip the switch body.
    // FIXME: This is not optimal recovery, but parsing the body is more
    // dangerous due to the presence of case and default statements, which
    // will have no place to connect back with the switch.
    if (Tok.is(tok::l_brace)) {
      ConsumeBrace();
      SkipUntil(tok::r_brace);
    } else
      SkipUntil(tok::semi);
    return Switch;
  }

  // C99 6.8.4p3 - In C99, the body of the switch statement is a scope, even if
  // there is no compound stmt.  C90 does not have this clause.  We only do this
  // if the body isn't a compound statement to avoid push/pop in common cases.
  //
  // C++ 6.4p1:
  // The substatement in a selection-statement (each substatement, in the else
  // form of the if statement) implicitly defines a local scope.
  //
  // See comments in ParseIfStatement for why we create a scope for the
  // condition and a new scope for substatement in C++.
  //
  getCurScope()->AddFlags(Scope::BreakScope);
  ParseScope InnerScope(this, Scope::DeclScope, C99orCXX, Tok.is(tok::l_brace));

  // We have incremented the mangling number for the SwitchScope and the
  // InnerScope, which is one too many.
  if (C99orCXX)
    getCurScope()->decrementMSManglingNumber();

  // Read the body statement.
  StmtResult Body(ParseStatement(TrailingElseLoc));

  // Pop the scopes.
  InnerScope.Exit();
  SwitchScope.Exit();

  return Actions.ActOnFinishSwitchStmt(SwitchLoc, Switch.get(), Body.get());
}

/// ParseWhileStatement
///       while-statement: [C99 6.8.5.1]
///         'while' '(' expression ')' statement
/// [C++]   'while' '(' condition ')' statement
StmtResult Parser::ParseWhileStatement(SourceLocation *TrailingElseLoc) {
  assert(Tok.is(tok::kw_while) && "Not a while stmt!");
  SourceLocation WhileLoc = Tok.getLocation();
  ConsumeToken();  // eat the 'while'.

  if (Tok.isNot(tok::l_paren)) {
    Diag(Tok, diag::err_expected_lparen_after) << "while";
    SkipUntil(tok::semi);
    return StmtError();
  }

  bool C99orCXX = getLangOpts().C99 || getLangOpts().CPlusPlus;

  // C99 6.8.5p5 - In C99, the while statement is a block.  This is not
  // the case for C90.  Start the loop scope.
  //
  // C++ 6.4p3:
  // A name introduced by a declaration in a condition is in scope from its
  // point of declaration until the end of the substatements controlled by the
  // condition.
  // C++ 3.3.2p4:
  // Names declared in the for-init-statement, and in the condition of if,
  // while, for, and switch statements are local to the if, while, for, or
  // switch statement (including the controlled statement).
  //
  unsigned ScopeFlags;
  if (C99orCXX)
    ScopeFlags = Scope::BreakScope | Scope::ContinueScope |
                 Scope::DeclScope  | Scope::ControlScope;
  else
    ScopeFlags = Scope::BreakScope | Scope::ContinueScope;
  ParseScope WhileScope(this, ScopeFlags);

  // Parse the condition.
  Sema::ConditionResult Cond;
  SourceLocation LParen;
  SourceLocation RParen;
  if (ParseParenExprOrCondition(nullptr, Cond, WhileLoc,
                                Sema::ConditionKind::Boolean, &LParen, &RParen))
    return StmtError();

  // C99 6.8.5p5 - In C99, the body of the while statement is a scope, even if
  // there is no compound stmt.  C90 does not have this clause.  We only do this
  // if the body isn't a compound statement to avoid push/pop in common cases.
  //
  // C++ 6.5p2:
  // The substatement in an iteration-statement implicitly defines a local scope
  // which is entered and exited each time through the loop.
  //
  // See comments in ParseIfStatement for why we create a scope for the
  // condition and a new scope for substatement in C++.
  //
  ParseScope InnerScope(this, Scope::DeclScope, C99orCXX, Tok.is(tok::l_brace));

  MisleadingIndentationChecker MIChecker(*this, MSK_while, WhileLoc);

  // Read the body statement.
  StmtResult Body(ParseStatement(TrailingElseLoc));

  if (Body.isUsable())
    MIChecker.Check();
  // Pop the body scope if needed.
  InnerScope.Exit();
  WhileScope.Exit();

  if (Cond.isInvalid() || Body.isInvalid())
    return StmtError();

  return Actions.ActOnWhileStmt(WhileLoc, LParen, Cond, RParen, Body.get());
}

/// ParseDoStatement
///       do-statement: [C99 6.8.5.2]
///         'do' statement 'while' '(' expression ')' ';'
/// Note: this lets the caller parse the end ';'.
StmtResult Parser::ParseDoStatement() {
  assert(Tok.is(tok::kw_do) && "Not a do stmt!");
  SourceLocation DoLoc = ConsumeToken();  // eat the 'do'.

  // C99 6.8.5p5 - In C99, the do statement is a block.  This is not
  // the case for C90.  Start the loop scope.
  unsigned ScopeFlags;
  if (getLangOpts().C99)
    ScopeFlags = Scope::BreakScope | Scope::ContinueScope | Scope::DeclScope;
  else
    ScopeFlags = Scope::BreakScope | Scope::ContinueScope;

  ParseScope DoScope(this, ScopeFlags);

  // C99 6.8.5p5 - In C99, the body of the do statement is a scope, even if
  // there is no compound stmt.  C90 does not have this clause. We only do this
  // if the body isn't a compound statement to avoid push/pop in common cases.
  //
  // C++ 6.5p2:
  // The substatement in an iteration-statement implicitly defines a local scope
  // which is entered and exited each time through the loop.
  //
  bool C99orCXX = getLangOpts().C99 || getLangOpts().CPlusPlus;
  ParseScope InnerScope(this, Scope::DeclScope, C99orCXX, Tok.is(tok::l_brace));

  // Read the body statement.
  StmtResult Body(ParseStatement());

  // Pop the body scope if needed.
  InnerScope.Exit();

  if (Tok.isNot(tok::kw_while)) {
    if (!Body.isInvalid()) {
      Diag(Tok, diag::err_expected_while);
      Diag(DoLoc, diag::note_matching) << "'do'";
      SkipUntil(tok::semi, StopBeforeMatch);
    }
    return StmtError();
  }
  SourceLocation WhileLoc = ConsumeToken();

  if (Tok.isNot(tok::l_paren)) {
    Diag(Tok, diag::err_expected_lparen_after) << "do/while";
    SkipUntil(tok::semi, StopBeforeMatch);
    return StmtError();
  }

  // Parse the parenthesized expression.
  BalancedDelimiterTracker T(*this, tok::l_paren);
  T.consumeOpen();

  // A do-while expression is not a condition, so can't have attributes.
  DiagnoseAndSkipCXX11Attributes();

  ExprResult Cond = ParseExpression();
  // Correct the typos in condition before closing the scope.
  if (Cond.isUsable())
    Cond = Actions.CorrectDelayedTyposInExpr(Cond);
  T.consumeClose();
  DoScope.Exit();

  if (Cond.isInvalid() || Body.isInvalid())
    return StmtError();

  return Actions.ActOnDoStmt(DoLoc, Body.get(), WhileLoc, T.getOpenLocation(),
                             Cond.get(), T.getCloseLocation());
}

bool Parser::isForRangeIdentifier() {
  assert(isIdentifier());

  const Token &Next = NextToken();
  if (Next.is(tok::colon))
    return true;

  if (Next.isOneOf(tok::l_square, tok::kw_alignas)) {
    TentativeParsingAction PA(*this);
    ConsumeIdentifier();
    SkipCXX11Attributes();
    bool Result = Tok.is(tok::colon);
    PA.Revert();
    return Result;
  }

  return false;
}

/// ParseForStatement
///       for-statement: [C99 6.8.5.3]
///         'for' '(' expr[opt] ';' expr[opt] ';' expr[opt] ')' statement
///         'for' '(' declaration expr[opt] ';' expr[opt] ')' statement
/// [C++]   'for' '(' for-init-statement condition[opt] ';' expression[opt] ')'
/// [C++]       statement
/// [C++0x] 'for'
///             'co_await'[opt]    [Coroutines]
///             '(' for-range-declaration ':' for-range-initializer ')'
///             statement
/// [OBJC2] 'for' '(' declaration 'in' expr ')' statement
/// [OBJC2] 'for' '(' expr 'in' expr ')' statement
///
/// [C++] for-init-statement:
/// [C++]   expression-statement
/// [C++]   simple-declaration
///
/// [C++0x] for-range-declaration:
/// [C++0x]   attribute-specifier-seq[opt] type-specifier-seq declarator
/// [C++0x] for-range-initializer:
/// [C++0x]   expression
/// [C++0x]   braced-init-list            [TODO]
StmtResult Parser::ParseForStatement(SourceLocation *TrailingElseLoc) {
  assert((Tok.is(tok::kw_for) ||
          (getLangOpts().Reflection && Tok.is(tok::kw_template)))
         && "Not a for stmt!");
  SourceLocation TemplateLoc;
  if (getLangOpts().Reflection && Tok.is(tok::kw_template))
    TemplateLoc = ConsumeToken();
  SourceLocation ForLoc = ConsumeToken();  // eat the 'for'.

  // Parse 'for...' or 'for co_await'.
  SourceLocation ConstexprLoc;
  SourceLocation CoawaitLoc;
  if (Tok.is(tok::kw_co_await))
    CoawaitLoc = ConsumeToken();

  if (Tok.isNot(tok::l_paren)) {
    // FIXME: Update the error based on the presence of modifiers.
    Diag(Tok, diag::err_expected_lparen_after) << "for";
    SkipUntil(tok::semi);
    return StmtError();
  }

  bool C99orCXXorObjC = getLangOpts().C99 || getLangOpts().CPlusPlus ||
    getLangOpts().ObjC;

  // C99 6.8.5p5 - In C99, the for statement is a block.  This is not
  // the case for C90.  Start the loop scope.
  //
  // C++ 6.4p3:
  // A name introduced by a declaration in a condition is in scope from its
  // point of declaration until the end of the substatements controlled by the
  // condition.
  // C++ 3.3.2p4:
  // Names declared in the for-init-statement, and in the condition of if,
  // while, for, and switch statements are local to the if, while, for, or
  // switch statement (including the controlled statement).
  // C++ 6.5.3p1:
  // Names declared in the for-init-statement are in the same declarative-region
  // as those declared in the condition.
  //
  unsigned ScopeFlags = 0;
  if (C99orCXXorObjC)
    ScopeFlags = Scope::DeclScope | Scope::ControlScope;

  ParseScope ForScope(this, ScopeFlags);

  BalancedDelimiterTracker T(*this, tok::l_paren);
  T.consumeOpen();

  ExprResult Value;

  bool ForEach = false;
  StmtResult FirstPart;
  Sema::ConditionResult SecondPart;
  ExprResult Collection;
  ForRangeInfo ForRangeInfo;
  FullExprArg ThirdPart(Actions);

  if (Tok.is(tok::code_completion)) {
    Actions.CodeCompleteOrdinaryName(getCurScope(),
                                     C99orCXXorObjC? Sema::PCC_ForInit
                                                   : Sema::PCC_Expression);
    cutOffParsing();
    return StmtError();
  }

  ParsedAttributesWithRange attrs(AttrFactory);
  MaybeParseCXX11Attributes(attrs);

  SourceLocation EmptyInitStmtSemiLoc;

  // Parse the first part of the for specifier.
  if (Tok.is(tok::semi)) {  // for (;
    ProhibitAttributes(attrs);
    // no first part, eat the ';'.
    SourceLocation SemiLoc = Tok.getLocation();
    if (!Tok.hasLeadingEmptyMacro() && !SemiLoc.isMacroID())
      EmptyInitStmtSemiLoc = SemiLoc;
    ConsumeToken();
  } else if (getLangOpts().CPlusPlus && isIdentifier() &&
             isForRangeIdentifier()) {
    ProhibitAttributes(attrs);
    IdentifierInfo *Name = Tok.getIdentifierInfo();
    SourceLocation Loc = ConsumeIdentifier();
    MaybeParseCXX11Attributes(attrs);

    ForRangeInfo.ColonLoc = ConsumeToken();
    if (Tok.is(tok::l_brace))
      ForRangeInfo.RangeExpr = ParseBraceInitializer();
    else
      ForRangeInfo.RangeExpr = ParseExpression();

    Diag(Loc, diag::err_for_range_identifier)
      << ((getLangOpts().CPlusPlus11 && !getLangOpts().CPlusPlus17)
              ? FixItHint::CreateInsertion(Loc, "auto &&")
              : FixItHint());

    ForRangeInfo.LoopVar = Actions.ActOnCXXForRangeIdentifier(
        getCurScope(), Loc, Name, attrs, attrs.Range.getEnd());
  } else if (isForInitDeclaration()) {  // for (int X = 4;
    ParenBraceBracketBalancer BalancerRAIIObj(*this);

    // Parse declaration, which eats the ';'.
    if (!C99orCXXorObjC) {   // Use of C99-style for loops in C90 mode?
      Diag(Tok, diag::ext_c99_variable_decl_in_for_loop);
      Diag(Tok, diag::warn_gcc_variable_decl_in_for_loop);
    }

    // In C++0x, "for (T NS:a" might not be a typo for ::
    bool MightBeForRangeStmt = getLangOpts().CPlusPlus;
    ColonProtectionRAIIObject ColonProtection(*this, MightBeForRangeStmt);

    // If reflection is enabled, this might be an expansion
    // over a constexpr range.
    if (getLangOpts().Reflection && TemplateLoc.isValid())
      TryConsumeToken(tok::kw_constexpr, ConstexprLoc);

    SourceLocation DeclStart = Tok.getLocation(), DeclEnd;
    DeclGroupPtrTy DG = ParseSimpleDeclaration(
        DeclaratorContext::ForInit, DeclEnd, attrs, false,
        MightBeForRangeStmt ? &ForRangeInfo : nullptr);
    FirstPart = Actions.ActOnDeclStmt(DG, DeclStart, Tok.getLocation());
    if (ForRangeInfo.ParsedForRangeDecl()) {
      Diag(ForRangeInfo.ColonLoc, getLangOpts().CPlusPlus11 ?
           diag::warn_cxx98_compat_for_range : diag::ext_for_range);
      ForRangeInfo.LoopVar = FirstPart;
      FirstPart = StmtResult();
    } else if (Tok.is(tok::semi)) {  // for (int x = 4;
      ConsumeToken();
    } else if ((ForEach = isTokIdentifier_in())) {
      Actions.ActOnForEachDeclStmt(DG);
      // ObjC: for (id x in expr)
      ConsumeIdentifier(); // consume 'in'

      if (Tok.is(tok::code_completion)) {
        Actions.CodeCompleteObjCForCollection(getCurScope(), DG);
        cutOffParsing();
        return StmtError();
      }
      Collection = ParseExpression();
    } else {
      Diag(Tok, diag::err_expected_semi_for);
    }
  } else {
    ProhibitAttributes(attrs);
    Value = Actions.CorrectDelayedTyposInExpr(ParseExpression());

    ForEach = isTokIdentifier_in();

    // Turn the expression into a stmt.
    if (!Value.isInvalid()) {
      if (ForEach)
        FirstPart = Actions.ActOnForEachLValueExpr(Value.get());
      else {
        // We already know this is not an init-statement within a for loop, so
        // if we are parsing a C++11 range-based for loop, we should treat this
        // expression statement as being a discarded value expression because
        // we will err below. This way we do not warn on an unused expression
        // that was an error in the first place, like with: for (expr : expr);
        bool IsRangeBasedFor =
            getLangOpts().CPlusPlus11 && !ForEach && Tok.is(tok::colon);
        FirstPart = Actions.ActOnExprStmt(Value, !IsRangeBasedFor);
      }
    }

    if (Tok.is(tok::semi)) {
      ConsumeToken();
    } else if (ForEach) {
      ConsumeIdentifier(); // consume 'in'

      if (Tok.is(tok::code_completion)) {
        Actions.CodeCompleteObjCForCollection(getCurScope(), nullptr);
        cutOffParsing();
        return StmtError();
      }
      Collection = ParseExpression();
    } else if (getLangOpts().CPlusPlus11 && Tok.is(tok::colon) && FirstPart.get()) {
      // User tried to write the reasonable, but ill-formed, for-range-statement
      //   for (expr : expr) { ... }
      Diag(Tok, diag::err_for_range_expected_decl)
        << FirstPart.get()->getSourceRange();
      SkipUntil(tok::r_paren, StopBeforeMatch);
      SecondPart = Sema::ConditionError();
    } else {
      if (!Value.isInvalid()) {
        Diag(Tok, diag::err_expected_semi_for);
      } else {
        // Skip until semicolon or rparen, don't consume it.
        SkipUntil(tok::r_paren, StopAtSemi | StopBeforeMatch);
        if (Tok.is(tok::semi))
          ConsumeToken();
      }
    }
  }

  // Parse the second part of the for specifier.
  getCurScope()->AddFlags(Scope::BreakScope | Scope::ContinueScope);
  if (!ForEach && !ForRangeInfo.ParsedForRangeDecl() &&
      !SecondPart.isInvalid()) {
    // Parse the second part of the for specifier.
    if (Tok.is(tok::semi)) {  // for (...;;
      // no second part.
    } else if (Tok.is(tok::r_paren)) {
      // missing both semicolons.
    } else {
      if (getLangOpts().CPlusPlus) {
        // C++2a: We've parsed an init-statement; we might have a
        // for-range-declaration next.
        bool MightBeForRangeStmt = !ForRangeInfo.ParsedForRangeDecl();
        ColonProtectionRAIIObject ColonProtection(*this, MightBeForRangeStmt);
        SecondPart =
            ParseCXXCondition(nullptr, ForLoc, Sema::ConditionKind::Boolean,
                              MightBeForRangeStmt ? &ForRangeInfo : nullptr);

        if (ForRangeInfo.ParsedForRangeDecl()) {
          Diag(FirstPart.get() ? FirstPart.get()->getBeginLoc()
                               : ForRangeInfo.ColonLoc,
               getLangOpts().CPlusPlus20
                   ? diag::warn_cxx17_compat_for_range_init_stmt
                   : diag::ext_for_range_init_stmt)
              << (FirstPart.get() ? FirstPart.get()->getSourceRange()
                                  : SourceRange());
          if (EmptyInitStmtSemiLoc.isValid()) {
            Diag(EmptyInitStmtSemiLoc, diag::warn_empty_init_statement)
                << /*for-loop*/ 2
                << FixItHint::CreateRemoval(EmptyInitStmtSemiLoc);
          }
        }
      } else {
        ExprResult SecondExpr = ParseExpression();
        if (SecondExpr.isInvalid())
          SecondPart = Sema::ConditionError();
        else
          SecondPart =
              Actions.ActOnCondition(getCurScope(), ForLoc, SecondExpr.get(),
                                     Sema::ConditionKind::Boolean);
      }
    }
  }

  // Parse the third part of the for statement.
  if (!ForEach && !ForRangeInfo.ParsedForRangeDecl()) {
    if (Tok.isNot(tok::semi)) {
      if (!SecondPart.isInvalid())
        Diag(Tok, diag::err_expected_semi_for);
      else
        // Skip until semicolon or rparen, don't consume it.
        SkipUntil(tok::r_paren, StopAtSemi | StopBeforeMatch);
    }

    if (Tok.is(tok::semi)) {
      ConsumeToken();
    }

    if (Tok.isNot(tok::r_paren)) {   // for (...;...;)
      ExprResult Third = ParseExpression();
      // FIXME: The C++11 standard doesn't actually say that this is a
      // discarded-value expression, but it clearly should be.
      ThirdPart = Actions.MakeFullDiscardedValueExpr(Third.get());
    }
  }
  // Match the ')'.
  T.consumeClose();

  // C++ Coroutines [stmt.iter]:
  //   'co_await' can only be used for a range-based for statement.
  if (CoawaitLoc.isValid() && !ForRangeInfo.ParsedForRangeDecl()) {
    Diag(CoawaitLoc, diag::err_for_co_await_not_range_for);
    CoawaitLoc = SourceLocation();
  }

  // We need to perform most of the semantic analysis for a C++0x for-range
  // statememt before parsing the body, in order to be able to deduce the type
  // of an auto-typed loop variable.
  StmtResult ForRangeStmt;
  StmtResult ForEachStmt;

  if (ForRangeInfo.ParsedForRangeDecl()) {
    ExprResult CorrectedRange =
        Actions.CorrectDelayedTyposInExpr(ForRangeInfo.RangeExpr.get());

    if (TemplateLoc.isInvalid()) {
      ForRangeStmt = Actions.ActOnCXXForRangeStmt(
        getCurScope(), ForLoc, CoawaitLoc, FirstPart.get(),
        ForRangeInfo.LoopVar.get(), ForRangeInfo.ColonLoc, CorrectedRange.get(),
        T.getCloseLocation(), Sema::BFRK_Build);
    } else {
      ForRangeStmt = Actions.ActOnCXXExpansionStmt(
          getCurScope(), ForLoc, TemplateLoc, ForRangeInfo.LoopVar.get(),
          ForRangeInfo.ColonLoc, CorrectedRange.get(),
          T.getCloseLocation(), Sema::BFRK_Build,
          ConstexprLoc.isValid());
    }

  // Similarly, we need to do the semantic analysis for a for-range
  // statement immediately in order to close over temporaries correctly.
  } else if (ForEach) {
    ForEachStmt = Actions.ActOnObjCForCollectionStmt(ForLoc,
                                                     FirstPart.get(),
                                                     Collection.get(),
                                                     T.getCloseLocation());
  } else {
    // In OpenMP loop region loop control variable must be captured and be
    // private. Perform analysis of first part (if any).
    if (getLangOpts().OpenMP && FirstPart.isUsable()) {
      Actions.ActOnOpenMPLoopInitialization(ForLoc, FirstPart.get());
    }
  }

  // C99 6.8.5p5 - In C99, the body of the for statement is a scope, even if
  // there is no compound stmt.  C90 does not have this clause.  We only do this
  // if the body isn't a compound statement to avoid push/pop in common cases.
  //
  // C++ 6.5p2:
  // The substatement in an iteration-statement implicitly defines a local scope
  // which is entered and exited each time through the loop.
  //
  // See comments in ParseIfStatement for why we create a scope for
  // for-init-statement/condition and a new scope for substatement in C++.
  //
  ParseScope InnerScope(this, Scope::DeclScope, C99orCXXorObjC,
                        Tok.is(tok::l_brace));

  // The body of the for loop has the same local mangling number as the
  // for-init-statement.
  // It will only be incremented if the body contains other things that would
  // normally increment the mangling number (like a compound statement).
  if (C99orCXXorObjC)
    getCurScope()->decrementMSManglingNumber();

  MisleadingIndentationChecker MIChecker(*this, MSK_for, ForLoc);

  // Read the body statement.
  StmtResult Body(ParseStatement(TrailingElseLoc));

  if (Body.isUsable())
    MIChecker.Check();

  // Pop the body scope if needed.
  InnerScope.Exit();

  // Leave the for-scope.
  ForScope.Exit();

  if (Body.isInvalid()) {
    return StmtError();
  }

  if (ForEach)
   return Actions.FinishObjCForCollectionStmt(ForEachStmt.get(),
                                              Body.get());

  if (ForRangeInfo.ParsedForRangeDecl()) {
    if (TemplateLoc.isInvalid() && ConstexprLoc.isInvalid()) {
      return Actions.FinishCXXForRangeStmt(ForRangeStmt.get(), Body.get());
    }
    return Actions.FinishCXXExpansionStmt(ForRangeStmt.get(), Body.get());
  }

  return Actions.ActOnForStmt(ForLoc, T.getOpenLocation(), FirstPart.get(),
                              SecondPart, ThirdPart, T.getCloseLocation(),
                              Body.get());
}

/// ParseGotoStatement
///       jump-statement:
///         'goto' identifier ';'
/// [GNU]   'goto' '*' expression ';'
///
/// Note: this lets the caller parse the end ';'.
///
StmtResult Parser::ParseGotoStatement() {
  assert(Tok.is(tok::kw_goto) && "Not a goto stmt!");
  SourceLocation GotoLoc = ConsumeToken();  // eat the 'goto'.

  StmtResult Res;
  if (isIdentifier()) {
    LabelDecl *LD = Actions.LookupOrCreateLabel(Tok.getIdentifierInfo(),
                                                Tok.getLocation());
    Res = Actions.ActOnGotoStmt(GotoLoc, Tok.getLocation(), LD);
    ConsumeIdentifier();
  } else if (Tok.is(tok::star)) {
    // GNU indirect goto extension.
    Diag(Tok, diag::ext_gnu_indirect_goto);
    SourceLocation StarLoc = ConsumeToken();
    ExprResult R(ParseExpression());
    if (R.isInvalid()) {  // Skip to the semicolon, but don't consume it.
      SkipUntil(tok::semi, StopBeforeMatch);
      return StmtError();
    }
    Res = Actions.ActOnIndirectGotoStmt(GotoLoc, StarLoc, R.get());
  } else {
    Diag(Tok, diag::err_expected) << tok::identifier;
    return StmtError();
  }

  return Res;
}

/// ParseContinueStatement
///       jump-statement:
///         'continue' ';'
///
/// Note: this lets the caller parse the end ';'.
///
StmtResult Parser::ParseContinueStatement() {
  SourceLocation ContinueLoc = ConsumeToken();  // eat the 'continue'.
  return Actions.ActOnContinueStmt(ContinueLoc, getCurScope());
}

/// ParseBreakStatement
///       jump-statement:
///         'break' ';'
///
/// Note: this lets the caller parse the end ';'.
///
StmtResult Parser::ParseBreakStatement() {
  SourceLocation BreakLoc = ConsumeToken();  // eat the 'break'.
  return Actions.ActOnBreakStmt(BreakLoc, getCurScope());
}

/// ParseReturnStatement
///       jump-statement:
///         'return' expression[opt] ';'
///         'return' braced-init-list ';'
///         'co_return' expression[opt] ';'
///         'co_return' braced-init-list ';'
StmtResult Parser::ParseReturnStatement() {
  assert((Tok.is(tok::kw_return) || Tok.is(tok::kw_co_return)) &&
         "Not a return stmt!");
  bool IsCoreturn = Tok.is(tok::kw_co_return);
  SourceLocation ReturnLoc = ConsumeToken();  // eat the 'return'.

  ExprResult R;
  if (Tok.isNot(tok::semi)) {
    if (!IsCoreturn)
      PreferredType.enterReturn(Actions, Tok.getLocation());
    // FIXME: Code completion for co_return.
    if (Tok.is(tok::code_completion) && !IsCoreturn) {
      Actions.CodeCompleteExpression(getCurScope(),
                                     PreferredType.get(Tok.getLocation()));
      cutOffParsing();
      return StmtError();
    }

    if (Tok.is(tok::l_brace) && getLangOpts().CPlusPlus) {
      R = ParseInitializer();
      if (R.isUsable())
        Diag(R.get()->getBeginLoc(),
             getLangOpts().CPlusPlus11
                 ? diag::warn_cxx98_compat_generalized_initializer_lists
                 : diag::ext_generalized_initializer_lists)
            << R.get()->getSourceRange();
    } else
      R = ParseExpression();
    if (R.isInvalid()) {
      SkipUntil(tok::r_brace, StopAtSemi | StopBeforeMatch);
      return StmtError();
    }
  }
  if (IsCoreturn)
    return Actions.ActOnCoreturnStmt(getCurScope(), ReturnLoc, R.get());
  return Actions.ActOnReturnStmt(ReturnLoc, R.get(), getCurScope());
}

StmtResult Parser::ParsePragmaLoopHint(StmtVector &Stmts,
                                       ParsedStmtContext StmtCtx,
                                       SourceLocation *TrailingElseLoc,
                                       ParsedAttributesWithRange &Attrs) {
  // Create temporary attribute list.
  ParsedAttributesWithRange TempAttrs(AttrFactory);

  SourceLocation StartLoc = Tok.getLocation();

  // Get loop hints and consume annotated token.
  while (Tok.is(tok::annot_pragma_loop_hint)) {
    LoopHint Hint;
    if (!HandlePragmaLoopHint(Hint))
      continue;

    ArgsUnion ArgHints[] = {Hint.PragmaNameLoc, Hint.OptionLoc, Hint.StateLoc,
                            ArgsUnion(Hint.ValueExpr)};
    TempAttrs.addNew(Hint.PragmaNameLoc->Ident, Hint.Range, nullptr,
                     Hint.PragmaNameLoc->Loc, ArgHints, 4,
                     ParsedAttr::AS_Pragma);
  }

  // Get the next statement.
  MaybeParseCXX11Attributes(Attrs);

  StmtResult S = ParseStatementOrDeclarationAfterAttributes(
      Stmts, StmtCtx, TrailingElseLoc, Attrs);

  Attrs.takeAllFrom(TempAttrs);

  // Start of attribute range may already be set for some invalid input.
  // See PR46336.
  if (Attrs.Range.getBegin().isInvalid())
    Attrs.Range.setBegin(StartLoc);

  return S;
}

Decl *Parser::ParseFunctionStatementBody(Decl *Decl, ParseScope &BodyScope) {
  assert(Tok.is(tok::l_brace));
  SourceLocation LBraceLoc = Tok.getLocation();

  PrettyDeclStackTraceEntry CrashInfo(Actions.Context, Decl, LBraceLoc,
                                      "parsing function body");

  // Save and reset current vtordisp stack if we have entered a C++ method body.
  bool IsCXXMethod =
      getLangOpts().CPlusPlus && Decl && isa<CXXMethodDecl>(Decl);
  Sema::PragmaStackSentinelRAII
    PragmaStackSentinel(Actions, "InternalPragmaState", IsCXXMethod);

  // Do not enter a scope for the brace, as the arguments are in the same scope
  // (the function body) as the body itself.  Instead, just read the statement
  // list and put it into a CompoundStmt for safe keeping.
  StmtResult FnBody(ParseCompoundStatementBody());

  // If the function body could not be parsed, make a bogus compoundstmt.
  if (FnBody.isInvalid()) {
    Sema::CompoundScopeRAII CompoundScope(Actions);
    FnBody = Actions.ActOnCompoundStmt(LBraceLoc, LBraceLoc, None, false);
  }

  BodyScope.Exit();
  return Actions.ActOnFinishFunctionBody(Decl, FnBody.get());
}

/// ParseFunctionTryBlock - Parse a C++ function-try-block.
///
///       function-try-block:
///         'try' ctor-initializer[opt] compound-statement handler-seq
///
Decl *Parser::ParseFunctionTryBlock(Decl *Decl, ParseScope &BodyScope) {
  assert(Tok.is(tok::kw_try) && "Expected 'try'");
  SourceLocation TryLoc = ConsumeToken();

  PrettyDeclStackTraceEntry CrashInfo(Actions.Context, Decl, TryLoc,
                                      "parsing function try block");

  // Constructor initializer list?
  if (Tok.is(tok::colon))
    ParseConstructorInitializer(Decl);
  else
    Actions.ActOnDefaultCtorInitializers(Decl);

  // Save and reset current vtordisp stack if we have entered a C++ method body.
  bool IsCXXMethod =
      getLangOpts().CPlusPlus && Decl && isa<CXXMethodDecl>(Decl);
  Sema::PragmaStackSentinelRAII
    PragmaStackSentinel(Actions, "InternalPragmaState", IsCXXMethod);

  SourceLocation LBraceLoc = Tok.getLocation();
  StmtResult FnBody(ParseCXXTryBlockCommon(TryLoc, /*FnTry*/true));
  // If we failed to parse the try-catch, we just give the function an empty
  // compound statement as the body.
  if (FnBody.isInvalid()) {
    Sema::CompoundScopeRAII CompoundScope(Actions);
    FnBody = Actions.ActOnCompoundStmt(LBraceLoc, LBraceLoc, None, false);
  }

  BodyScope.Exit();
  return Actions.ActOnFinishFunctionBody(Decl, FnBody.get());
}

bool Parser::trySkippingFunctionBody() {
  assert(SkipFunctionBodies &&
         "Should only be called when SkipFunctionBodies is enabled");
  if (!PP.isCodeCompletionEnabled()) {
    SkipFunctionBody();
    return true;
  }

  // We're in code-completion mode. Skip parsing for all function bodies unless
  // the body contains the code-completion point.
  TentativeParsingAction PA(*this);
  bool IsTryCatch = Tok.is(tok::kw_try);
  CachedTokens Toks;
  bool ErrorInPrologue = ConsumeAndStoreFunctionPrologue(Toks);
  if (llvm::any_of(Toks, [](const Token &Tok) {
        return Tok.is(tok::code_completion);
      })) {
    PA.Revert();
    return false;
  }
  if (ErrorInPrologue) {
    PA.Commit();
    SkipMalformedDecl();
    return true;
  }
  if (!SkipUntil(tok::r_brace, StopAtCodeCompletion)) {
    PA.Revert();
    return false;
  }
  while (IsTryCatch && Tok.is(tok::kw_catch)) {
    if (!SkipUntil(tok::l_brace, StopAtCodeCompletion) ||
        !SkipUntil(tok::r_brace, StopAtCodeCompletion)) {
      PA.Revert();
      return false;
    }
  }
  PA.Commit();
  return true;
}

/// ParseCXXTryBlock - Parse a C++ try-block.
///
///       try-block:
///         'try' compound-statement handler-seq
///
StmtResult Parser::ParseCXXTryBlock() {
  assert(Tok.is(tok::kw_try) && "Expected 'try'");

  SourceLocation TryLoc = ConsumeToken();
  return ParseCXXTryBlockCommon(TryLoc);
}

/// ParseCXXTryBlockCommon - Parse the common part of try-block and
/// function-try-block.
///
///       try-block:
///         'try' compound-statement handler-seq
///
///       function-try-block:
///         'try' ctor-initializer[opt] compound-statement handler-seq
///
///       handler-seq:
///         handler handler-seq[opt]
///
///       [Borland] try-block:
///         'try' compound-statement seh-except-block
///         'try' compound-statement seh-finally-block
///
StmtResult Parser::ParseCXXTryBlockCommon(SourceLocation TryLoc, bool FnTry) {
  if (Tok.isNot(tok::l_brace))
    return StmtError(Diag(Tok, diag::err_expected) << tok::l_brace);

  StmtResult TryBlock(ParseCompoundStatement(
      /*isStmtExpr=*/false, Scope::DeclScope | Scope::TryScope |
                                Scope::CompoundStmtScope |
                                (FnTry ? Scope::FnTryCatchScope : 0)));
  if (TryBlock.isInvalid())
    return TryBlock;

  // Borland allows SEH-handlers with 'try'

  if ((isIdentifier() &&
       Tok.getIdentifierInfo() == getSEHExceptKeyword()) ||
      Tok.is(tok::kw___finally)) {
    // TODO: Factor into common return ParseSEHHandlerCommon(...)
    StmtResult Handler;
    if(Tok.getIdentifierInfo() == getSEHExceptKeyword()) {
      SourceLocation Loc = ConsumeIdentifier();
      Handler = ParseSEHExceptBlock(Loc);
    }
    else {
      SourceLocation Loc;
      if (Tok.is(tok::kw___finally))
        Loc = ConsumeToken();
      else
        Loc = ConsumeIdentifier();
      Handler = ParseSEHFinallyBlock(Loc);
    }
    if(Handler.isInvalid())
      return Handler;

    return Actions.ActOnSEHTryBlock(true /* IsCXXTry */,
                                    TryLoc,
                                    TryBlock.get(),
                                    Handler.get());
  }
  else {
    StmtVector Handlers;

    // C++11 attributes can't appear here, despite this context seeming
    // statement-like.
    DiagnoseAndSkipCXX11Attributes();

    if (Tok.isNot(tok::kw_catch))
      return StmtError(Diag(Tok, diag::err_expected_catch));
    while (Tok.is(tok::kw_catch)) {
      StmtResult Handler(ParseCXXCatchBlock(FnTry));
      if (!Handler.isInvalid())
        Handlers.push_back(Handler.get());
    }
    // Don't bother creating the full statement if we don't have any usable
    // handlers.
    if (Handlers.empty())
      return StmtError();

    return Actions.ActOnCXXTryBlock(TryLoc, TryBlock.get(), Handlers);
  }
}

/// ParseCXXCatchBlock - Parse a C++ catch block, called handler in the standard
///
///   handler:
///     'catch' '(' exception-declaration ')' compound-statement
///
///   exception-declaration:
///     attribute-specifier-seq[opt] type-specifier-seq declarator
///     attribute-specifier-seq[opt] type-specifier-seq abstract-declarator[opt]
///     '...'
///
StmtResult Parser::ParseCXXCatchBlock(bool FnCatch) {
  assert(Tok.is(tok::kw_catch) && "Expected 'catch'");

  SourceLocation CatchLoc = ConsumeToken();

  BalancedDelimiterTracker T(*this, tok::l_paren);
  if (T.expectAndConsume())
    return StmtError();

  // C++ 3.3.2p3:
  // The name in a catch exception-declaration is local to the handler and
  // shall not be redeclared in the outermost block of the handler.
  ParseScope CatchScope(this, Scope::DeclScope | Scope::ControlScope |
                                  Scope::CatchScope |
                                  (FnCatch ? Scope::FnTryCatchScope : 0));

  // exception-declaration is equivalent to '...' or a parameter-declaration
  // without default arguments.
  Decl *ExceptionDecl = nullptr;
  if (Tok.isNot(tok::ellipsis)) {
    ParsedAttributesWithRange Attributes(AttrFactory);
    MaybeParseCXX11Attributes(Attributes);

    DeclSpec DS(AttrFactory);
    DS.takeAttributesFrom(Attributes);

    if (ParseCXXTypeSpecifierSeq(DS))
      return StmtError();

    Declarator ExDecl(DS, DeclaratorContext::CXXCatch);
    ParseDeclarator(ExDecl);
    ExceptionDecl = Actions.ActOnExceptionDeclarator(getCurScope(), ExDecl);
  } else
    ConsumeToken();

  T.consumeClose();
  if (T.getCloseLocation().isInvalid())
    return StmtError();

  if (Tok.isNot(tok::l_brace))
    return StmtError(Diag(Tok, diag::err_expected) << tok::l_brace);

  // FIXME: Possible draft standard bug: attribute-specifier should be allowed?
  StmtResult Block(ParseCompoundStatement());
  if (Block.isInvalid())
    return Block;

  return Actions.ActOnCXXCatchBlock(CatchLoc, ExceptionDecl, Block.get());
}

void Parser::ParseMicrosoftIfExistsStatement(StmtVector &Stmts) {
  IfExistsCondition Result;
  if (ParseMicrosoftIfExistsCondition(Result))
    return;

  // Handle dependent statements by parsing the braces as a compound statement.
  // This is not the same behavior as Visual C++, which don't treat this as a
  // compound statement, but for Clang's type checking we can't have anything
  // inside these braces escaping to the surrounding code.
  if (Result.Behavior == IEB_Dependent) {
    if (!Tok.is(tok::l_brace)) {
      Diag(Tok, diag::err_expected) << tok::l_brace;
      return;
    }

    StmtResult Compound = ParseCompoundStatement();
    if (Compound.isInvalid())
      return;

    StmtResult DepResult = Actions.ActOnMSDependentExistsStmt(Result.KeywordLoc,
                                                              Result.IsIfExists,
                                                              Result.SS,
                                                              Result.Name,
                                                              Compound.get());
    if (DepResult.isUsable())
      Stmts.push_back(DepResult.get());
    return;
  }

  BalancedDelimiterTracker Braces(*this, tok::l_brace);
  if (Braces.consumeOpen()) {
    Diag(Tok, diag::err_expected) << tok::l_brace;
    return;
  }

  switch (Result.Behavior) {
  case IEB_Parse:
    // Parse the statements below.
    break;

  case IEB_Dependent:
    llvm_unreachable("Dependent case handled above");

  case IEB_Skip:
    Braces.skipToEnd();
    return;
  }

  // Condition is true, parse the statements.
  while (Tok.isNot(tok::r_brace)) {
    StmtResult R =
        ParseStatementOrDeclaration(Stmts, ParsedStmtContext::Compound);
    if (R.isUsable())
      Stmts.push_back(R.get());
  }
  Braces.consumeClose();
}<|MERGE_RESOLUTION|>--- conflicted
+++ resolved
@@ -167,16 +167,19 @@
   if ((getLangOpts().CPlusPlus || getLangOpts().MicrosoftExt ||
        (StmtCtx & ParsedStmtContext::AllowDeclarationsInC) !=
         ParsedStmtContext()) &&
-      (GNUAttributeLoc.isValid() || isDeclarationStatement())) {
+      ((GNUAttributeLoc.isValid() &&
+        !(!Attrs.empty() &&
+          llvm::all_of(
+              Attrs, [](ParsedAttr &Attr) { return Attr.isStmtAttr(); }))) ||
+       isDeclarationStatement())) {
     SourceLocation DeclStart = Tok.getLocation(), DeclEnd;
     DeclGroupPtrTy Decl;
     if (GNUAttributeLoc.isValid()) {
       DeclStart = GNUAttributeLoc;
-      Decl = ParseDeclaration(DeclaratorContext::BlockContext, DeclEnd, Attrs,
+      Decl = ParseDeclaration(DeclaratorContext::Block, DeclEnd, Attrs,
                               &GNUAttributeLoc);
     } else {
-      Decl =
-        ParseDeclaration(DeclaratorContext::BlockContext, DeclEnd, Attrs);
+      Decl = ParseDeclaration(DeclaratorContext::Block, DeclEnd, Attrs);
     }
     if (Attrs.Range.getBegin().isValid())
       DeclStart = Attrs.Range.getBegin();
@@ -259,42 +262,9 @@
     LLVM_FALLTHROUGH;
   }
 
-<<<<<<< HEAD
   default:
   DefaultFallback:
     return StmtOrDeclAfterAttributesDefault(StmtCtx, Attrs, GNUAttributeLoc);
-=======
-  default: {
-    if ((getLangOpts().CPlusPlus || getLangOpts().MicrosoftExt ||
-         (StmtCtx & ParsedStmtContext::AllowDeclarationsInC) !=
-             ParsedStmtContext()) &&
-        ((GNUAttributeLoc.isValid() &&
-          !(!Attrs.empty() &&
-            llvm::all_of(
-                Attrs, [](ParsedAttr &Attr) { return Attr.isStmtAttr(); }))) ||
-         isDeclarationStatement())) {
-      SourceLocation DeclStart = Tok.getLocation(), DeclEnd;
-      DeclGroupPtrTy Decl;
-      if (GNUAttributeLoc.isValid()) {
-        DeclStart = GNUAttributeLoc;
-        Decl = ParseDeclaration(DeclaratorContext::Block, DeclEnd, Attrs,
-                                &GNUAttributeLoc);
-      } else {
-        Decl = ParseDeclaration(DeclaratorContext::Block, DeclEnd, Attrs);
-      }
-      if (Attrs.Range.getBegin().isValid())
-        DeclStart = Attrs.Range.getBegin();
-      return Actions.ActOnDeclStmt(Decl, DeclStart, DeclEnd);
-    }
-
-    if (Tok.is(tok::r_brace)) {
-      Diag(Tok, diag::err_expected_statement);
-      return StmtError();
-    }
-
-    return ParseExprStatement(StmtCtx);
-  }
->>>>>>> 7d09e1d7
 
   case tok::kw___attribute: {
     GNUAttributeLoc = Tok.getLocation();
