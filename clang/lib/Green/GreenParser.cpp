--- conflicted
+++ resolved
@@ -144,26 +144,16 @@
     vec.push_back(s);
 }
 
-<<<<<<< HEAD
-static Syntax **makeArray(const SyntaxContext &Ctx,
-                          const llvm::SmallVectorImpl<Syntax *> &Vec) {
+static Syntax **createArray(const SyntaxContext &Ctx,
+                            const llvm::SmallVectorImpl<Syntax *> &Vec) {
   Syntax **Array = new (Ctx) Syntax *[Vec.size()];
-=======
-static Syntax **createArray(const llvm::SmallVectorImpl<Syntax *> &Vec) {
-  Syntax **Array = new Syntax *[Vec.size()];
->>>>>>> 30f73c18
   std::copy(Vec.begin(), Vec.end(), Array);
   return Array;
 }
 
-<<<<<<< HEAD
-static Syntax **makeArray(const SyntaxContext &Ctx,
-                          std::initializer_list<Syntax *> List) {
+static Syntax **createArray(const SyntaxContext &Ctx,
+                            std::initializer_list<Syntax *> List) {
   Syntax **Array = new (Ctx) Syntax *[List.size()];
-=======
-static Syntax **createArray(std::initializer_list<Syntax *> List) {
-  Syntax **Array = new Syntax *[List.size()];
->>>>>>> 30f73c18
   std::copy(List.begin(), List.end(), Array);
   return Array;
 }
@@ -920,12 +910,8 @@
 static Syntax *makeList(const SyntaxContext &Ctx,
                         std::initializer_list<Syntax *> List) {
   assert(std::all_of(List.begin(), List.end(), [](Syntax *s) { return s; }));
-<<<<<<< HEAD
   return new (Ctx)
-    ListSyntax(makeArray(Ctx, List), List.size(), clang::SourceLocation());
-=======
-  return new ListSyntax(createArray(List), List.size(), clang::SourceLocation());
->>>>>>> 30f73c18
+    ListSyntax(createArray(Ctx, List), List.size(), clang::SourceLocation());
 }
 
 static Syntax *makeCall(const SyntaxContext &Ctx, const Token& Tok) {
@@ -944,22 +930,6 @@
   return new (Context) AtomSyntax(Tok, clang::SourceLocation(), ParsingParams);
 }
 
-<<<<<<< HEAD
-Syntax *Parser::onArray(llvm::SmallVectorImpl<Syntax *> const& Vec) {
-  return new (Context)
-    ArraySyntax(makeArray(Context, Vec), Vec.size(), clang::SourceLocation());
-}
-
-Syntax *Parser::onList(llvm::SmallVectorImpl<Syntax *> const& Vec) {
-  // Flatten empty and singleton lists.
-  if (Vec.empty())
-    return nullptr;
-  if (Vec.size() == 1)
-    return Vec.front();
-
-  return new (Context)
-    ListSyntax(makeArray(Context, Vec), Vec.size(), clang::SourceLocation());
-=======
 Syntax *Parser::onArray(ArraySemantic S,
                         llvm::SmallVectorImpl<Syntax *> const& Vec) {
   if (S == ArgArray) {
@@ -967,7 +937,8 @@
     if (Vec.size() == 1)
       return Vec.front();
   }
-  return new ArraySyntax(createArray(Vec), Vec.size(), clang::SourceLocation());
+  return new (Context)
+    ArraySyntax(createArray(Context, Vec), Vec.size(), clang::SourceLocation());
 }
 
 Syntax *Parser::onList(ArraySemantic S,
@@ -980,8 +951,8 @@
     if (Vec.size() == 1)
       return Vec.front();
   }
-  return new ListSyntax(createArray(Vec), Vec.size(), clang::SourceLocation());
->>>>>>> 30f73c18
+  return new (Context)
+    ListSyntax(createArray(Context, Vec), Vec.size(), clang::SourceLocation());
 }
 
 Syntax *Parser::onBinary(Token const& Tok, Syntax *e1, Syntax *e2) {
@@ -1029,12 +1000,8 @@
 }
 
 Syntax *Parser::onFile(const llvm::SmallVectorImpl<Syntax*> &Vec) {
-<<<<<<< HEAD
   return new (Context)
-    FileSyntax(makeArray(Context, Vec), Vec.size(), clang::SourceLocation());
-=======
-  return new FileSyntax(createArray(Vec), Vec.size(), clang::SourceLocation());
->>>>>>> 30f73c18
+    FileSyntax(createArray(Context, Vec), Vec.size(), clang::SourceLocation());
 }
 
 } // namespace green