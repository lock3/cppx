--- conflicted
+++ resolved
@@ -51,19 +51,12 @@
   GreenSema Sema(Context, PP, ClangSema);
 
   // PHASE 1: Map names to the syntaxes that introduce them.
-<<<<<<< HEAD
-  Sema.MapIdentifiers(llvm::cast<ArraySyntax>(AST));
-
-  // PHASE 2: Find the type of each name.
-  Sema.RequireTypes();
-=======
   IdentifierMapper Mapper(Context, GSema, PP);
   Mapper.identifyDecls(cast<ArraySyntax>(AST));
 
   llvm::outs() << "Mappings:\n";
   for (auto MapIter : GSema.IdentifierMapping)
     llvm::outs() << MapIter.first->getName() << ": " << MapIter.second << '\n';
->>>>>>> 858cedbd
 
   // PHASE 2: Create a clang::Type and clang::Decl for each declaration.
   Elaborator E(Context, GSema);
