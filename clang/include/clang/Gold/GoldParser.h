//===- GoldParser.h - Gold Language Parser --------------------------------===//
//
// Part of the LLVM Project, under the Apache License v2.0 with LLVM Exceptions.
// See https://llvm.org/LICENSE.txt for license information.
// SPDX-License-Identifier: Apache-2.0 WITH LLVM-exception
// Copyright (c) Lock3 Software 2019, all rights reserved.
//
//===----------------------------------------------------------------------===//
//
//  This file defines the GoldParser interface.
//
//===----------------------------------------------------------------------===//

#ifndef CLANG_GOLD_GOLDPARSER_H
#define CLANG_GOLD_GOLDPARSER_H

#include "clang/Basic/SourceLocation.h"
#include "clang/Basic/SourceManager.h"
#include "llvm/ADT/SmallVector.h"

#include "clang/Gold/GoldLexer.h"

namespace clang {

class DiagnosticsEngine;

} // namespace clang


namespace gold
{
  struct Attribute;
  struct Syntax;
  struct LiteralSyntax;
  class SyntaxContext;

  /// A pair of tokens.
  using TokenPair = std::pair<Token, Token>;

  enum FoldDirection {
    FD_Right,
    FD_Left
  };

  /// The parser transforms sequences of tokens into uninterpreted syntax
  /// trees.
  ///
  /// \todo Lift common parsing functions into a parameterized base class?
  struct Parser
  {
    Parser(SyntaxContext &Context, clang::SourceManager &SM, File const& F,
          clang::Preprocessor &PP);

    void fetchToken()
    {
      Toks.push_back(Lex());
    }

    Token const& peekToken() const {
      return FusionToks.empty() ?
        Toks.front() : FusionToks.front();
    }

    Token const& peekToken(std::size_t N)
    {
      if (!FusionToks.empty() && N < FusionToks.size())
          return FusionToks[N];

      // The token is in the lookahead buffer.
      if (N < Toks.size())
        return Toks[N];

      // Load tokens until we reach the nth token.
      N = N - Toks.size() + 1;
      while (N != 0) {
        fetchToken();
        --N;
      }

      return Toks.back();
    }

    TokenKind getLookahead() const {
      return peekToken().getKind();
    }

    TokenKind getLookahead(std::size_t N) {
      return peekToken(N).getKind();
    }

    clang::SourceLocation getInputLocation() const {
      return peekToken().getLocation();
    }

    bool atEndOfFile() {
      return peekToken().isEndOfFile();
    }

    bool nextTokenIs(TokenKind K) const {
      return getLookahead() == K;
    }

    bool nextTokenIs(char const* Id) const {
      return nextTokenIs(tok::Identifier) && peekToken().hasSpelling(Id);
    }

    bool nthTokenIs(std::size_t N, TokenKind K) {
      return getLookahead(N) == K;
    }

    bool nthTokenIs(std::size_t N, char const* Id) {
      Token const& Tok = peekToken(N);
      return Tok.hasKind(tok::Identifier) && Tok.hasSpelling(Id);
    }

    bool nextTokenIsNot(TokenKind K) {
      return !nextTokenIs(K);
    }

    bool nextTokenIsNot(char const* Id) {
      return !nextTokenIs(Id);
    }

    bool nthTokenIsNot(std::size_t N, TokenKind K) {
      return !nthTokenIs(N, K);
    }

    bool nthTokenIsNot(std::size_t N, char const* Id) {
      return !nthTokenIs(N, Id);
    }

    Token consumeToken() {
      // Take the front token.
      if (!FusionToks.empty()) {
        Token Tok = FusionToks.front();
        FusionToks.pop_front();
        return Tok;
      }

      Token Tok = Toks.front();
      Toks.pop_front();

      if (!Tok.hasKind(tok::Space))
        PreviousToken = Tok;

      // Refresh the queue.
      if (Toks.empty())
        fetchToken();

      LastTokWasClose = false;
      return Tok;
    }

    Token matchToken(TokenKind K)
    {
      if (nextTokenIs(K))
        return consumeToken();
      return {};
    }

    Token matchToken(char const* Id)
    {
      if (nextTokenIs(Id))
        return consumeToken();
      return {};
    }

    Token matchNthToken(std::size_t N, TokenKind K)
    {
      if (nthTokenIs(N, K))
        return consumeToken();
      return {};
    }

    Token matchNthToken(std::size_t N, char const* Id)
    {
      if (nthTokenIs(N, Id))
        return consumeToken();
      return {};
    }

    template<typename Predicate>
    Token matchTokenIf(Predicate Pred) {
      if (Pred(getLookahead()))
        return consumeToken();
      return {};
    }

    template<typename Predicate>
    Token matchNthTokenIf(std::size_t N, Predicate Pred) {
      if (Pred(getLookahead()))
        return consumeToken();
      return {};
    }

    template<typename Predicate>
    Token matchTokens(Predicate Pred, Parser &P) {
      if (Pred(P))
        return consumeToken();
      return {};
    }

    Token expectToken(TokenKind K);

    Token expectToken(char const* Id);

    Token requireToken(TokenKind k)
    {
      assert(nextTokenIs(k));
      return consumeToken();
    }

    Syntax *parseFile();

    /// Determines how arrays and lists are flattened during parsing.
    /// By "flattened" we mean removing (i.e., not representing) empty
    /// sequences, and replacing singletons with their elements.
    enum ArraySemantic {
      /// A block array does not contain empty or singleton lists.
      BlockArray,

      /// A singleton array is actually a list.
      ArgArray,
    };

    Syntax *parseArray(ArraySemantic S);
    void parseArray(ArraySemantic S, llvm::SmallVectorImpl<Syntax *> &Vec);
    Syntax *parseList(ArraySemantic S);
    void parseList(llvm::SmallVectorImpl<Syntax *> &Vec);

    Syntax *parseExpr();
    bool parsePreattr();
    Syntax *parseDef();
    Syntax *parseDefFold(Syntax *E1);
    Syntax *parseExpansion();
    Syntax *parseOr();
    Syntax *parseOrFold(Syntax *E1);
    Syntax *parseAnd();
    Syntax *parseAndFold(Syntax *E1);
    Syntax *parseBitShift();
    Syntax *parseBitShiftFold(Syntax *E1);
    Syntax *parseCmp();
    Syntax *parseCmpFold(Syntax *E1);
    Syntax *parseTo();
    // Syntax *parseToFold(Syntax *E1);
    Syntax *parseAdd();
    Syntax *parseAddFold(Syntax *E1);
    Syntax *parseMul();
    Syntax *parseMulFold(Syntax *E1);

    enum FoldKind {
      FK_None, // Not found
      FK_Unary_Left, // Unary left
      FK_Unary_Right, // Unary right.
      FK_Binary // Binary direction unknown
    };

    Syntax *parseFoldExpr(FoldKind ExprKind);

    Syntax *parseMacro();
    Syntax *parseIf();
    Syntax *parseWhile();
    Syntax *parseFor();
    Syntax *parseNew();
<<<<<<< HEAD
    Syntax *parseLambda();
=======
    Syntax *parseDelete();
>>>>>>> d502c7b7
    Syntax *parseBlockLoop(Token KWTok);

    Syntax *parseThrow();
    Syntax *parsePre();
    Syntax *parsePost();
    Syntax *parseCall(Syntax *fn);
    Syntax *parseElem(Syntax *map);
    Syntax *parseDot(Syntax *Obj);
    Syntax *parseDotCaret(Syntax *Obj);
    Syntax *parseArrayPrefix();
    Syntax *parseNNSPrefix();
    Syntax *parsePostAttr(Syntax *Pre);

    Syntax *parseExpansionOperator(Syntax *Obj);
  private:
    Attribute *parsePostAttr();

  public:
    Syntax *parsePrimary();
    Syntax *parseId();
    Syntax *parseParen();


    Syntax *parseOf();
    Syntax *parseImm();

    Syntax *parseBlock();
    Syntax *parseBracedArray();
    Syntax *parseNestedArray();
    Syntax *parsePrimaryBlock();
    Syntax *parseCatchSequence(Syntax *Contents);
    Syntax *parseCatch();

    bool parsePreAttr();
    Syntax *parseDocAttr();

    // Primary expressions
    Syntax *parseReserved();
    Syntax *parseKey();
    Syntax *parseWord();
    Syntax *parseChar();
    Syntax *parseString();
    Syntax *parseNum();

    // Semantic actions
    Syntax *onAtom(const Token &Tok);
    Syntax *onAtom(const Token &Tok, const tok::FusionKind K, Syntax *Data);
    Syntax *onLiteral(const Token& tok);
    Syntax *onUserDefinedLiteral(Syntax *Base, const Token &Lit);
    Syntax *onArray(ArraySemantic S, const llvm::SmallVectorImpl<Syntax*>& Vec);
    Syntax *onList(ArraySemantic S, const llvm::SmallVectorImpl<Syntax*>& Vec);
    Syntax *onBinary(const Token& tok, Syntax *e1, Syntax *e2);
    Syntax *onUnary(const Token& tok, Syntax *e1);
    Syntax *onUnaryOrNull(const Token& tok, Syntax *e1);
    Syntax *onCall(const TokenPair& toks, Syntax *e1, Syntax *e2);
    Syntax *onCall(Syntax *e1, Syntax *e2);
    Syntax *onElem(const TokenPair& toks, Syntax *e1, Syntax *e2);
    Syntax *onMacro(Syntax *e1, Syntax *e2);
    Syntax *onMacro(Syntax *e1, Syntax *e2, Syntax *e3);
    Syntax *onCatch(const Token &Catch, Syntax *Args, Syntax *Block);
    Syntax *onIf(const Token& tok, Syntax *e1, Syntax *e2, Syntax *e3);
    Syntax *onElse(const Token& tok, Syntax *e1);
    Syntax *onLoop(const Token& tok, Syntax *e1, Syntax *e2);
    Syntax *onFile(const llvm::SmallVectorImpl<Syntax*>& Vec);
    Syntax *onUnaryFoldExpr(FoldDirection Dir, const Token &Operator,
                            const Token &Ellipsis, Syntax *E);
    Syntax *onBinaryFoldExpr(const Token &OperatorToken, const Token &Ellipsis,
                             Syntax *LHS, Syntax *RHS);
    Syntax *onInvalidRightUnaryFoldOperator();
    Syntax *onError() const;

    /// Whether the '>' token acts as an operator or not. This will be
    /// true except when we are parsing an expression within a post-attribute,
    /// where the '>' closes the attribute.
    bool GreaterThanIsOperator = true;

    /// The lexer.
    Lexer Lex;

    /// Lookahead tokens.
    std::deque<Token> Toks;

    /// Diagnostics.
    clang::DiagnosticsEngine &Diags;

    // Keeps track of information and memory associated with our Gold AST.
    SyntaxContext &Context;

    // Lookahead for a parse of fused token data.
    std::deque<Token> FusionToks;

    std::size_t ParenCount = 0, BracketCount = 0,
      BraceCount = 0, IndentCount = 0;

    // Keep track of whether or not the previous token was a enclosure closing,
    // such as a right parenthesis, dedent, etc.
    bool LastTokWasClose = false;

    // The token before the current lookahead.
    Token PreviousToken;

    // The last identifier we parsed.
    Syntax *LastIdentifier = nullptr;

    /// Tracker for '<' tokens that might have been intended to be treated as an
    /// angle bracket instead of a less-than comparison.
    ///
    /// This happens when the user intends to form a attribute.
    ///
    /// We track these locations from the point where we see a '<' with a
    /// name-like expression on its left until we see a '>' that might
    /// match it.
    struct AngleBracketTracker {
      enum EnclosureKind : unsigned {
        Parens, Brackets, Braces, Indents, EnclosureSize
      };

      // The nesting depth of the tracker.
      std::size_t EnclosureCounts[EnclosureSize] = {0, 0, 0, 0};

      // Represents an actual token.
      struct Loc {
        clang::SourceLocation SourceLoc;
        std::size_t EnclosureCounts[EnclosureSize];

        // True when this location is shallower than RHS
        inline bool operator<(const Loc &RHS) const {
          for (unsigned K = Parens; K < EnclosureSize; ++K)
            if (EnclosureCounts[K] < RHS.EnclosureCounts[K])
              return true;
          return false;
        }

        // True when this location is deeper than RHS
        inline bool operator>(const Loc &RHS) const {
          for (unsigned K = Parens; K < EnclosureSize; ++K)
            if (EnclosureCounts[K] > RHS.EnclosureCounts[K])
              return true;
          return false;
        }

        // True when this location has the same depth as RHS in enclosure tokens
        inline bool operator==(const Loc &RHS) const {
          for (unsigned K = Parens; K < EnclosureSize; ++K)
            if (EnclosureCounts[K] != RHS.EnclosureCounts[K])
              return false;
          return true;
        }

        inline bool operator!=(const Loc &RHS) const {
          return !this->operator==(RHS);
        }
      };

      // True when we are "inside" a potential angle bracket.
      inline bool isOpen() const {
        return !Angles.empty();
      }

      void clear() {
        Angles.clear();
        Enclosures.clear();
        for (auto &I : EnclosureCounts)
          I = 0;
      }

      // The amount of open angle tokens we have encountered.
      llvm::SmallVector<Loc, 4> Angles;

      // The amount of other open enclosure tokens we have encountered.
      llvm::SmallVector<Loc, 4> Enclosures;
    };

  private:
    bool scanNNSPrefix();

  private:
    AngleBracketTracker Angles;

    bool scanAngles(Syntax *Base);
    void startPotentialAngleBracket(const Token &OpToken);
    void finishPotentialAngleBracket(const Token &OpToken);

  private:
    AngleBracketTracker Folds;

    FoldKind scanForFoldExpr();
    bool InsideKnownFoldExpr = false;
    bool ParseFoldOp = false;

    struct FoldSubExprRAII {
      Parser &P;
      bool PreviousState;
      bool PreviousParsedFoldOp;
      FoldSubExprRAII(Parser &P, bool EnterFoldExpr)
        :P(P),
        PreviousState(P.InsideKnownFoldExpr),
        PreviousParsedFoldOp(P.ParseFoldOp)
      {
        P.InsideKnownFoldExpr = EnterFoldExpr;
      }

      ~FoldSubExprRAII() {
        P.ParseFoldOp = PreviousParsedFoldOp;
        P.InsideKnownFoldExpr = PreviousState;
      }
    };

    template<typename Pred>
    bool nextOperatorIsFold(Pred Predicate) {
      return Predicate(*this) && nthTokenIs(1, tok::Ellipsis);
    }
    bool nextTokensMatchBinaryFoldOp(TokenKind TK);
    bool nextTokensMatchBinaryFoldOp();

    // void startPotentialFold(const Token &EllipsisTok);
    // void finishPotentialFold(const Token &NextTok);


  public:
    void incrementEnclosureCount(unsigned Enclosure);
    void decrementEnclosureCount(unsigned Enclosure);

  private:
    /// Holds onto each pre-attribute we parse until finishing the declaration.
    llvm::SmallVector<Attribute *, 4> Preattributes;

    /// Attach the current stack of preattrs to a Syntax.
    void attachPreattrs(Syntax *S);

    /// True when we are parsing an attribute
    bool InAttribute = false;

    struct AttributeScope {
      AttributeScope(bool &InAttribute)
        : InAttribute(InAttribute) {
        InAttribute = !InAttribute;
      }

      ~AttributeScope() {
        InAttribute = !InAttribute;
      }

    private:
      bool &InAttribute;
    };
  };

  /// RAII object that makes '>' behave either as an operator
  /// or as the closing angle bracket for a post-attribute.
  class GreaterThanIsOperatorScope
  {
    bool &GreaterThanIsOperator;
    bool OldGreaterThanIsOperator;
  public:
    GreaterThanIsOperatorScope(bool &GTIO, bool Val)
      : GreaterThanIsOperator(GTIO), OldGreaterThanIsOperator(GTIO) {
      GreaterThanIsOperator = Val;
    }

    ~GreaterThanIsOperatorScope() {
      GreaterThanIsOperator = OldGreaterThanIsOperator;
    }
  };
} // namespace gold

#endif<|MERGE_RESOLUTION|>--- conflicted
+++ resolved
@@ -262,11 +262,8 @@
     Syntax *parseWhile();
     Syntax *parseFor();
     Syntax *parseNew();
-<<<<<<< HEAD
+    Syntax *parseDelete();
     Syntax *parseLambda();
-=======
-    Syntax *parseDelete();
->>>>>>> d502c7b7
     Syntax *parseBlockLoop(Token KWTok);
 
     Syntax *parseThrow();
