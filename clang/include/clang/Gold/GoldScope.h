--- conflicted
+++ resolved
@@ -47,15 +47,10 @@
   /// The scope associated with a control statement.
   SK_Control   = 0x32,
 
-  /// This scope is used for enum declaration.
-<<<<<<< HEAD
-  SK_Enum,
+  SK_Enum      = 0x64,
 
   /// This is for catch blocks.
-  SK_Catch
-=======
-  SK_Enum      = 0x64,
->>>>>>> 22dae2b0
+  SK_Catch     = 0x128,
 };
 
 template<typename K, typename V>
