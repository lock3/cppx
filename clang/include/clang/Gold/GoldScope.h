//===- GoldScope.h - Simple scope used in Gold parsing --------------------===//
//
// Part of the LLVM Project, under the Apache License v2.0 with LLVM Exceptions.
// See https://llvm.org/LICENSE.txt for license information.
// SPDX-License-Identifier: Apache-2.0 WITH LLVM-exception
// Copyright (c) Lock3 Software 2019, all rights reserved.
//
//===----------------------------------------------------------------------===//
//
//  This file defines the Scope interface.
//
//===----------------------------------------------------------------------===//

#ifndef CLANG_GOLD_GOLDSCOPE_H
#define CLANG_GOLD_GOLDSCOPE_H

#include "clang/AST/Decl.h"
#include "clang/AST/Expr.h"
#include "clang/AST/Stmt.h"
#include "clang/AST/DeclCXX.h"
#include "llvm/ADT/PointerUnion.h"
#include "llvm/ADT/DenseMap.h"
#include "llvm/ADT/iterator_range.h"

#include <map>
#include <set>

namespace llvm {

class raw_ostream;

}

namespace gold {

struct Syntax;
class Scope;

/// Kinds of declarations.
enum DeclaratorKind {
  /// Does not match the syntactic form of a declarator.
  DK_Unknown,

  /// The id of a declarator.
  DK_Identifier,

  /// Declares a pointer.
  DK_Pointer,

  /// Declares an array bound.
  DK_Array,

  /// Declares function parameters.
  DK_Function,

  /// Declares a type.
  DK_Type,
};

/// A declarator introduces the declaration of a value.
///
/// TODO: Represent multiple declarators whose syntax would be
/// something like: x, y : int -- maybe.
class Declarator {
public:
  Declarator(DeclaratorKind K, Declarator *P)
    : Kind(K), Next(P) { }

  /// The kind of declarator.
  DeclaratorKind getKind() const {
    return Kind;
  }

  bool isIdentifier() const {
    return Kind == DK_Identifier;
  }

  bool isType() const { 
    return Kind == DK_Type;
  }
  
  bool isFunction() const {
    return Kind == DK_Function;
  }

  /// Returns the identifier for the declarator, if given.
  const Syntax *getId() const;

  /// Returns the type for declarator, if given.
  const Syntax *getType() const;

  /// Get a SourceLocation representative of this declarator. 
  clang::SourceLocation getLoc() const;

  /// Returns a readable string representing this declarator.
  llvm::StringRef getString() const;

  /// Prints the declarator sequence.
  void printSequence(llvm::raw_ostream &os) const;

  /// The kind of declarator.
  DeclaratorKind Kind;

  /// The next declarator in the sequence.
  Declarator *Next = nullptr;

  /// For non-identifiers, the call representing the declarator component.
  const Syntax *Call = nullptr;

  /// TODO: What other information do we need here?
  union {
    /// For DK_Identifier, the id.
    const Syntax *Id;

    /// For DK_Function, information about parameters.
    struct ParamInfoType {
      /// The initial parameter list.
      const Syntax *Params;

      /// For DK_Function, the template parameter list.
      const Syntax *TemplateParams;

      /// The scope constructed during elaboration.
      Scope *ConstructedScope;

      /// The scope containing the template parameters
      Scope *TemplateScope;
    } ParamInfo;

    /// For DK_Type, the type in the call.
    const Syntax *Type;
  } Data;
};

/// A declaration is stores information about the declaration of an
/// identifier. It binds together the declaring operator, the declarator,
/// the definition, and the some corresponding C++ declaration.
class Declaration {
public:
  /// Use to create the initial file/global namespace.
  Declaration(const Syntax *File)
    : Cxt(), Op(), Decl(), Init(File)
  { }

  /// Creates a declaration.
  Declaration(Declaration *Cxt, const Syntax *Op, Declarator *Decl, const Syntax *Init)
    : Cxt(Cxt), Op(Op), Decl(Decl), Init(Init)
  { }

  /// The enclosing declaration.
  Declaration *getOwner() const {
    return Cxt;
  }

  /// True if this declares a variable.
  bool declaresVariable() const;

  /// True if this is a type declaration.
  bool declaresType() const;

  /// True if this declares a function.
  bool declaresFunction() const;

  /// True if this declares a template.
  bool declaresTemplate() const;

  /// Get the template parameters for this declaration or null if none.
  const Syntax *getTemplateParams() const;

  /// The identifier of the declaration, if any.
  clang::IdentifierInfo *getId() const {
    return Id;
  }

  /// The corresponding C++ declaration as a context.
  clang::DeclContext *getCxxContext() const;

  /// Set the previous declaration in the redeclaration chain.
  void setPreviousDecl(Declaration *Prev);

  /// The owning context.
  Declaration *Cxt;

  /// The top-level operator that forms the declaration or definition.
  const Syntax *Op;

  /// The declarator of the declaration.
  Declarator *Decl;

  /// The initializer or definition.
  const Syntax *Init;

  /// The list of members associated with this declaration.
  Scope *SavedScope = nullptr;

  /// The list of template parameter declarations associated
  /// with this declaration.
  Scope *SavedTemplateScope = nullptr;

  /// The identifier for the declaration.
  clang::IdentifierInfo *Id = nullptr;

  /// The corresponding C++ declaration.
  clang::Decl* Cxx = nullptr;

  /// Below are declarations pertaining to the redeclaration chain, which
  /// is a circularly linked list containing declarations with the same
  /// signature.

  /// The first declaration in the redeclaration chain.
  Declaration *First = this;

  /// The next decl in the redeclaration chain.
  Declaration *Next = this;
};

/// Different kinds of scope.
enum ScopeKind {
  /// The scope associated with a namespace.
  SK_Namespace,

  /// The scope associated with a function parameter list.
  SK_Parameter,

  /// The scope associated with a template parameter list.
  SK_Template,

  /// The scope associated with a function definition.
  SK_Function,

  /// The scope associated with a compound statement.
  SK_Block,

  /// The scope associated with a class definition
  SK_Class,

};

template<typename K, typename V>
class IdMapRange : public std::pair<typename std::multimap<K, V>::iterator,
                                    typename std::multimap<K, V>::iterator> {
public:
  IdMapRange(typename std::multimap<K, V>::iterator f,
             typename std::multimap<K, V>::iterator s)
    : std::pair<typename std::multimap<K, V>::iterator,
                typename std::multimap<K, V>::iterator>(f, s)
    {}

  std::size_t size() const {
    return std::distance(this->first, this->second);
  }

  bool empty() const {
    return size() == 0;
  }

  bool single_result() const {
    return size() == 1;
  }

  bool overload_set() const {
    return size() > 1;
  }
};

template <typename K, typename V>
class IdMapType : public std::multimap<K, V> {
public:
  IdMapRange<K, V> find_range(K key) {
    auto range = this->equal_range(key);
    return IdMapRange<K, V>(range.first, range.second);
  }
};

/// Stores information about declarations and the scope they were declared in.
class Scope {
public:
  /// The kind of scope.
  ScopeKind Kind;

  /// The parent/enclosing scope of this scope.
  Scope *Parent;

  /// The syntax associated with the scope.
  const Syntax *Term;

  /// The mapping of original syntax to its construction.
  using DeclMapType = llvm::DenseMap<const Syntax *, Declaration *>;
  DeclMapType DeclMap;

  /// The mapping of declarations to its construction.
  ///
  /// FIXME: For overloading a single identifier can refer to a set of
  /// declarations. We'll need to adjust this in order to make it work.
<<<<<<< HEAD
  using IdMapType = llvm::DenseMap<clang::IdentifierInfo const*, Declaration *>;
  IdMapType IdMap; 

  using TypeNameMap = llvm::DenseMap<clang::IdentifierInfo*, clang::QualType>;
  TypeNameMap TypeIdMap;

  using TypeDecls = llvm::DenseMap<llvm::StringRef, clang::QualType>;
  TypeDecls Types;
=======
  // using IdMapType = std::multimap<clang::IdentifierInfo const*, Declaration *>;
  // using IdMapType = llvm::DenseMap<clang::IdentifierInfo const*, Declaration *>;
  IdMapType<clang::IdentifierInfo const*, Declaration *> IdMap;
>>>>>>> c33634fc

  // FIXME: Is there any purpose for this at all?
  unsigned Depth;

  clang::CXXRecordDecl* Record;
public:
  /// Creates a new scope.
  Scope(ScopeKind K, const Syntax *S, Scope *P, clang::CXXRecordDecl* R = nullptr)
    : Kind(K), Parent(P), Term(S), Record(R) {
    Depth = Parent ? Parent->getDepth() + 1 : 0;
  }

  clang::CXXRecordDecl* getCurrentRecord() const;

  /// The kind of scope.
  ScopeKind getKind() const {
    return Kind;
  }

  bool isNamespaceScope() const {
    return Kind == SK_Namespace;
  }

  bool isParameterScope() const {
    return Kind == SK_Parameter;
  }

  bool isTemplateScope() const {
    return Kind == SK_Template;
  }

  bool isFunctionScope() const {
    return Kind == SK_Function;
  }

  bool isBlockScope() const {
    return Kind == SK_Block;
  }

  bool isClassScope() const {
    return Kind == SK_Class;
  }

  /// The parent of this scope.
  Scope *getParent() const {
    return Parent;
  }

  /// Set the parent of the scope; BE CAREFUL when using this.
  void setParent(Scope *S) {
    Parent = S;
  }

  /// The depth of the scope.
  unsigned getDepth() const {
    return Depth;
  }

  /// The original, concrete term associated with the scope.
  const Syntax *getConcreteTerm() const {
    return Term;
  }

  /// Adds a declaration to this scope. Declarations are added when they
  /// are first identified, not when their types are elaborated.
  void addDecl(Declaration *D) {
    // Store the declaration.
    assert(DeclMap.count(D->Op) == 0);
    DeclMap.try_emplace(D->Op, D);

    // If there's an id, then register it for lookup.
    if (D->Id)
      addDeclLookup(D);
  }

  void addDeclLookup(Declaration *D) {
    assert(D->Id);

    // FIXME: If D is overloaded, then we need to add this to the declaration
    // set instead of just forcing it into place.
    IdMap.emplace(D->Id, D);
  }

  /// Finds a declaration with the given name in this scope.
  ///
  /// FIXME: This could return an overload set.
  std::set<Declaration *> findDecl(const clang::IdentifierInfo *Id) {
    assert(Id);
    auto Range = IdMap.find_range(Id);
    if (Range.empty()) {
      return std::set<Declaration *>();
    }

    std::set<Declaration *> Ret;
    for (auto It = Range.first; It != Range.second; ++It)
      Ret.insert(It->second);
    return Ret;
  }

  // clang::QualType* findUDT(std::string const& name) 

  /// Finds the declaration corresponding to the given syntax or null if
  /// the syntax does not form a declaration.
  Declaration *findDecl(const Syntax *S) const {
    auto Iter = DeclMap.find(S);
    if (Iter == DeclMap.end())
      return nullptr;
    return Iter->second;
  }
<<<<<<< HEAD
  void addUserDefinedType(clang::IdentifierInfo *Id, clang::QualType QualTy);
  clang::QualType getUserDefinedType(clang::IdentifierInfo *Id) const;
  
  
=======

  void dump(llvm::raw_ostream &os) const;
  void dump() const;
>>>>>>> c33634fc
};

} // namespace gold

#endif<|MERGE_RESOLUTION|>--- conflicted
+++ resolved
@@ -292,20 +292,15 @@
   ///
   /// FIXME: For overloading a single identifier can refer to a set of
   /// declarations. We'll need to adjust this in order to make it work.
-<<<<<<< HEAD
-  using IdMapType = llvm::DenseMap<clang::IdentifierInfo const*, Declaration *>;
-  IdMapType IdMap; 
-
   using TypeNameMap = llvm::DenseMap<clang::IdentifierInfo*, clang::QualType>;
   TypeNameMap TypeIdMap;
 
   using TypeDecls = llvm::DenseMap<llvm::StringRef, clang::QualType>;
   TypeDecls Types;
-=======
+
   // using IdMapType = std::multimap<clang::IdentifierInfo const*, Declaration *>;
   // using IdMapType = llvm::DenseMap<clang::IdentifierInfo const*, Declaration *>;
   IdMapType<clang::IdentifierInfo const*, Declaration *> IdMap;
->>>>>>> c33634fc
 
   // FIXME: Is there any purpose for this at all?
   unsigned Depth;
@@ -405,8 +400,6 @@
     return Ret;
   }
 
-  // clang::QualType* findUDT(std::string const& name) 
-
   /// Finds the declaration corresponding to the given syntax or null if
   /// the syntax does not form a declaration.
   Declaration *findDecl(const Syntax *S) const {
@@ -415,16 +408,12 @@
       return nullptr;
     return Iter->second;
   }
-<<<<<<< HEAD
+
   void addUserDefinedType(clang::IdentifierInfo *Id, clang::QualType QualTy);
   clang::QualType getUserDefinedType(clang::IdentifierInfo *Id) const;
-  
-  
-=======
 
   void dump(llvm::raw_ostream &os) const;
   void dump() const;
->>>>>>> c33634fc
 };
 
 } // namespace gold
