//=== GoldExprElaborator.h - Elaboration for Gold Expressions -------------===//
//
// Part of the LLVM Project, under the Apache License v2.0 with LLVM Exceptions.
// See https://llvm.org/LICENSE.txt for license information.
// SPDX-License-Identifier: Apache-2.0 WITH LLVM-exception
// Copyright (c) Lock3 Software 2019, all rights reserved.
//
//===----------------------------------------------------------------------===//
//
//  This file declares the ExprElaborator interface, which creates
//  clang::Expr nodes out of gold expressions.
//
//===----------------------------------------------------------------------===//

#ifndef CLANG_GOLD_EXPRELABORATOR_H
#define CLANG_GOLD_EXPRELABORATOR_H

#include "clang/AST/OperationKinds.h"
#include "clang/AST/Type.h"
#include "llvm/ADT/PointerUnion.h"

#include "clang/Gold/GoldSyntax.h"

#include <unordered_map>
#include <string>

namespace clang {

class ASTContext;
class CppxNamespaceDecl;
class Expr;
class NamespaceDecl;
class Sema;
class TypeSourceInfo;

} // namespace clang

namespace gold {

class Declarator;
class Sema;
class SyntaxContext;

// Builds a C++ expression or C++ type expression, in the form of a clang::Expr*
// or clang TypeSourceInfo* respectively, out of a gold::Syntax node.
class ExprElaborator {
  SyntaxContext &Context;

  clang::ASTContext &CxxAST;

  Sema &SemaRef;

  /// This is only used when we have an explicitly specified name or explicit
  /// member access namespace look up.
  clang::DeclContext *CurrentLookUpContext = nullptr;
  Scope *OwningScope = nullptr;
public:
  ExprElaborator(SyntaxContext &Context, Sema &SemaRef,
      clang::DeclContext *DC = nullptr, Scope *GoldScope = nullptr);

  /// This is used partially during expression evaluation because there's always
  /// a possibility that we could return a namespace rather than a type.

  // Represents a C++ expression, which may be either an object expression
  // or a type expression.
  using TypeInfo = clang::TypeSourceInfo;

  //===--------------------------------------------------------------------===//
  //                        Value Expression Elaboration                      //
  //===--------------------------------------------------------------------===//
  clang::Expr *elaborateExpr(const Syntax *S);

  clang::Expr *elaborateAtom(const AtomSyntax *S, clang::QualType ExplicitType);
  clang::Expr *elaborateCall(const CallSyntax *S);

  clang::Expr *elaborateMemberAccess(const Syntax *LHS, const CallSyntax *Op,
                                     const Syntax *RHS);
  clang::Expr *elaborateNestedLookUpAccess(const clang::Expr *Previous,
                                           const CallSyntax *Op,
                                           const Syntax *RHS);
  clang::Expr *elaborateNNS(clang::CppxNamespaceDecl *NS,
                            const CallSyntax *Op, const Syntax *RHS);
  clang::Expr *elaborateGlobalNNS(const CallSyntax *Op, const Syntax *RHS);
  clang::Expr *elaborateUnaryOp(const CallSyntax *S, clang::UnaryOperatorKind Op);
  clang::Expr *elaborateBinOp(const CallSyntax *S, clang::BinaryOperatorKind Op);

  clang::Expr *elaborateBlockCondition(const ArraySyntax *Conditions);

  clang::Expr *elaborateMacro(const MacroSyntax *Macro);
  clang::Expr *elaborateClass(const MacroSyntax *Macro);

  clang::Expr *elaborateElementExpr(const ElemSyntax *Elem);
  clang::Expr *elaborateCastOp(const CallSyntax *CastOp);

private:

  //===--------------------------------------------------------------------===//
  //                        Type Expression Elaboration                       //
  //===--------------------------------------------------------------------===//
public:
  clang::Expr *elaborateTypeExpr(Declarator *D);

  clang::Expr *elaboratePointerType(Declarator *D, clang::Expr *Ty);
  clang::Expr *elaborateConstType(Declarator *D, clang::Expr *Ty);
  clang::Expr *elaborateRefType(Declarator *D, clang::Expr *Ty);
  clang::Expr *elaborateRRefType(Declarator *D, clang::Expr *Ty);
  clang::Expr *elaborateArrayType(Declarator *D, clang::Expr *Ty);
  clang::Expr *elaborateFunctionType(Declarator *D, clang::Expr *Ty);
  clang::Expr *elaborateExplicitType(Declarator *D, clang::Expr *Ty);

private:
<<<<<<< HEAD
  clang::TypeSourceInfo *handleOperatorConst(const CallSyntax *S);
  clang::TypeSourceInfo *handleRefType(const CallSyntax *S);
  clang::TypeSourceInfo *handleRRefType(const CallSyntax *S);
  clang::TypeSourceInfo *handleFunctionType(const CallSyntax *S);
=======
  clang::Expr *handleOperatorConst(const CallSyntax *S);
  clang::Expr *handleRefType(const CallSyntax *S);
  clang::Expr *handleRRefType(const CallSyntax *S);
>>>>>>> 9d90290e
  
private:
  /// Utility functions that handle operations assocated with type elaboration,
  /// but not the actual elaboration. These functions also handle error
  /// reporting so the result of any elaboration should be passed directly
  /// to them without need to check the result.
  ///{
  clang::Expr* makeConstType(clang::Expr *InnerType,
                             const CallSyntax* ConstOpNode);
  clang::Expr* makeRefType(clang::Expr *Result,
                           const CallSyntax* RefOpNode);
  clang::Expr* makeRRefType(clang::Expr *Result,
                            const CallSyntax* RRefOpNode);
  ///}

};

// void dumpExpression(ExprElaborator::Expression Expr, llvm::raw_ostream& Out);

} // namespace gold

#endif<|MERGE_RESOLUTION|>--- conflicted
+++ resolved
@@ -92,12 +92,11 @@
   clang::Expr *elaborateElementExpr(const ElemSyntax *Elem);
   clang::Expr *elaborateCastOp(const CallSyntax *CastOp);
 
-private:
-
+public:
   //===--------------------------------------------------------------------===//
   //                        Type Expression Elaboration                       //
   //===--------------------------------------------------------------------===//
-public:
+
   clang::Expr *elaborateTypeExpr(Declarator *D);
 
   clang::Expr *elaboratePointerType(Declarator *D, clang::Expr *Ty);
@@ -109,16 +108,10 @@
   clang::Expr *elaborateExplicitType(Declarator *D, clang::Expr *Ty);
 
 private:
-<<<<<<< HEAD
-  clang::TypeSourceInfo *handleOperatorConst(const CallSyntax *S);
-  clang::TypeSourceInfo *handleRefType(const CallSyntax *S);
-  clang::TypeSourceInfo *handleRRefType(const CallSyntax *S);
-  clang::TypeSourceInfo *handleFunctionType(const CallSyntax *S);
-=======
   clang::Expr *handleOperatorConst(const CallSyntax *S);
   clang::Expr *handleRefType(const CallSyntax *S);
   clang::Expr *handleRRefType(const CallSyntax *S);
->>>>>>> 9d90290e
+  clang::Expr *handleFunctionType(const CallSyntax *S);  
   
 private:
   /// Utility functions that handle operations assocated with type elaboration,
