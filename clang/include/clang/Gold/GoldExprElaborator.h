--- conflicted
+++ resolved
@@ -84,47 +84,6 @@
   Expression elaborateArrayType(Declarator *D, TypeInfo *Ty);
   Expression elaborateFunctionType(Declarator *D, TypeInfo *Ty);
   Expression elaborateExplicitType(Declarator *D, TypeInfo *Ty);
-
-<<<<<<< HEAD
-=======
-  // Dictionary of built in types.
-  //
-  // FIXME: This should be initialized in the constructor.
-  const std::unordered_map<std::string, clang::QualType> BuiltinTypes = {
-    {"void", CxxAST.VoidTy},
-    {"bool", CxxAST.BoolTy},
-    {"char", CxxAST.CharTy},
-    {"wchar_t", CxxAST.WideCharTy},
-    {"wint_t", CxxAST.WIntTy},
-    {"char8_t", CxxAST.Char8Ty},
-    {"char16_t", CxxAST.Char16Ty},
-    {"char32_t", CxxAST.Char32Ty},
-    {"signed char", CxxAST.SignedCharTy},
-    {"short", CxxAST.ShortTy},
-    {"short int", CxxAST.ShortTy},
-    {"int", CxxAST.IntTy},
-    {"long", CxxAST.LongTy},
-    {"long int", CxxAST.LongTy},
-    {"long long", CxxAST.LongLongTy},
-    {"long long int", CxxAST.LongLongTy},
-    {"int128_t", CxxAST.Int128Ty},
-    {"unsigned char", CxxAST.UnsignedCharTy},
-    {"unsigned short", CxxAST.UnsignedShortTy},
-    {"unsigned short int", CxxAST.UnsignedShortTy},
-    {"unsigned", CxxAST.UnsignedIntTy},
-    {"unsigned int", CxxAST.UnsignedIntTy},
-    {"unsigned long", CxxAST.UnsignedLongTy},
-    {"unsigned long int", CxxAST.UnsignedLongTy},
-    {"unsigned long long", CxxAST.UnsignedLongLongTy},
-    {"unsigned long long int", CxxAST.UnsignedLongLongTy},
-    {"uint128_t", CxxAST.UnsignedInt128Ty},
-    {"float", CxxAST.FloatTy},
-    {"double", CxxAST.DoubleTy},
-    {"long double", CxxAST.LongDoubleTy},
-    {"float128_t", CxxAST.Float128Ty},
-    {"type", CxxAST.CppxKindTy},
-  };
->>>>>>> c33634fc
 };
 
 } // namespace gold
