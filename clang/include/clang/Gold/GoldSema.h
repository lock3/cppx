//===- GoldSema.h - Semantic Analysis of Gold ASTs ------------------------===//
//
// Part of the LLVM Project, under the Apache License v2.0 with LLVM Exceptions.
// See https://llvm.org/LICENSE.txt for license information.
// SPDX-License-Identifier: Apache-2.0 WITH LLVM-exception
// Copyright (c) Lock3 Software 2019, all rights reserved.
//
//===----------------------------------------------------------------------===//
//
//  This file declares the gold::Sema class, which performs semantic analysis
//  for the Gold language.
//
//===----------------------------------------------------------------------===//

#ifndef CLANG_GOLD_GOLDSEMA_H
#define CLANG_GOLD_GOLDSEMA_H

#include "clang/Basic/DiagnosticSema.h"
#include "clang/Basic/IdentifierTable.h"
#include "llvm/ADT/MapVector.h"
#include "llvm/ADT/SmallVector.h"
#include "llvm/ADT/StringMap.h"

#include "clang/Gold/GoldSyntaxContext.h"
#include "clang/Gold/GoldScope.h"

#include <memory>
#include <vector>

namespace clang {

class Decl;
class DeclContext;
class DiagnosticsEngine;
class LookupResult;
class Preprocessor;
class Sema;
class Stmt;
class Type;

} // namespace clang

namespace gold {

class Declarator;
class Declaration;
struct Syntax;
struct ArraySyntax;
class SyntaxContext;

/// Maintains the state of Gold-to-C++ translation for a
/// translation unit in the Gold Language.
class Sema {
  // The clang semantic object, allows to create various syntax nodes
  // as well as perform important transformations on them.
  clang::Sema &CxxSema;

  // Stack of active Scopes.
  llvm::SmallVector<Scope *, 4> ScopeStack;
  // The declaration context.
  Declaration *CurrentDecl = nullptr;
  
public:
  Sema(SyntaxContext &Context, clang::Sema &S);
  ~Sema();
  // Look through a translation unit and map the identifiers to Clang
  // constructs.
  void IdentifyDecls(const ArraySyntax *S);

  // Scope management.

  /// Get the currently active Scope.
  Scope *getCurrentScope();

  /// Push a new scope.
  void pushScope(Scope *S);

  /// Pop the current scope, returning it.
  Scope *popScope();

  /// Enter a new scope corresponding to the syntax S. This is primarily
  /// used for the elaboration of function and template parameters, which
  /// have no corresponding declaration at the point of elaboration.
  void enterScope(ScopeKind K, const Syntax *S);
  void enterScope(clang::CXXRecordDecl* R, const Syntax* S);

  /// Leave the current scope. The syntax S must match the syntax for
  /// which the scope was initially pushed.
  void leaveScope(const Syntax *S);

  /// Leaves the current scope, but preserves the object for later use. This
  /// is primarily used to save lists of parameter declarations. The syntax
  /// S must match the syntax for which the scope was initially pushed.
  Scope *saveScope(const Syntax *S);

  // Name lookup

  // Perform unqualified lookup of a name in the current scope.
  bool lookupUnqualifiedName(clang::LookupResult &R);

  // Perform unqualified lookup of a name starting in S.
  bool lookupUnqualifiedName(clang::LookupResult &R, Scope *S);

  // Declaration context

  /// The current declaration.
  Declaration *getCurrentDecl() {
    return CurrentDecl;
  }

  /// The current C++ declaration.
  clang::DeclContext *getCurrentCxxDeclContext();

  /// Make D the current declaration.
  void pushDecl(Declaration *D);

  /// Sets the decl context without modifying the clang::Sema class
  void setCurrentDecl(Declaration *D);

  /// Make the owner of CurrentDecl current.
  void popDecl();

  // Iterate through the mapped identifiers and determine their type.
  void elaborateDecls();

  /// Iterate through a Declarations redecl chain and see if it has
  /// already been defined.
  /// \param Start - The decl we are beginning the search with.
  template <typename DeclType>
  bool checkForRedefinition(Declaration *Start) {
    using clang::cast;
    using clang::cast_or_null;

    Declaration *Iter = Start->First;
    do {
      DeclType *IterD = cast_or_null<DeclType>(Iter->Cxx);
      if (Iter != Start->First &&
          IterD && IterD->isThisDeclarationADefinition()) {
        DeclType *StartCxx = cast<DeclType>(Start->Cxx);
        Diags.Report(StartCxx->getBeginLoc(), clang::diag::err_redefinition)
          << StartCxx->getName();
        Diags.Report(IterD->getBeginLoc(), clang::diag::note_previous_decl)
          << IterD->getName();
        return true;
      }

      Iter = Iter->Next;
    } while (Iter != Start->First);

    return false;
  }

  clang::Sema &getCxxSema() { return CxxSema; }

  SyntaxContext &getContext() { return Context; }

  clang::QualType lookUpType(clang::IdentifierInfo *Id, Scope *S) const;

  /// This is the clang processing scope. This is mostly for code GenPieces.
  clang::Scope *getCurClangScope();
  clang::Scope *enterClangScope(unsigned int ScopeFlags);
  void leaveClangScope(clang::SourceLocation Loc);

public:
  // The context
  SyntaxContext &Context;

  clang::AttributeFactory AttrFactory;
  
  // The Clang diagnostics engine.
  clang::DiagnosticsEngine &Diags;

  // Tokenizations of commonly compared-against strings.
  const clang::IdentifierInfo *OperatorColonII;
  const clang::IdentifierInfo *OperatorExclaimII;
  const clang::IdentifierInfo *OperatorEqualsII;
  const clang::IdentifierInfo *OperatorIfII;
  const clang::IdentifierInfo *OperatorElseII;
  const clang::IdentifierInfo *OperatorReturnII;
  const clang::IdentifierInfo *OperatorReturnsII;
<<<<<<< HEAD
  const clang::IdentifierInfo *OperatorDotII;
=======
  const clang::IdentifierInfo *OperatorForII;
  const clang::IdentifierInfo *OperatorInII;
>>>>>>> dd547d8e

  // An RAII type for constructing scopes.
  struct ScopeRAII {
    ScopeRAII(Sema &S, ScopeKind K, const Syntax *ConcreteTerm, Scope **SavedScope = nullptr)
      : S(S), SavedScope(SavedScope), ConcreteTerm(ConcreteTerm) {
      S.enterScope(K, ConcreteTerm);
    }

    ~ScopeRAII() {
      if (SavedScope)
        *SavedScope = S.saveScope(ConcreteTerm);
      else
        S.leaveScope(ConcreteTerm);
    }

  private:
    Sema &S;

    /// Optionally save this scope to be stored in the Declaration.
    Scope **SavedScope;

    const Syntax *ConcreteTerm;
  };

  // Dictionary of built in types.
  //
  // FIXME: This should be initialized in the constructor.
  const llvm::StringMap<clang::QualType> BuiltinTypes = {
    {"void", Context.CxxAST.VoidTy},
    {"bool", Context.CxxAST.BoolTy},
    {"char", Context.CxxAST.CharTy},
    {"wchar_t", Context.CxxAST.WideCharTy},
    {"wint_t", Context.CxxAST.WIntTy},
    {"char8_t", Context.CxxAST.Char8Ty},
    {"char16_t", Context.CxxAST.Char16Ty},
    {"char32_t", Context.CxxAST.Char32Ty},
    {"signed char", Context.CxxAST.SignedCharTy},
    {"short", Context.CxxAST.ShortTy},
    {"short int", Context.CxxAST.ShortTy},
    {"int", Context.CxxAST.IntTy},
    {"long", Context.CxxAST.LongTy},
    {"long int", Context.CxxAST.LongTy},
    {"long long", Context.CxxAST.LongLongTy},
    {"long long int", Context.CxxAST.LongLongTy},
    {"int128_t", Context.CxxAST.Int128Ty},
    {"unsigned char", Context.CxxAST.UnsignedCharTy},
    {"unsigned short", Context.CxxAST.UnsignedShortTy},
    {"unsigned short int", Context.CxxAST.UnsignedShortTy},
    {"unsigned", Context.CxxAST.UnsignedIntTy},
    {"unsigned int", Context.CxxAST.UnsignedIntTy},
    {"unsigned long", Context.CxxAST.UnsignedLongTy},
    {"unsigned long int", Context.CxxAST.UnsignedLongTy},
    {"unsigned long long", Context.CxxAST.UnsignedLongLongTy},
    {"unsigned long long int", Context.CxxAST.UnsignedLongLongTy},
    {"uint128_t", Context.CxxAST.UnsignedInt128Ty},
    {"float", Context.CxxAST.FloatTy},
    {"double", Context.CxxAST.DoubleTy},
    {"long double", Context.CxxAST.LongDoubleTy},
    {"float128_t", Context.CxxAST.Float128Ty},
    {"type", Context.CxxAST.CppxKindTy}
  };
};

} // namespace gold

#endif<|MERGE_RESOLUTION|>--- conflicted
+++ resolved
@@ -178,12 +178,9 @@
   const clang::IdentifierInfo *OperatorElseII;
   const clang::IdentifierInfo *OperatorReturnII;
   const clang::IdentifierInfo *OperatorReturnsII;
-<<<<<<< HEAD
   const clang::IdentifierInfo *OperatorDotII;
-=======
   const clang::IdentifierInfo *OperatorForII;
   const clang::IdentifierInfo *OperatorInII;
->>>>>>> dd547d8e
 
   // An RAII type for constructing scopes.
   struct ScopeRAII {
