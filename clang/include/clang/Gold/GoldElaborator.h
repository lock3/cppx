--- conflicted
+++ resolved
@@ -56,11 +56,7 @@
   clang::Decl *elaborateFunctionDecl(Declaration *D);
   clang::Decl *elaborateVariableDecl(Declaration *D);
   clang::Decl *elaborateParameterDecl(Declaration *D);
-<<<<<<< HEAD
-  
-=======
   clang::Decl *elaborateTemplateParamDecl(Declaration *D);
->>>>>>> c33634fc
 
   // Definition elaboration (3rd pass)
   void elaborateDeclInit(const Syntax *S);
