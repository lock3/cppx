//=== GoldElaborator.h - Elaboration for Gold Nodes -----------------------===//
//
// Part of the LLVM Project, under the Apache License v2.0 with LLVM Exceptions.
// See https://llvm.org/LICENSE.txt for license information.
// SPDX-License-Identifier: Apache-2.0 WITH LLVM-exception
// Copyright (c) Lock3 Software 2019, all rights reserved.
//
//===----------------------------------------------------------------------===//
//
//  This file defines the Elaborator interface, which creates clang::Decl*
//  nodes out of Gold Syntax nodes.
//
//===----------------------------------------------------------------------===//

#ifndef CLANG_GOLD_ELABORATOR_H
#define CLANG_GOLD_ELABORATOR_H

#include "clang/AST/Type.h"
#include "clang/AST/Decl.h"

#include "clang/Gold/GoldSyntax.h"
#include "clang/Gold/GoldSyntaxContext.h"

#include <unordered_map>

namespace clang
{
class Preprocessor;
class Stmt;
class CXXRecordDecl;
} // namespace clang

namespace gold {

class Declarator;
class Declaration;
class Sema;

// Elaborator takes a gold::Syntax tree as input and outputs an equivalent
// C++ AST. It works closely with the ExprElaborator and StmtElaborator.
class Elaborator {
public:
  /// The AST context for the Gold language.
  SyntaxContext &Context;

  /// The state of translation for the Gold language.
  Sema &SemaRef;
public:
  Elaborator(SyntaxContext &Context, Sema &SemaRef);

  clang::Decl *elaborateFile(const Syntax *S);

  // Typing elaboration (2nd pass)
  clang::Decl *elaborateDeclType(const Syntax* D);
  clang::Decl *elaborateDecl(Declaration *D);
  clang::Decl *elaborateFunctionDecl(Declaration *D);
  clang::Decl *elaborateVariableDecl(Declaration *D);
  clang::Decl *elaborateParameterDecl(Declaration *D);
  clang::Decl *elaborateTemplateParamDecl(Declaration *D);

  // Definition elaboration (3rd pass)
  void elaborateDeclInit(const Syntax *S);
  void elaborateDef(Declaration *D);
  void elaborateFunctionDef(Declaration *D);
  void elaborateVariableInit(Declaration *D);
<<<<<<< HEAD
  void elaborateTypeDefinition(Declaration *D);
=======
  void elaborateTemplateParamInit(Declaration *D);
>>>>>>> ffedd770

  // Perform all three passes on a single declaration in one shot.
  // This is used to elaborate parameters and block-scope variables.
  clang::Decl *elaborateDeclSyntax(const Syntax* S);

  // Perform the latter two passes on a Declaration that was previously
  // identified. This is used when lookup finds an unelaborated declaration.
  clang::Decl *elaborateDeclEarly(Declaration *D);

  clang::Decl *elaborateDeclForArray(const ArraySyntax *S);
  clang::Decl *elaborateDeclForList(const ListSyntax *S);
  clang::Decl *elaborateDeclForCall(const CallSyntax *S);
  clang::Decl *elaborateDeclForAtom(const AtomSyntax *S);

  clang::Decl *elaborateTypeExpression(Declaration* Decl);
  // Type elaboration
  clang::QualType elaborateType(Declarator *D);
  clang::QualType elaboratePointerType(Declarator *D, clang::QualType T);
  clang::QualType elaborateArrayType(Declarator *D, clang::QualType T);
  clang::QualType elaborateFunctionType(Declarator *D, clang::QualType T);
  clang::QualType elaborateExplicitType(Declarator *D, clang::QualType T);

  clang::Decl *elaborateTypeBody(Declaration *D, clang::CXXRecordDecl *R);
  clang::Decl *elaborateField(Declaration *D);
  void elaborateFieldInit(Declaration *D);


  // Identification (1st pass)
  void identifyDecl(const Syntax *S);
  void identifyDeclFromCall(const CallSyntax *S);
  

  // Get the clang::QualType described by an operator':' call.
  clang::QualType getOperatorColonType(const CallSyntax *S) const;

  // Semantic actions.

  void startFile(const Syntax *S);
  void finishFile(const Syntax *S);
  

};

/// Represents different kinds of fused operator strings, for example,
/// `operator'='` or `operator'return'`.
enum FusedOpKind {
  FOK_Unknown,
  FOK_Colon,
  FOK_Exclaim,
  FOK_Equals,
  FOK_If,
  FOK_Else,
  FOK_Return,
  FOK_MemberAccess,
};

/// Convert a fused operator string like `operator'='` into an enum
FusedOpKind getFusedOpKind(Sema &SemaRef, llvm::StringRef Spelling);

} // namespace gold

#endif<|MERGE_RESOLUTION|>--- conflicted
+++ resolved
@@ -63,11 +63,8 @@
   void elaborateDef(Declaration *D);
   void elaborateFunctionDef(Declaration *D);
   void elaborateVariableInit(Declaration *D);
-<<<<<<< HEAD
   void elaborateTypeDefinition(Declaration *D);
-=======
   void elaborateTemplateParamInit(Declaration *D);
->>>>>>> ffedd770
 
   // Perform all three passes on a single declaration in one shot.
   // This is used to elaborate parameters and block-scope variables.
