//===--- RAIIObjectsForParser.h - RAII helpers for the parser ---*- C++ -*-===//
//
// Part of the LLVM Project, under the Apache License v2.0 with LLVM Exceptions.
// See https://llvm.org/LICENSE.txt for license information.
// SPDX-License-Identifier: Apache-2.0 WITH LLVM-exception
//
//===----------------------------------------------------------------------===//
//
// This file defines and implements the some simple RAII objects that are used
// by the parser to manage bits in recursion.
//
//===----------------------------------------------------------------------===//

#ifndef LLVM_CLANG_LIB_PARSE_RAIIOBJECTSFORPARSER_H
#define LLVM_CLANG_LIB_PARSE_RAIIOBJECTSFORPARSER_H

#include "clang/Parse/ParseDiagnostic.h"
#include "clang/Parse/Parser.h"
#include "clang/Sema/DelayedDiagnostic.h"
#include "clang/Sema/ParsedTemplate.h"
#include "clang/Sema/Sema.h"

namespace clang {
  // TODO: move ParsingClassDefinition here.
  // TODO: move TentativeParsingAction here.

  /// A RAII object used to temporarily suppress access-like
  /// checking.  Access-like checks are those associated with
  /// controlling the use of a declaration, like C++ access control
  /// errors and deprecation warnings.  They are contextually
  /// dependent, in that they can only be resolved with full
  /// information about what's being declared.  They are also
  /// suppressed in certain contexts, like the template arguments of
  /// an explicit instantiation.  However, those suppression contexts
  /// cannot necessarily be fully determined in advance;  for
  /// example, something starting like this:
  ///   template <> class std::vector<A::PrivateType>
  /// might be the entirety of an explicit instantiation:
  ///   template <> class std::vector<A::PrivateType>;
  /// or just an elaborated type specifier:
  ///   template <> class std::vector<A::PrivateType> make_vector<>();
  /// Therefore this class collects all the diagnostics and permits
  /// them to be re-delayed in a new context.
  class SuppressAccessChecks {
    Sema &S;
    sema::DelayedDiagnosticPool DiagnosticPool;
    Sema::ParsingDeclState State;
    bool Active;

  public:
    /// Begin suppressing access-like checks
    SuppressAccessChecks(Parser &P, bool activate = true)
        : S(P.getActions()), DiagnosticPool(nullptr) {
      if (activate) {
        State = S.PushParsingDeclaration(DiagnosticPool);
        Active = true;
      } else {
        Active = false;
      }
    }
    SuppressAccessChecks(SuppressAccessChecks &&Other)
      : S(Other.S), DiagnosticPool(std::move(Other.DiagnosticPool)),
        State(Other.State), Active(Other.Active) {
      Other.Active = false;
    }
    void operator=(SuppressAccessChecks &&Other) = delete;

    void done() {
      assert(Active && "trying to end an inactive suppression");
      S.PopParsingDeclaration(State, nullptr);
      Active = false;
    }

    void redelay() {
      assert(!Active && "redelaying without having ended first");
      if (!DiagnosticPool.pool_empty())
        S.redelayDiagnostics(DiagnosticPool);
      assert(DiagnosticPool.pool_empty());
    }

    ~SuppressAccessChecks() {
      if (Active) done();
    }
  };

  /// RAII object used to inform the actions that we're
  /// currently parsing a declaration.  This is active when parsing a
  /// variable's initializer, but not when parsing the body of a
  /// class or function definition.
  class ParsingDeclRAIIObject {
    Sema &Actions;
    sema::DelayedDiagnosticPool DiagnosticPool;
    Sema::ParsingDeclState State;
    bool Popped;

    ParsingDeclRAIIObject(const ParsingDeclRAIIObject &) = delete;
    void operator=(const ParsingDeclRAIIObject &) = delete;

  public:
    enum NoParent_t { NoParent };
    ParsingDeclRAIIObject(Parser &P, NoParent_t _)
        : Actions(P.getActions()), DiagnosticPool(nullptr) {
      push();
    }

    /// Creates a RAII object whose pool is optionally parented by another.
    ParsingDeclRAIIObject(Parser &P,
                          const sema::DelayedDiagnosticPool *parentPool)
        : Actions(P.getActions()), DiagnosticPool(parentPool) {
      push();
    }

    /// Creates a RAII object and, optionally, initialize its
    /// diagnostics pool by stealing the diagnostics from another
    /// RAII object (which is assumed to be the current top pool).
    ParsingDeclRAIIObject(Parser &P, ParsingDeclRAIIObject *other)
        : Actions(P.getActions()),
          DiagnosticPool(other ? other->DiagnosticPool.getParent() : nullptr) {
      if (other) {
        DiagnosticPool.steal(other->DiagnosticPool);
        other->abort();
      }
      push();
    }

    ~ParsingDeclRAIIObject() {
      abort();
    }

    sema::DelayedDiagnosticPool &getDelayedDiagnosticPool() {
      return DiagnosticPool;
    }
    const sema::DelayedDiagnosticPool &getDelayedDiagnosticPool() const {
      return DiagnosticPool;
    }

    /// Resets the RAII object for a new declaration.
    void reset() {
      abort();
      push();
    }

    /// Signals that the context was completed without an appropriate
    /// declaration being parsed.
    void abort() {
      pop(nullptr);
    }

    void complete(Decl *D) {
      assert(!Popped && "ParsingDeclaration has already been popped!");
      pop(D);
    }

    /// Unregister this object from Sema, but remember all the
    /// diagnostics that were emitted into it.
    void abortAndRemember() {
      pop(nullptr);
    }

  private:
    void push() {
      State = Actions.PushParsingDeclaration(DiagnosticPool);
      Popped = false;
    }

    void pop(Decl *D) {
      if (!Popped) {
        Actions.PopParsingDeclaration(State, D);
        Popped = true;
      }
    }
  };

  /// A class for parsing a DeclSpec.
  class ParsingDeclSpec : public DeclSpec {
    ParsingDeclRAIIObject ParsingRAII;

  public:
    ParsingDeclSpec(Parser &P)
      : DeclSpec(P.getAttrFactory()),
        ParsingRAII(P, ParsingDeclRAIIObject::NoParent) {}
    ParsingDeclSpec(Parser &P, ParsingDeclRAIIObject *RAII)
      : DeclSpec(P.getAttrFactory()),
        ParsingRAII(P, RAII) {}

    const sema::DelayedDiagnosticPool &getDelayedDiagnosticPool() const {
      return ParsingRAII.getDelayedDiagnosticPool();
    }

    void complete(Decl *D) {
      ParsingRAII.complete(D);
    }

    void abort() {
      ParsingRAII.abort();
    }
  };

  /// A class for parsing a declarator.
  class ParsingDeclarator : public Declarator {
    ParsingDeclRAIIObject ParsingRAII;

  public:
    ParsingDeclarator(Parser &P, const ParsingDeclSpec &DS, DeclaratorContext C)
      : Declarator(DS, C), ParsingRAII(P, &DS.getDelayedDiagnosticPool()) {
    }

    const ParsingDeclSpec &getDeclSpec() const {
      return static_cast<const ParsingDeclSpec&>(Declarator::getDeclSpec());
    }

    ParsingDeclSpec &getMutableDeclSpec() const {
      return const_cast<ParsingDeclSpec&>(getDeclSpec());
    }

    void clear() {
      Declarator::clear();
      ParsingRAII.reset();
    }

    void complete(Decl *D) {
      ParsingRAII.complete(D);
    }
  };

  /// A class for parsing a field declarator.
  class ParsingFieldDeclarator : public FieldDeclarator {
    ParsingDeclRAIIObject ParsingRAII;

  public:
    ParsingFieldDeclarator(Parser &P, const ParsingDeclSpec &DS)
      : FieldDeclarator(DS), ParsingRAII(P, &DS.getDelayedDiagnosticPool()) {
    }

    const ParsingDeclSpec &getDeclSpec() const {
      return static_cast<const ParsingDeclSpec&>(D.getDeclSpec());
    }

    ParsingDeclSpec &getMutableDeclSpec() const {
      return const_cast<ParsingDeclSpec&>(getDeclSpec());
    }

    void complete(Decl *D) {
      ParsingRAII.complete(D);
    }
  };

  /// ExtensionRAIIObject - This saves the state of extension warnings when
  /// constructed and disables them.  When destructed, it restores them back to
  /// the way they used to be.  This is used to handle __extension__ in the
  /// parser.
  class ExtensionRAIIObject {
    ExtensionRAIIObject(const ExtensionRAIIObject &) = delete;
    void operator=(const ExtensionRAIIObject &) = delete;

    DiagnosticsEngine &Diags;
  public:
    ExtensionRAIIObject(DiagnosticsEngine &diags) : Diags(diags) {
      Diags.IncrementAllExtensionsSilenced();
    }

    ~ExtensionRAIIObject() {
      Diags.DecrementAllExtensionsSilenced();
    }
  };

  /// ColonProtectionRAIIObject - This sets the Parser::ColonIsSacred bool and
  /// restores it when destroyed.  This says that "foo:" should not be
  /// considered a possible typo for "foo::" for error recovery purposes.
  class ColonProtectionRAIIObject {
    Parser &P;
    bool OldVal;
  public:
    ColonProtectionRAIIObject(Parser &p, bool Value = true)
      : P(p), OldVal(P.ColonIsSacred) {
      P.ColonIsSacred = Value;
    }

    /// restore - This can be used to restore the state early, before the dtor
    /// is run.
    void restore() {
      P.ColonIsSacred = OldVal;
    }

    ~ColonProtectionRAIIObject() {
      restore();
    }
  };

  /// Activates OpenMP parsing mode to preseve OpenMP specific annotation
  /// tokens.
  class ParsingOpenMPDirectiveRAII {
    Parser &P;
    bool OldVal;

  public:
    ParsingOpenMPDirectiveRAII(Parser &P)
        : P(P), OldVal(P.OpenMPDirectiveParsing) {
      P.OpenMPDirectiveParsing = true;
    }

    /// This can be used to restore the state early, before the dtor
    /// is run.
    void restore() { P.OpenMPDirectiveParsing = OldVal; }

    ~ParsingOpenMPDirectiveRAII() { restore(); }
  };

  /// RAII object that makes '>' behave either as an operator
  /// or as the closing angle bracket for a template argument list.
  class GreaterThanIsOperatorScope {
    bool &GreaterThanIsOperator;
    bool OldGreaterThanIsOperator;
  public:
    GreaterThanIsOperatorScope(bool &GTIO, bool Val)
    : GreaterThanIsOperator(GTIO), OldGreaterThanIsOperator(GTIO) {
      GreaterThanIsOperator = Val;
    }

    ~GreaterThanIsOperatorScope() {
      GreaterThanIsOperator = OldGreaterThanIsOperator;
    }
  };

  class InMessageExpressionRAIIObject {
    bool &InMessageExpression;
    bool OldValue;

  public:
    InMessageExpressionRAIIObject(Parser &P, bool Value)
      : InMessageExpression(P.InMessageExpression),
        OldValue(P.InMessageExpression) {
      InMessageExpression = Value;
    }

    ~InMessageExpressionRAIIObject() {
      InMessageExpression = OldValue;
    }
  };

  /// RAII object that makes sure paren/bracket/brace count is correct
  /// after declaration/statement parsing, even when there's a parsing error.
  class ParenBraceBracketBalancer {
    Parser &P;
    unsigned short ParenCount, BracketCount, BraceCount;
  public:
    ParenBraceBracketBalancer(Parser &p)
      : P(p), ParenCount(p.ParenCount), BracketCount(p.BracketCount),
        BraceCount(p.BraceCount) { }

    ~ParenBraceBracketBalancer() {
      P.AngleBrackets.clear(P);
      P.ParenCount = ParenCount;
      P.BracketCount = BracketCount;
      P.BraceCount = BraceCount;
    }
  };

  class PoisonSEHIdentifiersRAIIObject {
    PoisonIdentifierRAIIObject Ident_AbnormalTermination;
    PoisonIdentifierRAIIObject Ident_GetExceptionCode;
    PoisonIdentifierRAIIObject Ident_GetExceptionInfo;
    PoisonIdentifierRAIIObject Ident__abnormal_termination;
    PoisonIdentifierRAIIObject Ident__exception_code;
    PoisonIdentifierRAIIObject Ident__exception_info;
    PoisonIdentifierRAIIObject Ident___abnormal_termination;
    PoisonIdentifierRAIIObject Ident___exception_code;
    PoisonIdentifierRAIIObject Ident___exception_info;
  public:
    PoisonSEHIdentifiersRAIIObject(Parser &Self, bool NewValue)
      : Ident_AbnormalTermination(Self.Ident_AbnormalTermination, NewValue),
        Ident_GetExceptionCode(Self.Ident_GetExceptionCode, NewValue),
        Ident_GetExceptionInfo(Self.Ident_GetExceptionInfo, NewValue),
        Ident__abnormal_termination(Self.Ident__abnormal_termination, NewValue),
        Ident__exception_code(Self.Ident__exception_code, NewValue),
        Ident__exception_info(Self.Ident__exception_info, NewValue),
        Ident___abnormal_termination(Self.Ident___abnormal_termination, NewValue),
        Ident___exception_code(Self.Ident___exception_code, NewValue),
        Ident___exception_info(Self.Ident___exception_info, NewValue) {
    }
  };

  /// RAII class that helps handle the parsing of an open/close delimiter
  /// pair, such as braces { ... } or parentheses ( ... ).
  class BalancedDelimiterTracker : public GreaterThanIsOperatorScope {
    Parser& P;
    tok::TokenKind Kind, Close, FinalToken;
    SourceLocation (Parser::*Consumer)();
    SourceLocation LOpen, LClose;

    unsigned short &getDepth() {
      switch (Kind) {
        case tok::l_brace: return P.BraceCount;
        case tok::l_square: return P.BracketCount;
        case tok::l_paren: return P.ParenCount;
        default: llvm_unreachable("Wrong token kind");
      }
    }

    bool diagnoseOverflow();
    bool diagnoseMissingClose();

  public:
    BalancedDelimiterTracker(Parser& p, tok::TokenKind k,
                             tok::TokenKind FinalToken = tok::semi)
      : GreaterThanIsOperatorScope(p.GreaterThanIsOperator, true),
        P(p), Kind(k), FinalToken(FinalToken)
    {
      switch (Kind) {
        default: llvm_unreachable("Unexpected balanced token");
        case tok::l_brace:
          Close = tok::r_brace;
          Consumer = &Parser::ConsumeBrace;
          break;
        case tok::l_paren:
          Close = tok::r_paren;
          Consumer = &Parser::ConsumeParen;
          break;

        case tok::l_square:
          Close = tok::r_square;
          Consumer = &Parser::ConsumeBracket;
          break;
      }
    }

    SourceLocation getOpenLocation() const { return LOpen; }
    SourceLocation getCloseLocation() const { return LClose; }
    SourceRange getRange() const { return SourceRange(LOpen, LClose); }

    bool consumeOpen() {
      if (!P.Tok.is(Kind))
        return true;

      if (getDepth() < P.getLangOpts().BracketDepth) {
        LOpen = (P.*Consumer)();
        return false;
      }

      return diagnoseOverflow();
    }

    bool expectAndConsume(unsigned DiagID = diag::err_expected,
                          const char *Msg = "",
                          tok::TokenKind SkipToTok = tok::unknown);
    bool consumeClose() {
      if (P.Tok.is(Close)) {
        LClose = (P.*Consumer)();
        return false;
      } else if (P.Tok.is(tok::semi) && P.NextToken().is(Close)) {
        SourceLocation SemiLoc = P.ConsumeToken();
        P.Diag(SemiLoc, diag::err_unexpected_semi)
            << Close << FixItHint::CreateRemoval(SourceRange(SemiLoc, SemiLoc));
        LClose = (P.*Consumer)();
        return false;
      }

      return diagnoseMissingClose();
    }
    void skipToEnd();
  };
<<<<<<< HEAD

  /// RAIIObject to destroy the contents of a SmallVector of
  /// TemplateIdAnnotation pointers and clear the vector.
  class DestroyTemplateIdAnnotationsRAIIObj {
    SmallVectorImpl<TemplateIdAnnotation *> &Container;

  public:
    DestroyTemplateIdAnnotationsRAIIObj(
        SmallVectorImpl<TemplateIdAnnotation *> &Container)
        : Container(Container) {}

    ~DestroyTemplateIdAnnotationsRAIIObj() {
      for (SmallVectorImpl<TemplateIdAnnotation *>::iterator I =
               Container.begin(),
             E = Container.end();
           I != E; ++I)
        (*I)->Destroy();
      Container.clear();
    }
  };

  class CXXFragmentParseRAII {
    Parser &P;
    Sema::CXXFragmentScopeRAII FragmentScope;
    SmallVector<CachedTokens, 2> OriginalPendingUnquotes;
  public:
    CXXFragmentParseRAII(Parser &P)
        : P(P), FragmentScope(P.getActions()), OriginalPendingUnquotes() {
      OriginalPendingUnquotes.swap(P.PendingUnquotes);
    }
    ~CXXFragmentParseRAII() {
      assert(P.PendingUnquotes.empty() && "Unparsed unquotes");
      OriginalPendingUnquotes.swap(P.PendingUnquotes);
    }
  };
=======
>>>>>>> 43647391
} // end namespace clang

#endif<|MERGE_RESOLUTION|>--- conflicted
+++ resolved
@@ -459,27 +459,6 @@
     }
     void skipToEnd();
   };
-<<<<<<< HEAD
-
-  /// RAIIObject to destroy the contents of a SmallVector of
-  /// TemplateIdAnnotation pointers and clear the vector.
-  class DestroyTemplateIdAnnotationsRAIIObj {
-    SmallVectorImpl<TemplateIdAnnotation *> &Container;
-
-  public:
-    DestroyTemplateIdAnnotationsRAIIObj(
-        SmallVectorImpl<TemplateIdAnnotation *> &Container)
-        : Container(Container) {}
-
-    ~DestroyTemplateIdAnnotationsRAIIObj() {
-      for (SmallVectorImpl<TemplateIdAnnotation *>::iterator I =
-               Container.begin(),
-             E = Container.end();
-           I != E; ++I)
-        (*I)->Destroy();
-      Container.clear();
-    }
-  };
 
   class CXXFragmentParseRAII {
     Parser &P;
@@ -495,8 +474,6 @@
       OriginalPendingUnquotes.swap(P.PendingUnquotes);
     }
   };
-=======
->>>>>>> 43647391
 } // end namespace clang
 
 #endif