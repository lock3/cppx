--- conflicted
+++ resolved
@@ -52,11 +52,9 @@
 class TypeSourceInfo;
 class DeclContext;
 class CppxDependentMemberAccessExpr;
-<<<<<<< HEAD
 class CppxPartialEvalExpr;
-=======
 class CXXConstructorDecl;
->>>>>>> d934d245
+
 } // namespace clang
 
 
